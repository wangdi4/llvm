//===- PassManagerBuilder.cpp - Build Standard Pass -----------------------===//
//
// Part of the LLVM Project, under the Apache License v2.0 with LLVM Exceptions.
// See https://llvm.org/LICENSE.txt for license information.
// SPDX-License-Identifier: Apache-2.0 WITH LLVM-exception
//
//===----------------------------------------------------------------------===//
//
// This file defines the PassManagerBuilder class, which is used to set up a
// "standard" optimization sequence suitable for languages like C and C++.
//
//===----------------------------------------------------------------------===//

#include "llvm/Transforms/IPO/PassManagerBuilder.h"
#include "llvm-c/Transforms/PassManagerBuilder.h"
#include "llvm/ADT/STLExtras.h"
#include "llvm/ADT/SmallVector.h"
#include "llvm/Analysis/BasicAliasAnalysis.h"
#include "llvm/Analysis/CFLAndersAliasAnalysis.h"
#include "llvm/Analysis/CFLSteensAliasAnalysis.h"
#include "llvm/Analysis/GlobalsModRef.h"
#include "llvm/Analysis/InlineCost.h"
#if INTEL_CUSTOMIZATION
#include "llvm/Analysis/Intel_Andersens.h"
#include "llvm/Analysis/Intel_StdContainerAA.h"
#include "llvm/Analysis/Intel_WP.h"
#include "llvm/Analysis/Intel_XmainOptLevelPass.h"
#include "llvm/Analysis/Intel_OptReport/OptReportOptionsPass.h"
#endif // INTEL_CUSTOMIZATION
#include "llvm/Analysis/Passes.h"
#include "llvm/Analysis/ScopedNoAliasAA.h"
#include "llvm/Analysis/TargetLibraryInfo.h"
#include "llvm/Analysis/TypeBasedAliasAnalysis.h"
#include "llvm/IR/DataLayout.h"
#include "llvm/IR/LegacyPassManager.h"
#include "llvm/IR/Verifier.h"
#include "llvm/Support/CommandLine.h"
#include "llvm/Support/ManagedStatic.h"
#include "llvm/Transforms/AggressiveInstCombine/AggressiveInstCombine.h"
#include "llvm/Transforms/IPO.h"
#include "llvm/Transforms/IPO/Attributor.h"
#include "llvm/Transforms/IPO/ForceFunctionAttrs.h"
#include "llvm/Transforms/IPO/FunctionAttrs.h"
#include "llvm/Transforms/IPO/InferFunctionAttrs.h"
#include "llvm/Transforms/InstCombine/InstCombine.h"
#include "llvm/Transforms/Instrumentation.h"
#include "llvm/Transforms/Scalar.h"
#include "llvm/Transforms/Scalar/GVN.h"
#include "llvm/Transforms/Scalar/InstSimplifyPass.h"
#include "llvm/Transforms/Scalar/LICM.h"
#include "llvm/Transforms/Scalar/LoopUnrollPass.h"
#include "llvm/Transforms/Scalar/SimpleLoopUnswitch.h"
#include "llvm/Transforms/Utils.h"
#include "llvm/Transforms/Vectorize.h"
#include "llvm/Transforms/Vectorize/LoopVectorize.h"
#include "llvm/Transforms/Vectorize/SLPVectorizer.h"
#if INTEL_CUSTOMIZATION
#include "llvm/Transforms/Instrumentation/Intel_FunctionSplitting.h"
#include "llvm/Transforms/Intel_LoopTransforms/Passes.h"
#include "llvm/IR/IRPrintingPasses.h"
#include "llvm/Transforms/Utils/Intel_VecClone.h"
#include "llvm/Transforms/Intel_DPCPPKernelTransforms/Passes.h"
#include "llvm/Transforms/Intel_MapIntrinToIml/MapIntrinToIml.h"
#include "llvm/Transforms/IPO/AlwaysInliner.h"
#include "llvm/Transforms/IPO/Inliner.h"
#include "llvm/Transforms/IPO/Intel_FoldWPIntrinsic.h"
#include "llvm/Transforms/IPO/Intel_InlineLists.h"
#include "llvm/Transforms/IPO/Intel_InlineReportEmitter.h"
#include "llvm/Transforms/IPO/Intel_InlineReportSetup.h"
#include "llvm/Transforms/IPO/Intel_OptimizeDynamicCasts.h"
#include "llvm/Transforms/Scalar/Intel_MultiVersioning.h"
#include "llvm/Transforms/Utils/UnifyFunctionExitNodes.h"

#if INTEL_INCLUDE_DTRANS
#include "Intel_DTrans/DTransCommon.h"
#endif // INTEL_INCLUDE_DTRANS
#if INTEL_FEATURE_CSA
#include "Intel_CSA/CSAIRPasses.h"
#endif  // INTEL_FEATURE_CSA
#endif //INTEL_CUSTOMIZATION

#if INTEL_COLLAB
#include "llvm/Transforms/VPO/VPOPasses.h"
#include "llvm/Transforms/VPO/Paropt/VPOParopt.h"
#endif // INTEL_COLLAB

#include "llvm/Transforms/Vectorize/VectorCombine.h"

using namespace llvm;

#if INTEL_CUSTOMIZATION

using namespace llvm::llvm_intel_wp_analysis;

extern cl::opt<unsigned> IntelInlineReportLevel;

static cl::opt<bool> ConvertToSubs(
    "convert-to-subs-before-loopopt", cl::init(false), cl::ReallyHidden,
    cl::desc("Enables conversion of GEPs to subscripts before loopopt"));

static cl::opt<bool>
EarlyJumpThreading("early-jump-threading", cl::init(true), cl::Hidden,
                   cl::desc("Run the early jump threading pass"));
static cl::opt<bool>
EnableLV("enable-lv", cl::init(false), cl::Hidden,
         cl::desc("Enable community loop vectorizer"));

static cl::opt<bool> EnableLoadCoalescing("enable-load-coalescing",
                                          cl::init(true), cl::Hidden,
                                          cl::ZeroOrMore,
                                          cl::desc("Enable load coalescing"));

static cl::opt<bool>
    EnableSROAAfterSLP("enable-sroa-after-slp", cl::init(true), cl::Hidden,
                       cl::desc("Run SROA pass after the SLP vectorizer"));

#endif // INTEL_CUSTOMIZATION
cl::opt<bool> RunPartialInlining("enable-partial-inlining", cl::init(false),
                                 cl::Hidden, cl::ZeroOrMore,
                                 cl::desc("Run Partial inlinining pass"));

#if INTEL_CUSTOMIZATION
// Enable partial inlining during LTO
static cl::opt<bool>
    RunLTOPartialInlining("enable-lto-partial-inlining", cl::init(true),
                          cl::Hidden, cl::ZeroOrMore,
                          cl::desc("Run LTO Partial inlinining pass"));
#endif // INTEL_CUSTOMIZATION

static cl::opt<bool>
UseGVNAfterVectorization("use-gvn-after-vectorization",
  cl::init(false), cl::Hidden,
  cl::desc("Run GVN instead of Early CSE after vectorization passes"));

static cl::opt<bool> ExtraVectorizerPasses(
    "extra-vectorizer-passes", cl::init(false), cl::Hidden,
    cl::desc("Run cleanup optimization passes after vectorization."));

static cl::opt<bool>
RunLoopRerolling("reroll-loops", cl::Hidden,
                 cl::desc("Run the loop rerolling pass"));

static cl::opt<bool>
    SYCLOptimizationMode("sycl-opt", cl::init(false), cl::Hidden,
                         cl::desc("Enable SYCL optimization mode."));

cl::opt<bool> RunNewGVN("enable-newgvn", cl::init(false), cl::Hidden,
                        cl::desc("Run the NewGVN pass"));

// Experimental option to use CFL-AA
enum class CFLAAType { None, Steensgaard, Andersen, Both };
static cl::opt<CFLAAType>
    UseCFLAA("use-cfl-aa", cl::init(CFLAAType::None), cl::Hidden,
             cl::desc("Enable the new, experimental CFL alias analysis"),
             cl::values(clEnumValN(CFLAAType::None, "none", "Disable CFL-AA"),
                        clEnumValN(CFLAAType::Steensgaard, "steens",
                                   "Enable unification-based CFL-AA"),
                        clEnumValN(CFLAAType::Andersen, "anders",
                                   "Enable inclusion-based CFL-AA"),
                        clEnumValN(CFLAAType::Both, "both",
                                   "Enable both variants of CFL-AA")));

static cl::opt<bool> EnableLoopInterchange(
    "enable-loopinterchange", cl::init(false), cl::Hidden,
    cl::desc("Enable the new, experimental LoopInterchange Pass"));

cl::opt<bool> EnableUnrollAndJam("enable-unroll-and-jam", cl::init(false),
                                 cl::Hidden,
                                 cl::desc("Enable Unroll And Jam Pass"));

cl::opt<bool> EnableLoopFlatten("enable-loop-flatten", cl::init(false),
                                       cl::Hidden,
                                       cl::desc("Enable the LoopFlatten Pass"));
#if INTEL_COLLAB
enum { InvokeParoptBeforeInliner = 1, InvokeParoptAfterInliner };
static cl::opt<unsigned> RunVPOOpt("vpoopt", cl::init(InvokeParoptAfterInliner),
                                   cl::Hidden, cl::desc("Runs all VPO passes"));

// The user can use -mllvm -paropt=<mode> to enable various paropt
// transformations, where <mode> is a bit vector (see enum VPOParoptMode
// for a description of the bits.) For example, paropt=0x7 enables
// "ParPrepare" (0x1), "ParTrans" (0x2), and "OmpPar" (0x4).
// TODO: this does not seem to work with the new pass manager,
//       so we need to fix it soon.
static cl::opt<unsigned> RunVPOParopt("paropt",
  cl::init(0x00000000), cl::Hidden,
  cl::desc("Run VPO Paropt Pass"));

#endif // INTEL_COLLAB

#if INTEL_CUSTOMIZATION
static cl::opt<bool> RunVPOVecopt("vecopt",
  cl::init(false), cl::Hidden,
  cl::desc("Run VPO Vecopt Pass"));

// Switch to enable or disable all VPO related pre-loopopt passes
static cl::opt<bool>
    RunPreLoopOptVPOPasses("pre-loopopt-vpo-passes", cl::init(false),
                           cl::Hidden,
                           cl::desc("Run VPO passes before loopot"));

// Switch to enable or disable all VPO related post-loopopt passes
static cl::opt<bool>
    RunPostLoopOptVPOPasses("post-loopopt-vpo-passes", cl::init(true),
                            cl::Hidden,
                            cl::desc("Run VPO passes after loopot"));

// Set LLVM-IR VPlan driver pass to be enabled by default
static cl::opt<bool> EnableVPlanDriver("vplan-driver", cl::init(true),
                                       cl::Hidden,
                                       cl::desc("Enable VPlan Driver"));

static cl::opt<bool> RunVecClone("enable-vec-clone",
  cl::init(true), cl::Hidden,
  cl::desc("Run Vector Function Cloning"));

static cl::opt<bool> EnableDeviceSimd("enable-device-simd",
  cl::init(false), cl::Hidden,
  cl::desc("Enable VPlan vectorzer for SIMD on device"));

static cl::opt<bool> EnableVPlanDriverHIR("vplan-driver-hir", cl::init(true),
                                       cl::Hidden,
                                       cl::desc("Enable VPlan Driver"));
// INTEL - HIR passes
enum class LoopOptMode { None, LightWeight, Full };
static cl::opt<LoopOptMode> RunLoopOpts(
    "loopopt", cl::init(LoopOptMode::None), cl::Hidden, cl::ValueOptional,
    cl::desc("Runs loop optimization passes"),
    cl::values(clEnumValN(LoopOptMode::None, "0", "Disable loopopt passes"),
               clEnumValN(LoopOptMode::LightWeight, "1",
                          "Enable lightweight loopopt(minimal passes)"),
               clEnumValN(LoopOptMode::Full, "2", "Enable all loopopt passes"),
               // Value assumed when just -loopopt is specified.
               clEnumValN(LoopOptMode::Full, "", "")));

static cl::opt<bool> RunLoopOptFrameworkOnly("loopopt-framework-only",
    cl::init(false), cl::Hidden,
    cl::desc("Enables loopopt framework without any transformation passes"));

static cl::opt<bool> PrintModuleBeforeLoopopt(
    "print-module-before-loopopt", cl::init(false), cl::Hidden,
    cl::desc("Prints LLVM module to dbgs() before first HIR transform(HIR SSA "
             "deconstruction)"));

// register promotion for global vars at -O2 and above.
static cl::opt<bool> EnableNonLTOGlobalVarOpt(
    "enable-non-lto-global-var-opt", cl::init(true), cl::Hidden,
    cl::desc("Enable register promotion for global vars outside of the LTO."));

// Std Container Optimization at -O2 and above.
static cl::opt<bool> EnableStdContainerOpt("enable-std-container-opt",
                                           cl::init(true), cl::Hidden,
                                           cl::desc("Enable Std Container Optimization"));

static cl::opt<bool> EnableTbaaProp("enable-tbaa-prop", cl::init(true),
                                    cl::Hidden,
                                    cl::desc("Enable Tbaa Propagation"));

// Andersen AliasAnalysis
static cl::opt<bool> EnableAndersen("enable-andersen", cl::init(true),
    cl::Hidden, cl::desc("Enable Andersen's Alias Analysis"));

// Indirect call Conv
static cl::opt<bool> EnableIndirectCallConv("enable-ind-call-conv",
    cl::init(true), cl::Hidden, cl::desc("Enable Indirect Call Conv"));

// Whole Program Analysis
static cl::opt<bool> EnableWPA("enable-whole-program-analysis",
    cl::init(true), cl::Hidden, cl::desc("Enable Whole Program Analysis"));

// IP Cloning
static cl::opt<bool> EnableIPCloning("enable-ip-cloning",
    cl::init(true), cl::Hidden, cl::desc("Enable IP Cloning"));

// Dead Array Element Ops Elimination
static cl::opt<bool> EnableDeadArrayOpsElim(
   "enable-dead-array-ops-elim", cl::init(true), cl::Hidden,
   cl::desc("Enable Dead Array Ops Elimination"));

// IPO Array Transpose
static cl::opt<bool> EnableIPArrayTranspose(
   "enable-ip-array-transpose", cl::init(true), cl::Hidden,
   cl::desc("Enable IPO Array Transpose"));

// Call Tree Cloning
static cl::opt<bool> EnableCallTreeCloning("enable-call-tree-cloning",
    cl::init(true), cl::Hidden, cl::desc("Enable Call Tree Cloning"));

// Inline Aggressive Analysis
static cl::opt<bool>
    EnableInlineAggAnalysis("enable-inline-aggressive-analysis",
    cl::init(true), cl::Hidden, cl::desc("Enable Inline Aggressive Analysis"));

// IPO Prefetch
static cl::opt<bool>
    EnableIPOPrefetch("enable-ipo-prefetch",
  cl::init(true), cl::Hidden, cl::desc("Enable IPO Prefetch"));

#if INTEL_INCLUDE_DTRANS
// DTrans optimizations -- this is a placeholder for future work.
static cl::opt<bool> EnableDTrans("enable-dtrans",
    cl::init(false), cl::Hidden,
    cl::desc("Enable DTrans optimizations"));

// Partial inline simple functions
static cl::opt<bool>
    EnableIntelPI("enable-intelpi", cl::init(true), cl::Hidden,
                    cl::desc("Enable partial inlining for simple functions"));
#endif // INTEL_INCLUDE_DTRANS

// PGO based function splitting
static cl::opt<bool> EnableFunctionSplitting("enable-function-splitting",
  cl::init(false), cl::Hidden,
  cl::desc("Enable function splitting optimization based on PGO data"));

// Function multi-versioning.
static cl::opt<bool> EnableMultiVersioning("enable-multiversioning",
  cl::init(false), cl::Hidden,
  cl::desc("Enable Function Multi-versioning"));

#if INTEL_FEATURE_CSA
// CSA graph splitter.
static cl::opt<bool> RunCSAGraphSplitter("enable-csa-graph-splitter",
  cl::init(false), cl::Hidden, cl::ZeroOrMore,
  cl::desc("Run CSA graph splitter after late outlining."));

// Add extra passes for CSA target.
static cl::opt<bool> EnableCSAPasses("enable-csa-passes",
  cl::init(false), cl::ReallyHidden, cl::ZeroOrMore,
  cl::desc("Enable extra passes for CSA target."));
#endif  // INTEL_FEATURE_CSA

// DPCPP Kernel transformations
static cl::opt<bool>
  EnableDPCPPKernelTransforms("enable-dpcpp-kernel-transforms",
  cl::init(false), cl::Hidden, cl::ZeroOrMore,
  cl::desc("Enable extra passes for DPCPP WGLoopCreator/Barrier approach."));

static cl::opt<bool> EnableArgNoAliasProp(
    "enable-arg-noalias-prop", cl::init(true), cl::Hidden, cl::ZeroOrMore,
    cl::desc("Enable noalias propagation for function arguments."));

static cl::opt<bool> EnableVPOParoptSharedPrivatization(
    "enable-vpo-paropt-shared-privatization", cl::init(true), cl::Hidden,
    cl::ZeroOrMore, cl::desc("Enable VPO Paropt Shared Privatization pass."));
#endif // INTEL_CUSTOMIZATION

static cl::opt<bool>
    EnablePrepareForThinLTO("prepare-for-thinlto", cl::init(false), cl::Hidden,
                            cl::desc("Enable preparation for ThinLTO."));

static cl::opt<bool>
    EnablePerformThinLTO("perform-thinlto", cl::init(false), cl::Hidden,
                         cl::desc("Enable performing ThinLTO."));

cl::opt<bool> EnableHotColdSplit("hot-cold-split", cl::init(false),
    cl::ZeroOrMore, cl::desc("Enable hot-cold splitting pass"));

static cl::opt<bool> UseLoopVersioningLICM(
    "enable-loop-versioning-licm", cl::init(false), cl::Hidden,
    cl::desc("Enable the experimental Loop Versioning LICM pass"));

cl::opt<bool>
    DisablePreInliner("disable-preinline", cl::init(false), cl::Hidden,
                      cl::desc("Disable pre-instrumentation inliner"));

cl::opt<int> PreInlineThreshold(
    "preinline-threshold", cl::Hidden, cl::init(75), cl::ZeroOrMore,
    cl::desc("Control the amount of inlining in pre-instrumentation inliner "
             "(default = 75)"));

cl::opt<bool>
    EnableGVNHoist("enable-gvn-hoist", cl::init(false), cl::ZeroOrMore,
                   cl::desc("Enable the GVN hoisting pass (default = off)"));

static cl::opt<bool>
    DisableLibCallsShrinkWrap("disable-libcalls-shrinkwrap", cl::init(false),
                              cl::Hidden,
                              cl::desc("Disable shrink-wrap library calls"));

static cl::opt<bool> EnableSimpleLoopUnswitch(
    "enable-simple-loop-unswitch", cl::init(false), cl::Hidden,
    cl::desc("Enable the simple loop unswitch pass. Also enables independent "
             "cleanup passes integrated into the loop pass manager pipeline."));

cl::opt<bool>
    EnableGVNSink("enable-gvn-sink", cl::init(false), cl::ZeroOrMore,
                  cl::desc("Enable the GVN sinking pass (default = off)"));

// This option is used in simplifying testing SampleFDO optimizations for
// profile loading.
cl::opt<bool>
    EnableCHR("enable-chr", cl::init(true), cl::Hidden,
              cl::desc("Enable control height reduction optimization (CHR)"));

cl::opt<bool> FlattenedProfileUsed(
    "flattened-profile-used", cl::init(false), cl::Hidden,
    cl::desc("Indicate the sample profile being used is flattened, i.e., "
             "no inline hierachy exists in the profile. "));

cl::opt<bool> EnableOrderFileInstrumentation(
    "enable-order-file-instrumentation", cl::init(false), cl::Hidden,
    cl::desc("Enable order file instrumentation (default = off)"));

cl::opt<bool> EnableMatrix(
    "enable-matrix", cl::init(false), cl::Hidden,
    cl::desc("Enable lowering of the matrix intrinsics"));

cl::opt<bool> EnableConstraintElimination(
    "enable-constraint-elimination", cl::init(false), cl::Hidden,
    cl::desc(
        "Enable pass to eliminate conditions based on linear constraints."));

cl::opt<AttributorRunOption> AttributorRun(
    "attributor-enable", cl::Hidden, cl::init(AttributorRunOption::NONE),
    cl::desc("Enable the attributor inter-procedural deduction pass."),
    cl::values(clEnumValN(AttributorRunOption::ALL, "all",
                          "enable all attributor runs"),
               clEnumValN(AttributorRunOption::MODULE, "module",
                          "enable module-wide attributor runs"),
               clEnumValN(AttributorRunOption::CGSCC, "cgscc",
                          "enable call graph SCC attributor runs"),
               clEnumValN(AttributorRunOption::NONE, "none",
                          "disable attributor runs")));

PassManagerBuilder::PassManagerBuilder() {
    OptLevel = 2;
    SizeLevel = 0;
    LibraryInfo = nullptr;
    Inliner = nullptr;
    DisableUnrollLoops = false;
    SLPVectorize = false;
    LoopVectorize = true;
    LoopsInterleaved = true;
    RerollLoops = RunLoopRerolling;
    NewGVN = RunNewGVN;
    LicmMssaOptCap = SetLicmMssaOptCap;
    LicmMssaNoAccForPromotionCap = SetLicmMssaNoAccForPromotionCap;
    DisableGVNLoadPRE = false;
    ForgetAllSCEVInLoopUnroll = ForgetSCEVInLoopUnroll;
    VerifyInput = false;
    VerifyOutput = false;
    MergeFunctions = false;
    PrepareForLTO = false;
    EnablePGOInstrGen = false;
    EnablePGOCSInstrGen = false;
    EnablePGOCSInstrUse = false;
    PGOInstrGen = "";
    PGOInstrUse = "";
    PGOSampleUse = "";
    PrepareForThinLTO = EnablePrepareForThinLTO;
    PerformThinLTO = EnablePerformThinLTO;
    DivergentTarget = false;
#if INTEL_CUSTOMIZATION
    DisableIntelProprietaryOpts = false;
    AfterSLPVectorizer = false;
#endif // INTEL_CUSTOMIZATION
    CallGraphProfile = true;
}

PassManagerBuilder::~PassManagerBuilder() {
  delete LibraryInfo;
  delete Inliner;
}

/// Set of global extensions, automatically added as part of the standard set.
static ManagedStatic<
    SmallVector<std::tuple<PassManagerBuilder::ExtensionPointTy,
                           PassManagerBuilder::ExtensionFn,
                           PassManagerBuilder::GlobalExtensionID>,
                8>>
    GlobalExtensions;
static PassManagerBuilder::GlobalExtensionID GlobalExtensionsCounter;

/// Check if GlobalExtensions is constructed and not empty.
/// Since GlobalExtensions is a managed static, calling 'empty()' will trigger
/// the construction of the object.
static bool GlobalExtensionsNotEmpty() {
  return GlobalExtensions.isConstructed() && !GlobalExtensions->empty();
}

PassManagerBuilder::GlobalExtensionID
PassManagerBuilder::addGlobalExtension(PassManagerBuilder::ExtensionPointTy Ty,
                                       PassManagerBuilder::ExtensionFn Fn) {
  auto ExtensionID = GlobalExtensionsCounter++;
  GlobalExtensions->push_back(std::make_tuple(Ty, std::move(Fn), ExtensionID));
  return ExtensionID;
}

void PassManagerBuilder::removeGlobalExtension(
    PassManagerBuilder::GlobalExtensionID ExtensionID) {
  // RegisterStandardPasses may try to call this function after GlobalExtensions
  // has already been destroyed; doing so should not generate an error.
  if (!GlobalExtensions.isConstructed())
    return;

  auto GlobalExtension =
      llvm::find_if(*GlobalExtensions, [ExtensionID](const auto &elem) {
        return std::get<2>(elem) == ExtensionID;
      });
  assert(GlobalExtension != GlobalExtensions->end() &&
         "The extension ID to be removed should always be valid.");

  GlobalExtensions->erase(GlobalExtension);
}

void PassManagerBuilder::addExtension(ExtensionPointTy Ty, ExtensionFn Fn) {
  Extensions.push_back(std::make_pair(Ty, std::move(Fn)));
}

void PassManagerBuilder::addExtensionsToPM(ExtensionPointTy ETy,
                                           legacy::PassManagerBase &PM) const {
  if (GlobalExtensionsNotEmpty()) {
    for (auto &Ext : *GlobalExtensions) {
      if (std::get<0>(Ext) == ETy)
        std::get<1>(Ext)(*this, PM);
    }
  }
  for (unsigned i = 0, e = Extensions.size(); i != e; ++i)
    if (Extensions[i].first == ETy)
      Extensions[i].second(*this, PM);
}

void PassManagerBuilder::addInitialAliasAnalysisPasses(
    legacy::PassManagerBase &PM) const {
  switch (UseCFLAA) {
  case CFLAAType::Steensgaard:
    PM.add(createCFLSteensAAWrapperPass());
    break;
  case CFLAAType::Andersen:
    PM.add(createCFLAndersAAWrapperPass());
    break;
  case CFLAAType::Both:
    PM.add(createCFLSteensAAWrapperPass());
    PM.add(createCFLAndersAAWrapperPass());
    break;
  default:
    break;
  }

  // Add TypeBasedAliasAnalysis before BasicAliasAnalysis so that
  // BasicAliasAnalysis wins if they disagree. This is intended to help
  // support "obvious" type-punning idioms.
  PM.add(createTypeBasedAAWrapperPass());
  PM.add(createScopedNoAliasAAWrapperPass());
#if INTEL_CUSTOMIZATION
  if (EnableStdContainerOpt)
    PM.add(createStdContainerAAWrapperPass());
#endif // INTEL_CUSTOMIZATION
}

#if INTEL_CUSTOMIZATION
void PassManagerBuilder::addInstructionCombiningPass(
    legacy::PassManagerBase &PM) const {
  // Enable it when SLP Vectorizer is off or after SLP Vectorizer pass.
  bool EnableFcmpMinMaxCombine =
      (!PrepareForLTO && !SLPVectorize) || AfterSLPVectorizer;
#if INTEL_INCLUDE_DTRANS
  // Configure the instruction combining pass to avoid some transformations
  // that lose type information for DTrans.
  bool GEPInstOptimizations = !(PrepareForLTO && EnableDTrans);
#else
  bool GEPInstOptimizations = true;
#endif // INTEL_INCLUDE_DTRANS
  PM.add(createInstructionCombiningPass(GEPInstOptimizations,
                                        PrepareForLTO && EnableIPArrayTranspose,
                                        EnableFcmpMinMaxCombine));
}
#endif // INTEL_CUSTOMIZATION

void PassManagerBuilder::populateFunctionPassManager(
    legacy::FunctionPassManager &FPM) {
  addExtensionsToPM(EP_EarlyAsPossible, FPM);
#if INTEL_CUSTOMIZATION
  if (isLoopOptEnabled())
    FPM.add(createLoopOptMarkerLegacyPass());
  else
    FPM.add(createLowerSubscriptIntrinsicLegacyPass());
#endif // INTEL_CUSTOMIZATION
  FPM.add(createEntryExitInstrumenterPass());

  // Add LibraryInfo if we have some.
  if (LibraryInfo)
    FPM.add(new TargetLibraryInfoWrapperPass(*LibraryInfo));

#if INTEL_CUSTOMIZATION
  FPM.add(createXmainOptLevelWrapperPass(OptLevel));
#endif // INTEL_CUSTOMIZATION
#if INTEL_COLLAB
  if (RunVPOOpt && RunVPOParopt) {
    FPM.add(createVPOCFGRestructuringPass());
    FPM.add(createVPOParoptLoopCollapsePass());
    // TODO: maybe we have to make sure loop collapsing preserves
    //       the restructured CFG.
    FPM.add(createVPOCFGRestructuringPass());
    FPM.add(createVPOParoptPreparePass(RunVPOParopt));
  }
#endif // INTEL_COLLAB
  // The backends do not handle matrix intrinsics currently.
  // Make sure they are also lowered in O0.
  // FIXME: A lightweight version of the pass should run in the backend
  //        pipeline on demand.
  if (EnableMatrix && OptLevel == 0)
    FPM.add(createLowerMatrixIntrinsicsMinimalPass());

  if (OptLevel == 0) return;

  addInitialAliasAnalysisPasses(FPM);

  FPM.add(createCFGSimplificationPass());
  FPM.add(createSROAPass());
#if INTEL_CUSTOMIZATION
#if INTEL_INCLUDE_DTRANS
  if (EnableDTrans)
    FPM.add(createFunctionRecognizerLegacyPass());
#endif // INTEL_INCLUDE_DTRANS
#endif // INTEL_CUSTOMIZATION

  FPM.add(createEarlyCSEPass());
  FPM.add(createLowerExpectIntrinsicPass());
}

// Do PGO instrumentation generation or use pass as the option specified.
void PassManagerBuilder::addPGOInstrPasses(legacy::PassManagerBase &MPM,
                                           bool IsCS = false) {
  if (IsCS) {
    if (!EnablePGOCSInstrGen && !EnablePGOCSInstrUse)
      return;
  } else if (!EnablePGOInstrGen && PGOInstrUse.empty() && PGOSampleUse.empty())
    return;

  // Perform the preinline and cleanup passes for O1 and above.
  // We will not do this inline for context sensitive PGO (when IsCS is true).
  if (OptLevel > 0 && !DisablePreInliner && PGOSampleUse.empty() && !IsCS) {
    // Create preinline pass. We construct an InlineParams object and specify
    // the threshold here to avoid the command line options of the regular
    // inliner to influence pre-inlining. The only fields of InlineParams we
    // care about are DefaultThreshold and HintThreshold.
    InlineParams IP;
    IP.DefaultThreshold = PreInlineThreshold;
<<<<<<< HEAD
    // FIXME: The hint threshold has the same value used by the regular inliner.
    // This should probably be lowered after performance testing.
    IP.HintThreshold = 325;
    IP.PrepareForLTO = PrepareForLTO; // INTEL
=======
    // FIXME: The hint threshold has the same value used by the regular inliner
    // when not optimzing for size. This should probably be lowered after
    // performance testing.
    // Use PreInlineThreshold for both -Os and -Oz. Not running preinliner makes
    // the instrumented binary unusably large. Even if PreInlineThreshold is not
    // correct thresold for -Oz, it is better than not running preinliner.
    IP.HintThreshold = SizeLevel > 0 ? PreInlineThreshold : 325;
>>>>>>> b5216b29

    MPM.add(createFunctionInliningPass(IP));
    MPM.add(createSROAPass());
    MPM.add(createEarlyCSEPass());             // Catch trivial redundancies
    MPM.add(createCFGSimplificationPass());    // Merge & remove BBs
#if INTEL_CUSTOMIZATION
    // Combine silly seq's
    addInstructionCombiningPass(MPM);
#endif // INTEL_INCLUDE_DTRANS
    addExtensionsToPM(EP_Peephole, MPM);
  }
  if ((EnablePGOInstrGen && !IsCS) || (EnablePGOCSInstrGen && IsCS)) {
    MPM.add(createPGOInstrumentationGenLegacyPass(IsCS));
    // Add the profile lowering pass.
    InstrProfOptions Options;
    if (!PGOInstrGen.empty())
      Options.InstrProfileOutput = PGOInstrGen;
    Options.DoCounterPromotion = true;
    Options.UseBFIInPromotion = IsCS;
    MPM.add(createLoopRotatePass());
    MPM.add(createInstrProfilingLegacyPass(Options, IsCS));
  }
  if (!PGOInstrUse.empty())
    MPM.add(createPGOInstrumentationUseLegacyPass(PGOInstrUse, IsCS));
  // Indirect call promotion that promotes intra-module targets only.
  // For ThinLTO this is done earlier due to interactions with globalopt
  // for imported functions. We don't run this at -O0.
  if (OptLevel > 0 && !IsCS)
    MPM.add(
        createPGOIndirectCallPromotionLegacyPass(false, !PGOSampleUse.empty()));

#if INTEL_CUSTOMIZATION
  // The function splitting pass uses the PGO frequency info, and only
  // makes sense to run during profile feedback.
  if (EnableFunctionSplitting &&
    (!PGOInstrUse.empty() || !PGOSampleUse.empty())) {
    MPM.add(createFunctionSplittingWrapperPass());
  }
#endif // INTEL_CUSTOMIZATION
}
void PassManagerBuilder::addFunctionSimplificationPasses(
    legacy::PassManagerBase &MPM) {
  // Start of function pass.
#if INTEL_CUSTOMIZATION
  // Propagate TBAA information before SROA so that we can remove mid-function
  // fakeload intrinsics which would block SROA.
  if (EnableTbaaProp)
    MPM.add(createTbaaMDPropagationLegacyPass());
#endif // INTEL_CUSTOMIZATION

  // Break up aggregate allocas, using SSAUpdater.
  assert(OptLevel >= 1 && "Calling function optimizer with no optimization level!");
  MPM.add(createSROAPass());
  MPM.add(createEarlyCSEPass(true /* Enable mem-ssa. */)); // Catch trivial redundancies

  if (OptLevel > 1) {
    if (EnableGVNHoist)
      MPM.add(createGVNHoistPass());
    if (EnableGVNSink) {
      MPM.add(createGVNSinkPass());
      MPM.add(createCFGSimplificationPass());
    }
  }

  if (EnableConstraintElimination)
    MPM.add(createConstraintEliminationPass());

  if (OptLevel > 1) {
    // Speculative execution if the target has divergent branches; otherwise nop.
    MPM.add(createSpeculativeExecutionIfHasBranchDivergencePass());

    MPM.add(createJumpThreadingPass());         // Thread jumps.
    MPM.add(createCorrelatedValuePropagationPass()); // Propagate conditionals
  }
  MPM.add(createCFGSimplificationPass());     // Merge & remove BBs
  // Combine silly seq's
  if (OptLevel > 2)
    MPM.add(createAggressiveInstCombinerPass());
  addInstructionCombiningPass(MPM);  // INTEL
  if (SizeLevel == 0 && !DisableLibCallsShrinkWrap)
    MPM.add(createLibCallsShrinkWrapPass());
  addExtensionsToPM(EP_Peephole, MPM);

  // Optimize memory intrinsic calls based on the profiled size information.
  if (SizeLevel == 0)
    MPM.add(createPGOMemOPSizeOptLegacyPass());

#if INTEL_CUSTOMIZATION
#if INTEL_INCLUDE_DTRANS
  bool SkipRecProgression = PrepareForLTO && EnableDTrans;
#else
  bool SkipRecProgression = false;
#endif // INTEL_INCLUDE_DTRANS
  // TODO: Investigate the cost/benefit of tail call elimination on debugging.
  if (OptLevel > 1)
    MPM.add(createTailCallEliminationPass(SkipRecProgression));
                                              // Eliminate tail calls
#endif // INTEL_CUSTOMIZATION
  MPM.add(createCFGSimplificationPass());     // Merge & remove BBs
  MPM.add(createReassociatePass());           // Reassociate expressions

  // Do not run loop pass pipeline in "SYCL Optimization Mode". Loop
  // optimizations rely on TTI, which is not accurate for SPIR target.
  if (!SYCLOptimizationMode) {
    // Begin the loop pass pipeline.
    if (EnableSimpleLoopUnswitch) {
      // The simple loop unswitch pass relies on separate cleanup passes. Schedule
      // them first so when we re-process a loop they run before other loop
      // passes.
      MPM.add(createLoopInstSimplifyPass());
      MPM.add(createLoopSimplifyCFGPass());
    }
    // Rotate Loop - disable header duplication at -Oz
    MPM.add(createLoopRotatePass(SizeLevel == 2 ? 0 : -1));
    // TODO: Investigate promotion cap for O1.
    MPM.add(createLICMPass(LicmMssaOptCap, LicmMssaNoAccForPromotionCap));
    if (EnableSimpleLoopUnswitch)
      MPM.add(createSimpleLoopUnswitchLegacyPass());
    else
      MPM.add(createLoopUnswitchPass(SizeLevel || OptLevel < 3, DivergentTarget));
    // FIXME: We break the loop pass pipeline here in order to do full
    // simplify-cfg. Eventually loop-simplifycfg should be enhanced to replace the
    // need for this.
    MPM.add(createCFGSimplificationPass());
    addInstructionCombiningPass(MPM);  // INTEL
    // We resume loop passes creating a second loop pipeline here.
    if (EnableLoopFlatten) {
      MPM.add(createLoopFlattenPass()); // Flatten loops
      MPM.add(createLoopSimplifyCFGPass());
    }
    // TODO: this pass hurts performance due to promotions of induction variables
    // from 32-bit value to 64-bit values. I assume it's because SPIR is a virtual
    // target with unlimited # of registers and pass doesn't take into account
    // that on real HW this promotion is not beneficial.
    MPM.add(createLoopIdiomPass());             // Recognize idioms like memset.
    MPM.add(createIndVarSimplifyPass());        // Canonicalize indvars
    addExtensionsToPM(EP_LateLoopOptimizations, MPM);
    MPM.add(createLoopDeletionPass());          // Delete dead loops

    if (EnableLoopInterchange)
      MPM.add(createLoopInterchangePass()); // Interchange loops

    // Unroll small loops
    // INTEL - HIR complete unroll pass replaces LLVM's simple loop unroll pass.
    if (!isLoopOptEnabled()) // INTEL
    MPM.add(createSimpleLoopUnrollPass(OptLevel, DisableUnrollLoops, ForgetAllSCEVInLoopUnroll));
#if INTEL_CUSTOMIZATION
#if INTEL_FEATURE_CSA
    MPM.add(createLoopSPMDizationPass());
#endif // INTEL_FEATURE_CSA
#endif // INTEL_CUSTOMIZATION
    addExtensionsToPM(EP_LoopOptimizerEnd, MPM);
    // This ends the loop pass pipelines.
  }

  // Break up allocas that may now be splittable after loop unrolling.
  MPM.add(createSROAPass());

  if (OptLevel > 1) {
    MPM.add(createMergedLoadStoreMotionPass()); // Merge ld/st in diamonds
    MPM.add(NewGVN ? createNewGVNPass()
                   : createGVNPass(DisableGVNLoadPRE)); // Remove redundancies
  }
#if INTEL_CUSTOMIZATION
#if INTEL_INCLUDE_DTRANS
  // Skip MemCpyOpt when both PrepareForLTO and EnableDTrans flags are
  // true to simplify handling of memcpy/memset/memmov calls in DTrans
  // implementation.
  // TODO: Remove this customization once DTrans handled partial memcpy/
  // memset/memmov calls of struct types.
  if (!PrepareForLTO || !EnableDTrans)
    MPM.add(createMemCpyOptPass());           // Remove memcpy / form memset
#else
  MPM.add(createMemCpyOptPass());             // Remove memcpy / form memset
#endif // INTEL_INCLUDE_DTRANS
#endif // INTEL_CUSTOMIZATION
  MPM.add(createSCCPPass());                  // Constant prop with SCCP

  if (EnableConstraintElimination)
    MPM.add(createConstraintEliminationPass());

  // Delete dead bit computations (instcombine runs after to fold away the dead
  // computations, and then ADCE will run later to exploit any new DCE
  // opportunities that creates).
  MPM.add(createBitTrackingDCEPass());        // Delete dead bit computations

  // Run instcombine after redundancy elimination to exploit opportunities
  // opened up by them.
  addInstructionCombiningPass(MPM);  // INTEL
  addExtensionsToPM(EP_Peephole, MPM);
  if (OptLevel > 1) {
    MPM.add(createJumpThreadingPass());         // Thread jumps
    MPM.add(createCorrelatedValuePropagationPass());
  }
  MPM.add(createAggressiveDCEPass()); // Delete dead instructions

  // TODO: Investigate if this is too expensive at O1.
  if (OptLevel > 1) {
    MPM.add(createDeadStoreEliminationPass());  // Delete dead stores
    MPM.add(createLICMPass(LicmMssaOptCap, LicmMssaNoAccForPromotionCap));
  }

  addExtensionsToPM(EP_ScalarOptimizerLate, MPM);

  if (RerollLoops)
    MPM.add(createLoopRerollPass());

  MPM.add(createCFGSimplificationPass()); // Merge & remove BBs
  // Clean up after everything.
  addInstructionCombiningPass(MPM); // INTEL
  addExtensionsToPM(EP_Peephole, MPM);

  if (EnableCHR && OptLevel >= 3 &&
      (!PGOInstrUse.empty() || !PGOSampleUse.empty() || EnablePGOCSInstrGen))
    MPM.add(createControlHeightReductionLegacyPass());

#if INTEL_CUSTOMIZATION
  // Transform calls to sin and cos to calls to sinpi, cospi or
  // sincospi.
  MPM.add(createTransformSinAndCosCallsPass());
#endif // INTEL_CUSTOMIZATION
}

void PassManagerBuilder::populateModulePassManager(
    legacy::PassManagerBase &MPM) {
  // Whether this is a default or *LTO pre-link pipeline. The FullLTO post-link
  // is handled separately, so just check this is not the ThinLTO post-link.
  bool DefaultOrPreLinkPipeline = !PerformThinLTO;

  MPM.add(createXmainOptLevelWrapperPass(OptLevel)); // INTEL
  MPM.add(createAnnotation2MetadataLegacyPass());

  if (!PGOSampleUse.empty()) {
    MPM.add(createPruneEHPass());
    // In ThinLTO mode, when flattened profile is used, all the available
    // profile information will be annotated in PreLink phase so there is
    // no need to load the profile again in PostLink.
    if (!(FlattenedProfileUsed && PerformThinLTO))
      MPM.add(createSampleProfileLoaderPass(PGOSampleUse));
  }

  // Allow forcing function attributes as a debugging and tuning aid.
  MPM.add(createForceFunctionAttrsLegacyPass());

  // If all optimizations are disabled, just run the always-inline pass and,
  // if enabled, the function merging pass.
  if (OptLevel == 0) {
    addPGOInstrPasses(MPM);
    if (Inliner) {
      MPM.add(createInlineReportSetupPass(getMDInlineReport())); // INTEL
      MPM.add(createInlineListsPass()); // INTEL: -[no]inline-list parsing
      MPM.add(Inliner);
      Inliner = nullptr;
    }

    // FIXME: The BarrierNoopPass is a HACK! The inliner pass above implicitly
    // creates a CGSCC pass manager, but we don't want to add extensions into
    // that pass manager. To prevent this we insert a no-op module pass to reset
    // the pass manager to get the same behavior as EP_OptimizerLast in non-O0
    // builds. The function merging pass is
    if (MergeFunctions)
      MPM.add(createMergeFunctionsPass());
    else if (GlobalExtensionsNotEmpty() || !Extensions.empty())
      MPM.add(createBarrierNoopPass());

    if (PerformThinLTO) {
      MPM.add(createLowerTypeTestsPass(nullptr, nullptr, true));
      // Drop available_externally and unreferenced globals. This is necessary
      // with ThinLTO in order to avoid leaving undefined references to dead
      // globals in the object file.
      MPM.add(createEliminateAvailableExternallyPass());
      MPM.add(createGlobalDCEPass());
    }

    addExtensionsToPM(EP_EnabledOnOptLevel0, MPM);

    if (PrepareForLTO || PrepareForThinLTO) {
      MPM.add(createCanonicalizeAliasesPass());
      // Rename anon globals to be able to export them in the summary.
      // This has to be done after we add the extensions to the pass manager
      // as there could be passes (e.g. Adddress sanitizer) which introduce
      // new unnamed globals.
      MPM.add(createNameAnonGlobalPass());
    }
#if INTEL_CUSTOMIZATION
    if (EnableDPCPPKernelTransforms && !PrepareForLTO) {
      MPM.add(createParseAnnotateAttributesPass());
      MPM.add(createDPCPPKernelAnalysisPass());
    }
#endif // INTEL_CUSTOMIZATION
#if INTEL_COLLAB
    if (RunVPOOpt) {
      #if INTEL_CUSTOMIZATION
      if (RunVecClone) {
        MPM.add(createVecClonePass());
      }
      #endif // INTEL_CUSTOMIZATION
      // Process OpenMP directives at -O0
      addVPOPasses(MPM, true);
    }
#endif // INTEL_COLLAB
#if INTEL_CUSTOMIZATION
    if (EnableDPCPPKernelTransforms && !PrepareForLTO) {
      MPM.add(createUnifyFunctionExitNodesPass());
      MPM.add(createDPCPPKernelWGLoopCreatorPass());
    }
#endif // INTEL_CUSTOMIZATION
    return;
  }

#if INTEL_COLLAB
  // Process OpenMP directives at -O1 and above
  if (RunVPOOpt == InvokeParoptBeforeInliner)
    addVPOPasses(MPM, false);
#endif // INTEL_COLLAB

  // Add LibraryInfo if we have some.
  if (LibraryInfo)
    MPM.add(new TargetLibraryInfoWrapperPass(*LibraryInfo));

  addInitialAliasAnalysisPasses(MPM);

  // For ThinLTO there are two passes of indirect call promotion. The
  // first is during the compile phase when PerformThinLTO=false and
  // intra-module indirect call targets are promoted. The second is during
  // the ThinLTO backend when PerformThinLTO=true, when we promote imported
  // inter-module indirect calls. For that we perform indirect call promotion
  // earlier in the pass pipeline, here before globalopt. Otherwise imported
  // available_externally functions look unreferenced and are removed.
  if (PerformThinLTO) {
    MPM.add(createPGOIndirectCallPromotionLegacyPass(/*InLTO = */ true,
                                                     !PGOSampleUse.empty()));
    MPM.add(createLowerTypeTestsPass(nullptr, nullptr, true));
  }

  // For SamplePGO in ThinLTO compile phase, we do not want to unroll loops
  // as it will change the CFG too much to make the 2nd profile annotation
  // in backend more difficult.
  bool PrepareForThinLTOUsingPGOSampleProfile =
      PrepareForThinLTO && !PGOSampleUse.empty();
  if (PrepareForThinLTOUsingPGOSampleProfile)
    DisableUnrollLoops = true;

  // Infer attributes about declarations if possible.
  MPM.add(createInferFunctionAttrsLegacyPass());

  // Infer attributes on declarations, call sites, arguments, etc.
  if (AttributorRun & AttributorRunOption::MODULE)
    MPM.add(createAttributorLegacyPass());

  addExtensionsToPM(EP_ModuleOptimizerEarly, MPM);

  if (OptLevel > 2)
    MPM.add(createCallSiteSplittingPass());

  MPM.add(createIPSCCPPass());          // IP SCCP
  MPM.add(createCalledValuePropagationPass());

  MPM.add(createGlobalOptimizerPass()); // Optimize out global vars
  // Promote any localized global vars.
  MPM.add(createPromoteMemoryToRegisterPass());

  MPM.add(createDeadArgEliminationPass()); // Dead argument elimination

#if INTEL_CUSTOMIZATION
  // Clean up after IPCP & DAE
  addInstructionCombiningPass(MPM);
#endif // INTEL_CUSTOMIZATION
  addExtensionsToPM(EP_Peephole, MPM);
  if (EarlyJumpThreading && !SYCLOptimizationMode)                // INTEL
    MPM.add(createJumpThreadingPass(/*FreezeSelectCond*/ false)); // INTEL
  MPM.add(createCFGSimplificationPass()); // Clean up after IPCP & DAE

  // For SamplePGO in ThinLTO compile phase, we do not want to do indirect
  // call promotion as it will change the CFG too much to make the 2nd
  // profile annotation in backend more difficult.
  // PGO instrumentation is added during the compile phase for ThinLTO, do
  // not run it a second time
  if (DefaultOrPreLinkPipeline && !PrepareForThinLTOUsingPGOSampleProfile)
    addPGOInstrPasses(MPM);

  // Create profile COMDAT variables. Lld linker wants to see all variables
  // before the LTO/ThinLTO link since it needs to resolve symbols/comdats.
  if (!PerformThinLTO && EnablePGOCSInstrGen)
    MPM.add(createPGOInstrumentationGenCreateVarLegacyPass(PGOInstrGen));

  // We add a module alias analysis pass here. In part due to bugs in the
  // analysis infrastructure this "works" in that the analysis stays alive
  // for the entire SCC pass run below.
  MPM.add(createGlobalsAAWrapperPass());

#if INTEL_CUSTOMIZATION
  if (Inliner) {
    MPM.add(createInlineReportSetupPass(getMDInlineReport()));
    MPM.add(createInlineListsPass()); // -[no]inline-list parsing
  }
#endif  // INTEL_CUSTOMIZATION

  // Start of CallGraph SCC passes.
  MPM.add(createPruneEHPass()); // Remove dead EH info
  bool RunInliner = false;
  if (Inliner) {
    MPM.add(Inliner);
    Inliner = nullptr;
    RunInliner = true;
  }

#if INTEL_COLLAB
  // Process OpenMP directives at -O1 and above
  if (RunVPOOpt == InvokeParoptAfterInliner) {
    addVPOPasses(MPM, false, /* Simplify= */ true);
  }
#endif // INTEL_COLLAB
#if INTEL_CUSTOMIZATION
  // Argument promotion pass was originally added after passes which compute
  // attribues for functions and arguments, but such ordering is not good
  // because argument promotion changes function arguments. As a result
  // promoted arguments do not get any attributes. Reordering argument
  // promotion pass and the passes computing attributes fixes this problem.
  // Additionally adding SROA after the argument promotion to cleanup allocas
  // allows to get more accurate attributes for the promoted arguments.
  if (OptLevel > 2) {
    MPM.add(createArgumentPromotionPass()); // Scalarize uninlined fn args
    MPM.add(createSROALegacyCGSCCAdaptorPass());
  }
#endif // INTEL_CUSTOMIZATION

  // Infer attributes on declarations, call sites, arguments, etc. for an SCC.
  if (AttributorRun & AttributorRunOption::CGSCC)
    MPM.add(createAttributorCGSCCLegacyPass());

  // Try to perform OpenMP specific optimizations. This is a (quick!) no-op if
  // there are no OpenMP runtime calls present in the module.
  if (OptLevel > 1)
    MPM.add(createOpenMPOptLegacyPass());

  MPM.add(createPostOrderFunctionAttrsLegacyPass());

  addExtensionsToPM(EP_CGSCCOptimizerLate, MPM);
  addFunctionSimplificationPasses(MPM);

#if INTEL_CUSTOMIZATION
  // If VPO paropt was required to run then do IP constant propagation after
  // promoting pointer arguments to values (when OptLevel > 2) and running
  // simplification passes. That will propagate constant values down to callback
  // functions which represent outlined OpenMP parallel loops where possible.
  if (RunVPOParopt && OptLevel > 2)
    MPM.add(createIPSCCPPass());

  // Propagate noalias attribute to function arguments.
  if (EnableArgNoAliasProp && OptLevel > 2)
    MPM.add(createArgNoAliasPropPass());
#endif // INTEL_CUSTOMIZATION

  // FIXME: This is a HACK! The inliner pass above implicitly creates a CGSCC
  // pass manager that we are specifically trying to avoid. To prevent this
  // we must insert a no-op module pass to reset the pass manager.
  MPM.add(createBarrierNoopPass());

  if (RunPartialInlining)
    MPM.add(createPartialInliningPass());

#if INTEL_CUSTOMIZATION
  if (EnableStdContainerOpt)
    MPM.add(createStdContainerOptPass());
  MPM.add(createCleanupFakeLoadsPass());
#endif // INTEL_CUSTOMIZATION

  if (OptLevel > 1 && !PrepareForLTO && !PrepareForThinLTO)
    // Remove avail extern fns and globals definitions if we aren't
    // compiling an object file for later LTO. For LTO we want to preserve
    // these so they are eligible for inlining at link-time. Note if they
    // are unreferenced they will be removed by GlobalDCE later, so
    // this only impacts referenced available externally globals.
    // Eventually they will be suppressed during codegen, but eliminating
    // here enables more opportunity for GlobalDCE as it may make
    // globals referenced by available external functions dead
    // and saves running remaining passes on the eliminated functions.
    MPM.add(createEliminateAvailableExternallyPass());

  // CSFDO instrumentation and use pass. Don't invoke this for Prepare pass
  // for LTO and ThinLTO -- The actual pass will be called after all inlines
  // are performed.
  // Need to do this after COMDAT variables have been eliminated,
  // (i.e. after EliminateAvailableExternallyPass).
  if (!(PrepareForLTO || PrepareForThinLTO))
    addPGOInstrPasses(MPM, /* IsCS */ true);

  if (EnableOrderFileInstrumentation)
    MPM.add(createInstrOrderFilePass());

  MPM.add(createReversePostOrderFunctionAttrsPass());

  // The inliner performs some kind of dead code elimination as it goes,
  // but there are cases that are not really caught by it. We might
  // at some point consider teaching the inliner about them, but it
  // is OK for now to run GlobalOpt + GlobalDCE in tandem as their
  // benefits generally outweight the cost, making the whole pipeline
  // faster.
  if (RunInliner) {
    MPM.add(createGlobalOptimizerPass());
    MPM.add(createGlobalDCEPass());
  }

  // If we are planning to perform ThinLTO later, let's not bloat the code with
  // unrolling/vectorization/... now. We'll first run the inliner + CGSCC passes
  // during ThinLTO and perform the rest of the optimizations afterward.
  if (PrepareForThinLTO) {
    // Ensure we perform any last passes, but do so before renaming anonymous
    // globals in case the passes add any.
    addExtensionsToPM(EP_OptimizerLast, MPM);
    MPM.add(createCanonicalizeAliasesPass());
    // Rename anon globals to be able to export them in the summary.
    MPM.add(createNameAnonGlobalPass());
    return;
  }

  if (PerformThinLTO)
    // Optimize globals now when performing ThinLTO, this enables more
    // optimizations later.
    MPM.add(createGlobalOptimizerPass());

  // Scheduling LoopVersioningLICM when inlining is over, because after that
  // we may see more accurate aliasing. Reason to run this late is that too
  // early versioning may prevent further inlining due to increase of code
  // size. By placing it just after inlining other optimizations which runs
  // later might get benefit of no-alias assumption in clone loop.
  if (UseLoopVersioningLICM) {
    MPM.add(createLoopVersioningLICMPass());    // Do LoopVersioningLICM
    MPM.add(createLICMPass(LicmMssaOptCap, LicmMssaNoAccForPromotionCap));
  }

#if INTEL_CUSTOMIZATION
  if (EnableAndersen) {
    MPM.add(createAndersensAAWrapperPass()); // Andersen's IP alias analysis
  }
  if (OptLevel >= 2 && EnableNonLTOGlobalVarOpt && EnableAndersen) {
    MPM.add(createNonLTOGlobalOptimizerPass());
    MPM.add(createPromoteMemoryToRegisterPass());
    // AggressiveDCE is invoked here to avoid -6% performance regression
    // for aifftr01@opt_speed
    MPM.add(createAggressiveDCEPass());
  }
#endif // INTEL_CUSTOMIZATION

  // We add a fresh GlobalsModRef run at this point. This is particularly
  // useful as the above will have inlined, DCE'ed, and function-attr
  // propagated everything. We should at this point have a reasonably minimal
  // and richly annotated call graph. By computing aliasing and mod/ref
  // information for all local globals here, the late loop passes and notably
  // the vectorizer will be able to use them to help recognize vectorizable
  // memory operations.
  //
  // Note that this relies on a bug in the pass manager which preserves
  // a module analysis into a function pass pipeline (and throughout it) so
  // long as the first function pass doesn't invalidate the module analysis.
  // Thus both Float2Int and LoopRotate have to preserve AliasAnalysis for
  // this to work. Fortunately, it is trivial to preserve AliasAnalysis
  // (doing nothing preserves it as it is required to be conservatively
  // correct in the face of IR changes).
  MPM.add(createGlobalsAAWrapperPass());

  MPM.add(createFloat2IntPass());
  MPM.add(createLowerConstantIntrinsicsPass());

  if (EnableMatrix) {
    MPM.add(createLowerMatrixIntrinsicsPass());
    // CSE the pointer arithmetic of the column vectors.  This allows alias
    // analysis to establish no-aliasing between loads and stores of different
    // columns of the same matrix.
    MPM.add(createEarlyCSEPass(false));
  }

  addExtensionsToPM(EP_VectorizerStart, MPM);

  if (!SYCLOptimizationMode) {
    // Re-rotate loops in all our loop nests. These may have fallout out of
    // rotated form due to GVN or other transformations, and the vectorizer
    // relies on the rotated form. Disable header duplication at -Oz.
    MPM.add(createLoopRotatePass(SizeLevel == 2 ? 0 : -1));

#if INTEL_CUSTOMIZATION
    if (EnableDPCPPKernelTransforms && !PrepareForLTO) {
      MPM.add(createParseAnnotateAttributesPass());
      MPM.add(createDPCPPKernelAnalysisPass());
      MPM.add(createDPCPPKernelVecClonePass());
    }

    // In LTO mode, loopopt needs to run in link phase along with community
    // vectorizer and unroll after it until they are phased out.
    if (!PrepareForLTO || !isLoopOptEnabled()) {
      addLoopOptAndAssociatedVPOPasses(MPM, false);

      if (EnableDPCPPKernelTransforms) {
        MPM.add(createDPCPPKernelPostVecPass());
        MPM.add(createVPODirectiveCleanupPass());
        MPM.add(createInstructionCombiningPass());
        MPM.add(createCFGSimplificationPass());
        MPM.add(createPromoteMemoryToRegisterPass());
        MPM.add(createAggressiveDCEPass());
        MPM.add(createUnifyFunctionExitNodesPass());
        MPM.add(createDPCPPKernelWGLoopCreatorPass());

        MPM.add(createLICMPass());
        MPM.add(createCFGSimplificationPass());
      }
#endif // INTEL_CUSTOMIZATION

      // Distribute loops to allow partial vectorization.  I.e. isolate
      // dependences into separate loop that would otherwise inhibit
      // vectorization.  This is currently only performed for loops marked with
      // the metadata llvm.loop.distribute=true or when -enable-loop-distribute
      // is specified.
      MPM.add(createLoopDistributePass());

#if INTEL_CUSTOMIZATION
      if (EnableLV)
        MPM.add(createLoopVectorizePass(!LoopsInterleaved, !LoopVectorize));
    }
#endif // INTEL_CUSTOMIZATION

    // Eliminate loads by forwarding stores from the previous iteration to loads
    // of the current iteration.
    MPM.add(createLoopLoadEliminationPass());

#if INTEL_CUSTOMIZATION
    // No need to run cleanup passes in LTO mode when loopopt is enabled as
    // vectorization is moved to link phase.
    if (!PrepareForLTO || !isLoopOptEnabled()) {
#endif // INTEL_CUSTOMIZATION
      // FIXME: Because of #pragma vectorize enable, the passes below are always
      // inserted in the pipeline, even when the vectorizer doesn't run (ex.
      // when on -O1 and no #pragma is found). Would be good to have these two
      // passes as function calls, so that we can only pass them when the
      // vectorizer changed the code.
      addInstructionCombiningPass(MPM); // INTEL
      if (OptLevel > 1 && ExtraVectorizerPasses) {
        // At higher optimization levels, try to clean up any runtime overlap
        // and alignment checks inserted by the vectorizer. We want to track
        // correllated runtime checks for two inner loops in the same outer
        // loop, fold any common computations, hoist loop-invariant aspects out
        // of any outer loop, and unswitch the runtime checks if possible. Once
        // hoisted, we may have dead (or speculatable) control flows or more
        // combining opportunities.
        MPM.add(createEarlyCSEPass());
        MPM.add(createCorrelatedValuePropagationPass());
        addInstructionCombiningPass(MPM); // INTEL
        MPM.add(createLICMPass(LicmMssaOptCap, LicmMssaNoAccForPromotionCap));
        MPM.add(
            createLoopUnswitchPass(SizeLevel || OptLevel < 3, DivergentTarget));
        MPM.add(createCFGSimplificationPass());
        addInstructionCombiningPass(MPM); // INTEL
      }

      // Cleanup after loop vectorization, etc. Simplification passes like CVP
      // and GVN, loop transforms, and others have already run, so it's now
      // better to convert to more optimized IR using more aggressive simplify
      // CFG options. The extra sinking transform can create larger basic
      // blocks, so do this before SLP vectorization.
      // FIXME: study whether hoisting and/or sinking of common instructions should
      // be delayed until after SLP vectorizer.
      MPM.add(createCFGSimplificationPass(SimplifyCFGOptions()
                                              .forwardSwitchCondToPhi(true)
                                              .convertSwitchToLookupTable(true)
                                              .needCanonicalLoops(false)
                                              .hoistCommonInsts(true)
                                              .sinkCommonInsts(true)));

      if (SLPVectorize) {
        MPM.add(createSLPVectorizerPass()); // Vectorize parallel scalar chains.
#if INTEL_CUSTOMIZATION
        AfterSLPVectorizer = true;
        if (EnableLoadCoalescing)
          MPM.add(createLoadCoalescingPass());
        if (EnableSROAAfterSLP)
          // SLP creates opportunities for SROA.
          MPM.add(createSROAPass());
#endif // INTEL_CUSTOMIZATION
        if (OptLevel > 1 && ExtraVectorizerPasses) {
          MPM.add(createEarlyCSEPass());
        }
      }
    } // INTEL

    // Enhance/cleanup vector code.
    MPM.add(createVectorCombinePass());
    MPM.add(createEarlyCSEPass()); // INTEL
  }

  addExtensionsToPM(EP_Peephole, MPM);
  addInstructionCombiningPass(MPM);

#if INTEL_CUSTOMIZATION
  // Disable unroll in LTO mode if loopopt is enabled so it only gets triggered
  // in link phase after loopopt.
  if (EnableUnrollAndJam && !DisableUnrollLoops &&
      (!PrepareForLTO || !isLoopOptEnabled())) {
#endif // INTEL_CUSTOMIZATION
    // Unroll and Jam. We do this before unroll but need to be in a separate
    // loop pass manager in order for the outer loop to be processed by
    // unroll and jam before the inner loop is unrolled.
    MPM.add(createLoopUnrollAndJamPass(OptLevel));
  }

  if (!SYCLOptimizationMode) {
    if (!PrepareForLTO || !isLoopOptEnabled()) // INTEL
      MPM.add(createLoopUnrollPass(OptLevel,
                                   DisableUnrollLoops, // Unroll small loops
                                   ForgetAllSCEVInLoopUnroll));

#if INTEL_CUSTOMIZATION
#if INTEL_FEATURE_CSA
    if (!DisableUnrollLoops && (!PrepareForLTO || !isLoopOptEnabled()))
      MPM.add(createCSALowerParallelIntrinsicsWrapperPass());
#endif // INTEL_FEATURE_CSA
#endif // INTEL_CUSTOMIZATION

    if (!DisableUnrollLoops &&
        (!PrepareForLTO || !isLoopOptEnabled())) { // INTEL
#if INTEL_CUSTOMIZATION
      // Make unaligned nontemporal stores use a wrapper function instead of
      // scalarizing them.
      MPM.add(createNontemporalStoreWrapperPass());
#endif // INTEL_CUSTOMIZATION
      // LoopUnroll may generate some redundency to cleanup.
      addInstructionCombiningPass(MPM);

      // Runtime unrolling will introduce runtime check in loop prologue. If the
      // unrolled loop is a inner loop, then the prologue will be inside the
      // outer loop. LICM pass can help to promote the runtime check out if the
      // checked value is loop invariant.
      MPM.add(createLICMPass(LicmMssaOptCap, LicmMssaNoAccForPromotionCap));
    }
  }

  MPM.add(createWarnMissedTransformationsPass());

  // After vectorization and unrolling, assume intrinsics may tell us more
  // about pointer alignments.
  MPM.add(createAlignmentFromAssumptionsPass());

  // FIXME: We shouldn't bother with this anymore.
  MPM.add(createStripDeadPrototypesPass()); // Get rid of dead prototypes

  // GlobalOpt already deletes dead functions and globals, at -O2 try a
  // late pass of GlobalDCE.  It is capable of deleting dead cycles.
  if (OptLevel > 1) {
    MPM.add(createGlobalDCEPass());         // Remove dead fns and globals.
    MPM.add(createConstantMergePass());     // Merge dup global constants
  }

  // See comment in the new PM for justification of scheduling splitting at
  // this stage (\ref buildModuleSimplificationPipeline).
  if (EnableHotColdSplit && !(PrepareForLTO || PrepareForThinLTO))
    MPM.add(createHotColdSplittingPass());

  if (MergeFunctions)
    MPM.add(createMergeFunctionsPass());

  // Add Module flag "CG Profile" based on Branch Frequency Information.
  if (CallGraphProfile)
    MPM.add(createCGProfileLegacyPass());

  // LoopSink pass sinks instructions hoisted by LICM, which serves as a
  // canonicalization pass that enables other optimizations. As a result,
  // LoopSink pass needs to be a very late IR pass to avoid undoing LICM
  // result too early.
  MPM.add(createLoopSinkPass());
  // Get rid of LCSSA nodes.
  MPM.add(createInstSimplifyLegacyPass());

  // This hoists/decomposes div/rem ops. It should run after other sink/hoist
  // passes to avoid re-sinking, but before SimplifyCFG because it can allow
  // flattening of blocks.
  MPM.add(createDivRemPairsPass());

  // LoopSink (and other loop passes since the last simplifyCFG) might have
  // resulted in single-entry-single-exit or empty blocks. Clean up the CFG.
  MPM.add(createCFGSimplificationPass());

  addExtensionsToPM(EP_OptimizerLast, MPM);

  if (PrepareForLTO) {
    MPM.add(createCanonicalizeAliasesPass());
    // Rename anon globals to be able to handle them in the summary
    MPM.add(createNameAnonGlobalPass());
  }

#if INTEL_CUSTOMIZATION
#if INTEL_FEATURE_CSA
  if (EnableCSAPasses) {
    MPM.add(createPromoteMemoryToRegisterPass(true, true));
    MPM.add(createSROAPass());
  }
#endif // INTEL_FEATURE_CSA
#endif // INTEL_CUSTOMIZATION

  MPM.add(createAnnotationRemarksLegacyPass());

#if INTEL_CUSTOMIZATION
  MPM.add(createInlineReportEmitterPass(OptLevel, SizeLevel,
                                        PrepareForLTO || PrepareForThinLTO));
#endif // INTEL_CUSTOMIZATION
}

void PassManagerBuilder::addLTOOptimizationPasses(legacy::PassManagerBase &PM) {
#if INTEL_CUSTOMIZATION
  if (Inliner &&
      (IntelInlineReportLevel & InlineReportOptions::CompositeReport)) {
    PM.add(createInlineReportSetupPass(getMDInlineReport()));
  }
#endif // INTEL_CUSTOMIZATION
  // Load sample profile before running the LTO optimization pipeline.
  if (!PGOSampleUse.empty()) {
    PM.add(createPruneEHPass());
    PM.add(createSampleProfileLoaderPass(PGOSampleUse));
  }

  PM.add(createXmainOptLevelWrapperPass(OptLevel)); // INTEL

  // Remove unused virtual tables to improve the quality of code generated by
  // whole-program devirtualization and bitset lowering.
  PM.add(createGlobalDCEPass());

#if INTEL_CUSTOMIZATION
  // IPO Prefetching: make it before IPClone and Inline
  if (EnableIPOPrefetch)
    PM.add(createIntelIPOPrefetchWrapperPass());

  // Whole Program Analysis
  if (EnableWPA) {
    // If whole-program-assume is enabled then we are going to call
    // the internalization pass.
    if (AssumeWholeProgram) {

      // The internalization pass does certain checks if a GlobalValue
      // should be internalized (e.g. is local, DLL export, etc.). The
      // pass also accepts a helper function that defines extra conditions
      // on top of the default requirements. If the function returns true
      // then it means that the GlobalValue should not be internalized, else
      // if it returns false then internalize it.
      auto PreserveSymbol = [](const GlobalValue &GV) {

        // If GlobalValue is "main", has one definition rule (ODR) or
        // is a special symbol added by the linker then don't internalize
        // it. The ODR symbols are expected to be merged with equivalent
        // globals and then be removed. If these symbols aren't removed
        // then it could cause linking issues (e.g. undefined symbols).
        if (GV.hasWeakODRLinkage() ||
            WPUtils.isMainEntryPoint(GV.getName()) ||
            WPUtils.isLinkerAddedSymbol(GV.getName()))
          return true;

        // If the GlobalValue is an alias then we need to make sure that this
        // alias is OK to internalize.
        if (const GlobalAlias *Alias = dyn_cast<const GlobalAlias>(&GV)) {

          // Check if the alias has an aliasee and this aliasee is a
          // GlobalValue
          const GlobalValue *Glob =
            dyn_cast<const GlobalValue>(Alias->getAliasee());
          if (!Glob)
            return true;

          // Aliasee is a declaration
          if (Glob->isDeclaration())
            return true;

          // Aliasee is an external declaration
          if (Glob->hasAvailableExternallyLinkage())
            return true;

          // Aliasee is an DLL export
          if (Glob->hasDLLExportStorageClass())
            return true;

          // Aliasee is local already
          if (Glob->hasLocalLinkage())
            return true;

          // Aliasee is ODR
          if (Glob->hasWeakODRLinkage())
            return true;

          // Aliasee is mapped to a linker added symbol
          if (WPUtils.isLinkerAddedSymbol(Glob->getName()))
            return true;

          // Aliasee is mapped to main
          if (WPUtils.isMainEntryPoint(Glob->getName()))
            return true;
        }

        // OK to internalize
        return false;
      };
      PM.add(createInternalizePass(PreserveSymbol));
    }
    PM.add(createWholeProgramWrapperPassPass());
    PM.add(createIntelFoldWPIntrinsicLegacyPass());
  }

  // IP Cloning
  if (EnableIPCloning) {
#if INTEL_INCLUDE_DTRANS
    // This pass is being added under DTRANS only at this point, because a
    // particular benchmark needs it to prove that the period of a recursive
    // progression is constant. We can remove the test for EnableDTrans if
    // we find IPSCCP to be generally useful here and we are willing to
    // tolerate the additional compile time.
    if (EnableDTrans)
      PM.add(createIPSCCPPass());
#endif // INTEL_INCLUDE_DTRANS
    PM.add(createIPCloningLegacyPass(false, true));
  }

  // Apply dynamic_casts optimization pass.
  PM.add(createOptimizeDynamicCastsWrapperPass());
#endif // INTEL_CUSTOMIZATION

  // Provide AliasAnalysis services for optimizations.
  addInitialAliasAnalysisPasses(PM);

  // Allow forcing function attributes as a debugging and tuning aid.
  PM.add(createForceFunctionAttrsLegacyPass());

  // Infer attributes about declarations if possible.
  PM.add(createInferFunctionAttrsLegacyPass());

  if (OptLevel > 1) {
    // Split call-site with more constrained arguments.
    PM.add(createCallSiteSplittingPass());

    // Indirect call promotion. This should promote all the targets that are
    // left by the earlier promotion pass that promotes intra-module targets.
    // This two-step promotion is to save the compile time. For LTO, it should
    // produce the same result as if we only do promotion here.
    PM.add(
        createPGOIndirectCallPromotionLegacyPass(true, !PGOSampleUse.empty()));

    // Propagate constants at call sites into the functions they call.  This
    // opens opportunities for globalopt (and inlining) by substituting function
    // pointers passed as arguments to direct uses of functions.
    PM.add(createIPSCCPPass());

    // Attach metadata to indirect call sites indicating the set of functions
    // they may target at run-time. This should follow IPSCCP.
    PM.add(createCalledValuePropagationPass());

    // Infer attributes on declarations, call sites, arguments, etc.
    if (AttributorRun & AttributorRunOption::MODULE)
      PM.add(createAttributorLegacyPass());
  }

  // Infer attributes about definitions. The readnone attribute in particular is
  // required for virtual constant propagation.
  PM.add(createPostOrderFunctionAttrsLegacyPass());
  PM.add(createReversePostOrderFunctionAttrsPass());

#if INTEL_CUSTOMIZATION
  // Simplify the graph before devirtualization
  if (OptLevel > 1) {
    PM.add(createInstSimplifyLegacyPass());
    PM.add(createCFGSimplificationPass());
  }
#endif // INTEL_CUSTOMIZATION

  // Split globals using inrange annotations on GEP indices. This can help
  // improve the quality of generated code when virtual constant propagation or
  // control flow integrity are enabled.
  PM.add(createGlobalSplitPass());

  // Apply whole-program devirtualization and virtual constant propagation.
  PM.add(createWholeProgramDevirtPass(ExportSummary, nullptr));

  // That's all we need at opt level 1.
  if (OptLevel == 1)
    return;

#if INTEL_CUSTOMIZATION
#if INTEL_INCLUDE_DTRANS
  if (EnableDTrans) {
    // This call adds the DTrans passes.
    addDTransLegacyPasses(PM);
  }
#endif // INTEL_INCLUDE_DTRANS
  PM.add(createDopeVectorConstPropLegacyPass());
#endif // INTEL_CUSTOMIZATION

  // Now that we internalized some globals, see if we can hack on them!
  PM.add(createGlobalOptimizerPass());
  // Promote any localized global vars.
  PM.add(createPromoteMemoryToRegisterPass());

  // Linking modules together can lead to duplicated global constants, only
  // keep one copy of each constant.
  PM.add(createConstantMergePass());

  // Remove unused arguments from functions.
  PM.add(createDeadArgEliminationPass());

#if INTEL_CUSTOMIZATION
#if INTEL_INCLUDE_DTRANS
  if (EnableDTrans) {
    addLateDTransLegacyPasses(PM);
    if (EnableIndirectCallConv)
      PM.add(createIndirectCallConvLegacyPass(false /* EnableAndersen */,
                                              true /* EnableDTrans */));
      // Indirect Call Conv
  }
#endif // INTEL_INCLUDE_DTRANS
#endif // INTEL_CUSTOMIZATION

  // Reduce the code after globalopt and ipsccp.  Both can open up significant
  // simplification opportunities, and both can propagate functions through
  // function pointers.  When this happens, we often have to resolve varargs
  // calls, etc, so let instcombine do this.
  if (OptLevel > 2)
    PM.add(createAggressiveInstCombinerPass());
  addInstructionCombiningPass(PM);   // INTEL
  addExtensionsToPM(EP_Peephole, PM);

#if INTEL_CUSTOMIZATION

#if INTEL_INCLUDE_DTRANS
  if (EnableDTrans) {
    // Compute the aligment of the argument
    PM.add(createIntelArgumentAlignmentLegacyPass());
    // Recognize Functions that implement qsort
    PM.add(createQsortRecognizerLegacyPass());
    // Multiversion and mark for inlining functions for tiling
    PM.add(createTileMVInlMarkerLegacyPass());
  }

  bool EnableIntelPartialInlining = EnableIntelPI && EnableDTrans;
#else
  bool EnableIntelPartialInlining = false;
#endif // INTEL_INCLUDE_DTRANS

  // Partial inlining for simple functions
  if (EnableIntelPartialInlining)
    PM.add(createIntelPartialInlineLegacyPass());

  bool RunInliner = Inliner;
#if INTEL_CUSTOMIZATION
  if (RunInliner &&
      !(IntelInlineReportLevel & InlineReportOptions::CompositeReport))
    PM.add(createInlineReportSetupPass(getMDInlineReport()));
#endif // INTEL_CUSTOMIZATION
  if (RunInliner) {
    PM.add(createInlineListsPass()); // -[no]inline-list parsing
  }
  if (EnableAndersen) {
    PM.add(createAndersensAAWrapperPass()); // Andersen's IP alias analysis
  }
  if (EnableIndirectCallConv && EnableAndersen) {
    PM.add(createIndirectCallConvLegacyPass(true /* EnableAndersen */,
                                            false /* EnableDTrans */));
    // Indirect Call Conv
  }
  if (EnableInlineAggAnalysis) {
    PM.add(createAggInlinerLegacyPass()); // Aggressive Inline
  }
#endif // INTEL_CUSTOMIZATION

  // Inline small functions
  if (RunInliner) {
    PM.add(Inliner);
    Inliner = nullptr;
  }

  PM.add(createPruneEHPass());   // Remove dead EH info.

  // CSFDO instrumentation and use pass.
  addPGOInstrPasses(PM, /* IsCS */ true);

  // Infer attributes on declarations, call sites, arguments, etc. for an SCC.
  if (AttributorRun & AttributorRunOption::CGSCC)
    PM.add(createAttributorCGSCCLegacyPass());

  // Try to perform OpenMP specific optimizations. This is a (quick!) no-op if
  // there are no OpenMP runtime calls present in the module.
  if (OptLevel > 1)
    PM.add(createOpenMPOptLegacyPass());

  // Optimize globals again if we ran the inliner.
  if (RunInliner) { // INTEL
#if INTEL_CUSTOMIZATION
#if INTEL_INCLUDE_DTRANS
    // The global optimizer pass can convert function calls to use
    // the 'fastcc' calling convention. The following pass enables more
    // functions to be converted to this calling convention. This can improve
    // performance by having arguments passed in registers, and enable more
    // cases where pointer parameters are changed to pass-by-value parameters.
    // We can remove the test for EnableDTrans if it is found to be useful
    // on other cases.
    if (EnableDTrans)
      PM.add(createIntelAdvancedFastCallWrapperPass());
#endif // INTEL_INCLUDE_DTRANS
#endif // INTEL_CUSTOMIZATION
    PM.add(createGlobalOptimizerPass());
  } // INTEL

#if INTEL_CUSTOMIZATION
  if (RunLTOPartialInlining)
    PM.add(createPartialInliningPass(true /*RunLTOPartialInlining*/,
#if INTEL_INCLUDE_DTRANS
                                     EnableDTrans /*EnableSpecialCases*/));
#else
                                     false /*EnableSpecialCases*/));
#endif // INTEL_INCLUDE_DTRANS

  if (EnableIPCloning || EnableCallTreeCloning) {
    if (EnableIPCloning)
      // Enable generic IPCloning after Inlining.
#if INTEL_INCLUDE_DTRANS
      PM.add(createIPCloningLegacyPass(true, EnableDTrans));
#else
      PM.add(createIPCloningLegacyPass(true, false));
#endif // INTEL_INCLUDE_DTRANS
    if (EnableCallTreeCloning)
      // Do function cloning along call trees
      PM.add(createCallTreeCloningPass());
    // Call IPCP to propagate constants
    PM.add(createIPSCCPPass());
  }
#endif // INTEL_CUSTOMIZATION
  PM.add(createGlobalDCEPass()); // Remove dead functions.

  // If we didn't decide to inline a function, check to see if we can
  // transform it to pass arguments by value instead of by reference.
  PM.add(createArgumentPromotionPass());

  // The IPO passes may leave cruft around.  Clean up after them.
  addInstructionCombiningPass(PM);  // INTEL
  addExtensionsToPM(EP_Peephole, PM);
  PM.add(createJumpThreadingPass(/*FreezeSelectCond*/ true));

  // Break up allocas
  PM.add(createSROAPass());

#if INTEL_CUSTOMIZATION
  if (EnableIPArrayTranspose)
    PM.add(createIPArrayTransposeLegacyPass());

  if (EnableDeadArrayOpsElim)
    PM.add(createDeadArrayOpsEliminationLegacyPass());

  PM.add(createCorrelatedValuePropagationPass());

  if (EnableMultiVersioning) {
    PM.add(createMultiVersioningWrapperPass());
    // 21914: If we ran cloning+MV+Dtrans, it is likely we have duplicate
    // code regions that need to be cleaned up. Community disabled hoisting
    // recently, we therefore need to run it explictly.
    if (EnableDTrans)
      PM.add(createCFGSimplificationPass(SimplifyCFGOptions()
                                             .hoistCommonInsts(true)));
  }
#endif // INTEL_CUSTOMIZATION
  // LTO provides additional opportunities for tailcall elimination due to
  // link-time inlining, and visibility of nocapture attribute.
  if (OptLevel > 1)
    PM.add(createTailCallEliminationPass());

  // Infer attributes on declarations, call sites, arguments, etc.
  PM.add(createPostOrderFunctionAttrsLegacyPass()); // Add nocapture.
#if INTEL_CUSTOMIZATION
  // Propagate noalias attribute to function arguments.
  if (EnableArgNoAliasProp && OptLevel > 2)
    PM.add(createArgNoAliasPropPass());
#endif // INTEL_CUSTOMIZATION
  // Run a few AA driven optimizations here and now, to cleanup the code.
  PM.add(createGlobalsAAWrapperPass()); // IP alias analysis.

#if INTEL_CUSTOMIZATION
  if (EnableAndersen)
    PM.add(createAndersensAAWrapperPass());

#if INTEL_INCLUDE_DTRANS
  if (EnableDTrans)
    PM.add(createDTransFieldModRefAnalysisWrapperPass());
#endif // INTEL_INCLUDE_DTRANS
#endif // INTEL_CUSTOMIZATION

  PM.add(createLICMPass(LicmMssaOptCap, LicmMssaNoAccForPromotionCap));
  PM.add(NewGVN ? createNewGVNPass()
                : createGVNPass(DisableGVNLoadPRE)); // Remove redundancies.
  PM.add(createMemCpyOptPass());            // Remove dead memcpys.

  // Nuke dead stores.
  PM.add(createDeadStoreEliminationPass());
  PM.add(createMergedLoadStoreMotionPass()); // Merge ld/st in diamonds.

  // More loops are countable; try to optimize them.
  if (EnableLoopFlatten)
    PM.add(createLoopFlattenPass());
  PM.add(createIndVarSimplifyPass());
  PM.add(createLoopDeletionPass());
  if (EnableLoopInterchange)
    PM.add(createLoopInterchangePass());

  if (EnableConstraintElimination)
    PM.add(createConstraintEliminationPass());

#if INTEL_CUSTOMIZATION
  // HIR complete unroll pass replaces LLVM's simple loop unroll pass.
  if (!isLoopOptEnabled())
    PM.add(createSimpleLoopUnrollPass(OptLevel,
                                    DisableUnrollLoops, // Unroll small loops
                                    ForgetAllSCEVInLoopUnroll));
  addLoopOptAndAssociatedVPOPasses(PM, true);
#endif  // INTEL_CUSTOMIZATION
  PM.add(createLoopDistributePass());
#if INTEL_CUSTOMIZATION
  if (EnableLV)
    PM.add(createLoopVectorizePass(true, !LoopVectorize));
#endif  // INTEL_CUSTOMIZATION
  // The vectorizer may have significantly shortened a loop body; unroll again.
  PM.add(createLoopUnrollPass(OptLevel, DisableUnrollLoops,
                              ForgetAllSCEVInLoopUnroll));

#if INTEL_CUSTOMIZATION
#if INTEL_FEATURE_CSA
  PM.add(createCSALowerParallelIntrinsicsWrapperPass());
#endif  // INTEL_FEATURE_CSA
#endif  // INTEL_CUSTOMIZATION

  PM.add(createWarnMissedTransformationsPass());

  // Now that we've optimized loops (in particular loop induction variables),
  // we may have exposed more scalar opportunities. Run parts of the scalar
  // optimizer again at this point.
#if INTEL_CUSTOMIZATION
  // Initial cleanup
  addInstructionCombiningPass(PM);
#endif // INTEL_CUSTOMIZATION
  PM.add(createCFGSimplificationPass()); // if-convert
  PM.add(createSCCPPass()); // Propagate exposed constants
#if INTEL_CUSTOMIZATION
  // Clean up again
  addInstructionCombiningPass(PM);
#endif // INTEL_CUSTOMIZATION
  PM.add(createBitTrackingDCEPass());

  // More scalar chains could be vectorized due to more alias information
  if (SLPVectorize) { // INTEL
    PM.add(createSLPVectorizerPass()); // Vectorize parallel scalar chains.
#if INTEL_CUSTOMIZATION
    AfterSLPVectorizer = true;
    if (EnableLoadCoalescing)
      PM.add(createLoadCoalescingPass());
    if (EnableSROAAfterSLP)
      // SLP creates opportunities for SROA.
      PM.add(createSROAPass());
#endif // INTEL_CUSTOMIZATION
  } // INTEL

  PM.add(createVectorCombinePass()); // Clean up partial vectorization.

  // After vectorization, assume intrinsics may tell us more about pointer
  // alignments.
  PM.add(createAlignmentFromAssumptionsPass());

#if INTEL_CUSTOMIZATION
  // Make unaligned nontemporal stores use a wrapper function instead of
  // scalarizing them.
  PM.add(createNontemporalStoreWrapperPass());
#endif // INTEL_CUSTOMIZATION

  // Cleanup and simplify the code after the scalar optimizations.
  addInstructionCombiningPass(PM);  // INTEL
  addExtensionsToPM(EP_Peephole, PM);

  PM.add(createJumpThreadingPass(/*FreezeSelectCond*/ true));

#if INTEL_CUSTOMIZATION
  PM.add(createForcedCMOVGenerationPass()); // To help CMOV generation
#endif // INTEL_CUSTOMIZATION

#if INTEL_CUSTOMIZATION
  if (RunInliner)
    PM.add(createInlineReportEmitterPass(OptLevel, SizeLevel, false));
#endif // INTEL_CUSTOMIZATION
}

void PassManagerBuilder::addLateLTOOptimizationPasses(
    legacy::PassManagerBase &PM) {
  // See comment in the new PM for justification of scheduling splitting at
  // this stage (\ref buildLTODefaultPipeline).
  if (EnableHotColdSplit)
    PM.add(createHotColdSplittingPass());

  // Delete basic blocks, which optimization passes may have killed.
  PM.add(createCFGSimplificationPass());

#if INTEL_CUSTOMIZATION
  // HIR complete unroll can expose opportunities for optimizing globals and
  // allocas.
  if (isLoopOptEnabled()) {
    PM.add(createGlobalOptimizerPass());
  }
#endif // INTEL_CUSTOMIZATION
  // Drop bodies of available externally objects to improve GlobalDCE.
  PM.add(createEliminateAvailableExternallyPass());

  // Now that we have optimized the program, discard unreachable functions.
  PM.add(createGlobalDCEPass());

  // FIXME: this is profitable (for compiler time) to do at -O0 too, but
  // currently it damages debug info.
  if (MergeFunctions)
    PM.add(createMergeFunctionsPass());
}

#if INTEL_COLLAB
void PassManagerBuilder::addVPOPasses(legacy::PassManagerBase &PM, bool RunVec,
                                      bool Simplify) const {
  if (RunVPOParopt) {
    if (Simplify) {
      // Inlining may introduce BasicBlocks without predecessors into an OpenMP
      // region. This breaks CodeExtractor when outlining the region because it
      // expects a single-entry-single-exit region. Calling CFG simplification
      // to remove unreachable BasicBlocks fixes this problem.
#if INTEL_CUSTOMIZATION
      // The inlining issue is documented in CMPLRLLVM-7516. It affects these
      // tests: ompo_kernelsCpp/aobenchan*,ribbon*,terrain*
#endif // INTEL_CUSTOMIZATION
      PM.add(createCFGSimplificationPass());
    }
    PM.add(createVPORestoreOperandsPass());
    PM.add(createVPOCFGRestructuringPass());
#if INTEL_CUSTOMIZATION
    PM.add(createVPOParoptOptimizeDataSharingPass());
    // No need to rerun VPO CFG restructuring, since
    // VPOParoptOptimizeDataSharing does not modify CFG,
    // and keeps the basic blocks with directive calls
    // consistent.
    if (OptLevel > 2 && EnableVPOParoptSharedPrivatization)
      // Shared privatization pass should be combined with the argument
      // promotion pass (to do a cleanup) which currently runs only at O3,
      // therefore it is limited to O3 as well.
      PM.add(createVPOParoptSharedPrivatizationPass());
#endif  // INTEL_CUSTOMIZATION
    PM.add(createVPOParoptPass(RunVPOParopt));
#if INTEL_CUSTOMIZATION
#if INTEL_FEATURE_CSA
    if (RunCSAGraphSplitter)
      PM.add(createCSAGraphSplitterPass());
#endif // INTEL_FEATURE_CSA
#endif // INTEL_CUSTOMIZATION
  }
#if INTEL_CUSTOMIZATION
  // If vectorizer was required to run then cleanup any remaining directives
  // that were not removed by vectorizer. This applies to all optimization
  // levels since this function is called with RunVec=true in both pass
  // pipelines i.e. -O0 and optlevel >= 1
  //
  // TODO: Issue a warning for any unprocessed directives. Change to
  // assetion failure as the feature matures.
  if (RunVPOParopt && (RunVec || EnableDeviceSimd)) {
    if (EnableDeviceSimd) {
      PM.add(createLoopSimplifyPass());
      PM.add(createLowerSwitchPass(true /*Only for SIMD loops*/));
      // Add LCSSA pass before VPlan driver
      PM.add(createLCSSAPass());
      PM.add(createLICMPass());

      // VPO CFG restructuring pass makes sure that the directives of #pragma omp
      // simd ordered are in a separate block. For this reason,
      // VPlanPragmaOmpOrderedSimdExtract pass should run after VPO CFG
      // Restructuring.
      PM.add(createVPOCFGRestructuringPass());
      PM.add(createVPlanPragmaOmpOrderedSimdExtractPass());

      // Code extractor might add new instructions in the entry block.
      // If the entry block has a directive, than we have to split
      // the entry block. VPlan assumes that the directives are in
      // single-entry single-exit basic blocks.
      PM.add(createVPOCFGRestructuringPass());
      PM.add(createVPlanDriverPass());
    }

    PM.add(createVPODirectiveCleanupPass());
  }

  // Paropt transformation pass may produce new AlwaysInline functions.
  // Force inlining for them, if paropt pass runs after the normal inliner.
  if (RunVPOParopt && RunVPOOpt == InvokeParoptAfterInliner) {
    // Run it even at -O0, because the only AlwaysInline functions
    // after paropt are the ones that it artificially created.
    // There is some interference with coroutines passes, which
    // insert some AlwaysInline functions early and expect them
    // to exist up to some other coroutine pass - this is rather
    // a problem of coroutine passes implementation that we may
    // inline those functions here. If it becomes a problem,
    // we will have to resolve that issue with coroutines.
    PM.add(createAlwaysInlinerLegacyPass());
    if (OptLevel > 0)
      // Run GlobalDCE to delete dead functions.
      PM.add(createGlobalDCEPass());
  }
#endif // INTEL_CUSTOMIZATION
}
#endif // INTEL_COLLAB

#if INTEL_CUSTOMIZATION // HIR passes

void PassManagerBuilder::addVPOPassesPreOrPostLoopOpt(
    legacy::PassManagerBase &PM, const bool IsPostLoopOptPass) const {

  if (!RunVPOOpt || !EnableVPlanDriver)
    return;
  if (!IsPostLoopOptPass && !RunPreLoopOptVPOPasses)
    return;
  if (IsPostLoopOptPass && !RunPostLoopOptVPOPasses)
    return;

  if (IsPostLoopOptPass)
    PM.add(createLoopSimplifyPass());

  PM.add(createLowerSwitchPass(true /*Only for SIMD loops*/));
  // Add LCSSA pass before VPlan driver
  PM.add(createLCSSAPass());
  PM.add(createVPOCFGRestructuringPass());
  // VPO CFG restructuring pass makes sure that the directives of #pragma omp
  // simd ordered are in a separate block. For this reason,
  // VPlanPragmaOmpOrderedSimdExtract pass should run after VPO CFG
  // Restructuring.
  PM.add(createVPlanPragmaOmpOrderedSimdExtractPass());
  // Code extractor might add new instructions in the entry block. If the entry
  // block has a directive, than we have to split the entry block. VPlan assumes
  // that the directives are in single-entry single-exit basic blocks.
  PM.add(createVPOCFGRestructuringPass());

  // Create OCL sincos from sin/cos and sincos
  PM.add(createMathLibraryFunctionsReplacementPass(false /*isOCL*/));

  PM.add(createVPlanDriverPass());

  // Split/translate scalar OCL and vector sincos
  PM.add(createMathLibraryFunctionsReplacementPass(false /*isOCL*/));

  // The region that is outlined by #pragma omp simd ordered was extracted by
  // VPlanPragmaOmpOrderedSimdExtarct pass. Now, we need to run the inliner in
  // order to put this region back at the code.
  PM.add(createAlwaysInlinerLegacyPass());
  PM.add(createBarrierNoopPass());

  // Clean up any SIMD directives left behind by VPlan vectorizer
  PM.add(createVPODirectiveCleanupPass());
}

bool PassManagerBuilder::isLoopOptEnabled() const {
  if (!DisableIntelProprietaryOpts &&
      ((RunLoopOpts != LoopOptMode::None) || RunLoopOptFrameworkOnly) &&
      (OptLevel >= 2) && !PerformThinLTO)
    return true;

  return false;
}

void PassManagerBuilder::addLoopOptCleanupPasses(
    legacy::PassManagerBase &PM) const {
  // This pass removes the old (unreachable) code which has been replaced by a
  // new one by HIR.
  PM.add(createCFGSimplificationPass());

  // Cleanup llvm.intel.subscript from code not touched by LoopOpts.
  PM.add(createLowerSubscriptIntrinsicLegacyPass());

  // This is mainly for optimizing away unnecessary alloca load/stores generated
  // by HIR.
  PM.add(createSROAPass());

  // Reassociation helps eliminate redundant computation after looopopt.
  // HIR uses SCEVExpander to generate code. The order of operands in SCEV is
  // not optimal for code generation so we need reassociation to expose
  // redundancies which are then eliminated by GVN/InstCombine.
  // Experimentation showed that Nary reassociate pass is more effective than
  // the regular reassociate pass.
  // This is only run at O3 and higher as it may be compile time expensive.
  if (OptLevel > 2)
    PM.add(createNaryReassociatePass());

  PM.add(createGVNPass(DisableGVNLoadPRE));
  // GVN can perform alloca store forwarding thereby removing alloca loads. This
  // can expose dead alloca stores which can be cleaned up by SROA.
  PM.add(createSROAPass());
  addInstructionCombiningPass(PM);  // INTEL
  PM.add(createLoopCarriedCSEPass());
  PM.add(createDeadStoreEliminationPass());

  if (OptLevel > 2) {
    // Cleanup code with AddSub reassociation.
    PM.add(createAddSubReassociatePass());
  }
}

void PassManagerBuilder::addLoopOptPasses(legacy::PassManagerBase &PM,
                                          bool IsLTO) const {

  if (!isLoopOptEnabled())
    return;

  // Run additional cleanup passes that help to cleanup the code.
  if (IsLTO && RunLoopOpts == LoopOptMode::Full) {
    PM.add(createCFGSimplificationPass());
    PM.add(createAggressiveDCEPass());
  }

  // This pass "canonicalizes" loops and makes analysis easier.
  PM.add(createLoopSimplifyPass());

  // This lets us generate code for HIR regions independently without concern
  // for livouts from one reigon being livein to another region. It also
  // considerably simplifies handling of liveout values for multi-exit regions.
  PM.add(createLCSSAPass());

  if (PrintModuleBeforeLoopopt)
    PM.add(createPrintModulePass(dbgs(), ";Module Before HIR"));

  // Verify input LLVM IR before doing any HIR transformation.
  if (VerifyInput)
    PM.add(createVerifierPass());

  if (EnableVPlanDriverHIR) {
    PM.add(createVPOCFGRestructuringPass());
    PM.add(createVPlanPragmaOmpOrderedSimdExtractPass());
  }

  if (ConvertToSubs)
    PM.add(createConvertGEPToSubscriptIntrinsicLegacyPass());

  PM.add(createHIRSSADeconstructionLegacyPass());
  // This is expected to be the first pass in the HIR pipeline as it cleans up
  // unnecessary temps from the HIR and doesn't invalidate any analysis. It is
  // considered a part of the framework and therefore ran unconditionally.
  PM.add(createHIRTempCleanupPass());

  if (!RunLoopOptFrameworkOnly) {
    if (vpo::UseOmpRegionsInLoopoptFlag)
      PM.add(createHIRRecognizeParLoopPass());

    PM.add(createHIRPropagateCastedIVPass());

    if (OptLevel > 2) {
      if (RunLoopOpts == LoopOptMode::Full) {
        PM.add(createHIRLoopConcatenationPass());
        PM.add(createHIRPMSymbolicTripCountCompleteUnrollLegacyPass());
        PM.add(createHIRLMMPass(true));
      }
      PM.add(createHIRArrayTransposePass());
    }

    if (RunLoopOpts == LoopOptMode::Full) {

      // TODO: refine cost model for individual transformations for code size.
      if (SizeLevel == 0) {
        // If VPO is disabled, we don't have to insert ParVec directives.
        if (RunVPOOpt)
          PM.add(createHIRParDirInsertPass());

        PM.add(createHIRConditionalTempSinkingPass());
        PM.add(createHIROptPredicatePass(OptLevel == 3, true));
        if (OptLevel > 2) {
          PM.add(createHIRStoreResultIntoTempArrayPass());
        }
        PM.add(createHIRAosToSoaPass());
        PM.add(createHIRRuntimeDDPass());
        PM.add(createHIRMVForConstUBPass());
        PM.add(createHIRRowWiseMVPass());
        PM.add(createHIRSumWindowReusePass());
      }

      PM.add(createHIRSinkingForPerfectLoopnestPass());
      PM.add(createHIRNonZeroSinkingForPerfectLoopnestPass());
      PM.add(createHIRPragmaLoopBlockingPass());
      PM.add(createHIRLoopDistributionForLoopNestPass());
      PM.add(createHIRLoopInterchangePass());
      PM.add(createHIRGenerateMKLCallPass());
      PM.add(createHIRInterLoopBlockingPass());
      PM.add(createHIRLoopBlockingPass());
      PM.add(createHIRUndoSinkingForPerfectLoopnestPass());
      PM.add(createHIRDeadStoreEliminationPass());
      PM.add(createHIRLoopReversalPass());
      PM.add(createHIRIdentityMatrixIdiomRecognitionPass());
    }

    if (SizeLevel == 0) {
      PM.add(createHIRPreVecCompleteUnrollPass(OptLevel, DisableUnrollLoops));
    }

    if (RunLoopOpts == LoopOptMode::Full) {
      PM.add(createHIRConditionalLoadStoreMotionPass());
      if (SizeLevel == 0)
        PM.add(createHIRMemoryReductionSinkingPass());
      PM.add(createHIRLMMPass());
      PM.add(createHIRDeadStoreEliminationPass());
    }

    PM.add(createHIRLastValueComputationPass());

    if (RunLoopOpts == LoopOptMode::Full) {
      PM.add(createHIRLoopRerollPass());

      if (SizeLevel == 0) {
        PM.add(createHIRLoopDistributionForMemRecPass());
      }

      PM.add(createHIRLoopRematerializePass());
      PM.add(createHIRMultiExitLoopRerollPass());
      PM.add(createHIRLoopCollapsePass());
      PM.add(createHIRIdiomRecognitionPass());
      PM.add(createHIRLoopFusionPass());
    }

    if (SizeLevel == 0) {
      if (RunLoopOpts == LoopOptMode::Full) {
        PM.add(createHIRUnrollAndJamPass(DisableUnrollLoops));
        PM.add(createHIRMVForVariableStridePass());
        PM.add(createHIROptVarPredicatePass());
        PM.add(createHIROptPredicatePass(OptLevel == 3, false));
      }
      if (RunVPOOpt) {
        PM.add(createHIRVecDirInsertPass(OptLevel == 3));
        if (EnableVPlanDriverHIR) {
          // Enable VPlan HIR Vectorizer
          PM.add(createVPlanDriverHIRPass());
        }
      }
      PM.add(createHIRPostVecCompleteUnrollPass(OptLevel, DisableUnrollLoops));
      PM.add(createHIRGeneralUnrollPass(DisableUnrollLoops));
    }

    if (RunLoopOpts == LoopOptMode::Full) {
      PM.add(createHIRScalarReplArrayPass());
      if (OptLevel > 2) {
        PM.add(createHIRNontemporalMarkingPass());
        PM.add(createHIRPrefetchingPass());
      }
    }
  }

  if (IntelOptReportEmitter == OptReportOptions::HIR)
    PM.add(createHIROptReportEmitterWrapperPass());

  PM.add(createHIRCodeGenWrapperPass());

  addLoopOptCleanupPasses(PM);

  if (EnableVPlanDriverHIR) {
    PM.add(createAlwaysInlinerLegacyPass());
    PM.add(createBarrierNoopPass());
  }
}

void PassManagerBuilder::addLoopOptAndAssociatedVPOPasses(
    legacy::PassManagerBase &PM, bool IsLTO) const {
  // We should never get here if proprietary options are disabled,
  // but it's a release-mode feature so we can't just assert.
  if (DisableIntelProprietaryOpts)
    return;

  if (RunVPOOpt && RunVecClone) {
    PM.add(createVecClonePass());
    // VecClonePass can generate redundant geps/loads for vector parameters when
    // accessing elem[i] within the inserted simd loop. This makes DD testing
    // harder, so run CSE here to do some clean-up before HIR construction.
    PM.add(createEarlyCSEPass());
  }

  // Run LLVM-IR VPlan vectorizer before loopopt to vectorize all explicit
  // SIMD loops
  addVPOPassesPreOrPostLoopOpt(PM, false /* IsPostLoopOptPass */);

  addLoopOptPasses(PM, IsLTO);

  // Run LLVM-IR VPlan vectorizer after loopopt to vectorize all loops not
  // vectorized after createVPlanDriverHIRPass
  addVPOPassesPreOrPostLoopOpt(PM, true /* IsPostLoopOptPass */);

  // Process directives inserted by LoopOpt Autopar.
  // Call with RunVec==true (2nd argument) to cleanup any vec directives
  // that loopopt and vectorizers might have missed.
  if (RunVPOOpt)
    addVPOPasses(PM, true);

  if (IntelOptReportEmitter == OptReportOptions::IR)
    PM.add(createLoopOptReportEmitterLegacyPass());
}

#endif // INTEL_CUSTOMIZATION

void PassManagerBuilder::populateThinLTOPassManager(
    legacy::PassManagerBase &PM) {
  PerformThinLTO = true;
  if (LibraryInfo)
    PM.add(new TargetLibraryInfoWrapperPass(*LibraryInfo));

  if (VerifyInput)
    PM.add(createVerifierPass());

  if (ImportSummary) {
    // This pass imports type identifier resolutions for whole-program
    // devirtualization and CFI. It must run early because other passes may
    // disturb the specific instruction patterns that these passes look for,
    // creating dependencies on resolutions that may not appear in the summary.
    //
    // For example, GVN may transform the pattern assume(type.test) appearing in
    // two basic blocks into assume(phi(type.test, type.test)), which would
    // transform a dependency on a WPD resolution into a dependency on a type
    // identifier resolution for CFI.
    //
    // Also, WPD has access to more precise information than ICP and can
    // devirtualize more effectively, so it should operate on the IR first.
    PM.add(createWholeProgramDevirtPass(nullptr, ImportSummary));
    PM.add(createLowerTypeTestsPass(nullptr, ImportSummary));
  }

  populateModulePassManager(PM);

  if (VerifyOutput)
    PM.add(createVerifierPass());
  PerformThinLTO = false;
}

void PassManagerBuilder::populateLTOPassManager(legacy::PassManagerBase &PM) {
  if (LibraryInfo)
    PM.add(new TargetLibraryInfoWrapperPass(*LibraryInfo));

  if (VerifyInput)
    PM.add(createVerifierPass());

  addExtensionsToPM(EP_FullLinkTimeOptimizationEarly, PM);

  if (OptLevel != 0)
    addLTOOptimizationPasses(PM);
  else {
    // The whole-program-devirt pass needs to run at -O0 because only it knows
    // about the llvm.type.checked.load intrinsic: it needs to both lower the
    // intrinsic itself and handle it in the summary.
    PM.add(createWholeProgramDevirtPass(ExportSummary, nullptr));
  }

  // Create a function that performs CFI checks for cross-DSO calls with targets
  // in the current module.
  PM.add(createCrossDSOCFIPass());

  // Lower type metadata and the type.test intrinsic. This pass supports Clang's
  // control flow integrity mechanisms (-fsanitize=cfi*) and needs to run at
  // link time if CFI is enabled. The pass does nothing if CFI is disabled.
  PM.add(createLowerTypeTestsPass(ExportSummary, nullptr));
  // Run a second time to clean up any type tests left behind by WPD for use
  // in ICP (which is performed earlier than this in the regular LTO pipeline).
  PM.add(createLowerTypeTestsPass(nullptr, nullptr, true));

  if (OptLevel != 0)
    addLateLTOOptimizationPasses(PM);

  addExtensionsToPM(EP_FullLinkTimeOptimizationLast, PM);

  PM.add(createAnnotationRemarksLegacyPass());

  if (VerifyOutput)
    PM.add(createVerifierPass());
}

LLVMPassManagerBuilderRef LLVMPassManagerBuilderCreate() {
  PassManagerBuilder *PMB = new PassManagerBuilder();
  return wrap(PMB);
}

void LLVMPassManagerBuilderDispose(LLVMPassManagerBuilderRef PMB) {
  PassManagerBuilder *Builder = unwrap(PMB);
  delete Builder;
}

void
LLVMPassManagerBuilderSetOptLevel(LLVMPassManagerBuilderRef PMB,
                                  unsigned OptLevel) {
  PassManagerBuilder *Builder = unwrap(PMB);
  Builder->OptLevel = OptLevel;
}

void
LLVMPassManagerBuilderSetSizeLevel(LLVMPassManagerBuilderRef PMB,
                                   unsigned SizeLevel) {
  PassManagerBuilder *Builder = unwrap(PMB);
  Builder->SizeLevel = SizeLevel;
}

void
LLVMPassManagerBuilderSetDisableUnitAtATime(LLVMPassManagerBuilderRef PMB,
                                            LLVMBool Value) {
  // NOTE: The DisableUnitAtATime switch has been removed.
}

void
LLVMPassManagerBuilderSetDisableUnrollLoops(LLVMPassManagerBuilderRef PMB,
                                            LLVMBool Value) {
  PassManagerBuilder *Builder = unwrap(PMB);
  Builder->DisableUnrollLoops = Value;
}

void
LLVMPassManagerBuilderSetDisableSimplifyLibCalls(LLVMPassManagerBuilderRef PMB,
                                                 LLVMBool Value) {
  // NOTE: The simplify-libcalls pass has been removed.
}

void
LLVMPassManagerBuilderUseInlinerWithThreshold(LLVMPassManagerBuilderRef PMB,
                                              unsigned Threshold) {
  PassManagerBuilder *Builder = unwrap(PMB);
  Builder->Inliner = createFunctionInliningPass(Threshold);
}

void
LLVMPassManagerBuilderPopulateFunctionPassManager(LLVMPassManagerBuilderRef PMB,
                                                  LLVMPassManagerRef PM) {
  PassManagerBuilder *Builder = unwrap(PMB);
  legacy::FunctionPassManager *FPM = unwrap<legacy::FunctionPassManager>(PM);
  Builder->populateFunctionPassManager(*FPM);
}

void
LLVMPassManagerBuilderPopulateModulePassManager(LLVMPassManagerBuilderRef PMB,
                                                LLVMPassManagerRef PM) {
  PassManagerBuilder *Builder = unwrap(PMB);
  legacy::PassManagerBase *MPM = unwrap(PM);
  Builder->populateModulePassManager(*MPM);
}

void LLVMPassManagerBuilderPopulateLTOPassManager(LLVMPassManagerBuilderRef PMB,
                                                  LLVMPassManagerRef PM,
                                                  LLVMBool Internalize,
                                                  LLVMBool RunInliner) {
  PassManagerBuilder *Builder = unwrap(PMB);
  legacy::PassManagerBase *LPM = unwrap(PM);

  // A small backwards compatibility hack. populateLTOPassManager used to take
  // an RunInliner option.
  if (RunInliner && !Builder->Inliner)
    Builder->Inliner = createFunctionInliningPass();

  Builder->populateLTOPassManager(*LPM);
}<|MERGE_RESOLUTION|>--- conflicted
+++ resolved
@@ -638,12 +638,6 @@
     // care about are DefaultThreshold and HintThreshold.
     InlineParams IP;
     IP.DefaultThreshold = PreInlineThreshold;
-<<<<<<< HEAD
-    // FIXME: The hint threshold has the same value used by the regular inliner.
-    // This should probably be lowered after performance testing.
-    IP.HintThreshold = 325;
-    IP.PrepareForLTO = PrepareForLTO; // INTEL
-=======
     // FIXME: The hint threshold has the same value used by the regular inliner
     // when not optimzing for size. This should probably be lowered after
     // performance testing.
@@ -651,7 +645,7 @@
     // the instrumented binary unusably large. Even if PreInlineThreshold is not
     // correct thresold for -Oz, it is better than not running preinliner.
     IP.HintThreshold = SizeLevel > 0 ? PreInlineThreshold : 325;
->>>>>>> b5216b29
+    IP.PrepareForLTO = PrepareForLTO; // INTEL
 
     MPM.add(createFunctionInliningPass(IP));
     MPM.add(createSROAPass());
