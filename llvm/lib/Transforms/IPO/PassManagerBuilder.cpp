--- conflicted
+++ resolved
@@ -751,7 +751,6 @@
   MPM.add(createCFGSimplificationPass());     // Merge & remove BBs
   MPM.add(createReassociatePass());           // Reassociate expressions
 
-<<<<<<< HEAD
   // Do not run loop pass pipeline in "SYCL Optimization Mode". Loop
   // optimizations rely on TTI, which is not accurate for SPIR target.
   if (!SYCLOptimizationMode) {
@@ -777,43 +776,14 @@
     MPM.add(createCFGSimplificationPass());
     addInstructionCombiningPass(MPM);  // INTEL
     // We resume loop passes creating a second loop pipeline here.
+    if (EnableLoopFlatten) {
+      MPM.add(createLoopFlattenPass()); // Flatten loops
+      MPM.add(createLoopSimplifyCFGPass());
+    }
     // TODO: this pass hurts performance due to promotions of induction variables
     // from 32-bit value to 64-bit values. I assume it's because SPIR is a virtual
     // target with unlimited # of registers and pass doesn't take into account
     // that on real HW this promotion is not beneficial.
-=======
-  // Begin the loop pass pipeline.
-  if (EnableSimpleLoopUnswitch) {
-    // The simple loop unswitch pass relies on separate cleanup passes. Schedule
-    // them first so when we re-process a loop they run before other loop
-    // passes.
-    MPM.add(createLoopInstSimplifyPass());
-    MPM.add(createLoopSimplifyCFGPass());
-  }
-  // Rotate Loop - disable header duplication at -Oz
-  MPM.add(createLoopRotatePass(SizeLevel == 2 ? 0 : -1));
-  // TODO: Investigate promotion cap for O1.
-  MPM.add(createLICMPass(LicmMssaOptCap, LicmMssaNoAccForPromotionCap));
-  if (EnableSimpleLoopUnswitch)
-    MPM.add(createSimpleLoopUnswitchLegacyPass());
-  else
-    MPM.add(createLoopUnswitchPass(SizeLevel || OptLevel < 3, DivergentTarget));
-  // FIXME: We break the loop pass pipeline here in order to do full
-  // simplify-cfg. Eventually loop-simplifycfg should be enhanced to replace the
-  // need for this.
-  MPM.add(createCFGSimplificationPass());
-  MPM.add(createInstructionCombiningPass());
-  // We resume loop passes creating a second loop pipeline here.
-  if (EnableLoopFlatten) {
-    MPM.add(createLoopFlattenPass()); // Flatten loops
-    MPM.add(createLoopSimplifyCFGPass());
-  }
-  // TODO: this pass hurts performance due to promotions of induction variables
-  // from 32-bit value to 64-bit values. I assume it's because SPIR is a virtual
-  // target with unlimited # of registers and pass doesn't take into account
-  // that on real HW this promotion is not beneficial.
-  if (!SYCLOptimizationMode)
->>>>>>> 524dad4b
     MPM.add(createIndVarSimplifyPass());      // Canonicalize indvars
     MPM.add(createLoopIdiomPass());             // Recognize idioms like memset.
     addExtensionsToPM(EP_LateLoopOptimizations, MPM);
@@ -821,12 +791,7 @@
 
     if (EnableLoopInterchange)
       MPM.add(createLoopInterchangePass()); // Interchange loops
-    if (EnableLoopFlatten) {
-      MPM.add(createLoopFlattenPass()); // Flatten loops
-      MPM.add(createLoopSimplifyCFGPass());
-    }
-
-<<<<<<< HEAD
+
     // Unroll small loops
     // INTEL - HIR complete unroll pass replaces LLVM's simple loop unroll pass.
     if (!isLoopOptEnabled()) // INTEL
@@ -839,10 +804,6 @@
     addExtensionsToPM(EP_LoopOptimizerEnd, MPM);
     // This ends the loop pass pipelines.
   }
-=======
-  if (EnableLoopInterchange)
-    MPM.add(createLoopInterchangePass()); // Interchange loops
->>>>>>> 524dad4b
 
   // Break up allocas that may now be splittable after loop unrolling.
   MPM.add(createSROAPass());
@@ -1880,7 +1841,6 @@
     PM.add(createSimpleLoopUnrollPass(OptLevel,
                                     DisableUnrollLoops, // Unroll small loops
                                     ForgetAllSCEVInLoopUnroll));
-<<<<<<< HEAD
   addLoopOptAndAssociatedVPOPasses(PM, true);
 #endif  // INTEL_CUSTOMIZATION
   PM.add(createLoopDistributePass());
@@ -1888,10 +1848,6 @@
   if (EnableLV)
     PM.add(createLoopVectorizePass(true, !LoopVectorize));
 #endif  // INTEL_CUSTOMIZATION
-=======
-  PM.add(createLoopDistributePass());
-  PM.add(createLoopVectorizePass(true, !LoopVectorize));
->>>>>>> 524dad4b
   // The vectorizer may have significantly shortened a loop body; unroll again.
   PM.add(createLoopUnrollPass(OptLevel, DisableUnrollLoops,
                               ForgetAllSCEVInLoopUnroll));
