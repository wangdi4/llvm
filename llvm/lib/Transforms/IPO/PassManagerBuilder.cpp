//===- PassManagerBuilder.cpp - Build Standard Pass -----------------------===//
//
// Part of the LLVM Project, under the Apache License v2.0 with LLVM Exceptions.
// See https://llvm.org/LICENSE.txt for license information.
// SPDX-License-Identifier: Apache-2.0 WITH LLVM-exception
//
//===----------------------------------------------------------------------===//
//
// This file defines the PassManagerBuilder class, which is used to set up a
// "standard" optimization sequence suitable for languages like C and C++.
//
//===----------------------------------------------------------------------===//

#include "llvm/Transforms/IPO/PassManagerBuilder.h"
#include "llvm-c/Transforms/PassManagerBuilder.h"
#include "llvm/ADT/STLExtras.h"
#include "llvm/ADT/SmallVector.h"
#include "llvm/Analysis/BasicAliasAnalysis.h"
#include "llvm/Analysis/CFLAndersAliasAnalysis.h"
#include "llvm/Analysis/CFLSteensAliasAnalysis.h"
#include "llvm/Analysis/GlobalsModRef.h"
#include "llvm/Analysis/InlineCost.h"
#if INTEL_CUSTOMIZATION
#include "llvm/Analysis/Intel_AggInline.h"
#include "llvm/Analysis/Intel_Andersens.h"
#include "llvm/Analysis/Intel_StdContainerAA.h"
#include "llvm/Analysis/Intel_WP.h"
#include "llvm/Analysis/Intel_XmainOptLevelPass.h"
#include "llvm/Analysis/Intel_OptReport/OptReportOptionsPass.h"
#endif // INTEL_CUSTOMIZATION
#include "llvm/Analysis/Passes.h"
#include "llvm/Analysis/ScopedNoAliasAA.h"
#include "llvm/Analysis/TargetLibraryInfo.h"
#include "llvm/Analysis/TypeBasedAliasAnalysis.h"
#include "llvm/IR/DataLayout.h"
#include "llvm/IR/LegacyPassManager.h"
#include "llvm/IR/Verifier.h"
#include "llvm/Support/CommandLine.h"
#include "llvm/Support/ManagedStatic.h"
#include "llvm/Transforms/AggressiveInstCombine/AggressiveInstCombine.h"
#include "llvm/Transforms/IPO.h"
#include "llvm/Transforms/IPO/Attributor.h"
#include "llvm/Transforms/IPO/ForceFunctionAttrs.h"
#include "llvm/Transforms/IPO/FunctionAttrs.h"
#include "llvm/Transforms/IPO/InferFunctionAttrs.h"
#include "llvm/Transforms/InstCombine/InstCombine.h"
#include "llvm/Transforms/Instrumentation.h"
#include "llvm/Transforms/Scalar.h"
#include "llvm/Transforms/Scalar/GVN.h"
#include "llvm/Transforms/Scalar/InstSimplifyPass.h"
#include "llvm/Transforms/Scalar/LICM.h"
#include "llvm/Transforms/Scalar/LoopUnrollPass.h"
#include "llvm/Transforms/Scalar/SimpleLoopUnswitch.h"
#include "llvm/Transforms/Utils.h"
#include "llvm/Transforms/Vectorize.h"
#include "llvm/Transforms/Vectorize/LoopVectorize.h"
#include "llvm/Transforms/Vectorize/SLPVectorizer.h"
#if INTEL_CUSTOMIZATION
#include "llvm/Transforms/Instrumentation/Intel_FunctionSplitting.h"
#include "llvm/Transforms/Intel_LoopTransforms/Passes.h"
#include "llvm/IR/IRPrintingPasses.h"
#include "llvm/Transforms/Utils/Intel_VecClone.h"
#include "llvm/Transforms/Intel_DPCPPKernelTransforms/Passes.h"
#include "llvm/Transforms/Intel_MapIntrinToIml/MapIntrinToIml.h"
#include "llvm/Transforms/IPO/AlwaysInliner.h"
#include "llvm/Transforms/IPO/Inliner.h"
#include "llvm/Transforms/IPO/Intel_FoldWPIntrinsic.h"
#include "llvm/Transforms/IPO/Intel_InlineLists.h"
#include "llvm/Transforms/IPO/Intel_InlineReportEmitter.h"
#include "llvm/Transforms/IPO/Intel_InlineReportSetup.h"
#include "llvm/Transforms/IPO/Intel_OptimizeDynamicCasts.h"
#include "llvm/Transforms/Scalar/Intel_MultiVersioning.h"
#include "llvm/Transforms/Utils/UnifyFunctionExitNodes.h"

#if INTEL_INCLUDE_DTRANS
#include "Intel_DTrans/DTransCommon.h"
#endif // INTEL_INCLUDE_DTRANS
#if INTEL_FEATURE_CSA
#include "Intel_CSA/CSAIRPasses.h"
#endif  // INTEL_FEATURE_CSA
#endif //INTEL_CUSTOMIZATION

#if INTEL_COLLAB
#include "llvm/Transforms/VPO/VPOPasses.h"
#include "llvm/Transforms/VPO/Paropt/VPOParopt.h"
#endif // INTEL_COLLAB

#include "llvm/Transforms/Vectorize/VectorCombine.h"

using namespace llvm;

#if INTEL_CUSTOMIZATION

using namespace llvm::llvm_intel_wp_analysis;

extern cl::opt<unsigned> IntelInlineReportLevel;

static cl::opt<bool> ConvertToSubs(
    "convert-to-subs-before-loopopt", cl::init(false), cl::ReallyHidden,
    cl::desc("Enables conversion of GEPs to subscripts before loopopt"));

static cl::opt<bool>
EarlyJumpThreading("early-jump-threading", cl::init(true), cl::Hidden,
                   cl::desc("Run the early jump threading pass"));
static cl::opt<bool>
EnableLV("enable-lv", cl::init(false), cl::Hidden,
         cl::desc("Enable community loop vectorizer"));

static cl::opt<bool> EnableLoadCoalescing("enable-load-coalescing",
                                          cl::init(true), cl::Hidden,
                                          cl::ZeroOrMore,
                                          cl::desc("Enable load coalescing"));

static cl::opt<bool>
    EnableSROAAfterSLP("enable-sroa-after-slp", cl::init(true), cl::Hidden,
                       cl::desc("Run SROA pass after the SLP vectorizer"));

#endif // INTEL_CUSTOMIZATION
static cl::opt<bool>
    RunPartialInlining("enable-partial-inlining", cl::init(false), cl::Hidden,
                       cl::ZeroOrMore, cl::desc("Run Partial inlinining pass"));

#if INTEL_CUSTOMIZATION
// Enable partial inlining during LTO
static cl::opt<bool>
    RunLTOPartialInlining("enable-lto-partial-inlining", cl::init(true),
                          cl::Hidden, cl::ZeroOrMore,
                          cl::desc("Run LTO Partial inlinining pass"));
#endif // INTEL_CUSTOMIZATION

static cl::opt<bool>
UseGVNAfterVectorization("use-gvn-after-vectorization",
  cl::init(false), cl::Hidden,
  cl::desc("Run GVN instead of Early CSE after vectorization passes"));

static cl::opt<bool> ExtraVectorizerPasses(
    "extra-vectorizer-passes", cl::init(false), cl::Hidden,
    cl::desc("Run cleanup optimization passes after vectorization."));

static cl::opt<bool>
RunLoopRerolling("reroll-loops", cl::Hidden,
                 cl::desc("Run the loop rerolling pass"));

static cl::opt<bool> RunNewGVN("enable-newgvn", cl::init(false), cl::Hidden,
                               cl::desc("Run the NewGVN pass"));

// Experimental option to use CFL-AA
enum class CFLAAType { None, Steensgaard, Andersen, Both };
static cl::opt<CFLAAType>
    UseCFLAA("use-cfl-aa", cl::init(CFLAAType::None), cl::Hidden,
             cl::desc("Enable the new, experimental CFL alias analysis"),
             cl::values(clEnumValN(CFLAAType::None, "none", "Disable CFL-AA"),
                        clEnumValN(CFLAAType::Steensgaard, "steens",
                                   "Enable unification-based CFL-AA"),
                        clEnumValN(CFLAAType::Andersen, "anders",
                                   "Enable inclusion-based CFL-AA"),
                        clEnumValN(CFLAAType::Both, "both",
                                   "Enable both variants of CFL-AA")));

static cl::opt<bool> EnableLoopInterchange(
    "enable-loopinterchange", cl::init(false), cl::Hidden,
    cl::desc("Enable the new, experimental LoopInterchange Pass"));

static cl::opt<bool> EnableUnrollAndJam("enable-unroll-and-jam",
                                        cl::init(false), cl::Hidden,
                                        cl::desc("Enable Unroll And Jam Pass"));

#if INTEL_COLLAB
enum { InvokeParoptBeforeInliner = 1, InvokeParoptAfterInliner };
static cl::opt<unsigned> RunVPOOpt("vpoopt", cl::init(InvokeParoptAfterInliner),
                                   cl::Hidden, cl::desc("Runs all VPO passes"));

// The user can use -mllvm -paropt=<mode> to enable various paropt
// transformations, where <mode> is a bit vector (see enum VPOParoptMode
// for a description of the bits.) For example, paropt=0x7 enables
// "ParPrepare" (0x1), "ParTrans" (0x2), and "OmpPar" (0x4).
static cl::opt<unsigned> RunVPOParopt("paropt",
  cl::init(0x00000000), cl::Hidden,
  cl::desc("Run VPO Paropt Pass"));
#endif // INTEL_COLLAB

#if INTEL_CUSTOMIZATION
static cl::opt<bool> RunVPOVecopt("vecopt",
  cl::init(false), cl::Hidden,
  cl::desc("Run VPO Vecopt Pass"));

// Switch to enable or disable all VPO related pre-loopopt passes
static cl::opt<bool>
    RunPreLoopOptVPOPasses("pre-loopopt-vpo-passes", cl::init(false),
                           cl::Hidden,
                           cl::desc("Run VPO passes before loopot"));

// Switch to enable or disable all VPO related post-loopopt passes
static cl::opt<bool>
    RunPostLoopOptVPOPasses("post-loopopt-vpo-passes", cl::init(true),
                            cl::Hidden,
                            cl::desc("Run VPO passes after loopot"));

// Set LLVM-IR VPlan driver pass to be enabled by default
static cl::opt<bool> EnableVPlanDriver("vplan-driver", cl::init(true),
                                       cl::Hidden,
                                       cl::desc("Enable VPlan Driver"));

static cl::opt<bool> RunVecClone("enable-vec-clone",
  cl::init(false), cl::Hidden,
  cl::desc("Run Vector Function Cloning"));

static cl::opt<bool> EnableVPlanDriverHIR("vplan-driver-hir", cl::init(true),
                                       cl::Hidden,
                                       cl::desc("Enable VPlan Driver"));
// INTEL - HIR passes
enum class LoopOptMode { None, LightWeight, Full };
static cl::opt<LoopOptMode> RunLoopOpts(
    "loopopt", cl::init(LoopOptMode::None), cl::Hidden, cl::ValueOptional,
    cl::desc("Runs loop optimization passes"),
    cl::values(clEnumValN(LoopOptMode::None, "0", "Disable loopopt passes"),
               clEnumValN(LoopOptMode::LightWeight, "1",
                          "Enable lightweight loopopt(minimal passes)"),
               clEnumValN(LoopOptMode::Full, "2", "Enable all loopopt passes"),
               // Value assumed when just -loopopt is specified.
               clEnumValN(LoopOptMode::Full, "", "")));

static cl::opt<bool> RunLoopOptFrameworkOnly("loopopt-framework-only",
    cl::init(false), cl::Hidden,
    cl::desc("Enables loopopt framework without any transformation passes"));

static cl::opt<bool> PrintModuleBeforeLoopopt(
    "print-module-before-loopopt", cl::init(false), cl::Hidden,
    cl::desc("Prints LLVM module to dbgs() before first HIR transform(HIR SSA "
             "deconstruction)"));

// register promotion for global vars at -O2 and above.
static cl::opt<bool> EnableNonLTOGlobalVarOpt(
    "enable-non-lto-global-var-opt", cl::init(true), cl::Hidden,
    cl::desc("Enable register promotion for global vars outside of the LTO."));

// Std Container Optimization at -O2 and above.
static cl::opt<bool> EnableStdContainerOpt("enable-std-container-opt",
                                           cl::init(true), cl::Hidden,
                                           cl::desc("Enable Std Container Optimization"));

static cl::opt<bool> EnableTbaaProp("enable-tbaa-prop", cl::init(true),
                                    cl::Hidden,
                                    cl::desc("Enable Tbaa Propagation"));

// Andersen AliasAnalysis
static cl::opt<bool> EnableAndersen("enable-andersen", cl::init(true),
    cl::Hidden, cl::desc("Enable Andersen's Alias Analysis"));

// Indirect call Conv
static cl::opt<bool> EnableIndirectCallConv("enable-ind-call-conv",
    cl::init(true), cl::Hidden, cl::desc("Enable Indirect Call Conv"));

// Whole Program Analysis
static cl::opt<bool> EnableWPA("enable-whole-program-analysis",
    cl::init(true), cl::Hidden, cl::desc("Enable Whole Program Analysis"));

// IP Cloning
static cl::opt<bool> EnableIPCloning("enable-ip-cloning",
    cl::init(true), cl::Hidden, cl::desc("Enable IP Cloning"));

// Dead Array Element Ops Elimination
static cl::opt<bool> EnableDeadArrayOpsElim(
   "enable-dead-array-ops-elim", cl::init(true), cl::Hidden,
   cl::desc("Enable Dead Array Ops Elimination"));

// IPO Array Transpose
static cl::opt<bool> EnableIPArrayTranspose(
   "enable-ip-array-transpose", cl::init(true), cl::Hidden,
   cl::desc("Enable IPO Array Transpose"));

// Call Tree Cloning
static cl::opt<bool> EnableCallTreeCloning("enable-call-tree-cloning",
    cl::init(true), cl::Hidden, cl::desc("Enable Call Tree Cloning"));

// Inline Aggressive Analysis
static cl::opt<bool>
    EnableInlineAggAnalysis("enable-inline-aggressive-analysis",
    cl::init(true), cl::Hidden, cl::desc("Enable Inline Aggressive Analysis"));

// IPO Prefetch
static cl::opt<bool>
    EnableIPOPrefetch("enable-ipo-prefetch",
  cl::init(true), cl::Hidden, cl::desc("Enable IPO Prefetch"));

#if INTEL_INCLUDE_DTRANS
// DTrans optimizations -- this is a placeholder for future work.
static cl::opt<bool> EnableDTrans("enable-dtrans",
    cl::init(false), cl::Hidden,
    cl::desc("Enable DTrans optimizations"));

// Partial inline simple functions
static cl::opt<bool>
    EnableIntelPI("enable-intelpi", cl::init(true), cl::Hidden,
                    cl::desc("Enable partial inlining for simple functions"));
#endif // INTEL_INCLUDE_DTRANS

// PGO based function splitting
static cl::opt<bool> EnableFunctionSplitting("enable-function-splitting",
  cl::init(false), cl::Hidden,
  cl::desc("Enable function splitting optimization based on PGO data"));

// Function multi-versioning.
static cl::opt<bool> EnableMultiVersioning("enable-multiversioning",
  cl::init(false), cl::Hidden,
  cl::desc("Enable Function Multi-versioning"));

#if INTEL_FEATURE_CSA
// CSA graph splitter.
static cl::opt<bool> RunCSAGraphSplitter("enable-csa-graph-splitter",
  cl::init(false), cl::Hidden, cl::ZeroOrMore,
  cl::desc("Run CSA graph splitter after late outlining."));

// Add extra passes for CSA target.
static cl::opt<bool> EnableCSAPasses("enable-csa-passes",
  cl::init(false), cl::ReallyHidden, cl::ZeroOrMore,
  cl::desc("Enable extra passes for CSA target."));
#endif  // INTEL_FEATURE_CSA

// DPCPP Kernel transformations
static cl::opt<bool>
  EnableDPCPPKernelTransforms("enable-dpcpp-kernel-transforms",
  cl::init(false), cl::Hidden, cl::ZeroOrMore,
  cl::desc("Enable extra passes for DPCPP WGLoopCreator/Barrier approach."));
#endif // INTEL_CUSTOMIZATION

static cl::opt<bool>
    EnablePrepareForThinLTO("prepare-for-thinlto", cl::init(false), cl::Hidden,
                            cl::desc("Enable preparation for ThinLTO."));

static cl::opt<bool>
    EnablePerformThinLTO("perform-thinlto", cl::init(false), cl::Hidden,
                         cl::desc("Enable performing ThinLTO."));

cl::opt<bool> EnableHotColdSplit("hot-cold-split", cl::init(false), cl::Hidden,
    cl::desc("Enable hot-cold splitting pass"));

static cl::opt<bool> UseLoopVersioningLICM(
    "enable-loop-versioning-licm", cl::init(false), cl::Hidden,
    cl::desc("Enable the experimental Loop Versioning LICM pass"));

static cl::opt<bool>
    DisablePreInliner("disable-preinline", cl::init(false), cl::Hidden,
                      cl::desc("Disable pre-instrumentation inliner"));

static cl::opt<int> PreInlineThreshold(
    "preinline-threshold", cl::Hidden, cl::init(75), cl::ZeroOrMore,
    cl::desc("Control the amount of inlining in pre-instrumentation inliner "
             "(default = 75)"));

static cl::opt<bool> EnableGVNHoist(
    "enable-gvn-hoist", cl::init(false), cl::Hidden,
    cl::desc("Enable the GVN hoisting pass (default = off)"));

static cl::opt<bool>
    DisableLibCallsShrinkWrap("disable-libcalls-shrinkwrap", cl::init(false),
                              cl::Hidden,
                              cl::desc("Disable shrink-wrap library calls"));

static cl::opt<bool> EnableSimpleLoopUnswitch(
    "enable-simple-loop-unswitch", cl::init(false), cl::Hidden,
    cl::desc("Enable the simple loop unswitch pass. Also enables independent "
             "cleanup passes integrated into the loop pass manager pipeline."));

static cl::opt<bool> EnableGVNSink(
    "enable-gvn-sink", cl::init(false), cl::Hidden,
    cl::desc("Enable the GVN sinking pass (default = off)"));

// This option is used in simplifying testing SampleFDO optimizations for
// profile loading.
static cl::opt<bool>
    EnableCHR("enable-chr", cl::init(true), cl::Hidden,
              cl::desc("Enable control height reduction optimization (CHR)"));

cl::opt<bool> FlattenedProfileUsed(
    "flattened-profile-used", cl::init(false), cl::Hidden,
    cl::desc("Indicate the sample profile being used is flattened, i.e., "
             "no inline hierachy exists in the profile. "));

cl::opt<bool> EnableOrderFileInstrumentation(
    "enable-order-file-instrumentation", cl::init(false), cl::Hidden,
    cl::desc("Enable order file instrumentation (default = off)"));

static cl::opt<bool>
    EnableMatrix("enable-matrix", cl::init(false), cl::Hidden,
                 cl::desc("Enable lowering of the matrix intrinsics"));

cl::opt<AttributorRunOption> AttributorRun(
    "attributor-enable", cl::Hidden, cl::init(AttributorRunOption::NONE),
    cl::desc("Enable the attributor inter-procedural deduction pass."),
    cl::values(clEnumValN(AttributorRunOption::ALL, "all",
                          "enable all attributor runs"),
               clEnumValN(AttributorRunOption::MODULE, "module",
                          "enable module-wide attributor runs"),
               clEnumValN(AttributorRunOption::CGSCC, "cgscc",
                          "enable call graph SCC attributor runs"),
               clEnumValN(AttributorRunOption::NONE, "none",
                          "disable attributor runs")));

PassManagerBuilder::PassManagerBuilder() {
    OptLevel = 2;
    SizeLevel = 0;
    LibraryInfo = nullptr;
    Inliner = nullptr;
    DisableUnrollLoops = false;
    SLPVectorize = false;
    LoopVectorize = true;
    LoopsInterleaved = true;
    RerollLoops = RunLoopRerolling;
    NewGVN = RunNewGVN;
    LicmMssaOptCap = SetLicmMssaOptCap;
    LicmMssaNoAccForPromotionCap = SetLicmMssaNoAccForPromotionCap;
    DisableGVNLoadPRE = false;
    ForgetAllSCEVInLoopUnroll = ForgetSCEVInLoopUnroll;
    VerifyInput = false;
    VerifyOutput = false;
    MergeFunctions = false;
    PrepareForLTO = false;
    EnablePGOInstrGen = false;
    EnablePGOCSInstrGen = false;
    EnablePGOCSInstrUse = false;
    PGOInstrGen = "";
    PGOInstrUse = "";
    PGOSampleUse = "";
    PrepareForThinLTO = EnablePrepareForThinLTO;
    PerformThinLTO = EnablePerformThinLTO;
    DivergentTarget = false;
#if INTEL_CUSTOMIZATION
    DisableIntelProprietaryOpts = false;
#endif // INTEL_CUSTOMIZATION
}

PassManagerBuilder::~PassManagerBuilder() {
  delete LibraryInfo;
  delete Inliner;
}

/// Set of global extensions, automatically added as part of the standard set.
static ManagedStatic<
    SmallVector<std::tuple<PassManagerBuilder::ExtensionPointTy,
                           PassManagerBuilder::ExtensionFn,
                           PassManagerBuilder::GlobalExtensionID>,
                8>>
    GlobalExtensions;
static PassManagerBuilder::GlobalExtensionID GlobalExtensionsCounter;

/// Check if GlobalExtensions is constructed and not empty.
/// Since GlobalExtensions is a managed static, calling 'empty()' will trigger
/// the construction of the object.
static bool GlobalExtensionsNotEmpty() {
  return GlobalExtensions.isConstructed() && !GlobalExtensions->empty();
}

PassManagerBuilder::GlobalExtensionID
PassManagerBuilder::addGlobalExtension(PassManagerBuilder::ExtensionPointTy Ty,
                                       PassManagerBuilder::ExtensionFn Fn) {
  auto ExtensionID = GlobalExtensionsCounter++;
  GlobalExtensions->push_back(std::make_tuple(Ty, std::move(Fn), ExtensionID));
  return ExtensionID;
}

void PassManagerBuilder::removeGlobalExtension(
    PassManagerBuilder::GlobalExtensionID ExtensionID) {
  // RegisterStandardPasses may try to call this function after GlobalExtensions
  // has already been destroyed; doing so should not generate an error.
  if (!GlobalExtensions.isConstructed())
    return;

  auto GlobalExtension =
      llvm::find_if(*GlobalExtensions, [ExtensionID](const auto &elem) {
        return std::get<2>(elem) == ExtensionID;
      });
  assert(GlobalExtension != GlobalExtensions->end() &&
         "The extension ID to be removed should always be valid.");

  GlobalExtensions->erase(GlobalExtension);
}

void PassManagerBuilder::addExtension(ExtensionPointTy Ty, ExtensionFn Fn) {
  Extensions.push_back(std::make_pair(Ty, std::move(Fn)));
}

void PassManagerBuilder::addExtensionsToPM(ExtensionPointTy ETy,
                                           legacy::PassManagerBase &PM) const {
  if (GlobalExtensionsNotEmpty()) {
    for (auto &Ext : *GlobalExtensions) {
      if (std::get<0>(Ext) == ETy)
        std::get<1>(Ext)(*this, PM);
    }
  }
  for (unsigned i = 0, e = Extensions.size(); i != e; ++i)
    if (Extensions[i].first == ETy)
      Extensions[i].second(*this, PM);
}

void PassManagerBuilder::addInitialAliasAnalysisPasses(
    legacy::PassManagerBase &PM) const {
  switch (UseCFLAA) {
  case CFLAAType::Steensgaard:
    PM.add(createCFLSteensAAWrapperPass());
    break;
  case CFLAAType::Andersen:
    PM.add(createCFLAndersAAWrapperPass());
    break;
  case CFLAAType::Both:
    PM.add(createCFLSteensAAWrapperPass());
    PM.add(createCFLAndersAAWrapperPass());
    break;
  default:
    break;
  }

  // Add TypeBasedAliasAnalysis before BasicAliasAnalysis so that
  // BasicAliasAnalysis wins if they disagree. This is intended to help
  // support "obvious" type-punning idioms.
  PM.add(createTypeBasedAAWrapperPass());
  PM.add(createScopedNoAliasAAWrapperPass());
#if INTEL_CUSTOMIZATION
  if (EnableStdContainerOpt)
    PM.add(createStdContainerAAWrapperPass());
#endif // INTEL_CUSTOMIZATION
}

#if INTEL_CUSTOMIZATION
void PassManagerBuilder::addInstructionCombiningPass(
    legacy::PassManagerBase &PM) const {
#if INTEL_INCLUDE_DTRANS
  // Configure the instruction combining pass to avoid some transformations
  // that lose type information for DTrans.
  bool GEPInstOptimizations = !(PrepareForLTO && EnableDTrans);
#else
  bool GEPInstOptimizations = true;
#endif // INTEL_INCLUDE_DTRANS
  PM.add(createInstructionCombiningPass(GEPInstOptimizations));
}
#endif // INTEL_CUSTOMIZATION

void PassManagerBuilder::populateFunctionPassManager(
    legacy::FunctionPassManager &FPM) {
  addExtensionsToPM(EP_EarlyAsPossible, FPM);
#if INTEL_CUSTOMIZATION
  if (isLoopOptEnabled())
    FPM.add(createLoopOptMarkerLegacyPass());
  else
    FPM.add(createLowerSubscriptIntrinsicLegacyPass());
#endif // INTEL_CUSTOMIZATION
  FPM.add(createEntryExitInstrumenterPass());

  // Add LibraryInfo if we have some.
  if (LibraryInfo)
    FPM.add(new TargetLibraryInfoWrapperPass(*LibraryInfo));

#if INTEL_CUSTOMIZATION
  FPM.add(createXmainOptLevelWrapperPass(OptLevel));
#endif // INTEL_CUSTOMIZATION
#if INTEL_COLLAB
  if (RunVPOOpt && RunVPOParopt) {
    FPM.add(createVPOCFGRestructuringPass());
    FPM.add(createVPOParoptLoopCollapsePass());
    // TODO: maybe we have to make sure loop collapsing preserves
    //       the restructured CFG.
    FPM.add(createVPOCFGRestructuringPass());
    FPM.add(createVPOParoptPreparePass(RunVPOParopt));
    if (OptLevel == 0) {
      // OpenMP also needs CFGSimplify at -O0. For some loops which are proven
      // to have only one iteration the FE may skip the BB doing loop increment
      // and exit the loop directly, leaving the increment BB without any
      // predecessor, while its successor is still part of the WRN. This causes
      // code extractor later to assert ("No blocks in this region may have
      // entries from outside the region").
      // CFGSimplify removes the dead code in the increment BB, fixing this.
      // NOTE: It is important to do this after VPOParoptPrepare. Otherwise,
      // CFGSimplify could modify the IR and prevent codegen of Openmp
      // constructs transformed in the Prepare pass, such as ATOMIC.
#if INTEL_CUSTOMIZATION
      // [This affects ompoC/fmt7bc-1.c.]
#endif // INTEL_CUSTOMIZATION
      FPM.add(createCFGSimplificationPass());
    }
  }
#endif // INTEL_COLLAB

  if (OptLevel == 0) return;

  addInitialAliasAnalysisPasses(FPM);

  FPM.add(createCFGSimplificationPass());
  FPM.add(createSROAPass());
#if INTEL_CUSTOMIZATION
#if INTEL_INCLUDE_DTRANS
  if (EnableDTrans)
    FPM.add(createFunctionRecognizerLegacyPass());
#endif // INTEL_INCLUDE_DTRANS
#endif // INTEL_CUSTOMIZATION

  FPM.add(createEarlyCSEPass());
  FPM.add(createLowerExpectIntrinsicPass());
}

// Do PGO instrumentation generation or use pass as the option specified.
void PassManagerBuilder::addPGOInstrPasses(legacy::PassManagerBase &MPM,
                                           bool IsCS = false) {
  if (IsCS) {
    if (!EnablePGOCSInstrGen && !EnablePGOCSInstrUse)
      return;
  } else if (!EnablePGOInstrGen && PGOInstrUse.empty() && PGOSampleUse.empty())
    return;

  // Perform the preinline and cleanup passes for O1 and above.
  // And avoid doing them if optimizing for size.
  // We will not do this inline for context sensitive PGO (when IsCS is true).
  if (OptLevel > 0 && SizeLevel == 0 && !DisablePreInliner &&
      PGOSampleUse.empty() && !IsCS) {
    // Create preinline pass. We construct an InlineParams object and specify
    // the threshold here to avoid the command line options of the regular
    // inliner to influence pre-inlining. The only fields of InlineParams we
    // care about are DefaultThreshold and HintThreshold.
    InlineParams IP;
    IP.DefaultThreshold = PreInlineThreshold;
    // FIXME: The hint threshold has the same value used by the regular inliner.
    // This should probably be lowered after performance testing.
    IP.HintThreshold = 325;
    IP.PrepareForLTO = PrepareForLTO; // INTEL

    MPM.add(createFunctionInliningPass(IP));
    MPM.add(createSROAPass());
    MPM.add(createEarlyCSEPass());             // Catch trivial redundancies
    MPM.add(createCFGSimplificationPass());    // Merge & remove BBs
#if INTEL_CUSTOMIZATION
    // Combine silly seq's
    addInstructionCombiningPass(MPM);
#endif // INTEL_INCLUDE_DTRANS
    addExtensionsToPM(EP_Peephole, MPM);
  }
  if ((EnablePGOInstrGen && !IsCS) || (EnablePGOCSInstrGen && IsCS)) {
    MPM.add(createPGOInstrumentationGenLegacyPass(IsCS));
    // Add the profile lowering pass.
    InstrProfOptions Options;
    if (!PGOInstrGen.empty())
      Options.InstrProfileOutput = PGOInstrGen;
    Options.DoCounterPromotion = true;
    Options.UseBFIInPromotion = IsCS;
    MPM.add(createLoopRotatePass());
    MPM.add(createInstrProfilingLegacyPass(Options, IsCS));
  }
  if (!PGOInstrUse.empty())
    MPM.add(createPGOInstrumentationUseLegacyPass(PGOInstrUse, IsCS));
  // Indirect call promotion that promotes intra-module targets only.
  // For ThinLTO this is done earlier due to interactions with globalopt
  // for imported functions. We don't run this at -O0.
  if (OptLevel > 0 && !IsCS)
    MPM.add(
        createPGOIndirectCallPromotionLegacyPass(false, !PGOSampleUse.empty()));

#if INTEL_CUSTOMIZATION
  // The function splitting pass uses the PGO frequency info, and only
  // makes sense to run during profile feedback.
  if (EnableFunctionSplitting &&
    (!PGOInstrUse.empty() || !PGOSampleUse.empty())) {
    MPM.add(createFunctionSplittingWrapperPass());
  }
#endif // INTEL_CUSTOMIZATION
}
void PassManagerBuilder::addFunctionSimplificationPasses(
    legacy::PassManagerBase &MPM) {
  // Start of function pass.
#if INTEL_CUSTOMIZATION
  // Propagate TBAA information before SROA so that we can remove mid-function
  // fakeload intrinsics which would block SROA.
  if (EnableTbaaProp)
    MPM.add(createTbaaMDPropagationLegacyPass());
#endif // INTEL_CUSTOMIZATION

  // Break up aggregate allocas, using SSAUpdater.
  assert(OptLevel >= 1 && "Calling function optimizer with no optimization level!");
  MPM.add(createSROAPass());
  MPM.add(createEarlyCSEPass(true /* Enable mem-ssa. */)); // Catch trivial redundancies

  if (OptLevel > 1) {
    if (EnableGVNHoist)
      MPM.add(createGVNHoistPass());
    if (EnableGVNSink) {
      MPM.add(createGVNSinkPass());
      MPM.add(createCFGSimplificationPass());
    }
  }

  if (OptLevel > 1) {
    // Speculative execution if the target has divergent branches; otherwise nop.
    MPM.add(createSpeculativeExecutionIfHasBranchDivergencePass());

    MPM.add(createJumpThreadingPass());         // Thread jumps.
    MPM.add(createCorrelatedValuePropagationPass()); // Propagate conditionals
  }
  MPM.add(createCFGSimplificationPass());     // Merge & remove BBs
  // Combine silly seq's
  if (OptLevel > 2)
    MPM.add(createAggressiveInstCombinerPass());
  addInstructionCombiningPass(MPM);  // INTEL
  if (SizeLevel == 0 && !DisableLibCallsShrinkWrap)
    MPM.add(createLibCallsShrinkWrapPass());
  addExtensionsToPM(EP_Peephole, MPM);

  // Optimize memory intrinsic calls based on the profiled size information.
  if (SizeLevel == 0)
    MPM.add(createPGOMemOPSizeOptLegacyPass());

#if INTEL_CUSTOMIZATION
#if INTEL_INCLUDE_DTRANS
  bool SkipRecProgression = PrepareForLTO && EnableDTrans;
#else
  bool SkipRecProgression = false;
#endif // INTEL_INCLUDE_DTRANS
  // TODO: Investigate the cost/benefit of tail call elimination on debugging.
  if (OptLevel > 1)
    MPM.add(createTailCallEliminationPass(SkipRecProgression));
                                              // Eliminate tail calls
#endif // INTEL_CUSTOMIZATION
  MPM.add(createCFGSimplificationPass());     // Merge & remove BBs
  MPM.add(createReassociatePass());           // Reassociate expressions

  // Begin the loop pass pipeline.
  if (EnableSimpleLoopUnswitch) {
    // The simple loop unswitch pass relies on separate cleanup passes. Schedule
    // them first so when we re-process a loop they run before other loop
    // passes.
    MPM.add(createLoopInstSimplifyPass());
    MPM.add(createLoopSimplifyCFGPass());
  }
  // Rotate Loop - disable header duplication at -Oz
  MPM.add(createLoopRotatePass(SizeLevel == 2 ? 0 : -1));
  // TODO: Investigate promotion cap for O1.
  MPM.add(createLICMPass(LicmMssaOptCap, LicmMssaNoAccForPromotionCap));
  if (EnableSimpleLoopUnswitch)
    MPM.add(createSimpleLoopUnswitchLegacyPass());
  else
    MPM.add(createLoopUnswitchPass(SizeLevel || OptLevel < 3, DivergentTarget));
  // FIXME: We break the loop pass pipeline here in order to do full
  // simplify-cfg. Eventually loop-simplifycfg should be enhanced to replace the
  // need for this.
  MPM.add(createCFGSimplificationPass());
  addInstructionCombiningPass(MPM);  // INTEL
  // We resume loop passes creating a second loop pipeline here.
  MPM.add(createIndVarSimplifyPass());        // Canonicalize indvars
  MPM.add(createLoopIdiomPass());             // Recognize idioms like memset.
  addExtensionsToPM(EP_LateLoopOptimizations, MPM);
  MPM.add(createLoopDeletionPass());          // Delete dead loops

  if (EnableLoopInterchange)
    MPM.add(createLoopInterchangePass()); // Interchange loops

  // INTEL - HIR complete unroll pass replaces LLVM's simple loop unroll pass.
  if (!isLoopOptEnabled()) // INTEL
    MPM.add(createSimpleLoopUnrollPass(OptLevel,  // INTEL
                                     DisableUnrollLoops, // Unroll small loops
                                     ForgetAllSCEVInLoopUnroll));
#if INTEL_CUSTOMIZATION
#if INTEL_FEATURE_CSA
  MPM.add(createLoopSPMDizationPass());
#endif  // INTEL_FEATURE_CSA
#endif  // INTEL_CUSTOMIZATION
  addExtensionsToPM(EP_LoopOptimizerEnd, MPM);
  // This ends the loop pass pipelines.

  if (OptLevel > 1) {
    MPM.add(createMergedLoadStoreMotionPass()); // Merge ld/st in diamonds
    MPM.add(NewGVN ? createNewGVNPass()
                   : createGVNPass(DisableGVNLoadPRE)); // Remove redundancies
  }
#if INTEL_CUSTOMIZATION
#if INTEL_INCLUDE_DTRANS
  // Skip MemCpyOpt when both PrepareForLTO and EnableDTrans flags are
  // true to simplify handling of memcpy/memset/memmov calls in DTrans
  // implementation.
  // TODO: Remove this customization once DTrans handled partial memcpy/
  // memset/memmov calls of struct types.
  if (!PrepareForLTO || !EnableDTrans)
    MPM.add(createMemCpyOptPass());           // Remove memcpy / form memset
#else
  MPM.add(createMemCpyOptPass());             // Remove memcpy / form memset
#endif // INTEL_INCLUDE_DTRANS
#endif // INTEL_CUSTOMIZATION
  MPM.add(createSCCPPass());                  // Constant prop with SCCP

  // Delete dead bit computations (instcombine runs after to fold away the dead
  // computations, and then ADCE will run later to exploit any new DCE
  // opportunities that creates).
  MPM.add(createBitTrackingDCEPass());        // Delete dead bit computations

  // Run instcombine after redundancy elimination to exploit opportunities
  // opened up by them.
  addInstructionCombiningPass(MPM);  // INTEL
  addExtensionsToPM(EP_Peephole, MPM);
  if (OptLevel > 1) {
    MPM.add(createJumpThreadingPass());         // Thread jumps
    MPM.add(createCorrelatedValuePropagationPass());
    MPM.add(createDeadStoreEliminationPass());  // Delete dead stores
    MPM.add(createLICMPass(LicmMssaOptCap, LicmMssaNoAccForPromotionCap));
  }

  addExtensionsToPM(EP_ScalarOptimizerLate, MPM);

  if (RerollLoops)
    MPM.add(createLoopRerollPass());

  // TODO: Investigate if this is too expensive at O1.
  MPM.add(createAggressiveDCEPass());         // Delete dead instructions
  MPM.add(createCFGSimplificationPass()); // Merge & remove BBs
  // Clean up after everything.
  addInstructionCombiningPass(MPM); // INTEL
  addExtensionsToPM(EP_Peephole, MPM);

  if (EnableCHR && OptLevel >= 3 &&
      (!PGOInstrUse.empty() || !PGOSampleUse.empty() || EnablePGOCSInstrGen))
    MPM.add(createControlHeightReductionLegacyPass());
}

void PassManagerBuilder::populateModulePassManager(
    legacy::PassManagerBase &MPM) {
  // Whether this is a default or *LTO pre-link pipeline. The FullLTO post-link
  // is handled separately, so just check this is not the ThinLTO post-link.
  bool DefaultOrPreLinkPipeline = !PerformThinLTO;

  MPM.add(createXmainOptLevelWrapperPass(OptLevel)); // INTEL
  if (!PGOSampleUse.empty()) {
    MPM.add(createPruneEHPass());
    // In ThinLTO mode, when flattened profile is used, all the available
    // profile information will be annotated in PreLink phase so there is
    // no need to load the profile again in PostLink.
    if (!(FlattenedProfileUsed && PerformThinLTO))
      MPM.add(createSampleProfileLoaderPass(PGOSampleUse));
  }

  // Allow forcing function attributes as a debugging and tuning aid.
  MPM.add(createForceFunctionAttrsLegacyPass());

  // If all optimizations are disabled, just run the always-inline pass and,
  // if enabled, the function merging pass.
  if (OptLevel == 0) {
    addPGOInstrPasses(MPM);
    if (Inliner) {
      MPM.add(createInlineReportSetupPass(getMDInlineReport())); // INTEL
      MPM.add(createInlineListsPass()); // INTEL: -[no]inline-list parsing
      MPM.add(Inliner);
      Inliner = nullptr;
    }

    // FIXME: The BarrierNoopPass is a HACK! The inliner pass above implicitly
    // creates a CGSCC pass manager, but we don't want to add extensions into
    // that pass manager. To prevent this we insert a no-op module pass to reset
    // the pass manager to get the same behavior as EP_OptimizerLast in non-O0
    // builds. The function merging pass is
    if (MergeFunctions)
      MPM.add(createMergeFunctionsPass());
    else if (GlobalExtensionsNotEmpty() || !Extensions.empty())
      MPM.add(createBarrierNoopPass());

    if (PerformThinLTO) {
      // Drop available_externally and unreferenced globals. This is necessary
      // with ThinLTO in order to avoid leaving undefined references to dead
      // globals in the object file.
      MPM.add(createEliminateAvailableExternallyPass());
      MPM.add(createGlobalDCEPass());
    }

    addExtensionsToPM(EP_EnabledOnOptLevel0, MPM);

    if (PrepareForLTO || PrepareForThinLTO) {
      MPM.add(createCanonicalizeAliasesPass());
      // Rename anon globals to be able to export them in the summary.
      // This has to be done after we add the extensions to the pass manager
      // as there could be passes (e.g. Adddress sanitizer) which introduce
      // new unnamed globals.
      MPM.add(createNameAnonGlobalPass());
    }
#if INTEL_CUSTOMIZATION
    if (EnableDPCPPKernelTransforms && !PrepareForLTO) {
      MPM.add(createParseAnnotateAttributesPass());
      MPM.add(createDPCPPKernelAnalysisPass());
    }
#endif // INTEL_CUSTOMIZATION
#if INTEL_COLLAB
    if (RunVPOOpt) {
      #if INTEL_CUSTOMIZATION
      if (RunVecClone) {
        MPM.add(createVecClonePass());
      }
      #endif // INTEL_CUSTOMIZATION
      // Process OpenMP directives at -O0
      addVPOPasses(MPM, true);
    }
#endif // INTEL_COLLAB
#if INTEL_CUSTOMIZATION
    if (EnableDPCPPKernelTransforms && !PrepareForLTO) {
      MPM.add(createUnifyFunctionExitNodesPass());
      MPM.add(createDPCPPKernelWGLoopCreatorPass());
    }
#endif // INTEL_CUSTOMIZATION
    return;
  }

#if INTEL_COLLAB
  // Process OpenMP directives at -O1 and above
  if (RunVPOOpt == InvokeParoptBeforeInliner)
    addVPOPasses(MPM, false);
#endif // INTEL_COLLAB

  // Add LibraryInfo if we have some.
  if (LibraryInfo)
    MPM.add(new TargetLibraryInfoWrapperPass(*LibraryInfo));

  addInitialAliasAnalysisPasses(MPM);

  // For ThinLTO there are two passes of indirect call promotion. The
  // first is during the compile phase when PerformThinLTO=false and
  // intra-module indirect call targets are promoted. The second is during
  // the ThinLTO backend when PerformThinLTO=true, when we promote imported
  // inter-module indirect calls. For that we perform indirect call promotion
  // earlier in the pass pipeline, here before globalopt. Otherwise imported
  // available_externally functions look unreferenced and are removed.
  if (PerformThinLTO)
    MPM.add(createPGOIndirectCallPromotionLegacyPass(/*InLTO = */ true,
                                                     !PGOSampleUse.empty()));

  // For SamplePGO in ThinLTO compile phase, we do not want to unroll loops
  // as it will change the CFG too much to make the 2nd profile annotation
  // in backend more difficult.
  bool PrepareForThinLTOUsingPGOSampleProfile =
      PrepareForThinLTO && !PGOSampleUse.empty();
  if (PrepareForThinLTOUsingPGOSampleProfile)
    DisableUnrollLoops = true;

  // Infer attributes about declarations if possible.
  MPM.add(createInferFunctionAttrsLegacyPass());

  // Infer attributes on declarations, call sites, arguments, etc.
  if (AttributorRun & AttributorRunOption::MODULE)
    MPM.add(createAttributorLegacyPass());

  addExtensionsToPM(EP_ModuleOptimizerEarly, MPM);

  if (OptLevel > 2)
    MPM.add(createCallSiteSplittingPass());

  MPM.add(createIPSCCPPass());          // IP SCCP
  MPM.add(createCalledValuePropagationPass());

  MPM.add(createGlobalOptimizerPass()); // Optimize out global vars
  // Promote any localized global vars.
  MPM.add(createPromoteMemoryToRegisterPass());

  MPM.add(createDeadArgEliminationPass()); // Dead argument elimination

#if INTEL_CUSTOMIZATION
  // Clean up after IPCP & DAE
  addInstructionCombiningPass(MPM);
#endif // INTEL_CUSTOMIZATION
  addExtensionsToPM(EP_Peephole, MPM);
  if (EarlyJumpThreading)                         // INTEL
    MPM.add(createJumpThreadingPass(-1, false));  // INTEL
  MPM.add(createCFGSimplificationPass()); // Clean up after IPCP & DAE

  // For SamplePGO in ThinLTO compile phase, we do not want to do indirect
  // call promotion as it will change the CFG too much to make the 2nd
  // profile annotation in backend more difficult.
  // PGO instrumentation is added during the compile phase for ThinLTO, do
  // not run it a second time
  if (DefaultOrPreLinkPipeline && !PrepareForThinLTOUsingPGOSampleProfile)
    addPGOInstrPasses(MPM);

  // Create profile COMDAT variables. Lld linker wants to see all variables
  // before the LTO/ThinLTO link since it needs to resolve symbols/comdats.
  if (!PerformThinLTO && EnablePGOCSInstrGen)
    MPM.add(createPGOInstrumentationGenCreateVarLegacyPass(PGOInstrGen));

  // We add a module alias analysis pass here. In part due to bugs in the
  // analysis infrastructure this "works" in that the analysis stays alive
  // for the entire SCC pass run below.
  MPM.add(createGlobalsAAWrapperPass());

#if INTEL_CUSTOMIZATION
  if (Inliner) {
    MPM.add(createInlineReportSetupPass(getMDInlineReport()));
    MPM.add(createInlineListsPass()); // -[no]inline-list parsing
  }
#endif  // INTEL_CUSTOMIZATION

  // Start of CallGraph SCC passes.
  MPM.add(createPruneEHPass()); // Remove dead EH info
  bool RunInliner = false;
  if (Inliner) {
    MPM.add(Inliner);
    Inliner = nullptr;
    RunInliner = true;
  }

#if INTEL_COLLAB
  // Process OpenMP directives at -O1 and above
  if (RunVPOOpt == InvokeParoptAfterInliner) {
    addVPOPasses(MPM, false, /* Simplify= */ true);
  }
#endif // INTEL_COLLAB
#if INTEL_CUSTOMIZATION
  // Argument promotion pass was originally added after passes which compute
  // attribues for functions and arguments, but such ordering is not good
  // because argument promotion changes function arguments. As a result
  // promoted arguments do not get any attributes. Reordering argument
  // promotion pass and the passes computing attributes fixes this problem.
  // Additionally adding SROA after the argument promotion to cleanup allocas
  // allows to get more accurate attributes for the promoted arguments.
  if (OptLevel > 2) {
    MPM.add(createArgumentPromotionPass()); // Scalarize uninlined fn args
    MPM.add(createSROALegacyCGSCCAdaptorPass());
  }
#endif // INTEL_CUSTOMIZATION

  // Infer attributes on declarations, call sites, arguments, etc. for an SCC.
  if (AttributorRun & AttributorRunOption::CGSCC)
    MPM.add(createAttributorCGSCCLegacyPass());

  // Try to perform OpenMP specific optimizations. This is a (quick!) no-op if
  // there are no OpenMP runtime calls present in the module.
  if (OptLevel > 1)
    MPM.add(createOpenMPOptLegacyPass());

  MPM.add(createPostOrderFunctionAttrsLegacyPass());

  addExtensionsToPM(EP_CGSCCOptimizerLate, MPM);
  addFunctionSimplificationPasses(MPM);

#if INTEL_CUSTOMIZATION
  // If VPO paropt was required to run then do IP constant propagation after
  // promoting pointer arguments to values (when OptLevel > 2) and running
  // simplification passes. That will propagate constant values down to callback
  // functions which represent outlined OpenMP parallel loops where possible.
  if (RunVPOParopt && OptLevel > 2)
    MPM.add(createIPSCCPPass());
#endif // INTEL_CUSTOMIZATION

  // FIXME: This is a HACK! The inliner pass above implicitly creates a CGSCC
  // pass manager that we are specifically trying to avoid. To prevent this
  // we must insert a no-op module pass to reset the pass manager.
  MPM.add(createBarrierNoopPass());

  if (RunPartialInlining)
    MPM.add(createPartialInliningPass());

#if INTEL_CUSTOMIZATION
  if (EnableStdContainerOpt)
    MPM.add(createStdContainerOptPass());
  MPM.add(createCleanupFakeLoadsPass());
#endif // INTEL_CUSTOMIZATION

  if (OptLevel > 1 && !PrepareForLTO && !PrepareForThinLTO)
    // Remove avail extern fns and globals definitions if we aren't
    // compiling an object file for later LTO. For LTO we want to preserve
    // these so they are eligible for inlining at link-time. Note if they
    // are unreferenced they will be removed by GlobalDCE later, so
    // this only impacts referenced available externally globals.
    // Eventually they will be suppressed during codegen, but eliminating
    // here enables more opportunity for GlobalDCE as it may make
    // globals referenced by available external functions dead
    // and saves running remaining passes on the eliminated functions.
    MPM.add(createEliminateAvailableExternallyPass());

  // CSFDO instrumentation and use pass. Don't invoke this for Prepare pass
  // for LTO and ThinLTO -- The actual pass will be called after all inlines
  // are performed.
  // Need to do this after COMDAT variables have been eliminated,
  // (i.e. after EliminateAvailableExternallyPass).
  if (!(PrepareForLTO || PrepareForThinLTO))
    addPGOInstrPasses(MPM, /* IsCS */ true);

  if (EnableOrderFileInstrumentation)
    MPM.add(createInstrOrderFilePass());

  MPM.add(createReversePostOrderFunctionAttrsPass());

  // The inliner performs some kind of dead code elimination as it goes,
  // but there are cases that are not really caught by it. We might
  // at some point consider teaching the inliner about them, but it
  // is OK for now to run GlobalOpt + GlobalDCE in tandem as their
  // benefits generally outweight the cost, making the whole pipeline
  // faster.
  if (RunInliner) {
    MPM.add(createGlobalOptimizerPass());
    MPM.add(createGlobalDCEPass());
  }

  // If we are planning to perform ThinLTO later, let's not bloat the code with
  // unrolling/vectorization/... now. We'll first run the inliner + CGSCC passes
  // during ThinLTO and perform the rest of the optimizations afterward.
  if (PrepareForThinLTO) {
    // Ensure we perform any last passes, but do so before renaming anonymous
    // globals in case the passes add any.
    addExtensionsToPM(EP_OptimizerLast, MPM);
    MPM.add(createCanonicalizeAliasesPass());
    // Rename anon globals to be able to export them in the summary.
    MPM.add(createNameAnonGlobalPass());
    return;
  }

  if (PerformThinLTO)
    // Optimize globals now when performing ThinLTO, this enables more
    // optimizations later.
    MPM.add(createGlobalOptimizerPass());

  // Scheduling LoopVersioningLICM when inlining is over, because after that
  // we may see more accurate aliasing. Reason to run this late is that too
  // early versioning may prevent further inlining due to increase of code
  // size. By placing it just after inlining other optimizations which runs
  // later might get benefit of no-alias assumption in clone loop.
  if (UseLoopVersioningLICM) {
    MPM.add(createLoopVersioningLICMPass());    // Do LoopVersioningLICM
    MPM.add(createLICMPass(LicmMssaOptCap, LicmMssaNoAccForPromotionCap));
  }

#if INTEL_CUSTOMIZATION
  if (EnableAndersen) {
    MPM.add(createAndersensAAWrapperPass()); // Andersen's IP alias analysis
  }
  if (OptLevel >= 2 && EnableNonLTOGlobalVarOpt && EnableAndersen) {
    MPM.add(createNonLTOGlobalOptimizerPass());
    MPM.add(createPromoteMemoryToRegisterPass());
    // AggressiveDCE is invoked here to avoid -6% performance regression
    // for aifftr01@opt_speed
    MPM.add(createAggressiveDCEPass());
  }
#endif // INTEL_CUSTOMIZATION

  // We add a fresh GlobalsModRef run at this point. This is particularly
  // useful as the above will have inlined, DCE'ed, and function-attr
  // propagated everything. We should at this point have a reasonably minimal
  // and richly annotated call graph. By computing aliasing and mod/ref
  // information for all local globals here, the late loop passes and notably
  // the vectorizer will be able to use them to help recognize vectorizable
  // memory operations.
  //
  // Note that this relies on a bug in the pass manager which preserves
  // a module analysis into a function pass pipeline (and throughout it) so
  // long as the first function pass doesn't invalidate the module analysis.
  // Thus both Float2Int and LoopRotate have to preserve AliasAnalysis for
  // this to work. Fortunately, it is trivial to preserve AliasAnalysis
  // (doing nothing preserves it as it is required to be conservatively
  // correct in the face of IR changes).
  MPM.add(createGlobalsAAWrapperPass());

  MPM.add(createFloat2IntPass());
  MPM.add(createLowerConstantIntrinsicsPass());

  if (EnableMatrix) {
    MPM.add(createLowerMatrixIntrinsicsPass());
    // CSE the pointer arithmetic of the column vectors.  This allows alias
    // analysis to establish no-aliasing between loads and stores of different
    // columns of the same matrix.
    MPM.add(createEarlyCSEPass(false));
  }

  addExtensionsToPM(EP_VectorizerStart, MPM);

  // Re-rotate loops in all our loop nests. These may have fallout out of
  // rotated form due to GVN or other transformations, and the vectorizer relies
  // on the rotated form. Disable header duplication at -Oz.
  MPM.add(createLoopRotatePass(SizeLevel == 2 ? 0 : -1));

#if INTEL_CUSTOMIZATION
  if (EnableDPCPPKernelTransforms && !PrepareForLTO) {
    MPM.add(createParseAnnotateAttributesPass());
    MPM.add(createDPCPPKernelAnalysisPass());
    MPM.add(createDPCPPKernelVecClonePass());
  }

  // In LTO mode, loopopt needs to run in link phase along with community
  // vectorizer and unroll after it until they are phased out.
  if (!PrepareForLTO || !isLoopOptEnabled()) {
    addLoopOptAndAssociatedVPOPasses(MPM, false);

    if (EnableDPCPPKernelTransforms) {
      MPM.add(createDPCPPKernelPostVecPass());
      MPM.add(createVPODirectiveCleanupPass());
      MPM.add(createInstructionCombiningPass());
      MPM.add(createCFGSimplificationPass());
      MPM.add(createPromoteMemoryToRegisterPass());
      MPM.add(createAggressiveDCEPass());
      MPM.add(createUnifyFunctionExitNodesPass());
      MPM.add(createDPCPPKernelWGLoopCreatorPass());

      MPM.add(createLICMPass());
      MPM.add(createCFGSimplificationPass());
    }
#endif // INTEL_CUSTOMIZATION

  // Distribute loops to allow partial vectorization.  I.e. isolate dependences
  // into separate loop that would otherwise inhibit vectorization.  This is
  // currently only performed for loops marked with the metadata
  // llvm.loop.distribute=true or when -enable-loop-distribute is specified.
  MPM.add(createLoopDistributePass());

#if INTEL_CUSTOMIZATION
  if (EnableLV)
    MPM.add(createLoopVectorizePass(!LoopsInterleaved, !LoopVectorize));
  }
#endif // INTEL_CUSTOMIZATION

  // Eliminate loads by forwarding stores from the previous iteration to loads
  // of the current iteration.
  MPM.add(createLoopLoadEliminationPass());

#if INTEL_CUSTOMIZATION
  // No need to run cleanup passes in LTO mode when loopopt is enabled as
  // vectorization is moved to link phase.
  if (!PrepareForLTO || !isLoopOptEnabled()) {
#endif // INTEL_CUSTOMIZATION
  // FIXME: Because of #pragma vectorize enable, the passes below are always
  // inserted in the pipeline, even when the vectorizer doesn't run (ex. when
  // on -O1 and no #pragma is found). Would be good to have these two passes
  // as function calls, so that we can only pass them when the vectorizer
  // changed the code.
  addInstructionCombiningPass(MPM);   // INTEL
  if (OptLevel > 1 && ExtraVectorizerPasses) {
    // At higher optimization levels, try to clean up any runtime overlap and
    // alignment checks inserted by the vectorizer. We want to track correllated
    // runtime checks for two inner loops in the same outer loop, fold any
    // common computations, hoist loop-invariant aspects out of any outer loop,
    // and unswitch the runtime checks if possible. Once hoisted, we may have
    // dead (or speculatable) control flows or more combining opportunities.
    MPM.add(createCorrelatedValuePropagationPass());
    addInstructionCombiningPass(MPM);  // INTEL
    MPM.add(createLICMPass(LicmMssaOptCap, LicmMssaNoAccForPromotionCap));
    MPM.add(createLoopUnswitchPass(SizeLevel || OptLevel < 3, DivergentTarget));
    MPM.add(createCFGSimplificationPass());
    addInstructionCombiningPass(MPM);  // INTEL
  }

  // Cleanup after loop vectorization, etc. Simplification passes like CVP and
  // GVN, loop transforms, and others have already run, so it's now better to
  // convert to more optimized IR using more aggressive simplify CFG options.
  // The extra sinking transform can create larger basic blocks, so do this
  // before SLP vectorization.
  MPM.add(createCFGSimplificationPass(1, true, true, false, true));

  if (SLPVectorize) {
    MPM.add(createSLPVectorizerPass()); // Vectorize parallel scalar chains.
#if INTEL_CUSTOMIZATION
    if (EnableLoadCoalescing)
      MPM.add(createLoadCoalescingPass());
    if (EnableSROAAfterSLP)
      // SLP creates opportunities for SROA.
      MPM.add(createSROAPass());
#endif // INTEL_CUSTOMIZATION
    if (OptLevel > 1 && ExtraVectorizerPasses) {
      MPM.add(createEarlyCSEPass());
    }
  }
  } // INTEL

  // Enhance/cleanup vector code.
  MPM.add(createVectorCombinePass());
<<<<<<< HEAD
=======
  MPM.add(createEarlyCSEPass()); // INTEL
>>>>>>> c6e5577a

  addExtensionsToPM(EP_Peephole, MPM);
  addInstructionCombiningPass(MPM);

#if INTEL_CUSTOMIZATION
  // Disable unroll in LTO mode if loopopt is enabled so it only gets triggered
  // in link phase after loopopt.
  if (EnableUnrollAndJam && !DisableUnrollLoops &&
      (!PrepareForLTO || !isLoopOptEnabled())) {
#endif // INTEL_CUSTOMIZATION
    // Unroll and Jam. We do this before unroll but need to be in a separate
    // loop pass manager in order for the outer loop to be processed by
    // unroll and jam before the inner loop is unrolled.
    MPM.add(createLoopUnrollAndJamPass(OptLevel));
  }

  if (!PrepareForLTO || !isLoopOptEnabled()) // INTEL
  MPM.add(createLoopUnrollPass(OptLevel,
                               DisableUnrollLoops, // Unroll small loops
                               ForgetAllSCEVInLoopUnroll));

#if INTEL_CUSTOMIZATION
#if INTEL_FEATURE_CSA
  if (!DisableUnrollLoops && (!PrepareForLTO || !isLoopOptEnabled()))
    MPM.add(createCSALowerParallelIntrinsicsWrapperPass());
#endif  // INTEL_FEATURE_CSA
#endif  // INTEL_CUSTOMIZATION

  if (!DisableUnrollLoops && (!PrepareForLTO || !isLoopOptEnabled())) { // INTEL
    // LoopUnroll may generate some redundency to cleanup.
    addInstructionCombiningPass(MPM);

    // Runtime unrolling will introduce runtime check in loop prologue. If the
    // unrolled loop is a inner loop, then the prologue will be inside the
    // outer loop. LICM pass can help to promote the runtime check out if the
    // checked value is loop invariant.
    MPM.add(createLICMPass(LicmMssaOptCap, LicmMssaNoAccForPromotionCap));
  }

  MPM.add(createWarnMissedTransformationsPass());

  // After vectorization and unrolling, assume intrinsics may tell us more
  // about pointer alignments.
  MPM.add(createAlignmentFromAssumptionsPass());

  // FIXME: We shouldn't bother with this anymore.
  MPM.add(createStripDeadPrototypesPass()); // Get rid of dead prototypes

  // GlobalOpt already deletes dead functions and globals, at -O2 try a
  // late pass of GlobalDCE.  It is capable of deleting dead cycles.
  if (OptLevel > 1) {
    MPM.add(createGlobalDCEPass());         // Remove dead fns and globals.
    MPM.add(createConstantMergePass());     // Merge dup global constants
  }

  // See comment in the new PM for justification of scheduling splitting at
  // this stage (\ref buildModuleSimplificationPipeline).
  if (EnableHotColdSplit && !(PrepareForLTO || PrepareForThinLTO))
    MPM.add(createHotColdSplittingPass());

  if (MergeFunctions)
    MPM.add(createMergeFunctionsPass());

  // LoopSink pass sinks instructions hoisted by LICM, which serves as a
  // canonicalization pass that enables other optimizations. As a result,
  // LoopSink pass needs to be a very late IR pass to avoid undoing LICM
  // result too early.
  MPM.add(createLoopSinkPass());
  // Get rid of LCSSA nodes.
  MPM.add(createInstSimplifyLegacyPass());

  // This hoists/decomposes div/rem ops. It should run after other sink/hoist
  // passes to avoid re-sinking, but before SimplifyCFG because it can allow
  // flattening of blocks.
  MPM.add(createDivRemPairsPass());

  // LoopSink (and other loop passes since the last simplifyCFG) might have
  // resulted in single-entry-single-exit or empty blocks. Clean up the CFG.
  MPM.add(createCFGSimplificationPass());

  addExtensionsToPM(EP_OptimizerLast, MPM);

  if (PrepareForLTO) {
    MPM.add(createCanonicalizeAliasesPass());
    // Rename anon globals to be able to handle them in the summary
    MPM.add(createNameAnonGlobalPass());
  }

#if INTEL_CUSTOMIZATION
#if INTEL_FEATURE_CSA
  if (EnableCSAPasses) {
    MPM.add(createPromoteMemoryToRegisterPass(true, true));
    MPM.add(createSROAPass());
  }
#endif // INTEL_FEATURE_CSA
  MPM.add(createInlineReportEmitterPass(OptLevel, SizeLevel,
                                        PrepareForLTO || PrepareForThinLTO));
#endif // INTEL_CUSTOMIZATION
}

void PassManagerBuilder::addLTOOptimizationPasses(legacy::PassManagerBase &PM) {
#if INTEL_CUSTOMIZATION
  if (Inliner &&
      (IntelInlineReportLevel & InlineReportOptions::CompositeReport)) {
    PM.add(createInlineReportSetupPass(getMDInlineReport()));
  }
#endif // INTEL_CUSTOMIZATION
  // Load sample profile before running the LTO optimization pipeline.
  if (!PGOSampleUse.empty()) {
    PM.add(createPruneEHPass());
    PM.add(createSampleProfileLoaderPass(PGOSampleUse));
  }

  PM.add(createXmainOptLevelWrapperPass(OptLevel)); // INTEL

  // Remove unused virtual tables to improve the quality of code generated by
  // whole-program devirtualization and bitset lowering.
  PM.add(createGlobalDCEPass());

#if INTEL_CUSTOMIZATION
  // IPO Prefetching: make it before IPClone and Inline
  if (EnableIPOPrefetch)
    PM.add(createIntelIPOPrefetchWrapperPass());

  // Whole Program Analysis
  if (EnableWPA) {
    PM.add(createWholeProgramWrapperPassPass());
    PM.add(createIntelFoldWPIntrinsicLegacyPass());
    // If whole-program-assume is enabled then we are going to call
    // the internalization pass.
    if (AssumeWholeProgram) {

      // The internalization pass does certain checks if a GlobalValue
      // should be internalized (e.g. is local, DLL export, etc.). The
      // pass also accepts a helper function that defines extra conditions
      // on top of the default requirements. If the function returns true
      // then it means that the GlobalValue should not be internalized, else
      // if it returns false then internalize it.
      auto PreserveSymbol = [](const GlobalValue &GV) {

        // If GlobalValue is "main", has one definition rule (ODR) or
        // is a special symbol added by the linker then don't internalize
        // it. The ODR symbols are expected to be merged with equivalent
        // globals and then be removed. If these symbols aren't removed
        // then it could cause linking issues (e.g. undefined symbols).
        if (GV.hasWeakODRLinkage() ||
            WPUtils.isMainEntryPoint(GV.getName()) ||
            WPUtils.isLinkerAddedSymbol(GV.getName()))
          return true;

        // If the GlobalValue is an alias then we need to make sure that this
        // alias is OK to internalize.
        if (const GlobalAlias *Alias = dyn_cast<const GlobalAlias>(&GV)) {

          // Check if the alias has an aliasee and this aliasee is a
          // GlobalValue
          const GlobalValue *Glob =
            dyn_cast<const GlobalValue>(Alias->getAliasee());
          if (!Glob)
            return true;

          // Aliasee is a declaration
          if (Glob->isDeclaration())
            return true;

          // Aliasee is an external declaration
          if (Glob->hasAvailableExternallyLinkage())
            return true;

          // Aliasee is an DLL export
          if (Glob->hasDLLExportStorageClass())
            return true;

          // Aliasee is local already
          if (Glob->hasLocalLinkage())
            return true;

          // Aliasee is ODR
          if (Glob->hasWeakODRLinkage())
            return true;

          // Aliasee is mapped to a linker added symbol
          if (WPUtils.isLinkerAddedSymbol(Glob->getName()))
            return true;

          // Aliasee is mapped to main
          if (WPUtils.isMainEntryPoint(Glob->getName()))
            return true;
        }

        // OK to internalize
        return false;
      };
      PM.add(createInternalizePass(PreserveSymbol));
    }
  }

  // IP Cloning
  if (EnableIPCloning) {
#if INTEL_INCLUDE_DTRANS
    // This pass is being added under DTRANS only at this point, because a
    // particular benchmark needs it to prove that the period of a recursive
    // progression is constant. We can remove the test for EnableDTrans if
    // we find IPSCCP to be generally useful here and we are willing to
    // tolerate the additional compile time.
    if (EnableDTrans)
      PM.add(createIPSCCPPass());
#endif // INTEL_INCLUDE_DTRANS
    PM.add(createIPCloningLegacyPass(false, true));
  }

  // Apply dynamic_casts optimization pass.
  PM.add(createOptimizeDynamicCastsWrapperPass());
#endif // INTEL_CUSTOMIZATION

  // Provide AliasAnalysis services for optimizations.
  addInitialAliasAnalysisPasses(PM);

  // Allow forcing function attributes as a debugging and tuning aid.
  PM.add(createForceFunctionAttrsLegacyPass());

  // Infer attributes about declarations if possible.
  PM.add(createInferFunctionAttrsLegacyPass());

  if (OptLevel > 1) {
    // Split call-site with more constrained arguments.
    PM.add(createCallSiteSplittingPass());

    // Indirect call promotion. This should promote all the targets that are
    // left by the earlier promotion pass that promotes intra-module targets.
    // This two-step promotion is to save the compile time. For LTO, it should
    // produce the same result as if we only do promotion here.
    PM.add(
        createPGOIndirectCallPromotionLegacyPass(true, !PGOSampleUse.empty()));

    // Propagate constants at call sites into the functions they call.  This
    // opens opportunities for globalopt (and inlining) by substituting function
    // pointers passed as arguments to direct uses of functions.
    PM.add(createIPSCCPPass());

    // Attach metadata to indirect call sites indicating the set of functions
    // they may target at run-time. This should follow IPSCCP.
    PM.add(createCalledValuePropagationPass());

    // Infer attributes on declarations, call sites, arguments, etc.
    if (AttributorRun & AttributorRunOption::MODULE)
      PM.add(createAttributorLegacyPass());
  }

  // Infer attributes about definitions. The readnone attribute in particular is
  // required for virtual constant propagation.
  PM.add(createPostOrderFunctionAttrsLegacyPass());
  PM.add(createReversePostOrderFunctionAttrsPass());

#if INTEL_CUSTOMIZATION
  // Simplify the graph before devirtualization
  if (OptLevel > 1) {
    PM.add(createInstSimplifyLegacyPass());
    PM.add(createCFGSimplificationPass());
  }
#endif // INTEL_CUSTOMIZATION

  // Split globals using inrange annotations on GEP indices. This can help
  // improve the quality of generated code when virtual constant propagation or
  // control flow integrity are enabled.
  PM.add(createGlobalSplitPass());

  // Apply whole-program devirtualization and virtual constant propagation.
  PM.add(createWholeProgramDevirtPass(ExportSummary, nullptr));

  // That's all we need at opt level 1.
  if (OptLevel == 1)
    return;

#if INTEL_CUSTOMIZATION
#if INTEL_INCLUDE_DTRANS
  if (EnableDTrans) {
    // This call adds the DTrans passes.
    addDTransLegacyPasses(PM);
  }
#endif // INTEL_INCLUDE_DTRANS
  PM.add(createDopeVectorConstPropLegacyPass());
#endif // INTEL_CUSTOMIZATION

  // Now that we internalized some globals, see if we can hack on them!
  PM.add(createGlobalOptimizerPass());
  // Promote any localized global vars.
  PM.add(createPromoteMemoryToRegisterPass());

  // Linking modules together can lead to duplicated global constants, only
  // keep one copy of each constant.
  PM.add(createConstantMergePass());

  // Remove unused arguments from functions.
  PM.add(createDeadArgEliminationPass());

#if INTEL_CUSTOMIZATION
#if INTEL_INCLUDE_DTRANS
  if (EnableDTrans) {
    addLateDTransLegacyPasses(PM);
    if (EnableIndirectCallConv)
      PM.add(createIndirectCallConvLegacyPass(false /* EnableAndersen */,
                                              true /* EnableDTrans */));
      // Indirect Call Conv
  }
#endif // INTEL_INCLUDE_DTRANS
#endif // INTEL_CUSTOMIZATION

  // Reduce the code after globalopt and ipsccp.  Both can open up significant
  // simplification opportunities, and both can propagate functions through
  // function pointers.  When this happens, we often have to resolve varargs
  // calls, etc, so let instcombine do this.
  if (OptLevel > 2)
    PM.add(createAggressiveInstCombinerPass());
  addInstructionCombiningPass(PM);   // INTEL
  addExtensionsToPM(EP_Peephole, PM);

#if INTEL_CUSTOMIZATION

#if INTEL_INCLUDE_DTRANS
  if (EnableDTrans) {
    // Compute the aligment of the argument
    PM.add(createIntelArgumentAlignmentLegacyPass());
    // Recognize Functions that implement qsort
    PM.add(createQsortRecognizerLegacyPass());
    // Multiversion and mark for inlining functions for tiling
    PM.add(createTileMVInlMarkerLegacyPass());
  }

  bool EnableIntelPartialInlining = EnableIntelPI && EnableDTrans;
#else
  bool EnableIntelPartialInlining = false;
#endif // INTEL_INCLUDE_DTRANS

  // Partial inlining for simple functions
  if (EnableIntelPartialInlining)
    PM.add(createIntelPartialInlineLegacyPass());

  bool RunInliner = Inliner;
#if INTEL_CUSTOMIZATION
  if (RunInliner &&
      !(IntelInlineReportLevel & InlineReportOptions::CompositeReport))
    PM.add(createInlineReportSetupPass(getMDInlineReport()));
#endif // INTEL_CUSTOMIZATION
  if (RunInliner) {
    PM.add(createInlineListsPass()); // -[no]inline-list parsing
  }
  if (EnableAndersen) {
    PM.add(createAndersensAAWrapperPass()); // Andersen's IP alias analysis
  }
  if (EnableIndirectCallConv && EnableAndersen) {
    PM.add(createIndirectCallConvLegacyPass(true /* EnableAndersen */,
                                            false /* EnableDTrans */));
    // Indirect Call Conv
  }
  if (EnableInlineAggAnalysis) {
    PM.add(createInlineAggressiveWrapperPassPass()); // Aggressive Inline
  }
#endif // INTEL_CUSTOMIZATION

  // Inline small functions
  if (RunInliner) {
    PM.add(Inliner);
    Inliner = nullptr;
  }

  PM.add(createPruneEHPass());   // Remove dead EH info.

  // CSFDO instrumentation and use pass.
  addPGOInstrPasses(PM, /* IsCS */ true);

  // Infer attributes on declarations, call sites, arguments, etc. for an SCC.
  if (AttributorRun & AttributorRunOption::CGSCC)
    PM.add(createAttributorCGSCCLegacyPass());

  // Try to perform OpenMP specific optimizations. This is a (quick!) no-op if
  // there are no OpenMP runtime calls present in the module.
  if (OptLevel > 1)
    PM.add(createOpenMPOptLegacyPass());

  // Optimize globals again if we ran the inliner.
  if (RunInliner) { // INTEL
#if INTEL_CUSTOMIZATION
#if INTEL_INCLUDE_DTRANS
    // The global optimizer pass can convert function calls to use
    // the 'fastcc' calling convention. The following pass enables more
    // functions to be converted to this calling convention. This can improve
    // performance by having arguments passed in registers, and enable more
    // cases where pointer parameters are changed to pass-by-value parameters.
    // We can remove the test for EnableDTrans if it is found to be useful
    // on other cases.
    if (EnableDTrans)
      PM.add(createIntelAdvancedFastCallWrapperPass());
#endif // INTEL_INCLUDE_DTRANS
#endif // INTEL_CUSTOMIZATION
    PM.add(createGlobalOptimizerPass());
  } // INTEL

#if INTEL_CUSTOMIZATION
  if (RunLTOPartialInlining)
    PM.add(createPartialInliningPass(true /*RunLTOPartialInlining*/,
#if INTEL_INCLUDE_DTRANS
                                     EnableDTrans /*EnableSpecialCases*/));
#else
                                     false /*EnableSpecialCases*/));
#endif // INTEL_INCLUDE_DTRANS

  if (EnableIPCloning || EnableCallTreeCloning) {
    if (EnableIPCloning)
      // Enable generic IPCloning after Inlining.
#if INTEL_INCLUDE_DTRANS
      PM.add(createIPCloningLegacyPass(true, EnableDTrans));
#else
      PM.add(createIPCloningLegacyPass(true, false));
#endif // INTEL_INCLUDE_DTRANS
    if (EnableCallTreeCloning)
      // Do function cloning along call trees
      PM.add(createCallTreeCloningPass());
    // Call IPCP to propagate constants
    PM.add(createIPSCCPPass());
  }
#endif // INTEL_CUSTOMIZATION
  PM.add(createGlobalDCEPass()); // Remove dead functions.

  // If we didn't decide to inline a function, check to see if we can
  // transform it to pass arguments by value instead of by reference.
  PM.add(createArgumentPromotionPass());

  // The IPO passes may leave cruft around.  Clean up after them.
  addInstructionCombiningPass(PM);  // INTEL
  addExtensionsToPM(EP_Peephole, PM);
  PM.add(createJumpThreadingPass());

  // Break up allocas
  PM.add(createSROAPass());

#if INTEL_CUSTOMIZATION
  if (EnableIPArrayTranspose)
    PM.add(createIPArrayTransposeLegacyPass());

  if (EnableDeadArrayOpsElim)
    PM.add(createDeadArrayOpsEliminationLegacyPass());

  PM.add(createCorrelatedValuePropagationPass());

  if (EnableMultiVersioning)
    PM.add(createMultiVersioningWrapperPass());
#endif // INTEL_CUSTOMIZATION
  // LTO provides additional opportunities for tailcall elimination due to
  // link-time inlining, and visibility of nocapture attribute.
  if (OptLevel > 1)
    PM.add(createTailCallEliminationPass());

  // Infer attributes on declarations, call sites, arguments, etc.
  PM.add(createPostOrderFunctionAttrsLegacyPass()); // Add nocapture.
  // Run a few AA driven optimizations here and now, to cleanup the code.
  PM.add(createGlobalsAAWrapperPass()); // IP alias analysis.

#if INTEL_CUSTOMIZATION
  if (EnableAndersen)
    PM.add(createAndersensAAWrapperPass());

#if INTEL_INCLUDE_DTRANS
  if (EnableDTrans)
    PM.add(createDTransFieldModRefAnalysisWrapperPass());
#endif // INTEL_INCLUDE_DTRANS
#endif // INTEL_CUSTOMIZATION

  PM.add(createLICMPass(LicmMssaOptCap, LicmMssaNoAccForPromotionCap));
  PM.add(createMergedLoadStoreMotionPass()); // Merge ld/st in diamonds.
  PM.add(NewGVN ? createNewGVNPass()
                : createGVNPass(DisableGVNLoadPRE)); // Remove redundancies.
  PM.add(createMemCpyOptPass());            // Remove dead memcpys.

  // Nuke dead stores.
  PM.add(createDeadStoreEliminationPass());

  // More loops are countable; try to optimize them.
  PM.add(createIndVarSimplifyPass());
  PM.add(createLoopDeletionPass());
  if (EnableLoopInterchange)
    PM.add(createLoopInterchangePass());

#if INTEL_CUSTOMIZATION
  // HIR complete unroll pass replaces LLVM's simple loop unroll pass.
  if (!isLoopOptEnabled())
    PM.add(createSimpleLoopUnrollPass(OptLevel,
                                    DisableUnrollLoops, // Unroll small loops
                                    ForgetAllSCEVInLoopUnroll));
  addLoopOptAndAssociatedVPOPasses(PM, true);
  if (EnableLV)
    PM.add(createLoopVectorizePass(true, !LoopVectorize));
#endif  // INTEL_CUSTOMIZATION

  // The vectorizer may have significantly shortened a loop body; unroll again.
  PM.add(createLoopUnrollPass(OptLevel, DisableUnrollLoops,
                              ForgetAllSCEVInLoopUnroll));

#if INTEL_CUSTOMIZATION
#if INTEL_FEATURE_CSA
  PM.add(createCSALowerParallelIntrinsicsWrapperPass());
#endif  // INTEL_FEATURE_CSA
#endif  // INTEL_CUSTOMIZATION

  PM.add(createWarnMissedTransformationsPass());

  // Now that we've optimized loops (in particular loop induction variables),
  // we may have exposed more scalar opportunities. Run parts of the scalar
  // optimizer again at this point.
#if INTEL_CUSTOMIZATION
  // Initial cleanup
  addInstructionCombiningPass(PM);
#endif // INTEL_CUSTOMIZATION
  PM.add(createCFGSimplificationPass()); // if-convert
  PM.add(createSCCPPass()); // Propagate exposed constants
#if INTEL_CUSTOMIZATION
  // Clean up again
  addInstructionCombiningPass(PM);
#endif // INTEL_CUSTOMIZATION
  PM.add(createBitTrackingDCEPass());

  // More scalar chains could be vectorized due to more alias information
  if (SLPVectorize) { // INTEL
    PM.add(createSLPVectorizerPass()); // Vectorize parallel scalar chains.
#if INTEL_CUSTOMIZATION
    if (EnableLoadCoalescing)
      PM.add(createLoadCoalescingPass());
    if (EnableSROAAfterSLP)
      // SLP creates opportunities for SROA.
      PM.add(createSROAPass());
#endif // INTEL_CUSTOMIZATION
  } // INTEL

  PM.add(createVectorCombinePass()); // Clean up partial vectorization.

  // After vectorization, assume intrinsics may tell us more about pointer
  // alignments.
  PM.add(createAlignmentFromAssumptionsPass());

  // Cleanup and simplify the code after the scalar optimizations.
  addInstructionCombiningPass(PM);  // INTEL
  addExtensionsToPM(EP_Peephole, PM);

  PM.add(createJumpThreadingPass());

#if INTEL_CUSTOMIZATION
  PM.add(createForcedCMOVGenerationPass()); // To help CMOV generation
#endif // INTEL_CUSTOMIZATION

#if INTEL_CUSTOMIZATION
  if (RunInliner)
    PM.add(createInlineReportEmitterPass(OptLevel, SizeLevel, false));
#endif // INTEL_CUSTOMIZATION
}

void PassManagerBuilder::addLateLTOOptimizationPasses(
    legacy::PassManagerBase &PM) {
  // See comment in the new PM for justification of scheduling splitting at
  // this stage (\ref buildLTODefaultPipeline).
  if (EnableHotColdSplit)
    PM.add(createHotColdSplittingPass());

  // Delete basic blocks, which optimization passes may have killed.
  PM.add(createCFGSimplificationPass());

#if INTEL_CUSTOMIZATION
  // HIR complete unroll can expose opportunities for optimizing globals and
  // allocas.
  if (isLoopOptEnabled()) {
    PM.add(createGlobalOptimizerPass());
  }
#endif // INTEL_CUSTOMIZATION
  // Drop bodies of available externally objects to improve GlobalDCE.
  PM.add(createEliminateAvailableExternallyPass());

  // Now that we have optimized the program, discard unreachable functions.
  PM.add(createGlobalDCEPass());

  // FIXME: this is profitable (for compiler time) to do at -O0 too, but
  // currently it damages debug info.
  if (MergeFunctions)
    PM.add(createMergeFunctionsPass());
}

#if INTEL_COLLAB
void PassManagerBuilder::addVPOPasses(legacy::PassManagerBase &PM, bool RunVec,
                                      bool Simplify) const {
  if (RunVPOParopt) {
    if (Simplify) {
      // Inlining may introduce BasicBlocks without predecessors into an OpenMP
      // region. This breaks CodeExtractor when outlining the region because it
      // expects a single-entry-single-exit region. Calling CFG simplification
      // to remove unreachable BasicBlocks fixes this problem.
#if INTEL_CUSTOMIZATION
      // The inlining issue is documented in CMPLRLLVM-7516. It affects these
      // tests: ompo_kernelsCpp/aobenchan*,ribbon*,terrain*
#endif // INTEL_CUSTOMIZATION
      PM.add(createCFGSimplificationPass());
    }
    PM.add(createVPORestoreOperandsPass());
    PM.add(createVPOCFGRestructuringPass());
#if INTEL_CUSTOMIZATION
    PM.add(createVPOParoptOptimizeDataSharingPass());
    // No need to rerun VPO CFG restructuring, since
    // VPOParoptOptimizeDataSharing does not modify CFG,
    // and keeps the basic blocks with directive calls
    // consistent.
#endif  // INTEL_CUSTOMIZATION
    PM.add(createVPOParoptPass(RunVPOParopt));
#if INTEL_CUSTOMIZATION
#if INTEL_FEATURE_CSA
    if (RunCSAGraphSplitter)
      PM.add(createCSAGraphSplitterPass());
#endif // INTEL_FEATURE_CSA
#endif // INTEL_CUSTOMIZATION
  }
#if INTEL_CUSTOMIZATION
  // If vectorizer was required to run then cleanup any remaining directives
  // that were not removed by vectorizer. This applies to all optimization
  // levels since this function is called with RunVec=true in both pass
  // pipelines i.e. -O0 and optlevel >= 1
  //
  // TODO: Issue a warning for any unprocessed directives. Change to
  // assetion failure as the feature matures.
  if (RunVPOParopt && RunVec)
    PM.add(createVPODirectiveCleanupPass());
  // Paropt transformation pass may produce new AlwaysInline functions.
  // Force inlining for them, if paropt pass runs after the normal inliner.
  if (RunVPOParopt && RunVPOOpt == InvokeParoptAfterInliner) {
    // Run it even at -O0, because the only AlwaysInline functions
    // after paropt are the ones that it artificially created.
    // There is some interference with coroutines passes, which
    // insert some AlwaysInline functions early and expect them
    // to exist up to some other coroutine pass - this is rather
    // a problem of coroutine passes implementation that we may
    // inline those functions here. If it becomes a problem,
    // we will have to resolve that issue with coroutines.
    PM.add(createAlwaysInlinerLegacyPass());
    if (OptLevel > 0)
      // Run GlobalDCE to delete dead functions.
      PM.add(createGlobalDCEPass());
  }
#endif // INTEL_CUSTOMIZATION
}
#endif // INTEL_COLLAB

#if INTEL_CUSTOMIZATION // HIR passes

void PassManagerBuilder::addVPOPassesPreOrPostLoopOpt(
    legacy::PassManagerBase &PM, const bool IsPostLoopOptPass) const {

  if (!RunVPOOpt || !EnableVPlanDriver)
    return;
  if (!IsPostLoopOptPass && !RunPreLoopOptVPOPasses)
    return;
  if (IsPostLoopOptPass && !RunPostLoopOptVPOPasses)
    return;

  if (IsPostLoopOptPass)
    PM.add(createLoopSimplifyPass());

  PM.add(createLowerSwitchPass(true /*Only for SIMD loops*/));
  // Add LCSSA pass before VPlan driver
  PM.add(createLCSSAPass());
  PM.add(createVPOCFGRestructuringPass());
  // VPO CFG restructuring pass makes sure that the directives of #pragma omp
  // simd ordered are in a separate block. For this reason,
  // VPlanPragmaOmpOrderedSimdExtract pass should run after VPO CFG
  // Restructuring.
  PM.add(createVPlanPragmaOmpOrderedSimdExtractPass());
  // Code extractor might add new instructions in the entry block. If the entry
  // block has a directive, than we have to split the entry block. VPlan assumes
  // that the directives are in single-entry single-exit basic blocks.
  PM.add(createVPOCFGRestructuringPass());

  // Create OCL sincos from sin/cos and sincos
  PM.add(createMathLibraryFunctionsReplacementPass(false /*isOCL*/));

  PM.add(createVPlanDriverPass());

  // Split/translate scalar OCL and vector sincos
  PM.add(createMathLibraryFunctionsReplacementPass(false /*isOCL*/));

  // The region that is outlined by #pragma omp simd ordered was extracted by
  // VPlanPragmaOmpOrderedSimdExtarct pass. Now, we need to run the inliner in
  // order to put this region back at the code.
  PM.add(createAlwaysInlinerLegacyPass());
  PM.add(createBarrierNoopPass());

  // Clean up any SIMD directives left behind by VPlan vectorizer
  PM.add(createVPODirectiveCleanupPass());
}

bool PassManagerBuilder::isLoopOptEnabled() const {
  if (!DisableIntelProprietaryOpts &&
      ((RunLoopOpts != LoopOptMode::None) || RunLoopOptFrameworkOnly) &&
      (OptLevel >= 2) && !PerformThinLTO)
    return true;

  return false;
}

llvm::InlineReportBuilder *PassManagerBuilder::getMDInlineReport() const {
  if (!Inliner)
    return nullptr;
  return &(static_cast<LegacyInlinerBase *>(Inliner)->getMDReport());
}

void PassManagerBuilder::addLoopOptCleanupPasses(
    legacy::PassManagerBase &PM) const {
  // This pass removes the old (unreachable) code which has been replaced by a
  // new one by HIR.
  PM.add(createCFGSimplificationPass());

  // Cleanup llvm.intel.subscript from code not touched by LoopOpts.
  PM.add(createLowerSubscriptIntrinsicLegacyPass());

  // This is mainly for optimizing away unnecessary alloca load/stores generated
  // by HIR.
  PM.add(createSROAPass());

  // Reassociation helps eliminate redundant computation after looopopt.
  // HIR uses SCEVExpander to generate code. The order of operands in SCEV is
  // not optimal for code generation so we need reassociation to expose
  // redundancies which are then eliminated by GVN/InstCombine.
  // Experimentation showed that Nary reassociate pass is more effective than
  // the regular reassociate pass.
  // This is only run at O3 and higher as it may be compile time expensive.
  if (OptLevel > 2)
    PM.add(createNaryReassociatePass());

  PM.add(createGVNPass(DisableGVNLoadPRE));
  // GVN can perform alloca store forwarding thereby removing alloca loads. This
  // can expose dead alloca stores which can be cleaned up by SROA.
  PM.add(createSROAPass());
  addInstructionCombiningPass(PM);  // INTEL
  PM.add(createLoopCarriedCSEPass());
  PM.add(createDeadStoreEliminationPass());

  if (OptLevel > 2) {
    // Cleanup code with AddSub reassociation.
    PM.add(createAddSubReassociatePass());
  }
}

void PassManagerBuilder::addLoopOptPasses(legacy::PassManagerBase &PM,
                                          bool IsLTO) const {

  if (!isLoopOptEnabled())
    return;

  // Run additional cleanup passes that help to cleanup the code.
  if (IsLTO && RunLoopOpts == LoopOptMode::Full) {
    PM.add(createCFGSimplificationPass());
    PM.add(createAggressiveDCEPass());
  }

  // This pass "canonicalizes" loops and makes analysis easier.
  PM.add(createLoopSimplifyPass());

  // This lets us generate code for HIR regions independently without concern
  // for livouts from one reigon being livein to another region. It also
  // considerably simplifies handling of liveout values for multi-exit regions.
  PM.add(createLCSSAPass());

  if (PrintModuleBeforeLoopopt)
    PM.add(createPrintModulePass(dbgs(), ";Module Before HIR"));

  // Verify input LLVM IR before doing any HIR transformation.
  if (VerifyInput)
    PM.add(createVerifierPass());

  if (EnableVPlanDriverHIR) {
    PM.add(createVPOCFGRestructuringPass());
    PM.add(createVPlanPragmaOmpOrderedSimdExtractPass());
  }

  if (ConvertToSubs)
    PM.add(createConvertGEPToSubscriptIntrinsicLegacyPass());

  PM.add(createHIRSSADeconstructionLegacyPass());
  // This is expected to be the first pass in the HIR pipeline as it cleans up
  // unnecessary temps from the HIR and doesn't invalidate any analysis. It is
  // considered a part of the framework and therefore ran unconditionally.
  PM.add(createHIRTempCleanupPass());

  if (!RunLoopOptFrameworkOnly) {
    if (vpo::UseOmpRegionsInLoopoptFlag)
      PM.add(createHIRRecognizeParLoopPass());

    PM.add(createHIRPropagateCastedIVPass());

    if (OptLevel > 2) {
      if (RunLoopOpts == LoopOptMode::Full) {
        PM.add(createHIRLoopConcatenationPass());
        PM.add(createHIRPMSymbolicTripCountCompleteUnrollLegacyPass());
        PM.add(createHIRLMMPass(true));
      }
      PM.add(createHIRArrayTransposePass());
    }

    if (RunLoopOpts == LoopOptMode::Full) {

      // TODO: refine cost model for individual transformations for code size.
      if (SizeLevel == 0) {
        // If VPO is disabled, we don't have to insert ParVec directives.
        if (RunVPOOpt)
          PM.add(createHIRParDirInsertPass());

        PM.add(createHIRConditionalTempSinkingPass());
        PM.add(createHIROptPredicatePass(OptLevel == 3, true));
        PM.add(createHIRAosToSoaPass());
        PM.add(createHIRRuntimeDDPass());
        PM.add(createHIRMVForConstUBPass());
        PM.add(createHIRRowWiseMVPass());
      }

      PM.add(createHIRSinkingForPerfectLoopnestPass());
      PM.add(createHIRLoopDistributionForLoopNestPass());
      PM.add(createHIRLoopInterchangePass());
      PM.add(createHIRGenerateMKLCallPass());
      PM.add(createHIRLoopBlockingPass());
      PM.add(createHIRUndoSinkingForPerfectLoopnestPass());
      PM.add(createHIRDeadStoreEliminationPass());
      PM.add(createHIRLoopReversalPass());
      PM.add(createHIRIdentityMatrixIdiomRecognitionPass());
    }

    if (SizeLevel == 0) {
      PM.add(createHIRPreVecCompleteUnrollPass(OptLevel, DisableUnrollLoops));
    }

    if (RunLoopOpts == LoopOptMode::Full) {
      PM.add(createHIRLMMPass());
      if (SizeLevel == 0)
        PM.add(createHIRMemoryReductionSinkingPass());
    }

    PM.add(createHIRLastValueComputationPass());

    if (RunLoopOpts == LoopOptMode::Full) {
      PM.add(createHIRLoopRerollPass());

      if (SizeLevel == 0) {
        PM.add(createHIRLoopDistributionForMemRecPass());
      }

      PM.add(createHIRLoopRematerializePass());
      PM.add(createHIRMultiExitLoopRerollPass());
      PM.add(createHIRLoopCollapsePass());
      PM.add(createHIRIdiomRecognitionPass());
      PM.add(createHIRLoopFusionPass());
    }

    if (SizeLevel == 0) {
      if (RunLoopOpts == LoopOptMode::Full) {
        PM.add(createHIRUnrollAndJamPass(DisableUnrollLoops));
        PM.add(createHIRMVForVariableStridePass());
        PM.add(createHIROptVarPredicatePass());
        PM.add(createHIROptPredicatePass(OptLevel == 3, false));
      }
      if (RunVPOOpt) {
        PM.add(createHIRVecDirInsertPass(OptLevel == 3));
        if (EnableVPlanDriverHIR) {
          // Enable VPlan HIR Vectorizer
          PM.add(createVPlanDriverHIRPass());
        }
      }
      PM.add(createHIRPostVecCompleteUnrollPass(OptLevel, DisableUnrollLoops));
      PM.add(createHIRGeneralUnrollPass(DisableUnrollLoops));
    }

    if (RunLoopOpts == LoopOptMode::Full) {
      PM.add(createHIRScalarReplArrayPass());
      if (OptLevel > 2)
        PM.add(createHIRPrefetchingPass());
    }
  }

  if (IntelOptReportEmitter == OptReportOptions::HIR)
    PM.add(createHIROptReportEmitterWrapperPass());

  PM.add(createHIRCodeGenWrapperPass());

  addLoopOptCleanupPasses(PM);

  if (EnableVPlanDriverHIR) {
    PM.add(createAlwaysInlinerLegacyPass());
    PM.add(createBarrierNoopPass());
  }
}

void PassManagerBuilder::addLoopOptAndAssociatedVPOPasses(
    legacy::PassManagerBase &PM, bool IsLTO) const {
  // We should never get here if proprietary options are disabled,
  // but it's a release-mode feature so we can't just assert.
  if (DisableIntelProprietaryOpts)
    return;

  if (RunVPOOpt && RunVecClone) {
    PM.add(createVecClonePass());
    // VecClonePass can generate redundant geps/loads for vector parameters when
    // accessing elem[i] within the inserted simd loop. This makes DD testing
    // harder, so run CSE here to do some clean-up before HIR construction.
    PM.add(createEarlyCSEPass());
  }

  // Run LLVM-IR VPlan vectorizer before loopopt to vectorize all explicit
  // SIMD loops
  addVPOPassesPreOrPostLoopOpt(PM, false /* IsPostLoopOptPass */);

  addLoopOptPasses(PM, IsLTO);

  // Run LLVM-IR VPlan vectorizer after loopopt to vectorize all loops not
  // vectorized after createVPlanDriverHIRPass
  addVPOPassesPreOrPostLoopOpt(PM, true /* IsPostLoopOptPass */);

  // Process directives inserted by LoopOpt Autopar.
  // Call with RunVec==true (2nd argument) to cleanup any vec directives
  // that loopopt and vectorizers might have missed.
  if (RunVPOOpt)
    addVPOPasses(PM, true);

  if (IntelOptReportEmitter == OptReportOptions::IR)
    PM.add(createLoopOptReportEmitterLegacyPass());
}

#endif // INTEL_CUSTOMIZATION

void PassManagerBuilder::populateThinLTOPassManager(
    legacy::PassManagerBase &PM) {
  PerformThinLTO = true;
  if (LibraryInfo)
    PM.add(new TargetLibraryInfoWrapperPass(*LibraryInfo));

  if (VerifyInput)
    PM.add(createVerifierPass());

  if (ImportSummary) {
    // These passes import type identifier resolutions for whole-program
    // devirtualization and CFI. They must run early because other passes may
    // disturb the specific instruction patterns that these passes look for,
    // creating dependencies on resolutions that may not appear in the summary.
    //
    // For example, GVN may transform the pattern assume(type.test) appearing in
    // two basic blocks into assume(phi(type.test, type.test)), which would
    // transform a dependency on a WPD resolution into a dependency on a type
    // identifier resolution for CFI.
    //
    // Also, WPD has access to more precise information than ICP and can
    // devirtualize more effectively, so it should operate on the IR first.
    PM.add(createWholeProgramDevirtPass(nullptr, ImportSummary));
    PM.add(createLowerTypeTestsPass(nullptr, ImportSummary));
  }

  populateModulePassManager(PM);

  if (VerifyOutput)
    PM.add(createVerifierPass());
  PerformThinLTO = false;
}

void PassManagerBuilder::populateLTOPassManager(legacy::PassManagerBase &PM) {
  if (LibraryInfo)
    PM.add(new TargetLibraryInfoWrapperPass(*LibraryInfo));

  if (VerifyInput)
    PM.add(createVerifierPass());

  addExtensionsToPM(EP_FullLinkTimeOptimizationEarly, PM);

  if (OptLevel != 0)
    addLTOOptimizationPasses(PM);
  else {
    // The whole-program-devirt pass needs to run at -O0 because only it knows
    // about the llvm.type.checked.load intrinsic: it needs to both lower the
    // intrinsic itself and handle it in the summary.
    PM.add(createWholeProgramDevirtPass(ExportSummary, nullptr));
  }

  // Create a function that performs CFI checks for cross-DSO calls with targets
  // in the current module.
  PM.add(createCrossDSOCFIPass());

  // Lower type metadata and the type.test intrinsic. This pass supports Clang's
  // control flow integrity mechanisms (-fsanitize=cfi*) and needs to run at
  // link time if CFI is enabled. The pass does nothing if CFI is disabled.
  PM.add(createLowerTypeTestsPass(ExportSummary, nullptr));

  if (OptLevel != 0)
    addLateLTOOptimizationPasses(PM);

  addExtensionsToPM(EP_FullLinkTimeOptimizationLast, PM);

  if (VerifyOutput)
    PM.add(createVerifierPass());
}

LLVMPassManagerBuilderRef LLVMPassManagerBuilderCreate() {
  PassManagerBuilder *PMB = new PassManagerBuilder();
  return wrap(PMB);
}

void LLVMPassManagerBuilderDispose(LLVMPassManagerBuilderRef PMB) {
  PassManagerBuilder *Builder = unwrap(PMB);
  delete Builder;
}

void
LLVMPassManagerBuilderSetOptLevel(LLVMPassManagerBuilderRef PMB,
                                  unsigned OptLevel) {
  PassManagerBuilder *Builder = unwrap(PMB);
  Builder->OptLevel = OptLevel;
}

void
LLVMPassManagerBuilderSetSizeLevel(LLVMPassManagerBuilderRef PMB,
                                   unsigned SizeLevel) {
  PassManagerBuilder *Builder = unwrap(PMB);
  Builder->SizeLevel = SizeLevel;
}

void
LLVMPassManagerBuilderSetDisableUnitAtATime(LLVMPassManagerBuilderRef PMB,
                                            LLVMBool Value) {
  // NOTE: The DisableUnitAtATime switch has been removed.
}

void
LLVMPassManagerBuilderSetDisableUnrollLoops(LLVMPassManagerBuilderRef PMB,
                                            LLVMBool Value) {
  PassManagerBuilder *Builder = unwrap(PMB);
  Builder->DisableUnrollLoops = Value;
}

void
LLVMPassManagerBuilderSetDisableSimplifyLibCalls(LLVMPassManagerBuilderRef PMB,
                                                 LLVMBool Value) {
  // NOTE: The simplify-libcalls pass has been removed.
}

void
LLVMPassManagerBuilderUseInlinerWithThreshold(LLVMPassManagerBuilderRef PMB,
                                              unsigned Threshold) {
  PassManagerBuilder *Builder = unwrap(PMB);
  Builder->Inliner = createFunctionInliningPass(Threshold);
}

void
LLVMPassManagerBuilderPopulateFunctionPassManager(LLVMPassManagerBuilderRef PMB,
                                                  LLVMPassManagerRef PM) {
  PassManagerBuilder *Builder = unwrap(PMB);
  legacy::FunctionPassManager *FPM = unwrap<legacy::FunctionPassManager>(PM);
  Builder->populateFunctionPassManager(*FPM);
}

void
LLVMPassManagerBuilderPopulateModulePassManager(LLVMPassManagerBuilderRef PMB,
                                                LLVMPassManagerRef PM) {
  PassManagerBuilder *Builder = unwrap(PMB);
  legacy::PassManagerBase *MPM = unwrap(PM);
  Builder->populateModulePassManager(*MPM);
}

void LLVMPassManagerBuilderPopulateLTOPassManager(LLVMPassManagerBuilderRef PMB,
                                                  LLVMPassManagerRef PM,
                                                  LLVMBool Internalize,
                                                  LLVMBool RunInliner) {
  PassManagerBuilder *Builder = unwrap(PMB);
  legacy::PassManagerBase *LPM = unwrap(PM);

  // A small backwards compatibility hack. populateLTOPassManager used to take
  // an RunInliner option.
  if (RunInliner && !Builder->Inliner)
    Builder->Inliner = createFunctionInliningPass();

  Builder->populateLTOPassManager(*LPM);
}<|MERGE_RESOLUTION|>--- conflicted
+++ resolved
@@ -1256,10 +1256,7 @@
 
   // Enhance/cleanup vector code.
   MPM.add(createVectorCombinePass());
-<<<<<<< HEAD
-=======
   MPM.add(createEarlyCSEPass()); // INTEL
->>>>>>> c6e5577a
 
   addExtensionsToPM(EP_Peephole, MPM);
   addInstructionCombiningPass(MPM);
