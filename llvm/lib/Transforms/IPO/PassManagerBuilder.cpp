//===- PassManagerBuilder.cpp - Build Standard Pass -----------------------===//
//
// Part of the LLVM Project, under the Apache License v2.0 with LLVM Exceptions.
// See https://llvm.org/LICENSE.txt for license information.
// SPDX-License-Identifier: Apache-2.0 WITH LLVM-exception
//
//===----------------------------------------------------------------------===//
//
// This file defines the PassManagerBuilder class, which is used to set up a
// "standard" optimization sequence suitable for languages like C and C++.
//
//===----------------------------------------------------------------------===//

#include "llvm/Transforms/IPO/PassManagerBuilder.h"
#include "llvm-c/Transforms/PassManagerBuilder.h"
#include "llvm/ADT/STLExtras.h"
#include "llvm/ADT/SmallVector.h"
#include "llvm/Analysis/BasicAliasAnalysis.h"
#include "llvm/Analysis/CFLAndersAliasAnalysis.h"
#include "llvm/Analysis/CFLSteensAliasAnalysis.h"
#include "llvm/Analysis/GlobalsModRef.h"
#include "llvm/Analysis/InlineCost.h"
#if INTEL_CUSTOMIZATION
#include "llvm/Analysis/Intel_Andersens.h"
#include "llvm/Analysis/Intel_StdContainerAA.h"
#include "llvm/Analysis/Intel_WP.h"
#include "llvm/Analysis/Intel_XmainOptLevelPass.h"
#include "llvm/Analysis/Intel_OptReport/OptReportOptionsPass.h"
#endif // INTEL_CUSTOMIZATION
#include "llvm/Analysis/Passes.h"
#include "llvm/Analysis/ScopedNoAliasAA.h"
#include "llvm/Analysis/TargetLibraryInfo.h"
#include "llvm/Analysis/TypeBasedAliasAnalysis.h"
#include "llvm/IR/DataLayout.h"
#include "llvm/IR/LegacyPassManager.h"
#include "llvm/IR/Verifier.h"
#include "llvm/Support/CommandLine.h"
#include "llvm/Support/ManagedStatic.h"
#include "llvm/Transforms/AggressiveInstCombine/AggressiveInstCombine.h"
#include "llvm/Transforms/IPO.h"
#include "llvm/Transforms/IPO/Attributor.h"
#include "llvm/Transforms/IPO/ForceFunctionAttrs.h"
#include "llvm/Transforms/IPO/FunctionAttrs.h"
#include "llvm/Transforms/IPO/InferFunctionAttrs.h"
#include "llvm/Transforms/InstCombine/InstCombine.h"
#include "llvm/Transforms/Instrumentation.h"
#include "llvm/Transforms/Scalar.h"
#include "llvm/Transforms/Scalar/GVN.h"
#include "llvm/Transforms/Scalar/InstSimplifyPass.h"
#include "llvm/Transforms/Scalar/LICM.h"
#include "llvm/Transforms/Scalar/LoopUnrollPass.h"
#include "llvm/Transforms/Scalar/SimpleLoopUnswitch.h"
#include "llvm/Transforms/Utils.h"
#include "llvm/Transforms/Vectorize.h"
#include "llvm/Transforms/Vectorize/LoopVectorize.h"
#include "llvm/Transforms/Vectorize/SLPVectorizer.h"
#if INTEL_CUSTOMIZATION
#include "llvm/Transforms/Instrumentation/Intel_FunctionSplitting.h"
#include "llvm/Transforms/Intel_LoopTransforms/Passes.h"
#include "llvm/IR/IRPrintingPasses.h"
#include "llvm/Transforms/Utils/Intel_VecClone.h"
#include "llvm/Transforms/Intel_DPCPPKernelTransforms/Passes.h"
#include "llvm/Transforms/Intel_MapIntrinToIml/MapIntrinToIml.h"
#include "llvm/Transforms/IPO/AlwaysInliner.h"
#include "llvm/Transforms/IPO/Inliner.h"
#include "llvm/Transforms/IPO/Intel_FoldWPIntrinsic.h"
#include "llvm/Transforms/IPO/Intel_InlineLists.h"
#include "llvm/Transforms/IPO/Intel_InlineReportEmitter.h"
#include "llvm/Transforms/IPO/Intel_InlineReportSetup.h"
#include "llvm/Transforms/IPO/Intel_OptimizeDynamicCasts.h"
#include "llvm/Transforms/Scalar/Intel_MultiVersioning.h"
#include "llvm/Transforms/Utils/UnifyFunctionExitNodes.h"

#if INTEL_INCLUDE_DTRANS
#include "Intel_DTrans/DTransCommon.h"
#endif // INTEL_INCLUDE_DTRANS
#if INTEL_FEATURE_CSA
#include "Intel_CSA/CSAIRPasses.h"
#endif  // INTEL_FEATURE_CSA
#endif //INTEL_CUSTOMIZATION

#if INTEL_COLLAB
#include "llvm/Transforms/VPO/VPOPasses.h"
#include "llvm/Transforms/VPO/Paropt/VPOParopt.h"
#endif // INTEL_COLLAB

#include "llvm/Transforms/Vectorize/VectorCombine.h"

using namespace llvm;

#if INTEL_CUSTOMIZATION

using namespace llvm::llvm_intel_wp_analysis;

extern cl::opt<unsigned> IntelInlineReportLevel;

static cl::opt<bool> ConvertToSubs(
    "convert-to-subs-before-loopopt", cl::init(false), cl::ReallyHidden,
    cl::desc("Enables conversion of GEPs to subscripts before loopopt"));

static cl::opt<bool>
EarlyJumpThreading("early-jump-threading", cl::init(true), cl::Hidden,
                   cl::desc("Run the early jump threading pass"));
static cl::opt<bool>
EnableLV("enable-lv", cl::init(false), cl::Hidden,
         cl::desc("Enable community loop vectorizer"));

static cl::opt<bool> EnableLoadCoalescing("enable-load-coalescing",
                                          cl::init(true), cl::Hidden,
                                          cl::ZeroOrMore,
                                          cl::desc("Enable load coalescing"));

static cl::opt<bool>
    EnableSROAAfterSLP("enable-sroa-after-slp", cl::init(true), cl::Hidden,
                       cl::desc("Run SROA pass after the SLP vectorizer"));

#endif // INTEL_CUSTOMIZATION
cl::opt<bool> RunPartialInlining("enable-partial-inlining", cl::init(false),
                                 cl::Hidden, cl::ZeroOrMore,
                                 cl::desc("Run Partial inlinining pass"));

#if INTEL_CUSTOMIZATION
// Enable partial inlining during LTO
static cl::opt<bool>
    RunLTOPartialInlining("enable-lto-partial-inlining", cl::init(true),
                          cl::Hidden, cl::ZeroOrMore,
                          cl::desc("Run LTO Partial inlinining pass"));
#endif // INTEL_CUSTOMIZATION

static cl::opt<bool>
UseGVNAfterVectorization("use-gvn-after-vectorization",
  cl::init(false), cl::Hidden,
  cl::desc("Run GVN instead of Early CSE after vectorization passes"));

static cl::opt<bool> ExtraVectorizerPasses(
    "extra-vectorizer-passes", cl::init(false), cl::Hidden,
    cl::desc("Run cleanup optimization passes after vectorization."));

static cl::opt<bool>
RunLoopRerolling("reroll-loops", cl::Hidden,
                 cl::desc("Run the loop rerolling pass"));

static cl::opt<bool>
    SYCLOptimizationMode("sycl-opt", cl::init(false), cl::Hidden,
                         cl::desc("Enable SYCL optimization mode."));

cl::opt<bool> RunNewGVN("enable-newgvn", cl::init(false), cl::Hidden,
                        cl::desc("Run the NewGVN pass"));

// Experimental option to use CFL-AA
enum class CFLAAType { None, Steensgaard, Andersen, Both };
static cl::opt<::CFLAAType>
    UseCFLAA("use-cfl-aa", cl::init(::CFLAAType::None), cl::Hidden,
             cl::desc("Enable the new, experimental CFL alias analysis"),
             cl::values(clEnumValN(::CFLAAType::None, "none", "Disable CFL-AA"),
                        clEnumValN(::CFLAAType::Steensgaard, "steens",
                                   "Enable unification-based CFL-AA"),
                        clEnumValN(::CFLAAType::Andersen, "anders",
                                   "Enable inclusion-based CFL-AA"),
                        clEnumValN(::CFLAAType::Both, "both",
                                   "Enable both variants of CFL-AA")));

static cl::opt<bool> EnableLoopInterchange(
    "enable-loopinterchange", cl::init(false), cl::Hidden,
    cl::desc("Enable the new, experimental LoopInterchange Pass"));

cl::opt<bool> EnableUnrollAndJam("enable-unroll-and-jam", cl::init(false),
                                 cl::Hidden,
                                 cl::desc("Enable Unroll And Jam Pass"));

cl::opt<bool> EnableLoopFlatten("enable-loop-flatten", cl::init(false),
                                       cl::Hidden,
                                       cl::desc("Enable the LoopFlatten Pass"));
#if INTEL_COLLAB
enum { InvokeParoptBeforeInliner = 1, InvokeParoptAfterInliner };
static cl::opt<unsigned> RunVPOOpt("vpoopt", cl::init(InvokeParoptAfterInliner),
                                   cl::Hidden, cl::desc("Runs all VPO passes"));

// The user can use -mllvm -paropt=<mode> to enable various paropt
// transformations, where <mode> is a bit vector (see enum VPOParoptMode
// for a description of the bits.) For example, paropt=0x7 enables
// "ParPrepare" (0x1), "ParTrans" (0x2), and "OmpPar" (0x4).
// TODO: this does not seem to work with the new pass manager,
//       so we need to fix it soon.
static cl::opt<unsigned> RunVPOParopt("paropt",
  cl::init(0x00000000), cl::Hidden,
  cl::desc("Run VPO Paropt Pass"));

#endif // INTEL_COLLAB

#if INTEL_CUSTOMIZATION
static cl::opt<bool> RunVPOVecopt("vecopt",
  cl::init(false), cl::Hidden,
  cl::desc("Run VPO Vecopt Pass"));

// Switch to enable or disable all VPO related pre-loopopt passes
static cl::opt<bool>
    RunPreLoopOptVPOPasses("pre-loopopt-vpo-passes", cl::init(false),
                           cl::Hidden,
                           cl::desc("Run VPO passes before loopot"));

// Switch to enable or disable all VPO related post-loopopt passes
static cl::opt<bool>
    RunPostLoopOptVPOPasses("post-loopopt-vpo-passes", cl::init(true),
                            cl::Hidden,
                            cl::desc("Run VPO passes after loopot"));

// Set LLVM-IR VPlan driver pass to be enabled by default
static cl::opt<bool> EnableVPlanDriver("vplan-driver", cl::init(true),
                                       cl::Hidden,
                                       cl::desc("Enable VPlan Driver"));

static cl::opt<bool> RunVecClone("enable-vec-clone",
  cl::init(true), cl::Hidden,
  cl::desc("Run Vector Function Cloning"));

static cl::opt<bool> EnableDeviceSimd("enable-device-simd",
  cl::init(false), cl::Hidden,
  cl::desc("Enable VPlan vectorzer for SIMD on device"));

static cl::opt<bool> EnableVPlanDriverHIR("vplan-driver-hir", cl::init(true),
                                       cl::Hidden,
                                       cl::desc("Enable VPlan Driver"));
// INTEL - HIR passes
enum class LoopOptMode { None, LightWeight, Full };
static cl::opt<LoopOptMode> RunLoopOpts(
    "loopopt", cl::init(LoopOptMode::None), cl::Hidden, cl::ValueOptional,
    cl::desc("Runs loop optimization passes"),
    cl::values(clEnumValN(LoopOptMode::None, "0", "Disable loopopt passes"),
               clEnumValN(LoopOptMode::LightWeight, "1",
                          "Enable lightweight loopopt(minimal passes)"),
               clEnumValN(LoopOptMode::Full, "2", "Enable all loopopt passes"),
               // Value assumed when just -loopopt is specified.
               clEnumValN(LoopOptMode::Full, "", "")));

static cl::opt<bool> RunLoopOptFrameworkOnly("loopopt-framework-only",
    cl::init(false), cl::Hidden,
    cl::desc("Enables loopopt framework without any transformation passes"));

static cl::opt<bool> PrintModuleBeforeLoopopt(
    "print-module-before-loopopt", cl::init(false), cl::Hidden,
    cl::desc("Prints LLVM module to dbgs() before first HIR transform(HIR SSA "
             "deconstruction)"));

// register promotion for global vars at -O2 and above.
static cl::opt<bool> EnableNonLTOGlobalVarOpt(
    "enable-non-lto-global-var-opt", cl::init(true), cl::Hidden,
    cl::desc("Enable register promotion for global vars outside of the LTO."));

// Std Container Optimization at -O2 and above.
static cl::opt<bool> EnableStdContainerOpt("enable-std-container-opt",
                                           cl::init(true), cl::Hidden,
                                           cl::desc("Enable Std Container Optimization"));

static cl::opt<bool> EnableTbaaProp("enable-tbaa-prop", cl::init(true),
                                    cl::Hidden,
                                    cl::desc("Enable Tbaa Propagation"));

// Andersen AliasAnalysis
static cl::opt<bool> EnableAndersen("enable-andersen", cl::init(true),
    cl::Hidden, cl::desc("Enable Andersen's Alias Analysis"));

// Indirect call Conv
static cl::opt<bool> EnableIndirectCallConv("enable-ind-call-conv",
    cl::init(true), cl::Hidden, cl::desc("Enable Indirect Call Conv"));

// Whole Program Analysis
static cl::opt<bool> EnableWPA("enable-whole-program-analysis",
    cl::init(true), cl::Hidden, cl::desc("Enable Whole Program Analysis"));

// IP Cloning
static cl::opt<bool> EnableIPCloning("enable-ip-cloning",
    cl::init(true), cl::Hidden, cl::desc("Enable IP Cloning"));

// Dead Array Element Ops Elimination
static cl::opt<bool> EnableDeadArrayOpsElim(
   "enable-dead-array-ops-elim", cl::init(true), cl::Hidden,
   cl::desc("Enable Dead Array Ops Elimination"));

// IPO Array Transpose
static cl::opt<bool> EnableIPArrayTranspose(
   "enable-ip-array-transpose", cl::init(true), cl::Hidden,
   cl::desc("Enable IPO Array Transpose"));

// Call Tree Cloning
static cl::opt<bool> EnableCallTreeCloning("enable-call-tree-cloning",
    cl::init(true), cl::Hidden, cl::desc("Enable Call Tree Cloning"));

// Inline Aggressive Analysis
static cl::opt<bool>
    EnableInlineAggAnalysis("enable-inline-aggressive-analysis",
    cl::init(true), cl::Hidden, cl::desc("Enable Inline Aggressive Analysis"));

// IPO Prefetch
static cl::opt<bool>
    EnableIPOPrefetch("enable-ipo-prefetch",
  cl::init(true), cl::Hidden, cl::desc("Enable IPO Prefetch"));

#if INTEL_INCLUDE_DTRANS
// DTrans optimizations -- this is a placeholder for future work.
static cl::opt<bool> EnableDTrans("enable-dtrans",
    cl::init(false), cl::Hidden,
    cl::desc("Enable DTrans optimizations"));

// Partial inline simple functions
static cl::opt<bool>
    EnableIntelPI("enable-intelpi", cl::init(true), cl::Hidden,
                    cl::desc("Enable partial inlining for simple functions"));
#endif // INTEL_INCLUDE_DTRANS

// PGO based function splitting
static cl::opt<bool> EnableFunctionSplitting("enable-function-splitting",
  cl::init(false), cl::Hidden,
  cl::desc("Enable function splitting optimization based on PGO data"));

// Function multi-versioning.
static cl::opt<bool> EnableMultiVersioning("enable-multiversioning",
  cl::init(false), cl::Hidden,
  cl::desc("Enable Function Multi-versioning"));

static cl::opt<bool> EnableHandlePragmaVectorAligned(
    "enable-handle-pragma-vector-aligned", cl::init(true),
    cl::desc("Enable Handle Pragma Vector Aligned pass"));

#if INTEL_FEATURE_CSA
// CSA graph splitter.
static cl::opt<bool> RunCSAGraphSplitter("enable-csa-graph-splitter",
  cl::init(false), cl::Hidden, cl::ZeroOrMore,
  cl::desc("Run CSA graph splitter after late outlining."));

// Add extra passes for CSA target.
static cl::opt<bool> EnableCSAPasses("enable-csa-passes",
  cl::init(false), cl::ReallyHidden, cl::ZeroOrMore,
  cl::desc("Enable extra passes for CSA target."));
#endif  // INTEL_FEATURE_CSA

// DPCPP Kernel transformations
static cl::opt<bool>
  EnableDPCPPKernelTransforms("enable-dpcpp-kernel-transforms",
  cl::init(false), cl::Hidden, cl::ZeroOrMore,
  cl::desc("Enable extra passes for DPCPP WGLoopCreator/Barrier approach."));

static cl::opt<bool> EnableArgNoAliasProp(
    "enable-arg-noalias-prop", cl::init(true), cl::Hidden, cl::ZeroOrMore,
    cl::desc("Enable noalias propagation for function arguments."));

static cl::opt<bool> EnableVPOParoptSharedPrivatization(
    "enable-vpo-paropt-shared-privatization", cl::init(true), cl::Hidden,
    cl::ZeroOrMore, cl::desc("Enable VPO Paropt Shared Privatization pass."));
#endif // INTEL_CUSTOMIZATION

static cl::opt<bool>
    EnablePrepareForThinLTO("prepare-for-thinlto", cl::init(false), cl::Hidden,
                            cl::desc("Enable preparation for ThinLTO."));

static cl::opt<bool>
    EnablePerformThinLTO("perform-thinlto", cl::init(false), cl::Hidden,
                         cl::desc("Enable performing ThinLTO."));

cl::opt<bool> EnableHotColdSplit("hot-cold-split", cl::init(false),
    cl::ZeroOrMore, cl::desc("Enable hot-cold splitting pass"));

cl::opt<bool> EnableIROutliner("ir-outliner", cl::init(false), cl::Hidden,
    cl::desc("Enable ir outliner pass"));

static cl::opt<bool> UseLoopVersioningLICM(
    "enable-loop-versioning-licm", cl::init(false), cl::Hidden,
    cl::desc("Enable the experimental Loop Versioning LICM pass"));

cl::opt<bool>
    DisablePreInliner("disable-preinline", cl::init(false), cl::Hidden,
                      cl::desc("Disable pre-instrumentation inliner"));

cl::opt<int> PreInlineThreshold(
    "preinline-threshold", cl::Hidden, cl::init(75), cl::ZeroOrMore,
    cl::desc("Control the amount of inlining in pre-instrumentation inliner "
             "(default = 75)"));

cl::opt<bool>
    EnableGVNHoist("enable-gvn-hoist", cl::init(false), cl::ZeroOrMore,
                   cl::desc("Enable the GVN hoisting pass (default = off)"));

static cl::opt<bool>
    DisableLibCallsShrinkWrap("disable-libcalls-shrinkwrap", cl::init(false),
                              cl::Hidden,
                              cl::desc("Disable shrink-wrap library calls"));

static cl::opt<bool> EnableSimpleLoopUnswitch(
    "enable-simple-loop-unswitch", cl::init(false), cl::Hidden,
    cl::desc("Enable the simple loop unswitch pass. Also enables independent "
             "cleanup passes integrated into the loop pass manager pipeline."));

cl::opt<bool>
    EnableGVNSink("enable-gvn-sink", cl::init(false), cl::ZeroOrMore,
                  cl::desc("Enable the GVN sinking pass (default = off)"));

// This option is used in simplifying testing SampleFDO optimizations for
// profile loading.
cl::opt<bool>
    EnableCHR("enable-chr", cl::init(true), cl::Hidden,
              cl::desc("Enable control height reduction optimization (CHR)"));

cl::opt<bool> FlattenedProfileUsed(
    "flattened-profile-used", cl::init(false), cl::Hidden,
    cl::desc("Indicate the sample profile being used is flattened, i.e., "
             "no inline hierachy exists in the profile. "));

cl::opt<bool> EnableOrderFileInstrumentation(
    "enable-order-file-instrumentation", cl::init(false), cl::Hidden,
    cl::desc("Enable order file instrumentation (default = off)"));

cl::opt<bool> EnableMatrix(
    "enable-matrix", cl::init(false), cl::Hidden,
    cl::desc("Enable lowering of the matrix intrinsics"));

cl::opt<bool> EnableConstraintElimination(
    "enable-constraint-elimination", cl::init(false), cl::Hidden,
    cl::desc(
        "Enable pass to eliminate conditions based on linear constraints."));

cl::opt<AttributorRunOption> AttributorRun(
    "attributor-enable", cl::Hidden, cl::init(AttributorRunOption::NONE),
    cl::desc("Enable the attributor inter-procedural deduction pass."),
    cl::values(clEnumValN(AttributorRunOption::ALL, "all",
                          "enable all attributor runs"),
               clEnumValN(AttributorRunOption::MODULE, "module",
                          "enable module-wide attributor runs"),
               clEnumValN(AttributorRunOption::CGSCC, "cgscc",
                          "enable call graph SCC attributor runs"),
               clEnumValN(AttributorRunOption::NONE, "none",
                          "disable attributor runs")));

PassManagerBuilder::PassManagerBuilder() {
    OptLevel = 2;
    SizeLevel = 0;
    LibraryInfo = nullptr;
    Inliner = nullptr;
    DisableUnrollLoops = false;
    SLPVectorize = false;
    LoopVectorize = true;
    LoopsInterleaved = true;
    RerollLoops = RunLoopRerolling;
    NewGVN = RunNewGVN;
    LicmMssaOptCap = SetLicmMssaOptCap;
    LicmMssaNoAccForPromotionCap = SetLicmMssaNoAccForPromotionCap;
    DisableGVNLoadPRE = false;
    ForgetAllSCEVInLoopUnroll = ForgetSCEVInLoopUnroll;
    VerifyInput = false;
    VerifyOutput = false;
    MergeFunctions = false;
    PrepareForLTO = false;
    EnablePGOInstrGen = false;
    EnablePGOCSInstrGen = false;
    EnablePGOCSInstrUse = false;
    PGOInstrGen = "";
    PGOInstrUse = "";
    PGOSampleUse = "";
    PrepareForThinLTO = EnablePrepareForThinLTO;
    PerformThinLTO = EnablePerformThinLTO;
    DivergentTarget = false;
#if INTEL_CUSTOMIZATION
    DisableIntelProprietaryOpts = false;
    AfterSLPVectorizer = false;
#endif // INTEL_CUSTOMIZATION
    CallGraphProfile = true;
}

PassManagerBuilder::~PassManagerBuilder() {
  delete LibraryInfo;
  delete Inliner;
}

/// Set of global extensions, automatically added as part of the standard set.
static ManagedStatic<
    SmallVector<std::tuple<PassManagerBuilder::ExtensionPointTy,
                           PassManagerBuilder::ExtensionFn,
                           PassManagerBuilder::GlobalExtensionID>,
                8>>
    GlobalExtensions;
static PassManagerBuilder::GlobalExtensionID GlobalExtensionsCounter;

/// Check if GlobalExtensions is constructed and not empty.
/// Since GlobalExtensions is a managed static, calling 'empty()' will trigger
/// the construction of the object.
static bool GlobalExtensionsNotEmpty() {
  return GlobalExtensions.isConstructed() && !GlobalExtensions->empty();
}

PassManagerBuilder::GlobalExtensionID
PassManagerBuilder::addGlobalExtension(PassManagerBuilder::ExtensionPointTy Ty,
                                       PassManagerBuilder::ExtensionFn Fn) {
  auto ExtensionID = GlobalExtensionsCounter++;
  GlobalExtensions->push_back(std::make_tuple(Ty, std::move(Fn), ExtensionID));
  return ExtensionID;
}

void PassManagerBuilder::removeGlobalExtension(
    PassManagerBuilder::GlobalExtensionID ExtensionID) {
  // RegisterStandardPasses may try to call this function after GlobalExtensions
  // has already been destroyed; doing so should not generate an error.
  if (!GlobalExtensions.isConstructed())
    return;

  auto GlobalExtension =
      llvm::find_if(*GlobalExtensions, [ExtensionID](const auto &elem) {
        return std::get<2>(elem) == ExtensionID;
      });
  assert(GlobalExtension != GlobalExtensions->end() &&
         "The extension ID to be removed should always be valid.");

  GlobalExtensions->erase(GlobalExtension);
}

void PassManagerBuilder::addExtension(ExtensionPointTy Ty, ExtensionFn Fn) {
  Extensions.push_back(std::make_pair(Ty, std::move(Fn)));
}

void PassManagerBuilder::addExtensionsToPM(ExtensionPointTy ETy,
                                           legacy::PassManagerBase &PM) const {
  if (GlobalExtensionsNotEmpty()) {
    for (auto &Ext : *GlobalExtensions) {
      if (std::get<0>(Ext) == ETy)
        std::get<1>(Ext)(*this, PM);
    }
  }
  for (unsigned i = 0, e = Extensions.size(); i != e; ++i)
    if (Extensions[i].first == ETy)
      Extensions[i].second(*this, PM);
}

void PassManagerBuilder::addInitialAliasAnalysisPasses(
    legacy::PassManagerBase &PM) const {
  switch (UseCFLAA) {
  case ::CFLAAType::Steensgaard:
    PM.add(createCFLSteensAAWrapperPass());
    break;
  case ::CFLAAType::Andersen:
    PM.add(createCFLAndersAAWrapperPass());
    break;
  case ::CFLAAType::Both:
    PM.add(createCFLSteensAAWrapperPass());
    PM.add(createCFLAndersAAWrapperPass());
    break;
  default:
    break;
  }

  // Add TypeBasedAliasAnalysis before BasicAliasAnalysis so that
  // BasicAliasAnalysis wins if they disagree. This is intended to help
  // support "obvious" type-punning idioms.
  PM.add(createTypeBasedAAWrapperPass());
  PM.add(createScopedNoAliasAAWrapperPass());
#if INTEL_CUSTOMIZATION
  if (EnableStdContainerOpt)
    PM.add(createStdContainerAAWrapperPass());
#endif // INTEL_CUSTOMIZATION
}

#if INTEL_CUSTOMIZATION
void PassManagerBuilder::addInstructionCombiningPass(
    legacy::PassManagerBase &PM) const {
  // Enable it when SLP Vectorizer is off or after SLP Vectorizer pass.
  bool EnableFcmpMinMaxCombine =
      (!PrepareForLTO && !SLPVectorize) || AfterSLPVectorizer;
#if INTEL_INCLUDE_DTRANS
  // Configure the instruction combining pass to avoid some transformations
  // that lose type information for DTrans.
  bool GEPInstOptimizations = !(PrepareForLTO && EnableDTrans);
#else
  bool GEPInstOptimizations = true;
#endif // INTEL_INCLUDE_DTRANS
  if (RunVPOParopt) {
    // CMPLRLLVM-25424: temporary workaround for cases, where
    // the instructions combining pass inserts value definitions
    // inside OpenMP regions making them live out without proper
    // handling in the OpenMP clauses.
    // VPOCFGRestructuring breaks blocks at the OpenMP regions'
    // boundaries minimizing the probability of illegal instruction
    // insertion in the instructions combining pass.
    // We have to move VPO Paropt transformations closer to FE
    // to stop fiddling with the optimization pipeline.
    PM.add(createVPOCFGRestructuringPass());
  }

  PM.add(createInstructionCombiningPass(GEPInstOptimizations,
                                        PrepareForLTO && EnableIPArrayTranspose,
                                        EnableFcmpMinMaxCombine));
}
#endif // INTEL_CUSTOMIZATION

void PassManagerBuilder::populateFunctionPassManager(
    legacy::FunctionPassManager &FPM) {
  addExtensionsToPM(EP_EarlyAsPossible, FPM);
#if INTEL_CUSTOMIZATION
  if (isLoopOptEnabled())
    FPM.add(createLoopOptMarkerLegacyPass());
  else
    FPM.add(createLowerSubscriptIntrinsicLegacyPass());
#endif // INTEL_CUSTOMIZATION
  FPM.add(createEntryExitInstrumenterPass());

  // Add LibraryInfo if we have some.
  if (LibraryInfo)
    FPM.add(new TargetLibraryInfoWrapperPass(*LibraryInfo));

#if INTEL_CUSTOMIZATION
  FPM.add(createXmainOptLevelWrapperPass(OptLevel));
#endif // INTEL_CUSTOMIZATION
#if INTEL_COLLAB
  if (RunVPOOpt && RunVPOParopt) {
    FPM.add(createVPOCFGRestructuringPass());
    FPM.add(createVPOParoptLoopCollapsePass());
    // TODO: maybe we have to make sure loop collapsing preserves
    //       the restructured CFG.
    FPM.add(createVPOCFGRestructuringPass());
    FPM.add(createVPOParoptPreparePass(RunVPOParopt));
  }
#endif // INTEL_COLLAB
  // The backends do not handle matrix intrinsics currently.
  // Make sure they are also lowered in O0.
  // FIXME: A lightweight version of the pass should run in the backend
  //        pipeline on demand.
  if (EnableMatrix && OptLevel == 0)
    FPM.add(createLowerMatrixIntrinsicsMinimalPass());

  if (OptLevel == 0) return;

  addInitialAliasAnalysisPasses(FPM);

  FPM.add(createCFGSimplificationPass());
  FPM.add(createSROAPass());
#if INTEL_CUSTOMIZATION
#if INTEL_INCLUDE_DTRANS
  if (EnableDTrans)
    FPM.add(createFunctionRecognizerLegacyPass());
#endif // INTEL_INCLUDE_DTRANS
#endif // INTEL_CUSTOMIZATION

  FPM.add(createEarlyCSEPass());
  FPM.add(createLowerExpectIntrinsicPass());
}

// Do PGO instrumentation generation or use pass as the option specified.
void PassManagerBuilder::addPGOInstrPasses(legacy::PassManagerBase &MPM,
                                           bool IsCS = false) {
  if (IsCS) {
    if (!EnablePGOCSInstrGen && !EnablePGOCSInstrUse)
      return;
  } else if (!EnablePGOInstrGen && PGOInstrUse.empty() && PGOSampleUse.empty())
    return;

  // Perform the preinline and cleanup passes for O1 and above.
  // We will not do this inline for context sensitive PGO (when IsCS is true).
  if (OptLevel > 0 && !DisablePreInliner && PGOSampleUse.empty() && !IsCS) {
    // Create preinline pass. We construct an InlineParams object and specify
    // the threshold here to avoid the command line options of the regular
    // inliner to influence pre-inlining. The only fields of InlineParams we
    // care about are DefaultThreshold and HintThreshold.
    InlineParams IP;
    IP.DefaultThreshold = PreInlineThreshold;
    // FIXME: The hint threshold has the same value used by the regular inliner
    // when not optimzing for size. This should probably be lowered after
    // performance testing.
    // Use PreInlineThreshold for both -Os and -Oz. Not running preinliner makes
    // the instrumented binary unusably large. Even if PreInlineThreshold is not
    // correct thresold for -Oz, it is better than not running preinliner.
    IP.HintThreshold = SizeLevel > 0 ? PreInlineThreshold : 325;
    IP.PrepareForLTO = PrepareForLTO; // INTEL

    MPM.add(createFunctionInliningPass(IP));
    MPM.add(createSROAPass());
    MPM.add(createEarlyCSEPass());             // Catch trivial redundancies
    MPM.add(createCFGSimplificationPass());    // Merge & remove BBs
#if INTEL_CUSTOMIZATION
    // Combine silly seq's
    addInstructionCombiningPass(MPM);
#endif // INTEL_INCLUDE_DTRANS
    addExtensionsToPM(EP_Peephole, MPM);
  }
  if ((EnablePGOInstrGen && !IsCS) || (EnablePGOCSInstrGen && IsCS)) {
    MPM.add(createPGOInstrumentationGenLegacyPass(IsCS));
    // Add the profile lowering pass.
    InstrProfOptions Options;
    if (!PGOInstrGen.empty())
      Options.InstrProfileOutput = PGOInstrGen;
    Options.DoCounterPromotion = true;
    Options.UseBFIInPromotion = IsCS;
    MPM.add(createLoopRotatePass());
    MPM.add(createInstrProfilingLegacyPass(Options, IsCS));
  }
  if (!PGOInstrUse.empty())
    MPM.add(createPGOInstrumentationUseLegacyPass(PGOInstrUse, IsCS));
  // Indirect call promotion that promotes intra-module targets only.
  // For ThinLTO this is done earlier due to interactions with globalopt
  // for imported functions. We don't run this at -O0.
  if (OptLevel > 0 && !IsCS)
    MPM.add(
        createPGOIndirectCallPromotionLegacyPass(false, !PGOSampleUse.empty()));

#if INTEL_CUSTOMIZATION
  // The function splitting pass uses the PGO frequency info, and only
  // makes sense to run during profile feedback.
  if (EnableFunctionSplitting &&
    (!PGOInstrUse.empty() || !PGOSampleUse.empty())) {
    MPM.add(createFunctionSplittingWrapperPass());
  }
#endif // INTEL_CUSTOMIZATION
}
void PassManagerBuilder::addFunctionSimplificationPasses(
    legacy::PassManagerBase &MPM) {
  // Start of function pass.
#if INTEL_CUSTOMIZATION
  // Propagate TBAA information before SROA so that we can remove mid-function
  // fakeload intrinsics which would block SROA.
  if (EnableTbaaProp)
    MPM.add(createTbaaMDPropagationLegacyPass());
#endif // INTEL_CUSTOMIZATION

  // Break up aggregate allocas, using SSAUpdater.
  assert(OptLevel >= 1 && "Calling function optimizer with no optimization level!");
  MPM.add(createSROAPass());
  MPM.add(createEarlyCSEPass(true /* Enable mem-ssa. */)); // Catch trivial redundancies

  if (OptLevel > 1) {
    if (EnableGVNHoist)
      MPM.add(createGVNHoistPass());
    if (EnableGVNSink) {
      MPM.add(createGVNSinkPass());
      MPM.add(createCFGSimplificationPass());
    }
  }

  if (EnableConstraintElimination)
    MPM.add(createConstraintEliminationPass());

  if (OptLevel > 1) {
    // Speculative execution if the target has divergent branches; otherwise nop.
    MPM.add(createSpeculativeExecutionIfHasBranchDivergencePass());

    MPM.add(createJumpThreadingPass());         // Thread jumps.
    MPM.add(createCorrelatedValuePropagationPass()); // Propagate conditionals
  }
  MPM.add(createCFGSimplificationPass());     // Merge & remove BBs
  // Combine silly seq's
  if (OptLevel > 2)
    MPM.add(createAggressiveInstCombinerPass());
  addInstructionCombiningPass(MPM);  // INTEL
  if (SizeLevel == 0 && !DisableLibCallsShrinkWrap)
    MPM.add(createLibCallsShrinkWrapPass());
  addExtensionsToPM(EP_Peephole, MPM);

  // Optimize memory intrinsic calls based on the profiled size information.
  if (SizeLevel == 0)
    MPM.add(createPGOMemOPSizeOptLegacyPass());

#if INTEL_CUSTOMIZATION
#if INTEL_INCLUDE_DTRANS
  bool SkipRecProgression = PrepareForLTO && EnableDTrans;
#else
  bool SkipRecProgression = false;
#endif // INTEL_INCLUDE_DTRANS
  // TODO: Investigate the cost/benefit of tail call elimination on debugging.
  if (OptLevel > 1)
    MPM.add(createTailCallEliminationPass(SkipRecProgression));
                                              // Eliminate tail calls
#endif // INTEL_CUSTOMIZATION
  MPM.add(createCFGSimplificationPass());     // Merge & remove BBs
  MPM.add(createReassociatePass());           // Reassociate expressions

<<<<<<< HEAD
  // Do not run loop pass pipeline in "SYCL Optimization Mode". Loop
  // optimizations rely on TTI, which is not accurate for SPIR target.
  if (!SYCLOptimizationMode) {
    // Begin the loop pass pipeline.
    if (EnableSimpleLoopUnswitch) {
      // The simple loop unswitch pass relies on separate cleanup passes. Schedule
      // them first so when we re-process a loop they run before other loop
      // passes.
      MPM.add(createLoopInstSimplifyPass());
      MPM.add(createLoopSimplifyCFGPass());
    }
    // Rotate Loop - disable header duplication at -Oz
    MPM.add(createLoopRotatePass(SizeLevel == 2 ? 0 : -1));
    // TODO: Investigate promotion cap for O1.
    MPM.add(createLICMPass(LicmMssaOptCap, LicmMssaNoAccForPromotionCap));
    if (EnableSimpleLoopUnswitch)
      MPM.add(createSimpleLoopUnswitchLegacyPass());
    else
      MPM.add(createLoopUnswitchPass(SizeLevel || OptLevel < 3, DivergentTarget));
    // FIXME: We break the loop pass pipeline here in order to do full
    // simplify-cfg. Eventually loop-simplifycfg should be enhanced to replace the
    // need for this.
    MPM.add(createCFGSimplificationPass());
    addInstructionCombiningPass(MPM);  // INTEL
    // We resume loop passes creating a second loop pipeline here.
    if (EnableLoopFlatten) {
      MPM.add(createLoopFlattenPass()); // Flatten loops
      MPM.add(createLoopSimplifyCFGPass());
    }
    // TODO: this pass hurts performance due to promotions of induction variables
    // from 32-bit value to 64-bit values. I assume it's because SPIR is a virtual
    // target with unlimited # of registers and pass doesn't take into account
    // that on real HW this promotion is not beneficial.
    MPM.add(createLoopIdiomPass());             // Recognize idioms like memset.
    MPM.add(createIndVarSimplifyPass());        // Canonicalize indvars
    addExtensionsToPM(EP_LateLoopOptimizations, MPM);
    MPM.add(createLoopDeletionPass());          // Delete dead loops

    if (EnableLoopInterchange)
      MPM.add(createLoopInterchangePass()); // Interchange loops

    // Unroll small loops
    // INTEL - HIR complete unroll pass replaces LLVM's simple loop unroll pass.
    if (!isLoopOptEnabled()) // INTEL
    MPM.add(createSimpleLoopUnrollPass(OptLevel, DisableUnrollLoops, ForgetAllSCEVInLoopUnroll));
#if INTEL_CUSTOMIZATION
#if INTEL_FEATURE_CSA
    MPM.add(createLoopSPMDizationPass());
#endif // INTEL_FEATURE_CSA
#endif // INTEL_CUSTOMIZATION
    addExtensionsToPM(EP_LoopOptimizerEnd, MPM);
    // This ends the loop pass pipelines.
=======
  // Begin the loop pass pipeline.
  if (EnableSimpleLoopUnswitch) {
    // The simple loop unswitch pass relies on separate cleanup passes. Schedule
    // them first so when we re-process a loop they run before other loop
    // passes.
    MPM.add(createLoopInstSimplifyPass());
    MPM.add(createLoopSimplifyCFGPass());
  }
  // Rotate Loop - disable header duplication at -Oz
  MPM.add(createLoopRotatePass(SizeLevel == 2 ? 0 : -1, PrepareForLTO));
  // TODO: Investigate promotion cap for O1.
  MPM.add(createLICMPass(LicmMssaOptCap, LicmMssaNoAccForPromotionCap));
  if (EnableSimpleLoopUnswitch)
    MPM.add(createSimpleLoopUnswitchLegacyPass());
  else
    MPM.add(createLoopUnswitchPass(SizeLevel || OptLevel < 3, DivergentTarget));
  // FIXME: We break the loop pass pipeline here in order to do full
  // simplify-cfg. Eventually loop-simplifycfg should be enhanced to replace the
  // need for this.
  MPM.add(createCFGSimplificationPass());
  MPM.add(createInstructionCombiningPass());
  // We resume loop passes creating a second loop pipeline here.
  if (EnableLoopFlatten) {
    MPM.add(createLoopFlattenPass()); // Flatten loops
    MPM.add(createLoopSimplifyCFGPass());
>>>>>>> 83daa497
  }

  // Break up allocas that may now be splittable after loop unrolling.
  MPM.add(createSROAPass());

  if (OptLevel > 1) {
    MPM.add(createMergedLoadStoreMotionPass()); // Merge ld/st in diamonds
    MPM.add(NewGVN ? createNewGVNPass()
                   : createGVNPass(DisableGVNLoadPRE)); // Remove redundancies
  }
#if INTEL_CUSTOMIZATION
#if INTEL_INCLUDE_DTRANS
  // Skip MemCpyOpt when both PrepareForLTO and EnableDTrans flags are
  // true to simplify handling of memcpy/memset/memmov calls in DTrans
  // implementation.
  // TODO: Remove this customization once DTrans handled partial memcpy/
  // memset/memmov calls of struct types.
  if (!PrepareForLTO || !EnableDTrans)
    MPM.add(createMemCpyOptPass());           // Remove memcpy / form memset
#else
  MPM.add(createMemCpyOptPass());             // Remove memcpy / form memset
#endif // INTEL_INCLUDE_DTRANS
#endif // INTEL_CUSTOMIZATION
  MPM.add(createSCCPPass());                  // Constant prop with SCCP

  if (EnableConstraintElimination)
    MPM.add(createConstraintEliminationPass());

  // Delete dead bit computations (instcombine runs after to fold away the dead
  // computations, and then ADCE will run later to exploit any new DCE
  // opportunities that creates).
  MPM.add(createBitTrackingDCEPass());        // Delete dead bit computations

  // Run instcombine after redundancy elimination to exploit opportunities
  // opened up by them.
  addInstructionCombiningPass(MPM);  // INTEL
  addExtensionsToPM(EP_Peephole, MPM);
  if (OptLevel > 1) {
    MPM.add(createJumpThreadingPass());         // Thread jumps
    MPM.add(createCorrelatedValuePropagationPass());
  }
  MPM.add(createAggressiveDCEPass()); // Delete dead instructions

  // TODO: Investigate if this is too expensive at O1.
  if (OptLevel > 1) {
    MPM.add(createDeadStoreEliminationPass());  // Delete dead stores
    MPM.add(createLICMPass(LicmMssaOptCap, LicmMssaNoAccForPromotionCap));
  }

  addExtensionsToPM(EP_ScalarOptimizerLate, MPM);

  if (RerollLoops)
    MPM.add(createLoopRerollPass());

  MPM.add(createCFGSimplificationPass()); // Merge & remove BBs
  // Clean up after everything.
  addInstructionCombiningPass(MPM); // INTEL
  addExtensionsToPM(EP_Peephole, MPM);

  if (EnableCHR && OptLevel >= 3 &&
      (!PGOInstrUse.empty() || !PGOSampleUse.empty() || EnablePGOCSInstrGen))
    MPM.add(createControlHeightReductionLegacyPass());

#if INTEL_CUSTOMIZATION
  // Transform calls to sin and cos to calls to sinpi, cospi or
  // sincospi.
  MPM.add(createTransformSinAndCosCallsPass());
#endif // INTEL_CUSTOMIZATION
}

void PassManagerBuilder::populateModulePassManager(
    legacy::PassManagerBase &MPM) {
  // Whether this is a default or *LTO pre-link pipeline. The FullLTO post-link
  // is handled separately, so just check this is not the ThinLTO post-link.
  bool DefaultOrPreLinkPipeline = !PerformThinLTO;

  MPM.add(createXmainOptLevelWrapperPass(OptLevel)); // INTEL
  MPM.add(createAnnotation2MetadataLegacyPass());

  if (!PGOSampleUse.empty()) {
    MPM.add(createPruneEHPass());
    // In ThinLTO mode, when flattened profile is used, all the available
    // profile information will be annotated in PreLink phase so there is
    // no need to load the profile again in PostLink.
    if (!(FlattenedProfileUsed && PerformThinLTO))
      MPM.add(createSampleProfileLoaderPass(PGOSampleUse));
  }

  // Allow forcing function attributes as a debugging and tuning aid.
  MPM.add(createForceFunctionAttrsLegacyPass());

  // If all optimizations are disabled, just run the always-inline pass and,
  // if enabled, the function merging pass.
  if (OptLevel == 0) {
    addPGOInstrPasses(MPM);
    if (Inliner) {
      MPM.add(createInlineReportSetupPass(getMDInlineReport())); // INTEL
      MPM.add(createInlineListsPass()); // INTEL: -[no]inline-list parsing
      MPM.add(Inliner);
      Inliner = nullptr;
    }

    // FIXME: The BarrierNoopPass is a HACK! The inliner pass above implicitly
    // creates a CGSCC pass manager, but we don't want to add extensions into
    // that pass manager. To prevent this we insert a no-op module pass to reset
    // the pass manager to get the same behavior as EP_OptimizerLast in non-O0
    // builds. The function merging pass is
    if (MergeFunctions)
      MPM.add(createMergeFunctionsPass());
    else if (GlobalExtensionsNotEmpty() || !Extensions.empty())
      MPM.add(createBarrierNoopPass());

    if (PerformThinLTO) {
      MPM.add(createLowerTypeTestsPass(nullptr, nullptr, true));
      // Drop available_externally and unreferenced globals. This is necessary
      // with ThinLTO in order to avoid leaving undefined references to dead
      // globals in the object file.
      MPM.add(createEliminateAvailableExternallyPass());
      MPM.add(createGlobalDCEPass());
    }

    addExtensionsToPM(EP_EnabledOnOptLevel0, MPM);

    if (PrepareForLTO || PrepareForThinLTO) {
      MPM.add(createCanonicalizeAliasesPass());
      // Rename anon globals to be able to export them in the summary.
      // This has to be done after we add the extensions to the pass manager
      // as there could be passes (e.g. Adddress sanitizer) which introduce
      // new unnamed globals.
      MPM.add(createNameAnonGlobalPass());
    }
#if INTEL_CUSTOMIZATION
    if (EnableDPCPPKernelTransforms && !PrepareForLTO) {
      MPM.add(createParseAnnotateAttributesPass());
      MPM.add(createDPCPPKernelAnalysisPass());
    }
#endif // INTEL_CUSTOMIZATION
#if INTEL_COLLAB
    if (RunVPOOpt) {
      #if INTEL_CUSTOMIZATION
      if (RunVecClone) {
        MPM.add(createVecClonePass());
      }
      #endif // INTEL_CUSTOMIZATION
      // Process OpenMP directives at -O0
      addVPOPasses(MPM, true);
    }
#endif // INTEL_COLLAB
#if INTEL_CUSTOMIZATION
    if (EnableDPCPPKernelTransforms && !PrepareForLTO) {
      MPM.add(createUnifyFunctionExitNodesPass());
      MPM.add(createDPCPPKernelWGLoopCreatorPass());
    }
#endif // INTEL_CUSTOMIZATION

    MPM.add(createAnnotationRemarksLegacyPass());
    return;
  }

#if INTEL_COLLAB
  // Process OpenMP directives at -O1 and above
  if (RunVPOOpt == InvokeParoptBeforeInliner)
    addVPOPasses(MPM, false);
#endif // INTEL_COLLAB

  // Add LibraryInfo if we have some.
  if (LibraryInfo)
    MPM.add(new TargetLibraryInfoWrapperPass(*LibraryInfo));

  addInitialAliasAnalysisPasses(MPM);

  // For ThinLTO there are two passes of indirect call promotion. The
  // first is during the compile phase when PerformThinLTO=false and
  // intra-module indirect call targets are promoted. The second is during
  // the ThinLTO backend when PerformThinLTO=true, when we promote imported
  // inter-module indirect calls. For that we perform indirect call promotion
  // earlier in the pass pipeline, here before globalopt. Otherwise imported
  // available_externally functions look unreferenced and are removed.
  if (PerformThinLTO) {
    MPM.add(createPGOIndirectCallPromotionLegacyPass(/*InLTO = */ true,
                                                     !PGOSampleUse.empty()));
    MPM.add(createLowerTypeTestsPass(nullptr, nullptr, true));
  }

  // For SamplePGO in ThinLTO compile phase, we do not want to unroll loops
  // as it will change the CFG too much to make the 2nd profile annotation
  // in backend more difficult.
  bool PrepareForThinLTOUsingPGOSampleProfile =
      PrepareForThinLTO && !PGOSampleUse.empty();
  if (PrepareForThinLTOUsingPGOSampleProfile)
    DisableUnrollLoops = true;

  // Infer attributes about declarations if possible.
  MPM.add(createInferFunctionAttrsLegacyPass());

  // Infer attributes on declarations, call sites, arguments, etc.
  if (AttributorRun & AttributorRunOption::MODULE)
    MPM.add(createAttributorLegacyPass());

  addExtensionsToPM(EP_ModuleOptimizerEarly, MPM);

  if (OptLevel > 2)
    MPM.add(createCallSiteSplittingPass());

  MPM.add(createIPSCCPPass());          // IP SCCP
  MPM.add(createCalledValuePropagationPass());

  MPM.add(createGlobalOptimizerPass()); // Optimize out global vars
  // Promote any localized global vars.
  MPM.add(createPromoteMemoryToRegisterPass());

  MPM.add(createDeadArgEliminationPass()); // Dead argument elimination

#if INTEL_CUSTOMIZATION
  // Clean up after IPCP & DAE
  addInstructionCombiningPass(MPM);
#endif // INTEL_CUSTOMIZATION
  addExtensionsToPM(EP_Peephole, MPM);
  if (EarlyJumpThreading && !SYCLOptimizationMode)                // INTEL
    MPM.add(createJumpThreadingPass(/*FreezeSelectCond*/ false)); // INTEL
  MPM.add(createCFGSimplificationPass()); // Clean up after IPCP & DAE

#if INTEL_CUSTOMIZATION
  // Handle '#pragma vector aligned'.
  if (EnableHandlePragmaVectorAligned && OptLevel > 1)
    MPM.add(createHandlePragmaVectorAlignedPass());
#endif // INTEL_CUSTOMIZATION

  // For SamplePGO in ThinLTO compile phase, we do not want to do indirect
  // call promotion as it will change the CFG too much to make the 2nd
  // profile annotation in backend more difficult.
  // PGO instrumentation is added during the compile phase for ThinLTO, do
  // not run it a second time
  if (DefaultOrPreLinkPipeline && !PrepareForThinLTOUsingPGOSampleProfile)
    addPGOInstrPasses(MPM);

  // Create profile COMDAT variables. Lld linker wants to see all variables
  // before the LTO/ThinLTO link since it needs to resolve symbols/comdats.
  if (!PerformThinLTO && EnablePGOCSInstrGen)
    MPM.add(createPGOInstrumentationGenCreateVarLegacyPass(PGOInstrGen));

  // We add a module alias analysis pass here. In part due to bugs in the
  // analysis infrastructure this "works" in that the analysis stays alive
  // for the entire SCC pass run below.
  MPM.add(createGlobalsAAWrapperPass());

#if INTEL_CUSTOMIZATION
  if (Inliner) {
    MPM.add(createInlineReportSetupPass(getMDInlineReport()));
    MPM.add(createInlineListsPass()); // -[no]inline-list parsing
  }
#endif  // INTEL_CUSTOMIZATION

  // Start of CallGraph SCC passes.
  MPM.add(createPruneEHPass()); // Remove dead EH info
  bool RunInliner = false;
  if (Inliner) {
    MPM.add(Inliner);
    Inliner = nullptr;
    RunInliner = true;
  }

#if INTEL_COLLAB
  // Process OpenMP directives at -O1 and above
  if (RunVPOOpt == InvokeParoptAfterInliner) {
    addVPOPasses(MPM, false, /* Simplify= */ true);
  }
#endif // INTEL_COLLAB
#if INTEL_CUSTOMIZATION
  // Argument promotion pass was originally added after passes which compute
  // attribues for functions and arguments, but such ordering is not good
  // because argument promotion changes function arguments. As a result
  // promoted arguments do not get any attributes. Reordering argument
  // promotion pass and the passes computing attributes fixes this problem.
  // Additionally adding SROA after the argument promotion to cleanup allocas
  // allows to get more accurate attributes for the promoted arguments.
  if (OptLevel > 2) {
    MPM.add(createArgumentPromotionPass()); // Scalarize uninlined fn args
    MPM.add(createSROALegacyCGSCCAdaptorPass());
  }
#endif // INTEL_CUSTOMIZATION

  // Infer attributes on declarations, call sites, arguments, etc. for an SCC.
  if (AttributorRun & AttributorRunOption::CGSCC)
    MPM.add(createAttributorCGSCCLegacyPass());

  // Try to perform OpenMP specific optimizations. This is a (quick!) no-op if
  // there are no OpenMP runtime calls present in the module.
  if (OptLevel > 1)
    MPM.add(createOpenMPOptLegacyPass());

  MPM.add(createPostOrderFunctionAttrsLegacyPass());

  addExtensionsToPM(EP_CGSCCOptimizerLate, MPM);
  addFunctionSimplificationPasses(MPM);

#if INTEL_CUSTOMIZATION
  // If VPO paropt was required to run then do IP constant propagation after
  // promoting pointer arguments to values (when OptLevel > 2) and running
  // simplification passes. That will propagate constant values down to callback
  // functions which represent outlined OpenMP parallel loops where possible.
  if (RunVPOParopt && OptLevel > 2)
    MPM.add(createIPSCCPPass());

  // Propagate noalias attribute to function arguments.
  if (EnableArgNoAliasProp && OptLevel > 2)
    MPM.add(createArgNoAliasPropPass());
#endif // INTEL_CUSTOMIZATION

  // FIXME: This is a HACK! The inliner pass above implicitly creates a CGSCC
  // pass manager that we are specifically trying to avoid. To prevent this
  // we must insert a no-op module pass to reset the pass manager.
  MPM.add(createBarrierNoopPass());

  if (RunPartialInlining)
    MPM.add(createPartialInliningPass());

#if INTEL_CUSTOMIZATION
  if (EnableStdContainerOpt)
    MPM.add(createStdContainerOptPass());
  MPM.add(createCleanupFakeLoadsPass());
#endif // INTEL_CUSTOMIZATION

  if (OptLevel > 1 && !PrepareForLTO && !PrepareForThinLTO)
    // Remove avail extern fns and globals definitions if we aren't
    // compiling an object file for later LTO. For LTO we want to preserve
    // these so they are eligible for inlining at link-time. Note if they
    // are unreferenced they will be removed by GlobalDCE later, so
    // this only impacts referenced available externally globals.
    // Eventually they will be suppressed during codegen, but eliminating
    // here enables more opportunity for GlobalDCE as it may make
    // globals referenced by available external functions dead
    // and saves running remaining passes on the eliminated functions.
    MPM.add(createEliminateAvailableExternallyPass());

  // CSFDO instrumentation and use pass. Don't invoke this for Prepare pass
  // for LTO and ThinLTO -- The actual pass will be called after all inlines
  // are performed.
  // Need to do this after COMDAT variables have been eliminated,
  // (i.e. after EliminateAvailableExternallyPass).
  if (!(PrepareForLTO || PrepareForThinLTO))
    addPGOInstrPasses(MPM, /* IsCS */ true);

  if (EnableOrderFileInstrumentation)
    MPM.add(createInstrOrderFilePass());

  MPM.add(createReversePostOrderFunctionAttrsPass());

  // The inliner performs some kind of dead code elimination as it goes,
  // but there are cases that are not really caught by it. We might
  // at some point consider teaching the inliner about them, but it
  // is OK for now to run GlobalOpt + GlobalDCE in tandem as their
  // benefits generally outweight the cost, making the whole pipeline
  // faster.
  if (RunInliner) {
    MPM.add(createGlobalOptimizerPass());
    MPM.add(createGlobalDCEPass());
  }

  // If we are planning to perform ThinLTO later, let's not bloat the code with
  // unrolling/vectorization/... now. We'll first run the inliner + CGSCC passes
  // during ThinLTO and perform the rest of the optimizations afterward.
  if (PrepareForThinLTO) {
    // Ensure we perform any last passes, but do so before renaming anonymous
    // globals in case the passes add any.
    addExtensionsToPM(EP_OptimizerLast, MPM);
    MPM.add(createCanonicalizeAliasesPass());
    // Rename anon globals to be able to export them in the summary.
    MPM.add(createNameAnonGlobalPass());
    return;
  }

  if (PerformThinLTO)
    // Optimize globals now when performing ThinLTO, this enables more
    // optimizations later.
    MPM.add(createGlobalOptimizerPass());

  // Scheduling LoopVersioningLICM when inlining is over, because after that
  // we may see more accurate aliasing. Reason to run this late is that too
  // early versioning may prevent further inlining due to increase of code
  // size. By placing it just after inlining other optimizations which runs
  // later might get benefit of no-alias assumption in clone loop.
  if (UseLoopVersioningLICM) {
    MPM.add(createLoopVersioningLICMPass());    // Do LoopVersioningLICM
    MPM.add(createLICMPass(LicmMssaOptCap, LicmMssaNoAccForPromotionCap));
  }

#if INTEL_CUSTOMIZATION
  if (EnableAndersen) {
    MPM.add(createAndersensAAWrapperPass()); // Andersen's IP alias analysis
  }
  if (OptLevel >= 2 && EnableNonLTOGlobalVarOpt && EnableAndersen) {
    MPM.add(createNonLTOGlobalOptimizerPass());
    MPM.add(createPromoteMemoryToRegisterPass());
    // AggressiveDCE is invoked here to avoid -6% performance regression
    // for aifftr01@opt_speed
    MPM.add(createAggressiveDCEPass());
  }
#endif // INTEL_CUSTOMIZATION

  // We add a fresh GlobalsModRef run at this point. This is particularly
  // useful as the above will have inlined, DCE'ed, and function-attr
  // propagated everything. We should at this point have a reasonably minimal
  // and richly annotated call graph. By computing aliasing and mod/ref
  // information for all local globals here, the late loop passes and notably
  // the vectorizer will be able to use them to help recognize vectorizable
  // memory operations.
  //
  // Note that this relies on a bug in the pass manager which preserves
  // a module analysis into a function pass pipeline (and throughout it) so
  // long as the first function pass doesn't invalidate the module analysis.
  // Thus both Float2Int and LoopRotate have to preserve AliasAnalysis for
  // this to work. Fortunately, it is trivial to preserve AliasAnalysis
  // (doing nothing preserves it as it is required to be conservatively
  // correct in the face of IR changes).
  MPM.add(createGlobalsAAWrapperPass());

  MPM.add(createFloat2IntPass());
  MPM.add(createLowerConstantIntrinsicsPass());

  if (EnableMatrix) {
    MPM.add(createLowerMatrixIntrinsicsPass());
    // CSE the pointer arithmetic of the column vectors.  This allows alias
    // analysis to establish no-aliasing between loads and stores of different
    // columns of the same matrix.
    MPM.add(createEarlyCSEPass(false));
  }

  addExtensionsToPM(EP_VectorizerStart, MPM);

<<<<<<< HEAD
  if (!SYCLOptimizationMode) {
    // Re-rotate loops in all our loop nests. These may have fallout out of
    // rotated form due to GVN or other transformations, and the vectorizer
    // relies on the rotated form. Disable header duplication at -Oz.
    MPM.add(createLoopRotatePass(SizeLevel == 2 ? 0 : -1));

#if INTEL_CUSTOMIZATION
    if (EnableDPCPPKernelTransforms && !PrepareForLTO) {
      MPM.add(createParseAnnotateAttributesPass());
      MPM.add(createDPCPPKernelAnalysisPass());
      MPM.add(createDPCPPKernelVecClonePass());
    }
=======
  // Re-rotate loops in all our loop nests. These may have fallout out of
  // rotated form due to GVN or other transformations, and the vectorizer relies
  // on the rotated form. Disable header duplication at -Oz.
  MPM.add(createLoopRotatePass(SizeLevel == 2 ? 0 : -1, PrepareForLTO));

  // Distribute loops to allow partial vectorization.  I.e. isolate dependences
  // into separate loop that would otherwise inhibit vectorization.  This is
  // currently only performed for loops marked with the metadata
  // llvm.loop.distribute=true or when -enable-loop-distribute is specified.
  MPM.add(createLoopDistributePass());

  MPM.add(createLoopVectorizePass(!LoopsInterleaved, !LoopVectorize));

  // Eliminate loads by forwarding stores from the previous iteration to loads
  // of the current iteration.
  MPM.add(createLoopLoadEliminationPass());

  // FIXME: Because of #pragma vectorize enable, the passes below are always
  // inserted in the pipeline, even when the vectorizer doesn't run (ex. when
  // on -O1 and no #pragma is found). Would be good to have these two passes
  // as function calls, so that we can only pass them when the vectorizer
  // changed the code.
  MPM.add(createInstructionCombiningPass());
  if (OptLevel > 1 && ExtraVectorizerPasses) {
    // At higher optimization levels, try to clean up any runtime overlap and
    // alignment checks inserted by the vectorizer. We want to track correllated
    // runtime checks for two inner loops in the same outer loop, fold any
    // common computations, hoist loop-invariant aspects out of any outer loop,
    // and unswitch the runtime checks if possible. Once hoisted, we may have
    // dead (or speculatable) control flows or more combining opportunities.
    MPM.add(createEarlyCSEPass());
    MPM.add(createCorrelatedValuePropagationPass());
    MPM.add(createInstructionCombiningPass());
    MPM.add(createLICMPass(LicmMssaOptCap, LicmMssaNoAccForPromotionCap));
    MPM.add(createLoopUnswitchPass(SizeLevel || OptLevel < 3, DivergentTarget));
    MPM.add(createCFGSimplificationPass());
    MPM.add(createInstructionCombiningPass());
  }
>>>>>>> 83daa497

    // In LTO mode, loopopt needs to run in link phase along with community
    // vectorizer and unroll after it until they are phased out.
    if (!PrepareForLTO || !isLoopOptEnabled()) {
      addLoopOptAndAssociatedVPOPasses(MPM, false);

      if (EnableDPCPPKernelTransforms) {
        MPM.add(createDPCPPKernelPostVecPass());
        MPM.add(createVPODirectiveCleanupPass());
        MPM.add(createInstructionCombiningPass());
        MPM.add(createCFGSimplificationPass());
        MPM.add(createPromoteMemoryToRegisterPass());
        MPM.add(createAggressiveDCEPass());
        MPM.add(createUnifyFunctionExitNodesPass());
        MPM.add(createDPCPPKernelWGLoopCreatorPass());

        MPM.add(createLICMPass());
        MPM.add(createCFGSimplificationPass());
      }
#endif // INTEL_CUSTOMIZATION

      // Distribute loops to allow partial vectorization.  I.e. isolate
      // dependences into separate loop that would otherwise inhibit
      // vectorization.  This is currently only performed for loops marked with
      // the metadata llvm.loop.distribute=true or when -enable-loop-distribute
      // is specified.
      MPM.add(createLoopDistributePass());

#if INTEL_CUSTOMIZATION
      if (EnableLV)
        MPM.add(createLoopVectorizePass(!LoopsInterleaved, !LoopVectorize));
    }
#endif // INTEL_CUSTOMIZATION

    // Eliminate loads by forwarding stores from the previous iteration to loads
    // of the current iteration.
    MPM.add(createLoopLoadEliminationPass());

#if INTEL_CUSTOMIZATION
    // No need to run cleanup passes in LTO mode when loopopt is enabled as
    // vectorization is moved to link phase.
    if (!PrepareForLTO || !isLoopOptEnabled()) {
#endif // INTEL_CUSTOMIZATION
      // FIXME: Because of #pragma vectorize enable, the passes below are always
      // inserted in the pipeline, even when the vectorizer doesn't run (ex.
      // when on -O1 and no #pragma is found). Would be good to have these two
      // passes as function calls, so that we can only pass them when the
      // vectorizer changed the code.
      addInstructionCombiningPass(MPM); // INTEL
      if (OptLevel > 1 && ExtraVectorizerPasses) {
        // At higher optimization levels, try to clean up any runtime overlap
        // and alignment checks inserted by the vectorizer. We want to track
        // correllated runtime checks for two inner loops in the same outer
        // loop, fold any common computations, hoist loop-invariant aspects out
        // of any outer loop, and unswitch the runtime checks if possible. Once
        // hoisted, we may have dead (or speculatable) control flows or more
        // combining opportunities.
        MPM.add(createEarlyCSEPass());
        MPM.add(createCorrelatedValuePropagationPass());
        addInstructionCombiningPass(MPM); // INTEL
        MPM.add(createLICMPass(LicmMssaOptCap, LicmMssaNoAccForPromotionCap));
        MPM.add(
            createLoopUnswitchPass(SizeLevel || OptLevel < 3, DivergentTarget));
        MPM.add(createCFGSimplificationPass());
        addInstructionCombiningPass(MPM); // INTEL
      }

      // Cleanup after loop vectorization, etc. Simplification passes like CVP
      // and GVN, loop transforms, and others have already run, so it's now
      // better to convert to more optimized IR using more aggressive simplify
      // CFG options. The extra sinking transform can create larger basic
      // blocks, so do this before SLP vectorization.
      // FIXME: study whether hoisting and/or sinking of common instructions should
      // be delayed until after SLP vectorizer.
      MPM.add(createCFGSimplificationPass(SimplifyCFGOptions()
                                              .forwardSwitchCondToPhi(true)
                                              .convertSwitchToLookupTable(true)
                                              .needCanonicalLoops(false)
                                              .hoistCommonInsts(true)
                                              .sinkCommonInsts(true)));

      if (SLPVectorize) {
        MPM.add(createSLPVectorizerPass()); // Vectorize parallel scalar chains.
#if INTEL_CUSTOMIZATION
        AfterSLPVectorizer = true;
        if (EnableLoadCoalescing)
          MPM.add(createLoadCoalescingPass());
        if (EnableSROAAfterSLP)
          // SLP creates opportunities for SROA.
          MPM.add(createSROAPass());
#endif // INTEL_CUSTOMIZATION
        if (OptLevel > 1 && ExtraVectorizerPasses) {
          MPM.add(createEarlyCSEPass());
        }
      }
    } // INTEL

    // Enhance/cleanup vector code.
    MPM.add(createVectorCombinePass());
    MPM.add(createEarlyCSEPass()); // INTEL
  }

  addExtensionsToPM(EP_Peephole, MPM);
  addInstructionCombiningPass(MPM);

#if INTEL_CUSTOMIZATION
  // Disable unroll in LTO mode if loopopt is enabled so it only gets triggered
  // in link phase after loopopt.
  if (EnableUnrollAndJam && !DisableUnrollLoops &&
      (!PrepareForLTO || !isLoopOptEnabled())) {
#endif // INTEL_CUSTOMIZATION
    // Unroll and Jam. We do this before unroll but need to be in a separate
    // loop pass manager in order for the outer loop to be processed by
    // unroll and jam before the inner loop is unrolled.
    MPM.add(createLoopUnrollAndJamPass(OptLevel));
  }

  if (!SYCLOptimizationMode) {
    if (!PrepareForLTO || !isLoopOptEnabled()) // INTEL
      MPM.add(createLoopUnrollPass(OptLevel,
                                   DisableUnrollLoops, // Unroll small loops
                                   ForgetAllSCEVInLoopUnroll));

#if INTEL_CUSTOMIZATION
#if INTEL_FEATURE_CSA
    if (!DisableUnrollLoops && (!PrepareForLTO || !isLoopOptEnabled()))
      MPM.add(createCSALowerParallelIntrinsicsWrapperPass());
#endif // INTEL_FEATURE_CSA
#endif // INTEL_CUSTOMIZATION

    if (!DisableUnrollLoops &&
        (!PrepareForLTO || !isLoopOptEnabled())) { // INTEL
#if INTEL_CUSTOMIZATION
      // Make unaligned nontemporal stores use a wrapper function instead of
      // scalarizing them.
      MPM.add(createNontemporalStoreWrapperPass());
#endif // INTEL_CUSTOMIZATION
      // LoopUnroll may generate some redundency to cleanup.
      addInstructionCombiningPass(MPM);

      // Runtime unrolling will introduce runtime check in loop prologue. If the
      // unrolled loop is a inner loop, then the prologue will be inside the
      // outer loop. LICM pass can help to promote the runtime check out if the
      // checked value is loop invariant.
      MPM.add(createLICMPass(LicmMssaOptCap, LicmMssaNoAccForPromotionCap));
    }
  }

#if INTEL_CUSTOMIZATION
  // Postpone warnings to LTO link phase. Most transformations which process
  // user pragmas (like unroller & vectorizer) are triggered in LTO link phase.
  if (!PrepareForLTO)
    MPM.add(createWarnMissedTransformationsPass());
#endif // INTEL_CUSTOMIZATION

  // After vectorization and unrolling, assume intrinsics may tell us more
  // about pointer alignments.
  MPM.add(createAlignmentFromAssumptionsPass());

  // FIXME: We shouldn't bother with this anymore.
  MPM.add(createStripDeadPrototypesPass()); // Get rid of dead prototypes

  // GlobalOpt already deletes dead functions and globals, at -O2 try a
  // late pass of GlobalDCE.  It is capable of deleting dead cycles.
  if (OptLevel > 1) {
    MPM.add(createGlobalDCEPass());         // Remove dead fns and globals.
    MPM.add(createConstantMergePass());     // Merge dup global constants
  }

  // See comment in the new PM for justification of scheduling splitting at
  // this stage (\ref buildModuleSimplificationPipeline).
  if (EnableHotColdSplit && !(PrepareForLTO || PrepareForThinLTO))
    MPM.add(createHotColdSplittingPass());

  if (EnableIROutliner)
    MPM.add(createIROutlinerPass());

  if (MergeFunctions)
    MPM.add(createMergeFunctionsPass());

  // Add Module flag "CG Profile" based on Branch Frequency Information.
  if (CallGraphProfile)
    MPM.add(createCGProfileLegacyPass());

  // LoopSink pass sinks instructions hoisted by LICM, which serves as a
  // canonicalization pass that enables other optimizations. As a result,
  // LoopSink pass needs to be a very late IR pass to avoid undoing LICM
  // result too early.
  MPM.add(createLoopSinkPass());
  // Get rid of LCSSA nodes.
  MPM.add(createInstSimplifyLegacyPass());

  // This hoists/decomposes div/rem ops. It should run after other sink/hoist
  // passes to avoid re-sinking, but before SimplifyCFG because it can allow
  // flattening of blocks.
  MPM.add(createDivRemPairsPass());

  // LoopSink (and other loop passes since the last simplifyCFG) might have
  // resulted in single-entry-single-exit or empty blocks. Clean up the CFG.
  MPM.add(createCFGSimplificationPass());

  addExtensionsToPM(EP_OptimizerLast, MPM);

  if (PrepareForLTO) {
    MPM.add(createCanonicalizeAliasesPass());
    // Rename anon globals to be able to handle them in the summary
    MPM.add(createNameAnonGlobalPass());
  }

#if INTEL_CUSTOMIZATION
#if INTEL_FEATURE_CSA
  if (EnableCSAPasses) {
    MPM.add(createPromoteMemoryToRegisterPass(true, true));
    MPM.add(createSROAPass());
  }
#endif // INTEL_FEATURE_CSA
#endif // INTEL_CUSTOMIZATION

  MPM.add(createAnnotationRemarksLegacyPass());

#if INTEL_CUSTOMIZATION
  MPM.add(createInlineReportEmitterPass(OptLevel, SizeLevel,
                                        PrepareForLTO || PrepareForThinLTO));
#endif // INTEL_CUSTOMIZATION
}

void PassManagerBuilder::addLTOOptimizationPasses(legacy::PassManagerBase &PM) {
#if INTEL_CUSTOMIZATION
  if (Inliner &&
      (IntelInlineReportLevel & InlineReportOptions::CompositeReport)) {
    PM.add(createInlineReportSetupPass(getMDInlineReport()));
  }
#endif // INTEL_CUSTOMIZATION
  // Load sample profile before running the LTO optimization pipeline.
  if (!PGOSampleUse.empty()) {
    PM.add(createPruneEHPass());
    PM.add(createSampleProfileLoaderPass(PGOSampleUse));
  }

  PM.add(createXmainOptLevelWrapperPass(OptLevel)); // INTEL

  // Remove unused virtual tables to improve the quality of code generated by
  // whole-program devirtualization and bitset lowering.
  PM.add(createGlobalDCEPass());

#if INTEL_CUSTOMIZATION
  // IPO Prefetching: make it before IPClone and Inline
  if (EnableIPOPrefetch)
    PM.add(createIntelIPOPrefetchWrapperPass());

  // Whole Program Analysis
  if (EnableWPA) {
    // If whole-program-assume is enabled then we are going to call
    // the internalization pass.
    if (AssumeWholeProgram) {

      // The internalization pass does certain checks if a GlobalValue
      // should be internalized (e.g. is local, DLL export, etc.). The
      // pass also accepts a helper function that defines extra conditions
      // on top of the default requirements. If the function returns true
      // then it means that the GlobalValue should not be internalized, else
      // if it returns false then internalize it.
      auto PreserveSymbol = [](const GlobalValue &GV) {

        // If GlobalValue is "main", has one definition rule (ODR) or
        // is a special symbol added by the linker then don't internalize
        // it. The ODR symbols are expected to be merged with equivalent
        // globals and then be removed. If these symbols aren't removed
        // then it could cause linking issues (e.g. undefined symbols).
        if (GV.hasWeakODRLinkage() ||
            WPUtils.isMainEntryPoint(GV.getName()) ||
            WPUtils.isLinkerAddedSymbol(GV.getName()))
          return true;

        // If the GlobalValue is an alias then we need to make sure that this
        // alias is OK to internalize.
        if (const GlobalAlias *Alias = dyn_cast<const GlobalAlias>(&GV)) {

          // Check if the alias has an aliasee and this aliasee is a
          // GlobalValue
          const GlobalValue *Glob =
            dyn_cast<const GlobalValue>(Alias->getAliasee());
          if (!Glob)
            return true;

          // Aliasee is a declaration
          if (Glob->isDeclaration())
            return true;

          // Aliasee is an external declaration
          if (Glob->hasAvailableExternallyLinkage())
            return true;

          // Aliasee is an DLL export
          if (Glob->hasDLLExportStorageClass())
            return true;

          // Aliasee is local already
          if (Glob->hasLocalLinkage())
            return true;

          // Aliasee is ODR
          if (Glob->hasWeakODRLinkage())
            return true;

          // Aliasee is mapped to a linker added symbol
          if (WPUtils.isLinkerAddedSymbol(Glob->getName()))
            return true;

          // Aliasee is mapped to main
          if (WPUtils.isMainEntryPoint(Glob->getName()))
            return true;
        }

        // OK to internalize
        return false;
      };
      PM.add(createInternalizePass(PreserveSymbol));
    }
    PM.add(createWholeProgramWrapperPassPass());
    PM.add(createIntelFoldWPIntrinsicLegacyPass());
  }

  // IP Cloning
  if (EnableIPCloning) {
#if INTEL_INCLUDE_DTRANS
    // This pass is being added under DTRANS only at this point, because a
    // particular benchmark needs it to prove that the period of a recursive
    // progression is constant. We can remove the test for EnableDTrans if
    // we find IPSCCP to be generally useful here and we are willing to
    // tolerate the additional compile time.
    if (EnableDTrans)
      PM.add(createIPSCCPPass());
#endif // INTEL_INCLUDE_DTRANS
    PM.add(createIPCloningLegacyPass(false, true));
  }

  // Apply dynamic_casts optimization pass.
  PM.add(createOptimizeDynamicCastsWrapperPass());
#endif // INTEL_CUSTOMIZATION

  // Provide AliasAnalysis services for optimizations.
  addInitialAliasAnalysisPasses(PM);

  // Allow forcing function attributes as a debugging and tuning aid.
  PM.add(createForceFunctionAttrsLegacyPass());

  // Infer attributes about declarations if possible.
  PM.add(createInferFunctionAttrsLegacyPass());

  if (OptLevel > 1) {
    // Split call-site with more constrained arguments.
    PM.add(createCallSiteSplittingPass());

    // Indirect call promotion. This should promote all the targets that are
    // left by the earlier promotion pass that promotes intra-module targets.
    // This two-step promotion is to save the compile time. For LTO, it should
    // produce the same result as if we only do promotion here.
    PM.add(
        createPGOIndirectCallPromotionLegacyPass(true, !PGOSampleUse.empty()));

    // Propagate constants at call sites into the functions they call.  This
    // opens opportunities for globalopt (and inlining) by substituting function
    // pointers passed as arguments to direct uses of functions.
    PM.add(createIPSCCPPass());

    // Attach metadata to indirect call sites indicating the set of functions
    // they may target at run-time. This should follow IPSCCP.
    PM.add(createCalledValuePropagationPass());

    // Infer attributes on declarations, call sites, arguments, etc.
    if (AttributorRun & AttributorRunOption::MODULE)
      PM.add(createAttributorLegacyPass());
  }

  // Infer attributes about definitions. The readnone attribute in particular is
  // required for virtual constant propagation.
  PM.add(createPostOrderFunctionAttrsLegacyPass());
  PM.add(createReversePostOrderFunctionAttrsPass());

#if INTEL_CUSTOMIZATION
  // Simplify the graph before devirtualization
  if (OptLevel > 1) {
    PM.add(createInstSimplifyLegacyPass());
    PM.add(createCFGSimplificationPass());
  }
#endif // INTEL_CUSTOMIZATION

  // Split globals using inrange annotations on GEP indices. This can help
  // improve the quality of generated code when virtual constant propagation or
  // control flow integrity are enabled.
  PM.add(createGlobalSplitPass());

  // Apply whole-program devirtualization and virtual constant propagation.
  PM.add(createWholeProgramDevirtPass(ExportSummary, nullptr));

  // That's all we need at opt level 1.
  if (OptLevel == 1)
    return;

#if INTEL_CUSTOMIZATION
#if INTEL_INCLUDE_DTRANS
  if (EnableDTrans) {
    // This call adds the DTrans passes.
    addDTransLegacyPasses(PM);
  }
#endif // INTEL_INCLUDE_DTRANS
  PM.add(createDopeVectorConstPropLegacyPass());
#endif // INTEL_CUSTOMIZATION

  // Now that we internalized some globals, see if we can hack on them!
  PM.add(createGlobalOptimizerPass());
  // Promote any localized global vars.
  PM.add(createPromoteMemoryToRegisterPass());

  // Linking modules together can lead to duplicated global constants, only
  // keep one copy of each constant.
  PM.add(createConstantMergePass());

  // Remove unused arguments from functions.
  PM.add(createDeadArgEliminationPass());

#if INTEL_CUSTOMIZATION
#if INTEL_INCLUDE_DTRANS
  if (EnableDTrans) {
    addLateDTransLegacyPasses(PM);
    if (EnableIndirectCallConv)
      PM.add(createIndirectCallConvLegacyPass(false /* EnableAndersen */,
                                              true /* EnableDTrans */));
      // Indirect Call Conv
  }
#endif // INTEL_INCLUDE_DTRANS
#endif // INTEL_CUSTOMIZATION

  // Reduce the code after globalopt and ipsccp.  Both can open up significant
  // simplification opportunities, and both can propagate functions through
  // function pointers.  When this happens, we often have to resolve varargs
  // calls, etc, so let instcombine do this.
  if (OptLevel > 2)
    PM.add(createAggressiveInstCombinerPass());
  addInstructionCombiningPass(PM);   // INTEL
  addExtensionsToPM(EP_Peephole, PM);

#if INTEL_CUSTOMIZATION

#if INTEL_INCLUDE_DTRANS
  if (EnableDTrans) {
    // Compute the aligment of the argument
    PM.add(createIntelArgumentAlignmentLegacyPass());
    // Recognize Functions that implement qsort
    PM.add(createQsortRecognizerLegacyPass());
    // Multiversion and mark for inlining functions for tiling
    PM.add(createTileMVInlMarkerLegacyPass());
  }

  bool EnableIntelPartialInlining = EnableIntelPI && EnableDTrans;
#else
  bool EnableIntelPartialInlining = false;
#endif // INTEL_INCLUDE_DTRANS

  // Partial inlining for simple functions
  if (EnableIntelPartialInlining)
    PM.add(createIntelPartialInlineLegacyPass());

  bool RunInliner = Inliner;
#if INTEL_CUSTOMIZATION
  if (RunInliner &&
      !(IntelInlineReportLevel & InlineReportOptions::CompositeReport))
    PM.add(createInlineReportSetupPass(getMDInlineReport()));
#endif // INTEL_CUSTOMIZATION
  if (RunInliner) {
    PM.add(createInlineListsPass()); // -[no]inline-list parsing
  }
  if (EnableAndersen) {
    PM.add(createAndersensAAWrapperPass()); // Andersen's IP alias analysis
  }
  if (EnableIndirectCallConv && EnableAndersen) {
    PM.add(createIndirectCallConvLegacyPass(true /* EnableAndersen */,
                                            false /* EnableDTrans */));
    // Indirect Call Conv
  }
  if (EnableInlineAggAnalysis) {
    PM.add(createAggInlinerLegacyPass()); // Aggressive Inline
  }
#endif // INTEL_CUSTOMIZATION

  // Inline small functions
  if (RunInliner) {
    PM.add(Inliner);
    Inliner = nullptr;
  }

  PM.add(createPruneEHPass());   // Remove dead EH info.

  // CSFDO instrumentation and use pass.
  addPGOInstrPasses(PM, /* IsCS */ true);

  // Infer attributes on declarations, call sites, arguments, etc. for an SCC.
  if (AttributorRun & AttributorRunOption::CGSCC)
    PM.add(createAttributorCGSCCLegacyPass());

  // Try to perform OpenMP specific optimizations. This is a (quick!) no-op if
  // there are no OpenMP runtime calls present in the module.
  if (OptLevel > 1)
    PM.add(createOpenMPOptLegacyPass());

  // Optimize globals again if we ran the inliner.
  if (RunInliner) { // INTEL
#if INTEL_CUSTOMIZATION
#if INTEL_INCLUDE_DTRANS
    // The global optimizer pass can convert function calls to use
    // the 'fastcc' calling convention. The following pass enables more
    // functions to be converted to this calling convention. This can improve
    // performance by having arguments passed in registers, and enable more
    // cases where pointer parameters are changed to pass-by-value parameters.
    // We can remove the test for EnableDTrans if it is found to be useful
    // on other cases.
    if (EnableDTrans)
      PM.add(createIntelAdvancedFastCallWrapperPass());
#endif // INTEL_INCLUDE_DTRANS
#endif // INTEL_CUSTOMIZATION
    PM.add(createGlobalOptimizerPass());
  } // INTEL

#if INTEL_CUSTOMIZATION
  if (RunLTOPartialInlining)
    PM.add(createPartialInliningPass(true /*RunLTOPartialInlining*/,
#if INTEL_INCLUDE_DTRANS
                                     EnableDTrans /*EnableSpecialCases*/));
#else
                                     false /*EnableSpecialCases*/));
#endif // INTEL_INCLUDE_DTRANS

  if (EnableIPCloning || EnableCallTreeCloning) {
    if (EnableIPCloning)
      // Enable generic IPCloning after Inlining.
#if INTEL_INCLUDE_DTRANS
      PM.add(createIPCloningLegacyPass(true, EnableDTrans));
#else
      PM.add(createIPCloningLegacyPass(true, false));
#endif // INTEL_INCLUDE_DTRANS
    if (EnableCallTreeCloning)
      // Do function cloning along call trees
      PM.add(createCallTreeCloningPass());
    // Call IPCP to propagate constants
    PM.add(createIPSCCPPass());
  }
#endif // INTEL_CUSTOMIZATION
  PM.add(createGlobalDCEPass()); // Remove dead functions.

  // If we didn't decide to inline a function, check to see if we can
  // transform it to pass arguments by value instead of by reference.
  PM.add(createArgumentPromotionPass());

  // The IPO passes may leave cruft around.  Clean up after them.
  addInstructionCombiningPass(PM);  // INTEL
  addExtensionsToPM(EP_Peephole, PM);
  PM.add(createJumpThreadingPass(/*FreezeSelectCond*/ true));

  // Break up allocas
  PM.add(createSROAPass());

#if INTEL_CUSTOMIZATION
  if (EnableIPArrayTranspose)
    PM.add(createIPArrayTransposeLegacyPass());

  if (EnableDeadArrayOpsElim)
    PM.add(createDeadArrayOpsEliminationLegacyPass());

  PM.add(createCorrelatedValuePropagationPass());

  if (EnableMultiVersioning) {
    PM.add(createMultiVersioningWrapperPass());
    // 21914: If we ran cloning+MV+Dtrans, it is likely we have duplicate
    // code regions that need to be cleaned up. Community disabled hoisting
    // recently, we therefore need to run it explictly.
    if (EnableDTrans)
      PM.add(createCFGSimplificationPass(SimplifyCFGOptions()
                                             .hoistCommonInsts(true)));
  }
#endif // INTEL_CUSTOMIZATION
  // LTO provides additional opportunities for tailcall elimination due to
  // link-time inlining, and visibility of nocapture attribute.
  if (OptLevel > 1)
    PM.add(createTailCallEliminationPass());

  // Infer attributes on declarations, call sites, arguments, etc.
  PM.add(createPostOrderFunctionAttrsLegacyPass()); // Add nocapture.
#if INTEL_CUSTOMIZATION
  // Propagate noalias attribute to function arguments.
  if (EnableArgNoAliasProp && OptLevel > 2)
    PM.add(createArgNoAliasPropPass());
#endif // INTEL_CUSTOMIZATION
  // Run a few AA driven optimizations here and now, to cleanup the code.
  PM.add(createGlobalsAAWrapperPass()); // IP alias analysis.

#if INTEL_CUSTOMIZATION
  if (EnableAndersen)
    PM.add(createAndersensAAWrapperPass());

#if INTEL_INCLUDE_DTRANS
  if (EnableDTrans)
    PM.add(createDTransFieldModRefAnalysisWrapperPass());
#endif // INTEL_INCLUDE_DTRANS
#endif // INTEL_CUSTOMIZATION

  PM.add(createLICMPass(LicmMssaOptCap, LicmMssaNoAccForPromotionCap));
  PM.add(NewGVN ? createNewGVNPass()
                : createGVNPass(DisableGVNLoadPRE)); // Remove redundancies.
  PM.add(createMemCpyOptPass());            // Remove dead memcpys.

  // Nuke dead stores.
  PM.add(createDeadStoreEliminationPass());
  PM.add(createMergedLoadStoreMotionPass()); // Merge ld/st in diamonds.

  // More loops are countable; try to optimize them.
  if (EnableLoopFlatten)
    PM.add(createLoopFlattenPass());
  PM.add(createIndVarSimplifyPass());
  PM.add(createLoopDeletionPass());
  if (EnableLoopInterchange)
    PM.add(createLoopInterchangePass());

  if (EnableConstraintElimination)
    PM.add(createConstraintEliminationPass());

#if INTEL_CUSTOMIZATION
  // HIR complete unroll pass replaces LLVM's simple loop unroll pass.
  if (!isLoopOptEnabled())
    PM.add(createSimpleLoopUnrollPass(OptLevel,
                                    DisableUnrollLoops, // Unroll small loops
                                    ForgetAllSCEVInLoopUnroll));
  addLoopOptAndAssociatedVPOPasses(PM, true);
#endif  // INTEL_CUSTOMIZATION
  PM.add(createLoopDistributePass());
#if INTEL_CUSTOMIZATION
  if (EnableLV)
    PM.add(createLoopVectorizePass(true, !LoopVectorize));
#endif  // INTEL_CUSTOMIZATION
  // The vectorizer may have significantly shortened a loop body; unroll again.
  PM.add(createLoopUnrollPass(OptLevel, DisableUnrollLoops,
                              ForgetAllSCEVInLoopUnroll));

#if INTEL_CUSTOMIZATION
#if INTEL_FEATURE_CSA
  PM.add(createCSALowerParallelIntrinsicsWrapperPass());
#endif  // INTEL_FEATURE_CSA
#endif  // INTEL_CUSTOMIZATION

  PM.add(createWarnMissedTransformationsPass());

  // Now that we've optimized loops (in particular loop induction variables),
  // we may have exposed more scalar opportunities. Run parts of the scalar
  // optimizer again at this point.
#if INTEL_CUSTOMIZATION
  // Initial cleanup
  addInstructionCombiningPass(PM);
#endif // INTEL_CUSTOMIZATION
  PM.add(createCFGSimplificationPass(SimplifyCFGOptions() // if-convert
                                         .hoistCommonInsts(true)));
  PM.add(createSCCPPass()); // Propagate exposed constants
#if INTEL_CUSTOMIZATION
  // Clean up again
  addInstructionCombiningPass(PM);
#endif // INTEL_CUSTOMIZATION
  PM.add(createBitTrackingDCEPass());

  // More scalar chains could be vectorized due to more alias information
  if (SLPVectorize) { // INTEL
    PM.add(createSLPVectorizerPass()); // Vectorize parallel scalar chains.
#if INTEL_CUSTOMIZATION
    AfterSLPVectorizer = true;
    if (EnableLoadCoalescing)
      PM.add(createLoadCoalescingPass());
    if (EnableSROAAfterSLP)
      // SLP creates opportunities for SROA.
      PM.add(createSROAPass());
#endif // INTEL_CUSTOMIZATION
  } // INTEL

  PM.add(createVectorCombinePass()); // Clean up partial vectorization.

  // After vectorization, assume intrinsics may tell us more about pointer
  // alignments.
  PM.add(createAlignmentFromAssumptionsPass());

#if INTEL_CUSTOMIZATION
  // Make unaligned nontemporal stores use a wrapper function instead of
  // scalarizing them.
  PM.add(createNontemporalStoreWrapperPass());
#endif // INTEL_CUSTOMIZATION

  // Cleanup and simplify the code after the scalar optimizations.
  addInstructionCombiningPass(PM);  // INTEL
  addExtensionsToPM(EP_Peephole, PM);

  PM.add(createJumpThreadingPass(/*FreezeSelectCond*/ true));

#if INTEL_CUSTOMIZATION
  PM.add(createForcedCMOVGenerationPass()); // To help CMOV generation
#endif // INTEL_CUSTOMIZATION

#if INTEL_CUSTOMIZATION
  if (RunInliner)
    PM.add(createInlineReportEmitterPass(OptLevel, SizeLevel, false));
#endif // INTEL_CUSTOMIZATION
}

void PassManagerBuilder::addLateLTOOptimizationPasses(
    legacy::PassManagerBase &PM) {
  // See comment in the new PM for justification of scheduling splitting at
  // this stage (\ref buildLTODefaultPipeline).
  if (EnableHotColdSplit)
    PM.add(createHotColdSplittingPass());

  // Delete basic blocks, which optimization passes may have killed.
  PM.add(
      createCFGSimplificationPass(SimplifyCFGOptions().hoistCommonInsts(true)));

#if INTEL_CUSTOMIZATION
  // HIR complete unroll can expose opportunities for optimizing globals and
  // allocas.
  if (isLoopOptEnabled()) {
    PM.add(createGlobalOptimizerPass());
  }
#endif // INTEL_CUSTOMIZATION
  // Drop bodies of available externally objects to improve GlobalDCE.
  PM.add(createEliminateAvailableExternallyPass());

  // Now that we have optimized the program, discard unreachable functions.
  PM.add(createGlobalDCEPass());

  // FIXME: this is profitable (for compiler time) to do at -O0 too, but
  // currently it damages debug info.
  if (MergeFunctions)
    PM.add(createMergeFunctionsPass());
}

#if INTEL_COLLAB
void PassManagerBuilder::addVPOPasses(legacy::PassManagerBase &PM, bool RunVec,
                                      bool Simplify) const {
  if (RunVPOParopt) {
    if (Simplify) {
      // Inlining may introduce BasicBlocks without predecessors into an OpenMP
      // region. This breaks CodeExtractor when outlining the region because it
      // expects a single-entry-single-exit region. Calling CFG simplification
      // to remove unreachable BasicBlocks fixes this problem.
#if INTEL_CUSTOMIZATION
      // The inlining issue is documented in CMPLRLLVM-7516. It affects these
      // tests: ompo_kernelsCpp/aobenchan*,ribbon*,terrain*
#endif // INTEL_CUSTOMIZATION
      PM.add(createCFGSimplificationPass());
    }
    PM.add(createVPORestoreOperandsPass());
    PM.add(createVPOCFGRestructuringPass());
#if INTEL_CUSTOMIZATION
    PM.add(createVPOParoptOptimizeDataSharingPass());
    // No need to rerun VPO CFG restructuring, since
    // VPOParoptOptimizeDataSharing does not modify CFG,
    // and keeps the basic blocks with directive calls
    // consistent.
    if (OptLevel > 2 && EnableVPOParoptSharedPrivatization)
      // Shared privatization pass should be combined with the argument
      // promotion pass (to do a cleanup) which currently runs only at O3,
      // therefore it is limited to O3 as well.
      PM.add(createVPOParoptSharedPrivatizationPass());
#endif  // INTEL_CUSTOMIZATION
    PM.add(createVPOParoptPass(RunVPOParopt));
#if INTEL_CUSTOMIZATION
#if INTEL_FEATURE_CSA
    if (RunCSAGraphSplitter)
      PM.add(createCSAGraphSplitterPass());
#endif // INTEL_FEATURE_CSA
#endif // INTEL_CUSTOMIZATION
  }
#if INTEL_CUSTOMIZATION
  // If vectorizer was required to run then cleanup any remaining directives
  // that were not removed by vectorizer. This applies to all optimization
  // levels since this function is called with RunVec=true in both pass
  // pipelines i.e. -O0 and optlevel >= 1
  //
  // TODO: Issue a warning for any unprocessed directives. Change to
  // assetion failure as the feature matures.
  if (RunVPOParopt && (RunVec || EnableDeviceSimd)) {
    if (EnableDeviceSimd) {
      PM.add(createLoopSimplifyPass());
      PM.add(createLowerSwitchPass(true /*Only for SIMD loops*/));
      // Add LCSSA pass before VPlan driver
      PM.add(createLCSSAPass());
      PM.add(createLICMPass());

      // VPO CFG restructuring pass makes sure that the directives of #pragma omp
      // simd ordered are in a separate block. For this reason,
      // VPlanPragmaOmpOrderedSimdExtract pass should run after VPO CFG
      // Restructuring.
      PM.add(createVPOCFGRestructuringPass());
      PM.add(createVPlanPragmaOmpOrderedSimdExtractPass());

      // Code extractor might add new instructions in the entry block.
      // If the entry block has a directive, than we have to split
      // the entry block. VPlan assumes that the directives are in
      // single-entry single-exit basic blocks.
      PM.add(createVPOCFGRestructuringPass());
      PM.add(createVPlanDriverPass());
    }

    PM.add(createVPODirectiveCleanupPass());
  }

  // Paropt transformation pass may produce new AlwaysInline functions.
  // Force inlining for them, if paropt pass runs after the normal inliner.
  if (RunVPOParopt && RunVPOOpt == InvokeParoptAfterInliner) {
    // Run it even at -O0, because the only AlwaysInline functions
    // after paropt are the ones that it artificially created.
    // There is some interference with coroutines passes, which
    // insert some AlwaysInline functions early and expect them
    // to exist up to some other coroutine pass - this is rather
    // a problem of coroutine passes implementation that we may
    // inline those functions here. If it becomes a problem,
    // we will have to resolve that issue with coroutines.
    PM.add(createAlwaysInlinerLegacyPass());
    if (OptLevel > 0)
      // Run GlobalDCE to delete dead functions.
      PM.add(createGlobalDCEPass());
  }
#endif // INTEL_CUSTOMIZATION
}
#endif // INTEL_COLLAB

#if INTEL_CUSTOMIZATION // HIR passes

void PassManagerBuilder::addVPOPassesPreOrPostLoopOpt(
    legacy::PassManagerBase &PM, const bool IsPostLoopOptPass) const {

  if (!RunVPOOpt || !EnableVPlanDriver)
    return;
  if (!IsPostLoopOptPass && !RunPreLoopOptVPOPasses)
    return;
  if (IsPostLoopOptPass && !RunPostLoopOptVPOPasses)
    return;

  if (IsPostLoopOptPass)
    PM.add(createLoopSimplifyPass());

  PM.add(createLowerSwitchPass(true /*Only for SIMD loops*/));
  // Add LCSSA pass before VPlan driver
  PM.add(createLCSSAPass());
  PM.add(createVPOCFGRestructuringPass());
  // VPO CFG restructuring pass makes sure that the directives of #pragma omp
  // simd ordered are in a separate block. For this reason,
  // VPlanPragmaOmpOrderedSimdExtract pass should run after VPO CFG
  // Restructuring.
  PM.add(createVPlanPragmaOmpOrderedSimdExtractPass());
  // Code extractor might add new instructions in the entry block. If the entry
  // block has a directive, than we have to split the entry block. VPlan assumes
  // that the directives are in single-entry single-exit basic blocks.
  PM.add(createVPOCFGRestructuringPass());

  // Create OCL sincos from sin/cos and sincos
  PM.add(createMathLibraryFunctionsReplacementPass(false /*isOCL*/));

  PM.add(createVPlanDriverPass());

  // Split/translate scalar OCL and vector sincos
  PM.add(createMathLibraryFunctionsReplacementPass(false /*isOCL*/));

  // The region that is outlined by #pragma omp simd ordered was extracted by
  // VPlanPragmaOmpOrderedSimdExtarct pass. Now, we need to run the inliner in
  // order to put this region back at the code.
  PM.add(createAlwaysInlinerLegacyPass());
  PM.add(createBarrierNoopPass());

  // Clean up any SIMD directives left behind by VPlan vectorizer
  PM.add(createVPODirectiveCleanupPass());
}

bool PassManagerBuilder::isLoopOptEnabled() const {
  if (!DisableIntelProprietaryOpts &&
      ((RunLoopOpts != LoopOptMode::None) || RunLoopOptFrameworkOnly) &&
      (OptLevel >= 2) && !PerformThinLTO)
    return true;

  return false;
}

void PassManagerBuilder::addLoopOptCleanupPasses(
    legacy::PassManagerBase &PM) const {
  // This pass removes the old (unreachable) code which has been replaced by a
  // new one by HIR.
  PM.add(createCFGSimplificationPass());

  // Cleanup llvm.intel.subscript from code not touched by LoopOpts.
  PM.add(createLowerSubscriptIntrinsicLegacyPass());

  // This is mainly for optimizing away unnecessary alloca load/stores generated
  // by HIR.
  PM.add(createSROAPass());

  // Reassociation helps eliminate redundant computation after looopopt.
  // HIR uses SCEVExpander to generate code. The order of operands in SCEV is
  // not optimal for code generation so we need reassociation to expose
  // redundancies which are then eliminated by GVN/InstCombine.
  // Experimentation showed that Nary reassociate pass is more effective than
  // the regular reassociate pass.
  // This is only run at O3 and higher as it may be compile time expensive.
  if (OptLevel > 2)
    PM.add(createNaryReassociatePass());

  PM.add(createGVNPass(DisableGVNLoadPRE));
  // GVN can perform alloca store forwarding thereby removing alloca loads. This
  // can expose dead alloca stores which can be cleaned up by SROA.
  PM.add(createSROAPass());
  addInstructionCombiningPass(PM);  // INTEL
  PM.add(createLoopCarriedCSEPass());
  PM.add(createDeadStoreEliminationPass());

  if (OptLevel > 2) {
    // Cleanup code with AddSub reassociation.
    PM.add(createAddSubReassociatePass());
  }
}

void PassManagerBuilder::addLoopOptPasses(legacy::PassManagerBase &PM,
                                          bool IsLTO) const {

  if (!isLoopOptEnabled())
    return;

  // Run additional cleanup passes that help to cleanup the code.
  if (IsLTO && RunLoopOpts == LoopOptMode::Full) {
    PM.add(createCFGSimplificationPass());
    PM.add(createAggressiveDCEPass());
  }

  // This pass "canonicalizes" loops and makes analysis easier.
  PM.add(createLoopSimplifyPass());

  // This lets us generate code for HIR regions independently without concern
  // for livouts from one reigon being livein to another region. It also
  // considerably simplifies handling of liveout values for multi-exit regions.
  PM.add(createLCSSAPass());

  if (PrintModuleBeforeLoopopt)
    PM.add(createPrintModulePass(dbgs(), ";Module Before HIR"));

  // Verify input LLVM IR before doing any HIR transformation.
  if (VerifyInput)
    PM.add(createVerifierPass());

  if (EnableVPlanDriverHIR) {
    PM.add(createVPOCFGRestructuringPass());
    PM.add(createVPlanPragmaOmpOrderedSimdExtractPass());
  }

  if (ConvertToSubs)
    PM.add(createConvertGEPToSubscriptIntrinsicLegacyPass());

  PM.add(createHIRSSADeconstructionLegacyPass());
  // This is expected to be the first pass in the HIR pipeline as it cleans up
  // unnecessary temps from the HIR and doesn't invalidate any analysis. It is
  // considered a part of the framework and therefore ran unconditionally.
  PM.add(createHIRTempCleanupPass());

  if (!RunLoopOptFrameworkOnly) {
    if (vpo::UseOmpRegionsInLoopoptFlag)
      PM.add(createHIRRecognizeParLoopPass());

    PM.add(createHIRPropagateCastedIVPass());

    if (OptLevel > 2) {
      if (RunLoopOpts == LoopOptMode::Full) {
        PM.add(createHIRLoopConcatenationPass());
        PM.add(createHIRPMSymbolicTripCountCompleteUnrollLegacyPass());
        PM.add(createHIRLMMPass(true));
      }
      PM.add(createHIRArrayTransposePass());
    }

    if (RunLoopOpts == LoopOptMode::Full) {

      // TODO: refine cost model for individual transformations for code size.
      if (SizeLevel == 0) {
        // If VPO is disabled, we don't have to insert ParVec directives.
        if (RunVPOOpt)
          PM.add(createHIRParDirInsertPass());

        PM.add(createHIRConditionalTempSinkingPass());
        PM.add(createHIROptPredicatePass(OptLevel == 3, true));
        if (OptLevel > 2) {
          PM.add(createHIRStoreResultIntoTempArrayPass());
        }
        PM.add(createHIRAosToSoaPass());
        PM.add(createHIRRuntimeDDPass());
        PM.add(createHIRMVForConstUBPass());
        PM.add(createHIRRowWiseMVPass());
        PM.add(createHIRSumWindowReusePass());
      }

      PM.add(createHIRSinkingForPerfectLoopnestPass());
      PM.add(createHIRNonZeroSinkingForPerfectLoopnestPass());
      PM.add(createHIRPragmaLoopBlockingPass());
      PM.add(createHIRLoopDistributionForLoopNestPass());
      if (OptLevel > 2 && IsLTO) {
        PM.add(createHIRCrossLoopArrayContractionLegacyPass());
      }
      PM.add(createHIRLoopInterchangePass());
      PM.add(createHIRGenerateMKLCallPass());
      if (OptLevel > 2 && IsLTO) {
        PM.add(createHIRInterLoopBlockingPass());
      }
      PM.add(createHIRLoopBlockingPass());
      PM.add(createHIRUndoSinkingForPerfectLoopnestPass());
      PM.add(createHIRDeadStoreEliminationPass());
      PM.add(createHIRLoopReversalPass());
      PM.add(createHIRIdentityMatrixIdiomRecognitionPass());
    }

    if (SizeLevel == 0) {
      PM.add(createHIRPreVecCompleteUnrollPass(OptLevel, DisableUnrollLoops));
    }

    if (RunLoopOpts == LoopOptMode::Full) {
      PM.add(createHIRConditionalLoadStoreMotionPass());
      if (SizeLevel == 0)
        PM.add(createHIRMemoryReductionSinkingPass());
      PM.add(createHIRLMMPass());
      PM.add(createHIRDeadStoreEliminationPass());
    }

    PM.add(createHIRLastValueComputationPass());

    if (RunLoopOpts == LoopOptMode::Full) {
      PM.add(createHIRLoopRerollPass());

      if (SizeLevel == 0) {
        PM.add(createHIRLoopDistributionForMemRecPass());
      }

      PM.add(createHIRLoopRematerializePass());
      PM.add(createHIRMultiExitLoopRerollPass());
      PM.add(createHIRLoopCollapsePass());
      PM.add(createHIRIdiomRecognitionPass());
      PM.add(createHIRLoopFusionPass());
    }

    if (SizeLevel == 0) {
      if (RunLoopOpts == LoopOptMode::Full) {
        PM.add(createHIRUnrollAndJamPass(DisableUnrollLoops));
        PM.add(createHIRMVForVariableStridePass());
        PM.add(createHIROptVarPredicatePass());
        PM.add(createHIROptPredicatePass(OptLevel == 3, false));
      }
      if (RunVPOOpt) {
        PM.add(createHIRVecDirInsertPass(OptLevel == 3));
        if (EnableVPlanDriverHIR) {
          // Enable VPlan HIR Vectorizer
          PM.add(createVPlanDriverHIRPass());
        }
      }
      PM.add(createHIRPostVecCompleteUnrollPass(OptLevel, DisableUnrollLoops));
      PM.add(createHIRGeneralUnrollPass(DisableUnrollLoops));
    }

    if (RunLoopOpts == LoopOptMode::Full) {
      PM.add(createHIRScalarReplArrayPass());
      if (OptLevel > 2) {
        PM.add(createHIRNontemporalMarkingPass());
        PM.add(createHIRPrefetchingPass());
      }
    }
  }

  if (IntelOptReportEmitter == OptReportOptions::HIR)
    PM.add(createHIROptReportEmitterWrapperPass());

  PM.add(createHIRCodeGenWrapperPass());

  addLoopOptCleanupPasses(PM);

  if (EnableVPlanDriverHIR) {
    PM.add(createAlwaysInlinerLegacyPass());
    PM.add(createBarrierNoopPass());
  }
}

void PassManagerBuilder::addLoopOptAndAssociatedVPOPasses(
    legacy::PassManagerBase &PM, bool IsLTO) const {
  // We should never get here if proprietary options are disabled,
  // but it's a release-mode feature so we can't just assert.
  if (DisableIntelProprietaryOpts)
    return;

  if (RunVPOOpt && RunVecClone) {
    PM.add(createVecClonePass());
    // VecClonePass can generate redundant geps/loads for vector parameters when
    // accessing elem[i] within the inserted simd loop. This makes DD testing
    // harder, so run CSE here to do some clean-up before HIR construction.
    PM.add(createEarlyCSEPass());
  }

  // Run LLVM-IR VPlan vectorizer before loopopt to vectorize all explicit
  // SIMD loops
  addVPOPassesPreOrPostLoopOpt(PM, false /* IsPostLoopOptPass */);

  addLoopOptPasses(PM, IsLTO);

  // Run LLVM-IR VPlan vectorizer after loopopt to vectorize all loops not
  // vectorized after createVPlanDriverHIRPass
  addVPOPassesPreOrPostLoopOpt(PM, true /* IsPostLoopOptPass */);

  // Process directives inserted by LoopOpt Autopar.
  // Call with RunVec==true (2nd argument) to cleanup any vec directives
  // that loopopt and vectorizers might have missed.
  if (RunVPOOpt)
    addVPOPasses(PM, true);

  if (IntelOptReportEmitter == OptReportOptions::IR)
    PM.add(createLoopOptReportEmitterLegacyPass());
}

#endif // INTEL_CUSTOMIZATION

void PassManagerBuilder::populateThinLTOPassManager(
    legacy::PassManagerBase &PM) {
  PerformThinLTO = true;
  if (LibraryInfo)
    PM.add(new TargetLibraryInfoWrapperPass(*LibraryInfo));

  if (VerifyInput)
    PM.add(createVerifierPass());

  if (ImportSummary) {
    // This pass imports type identifier resolutions for whole-program
    // devirtualization and CFI. It must run early because other passes may
    // disturb the specific instruction patterns that these passes look for,
    // creating dependencies on resolutions that may not appear in the summary.
    //
    // For example, GVN may transform the pattern assume(type.test) appearing in
    // two basic blocks into assume(phi(type.test, type.test)), which would
    // transform a dependency on a WPD resolution into a dependency on a type
    // identifier resolution for CFI.
    //
    // Also, WPD has access to more precise information than ICP and can
    // devirtualize more effectively, so it should operate on the IR first.
    PM.add(createWholeProgramDevirtPass(nullptr, ImportSummary));
    PM.add(createLowerTypeTestsPass(nullptr, ImportSummary));
  }

  populateModulePassManager(PM);

  if (VerifyOutput)
    PM.add(createVerifierPass());
  PerformThinLTO = false;
}

void PassManagerBuilder::populateLTOPassManager(legacy::PassManagerBase &PM) {
  if (LibraryInfo)
    PM.add(new TargetLibraryInfoWrapperPass(*LibraryInfo));

  if (VerifyInput)
    PM.add(createVerifierPass());

  addExtensionsToPM(EP_FullLinkTimeOptimizationEarly, PM);

  if (OptLevel != 0)
    addLTOOptimizationPasses(PM);
  else {
    // The whole-program-devirt pass needs to run at -O0 because only it knows
    // about the llvm.type.checked.load intrinsic: it needs to both lower the
    // intrinsic itself and handle it in the summary.
    PM.add(createWholeProgramDevirtPass(ExportSummary, nullptr));
  }

  // Create a function that performs CFI checks for cross-DSO calls with targets
  // in the current module.
  PM.add(createCrossDSOCFIPass());

  // Lower type metadata and the type.test intrinsic. This pass supports Clang's
  // control flow integrity mechanisms (-fsanitize=cfi*) and needs to run at
  // link time if CFI is enabled. The pass does nothing if CFI is disabled.
  PM.add(createLowerTypeTestsPass(ExportSummary, nullptr));
  // Run a second time to clean up any type tests left behind by WPD for use
  // in ICP (which is performed earlier than this in the regular LTO pipeline).
  PM.add(createLowerTypeTestsPass(nullptr, nullptr, true));

  if (OptLevel != 0)
    addLateLTOOptimizationPasses(PM);

  addExtensionsToPM(EP_FullLinkTimeOptimizationLast, PM);

  PM.add(createAnnotationRemarksLegacyPass());

  if (VerifyOutput)
    PM.add(createVerifierPass());
}

LLVMPassManagerBuilderRef LLVMPassManagerBuilderCreate() {
  PassManagerBuilder *PMB = new PassManagerBuilder();
  return wrap(PMB);
}

void LLVMPassManagerBuilderDispose(LLVMPassManagerBuilderRef PMB) {
  PassManagerBuilder *Builder = unwrap(PMB);
  delete Builder;
}

void
LLVMPassManagerBuilderSetOptLevel(LLVMPassManagerBuilderRef PMB,
                                  unsigned OptLevel) {
  PassManagerBuilder *Builder = unwrap(PMB);
  Builder->OptLevel = OptLevel;
}

void
LLVMPassManagerBuilderSetSizeLevel(LLVMPassManagerBuilderRef PMB,
                                   unsigned SizeLevel) {
  PassManagerBuilder *Builder = unwrap(PMB);
  Builder->SizeLevel = SizeLevel;
}

void
LLVMPassManagerBuilderSetDisableUnitAtATime(LLVMPassManagerBuilderRef PMB,
                                            LLVMBool Value) {
  // NOTE: The DisableUnitAtATime switch has been removed.
}

void
LLVMPassManagerBuilderSetDisableUnrollLoops(LLVMPassManagerBuilderRef PMB,
                                            LLVMBool Value) {
  PassManagerBuilder *Builder = unwrap(PMB);
  Builder->DisableUnrollLoops = Value;
}

void
LLVMPassManagerBuilderSetDisableSimplifyLibCalls(LLVMPassManagerBuilderRef PMB,
                                                 LLVMBool Value) {
  // NOTE: The simplify-libcalls pass has been removed.
}

void
LLVMPassManagerBuilderUseInlinerWithThreshold(LLVMPassManagerBuilderRef PMB,
                                              unsigned Threshold) {
  PassManagerBuilder *Builder = unwrap(PMB);
  Builder->Inliner = createFunctionInliningPass(Threshold);
}

void
LLVMPassManagerBuilderPopulateFunctionPassManager(LLVMPassManagerBuilderRef PMB,
                                                  LLVMPassManagerRef PM) {
  PassManagerBuilder *Builder = unwrap(PMB);
  legacy::FunctionPassManager *FPM = unwrap<legacy::FunctionPassManager>(PM);
  Builder->populateFunctionPassManager(*FPM);
}

void
LLVMPassManagerBuilderPopulateModulePassManager(LLVMPassManagerBuilderRef PMB,
                                                LLVMPassManagerRef PM) {
  PassManagerBuilder *Builder = unwrap(PMB);
  legacy::PassManagerBase *MPM = unwrap(PM);
  Builder->populateModulePassManager(*MPM);
}

void LLVMPassManagerBuilderPopulateLTOPassManager(LLVMPassManagerBuilderRef PMB,
                                                  LLVMPassManagerRef PM,
                                                  LLVMBool Internalize,
                                                  LLVMBool RunInliner) {
  PassManagerBuilder *Builder = unwrap(PMB);
  legacy::PassManagerBase *LPM = unwrap(PM);

  // A small backwards compatibility hack. populateLTOPassManager used to take
  // an RunInliner option.
  if (RunInliner && !Builder->Inliner)
    Builder->Inliner = createFunctionInliningPass();

  Builder->populateLTOPassManager(*LPM);
}<|MERGE_RESOLUTION|>--- conflicted
+++ resolved
@@ -767,7 +767,6 @@
   MPM.add(createCFGSimplificationPass());     // Merge & remove BBs
   MPM.add(createReassociatePass());           // Reassociate expressions
 
-<<<<<<< HEAD
   // Do not run loop pass pipeline in "SYCL Optimization Mode". Loop
   // optimizations rely on TTI, which is not accurate for SPIR target.
   if (!SYCLOptimizationMode) {
@@ -780,7 +779,7 @@
       MPM.add(createLoopSimplifyCFGPass());
     }
     // Rotate Loop - disable header duplication at -Oz
-    MPM.add(createLoopRotatePass(SizeLevel == 2 ? 0 : -1));
+    MPM.add(createLoopRotatePass(SizeLevel == 2 ? 0 : -1, PrepareForLTO));
     // TODO: Investigate promotion cap for O1.
     MPM.add(createLICMPass(LicmMssaOptCap, LicmMssaNoAccForPromotionCap));
     if (EnableSimpleLoopUnswitch)
@@ -820,35 +819,7 @@
 #endif // INTEL_CUSTOMIZATION
     addExtensionsToPM(EP_LoopOptimizerEnd, MPM);
     // This ends the loop pass pipelines.
-=======
-  // Begin the loop pass pipeline.
-  if (EnableSimpleLoopUnswitch) {
-    // The simple loop unswitch pass relies on separate cleanup passes. Schedule
-    // them first so when we re-process a loop they run before other loop
-    // passes.
-    MPM.add(createLoopInstSimplifyPass());
-    MPM.add(createLoopSimplifyCFGPass());
-  }
-  // Rotate Loop - disable header duplication at -Oz
-  MPM.add(createLoopRotatePass(SizeLevel == 2 ? 0 : -1, PrepareForLTO));
-  // TODO: Investigate promotion cap for O1.
-  MPM.add(createLICMPass(LicmMssaOptCap, LicmMssaNoAccForPromotionCap));
-  if (EnableSimpleLoopUnswitch)
-    MPM.add(createSimpleLoopUnswitchLegacyPass());
-  else
-    MPM.add(createLoopUnswitchPass(SizeLevel || OptLevel < 3, DivergentTarget));
-  // FIXME: We break the loop pass pipeline here in order to do full
-  // simplify-cfg. Eventually loop-simplifycfg should be enhanced to replace the
-  // need for this.
-  MPM.add(createCFGSimplificationPass());
-  MPM.add(createInstructionCombiningPass());
-  // We resume loop passes creating a second loop pipeline here.
-  if (EnableLoopFlatten) {
-    MPM.add(createLoopFlattenPass()); // Flatten loops
-    MPM.add(createLoopSimplifyCFGPass());
->>>>>>> 83daa497
-  }
-
+  }
   // Break up allocas that may now be splittable after loop unrolling.
   MPM.add(createSROAPass());
 
@@ -1277,12 +1248,11 @@
 
   addExtensionsToPM(EP_VectorizerStart, MPM);
 
-<<<<<<< HEAD
   if (!SYCLOptimizationMode) {
     // Re-rotate loops in all our loop nests. These may have fallout out of
     // rotated form due to GVN or other transformations, and the vectorizer
     // relies on the rotated form. Disable header duplication at -Oz.
-    MPM.add(createLoopRotatePass(SizeLevel == 2 ? 0 : -1));
+    MPM.add(createLoopRotatePass(SizeLevel == 2 ? 0 : -1, PrepareForLTO));
 
 #if INTEL_CUSTOMIZATION
     if (EnableDPCPPKernelTransforms && !PrepareForLTO) {
@@ -1290,47 +1260,6 @@
       MPM.add(createDPCPPKernelAnalysisPass());
       MPM.add(createDPCPPKernelVecClonePass());
     }
-=======
-  // Re-rotate loops in all our loop nests. These may have fallout out of
-  // rotated form due to GVN or other transformations, and the vectorizer relies
-  // on the rotated form. Disable header duplication at -Oz.
-  MPM.add(createLoopRotatePass(SizeLevel == 2 ? 0 : -1, PrepareForLTO));
-
-  // Distribute loops to allow partial vectorization.  I.e. isolate dependences
-  // into separate loop that would otherwise inhibit vectorization.  This is
-  // currently only performed for loops marked with the metadata
-  // llvm.loop.distribute=true or when -enable-loop-distribute is specified.
-  MPM.add(createLoopDistributePass());
-
-  MPM.add(createLoopVectorizePass(!LoopsInterleaved, !LoopVectorize));
-
-  // Eliminate loads by forwarding stores from the previous iteration to loads
-  // of the current iteration.
-  MPM.add(createLoopLoadEliminationPass());
-
-  // FIXME: Because of #pragma vectorize enable, the passes below are always
-  // inserted in the pipeline, even when the vectorizer doesn't run (ex. when
-  // on -O1 and no #pragma is found). Would be good to have these two passes
-  // as function calls, so that we can only pass them when the vectorizer
-  // changed the code.
-  MPM.add(createInstructionCombiningPass());
-  if (OptLevel > 1 && ExtraVectorizerPasses) {
-    // At higher optimization levels, try to clean up any runtime overlap and
-    // alignment checks inserted by the vectorizer. We want to track correllated
-    // runtime checks for two inner loops in the same outer loop, fold any
-    // common computations, hoist loop-invariant aspects out of any outer loop,
-    // and unswitch the runtime checks if possible. Once hoisted, we may have
-    // dead (or speculatable) control flows or more combining opportunities.
-    MPM.add(createEarlyCSEPass());
-    MPM.add(createCorrelatedValuePropagationPass());
-    MPM.add(createInstructionCombiningPass());
-    MPM.add(createLICMPass(LicmMssaOptCap, LicmMssaNoAccForPromotionCap));
-    MPM.add(createLoopUnswitchPass(SizeLevel || OptLevel < 3, DivergentTarget));
-    MPM.add(createCFGSimplificationPass());
-    MPM.add(createInstructionCombiningPass());
-  }
->>>>>>> 83daa497
-
     // In LTO mode, loopopt needs to run in link phase along with community
     // vectorizer and unroll after it until they are phased out.
     if (!PrepareForLTO || !isLoopOptEnabled()) {
