--- conflicted
+++ resolved
@@ -38,13 +38,9 @@
 #if INTEL_CUSTOMIZATION
 #include "llvm/Transforms/Intel_VPO/VPOPasses.h"
 #include "llvm/Transforms/Intel_VPO/Vecopt/VecoptPasses.h"
-#include "llvm/Transforms/Intel_LoopTransforms/Passes.h" // INTEL - HIR passes
-<<<<<<< HEAD
+#include "llvm/Transforms/Intel_LoopTransforms/Passes.h"
 #include "llvm/Transforms/Utils/Intel_VecClone.h"
 #endif // INTEL_CUSTOMIZATION
-=======
-#include "llvm/Transforms/Utils/Intel_VecClone.h"        // INTEL
->>>>>>> ddbfab58
 
 using namespace llvm;
 
@@ -109,6 +105,10 @@
     "enable-loopinterchange", cl::init(false), cl::Hidden,
     cl::desc("Enable the new, experimental LoopInterchange Pass"));
 
+static cl::opt<bool> EnableLoopDistribute(
+    "enable-loop-distribute", cl::init(false), cl::Hidden,
+    cl::desc("Enable the new, experimental LoopDistribution Pass"));
+
 #if INTEL_CUSTOMIZATION
 static cl::opt<bool> RunVPODriver("VPO-Driver",
   cl::init(false), cl::Hidden,
@@ -127,16 +127,6 @@
   cl::init(false), cl::Hidden,
   cl::desc("Map vectorized math intrinsic calls to svml/libm."));
 */
-#endif  // INTEL_CUSTOMIZATION
-
-static cl::opt<bool> EnableLoopDistribute(
-    "enable-loop-distribute", cl::init(false), cl::Hidden,
-    cl::desc("Enable the new, experimental LoopDistribution Pass"));
-
-#if INTEL_CUSTOMIZATION
-static cl::opt<bool> RunVecClone("enable-vec-clone",
-  cl::init(false), cl::Hidden,
-  cl::desc("Run Vector Function Cloning"));
 
 // INTEL - HIR passes
 static cl::opt<bool> RunLoopOpts("loopopt", cl::init(false), cl::Hidden,
@@ -147,10 +137,6 @@
     cl::init(false), cl::Hidden,
     cl::desc("Enables loopopt framework without any transformation passes"));
 
-<<<<<<< HEAD
-#if INTEL_CUSTOMIZATION
-=======
->>>>>>> ddbfab58
 // register promotion for global vars at -O2 and above.
 static cl::opt<bool> EnableNonLTOGlobalVarOpt(
     "enable-non-lto-global-var-opt", cl::init(true), cl::Hidden,
