--- conflicted
+++ resolved
@@ -1841,16 +1841,13 @@
     PM.add(createSimpleLoopUnrollPass(OptLevel,
                                     DisableUnrollLoops, // Unroll small loops
                                     ForgetAllSCEVInLoopUnroll));
-<<<<<<< HEAD
   addLoopOptAndAssociatedVPOPasses(PM, true);
+#endif  // INTEL_CUSTOMIZATION
+  PM.add(createLoopDistributePass());
+#if INTEL_CUSTOMIZATION
   if (EnableLV)
     PM.add(createLoopVectorizePass(true, !LoopVectorize));
 #endif  // INTEL_CUSTOMIZATION
-
-=======
-  PM.add(createLoopDistributePass());
-  PM.add(createLoopVectorizePass(true, !LoopVectorize));
->>>>>>> dd03881b
   // The vectorizer may have significantly shortened a loop body; unroll again.
   PM.add(createLoopUnrollPass(OptLevel, DisableUnrollLoops,
                               ForgetAllSCEVInLoopUnroll));
