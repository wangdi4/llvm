--- conflicted
+++ resolved
@@ -1310,15 +1310,13 @@
   if (!DisableUnrollLoops)
     PM.add(createLoopUnrollPass(OptLevel));
 
-<<<<<<< HEAD
 #if INTEL_CUSTOMIZATION
 #if INTEL_FEATURE_CSA
   PM.add(createCSALowerParallelIntrinsicsWrapperPass());
 #endif  // INTEL_FEATURE_CSA
 #endif  // INTEL_CUSTOMIZATION
-=======
+
   PM.add(createWarnMissedTransformationsPass());
->>>>>>> bd3b575d
 
   // Now that we've optimized loops (in particular loop induction variables),
   // we may have exposed more scalar opportunities. Run parts of the scalar
