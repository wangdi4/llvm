//===- PassManagerBuilder.cpp - Build Standard Pass -----------------------===//
//
// Part of the LLVM Project, under the Apache License v2.0 with LLVM Exceptions.
// See https://llvm.org/LICENSE.txt for license information.
// SPDX-License-Identifier: Apache-2.0 WITH LLVM-exception
//
//===----------------------------------------------------------------------===//
//
// This file defines the PassManagerBuilder class, which is used to set up a
// "standard" optimization sequence suitable for languages like C and C++.
//
//===----------------------------------------------------------------------===//

#include "llvm/Transforms/IPO/PassManagerBuilder.h"
#include "llvm-c/Transforms/PassManagerBuilder.h"
#include "llvm/ADT/STLExtras.h"
#include "llvm/ADT/SmallVector.h"
#include "llvm/Analysis/BasicAliasAnalysis.h"
#include "llvm/Analysis/CFLAndersAliasAnalysis.h"
#include "llvm/Analysis/CFLSteensAliasAnalysis.h"
#include "llvm/Analysis/GlobalsModRef.h"
#include "llvm/Analysis/InlineCost.h"
#if INTEL_CUSTOMIZATION
#include "llvm/Analysis/Intel_Andersens.h"
#include "llvm/Analysis/Intel_StdContainerAA.h"
#include "llvm/Analysis/Intel_WP.h"
#include "llvm/Analysis/Intel_XmainOptLevelPass.h"
#include "llvm/Analysis/Intel_OptReport/OptReportOptionsPass.h"
#endif // INTEL_CUSTOMIZATION
#include "llvm/Analysis/Passes.h"
#include "llvm/Analysis/ScopedNoAliasAA.h"
#include "llvm/Analysis/TargetLibraryInfo.h"
#include "llvm/Analysis/TypeBasedAliasAnalysis.h"
#include "llvm/IR/DataLayout.h"
#include "llvm/IR/LegacyPassManager.h"
#include "llvm/IR/Verifier.h"
#include "llvm/Support/CommandLine.h"
#include "llvm/Support/ManagedStatic.h"
#include "llvm/Transforms/AggressiveInstCombine/AggressiveInstCombine.h"
#include "llvm/Transforms/IPO.h"
#include "llvm/Transforms/IPO/Attributor.h"
#include "llvm/Transforms/IPO/ForceFunctionAttrs.h"
#include "llvm/Transforms/IPO/FunctionAttrs.h"
#include "llvm/Transforms/IPO/InferFunctionAttrs.h"
#include "llvm/Transforms/InstCombine/InstCombine.h"
#include "llvm/Transforms/Instrumentation.h"
#include "llvm/Transforms/Scalar.h"
#include "llvm/Transforms/Scalar/GVN.h"
#include "llvm/Transforms/Scalar/InstSimplifyPass.h"
#include "llvm/Transforms/Scalar/LICM.h"
#include "llvm/Transforms/Scalar/LoopUnrollPass.h"
#include "llvm/Transforms/Scalar/SimpleLoopUnswitch.h"
#include "llvm/Transforms/Utils.h"
#include "llvm/Transforms/Vectorize.h"
#include "llvm/Transforms/Vectorize/LoopVectorize.h"
#include "llvm/Transforms/Vectorize/SLPVectorizer.h"
#if INTEL_CUSTOMIZATION
#include "llvm/Transforms/Instrumentation/Intel_FunctionSplitting.h"
#include "llvm/Transforms/Intel_LoopTransforms/Passes.h"
#include "llvm/IR/IRPrintingPasses.h"
#include "llvm/Transforms/Utils/Intel_VecClone.h"
#include "llvm/Transforms/Intel_DPCPPKernelTransforms/LegacyPasses.h"
#include "llvm/Transforms/Intel_MapIntrinToIml/MapIntrinToIml.h"
#include "llvm/Transforms/IPO/AlwaysInliner.h"
#include "llvm/Transforms/IPO/Inliner.h"
#include "llvm/Transforms/IPO/Intel_FoldWPIntrinsic.h"
#include "llvm/Transforms/IPO/Intel_InlineLists.h"
#include "llvm/Transforms/IPO/Intel_InlineReportEmitter.h"
#include "llvm/Transforms/IPO/Intel_InlineReportSetup.h"
#include "llvm/Transforms/IPO/Intel_OptimizeDynamicCasts.h"
#include "llvm/Transforms/Scalar/Intel_DopeVectorHoist.h"
#include "llvm/Transforms/Scalar/Intel_MultiVersioning.h"
#include "llvm/Transforms/Utils/UnifyFunctionExitNodes.h"

#if INTEL_INCLUDE_DTRANS
#include "Intel_DTrans/DTransCommon.h"
#include "Intel_DTrans/DTransPasses.h"
#endif // INTEL_INCLUDE_DTRANS
#if INTEL_FEATURE_CSA
#include "Intel_CSA/CSAIRPasses.h"
#endif  // INTEL_FEATURE_CSA
#endif //INTEL_CUSTOMIZATION

#if INTEL_COLLAB
#include "llvm/Transforms/VPO/VPOPasses.h"
#include "llvm/Transforms/VPO/Paropt/VPOParopt.h"
#endif // INTEL_COLLAB

#include "llvm/Transforms/Vectorize/VectorCombine.h"

using namespace llvm;

<<<<<<< HEAD
#if INTEL_CUSTOMIZATION

using namespace llvm::llvm_intel_wp_analysis;

extern cl::opt<unsigned> IntelInlineReportLevel;

static cl::opt<bool> ConvertToSubs(
    "convert-to-subs-before-loopopt", cl::init(false), cl::ReallyHidden,
    cl::desc("Enables conversion of GEPs to subscripts before loopopt"));

static cl::opt<bool>
EarlyJumpThreading("early-jump-threading", cl::init(true), cl::Hidden,
                   cl::desc("Run the early jump threading pass"));
static cl::opt<bool>
EnableLV("enable-lv", cl::init(false), cl::Hidden,
         cl::desc("Enable community loop vectorizer"));

static cl::opt<bool> EnableLoadCoalescing("enable-load-coalescing",
                                          cl::init(true), cl::Hidden,
                                          cl::ZeroOrMore,
                                          cl::desc("Enable load coalescing"));

static cl::opt<bool>
    EnableSROAAfterSLP("enable-sroa-after-slp", cl::init(true), cl::Hidden,
                       cl::desc("Run SROA pass after the SLP vectorizer"));

#endif // INTEL_CUSTOMIZATION
=======
namespace llvm {
>>>>>>> d8aba75a
cl::opt<bool> RunPartialInlining("enable-partial-inlining", cl::init(false),
                                 cl::Hidden, cl::ZeroOrMore,
                                 cl::desc("Run Partial inlinining pass"));

#if INTEL_CUSTOMIZATION
// Enable partial inlining during LTO
static cl::opt<bool>
    RunLTOPartialInlining("enable-lto-partial-inlining", cl::init(true),
                          cl::Hidden, cl::ZeroOrMore,
                          cl::desc("Run LTO Partial inlinining pass"));
#endif // INTEL_CUSTOMIZATION

static cl::opt<bool>
UseGVNAfterVectorization("use-gvn-after-vectorization",
  cl::init(false), cl::Hidden,
  cl::desc("Run GVN instead of Early CSE after vectorization passes"));

cl::opt<bool> ExtraVectorizerPasses(
    "extra-vectorizer-passes", cl::init(false), cl::Hidden,
    cl::desc("Run cleanup optimization passes after vectorization."));

static cl::opt<bool>
RunLoopRerolling("reroll-loops", cl::Hidden,
                 cl::desc("Run the loop rerolling pass"));

static cl::opt<bool>
    SYCLOptimizationMode("sycl-opt", cl::init(false), cl::Hidden,
                         cl::desc("Enable SYCL optimization mode."));

cl::opt<bool> RunNewGVN("enable-newgvn", cl::init(false), cl::Hidden,
                        cl::desc("Run the NewGVN pass"));

// Experimental option to use CFL-AA
enum class CFLAAType { None, Steensgaard, Andersen, Both };
static cl::opt<::CFLAAType>
    UseCFLAA("use-cfl-aa", cl::init(::CFLAAType::None), cl::Hidden,
             cl::desc("Enable the new, experimental CFL alias analysis"),
             cl::values(clEnumValN(::CFLAAType::None, "none", "Disable CFL-AA"),
                        clEnumValN(::CFLAAType::Steensgaard, "steens",
                                   "Enable unification-based CFL-AA"),
                        clEnumValN(::CFLAAType::Andersen, "anders",
                                   "Enable inclusion-based CFL-AA"),
                        clEnumValN(::CFLAAType::Both, "both",
                                   "Enable both variants of CFL-AA")));

cl::opt<bool> EnableLoopInterchange(
    "enable-loopinterchange", cl::init(false), cl::Hidden,
    cl::desc("Enable the experimental LoopInterchange Pass"));

cl::opt<bool> EnableUnrollAndJam("enable-unroll-and-jam", cl::init(false),
                                 cl::Hidden,
                                 cl::desc("Enable Unroll And Jam Pass"));

cl::opt<bool> EnableLoopFlatten("enable-loop-flatten", cl::init(false),
                                       cl::Hidden,
                                       cl::desc("Enable the LoopFlatten Pass"));
#if INTEL_COLLAB
enum { InvokeParoptBeforeInliner = 1, InvokeParoptAfterInliner };
static cl::opt<unsigned> RunVPOOpt("vpoopt", cl::init(InvokeParoptAfterInliner),
                                   cl::Hidden, cl::desc("Runs all VPO passes"));

// The user can use -mllvm -paropt=<mode> to enable various paropt
// transformations, where <mode> is a bit vector (see enum VPOParoptMode
// for a description of the bits.) For example, paropt=0x7 enables
// "ParPrepare" (0x1), "ParTrans" (0x2), and "OmpPar" (0x4).
// TODO: this does not seem to work with the new pass manager,
//       so we need to fix it soon.
static cl::opt<unsigned> RunVPOParopt("paropt",
  cl::init(0x00000000), cl::Hidden,
  cl::desc("Run VPO Paropt Pass"));

#endif // INTEL_COLLAB

#if INTEL_CUSTOMIZATION
static cl::opt<bool> RunVPOVecopt("vecopt",
  cl::init(false), cl::Hidden,
  cl::desc("Run VPO Vecopt Pass"));

// Switch to enable or disable all VPO related pre-loopopt passes
static cl::opt<bool>
    RunPreLoopOptVPOPasses("pre-loopopt-vpo-passes", cl::init(false),
                           cl::Hidden,
                           cl::desc("Run VPO passes before loopot"));

// Switch to enable or disable all VPO related post-loopopt passes
static cl::opt<bool>
    RunPostLoopOptVPOPasses("post-loopopt-vpo-passes", cl::init(true),
                            cl::Hidden,
                            cl::desc("Run VPO passes after loopot"));

// Set LLVM-IR VPlan driver pass to be enabled by default
static cl::opt<bool> EnableVPlanDriver("vplan-driver", cl::init(true),
                                       cl::Hidden,
                                       cl::desc("Enable VPlan Driver"));

static cl::opt<bool> RunVecClone("enable-vec-clone",
  cl::init(true), cl::Hidden,
  cl::desc("Run Vector Function Cloning"));

static cl::opt<bool> EnableDeviceSimd("enable-device-simd",
  cl::init(false), cl::Hidden,
  cl::desc("Enable VPlan vectorzer for SIMD on device"));

static cl::opt<bool> EnableVPlanDriverHIR("vplan-driver-hir", cl::init(true),
                                       cl::Hidden,
                                       cl::desc("Enable VPlan Driver"));
// INTEL - HIR passes
enum class LoopOptMode { None, LightWeight, Full };
static cl::opt<LoopOptMode> RunLoopOpts(
    "loopopt", cl::init(LoopOptMode::None), cl::Hidden, cl::ValueOptional,
    cl::desc("Runs loop optimization passes"),
    cl::values(clEnumValN(LoopOptMode::None, "0", "Disable loopopt passes"),
               clEnumValN(LoopOptMode::LightWeight, "1",
                          "Enable lightweight loopopt(minimal passes)"),
               clEnumValN(LoopOptMode::Full, "2", "Enable all loopopt passes"),
               // Value assumed when just -loopopt is specified.
               clEnumValN(LoopOptMode::Full, "", "")));

static cl::opt<bool> RunLoopOptFrameworkOnly("loopopt-framework-only",
    cl::init(false), cl::Hidden,
    cl::desc("Enables loopopt framework without any transformation passes"));

static cl::opt<bool> PrintModuleBeforeLoopopt(
    "print-module-before-loopopt", cl::init(false), cl::Hidden,
    cl::desc("Prints LLVM module to dbgs() before first HIR transform(HIR SSA "
             "deconstruction)"));

// register promotion for global vars at -O2 and above.
static cl::opt<bool> EnableNonLTOGlobalVarOpt(
    "enable-non-lto-global-var-opt", cl::init(true), cl::Hidden,
    cl::desc("Enable register promotion for global vars outside of the LTO."));

// Std Container Optimization at -O2 and above.
static cl::opt<bool> EnableStdContainerOpt("enable-std-container-opt",
                                           cl::init(true), cl::Hidden,
                                           cl::desc("Enable Std Container Optimization"));

static cl::opt<bool> EnableTbaaProp("enable-tbaa-prop", cl::init(true),
                                    cl::Hidden,
                                    cl::desc("Enable Tbaa Propagation"));

// Andersen AliasAnalysis
static cl::opt<bool> EnableAndersen("enable-andersen", cl::init(true),
    cl::Hidden, cl::desc("Enable Andersen's Alias Analysis"));

// Indirect call Conv
static cl::opt<bool> EnableIndirectCallConv("enable-ind-call-conv",
    cl::init(true), cl::Hidden, cl::desc("Enable Indirect Call Conv"));

// Whole Program Analysis
static cl::opt<bool> EnableWPA("enable-whole-program-analysis",
    cl::init(true), cl::Hidden, cl::desc("Enable Whole Program Analysis"));

// IP Cloning
static cl::opt<bool> EnableIPCloning("enable-ip-cloning",
    cl::init(true), cl::Hidden, cl::desc("Enable IP Cloning"));

// Dead Array Element Ops Elimination
static cl::opt<bool> EnableDeadArrayOpsElim(
   "enable-dead-array-ops-elim", cl::init(true), cl::Hidden,
   cl::desc("Enable Dead Array Ops Elimination"));

// IPO Array Transpose
static cl::opt<bool> EnableIPArrayTranspose(
   "enable-ip-array-transpose", cl::init(true), cl::Hidden,
   cl::desc("Enable IPO Array Transpose"));

// Call Tree Cloning
static cl::opt<bool> EnableCallTreeCloning("enable-call-tree-cloning",
    cl::init(true), cl::Hidden, cl::desc("Enable Call Tree Cloning"));

// Inline Aggressive Analysis
static cl::opt<bool>
    EnableInlineAggAnalysis("enable-inline-aggressive-analysis",
    cl::init(true), cl::Hidden, cl::desc("Enable Inline Aggressive Analysis"));

// IPO Prefetch
static cl::opt<bool>
    EnableIPOPrefetch("enable-ipo-prefetch",
  cl::init(true), cl::Hidden, cl::desc("Enable IPO Prefetch"));

#if INTEL_INCLUDE_DTRANS
// DTrans optimizations -- this is a placeholder for future work.
static cl::opt<bool> EnableDTrans("enable-dtrans",
    cl::init(false), cl::Hidden,
    cl::desc("Enable DTrans optimizations"));

// Partial inline simple functions
static cl::opt<bool>
    EnableIntelPI("enable-intelpi", cl::init(true), cl::Hidden,
                    cl::desc("Enable partial inlining for simple functions"));
#endif // INTEL_INCLUDE_DTRANS

// PGO based function splitting
static cl::opt<bool> EnableFunctionSplitting("enable-function-splitting",
  cl::init(false), cl::Hidden,
  cl::desc("Enable function splitting optimization based on PGO data"));

// Function multi-versioning.
static cl::opt<bool> EnableMultiVersioning("enable-multiversioning",
  cl::init(false), cl::Hidden,
  cl::desc("Enable Function Multi-versioning"));

static cl::opt<bool> EnableHandlePragmaVectorAligned(
    "enable-handle-pragma-vector-aligned", cl::init(true),
    cl::desc("Enable Handle Pragma Vector Aligned pass"));

#if INTEL_FEATURE_CSA
// CSA graph splitter.
static cl::opt<bool> RunCSAGraphSplitter("enable-csa-graph-splitter",
  cl::init(false), cl::Hidden, cl::ZeroOrMore,
  cl::desc("Run CSA graph splitter after late outlining."));

// Add extra passes for CSA target.
static cl::opt<bool> EnableCSAPasses("enable-csa-passes",
  cl::init(false), cl::ReallyHidden, cl::ZeroOrMore,
  cl::desc("Enable extra passes for CSA target."));
#endif  // INTEL_FEATURE_CSA

// DPCPP Kernel transformations
static cl::opt<bool> EnableDPCPPKernelTransforms(
    "enable-dpcpp-kernel-transforms", cl::init(false), cl::Hidden,
    cl::ZeroOrMore,
    cl::desc("Enable extra passes for DPCPP kernel on CPU device"));

static cl::opt<bool> EnableArgNoAliasProp(
    "enable-arg-noalias-prop", cl::init(true), cl::Hidden, cl::ZeroOrMore,
    cl::desc("Enable noalias propagation for function arguments."));

static cl::opt<bool> EnableVPOParoptSharedPrivatization(
    "enable-vpo-paropt-shared-privatization", cl::init(true), cl::Hidden,
    cl::ZeroOrMore, cl::desc("Enable VPO Paropt Shared Privatization pass."));
#endif // INTEL_CUSTOMIZATION

static cl::opt<bool>
    EnablePrepareForThinLTO("prepare-for-thinlto", cl::init(false), cl::Hidden,
                            cl::desc("Enable preparation for ThinLTO."));

static cl::opt<bool>
    EnablePerformThinLTO("perform-thinlto", cl::init(false), cl::Hidden,
                         cl::desc("Enable performing ThinLTO."));

cl::opt<bool> EnableHotColdSplit("hot-cold-split", cl::init(false),
    cl::ZeroOrMore, cl::desc("Enable hot-cold splitting pass"));

cl::opt<bool> EnableIROutliner("ir-outliner", cl::init(false), cl::Hidden,
    cl::desc("Enable ir outliner pass"));

static cl::opt<bool> UseLoopVersioningLICM(
    "enable-loop-versioning-licm", cl::init(false), cl::Hidden,
    cl::desc("Enable the experimental Loop Versioning LICM pass"));

cl::opt<bool>
    DisablePreInliner("disable-preinline", cl::init(false), cl::Hidden,
                      cl::desc("Disable pre-instrumentation inliner"));

cl::opt<int> PreInlineThreshold(
    "preinline-threshold", cl::Hidden, cl::init(75), cl::ZeroOrMore,
    cl::desc("Control the amount of inlining in pre-instrumentation inliner "
             "(default = 75)"));

cl::opt<bool>
    EnableGVNHoist("enable-gvn-hoist", cl::init(false), cl::ZeroOrMore,
                   cl::desc("Enable the GVN hoisting pass (default = off)"));

static cl::opt<bool>
    DisableLibCallsShrinkWrap("disable-libcalls-shrinkwrap", cl::init(false),
                              cl::Hidden,
                              cl::desc("Disable shrink-wrap library calls"));

static cl::opt<bool> EnableSimpleLoopUnswitch(
    "enable-simple-loop-unswitch", cl::init(false), cl::Hidden,
    cl::desc("Enable the simple loop unswitch pass. Also enables independent "
             "cleanup passes integrated into the loop pass manager pipeline."));

cl::opt<bool>
    EnableGVNSink("enable-gvn-sink", cl::init(false), cl::ZeroOrMore,
                  cl::desc("Enable the GVN sinking pass (default = off)"));

// This option is used in simplifying testing SampleFDO optimizations for
// profile loading.
cl::opt<bool>
    EnableCHR("enable-chr", cl::init(true), cl::Hidden,
              cl::desc("Enable control height reduction optimization (CHR)"));

cl::opt<bool> FlattenedProfileUsed(
    "flattened-profile-used", cl::init(false), cl::Hidden,
    cl::desc("Indicate the sample profile being used is flattened, i.e., "
             "no inline hierachy exists in the profile. "));

cl::opt<bool> EnableOrderFileInstrumentation(
    "enable-order-file-instrumentation", cl::init(false), cl::Hidden,
    cl::desc("Enable order file instrumentation (default = off)"));

cl::opt<bool> EnableMatrix(
    "enable-matrix", cl::init(false), cl::Hidden,
    cl::desc("Enable lowering of the matrix intrinsics"));

cl::opt<bool> EnableConstraintElimination(
    "enable-constraint-elimination", cl::init(false), cl::Hidden,
    cl::desc(
        "Enable pass to eliminate conditions based on linear constraints."));

cl::opt<AttributorRunOption> AttributorRun(
    "attributor-enable", cl::Hidden, cl::init(AttributorRunOption::NONE),
    cl::desc("Enable the attributor inter-procedural deduction pass."),
    cl::values(clEnumValN(AttributorRunOption::ALL, "all",
                          "enable all attributor runs"),
               clEnumValN(AttributorRunOption::MODULE, "module",
                          "enable module-wide attributor runs"),
               clEnumValN(AttributorRunOption::CGSCC, "cgscc",
                          "enable call graph SCC attributor runs"),
               clEnumValN(AttributorRunOption::NONE, "none",
                          "disable attributor runs")));

<<<<<<< HEAD
=======
extern cl::opt<bool> EnableKnowledgeRetention;
} // namespace llvm

>>>>>>> d8aba75a
PassManagerBuilder::PassManagerBuilder() {
    OptLevel = 2;
    SizeLevel = 0;
    LibraryInfo = nullptr;
    Inliner = nullptr;
    DisableUnrollLoops = false;
    SLPVectorize = false;
    LoopVectorize = true;
    LoopsInterleaved = true;
    RerollLoops = RunLoopRerolling;
    NewGVN = RunNewGVN;
    LicmMssaOptCap = SetLicmMssaOptCap;
    LicmMssaNoAccForPromotionCap = SetLicmMssaNoAccForPromotionCap;
    DisableGVNLoadPRE = false;
    ForgetAllSCEVInLoopUnroll = ForgetSCEVInLoopUnroll;
    VerifyInput = false;
    VerifyOutput = false;
    MergeFunctions = false;
    PrepareForLTO = false;
    EnablePGOInstrGen = false;
    EnablePGOCSInstrGen = false;
    EnablePGOCSInstrUse = false;
    PGOInstrGen = "";
    PGOInstrUse = "";
    PGOSampleUse = "";
    PrepareForThinLTO = EnablePrepareForThinLTO;
    PerformThinLTO = EnablePerformThinLTO;
    DivergentTarget = false;
#if INTEL_CUSTOMIZATION
    DisableIntelProprietaryOpts = false;
    AfterSLPVectorizer = false;
#if INTEL_INCLUDE_DTRANS
    DTransEnabled = EnableDTrans;
#else
    DTransEnabled = false;
#endif // INTEL_INCLUDE_DTRANS
#endif // INTEL_CUSTOMIZATION
    CallGraphProfile = true;
}

PassManagerBuilder::~PassManagerBuilder() {
  delete LibraryInfo;
  delete Inliner;
}

/// Set of global extensions, automatically added as part of the standard set.
static ManagedStatic<
    SmallVector<std::tuple<PassManagerBuilder::ExtensionPointTy,
                           PassManagerBuilder::ExtensionFn,
                           PassManagerBuilder::GlobalExtensionID>,
                8>>
    GlobalExtensions;
static PassManagerBuilder::GlobalExtensionID GlobalExtensionsCounter;

/// Check if GlobalExtensions is constructed and not empty.
/// Since GlobalExtensions is a managed static, calling 'empty()' will trigger
/// the construction of the object.
static bool GlobalExtensionsNotEmpty() {
  return GlobalExtensions.isConstructed() && !GlobalExtensions->empty();
}

PassManagerBuilder::GlobalExtensionID
PassManagerBuilder::addGlobalExtension(PassManagerBuilder::ExtensionPointTy Ty,
                                       PassManagerBuilder::ExtensionFn Fn) {
  auto ExtensionID = GlobalExtensionsCounter++;
  GlobalExtensions->push_back(std::make_tuple(Ty, std::move(Fn), ExtensionID));
  return ExtensionID;
}

void PassManagerBuilder::removeGlobalExtension(
    PassManagerBuilder::GlobalExtensionID ExtensionID) {
  // RegisterStandardPasses may try to call this function after GlobalExtensions
  // has already been destroyed; doing so should not generate an error.
  if (!GlobalExtensions.isConstructed())
    return;

  auto GlobalExtension =
      llvm::find_if(*GlobalExtensions, [ExtensionID](const auto &elem) {
        return std::get<2>(elem) == ExtensionID;
      });
  assert(GlobalExtension != GlobalExtensions->end() &&
         "The extension ID to be removed should always be valid.");

  GlobalExtensions->erase(GlobalExtension);
}

void PassManagerBuilder::addExtension(ExtensionPointTy Ty, ExtensionFn Fn) {
  Extensions.push_back(std::make_pair(Ty, std::move(Fn)));
}

void PassManagerBuilder::addExtensionsToPM(ExtensionPointTy ETy,
                                           legacy::PassManagerBase &PM) const {
  if (GlobalExtensionsNotEmpty()) {
    for (auto &Ext : *GlobalExtensions) {
      if (std::get<0>(Ext) == ETy)
        std::get<1>(Ext)(*this, PM);
    }
  }
  for (unsigned i = 0, e = Extensions.size(); i != e; ++i)
    if (Extensions[i].first == ETy)
      Extensions[i].second(*this, PM);
}

void PassManagerBuilder::addInitialAliasAnalysisPasses(
    legacy::PassManagerBase &PM) const {
  switch (UseCFLAA) {
  case ::CFLAAType::Steensgaard:
    PM.add(createCFLSteensAAWrapperPass());
    break;
  case ::CFLAAType::Andersen:
    PM.add(createCFLAndersAAWrapperPass());
    break;
  case ::CFLAAType::Both:
    PM.add(createCFLSteensAAWrapperPass());
    PM.add(createCFLAndersAAWrapperPass());
    break;
  default:
    break;
  }

  // Add TypeBasedAliasAnalysis before BasicAliasAnalysis so that
  // BasicAliasAnalysis wins if they disagree. This is intended to help
  // support "obvious" type-punning idioms.
  PM.add(createTypeBasedAAWrapperPass());
  PM.add(createScopedNoAliasAAWrapperPass());
#if INTEL_CUSTOMIZATION
  if (EnableStdContainerOpt)
    PM.add(createStdContainerAAWrapperPass());
#endif // INTEL_CUSTOMIZATION
}

#if INTEL_CUSTOMIZATION
void PassManagerBuilder::addInstructionCombiningPass(
    legacy::PassManagerBase &PM, bool EnableUpCasting) const {
  // Enable it when SLP Vectorizer is off or after SLP Vectorizer pass.
  bool EnableFcmpMinMaxCombine =
      (!PrepareForLTO && !SLPVectorize) || AfterSLPVectorizer;
#if INTEL_INCLUDE_DTRANS
  // Configure the instruction combining pass to avoid some transformations
  // that lose type information for DTrans.
  bool PreserveForDTrans = (PrepareForLTO && EnableDTrans);
#else
  bool PreserveForDTrans = false;
#endif // INTEL_INCLUDE_DTRANS
  if (RunVPOParopt) {
    // CMPLRLLVM-25424: temporary workaround for cases, where
    // the instructions combining pass inserts value definitions
    // inside OpenMP regions making them live out without proper
    // handling in the OpenMP clauses.
    // VPOCFGRestructuring breaks blocks at the OpenMP regions'
    // boundaries minimizing the probability of illegal instruction
    // insertion in the instructions combining pass.
    // We have to move VPO Paropt transformations closer to FE
    // to stop fiddling with the optimization pipeline.
    PM.add(createVPOCFGRestructuringPass());
  }

  PM.add(createInstructionCombiningPass(PreserveForDTrans,
                                        PrepareForLTO && EnableIPArrayTranspose,
                                        EnableFcmpMinMaxCombine,
                                        EnableUpCasting));
}
#endif // INTEL_CUSTOMIZATION

void PassManagerBuilder::populateFunctionPassManager(
    legacy::FunctionPassManager &FPM) {
  addExtensionsToPM(EP_EarlyAsPossible, FPM);
#if INTEL_CUSTOMIZATION
  if (isLoopOptEnabled())
    FPM.add(createLoopOptMarkerLegacyPass());
  else
    FPM.add(createLowerSubscriptIntrinsicLegacyPass());
#endif // INTEL_CUSTOMIZATION
  FPM.add(createEntryExitInstrumenterPass());

  // Add LibraryInfo if we have some.
  if (LibraryInfo)
    FPM.add(new TargetLibraryInfoWrapperPass(*LibraryInfo));

#if INTEL_CUSTOMIZATION
  FPM.add(createXmainOptLevelWrapperPass(OptLevel));
#endif // INTEL_CUSTOMIZATION
#if INTEL_COLLAB
  if (RunVPOOpt && RunVPOParopt) {
    FPM.add(createVPOCFGRestructuringPass());
    FPM.add(createVPOParoptLoopCollapsePass());
    // TODO: maybe we have to make sure loop collapsing preserves
    //       the restructured CFG.
    FPM.add(createVPOCFGRestructuringPass());
    FPM.add(createVPOParoptPreparePass(RunVPOParopt));
  }
#endif // INTEL_COLLAB
  // The backends do not handle matrix intrinsics currently.
  // Make sure they are also lowered in O0.
  // FIXME: A lightweight version of the pass should run in the backend
  //        pipeline on demand.
  if (EnableMatrix && OptLevel == 0)
    FPM.add(createLowerMatrixIntrinsicsMinimalPass());

  if (OptLevel == 0) return;

  addInitialAliasAnalysisPasses(FPM);

  // Lower llvm.expect to metadata before attempting transforms.
  // Compare/branch metadata may alter the behavior of passes like SimplifyCFG.
  FPM.add(createLowerExpectIntrinsicPass());
  FPM.add(createCFGSimplificationPass());
  FPM.add(createSROAPass());
#if INTEL_CUSTOMIZATION
#if INTEL_INCLUDE_DTRANS
  if (EnableDTrans)
    FPM.add(createFunctionRecognizerLegacyPass());
#endif // INTEL_INCLUDE_DTRANS
#endif // INTEL_CUSTOMIZATION

  FPM.add(createEarlyCSEPass());
}

// Do PGO instrumentation generation or use pass as the option specified.
void PassManagerBuilder::addPGOInstrPasses(legacy::PassManagerBase &MPM,
                                           bool IsCS = false) {
  if (IsCS) {
    if (!EnablePGOCSInstrGen && !EnablePGOCSInstrUse)
      return;
  } else if (!EnablePGOInstrGen && PGOInstrUse.empty() && PGOSampleUse.empty())
    return;

  // Perform the preinline and cleanup passes for O1 and above.
  // We will not do this inline for context sensitive PGO (when IsCS is true).
  if (OptLevel > 0 && !DisablePreInliner && PGOSampleUse.empty() && !IsCS) {
    // Create preinline pass. We construct an InlineParams object and specify
    // the threshold here to avoid the command line options of the regular
    // inliner to influence pre-inlining. The only fields of InlineParams we
    // care about are DefaultThreshold and HintThreshold.
    InlineParams IP;
    IP.DefaultThreshold = PreInlineThreshold;
    // FIXME: The hint threshold has the same value used by the regular inliner
    // when not optimzing for size. This should probably be lowered after
    // performance testing.
    // Use PreInlineThreshold for both -Os and -Oz. Not running preinliner makes
    // the instrumented binary unusably large. Even if PreInlineThreshold is not
    // correct thresold for -Oz, it is better than not running preinliner.
    IP.HintThreshold = SizeLevel > 0 ? PreInlineThreshold : 325;
    IP.PrepareForLTO = PrepareForLTO; // INTEL

    MPM.add(createFunctionInliningPass(IP));
    MPM.add(createSROAPass());
    MPM.add(createEarlyCSEPass());             // Catch trivial redundancies
    MPM.add(createCFGSimplificationPass());    // Merge & remove BBs
#if INTEL_CUSTOMIZATION
    // Combine silly seq's
    addInstructionCombiningPass(MPM, !DTransEnabled);
#endif // INTEL_INCLUDE_DTRANS
    addExtensionsToPM(EP_Peephole, MPM);
  }
  if ((EnablePGOInstrGen && !IsCS) || (EnablePGOCSInstrGen && IsCS)) {
    MPM.add(createPGOInstrumentationGenLegacyPass(IsCS));
    // Add the profile lowering pass.
    InstrProfOptions Options;
    if (!PGOInstrGen.empty())
      Options.InstrProfileOutput = PGOInstrGen;
    Options.DoCounterPromotion = true;
    Options.UseBFIInPromotion = IsCS;
    MPM.add(createLoopRotatePass());
    MPM.add(createInstrProfilingLegacyPass(Options, IsCS));
  }
  if (!PGOInstrUse.empty())
    MPM.add(createPGOInstrumentationUseLegacyPass(PGOInstrUse, IsCS));
  // Indirect call promotion that promotes intra-module targets only.
  // For ThinLTO this is done earlier due to interactions with globalopt
  // for imported functions. We don't run this at -O0.
  if (OptLevel > 0 && !IsCS)
    MPM.add(
        createPGOIndirectCallPromotionLegacyPass(false, !PGOSampleUse.empty()));

#if INTEL_CUSTOMIZATION
  // The function splitting pass uses the PGO frequency info, and only
  // makes sense to run during profile feedback.
  if (EnableFunctionSplitting &&
    (!PGOInstrUse.empty() || !PGOSampleUse.empty())) {
    MPM.add(createFunctionSplittingWrapperPass());
  }
#endif // INTEL_CUSTOMIZATION
}
void PassManagerBuilder::addFunctionSimplificationPasses(
    legacy::PassManagerBase &MPM) const {
  // Start of function pass.
#if INTEL_CUSTOMIZATION
  // Propagate TBAA information before SROA so that we can remove mid-function
  // fakeload intrinsics which would block SROA.
  if (EnableTbaaProp)
    MPM.add(createTbaaMDPropagationLegacyPass());
#endif // INTEL_CUSTOMIZATION

  // Break up aggregate allocas, using SSAUpdater.
  assert(OptLevel >= 1 && "Calling function optimizer with no optimization level!");
  MPM.add(createSROAPass());
  MPM.add(createEarlyCSEPass(true /* Enable mem-ssa. */)); // Catch trivial redundancies

  if (OptLevel > 1) {
    if (EnableGVNHoist)
      MPM.add(createGVNHoistPass());
    if (EnableGVNSink) {
      MPM.add(createGVNSinkPass());
      MPM.add(createCFGSimplificationPass());
    }
  }

  if (EnableConstraintElimination)
    MPM.add(createConstraintEliminationPass());

  if (OptLevel > 1) {
    // Speculative execution if the target has divergent branches; otherwise nop.
    MPM.add(createSpeculativeExecutionIfHasBranchDivergencePass());

    MPM.add(createJumpThreadingPass());         // Thread jumps.
    MPM.add(createCorrelatedValuePropagationPass()); // Propagate conditionals
  }
  MPM.add(createCFGSimplificationPass());     // Merge & remove BBs
  // Combine silly seq's
  if (OptLevel > 2)
    MPM.add(createAggressiveInstCombinerPass());
  addInstructionCombiningPass(MPM, !DTransEnabled);  // INTEL
  if (SizeLevel == 0 && !DisableLibCallsShrinkWrap)
    MPM.add(createLibCallsShrinkWrapPass());
  addExtensionsToPM(EP_Peephole, MPM);

  // Optimize memory intrinsic calls based on the profiled size information.
  if (SizeLevel == 0)
    MPM.add(createPGOMemOPSizeOptLegacyPass());

#if INTEL_CUSTOMIZATION
#if INTEL_INCLUDE_DTRANS
  bool SkipRecProgression = PrepareForLTO && EnableDTrans;
#else
  bool SkipRecProgression = false;
#endif // INTEL_INCLUDE_DTRANS
  // TODO: Investigate the cost/benefit of tail call elimination on debugging.
  if (OptLevel > 1)
    MPM.add(createTailCallEliminationPass(SkipRecProgression));
                                              // Eliminate tail calls
#endif // INTEL_CUSTOMIZATION
  MPM.add(createCFGSimplificationPass());     // Merge & remove BBs
  MPM.add(createReassociatePass());           // Reassociate expressions

  // Do not run loop pass pipeline in "SYCL Optimization Mode". Loop
  // optimizations rely on TTI, which is not accurate for SPIR target.
  if (!SYCLOptimizationMode) {
    // Begin the loop pass pipeline.
    if (EnableSimpleLoopUnswitch) {
      // The simple loop unswitch pass relies on separate cleanup passes. Schedule
      // them first so when we re-process a loop they run before other loop
      // passes.
      MPM.add(createLoopInstSimplifyPass());
      MPM.add(createLoopSimplifyCFGPass());
    }
    // Try to remove as much code from the loop header as possible,
    // to reduce amount of IR that will have to be duplicated.
    // TODO: Investigate promotion cap for O1.
    MPM.add(createLICMPass(LicmMssaOptCap, LicmMssaNoAccForPromotionCap));
    // Rotate Loop - disable header duplication at -Oz
    MPM.add(createLoopRotatePass(SizeLevel == 2 ? 0 : -1, PrepareForLTO));
    // TODO: Investigate promotion cap for O1.
    MPM.add(createLICMPass(LicmMssaOptCap, LicmMssaNoAccForPromotionCap));
    if (EnableSimpleLoopUnswitch)
      MPM.add(createSimpleLoopUnswitchLegacyPass());
    else
      MPM.add(createLoopUnswitchPass(SizeLevel || OptLevel < 3, DivergentTarget));
    // FIXME: We break the loop pass pipeline here in order to do full
    // simplify-cfg. Eventually loop-simplifycfg should be enhanced to replace the
    // need for this.
    MPM.add(createCFGSimplificationPass());
    addInstructionCombiningPass(MPM, !DTransEnabled);  // INTEL
    // We resume loop passes creating a second loop pipeline here.
    if (EnableLoopFlatten) {
      MPM.add(createLoopFlattenPass()); // Flatten loops
      MPM.add(createLoopSimplifyCFGPass());
    }
    // TODO: this pass hurts performance due to promotions of induction variables
    // from 32-bit value to 64-bit values. I assume it's because SPIR is a virtual
    // target with unlimited # of registers and pass doesn't take into account
    // that on real HW this promotion is not beneficial.
    MPM.add(createLoopIdiomPass());             // Recognize idioms like memset.
    MPM.add(createIndVarSimplifyPass());        // Canonicalize indvars
    addExtensionsToPM(EP_LateLoopOptimizations, MPM);
    MPM.add(createLoopDeletionPass());          // Delete dead loops

    if (EnableLoopInterchange)
      MPM.add(createLoopInterchangePass()); // Interchange loops

    // Unroll small loops
    // INTEL - HIR complete unroll pass replaces LLVM's simple loop unroll pass.
    if (!isLoopOptEnabled()) // INTEL
    MPM.add(createSimpleLoopUnrollPass(OptLevel, DisableUnrollLoops, ForgetAllSCEVInLoopUnroll));
#if INTEL_CUSTOMIZATION
#if INTEL_FEATURE_CSA
    MPM.add(createLoopSPMDizationPass());
#endif // INTEL_FEATURE_CSA
#endif // INTEL_CUSTOMIZATION
    addExtensionsToPM(EP_LoopOptimizerEnd, MPM);
    // This ends the loop pass pipelines.
  }

  // Break up allocas that may now be splittable after loop unrolling.
  MPM.add(createSROAPass());

  if (OptLevel > 1) {
    MPM.add(createMergedLoadStoreMotionPass()); // Merge ld/st in diamonds
    MPM.add(NewGVN ? createNewGVNPass()
                   : createGVNPass(DisableGVNLoadPRE)); // Remove redundancies
  }
  MPM.add(createSCCPPass());                  // Constant prop with SCCP

  if (EnableConstraintElimination)
    MPM.add(createConstraintEliminationPass());

  // Delete dead bit computations (instcombine runs after to fold away the dead
  // computations, and then ADCE will run later to exploit any new DCE
  // opportunities that creates).
  MPM.add(createBitTrackingDCEPass());        // Delete dead bit computations

  // Run instcombine after redundancy elimination to exploit opportunities
  // opened up by them.
  addInstructionCombiningPass(MPM, !DTransEnabled);  // INTEL
  addExtensionsToPM(EP_Peephole, MPM);
  if (OptLevel > 1) {
    MPM.add(createJumpThreadingPass());         // Thread jumps
    MPM.add(createCorrelatedValuePropagationPass());
  }
  MPM.add(createAggressiveDCEPass()); // Delete dead instructions

#if INTEL_CUSTOMIZATION
#if INTEL_INCLUDE_DTRANS
  // Skip MemCpyOpt when both PrepareForLTO and EnableDTrans flags are
  // true to simplify handling of memcpy/memset/memmov calls in DTrans
  // implementation.
  // TODO: Remove this customization once DTrans handled partial memcpy/
  // memset/memmov calls of struct types.
  if (!PrepareForLTO || !EnableDTrans)
    MPM.add(createMemCpyOptPass());           // Remove memcpy / form memset
#else
  MPM.add(createMemCpyOptPass());             // Remove memcpy / form memset
#endif // INTEL_INCLUDE_DTRANS
#endif // INTEL_CUSTOMIZATION
  // TODO: Investigate if this is too expensive at O1.
  if (OptLevel > 1) {
    MPM.add(createDeadStoreEliminationPass());  // Delete dead stores
    MPM.add(createLICMPass(LicmMssaOptCap, LicmMssaNoAccForPromotionCap));
  }

  addExtensionsToPM(EP_ScalarOptimizerLate, MPM);

  if (RerollLoops)
    MPM.add(createLoopRerollPass());

  // Merge & remove BBs and sink & hoist common instructions.
  MPM.add(createCFGSimplificationPass(
      SimplifyCFGOptions().hoistCommonInsts(true).sinkCommonInsts(true)));
  // Clean up after everything.
  addInstructionCombiningPass(MPM, !DTransEnabled); // INTEL
  addExtensionsToPM(EP_Peephole, MPM);

  if (EnableCHR && OptLevel >= 3 &&
      (!PGOInstrUse.empty() || !PGOSampleUse.empty() || EnablePGOCSInstrGen))
    MPM.add(createControlHeightReductionLegacyPass());

#if INTEL_CUSTOMIZATION
  // Transform calls to sin and cos to calls to sinpi, cospi or
  // sincospi.
  MPM.add(createTransformSinAndCosCallsPass());
#endif // INTEL_CUSTOMIZATION
}

/// FIXME: Should LTO cause any differences to this set of passes?
void PassManagerBuilder::addVectorPasses(legacy::PassManagerBase &PM,
                                         bool IsLTO) {
#if INTEL_CUSTOMIZATION
  if (!SYCLOptimizationMode) {
    if (!IsLTO) {
      if ((!PrepareForLTO || !isLoopOptEnabled()) && EnableLV)
        PM.add(createLoopVectorizePass(!LoopsInterleaved, !LoopVectorize));
    } else {
      if (EnableLV)
        PM.add(createLoopVectorizePass(true, !LoopVectorize));
    }
#endif // INTEL_CUSTOMIZATION

  if (IsLTO) {
    // The vectorizer may have significantly shortened a loop body; unroll
    // again. Unroll small loops to hide loop backedge latency and saturate any
    // parallel execution resources of an out-of-order processor. We also then
    // need to clean up redundancies and loop invariant code.
    // FIXME: It would be really good to use a loop-integrated instruction
    // combiner for cleanup here so that the unrolling and LICM can be pipelined
    // across the loop nests.
    // We do UnrollAndJam in a separate LPM to ensure it happens before unroll
    if (EnableUnrollAndJam && !DisableUnrollLoops)
      PM.add(createLoopUnrollAndJamPass(OptLevel));
    PM.add(createLoopUnrollPass(OptLevel, DisableUnrollLoops,
                                ForgetAllSCEVInLoopUnroll));
#if INTEL_CUSTOMIZATION
#if INTEL_FEATURE_CSA
    PM.add(createCSALowerParallelIntrinsicsWrapperPass());
#endif  // INTEL_FEATURE_CSA
#endif  // INTEL_CUSTOMIZATION
    PM.add(createWarnMissedTransformationsPass());
  }

  if (!IsLTO) {
    // Eliminate loads by forwarding stores from the previous iteration to loads
    // of the current iteration.
    PM.add(createLoopLoadEliminationPass());
  }
#if INTEL_CUSTOMIZATION
  // No need to run cleanup passes in LTO mode when loopopt is enabled as
  // vectorization is moved to link phase.
  if (!PrepareForLTO || !isLoopOptEnabled()) {
  // Cleanup after the loop optimization passes.
  addInstructionCombiningPass(PM, !DTransEnabled);
#endif // INTEL_CUSTOMIZATION

  // INTEL: the author probably missed !IsLTO check here.
  if (OptLevel > 1 && ExtraVectorizerPasses) {
    // At higher optimization levels, try to clean up any runtime overlap and
    // alignment checks inserted by the vectorizer. We want to track correlated
    // runtime checks for two inner loops in the same outer loop, fold any
    // common computations, hoist loop-invariant aspects out of any outer loop,
    // and unswitch the runtime checks if possible. Once hoisted, we may have
    // dead (or speculatable) control flows or more combining opportunities.
    PM.add(createEarlyCSEPass());
    PM.add(createCorrelatedValuePropagationPass());
    addInstructionCombiningPass(PM, !DTransEnabled); // INTEL
    PM.add(createLICMPass(LicmMssaOptCap, LicmMssaNoAccForPromotionCap));
    PM.add(createLoopUnswitchPass(SizeLevel || OptLevel < 3, DivergentTarget));
    PM.add(createCFGSimplificationPass());
    addInstructionCombiningPass(PM, !DTransEnabled); // INTEL
  }

  // Now that we've formed fast to execute loop structures, we do further
  // optimizations. These are run afterward as they might block doing complex
  // analyses and transforms such as what are needed for loop vectorization.

  // Cleanup after loop vectorization, etc. Simplification passes like CVP and
  // GVN, loop transforms, and others have already run, so it's now better to
  // convert to more optimized IR using more aggressive simplify CFG options.
  // The extra sinking transform can create larger basic blocks, so do this
  // before SLP vectorization.
  PM.add(createCFGSimplificationPass(SimplifyCFGOptions()
                                         .forwardSwitchCondToPhi(true)
                                         .convertSwitchToLookupTable(true)
                                         .needCanonicalLoops(false)
                                         .hoistCommonInsts(true)
                                         .sinkCommonInsts(true)));

  if (IsLTO) {
    PM.add(createSCCPPass()); // Propagate exposed constants
    addInstructionCombiningPass(PM, true /* EnableUpCasting */); // INTEL
    PM.add(createBitTrackingDCEPass());
  }

  // Optimize parallel scalar instruction chains into SIMD instructions.
  if (SLPVectorize) {
    PM.add(createSLPVectorizerPass());
#if INTEL_CUSTOMIZATION
    AfterSLPVectorizer = true;
    if (EnableLoadCoalescing)
      PM.add(createLoadCoalescingPass());
    if (EnableSROAAfterSLP) {
      // SLP creates opportunities for SROA.
      PM.add(createSROAPass());
    }
#endif // INTEL_CUSTOMIZATION
    if (OptLevel > 1 && ExtraVectorizerPasses)
      PM.add(createEarlyCSEPass());
  }
#if INTEL_CUSTOMIZATION
  } // if (!PrepareForLTO || !isLoopOptEnabled())
#endif // INTEL_CUSTOMIZATION

  // Enhance/cleanup vector code.
  PM.add(createVectorCombinePass());
#if INTEL_CUSTOMIZATION
  if (!IsLTO)
    PM.add(createEarlyCSEPass());
  } // if (!SYCLOptimizationMode)
#endif // INTEL_CUSTOMIZATION

  if (IsLTO) {
    // After vectorization, assume intrinsics may tell us more about pointer
    // alignments.
    PM.add(createAlignmentFromAssumptionsPass());
  }
#if INTEL_CUSTOMIZATION
  if (IsLTO) {
    // Make unaligned nontemporal stores use a wrapper function instead of
    // scalarizing them.
    PM.add(createNontemporalStoreWrapperPass());
  }
#endif // INTEL_CUSTOMIZATION
  addExtensionsToPM(EP_Peephole, PM);
#if INTEL_CUSTOMIZATION
  if (!IsLTO)
    addInstructionCombiningPass(PM, !DTransEnabled);
  else
    addInstructionCombiningPass(PM, true /* EnableUpCasting */);
#endif // INTEL_CUSTOMIZATION

#if INTEL_CUSTOMIZATION
  if (!SYCLOptimizationMode)
#endif // INTEL_CUSTOMIZATION
  if (!IsLTO) {
    // The vectorizer may have significantly shortened a loop body; unroll
    // again. Unroll small loops to hide loop backedge latency and saturate any
    // parallel execution resources of an out-of-order processor. We also then
    // need to clean up redundancies and loop invariant code.
    // FIXME: It would be really good to use a loop-integrated instruction
    // combiner for cleanup here so that the unrolling and LICM can be pipelined
    // across the loop nests.
    // We do UnrollAndJam in a separate LPM to ensure it happens before unroll
#if INTEL_CUSTOMIZATION
    // Disable unroll in LTO mode if loopopt is enabled so it only gets triggered
    // in link phase after loopopt.
    if (!PrepareForLTO || !isLoopOptEnabled())
#endif // INTEL_CUSTOMIZATION
    if (EnableUnrollAndJam && !DisableUnrollLoops)
      PM.add(createLoopUnrollAndJamPass(OptLevel));
#if INTEL_CUSTOMIZATION
    if (!PrepareForLTO || !isLoopOptEnabled())
#endif // INTEL_CUSTOMIZATION
    PM.add(createLoopUnrollPass(OptLevel, DisableUnrollLoops,
                                ForgetAllSCEVInLoopUnroll));
#if INTEL_CUSTOMIZATION
#if INTEL_FEATURE_CSA
    if (!DisableUnrollLoops && (!PrepareForLTO || !isLoopOptEnabled()))
      PM.add(createCSALowerParallelIntrinsicsWrapperPass());
#endif // INTEL_FEATURE_CSA
#endif // INTEL_CUSTOMIZATION
#if INTEL_CUSTOMIZATION
    if (!DisableUnrollLoops &&
        (!PrepareForLTO || !isLoopOptEnabled())) {
      // Make unaligned nontemporal stores use a wrapper function instead of
      // scalarizing them.
      PM.add(createNontemporalStoreWrapperPass());
      addInstructionCombiningPass(PM, !DTransEnabled);
    }
#endif // INTEL_CUSTOMIZATION
  }
}

void PassManagerBuilder::populateModulePassManager(
    legacy::PassManagerBase &MPM) {
  // Whether this is a default or *LTO pre-link pipeline. The FullLTO post-link
  // is handled separately, so just check this is not the ThinLTO post-link.
  bool DefaultOrPreLinkPipeline = !PerformThinLTO;

  MPM.add(createXmainOptLevelWrapperPass(OptLevel)); // INTEL
  MPM.add(createAnnotation2MetadataLegacyPass());

  if (!PGOSampleUse.empty()) {
    MPM.add(createPruneEHPass());
    // In ThinLTO mode, when flattened profile is used, all the available
    // profile information will be annotated in PreLink phase so there is
    // no need to load the profile again in PostLink.
    if (!(FlattenedProfileUsed && PerformThinLTO))
      MPM.add(createSampleProfileLoaderPass(PGOSampleUse));
  }

  // Allow forcing function attributes as a debugging and tuning aid.
  MPM.add(createForceFunctionAttrsLegacyPass());

  // If all optimizations are disabled, just run the always-inline pass and,
  // if enabled, the function merging pass.
  if (OptLevel == 0) {
    addPGOInstrPasses(MPM);
    if (Inliner) {
      MPM.add(createInlineReportSetupPass(getMDInlineReport())); // INTEL
      MPM.add(createInlineListsPass()); // INTEL: -[no]inline-list parsing
      MPM.add(Inliner);
      Inliner = nullptr;
    }

    // FIXME: The BarrierNoopPass is a HACK! The inliner pass above implicitly
    // creates a CGSCC pass manager, but we don't want to add extensions into
    // that pass manager. To prevent this we insert a no-op module pass to reset
    // the pass manager to get the same behavior as EP_OptimizerLast in non-O0
    // builds. The function merging pass is
    if (MergeFunctions)
      MPM.add(createMergeFunctionsPass());
    else if (GlobalExtensionsNotEmpty() || !Extensions.empty())
      MPM.add(createBarrierNoopPass());

    if (PerformThinLTO) {
      MPM.add(createLowerTypeTestsPass(nullptr, nullptr, true));
      // Drop available_externally and unreferenced globals. This is necessary
      // with ThinLTO in order to avoid leaving undefined references to dead
      // globals in the object file.
      MPM.add(createEliminateAvailableExternallyPass());
      MPM.add(createGlobalDCEPass());
    }

    addExtensionsToPM(EP_EnabledOnOptLevel0, MPM);

    if (PrepareForLTO || PrepareForThinLTO) {
      MPM.add(createCanonicalizeAliasesPass());
      // Rename anon globals to be able to export them in the summary.
      // This has to be done after we add the extensions to the pass manager
      // as there could be passes (e.g. Adddress sanitizer) which introduce
      // new unnamed globals.
      MPM.add(createNameAnonGlobalPass());
    }
#if INTEL_CUSTOMIZATION
    if (EnableDPCPPKernelTransforms && !PrepareForLTO) {
      MPM.add(createParseAnnotateAttributesPass());
      MPM.add(createDPCPPEqualizerLegacyPass());
      MPM.add(createDPCPPKernelAnalysisLegacyPass());
    }
#endif // INTEL_CUSTOMIZATION
#if INTEL_COLLAB
    if (RunVPOOpt) {
      #if INTEL_CUSTOMIZATION
      if (RunVecClone) {
        MPM.add(createVecClonePass());
      }
      #endif // INTEL_CUSTOMIZATION
      // Process OpenMP directives at -O0
      addVPOPasses(MPM, true);
    }
#endif // INTEL_COLLAB
#if INTEL_CUSTOMIZATION
    if (EnableDPCPPKernelTransforms && !PrepareForLTO) {
      MPM.add(createUnifyFunctionExitNodesPass());
      MPM.add(createDPCPPKernelWGLoopCreatorLegacyPass());
      MPM.add(createAddImplicitArgsLegacyPass());
      MPM.add(createResolveWICallLegacyPass(false, false));
      MPM.add(createPrepareKernelArgsLegacyPass(false));
      MPM.add(createCleanupWrappedKernelLegacyPass());
    }
#endif // INTEL_CUSTOMIZATION

    MPM.add(createAnnotationRemarksLegacyPass());
    return;
  }

#if INTEL_COLLAB
  // Process OpenMP directives at -O1 and above
  if (RunVPOOpt == InvokeParoptBeforeInliner)
    addVPOPasses(MPM, false);
#endif // INTEL_COLLAB

  // Add LibraryInfo if we have some.
  if (LibraryInfo)
    MPM.add(new TargetLibraryInfoWrapperPass(*LibraryInfo));

  addInitialAliasAnalysisPasses(MPM);

  // For ThinLTO there are two passes of indirect call promotion. The
  // first is during the compile phase when PerformThinLTO=false and
  // intra-module indirect call targets are promoted. The second is during
  // the ThinLTO backend when PerformThinLTO=true, when we promote imported
  // inter-module indirect calls. For that we perform indirect call promotion
  // earlier in the pass pipeline, here before globalopt. Otherwise imported
  // available_externally functions look unreferenced and are removed.
  if (PerformThinLTO) {
    MPM.add(createPGOIndirectCallPromotionLegacyPass(/*InLTO = */ true,
                                                     !PGOSampleUse.empty()));
    MPM.add(createLowerTypeTestsPass(nullptr, nullptr, true));
  }

  // For SamplePGO in ThinLTO compile phase, we do not want to unroll loops
  // as it will change the CFG too much to make the 2nd profile annotation
  // in backend more difficult.
  bool PrepareForThinLTOUsingPGOSampleProfile =
      PrepareForThinLTO && !PGOSampleUse.empty();
  if (PrepareForThinLTOUsingPGOSampleProfile)
    DisableUnrollLoops = true;

  // Infer attributes about declarations if possible.
  MPM.add(createInferFunctionAttrsLegacyPass());

  // Infer attributes on declarations, call sites, arguments, etc.
  if (AttributorRun & AttributorRunOption::MODULE)
    MPM.add(createAttributorLegacyPass());

  addExtensionsToPM(EP_ModuleOptimizerEarly, MPM);

  if (OptLevel > 2)
    MPM.add(createCallSiteSplittingPass());

  MPM.add(createIPSCCPPass());          // IP SCCP
  MPM.add(createCalledValuePropagationPass());

  MPM.add(createGlobalOptimizerPass()); // Optimize out global vars
  // Promote any localized global vars.
  MPM.add(createPromoteMemoryToRegisterPass());

  MPM.add(createDeadArgEliminationPass()); // Dead argument elimination

#if INTEL_CUSTOMIZATION
  // Clean up after IPCP & DAE
  addInstructionCombiningPass(MPM, !DTransEnabled);
#endif // INTEL_CUSTOMIZATION
  addExtensionsToPM(EP_Peephole, MPM);
  if (EarlyJumpThreading && !SYCLOptimizationMode)                // INTEL
    MPM.add(createJumpThreadingPass(/*FreezeSelectCond*/ false)); // INTEL
  MPM.add(createCFGSimplificationPass()); // Clean up after IPCP & DAE

#if INTEL_CUSTOMIZATION
  // Handle '#pragma vector aligned'.
  if (EnableHandlePragmaVectorAligned && OptLevel > 1)
    MPM.add(createHandlePragmaVectorAlignedPass());
#endif // INTEL_CUSTOMIZATION

  // For SamplePGO in ThinLTO compile phase, we do not want to do indirect
  // call promotion as it will change the CFG too much to make the 2nd
  // profile annotation in backend more difficult.
  // PGO instrumentation is added during the compile phase for ThinLTO, do
  // not run it a second time
  if (DefaultOrPreLinkPipeline && !PrepareForThinLTOUsingPGOSampleProfile)
    addPGOInstrPasses(MPM);

  // Create profile COMDAT variables. Lld linker wants to see all variables
  // before the LTO/ThinLTO link since it needs to resolve symbols/comdats.
  if (!PerformThinLTO && EnablePGOCSInstrGen)
    MPM.add(createPGOInstrumentationGenCreateVarLegacyPass(PGOInstrGen));

  // We add a module alias analysis pass here. In part due to bugs in the
  // analysis infrastructure this "works" in that the analysis stays alive
  // for the entire SCC pass run below.
  MPM.add(createGlobalsAAWrapperPass());

#if INTEL_CUSTOMIZATION
  if (Inliner) {
    MPM.add(createInlineReportSetupPass(getMDInlineReport()));
    MPM.add(createInlineListsPass()); // -[no]inline-list parsing
  }
#endif  // INTEL_CUSTOMIZATION

  // Start of CallGraph SCC passes.
  MPM.add(createPruneEHPass()); // Remove dead EH info
  bool RunInliner = false;
  if (Inliner) {
    MPM.add(Inliner);
    Inliner = nullptr;
    RunInliner = true;
  }

#if INTEL_COLLAB
  // Process OpenMP directives at -O1 and above
  if (RunVPOOpt == InvokeParoptAfterInliner) {
    addVPOPasses(MPM, false, /* Simplify= */ true);
  }
#endif // INTEL_COLLAB
#if INTEL_CUSTOMIZATION
  // Argument promotion pass was originally added after passes which compute
  // attribues for functions and arguments, but such ordering is not good
  // because argument promotion changes function arguments. As a result
  // promoted arguments do not get any attributes. Reordering argument
  // promotion pass and the passes computing attributes fixes this problem.
  // Additionally adding SROA after the argument promotion to cleanup allocas
  // allows to get more accurate attributes for the promoted arguments.
  if (OptLevel > 2) {
    MPM.add(createArgumentPromotionPass()); // Scalarize uninlined fn args
    MPM.add(createSROALegacyCGSCCAdaptorPass());
  }
#endif // INTEL_CUSTOMIZATION

  // Infer attributes on declarations, call sites, arguments, etc. for an SCC.
  if (AttributorRun & AttributorRunOption::CGSCC)
    MPM.add(createAttributorCGSCCLegacyPass());

  // Try to perform OpenMP specific optimizations. This is a (quick!) no-op if
  // there are no OpenMP runtime calls present in the module.
  if (OptLevel > 1)
    MPM.add(createOpenMPOptCGSCCLegacyPass());

  MPM.add(createPostOrderFunctionAttrsLegacyPass());

  addExtensionsToPM(EP_CGSCCOptimizerLate, MPM);
  addFunctionSimplificationPasses(MPM);

#if INTEL_CUSTOMIZATION
  // If VPO paropt was required to run then do IP constant propagation after
  // promoting pointer arguments to values (when OptLevel > 2) and running
  // simplification passes. That will propagate constant values down to callback
  // functions which represent outlined OpenMP parallel loops where possible.
  if (RunVPOParopt && OptLevel > 2)
    MPM.add(createIPSCCPPass());

  // Propagate noalias attribute to function arguments.
  if (EnableArgNoAliasProp && OptLevel > 2)
    MPM.add(createArgNoAliasPropPass());
#endif // INTEL_CUSTOMIZATION

  // FIXME: This is a HACK! The inliner pass above implicitly creates a CGSCC
  // pass manager that we are specifically trying to avoid. To prevent this
  // we must insert a no-op module pass to reset the pass manager.
  MPM.add(createBarrierNoopPass());

  if (RunPartialInlining)
    MPM.add(createPartialInliningPass());

#if INTEL_CUSTOMIZATION
  if (EnableStdContainerOpt)
    MPM.add(createStdContainerOptPass());
  MPM.add(createCleanupFakeLoadsPass());
#endif // INTEL_CUSTOMIZATION

  if (OptLevel > 1 && !PrepareForLTO && !PrepareForThinLTO)
    // Remove avail extern fns and globals definitions if we aren't
    // compiling an object file for later LTO. For LTO we want to preserve
    // these so they are eligible for inlining at link-time. Note if they
    // are unreferenced they will be removed by GlobalDCE later, so
    // this only impacts referenced available externally globals.
    // Eventually they will be suppressed during codegen, but eliminating
    // here enables more opportunity for GlobalDCE as it may make
    // globals referenced by available external functions dead
    // and saves running remaining passes on the eliminated functions.
    MPM.add(createEliminateAvailableExternallyPass());

  // CSFDO instrumentation and use pass. Don't invoke this for Prepare pass
  // for LTO and ThinLTO -- The actual pass will be called after all inlines
  // are performed.
  // Need to do this after COMDAT variables have been eliminated,
  // (i.e. after EliminateAvailableExternallyPass).
  if (!(PrepareForLTO || PrepareForThinLTO))
    addPGOInstrPasses(MPM, /* IsCS */ true);

  if (EnableOrderFileInstrumentation)
    MPM.add(createInstrOrderFilePass());

  MPM.add(createReversePostOrderFunctionAttrsPass());

  // The inliner performs some kind of dead code elimination as it goes,
  // but there are cases that are not really caught by it. We might
  // at some point consider teaching the inliner about them, but it
  // is OK for now to run GlobalOpt + GlobalDCE in tandem as their
  // benefits generally outweight the cost, making the whole pipeline
  // faster.
  if (RunInliner) {
    MPM.add(createGlobalOptimizerPass());
    MPM.add(createGlobalDCEPass());
  }

  // If we are planning to perform ThinLTO later, let's not bloat the code with
  // unrolling/vectorization/... now. We'll first run the inliner + CGSCC passes
  // during ThinLTO and perform the rest of the optimizations afterward.
  if (PrepareForThinLTO) {
    // Ensure we perform any last passes, but do so before renaming anonymous
    // globals in case the passes add any.
    addExtensionsToPM(EP_OptimizerLast, MPM);
    MPM.add(createCanonicalizeAliasesPass());
    // Rename anon globals to be able to export them in the summary.
    MPM.add(createNameAnonGlobalPass());
    return;
  }

  if (PerformThinLTO)
    // Optimize globals now when performing ThinLTO, this enables more
    // optimizations later.
    MPM.add(createGlobalOptimizerPass());

  // Scheduling LoopVersioningLICM when inlining is over, because after that
  // we may see more accurate aliasing. Reason to run this late is that too
  // early versioning may prevent further inlining due to increase of code
  // size. By placing it just after inlining other optimizations which runs
  // later might get benefit of no-alias assumption in clone loop.
  if (UseLoopVersioningLICM) {
    MPM.add(createLoopVersioningLICMPass());    // Do LoopVersioningLICM
    MPM.add(createLICMPass(LicmMssaOptCap, LicmMssaNoAccForPromotionCap));
  }

#if INTEL_CUSTOMIZATION
  if (EnableAndersen) {
    MPM.add(createAndersensAAWrapperPass()); // Andersen's IP alias analysis
  }
  if (OptLevel >= 2 && EnableNonLTOGlobalVarOpt && EnableAndersen) {
    MPM.add(createNonLTOGlobalOptimizerPass());
    MPM.add(createPromoteMemoryToRegisterPass());
    // AggressiveDCE is invoked here to avoid -6% performance regression
    // for aifftr01@opt_speed
    MPM.add(createAggressiveDCEPass());
  }
#endif // INTEL_CUSTOMIZATION

  // We add a fresh GlobalsModRef run at this point. This is particularly
  // useful as the above will have inlined, DCE'ed, and function-attr
  // propagated everything. We should at this point have a reasonably minimal
  // and richly annotated call graph. By computing aliasing and mod/ref
  // information for all local globals here, the late loop passes and notably
  // the vectorizer will be able to use them to help recognize vectorizable
  // memory operations.
  //
  // Note that this relies on a bug in the pass manager which preserves
  // a module analysis into a function pass pipeline (and throughout it) so
  // long as the first function pass doesn't invalidate the module analysis.
  // Thus both Float2Int and LoopRotate have to preserve AliasAnalysis for
  // this to work. Fortunately, it is trivial to preserve AliasAnalysis
  // (doing nothing preserves it as it is required to be conservatively
  // correct in the face of IR changes).
  MPM.add(createGlobalsAAWrapperPass());

  MPM.add(createFloat2IntPass());
  MPM.add(createLowerConstantIntrinsicsPass());

  if (EnableMatrix) {
    MPM.add(createLowerMatrixIntrinsicsPass());
    // CSE the pointer arithmetic of the column vectors.  This allows alias
    // analysis to establish no-aliasing between loads and stores of different
    // columns of the same matrix.
    MPM.add(createEarlyCSEPass(false));
  }

  addExtensionsToPM(EP_VectorizerStart, MPM);

  if (!SYCLOptimizationMode) {
    // Re-rotate loops in all our loop nests. These may have fallout out of
    // rotated form due to GVN or other transformations, and the vectorizer
    // relies on the rotated form. Disable header duplication at -Oz.
    MPM.add(createLoopRotatePass(SizeLevel == 2 ? 0 : -1, PrepareForLTO));

#if INTEL_CUSTOMIZATION
    if (EnableDPCPPKernelTransforms && !PrepareForLTO) {
      MPM.add(createParseAnnotateAttributesPass());
      MPM.add(createDPCPPEqualizerLegacyPass());
      MPM.add(createDPCPPKernelAnalysisLegacyPass());
      MPM.add(createDPCPPKernelVecClonePass());
    }

    // In LTO mode, loopopt needs to run in link phase along with community
    // vectorizer and unroll after it until they are phased out.
    if (!PrepareForLTO || !isLoopOptEnabled()) {
      addLoopOptAndAssociatedVPOPasses(MPM, false);

      if (EnableDPCPPKernelTransforms) {
        MPM.add(createDPCPPKernelPostVecPass());
        MPM.add(createVPODirectiveCleanupPass());
        MPM.add(createInstructionCombiningPass());
        MPM.add(createCFGSimplificationPass());
        MPM.add(createPromoteMemoryToRegisterPass());
        MPM.add(createAggressiveDCEPass());
        MPM.add(createUnifyFunctionExitNodesPass());
        MPM.add(createDPCPPKernelWGLoopCreatorLegacyPass());

        MPM.add(createLICMPass());
        MPM.add(createCFGSimplificationPass());
        MPM.add(createAddImplicitArgsLegacyPass());
        MPM.add(createResolveWICallLegacyPass(false, false));
        MPM.add(createPrepareKernelArgsLegacyPass(false));
      }

      // Distribute loops to allow partial vectorization.  I.e. isolate
      // dependences into separate loop that would otherwise inhibit
      // vectorization.  This is currently only performed for loops marked with
      // the metadata llvm.loop.distribute=true or when -enable-loop-distribute
      // is specified.
      MPM.add(createLoopDistributePass());
    }
  }
#endif // INTEL_CUSTOMIZATION
  addVectorPasses(MPM, /* IsLTO */ false);

#if INTEL_CUSTOMIZATION
  if (!DisableUnrollLoops && !SYCLOptimizationMode &&
      (!PrepareForLTO || !isLoopOptEnabled())) {
#endif // INTEL_CUSTOMIZATION
    // Runtime unrolling will introduce runtime check in loop prologue. If the
    // unrolled loop is a inner loop, then the prologue will be inside the
    // outer loop. LICM pass can help to promote the runtime check out if the
    // checked value is loop invariant.
    MPM.add(createLICMPass(LicmMssaOptCap, LicmMssaNoAccForPromotionCap));
  }

#if INTEL_CUSTOMIZATION
  // Postpone warnings to LTO link phase. Most transformations which process
  // user pragmas (like unroller & vectorizer) are triggered in LTO link phase.
  if (!PrepareForLTO)
    MPM.add(createWarnMissedTransformationsPass());
#endif // INTEL_CUSTOMIZATION

  // After vectorization and unrolling, assume intrinsics may tell us more
  // about pointer alignments.
  MPM.add(createAlignmentFromAssumptionsPass());

  // FIXME: We shouldn't bother with this anymore.
  MPM.add(createStripDeadPrototypesPass()); // Get rid of dead prototypes

  // GlobalOpt already deletes dead functions and globals, at -O2 try a
  // late pass of GlobalDCE.  It is capable of deleting dead cycles.
  if (OptLevel > 1) {
    MPM.add(createGlobalDCEPass());         // Remove dead fns and globals.
    MPM.add(createConstantMergePass());     // Merge dup global constants
  }

  // See comment in the new PM for justification of scheduling splitting at
  // this stage (\ref buildModuleSimplificationPipeline).
  if (EnableHotColdSplit && !(PrepareForLTO || PrepareForThinLTO))
    MPM.add(createHotColdSplittingPass());

  if (EnableIROutliner)
    MPM.add(createIROutlinerPass());

  if (MergeFunctions)
    MPM.add(createMergeFunctionsPass());

  // Add Module flag "CG Profile" based on Branch Frequency Information.
  if (CallGraphProfile)
    MPM.add(createCGProfileLegacyPass());

  // LoopSink pass sinks instructions hoisted by LICM, which serves as a
  // canonicalization pass that enables other optimizations. As a result,
  // LoopSink pass needs to be a very late IR pass to avoid undoing LICM
  // result too early.
  MPM.add(createLoopSinkPass());
  // Get rid of LCSSA nodes.
  MPM.add(createInstSimplifyLegacyPass());

  // This hoists/decomposes div/rem ops. It should run after other sink/hoist
  // passes to avoid re-sinking, but before SimplifyCFG because it can allow
  // flattening of blocks.
  MPM.add(createDivRemPairsPass());

  // LoopSink (and other loop passes since the last simplifyCFG) might have
  // resulted in single-entry-single-exit or empty blocks. Clean up the CFG.
  MPM.add(createCFGSimplificationPass());

  addExtensionsToPM(EP_OptimizerLast, MPM);

  if (PrepareForLTO) {
    MPM.add(createCanonicalizeAliasesPass());
    // Rename anon globals to be able to handle them in the summary
    MPM.add(createNameAnonGlobalPass());
  }

#if INTEL_CUSTOMIZATION
#if INTEL_FEATURE_CSA
  if (EnableCSAPasses) {
    MPM.add(createPromoteMemoryToRegisterPass(true, true));
    MPM.add(createSROAPass());
  }
#endif // INTEL_FEATURE_CSA
#endif // INTEL_CUSTOMIZATION

  MPM.add(createAnnotationRemarksLegacyPass());

#if INTEL_CUSTOMIZATION
  MPM.add(createInlineReportEmitterPass(OptLevel, SizeLevel,
                                        PrepareForLTO || PrepareForThinLTO));
  if (EnableDPCPPKernelTransforms && !PrepareForLTO)
    MPM.add(createCleanupWrappedKernelLegacyPass());
#endif // INTEL_CUSTOMIZATION
}

void PassManagerBuilder::addLTOOptimizationPasses(legacy::PassManagerBase &PM) {
#if INTEL_CUSTOMIZATION
  if (Inliner &&
      (IntelInlineReportLevel & InlineReportOptions::CompositeReport)) {
    PM.add(createInlineReportSetupPass(getMDInlineReport()));
  }
#endif // INTEL_CUSTOMIZATION
  // Load sample profile before running the LTO optimization pipeline.
  if (!PGOSampleUse.empty()) {
    PM.add(createPruneEHPass());
    PM.add(createSampleProfileLoaderPass(PGOSampleUse));
  }

#if INTEL_CUSTOMIZATION
  PM.add(createXmainOptLevelWrapperPass(OptLevel));
  // Whole Program Analysis
  if (EnableWPA) {
    // If whole-program-assume is enabled then we are going to call
    // the internalization pass.
    if (AssumeWholeProgram) {

      // The internalization pass does certain checks if a GlobalValue
      // should be internalized (e.g. is local, DLL export, etc.). The
      // pass also accepts a helper function that defines extra conditions
      // on top of the default requirements. If the function returns true
      // then it means that the GlobalValue should not be internalized, else
      // if it returns false then internalize it.
      auto PreserveSymbol = [](const GlobalValue &GV) {
        WholeProgramUtils WPUtils;

        // If GlobalValue is "main", has one definition rule (ODR) or
        // is a special symbol added by the linker then don't internalize
        // it. The ODR symbols are expected to be merged with equivalent
        // globals and then be removed. If these symbols aren't removed
        // then it could cause linking issues (e.g. undefined symbols).
        if (GV.hasWeakODRLinkage() ||
            WPUtils.isMainEntryPoint(GV.getName()) ||
            WPUtils.isLinkerAddedSymbol(GV.getName()))
          return true;

        // If the GlobalValue is an alias then we need to make sure that this
        // alias is OK to internalize.
        if (const GlobalAlias *Alias = dyn_cast<const GlobalAlias>(&GV)) {

          // Check if the alias has an aliasee and this aliasee is a
          // GlobalValue
          const GlobalValue *Glob =
            dyn_cast<const GlobalValue>(Alias->getAliasee());
          if (!Glob)
            return true;

          // Aliasee is a declaration
          if (Glob->isDeclaration())
            return true;

          // Aliasee is an external declaration
          if (Glob->hasAvailableExternallyLinkage())
            return true;

          // Aliasee is an DLL export
          if (Glob->hasDLLExportStorageClass())
            return true;

          // Aliasee is local already
          if (Glob->hasLocalLinkage())
            return true;

          // Aliasee is ODR
          if (Glob->hasWeakODRLinkage())
            return true;

          // Aliasee is mapped to a linker added symbol
          if (WPUtils.isLinkerAddedSymbol(Glob->getName()))
            return true;

          // Aliasee is mapped to main
          if (WPUtils.isMainEntryPoint(Glob->getName()))
            return true;
        }

        // OK to internalize
        return false;
      };
      PM.add(createInternalizePass(PreserveSymbol));
    }
    PM.add(createWholeProgramWrapperPassPass(WPUtils));
  }
#endif // INTEL_CUSTOMIZATION

  // Remove unused virtual tables to improve the quality of code generated by
  // whole-program devirtualization and bitset lowering.
  PM.add(createGlobalDCEPass());

#if INTEL_CUSTOMIZATION
  // IPO Prefetching: make it before IPClone and Inline
  if (EnableIPOPrefetch)
    PM.add(createIntelIPOPrefetchWrapperPass());

  if (EnableWPA)
    PM.add(createIntelFoldWPIntrinsicLegacyPass());

  // IP Cloning
  if (EnableIPCloning) {
#if INTEL_INCLUDE_DTRANS
    // This pass is being added under DTRANS only at this point, because a
    // particular benchmark needs it to prove that the period of a recursive
    // progression is constant. We can remove the test for EnableDTrans if
    // we find IPSCCP to be generally useful here and we are willing to
    // tolerate the additional compile time.
    if (EnableDTrans)
      PM.add(createIPSCCPPass());
#endif // INTEL_INCLUDE_DTRANS
    PM.add(createIPCloningLegacyPass(false, true));
  }

  // Apply dynamic_casts optimization pass.
  PM.add(createOptimizeDynamicCastsWrapperPass());
#endif // INTEL_CUSTOMIZATION

  // Provide AliasAnalysis services for optimizations.
  addInitialAliasAnalysisPasses(PM);

  // Allow forcing function attributes as a debugging and tuning aid.
  PM.add(createForceFunctionAttrsLegacyPass());

  // Infer attributes about declarations if possible.
  PM.add(createInferFunctionAttrsLegacyPass());

  if (OptLevel > 1) {
    // Split call-site with more constrained arguments.
    PM.add(createCallSiteSplittingPass());

    // Indirect call promotion. This should promote all the targets that are
    // left by the earlier promotion pass that promotes intra-module targets.
    // This two-step promotion is to save the compile time. For LTO, it should
    // produce the same result as if we only do promotion here.
    PM.add(
        createPGOIndirectCallPromotionLegacyPass(true, !PGOSampleUse.empty()));

    // Propagate constants at call sites into the functions they call.  This
    // opens opportunities for globalopt (and inlining) by substituting function
    // pointers passed as arguments to direct uses of functions.
    PM.add(createIPSCCPPass());

    // Attach metadata to indirect call sites indicating the set of functions
    // they may target at run-time. This should follow IPSCCP.
    PM.add(createCalledValuePropagationPass());

    // Infer attributes on declarations, call sites, arguments, etc.
    if (AttributorRun & AttributorRunOption::MODULE)
      PM.add(createAttributorLegacyPass());
  }

  // Infer attributes about definitions. The readnone attribute in particular is
  // required for virtual constant propagation.
  PM.add(createPostOrderFunctionAttrsLegacyPass());
  PM.add(createReversePostOrderFunctionAttrsPass());

#if INTEL_CUSTOMIZATION
  // Simplify the graph before devirtualization
  if (OptLevel > 1) {
    PM.add(createInstSimplifyLegacyPass());
    PM.add(createCFGSimplificationPass());
  }
#endif // INTEL_CUSTOMIZATION

  // Split globals using inrange annotations on GEP indices. This can help
  // improve the quality of generated code when virtual constant propagation or
  // control flow integrity are enabled.
  PM.add(createGlobalSplitPass());

  // Apply whole-program devirtualization and virtual constant propagation.
  PM.add(createWholeProgramDevirtPass(ExportSummary, nullptr));

  // That's all we need at opt level 1.
  if (OptLevel == 1)
    return;

#if INTEL_CUSTOMIZATION
#if INTEL_INCLUDE_DTRANS
  if (EnableDTrans) {
    // This call adds the DTrans passes.
    addDTransLegacyPasses(PM);
  }
#endif // INTEL_INCLUDE_DTRANS
  PM.add(createDopeVectorConstPropLegacyPass());
#endif // INTEL_CUSTOMIZATION

  // Now that we internalized some globals, see if we can hack on them!
  PM.add(createGlobalOptimizerPass());
  // Promote any localized global vars.
  PM.add(createPromoteMemoryToRegisterPass());

  // Linking modules together can lead to duplicated global constants, only
  // keep one copy of each constant.
  PM.add(createConstantMergePass());

  // Remove unused arguments from functions.
  PM.add(createDeadArgEliminationPass());

#if INTEL_CUSTOMIZATION
#if INTEL_INCLUDE_DTRANS
  if (EnableDTrans) {
    addLateDTransLegacyPasses(PM);
    if (EnableIndirectCallConv)
      PM.add(createIndirectCallConvLegacyPass(false /* EnableAndersen */,
                                              true /* EnableDTrans */));
      // Indirect Call Conv
  }
#endif // INTEL_INCLUDE_DTRANS
#endif // INTEL_CUSTOMIZATION

  // Reduce the code after globalopt and ipsccp.  Both can open up significant
  // simplification opportunities, and both can propagate functions through
  // function pointers.  When this happens, we often have to resolve varargs
  // calls, etc, so let instcombine do this.
  if (OptLevel > 2)
    PM.add(createAggressiveInstCombinerPass());
  addInstructionCombiningPass(PM, !DTransEnabled);   // INTEL
  addExtensionsToPM(EP_Peephole, PM);

#if INTEL_CUSTOMIZATION

#if INTEL_INCLUDE_DTRANS
  if (EnableDTrans) {
    // Compute the aligment of the argument
    PM.add(createIntelArgumentAlignmentLegacyPass());
    // Recognize Functions that implement qsort
    PM.add(createQsortRecognizerLegacyPass());
    // Multiversion and mark for inlining functions for tiling
    PM.add(createTileMVInlMarkerLegacyPass());
  }

  bool EnableIntelPartialInlining = EnableIntelPI && EnableDTrans;
#else
  bool EnableIntelPartialInlining = false;
#endif // INTEL_INCLUDE_DTRANS

  // Partial inlining for simple functions
  if (EnableIntelPartialInlining)
    PM.add(createIntelPartialInlineLegacyPass());

  bool RunInliner = Inliner;
#if INTEL_CUSTOMIZATION
  if (RunInliner &&
      !(IntelInlineReportLevel & InlineReportOptions::CompositeReport))
    PM.add(createInlineReportSetupPass(getMDInlineReport()));
#endif // INTEL_CUSTOMIZATION
  if (RunInliner) {
    PM.add(createInlineListsPass()); // -[no]inline-list parsing
  }
  if (EnableAndersen) {
    PM.add(createAndersensAAWrapperPass()); // Andersen's IP alias analysis
  }
  if (EnableIndirectCallConv && EnableAndersen) {
    PM.add(createIndirectCallConvLegacyPass(true /* EnableAndersen */,
                                            false /* EnableDTrans */));
    // Indirect Call Conv
  }
  if (EnableInlineAggAnalysis) {
    PM.add(createAggInlinerLegacyPass()); // Aggressive Inline
  }
#endif // INTEL_CUSTOMIZATION

  // Inline small functions
  if (RunInliner) {
    PM.add(Inliner);
    Inliner = nullptr;
  }

  PM.add(createPruneEHPass());   // Remove dead EH info.

  // CSFDO instrumentation and use pass.
  addPGOInstrPasses(PM, /* IsCS */ true);

  // Infer attributes on declarations, call sites, arguments, etc. for an SCC.
  if (AttributorRun & AttributorRunOption::CGSCC)
    PM.add(createAttributorCGSCCLegacyPass());

  // Try to perform OpenMP specific optimizations. This is a (quick!) no-op if
  // there are no OpenMP runtime calls present in the module.
  if (OptLevel > 1)
    PM.add(createOpenMPOptCGSCCLegacyPass());

  // Optimize globals again if we ran the inliner.
  if (RunInliner) { // INTEL
#if INTEL_CUSTOMIZATION
#if INTEL_INCLUDE_DTRANS
    // The global optimizer pass can convert function calls to use
    // the 'fastcc' calling convention. The following pass enables more
    // functions to be converted to this calling convention. This can improve
    // performance by having arguments passed in registers, and enable more
    // cases where pointer parameters are changed to pass-by-value parameters.
    // We can remove the test for EnableDTrans if it is found to be useful
    // on other cases.
    if (EnableDTrans)
      PM.add(createIntelAdvancedFastCallWrapperPass());
#endif // INTEL_INCLUDE_DTRANS
#endif // INTEL_CUSTOMIZATION
    PM.add(createGlobalOptimizerPass());
  } // INTEL

#if INTEL_CUSTOMIZATION
  if (RunLTOPartialInlining)
    PM.add(createPartialInliningPass(true /*RunLTOPartialInlining*/,
#if INTEL_INCLUDE_DTRANS
                                     EnableDTrans /*EnableSpecialCases*/));
#else
                                     false /*EnableSpecialCases*/));
#endif // INTEL_INCLUDE_DTRANS

  if (EnableIPCloning || EnableCallTreeCloning) {
    if (EnableIPCloning)
      // Enable generic IPCloning after Inlining.
#if INTEL_INCLUDE_DTRANS
      PM.add(createIPCloningLegacyPass(true, EnableDTrans));
#else
      PM.add(createIPCloningLegacyPass(true, false));
#endif // INTEL_INCLUDE_DTRANS
    if (EnableCallTreeCloning)
      // Do function cloning along call trees
      PM.add(createCallTreeCloningPass());
    // Call IPCP to propagate constants
    PM.add(createIPSCCPPass());
  }
#endif // INTEL_CUSTOMIZATION
  PM.add(createGlobalDCEPass()); // Remove dead functions.

  // If we didn't decide to inline a function, check to see if we can
  // transform it to pass arguments by value instead of by reference.
  PM.add(createArgumentPromotionPass());

  // The IPO passes may leave cruft around.  Clean up after them.
  addInstructionCombiningPass(PM, !DTransEnabled);  // INTEL
  addExtensionsToPM(EP_Peephole, PM);
  PM.add(createJumpThreadingPass(/*FreezeSelectCond*/ true));

  // Break up allocas
  PM.add(createSROAPass());

#if INTEL_CUSTOMIZATION
  if (EnableIPArrayTranspose)
    PM.add(createIPArrayTransposeLegacyPass());

  if (EnableDeadArrayOpsElim)
    PM.add(createDeadArrayOpsEliminationLegacyPass());

  PM.add(createCorrelatedValuePropagationPass());

  if (EnableMultiVersioning) {
    PM.add(createMultiVersioningWrapperPass());
#if INTEL_INCLUDE_DTRANS
    // 21914: If we ran cloning+MV+Dtrans, it is likely we have duplicate
    // code regions that need to be cleaned up. Community disabled hoisting
    // recently, we therefore need to run it explictly.
    if (EnableDTrans)
      PM.add(createCFGSimplificationPass(SimplifyCFGOptions()
                                             .hoistCommonInsts(true)));
#endif // INTEL_INCLUDE_DTRANS
  }
#endif // INTEL_CUSTOMIZATION
  // LTO provides additional opportunities for tailcall elimination due to
  // link-time inlining, and visibility of nocapture attribute.
  if (OptLevel > 1)
    PM.add(createTailCallEliminationPass());

  // Infer attributes on declarations, call sites, arguments, etc.
  PM.add(createPostOrderFunctionAttrsLegacyPass()); // Add nocapture.
#if INTEL_CUSTOMIZATION
  // Propagate noalias attribute to function arguments.
  if (EnableArgNoAliasProp && OptLevel > 2)
    PM.add(createArgNoAliasPropPass());
#endif // INTEL_CUSTOMIZATION
  // Run a few AA driven optimizations here and now, to cleanup the code.
  PM.add(createGlobalsAAWrapperPass()); // IP alias analysis.

#if INTEL_CUSTOMIZATION
  if (EnableAndersen)
    PM.add(createAndersensAAWrapperPass());

#if INTEL_INCLUDE_DTRANS
  if (EnableDTrans)
    PM.add(createDTransFieldModRefAnalysisWrapperPass());
#endif // INTEL_INCLUDE_DTRANS
#endif // INTEL_CUSTOMIZATION

  PM.add(createLICMPass(LicmMssaOptCap, LicmMssaNoAccForPromotionCap));
  PM.add(NewGVN ? createNewGVNPass()
                : createGVNPass(DisableGVNLoadPRE)); // Remove redundancies.
  PM.add(createDopeVectorHoistWrapperPass());  // INTEL
  PM.add(createMemCpyOptPass());            // Remove dead memcpys.

  // Nuke dead stores.
  PM.add(createDeadStoreEliminationPass());
  PM.add(createMergedLoadStoreMotionPass()); // Merge ld/st in diamonds.

  // More loops are countable; try to optimize them.
  if (EnableLoopFlatten)
    PM.add(createLoopFlattenPass());
  PM.add(createIndVarSimplifyPass());
  PM.add(createLoopDeletionPass());
  if (EnableLoopInterchange)
    PM.add(createLoopInterchangePass());

  if (EnableConstraintElimination)
    PM.add(createConstraintEliminationPass());

#if INTEL_CUSTOMIZATION
  // HIR complete unroll pass replaces LLVM's simple loop unroll pass.
  if (!isLoopOptEnabled())
    PM.add(createSimpleLoopUnrollPass(OptLevel,
                                    DisableUnrollLoops, // Unroll small loops
                                    ForgetAllSCEVInLoopUnroll));
  addLoopOptAndAssociatedVPOPasses(PM, true);
#endif  // INTEL_CUSTOMIZATION
  PM.add(createLoopDistributePass());

  addVectorPasses(PM, /* IsLTO */ true);

  addExtensionsToPM(EP_Peephole, PM);

  PM.add(createJumpThreadingPass(/*FreezeSelectCond*/ true));

#if INTEL_CUSTOMIZATION
  PM.add(createForcedCMOVGenerationPass()); // To help CMOV generation
#endif // INTEL_CUSTOMIZATION

#if INTEL_CUSTOMIZATION
  if (RunInliner)
    PM.add(createInlineReportEmitterPass(OptLevel, SizeLevel, false));
#endif // INTEL_CUSTOMIZATION
}

void PassManagerBuilder::addLateLTOOptimizationPasses(
    legacy::PassManagerBase &PM) {
  // See comment in the new PM for justification of scheduling splitting at
  // this stage (\ref buildLTODefaultPipeline).
  if (EnableHotColdSplit)
    PM.add(createHotColdSplittingPass());

  // Delete basic blocks, which optimization passes may have killed.
  PM.add(
      createCFGSimplificationPass(SimplifyCFGOptions().hoistCommonInsts(true)));

#if INTEL_CUSTOMIZATION
  // HIR complete unroll can expose opportunities for optimizing globals and
  // allocas.
  if (isLoopOptEnabled()) {
    PM.add(createGlobalOptimizerPass());
  }
#endif // INTEL_CUSTOMIZATION
  // Drop bodies of available externally objects to improve GlobalDCE.
  PM.add(createEliminateAvailableExternallyPass());

  // Now that we have optimized the program, discard unreachable functions.
  PM.add(createGlobalDCEPass());

  // FIXME: this is profitable (for compiler time) to do at -O0 too, but
  // currently it damages debug info.
  if (MergeFunctions)
    PM.add(createMergeFunctionsPass());
}

#if INTEL_COLLAB
void PassManagerBuilder::addVPOPasses(legacy::PassManagerBase &PM, bool RunVec,
                                      bool Simplify) const {
  if (RunVPOParopt) {
    if (Simplify) {
      // Inlining may introduce BasicBlocks without predecessors into an OpenMP
      // region. This breaks CodeExtractor when outlining the region because it
      // expects a single-entry-single-exit region. Calling CFG simplification
      // to remove unreachable BasicBlocks fixes this problem.
#if INTEL_CUSTOMIZATION
      // The inlining issue is documented in CMPLRLLVM-7516. It affects these
      // tests: ompo_kernelsCpp/aobenchan*,ribbon*,terrain*
#endif // INTEL_CUSTOMIZATION
      PM.add(createCFGSimplificationPass());
    }
    PM.add(createVPORestoreOperandsPass());
    PM.add(createVPOCFGRestructuringPass());
#if INTEL_CUSTOMIZATION
    PM.add(createVPOParoptOptimizeDataSharingPass());
    // No need to rerun VPO CFG restructuring, since
    // VPOParoptOptimizeDataSharing does not modify CFG,
    // and keeps the basic blocks with directive calls
    // consistent.
    if (OptLevel > 2 && EnableVPOParoptSharedPrivatization)
      // Shared privatization pass should be combined with the argument
      // promotion pass (to do a cleanup) which currently runs only at O3,
      // therefore it is limited to O3 as well.
      PM.add(createVPOParoptSharedPrivatizationPass());
#endif  // INTEL_CUSTOMIZATION
    PM.add(createVPOParoptPass(RunVPOParopt));
#if INTEL_CUSTOMIZATION
#if INTEL_FEATURE_CSA
    if (RunCSAGraphSplitter)
      PM.add(createCSAGraphSplitterPass());
#endif // INTEL_FEATURE_CSA
#endif // INTEL_CUSTOMIZATION
  }
#if INTEL_CUSTOMIZATION
  // If vectorizer was required to run then cleanup any remaining directives
  // that were not removed by vectorizer. This applies to all optimization
  // levels since this function is called with RunVec=true in both pass
  // pipelines i.e. -O0 and optlevel >= 1
  //
  // TODO: Issue a warning for any unprocessed directives. Change to
  // assetion failure as the feature matures.
  if (RunVPOParopt && (RunVec || EnableDeviceSimd)) {
    if (EnableDeviceSimd) {
      addFunctionSimplificationPasses(PM);

      // Run LLVM-IR VPlan vectorizer before loopopt to vectorize all explicit
      // SIMD loops
      addVPOPassesPreOrPostLoopOpt(PM, false /* IsPostLoopOptPass */);

      addLoopOptPasses(PM, false /*IsLTO*/);

      // Run LLVM-IR VPlan vectorizer after loopopt to vectorize all loops not
      // vectorized after createVPlanDriverHIRPass
      addVPOPassesPreOrPostLoopOpt(PM, true /* IsPostLoopOptPass */);
    }

    PM.add(createVPODirectiveCleanupPass());
  }

  // Paropt transformation pass may produce new AlwaysInline functions.
  // Force inlining for them, if paropt pass runs after the normal inliner.
  if (RunVPOParopt && RunVPOOpt == InvokeParoptAfterInliner) {
    // Run it even at -O0, because the only AlwaysInline functions
    // after paropt are the ones that it artificially created.
    // There is some interference with coroutines passes, which
    // insert some AlwaysInline functions early and expect them
    // to exist up to some other coroutine pass - this is rather
    // a problem of coroutine passes implementation that we may
    // inline those functions here. If it becomes a problem,
    // we will have to resolve that issue with coroutines.
    PM.add(createAlwaysInlinerLegacyPass());
    if (OptLevel > 0)
      // Run GlobalDCE to delete dead functions.
      PM.add(createGlobalDCEPass());
  }
#endif // INTEL_CUSTOMIZATION
}
#endif // INTEL_COLLAB

#if INTEL_CUSTOMIZATION // HIR passes

void PassManagerBuilder::addVPOPassesPreOrPostLoopOpt(
    legacy::PassManagerBase &PM, const bool IsPostLoopOptPass) const {

  if (!RunVPOOpt || !EnableVPlanDriver)
    return;
  if (!IsPostLoopOptPass && !RunPreLoopOptVPOPasses)
    return;
  if (IsPostLoopOptPass && !RunPostLoopOptVPOPasses)
    return;

  if (IsPostLoopOptPass)
    PM.add(createLoopSimplifyPass());

  PM.add(createLowerSwitchPass(true /*Only for SIMD loops*/));
  // Add LCSSA pass before VPlan driver
  PM.add(createLCSSAPass());
  PM.add(createVPOCFGRestructuringPass());
  // VPO CFG restructuring pass makes sure that the directives of #pragma omp
  // simd ordered are in a separate block. For this reason,
  // VPlanPragmaOmpOrderedSimdExtract pass should run after VPO CFG
  // Restructuring.
  PM.add(createVPlanPragmaOmpOrderedSimdExtractPass());
  // Code extractor might add new instructions in the entry block. If the entry
  // block has a directive, than we have to split the entry block. VPlan assumes
  // that the directives are in single-entry single-exit basic blocks.
  PM.add(createVPOCFGRestructuringPass());

  // Create OCL sincos from sin/cos and sincos
  PM.add(createMathLibraryFunctionsReplacementPass(false /*isOCL*/));

  PM.add(createVPlanDriverPass());

  // Split/translate scalar OCL and vector sincos
  PM.add(createMathLibraryFunctionsReplacementPass(false /*isOCL*/));

  // The region that is outlined by #pragma omp simd ordered was extracted by
  // VPlanPragmaOmpOrderedSimdExtarct pass. Now, we need to run the inliner in
  // order to put this region back at the code.
  PM.add(createAlwaysInlinerLegacyPass());
  PM.add(createBarrierNoopPass());

  // Clean up any SIMD directives left behind by VPlan vectorizer
  PM.add(createVPODirectiveCleanupPass());
}

bool PassManagerBuilder::isLoopOptEnabled() const {
  if (!DisableIntelProprietaryOpts &&
      ((RunLoopOpts != LoopOptMode::None) || RunLoopOptFrameworkOnly) &&
      (OptLevel >= 2) && !PerformThinLTO)
    return true;

  return false;
}

void PassManagerBuilder::addLoopOptCleanupPasses(
    legacy::PassManagerBase &PM) const {
  // This pass removes the old (unreachable) code which has been replaced by a
  // new one by HIR.
  PM.add(createCFGSimplificationPass());

  // Cleanup llvm.intel.subscript from code not touched by LoopOpts.
  PM.add(createLowerSubscriptIntrinsicLegacyPass());

  // This is mainly for optimizing away unnecessary alloca load/stores generated
  // by HIR.
  PM.add(createSROAPass());

  // Reassociation helps eliminate redundant computation after looopopt.
  // HIR uses SCEVExpander to generate code. The order of operands in SCEV is
  // not optimal for code generation so we need reassociation to expose
  // redundancies which are then eliminated by GVN/InstCombine.
  // Experimentation showed that Nary reassociate pass is more effective than
  // the regular reassociate pass.
  // This is only run at O3 and higher as it may be compile time expensive.
  if (OptLevel > 2)
    PM.add(createNaryReassociatePass());

  PM.add(createGVNPass(DisableGVNLoadPRE));
  // GVN can perform alloca store forwarding thereby removing alloca loads. This
  // can expose dead alloca stores which can be cleaned up by SROA.
  PM.add(createSROAPass());
  addInstructionCombiningPass(PM, !DTransEnabled);  // INTEL
  PM.add(createLoopCarriedCSEPass());
  PM.add(createDeadStoreEliminationPass());

  if (OptLevel > 2) {
    // Cleanup code with AddSub reassociation.
    PM.add(createAddSubReassociatePass());
  }
}

void PassManagerBuilder::addLoopOptPasses(legacy::PassManagerBase &PM,
                                          bool IsLTO) const {

  if (!isLoopOptEnabled())
    return;

  // Run additional cleanup passes that help to cleanup the code.
  if (IsLTO && RunLoopOpts == LoopOptMode::Full) {
    PM.add(createCFGSimplificationPass());
    PM.add(createAggressiveDCEPass());
  }

  // This pass "canonicalizes" loops and makes analysis easier.
  PM.add(createLoopSimplifyPass());

  // This lets us generate code for HIR regions independently without concern
  // for livouts from one reigon being livein to another region. It also
  // considerably simplifies handling of liveout values for multi-exit regions.
  PM.add(createLCSSAPass());

  if (PrintModuleBeforeLoopopt)
    PM.add(createPrintModulePass(dbgs(), ";Module Before HIR"));

  // Verify input LLVM IR before doing any HIR transformation.
  if (VerifyInput)
    PM.add(createVerifierPass());

  if (EnableVPlanDriverHIR) {
    PM.add(createVPOCFGRestructuringPass());
    PM.add(createVPlanPragmaOmpOrderedSimdExtractPass());
  }

  if (ConvertToSubs)
    PM.add(createConvertGEPToSubscriptIntrinsicLegacyPass());

  PM.add(createHIRSSADeconstructionLegacyPass());
  // This is expected to be the first pass in the HIR pipeline as it cleans up
  // unnecessary temps from the HIR and doesn't invalidate any analysis. It is
  // considered a part of the framework and therefore ran unconditionally.
  PM.add(createHIRTempCleanupPass());

  if (!RunLoopOptFrameworkOnly) {
    if (vpo::UseOmpRegionsInLoopoptFlag)
      PM.add(createHIRRecognizeParLoopPass());

    PM.add(createHIRPropagateCastedIVPass());

    if (OptLevel > 2) {
      if (RunLoopOpts == LoopOptMode::Full) {
        PM.add(createHIRLoopConcatenationPass());
        PM.add(createHIRPMSymbolicTripCountCompleteUnrollLegacyPass());
      }
      PM.add(createHIRArrayTransposePass());
    }

    if (RunLoopOpts == LoopOptMode::Full) {

      // TODO: refine cost model for individual transformations for code size.
      if (SizeLevel == 0) {
        // If VPO is disabled, we don't have to insert ParVec directives.
        if (RunVPOOpt)
          PM.add(createHIRParDirInsertPass());

        PM.add(createHIRConditionalTempSinkingPass());
        PM.add(createHIROptPredicatePass(OptLevel == 3, true));
        if (OptLevel > 2) {
          PM.add(createHIRLMMPass(true));
          PM.add(createHIRStoreResultIntoTempArrayPass());
        }
        PM.add(createHIRAosToSoaPass());
        PM.add(createHIRRuntimeDDPass());
        PM.add(createHIRMVForConstUBPass());
        if (OptLevel > 2 && IsLTO) {
          PM.add(createHIRRowWiseMVPass());
          PM.add(createHIRSumWindowReusePass());
        }
      }

      PM.add(createHIRSinkingForPerfectLoopnestPass());
      PM.add(createHIRNonZeroSinkingForPerfectLoopnestPass());
      PM.add(createHIRPragmaLoopBlockingPass());
      PM.add(createHIRLoopDistributionForLoopNestPass());
      if (OptLevel > 2 && IsLTO) {
        PM.add(createHIRCrossLoopArrayContractionLegacyPass());
      }
      PM.add(createHIRLoopInterchangePass());
      PM.add(createHIRGenerateMKLCallPass());
      if (OptLevel > 2 && IsLTO) {
        PM.add(createHIRInterLoopBlockingPass());
      }
      PM.add(createHIRLoopBlockingPass());
      PM.add(createHIRUndoSinkingForPerfectLoopnestPass());
      PM.add(createHIRDeadStoreEliminationPass());
      PM.add(createHIRLoopReversalPass());
      PM.add(createHIRIdentityMatrixIdiomRecognitionPass());
    }

    if (SizeLevel == 0) {
      PM.add(createHIRPreVecCompleteUnrollPass(OptLevel, DisableUnrollLoops));
    }

    if (RunLoopOpts == LoopOptMode::Full) {
      PM.add(createHIRConditionalLoadStoreMotionPass());
      if (SizeLevel == 0)
        PM.add(createHIRMemoryReductionSinkingPass());
      PM.add(createHIRLMMPass());
      PM.add(createHIRDeadStoreEliminationPass());
    }

    PM.add(createHIRLastValueComputationPass());

    if (RunLoopOpts == LoopOptMode::Full) {
      PM.add(createHIRLoopRerollPass());

      if (SizeLevel == 0) {
        PM.add(createHIRLoopDistributionForMemRecPass());
      }

      PM.add(createHIRLoopRematerializePass());
      PM.add(createHIRMultiExitLoopRerollPass());
      PM.add(createHIRLoopCollapsePass());
      PM.add(createHIRIdiomRecognitionPass());
      PM.add(createHIRLoopFusionPass());
    }

    if (SizeLevel == 0) {
      if (RunLoopOpts == LoopOptMode::Full) {
        PM.add(createHIRUnrollAndJamPass(DisableUnrollLoops));
        PM.add(createHIRMVForVariableStridePass());
        PM.add(createHIROptVarPredicatePass());
        PM.add(createHIROptPredicatePass(OptLevel == 3, false));
      }
      if (RunVPOOpt) {
        PM.add(createHIRVecDirInsertPass(OptLevel == 3));
        if (EnableVPlanDriverHIR) {
          // Enable VPlan HIR Vectorizer
          PM.add(createVPlanDriverHIRPass());
        }
      }
      PM.add(createHIRPostVecCompleteUnrollPass(OptLevel, DisableUnrollLoops));
      PM.add(createHIRGeneralUnrollPass(DisableUnrollLoops));
    }

    if (RunLoopOpts == LoopOptMode::Full) {
      PM.add(createHIRScalarReplArrayPass());
      if (OptLevel > 2) {
        PM.add(createHIRNontemporalMarkingPass());
        PM.add(createHIRPrefetchingPass());
      }
    }
  }

  if (IntelOptReportEmitter == OptReportOptions::HIR)
    PM.add(createHIROptReportEmitterWrapperPass());

  PM.add(createHIRCodeGenWrapperPass());

  addLoopOptCleanupPasses(PM);

  if (EnableVPlanDriverHIR) {
    PM.add(createAlwaysInlinerLegacyPass());
    PM.add(createBarrierNoopPass());
  }
}

void PassManagerBuilder::addLoopOptAndAssociatedVPOPasses(
    legacy::PassManagerBase &PM, bool IsLTO) const {
  // Do not run loop optimization passes, if proprietary optimizations
  // are disabled. There are some mandatory clean-up actions that still need
  // to be performed.
  if (DisableIntelProprietaryOpts) {
    // CMPLRLLVM-25935: clean-up VPO directives for targets with
    //                  LLVM IR emission enabled (hence, with proprietary
    //                  optimizations disabled).
    PM.add(createVPODirectiveCleanupPass());
    return;
  }

  if (RunVPOOpt && RunVecClone) {
    PM.add(createVecClonePass());
    // VecClonePass can generate redundant geps/loads for vector parameters when
    // accessing elem[i] within the inserted simd loop. This makes DD testing
    // harder, so run CSE here to do some clean-up before HIR construction.
    PM.add(createEarlyCSEPass());
  }

  // Run LLVM-IR VPlan vectorizer before loopopt to vectorize all explicit
  // SIMD loops
  addVPOPassesPreOrPostLoopOpt(PM, false /* IsPostLoopOptPass */);

  addLoopOptPasses(PM, IsLTO);

  // Run LLVM-IR VPlan vectorizer after loopopt to vectorize all loops not
  // vectorized after createVPlanDriverHIRPass
  addVPOPassesPreOrPostLoopOpt(PM, true /* IsPostLoopOptPass */);

  // Process directives inserted by LoopOpt Autopar.
  // Call with RunVec==true (2nd argument) to cleanup any vec directives
  // that loopopt and vectorizers might have missed.
  if (RunVPOOpt)
    addVPOPasses(PM, true);

  if (IntelOptReportEmitter == OptReportOptions::IR)
    PM.add(createLoopOptReportEmitterLegacyPass());
}

#endif // INTEL_CUSTOMIZATION

void PassManagerBuilder::populateThinLTOPassManager(
    legacy::PassManagerBase &PM) {
  PerformThinLTO = true;
  if (LibraryInfo)
    PM.add(new TargetLibraryInfoWrapperPass(*LibraryInfo));

  if (VerifyInput)
    PM.add(createVerifierPass());

  if (ImportSummary) {
    // This pass imports type identifier resolutions for whole-program
    // devirtualization and CFI. It must run early because other passes may
    // disturb the specific instruction patterns that these passes look for,
    // creating dependencies on resolutions that may not appear in the summary.
    //
    // For example, GVN may transform the pattern assume(type.test) appearing in
    // two basic blocks into assume(phi(type.test, type.test)), which would
    // transform a dependency on a WPD resolution into a dependency on a type
    // identifier resolution for CFI.
    //
    // Also, WPD has access to more precise information than ICP and can
    // devirtualize more effectively, so it should operate on the IR first.
    PM.add(createWholeProgramDevirtPass(nullptr, ImportSummary));
    PM.add(createLowerTypeTestsPass(nullptr, ImportSummary));
  }

  populateModulePassManager(PM);

  if (VerifyOutput)
    PM.add(createVerifierPass());
  PerformThinLTO = false;
}

void PassManagerBuilder::populateLTOPassManager(legacy::PassManagerBase &PM) {
  if (LibraryInfo)
    PM.add(new TargetLibraryInfoWrapperPass(*LibraryInfo));

  if (VerifyInput)
    PM.add(createVerifierPass());

  addExtensionsToPM(EP_FullLinkTimeOptimizationEarly, PM);

  if (OptLevel != 0)
    addLTOOptimizationPasses(PM);
  else {
    // The whole-program-devirt pass needs to run at -O0 because only it knows
    // about the llvm.type.checked.load intrinsic: it needs to both lower the
    // intrinsic itself and handle it in the summary.
    PM.add(createWholeProgramDevirtPass(ExportSummary, nullptr));
  }

  // Create a function that performs CFI checks for cross-DSO calls with targets
  // in the current module.
  PM.add(createCrossDSOCFIPass());

  // Lower type metadata and the type.test intrinsic. This pass supports Clang's
  // control flow integrity mechanisms (-fsanitize=cfi*) and needs to run at
  // link time if CFI is enabled. The pass does nothing if CFI is disabled.
  PM.add(createLowerTypeTestsPass(ExportSummary, nullptr));
  // Run a second time to clean up any type tests left behind by WPD for use
  // in ICP (which is performed earlier than this in the regular LTO pipeline).
  PM.add(createLowerTypeTestsPass(nullptr, nullptr, true));

  if (OptLevel != 0)
    addLateLTOOptimizationPasses(PM);

  addExtensionsToPM(EP_FullLinkTimeOptimizationLast, PM);

  PM.add(createAnnotationRemarksLegacyPass());

  if (VerifyOutput)
    PM.add(createVerifierPass());
}

LLVMPassManagerBuilderRef LLVMPassManagerBuilderCreate() {
  PassManagerBuilder *PMB = new PassManagerBuilder();
  return wrap(PMB);
}

void LLVMPassManagerBuilderDispose(LLVMPassManagerBuilderRef PMB) {
  PassManagerBuilder *Builder = unwrap(PMB);
  delete Builder;
}

void
LLVMPassManagerBuilderSetOptLevel(LLVMPassManagerBuilderRef PMB,
                                  unsigned OptLevel) {
  PassManagerBuilder *Builder = unwrap(PMB);
  Builder->OptLevel = OptLevel;
}

void
LLVMPassManagerBuilderSetSizeLevel(LLVMPassManagerBuilderRef PMB,
                                   unsigned SizeLevel) {
  PassManagerBuilder *Builder = unwrap(PMB);
  Builder->SizeLevel = SizeLevel;
}

void
LLVMPassManagerBuilderSetDisableUnitAtATime(LLVMPassManagerBuilderRef PMB,
                                            LLVMBool Value) {
  // NOTE: The DisableUnitAtATime switch has been removed.
}

void
LLVMPassManagerBuilderSetDisableUnrollLoops(LLVMPassManagerBuilderRef PMB,
                                            LLVMBool Value) {
  PassManagerBuilder *Builder = unwrap(PMB);
  Builder->DisableUnrollLoops = Value;
}

void
LLVMPassManagerBuilderSetDisableSimplifyLibCalls(LLVMPassManagerBuilderRef PMB,
                                                 LLVMBool Value) {
  // NOTE: The simplify-libcalls pass has been removed.
}

void
LLVMPassManagerBuilderUseInlinerWithThreshold(LLVMPassManagerBuilderRef PMB,
                                              unsigned Threshold) {
  PassManagerBuilder *Builder = unwrap(PMB);
  Builder->Inliner = createFunctionInliningPass(Threshold);
}

void
LLVMPassManagerBuilderPopulateFunctionPassManager(LLVMPassManagerBuilderRef PMB,
                                                  LLVMPassManagerRef PM) {
  PassManagerBuilder *Builder = unwrap(PMB);
  legacy::FunctionPassManager *FPM = unwrap<legacy::FunctionPassManager>(PM);
  Builder->populateFunctionPassManager(*FPM);
}

void
LLVMPassManagerBuilderPopulateModulePassManager(LLVMPassManagerBuilderRef PMB,
                                                LLVMPassManagerRef PM) {
  PassManagerBuilder *Builder = unwrap(PMB);
  legacy::PassManagerBase *MPM = unwrap(PM);
  Builder->populateModulePassManager(*MPM);
}

void LLVMPassManagerBuilderPopulateLTOPassManager(LLVMPassManagerBuilderRef PMB,
                                                  LLVMPassManagerRef PM,
                                                  LLVMBool Internalize,
                                                  LLVMBool RunInliner) {
  PassManagerBuilder *Builder = unwrap(PMB);
  legacy::PassManagerBase *LPM = unwrap(PM);

  // A small backwards compatibility hack. populateLTOPassManager used to take
  // an RunInliner option.
  if (RunInliner && !Builder->Inliner)
    Builder->Inliner = createFunctionInliningPass();

  Builder->populateLTOPassManager(*LPM);
}<|MERGE_RESOLUTION|>--- conflicted
+++ resolved
@@ -90,7 +90,6 @@
 
 using namespace llvm;
 
-<<<<<<< HEAD
 #if INTEL_CUSTOMIZATION
 
 using namespace llvm::llvm_intel_wp_analysis;
@@ -118,9 +117,8 @@
                        cl::desc("Run SROA pass after the SLP vectorizer"));
 
 #endif // INTEL_CUSTOMIZATION
-=======
+
 namespace llvm {
->>>>>>> d8aba75a
 cl::opt<bool> RunPartialInlining("enable-partial-inlining", cl::init(false),
                                  cl::Hidden, cl::ZeroOrMore,
                                  cl::desc("Run Partial inlinining pass"));
@@ -436,12 +434,9 @@
                clEnumValN(AttributorRunOption::NONE, "none",
                           "disable attributor runs")));
 
-<<<<<<< HEAD
-=======
 extern cl::opt<bool> EnableKnowledgeRetention;
 } // namespace llvm
 
->>>>>>> d8aba75a
 PassManagerBuilder::PassManagerBuilder() {
     OptLevel = 2;
     SizeLevel = 0;
