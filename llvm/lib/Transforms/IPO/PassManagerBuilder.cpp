--- conflicted
+++ resolved
@@ -1411,13 +1411,10 @@
   PM.add(createHIRTempCleanupPass());
 
   if (!RunLoopOptFrameworkOnly) {
-<<<<<<< HEAD
-    PM.add(createHIRPropagateCastedIVPass());
-=======
     if (UseOmpRegionsInLoopopt)
       PM.add(createHIRRecognizeOmpLoopPass());
 
->>>>>>> cdcdf0c3
+    PM.add(createHIRPropagateCastedIVPass());
     if (OptLevel > 2) {
       PM.add(createHIRLoopConcatenationPass());
       PM.add(createHIRSymbolicTripCountCompleteUnrollPass());
