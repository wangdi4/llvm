//===- PassManagerBuilder.cpp - Build Standard Pass -----------------------===//
//
//                     The LLVM Compiler Infrastructure
//
// This file is distributed under the University of Illinois Open Source
// License. See LICENSE.TXT for details.
//
//===----------------------------------------------------------------------===//
//
// This file defines the PassManagerBuilder class, which is used to set up a
// "standard" optimization sequence suitable for languages like C and C++.
//
//===----------------------------------------------------------------------===//

#include "llvm/Transforms/IPO/PassManagerBuilder.h"
#include "llvm-c/Transforms/PassManagerBuilder.h"
#include "llvm/ADT/SmallVector.h"
#include "llvm/Analysis/BasicAliasAnalysis.h"
#include "llvm/Analysis/CFLAliasAnalysis.h"
#include "llvm/Analysis/GlobalsModRef.h"
#include "llvm/Analysis/Intel_Andersens.h"  // INTEL
#include "llvm/Analysis/Passes.h"
#include "llvm/Analysis/ScopedNoAliasAA.h"
#include "llvm/Analysis/TargetLibraryInfo.h"
#include "llvm/Analysis/TypeBasedAliasAnalysis.h"
#include "llvm/IR/DataLayout.h"
#include "llvm/IR/FunctionInfo.h"
#include "llvm/IR/LegacyPassManager.h"
#include "llvm/IR/Verifier.h"
#include "llvm/Support/CommandLine.h"
#include "llvm/Support/ManagedStatic.h"
#include "llvm/Target/TargetMachine.h"
#include "llvm/Transforms/IPO.h"
#include "llvm/Transforms/IPO/ForceFunctionAttrs.h"
#include "llvm/Transforms/IPO/InferFunctionAttrs.h"
#include "llvm/Transforms/Scalar.h"
#include "llvm/Transforms/Vectorize.h"
<<<<<<< HEAD
#if INTEL_CUSTOMIZATION
#include "llvm/Transforms/Intel_LoopTransforms/Passes.h" 
#include "llvm/IR/IRPrintingPasses.h"
#endif //INTEL_CUSTOMIZATION
=======
#include "llvm/Transforms/Intel_LoopTransforms/Passes.h" // INTEL - HIR passes
#include "llvm/Transforms/Utils/Intel_VecClone.h"        // INTEL

>>>>>>> ddbfab58
using namespace llvm;

#if INTEL_CUSTOMIZATION
static cl::opt<bool>
EarlyJumpThreading("early-jump-threading", cl::init(true), cl::Hidden,
                   cl::desc("Run the early jump threading pass"));
#endif // INTEL_CUSTOMIZATION

static cl::opt<bool>
RunLoopVectorization("vectorize-loops", cl::Hidden,
                     cl::desc("Run the Loop vectorization passes"));

static cl::opt<bool>
RunSLPVectorization("vectorize-slp", cl::Hidden,
                    cl::desc("Run the SLP vectorization passes"));

static cl::opt<bool>
RunBBVectorization("vectorize-slp-aggressive", cl::Hidden,
                    cl::desc("Run the BB vectorization passes"));

static cl::opt<bool>
UseGVNAfterVectorization("use-gvn-after-vectorization",
  cl::init(false), cl::Hidden,
  cl::desc("Run GVN instead of Early CSE after vectorization passes"));

static cl::opt<bool> ExtraVectorizerPasses(
    "extra-vectorizer-passes", cl::init(false), cl::Hidden,
    cl::desc("Run cleanup optimization passes after vectorization."));

static cl::opt<bool> UseNewSROA("use-new-sroa",
  cl::init(true), cl::Hidden,
  cl::desc("Enable the new, experimental SROA pass"));

static cl::opt<bool>
RunLoopRerolling("reroll-loops", cl::Hidden,
                 cl::desc("Run the loop rerolling pass"));

static cl::opt<bool>
RunFloat2Int("float-to-int", cl::Hidden, cl::init(true),
             cl::desc("Run the float2int (float demotion) pass"));

static cl::opt<bool> RunLoadCombine("combine-loads", cl::init(false),
                                    cl::Hidden,
                                    cl::desc("Run the load combining pass"));

static cl::opt<bool>
RunSLPAfterLoopVectorization("run-slp-after-loop-vectorization",
  cl::init(true), cl::Hidden,
  cl::desc("Run the SLP vectorizer (and BB vectorizer) after the Loop "
           "vectorizer instead of before"));

static cl::opt<bool> UseCFLAA("use-cfl-aa",
  cl::init(false), cl::Hidden,
  cl::desc("Enable the new, experimental CFL alias analysis"));

static cl::opt<bool>
EnableMLSM("mlsm", cl::init(true), cl::Hidden,
           cl::desc("Enable motion of merged load and store"));

static cl::opt<bool> EnableLoopInterchange(
    "enable-loopinterchange", cl::init(false), cl::Hidden,
    cl::desc("Enable the new, experimental LoopInterchange Pass"));

static cl::opt<bool> EnableLoopDistribute(
    "enable-loop-distribute", cl::init(false), cl::Hidden,
    cl::desc("Enable the new, experimental LoopDistribution Pass"));

<<<<<<< HEAD
#ifdef INTEL_CUSTOMIZATION
// HIR passes
=======
#if INTEL_CUSTOMIZATION
static cl::opt<bool> RunVecClone("enable-vec-clone",
  cl::init(false), cl::Hidden,
  cl::desc("Run Vector Function Cloning"));

// INTEL - HIR passes
>>>>>>> ddbfab58
static cl::opt<bool> RunLoopOpts("loopopt", cl::init(false), cl::Hidden,
                                 cl::desc("Runs loop optimization passes"));

static cl::opt<bool> RunLoopOptFrameworkOnly("loopopt-framework-only", 
    cl::init(false), cl::Hidden,
    cl::desc("Enables loopopt framework without any transformation passes"));

<<<<<<< HEAD
static cl::opt<bool> PrintModuleBeforeLoopopt(
    "print-module-before-loopopt", cl::init(false), cl::Hidden,
    cl::desc("Prints LLVM module to dbgs() before first HIR transform(HIR SSA "
             "deconstruction)"));

=======
>>>>>>> ddbfab58
// register promotion for global vars at -O2 and above.
static cl::opt<bool> EnableNonLTOGlobalVarOpt(
    "enable-non-lto-global-var-opt", cl::init(true), cl::Hidden,
    cl::desc("Enable register promotion for global vars outside of the LTO."));
// Andersen AliasAnalysis
static cl::opt<bool> EnableAndersen("enable-andersen", cl::init(true),
    cl::Hidden, cl::desc("Enable Andersen's Alias Analysis"));
#endif // INTEL_CUSTOMIZATION

static cl::opt<bool> EnableNonLTOGlobalsModRef(
    "enable-non-lto-gmr", cl::init(true), cl::Hidden,
    cl::desc(
        "Enable the GlobalsModRef AliasAnalysis outside of the LTO pipeline."));

static cl::opt<bool> EnableLoopLoadElim(
    "enable-loop-load-elim", cl::init(false), cl::Hidden,
    cl::desc("Enable the new, experimental LoopLoadElimination Pass"));

PassManagerBuilder::PassManagerBuilder() {
    OptLevel = 2;
    SizeLevel = 0;
    LibraryInfo = nullptr;
    Inliner = nullptr;
    FunctionIndex = nullptr;
    DisableUnitAtATime = false;
    DisableUnrollLoops = false;
    BBVectorize = RunBBVectorization;
    SLPVectorize = RunSLPVectorization;
    LoopVectorize = RunLoopVectorization;
    RerollLoops = RunLoopRerolling;
    LoadCombine = RunLoadCombine;
    DisableGVNLoadPRE = false;
    VerifyInput = false;
    VerifyOutput = false;
    MergeFunctions = false;
    PrepareForLTO = false;
}

PassManagerBuilder::~PassManagerBuilder() {
  delete LibraryInfo;
  delete Inliner;
}

/// Set of global extensions, automatically added as part of the standard set.
static ManagedStatic<SmallVector<std::pair<PassManagerBuilder::ExtensionPointTy,
   PassManagerBuilder::ExtensionFn>, 8> > GlobalExtensions;

void PassManagerBuilder::addGlobalExtension(
    PassManagerBuilder::ExtensionPointTy Ty,
    PassManagerBuilder::ExtensionFn Fn) {
  GlobalExtensions->push_back(std::make_pair(Ty, Fn));
}

void PassManagerBuilder::addExtension(ExtensionPointTy Ty, ExtensionFn Fn) {
  Extensions.push_back(std::make_pair(Ty, Fn));
}

void PassManagerBuilder::addExtensionsToPM(ExtensionPointTy ETy,
                                           legacy::PassManagerBase &PM) const {
  for (unsigned i = 0, e = GlobalExtensions->size(); i != e; ++i)
    if ((*GlobalExtensions)[i].first == ETy)
      (*GlobalExtensions)[i].second(*this, PM);
  for (unsigned i = 0, e = Extensions.size(); i != e; ++i)
    if (Extensions[i].first == ETy)
      Extensions[i].second(*this, PM);
}

void PassManagerBuilder::addInitialAliasAnalysisPasses(
    legacy::PassManagerBase &PM) const {
  // Add TypeBasedAliasAnalysis before BasicAliasAnalysis so that
  // BasicAliasAnalysis wins if they disagree. This is intended to help
  // support "obvious" type-punning idioms.
  if (UseCFLAA)
    PM.add(createCFLAAWrapperPass());
  PM.add(createTypeBasedAAWrapperPass());
  PM.add(createScopedNoAliasAAWrapperPass());
}

void PassManagerBuilder::populateFunctionPassManager(
    legacy::FunctionPassManager &FPM) {
  addExtensionsToPM(EP_EarlyAsPossible, FPM);

  // Add LibraryInfo if we have some.
  if (LibraryInfo)
    FPM.add(new TargetLibraryInfoWrapperPass(*LibraryInfo));

  if (OptLevel == 0) return;

  addInitialAliasAnalysisPasses(FPM);

  FPM.add(createCFGSimplificationPass());
  if (UseNewSROA)
    FPM.add(createSROAPass());
  else
    FPM.add(createScalarReplAggregatesPass());
  FPM.add(createEarlyCSEPass());
  FPM.add(createLowerExpectIntrinsicPass());
}

void PassManagerBuilder::populateModulePassManager(
    legacy::PassManagerBase &MPM) {
  // Allow forcing function attributes as a debugging and tuning aid.
  MPM.add(createForceFunctionAttrsLegacyPass());

  // If all optimizations are disabled, just run the always-inline pass and,
  // if enabled, the function merging pass.
  if (OptLevel == 0) {
    if (Inliner) {
      MPM.add(Inliner);
      Inliner = nullptr;
    }

    // FIXME: The BarrierNoopPass is a HACK! The inliner pass above implicitly
    // creates a CGSCC pass manager, but we don't want to add extensions into
    // that pass manager. To prevent this we insert a no-op module pass to reset
    // the pass manager to get the same behavior as EP_OptimizerLast in non-O0
    // builds. The function merging pass is 
    if (MergeFunctions)
      MPM.add(createMergeFunctionsPass());
    else if (!GlobalExtensions->empty() || !Extensions.empty())
      MPM.add(createBarrierNoopPass());

    addExtensionsToPM(EP_EnabledOnOptLevel0, MPM);
    return;
  }

  // Add LibraryInfo if we have some.
  if (LibraryInfo)
    MPM.add(new TargetLibraryInfoWrapperPass(*LibraryInfo));

  addInitialAliasAnalysisPasses(MPM);

  if (!DisableUnitAtATime) {
    // Infer attributes about declarations if possible.
    MPM.add(createInferFunctionAttrsLegacyPass());

    addExtensionsToPM(EP_ModuleOptimizerEarly, MPM);

    MPM.add(createIPSCCPPass());              // IP SCCP
    MPM.add(createGlobalOptimizerPass());     // Optimize out global vars
    // Promote any localized global vars
    MPM.add(createPromoteMemoryToRegisterPass());

    MPM.add(createDeadArgEliminationPass());  // Dead argument elimination

    MPM.add(createInstructionCombiningPass());// Clean up after IPCP & DAE
    addExtensionsToPM(EP_Peephole, MPM);
    if (EarlyJumpThreading)                         // INTEL
      MPM.add(createJumpThreadingPass(-1, false));  // INTEL
    MPM.add(createCFGSimplificationPass());   // Clean up after IPCP & DAE
  }

  if (EnableNonLTOGlobalsModRef)
    // We add a module alias analysis pass here. In part due to bugs in the
    // analysis infrastructure this "works" in that the analysis stays alive
    // for the entire SCC pass run below.
    MPM.add(createGlobalsAAWrapperPass());

  // Start of CallGraph SCC passes.
  if (!DisableUnitAtATime)
    MPM.add(createPruneEHPass());             // Remove dead EH info
  if (Inliner) {
    MPM.add(Inliner);
    Inliner = nullptr;
  }
  if (!DisableUnitAtATime)
    MPM.add(createFunctionAttrsPass());       // Set readonly/readnone attrs
  if (OptLevel > 2)
    MPM.add(createArgumentPromotionPass());   // Scalarize uninlined fn args

  // Start of function pass.
  // Break up aggregate allocas, using SSAUpdater.
  if (UseNewSROA)
    MPM.add(createSROAPass());
  else
    MPM.add(createScalarReplAggregatesPass(-1, false));
  MPM.add(createEarlyCSEPass());              // Catch trivial redundancies
  MPM.add(createJumpThreadingPass());         // Thread jumps.
  MPM.add(createCorrelatedValuePropagationPass()); // Propagate conditionals
  MPM.add(createCFGSimplificationPass());     // Merge & remove BBs
  MPM.add(createInstructionCombiningPass());  // Combine silly seq's
  addExtensionsToPM(EP_Peephole, MPM);

  MPM.add(createTailCallEliminationPass()); // Eliminate tail calls
  MPM.add(createCFGSimplificationPass());     // Merge & remove BBs
  MPM.add(createReassociatePass());           // Reassociate expressions
  // Rotate Loop - disable header duplication at -Oz
  MPM.add(createLoopRotatePass(SizeLevel == 2 ? 0 : -1));
  MPM.add(createLICMPass());                  // Hoist loop invariants
  MPM.add(createLoopUnswitchPass(SizeLevel || OptLevel < 3));
  MPM.add(createCFGSimplificationPass());
  MPM.add(createInstructionCombiningPass());
  MPM.add(createIndVarSimplifyPass());        // Canonicalize indvars
  MPM.add(createLoopIdiomPass());             // Recognize idioms like memset.
  MPM.add(createLoopDeletionPass());          // Delete dead loops
  if (EnableLoopInterchange) {
    MPM.add(createLoopInterchangePass()); // Interchange loops
    MPM.add(createCFGSimplificationPass());
  }
  if (!DisableUnrollLoops)
    MPM.add(createSimpleLoopUnrollPass());    // Unroll small loops
  addExtensionsToPM(EP_LoopOptimizerEnd, MPM);

  if (OptLevel > 1) {
    if (EnableMLSM)
      MPM.add(createMergedLoadStoreMotionPass()); // Merge ld/st in diamonds
    MPM.add(createGVNPass(DisableGVNLoadPRE));  // Remove redundancies
  }
  MPM.add(createMemCpyOptPass());             // Remove memcpy / form memset
  MPM.add(createSCCPPass());                  // Constant prop with SCCP

  // Delete dead bit computations (instcombine runs after to fold away the dead
  // computations, and then ADCE will run later to exploit any new DCE
  // opportunities that creates).
  MPM.add(createBitTrackingDCEPass());        // Delete dead bit computations

  // Run instcombine after redundancy elimination to exploit opportunities
  // opened up by them.
  MPM.add(createInstructionCombiningPass());
  addExtensionsToPM(EP_Peephole, MPM);
  MPM.add(createJumpThreadingPass());         // Thread jumps
  MPM.add(createCorrelatedValuePropagationPass());
  MPM.add(createDeadStoreEliminationPass());  // Delete dead stores
#if INTEL_CUSTOMIZATION
  if (EnableAndersen) {
    MPM.add(createAndersensAAWrapperPass()); // Andersen's IP alias analysis
  }
#endif // INTEL_CUSTOMIZATION

  MPM.add(createLICMPass());
#if INTEL_CUSTOMIZATION
  if (OptLevel >= 2 && EnableNonLTOGlobalVarOpt && EnableAndersen) {
    MPM.add(createNonLTOGlobalOptimizerPass());
  }
#endif // INTEL_CUSTOMIZATION

  addExtensionsToPM(EP_ScalarOptimizerLate, MPM);

  if (RerollLoops)
    MPM.add(createLoopRerollPass());
  if (!RunSLPAfterLoopVectorization) {
    if (SLPVectorize)
      MPM.add(createSLPVectorizerPass());   // Vectorize parallel scalar chains.

    if (BBVectorize) {
      MPM.add(createBBVectorizePass());
      MPM.add(createInstructionCombiningPass());
      addExtensionsToPM(EP_Peephole, MPM);
      if (OptLevel > 1 && UseGVNAfterVectorization)
        MPM.add(createGVNPass(DisableGVNLoadPRE)); // Remove redundancies
      else
        MPM.add(createEarlyCSEPass());      // Catch trivial redundancies

      // BBVectorize may have significantly shortened a loop body; unroll again.
      if (!DisableUnrollLoops)
        MPM.add(createLoopUnrollPass());
    }
  }

  if (LoadCombine)
    MPM.add(createLoadCombinePass());

  MPM.add(createAggressiveDCEPass());         // Delete dead instructions
  MPM.add(createCFGSimplificationPass()); // Merge & remove BBs
  MPM.add(createInstructionCombiningPass());  // Clean up after everything.
  addExtensionsToPM(EP_Peephole, MPM);

  // FIXME: This is a HACK! The inliner pass above implicitly creates a CGSCC
  // pass manager that we are specifically trying to avoid. To prevent this
  // we must insert a no-op module pass to reset the pass manager.
  MPM.add(createBarrierNoopPass());

  if (!DisableUnitAtATime && OptLevel > 1 && !PrepareForLTO) {
    // Remove avail extern fns and globals definitions if we aren't
    // compiling an object file for later LTO. For LTO we want to preserve
    // these so they are eligible for inlining at link-time. Note if they
    // are unreferenced they will be removed by GlobalDCE later, so
    // this only impacts referenced available externally globals.
    // Eventually they will be suppressed during codegen, but eliminating
    // here enables more opportunity for GlobalDCE as it may make
    // globals referenced by available external functions dead
    // and saves running remaining passes on the eliminated functions.
    MPM.add(createEliminateAvailableExternallyPass());
  }

  if (EnableNonLTOGlobalsModRef)
    // We add a fresh GlobalsModRef run at this point. This is particularly
    // useful as the above will have inlined, DCE'ed, and function-attr
    // propagated everything. We should at this point have a reasonably minimal
    // and richly annotated call graph. By computing aliasing and mod/ref
    // information for all local globals here, the late loop passes and notably
    // the vectorizer will be able to use them to help recognize vectorizable
    // memory operations.
    //
    // Note that this relies on a bug in the pass manager which preserves
    // a module analysis into a function pass pipeline (and throughout it) so
    // long as the first function pass doesn't invalidate the module analysis.
    // Thus both Float2Int and LoopRotate have to preserve AliasAnalysis for
    // this to work. Fortunately, it is trivial to preserve AliasAnalysis
    // (doing nothing preserves it as it is required to be conservatively
    // correct in the face of IR changes).
    MPM.add(createGlobalsAAWrapperPass());

  if (RunFloat2Int)
    MPM.add(createFloat2IntPass());

  addExtensionsToPM(EP_VectorizerStart, MPM);

  // Re-rotate loops in all our loop nests. These may have fallout out of
  // rotated form due to GVN or other transformations, and the vectorizer relies
  // on the rotated form. Disable header duplication at -Oz.
  MPM.add(createLoopRotatePass(SizeLevel == 2 ? 0 : -1));

  addLoopOptPasses(MPM); // INTEL - HIR passes

  // Distribute loops to allow partial vectorization.  I.e. isolate dependences
  // into separate loop that would otherwise inhibit vectorization.
  if (EnableLoopDistribute)
    MPM.add(createLoopDistributePass());

  MPM.add(createLoopVectorizePass(DisableUnrollLoops, LoopVectorize));

  // Eliminate loads by forwarding stores from the previous iteration to loads
  // of the current iteration.
  if (EnableLoopLoadElim)
    MPM.add(createLoopLoadEliminationPass());

  // FIXME: Because of #pragma vectorize enable, the passes below are always
  // inserted in the pipeline, even when the vectorizer doesn't run (ex. when
  // on -O1 and no #pragma is found). Would be good to have these two passes
  // as function calls, so that we can only pass them when the vectorizer
  // changed the code.
  MPM.add(createInstructionCombiningPass());
  if (OptLevel > 1 && ExtraVectorizerPasses) {
    // At higher optimization levels, try to clean up any runtime overlap and
    // alignment checks inserted by the vectorizer. We want to track correllated
    // runtime checks for two inner loops in the same outer loop, fold any
    // common computations, hoist loop-invariant aspects out of any outer loop,
    // and unswitch the runtime checks if possible. Once hoisted, we may have
    // dead (or speculatable) control flows or more combining opportunities.
    MPM.add(createEarlyCSEPass());
    MPM.add(createCorrelatedValuePropagationPass());
    MPM.add(createInstructionCombiningPass());
    MPM.add(createLICMPass());
    MPM.add(createLoopUnswitchPass(SizeLevel || OptLevel < 3));
    MPM.add(createCFGSimplificationPass());
    MPM.add(createInstructionCombiningPass());
  }

  if (RunSLPAfterLoopVectorization) {
    if (SLPVectorize) {
      MPM.add(createSLPVectorizerPass());   // Vectorize parallel scalar chains.
      if (OptLevel > 1 && ExtraVectorizerPasses) {
        MPM.add(createEarlyCSEPass());
      }
    }

    if (BBVectorize) {
      MPM.add(createBBVectorizePass());
      MPM.add(createInstructionCombiningPass());
      addExtensionsToPM(EP_Peephole, MPM);
      if (OptLevel > 1 && UseGVNAfterVectorization)
        MPM.add(createGVNPass(DisableGVNLoadPRE)); // Remove redundancies
      else
        MPM.add(createEarlyCSEPass());      // Catch trivial redundancies

      // BBVectorize may have significantly shortened a loop body; unroll again.
      if (!DisableUnrollLoops)
        MPM.add(createLoopUnrollPass());
    }
  }

  addExtensionsToPM(EP_Peephole, MPM);
  MPM.add(createCFGSimplificationPass());
  MPM.add(createInstructionCombiningPass());

  if (!DisableUnrollLoops) {
    MPM.add(createLoopUnrollPass());    // Unroll small loops

    // LoopUnroll may generate some redundency to cleanup.
    MPM.add(createInstructionCombiningPass());

    // Runtime unrolling will introduce runtime check in loop prologue. If the
    // unrolled loop is a inner loop, then the prologue will be inside the
    // outer loop. LICM pass can help to promote the runtime check out if the
    // checked value is loop invariant.
    MPM.add(createLICMPass());
  }

  // After vectorization and unrolling, assume intrinsics may tell us more
  // about pointer alignments.
  MPM.add(createAlignmentFromAssumptionsPass());

  if (!DisableUnitAtATime) {
    // FIXME: We shouldn't bother with this anymore.
    MPM.add(createStripDeadPrototypesPass()); // Get rid of dead prototypes

    // GlobalOpt already deletes dead functions and globals, at -O2 try a
    // late pass of GlobalDCE.  It is capable of deleting dead cycles.
    if (OptLevel > 1) {
      MPM.add(createGlobalDCEPass());         // Remove dead fns and globals.
      MPM.add(createConstantMergePass());     // Merge dup global constants
    }
  }

  if (MergeFunctions)
    MPM.add(createMergeFunctionsPass());

  addExtensionsToPM(EP_OptimizerLast, MPM);
}

void PassManagerBuilder::addLTOOptimizationPasses(legacy::PassManagerBase &PM) {
  // Provide AliasAnalysis services for optimizations.
  addInitialAliasAnalysisPasses(PM);

  if (FunctionIndex)
    PM.add(createFunctionImportPass(FunctionIndex));

  // Allow forcing function attributes as a debugging and tuning aid.
  PM.add(createForceFunctionAttrsLegacyPass());

  // Infer attributes about declarations if possible.
  PM.add(createInferFunctionAttrsLegacyPass());

  // Propagate constants at call sites into the functions they call.  This
  // opens opportunities for globalopt (and inlining) by substituting function
  // pointers passed as arguments to direct uses of functions.
  PM.add(createIPSCCPPass());

  // Now that we internalized some globals, see if we can hack on them!
  PM.add(createFunctionAttrsPass()); // Add norecurse if possible.
  PM.add(createGlobalOptimizerPass());
  // Promote any localized global vars.
  PM.add(createPromoteMemoryToRegisterPass());

  // Linking modules together can lead to duplicated global constants, only
  // keep one copy of each constant.
  PM.add(createConstantMergePass());

  // Remove unused arguments from functions.
  PM.add(createDeadArgEliminationPass());

  // Reduce the code after globalopt and ipsccp.  Both can open up significant
  // simplification opportunities, and both can propagate functions through
  // function pointers.  When this happens, we often have to resolve varargs
  // calls, etc, so let instcombine do this.
  PM.add(createInstructionCombiningPass());
  addExtensionsToPM(EP_Peephole, PM);

  // Inline small functions
  bool RunInliner = Inliner;
  if (RunInliner) {
    PM.add(Inliner);
    Inliner = nullptr;
  }

  PM.add(createPruneEHPass());   // Remove dead EH info.

  // Optimize globals again if we ran the inliner.
  if (RunInliner)
    PM.add(createGlobalOptimizerPass());
  PM.add(createGlobalDCEPass()); // Remove dead functions.

  // If we didn't decide to inline a function, check to see if we can
  // transform it to pass arguments by value instead of by reference.
  PM.add(createArgumentPromotionPass());

  // The IPO passes may leave cruft around.  Clean up after them.
  PM.add(createInstructionCombiningPass());
  addExtensionsToPM(EP_Peephole, PM);
  PM.add(createJumpThreadingPass());

  // Break up allocas
  if (UseNewSROA)
    PM.add(createSROAPass());
  else
    PM.add(createScalarReplAggregatesPass());

  // Run a few AA driven optimizations here and now, to cleanup the code.
  PM.add(createFunctionAttrsPass()); // Add nocapture.
  PM.add(createGlobalsAAWrapperPass()); // IP alias analysis.

#if INTEL_CUSTOMIZATION
  if (EnableAndersen) {
    PM.add(createAndersensAAWrapperPass()); // Andersen's IP alias analysis
  }
#endif // INTEL_CUSTOMIZATION
  PM.add(createLICMPass());                 // Hoist loop invariants.
  if (EnableMLSM)
    PM.add(createMergedLoadStoreMotionPass()); // Merge ld/st in diamonds.
  PM.add(createGVNPass(DisableGVNLoadPRE)); // Remove redundancies.
  PM.add(createMemCpyOptPass());            // Remove dead memcpys.

  // Nuke dead stores.
  PM.add(createDeadStoreEliminationPass());

  // More loops are countable; try to optimize them.
  PM.add(createIndVarSimplifyPass());
  PM.add(createLoopDeletionPass());
  if (EnableLoopInterchange)
    PM.add(createLoopInterchangePass());

  PM.add(createLoopVectorizePass(true, LoopVectorize));

  // Now that we've optimized loops (in particular loop induction variables),
  // we may have exposed more scalar opportunities. Run parts of the scalar
  // optimizer again at this point.
  PM.add(createInstructionCombiningPass()); // Initial cleanup
  PM.add(createCFGSimplificationPass()); // if-convert
  PM.add(createSCCPPass()); // Propagate exposed constants
  PM.add(createInstructionCombiningPass()); // Clean up again
  PM.add(createBitTrackingDCEPass());

  // More scalar chains could be vectorized due to more alias information
  if (RunSLPAfterLoopVectorization)
    if (SLPVectorize)
      PM.add(createSLPVectorizerPass()); // Vectorize parallel scalar chains.

  // After vectorization, assume intrinsics may tell us more about pointer
  // alignments.
  PM.add(createAlignmentFromAssumptionsPass());

  if (LoadCombine)
    PM.add(createLoadCombinePass());

  // Cleanup and simplify the code after the scalar optimizations.
  PM.add(createInstructionCombiningPass());
  addExtensionsToPM(EP_Peephole, PM);

  PM.add(createJumpThreadingPass());
}

void PassManagerBuilder::addLateLTOOptimizationPasses(
    legacy::PassManagerBase &PM) {
  // Delete basic blocks, which optimization passes may have killed.
  PM.add(createCFGSimplificationPass());

  // Drop bodies of available externally objects to improve GlobalDCE.
  PM.add(createEliminateAvailableExternallyPass());

  // Now that we have optimized the program, discard unreachable functions.
  PM.add(createGlobalDCEPass());

  // FIXME: this is profitable (for compiler time) to do at -O0 too, but
  // currently it damages debug info.
  if (MergeFunctions)
    PM.add(createMergeFunctionsPass());
}

#if INTEL_CUSTOMIZATION // HIR passes
void PassManagerBuilder::addLoopOptCleanupPasses(
    legacy::PassManagerBase &PM) const {
  PM.add(createCFGSimplificationPass());
  PM.add(createPromoteMemoryToRegisterPass());
  PM.add(createGVNPass(DisableGVNLoadPRE));
  PM.add(createInstructionCombiningPass());

  /// This pass is used to set wrap (nuw/nsw) flags on instructions after HIR.
  /// We will need to propagate these flags in HIR if either HIR
  /// transformations require them or running this pass turns out to be compile
  /// time expensive.
  PM.add(createIndVarSimplifyPass());
}

void PassManagerBuilder::addLoopOptPasses(legacy::PassManagerBase &PM) const {

  if (!(RunLoopOpts || RunLoopOptFrameworkOnly) || (OptLevel < 2)) {
    return;
  }

  // This pass "canonicalizes" loops and makes analysis easier.
  PM.add(createLoopSimplifyPass());

  if(PrintModuleBeforeLoopopt) {
    PM.add(createPrintModulePass(dbgs(), ";Module Before HIR" ));
  }

  PM.add(createSSADeconstructionPass());

  if (!RunLoopOptFrameworkOnly) {
    PM.add(createHIROptPredicatePass());
    PM.add(createHIRLoopDistributionPass(false));
    PM.add(createHIRRuntimeDDPass());
    PM.add(createHIRCompleteUnrollPass());
    PM.add(createHIRGeneralUnrollPass());
  }

  PM.add(createHIRCodeGenPass());

  addLoopOptCleanupPasses(PM);
}
#endif // INTEL_CUSTOMIZATION

void PassManagerBuilder::populateLTOPassManager(legacy::PassManagerBase &PM) {
  if (LibraryInfo)
    PM.add(new TargetLibraryInfoWrapperPass(*LibraryInfo));

  if (VerifyInput)
    PM.add(createVerifierPass());

  if (OptLevel > 1)
    addLTOOptimizationPasses(PM);

  // Create a function that performs CFI checks for cross-DSO calls with targets
  // in the current module.
  PM.add(createCrossDSOCFIPass());

  // Lower bit sets to globals. This pass supports Clang's control flow
  // integrity mechanisms (-fsanitize=cfi*) and needs to run at link time if CFI
  // is enabled. The pass does nothing if CFI is disabled.
  PM.add(createLowerBitSetsPass());

  if (OptLevel != 0)
    addLateLTOOptimizationPasses(PM);

  if (VerifyOutput)
    PM.add(createVerifierPass());
}

inline PassManagerBuilder *unwrap(LLVMPassManagerBuilderRef P) {
    return reinterpret_cast<PassManagerBuilder*>(P);
}

inline LLVMPassManagerBuilderRef wrap(PassManagerBuilder *P) {
  return reinterpret_cast<LLVMPassManagerBuilderRef>(P);
}

LLVMPassManagerBuilderRef LLVMPassManagerBuilderCreate() {
  PassManagerBuilder *PMB = new PassManagerBuilder();
  return wrap(PMB);
}

void LLVMPassManagerBuilderDispose(LLVMPassManagerBuilderRef PMB) {
  PassManagerBuilder *Builder = unwrap(PMB);
  delete Builder;
}

void
LLVMPassManagerBuilderSetOptLevel(LLVMPassManagerBuilderRef PMB,
                                  unsigned OptLevel) {
  PassManagerBuilder *Builder = unwrap(PMB);
  Builder->OptLevel = OptLevel;
}

void
LLVMPassManagerBuilderSetSizeLevel(LLVMPassManagerBuilderRef PMB,
                                   unsigned SizeLevel) {
  PassManagerBuilder *Builder = unwrap(PMB);
  Builder->SizeLevel = SizeLevel;
}

void
LLVMPassManagerBuilderSetDisableUnitAtATime(LLVMPassManagerBuilderRef PMB,
                                            LLVMBool Value) {
  PassManagerBuilder *Builder = unwrap(PMB);
  Builder->DisableUnitAtATime = Value;
}

void
LLVMPassManagerBuilderSetDisableUnrollLoops(LLVMPassManagerBuilderRef PMB,
                                            LLVMBool Value) {
  PassManagerBuilder *Builder = unwrap(PMB);
  Builder->DisableUnrollLoops = Value;
}

void
LLVMPassManagerBuilderSetDisableSimplifyLibCalls(LLVMPassManagerBuilderRef PMB,
                                                 LLVMBool Value) {
  // NOTE: The simplify-libcalls pass has been removed.
}

void
LLVMPassManagerBuilderUseInlinerWithThreshold(LLVMPassManagerBuilderRef PMB,
                                              unsigned Threshold) {
  PassManagerBuilder *Builder = unwrap(PMB);
  Builder->Inliner = createFunctionInliningPass(Threshold);
}

void
LLVMPassManagerBuilderPopulateFunctionPassManager(LLVMPassManagerBuilderRef PMB,
                                                  LLVMPassManagerRef PM) {
  PassManagerBuilder *Builder = unwrap(PMB);
  legacy::FunctionPassManager *FPM = unwrap<legacy::FunctionPassManager>(PM);
  Builder->populateFunctionPassManager(*FPM);
}

void
LLVMPassManagerBuilderPopulateModulePassManager(LLVMPassManagerBuilderRef PMB,
                                                LLVMPassManagerRef PM) {
  PassManagerBuilder *Builder = unwrap(PMB);
  legacy::PassManagerBase *MPM = unwrap(PM);
  Builder->populateModulePassManager(*MPM);
}

void LLVMPassManagerBuilderPopulateLTOPassManager(LLVMPassManagerBuilderRef PMB,
                                                  LLVMPassManagerRef PM,
                                                  LLVMBool Internalize,
                                                  LLVMBool RunInliner) {
  PassManagerBuilder *Builder = unwrap(PMB);
  legacy::PassManagerBase *LPM = unwrap(PM);

  // A small backwards compatibility hack. populateLTOPassManager used to take
  // an RunInliner option.
  if (RunInliner && !Builder->Inliner)
    Builder->Inliner = createFunctionInliningPass();

  Builder->populateLTOPassManager(*LPM);
}<|MERGE_RESOLUTION|>--- conflicted
+++ resolved
@@ -35,16 +35,12 @@
 #include "llvm/Transforms/IPO/InferFunctionAttrs.h"
 #include "llvm/Transforms/Scalar.h"
 #include "llvm/Transforms/Vectorize.h"
-<<<<<<< HEAD
 #if INTEL_CUSTOMIZATION
 #include "llvm/Transforms/Intel_LoopTransforms/Passes.h" 
 #include "llvm/IR/IRPrintingPasses.h"
+#include "llvm/Transforms/Utils/Intel_VecClone.h" 
 #endif //INTEL_CUSTOMIZATION
-=======
-#include "llvm/Transforms/Intel_LoopTransforms/Passes.h" // INTEL - HIR passes
-#include "llvm/Transforms/Utils/Intel_VecClone.h"        // INTEL
-
->>>>>>> ddbfab58
+
 using namespace llvm;
 
 #if INTEL_CUSTOMIZATION
@@ -112,17 +108,12 @@
     "enable-loop-distribute", cl::init(false), cl::Hidden,
     cl::desc("Enable the new, experimental LoopDistribution Pass"));
 
-<<<<<<< HEAD
-#ifdef INTEL_CUSTOMIZATION
-// HIR passes
-=======
 #if INTEL_CUSTOMIZATION
 static cl::opt<bool> RunVecClone("enable-vec-clone",
   cl::init(false), cl::Hidden,
   cl::desc("Run Vector Function Cloning"));
 
 // INTEL - HIR passes
->>>>>>> ddbfab58
 static cl::opt<bool> RunLoopOpts("loopopt", cl::init(false), cl::Hidden,
                                  cl::desc("Runs loop optimization passes"));
 
@@ -130,14 +121,11 @@
     cl::init(false), cl::Hidden,
     cl::desc("Enables loopopt framework without any transformation passes"));
 
-<<<<<<< HEAD
 static cl::opt<bool> PrintModuleBeforeLoopopt(
     "print-module-before-loopopt", cl::init(false), cl::Hidden,
     cl::desc("Prints LLVM module to dbgs() before first HIR transform(HIR SSA "
              "deconstruction)"));
 
-=======
->>>>>>> ddbfab58
 // register promotion for global vars at -O2 and above.
 static cl::opt<bool> EnableNonLTOGlobalVarOpt(
     "enable-non-lto-global-var-opt", cl::init(true), cl::Hidden,
