--- conflicted
+++ resolved
@@ -875,12 +875,9 @@
   // is handled separately, so just check this is not the ThinLTO post-link.
   bool DefaultOrPreLinkPipeline = !PerformThinLTO;
 
-<<<<<<< HEAD
   MPM.add(createXmainOptLevelWrapperPass(OptLevel)); // INTEL
-=======
   MPM.add(createAnnotation2MetadataLegacyPass());
 
->>>>>>> 8dbe44cb
   if (!PGOSampleUse.empty()) {
     MPM.add(createPruneEHPass());
     // In ThinLTO mode, when flattened profile is used, all the available
