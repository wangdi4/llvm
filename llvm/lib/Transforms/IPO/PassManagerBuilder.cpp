--- conflicted
+++ resolved
@@ -414,7 +414,6 @@
   MPM.add(createCFGSimplificationPass());     // Merge & remove BBs
   // Combine silly seq's
   addInstructionCombiningPass(MPM);
-<<<<<<< HEAD
 #if INTEL_CUSTOMIZATION
   if (EnableTbaaProp) {
     MPM.add(createTbaaMDPropagationPass());
@@ -423,10 +422,8 @@
   if (EnableStdContainerOpt) 
     MPM.add(createStdContainerOptPass());
 #endif // INTEL_CUSTOMIZATION
-=======
   if (SizeLevel == 0 && !DisableLibCallsShrinkWrap)
     MPM.add(createLibCallsShrinkWrapPass());
->>>>>>> 47e577eb
   addExtensionsToPM(EP_Peephole, MPM);
 
   MPM.add(createTailCallEliminationPass()); // Eliminate tail calls
