//===- PassManagerBuilder.cpp - Build Standard Pass -----------------------===//
//
//                     The LLVM Compiler Infrastructure
//
// This file is distributed under the University of Illinois Open Source
// License. See LICENSE.TXT for details.
//
//===----------------------------------------------------------------------===//
//
// This file defines the PassManagerBuilder class, which is used to set up a
// "standard" optimization sequence suitable for languages like C and C++.
//
//===----------------------------------------------------------------------===//


#include "llvm/Transforms/IPO/PassManagerBuilder.h"
#include "llvm-c/Transforms/PassManagerBuilder.h"
#include "llvm/ADT/SmallVector.h"
#include "llvm/Analysis/Passes.h"
#include "llvm/IR/DataLayout.h"
#include "llvm/IR/Verifier.h"
#include "llvm/IR/LegacyPassManager.h"
#include "llvm/Support/CommandLine.h"
#include "llvm/Support/ManagedStatic.h"
#include "llvm/Analysis/BasicAliasAnalysis.h"
#include "llvm/Analysis/TargetLibraryInfo.h"
#include "llvm/Target/TargetMachine.h"
#include "llvm/Transforms/IPO.h"
#include "llvm/Transforms/Scalar.h"
#include "llvm/Transforms/Vectorize.h"
#include "llvm/Transforms/Intel_LoopTransforms/Passes.h" //***INTEL - HIR passes

using namespace llvm;

static cl::opt<bool>
RunLoopVectorization("vectorize-loops", cl::Hidden,
                     cl::desc("Run the Loop vectorization passes"));

static cl::opt<bool>
RunSLPVectorization("vectorize-slp", cl::Hidden,
                    cl::desc("Run the SLP vectorization passes"));

static cl::opt<bool>
RunBBVectorization("vectorize-slp-aggressive", cl::Hidden,
                    cl::desc("Run the BB vectorization passes"));

static cl::opt<bool>
UseGVNAfterVectorization("use-gvn-after-vectorization",
  cl::init(false), cl::Hidden,
  cl::desc("Run GVN instead of Early CSE after vectorization passes"));

static cl::opt<bool> ExtraVectorizerPasses(
    "extra-vectorizer-passes", cl::init(false), cl::Hidden,
    cl::desc("Run cleanup optimization passes after vectorization."));

static cl::opt<bool> UseNewSROA("use-new-sroa",
  cl::init(true), cl::Hidden,
  cl::desc("Enable the new, experimental SROA pass"));

static cl::opt<bool>
RunLoopRerolling("reroll-loops", cl::Hidden,
                 cl::desc("Run the loop rerolling pass"));

static cl::opt<bool>
RunFloat2Int("float-to-int", cl::Hidden, cl::init(true),
             cl::desc("Run the float2int (float demotion) pass"));

static cl::opt<bool> RunLoadCombine("combine-loads", cl::init(false),
                                    cl::Hidden,
                                    cl::desc("Run the load combining pass"));

static cl::opt<bool>
RunSLPAfterLoopVectorization("run-slp-after-loop-vectorization",
  cl::init(true), cl::Hidden,
  cl::desc("Run the SLP vectorizer (and BB vectorizer) after the Loop "
           "vectorizer instead of before"));

static cl::opt<bool> UseCFLAA("use-cfl-aa",
  cl::init(false), cl::Hidden,
  cl::desc("Enable the new, experimental CFL alias analysis"));

static cl::opt<bool>
EnableMLSM("mlsm", cl::init(true), cl::Hidden,
           cl::desc("Enable motion of merged load and store"));

static cl::opt<bool> EnableLoopInterchange(
    "enable-loopinterchange", cl::init(false), cl::Hidden,
    cl::desc("Enable the new, experimental LoopInterchange Pass"));

static cl::opt<bool> EnableLoopDistribute(
    "enable-loop-distribute", cl::init(false), cl::Hidden,
    cl::desc("Enable the new, experimental LoopDistribution Pass"));

<<<<<<< HEAD
//***INTEL - HIR passes
static cl::opt<bool> RunLoopOpts("loopopt", cl::init(false), cl::Hidden,
                                 cl::desc("Runs loop optimizations passes"));
=======
static cl::opt<bool> EnableNonLTOGlobalsModRef(
    "enable-non-lto-gmr", cl::init(false), cl::Hidden,
    cl::desc(
        "Enable the GlobalsModRef AliasAnalysis outside of the LTO pipeline."));
>>>>>>> 278004be

PassManagerBuilder::PassManagerBuilder() {
    OptLevel = 2;
    SizeLevel = 0;
    LibraryInfo = nullptr;
    Inliner = nullptr;
    DisableUnitAtATime = false;
    DisableUnrollLoops = false;
    BBVectorize = RunBBVectorization;
    SLPVectorize = RunSLPVectorization;
    LoopVectorize = RunLoopVectorization;
    RerollLoops = RunLoopRerolling;
    LoadCombine = RunLoadCombine;
    DisableGVNLoadPRE = false;
    VerifyInput = false;
    VerifyOutput = false;
    MergeFunctions = false;
    PrepareForLTO = false;
}

PassManagerBuilder::~PassManagerBuilder() {
  delete LibraryInfo;
  delete Inliner;
}

/// Set of global extensions, automatically added as part of the standard set.
static ManagedStatic<SmallVector<std::pair<PassManagerBuilder::ExtensionPointTy,
   PassManagerBuilder::ExtensionFn>, 8> > GlobalExtensions;

void PassManagerBuilder::addGlobalExtension(
    PassManagerBuilder::ExtensionPointTy Ty,
    PassManagerBuilder::ExtensionFn Fn) {
  GlobalExtensions->push_back(std::make_pair(Ty, Fn));
}

void PassManagerBuilder::addExtension(ExtensionPointTy Ty, ExtensionFn Fn) {
  Extensions.push_back(std::make_pair(Ty, Fn));
}

void PassManagerBuilder::addExtensionsToPM(ExtensionPointTy ETy,
                                           legacy::PassManagerBase &PM) const {
  for (unsigned i = 0, e = GlobalExtensions->size(); i != e; ++i)
    if ((*GlobalExtensions)[i].first == ETy)
      (*GlobalExtensions)[i].second(*this, PM);
  for (unsigned i = 0, e = Extensions.size(); i != e; ++i)
    if (Extensions[i].first == ETy)
      Extensions[i].second(*this, PM);
}

void PassManagerBuilder::addInitialAliasAnalysisPasses(
    legacy::PassManagerBase &PM) const {
  // Add TypeBasedAliasAnalysis before BasicAliasAnalysis so that
  // BasicAliasAnalysis wins if they disagree. This is intended to help
  // support "obvious" type-punning idioms.
  if (UseCFLAA)
    PM.add(createCFLAliasAnalysisPass());
  PM.add(createTypeBasedAliasAnalysisPass());
  PM.add(createScopedNoAliasAAPass());
  PM.add(createBasicAliasAnalysisPass());
}

void PassManagerBuilder::populateFunctionPassManager(
    legacy::FunctionPassManager &FPM) {
  addExtensionsToPM(EP_EarlyAsPossible, FPM);

  // Add LibraryInfo if we have some.
  if (LibraryInfo)
    FPM.add(new TargetLibraryInfoWrapperPass(*LibraryInfo));

  if (OptLevel == 0) return;

  addInitialAliasAnalysisPasses(FPM);

  FPM.add(createCFGSimplificationPass());
  if (UseNewSROA)
    FPM.add(createSROAPass());
  else
    FPM.add(createScalarReplAggregatesPass());
  FPM.add(createEarlyCSEPass());
  FPM.add(createLowerExpectIntrinsicPass());
}

void PassManagerBuilder::populateModulePassManager(
    legacy::PassManagerBase &MPM) {
  // If all optimizations are disabled, just run the always-inline pass and,
  // if enabled, the function merging pass.
  if (OptLevel == 0) {
    if (Inliner) {
      MPM.add(Inliner);
      Inliner = nullptr;
    }

    // FIXME: The BarrierNoopPass is a HACK! The inliner pass above implicitly
    // creates a CGSCC pass manager, but we don't want to add extensions into
    // that pass manager. To prevent this we insert a no-op module pass to reset
    // the pass manager to get the same behavior as EP_OptimizerLast in non-O0
    // builds. The function merging pass is 
    if (MergeFunctions)
      MPM.add(createMergeFunctionsPass());
    else if (!GlobalExtensions->empty() || !Extensions.empty())
      MPM.add(createBarrierNoopPass());

    addExtensionsToPM(EP_EnabledOnOptLevel0, MPM);
    return;
  }

  // Add LibraryInfo if we have some.
  if (LibraryInfo)
    MPM.add(new TargetLibraryInfoWrapperPass(*LibraryInfo));

  addInitialAliasAnalysisPasses(MPM);

  if (!DisableUnitAtATime) {
    addExtensionsToPM(EP_ModuleOptimizerEarly, MPM);

    MPM.add(createIPSCCPPass());              // IP SCCP
    MPM.add(createGlobalOptimizerPass());     // Optimize out global vars

    MPM.add(createDeadArgEliminationPass());  // Dead argument elimination

    MPM.add(createInstructionCombiningPass());// Clean up after IPCP & DAE
    addExtensionsToPM(EP_Peephole, MPM);
    MPM.add(createCFGSimplificationPass());   // Clean up after IPCP & DAE
  }

  if (EnableNonLTOGlobalsModRef)
    // We add a module alias analysis pass here. In part due to bugs in the
    // analysis infrastructure this "works" in that the analysis stays alive
    // for the entire SCC pass run below.
    MPM.add(createGlobalsModRefPass());

  // Start of CallGraph SCC passes.
  if (!DisableUnitAtATime)
    MPM.add(createPruneEHPass());             // Remove dead EH info
  if (Inliner) {
    MPM.add(Inliner);
    Inliner = nullptr;
  }
  if (!DisableUnitAtATime)
    MPM.add(createFunctionAttrsPass());       // Set readonly/readnone attrs
  if (OptLevel > 2)
    MPM.add(createArgumentPromotionPass());   // Scalarize uninlined fn args

  // Start of function pass.
  // Break up aggregate allocas, using SSAUpdater.
  if (UseNewSROA)
    MPM.add(createSROAPass(/*RequiresDomTree*/ false));
  else
    MPM.add(createScalarReplAggregatesPass(-1, false));
  MPM.add(createEarlyCSEPass());              // Catch trivial redundancies
  MPM.add(createJumpThreadingPass());         // Thread jumps.
  MPM.add(createCorrelatedValuePropagationPass()); // Propagate conditionals
  MPM.add(createCFGSimplificationPass());     // Merge & remove BBs
  MPM.add(createInstructionCombiningPass());  // Combine silly seq's
  addExtensionsToPM(EP_Peephole, MPM);

  MPM.add(createTailCallEliminationPass()); // Eliminate tail calls
  MPM.add(createCFGSimplificationPass());     // Merge & remove BBs
  MPM.add(createReassociatePass());           // Reassociate expressions
  // Rotate Loop - disable header duplication at -Oz
  MPM.add(createLoopRotatePass(SizeLevel == 2 ? 0 : -1));
  MPM.add(createLICMPass());                  // Hoist loop invariants
  MPM.add(createLoopUnswitchPass(SizeLevel || OptLevel < 3));
  MPM.add(createInstructionCombiningPass());
  MPM.add(createIndVarSimplifyPass());        // Canonicalize indvars
  MPM.add(createLoopIdiomPass());             // Recognize idioms like memset.
  MPM.add(createLoopDeletionPass());          // Delete dead loops
  if (EnableLoopInterchange) {
    MPM.add(createLoopInterchangePass()); // Interchange loops
    MPM.add(createCFGSimplificationPass());
  }
  if (!DisableUnrollLoops)
    MPM.add(createSimpleLoopUnrollPass());    // Unroll small loops
  addExtensionsToPM(EP_LoopOptimizerEnd, MPM);

  if (OptLevel > 1) {
    if (EnableMLSM)
      MPM.add(createMergedLoadStoreMotionPass()); // Merge ld/st in diamonds
    MPM.add(createGVNPass(DisableGVNLoadPRE));  // Remove redundancies
  }
  MPM.add(createMemCpyOptPass());             // Remove memcpy / form memset
  MPM.add(createSCCPPass());                  // Constant prop with SCCP

  // Delete dead bit computations (instcombine runs after to fold away the dead
  // computations, and then ADCE will run later to exploit any new DCE
  // opportunities that creates).
  MPM.add(createBitTrackingDCEPass());        // Delete dead bit computations

  // Run instcombine after redundancy elimination to exploit opportunities
  // opened up by them.
  MPM.add(createInstructionCombiningPass());
  addExtensionsToPM(EP_Peephole, MPM);
  MPM.add(createJumpThreadingPass());         // Thread jumps
  MPM.add(createCorrelatedValuePropagationPass());
  MPM.add(createDeadStoreEliminationPass());  // Delete dead stores
  MPM.add(createLICMPass());

  addExtensionsToPM(EP_ScalarOptimizerLate, MPM);

  if (RerollLoops)
    MPM.add(createLoopRerollPass());
  if (!RunSLPAfterLoopVectorization) {
    if (SLPVectorize)
      MPM.add(createSLPVectorizerPass());   // Vectorize parallel scalar chains.

    if (BBVectorize) {
      MPM.add(createBBVectorizePass());
      MPM.add(createInstructionCombiningPass());
      addExtensionsToPM(EP_Peephole, MPM);
      if (OptLevel > 1 && UseGVNAfterVectorization)
        MPM.add(createGVNPass(DisableGVNLoadPRE)); // Remove redundancies
      else
        MPM.add(createEarlyCSEPass());      // Catch trivial redundancies

      // BBVectorize may have significantly shortened a loop body; unroll again.
      if (!DisableUnrollLoops)
        MPM.add(createLoopUnrollPass());
    }
  }

  if (LoadCombine)
    MPM.add(createLoadCombinePass());

  MPM.add(createAggressiveDCEPass());         // Delete dead instructions
  MPM.add(createCFGSimplificationPass()); // Merge & remove BBs
  MPM.add(createInstructionCombiningPass());  // Clean up after everything.
  addExtensionsToPM(EP_Peephole, MPM);

  // FIXME: This is a HACK! The inliner pass above implicitly creates a CGSCC
  // pass manager that we are specifically trying to avoid. To prevent this
  // we must insert a no-op module pass to reset the pass manager.
  MPM.add(createBarrierNoopPass());

  if (EnableNonLTOGlobalsModRef)
    // We add a fresh GlobalsModRef run at this point. This is particularly
    // useful as the above will have inlined, DCE'ed, and function-attr
    // propagated everything. We should at this point have a reasonably minimal
    // and richly annotated call graph. By computing aliasing and mod/ref
    // information for all local globals here, the late loop passes and notably
    // the vectorizer will be able to use them to help recognize vectorizable
    // memory operations.
    //
    // Note that this relies on a bug in the pass manager which preserves
    // a module analysis into a function pass pipeline (and throughout it) so
    // long as the first function pass doesn't invalidate the module analysis.
    // Thus both Float2Int and LoopRotate have to preserve AliasAnalysis for
    // this to work. Fortunately, it is trivial to preserve AliasAnalysis
    // (doing nothing preserves it as it is required to be conservatively
    // correct in the face of IR changes).
    MPM.add(createGlobalsModRefPass());

  if (RunFloat2Int)
    MPM.add(createFloat2IntPass());

  addExtensionsToPM(EP_VectorizerStart, MPM);

  // Re-rotate loops in all our loop nests. These may have fallout out of
  // rotated form due to GVN or other transformations, and the vectorizer relies
  // on the rotated form. Disable header duplication at -Oz.
  MPM.add(createLoopRotatePass(SizeLevel == 2 ? 0 : -1));

  addLoopOptPasses(MPM); //***INTEL - HIR passes

  // Distribute loops to allow partial vectorization.  I.e. isolate dependences
  // into separate loop that would otherwise inhibit vectorization.
  if (EnableLoopDistribute)
    MPM.add(createLoopDistributePass());

  MPM.add(createLoopVectorizePass(DisableUnrollLoops, LoopVectorize));
  // FIXME: Because of #pragma vectorize enable, the passes below are always
  // inserted in the pipeline, even when the vectorizer doesn't run (ex. when
  // on -O1 and no #pragma is found). Would be good to have these two passes
  // as function calls, so that we can only pass them when the vectorizer
  // changed the code.
  MPM.add(createInstructionCombiningPass());
  if (OptLevel > 1 && ExtraVectorizerPasses) {
    // At higher optimization levels, try to clean up any runtime overlap and
    // alignment checks inserted by the vectorizer. We want to track correllated
    // runtime checks for two inner loops in the same outer loop, fold any
    // common computations, hoist loop-invariant aspects out of any outer loop,
    // and unswitch the runtime checks if possible. Once hoisted, we may have
    // dead (or speculatable) control flows or more combining opportunities.
    MPM.add(createEarlyCSEPass());
    MPM.add(createCorrelatedValuePropagationPass());
    MPM.add(createInstructionCombiningPass());
    MPM.add(createLICMPass());
    MPM.add(createLoopUnswitchPass(SizeLevel || OptLevel < 3));
    MPM.add(createCFGSimplificationPass());
    MPM.add(createInstructionCombiningPass());
  }

  if (RunSLPAfterLoopVectorization) {
    if (SLPVectorize) {
      MPM.add(createSLPVectorizerPass());   // Vectorize parallel scalar chains.
      if (OptLevel > 1 && ExtraVectorizerPasses) {
        MPM.add(createEarlyCSEPass());
      }
    }

    if (BBVectorize) {
      MPM.add(createBBVectorizePass());
      MPM.add(createInstructionCombiningPass());
      addExtensionsToPM(EP_Peephole, MPM);
      if (OptLevel > 1 && UseGVNAfterVectorization)
        MPM.add(createGVNPass(DisableGVNLoadPRE)); // Remove redundancies
      else
        MPM.add(createEarlyCSEPass());      // Catch trivial redundancies

      // BBVectorize may have significantly shortened a loop body; unroll again.
      if (!DisableUnrollLoops)
        MPM.add(createLoopUnrollPass());
    }
  }

  addExtensionsToPM(EP_Peephole, MPM);
  MPM.add(createCFGSimplificationPass());
  MPM.add(createInstructionCombiningPass());

  if (!DisableUnrollLoops) {
    MPM.add(createLoopUnrollPass());    // Unroll small loops

    // LoopUnroll may generate some redundency to cleanup.
    MPM.add(createInstructionCombiningPass());

    // Runtime unrolling will introduce runtime check in loop prologue. If the
    // unrolled loop is a inner loop, then the prologue will be inside the
    // outer loop. LICM pass can help to promote the runtime check out if the
    // checked value is loop invariant.
    MPM.add(createLICMPass());
  }

  // After vectorization and unrolling, assume intrinsics may tell us more
  // about pointer alignments.
  MPM.add(createAlignmentFromAssumptionsPass());

  if (!DisableUnitAtATime) {
    // FIXME: We shouldn't bother with this anymore.
    MPM.add(createStripDeadPrototypesPass()); // Get rid of dead prototypes

    // GlobalOpt already deletes dead functions and globals, at -O2 try a
    // late pass of GlobalDCE.  It is capable of deleting dead cycles.
    if (OptLevel > 1) {
      if (!PrepareForLTO) {
        // Remove avail extern fns and globals definitions if we aren't
        // compiling an object file for later LTO. For LTO we want to preserve
        // these so they are eligible for inlining at link-time. Note if they
        // are unreferenced they will be removed by GlobalDCE below, so
        // this only impacts referenced available externally globals.
        // Eventually they will be suppressed during codegen, but eliminating
        // here enables more opportunity for GlobalDCE as it may make
        // globals referenced by available external functions dead.
        MPM.add(createEliminateAvailableExternallyPass());
      }
      MPM.add(createGlobalDCEPass());         // Remove dead fns and globals.
      MPM.add(createConstantMergePass());     // Merge dup global constants
    }
  }

  if (MergeFunctions)
    MPM.add(createMergeFunctionsPass());

  addExtensionsToPM(EP_OptimizerLast, MPM);
}

void PassManagerBuilder::addLTOOptimizationPasses(legacy::PassManagerBase &PM) {
  // Provide AliasAnalysis services for optimizations.
  addInitialAliasAnalysisPasses(PM);

  // Propagate constants at call sites into the functions they call.  This
  // opens opportunities for globalopt (and inlining) by substituting function
  // pointers passed as arguments to direct uses of functions.
  PM.add(createIPSCCPPass());

  // Now that we internalized some globals, see if we can hack on them!
  PM.add(createGlobalOptimizerPass());

  // Linking modules together can lead to duplicated global constants, only
  // keep one copy of each constant.
  PM.add(createConstantMergePass());

  // Remove unused arguments from functions.
  PM.add(createDeadArgEliminationPass());

  // Reduce the code after globalopt and ipsccp.  Both can open up significant
  // simplification opportunities, and both can propagate functions through
  // function pointers.  When this happens, we often have to resolve varargs
  // calls, etc, so let instcombine do this.
  PM.add(createInstructionCombiningPass());
  addExtensionsToPM(EP_Peephole, PM);

  // Inline small functions
  bool RunInliner = Inliner;
  if (RunInliner) {
    PM.add(Inliner);
    Inliner = nullptr;
  }

  PM.add(createPruneEHPass());   // Remove dead EH info.

  // Optimize globals again if we ran the inliner.
  if (RunInliner)
    PM.add(createGlobalOptimizerPass());
  PM.add(createGlobalDCEPass()); // Remove dead functions.

  // If we didn't decide to inline a function, check to see if we can
  // transform it to pass arguments by value instead of by reference.
  PM.add(createArgumentPromotionPass());

  // The IPO passes may leave cruft around.  Clean up after them.
  PM.add(createInstructionCombiningPass());
  addExtensionsToPM(EP_Peephole, PM);
  PM.add(createJumpThreadingPass());

  // Break up allocas
  if (UseNewSROA)
    PM.add(createSROAPass());
  else
    PM.add(createScalarReplAggregatesPass());

  // Run a few AA driven optimizations here and now, to cleanup the code.
  PM.add(createFunctionAttrsPass()); // Add nocapture.
  PM.add(createGlobalsModRefPass()); // IP alias analysis.

  PM.add(createLICMPass());                 // Hoist loop invariants.
  if (EnableMLSM)
    PM.add(createMergedLoadStoreMotionPass()); // Merge ld/st in diamonds.
  PM.add(createGVNPass(DisableGVNLoadPRE)); // Remove redundancies.
  PM.add(createMemCpyOptPass());            // Remove dead memcpys.

  // Nuke dead stores.
  PM.add(createDeadStoreEliminationPass());

  // More loops are countable; try to optimize them.
  PM.add(createIndVarSimplifyPass());
  PM.add(createLoopDeletionPass());
  if (EnableLoopInterchange)
    PM.add(createLoopInterchangePass());

  PM.add(createLoopVectorizePass(true, LoopVectorize));

  // More scalar chains could be vectorized due to more alias information
  if (RunSLPAfterLoopVectorization)
    if (SLPVectorize)
      PM.add(createSLPVectorizerPass()); // Vectorize parallel scalar chains.

  // After vectorization, assume intrinsics may tell us more about pointer
  // alignments.
  PM.add(createAlignmentFromAssumptionsPass());

  if (LoadCombine)
    PM.add(createLoadCombinePass());

  // Cleanup and simplify the code after the scalar optimizations.
  PM.add(createInstructionCombiningPass());
  addExtensionsToPM(EP_Peephole, PM);

  PM.add(createJumpThreadingPass());
}

void PassManagerBuilder::addLateLTOOptimizationPasses(
    legacy::PassManagerBase &PM) {
  // Delete basic blocks, which optimization passes may have killed.
  PM.add(createCFGSimplificationPass());

  // Now that we have optimized the program, discard unreachable functions.
  PM.add(createGlobalDCEPass());

  // FIXME: this is profitable (for compiler time) to do at -O0 too, but
  // currently it damages debug info.
  if (MergeFunctions)
    PM.add(createMergeFunctionsPass());
}

#if INTEL_CUSTOMIZATION // HIR passes
void PassManagerBuilder::addLoopOptCleanupPasses(
    legacy::PassManagerBase &PM) const {
  PM.add(createCFGSimplificationPass());
  PM.add(createPromoteMemoryToRegisterPass());
  PM.add(createGVNPass(DisableGVNLoadPRE));
  PM.add(createInstructionCombiningPass());

  /// This pass is used to set wrap (nuw/nsw) flags on instructions after HIR.
  /// We will need to propagate these flags in HIR if either HIR
  /// transformations require them or running this pass turns out to be compile
  /// time expensive.
  PM.add(createIndVarSimplifyPass());
}

void PassManagerBuilder::addLoopOptPasses(legacy::PassManagerBase &PM) const {

  if (!RunLoopOpts || (OptLevel < 2)) {
    return;
  }

  // This pass "canonicalizes" loops and makes analysis easier.
  PM.add(createLoopSimplifyPass());

  PM.add(createSSADeconstructionPass());

  PM.add(createHIRGeneralUnrollPass());
  PM.add(createHIRCompleteUnrollPass());

  PM.add(createHIRCodeGenPass());

  addLoopOptCleanupPasses(PM);
}
#endif // INTEL_CUSTOMIZATION

void PassManagerBuilder::populateLTOPassManager(legacy::PassManagerBase &PM) {
  if (LibraryInfo)
    PM.add(new TargetLibraryInfoWrapperPass(*LibraryInfo));

  if (VerifyInput)
    PM.add(createVerifierPass());

  if (OptLevel > 1)
    addLTOOptimizationPasses(PM);

  // Lower bit sets to globals. This pass supports Clang's control flow
  // integrity mechanisms (-fsanitize=cfi*) and needs to run at link time if CFI
  // is enabled. The pass does nothing if CFI is disabled.
  PM.add(createLowerBitSetsPass());

  if (OptLevel != 0)
    addLateLTOOptimizationPasses(PM);

  if (VerifyOutput)
    PM.add(createVerifierPass());
}

inline PassManagerBuilder *unwrap(LLVMPassManagerBuilderRef P) {
    return reinterpret_cast<PassManagerBuilder*>(P);
}

inline LLVMPassManagerBuilderRef wrap(PassManagerBuilder *P) {
  return reinterpret_cast<LLVMPassManagerBuilderRef>(P);
}

LLVMPassManagerBuilderRef LLVMPassManagerBuilderCreate() {
  PassManagerBuilder *PMB = new PassManagerBuilder();
  return wrap(PMB);
}

void LLVMPassManagerBuilderDispose(LLVMPassManagerBuilderRef PMB) {
  PassManagerBuilder *Builder = unwrap(PMB);
  delete Builder;
}

void
LLVMPassManagerBuilderSetOptLevel(LLVMPassManagerBuilderRef PMB,
                                  unsigned OptLevel) {
  PassManagerBuilder *Builder = unwrap(PMB);
  Builder->OptLevel = OptLevel;
}

void
LLVMPassManagerBuilderSetSizeLevel(LLVMPassManagerBuilderRef PMB,
                                   unsigned SizeLevel) {
  PassManagerBuilder *Builder = unwrap(PMB);
  Builder->SizeLevel = SizeLevel;
}

void
LLVMPassManagerBuilderSetDisableUnitAtATime(LLVMPassManagerBuilderRef PMB,
                                            LLVMBool Value) {
  PassManagerBuilder *Builder = unwrap(PMB);
  Builder->DisableUnitAtATime = Value;
}

void
LLVMPassManagerBuilderSetDisableUnrollLoops(LLVMPassManagerBuilderRef PMB,
                                            LLVMBool Value) {
  PassManagerBuilder *Builder = unwrap(PMB);
  Builder->DisableUnrollLoops = Value;
}

void
LLVMPassManagerBuilderSetDisableSimplifyLibCalls(LLVMPassManagerBuilderRef PMB,
                                                 LLVMBool Value) {
  // NOTE: The simplify-libcalls pass has been removed.
}

void
LLVMPassManagerBuilderUseInlinerWithThreshold(LLVMPassManagerBuilderRef PMB,
                                              unsigned Threshold) {
  PassManagerBuilder *Builder = unwrap(PMB);
  Builder->Inliner = createFunctionInliningPass(Threshold);
}

void
LLVMPassManagerBuilderPopulateFunctionPassManager(LLVMPassManagerBuilderRef PMB,
                                                  LLVMPassManagerRef PM) {
  PassManagerBuilder *Builder = unwrap(PMB);
  legacy::FunctionPassManager *FPM = unwrap<legacy::FunctionPassManager>(PM);
  Builder->populateFunctionPassManager(*FPM);
}

void
LLVMPassManagerBuilderPopulateModulePassManager(LLVMPassManagerBuilderRef PMB,
                                                LLVMPassManagerRef PM) {
  PassManagerBuilder *Builder = unwrap(PMB);
  legacy::PassManagerBase *MPM = unwrap(PM);
  Builder->populateModulePassManager(*MPM);
}

void LLVMPassManagerBuilderPopulateLTOPassManager(LLVMPassManagerBuilderRef PMB,
                                                  LLVMPassManagerRef PM,
                                                  LLVMBool Internalize,
                                                  LLVMBool RunInliner) {
  PassManagerBuilder *Builder = unwrap(PMB);
  legacy::PassManagerBase *LPM = unwrap(PM);

  // A small backwards compatibility hack. populateLTOPassManager used to take
  // an RunInliner option.
  if (RunInliner && !Builder->Inliner)
    Builder->Inliner = createFunctionInliningPass();

  Builder->populateLTOPassManager(*LPM);
}<|MERGE_RESOLUTION|>--- conflicted
+++ resolved
@@ -91,16 +91,14 @@
     "enable-loop-distribute", cl::init(false), cl::Hidden,
     cl::desc("Enable the new, experimental LoopDistribution Pass"));
 
-<<<<<<< HEAD
 //***INTEL - HIR passes
 static cl::opt<bool> RunLoopOpts("loopopt", cl::init(false), cl::Hidden,
                                  cl::desc("Runs loop optimizations passes"));
-=======
+
 static cl::opt<bool> EnableNonLTOGlobalsModRef(
     "enable-non-lto-gmr", cl::init(false), cl::Hidden,
     cl::desc(
         "Enable the GlobalsModRef AliasAnalysis outside of the LTO pipeline."));
->>>>>>> 278004be
 
 PassManagerBuilder::PassManagerBuilder() {
     OptLevel = 2;
