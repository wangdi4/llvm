--- conflicted
+++ resolved
@@ -1478,8 +1478,7 @@
     Functions.push_back(&N.getFunction());
   }
 
-<<<<<<< HEAD
-  if (deriveAttrsInPostOrder(SCCNodes, AARGetter, HasUnknownCall))
+  if (deriveAttrsInPostOrder(Functions, AARGetter))
 #if INTEL_CUSTOMIZATION
   {
     PreservedAnalyses PA;
@@ -1488,10 +1487,6 @@
     return PA;
   }
 #endif // INTEL_CUSTOMIZATION
-=======
-  if (deriveAttrsInPostOrder(Functions, AARGetter))
-    return PreservedAnalyses::none();
->>>>>>> 932e4f88
 
   return PreservedAnalyses::all();
 }
@@ -1535,30 +1530,18 @@
 }
 
 template <typename AARGetterT>
-<<<<<<< HEAD
 static bool runImpl(CallGraphSCC &SCC, AARGetterT AARGetter, // INTEL
                     WholeProgramWrapperPass *WPA) {          // INTEL
   bool Changed = false;                                      // INTEL
 
-  // Fill SCCNodes with the elements of the SCC. Used for quickly looking up
-  // whether a given CallGraphNode is in this SCC. Also track whether there are
-  // any external or opt-none nodes that will prevent us from optimizing any
-  // part of the SCC.
-  SCCNodeSet SCCNodes;
-  bool ExternalNode = false;
+  SmallVector<Function *, 8> Functions;
   for (CallGraphNode *I : SCC) {
+    Functions.push_back(I->getFunction());
+#if INTEL_CUSTOMIZATION
     Function *F = I->getFunction();
-    if (!F || F->hasOptNone() || F->hasFnAttribute(Attribute::Naked)) {
-      // External node or function we're trying not to optimize - we both avoid
-      // transform them and avoid leveraging information they provide.
-      ExternalNode = true;
-      continue;
-    }
-
-#if INTEL_CUSTOMIZATION
     // Treat “main” as non-recursive function if there are no uses
     // when whole-program-safe is true.
-    if (F->getName() == "main" && F->use_empty()) {
+    if (F && F->getName() == "main" && F->use_empty()) {
       if (WPA && WPA->getResult().isWholeProgramSafe()) {
         F->setDoesNotRecurse();
         ++NumNoRecurse;
@@ -1566,21 +1549,9 @@
       }
     }
 #endif // INTEL_CUSTOMIZATION
-
-    SCCNodes.insert(F);
-  }
-
-  return deriveAttrsInPostOrder(SCCNodes, AARGetter, ExternalNode) || // INTEL
-         Changed;                                                     // INTEL
-=======
-static bool runImpl(CallGraphSCC &SCC, AARGetterT AARGetter) {
-  SmallVector<Function *, 8> Functions;
-  for (CallGraphNode *I : SCC) {
-    Functions.push_back(I->getFunction());
-  }
-
-  return deriveAttrsInPostOrder(Functions, AARGetter);
->>>>>>> 932e4f88
+  }
+
+  return deriveAttrsInPostOrder(Functions, AARGetter) || Changed; // INTEL
 }
 
 bool PostOrderFunctionAttrsLegacyPass::runOnSCC(CallGraphSCC &SCC) {
