--- conflicted
+++ resolved
@@ -1651,20 +1651,9 @@
     Functions.push_back(&N.getFunction());
   }
 
-<<<<<<< HEAD
-  if (deriveAttrsInPostOrder(Functions, AARGetter)) {
-    PreservedAnalyses PA;
-    PA.preserve<FunctionAnalysisManagerCGSCCProxy>();
-#if INTEL_CUSTOMIZATION
-    PA.preserve<WholeProgramAnalysis>();
-    PA.preserve<AndersensAA>();
-#endif // INTEL_CUSTOMIZATION
-    return PA;
-=======
   auto ChangedFunctions = deriveAttrsInPostOrder(Functions, AARGetter);
   if (ChangedFunctions.empty()) {
     return PreservedAnalyses::all();
->>>>>>> d14d84af
   }
 
   // Invalidate analyses for modified functions so that we don't have to
@@ -1679,6 +1668,10 @@
   PreservedAnalyses PA;
   PA.preserve<FunctionAnalysisManagerCGSCCProxy>();
   PA.preserveSet<AllAnalysesOn<Function>>();
+#if INTEL_CUSTOMIZATION
+  PA.preserve<WholeProgramAnalysis>();
+  PA.preserve<AndersensAA>();
+#endif // INTEL_CUSTOMIZATION
   return PA;
 }
 
@@ -1742,11 +1735,7 @@
 #endif // INTEL_CUSTOMIZATION
   }
 
-<<<<<<< HEAD
-  return deriveAttrsInPostOrder(Functions, AARGetter) || Changed; // INTEL
-=======
-  return !deriveAttrsInPostOrder(Functions, AARGetter).empty();
->>>>>>> d14d84af
+  return !deriveAttrsInPostOrder(Functions, AARGetter).empty() || Changed; // INTEL
 }
 
 bool PostOrderFunctionAttrsLegacyPass::runOnSCC(CallGraphSCC &SCC) {
