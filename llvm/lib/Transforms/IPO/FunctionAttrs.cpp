//===- FunctionAttrs.cpp - Pass which marks functions attributes ----------===//
//
//                     The LLVM Compiler Infrastructure
//
// This file is distributed under the University of Illinois Open Source
// License. See LICENSE.TXT for details.
//
//===----------------------------------------------------------------------===//
//
/// \file
/// This file implements interprocedural passes which walk the
/// call-graph deducing and/or propagating function attributes.
//
//===----------------------------------------------------------------------===//

#include "llvm/Transforms/IPO/FunctionAttrs.h"
#include "llvm/ADT/SCCIterator.h"
#include "llvm/ADT/STLExtras.h"
#include "llvm/ADT/SetVector.h"
#include "llvm/ADT/SmallPtrSet.h"
#include "llvm/ADT/SmallVector.h"
#include "llvm/ADT/Statistic.h"
#include "llvm/Analysis/AliasAnalysis.h"
#include "llvm/Analysis/AssumptionCache.h"
#include "llvm/Analysis/BasicAliasAnalysis.h"
#include "llvm/Analysis/CGSCCPassManager.h"
#include "llvm/Analysis/CallGraph.h"
#include "llvm/Analysis/CallGraphSCCPass.h"
#include "llvm/Analysis/CaptureTracking.h"
#include "llvm/Analysis/Intel_Andersens.h"           // INTEL
#include "llvm/Analysis/Intel_WP.h"                  // INTEL
#include "llvm/Analysis/LazyCallGraph.h"
#include "llvm/Analysis/MemoryLocation.h"
#include "llvm/Analysis/ValueTracking.h"
#include "llvm/IR/Argument.h"
#include "llvm/IR/Attributes.h"
#include "llvm/IR/BasicBlock.h"
#include "llvm/IR/CallSite.h"
#include "llvm/IR/Constant.h"
#include "llvm/IR/Constants.h"
#include "llvm/IR/Function.h"
#include "llvm/IR/InstIterator.h"
#include "llvm/IR/InstrTypes.h"
#include "llvm/IR/Instruction.h"
#include "llvm/IR/Instructions.h"
#include "llvm/IR/Metadata.h"
#include "llvm/IR/PassManager.h"
#include "llvm/IR/Type.h"
#include "llvm/IR/Use.h"
#include "llvm/IR/User.h"
#include "llvm/IR/Value.h"
#include "llvm/Pass.h"
#include "llvm/Support/Casting.h"
#include "llvm/Support/CommandLine.h"
#include "llvm/Support/Compiler.h"
#include "llvm/Support/Debug.h"
#include "llvm/Support/ErrorHandling.h"
#include "llvm/Support/raw_ostream.h"
#include "llvm/Transforms/IPO.h"
#include <cassert>
#include <iterator>
#include <map>
#include <vector>

using namespace llvm;

#define DEBUG_TYPE "functionattrs"

STATISTIC(NumReadNone, "Number of functions marked readnone");
STATISTIC(NumReadOnly, "Number of functions marked readonly");
STATISTIC(NumNoCapture, "Number of arguments marked nocapture");
STATISTIC(NumReturned, "Number of arguments marked returned");
STATISTIC(NumReadNoneArg, "Number of arguments marked readnone");
STATISTIC(NumReadOnlyArg, "Number of arguments marked readonly");
STATISTIC(NumNoAlias, "Number of function returns marked noalias");
STATISTIC(NumNonNullReturn, "Number of function returns marked nonnull");
STATISTIC(NumNoRecurse, "Number of functions marked as norecurse");
STATISTIC(NumNoUnwind, "Number of functions marked as nounwind");

// FIXME: This is disabled by default to avoid exposing security vulnerabilities
// in C/C++ code compiled by clang:
// http://lists.llvm.org/pipermail/cfe-dev/2017-January/052066.html
static cl::opt<bool> EnableNonnullArgPropagation(
    "enable-nonnull-arg-prop", cl::Hidden,
    cl::desc("Try to propagate nonnull argument attributes from callsites to "
             "caller functions."));

static cl::opt<bool> DisableNoUnwindInference(
    "disable-nounwind-inference", cl::Hidden,
    cl::desc("Stop inferring nounwind attribute during function-attrs pass"));

namespace {

using SCCNodeSet = SmallSetVector<Function *, 8>;

} // end anonymous namespace

/// Returns the memory access attribute for function F using AAR for AA results,
/// where SCCNodes is the current SCC.
///
/// If ThisBody is true, this function may examine the function body and will
/// return a result pertaining to this copy of the function. If it is false, the
/// result will be based only on AA results for the function declaration; it
/// will be assumed that some other (perhaps less optimized) version of the
/// function may be selected at link time.
static MemoryAccessKind checkFunctionMemoryAccess(Function &F, bool ThisBody,
                                                  AAResults &AAR,
                                                  const SCCNodeSet &SCCNodes) {
  FunctionModRefBehavior MRB = AAR.getModRefBehavior(&F);
  if (MRB == FMRB_DoesNotAccessMemory)
    // Already perfect!
    return MAK_ReadNone;

  if (!ThisBody) {
    if (AliasAnalysis::onlyReadsMemory(MRB))
      return MAK_ReadOnly;

    // Conservatively assume it writes to memory.
    return MAK_MayWrite;
  }

  // Scan the function body for instructions that may read or write memory.
  bool ReadsMemory = false;
  for (inst_iterator II = inst_begin(F), E = inst_end(F); II != E; ++II) {
    Instruction *I = &*II;

    // Some instructions can be ignored even if they read or write memory.
    // Detect these now, skipping to the next instruction if one is found.
    CallSite CS(cast<Value>(I));
    if (CS) {
      // Ignore calls to functions in the same SCC, as long as the call sites
      // don't have operand bundles.  Calls with operand bundles are allowed to
      // have memory effects not described by the memory effects of the call
      // target.
      if (!CS.hasOperandBundles() && CS.getCalledFunction() &&
          SCCNodes.count(CS.getCalledFunction()))
        continue;
      FunctionModRefBehavior MRB = AAR.getModRefBehavior(CS);
      ModRefInfo MRI = createModRefInfo(MRB);

      // If the call doesn't access memory, we're done.
      if (isNoModRef(MRI))
        continue;

      if (!AliasAnalysis::onlyAccessesArgPointees(MRB)) {
        // The call could access any memory. If that includes writes, give up.
        if (isModSet(MRI))
          return MAK_MayWrite;
        // If it reads, note it.
        if (isRefSet(MRI))
          ReadsMemory = true;
        continue;
      }

      // Check whether all pointer arguments point to local memory, and
      // ignore calls that only access local memory.
      for (CallSite::arg_iterator CI = CS.arg_begin(), CE = CS.arg_end();
           CI != CE; ++CI) {
        Value *Arg = *CI;
        if (!Arg->getType()->isPtrOrPtrVectorTy())
          continue;

        AAMDNodes AAInfo;
        I->getAAMetadata(AAInfo);
        MemoryLocation Loc(Arg, MemoryLocation::UnknownSize, AAInfo);

        // Skip accesses to local or constant memory as they don't impact the
        // externally visible mod/ref behavior.
        if (AAR.pointsToConstantMemory(Loc, /*OrLocal=*/true))
          continue;

        if (isModSet(MRI))
          // Writes non-local memory.  Give up.
          return MAK_MayWrite;
        if (isRefSet(MRI))
          // Ok, it reads non-local memory.
          ReadsMemory = true;
      }
      continue;
    } else if (LoadInst *LI = dyn_cast<LoadInst>(I)) {
      // Ignore non-volatile loads from local memory. (Atomic is okay here.)
      if (!LI->isVolatile()) {
        MemoryLocation Loc = MemoryLocation::get(LI);
        if (AAR.pointsToConstantMemory(Loc, /*OrLocal=*/true))
          continue;
      }
    } else if (StoreInst *SI = dyn_cast<StoreInst>(I)) {
      // Ignore non-volatile stores to local memory. (Atomic is okay here.)
      if (!SI->isVolatile()) {
        MemoryLocation Loc = MemoryLocation::get(SI);
        if (AAR.pointsToConstantMemory(Loc, /*OrLocal=*/true))
          continue;
      }
    } else if (VAArgInst *VI = dyn_cast<VAArgInst>(I)) {
      // Ignore vaargs on local memory.
      MemoryLocation Loc = MemoryLocation::get(VI);
      if (AAR.pointsToConstantMemory(Loc, /*OrLocal=*/true))
        continue;
    }

    // Any remaining instructions need to be taken seriously!  Check if they
    // read or write memory.
    if (I->mayWriteToMemory())
      // Writes memory.  Just give up.
      return MAK_MayWrite;

    // If this instruction may read memory, remember that.
    ReadsMemory |= I->mayReadFromMemory();
  }

  return ReadsMemory ? MAK_ReadOnly : MAK_ReadNone;
}

MemoryAccessKind llvm::computeFunctionBodyMemoryAccess(Function &F,
                                                       AAResults &AAR) {
  return checkFunctionMemoryAccess(F, /*ThisBody=*/true, AAR, {});
}

/// Deduce readonly/readnone attributes for the SCC.
template <typename AARGetterT>
static bool addReadAttrs(const SCCNodeSet &SCCNodes, AARGetterT &&AARGetter) {
  // Check if any of the functions in the SCC read or write memory.  If they
  // write memory then they can't be marked readnone or readonly.
  bool ReadsMemory = false;
  for (Function *F : SCCNodes) {
    // Call the callable parameter to look up AA results for this function.
    AAResults &AAR = AARGetter(*F);

    // Non-exact function definitions may not be selected at link time, and an
    // alternative version that writes to memory may be selected.  See the
    // comment on GlobalValue::isDefinitionExact for more details.
    switch (checkFunctionMemoryAccess(*F, F->hasExactDefinition(),
                                      AAR, SCCNodes)) {
    case MAK_MayWrite:
      return false;
    case MAK_ReadOnly:
      ReadsMemory = true;
      break;
    case MAK_ReadNone:
      // Nothing to do!
      break;
    }
  }

  // Success!  Functions in this SCC do not access memory, or only read memory.
  // Give them the appropriate attribute.
  bool MadeChange = false;
  for (Function *F : SCCNodes) {
    if (F->doesNotAccessMemory())
      // Already perfect!
      continue;

    if (F->onlyReadsMemory() && ReadsMemory)
      // No change.
      continue;

    MadeChange = true;

    // Clear out any existing attributes.
    F->removeFnAttr(Attribute::ReadOnly);
    F->removeFnAttr(Attribute::ReadNone);

    // Add in the new attribute.
    F->addFnAttr(ReadsMemory ? Attribute::ReadOnly : Attribute::ReadNone);

    if (ReadsMemory)
      ++NumReadOnly;
    else
      ++NumReadNone;
  }

  return MadeChange;
}

namespace {

/// For a given pointer Argument, this retains a list of Arguments of functions
/// in the same SCC that the pointer data flows into. We use this to build an
/// SCC of the arguments.
struct ArgumentGraphNode {
  Argument *Definition;
  SmallVector<ArgumentGraphNode *, 4> Uses;
};

class ArgumentGraph {
  // We store pointers to ArgumentGraphNode objects, so it's important that
  // that they not move around upon insert.
  using ArgumentMapTy = std::map<Argument *, ArgumentGraphNode>;

  ArgumentMapTy ArgumentMap;

  // There is no root node for the argument graph, in fact:
  //   void f(int *x, int *y) { if (...) f(x, y); }
  // is an example where the graph is disconnected. The SCCIterator requires a
  // single entry point, so we maintain a fake ("synthetic") root node that
  // uses every node. Because the graph is directed and nothing points into
  // the root, it will not participate in any SCCs (except for its own).
  ArgumentGraphNode SyntheticRoot;

public:
  ArgumentGraph() { SyntheticRoot.Definition = nullptr; }

  using iterator = SmallVectorImpl<ArgumentGraphNode *>::iterator;

  iterator begin() { return SyntheticRoot.Uses.begin(); }
  iterator end() { return SyntheticRoot.Uses.end(); }
  ArgumentGraphNode *getEntryNode() { return &SyntheticRoot; }

  ArgumentGraphNode *operator[](Argument *A) {
    ArgumentGraphNode &Node = ArgumentMap[A];
    Node.Definition = A;
    SyntheticRoot.Uses.push_back(&Node);
    return &Node;
  }
};

/// This tracker checks whether callees are in the SCC, and if so it does not
/// consider that a capture, instead adding it to the "Uses" list and
/// continuing with the analysis.
struct ArgumentUsesTracker : public CaptureTracker {
  ArgumentUsesTracker(const SCCNodeSet &SCCNodes) : SCCNodes(SCCNodes) {}

  void tooManyUses() override { Captured = true; }

  bool captured(const Use *U) override {
    CallSite CS(U->getUser());
    if (!CS.getInstruction()) {
      Captured = true;
      return true;
    }

    Function *F = CS.getCalledFunction();
    if (!F || !F->hasExactDefinition() || !SCCNodes.count(F)) {
      Captured = true;
      return true;
    }

    // Note: the callee and the two successor blocks *follow* the argument
    // operands.  This means there is no need to adjust UseIndex to account for
    // these.

    unsigned UseIndex =
        std::distance(const_cast<const Use *>(CS.arg_begin()), U);

    assert(UseIndex < CS.data_operands_size() &&
           "Indirect function calls should have been filtered above!");

    if (UseIndex >= CS.getNumArgOperands()) {
      // Data operand, but not a argument operand -- must be a bundle operand
      assert(CS.hasOperandBundles() && "Must be!");

      // CaptureTracking told us that we're being captured by an operand bundle
      // use.  In this case it does not matter if the callee is within our SCC
      // or not -- we've been captured in some unknown way, and we have to be
      // conservative.
      Captured = true;
      return true;
    }

    if (UseIndex >= F->arg_size()) {
      assert(F->isVarArg() && "More params than args in non-varargs call");
      Captured = true;
      return true;
    }

    Uses.push_back(&*std::next(F->arg_begin(), UseIndex));
    return false;
  }

  // True only if certainly captured (used outside our SCC).
  bool Captured = false;

  // Uses within our SCC.
  SmallVector<Argument *, 4> Uses;

  const SCCNodeSet &SCCNodes;
};

} // end anonymous namespace

namespace llvm {

template <> struct GraphTraits<ArgumentGraphNode *> {
  using NodeRef = ArgumentGraphNode *;
  using ChildIteratorType = SmallVectorImpl<ArgumentGraphNode *>::iterator;

  static NodeRef getEntryNode(NodeRef A) { return A; }
  static ChildIteratorType child_begin(NodeRef N) { return N->Uses.begin(); }
  static ChildIteratorType child_end(NodeRef N) { return N->Uses.end(); }
};

template <>
struct GraphTraits<ArgumentGraph *> : public GraphTraits<ArgumentGraphNode *> {
  static NodeRef getEntryNode(ArgumentGraph *AG) { return AG->getEntryNode(); }

  static ChildIteratorType nodes_begin(ArgumentGraph *AG) {
    return AG->begin();
  }

  static ChildIteratorType nodes_end(ArgumentGraph *AG) { return AG->end(); }
};

} // end namespace llvm

/// Returns Attribute::None, Attribute::ReadOnly or Attribute::ReadNone.
static Attribute::AttrKind
determinePointerReadAttrs(Argument *A,
                          const SmallPtrSet<Argument *, 8> &SCCNodes) {
  SmallVector<Use *, 32> Worklist;
  SmallPtrSet<Use *, 32> Visited;

  // inalloca arguments are always clobbered by the call.
  if (A->hasInAllocaAttr())
    return Attribute::None;

  bool IsRead = false;
  // We don't need to track IsWritten. If A is written to, return immediately.

  for (Use &U : A->uses()) {
    Visited.insert(&U);
    Worklist.push_back(&U);
  }

  while (!Worklist.empty()) {
    Use *U = Worklist.pop_back_val();
    Instruction *I = cast<Instruction>(U->getUser());

    switch (I->getOpcode()) {
    case Instruction::BitCast:
    case Instruction::GetElementPtr:
    case Instruction::PHI:
    case Instruction::Select:
    case Instruction::AddrSpaceCast:
      // The original value is not read/written via this if the new value isn't.
      for (Use &UU : I->uses())
        if (Visited.insert(&UU).second)
          Worklist.push_back(&UU);
      break;

    case Instruction::Call:
    case Instruction::Invoke: {
      bool Captures = true;

      if (I->getType()->isVoidTy())
        Captures = false;

      auto AddUsersToWorklistIfCapturing = [&] {
        if (Captures)
          for (Use &UU : I->uses())
            if (Visited.insert(&UU).second)
              Worklist.push_back(&UU);
      };

      CallSite CS(I);
      if (CS.doesNotAccessMemory()) {
        AddUsersToWorklistIfCapturing();
        continue;
      }

      Function *F = CS.getCalledFunction();
      if (!F) {
        if (CS.onlyReadsMemory()) {
          IsRead = true;
          AddUsersToWorklistIfCapturing();
          continue;
        }
        return Attribute::None;
      }

      // Note: the callee and the two successor blocks *follow* the argument
      // operands.  This means there is no need to adjust UseIndex to account
      // for these.

      unsigned UseIndex = std::distance(CS.arg_begin(), U);

      // U cannot be the callee operand use: since we're exploring the
      // transitive uses of an Argument, having such a use be a callee would
      // imply the CallSite is an indirect call or invoke; and we'd take the
      // early exit above.
      assert(UseIndex < CS.data_operands_size() &&
             "Data operand use expected!");

      bool IsOperandBundleUse = UseIndex >= CS.getNumArgOperands();

      if (UseIndex >= F->arg_size() && !IsOperandBundleUse) {
        assert(F->isVarArg() && "More params than args in non-varargs call");
        return Attribute::None;
      }

      Captures &= !CS.doesNotCapture(UseIndex);

      // Since the optimizer (by design) cannot see the data flow corresponding
      // to a operand bundle use, these cannot participate in the optimistic SCC
      // analysis.  Instead, we model the operand bundle uses as arguments in
      // call to a function external to the SCC.
      if (IsOperandBundleUse ||
          !SCCNodes.count(&*std::next(F->arg_begin(), UseIndex))) {

        // The accessors used on CallSite here do the right thing for calls and
        // invokes with operand bundles.

        if (!CS.onlyReadsMemory() && !CS.onlyReadsMemory(UseIndex))
          return Attribute::None;
        if (!CS.doesNotAccessMemory(UseIndex))
          IsRead = true;
      }

      AddUsersToWorklistIfCapturing();
      break;
    }

    case Instruction::Load:
      // A volatile load has side effects beyond what readonly can be relied
      // upon.
      if (cast<LoadInst>(I)->isVolatile())
        return Attribute::None;

      IsRead = true;
      break;

    case Instruction::ICmp:
    case Instruction::Ret:
      break;

    default:
      return Attribute::None;
    }
  }

  return IsRead ? Attribute::ReadOnly : Attribute::ReadNone;
}

/// Deduce returned attributes for the SCC.
static bool addArgumentReturnedAttrs(const SCCNodeSet &SCCNodes) {
  bool Changed = false;

  // Check each function in turn, determining if an argument is always returned.
  for (Function *F : SCCNodes) {
    // We can infer and propagate function attributes only when we know that the
    // definition we'll get at link time is *exactly* the definition we see now.
    // For more details, see GlobalValue::mayBeDerefined.
    if (!F->hasExactDefinition())
      continue;

    if (F->getReturnType()->isVoidTy())
      continue;

    // There is nothing to do if an argument is already marked as 'returned'.
    if (llvm::any_of(F->args(),
                     [](const Argument &Arg) { return Arg.hasReturnedAttr(); }))
      continue;

    auto FindRetArg = [&]() -> Value * {
      Value *RetArg = nullptr;
      for (BasicBlock &BB : *F)
        if (auto *Ret = dyn_cast<ReturnInst>(BB.getTerminator())) {
          // Note that stripPointerCasts should look through functions with
          // returned arguments.
          Value *RetVal = Ret->getReturnValue()->stripPointerCasts();
          if (!isa<Argument>(RetVal) || RetVal->getType() != F->getReturnType())
            return nullptr;

          if (!RetArg)
            RetArg = RetVal;
          else if (RetArg != RetVal)
            return nullptr;
        }

      return RetArg;
    };

    if (Value *RetArg = FindRetArg()) {
      auto *A = cast<Argument>(RetArg);
      A->addAttr(Attribute::Returned);
      ++NumReturned;
      Changed = true;
    }
  }

  return Changed;
}

/// If a callsite has arguments that are also arguments to the parent function,
/// try to propagate attributes from the callsite's arguments to the parent's
/// arguments. This may be important because inlining can cause information loss
/// when attribute knowledge disappears with the inlined call.
static bool addArgumentAttrsFromCallsites(Function &F) {
  if (!EnableNonnullArgPropagation)
    return false;

  bool Changed = false;

  // For an argument attribute to transfer from a callsite to the parent, the
  // call must be guaranteed to execute every time the parent is called.
  // Conservatively, just check for calls in the entry block that are guaranteed
  // to execute.
  // TODO: This could be enhanced by testing if the callsite post-dominates the
  // entry block or by doing simple forward walks or backward walks to the
  // callsite.
  BasicBlock &Entry = F.getEntryBlock();
  for (Instruction &I : Entry) {
    if (auto CS = CallSite(&I)) {
      if (auto *CalledFunc = CS.getCalledFunction()) {
        for (auto &CSArg : CalledFunc->args()) {
          if (!CSArg.hasNonNullAttr())
            continue;

          // If the non-null callsite argument operand is an argument to 'F'
          // (the caller) and the call is guaranteed to execute, then the value
          // must be non-null throughout 'F'.
          auto *FArg = dyn_cast<Argument>(CS.getArgOperand(CSArg.getArgNo()));
          if (FArg && !FArg->hasNonNullAttr()) {
            FArg->addAttr(Attribute::NonNull);
            Changed = true;
          }
        }
      }
    }
    if (!isGuaranteedToTransferExecutionToSuccessor(&I))
      break;
  }

  return Changed;
}

/// Deduce nocapture attributes for the SCC.
static bool addArgumentAttrs(const SCCNodeSet &SCCNodes) {
  bool Changed = false;

  ArgumentGraph AG;

  // Check each function in turn, determining which pointer arguments are not
  // captured.
  for (Function *F : SCCNodes) {
    // We can infer and propagate function attributes only when we know that the
    // definition we'll get at link time is *exactly* the definition we see now.
    // For more details, see GlobalValue::mayBeDerefined.
    if (!F->hasExactDefinition())
      continue;

    Changed |= addArgumentAttrsFromCallsites(*F);

    // Functions that are readonly (or readnone) and nounwind and don't return
    // a value can't capture arguments. Don't analyze them.
    if (F->onlyReadsMemory() && F->doesNotThrow() &&
        F->getReturnType()->isVoidTy()) {
      for (Function::arg_iterator A = F->arg_begin(), E = F->arg_end(); A != E;
           ++A) {
        if (A->getType()->isPointerTy() && !A->hasNoCaptureAttr()) {
          A->addAttr(Attribute::NoCapture);
          ++NumNoCapture;
          Changed = true;
        }
      }
      continue;
    }

    for (Function::arg_iterator A = F->arg_begin(), E = F->arg_end(); A != E;
         ++A) {
      if (!A->getType()->isPointerTy())
        continue;
      bool HasNonLocalUses = false;
      if (!A->hasNoCaptureAttr()) {
        ArgumentUsesTracker Tracker(SCCNodes);
        PointerMayBeCaptured(&*A, &Tracker);
        if (!Tracker.Captured) {
          if (Tracker.Uses.empty()) {
            // If it's trivially not captured, mark it nocapture now.
            A->addAttr(Attribute::NoCapture);
            ++NumNoCapture;
            Changed = true;
          } else {
            // If it's not trivially captured and not trivially not captured,
            // then it must be calling into another function in our SCC. Save
            // its particulars for Argument-SCC analysis later.
            ArgumentGraphNode *Node = AG[&*A];
            for (Argument *Use : Tracker.Uses) {
              Node->Uses.push_back(AG[Use]);
              if (Use != &*A)
                HasNonLocalUses = true;
            }
          }
        }
        // Otherwise, it's captured. Don't bother doing SCC analysis on it.
      }
      if (!HasNonLocalUses && !A->onlyReadsMemory()) {
        // Can we determine that it's readonly/readnone without doing an SCC?
        // Note that we don't allow any calls at all here, or else our result
        // will be dependent on the iteration order through the functions in the
        // SCC.
        SmallPtrSet<Argument *, 8> Self;
        Self.insert(&*A);
        Attribute::AttrKind R = determinePointerReadAttrs(&*A, Self);
        if (R != Attribute::None) {
          A->addAttr(R);
          Changed = true;
          R == Attribute::ReadOnly ? ++NumReadOnlyArg : ++NumReadNoneArg;
        }
      }
    }
  }

  // The graph we've collected is partial because we stopped scanning for
  // argument uses once we solved the argument trivially. These partial nodes
  // show up as ArgumentGraphNode objects with an empty Uses list, and for
  // these nodes the final decision about whether they capture has already been
  // made.  If the definition doesn't have a 'nocapture' attribute by now, it
  // captures.

  for (scc_iterator<ArgumentGraph *> I = scc_begin(&AG); !I.isAtEnd(); ++I) {
    const std::vector<ArgumentGraphNode *> &ArgumentSCC = *I;
    if (ArgumentSCC.size() == 1) {
      if (!ArgumentSCC[0]->Definition)
        continue; // synthetic root node

      // eg. "void f(int* x) { if (...) f(x); }"
      if (ArgumentSCC[0]->Uses.size() == 1 &&
          ArgumentSCC[0]->Uses[0] == ArgumentSCC[0]) {
        Argument *A = ArgumentSCC[0]->Definition;
        A->addAttr(Attribute::NoCapture);
        ++NumNoCapture;
        Changed = true;
      }
      continue;
    }

    bool SCCCaptured = false;
    for (auto I = ArgumentSCC.begin(), E = ArgumentSCC.end();
         I != E && !SCCCaptured; ++I) {
      ArgumentGraphNode *Node = *I;
      if (Node->Uses.empty()) {
        if (!Node->Definition->hasNoCaptureAttr())
          SCCCaptured = true;
      }
    }
    if (SCCCaptured)
      continue;

    SmallPtrSet<Argument *, 8> ArgumentSCCNodes;
    // Fill ArgumentSCCNodes with the elements of the ArgumentSCC.  Used for
    // quickly looking up whether a given Argument is in this ArgumentSCC.
    for (ArgumentGraphNode *I : ArgumentSCC) {
      ArgumentSCCNodes.insert(I->Definition);
    }

    for (auto I = ArgumentSCC.begin(), E = ArgumentSCC.end();
         I != E && !SCCCaptured; ++I) {
      ArgumentGraphNode *N = *I;
      for (ArgumentGraphNode *Use : N->Uses) {
        Argument *A = Use->Definition;
        if (A->hasNoCaptureAttr() || ArgumentSCCNodes.count(A))
          continue;
        SCCCaptured = true;
        break;
      }
    }
    if (SCCCaptured)
      continue;

    for (unsigned i = 0, e = ArgumentSCC.size(); i != e; ++i) {
      Argument *A = ArgumentSCC[i]->Definition;
      A->addAttr(Attribute::NoCapture);
      ++NumNoCapture;
      Changed = true;
    }

    // We also want to compute readonly/readnone. With a small number of false
    // negatives, we can assume that any pointer which is captured isn't going
    // to be provably readonly or readnone, since by definition we can't
    // analyze all uses of a captured pointer.
    //
    // The false negatives happen when the pointer is captured by a function
    // that promises readonly/readnone behaviour on the pointer, then the
    // pointer's lifetime ends before anything that writes to arbitrary memory.
    // Also, a readonly/readnone pointer may be returned, but returning a
    // pointer is capturing it.

    Attribute::AttrKind ReadAttr = Attribute::ReadNone;
    for (unsigned i = 0, e = ArgumentSCC.size(); i != e; ++i) {
      Argument *A = ArgumentSCC[i]->Definition;
      Attribute::AttrKind K = determinePointerReadAttrs(A, ArgumentSCCNodes);
      if (K == Attribute::ReadNone)
        continue;
      if (K == Attribute::ReadOnly) {
        ReadAttr = Attribute::ReadOnly;
        continue;
      }
      ReadAttr = K;
      break;
    }

    if (ReadAttr != Attribute::None) {
      for (unsigned i = 0, e = ArgumentSCC.size(); i != e; ++i) {
        Argument *A = ArgumentSCC[i]->Definition;
        // Clear out existing readonly/readnone attributes
        A->removeAttr(Attribute::ReadOnly);
        A->removeAttr(Attribute::ReadNone);
        A->addAttr(ReadAttr);
        ReadAttr == Attribute::ReadOnly ? ++NumReadOnlyArg : ++NumReadNoneArg;
        Changed = true;
      }
    }
  }

  return Changed;
}

/// Tests whether a function is "malloc-like".
///
/// A function is "malloc-like" if it returns either null or a pointer that
/// doesn't alias any other pointer visible to the caller.
static bool isFunctionMallocLike(Function *F, const SCCNodeSet &SCCNodes) {
  SmallSetVector<Value *, 8> FlowsToReturn;
  for (BasicBlock &BB : *F)
    if (ReturnInst *Ret = dyn_cast<ReturnInst>(BB.getTerminator()))
      FlowsToReturn.insert(Ret->getReturnValue());

  for (unsigned i = 0; i != FlowsToReturn.size(); ++i) {
    Value *RetVal = FlowsToReturn[i];

    if (Constant *C = dyn_cast<Constant>(RetVal)) {
      if (!C->isNullValue() && !isa<UndefValue>(C))
        return false;

      continue;
    }

    if (isa<Argument>(RetVal))
      return false;

    if (Instruction *RVI = dyn_cast<Instruction>(RetVal))
      switch (RVI->getOpcode()) {
      // Extend the analysis by looking upwards.
      case Instruction::BitCast:
      case Instruction::GetElementPtr:
      case Instruction::AddrSpaceCast:
        FlowsToReturn.insert(RVI->getOperand(0));
        continue;
      case Instruction::Select: {
        SelectInst *SI = cast<SelectInst>(RVI);
        FlowsToReturn.insert(SI->getTrueValue());
        FlowsToReturn.insert(SI->getFalseValue());
        continue;
      }
      case Instruction::PHI: {
        PHINode *PN = cast<PHINode>(RVI);
        for (Value *IncValue : PN->incoming_values())
          FlowsToReturn.insert(IncValue);
        continue;
      }

      // Check whether the pointer came from an allocation.
      case Instruction::Alloca:
        break;
      case Instruction::Call:
      case Instruction::Invoke: {
        if (auto *I = dyn_cast<AddressInst>(RVI)) {      // INTEL
          FlowsToReturn.insert(I->getPointerOperand());  // INTEL
          continue;                                      // INTEL
        }                                                // INTEL
        CallSite CS(RVI);
        if (CS.hasRetAttr(Attribute::NoAlias))
          break;
        if (CS.getCalledFunction() && SCCNodes.count(CS.getCalledFunction()))
          break;
        LLVM_FALLTHROUGH;
      }
      default:
        return false; // Did not come from an allocation.
      }

    if (PointerMayBeCaptured(RetVal, false, /*StoreCaptures=*/false))
      return false;
  }

  return true;
}

/// Deduce noalias attributes for the SCC.
static bool addNoAliasAttrs(const SCCNodeSet &SCCNodes) {
  // Check each function in turn, determining which functions return noalias
  // pointers.
  for (Function *F : SCCNodes) {
    // Already noalias.
    if (F->returnDoesNotAlias())
      continue;

    // We can infer and propagate function attributes only when we know that the
    // definition we'll get at link time is *exactly* the definition we see now.
    // For more details, see GlobalValue::mayBeDerefined.
    if (!F->hasExactDefinition())
      return false;

    // We annotate noalias return values, which are only applicable to
    // pointer types.
    if (!F->getReturnType()->isPointerTy())
      continue;

    if (!isFunctionMallocLike(F, SCCNodes))
      return false;
  }

  bool MadeChange = false;
  for (Function *F : SCCNodes) {
    if (F->returnDoesNotAlias() ||
        !F->getReturnType()->isPointerTy())
      continue;

    F->setReturnDoesNotAlias();
    ++NumNoAlias;
    MadeChange = true;
  }

  return MadeChange;
}

/// Tests whether this function is known to not return null.
///
/// Requires that the function returns a pointer.
///
/// Returns true if it believes the function will not return a null, and sets
/// \p Speculative based on whether the returned conclusion is a speculative
/// conclusion due to SCC calls.
static bool isReturnNonNull(Function *F, const SCCNodeSet &SCCNodes,
                            bool &Speculative) {
  assert(F->getReturnType()->isPointerTy() &&
         "nonnull only meaningful on pointer types");
  Speculative = false;

  SmallSetVector<Value *, 8> FlowsToReturn;
  for (BasicBlock &BB : *F)
    if (auto *Ret = dyn_cast<ReturnInst>(BB.getTerminator()))
      FlowsToReturn.insert(Ret->getReturnValue());

  auto &DL = F->getParent()->getDataLayout();

  for (unsigned i = 0; i != FlowsToReturn.size(); ++i) {
    Value *RetVal = FlowsToReturn[i];

    // If this value is locally known to be non-null, we're good
    if (isKnownNonZero(RetVal, DL))
      continue;

    // Otherwise, we need to look upwards since we can't make any local
    // conclusions.
    Instruction *RVI = dyn_cast<Instruction>(RetVal);
    if (!RVI)
      return false;
    switch (RVI->getOpcode()) {
    // Extend the analysis by looking upwards.
    case Instruction::BitCast:
    case Instruction::GetElementPtr:
    case Instruction::AddrSpaceCast:
      FlowsToReturn.insert(RVI->getOperand(0));
      continue;
    case Instruction::Select: {
      SelectInst *SI = cast<SelectInst>(RVI);
      FlowsToReturn.insert(SI->getTrueValue());
      FlowsToReturn.insert(SI->getFalseValue());
      continue;
    }
    case Instruction::PHI: {
      PHINode *PN = cast<PHINode>(RVI);
      for (int i = 0, e = PN->getNumIncomingValues(); i != e; ++i)
        FlowsToReturn.insert(PN->getIncomingValue(i));
      continue;
    }
    case Instruction::Call:
    case Instruction::Invoke: {
      if (auto *I = dyn_cast<AddressInst>(RVI)) {      // INTEL
        FlowsToReturn.insert(I->getPointerOperand());  // INTEL
        continue;                                      // INTEL
      }                                                // INTEL

      CallSite CS(RVI);
      Function *Callee = CS.getCalledFunction();
      // A call to a node within the SCC is assumed to return null until
      // proven otherwise
      if (Callee && SCCNodes.count(Callee)) {
        Speculative = true;
        continue;
      }
      return false;
    }
    default:
      return false; // Unknown source, may be null
    };
    llvm_unreachable("should have either continued or returned");
  }

  return true;
}

/// Deduce nonnull attributes for the SCC.
static bool addNonNullAttrs(const SCCNodeSet &SCCNodes) {
  // Speculative that all functions in the SCC return only nonnull
  // pointers.  We may refute this as we analyze functions.
  bool SCCReturnsNonNull = true;

  bool MadeChange = false;

  // Check each function in turn, determining which functions return nonnull
  // pointers.
  for (Function *F : SCCNodes) {
    // Already nonnull.
    if (F->getAttributes().hasAttribute(AttributeList::ReturnIndex,
                                        Attribute::NonNull))
      continue;

    // We can infer and propagate function attributes only when we know that the
    // definition we'll get at link time is *exactly* the definition we see now.
    // For more details, see GlobalValue::mayBeDerefined.
    if (!F->hasExactDefinition())
      return false;

    // We annotate nonnull return values, which are only applicable to
    // pointer types.
    if (!F->getReturnType()->isPointerTy())
      continue;

    bool Speculative = false;
    if (isReturnNonNull(F, SCCNodes, Speculative)) {
      if (!Speculative) {
        // Mark the function eagerly since we may discover a function
        // which prevents us from speculating about the entire SCC
        LLVM_DEBUG(dbgs() << "Eagerly marking " << F->getName()
                          << " as nonnull\n");
        F->addAttribute(AttributeList::ReturnIndex, Attribute::NonNull);
        ++NumNonNullReturn;
        MadeChange = true;
      }
      continue;
    }
    // At least one function returns something which could be null, can't
    // speculate any more.
    SCCReturnsNonNull = false;
  }

  if (SCCReturnsNonNull) {
    for (Function *F : SCCNodes) {
      if (F->getAttributes().hasAttribute(AttributeList::ReturnIndex,
                                          Attribute::NonNull) ||
          !F->getReturnType()->isPointerTy())
        continue;

      LLVM_DEBUG(dbgs() << "SCC marking " << F->getName() << " as nonnull\n");
      F->addAttribute(AttributeList::ReturnIndex, Attribute::NonNull);
      ++NumNonNullReturn;
      MadeChange = true;
    }
  }

  return MadeChange;
}

namespace {

/// Collects a set of attribute inference requests and performs them all in one
/// go on a single SCC Node. Inference involves scanning function bodies
/// looking for instructions that violate attribute assumptions.
/// As soon as all the bodies are fine we are free to set the attribute.
/// Customization of inference for individual attributes is performed by
/// providing a handful of predicates for each attribute.
class AttributeInferer {
public:
  /// Describes a request for inference of a single attribute.
  struct InferenceDescriptor {

    /// Returns true if this function does not have to be handled.
    /// General intent for this predicate is to provide an optimization
    /// for functions that do not need this attribute inference at all
    /// (say, for functions that already have the attribute).
    std::function<bool(const Function &)> SkipFunction;

    /// Returns true if this instruction violates attribute assumptions.
    std::function<bool(Instruction &)> InstrBreaksAttribute;

    /// Sets the inferred attribute for this function.
    std::function<void(Function &)> SetAttribute;

    /// Attribute we derive.
    Attribute::AttrKind AKind;

    /// If true, only "exact" definitions can be used to infer this attribute.
    /// See GlobalValue::isDefinitionExact.
    bool RequiresExactDefinition;

    InferenceDescriptor(Attribute::AttrKind AK,
                        std::function<bool(const Function &)> SkipFunc,
                        std::function<bool(Instruction &)> InstrScan,
                        std::function<void(Function &)> SetAttr,
                        bool ReqExactDef)
        : SkipFunction(SkipFunc), InstrBreaksAttribute(InstrScan),
          SetAttribute(SetAttr), AKind(AK),
          RequiresExactDefinition(ReqExactDef) {}
  };

private:
  SmallVector<InferenceDescriptor, 4> InferenceDescriptors;

public:
  void registerAttrInference(InferenceDescriptor AttrInference) {
    InferenceDescriptors.push_back(AttrInference);
  }

  bool run(const SCCNodeSet &SCCNodes);
};

/// Perform all the requested attribute inference actions according to the
/// attribute predicates stored before.
bool AttributeInferer::run(const SCCNodeSet &SCCNodes) {
  SmallVector<InferenceDescriptor, 4> InferInSCC = InferenceDescriptors;
  // Go through all the functions in SCC and check corresponding attribute
  // assumptions for each of them. Attributes that are invalid for this SCC
  // will be removed from InferInSCC.
  for (Function *F : SCCNodes) {

    // No attributes whose assumptions are still valid - done.
    if (InferInSCC.empty())
      return false;

    // Check if our attributes ever need scanning/can be scanned.
    llvm::erase_if(InferInSCC, [F](const InferenceDescriptor &ID) {
      if (ID.SkipFunction(*F))
        return false;

      // Remove from further inference (invalidate) when visiting a function
      // that has no instructions to scan/has an unsuitable definition.
      return F->isDeclaration() ||
             (ID.RequiresExactDefinition && !F->hasExactDefinition());
    });

    // For each attribute still in InferInSCC that doesn't explicitly skip F,
    // set up the F instructions scan to verify assumptions of the attribute.
    SmallVector<InferenceDescriptor, 4> InferInThisFunc;
    llvm::copy_if(
        InferInSCC, std::back_inserter(InferInThisFunc),
        [F](const InferenceDescriptor &ID) { return !ID.SkipFunction(*F); });

    if (InferInThisFunc.empty())
      continue;

    // Start instruction scan.
    for (Instruction &I : instructions(*F)) {
      llvm::erase_if(InferInThisFunc, [&](const InferenceDescriptor &ID) {
        if (!ID.InstrBreaksAttribute(I))
          return false;
        // Remove attribute from further inference on any other functions
        // because attribute assumptions have just been violated.
        llvm::erase_if(InferInSCC, [&ID](const InferenceDescriptor &D) {
          return D.AKind == ID.AKind;
        });
        // Remove attribute from the rest of current instruction scan.
        return true;
      });

      if (InferInThisFunc.empty())
        break;
    }
  }

  if (InferInSCC.empty())
    return false;

  bool Changed = false;
  for (Function *F : SCCNodes)
    // At this point InferInSCC contains only functions that were either:
    //   - explicitly skipped from scan/inference, or
    //   - verified to have no instructions that break attribute assumptions.
    // Hence we just go and force the attribute for all non-skipped functions.
    for (auto &ID : InferInSCC) {
      if (ID.SkipFunction(*F))
        continue;
      Changed = true;
      ID.SetAttribute(*F);
    }
  return Changed;
}

} // end anonymous namespace

/// Helper for non-Convergent inference predicate InstrBreaksAttribute.
static bool InstrBreaksNonConvergent(Instruction &I,
                                     const SCCNodeSet &SCCNodes) {
  const CallSite CS(&I);
  // Breaks non-convergent assumption if CS is a convergent call to a function
  // not in the SCC.
  return CS && CS.isConvergent() && SCCNodes.count(CS.getCalledFunction()) == 0;
}

/// Helper for NoUnwind inference predicate InstrBreaksAttribute.
static bool InstrBreaksNonThrowing(Instruction &I, const SCCNodeSet &SCCNodes) {
  if (!I.mayThrow())
    return false;
  if (const auto *CI = dyn_cast<CallInst>(&I)) {
    if (Function *Callee = CI->getCalledFunction()) {
      // I is a may-throw call to a function inside our SCC. This doesn't
      // invalidate our current working assumption that the SCC is no-throw; we
      // just have to scan that other function.
      if (SCCNodes.count(Callee) > 0)
        return false;
    }
  }
  return true;
}

/// Infer attributes from all functions in the SCC by scanning every
/// instruction for compliance to the attribute assumptions. Currently it
/// does:
///   - removal of Convergent attribute
///   - addition of NoUnwind attribute
///
/// Returns true if any changes to function attributes were made.
static bool inferAttrsFromFunctionBodies(const SCCNodeSet &SCCNodes) {

  AttributeInferer AI;

  // Request to remove the convergent attribute from all functions in the SCC
  // if every callsite within the SCC is not convergent (except for calls
  // to functions within the SCC).
  // Note: Removal of the attr from the callsites will happen in
  // InstCombineCalls separately.
  AI.registerAttrInference(AttributeInferer::InferenceDescriptor{
      Attribute::Convergent,
      // Skip non-convergent functions.
      [](const Function &F) { return !F.isConvergent(); },
      // Instructions that break non-convergent assumption.
      [SCCNodes](Instruction &I) {
        return InstrBreaksNonConvergent(I, SCCNodes);
      },
      [](Function &F) {
        LLVM_DEBUG(dbgs() << "Removing convergent attr from fn " << F.getName()
                          << "\n");
        F.setNotConvergent();
      },
      /* RequiresExactDefinition= */ false});

  if (!DisableNoUnwindInference)
    // Request to infer nounwind attribute for all the functions in the SCC if
    // every callsite within the SCC is not throwing (except for calls to
    // functions within the SCC). Note that nounwind attribute suffers from
    // derefinement - results may change depending on how functions are
    // optimized. Thus it can be inferred only from exact definitions.
    AI.registerAttrInference(AttributeInferer::InferenceDescriptor{
        Attribute::NoUnwind,
        // Skip non-throwing functions.
        [](const Function &F) { return F.doesNotThrow(); },
        // Instructions that break non-throwing assumption.
        [SCCNodes](Instruction &I) {
          return InstrBreaksNonThrowing(I, SCCNodes);
        },
        [](Function &F) {
          LLVM_DEBUG(dbgs()
                     << "Adding nounwind attr to fn " << F.getName() << "\n");
          F.setDoesNotThrow();
          ++NumNoUnwind;
        },
        /* RequiresExactDefinition= */ true});

  // Perform all the requested attribute inference actions.
  return AI.run(SCCNodes);
}

static bool setDoesNotRecurse(Function &F) {
  if (F.doesNotRecurse())
    return false;
  F.setDoesNotRecurse();
  ++NumNoRecurse;
  return true;
}

static bool addNoRecurseAttrs(const SCCNodeSet &SCCNodes) {
  // Try and identify functions that do not recurse.

  // If the SCC contains multiple nodes we know for sure there is recursion.
  if (SCCNodes.size() != 1)
    return false;

  Function *F = *SCCNodes.begin();
  if (!F || F->isDeclaration() || F->doesNotRecurse())
    return false;

  // If all of the calls in F are identifiable and are to norecurse functions, F
  // is norecurse. This check also detects self-recursion as F is not currently
  // marked norecurse, so any called from F to F will not be marked norecurse.
  for (Instruction &I : instructions(*F))
    if (auto CS = CallSite(&I)) {
      Function *Callee = CS.getCalledFunction();
      if (!Callee || Callee == F || !Callee->doesNotRecurse())
        // Function calls a potentially recursive function.
        return false;
    }

  // Every call was to a non-recursive function other than this function, and
  // we have no indirect recursion as the SCC size is one. This function cannot
  // recurse.
  return setDoesNotRecurse(*F);
}

template <typename AARGetterT>
static bool deriveAttrsInPostOrder(SCCNodeSet &SCCNodes, AARGetterT &&AARGetter,
                                   bool HasUnknownCall) {
  bool Changed = false;

  // Bail if the SCC only contains optnone functions.
  if (SCCNodes.empty())
    return Changed;

  Changed |= addArgumentReturnedAttrs(SCCNodes);
  Changed |= addReadAttrs(SCCNodes, AARGetter);
  Changed |= addArgumentAttrs(SCCNodes);

  // If we have no external nodes participating in the SCC, we can deduce some
  // more precise attributes as well.
  if (!HasUnknownCall) {
    Changed |= addNoAliasAttrs(SCCNodes);
    Changed |= addNonNullAttrs(SCCNodes);
    Changed |= inferAttrsFromFunctionBodies(SCCNodes);
    Changed |= addNoRecurseAttrs(SCCNodes);
  }

  return Changed;
}

PreservedAnalyses PostOrderFunctionAttrsPass::run(LazyCallGraph::SCC &C,
                                                  CGSCCAnalysisManager &AM,
                                                  LazyCallGraph &CG,
                                                  CGSCCUpdateResult &) {
  FunctionAnalysisManager &FAM =
      AM.getResult<FunctionAnalysisManagerCGSCCProxy>(C, CG).getManager();

  // We pass a lambda into functions to wire them up to the analysis manager
  // for getting function analyses.
  auto AARGetter = [&](Function &F) -> AAResults & {
    return FAM.getResult<AAManager>(F);
  };

  // Fill SCCNodes with the elements of the SCC. Also track whether there are
  // any external or opt-none nodes that will prevent us from optimizing any
  // part of the SCC.
  SCCNodeSet SCCNodes;
  bool HasUnknownCall = false;
  for (LazyCallGraph::Node &N : C) {
    Function &F = N.getFunction();
    if (F.hasFnAttribute(Attribute::OptimizeNone) ||
        F.hasFnAttribute(Attribute::Naked)) {
      // Treat any function we're trying not to optimize as if it were an
      // indirect call and omit it from the node set used below.
      HasUnknownCall = true;
      continue;
    }
    // Track whether any functions in this SCC have an unknown call edge.
    // Note: if this is ever a performance hit, we can common it with
    // subsequent routines which also do scans over the instructions of the
    // function.
    if (!HasUnknownCall)
      for (Instruction &I : instructions(F))
        if (auto CS = CallSite(&I))
          if (!CS.getCalledFunction()) {
            HasUnknownCall = true;
            break;
          }

    SCCNodes.insert(&F);
  }

  if (deriveAttrsInPostOrder(SCCNodes, AARGetter, HasUnknownCall))
    return PreservedAnalyses::none();

<<<<<<< HEAD
  if (!Changed)                           // INTEL
    return PreservedAnalyses::all();      // INTEL

  PreservedAnalyses PA;                   // INTEL
  PA.preserve<WholeProgramAnalysis>();    // INTEL
  PA.preserve<AndersensAA>();             // INTEL
  return PA;                              // INTEL
=======
  return PreservedAnalyses::all();
>>>>>>> 4d519fc3
}

namespace {

struct PostOrderFunctionAttrsLegacyPass : public CallGraphSCCPass {
  // Pass identification, replacement for typeid
  static char ID;

  PostOrderFunctionAttrsLegacyPass() : CallGraphSCCPass(ID) {
    initializePostOrderFunctionAttrsLegacyPassPass(
        *PassRegistry::getPassRegistry());
  }

  bool runOnSCC(CallGraphSCC &SCC) override;

  void getAnalysisUsage(AnalysisUsage &AU) const override {
    AU.setPreservesCFG();
    AU.addPreserved<AndersensAAWrapperPass>();                // INTEL
    AU.addPreserved<WholeProgramWrapperPass>();               // INTEL
    AU.addUsedIfAvailable<WholeProgramWrapperPass>();         // INTEL
    AU.addRequired<AssumptionCacheTracker>();
    getAAResultsAnalysisUsage(AU);
    CallGraphSCCPass::getAnalysisUsage(AU);
  }
};

} // end anonymous namespace

char PostOrderFunctionAttrsLegacyPass::ID = 0;
INITIALIZE_PASS_BEGIN(PostOrderFunctionAttrsLegacyPass, "functionattrs",
                      "Deduce function attributes", false, false)
INITIALIZE_PASS_DEPENDENCY(AssumptionCacheTracker)
INITIALIZE_PASS_DEPENDENCY(CallGraphWrapperPass)
INITIALIZE_PASS_END(PostOrderFunctionAttrsLegacyPass, "functionattrs",
                    "Deduce function attributes", false, false)

Pass *llvm::createPostOrderFunctionAttrsLegacyPass() {
  return new PostOrderFunctionAttrsLegacyPass();
}

template <typename AARGetterT>
<<<<<<< HEAD
static bool runImpl(CallGraphSCC &SCC, AARGetterT AARGetter,   // INTEL
  WholeProgramWrapperPass* WPA) {                              // INTEL
  bool Changed = false;
=======
static bool runImpl(CallGraphSCC &SCC, AARGetterT AARGetter) {
>>>>>>> 4d519fc3

  // Fill SCCNodes with the elements of the SCC. Used for quickly looking up
  // whether a given CallGraphNode is in this SCC. Also track whether there are
  // any external or opt-none nodes that will prevent us from optimizing any
  // part of the SCC.
  SCCNodeSet SCCNodes;
  bool ExternalNode = false;
  for (CallGraphNode *I : SCC) {
    Function *F = I->getFunction();
    if (!F || F->hasFnAttribute(Attribute::OptimizeNone) ||
        F->hasFnAttribute(Attribute::Naked)) {
      // External node or function we're trying not to optimize - we both avoid
      // transform them and avoid leveraging information they provide.
      ExternalNode = true;
      continue;
    }

#if INTEL_CUSTOMIZATION
  // Treat “main” as non-recursive function if there are no uses
  // when whole-program-safe is true.
  if (F->getName() == "main" && F->use_empty()) {
    if (WPA && WPA->getResult().isWholeProgramSafe()) {
      Changed |= setDoesNotRecurse(*F);
    }
  }
#endif // INTEL_CUSTOMIZATION

    SCCNodes.insert(F);
  }

  return deriveAttrsInPostOrder(SCCNodes, AARGetter, ExternalNode);
}

bool PostOrderFunctionAttrsLegacyPass::runOnSCC(CallGraphSCC &SCC) {
  if (skipSCC(SCC))
    return false;
  auto *WPA = getAnalysisIfAvailable<WholeProgramWrapperPass>(); // INTEL
  return runImpl(SCC, LegacyAARGetter(*this), WPA);              // INTEL
}

namespace {

struct ReversePostOrderFunctionAttrsLegacyPass : public ModulePass {
  // Pass identification, replacement for typeid
  static char ID;

  ReversePostOrderFunctionAttrsLegacyPass() : ModulePass(ID) {
    initializeReversePostOrderFunctionAttrsLegacyPassPass(
        *PassRegistry::getPassRegistry());
  }

  bool runOnModule(Module &M) override;

  void getAnalysisUsage(AnalysisUsage &AU) const override {
    AU.setPreservesCFG();
    AU.addPreserved<AndersensAAWrapperPass>(); // INTEL
    AU.addPreserved<WholeProgramWrapperPass>(); // INTEL
    AU.addRequired<CallGraphWrapperPass>();
    AU.addPreserved<CallGraphWrapperPass>();
  }
};

} // end anonymous namespace

char ReversePostOrderFunctionAttrsLegacyPass::ID = 0;

INITIALIZE_PASS_BEGIN(ReversePostOrderFunctionAttrsLegacyPass, "rpo-functionattrs",
                      "Deduce function attributes in RPO", false, false)
INITIALIZE_PASS_DEPENDENCY(CallGraphWrapperPass)
INITIALIZE_PASS_END(ReversePostOrderFunctionAttrsLegacyPass, "rpo-functionattrs",
                    "Deduce function attributes in RPO", false, false)

Pass *llvm::createReversePostOrderFunctionAttrsPass() {
  return new ReversePostOrderFunctionAttrsLegacyPass();
}

static bool addNoRecurseAttrsTopDown(Function &F) {
  // We check the preconditions for the function prior to calling this to avoid
  // the cost of building up a reversible post-order list. We assert them here
  // to make sure none of the invariants this relies on were violated.
  assert(!F.isDeclaration() && "Cannot deduce norecurse without a definition!");
  assert(!F.doesNotRecurse() &&
         "This function has already been deduced as norecurs!");
  assert(F.hasInternalLinkage() &&
         "Can only do top-down deduction for internal linkage functions!");

  // If F is internal and all of its uses are calls from a non-recursive
  // functions, then none of its calls could in fact recurse without going
  // through a function marked norecurse, and so we can mark this function too
  // as norecurse. Note that the uses must actually be calls -- otherwise
  // a pointer to this function could be returned from a norecurse function but
  // this function could be recursively (indirectly) called. Note that this
  // also detects if F is directly recursive as F is not yet marked as
  // a norecurse function.
  for (auto *U : F.users()) {
    auto *I = dyn_cast<Instruction>(U);
    if (!I)
      return false;
    CallSite CS(I);
    if (!CS || !CS.getParent()->getParent()->doesNotRecurse())
      return false;
  }
  return setDoesNotRecurse(F);
}

static bool deduceFunctionAttributeInRPO(Module &M, CallGraph &CG) {
  // We only have a post-order SCC traversal (because SCCs are inherently
  // discovered in post-order), so we accumulate them in a vector and then walk
  // it in reverse. This is simpler than using the RPO iterator infrastructure
  // because we need to combine SCC detection and the PO walk of the call
  // graph. We can also cheat egregiously because we're primarily interested in
  // synthesizing norecurse and so we can only save the singular SCCs as SCCs
  // with multiple functions in them will clearly be recursive.
  SmallVector<Function *, 16> Worklist;
  for (scc_iterator<CallGraph *> I = scc_begin(&CG); !I.isAtEnd(); ++I) {
    if (I->size() != 1)
      continue;

    Function *F = I->front()->getFunction();
    if (F && !F->isDeclaration() && !F->doesNotRecurse() &&
        F->hasInternalLinkage())
      Worklist.push_back(F);
  }

  bool Changed = false;
  for (auto *F : llvm::reverse(Worklist))
    Changed |= addNoRecurseAttrsTopDown(*F);

  return Changed;
}

bool ReversePostOrderFunctionAttrsLegacyPass::runOnModule(Module &M) {
  if (skipModule(M))
    return false;

  auto &CG = getAnalysis<CallGraphWrapperPass>().getCallGraph();

  return deduceFunctionAttributeInRPO(M, CG);
}

PreservedAnalyses
ReversePostOrderFunctionAttrsPass::run(Module &M, ModuleAnalysisManager &AM) {
  auto &CG = AM.getResult<CallGraphAnalysis>(M);

  if (!deduceFunctionAttributeInRPO(M, CG))
    return PreservedAnalyses::all();

  PreservedAnalyses PA;
  PA.preserve<CallGraphAnalysis>();
  PA.preserve<AndersensAA>();              // INTEL
  PA.preserve<WholeProgramAnalysis>();     // INTEL
  return PA;
}<|MERGE_RESOLUTION|>--- conflicted
+++ resolved
@@ -1365,19 +1365,16 @@
   }
 
   if (deriveAttrsInPostOrder(SCCNodes, AARGetter, HasUnknownCall))
-    return PreservedAnalyses::none();
-
-<<<<<<< HEAD
-  if (!Changed)                           // INTEL
-    return PreservedAnalyses::all();      // INTEL
-
-  PreservedAnalyses PA;                   // INTEL
-  PA.preserve<WholeProgramAnalysis>();    // INTEL
-  PA.preserve<AndersensAA>();             // INTEL
-  return PA;                              // INTEL
-=======
+#if INTEL_CUSTOMIZATION
+  {
+    PreservedAnalyses PA;
+    PA.preserve<WholeProgramAnalysis>();
+    PA.preserve<AndersensAA>();
+    return PA;
+  }
+#endif // INTEL_CUSTOMIZATION
+
   return PreservedAnalyses::all();
->>>>>>> 4d519fc3
 }
 
 namespace {
@@ -1419,13 +1416,9 @@
 }
 
 template <typename AARGetterT>
-<<<<<<< HEAD
-static bool runImpl(CallGraphSCC &SCC, AARGetterT AARGetter,   // INTEL
-  WholeProgramWrapperPass* WPA) {                              // INTEL
-  bool Changed = false;
-=======
-static bool runImpl(CallGraphSCC &SCC, AARGetterT AARGetter) {
->>>>>>> 4d519fc3
+static bool runImpl(CallGraphSCC &SCC, AARGetterT AARGetter, // INTEL
+                    WholeProgramWrapperPass *WPA) {          // INTEL
+  bool Changed = false;                                      // INTEL
 
   // Fill SCCNodes with the elements of the SCC. Used for quickly looking up
   // whether a given CallGraphNode is in this SCC. Also track whether there are
@@ -1444,19 +1437,20 @@
     }
 
 #if INTEL_CUSTOMIZATION
-  // Treat “main” as non-recursive function if there are no uses
-  // when whole-program-safe is true.
-  if (F->getName() == "main" && F->use_empty()) {
-    if (WPA && WPA->getResult().isWholeProgramSafe()) {
-      Changed |= setDoesNotRecurse(*F);
-    }
+    // Treat “main” as non-recursive function if there are no uses
+    // when whole-program-safe is true.
+    if (F->getName() == "main" && F->use_empty()) {
+      if (WPA && WPA->getResult().isWholeProgramSafe()) {
+        Changed |= setDoesNotRecurse(*F);
+      }
   }
 #endif // INTEL_CUSTOMIZATION
 
     SCCNodes.insert(F);
   }
 
-  return deriveAttrsInPostOrder(SCCNodes, AARGetter, ExternalNode);
+  return deriveAttrsInPostOrder(SCCNodes, AARGetter, ExternalNode) || // INTEL
+         Changed;                                                     // INTEL
 }
 
 bool PostOrderFunctionAttrsLegacyPass::runOnSCC(CallGraphSCC &SCC) {
