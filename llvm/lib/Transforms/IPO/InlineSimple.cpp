--- conflicted
+++ resolved
@@ -61,21 +61,18 @@
   InlineCost getInlineCost(CallSite CS) override {
     Function *Callee = CS.getCalledFunction();
     TargetTransformInfo &TTI = TTIWP->getTTI(*Callee);
-<<<<<<< HEAD
 
 #if INTEL_CUSTOMIZATION
-    InlineAggressiveAnalysis *AggI = getAnalysisIfAvailable<InlineAggressiveAnalysis>();
+    InlineAggressiveAnalysis *AggI 
+      = getAnalysisIfAvailable<InlineAggressiveAnalysis>();
 #endif // INTEL_CUSTOMIZATION
 
-    return llvm::getInlineCost(CS, DefaultThreshold, TTI, AggI, ACT); // INTEL
-=======
     std::function<AssumptionCache &(Function &)> GetAssumptionCache = [&](
         Function &F) -> AssumptionCache & {
       return ACT->getAssumptionCache(F);
     };
-    return llvm::getInlineCost(CS, DefaultThreshold, TTI, GetAssumptionCache,
-                               PSI);
->>>>>>> 0bc23db1
+    return llvm::getInlineCost(CS, DefaultThreshold, TTI,        // INTEL
+      GetAssumptionCache, PSI, AggI);                            // INTEL 
   }
 
   bool runOnSCC(CallGraphSCC &SCC) override;
