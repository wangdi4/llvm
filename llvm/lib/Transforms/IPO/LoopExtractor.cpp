//===- LoopExtractor.cpp - Extract each loop into a new function ----------===//
//
// Part of the LLVM Project, under the Apache License v2.0 with LLVM Exceptions.
// See https://llvm.org/LICENSE.txt for license information.
// SPDX-License-Identifier: Apache-2.0 WITH LLVM-exception
//
//===----------------------------------------------------------------------===//
//
// A pass wrapper around the ExtractLoop() scalar transformation to extract each
// top-level loop into its own new function. If the loop is the ONLY loop in a
// given function, it is not touched. This is a pass most useful for debugging
// via bugpoint.
//
//===----------------------------------------------------------------------===//

#include "llvm/ADT/Statistic.h"
#include "llvm/Analysis/AssumptionCache.h"
#include "llvm/Analysis/LoopInfo.h"
#include "llvm/IR/Dominators.h"
#include "llvm/IR/Instructions.h"
#include "llvm/IR/Module.h"
#include "llvm/InitializePasses.h"
#include "llvm/Pass.h"
#include "llvm/Support/CommandLine.h"
#include "llvm/Transforms/IPO.h"
#include "llvm/Transforms/Scalar.h"
#include "llvm/Transforms/Utils.h"
#include "llvm/Transforms/Utils/BasicBlockUtils.h"
#include "llvm/Transforms/Utils/CodeExtractor.h"
#include <fstream>
#include <set>
using namespace llvm;

#define DEBUG_TYPE "loop-extract"

STATISTIC(NumExtracted, "Number of loops extracted");

namespace {
  struct LoopExtractor : public ModulePass {
    static char ID; // Pass identification, replacement for typeid

    // The number of natural loops to extract from the program into functions.
    unsigned NumLoops;

    explicit LoopExtractor(unsigned numLoops = ~0)
        : ModulePass(ID), NumLoops(numLoops) {
      initializeLoopExtractorPass(*PassRegistry::getPassRegistry());
    }

    bool runOnModule(Module &M) override;
    bool runOnFunction(Function &F);

    bool extractLoops(Loop::iterator From, Loop::iterator To, LoopInfo &LI,
                      DominatorTree &DT);
    bool extractLoop(Loop *L, LoopInfo &LI, DominatorTree &DT);

    void getAnalysisUsage(AnalysisUsage &AU) const override {
      AU.addRequiredID(BreakCriticalEdgesID);
      AU.addRequired<DominatorTreeWrapperPass>();
      AU.addRequired<LoopInfoWrapperPass>();
      AU.addPreserved<LoopInfoWrapperPass>();
<<<<<<< HEAD
=======
      AU.addRequiredID(LoopSimplifyID);
>>>>>>> b9883c59
      AU.addUsedIfAvailable<AssumptionCacheTracker>();
    }
  };
}

char LoopExtractor::ID = 0;
INITIALIZE_PASS_BEGIN(LoopExtractor, "loop-extract",
                      "Extract loops into new functions", false, false)
INITIALIZE_PASS_DEPENDENCY(BreakCriticalEdges)
INITIALIZE_PASS_DEPENDENCY(DominatorTreeWrapperPass)
INITIALIZE_PASS_DEPENDENCY(LoopInfoWrapperPass)
<<<<<<< HEAD
=======
INITIALIZE_PASS_DEPENDENCY(LoopSimplify)
>>>>>>> b9883c59
INITIALIZE_PASS_END(LoopExtractor, "loop-extract",
                    "Extract loops into new functions", false, false)

namespace {
  /// SingleLoopExtractor - For bugpoint.
  struct SingleLoopExtractor : public LoopExtractor {
    static char ID; // Pass identification, replacement for typeid
    SingleLoopExtractor() : LoopExtractor(1) {}
  };
} // End anonymous namespace

char SingleLoopExtractor::ID = 0;
INITIALIZE_PASS(SingleLoopExtractor, "loop-extract-single",
                "Extract at most one loop into a new function", false, false)

// createLoopExtractorPass - This pass extracts all natural loops from the
// program into a function if it can.
//
Pass *llvm::createLoopExtractorPass() { return new LoopExtractor(); }

bool LoopExtractor::runOnModule(Module &M) {
  if (skipModule(M))
    return false;

  if (M.empty())
    return false;

  if (!NumLoops)
    return false;

  bool Changed = false;

  // The end of the function list may change (new functions will be added at the
  // end), so we run from the first to the current last.
  auto I = M.begin(), E = --M.end();
  while (true) {
    Function &F = *I;

    Changed |= runOnFunction(F);
    if (!NumLoops)
      break;

    // If this is the last function.
    if (I == E)
      break;

    ++I;
  }
  return Changed;
}

bool LoopExtractor::runOnFunction(Function &F) {
  // Do not modify `optnone` functions.
  if (F.hasOptNone())
    return false;

  if (F.empty())
    return false;

  LoopInfo &LI = getAnalysis<LoopInfoWrapperPass>(F).getLoopInfo();

  // If there are no loops in the function.
  if (LI.empty())
    return false;

  DominatorTree &DT = getAnalysis<DominatorTreeWrapperPass>(F).getDomTree();

  // If there is more than one top-level loop in this function, extract all of
  // the loops.
  if (std::next(LI.begin()) != LI.end())
    return extractLoops(LI.begin(), LI.end(), LI, DT);

  // Otherwise there is exactly one top-level loop.
  Loop *TLL = *LI.begin();

  // If the loop is in LoopSimplify form, then extract it only if this function
  // is more than a minimal wrapper around the loop.
  if (TLL->isLoopSimplifyForm()) {
    bool ShouldExtractLoop = false;

    // Extract the loop if the entry block doesn't branch to the loop header.
    Instruction *EntryTI = F.getEntryBlock().getTerminator();
    if (!isa<BranchInst>(EntryTI) ||
        !cast<BranchInst>(EntryTI)->isUnconditional() ||
        EntryTI->getSuccessor(0) != TLL->getHeader()) {
      ShouldExtractLoop = true;
    } else {
      // Check to see if any exits from the loop are more than just return
      // blocks.
      SmallVector<BasicBlock *, 8> ExitBlocks;
      TLL->getExitBlocks(ExitBlocks);
      for (auto *ExitBlock : ExitBlocks)
        if (!isa<ReturnInst>(ExitBlock->getTerminator())) {
          ShouldExtractLoop = true;
          break;
        }
    }

    if (ShouldExtractLoop)
      return extractLoop(TLL, LI, DT);
  }

  // Okay, this function is a minimal container around the specified loop.
  // If we extract the loop, we will continue to just keep extracting it
  // infinitely... so don't extract it. However, if the loop contains any
  // sub-loops, extract them.
  return extractLoops(TLL->begin(), TLL->end(), LI, DT);
}

bool LoopExtractor::extractLoops(Loop::iterator From, Loop::iterator To,
                                 LoopInfo &LI, DominatorTree &DT) {
  bool Changed = false;
  SmallVector<Loop *, 8> Loops;

  // Save the list of loops, as it may change.
  Loops.assign(From, To);
  for (Loop *L : Loops) {
    // If LoopSimplify form is not available, stay out of trouble.
    if (!L->isLoopSimplifyForm())
      continue;

    Changed |= extractLoop(L, LI, DT);
    if (!NumLoops)
      break;
  }
  return Changed;
}

bool LoopExtractor::extractLoop(Loop *L, LoopInfo &LI, DominatorTree &DT) {
  assert(NumLoops != 0);
  AssumptionCache *AC = nullptr;
  Function &Func = *L->getHeader()->getParent();
  if (auto *ACT = getAnalysisIfAvailable<AssumptionCacheTracker>())
    AC = ACT->lookupAssumptionCache(Func);
  CodeExtractorAnalysisCache CEAC(Func);
  CodeExtractor Extractor(DT, *L, false, nullptr, nullptr, AC);
  if (Extractor.extractCodeRegion(CEAC)) {
    LI.erase(L);
    --NumLoops;
    ++NumExtracted;
    return true;
  }
  return false;
}

// createSingleLoopExtractorPass - This pass extracts one natural loop from the
// program into a function if it can.  This is used by bugpoint.
//
Pass *llvm::createSingleLoopExtractorPass() {
  return new SingleLoopExtractor();
}<|MERGE_RESOLUTION|>--- conflicted
+++ resolved
@@ -59,10 +59,7 @@
       AU.addRequired<DominatorTreeWrapperPass>();
       AU.addRequired<LoopInfoWrapperPass>();
       AU.addPreserved<LoopInfoWrapperPass>();
-<<<<<<< HEAD
-=======
       AU.addRequiredID(LoopSimplifyID);
->>>>>>> b9883c59
       AU.addUsedIfAvailable<AssumptionCacheTracker>();
     }
   };
@@ -74,10 +71,7 @@
 INITIALIZE_PASS_DEPENDENCY(BreakCriticalEdges)
 INITIALIZE_PASS_DEPENDENCY(DominatorTreeWrapperPass)
 INITIALIZE_PASS_DEPENDENCY(LoopInfoWrapperPass)
-<<<<<<< HEAD
-=======
 INITIALIZE_PASS_DEPENDENCY(LoopSimplify)
->>>>>>> b9883c59
 INITIALIZE_PASS_END(LoopExtractor, "loop-extract",
                     "Extract loops into new functions", false, false)
 
