//===----  Intel_AutoCPUClone.cpp - Intel Automatic CPU Dispatch ---------===//
//
// Copyright (C) 2021-2023 Intel Corporation. All rights reserved.
//
// The information and source code contained herein is the exclusive property
// of Intel Corporation and may not be disclosed, examined or reproduced in
// whole or in part without explicit written authorization from the company.
//
//===----------------------------------------------------------------------===//

#include "llvm/Transforms/IPO/Intel_AutoCPUClone.h"
#include "llvm/ADT/StringExtras.h"
#include "llvm/Analysis/BlockFrequencyInfo.h"
#include "llvm/Analysis/ProfileSummaryInfo.h"
#include "llvm/Analysis/VectorUtils.h"
#include "llvm/IR/IRBuilder.h"
#include "llvm/IR/InstIterator.h"
#include "llvm/Support/Intel_CPU_utils.h"
#include "llvm/Support/raw_ostream.h"
#include "llvm/TargetParser/Triple.h"
#include "llvm/TargetParser/X86TargetParser.h"
#include "llvm/Transforms/Utils/Cloning.h"
#include "llvm/Transforms/Utils/Intel_X86EmitMultiVersionResolver.h"
#include "llvm/Transforms/Utils/ModuleUtils.h"

using namespace llvm;

#define DEBUG_TYPE "auto-cpu-clone"

// Internal option to control whether to multi-version select functions.
static cl::opt<bool>
    DisableSelectiveMultiVersioning("disable-selective-mv", cl::init(false),
                                    cl::ReallyHidden,
                                    cl::desc("Disable multi-versioning of select functions"));

// Internal option to control whether to multi-version functions per the
// targets specified in llvm.vec.auto.cpu.dispatch metadata. Added specifically
// for enabling vector variant generation in lit tests.
static cl::opt<bool>
    ClGenerateVectorVariants("generate-vector-variants", cl::init(false),
                             cl::ReallyHidden, cl::desc("Generate vector variants"));

static std::string getTargetFeatures(StringRef TargetCpu) {
  SmallVector<StringRef, 16> CPUFeatures;
  X86::getFeaturesForCPU(TargetCpu, CPUFeatures);
  llvm::sort(CPUFeatures);
  return "+" + llvm::join(CPUFeatures, ",+");
}

static bool
libIRCMVResolverOptionComparator(const MultiVersionResolverOption &LHS,
                                 const MultiVersionResolverOption &RHS) {
  std::array<uint64_t, 2> LHSBits =
      X86::getCpuFeatureBitmap(LHS.Conditions.Features, /*OnlyAutoGen=*/true);
  std::array<uint64_t, 2> RHSBits =
      X86::getCpuFeatureBitmap(RHS.Conditions.Features, /*OnlyAutoGen=*/true);
  return LHSBits[1] > RHSBits[1] ||
         (LHSBits[1] == RHSBits[1] && LHSBits[0] > RHSBits[0]);
}

static void
setResolverAttributes(Function *Resolver, Function &Fn) {

  if (Fn.hasFnAttribute("tune-cpu"))
    Resolver->addFnAttr(Fn.getFnAttribute("tune-cpu"));

  // Set Resolver's "target-features" attribute to the feature-set supported
  // by the "target-cpu".
  if (Fn.hasFnAttribute("target-cpu")) {
    const Attribute Attr = Fn.getFnAttribute("target-cpu");
    Resolver->addFnAttr(Attr);
    StringRef TargetCPU = Attr.getValueAsString();
    Resolver->addFnAttr("target-features", getTargetFeatures(TargetCPU));
  }

  if (Fn.hasFnAttribute("advanced-optim"))
    Resolver->addFnAttr(Fn.getFnAttribute("advanced-optim"));
}

static void
emitWrapperBasedDispatcher(Function &Fn, std::string OrigName,
                           GlobalVariable *DispatchPtr,
                           Function*& Dispatcher) {

  // Create the dispatcher function through cloning Fn.
  // This will make sure all attributes and properties of Fn are cloned/copied
  // over to the dispatcher function.
  ValueToValueMapTy VMap;
  Dispatcher = CloneFunction(&Fn, VMap, nullptr, true);
  Dispatcher->setName(OrigName);

  // Now, create the body for the Dispatcher.
  LLVMContext &Ctx = Fn.getContext();
  BasicBlock *CurBlock = BasicBlock::Create(Ctx, "", Dispatcher);
  IRBuilder<> Builder(CurBlock, CurBlock->begin());

  // Create a load of the dispatch pointer.
  auto DispatchPtrVal = Builder.CreateAlignedLoad(DispatchPtr->getType(),
                                                  DispatchPtr, MaybeAlign(8));

  // Create an indirect call through the dispatch pointer.
  SmallVector<Value *, 10> Args;
  for_each(Dispatcher->args(), [&](Argument &Arg) { Args.push_back(&Arg); });
  CallInst *Result =
      Builder.CreateCall(FunctionCallee(Fn.getFunctionType(), DispatchPtrVal),
                         Args);
  Result->setCallingConv(Fn.getCallingConv());
  Result->setAttributes(Fn.getAttributes());

  Dispatcher->setMetadata("llvm.acd.dispatcher", MDNode::get(Ctx, {}));
  DispatchPtr->setMetadata("llvm.acd.dispatcher", MDNode::get(Ctx, {}));

  // Create a return.
  if (Fn.getReturnType()->isVoidTy())
    Builder.CreateRetVoid();
  else
    Builder.CreateRet(Result);
}

static void
emitWrapperBasedResolver(Function &Fn, std::string OrigName,
                         SmallVector<MultiVersionResolverOption> &MVOptions,
                         Function *&Resolver, GlobalValue *&Dispatcher,
                         GlobalVariable *&DispatchPtr,
                         bool PerformCPUBrandCheck) {

  Module *M = Fn.getParent();
  Resolver = M->getFunction("__intel.acd.resolver");
  if (!Resolver) {
    LLVMContext &Ctx = Fn.getContext();
    FunctionType *ResolverTy = FunctionType::get(Type::getVoidTy(Ctx), false);
    Resolver = Function::Create(ResolverTy, GlobalValue::InternalLinkage,
                                "__intel.acd.resolver", M);
    Resolver->setDSOLocal(true);
    setResolverAttributes(Resolver, Fn);
    appendToGlobalCtors(*M, Resolver, 500 /* Some number > 0 */);
  }

  std::string DispatchPtrName = OrigName + ".ptr";
  Type *DispatchPtrType = Fn.getFunctionType()->getPointerTo();
  DispatchPtr =
      new GlobalVariable(*M, DispatchPtrType, false, GlobalValue::InternalLinkage,
                         Constant::getNullValue(DispatchPtrType), DispatchPtrName);
  DispatchPtr->setDSOLocal(true);

  emitMultiVersionResolver(Resolver, DispatchPtr, MVOptions, false /*UseIFunc*/,
                           true /*UseLibIRC*/, PerformCPUBrandCheck);

  emitWrapperBasedDispatcher(Fn, OrigName, DispatchPtr, (Function*&)Dispatcher);
}

static void
emitIFuncBasedResolver(Function &Fn, std::string OrigName,
                       SmallVector<MultiVersionResolverOption> &MVOptions,
                       Function *&Resolver, GlobalValue *&Dispatcher,
                       bool PerformCPUBrandCheck) {

  FunctionType *ResolverTy = FunctionType::get(Fn.getType(), false /*IsVarArg*/);
  Resolver = Function::Create(ResolverTy, Fn.getLinkage(),
                              OrigName + ".resolver", Fn.getParent());
  Resolver->setVisibility(Fn.getVisibility());
  Resolver->setDSOLocal(Fn.isDSOLocal());

  Dispatcher = GlobalIFunc::create(Fn.getValueType(), 0, Fn.getLinkage(),
                                   OrigName, Resolver, Fn.getParent());
  Dispatcher->setVisibility(Fn.getVisibility());
  Dispatcher->setDSOLocal(Fn.isDSOLocal());

  emitMultiVersionResolver(Resolver, nullptr /*DispatchPtr*/, MVOptions,
                           true /*UseIFunc*/, true /*UseLibIRC*/,
                           PerformCPUBrandCheck);
  setResolverAttributes(Resolver, Fn);
}

static bool
shouldMultiVersion(Module& M, Function& Fn, bool GenerateVectorVariants,
                   function_ref<TargetLibraryInfo &(Function &)> GetTLI) {

  if (Fn.isDeclaration())
    return false;

  // Skip functions that are not intended to be auto multi-versioned.
  if (GenerateVectorVariants && !Fn.hasMetadata("llvm.vec.auto.cpu.dispatch"))
    return false;

  if (!GenerateVectorVariants &&
      !Fn.hasMetadata("llvm.auto.arch") &&
      !Fn.hasMetadata("llvm.auto.cpu.dispatch"))
    return false;

  // Skip available externally functions as they will be removed anyway.
  if (Fn.hasAvailableExternallyLinkage())
    return false;

  // Skip weakly defined functions, as GNU ld handles them correctly starting
  // from binutils 2.31 while support for older linkers is required.
  // Commit which adds support for such ifuncs:
  // https://github.com/bminor/binutils-gdb/commit/4ec0995016801cc5d5cf13baf6e10163861e6852
  //
  // TODO: Remove this restriction.
  if (Fn.isWeakForLinker())
    return false;

  // Skip functions that have addresses of their basic blocks taken, this can
  // happen when an address of a label is taken to do indirect goto later.
  // Skip them because Value::replaceAllUsesWith cannot handle them.
  // TODO: See if we can update such usages manually.
  if (any_of(Fn.users(), [](User *U) { return isa<BlockAddress>(U); }))
    return false;

  // Skip functions that have inline assembly.
  if (any_of(instructions(Fn),
             [](Instruction &I) {
               auto *CInst = dyn_cast<CallBase>(&I);
               return CInst && CInst->isInlineAsm();
             }))
    return false;

  // Skip functions that are resolvers of other ifuncs.
  if (any_of(M.ifuncs(),
             [&](GlobalIFunc &GIF) {
               return GIF.getResolverFunction() == &Fn;
             }))
    return false;

  // Names of Library functions that come from the ISO C standard are reserved
  // unconditionally. Redefining them with external linkage will result in
  // undefined behavior.
  // Skip multiversioning such redefinitions. This is to achieve consistent
  // behavior with -ax enabled vs not.
  LibFunc LF;
  if (Fn.hasExternalLinkage() && GetTLI(Fn).getLibFunc(Fn.getName(), LF))
    return false;

  return true;
}

static void
CollectCalledFunctions(SetVector<Function*>& MVFunctions, unsigned StartIndex) {
  for (size_t I = StartIndex; I < MVFunctions.size(); I++) {
    Function *Fn = MVFunctions[I];
    assert(Fn && "Pointer must point to a valid Function");
    for (inst_iterator It = inst_begin(Fn), End = inst_end(Fn); It != End; ++It) {
      auto *CInst = dyn_cast<CallBase>(&*It);
      if (!CInst)
        continue;
      Function* Callee = CInst->getCalledFunction();
      if (!Callee || Callee->isDeclaration())
        continue;
      MVFunctions.insert(Callee);
    }
  }
}

static void
CollectMVCandidates(Module &M, SetVector<Function *> &MVCandidates,
                    function_ref<LoopInfo &(Function &)> GetLoopInfo,
                    function_ref<BlockFrequencyInfo &(Function &)> GetBFI,
                    ProfileSummaryInfo &PSI) {

  SetVector<Function *> MVFunctionsCallableFromLoops;
  for (Function &Fn : M) {
    if (Fn.isDeclaration() || MVFunctionsCallableFromLoops.contains(&Fn))
      continue;
    // If selective multiversioning is enabled, multi-version only the
    //   1) functions that carry Attribute::Hot,
    //   2) functions that contain hot code per available profile data,
    //   3) functions that contain non-annotation like intrinsics,
    //   4) functions that contain loops, or
    //   5) functions that are callable from loop bodies.
    if (DisableSelectiveMultiVersioning) {
      MVCandidates.insert(&Fn);
      continue;
    }
    // Collect functions that carry Attribute::Hot.
    if (Fn.hasFnAttribute(Attribute::Hot) ||
        // Collect functions that contain hot code per available profile data.
        PSI.isFunctionHotInCallGraph(&Fn, GetBFI(Fn)) ||
        // Collect functions that contain non-annotation like intrinsics.
        any_of(instructions(Fn),
               [&](Instruction &I) {
                 auto *Inst = dyn_cast<IntrinsicInst>(&I);
                 return Inst && !Inst->isAssumeLikeIntrinsic();
               })) {
      MVCandidates.insert(&Fn);
    }
    // Collect functions that contain loops.
    if (GetLoopInfo(Fn).getTopLevelLoops().empty())
      continue;
    MVCandidates.insert(&Fn);
    // Collect functions that are callable from loop bodies.
    int StartIndex = MVFunctionsCallableFromLoops.size();
    for (inst_iterator It = inst_begin(Fn), End = inst_end(Fn); It != End; ++It) {
      auto *CInst = dyn_cast<CallBase>(&*It);
      if (!CInst)
        continue;
      auto ParentBB = CInst->getParent();
      if (GetLoopInfo(Fn).getLoopDepth(ParentBB) == 0)
        continue;
      Function* Callee = CInst->getCalledFunction();
      if (!Callee || Callee->isDeclaration())
        continue;
      MVFunctionsCallableFromLoops.insert(Callee);
    }
    CollectCalledFunctions(MVFunctionsCallableFromLoops, StartIndex);
  }
  MVCandidates.set_union(MVFunctionsCallableFromLoops);
}

static bool
cloneFunctions(Module &M, function_ref<LoopInfo &(Function &)> GetLoopInfo,
               function_ref<TargetLibraryInfo &(Function &)> GetTLI,
               function_ref<TargetTransformInfo &(Function &)> GetTTI,
               function_ref<BlockFrequencyInfo &(Function &)> GetBFI,
               ProfileSummaryInfo &PSI, bool GenerateVectorVariants) {

  // Candidates for multi-versioning.
  SetVector<Function *> MVCandidates;
  CollectMVCandidates(M, MVCandidates, GetLoopInfo, GetBFI, PSI);

  if (MVCandidates.empty())
    return false;

  // Maps that are used to do to RAUW later.
  std::map</*OrigFunc*/ GlobalValue *,
           std::tuple</*Resolver*/ GlobalValue *, /*Dispatcher*/ GlobalValue *,
                      /*DispatchPtr*/ GlobalVariable *,
                      /*Target CPU to multivesioned func*/
                      std::map<std::string, GlobalValue *>>>
      Orig2MultiFuncs;

  std::map</*MultiversionedFunc*/ const GlobalValue *,
           /*Target CPU*/ std::string>
      MultiFunc2TargetCPU;

  std::map</*Dispatcher*/ const GlobalValue *,
           /*Baseline clone*/ GlobalValue *>
      Dispatcher2BaselineGV;

  // Collect functions that have GlobalAlias(es) and are in MVCandidates.
  std::set<Function *> HasGlobalAliasSet;
  for (GlobalAlias &GA : M.aliases()) {
    Function *Fn = dyn_cast<Function>(GA.getAliaseeObject());
    if (Fn && MVCandidates.contains(Fn))
      HasGlobalAliasSet.insert(Fn);
  }

  std::map</*Dispatcher*/ const GlobalValue *,
           /*Baseline clone*/ GlobalValue *>
      Dispatcher2BaselineGV;

  bool Changed = false;

  LLVMContext &Ctx = M.getContext();
  const Triple TT{M.getTargetTriple()};

  for (Function *Fn : MVCandidates) {

    assert(Fn && "Pointer must point to a valid Function");
    if (!shouldMultiVersion(M, *Fn, GenerateVectorVariants, GetTLI))
      continue;

    // Use wrapper based resolvers when:
    //    1) on Windows, or
    //    2) -fPIC is specified on the command line, or
    //    3) function has GlobalAlias(es)
    bool isPIC = M.getPICLevel() != PICLevel::NotPIC;
    bool UseWrapperBasedResolver =
        TT.isOSWindows() || isPIC || HasGlobalAliasSet.count(Fn) > 0;

    // Skip multiversioning variable argument functions w/ wrapper based resolvers.
    if (UseWrapperBasedResolver && Fn->isVarArg())
      continue;

    MDNode *TargetsMD = nullptr;
    bool EnableAdvancedOpts = false;

    // Erase metadata after reading it, to prevent cloning it unnecessarily
    // during multi-versioning as well as dispatcher code generation.
    if (GenerateVectorVariants) {
      TargetsMD = Fn->getMetadata("llvm.vec.auto.cpu.dispatch");
      Fn->eraseMetadata(Ctx.getMDKindID("llvm.vec.auto.cpu.dispatch"));
    } else {
      TargetsMD = Fn->getMetadata("llvm.auto.cpu.dispatch");
      EnableAdvancedOpts = TargetsMD != nullptr;
      if (!TargetsMD) {
        TargetsMD = Fn->getMetadata("llvm.auto.arch");
      }
      Fn->eraseMetadata(Ctx.getMDKindID("llvm.auto.cpu.dispatch"));
      Fn->eraseMetadata(Ctx.getMDKindID("llvm.auto.arch"));
    }

    assert(TargetsMD && "TargetsMD should not be null!");
    LLVM_DEBUG(dbgs() << Fn->getName() << ": " << *TargetsMD << "\n");

    SmallVector<MultiVersionResolverOption> MVOptions;
    std::map<std::string, GlobalValue *> Clones;

    for (const MDOperand &TargetInfoIt : TargetsMD->operands()) {
      StringRef TargetCpu = cast<MDString>(TargetInfoIt.get())->getString();

      auto TargetCpuSuffix = X86::getCPUDispatchMangling(TargetCpu);
      // Skip target if not recognized by llvm/TargetParser/X86TargetParser.def
      assert(TargetCpuSuffix != '\0' && "A target is not recognized!");
      if (TargetCpuSuffix == '\0')
        continue;

      ValueToValueMapTy VMap;
      Function *New = CloneFunction(Fn, VMap);

      const Attribute Attr = New->getFnAttribute("target-features");
      const StringRef OldFeatures = Attr.getValueAsString();

      SmallVector<StringRef, 64> NewFeatures;
      OldFeatures.split(NewFeatures, ",", -1, false);

      // Drop leading "+".
      transform(NewFeatures, NewFeatures.begin(),
                [](StringRef Str) { return Str.substr(1); });

      X86::getFeaturesForCPU(TargetCpu, NewFeatures);
      llvm::sort(NewFeatures);
      auto Last = std::unique(NewFeatures.begin(), NewFeatures.end());
      NewFeatures.erase(Last, NewFeatures.end());

      New->addFnAttr("target-features", "+" + llvm::join(NewFeatures, ",+"));

      New->removeFnAttr("target-cpu");
      New->addFnAttr("target-cpu", TargetCpu);

      New->removeFnAttr("tune-cpu");
      New->addFnAttr("tune-cpu", TargetCpu);

      if (EnableAdvancedOpts) {
        New->addFnAttr("loopopt-pipeline", "full");
        New->addFnAttr("advanced-optim", "true");
      }

      New->setMetadata("llvm.acd.clone", MDNode::get(Ctx, {}));

      New->setName(Fn->getName() + "." + Twine(TargetCpuSuffix));

      MVOptions.emplace_back(New, "" /* Op(1)? */, NewFeatures);

      MultiFunc2TargetCPU[New] = TargetCpu.str();
      Clones[TargetCpu.str()] = New;
    }

    // Skip function if no supported targets were found.
    if (MVOptions.empty())
      continue;

    std::string OrigName = Fn->getName().str();
    Fn->setName(OrigName + ".A"); // "generic" suffix.

    // Since we are renaming the function, any comdats with the same name must
    // also be renamed. This is required when targeting COFF, as the comdat name
    // must match one of the names of the symbols in the comdat.
    if (Comdat *C = Fn->getComdat()) {
      if (C->getName() == OrigName) {
        Comdat *NewC = M.getOrInsertComdat(OrigName + ".A");
        NewC->setSelectionKind(C->getSelectionKind());
        for (GlobalObject &GO : M.global_objects())
          if (GO.getComdat() == C)
            GO.setComdat(NewC);
      }
    }

    // Set advanced-optim attribute here. Fn's attributes will be used to set
    // the attributes of resolver/dispatcher functions.
    Fn->addFnAttr("advanced-optim",
                  GetTTI(*Fn).isIntelAdvancedOptimEnabled() ? "true" : "false");

    MVOptions.emplace_back(Fn, "", ArrayRef<StringRef>()); // generic.
    stable_sort(MVOptions, libIRCMVResolverOptionComparator);

    Function* Resolver = nullptr;
    GlobalValue* Dispatcher = nullptr;
    GlobalVariable* DispatchPtr = nullptr;
    bool PerformCPUBrandCheck = EnableAdvancedOpts || GenerateVectorVariants;
    if (UseWrapperBasedResolver)
      emitWrapperBasedResolver(*Fn, OrigName, MVOptions, Resolver, Dispatcher,
                               DispatchPtr, PerformCPUBrandCheck);
    else
      emitIFuncBasedResolver(*Fn, OrigName, MVOptions, Resolver, Dispatcher,
                             PerformCPUBrandCheck);

    Orig2MultiFuncs[Fn] = {Resolver, Dispatcher, DispatchPtr, std::move(Clones)};
    Dispatcher2BaselineGV[Dispatcher] = Fn;

    Fn->setMetadata("llvm.acd.clone", MDNode::get(Ctx, {}));

    Changed = true;
  }

  // No functions were multiversioned, exiting.
  if (!Changed)
    return false;

  // Collect GlobalAliases aliasing multiversioned functions.
  SmallVector<GlobalAlias*> GlobalAliasWorklist;
  for (GlobalAlias &GA : M.aliases()) {

    GlobalValue *Fn = GA.getAliaseeObject();
    if (Fn && Orig2MultiFuncs.count(Fn) != 0)
      GlobalAliasWorklist.push_back(&GA);
  }

  // Multiversion GlobalAliases aliasing multiversioned functions.
  for (GlobalAlias *GA : GlobalAliasWorklist) {

    // Get aliasee
    GlobalValue *Aliasee =
        dyn_cast<GlobalAlias>(GA->getAliasee()->stripPointerCasts());
    if (!Aliasee)
      Aliasee = GA->getAliaseeObject();

    // Set GA's name to indicate that it aliases the generic version of Fn.
    std::string Name = GA->getName().str();
    GA->setName(Name + ".A");

    // Make a clone of GA aliasing the dispatcher.
    GlobalValue *Dispatcher = std::get<1>(Orig2MultiFuncs[Aliasee]);
    GlobalAlias *DispatcherGA =
      GlobalAlias::create(GA->getValueType(), GA->getType()->getPointerAddressSpace(),
                          GA->getLinkage(), Name, &M);
    DispatcherGA->copyAttributesFrom(GA);
    ValueToValueMapTy VMap;
    VMap[Aliasee] = Dispatcher;
    if (const Constant *C = GA->getAliasee())
      DispatcherGA->setAliasee(MapValue(C, VMap));

    // Make clones of GA each aliasing a version of Fn.
    std::map<std::string, GlobalValue *> GAClones;
    std::map<std::string, GlobalValue *> &Clones = std::get<3>(Orig2MultiFuncs[Aliasee]);
    for (auto& I : Clones) {
      const StringRef TargetCpu = I.first;

      auto *NewGA =
        GlobalAlias::create(GA->getValueType(),
                            GA->getType()->getPointerAddressSpace(), GA->getLinkage(),
<<<<<<< HEAD
                            Name + "." + getTargetSuffix(TargetCpuDealiased), &M);
=======
                            Name + "." + X86::getCPUDispatchMangling(TargetCpu), &M);
>>>>>>> ec3077b5

      ValueToValueMapTy VMap;
      VMap[Aliasee] = I.second;
      if (const Constant *C = GA->getAliasee())
        NewGA->setAliasee(MapValue(C, VMap));
      NewGA->copyAttributesFrom(GA);

      MultiFunc2TargetCPU[NewGA] = I.first;
      GAClones[I.first] = NewGA;
    }

    Orig2MultiFuncs[GA] = {nullptr, DispatcherGA, nullptr, std::move(GAClones)};
    Dispatcher2BaselineGV[DispatcherGA] = GA;
  }

  // Update uses of the original functions.
  // At this point all functions(except resolvers) use original functions (those
  // with .A suffix). The loop below iterates over all the functions that we
  // multiversioned earlier and replaces all of their uses with the
  // corresponding ifunc's. This is done for _all_ cases except:
  // 1) when a multiversioned function calls another multiversioned function
  //    whose definition is in the same module and,
  // 2) when a multiversioned function initializes a function pointer to point
  //    to another multiversioned function whose definition is in the same module.
  // For such cases, calls and function pointer initializations are replaced with
  // calls and uses to the correct multiversioned analogs respectively.
  for (auto &Entry : Orig2MultiFuncs) {
    GlobalValue *Fn = Entry.first;
    const GlobalValue *Resolver = std::get<0>(Entry.second);
    GlobalValue *Dispatcher = std::get<1>(Entry.second);
    GlobalVariable *DispatchPtr = std::get<2>(Entry.second);
    std::map<std::string, GlobalValue *> &Clones = std::get<3>(Entry.second);

    Fn->replaceUsesWithIf(Dispatcher, [&](Use &IFUse) {

      // Resolver should operate on specific function versions.
      const auto *Inst = dyn_cast<Instruction>(IFUse.getUser());
      if (Inst && Inst->getFunction() == Resolver)
        return false;

      auto *CInst = dyn_cast<CallBase>(IFUse.getUser());
      if (CInst && CInst->isCallee(&IFUse)) {
        Function *Caller = CInst->getFunction();
        // If caller is a generic function skip it, as it already calls
        // the correct version:
        // foo.A
        //   call bar.A
        if (Orig2MultiFuncs.count(Caller))
          return false;

        // If caller is a specialized version of a function then find the
        // corresponding specialized version of the callee.
        if (MultiFunc2TargetCPU.count(Caller))
          return false;

        return true;
      }

      return true;
    });

    for (auto It = Fn->use_begin(), End = Fn->use_end(); It != End;) {
      Use &IFUse = *It;
      ++It;

      // Resolver should operate on specific functions versions.
      auto *Inst = dyn_cast<Instruction>(IFUse.getUser());
      if (Inst && Inst->getFunction() == Resolver) {
        // When generating vector variants, there should be no references
        // to the generic clone in the resolver function for correctness.
        // Removing the references here will allow GlobalDCE to remove
        // the generic, i.e. the .A clone, from the module later in the
        // pass pipeline.
        if (GenerateVectorVariants && VFInfo::isVectorVariant(Fn->getName())) {
          if (isa<ReturnInst>(Inst))
            IFUse.set(Constant::getNullValue(Fn->getType()->getPointerTo()));
          else if (auto *Store = dyn_cast<StoreInst>(Inst))
            Store->eraseFromParent();
        }
        continue;
      }

      auto *CInst = dyn_cast<CallBase>(IFUse.getUser());
      if (CInst && CInst->isCallee(&IFUse)) {
        Function *Caller = CInst->getFunction();
        // If caller is a generic function skip it, as it already calls
        // the correct version:
        // foo.A
        //   call bar.A
        if (Orig2MultiFuncs.count(Caller))
          continue;

        // If caller is a specialized version of a function then find the
        // corresponding specialized version of the callee.
        if (MultiFunc2TargetCPU.count(Caller)) {
          GlobalValue *Replacement = Clones[MultiFunc2TargetCPU[Caller]];
          assert(Replacement && "Expected that functions are multiversioned "
                                "for all requested targets now!");
          CInst->setCalledOperand(Replacement);
          continue;
        }
      }

      llvm_unreachable("Unhandled case!");
    }

    if (DispatchPtr && !GenerateVectorVariants)
      DispatchPtr->setInitializer(Fn);
  }

  // Iterate over GlobalAliases once more.
  // Earlier call to replaceUsesWithIf() caused generic versions
  // of GlobalAlias clones to incorrectly alias dispatchers functions.
  // Make generic versions of GlobalAlias clones, alias the generic
  // versions of aliasees instead.
  for (auto It : GlobalAliasWorklist) {

    GlobalAlias &GA = *It;

    GlobalValue *Dispatcher =
        dyn_cast<GlobalAlias>(GA.getAliasee()->stripPointerCasts());
    if (!Dispatcher)
      Dispatcher = GA.getAliaseeObject();
    assert(Dispatcher && "Dispatcher must exist");

    GlobalValue *BaselineGV = Dispatcher2BaselineGV[Dispatcher];
    assert(BaselineGV && "BaselineGV must exist");

    ValueToValueMapTy VMap;
    VMap[Dispatcher] = BaselineGV;
    if (const Constant *C = GA.getAliasee())
      GA.setAliasee(MapValue(C, VMap));
  }

  // If we are here then we have done modifications.
  return true;
}

static void
clearMetadataAndSetAttributes(
    Module &M, function_ref<TargetTransformInfo &(Function &)> GetTTI,
    bool SetAdvancedOptim, bool GenerateVectorVariants) {

  LLVMContext &Ctx = M.getContext();
  for (Function &Fn : M) {
    if (Fn.isDeclaration())
      continue;
    // Remove metadata, storing multi-versioning targets, from all functions.
    if (GenerateVectorVariants) {
      Fn.eraseMetadata(Ctx.getMDKindID("llvm.vec.auto.cpu.dispatch"));
    } else {
      Fn.eraseMetadata(Ctx.getMDKindID("llvm.auto.arch"));
      Fn.eraseMetadata(Ctx.getMDKindID("llvm.auto.cpu.dispatch"));
    }
    // Add "advanced-optim" attribute on functions that are skipped
    // and not multi-versioned.
    if (SetAdvancedOptim && !Fn.hasFnAttribute("advanced-optim"))
      Fn.addFnAttr("advanced-optim",
                   GetTTI(Fn).isIntelAdvancedOptimEnabled() ? "true" : "false");
  }
}

PreservedAnalyses AutoCPUClonePass::run(Module &M, ModuleAnalysisManager &AM) {

  Triple TargetTriple(M.getTargetTriple());

  // Do not run auto CPU clone pass on offload modules.
  if (TargetTriple.getArch() == Triple::spir ||
      TargetTriple.getArch() == Triple::spir64 ||
      TargetTriple.getArch() == Triple::spirv32 ||
      TargetTriple.getArch() == Triple::spirv64)
    return PreservedAnalyses::all();

  auto &FAM = AM.getResult<FunctionAnalysisManagerModuleProxy>(M).getManager();
  auto GetLoopInfo = [&FAM](Function &F) -> LoopInfo & {
    return FAM.getResult<LoopAnalysis>(F);
  };
  auto GetTLI = [&FAM](Function &F) -> TargetLibraryInfo & {
    return FAM.getResult<TargetLibraryAnalysis>(F);
  };
  auto GetTTI = [&FAM](Function &F) -> TargetTransformInfo & {
    return FAM.getResult<TargetIRAnalysis>(F);
  };
  auto GetBFI = [&FAM](Function &F) -> BlockFrequencyInfo & {
    return FAM.getResult<BlockFrequencyAnalysis>(F);
  };
  ProfileSummaryInfo &PSI = AM.getResult<ProfileSummaryAnalysis>(M);

  bool Success = cloneFunctions(M, GetLoopInfo, GetTLI, GetTTI, GetBFI, PSI,
                                GenerateVectorVariants);

  clearMetadataAndSetAttributes(M, GetTTI, Success, GenerateVectorVariants);

  return Success ? PreservedAnalyses::none() : PreservedAnalyses::all();
}

AutoCPUClonePass::AutoCPUClonePass(bool GVV) : GenerateVectorVariants(GVV) {
  // Setting ClGenerateVectorVariants on the command line overrides
  // the value of GenerateVectorVariants member variable.
  if (ClGenerateVectorVariants.getNumOccurrences() > 0)
    GenerateVectorVariants = ClGenerateVectorVariants;
}<|MERGE_RESOLUTION|>--- conflicted
+++ resolved
@@ -345,10 +345,6 @@
       HasGlobalAliasSet.insert(Fn);
   }
 
-  std::map</*Dispatcher*/ const GlobalValue *,
-           /*Baseline clone*/ GlobalValue *>
-      Dispatcher2BaselineGV;
-
   bool Changed = false;
 
   LLVMContext &Ctx = M.getContext();
@@ -539,11 +535,7 @@
       auto *NewGA =
         GlobalAlias::create(GA->getValueType(),
                             GA->getType()->getPointerAddressSpace(), GA->getLinkage(),
-<<<<<<< HEAD
-                            Name + "." + getTargetSuffix(TargetCpuDealiased), &M);
-=======
                             Name + "." + X86::getCPUDispatchMangling(TargetCpu), &M);
->>>>>>> ec3077b5
 
       ValueToValueMapTy VMap;
       VMap[Aliasee] = I.second;
