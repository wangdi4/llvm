//===----  Intel_AutoCPUClone.cpp - Intel Automatic CPU Dispatch ---------===//
//
// Copyright (C) 2021-2022 Intel Corporation. All rights reserved.
//
// The information and source code contained herein is the exclusive property
// of Intel Corporation and may not be disclosed, examined or reproduced in
// whole or in part without explicit written authorization from the company.
//
//===----------------------------------------------------------------------===//

#include "llvm/Transforms/IPO/Intel_AutoCPUClone.h"
#include "llvm/ADT/StringExtras.h"
#include "llvm/ADT/Triple.h"
#include "llvm/IR/IRBuilder.h"
#include "llvm/IR/InstIterator.h"
#include "llvm/InitializePasses.h"
#include "llvm/Support/Intel_CPU_utils.h"
#include "llvm/Support/X86TargetParser.h"
#include "llvm/Support/raw_ostream.h"
#include "llvm/Transforms/Utils/Cloning.h"
#include "llvm/Transforms/Utils/Intel_X86EmitMultiVersionResolver.h"
#include "llvm/Transforms/Utils/ModuleUtils.h"

using namespace llvm;

#define DEBUG_TYPE "auto-cpu-clone"

static StringRef getTargetCPUFromMD(MDNode *TargetInfoMD) {
  // Expected format:
  //
  //   !{!"auto-cpu-dispatch-target", !"target-cpu"}
  assert(all_of(TargetInfoMD->operands(),
                [](const MDOperand &Op) { return isa<MDString>(Op.get()); }) &&
         "Auto CPU Dispatch target metadata must consists of MDString's "
         "only!");
  assert(TargetInfoMD->getNumOperands() == 2 &&
         "Expected 2 entries in Auto CPU Dispatch target metadata!");

  auto Op = [TargetInfoMD](unsigned Idx) {
    return cast<MDString>(TargetInfoMD->getOperand(Idx).get())->getString();
  };

  assert(Op(0) == "auto-cpu-dispatch-target" &&
         "Invalid Auto CPU Dispatch target metadata format!");

  StringRef TargetCpu = Op(1);

  return TargetCpu;
}

static std::string getTargetFeatures(StringRef TargetCpu) {
  SmallVector<StringRef, 16> CPUFeatures;
  X86::getFeaturesForCPU(TargetCpu, CPUFeatures);

  ListSeparator LS(",");
  std::string TargetFeaturesStr;
  raw_string_ostream TargetFeatures(TargetFeaturesStr);
  for (auto Feature : CPUFeatures)
    TargetFeatures << LS << "+" << Feature;

  return TargetFeatures.str();
}

static Twine getTargetSuffix(StringRef TargetCpu) {
  return Twine(StringSwitch<char>(TargetCpu)
#define CPU_SPECIFIC(NAME, TUNE_NAME, MANGLING, FEATURES) .Case(NAME, MANGLING)
#include "llvm/Support/X86TargetParser.def"
                   .Default(0));
}

static StringRef getLibIRCDispatchFeatures(StringRef TargetCpu) {
  StringRef Features = StringSwitch<StringRef>(TargetCpu)
#define CPU_SPECIFIC(NAME, TUNE_NAME, MANGLING, FEATURES) .Case(NAME, FEATURES)
#include "llvm/Support/X86TargetParser.def"
                            .Default("");
  return Features;
}

static StringRef CPUSpecificCPUDispatchNameDealias(StringRef Name) {
  return llvm::StringSwitch<StringRef>(Name)
#define CPU_SPECIFIC_ALIAS(NEW_NAME, TUNE_NAME, NAME) .Case(NEW_NAME, NAME)
#define CPU_SPECIFIC_ALIAS_ADDITIONAL(NEW_NAME, NAME) .Case(NEW_NAME, NAME)
#include "llvm/Support/X86TargetParser.def"
      .Default(Name);
}

static bool
libIRCMVResolverOptionComparator(const MultiVersionResolverOption &LHS,
                                 const MultiVersionResolverOption &RHS) {
  std::array<uint64_t, 2> LHSBits =
      X86::getCpuFeatureBitmap(LHS.Conditions.Features, /*OnlyAutoGen=*/true);
  std::array<uint64_t, 2> RHSBits =
      X86::getCpuFeatureBitmap(RHS.Conditions.Features, /*OnlyAutoGen=*/true);
  return LHSBits[1] > RHSBits[1] ||
         (LHSBits[1] == RHSBits[1] && LHSBits[0] > RHSBits[0]);
}

static void
emitWrapperBasedResolver(Function &Fn, std::string OrigName,
                         SmallVector<MultiVersionResolverOption> &MVOptions,
                         Function*& Resolver, GlobalValue*& Dispatcher) {

  Resolver = Function::Create(Fn.getFunctionType(), Fn.getLinkage(),
                              OrigName, Fn.getParent());
  Resolver->setVisibility(Fn.getVisibility());
  Resolver->setDSOLocal(Fn.isDSOLocal());

  Dispatcher = Resolver;

  emitMultiVersionResolver(Resolver, MVOptions, false /*UseIFunc*/,
                           true /*UseLibIRC*/);

  // TODO: Comdat?
  // TODO: CodeGenModule::SetCommonAttributes ?
}

static void
emitIFuncBasedResolver(Function &Fn, std::string OrigName,
                       SmallVector<MultiVersionResolverOption> &MVOptions,
                       Function*& Resolver, GlobalValue*& Dispatcher) {

  FunctionType *ResolverTy = FunctionType::get(Fn.getType(), false /*IsVarArg*/);
  Resolver = Function::Create(ResolverTy, Fn.getLinkage(),
                              OrigName + ".resolver", Fn.getParent());
  Resolver->setVisibility(Fn.getVisibility());
  Resolver->setDSOLocal(Fn.isDSOLocal());

  Dispatcher = GlobalIFunc::create(Fn.getValueType(), 0, Fn.getLinkage(),
                                   OrigName, Resolver, Fn.getParent());
  Dispatcher->setVisibility(Fn.getVisibility());
  Dispatcher->setDSOLocal(Fn.isDSOLocal());

  if (Fn.getLinkage() != GlobalValue::LinkageTypes::InternalLinkage &&
      Fn.getLinkage() != GlobalValue::LinkageTypes::PrivateLinkage)
    appendToCompilerUsed(*(Fn.getParent()), {Dispatcher});

  emitMultiVersionResolver(Resolver, MVOptions, true /*UseIFunc*/,
                           true /*UseLibIRC*/);

  // TODO: Comdat?
  // TODO: CodeGenModule::SetCommonAttributes ?
}

static bool cloneFunctions(Module &M,
                           function_ref<TargetLibraryInfo &(Function &)> GetTLI,
                           function_ref<TargetTransformInfo &(Function &)> GetTTI) {

  const Triple TT{M.getTargetTriple()};

  if (TT.isOSWindows())
    return false;

  // Maps that are used to do to RAUW later.
  std::map</*OrigFunc*/ GlobalValue *,
           std::tuple</*Resolver*/ GlobalValue *, /*Dispatch*/ GlobalValue *,
                      /*Target extension to multivesioned func*/
                      std::map<std::string, GlobalValue *>>>
      Orig2MultiFuncs;

  std::map</*MultiversionedFunc*/ const GlobalValue *,
           /*Target extension*/ std::string>
      MultiFunc2TargetExt;

  bool Changed = false;

  // Multiversion functions marked for auto cpu dispatching.
  for (Function &Fn : M) {

    if (Fn.isDeclaration() || Fn.hasOptNone())
      continue;

    if (!Fn.hasMetadata("llvm.auto.cpu.dispatch"))
      continue;

    // Skip available externally functions as they will be removed anyway.
    if (Fn.hasAvailableExternallyLinkage())
      continue;

    // Skip weakly defined functions, as GNU ld handles them correctly starting
    // from binutils 2.31 while support for older linkers is required.
    // Commit which adds support for such ifuncs:
    // https://github.com/bminor/binutils-gdb/commit/4ec0995016801cc5d5cf13baf6e10163861e6852
    //
    // TODO: Remove this restriction.
    if (Fn.isWeakForLinker())
      continue;

    // Skip functions that have addresses of their basic blocks taken, this can
    // happen when an address of a label is taken to do indirect goto later.
    // Skip them because Value::replaceAllUsesWith cannot handle them.
    // TODO: See if we can update such usages manually.
    if (any_of(Fn.users(), [](User *U) { return isa<BlockAddress>(U); }))
      continue;

    // Skip functions that have inline assembly.
    if (any_of(instructions(Fn),
               [](Instruction &I) {
                 auto *CInst = dyn_cast<CallBase>(&I);
                 return CInst && CInst->isInlineAsm();
               })) {
      continue;
    }

    // Skip functions that are resolvers of other ifuncs.
    if (any_of(M.ifuncs(),
               [&](GlobalIFunc &GIF) {
                 return GIF.getResolverFunction() == &Fn;
               })) {
      continue;
    }

    // Names of Library functions that come from the ISO C standard are reserved
    // unconditionally. Redefining them with external linkage will rsult in
    // undefined behavior.
    // Skip multiversioning such redefinitions. This is to achieve consistent
    // behavior with -ax enabled vs not.
    LibFunc LF;
    if (Fn.hasExternalLinkage() &&
        GetTLI(Fn).getLibFunc(Fn.getName(), LF)) {
      continue;
    }

    MDNode *AutoCPUDispatchMD = Fn.getMetadata("llvm.auto.cpu.dispatch");
    LLVM_DEBUG(dbgs() << Fn.getName() << ": " << *AutoCPUDispatchMD << "\n");

    SmallVector<MultiVersionResolverOption> MVOptions;

    std::map<std::string, GlobalValue *> Clones;

    for (const MDOperand &TargetInfoIt : AutoCPUDispatchMD->operands()) {
      const StringRef TargetCpu =
          getTargetCPUFromMD(cast<MDNode>(TargetInfoIt.get()));

      // Get llvm/Support/X86TargetParser.def friendly target name.
      const StringRef TargetCpuDealiased =
          CPUSpecificCPUDispatchNameDealias(TargetCpu);

      const StringRef LibIRCDispatchFeatures =
          getLibIRCDispatchFeatures(TargetCpuDealiased);
      // Skip target if it is not recognized by
      // llvm/Support/X86TargetParser.def.
      assert(LibIRCDispatchFeatures != "" && "A target is not recognized!");
      if (LibIRCDispatchFeatures == "")
        continue;

      ValueToValueMapTy VMap;
      Function *New = CloneFunction(&Fn, VMap);

      New->setMetadata("llvm.auto.cpu.dispatch", nullptr);

      std::string Features =
          LibIRCDispatchFeatures.str();

      const Attribute Attr = New->getFnAttribute("target-features");
      const StringRef OldFeatures = Attr.getValueAsString();

      // Keep old target features as some of them can be added as a result
      // of command line arguments(e.g. -msha)
      if (OldFeatures.empty()) {
        New->addFnAttr("target-features", Features);
      }
      else {
        SmallString<256> Appended(OldFeatures);
        Appended.push_back(',');
        Appended.append(Features);
        New->addFnAttr("target-features", Appended);
      }

      New->removeFnAttr("target-cpu");
      New->addFnAttr("target-cpu", TargetCpu);

      New->removeFnAttr("tune-cpu");
      New->addFnAttr("tune-cpu", TargetCpu);

      New->addFnAttr("loopopt-pipeline", "full");
      New->addFnAttr("advanced-optim", "true");

      New->setName(Fn.getName() + "." + getTargetSuffix(TargetCpuDealiased));

      SmallVector<StringRef> FeaturesArray;
      LibIRCDispatchFeatures.split(FeaturesArray, ',', /*MaxSplit=*/-1,
                                   /*KeepEmpty=*/false);
      // Drop leading "+".
      transform(FeaturesArray, FeaturesArray.begin(),
                [](StringRef Str) { return Str.substr(1); });

      MVOptions.emplace_back(New, "" /* Op(1)? */, FeaturesArray);

      MultiFunc2TargetExt[New] = TargetCpu.str();
      Clones[TargetCpu.str()] = New;
    }

    // Skip function if no supported targets were found.
    if (MVOptions.empty())
      continue;

    std::string OrigName = Fn.getName().str();
    Fn.setName(OrigName + ".A");                            // "generic" suffix.
    MVOptions.emplace_back(&Fn, "", ArrayRef<StringRef>()); // generic.

    stable_sort(MVOptions, libIRCMVResolverOptionComparator);

    Function* Resolver = nullptr;
    GlobalValue* Dispatcher = nullptr;
    if (TT.isOSWindows())
      emitWrapperBasedResolver(Fn, OrigName, MVOptions, Resolver, Dispatcher);
    else
      emitIFuncBasedResolver(Fn, OrigName, MVOptions, Resolver, Dispatcher);

    Orig2MultiFuncs[&Fn] = {Resolver, Dispatcher, std::move(Clones)};
    Fn.setMetadata("llvm.auto.cpu.dispatch", nullptr);
<<<<<<< HEAD
=======
    Fn.setMetadata("llvm.acd.clone", MDNode::get(Fn.getContext(), {}));

    std::string FnAttr = GetTTI(Fn).isIntelAdvancedOptimEnabled() ? "true" : "false";
    Fn.addFnAttr("advanced-optim", FnAttr);
    Resolver->addFnAttr("advanced-optim", FnAttr);
>>>>>>> 7fca6dfc
    Changed = true;
  }

  // No functions were multiversioned, exiting.
  if (!Changed)
    return false;

  // Multiversion GlobalAliases aliasing multiversioned functions.
  SmallVector<GlobalAlias*> GlobalAliasWorklist;
  for (GlobalAlias &GA : M.aliases()) {

    GlobalValue *Fn = GA.getAliaseeObject();
    if (Orig2MultiFuncs.count(Fn) == 0)
      continue;

    GlobalAliasWorklist.push_back(&GA);
  }

  for (auto It : GlobalAliasWorklist) {

    GlobalAlias &GA = *It;
    std::string Name = GA.getName().str();

    // Set GA's name to indicate that it aliases the generic version of Fn.
    GA.setName(Name + ".A");

    // Make a clone of GA aliasing the dispatcher.
    GlobalValue *Fn = GA.getAliaseeObject();
    GlobalValue *Dispatcher = std::get<1>(Orig2MultiFuncs[Fn]);
    GlobalAlias *DispatcherGA =
      GlobalAlias::create(GA.getValueType(), GA.getType()->getPointerAddressSpace(),
                          GA.getLinkage(), Name, &M);
    DispatcherGA->copyAttributesFrom(&GA);
    ValueToValueMapTy VMap;
    VMap[Fn] = Dispatcher;
    if (const Constant *C = GA.getAliasee())
      DispatcherGA->setAliasee(MapValue(C, VMap));

    // Make clones of GA each aliasing a version of Fn.
    std::map<std::string, GlobalValue *> GAClones;
    std::map<std::string, GlobalValue *> &FnClones = std::get<2>(Orig2MultiFuncs[Fn]);
    for (auto& I : FnClones) {
      const StringRef TargetCpu = I.first;

      // Get llvm/Support/X86TargetParser.def friendly target name.
      const StringRef TargetCpuDealiased = CPUSpecificCPUDispatchNameDealias(TargetCpu);

      auto *NewGA =
        GlobalAlias::create(GA.getValueType(),
                            GA.getType()->getPointerAddressSpace(), GA.getLinkage(),
                            Name + "." + getTargetSuffix(TargetCpuDealiased), &M);

      ValueToValueMapTy VMap;
      VMap[Fn] = I.second;
      if (const Constant *C = GA.getAliasee())
        NewGA->setAliasee(MapValue(C, VMap));
      NewGA->copyAttributesFrom(&GA);

      MultiFunc2TargetExt[NewGA] = I.first;
      GAClones[I.first] = NewGA;
    }

    Orig2MultiFuncs[&GA] = {nullptr, DispatcherGA, std::move(GAClones)};
  }

  // Update uses of the original functions.
  // At this point all functions(except resolvers) use original functions (those
  // with .A suffix). The loop below iterates over all the functions that we
  // multiversioned earlier and replaces all of their uses with the
  // corresponding ifunc's. This is done for _all_ cases except:
  // 1) when a multiversioned function calls another multiversioned function
  //    whose definition is in the same module and,
  // 2) when a multiversioned function initializes a function pointer to point
  //    to another multiversioned function whose definition is in the same module.
  // For such cases, calls and function pointer initializations are replaced with
  // calls and uses to the correct multiversioned analogs respectively.
  for (auto &Entry : Orig2MultiFuncs) {
    GlobalValue *Fn = Entry.first;
    const GlobalValue *Resolver = std::get<0>(Entry.second);
    GlobalValue *Dispatcher = std::get<1>(Entry.second);
    std::map<std::string, GlobalValue *> &Clones = std::get<2>(Entry.second);

    Fn->replaceUsesWithIf(Dispatcher, [&](Use &IFUse) {

      // Resolver should operate on specific function versions.
      const auto *Inst = dyn_cast<Instruction>(IFUse.getUser());
      if (Inst && Inst->getFunction() == Resolver)
        return false;

      auto *CInst = dyn_cast<CallBase>(IFUse.getUser());
      if (CInst && CInst->isCallee(&IFUse)) {
        Function *Caller = CInst->getFunction();
        // If caller is a generic function skip it, as it already calls
        // the correct version:
        // foo.A
        //   call bar.A
        if (Orig2MultiFuncs.count(Caller))
          return false;

        // If caller is a specialized version of a function then find the
        // corresponding specialized version of the callee.
        if (MultiFunc2TargetExt.count(Caller))
          return false;

        return true;
      }

      return true;
    });

    for (auto It = Fn->use_begin(), End = Fn->use_end(); It != End;) {
      Use &IFUse = *It;
      ++It;

      // Resolver should operate on specific functions versions.
      const auto *Inst = dyn_cast<Instruction>(IFUse.getUser());
      if (Inst && Inst->getFunction() == Resolver)
        continue;

      auto *CInst = dyn_cast<CallBase>(IFUse.getUser());
      if (CInst && CInst->isCallee(&IFUse)) {
        Function *Caller = CInst->getFunction();
        // If caller is a generic function skip it, as it already calls
        // the correct version:
        // foo.A
        //   call bar.A
        if (Orig2MultiFuncs.count(Caller))
          continue;

        // If caller is a specialized version of a function then find the
        // corresponding specialized version of the callee.
        if (MultiFunc2TargetExt.count(Caller)) {
          GlobalValue *Replacement = Clones[MultiFunc2TargetExt[Caller]];
          assert(Replacement && "Expected that functions are multiversioned "
                                "for all requested targets now!");
          CInst->setCalledOperand(Replacement);
          continue;
        }
      }

      llvm_unreachable("Unhandled case!");
    }
  }

  // Iterate over GlobalAliases once more.
  // Earlier call to replaceUsesWithIf() caused generic versions
  // of GlobalAlias clones to incorrectly alias dispatchers functions.
  // Make generic versions of GlobalAlias clones, alias the generic
  // versions of function clones instead.
  for (auto It : GlobalAliasWorklist) {

    GlobalAlias &GA = *It;
    assert(GA.getName().endswith(".A") && "GlobalAlias name criteria mismatch");
    GlobalIFunc *GIF = dyn_cast<GlobalIFunc>(GA.getAliaseeObject());
    if (!GIF)
      continue;

    Function *Fn = M.getFunction(GIF->getName().str() + ".A");
    assert(Fn && "Aliasee must exist");
    if (Fn->hasMetadata("llvm.acd.clone")) {
      ValueToValueMapTy VMap;
      VMap[GIF] = Fn;
      if (const Constant *C = GA.getAliasee())
        GA.setAliasee(MapValue(C, VMap));
    }
  }

  for (Function &Fn : M) {
    if (Fn.isDeclaration())
      continue;
    // Remove "llvm.auto.cpu.dispatch" metadata from functions that're skipped and
    // not multi-versioned.
    if (Fn.hasMetadata("llvm.auto.cpu.dispatch"))
      Fn.setMetadata("llvm.auto.cpu.dispatch", nullptr);
    // Add "advanced-optim" attribute on functions that are skipped and not multi-versioned.
    if (!Fn.hasFnAttribute("advanced-optim"))
      Fn.addFnAttr("advanced-optim", GetTTI(Fn).isIntelAdvancedOptimEnabled() ? "true" : "false");
  }

  // If we are here then we have done modifications.
  return true;
}

PreservedAnalyses AutoCPUClonePass::run(Module &M, ModuleAnalysisManager &AM) {

  auto &FAM = AM.getResult<FunctionAnalysisManagerModuleProxy>(M).getManager();
  auto GetTLI = [&FAM](Function &F) -> TargetLibraryInfo & {
    return FAM.getResult<TargetLibraryAnalysis>(F);
  };
  auto GetTTI = [&FAM](Function &F) -> TargetTransformInfo & {
    return FAM.getResult<TargetIRAnalysis>(F);
  };

  if (cloneFunctions(M, GetTLI, GetTTI))
    return PreservedAnalyses::none();

  return PreservedAnalyses::all();
}

namespace {
class AutoCPUCloneLegacyPass : public ModulePass {
public:
  static char ID; // Pass identification, replacement for typeid.
  explicit AutoCPUCloneLegacyPass() : ModulePass(ID) {
    initializeAutoCPUCloneLegacyPassPass(*PassRegistry::getPassRegistry());
  }

  void getAnalysisUsage(AnalysisUsage &AU) const override {
    AU.addRequired<TargetLibraryInfoWrapperPass>();
    AU.addRequired<TargetTransformInfoWrapperPass>();
  }

  bool runOnModule(Module &M) override {

    auto GetTLI = [this](Function &F) -> TargetLibraryInfo & {
      return this->getAnalysis<TargetLibraryInfoWrapperPass>().getTLI(F);
    };
    auto GetTTI = [this](Function &F) -> TargetTransformInfo & {
      return this->getAnalysis<TargetTransformInfoWrapperPass>().getTTI(F);
    };

    if (skipModule(M))
      return false;

    bool anyFunctionsCloned = cloneFunctions(M, GetTLI, GetTTI);
    return anyFunctionsCloned;
  }
};
} // namespace

char AutoCPUCloneLegacyPass::ID = 0;
INITIALIZE_PASS_BEGIN(AutoCPUCloneLegacyPass, "auto-cpu-clone",
                      "Clone functions for Auto CPU Dispatch", false, false)
INITIALIZE_PASS_DEPENDENCY(TargetLibraryInfoWrapperPass)
INITIALIZE_PASS_DEPENDENCY(TargetTransformInfoWrapperPass)
INITIALIZE_PASS_END(AutoCPUCloneLegacyPass, "auto-cpu-clone",
                    "Clone functions for Auto CPU Dispatch", false, false)

Pass *llvm::createAutoCPUCloneLegacyPass() {
  return new AutoCPUCloneLegacyPass();
}<|MERGE_RESOLUTION|>--- conflicted
+++ resolved
@@ -247,9 +247,9 @@
       Function *New = CloneFunction(&Fn, VMap);
 
       New->setMetadata("llvm.auto.cpu.dispatch", nullptr);
-
-      std::string Features =
-          LibIRCDispatchFeatures.str();
+      New->setMetadata("llvm.acd.clone", MDNode::get(New->getContext(), {}));
+
+      std::string Features = LibIRCDispatchFeatures.str();
 
       const Attribute Attr = New->getFnAttribute("target-features");
       const StringRef OldFeatures = Attr.getValueAsString();
@@ -309,14 +309,11 @@
 
     Orig2MultiFuncs[&Fn] = {Resolver, Dispatcher, std::move(Clones)};
     Fn.setMetadata("llvm.auto.cpu.dispatch", nullptr);
-<<<<<<< HEAD
-=======
     Fn.setMetadata("llvm.acd.clone", MDNode::get(Fn.getContext(), {}));
 
     std::string FnAttr = GetTTI(Fn).isIntelAdvancedOptimEnabled() ? "true" : "false";
     Fn.addFnAttr("advanced-optim", FnAttr);
     Resolver->addFnAttr("advanced-optim", FnAttr);
->>>>>>> 7fca6dfc
     Changed = true;
   }
 
