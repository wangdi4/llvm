--- conflicted
+++ resolved
@@ -460,7 +460,6 @@
   TypeIdMap.clear();
   VFESafeVTables.clear();
 
-<<<<<<< HEAD
   if (!Changed)                         // INTEL
     return PreservedAnalyses::all();    // INTEL
 
@@ -469,22 +468,4 @@
   PA.preserve<AndersensAA>();           // INTEL
 
   return PA;                            // INTEL
-}
-
-// RemoveUnusedGlobalValue - Loop over all of the uses of the specified
-// GlobalValue, looking for the constant pointer ref that may be pointing to it.
-// If found, check to see if the constant pointer ref is safe to destroy, and if
-// so, nuke it.  This will reduce the reference count on the global value, which
-// might make it deader.
-//
-bool GlobalDCEPass::RemoveUnusedGlobalValue(GlobalValue &GV) {
-  if (GV.use_empty())
-    return false;
-  GV.removeDeadConstantUsers();
-  return GV.use_empty();
-=======
-  if (Changed)
-    return PreservedAnalyses::none();
-  return PreservedAnalyses::all();
->>>>>>> bbee9e77
 }