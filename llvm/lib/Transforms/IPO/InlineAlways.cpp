--- conflicted
+++ resolved
@@ -64,7 +64,7 @@
 
 #if INTEL_SPECIFIC_IL0_BACKEND
   AlwaysInliner(bool InsertLifetime, bool Il0BackendMode)
-      : Inliner(ID, -2000000000, InsertLifetime), ICA(nullptr) {
+      : Inliner(ID, -2000000000, InsertLifetime) {
     initializeAlwaysInlinerPass(*PassRegistry::getPassRegistry());
     this->Il0BackendMode = Il0BackendMode;
   }
@@ -134,7 +134,7 @@
     InlineReason Reason;
     if (Callee && !Callee->isDeclaration() &&
         Callee->hasFnAttribute("INTEL_ALWAYS_INLINE") &&
-        ICA->isInlineViable(*Callee, Reason))
+        isInlineViable(*Callee, Reason))
       return InlineCost::getAlways(InlrAlwaysInline);
     return InlineCost::getNever(NinlrNotAlwaysInline);
   }
@@ -145,26 +145,9 @@
   // declarations.
   InlineReason Reason; // INTEL
   if (Callee && !Callee->isDeclaration() &&
-<<<<<<< HEAD
       CS.hasFnAttr(Attribute::AlwaysInline) &&
-      ICA->isInlineViable(*Callee, Reason)) // INTEL 
+      isInlineViable(*Callee, Reason)) // INTEL 
     return InlineCost::getAlways(InlrAlwaysInline); // INTEL 
 
   return InlineCost::getNever(NinlrNotAlwaysInline); // INTEL 
-}
-
-bool AlwaysInliner::runOnSCC(CallGraphSCC &SCC) {
-  ICA = &getAnalysis<InlineCostAnalysis>();
-  return Inliner::runOnSCC(SCC);
-}
-
-void AlwaysInliner::getAnalysisUsage(AnalysisUsage &AU) const {
-  AU.addRequired<InlineCostAnalysis>();
-  Inliner::getAnalysisUsage(AU);
-=======
-      CS.hasFnAttr(Attribute::AlwaysInline) && isInlineViable(*Callee))
-    return InlineCost::getAlways();
-
-  return InlineCost::getNever();
->>>>>>> 9e934b0c
 }