;===- ./lib/Transforms/IPO/LLVMBuild.txt -----------------------*- Conf -*--===;
;
;                     The LLVM Compiler Infrastructure
;
; This file is distributed under the University of Illinois Open Source
; License. See LICENSE.TXT for details.
;
;===------------------------------------------------------------------------===;
;
; This is an LLVMBuild description file for the components in this subdirectory.
;
; For more information on the LLVMBuild system, please see:
;
;   http://llvm.org/docs/LLVMBuild.html
;
;===------------------------------------------------------------------------===;

[component_0]
type = Library
name = IPO
parent = Transforms
library_name = ipo
<<<<<<< HEAD
required_libraries = Analysis Core IPA InstCombine Scalar Support TransformUtils Vectorize Intel_LoopTransforms
=======
required_libraries = Analysis Core InstCombine ProfileData Scalar Support TransformUtils Vectorize
>>>>>>> 94b704c4
<|MERGE_RESOLUTION|>--- conflicted
+++ resolved
@@ -20,8 +20,4 @@
 name = IPO
 parent = Transforms
 library_name = ipo
-<<<<<<< HEAD
-required_libraries = Analysis Core IPA InstCombine Scalar Support TransformUtils Vectorize Intel_LoopTransforms
-=======
-required_libraries = Analysis Core InstCombine ProfileData Scalar Support TransformUtils Vectorize
->>>>>>> 94b704c4
+required_libraries = Analysis Core InstCombine ProfileData Scalar Support TransformUtils Vectorize Intel_LoopTransforms