--- conflicted
+++ resolved
@@ -109,7 +109,6 @@
   TransformUtils
   Vectorize
   Instrumentation
-<<<<<<< HEAD
 # INTEL_CUSTOMIZATION
   Intel_LoopTransforms
   Intel_MapIntrinToIml
@@ -117,6 +116,7 @@
   Intel_OptReport
   Intel_DPCPPKernelTransforms
 # end INTEL_CUSTOMIZATION
+  Scalar
   )
 
 # INTEL_CUSTOMIZATION
@@ -132,8 +132,4 @@
   target_link_libraries(LLVMipo PRIVATE LLVMIntel_CSAScalarOpt)
 endif()
 # end INTEL_FEATURE_CSA
-# end INTEL_CUSTOMIZATION
-=======
-  Scalar
-  )
->>>>>>> 650bbc56
+# end INTEL_CUSTOMIZATION