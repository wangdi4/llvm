--- conflicted
+++ resolved
@@ -67,21 +67,6 @@
 # end INTEL_COLLAB
   omp_gen
 
-<<<<<<< HEAD
-  )
-
-# INTEL_CUSTOMIZATION
-if(INTEL_INCLUDE_DTRANS)
-  target_link_libraries(LLVMipo PRIVATE LLVMIntel_DTrans LLVMIntel_DTransAnalysis)
-endif(INTEL_INCLUDE_DTRANS)
-# INTEL_FEATURE_CSA
-is_intel_feature_enabled(p ${LLVM_INTELFEATURE_PREFIX}_CSA)
-if (p)
-  target_link_libraries(LLVMipo PRIVATE LLVMIntel_CSAScalarOpt)
-endif()
-# end INTEL_FEATURE_CSA
-# end INTEL_CUSTOMIZATION
-=======
   COMPONENT_NAME
   ipo
 
@@ -102,5 +87,23 @@
   TransformUtils
   Vectorize
   Instrumentation
+# INTEL_CUSTOMIZATION
+  Intel_LoopTransforms
+  Intel_MapIntrinToIml
+  VPOTransforms
+  Intel_OptReport
+  Intel_DPCPPKernelTransforms
+# end INTEL_CUSTOMIZATION
   )
->>>>>>> 02f9fdea
+
+# INTEL_CUSTOMIZATION
+if(INTEL_INCLUDE_DTRANS)
+  target_link_libraries(LLVMipo PRIVATE LLVMIntel_DTrans LLVMIntel_DTransAnalysis)
+endif(INTEL_INCLUDE_DTRANS)
+# INTEL_FEATURE_CSA
+is_intel_feature_enabled(p ${LLVM_INTELFEATURE_PREFIX}_CSA)
+if (p)
+  target_link_libraries(LLVMipo PRIVATE LLVMIntel_CSAScalarOpt)
+endif()
+# end INTEL_FEATURE_CSA
+# end INTEL_CUSTOMIZATION