--- conflicted
+++ resolved
@@ -1263,19 +1263,14 @@
   if (!Changed)
     return PreservedAnalyses::all();
 
-<<<<<<< HEAD
-#if INTEL_CUSTOMIZATION
   PreservedAnalyses PA;
+#if INTEL_CUSTOMIZATION
   PA.preserve<AndersensAA>();
   PA.preserve<WholeProgramAnalysis>();
-  return PA;
-#endif // INTEL_CUSTOMIZATION
-=======
-  PreservedAnalyses PA;
+#endif // INTEL_CUSTOMIZATION
   PA.preserve<FunctionAnalysisManagerCGSCCProxy>();
   PA.preserveSet<AllAnalysesOn<Function>>();
   return PA;
->>>>>>> d14d84af
 }
 
 namespace {
