--- conflicted
+++ resolved
@@ -236,10 +236,7 @@
                                   F->getName());
   NF->copyAttributesFrom(F);
   NF->copyMetadata(F, 0);
-<<<<<<< HEAD
-=======
   NF->setIsNewDbgInfoFormat(F->IsNewDbgInfoFormat);
->>>>>>> 7f4c3c22
 
   // The new function will have the !dbg metadata copied from the original
   // function. The original function may not be deleted, and dbg metadata need
