//===------- Intel_IPCloning.cpp - IP Cloning -*------===//
//
// Copyright (C) 2016-2021 Intel Corporation. All rights reserved.
//
// The information and source code contained herein is the exclusive property
// of Intel Corporation and may not be disclosed, examined or reproduced in
// whole or in part without explicit written authorization from the company.
//
//===----------------------------------------------------------------------===//
// This file does perform IP Cloning.
//===----------------------------------------------------------------------===//

#include "llvm/Transforms/IPO/Intel_IPCloning.h"
#include "llvm/ADT/Statistic.h"
#include "llvm/Analysis/Intel_Andersens.h"
#include "llvm/Analysis/Intel_IPCloningAnalysis.h"
#include "llvm/Analysis/LoopInfo.h"
#include "llvm/IR/Constants.h"
#include "llvm/IR/DebugInfoMetadata.h"
#include "llvm/IR/DebugLoc.h"
#include "llvm/IR/Dominators.h"
#include "llvm/IR/IRBuilder.h"
#include "llvm/IR/InstIterator.h"
#include "llvm/IR/Instructions.h"
#include "llvm/IR/Module.h"
#include "llvm/IR/Operator.h"
#include "llvm/IR/PatternMatch.h"
#include "llvm/IR/Type.h"
#include "llvm/InitializePasses.h"
#include "llvm/Pass.h"
#include "llvm/Support/CommandLine.h"
#include "llvm/Transforms/IPO.h"
#include "llvm/Transforms/Utils/BasicBlockUtils.h"
#include "llvm/Transforms/Utils/Cloning.h"
#include "llvm/Transforms/Utils/Intel_CloneUtils.h"
#include <sstream>
#include <string>
using namespace llvm;
using namespace PatternMatch;
using namespace llvm::llvm_cloning_analysis;

#define DEBUG_TYPE "ipcloning"

STATISTIC(NumIPCloned, "Number of functions IPCloned");
STATISTIC(NumIPCallsCloned, "Number of calls to IPCloned functions");

// FuncPtrsClone & SpecializationClone runs before Inlining. GenericClone
// runs after Inlining.
namespace {
enum IPCloneKind {
  NoneClone = 0,
  FuncPtrsClone = 1,
  SpecializationClone = 2,
  GenericClone = 3,
  RecProgressionClone = 4,
  ManyRecCallsClone = 5
};
}

// Option to enable AfterInl IP Cloning, which is disabled by default.
// This option mainly for LIT tests to test AfterInl cloning
// without LTO.
static cl::opt<bool> IPCloningAfterInl("ip-cloning-after-inl", cl::init(false),
                                       cl::ReallyHidden);

// Maximum number of clones allowed for any routine.
static cl::opt<unsigned> IPFunctionCloningLimit("ip-function-cloning-limit",
                                                cl::init(3), cl::ReallyHidden);

// Enable Specialization cloning.
static cl::opt<bool> IPSpecializationCloning("ip-specialization-cloning",
                                             cl::init(true), cl::ReallyHidden);

// Maximum size of array allowed as constant argument for specialization clone.
static cl::opt<unsigned> IPSpecCloningArrayLimit("ip-spe-cloning-array-limit",
                                                 cl::init(80),
                                                 cl::ReallyHidden);

// Maximum number of specialization clones allowed at any CallSite.
static cl::opt<unsigned> IPSpeCloningCallLimit("ip-spe-cloning-call-limit",
                                               cl::init(4), cl::ReallyHidden);

// Maximum number of CallSites allowed for specialization for any routine.
static cl::opt<unsigned>
    IPSpeCloningNumCallSitesLimit("ip-spe-cloning-num-callsites-limit",
                                  cl::init(7), cl::ReallyHidden);

// Minimum allowed number of argument sets at any Callsite for specialization
// cloning.
static cl::opt<unsigned>
    IPSpeCloningMinArgSetsLimit("ip-spe-cloning-min-argsets-limit", cl::init(1),
                                cl::ReallyHidden);

// Used to force the enabling of the if-switch heuristics even when they
// would not normally be enabled.
static cl::opt<bool>
    ForceIFSwitchHeuristic("ip-gen-cloning-force-if-switch-heuristic",
                           cl::init(false), cl::ReallyHidden);

// Used to force the enabling of the dtrans-related heuristics even when they
// would not normally be enabled.
static cl::opt<bool> ForceEnableDTrans("ip-gen-cloning-force-enable-dtrans",
                                       cl::init(false), cl::ReallyHidden);

static cl::opt<bool> EnableMorphologyCloning("ip-gen-cloning-enable-morphology",
                                             cl::init(true), cl::ReallyHidden);

// Do not qualify a routine for cloning under the "if" heuristic unless we
// see at least this many "if" values that will be made constant.
static cl::opt<unsigned> IPGenCloningMinIFCount("ip-gen-cloning-min-if-count",
                                                cl::init(6), cl::ReallyHidden);

// Do not qualify a routine for cloning under the "switch" heuristic unless we
// see at least this many "switch" values that will be made constant.
static cl::opt<unsigned>
    IPGenCloningMinSwitchCount("ip-gen-cloning-min-switch-count", cl::init(6),
                               cl::ReallyHidden);

// Do not specially qualify a recursive routine for generic cloning unless we
// see at least this many formals that qualify under the "if-switch" heuristic.
static cl::opt<unsigned>
    IPGenCloningMinRecFormalCount("ip-gen-cloning-min-rec-formal-count",
                                  cl::init(2), cl::ReallyHidden);

// Do not specially qualify a recursive routine for generic cloning unless we
// see at least this many callsites to the routine.
static cl::opt<unsigned>
    IPGenCloningMinRecCallsites("ip-gen-cloning-min-rec-callsites",
                                cl::init(10), cl::ReallyHidden);

// Do not specially qualify a recursive routine for generic cloning unless we
// see at least this many callsites to the routine.
static cl::opt<unsigned> IPManyRecCallsCloningMinRecCallsites(
    "ip-manyreccalls-cloning-min-rec-callsites", cl::init(11),
    cl::ReallyHidden);

static cl::opt<bool> EnableManyRecCallsSplitting("ip-manyreccalls-splitting",
                                                 cl::init(true),
                                                 cl::ReallyHidden);

// Flag to set if we are doing LIT testing of just the splitting. In this
// case, any other ip cloning will be skipped, and the compiler will attempt
// to apply splitting to each Function for which we have IR.
static cl::opt<bool>
    ForceManyRecCallsSplitting("force-ip-manyreccalls-splitting",
                               cl::init(false), cl::ReallyHidden);

// It is a mapping between formals of current function that is being processed
// for cloning and set of possible constant values that can reach from
// call-sites to the formals.
SmallDenseMap<Value *, std::set<Constant *>> FormalConstantValues;

// It is a mapping between actuals of a Callsite that is being processed
// for cloning and set of possible constant values that can reach from
// call-sites to the actuals.
SmallDenseMap<Value *, std::set<Constant *>> ActualConstantValues;

// List of inexact formals for the current function that is being processed
// for cloning. Inexact means that at least one non-constant will reach
// from call-sites to formal.
SmallPtrSet<Value *, 16> InexactFormals;

// Mapping between CallInst and corresponding constant argument set.
DenseMap<CallInst *, unsigned> CallInstArgumentSetIndexMap;

// All constant argument sets for a function that is currently being
// processed. Each constant argument set is mapped with unique index value.
SmallDenseMap<unsigned, std::vector<std::pair<unsigned, Constant *>>>
    FunctionAllArgumentsSets;

// Mapping between newly cloned function and constant argument set index.
SmallDenseMap<unsigned, Function *> ArgSetIndexClonedFunctionMap;

// List of call-sites that need to be processed for cloning
std::vector<CallInst *> CurrCallList;

// List of all cloned functions
std::set<Function *> ClonedFunctionList;

// List of formals of the current function as worthy candidates
// for cloning. These are selected after applying heuristics.
SmallPtrSet<Value *, 16> WorthyFormalsForCloning;

// It is mapping of Callsites of a routine that is currently being processed
// and all possible argument sets at each CallSite.
SmallDenseMap<CallInst *,
              std::vector<std::vector<std::pair<unsigned, Value *>>>>
    AllCallsArgumentsSets;

// InexactArgsSets means not all possible arguments sets are found at CallSites.
// List of CallSites with InexactArgsSets for a routine that is currently
// being processed.
SmallPtrSet<CallInst *, 8> InexactArgsSetsCallList;

// It is mapping between Special Constants (i.e address of stack location)
// and corresponding Values that need to be propagated to cloned
// function. It basically helps to avoid  processing of IR to find
// propagated values during transformation.
SmallDenseMap<Value *, Value *> SpecialConstPropagatedValueMap;

// It is mapping between Special Constants (i.e address of stack location)
// and GEP Instruction that is used to compute address of arrays. It
// basically helps to get NumIndices during transformation.
SmallDenseMap<Value *, GetElementPtrInst *> SpecialConstGEPMap;

// Returns true if 'Arg' is considered as constant for
// cloning based on FuncPtrsClone.
static bool isConstantArgWorthyForFuncPtrsClone(Value *Arg) {
  Value *FnArg = Arg->stripPointerCasts();
  Function *Fn = dyn_cast<Function>(FnArg);

  if (Fn == nullptr)
    return false;
  // if it is function address, consider only if it has local definition.
  if (Fn->isDeclaration() || Fn->isIntrinsic() || !Fn->hasExactDefinition() ||
      !Fn->hasLocalLinkage() || Fn->hasExternalLinkage()) {
    return false;
  }
  return true;
}

// Returns true if 'Arg' is considered as constant for
// cloning based on GenericClone.
static bool isConstantArgWorthyForGenericClone(Value *Arg) {
  Value *FnArg = Arg->stripPointerCasts();
  Function *Fn = dyn_cast<Function>(FnArg);

  // Returns false if it is address of a function
  if (Fn != nullptr)
    return false;

  // For now, allow only INT constants. Later, we may allow
  // isa<ConstantPointerNull>(FnArg), isa<ConstantFP>(FnArg) etc.
  //
  if (!isa<ConstantInt>(FnArg))
    return false;
  return true;
}

// Return true if constant argument 'Arg' is worth considering for cloning
// based on 'CloneType'.
//
static bool isConstantArgWorthy(Value *Arg, IPCloneKind CloneType) {
  bool IsWorthy = false;

  if (CloneType == FuncPtrsClone) {
    IsWorthy = isConstantArgWorthyForFuncPtrsClone(Arg);
  } else if (CloneType == SpecializationClone) {
    IsWorthy = isConstantArgWorthyForSpecializationClone(Arg);
  } else if (CloneType == GenericClone) {
    IsWorthy = isConstantArgWorthyForGenericClone(Arg);
  }
  return IsWorthy;
}

// Return true if actual argument is considered for cloning
static bool isConstantArgForCloning(Value *Arg, IPCloneKind CloneType) {
  if (Constant *C = dyn_cast<Constant>(Arg)) {
    if (isa<UndefValue>(C))
      return false;

    if (isConstantArgWorthy(Arg, CloneType))
      return true;
  }
  return false;
}

// Collect constant value if 'ActualV' is constant actual argument
// and save it in constant list of 'FormalV'. Otherwise, mark
// 'FormalV' as inexact.
static void collectConstantArgument(Value *FormalV, Value *ActualV,
                                    IPCloneKind CloneType) {

  if (!isConstantArgForCloning(ActualV, CloneType)) {
    // Mark inexact formal
    if (!InexactFormals.count(FormalV))
      InexactFormals.insert(FormalV);

    return;
  }
  // Now, we know it is valid constant for cloning.
  Constant *C = cast<Constant>(ActualV);
  auto &ValList = FormalConstantValues[FormalV];

  if (!ValList.count(C))
    ValList.insert(C);

  auto &ActValList = ActualConstantValues[ActualV];

  if (!ActValList.count(C))
    ActValList.insert(C);
}

// Returns maximum possible number of clones based on constant-value-lists
// of formals
static unsigned getMaxClones() {
  unsigned prod = 1;
  unsigned count;
  for (auto I = FormalConstantValues.begin(), E = FormalConstantValues.end();
       I != E; ++I) {
    auto CList = I->second;
    count = CList.size();
    if (InexactFormals.count(I->first))
      count += 1;

    if (count == 0)
      count = 1;

    prod = prod * count;
  }
  return prod;
}

// Returns minimum number of clones needed based on constant-value-lists
// of formals
static unsigned getMinClones() {
  unsigned prod = 1;
  unsigned count;
  for (auto I = FormalConstantValues.begin(), E = FormalConstantValues.end();
       I != E; ++I) {
    auto CList = I->second;
    count = CList.size();
    if (InexactFormals.count(I->first))
      count += 1;

    if (prod < count)
      prod = count;
  }
  return prod;
}

// Sets 'SizeInBytes' to size of array of char and 'NumElems'
// to number of elements in array. 'DL' is used to get size of array.
//
static void GetPointerToArrayDims(Type *PTy, unsigned &SizeInBytes,
                                  unsigned &NumElems, const DataLayout &DL) {

  if (!isPointerToCharArray(PTy))
    return;
  auto ATy = cast<PointerType>(PTy)->getElementType();

  NumElems = cast<ArrayType>(ATy)->getNumElements();
  SizeInBytes = DL.getTypeSizeInBits(ATy);
}

// Return true if 'V' is address of packed array (i.e int64 value) on
// stack.
//
//  Ex:
//   AInst:        %6 = alloca i64, align 8
//
//   U:            %10 = bitcast i64* %6 to i8*
//
//   Callee:       call void @llvm.lifetime.start(i64 8, i8* %10) #9
//
//   StInst:       store i64 72340172821299457, i64* %6, align 8
//
//   V:            %41 = bitcast i64* %6 to [2 x i8]*
//
//   Callee:       call void @llvm.lifetime.end(i64 8, i8* %10) #9
//
//
static Value *isStartAddressOfPackedArrayOnStack(Value *V) {
  Instruction *I = cast<Instruction>(V);
  Value *AInst = I->getOperand(0);
  if (!isa<AllocaInst>(AInst))
    return nullptr;
  AllocaInst *AllocaI = cast<AllocaInst>(AInst);

  Value *StInst = nullptr;
  for (User *U : AInst->users()) {

    // Ignore if it is the arg that is passed to call.
    if (U == V)
      continue;

    if (isa<BitCastInst>(U)) {
      for (User *CI : U->users()) {
        IntrinsicInst *Callee = dyn_cast<IntrinsicInst>(CI);
        if (!Callee)
          return nullptr;
        if (Callee->getIntrinsicID() != Intrinsic::lifetime_start &&
            Callee->getIntrinsicID() != Intrinsic::lifetime_end)
          return nullptr;
      }
      continue;
    }

    if (!isa<StoreInst>(U))
      return nullptr;

    // More than one use is noticed
    if (StInst != nullptr)
      return nullptr;
    StInst = U;
  }
  if (StInst == nullptr)
    return nullptr;

  Value *ValOp = cast<StoreInst>(StInst)->getValueOperand();
  if (!isa<Constant>(ValOp))
    return nullptr;

  if (ValOp->getType() != AllocaI->getAllocatedType())
    return nullptr;

  return StInst;
}

// Returns true if 'V' is a Global Variable candidate for specialization
// cloning. 'I' is used to get DataLayout to compute sizes of types.
//
static bool isSpecializationGVCandidate(Value *V, Instruction *I) {
  GlobalVariable *GV;
  GV = dyn_cast<GlobalVariable>(V);
  if (!GV)
    return false;

  if (!GV->isConstant())
    return false;
  if (!GV->hasDefinitiveInitializer())
    return false;
  Constant *Init = GV->getInitializer();
  if (!isa<ConstantArray>(Init))
    return false;

  if (GV->getLinkage() != GlobalVariable::PrivateLinkage)
    return false;
  if (GV->hasComdat())
    return false;
  if (GV->isThreadLocal())
    return false;

  Type *Ty = GV->getValueType();
  if (!Ty->isSized())
    return false;
  const DataLayout &DL = I->getModule()->getDataLayout();
  if (DL.getTypeSizeInBits(Ty) > IPSpecCloningArrayLimit)
    return false;

  // Add more checks like below but not required
  // if (GlobalWasGeneratedByCompiler(GV)) return false;
  // if (!Ty->isArrayTy() ||
  //     !Ty->getArrayElementType()->isArrayTy()) return false;
  return true;
}

// Return true if 'V' is address of stack location where Global array
// is copied completely.
//
// Ex:
//
//  AInst:     %7 = alloca [5 x [2 x i8]], align 1
//
//  MemCpySrc (AUse): %11 = getelementptr inbounds [5 x [2 x i8]],
//           [5 x [2 x i8]]* %7, i64 0, i64 0, i64 0
//
//  Callee:    call void @llvm.lifetime.start(i64 10, i8* %11) #9
//
//  User:      call void @llvm.memcpy.p0i8.p0i8.i64(i8* %11, i8*
//                 getelementptr inbounds ([5 x [2 x i8]],
//                 [5 x [2 x i8]]* @t.CM_THREE, i64 0, i64 0, i64 0), i64 1
//
//  V (GEP):   %43 = getelementptr inbounds [5 x [2 x i8]],
//                   [5 x [2 x i8]]* %7, i64 0, i64 0
//
//  Callee:    call void @llvm.lifetime.start(i64 10, i8* %11) #9
//
//  MemCpyDst: i8* getelementptr inbounds ([5 x [2 x i8]],
//                   [5 x [2 x i8]]* @t.CM_THREE
//
//  GlobAddr:     @t.CM_THREE
//
static Value *isStartAddressOfGLobalArrayCopyOnStack(Value *V) {
  GetElementPtrInst *GEP = dyn_cast<GetElementPtrInst>(V);
  if (!GEP)
    return nullptr;
  // First, check it is starting array address on stack
  Value *AInst = GEP->getOperand(0);
  if (!isa<AllocaInst>(AInst))
    return nullptr;

  AllocaInst *AllocaI = cast<AllocaInst>(AInst);
  if (!GEP->hasAllZeroIndices())
    return nullptr;

  const Value *AUse = nullptr;
  Type *GEPType = GEP->getSourceElementType();
  if (GEPType != AllocaI->getAllocatedType())
    return nullptr;

  // Get another use of AllocaInst other than the one that
  // is passed to Call
  AUse = nullptr;
  for (const User *U : AInst->users()) {
    // Ignore if it is the arg that is passed to call.
    if (U == V)
      continue;
    // More than one use is noticed
    if (AUse != nullptr)
      return nullptr;
    AUse = U;
  }

  if (AUse == nullptr)
    return nullptr;
  const GetElementPtrInst *MemCpySrc = dyn_cast<GetElementPtrInst>(AUse);
  if (!MemCpySrc)
    return nullptr;
  if (!MemCpySrc->hasAllZeroIndices())
    return nullptr;
  if (GEPType != MemCpySrc->getSourceElementType())
    return nullptr;

  Value *GlobAddr = nullptr;
  for (const User *U : AUse->users()) {
    auto User = dyn_cast<CallInst>(U);
    if (!User)
      return nullptr;
    const IntrinsicInst *Callee = dyn_cast<IntrinsicInst>(U);
    if (!Callee)
      return nullptr;
    if (Callee->getIntrinsicID() == Intrinsic::lifetime_start ||
        Callee->getIntrinsicID() == Intrinsic::lifetime_end)
      continue;
    if (Callee->getIntrinsicID() != Intrinsic::memcpy)
      return nullptr;

    // Process Memcpy here
    if (User->getArgOperand(0) != AUse)
      return nullptr;
    Value *Dst = User->getArgOperand(1);
    auto *MemCpyDst = dyn_cast<GEPOperator>(Dst);
    if (!MemCpyDst)
      return nullptr;
    if (!MemCpyDst->hasAllZeroIndices())
      return nullptr;
    if (GEPType != MemCpyDst->getSourceElementType())
      return nullptr;
    if (MemCpyDst->getNumIndices() != MemCpySrc->getNumIndices())
      return nullptr;
    Value *MemCpySize = User->getArgOperand(2);

    // Make sure there is only one memcpy
    if (GlobAddr != nullptr)
      return nullptr;
    GlobAddr = MemCpyDst->getOperand(0);

    if (!isSpecializationGVCandidate(GlobAddr, GEP))
      return nullptr;

    const DataLayout &DL = GEP->getModule()->getDataLayout();
    unsigned ArraySize = DL.getTypeSizeInBits(GEPType) / 8;
    ConstantInt *CI = dyn_cast<ConstantInt>(MemCpySize);
    if (!CI)
      return nullptr;
    if (!CI->equalsInt(ArraySize))
      return nullptr;
  }
  return GlobAddr;
}

// Returns true if 'V' is a special constant for specialization cloning.
// If 'V' special constant, it saves corresponding propagated value in
// 'SpecialConstPropagatedValueMap' to use it during transformation.
// For given 'Arg', which is PHINode, it gets one of the input GEP
// operands and save it in SpecialConstGEPMap to use it during
// transformation.
//
static bool isSpecializationCloningSpecialConst(Value *V, Value *Arg) {
  Value *PropVal = nullptr;

  if (isa<GetElementPtrInst>(V)) {
    PropVal = isStartAddressOfGLobalArrayCopyOnStack(V);
  } else if (isa<BitCastInst>(V)) {
    PropVal = isStartAddressOfPackedArrayOnStack(V);
  } else {
    return false;
  }
  if (PropVal == nullptr)
    return false;

  SpecialConstPropagatedValueMap[V] = PropVal;
  if (!SpecialConstGEPMap[V])
    SpecialConstGEPMap[V] = getAnyGEPAsIncomingValueForPhi(Arg);

  return true;
}

// Collect argument-sets at 'CI' of 'F' for arguments that are passes as PHI
// nodes in 'PhiValues' if possible. It saves argument-sets in
// "AllCallsArgumentsSets" map. 'CI' is added to "InexactArgsSetsCallList"
// if it is not possible to collect all possible argument-sets.
//
static void
collectArgsSetsForSpecialization(Function &F, CallInst &CI,
                                 SmallPtrSet<Value *, 8> &PhiValues) {

  std::vector<std::vector<std::pair<unsigned, Value *>>> CallArgumentsSets;
  std::vector<std::pair<unsigned, Value *>> ConstantArgs;
  CallArgumentsSets.clear();

  auto PHI_I = cast<Instruction>(*PhiValues.begin());
  // Skip CallSite if BasicBlock has too many preds.
  if (cast<PHINode>(PHI_I)->getNumIncomingValues() > IPSpeCloningCallLimit) {
    LLVM_DEBUG(dbgs() << "     More Preds ... Skipped Spe cloning  "
                      << "\n");
    return;
  }

  // Collect argument sets for PHINodes in PhiValues that are passed
  // as arguments at CI.
  BasicBlock *BB = PHI_I->getParent();
  for (BasicBlock *PredBB : predecessors(BB)) {
    unsigned Position = 0;
    bool Inexact = false;
    ConstantArgs.clear();
    auto CAI1 = CI.arg_begin();
    for (Function::arg_iterator AI = F.arg_begin(), E = F.arg_end(); AI != E;
         ++AI, ++CAI1, ++Position) {

      if (!PhiValues.count(*CAI1))
        continue;

      auto PHI = cast<PHINode>(*CAI1);
      Value *C = PHI->getIncomingValueForBlock(PredBB);
      if (isa<Constant>(C) || isSpecializationCloningSpecialConst(C, *CAI1)) {
        ConstantArgs.push_back(std::make_pair(Position, C));
      } else {
        Inexact = true;
        break;
      }
    }

    if (!Inexact) {
      // Eliminate duplicate argument sets here. Don't add ConstantArgs
      // if it is already in the set.
      bool Duplicate = false;
      for (unsigned I = 0; I < CallArgumentsSets.size(); I++) {
        if (CallArgumentsSets[I] == ConstantArgs) {
          Duplicate = true;
          break;
        }
      }
      if (!Duplicate)
        CallArgumentsSets.push_back(ConstantArgs);
    } else {
      if (!InexactArgsSetsCallList.count(&CI))
        InexactArgsSetsCallList.insert(&CI);
    }
  }

  // No need to check for Max limit on CallArgumentsSets.size() since
  // we had already checked on number of preds.

  // Check for minimum limit on size of Argument sets
  if (CallArgumentsSets.size() <= IPSpeCloningMinArgSetsLimit) {
    LLVM_DEBUG(dbgs() << "     Not enough sets... Skipped Spe cloning  "
                      << "\n");
    return;
  }

  // Map CallArgumentsSets to CI here.
  auto &ACallArgs = AllCallsArgumentsSets[&CI];
  std::copy(CallArgumentsSets.begin(), CallArgumentsSets.end(),
            std::back_inserter(ACallArgs));

  CurrCallList.push_back(&CI);

  // Dump arg sets
  LLVM_DEBUG({
    dbgs() << "    Args sets collected \n";
    if (InexactArgsSetsCallList.count(&CI)) {
      dbgs() << "    Inexact args sets found \n";
    }
    for (unsigned index = 0; index < CallArgumentsSets.size(); index++) {
      dbgs() << "   Set_" << index << "\n";
      auto CArgs = CallArgumentsSets[index];
      for (auto I = CArgs.begin(), E = CArgs.end(); I != E; I++) {
        dbgs() << "      position: " << I->first << " Value " << *(I->second)
               << "\n";
      }
    }
  });
}

// Analyze CallInst 'CI' of 'F' and collect argument sets for
// specialization cloning if possible.
//
static bool analyzeCallForSpecialization(Function &F, CallInst &CI,
                                         LoopInfo **LI) {
  SmallPtrSet<Value *, 8> PhiValues;

  // Collect PHINodes that are passed as arguments for cloning
  // if possible.
  PhiValues.clear();
  if (!collectPHIsForSpecialization(F, CI, PhiValues))
    return false;

  // Using Loop based heuristics here and remove
  // PHI nodes from PhiValues if not useful in callee.
  // Reuse LoopInfo if it is already available.
  if (!*LI)
    *LI = new LoopInfo(DominatorTree(const_cast<Function &>(F)));

  if (!applyHeuristicsForSpecialization(F, CI, PhiValues, *LI))
    return false;

  // Collect argument sets for specialization.
  collectArgsSetsForSpecialization(F, CI, PhiValues);
  return true;
}

// Analyze all CallSites of 'F' and collect CallSites and argument-sets
// for specialization cloning if possible.
//
static void analyzeCallSitesForSpecializationCloning(Function &F) {
  LoopInfo *LI = nullptr;
  if (!IPSpecializationCloning) {
    LLVM_DEBUG(dbgs() << "   Specialization cloning disabled \n");
    return;
  }
  for (User *UR : F.users()) {
    if (!isa<CallInst>(UR))
      continue;
    auto CI = cast<CallInst>(UR);
    if (CI->getCalledFunction() != &F)
      continue;
    analyzeCallForSpecialization(F, *CI, &LI);
  }
  // All CallSites of 'F' are analyzed. Delete if
  // LoopInfo is computed.
  if (LI)
    delete LI;
}

// Look at all CallSites of 'F' and collect all constant values
// of formals. Return true if use of 'F' is noticed as non-call.
static bool analyzeAllCallsOfFunction(Function &F, IPCloneKind CloneType) {
  bool FunctionAddressTaken = false;

  if (CloneType == SpecializationClone) {
    LLVM_DEBUG(dbgs() << " Processing for Spe cloning  " << F.getName()
                      << "\n");
    analyzeCallSitesForSpecializationCloning(F);
    return false;
  }
  for (User *UR : F.users()) {
    // Ignore if use of function is not a call
    if (!isa<CallInst>(UR)) {
      FunctionAddressTaken = true;
      continue;
    }
    auto CI = cast<CallInst>(UR);
    Function *Callee = CI->getCalledFunction();
    if (Callee != &F) {
      FunctionAddressTaken = true;
      continue;
    }

    // Collect constant values for each formal
    CurrCallList.push_back(CI);
    auto CAI = CI->arg_begin();
    for (Function::arg_iterator AI = F.arg_begin(), E = F.arg_end(); AI != E;
         ++AI, ++CAI) {
      collectConstantArgument(&*AI, *CAI, CloneType);
    }
  }
  return FunctionAddressTaken;
}

// Returns true if it a candidate for function-ptr cloning.
// Returns true if it has at least one formal of function pointer type.
//
static bool IsFunctionPtrCloneCandidate(Function &F) {
  for (Function::arg_iterator AI = F.arg_begin(), E = F.arg_end(); AI != E;
       ++AI) {
    Type *T = (&*AI)->getType();
    if (isa<PointerType>(T) &&
        isa<FunctionType>(cast<PointerType>(T)->getElementType()))
      return true;
  }
  return false;
}

//
// Special recognition for IR arising from:
//   integer, parameter :: r=9
//   integer :: l(r), u(r), S(r,r), row
//   ...
//   subroutine mysub
//   where(S(row, :) /= 0)
//     l = S(row, :)
//     u = l
//   elsewhere
//     l = 1
//     u = r
//   end where
//
// This will be lowered from the Fortran front end into a series of 5 loops,
// equivalent to:
//   do i = 1, 9
//     t(i) = S(row,i) /= 0
//   end do
//   do i = 1, 9
//     if (.not. t(i)) then
//       l(i) = S(row, i)
//     end if
//   end do
//   do i = 1, 9
//     if (.not. t(i)) then
//       u(i) = l(i)
//     end if
//   end do
//   do i = 1, 9
//     if (t(i)) then
//       l(i) = 1
//     end if
//   end do
//   do i = 1, 9
//     if (t(i)) then
//       u(i) = 9
//     end if
//   end do
//
// The code below will recognize the form of these 5 loops in the IR, allowing
// us to conclude that at the end of this loop sequence, for each i, i = 1, 9,
// either:
//   (1) u(i) .eq. l(i)
// OR
//   (2) l(i) .eq. 1 .and. u(i) .eq. 9
//
// so that we can insert code equivalent to the following after the fifth loop:
//   if (l(8) .eq. u(8)) then
//     call mysubclone(row)
//     return
//   end if
// yielding:
//
//   subroutine mysub(row)
//   integer :: row
//   where(S(row, :) /= 0)
//     l = S(row, :)
//     u = l
//   elsewhere
//     l = 1
//     u = r
//   end where
//   if (l(8) .eq. u(8)) then
//     call mysubclone(row)
//     return
//   end if
//   ! After this point we know l(8) .eq. 1 .and. u(8) .eq. 9
//   ...
//   end subroutine
//
//   subroutine mysubclone(row)
//   integer :: row
//   ...
//   ! After this point we know l(8) .eq. u(8)
//   end subroutine
//
// In the case where l(8) and u(8) are the bounds for the innermost loop
// inside mysub() and mysubclone(), we can replace the bounds for that loop
// with 1, 9 in mysub() and l(8), u(8) in mysubclone().
//

// BEGIN: Special code for extra clone transformation

//
// Return 'true' if 'AI' represents an AllocaInst similar to:
//   %x = alloca [9 x i32], align 16
// Here the size of the array, the number of bits in the integer, and the
// alignment do not effect whether we return 'true'.  When we return 'true',
// we set '*ArrayLengthOut' to the number of elements in the array. (In the
// above example, that will be 9.)
//
static bool isRecProAllocaIntArray(AllocaInst *AI, int *ArrayLengthOut) {
  Type *PT = AI->getType();
  if (!PT->isPointerTy())
    return false;
  Type *T = PT->getPointerElementType();
  if (!T->isArrayTy() || !T->getArrayElementType()->isIntegerTy())
    return false;
  *ArrayLengthOut = T->getArrayNumElements();
  return true;
}

//
// Return 'true' if 'BBLatch' is the latch block for a loop with loop header
// 'BBLoopHeader'. If 'TestSimpleOnly', we test only for simple loops like:
//   do i = 1, 9
//     t(i) = S(row,i) /= 0
//   end do
// which have a single store to a single-dimensioned array. Otherwise, we
// also recognize "complex" loops of the form:
//   do i = 1, 9
//     if (.not. t(i)) then
//       l(i) = S(row, i)
//     end if
//   end do
// where the loop has 3 basic blocks: a test block, a "true" block, and a
// "false" block, where the latch block is either the "true" block or the
// "false" block, and the other block has a single store to a single-dimen-
// sioned array. If we return 'true', we set '*IsSimple' to indicate whether
// the loop is simple or complex.
//
static bool isRecProLatchBlock(bool TestSimpleOnly, BasicBlock *BBLoopHeader,
                               BasicBlock *BBLatch, bool *IsSimple) {
  if (!BBLoopHeader || !BBLoopHeader)
    return false;
  if (BBLoopHeader == BBLatch) {
    *IsSimple = true;
    return true;
  }
  if (TestSimpleOnly)
    return false;
  auto BI = dyn_cast<BranchInst>(BBLoopHeader->getTerminator());
  if (!BI || BI->isUnconditional() || BI->getNumSuccessors() != 2)
    return false;
  BasicBlock *BBOther = nullptr;
  if (BI->getSuccessor(0) == BBLatch)
    BBOther = BI->getSuccessor(1);
  else if (BI->getSuccessor(1) == BBLatch)
    BBOther = BI->getSuccessor(0);
  else
    return false;
  if (BBOther->getSingleSuccessor() != BBLatch)
    return false;
  *IsSimple = false;
  return true;
}

//
// Return 'true' if the 'BBPreHeader' is the preheader and 'BBLoopHeader'
// is the loop header for a "simple" or "complex" loop as described in the
// comment immediately above. If 'TestSimpleOnly', we test only for the
// "simple" type of loop. If we return 'true', we expect the loop to have
// constant lower and upper bounds and we set '*LowerBoundOut' and
// '*UpperBoundOut' to those bounds. We set '*PHIOut' to the induction
// variable, '*IsSimpleOut' to whether it is "simple" or not, "*BBLatchOut"
// to the latch block and '*BBExitOut' to the exit block of the loop. (By
// that, we mean the first block encountered after the loop is exited.)
//
static bool isRecProIndexedLoop(BasicBlock *BBPreHeader,
                                BasicBlock *BBLoopHeader, bool TestSimpleOnly,
                                int *LowerBoundOut, int *UpperBoundOut,
                                PHINode **PHIOut, bool *IsSimpleOut,
                                BasicBlock **BBLatchOut,
                                BasicBlock **BBExitOut) {
  if (!BBPreHeader || !BBLoopHeader)
    return false;
  auto PN = dyn_cast<PHINode>(&BBLoopHeader->front());
  if (!PN || PN->getNumIncomingValues() != 2)
    return false;
  unsigned ConstIndex = 0;
  unsigned IncIndex = 1;
  auto CILB = dyn_cast<ConstantInt>(PN->getIncomingValue(0));
  if (!CILB) {
    CILB = dyn_cast<ConstantInt>(PN->getIncomingValue(1));
    if (!CILB)
      return false;
    ConstIndex = 1;
    IncIndex = 0;
  }
  int LowerBound = CILB->getSExtValue();
  if (PN->getIncomingBlock(ConstIndex) != BBPreHeader)
    return false;
  auto BOInc = dyn_cast<BinaryOperator>(PN->getIncomingValue(IncIndex));
  if (!BOInc || BOInc->getOpcode() != Instruction::Add)
    return false;
  if (BOInc->getOperand(0) != PN)
    return false;
  auto CInc = dyn_cast<ConstantInt>(BOInc->getOperand(1));
  if (!CInc || CInc->getSExtValue() != 1)
    return false;
  ICmpInst *CmpI = nullptr;
  for (User *U : BOInc->users()) {
    CmpI = dyn_cast<ICmpInst>(U);
    if (CmpI)
      break;
  }
  if (!CmpI || CmpI->getOperand(0) != BOInc)
    return false;
  if (CmpI->getPredicate() != ICmpInst::ICMP_EQ)
    return false;
  auto CIUB = dyn_cast<ConstantInt>(CmpI->getOperand(1));
  if (!CIUB)
    return false;
  int UpperBound = CIUB->getSExtValue() - 1;
  BasicBlock *BBLatch = PN->getIncomingBlock(IncIndex);
  bool IsSimple = false;
  if (!isRecProLatchBlock(TestSimpleOnly, BBLoopHeader, BBLatch, &IsSimple))
    return false;
  BasicBlock *BBExit = nullptr;
  auto BI = dyn_cast<BranchInst>(BBLatch->getTerminator());
  if (!BI || BI->isUnconditional() || BI->getNumSuccessors() != 2)
    return false;
  if (BI->getSuccessor(0) == BBLoopHeader)
    BBExit = BI->getSuccessor(1);
  else if (BI->getSuccessor(1) == BBLoopHeader)
    BBExit = BI->getSuccessor(0);
  else
    return false;
  *LowerBoundOut = LowerBound;
  *UpperBoundOut = UpperBound;
  *IsSimpleOut = IsSimple;
  *PHIOut = PN;
  *BBLatchOut = BBLatch;
  *BBExitOut = BBExit;
  return true;
}

//
// Return 'true' if the block 'BBStore' has either no StoreInst or a single
// StoreInst. If it has no StoreInst, set '*SIOut' to nullptr, otherwise set
// it to the single StoreInst.
//
static bool isRecProNoOrSingleStoreBlock(BasicBlock *BBStore,
                                         StoreInst **SIOut) {
  StoreInst *SI = nullptr;
  if (!BBStore)
    return false;
  for (Instruction &I : *BBStore) {
    auto CB = dyn_cast<CallBase>(&I);
    if (CB && !dyn_cast<SubscriptInst>(&I))
      return false;
    auto LSI = dyn_cast<StoreInst>(&I);
    if (LSI) {
      if (SI)
        return false;
      SI = LSI;
    }
  }
  *SIOut = SI;
  return true;
}

//
// Return 'true' if 'GEPI' is a GEP with 2 zero indices that indexes 'AI'.
//
static bool isRecProGEP(GetElementPtrInst *GEPI, AllocaInst *AI) {
  return GEPI && GEPI->getPointerOperand() == AI && GEPI->hasAllZeroIndices() &&
         GEPI->getNumIndices() == 2;
}

//
// Return 'true' if 'SubI' is a SubscriptInst which indexes 'GEPI' and
// whose Rank is 0, LowerBound is 1, Stride is 4, as is required in the
// RecProVectors.
//
static bool isRecProSub(SubscriptInst *SubI, GetElementPtrInst *GEPI) {
  if (SubI->getRank() != 0)
    return false;
  auto CI1 = dyn_cast<ConstantInt>(SubI->getLowerBound());
  if (!CI1 || CI1->getSExtValue() != 1)
    return false;
  auto CI2 = dyn_cast<ConstantInt>(SubI->getStride());
  if (!CI2 || CI2->getSExtValue() != 4)
    return false;
  auto GEPII = dyn_cast<GetElementPtrInst>(SubI->getPointerOperand());
  if (!GEPII || GEPII != GEPI)
    return false;
  return true;
}

//
// Return 'true' if 'SI' is a SubscriptInst which indexes a local single-
// dimension 9 element integer array with the induction variable 'PHI'.
// If we return 'true', set '*AIOut' to the AllocaInst that allocates the
// memory for that array.
//
static bool isRecProTempVector(SubscriptInst *SI, PHINode *PHI,
                               AllocaInst **AIOut) {
  auto GEPI = dyn_cast<GetElementPtrInst>(SI->getPointerOperand());
  if (!GEPI || !isRecProSub(SI, GEPI))
    return false;
  auto AI = dyn_cast<AllocaInst>(GEPI->getPointerOperand());
  if (!AI || !isRecProGEP(GEPI, AI))
    return false;
  int ArraySize = 0;
  if (!isRecProAllocaIntArray(AI, &ArraySize))
    return false;
  if (ArraySize != 9)
    return false;
  if (SI->getIndex() != PHI)
    return false;
  *AIOut = AI;
  return true;
}

//
// Return 'true' if 'BBPreHeader' is the preheader and 'BBLoopHeader' is
// the loop header for a "simple" loop, as defined above. If we return
// 'true', set 'AIOut' to the local single-dimension array being written,
// set '*BBLatchOut' to the latch block, and '*BBExitOut' to the exit
// block of the "simple" loop.
//
static bool isRecProSimpleLoop(BasicBlock *BBPreHeader,
                               BasicBlock *BBLoopHeader, AllocaInst **AIOut,
                               BasicBlock **BBLatchOut,
                               BasicBlock **BBExitOut) {
  bool IsSimple = false;
  int LowerBound = 0;
  int UpperBound = 0;
  PHINode *PHI = nullptr;
  if (!BBPreHeader || !BBLoopHeader)
    return false;
  if (!isRecProIndexedLoop(BBPreHeader, BBLoopHeader, true, &LowerBound,
                           &UpperBound, &PHI, &IsSimple, BBLatchOut, BBExitOut))
    return false;
  if (!IsSimple || LowerBound != 1 || UpperBound != 9)
    return false;
  StoreInst *SI = nullptr;
  if (!isRecProNoOrSingleStoreBlock(BBLoopHeader, &SI) || !SI)
    return false;
  AllocaInst *AI = nullptr;
  auto SubI = dyn_cast<SubscriptInst>(SI->getPointerOperand());
  if (!SubI || !isRecProTempVector(SubI, PHI, &AI))
    return false;
  *AIOut = AI;
  return true;
}

//
// Return 'true' if 'BBLoopHeader' is the loop header of a "complex" loop
// whose test block tests the value of an element of a single-dimensioned
// array 'AICond' indexed by the induction variable 'PHI'.
//
static bool isRecProComplexCond(BasicBlock *BBLoopHeader, AllocaInst *AICond,
                                PHINode *PHI) {
  if (!BBLoopHeader)
    return false;
  auto BI = dyn_cast<BranchInst>(BBLoopHeader->getTerminator());
  if (!BI || BI->isUnconditional() || BI->getNumSuccessors() != 2)
    return false;
  auto CmpI = dyn_cast<ICmpInst>(BI->getCondition());
  if (!CmpI)
    return false;
  if (CmpI->getPredicate() != ICmpInst::ICMP_EQ)
    return false;
  auto CI0 = dyn_cast<ConstantInt>(CmpI->getOperand(1));
  if (!CI0 || CI0->getSExtValue() != 0)
    return false;
  auto AndI = dyn_cast<BinaryOperator>(CmpI->getOperand(0));
  if (!AndI || AndI->getOpcode() != Instruction::And)
    return false;
  auto CI1 = dyn_cast<ConstantInt>(AndI->getOperand(1));
  if (!CI1 || CI1->getSExtValue() != 1)
    return false;
  auto LI = dyn_cast<LoadInst>(AndI->getOperand(0));
  if (!LI)
    return false;
  AllocaInst *AI = nullptr;
  auto SubI = dyn_cast<SubscriptInst>(LI->getPointerOperand());
  if (!SubI || !isRecProTempVector(SubI, PHI, &AI) || AI != AICond)
    return false;
  return true;
}

//
// Return 'true' if 'BBLoopHeader' is the loop header of a "complex" loop
// which uses the induction varible 'PHI' to index into 'AICond' and assign
// '*AIOut' with the StoreInst '*SIOut'.  If 'IsTrue', the StoreInst is in
// the "true" block of the "complex" loop, otherwise it is in the "false"
// block. Note that '*SIOut' and '*AIOut' are set if we return 'true'.
//
static bool hasRecProComplexTest(BasicBlock *BBLoopHeader, AllocaInst *AICond,
                                 PHINode *PHI, bool IsTrue, StoreInst **SIOut,
                                 AllocaInst **AIOut) {
  if (!BBLoopHeader)
    return false;
  if (!isRecProComplexCond(BBLoopHeader, AICond, PHI))
    return false;
  StoreInst *SI = nullptr;
  if (!isRecProNoOrSingleStoreBlock(BBLoopHeader, &SI))
    return false;
  if (SI)
    return false;
  auto BI = cast<BranchInst>(BBLoopHeader->getTerminator());
  assert(BI->isConditional() && BI->getNumSuccessors() == 2 &&
         "Expected two-way terminator");
  BasicBlock *BBHasnt = IsTrue ? BI->getSuccessor(1) : BI->getSuccessor(0);
  if (!isRecProNoOrSingleStoreBlock(BBHasnt, &SI))
    return false;
  if (SI)
    return false;
  BasicBlock *BBHas = IsTrue ? BI->getSuccessor(0) : BI->getSuccessor(1);
  if (!isRecProNoOrSingleStoreBlock(BBHas, &SI))
    return false;
  if (!SI)
    return false;
  AllocaInst *AI = nullptr;
  auto SubI = dyn_cast<SubscriptInst>(SI->getPointerOperand());
  if (!SubI || !isRecProTempVector(SubI, PHI, &AI))
    return false;
  *SIOut = SI;
  *AIOut = AI;
  return true;
}

//
// Return 'true' if 'BBPreHeader' is the preheader and 'BBLoopHeader'
// is a "complex" loop which tests the value of 'AICond' and assigns
// a constant value '*ConstantValueOut' to '*AIOut'. So, for example, in
//   do i = 1, 9
//     if (t(i)) then
//       l(i) = 1
//     end if
//   end do
// 'AICond' is "t", '*AIOut' is "l" and "*ConstantValueOut" is 1.
// When we return 'true', we set '*AIOut' and '*ConstantValueOut' as well as
// the latch block '*BBLatchOut' and '*BBExitOut'.
//
static bool
isRecProTrueBranchComplexLoop(BasicBlock *BBPreHeader, BasicBlock *BBLoopHeader,
                              AllocaInst *AICond, AllocaInst **AIOut,
                              StoreInst **SIOut, int *ConstantValueOut,
                              BasicBlock **BBLatchOut, BasicBlock **BBExitOut) {
  bool IsSimple = false;
  int LowerBound = 0;
  int UpperBound = 0;
  PHINode *PHI = nullptr;
  if (!BBPreHeader || !BBLoopHeader)
    return false;
  if (!isRecProIndexedLoop(BBPreHeader, BBLoopHeader, false, &LowerBound,
                           &UpperBound, &PHI, &IsSimple, BBLatchOut, BBExitOut))
    return false;
  if (IsSimple || LowerBound != 1 || UpperBound != 9)
    return false;
  StoreInst *SI = nullptr;
  AllocaInst *AI = nullptr;
  if (!hasRecProComplexTest(BBLoopHeader, AICond, PHI, true, &SI, &AI))
    return false;
  auto CI = dyn_cast<ConstantInt>(SI->getValueOperand());
  if (!CI)
    return false;
  *AIOut = AI;
  *SIOut = SI;
  *ConstantValueOut = CI->getSExtValue();
  return true;
}

//
// Return 'true' if 'BBPreHeader' is the preheader and 'BBLoopHeader'
// is a "complex" loop which tests the value of 'AICond' and assigns
// a non-constant value to '*AIOut'. So, for example, in
//   do i = 1, 9
//     if (.not. t(i)) then
//       u(i) = l(i)
//     end if
//   end do
// 'AICond' is "t", '*AIOut' is "u", and '*SIOut' is the store of "u(i)".
//  If 'VLoad' is not nullptr, ensure that the value assigned to '*AIOut' is
// 'VLoad'. When we return 'true', we set '*AIOut' as well as the latch block
// '*BBLatchOut' and '*BBExitOut'.
//
static bool isRecProFalseBranchComplexLoop(
    BasicBlock *BBPreHeader, BasicBlock *BBLoopHeader, AllocaInst *AICond,
    AllocaInst *VLoad, AllocaInst **AIOut, StoreInst **SIOut,
    BasicBlock **BBLatchOut, BasicBlock **BBExitOut) {
  bool IsSimple = false;
  int LowerBound = 0;
  int UpperBound = 0;
  PHINode *PHI = nullptr;
  if (!BBPreHeader || !BBLoopHeader)
    return false;
  if (!isRecProIndexedLoop(BBPreHeader, BBLoopHeader, false, &LowerBound,
                           &UpperBound, &PHI, &IsSimple, BBLatchOut, BBExitOut))
    return false;
  if (IsSimple || LowerBound != 1 || UpperBound != 9)
    return false;
  StoreInst *SI = nullptr;
  AllocaInst *AI = nullptr;
  if (!hasRecProComplexTest(BBLoopHeader, AICond, PHI, false, &SI, &AI))
    return false;
  if (!VLoad) {
    *AIOut = AI;
    *SIOut = SI;
    return true;
  }
  auto LI = dyn_cast<LoadInst>(SI->getValueOperand());
  if (!LI)
    return false;
  auto SubI = dyn_cast<SubscriptInst>(LI->getPointerOperand());
  if (!SubI)
    return false;
  AllocaInst *AITemp = nullptr;
  if (!isRecProTempVector(SubI, PHI, &AITemp) || AITemp != VLoad)
    return false;
  *AIOut = AI;
  *SIOut = SI;
  return true;
}

//
// Return 'true' if 'F' starts with a five loop sequence equivalent to:
//   int t(9), l(9), u(9)
//   do i = 1, 9
//     t(i) = ...
//   end do
//   do i = 1, 9
//     if (.not. t(i)) then
//       l(i) = ...
//     end if
//   end do
//   do i = 1, 9
//     if (.not. t(i)) then
//       u(i) = l(i)
//     end if
//   end do
//   do i = 1, 9
//     if (t(i)) then
//       l(i) = constant_l
//     end if
//   end do
//   do i = 1, 9
//     if (t(i)) then
//       u(i) = constant_u
//     end if
//   end do
// If we return 'true', set '*BBLastExitOut' to the block after the sequence,
// set '*BBLastLatchOut' to the last latch block in the sequence, set
// '*LowerValueOut' and '*UpperValueOut' to the AllocaInsts representing
// 'l(9)' and 'u(9)' and '*LowerConstantValueOut' and '*UpperConstantValueOut'
// to the constant values "constant_l" and "constant_u". Also, '*SILower1' and
// '*SILower2' are set to the stores to "l(i)" and '*SIUpper1' and '*SIUpper2'
// are set to the stores to "u(i)".  In both cases, the "lower" store is the
// one that appears first in the five loop sequence, while the "upper" store
// is the one that appears second.
//
static bool isRecProSpecialLoopSequence(
    Function *F, BasicBlock **BBLastExitOut, BasicBlock **BBLastLatchOut,
    AllocaInst **LowerValueOut, AllocaInst **UpperValueOut,
    StoreInst **SILower1, StoreInst **SILower2, StoreInst **SIUpper1,
    StoreInst **SIUpper2, int *LowerConstantValueOut,
    int *UpperConstantValueOut) {
  AllocaInst *AICond = nullptr;
  BasicBlock *BBLatch = nullptr;
  BasicBlock *BBExit = nullptr;
  AllocaInst *VStoreLower = nullptr;
  AllocaInst *VStoreLowerTemp = nullptr;
  AllocaInst *VStoreUpper = nullptr;
  AllocaInst *VStoreUpperTemp = nullptr;
  int LowerBound = 0;
  int UpperBound = 0;
  BasicBlock *PH = &F->getEntryBlock();
  BasicBlock *LH = PH->getSingleSuccessor();
  if (!isRecProSimpleLoop(PH, LH, &AICond, &BBLatch, &BBExit))
    return false;
  if (!isRecProFalseBranchComplexLoop(BBExit, BBExit->getSingleSuccessor(),
                                      AICond, nullptr, &VStoreLower, SILower1,
                                      &BBLatch, &BBExit))
    return false;
  if (!isRecProFalseBranchComplexLoop(BBExit, BBExit->getSingleSuccessor(),
                                      AICond, VStoreLower, &VStoreUpper,
                                      SIUpper1, &BBLatch, &BBExit))
    return false;
  if (!isRecProTrueBranchComplexLoop(BBLatch, BBExit, AICond, &VStoreLowerTemp,
                                     SILower2, &LowerBound, &BBLatch, &BBExit))
    return false;
  if (VStoreLower != VStoreLowerTemp)
    return false;
  if (!isRecProTrueBranchComplexLoop(BBLatch, BBExit, AICond, &VStoreUpperTemp,
                                     SIUpper2, &UpperBound, &BBLatch, &BBExit))
    return false;
  if (VStoreUpper != VStoreUpperTemp)
    return false;
  *BBLastLatchOut = BBLatch;
  *BBLastExitOut = BBExit;
  *LowerValueOut = VStoreLower;
  *UpperValueOut = VStoreUpper;
  *LowerConstantValueOut = LowerBound;
  *UpperConstantValueOut = UpperBound;
  return true;
}

//
// Return a GetElementPtrInst which represents the address of 'AI'. If there
// is one in the IR already, return that, otherwise, create one. (Note that
// 'AI' should represent a single dimension integer array.)
//
static GetElementPtrInst *findOrCreateRecProGEP(AllocaInst *AI,
                                                BasicBlock *BB) {
  for (User *U : AI->users()) {
    auto GEPI = dyn_cast<GetElementPtrInst>(U);
    if (GEPI && isRecProGEP(GEPI, AI))
      return GEPI;
  }
  SmallVector<Value *, 2> Indices;
  auto Int64Ty = Type::getInt64Ty(BB->getContext());
  auto CI1 = ConstantInt::get(Int64Ty, 0, true);
  Indices.push_back(CI1);
  auto CI2 = ConstantInt::get(Int64Ty, 0, true);
  Indices.push_back(CI2);
  Type *GEPT = AI->getType()->getElementType();
  return GetElementPtrInst::Create(GEPT, AI, Indices, "", BB);
}

//
// Insert special code of the form:
//   if (l(8) == u(8)) then
//     call FClone(row)
//     return
//   endif
//   l(8) = CVLower
//   u(8) = CVUpper
// into 'F' after 'BBI'. Here 'AILower' is "l()", 'AIUpper' is "u()".
// 'FClone' is the extra clone of the extra clone transformation.
//
static void addSpecialRecProCloneCode(Function *F, Function *FClone,
                                      BasicBlock *BBLastExit,
                                      BasicBlock *BBLastLatch,
                                      AllocaInst *AILower, AllocaInst *AIUpper,
                                      int CVLower, int CVUpper) {
  assert(F && FClone && BBLastExit && BBLastLatch && AILower && AIUpper &&
         "Expect values to be defined in caller.");
  BasicBlock *BBCond = BasicBlock::Create(F->getContext(), "CondBlock", F);
  BBCond->moveAfter(BBLastExit);
  BranchInst *BBBIT = cast<BranchInst>(BBLastLatch->getTerminator());
  for (unsigned I = 0; I < BBBIT->getNumSuccessors(); ++I)
    if (BBBIT->getSuccessor(I) == BBLastExit)
      BBBIT->setSuccessor(I, BBCond);
  BasicBlock *BBCallClone =
      BasicBlock::Create(F->getContext(), "CallCloneBlock", F);
  BasicBlock *BBConstStore =
      BasicBlock::Create(F->getContext(), "ConstStore", F);
  BBConstStore->moveBefore(BBLastExit);
  BBCallClone->moveBefore(BBConstStore);
  BBCond->moveBefore(BBCallClone);
  IRBuilder<> Builder(BBCond);
  GetElementPtrInst *GEPL = findOrCreateRecProGEP(AILower, BBCond);
  auto Int64Ty = Type::getInt64Ty(F->getContext());
  Instruction *SILB = Builder.CreateSubscript(
      0, ConstantInt::get(Int64Ty, 1), ConstantInt::get(Int64Ty, 4), GEPL,
      ConstantInt::get(Int64Ty, 8));
  auto LILBType = SILB->getType()->getPointerElementType();
  LoadInst *LILB8 = Builder.CreateLoad(LILBType, SILB, "LILB8");
  GetElementPtrInst *GEPU = findOrCreateRecProGEP(AIUpper, BBCond);
  Instruction *SIUB = Builder.CreateSubscript(
      0, ConstantInt::get(Int64Ty, 1), ConstantInt::get(Int64Ty, 4), GEPU,
      ConstantInt::get(Int64Ty, 8));
  auto SIUBType = SIUB->getType()->getPointerElementType();
  LoadInst *LIUB8 = Builder.CreateLoad(SIUBType, SIUB, "LIUB8");
  Value *CmpI = Builder.CreateICmpEQ(LILB8, LIUB8, "CMP8S");
  Builder.CreateCondBr(CmpI, BBCallClone, BBConstStore);
  Builder.SetInsertPoint(BBCallClone);
  SmallVector<Value *, 4> Args;
  for (Argument &Arg : F->args())
    Args.push_back(&Arg);
  Builder.CreateCall(FClone, Args);
  Builder.CreateRetVoid();
  Builder.SetInsertPoint(BBConstStore);
  Constant *C1 =
      ConstantInt::get(SILB->getType()->getPointerElementType(), CVLower);
  Builder.CreateStore(C1, SILB);
  Constant *C9 =
      ConstantInt::get(SIUB->getType()->getPointerElementType(), CVUpper);
  Builder.CreateStore(C9, SIUB);
  Builder.CreateBr(BBLastExit);
  LLVM_DEBUG({
    dbgs() << "Inserting special extra clone test:\n";
    BBCond->dump();
    BBCallClone->dump();
    BBConstStore->dump();
  });
}

//
// Return 'true' if 'AI' is only used in SubscriptInsts, which are then
// fed to LoadInsts and StoreInsts. Futhermore, the StoreInsts must be
// exactly those on 'SV'. If we return 'true', we fill 'LV' with the
// LoadInsts which refer to 'AI'.
//
// We use this routine to check that there are no unusual aliases generated
// for 'AI'. If the StoreInsts in 'SV' dominate all LoadInsts for 'AI', we
// can perform forward substitution on the LoadInsts in 'LV'.
//
static bool validateRecProVectorMemOps(AllocaInst *AI,
                                       SmallVectorImpl<StoreInst *> &SV,
                                       SmallVectorImpl<LoadInst *> &LV) {
  for (User *U1 : AI->users()) {
    auto GEPI = dyn_cast<GetElementPtrInst>(U1);
    if (!GEPI || !isRecProGEP(GEPI, AI)) {
      LV.clear();
      return false;
    }
    for (User *U2 : GEPI->users()) {
      auto SubI = dyn_cast<SubscriptInst>(U2);
      if (!SubI || !isRecProSub(SubI, GEPI)) {
        LV.clear();
        return false;
      }
      for (User *U3 : SubI->users()) {
        auto LI = dyn_cast<LoadInst>(U3);
        if (LI)
          LV.push_back(LI);
        else {
          auto SI = dyn_cast<StoreInst>(U3);
          if (SI) {
            unsigned I = 0;
            for (; I < SV.size(); ++I)
              if (SV[I] == SI)
                break;
            if (I == SV.size()) {
              LV.clear();
              return false;
            }
          } else {
            LV.clear();
            return false;
          }
        }
      }
    }
  }
  return true;
}

//
// Return 'true' if 'LI' is a subscripted load of the 'Index'th element
// of some value.
//
static bool hasThisRecProSubscript(LoadInst *LI, unsigned Index) {
  auto SubI = dyn_cast<SubscriptInst>(LI->getPointerOperand());
  if (!SubI)
    return false;
  auto CI = dyn_cast<ConstantInt>(SubI->getIndex());
  return CI && CI->getZExtValue() == Index;
}

//
// Return 'true' if, given that 'S1' and S2' dominate all loads of 'AI'
// in 'F', we can forward substitute 'Bound' for the 8th element of 'AI'.
// If we return 'true', do the forward substitution.
//
static bool tryToMakeRecProSubscriptsConstant(Function *F, AllocaInst *AI,
                                              StoreInst *S1, StoreInst *S2,
                                              int Bound) {
  SmallVector<StoreInst *, 2> SV;
  SmallVector<LoadInst *, 10> LV;
  SV.push_back(S1);
  SV.push_back(S2);
  if (!validateRecProVectorMemOps(AI, SV, LV))
    return false;
  for (unsigned I = 0; I < LV.size(); ++I) {
    auto LI = LV[I];
    if (hasThisRecProSubscript(LI, 8)) {
      auto CCI = ConstantInt::get(LI->getType(), Bound);
      LLVM_DEBUG({
        dbgs() << "Replacing Load in Function " << F->getName() << " with "
               << Bound << "\n";
        LI->dump();
        CCI->dump();
      });
      LI->replaceAllUsesWith(CCI);
    }
  }
  return true;
}

//
// Return 'true' if, given that 'SILower1' and 'SILower2'' dominate all loads
// of 'AILower', and 'SIUpper1' and 'SIUpper2' dominate all loads of 'AIUpper',
// in 'F', we can forward substitute the 8th element of 'AILower' for the 8th
// element of 'AIUpper'. If we return 'true', do the forward substitution.
//
static bool tryToMakeRecProSubscriptsSame(
    Function *F, AllocaInst *AILower, AllocaInst *AIUpper, StoreInst *SILower1,
    StoreInst *SILower2, StoreInst *SIUpper1, StoreInst *SIUpper2) {
  SmallVector<StoreInst *, 2> SV;
  SmallVector<LoadInst *, 10> LV;
  SV.push_back(SILower1);
  SV.push_back(SILower2);
  if (!validateRecProVectorMemOps(AILower, SV, LV))
    return false;
  LoadInst *LILower = nullptr;
  for (unsigned I = 0; I < LV.size(); ++I) {
    auto LI = LV[I];
    if (hasThisRecProSubscript(LI, 8))
      LILower = LI;
  }
  if (!LILower)
    return false;
  SV.clear();
  LV.clear();
  SV.push_back(SIUpper1);
  SV.push_back(SIUpper2);
  if (!validateRecProVectorMemOps(AIUpper, SV, LV))
    return false;
  for (unsigned I = 0; I < LV.size(); ++I) {
    auto LI = LV[I];
    if (hasThisRecProSubscript(LI, 8)) {
      LLVM_DEBUG({
        dbgs() << "Replacing Load in Function " << F->getName()
               << " with alternate bound\n";
        LI->dump();
        LI->getPointerOperand()->dump();
        LILower->dump();
        LILower->getPointerOperand()->dump();
      });
      LI->replaceAllUsesWith(LILower);
    }
  }
  return true;
}

// END: Special code for extra clone transformation

//
// Fix the basis call of the recursive progression clone candidate 'OrigF' by
// redirecting it to call the first in the series of recursive progression
// clones, 'NewF'.
//
static void fixRecProgressionBasisCall(Function &OrigF, Function &NewF) {
  auto UI = OrigF.use_begin();
  auto UE = OrigF.use_end();
  for (; UI != UE;) {
    Use &U = *UI;
    ++UI;
    auto CB = dyn_cast<CallBase>(U.getUser());
    if (CB && (CB->getCalledFunction() == &OrigF)) {
      if ((CB->getCaller() != &OrigF) && (CB->getCaller() != &NewF)) {
        U.set(&NewF);
        CB->setCalledFunction(&NewF);
      }
    }
  }
}

// Fix the recursive calls within 'PrevF' to call 'NewF' rather than 'OrigF'.
// After this is done, the recursive progression clone 'foo.1' will look like:
//   static void foo.1(int i) {
//     ..
//     int p = (i + 1) % 4;
//     foo.2(p);
//     ..
//   }
// where 'OrigF' is foo(), 'PrevF' is foo.1(), and 'NewF' is foo.2().
//
static void fixRecProgressionRecCalls(Function &OrigF, Function &PrevF,
                                      Function &NewF) {
  auto UI = OrigF.use_begin();
  auto UE = OrigF.use_end();
  for (; UI != UE;) {
    Use &U = *UI;
    ++UI;
    auto CB = dyn_cast<CallBase>(U.getUser());
    if (CB && (CB->getCalledFunction() == &OrigF)) {
      if (CB->getCaller() == &PrevF) {
        U.set(&NewF);
        CB->setCalledFunction(&NewF);
      }
    }
  }
}

//
// Delete the calls in 'PrevF' to 'OrigF'.
//
// (This is done to ensure that the recursive progression terminates for a
// non-cyclic recursive progression clone candidate.)
//
static void deleteRecProgressionRecCalls(Function &OrigF, Function &PrevF) {
  auto UI = OrigF.use_begin();
  auto UE = OrigF.use_end();
  for (; UI != UE;) {
    Use &U = *UI;
    ++UI;
    auto CB = dyn_cast<CallBase>(U.getUser());
    if (CB && (CB->getCalledFunction() == &OrigF)) {
      if (CB->getCaller() == &PrevF) {
        if (!CB->user_empty())
          CB->replaceAllUsesWith(Constant::getNullValue(CB->getType()));
        CB->eraseFromParent();
      }
    }
  }
}

//
// Create the recursive progression clones for the recursive progression
// clone candidate 'F'.  'ArgPos' is the position of the recursive progression
// argument, whose initial value is 'Start', and is incremented by 'Inc', a
// total of 'Count' times, and then repeats.
//
// If 'IsByRef' is 'true', the recursive progression argument is by reference.
// If 'IsCyclic' is 'true', the recursive progression is cyclic.
//
// For example, in the case of a cyclic recursive progression:
//   static void foo(int i) {
//     ..
//     int p = (i + 1) % 4;
//     foo(p);
//     ..
//   }
//   static void bar() {
//     ..
//     foo(0);
//     ..
//   }
// is replaced by a series of clones:
//   static void foo.0() {
//     ..
//     foo.1();
//     ..
//   }
//   static void foo.1() {
//     ..
//     foo.2();
//     ..
//   }
//   static void foo.2() {
//     ..
//     foo.3();
//     ..
//   }
//   static void foo.3() {
//     ..
//     foo.0();
//     ..
//   }
// with
//   static void bar() {
//     ..
//     foo.0();
//     ..
//   }
//
// while in the case of a non-cyclic recursive progression:
//   static void foo(int j) {
//     ..
//     if (j != 4)
//       foo(j+1);
//     ..
//   }
//   static void bar() {
//     ..
//     foo(0);
//     ..
//   }
// is replaced by a series of clones:
//   static void foo.0() {
//     ..
//     foo.1();
//     ..
//   }
//   static void foo.1() {
//     ..
//     foo.2();
//     ..
//   }
//   static void foo.2() {
//     ..
//     foo.3();
//     ..
//   }
//   static void foo.3() {
//     ..
//     /* The recursive call is deleted here. */
//     ..
//   }
// with
//   static void bar() {
//     ..
//     foo.0();
//     ..
//   }
// Also, in the non-cyclic case, under certain special circumstances,
// create an extra clone.
static void createRecProgressionClones(Function &F, unsigned ArgPos,
                                       unsigned Count, int Start, int Inc,
                                       bool IsByRef, bool IsCyclic) {
  int FormalValue = Start;
  Function *FirstCloneF = nullptr;
  Function *LastCloneF = nullptr;
  assert(Count > 0 && "Expecting at least one RecProgression Clone");
  for (unsigned I = 0; I < Count; ++I) {
    ValueToValueMapTy VMap;
    Function *NewF = CloneFunction(&F, VMap);
    // Mark the first Count - 1 clones as preferred for inlining, the last
    // preferred for not inlining.
    if (!IsCyclic || I < Count - 1)
      NewF->addFnAttr("prefer-inline-rec-pro-clone");
    else
      NewF->addFnAttr("prefer-noinline-rec-pro-clone");
    // In any case, it contains a recursive progression clone, because it is
    // one, and the merge rule function ContainsRecProCloneAttr guarentees
    // that any function this function is inlined into will also contain a
    // recursive progression clone.
    NewF->addFnAttr("contains-rec-pro-clone");
    if (LastCloneF)
      fixRecProgressionRecCalls(F, *LastCloneF, *NewF);
    else
      fixRecProgressionBasisCall(F, *NewF);
    NumIPCloned++;
    Argument *NewFormal = NewF->arg_begin() + ArgPos;
    auto ConstantType = NewFormal->getType();
    if (IsByRef)
      ConstantType = ConstantType->getPointerElementType();
    Value *Rep = ConstantInt::get(ConstantType, FormalValue);
    FormalValue += Inc;
    LLVM_DEBUG({
      dbgs() << "        Function: " << NewF->getName() << "\n";
      dbgs() << "        ArgPos : " << ArgPos << "\n";
      dbgs() << "        Argument : " << *NewFormal << "\n";
      dbgs() << "        IsByRef : " << (IsByRef ? "T" : "F") << "\n";
      dbgs() << "        Replacement:  " << *Rep << "\n";
    });
    if (IsByRef) {
      assert(NewFormal->hasOneUse() && "Expecting single use of ByRef Formal");
      auto LI = cast<LoadInst>(*(NewFormal->user_begin()));
      LI->replaceAllUsesWith(Rep);
    } else
      NewFormal->replaceAllUsesWith(Rep);
    if (!FirstCloneF)
      FirstCloneF = NewF;
    LastCloneF = NewF;
  }
  if (IsCyclic)
    fixRecProgressionRecCalls(F, *LastCloneF, *FirstCloneF);
  else {
    BasicBlock *BBLastExit = nullptr;
    BasicBlock *BBLastLatch = nullptr;
    AllocaInst *AILower = nullptr;
    AllocaInst *AIUpper = nullptr;
    StoreInst *SILower1 = nullptr;
    StoreInst *SILower2 = nullptr;
    StoreInst *SIUpper1 = nullptr;
    StoreInst *SIUpper2 = nullptr;
    int CVLower = 0;
    int CVUpper = 0;
    // Test if we should create the extra clone
    Function *ExtraCloneF = nullptr;
    if (isRecProSpecialLoopSequence(LastCloneF, &BBLastExit, &BBLastLatch,
                                    &AILower, &AIUpper, &SILower1, &SILower2,
                                    &SIUpper1, &SIUpper2, &CVLower, &CVUpper)) {
      // Create the extra clone
      ValueToValueMapTy VMapNew;
      ExtraCloneF = CloneFunction(LastCloneF, VMapNew);
      ExtraCloneF->addFnAttr("prefer-inline-rec-pro-clone");
      ExtraCloneF->addFnAttr("contains-rec-pro-clone");
      LLVM_DEBUG(dbgs() << "Extra RecProClone Candidate: "
                        << LastCloneF->getName() << "\n");
    }
    deleteRecProgressionRecCalls(F, *LastCloneF);
    if (ExtraCloneF) {
      int SubCount = 0;
      // Make the inner loop bounds constant for the last normal clone
      if (tryToMakeRecProSubscriptsConstant(LastCloneF, AILower, SILower1,
                                            SILower2, 1))
        ++SubCount;
      if (tryToMakeRecProSubscriptsConstant(LastCloneF, AIUpper, SIUpper1,
                                            SIUpper2, 9))
        ++SubCount;
      // Make the inner loop "trip 1" for the extra clone
      BasicBlock *BBLastExitC = nullptr;
      BasicBlock *BBLastLatchC = nullptr;
      AllocaInst *AILowerC = nullptr;
      AllocaInst *AIUpperC = nullptr;
      StoreInst *SILower1C = nullptr;
      StoreInst *SILower2C = nullptr;
      StoreInst *SIUpper1C = nullptr;
      StoreInst *SIUpper2C = nullptr;
      int CVLowerC = 0;
      int CVUpperC = 0;
      if (isRecProSpecialLoopSequence(ExtraCloneF, &BBLastExitC, &BBLastLatchC,
                                      &AILowerC, &AIUpperC, &SILower1C,
                                      &SILower2C, &SIUpper1C, &SIUpper2C,
                                      &CVLowerC, &CVUpperC)) {
        if (tryToMakeRecProSubscriptsSame(ExtraCloneF, AILowerC, AIUpperC,
                                          SILower1C, SILower2C, SIUpper1C,
                                          SIUpper2C))
          ++SubCount;
      }
      // Add the special test in the last normal clone to switch to the
      // extra clone if appropriate
      addSpecialRecProCloneCode(LastCloneF, ExtraCloneF, BBLastExit,
                                BBLastLatch, AILower, AIUpper, CVLower,
                                CVUpper);
      deleteRecProgressionRecCalls(F, *ExtraCloneF);
      LLVM_DEBUG({
        if (SubCount == 3)
          dbgs() << "All desired subscript bounds substituted\n";
      });
    }
  }
}

// Create argument set for CallInst 'CI' of  'F' and save it in
// 'ConstantArgsSet'
//
static void createConstantArgumentsSet(
    CallInst &CI, Function &F,
    std::vector<std::pair<unsigned, Constant *>> &ConstantArgsSet) {

  unsigned position = 0;
  auto CAI = CI.arg_begin();
  for (Function::arg_iterator AI = F.arg_begin(), E = F.arg_end(); AI != E;
       ++AI, ++CAI, position++) {

    // Ignore formals that are not selected by heuristics to reduce
    // code size, compile-time etc
    if (!WorthyFormalsForCloning.count(&*AI))
      continue;

    Value *ActualV = *CAI;
    auto &ValList = ActualConstantValues[ActualV];
    if (ValList.size() == 0)
      continue;
    Constant *C = *ValList.begin();
    ConstantArgsSet.push_back(std::make_pair(position, C));
  }
}

// For given constant argument set 'ConstantArgs', it returns index
// of the constant argument set in "FunctionAllArgumentsSets".
//
static unsigned getConstantArgumentsSetIndex(
    std::vector<std::pair<unsigned, Constant *>> &ConstantArgs) {
  auto I = FunctionAllArgumentsSets.begin();
  auto E = FunctionAllArgumentsSets.end();
  unsigned index = 0;
  for (; I != E; I++) {
    if (I->second == ConstantArgs) {
      return I->first;
    }
    index++;
  }
  auto &CArgs = FunctionAllArgumentsSets[index];
  std::copy(ConstantArgs.begin(), ConstantArgs.end(),
            std::back_inserter(CArgs));
  return index;
}

// Heuristics to enable cloning for 'F'. Currently, it returns true always.
//
static bool isFunctionWorthyForCloning(Function &F) {
  // May need to add some heuristics like size of routine etc
  //
  return true;
}

// Returns true if cloning is skipped for 'F'.
//
static bool skipAnalyzeCallsOfFunction(Function &F) {
  if (F.isDeclaration() || F.isIntrinsic() || !F.hasExactDefinition() ||
      F.use_empty())
    return true;

  // Skip cloning analysis if it is cloned routine.
  if (ClonedFunctionList.count(&F))
    return true;

  // Allow  all routines for now
  if (!F.hasLocalLinkage())
    return true;

  if (!isFunctionWorthyForCloning(F))
    return true;

  return false;
}

// Dump constant values collected for each formal of 'F'
//
static void dumpFormalsConstants(Function &F) {
  unsigned position = 0;
  for (Function::arg_iterator AI = F.arg_begin(), E = F.arg_end(); AI != E;
       ++AI, position++) {

    auto CList = FormalConstantValues[&*AI];
    dbgs() << "         Formal_" << position << ":";
    if (InexactFormals.count(&*AI))
      dbgs() << "  (Inexact)  \n";
    else
      dbgs() << "  (Exact)  \n";

    // Dump list of constants
    for (auto I = CList.begin(), E = CList.end(); I != E; I++) {
      dbgs() << "                  " << *(*(&*I)) << "\n";
    }
  }
  dbgs() << "\n\n";
}

// It collects worthy formals for cloning by applying heuristics.
// It returns true if there are any worthy formals.
//
// If 'IFSwitchHeuristic' is true, the if-switch heuristic may be applied.
// If 'IsGenRec' is true, we are testing a recursive function for generic
// cloning. In this case, we may qualify the formals if there are at
// least 'IPGenCloningMinRecFormalCount' formals that qualify under the
// if-switch heuristic, but an additional test on the number of clones and
// callsites will be performed after we return from this function.
// In that case, set '*IsGenRecQualified' to true to indicate that the
// worthy formals are only qualified, if this additional condition is
// fulfilled.
//
static bool findWorthyFormalsForCloning(Function &F, bool AfterInl,
                                        bool IFSwitchHeuristic, bool IsGenRec,
                                        bool *IsGenRecQualified,
                                        WholeProgramInfo *WPInfo) {

  SmallPtrSet<Value *, 16> PossiblyWorthyFormalsForCloning;
  WorthyFormalsForCloning.clear();
  // Create Loop Info for routine
  LoopInfo LI{DominatorTree(const_cast<Function &>(F))};

  unsigned int f_count = 0;
  unsigned GlobalIFCount = 0;
  unsigned GlobalSwitchCount = 0;
  bool SawPending = false;
  for (Function::arg_iterator AI = F.arg_begin(), E = F.arg_end(); AI != E;
       ++AI) {

    Value *V = &*AI;
    f_count++;

    // Ignore formal if it doesn't have any constants at call-sites
    auto &ValList = FormalConstantValues[V];
    if (ValList.size() == 0)
      continue;

    LLVM_DEBUG({
      dbgs() << " Collecting potential constants for Formal_";
      dbgs() << (f_count - 1) << "\n";
    });
    if (AfterInl || IsGenRec) {
      unsigned IFCount = 0;
      unsigned SwitchCount = 0;
      if (findPotentialConstsAndApplyHeuristics(
              F, V, &LI, true, IFSwitchHeuristic, &IFCount, &SwitchCount)) {
        if (IFCount + SwitchCount == 0) {
          // Qualified unconditionally under the loop heuristic.
          WorthyFormalsForCloning.insert(V);
          LLVM_DEBUG(dbgs() << "  Selecting FORMAL_" << (f_count - 1) << "\n");
        } else {
          // Qualified under the if-switch heuristic. Mark the formal as
          // pending for now, and qualify it later if the total number of
          // "if" and "switch" values that become constant is great enough.
          SawPending = true;
          GlobalIFCount += IFCount;
          GlobalSwitchCount += SwitchCount;
          PossiblyWorthyFormalsForCloning.insert(V);
          LLVM_DEBUG({
            dbgs() << "  Pending FORMAL_" << (f_count - 1) << "\n";
            dbgs() << "    IFCount " << GlobalIFCount << " <- " << IFCount
                   << "\n";
            dbgs() << "    SwitchCount " << GlobalSwitchCount << " <- "
                   << SwitchCount << "\n";
          });
        }
      } else {
        LLVM_DEBUG({
          dbgs() << "  Skipping FORMAL_" << (f_count - 1);
          dbgs() << " due to heuristics\n";
        });
      }
    } else {
      // No heuristics for IPCloning before Inlining, unless IsGenRec
      WorthyFormalsForCloning.insert(V);
    }
  }

  //
  // Return 'true' if 'WPInfo' determines that this is an AVX2 compilation,
  // but not an advanced AVX2 compilation.
  //
  auto IsNonAdvancedAVX2 = [](WholeProgramInfo *WPInfo) {
<<<<<<< HEAD
    auto AVX2 = TargetTransformInfo::AdvancedOptLevel::AO_TargetHasAVX2;
=======
    auto AVX2 = TargetTransformInfo::AdvancedOptLevel::AO_TargetHasGenericAVX2;
>>>>>>> 6c8b510a
    auto IAVX2 = TargetTransformInfo::AdvancedOptLevel::AO_TargetHasIntelAVX2;
    return WPInfo && WPInfo->isAdvancedOptEnabled(AVX2) &&
        !WPInfo->isAdvancedOptEnabled(IAVX2);
  };

  if (EnableMorphologyCloning && GlobalIFCount >= IPGenCloningMinIFCount &&
      GlobalSwitchCount >= IPGenCloningMinSwitchCount &&
      !IsNonAdvancedAVX2(WPInfo)) {
    // There are enough "if" and "switch" values to qualify the clone under
    // the if-switch heuristic. Convert the pending formals to qualified.
    LLVM_DEBUG(dbgs() << "  Selecting all Pending FORMALs\n");
    for (Value *W : PossiblyWorthyFormalsForCloning)
      WorthyFormalsForCloning.insert(W);
  } else if (IsGenRec && PossiblyWorthyFormalsForCloning.size() >=
                             IPGenCloningMinRecFormalCount) {
    LLVM_DEBUG(dbgs() << "  Possibly selecting all Pending FORMALs in "
                      << "Recursive Function\n");
    for (Value *W : PossiblyWorthyFormalsForCloning)
      WorthyFormalsForCloning.insert(W);
    *IsGenRecQualified = true;
  } else if (SawPending) {
    LLVM_DEBUG({
      if (GlobalIFCount < IPGenCloningMinIFCount)
        dbgs() << "  IFCount (" << GlobalIFCount << ") < Limit ("
               << IPGenCloningMinIFCount << ")\n";
      if (GlobalSwitchCount < IPGenCloningMinSwitchCount)
        dbgs() << "  SwitchCount (" << GlobalSwitchCount << ") < Limit ("
               << IPGenCloningMinSwitchCount << ")\n";
    });
  }
  // Return false if none of formals is selected.
  if (WorthyFormalsForCloning.size() == 0)
    return false;

  return true;
}

// It analyzes all callsites of 'F' and collect all possible constant
// argument sets. All collected constant argument sets are saved in
// "FunctionAllArgumentsSets". It return false if number of constant
// argument sets exceeds "IPFunctionCloningLimit".
//
static bool collectAllConstantArgumentsSets(Function &F) {

  std::vector<std::pair<unsigned, Constant *>> ConstantArgs;
  for (unsigned i = 0, e = CurrCallList.size(); i != e; ++i) {
    CallInst *CI = CurrCallList[i];
    ConstantArgs.clear();
    createConstantArgumentsSet(*CI, F, ConstantArgs);
    if (ConstantArgs.size() == 0)
      continue;
    unsigned index = getConstantArgumentsSetIndex(ConstantArgs);
    CallInstArgumentSetIndexMap[CI] = index;

    if (FunctionAllArgumentsSets.size() > IPFunctionCloningLimit) {
      LLVM_DEBUG(dbgs() << "     Exceeding number of argument sets limit \n");
      return false;
    }
  }
  if (FunctionAllArgumentsSets.size() == 0) {
    LLVM_DEBUG(dbgs() << "     Zero argument sets found \n");
    return false;
  }
  LLVM_DEBUG({
    dbgs() << "    Number of argument sets found: ";
    dbgs() << FunctionAllArgumentsSets.size() << "\n";
  });

  return true;
}

// Returns true if there is a constant value in 'CArgs' at 'position'.
//
static bool isArgumentConstantAtPosition(
    std::vector<std::pair<unsigned, Constant *>> &CArgs, unsigned position) {
  for (auto I = CArgs.begin(), E = CArgs.end(); I != E; I++) {
    if (I->first == position)
      return true;
  }
  return false;
}

// Returns true if it is valid to set callee of callsite 'CI' to 'ClonedFn'.
// This routine makes sure that same constant argument set of 'ClonedFn'
// is passed to 'CI'.  'index' is index of constant argument set for
// 'ClonedFn'.
//
static bool okayEliminateRecursion(Function *ClonedFn, unsigned index,
                                   CallInst &CI) {
  // Get constant argument set for ClonedFn.
  auto &CArgs = FunctionAllArgumentsSets[index];

  unsigned position = 0;
  auto CAI = CI.arg_begin();
  for (Function::arg_iterator AI = ClonedFn->arg_begin(),
                              E = ClonedFn->arg_end();
       AI != E; ++AI, ++CAI, position++) {

    if (!isArgumentConstantAtPosition(CArgs, position)) {
      // If argument is not constant in CArgs, then actual argument of CI
      // should be non-constant.
      if (isConstantArgForCloning(*CAI, FuncPtrsClone))
        return false;

    } else {
      // If argument is constant in CArgs, then actual argument of CI
      // should pass through formal.
      if ((&*AI) != (*CAI))
        return false;
    }
  }
  return true;
}

// Fix recursion callsites in cloned functions if possible.
//
//  Before cloning:
//     spec_qsort(...) {  <- entry
//        ...
//        spec_qsort(...);  <- call
//        ...
//     }
//
//  After cloning:
//     spec_qsort..0(...) {   <- entry
//        ...
//        spec_qsort(...);    <- call
//        ...
//     }
//
//   Fix recursion if possible:
//     spec_qsort..0(...) {   <- entry
//        ...
//        spec_qsort..0(...); <- call
//        ...
//     }
//
static void eliminateRecursionIfPossible(Function *ClonedFn,
                                         Function *OriginalFn, unsigned index) {
  for (inst_iterator II = inst_begin(ClonedFn), E = inst_end(ClonedFn); II != E;
       ++II) {
    if (!isa<CallInst>(&*II))
      continue;
    auto CI = cast<CallInst>(&*II);
    Function *Callee = CI->getCalledFunction();
    if (Callee == OriginalFn && okayEliminateRecursion(ClonedFn, index, *CI)) {
      CI->setCalledFunction(ClonedFn);
      NumIPCallsCloned++;
      LLVM_DEBUG(dbgs() << " Replaced Cloned call:   " << *CI << "\n");
    }
  }
}

// It does actual cloning and fixes recursion calls if possible.
//
static void cloneFunction(void) {
  for (unsigned I = 0, E = CurrCallList.size(); I != E; ++I) {
    ValueToValueMapTy VMap;
    CallInst *CI = CurrCallList[I];

    // Skip callsite if  no constant argument set is collected.
    if (CallInstArgumentSetIndexMap.find(CI) ==
        CallInstArgumentSetIndexMap.end()) {
      continue;
    }
    Function *SrcFn = CI->getCalledFunction();

    // Get cloned function for constant argument set if it is already there
    unsigned index = CallInstArgumentSetIndexMap[CI];
    Function *NewFn = ArgSetIndexClonedFunctionMap[index];

    // Create new clone if it is not there for constant argument set
    if (NewFn == nullptr) {
      NewFn = CloneFunction(SrcFn, VMap);
      ArgSetIndexClonedFunctionMap[index] = NewFn;
      ClonedFunctionList.insert(NewFn);
      NumIPCloned++;
    }

    CI->setCalledFunction(NewFn);
    NumIPCallsCloned++;
    eliminateRecursionIfPossible(NewFn, SrcFn, index);
    LLVM_DEBUG(dbgs() << " Cloned call:   " << *CI << "\n");
  }
}

// Returns true if there is a specialization constant value
// in 'CArgs' at 'Position'.
//
static Value *isSpecializationConstantAtPosition(
    std::vector<std::pair<unsigned, Value *>> &CArgs, unsigned Position) {

  for (auto I = CArgs.begin(), E = CArgs.end(); I != E; I++) {
    if (I->first == Position)
      return I->second;
  }
  return nullptr;
}

// Creates GetElementPtrInst 'BaseAddr' as pointer operand with
// 'NumIndices' number of Indices and  inserts at the beginning
// of 'NewFn'.
//
// %7 = getelementptr inbounds [3 x [2 x i8]],
//                [3 x [2 x i8]]* @t.CM_ONE, i32 0, i32 0
//
static Value *createGEPAtFrontInClonedFunction(Function *NewFn, Value *BaseAddr,
                                               unsigned NumIndices) {

  Type *Int32Ty;
  Value *Rep;
  SmallVector<Value *, 4> Indices;

  Instruction *InsertPt = &NewFn->begin()->front();
  Int32Ty = Type::getInt32Ty(NewFn->getContext());
  // Create Indices with zero value.
  for (unsigned I = 0; I < NumIndices; I++)
    Indices.push_back(ConstantInt::get(Int32Ty, 0));

  Rep = GetElementPtrInst::CreateInBounds(BaseAddr, Indices, "", InsertPt);
  LLVM_DEBUG(dbgs() << "     Created New GEP: " << *Rep << "\n");

  return Rep;
}

// It unpacks 'Number' into Initializer with 'Cols' columns and 'Rows'
// rows. Then, it creates new Global Variables and sets Initializer.
// 'NewFn' and 'CallI' are used to get Context and Module for creating
// Types and Global Variable.
//
// Ex:
//  @convolutionalEncode.136.clone.0  = private constant [4 x [2 x i8]]
//     [[2 x i8] c"\01\01", [2 x i8] c"\01\00", [2 x i8] c"\01\01",
//     [2 x i8] c"\01\01"]
//
static GlobalVariable *
createGlobalVariableWithInit(Function *NewFn, uint64_t Number,
                             Instruction *CallI, unsigned Cols, unsigned Rows,
                             unsigned &Counter) {

  auto ArrayTy = ArrayType::get(Type::getInt8Ty(NewFn->getContext()), Rows);
  auto ArrayArrayTy = ArrayType::get(ArrayTy, Cols);
  SmallVector<Constant *, 16> ArrayVec;
  SmallVector<Constant *, 16> ArrayArrayVec;

  // Unpack 'Number" and create INIT like below
  //
  // Convert 0x0101010100010101 to
  // [[2 x i8] c"\01\01", [2 x i8] c"\01\00", [2 x i8] c"\01\01",
  //    [2 x i8] c"\01\01"]
  //
  ArrayArrayVec.clear();
  for (unsigned I = 0; I < Cols; I++) {
    ArrayVec.clear();
    for (unsigned J = 0; J < Rows; J++) {
      ArrayVec.push_back(ConstantInt::get(Type::getInt8Ty(NewFn->getContext()),
                                          Number & 0xFF));
      // Shift Number by size of Int8Ty
      Number = Number >> 8;
    }
    ArrayArrayVec.push_back(ConstantArray::get(ArrayTy, ArrayVec));
  }

  // Create New Global Variable and set Initializer
  Module *M = CallI->getModule();
  auto *NewGlobal = new GlobalVariable(
      *M, ArrayArrayTy,
      /*isConstant=*/true, GlobalValue::PrivateLinkage, nullptr,
      NewFn->getName() + ".clone." + Twine(Counter));

  NewGlobal->setInitializer(ConstantArray::get(ArrayArrayTy, ArrayArrayVec));
  Counter++;
  LLVM_DEBUG(dbgs() << "     Created New Array:  " << *NewGlobal << "\n");
  return NewGlobal;
}

// For given specialization constant 'V', it gets/creates Value that needs
// to be propagated to 'NewFn'. 'Formal' is used to get type info of
// argument. 'CallI' and 'DL' are used to get Module and size info.
//
static Value *getReplacementValueForArg(Function *NewFn, Value *V,
                                        Value *Formal, Instruction *CallI,
                                        const DataLayout &DL,
                                        unsigned &Counter) {

  // Case 0:
  //   It is plain constant. Just returns the same.
  if (isa<Constant>(V))
    return V;

  Value *PropValue = nullptr;
  ;
  PropValue = SpecialConstPropagatedValueMap[V];

  // If it is not constant, there are two possible values that need
  // to be propagated.
  // Case 1:
  //        store i64 72340172821299457, i64* %6, align 8
  //
  //  Case 2:
  //   getelementptr inbounds ([5 x [2 x i8]], [5 x [2 x i8]]* @i.CM_THREE
  //

  Value *Rep;
  GetElementPtrInst *GEP = SpecialConstGEPMap[V];
  unsigned NumIndices = GEP->getNumIndices();

  if (!isa<StoreInst>(PropValue)) {
    // Case 2:
    //    Create New GEP Instruction in cloned function
    //
    //    %7 = getelementptr inbounds [5 x [2 x i8]],
    //                [5 x [2 x i8]]* @t.CM_THREE, i32 0, i32 0
    //
    Rep = createGEPAtFrontInClonedFunction(NewFn, PropValue, NumIndices);
    return Rep;
  }

  assert(isa<StoreInst>(PropValue) && "Expects StoreInst");

  // Case 1:
  //     1. Create new global variable with INIT
  //     2. Then create New GEP Instruction in cloned function
  //
  //     @convolutionalEncode.136.clone.0 = private constant [4 x [2 x i8]]
  //         [[2 x i8] c"\01\01", [2 x i8] c"\01\00", [2 x i8] c"\01\01",
  //         [2 x i8] c"\01\01"]
  //
  //     %7 = getelementptr inbounds [4 x [2 x i8]],
  //          [4 x [2 x i8]]* @convolutionalEncode.136.clone.0, i32 0, i32 0
  //

  unsigned SizeInBytes = 0;
  unsigned NumElems = 0;

  // Get Constant value from StoreInst
  Value *Val = cast<StoreInst>(PropValue)->getOperand(0);
  ConstantInt *CI = cast<ConstantInt>(Val);

  GetPointerToArrayDims(Formal->getType(), SizeInBytes, NumElems, DL);
  assert((SizeInBytes > 0) && "Expects pointer to Array Type");

  // Create New GlobalVariable
  auto *NewGlobal = createGlobalVariableWithInit(
      NewFn, CI->getZExtValue(), CallI,
      CI->getBitWidth() / SizeInBytes /* cols */, NumElems /* rows */, Counter);

  // Create GEP Inst in cloned function
  Rep = createGEPAtFrontInClonedFunction(NewFn, NewGlobal, NumIndices);
  return Rep;
}

// It propagates all constant arguments to clone function 'NewFn'.
// 'ArgsIndex' is used to get ArgumentSet for 'NewFn'.
// 'CallI' helps to get Module in case if GlobalVariable needs to
// be created.
//
static void propagateArgumentsToClonedFunction(Function *NewFn,
                                               unsigned ArgsIndex,
                                               CallInst *CallI) {
  unsigned Position = 0;
  unsigned Counter = 0;
  Value *Rep;
  auto &CallArgsSets = AllCallsArgumentsSets[CallI];
  auto CArgs = CallArgsSets[ArgsIndex];
  const DataLayout &DL = CallI->getModule()->getDataLayout();

  for (Function::arg_iterator AI = NewFn->arg_begin(), EI = NewFn->arg_end();
       AI != EI; ++AI, Position++) {

    Value *V = isSpecializationConstantAtPosition(CArgs, Position);
    if (V == nullptr)
      continue;

    Value *Formal = &*AI;

    Rep = getReplacementValueForArg(NewFn, V, Formal, CallI, DL, Counter);

    LLVM_DEBUG({
      dbgs() << "        Formal : " << *AI << "\n";
      dbgs() << "        Value : " << *V << "\n";
      dbgs() << "        Replacement:  " << *Rep << "\n";
    });

    Formal->replaceAllUsesWith(Rep);
  }
}

//
// Create a new call instruction for a clone of 'CI' and insert it in
// 'Insert_BB'. Return a CallInst* for that new call instruction.
// NewCall is created for 'ArgsIndex', which is the index of argument-sets
// of CI.
//
static CallInst *createNewCall(CallInst &CI, BasicBlock *Insert_BB,
                               unsigned ArgsIndex) {

  Function *SrcFn = CI.getCalledFunction();

  // Get argument-sets at ArgsIndex fpr CI
  std::vector<std::pair<unsigned, Constant *>> ConstantArgs;
  auto &CallArgsSets = AllCallsArgumentsSets[&CI];
  auto CArgs = CallArgsSets[ArgsIndex];

  // Create ConstantArgs to check if there is already cloned Function
  // created with same ConstantArgs. Reuse it if there is already
  // cloned function for CArgs.
  unsigned Position = 0;
  ConstantArgs.clear();
  for (Function::arg_iterator AI = SrcFn->arg_begin(), EI = SrcFn->arg_end();
       AI != EI; ++AI, Position++) {

    Value *V = isSpecializationConstantAtPosition(CArgs, Position);
    if (V == nullptr)
      continue;
    // For now, it handles only Constants. We may need to handle special
    // constants like address of stack locations etc in future.
    if (Constant *C = dyn_cast<Constant>(V)) {
      ConstantArgs.push_back(std::make_pair(Position, C));
    }
  }
  unsigned Index = getConstantArgumentsSetIndex(ConstantArgs);
  Function *NewFn = ArgSetIndexClonedFunctionMap[Index];

  ValueToValueMapTy VMap;
  CallInst *New_CI;
  // Create new cloned function for ConstantArgs if it is not already
  // there.
  if (NewFn == nullptr) {
    NewFn = CloneFunction(SrcFn, VMap);
    ArgSetIndexClonedFunctionMap[Index] = NewFn;
    ClonedFunctionList.insert(NewFn);
    propagateArgumentsToClonedFunction(NewFn, ArgsIndex, &CI);
    NumIPCloned++;
  }
  std::vector<Value *> Args(CI.op_begin(), CI.op_end() - 1);
  // NameStr should be "" if return type is void.
  std::string New_Name;
  New_Name = CI.hasName() ? CI.getName().str() + ".clone.spec.cs" : "";
  New_CI = CallInst::Create(NewFn, Args, New_Name, Insert_BB);
  New_CI->setDebugLoc(CI.getDebugLoc());
  New_CI->setCallingConv(CI.getCallingConv());
  New_CI->setAttributes(CI.getAttributes());
  return New_CI;
}

//
//// Produce the cloning specialization tests and calls, based on the
//// information stored in CurrCallList, InexactArgsSetsCallList,
//// CallArgumentsSets, and InexactArgsSetsCallList.
////
//
static void cloneSpecializationFunction(void) {

  std::vector<CmpInst *> NewCondStmts;
  // New conditonal tests used in specialization
  std::vector<BasicBlock *> NewCondStmtBBs;
  std::vector<CallInst *> NewClonedCalls;
  std::vector<BasicBlock *> NewClonedCallBBs;
  // The basic blocks the NewClonedCalls will be in

  // Iterate through the list of CallSites that will be cloned.
  for (unsigned I = 0, E = CurrCallList.size(); I != E; ++I) {
    NewClonedCallBBs.clear();
    NewClonedCalls.clear();
    NewCondStmtBBs.clear();
    NewCondStmts.clear();
    CallInst *CI = CurrCallList[I];
    LLVM_DEBUG(dbgs() << "\n Call-Site (Spec): " << *CI << "\n\n");
    auto &CallArgsSets = AllCallsArgumentsSets[CI];

    if (CallArgsSets.size() == 0)
      continue;

    // No point to specialize, if there is only one arg set for this CallSite
    if (CallArgsSets.size() <= 1) {
      LLVM_DEBUG(dbgs() << "    Giving up: Not enough cases to specialize\n");
      continue;
    }
    // Split the BasicBlock containing the CallSite, so that the newly
    // generated code with tests and calls goes between the split portions.
    BasicBlock *OrigBB = CI->getParent();
    BasicBlock *TailBB = OrigBB->splitBasicBlock(CI);
    unsigned CloneCount = CallArgsSets.size();
    bool IsInexact = InexactArgsSetsCallList.count(CI);
    unsigned NumConds = CloneCount - 1;
    if (IsInexact)
      ++NumConds;
    // Make the clones for this CallSite
    for (unsigned J = 0; J < CloneCount; J++) {
      if (J < NumConds) {
        // Create a BasicBlock CondBB to hold the condition test
        BasicBlock *CondBB = BasicBlock::Create(
            CI->getContext(), ".clone.spec.cond", OrigBB->getParent(), TailBB);
        // Create the conditional expression
        Value *TAnd = nullptr;
        auto CArgs = CallArgsSets[J];
        for (auto AI = CArgs.begin(), AE = CArgs.end(); AI != AE; AI++) {
          Value *RHS = AI->second;
          Instruction *II = dyn_cast<Instruction>(RHS);
          // If the definition of the right-hand side value is an instruction,
          // rematerialize it.
          Instruction *NewII = nullptr;
          if (II != nullptr)
            NewII = II->clone();
          Value *LCmp = CmpInst::Create(Instruction::ICmp, ICmpInst::ICMP_EQ,
                                        CI->getArgOperand(AI->first),
                                        II != nullptr ? NewII : RHS,
                                        ".clone.spec.cmp", CondBB);
          if (II != nullptr)
            NewII->insertBefore(cast<Instruction>(LCmp));
          TAnd = TAnd == nullptr ? LCmp
                                 : BinaryOperator::CreateAnd(
                                       TAnd, LCmp, ".clone.spec.and", CondBB);
        }
        Constant *ConstantZero = ConstantInt::get(TAnd->getType(), 0);
        // Cmp is the final comparison for the conditional test
        CmpInst *Cmp =
            CmpInst::Create(Instruction::ICmp, ICmpInst::ICMP_NE, TAnd,
                            ConstantZero, ".clone.spec.cmp", CondBB);
        Cmp->setDebugLoc(CI->getDebugLoc());
        // Set aside Cmp and CondBB for further processing.
        NewCondStmts.push_back(Cmp);
        NewCondStmtBBs.push_back(CondBB);
      }
      // Create a cloned call and the BasicBlock that contains it
      BasicBlock *CallBB = BasicBlock::Create(
          CI->getContext(), ".clone.spec.call", OrigBB->getParent(), TailBB);
      CallInst *NewCI = createNewCall(*CI, CallBB, J);
      NewClonedCalls.push_back(NewCI);
      NewClonedCallBBs.push_back(CallBB);
      // Connect the cloned call's BasicBlock to its successor
      BranchInst *BI = BranchInst::Create(TailBB, CallBB);
      BI->setDebugLoc(CI->getDebugLoc());
    }
    // Generate a fall back case, if needed
    if (IsInexact) {
      // Generate a call for the original function and a BasicBlock to
      // hold it
      BasicBlock *CallBB = BasicBlock::Create(
          CI->getContext(), ".clone.spec.call", OrigBB->getParent(), TailBB);
      CallInst *NewCI = cast<CallInst>(CI->clone());
      CallBB->getInstList().push_back(NewCI);
      NewClonedCalls.push_back(NewCI);
      // NewCondStmtBBs.push_back(CallBB);
      BranchInst *BI = BranchInst::Create(TailBB, CallBB);
      BI->setDebugLoc(CI->getDebugLoc());
      NewClonedCallBBs.push_back(CallBB);
      // Inlining of fallback CallSite causes huge performance regression
      // for conven00 benchmark due to downstream optimizations. Set
      // NoInline attribute for fallback CallSite for now.
      NewCI->setIsNoInline();
    } else {
      // Branch directly to the TailBB without calling the original function
      // NewCondStmtBBs.push_back(TailBB);
    }
    // Complete the BasicBlock to BasicBlock connections
    OrigBB->getInstList().pop_back();
    BranchInst::Create(NewCondStmtBBs[0], OrigBB);
    BasicBlock *F_BB;
    for (unsigned J = 0; J < NumConds; J++) {
      if (J + 1 < NumConds) {
        F_BB = NewCondStmtBBs[J + 1];
      } else {
        F_BB = NewClonedCallBBs[J + 1];
      }
      BranchInst *BI = BranchInst::Create(NewClonedCallBBs[J], F_BB,
                                          NewCondStmts[J], NewCondStmtBBs[J]);
      BI->setDebugLoc(CI->getDebugLoc());
    }
    // If the cloned calls have return values, connect them together with
    // a PHI node.
    if (!CI->getType()->isVoidTy()) {
      unsigned CallCount = NewClonedCalls.size();
      PHINode *RPHI = PHINode::Create(CI->getType(), CallCount,
                                      ".clone.spec.phi", &TailBB->front());
      for (unsigned J = 0; J < CallCount; J++) {
        RPHI->addIncoming(NewClonedCalls[J], NewClonedCallBBs[J]);
      }
      RPHI->setDebugLoc(CI->getDebugLoc());
      CI->replaceAllUsesWith(RPHI);
    }
    LLVM_DEBUG({
      for (unsigned J = 0; J < CloneCount; J++) {
        if (J < NumConds) {
          dbgs() << "    Cond[" << J << "] = ";
          dbgs() << *NewCondStmtBBs[J] << "\n";
        }
        dbgs() << "    ClonedCall[" << J << "] = " << *(NewClonedCallBBs[J])
               << "\n\n";
      }
      if (IsInexact)
        dbgs() << "    Fallback Call = " << *(NewClonedCallBBs[CloneCount])
               << "\n\n";
      else
        dbgs() << "    No Fallback Call"
               << "\n\n";
    });
    CI->eraseFromParent();
  }
}

// Clear all maps and sets
//
static void clearAllMaps(void) {
  CallInstArgumentSetIndexMap.clear();
  FunctionAllArgumentsSets.clear();
  ArgSetIndexClonedFunctionMap.clear();
  FormalConstantValues.clear();
  InexactFormals.clear();
  CurrCallList.clear();
  WorthyFormalsForCloning.clear();
  ActualConstantValues.clear();
  InexactArgsSetsCallList.clear();
  SpecialConstPropagatedValueMap.clear();
  AllCallsArgumentsSets.clear();
  SpecialConstGEPMap.clear();
}

//
// Return 'true' if 'F' is a directly recursive routine. (There is a callsite
// in 'F' that calls 'F'.)
//
static bool isDirectlyRecursive(Function *F) {
  for (User *U : F->users()) {
    auto CB = dyn_cast<CallBase>(U);
    if (!CB || CB->getCalledFunction() != F)
      continue;
    if (CB->getCaller() == F)
      return true;
  }
  return false;
}

// BEGIN: AVX512->AVX2 conversion code

//
// Return 'true' if 'T' is a VectorType or contains a vector type.
//
static bool containsVectorType(Type *T) {
  if (T->isVectorTy())
    return true;
  for (unsigned I = 0; I < T->getNumContainedTypes(); ++I)
    if (containsVectorType(T->getContainedType(I)))
      return true;
  return false;
}

//
// Return 'true' if we can change the target-cpu and target-features
// attributes from AVX512 to AVX2.
//
static bool canChangeCPUAttributes(Module &M) {

  // Attribute string for AVX512. This is encapsulated in the Front Ends
  // and not directly available to the backend, so we must give it here
  // explicitly.

  auto SKLAttributes = StringRef(
      "+adx,+aes,+avx,+avx2,+avx512bw,+avx512cd,"
      "+avx512dq,+avx512f,+avx512vl,+bmi,+bmi2,+clflushopt,+clwb,+cx16,+cx8,"
      "+f16c,+fma,+fsgsbase,+fxsr,+invpcid,+lzcnt,+mmx,+movbe,+mpx,+pclmul,"
      "+pku,+popcnt,+prfchw,+rdrnd,+rdseed,+sahf,+sse,+sse2,+sse3,+sse4.1,"
      "+sse4.2,+ssse3,+x87,+xsave,+xsavec,+xsaveopt,+xsaves");
  LLVM_DEBUG(dbgs() << "Begin test for AVX512->AVX2 conversion\n");
  unsigned FI = llvm::AttributeList::FunctionIndex;
  for (auto &F : M.getFunctionList()) {
    if (!F.hasFnAttribute("target-cpu"))
      continue;
    StringRef TCA = F.getAttribute(FI, "target-cpu").getValueAsString();
    if (TCA != "skylake-avx512") {
      LLVM_DEBUG(dbgs() << "No AVX512->AVX2 conversion: Not skylake-avx512\n");
      return false;
    }
    StringRef TFA = F.getAttribute(FI, "target-features").getValueAsString();
    if (TFA != SKLAttributes) {
      LLVM_DEBUG(dbgs() << "No AVX512->AVX2 conversion: Not skylake-avx512 "
                           "attributes\n");
      return false;
    }
    for (auto &I : instructions(&F)) {
      if (containsVectorType(I.getType())) {
        LLVM_DEBUG(dbgs() << "No AVX512->AVX2 conversion: Vector return "
                             "type\n");
        return false;
      }
      for (Value *Op : I.operands())
        if (containsVectorType(Op->getType())) {
          LLVM_DEBUG(dbgs() << "No AVX512->AVX2 conversion: Vector operand "
                               "type\n");
          return false;
        }
      auto II = dyn_cast<IntrinsicInst>(&I);
      if (II) {
        Function *Callee = II->getCalledFunction();
        if (Callee && Callee->getName().startswith("llvm.x86")) {
          LLVM_DEBUG(dbgs() << "No AVX512->AVX2 conversion: Vector "
                               "intrinsic\n");
          return false;
        }
      }
    }
  }
  LLVM_DEBUG(dbgs() << "AVX512->AVX2 conversion: All tests pass\n");
  return true;
}

static void changeCPUAttributes(Module &M) {

  // Attribute string for AVX2. This is encapsulated in the Front Ends
  // and not directly available to the backend, so we must give it here
  // explicitly.
  auto AVX2Attributes = StringRef(
      "+avx,+avx2,+bmi,+bmi2,+cx16,+cx8,+f16c,"
      "+fma,+fsgsbase,+fxsr,+invpcid,+lzcnt,+mmx,+movbe,+pclmul,+popcnt,"
      "+rdrnd,+sahf,+sse,+sse2,+sse3,+sse4.1,+sse4.2,+ssse3,+x87,+xsave,"
      "+xsaveopt");

  unsigned FI = llvm::AttributeList::FunctionIndex;
  for (auto &F : M.getFunctionList()) {
    if (!F.hasFnAttribute("target-cpu"))
      continue;
    assert(F.getAttribute(FI, "target-cpu").getValueAsString() ==
               "skylake-avx512" &&
           "Expecting skylake-avx512");
    llvm::AttrBuilder Attrs;
    F.removeFnAttr("target-cpu");
    F.removeFnAttr("target-features");
    Attrs.addAttribute("target-cpu", "core-avx2");
    Attrs.addAttribute("target-features", AVX2Attributes);
    F.addAttributes(FI, Attrs);
  }
  LLVM_DEBUG(dbgs() << "AVX512->AVX2 conversion: Conversion complete\n");
}

// END: AVX512->AVX2 conversion code

// BEGIN: Many Recursive Calls Cloning
//
// This is a specialized type of cloning that will be applied to functions
// which call themselves many times recursively. The actual cloning that is
// done will depend on which arguments feed if-tests and which feed switch-
// tests. The clone created will replace 'best' callsites for which the
// arguments feeding if-tests are constant. The arguments feeding the
// switch-tests are not expected to be constant at the 'best' callsites.
// Specialization tests are introduced for these. The specialization value
// is taken to be 0.

// Short forms of sets and maps used in many recursive calls cloning.
using SmallArgumentSet = SmallPtrSetImpl<Argument *>;
using SmallCallBaseSet = SmallPtrSetImpl<CallBase *>;
using SmallArgConstMap = SmallDenseMap<Argument *, ConstantInt *>;

// Return 'true' if 'F' is a candidate for many recursive calls cloning.
// If it is, add the formal arguments which feed if-tests to 'IfArgs',
// those that feed switch-tests to 'SwitchArgs'. Put in 'BestCBs' the
// callsites on which we intend to clone.
static bool isManyRecCallsCloneCandidate(Function &F, SmallArgumentSet &IfArgs,
                                         SmallArgumentSet &SwitchArgs,
                                         SmallCallBaseSet &BestCBs) {
  // Return the number of recursive calls to 'F'.
  auto NumRecCalls = [](Function &F) -> unsigned {
    unsigned Count = 0;
    for (User *U : F.users()) {
      auto CB = dyn_cast<CallBase>(U);
      if (CB && CB->getCaller() == &F && CB->getCalledFunction() == &F)
        Count++;
    }
    return Count;
  };

  // Insert into 'ConstArgs' the arguments of 'F' for which some call to 'F'
  // provides a constant argument.
  auto FindArgConstCandidates = [](Function &F, SmallArgumentSet &ConstArgs) {
    for (User *U : F.users()) {
      auto CB = dyn_cast<CallBase>(U);
      if (!CB)
        continue;
      unsigned Position = 0;
      for (Value *V : CB->arg_operands()) {
        auto CI = dyn_cast<ConstantInt>(V);
        if (CI)
          ConstArgs.insert(F.getArg(Position));
        Position++;
      }
    }
  };

  // Given 'F' and 'ConstArgs', the set of Arguments of F which have a
  // constant supplied at at least one callsite, compute 'IfArgs', the set
  // of Arguments of F that are used in an ICmpInst and 'SwitchArgs', the
  // set of Arguments that are used in a switch statement without being
  // reassigned in 'F'.
  auto FindArgTestCandidates = [](Function &F, SmallArgumentSet &ConstArgs,
                                  SmallArgumentSet &IfArgs,
                                  SmallArgumentSet &SwitchArgs) {
    for (Argument &Arg : F.args()) {
      if (!ConstArgs.count(&Arg))
        continue;
      for (User *U : Arg.users()) {
        if (isa<ICmpInst>(U))
          IfArgs.insert(&Arg);
        else if (isa<SwitchInst>(U))
          SwitchArgs.insert(&Arg);
      }
    }
  };

  // Add each callsite of 'F' to 'GoodIfCBs' if it has constant values for
  // each Argument in 'IfArgs'.
  auto FindGoodIfCallSites = [](Function &F, SmallArgumentSet &IfArgs,
                                SmallCallBaseSet &GoodIfCBs) {
    for (User *U : F.users()) {
      auto CB = dyn_cast<CallBase>(U);
      if (!CB || CB->getCaller() == &F)
        continue;
      bool IsGood = true;
      for (Argument *Arg : IfArgs) {
        unsigned Position = Arg->getArgNo();
        auto CI = dyn_cast_or_null<ConstantInt>(CB->getArgOperand(Position));
        if (!CI) {
          IsGood = false;
          break;
        }
      }
      if (IsGood)
        GoodIfCBs.insert(CB);
    }
  };

  // Add each callsite of 'F' to 'GoodSwitchCBs' which has a 'SwitchArg'
  // corresponding to an actual argument of the callsite which is a load of
  // a GEP whose pointer operand is an argument. (This is a somewhat "clever"
  // heuristic.)
  auto FindGoodSwitchCallSites = [](Function &F, SmallArgumentSet &SwitchArgs,
                                    SmallCallBaseSet &GoodSwitchCBs) {
    for (User *U : F.users()) {
      auto CB = dyn_cast<CallBase>(U);
      if (!CB || CB->getCaller() == &F)
        continue;
      bool IsGood = true;
      for (Argument *Arg : SwitchArgs) {
        unsigned Position = Arg->getArgNo();
        auto LI = dyn_cast_or_null<LoadInst>(CB->getArgOperand(Position));
        if (!LI) {
          IsGood = false;
          break;
        }
        auto GEPI = dyn_cast<GetElementPtrInst>(LI->getPointerOperand());
        if (!GEPI) {
          IsGood = false;
          break;
        }
        auto CA = dyn_cast<Argument>(GEPI->getPointerOperand());
        if (!CA) {
          IsGood = false;
          break;
        }
      }
      if (IsGood)
        GoodSwitchCBs.insert(CB);
    }
  };

  // Create 'BestCBs' which is the interesection of 'GoldIfCBs' and
  // 'GoodSwitchCBs'.
  auto FindBestCallSites = [](SmallCallBaseSet &GoodIfCBs,
                              SmallCallBaseSet &GoodSwitchCBs,
                              SmallCallBaseSet &BestCBs) {
    for (CallBase *CB : GoodIfCBs)
      if (GoodSwitchCBs.find(CB) != GoodSwitchCBs.end())
        BestCBs.insert(CB);
  };

  // Main code for isManyRecCallsCloneCandidate
  SmallPtrSet<Argument *, 16> ConstArgs;
  SmallPtrSet<CallBase *, 16> GoodIfCBs;
  SmallPtrSet<CallBase *, 16> GoodSwitchCBs;
  // Reject candidates that don't have enough recursive calls.
  LLVM_DEBUG(dbgs() << "MRC Cloning: Testing: " << F.getName() << "\n");
  if (NumRecCalls(F) < IPManyRecCallsCloningMinRecCallsites) {
    LLVM_DEBUG(dbgs() << "MRC Cloning: Skipping: Not enough recursive "
                         "callsites\n");
    return false;
  }
  // Reject vargars candidates for simplicity.
  if (F.isVarArg()) {
    LLVM_DEBUG(dbgs() << "MRC Cloning: Skipping: Is VarArgs\n");
    return false;
  }
  // Collect formal Arguments corresponding to actual arguments with constant
  // values that feed if-tests and switch-tests in 'F'.
  FindArgConstCandidates(F, ConstArgs);
  FindArgTestCandidates(F, ConstArgs, IfArgs, SwitchArgs);
  LLVM_DEBUG({
    for (Argument *Arg : IfArgs)
      dbgs() << "MRC Cloning: IF ARG #" << Arg->getArgNo() << "\n";
    for (Argument *Arg : SwitchArgs)
      dbgs() << "MRC Cloning: SWITCH ARG #" << Arg->getArgNo() << "\n";
  });
  // Reject candidates that don't have at least one if-test argument and only
  // one switch-test argument.
  if (IfArgs.size() == 0 || SwitchArgs.size() != 1)
    return false;
  // Find callsites that pass the if-test heuristic.
  FindGoodIfCallSites(F, IfArgs, GoodIfCBs);
  LLVM_DEBUG({
    for (CallBase *CB : GoodIfCBs)
      dbgs() << "MRC Cloning: GOOD IF CB: " << CB->getCaller()->getName() << " "
             << *CB << "\n";
  });
  if (GoodIfCBs.size() == 0) {
    LLVM_DEBUG(dbgs() << "MRC Cloning: Skipping: Not enough good IF "
                         "candidates\n");
    return false;
  }
  // Find callsites that pass the switch-test heuristic.
  FindGoodSwitchCallSites(F, SwitchArgs, GoodSwitchCBs);
  LLVM_DEBUG({
    for (CallBase *CB : GoodSwitchCBs)
      dbgs() << "MRC Cloning: GOOD SWITCH CB: " << CB->getCaller()->getName()
             << " " << *CB << "\n";
  });
  if (GoodSwitchCBs.size() == 0) {
    LLVM_DEBUG(dbgs() << "MRC Cloning: Skipping: Not enough good SWITCH "
                         "candidates\n");
    return false;
  }
  // Get the intersection of the callsites that pass both the if-test heuristic
  // and the switch-test heuristic and consider these the "best" callsites,
  // i.e. the ones that should be transformed.
  FindBestCallSites(GoodIfCBs, GoodSwitchCBs, BestCBs);
  if (BestCBs.size() == 0) {
    LLVM_DEBUG(dbgs() << "MRC Cloning: Skipping: No BEST callsite "
                         "identified\n");
    return false;
  }
  LLVM_DEBUG({
    for (CallBase *CB : BestCBs)
      dbgs() << "MRC Cloning: BEST CB: " << CB->getCaller()->getName() << " "
             << *CB << "\n";
    dbgs() << "MRC Cloning: OK: " << F.getName() << "\n";
  });
  return true;
}

//
// Class which splits a Function 'F' into two Functions 'F1' and 'F2'. 'F1'
// represents the initial computation in 'F', and 'F2' represents the final
// computation in 'F'. Each call to 'F' is split into:
//
//   keep_on = 0;
//   RV = F1(..., &keep_on);
//   if (keep_on)
//     RV = F2(..., RV);
//
// where 'F1' sets 'keep_on' to 1 if 'F2' needs to be executed (i.e. has not
// yet exited through an early return in 'F1'.
//
// Here is the basic technique used:
//   (1) Partition the BasicBlocks of 'F' into two sets, 'Visited' and non-
//       'Visited'. The 'Visited' blocks go into 'F1' and the others into 'F2'.
//   (2) Find the split Instructions. These are the ones which appear in the
//       'Visited' blocks, but have uses in the non-'Visited' blocks. We must
//       find a way to get their values at the beginning of the split block,
//       'BBSplit', to which all of the exits from the 'Visited' blocks will
//       be targeted and which will serve as the new entry block for 'F2'.
//       We currently handle only the types needed for an important special
//       case. The cases handled are:
//       (a) AllocaInsts: If all of their uses are in the non-'Visited' blocks
//           then sink their definition into 'BBSplit'.
//       (b) LoadInsts: Reload the value if we can prove that it has not
//           changed in the 'Visited' blocks.
//       (c) GetElementPtrInsts: Use them as defined in the 'Visited' blocks
//           if we can prove that the pointer operand does not change value
//           during the 'Visited' blocks.
//       (d) PHINodes: If there is a GetElementPtrInst to which all of the
//           PHI values are stored, and the value at that location is not
//           changed after the PHINode values are stored, reload the value
//           using a copy of the GetElementPtrInst.
//       At the end, we expect all split Instructions to be handled except
//       the return value. It will dealt with as explained above.
//  (3) Rematerialize the split Instructions into the 'BBSplit' block.
//  (4) Form 'F1' and 'F2' by creating new empty Functions and moving the
//      'Visited' blocks into 'F1' and the non-'Visited' blocks into F2.
//      Note that an extra Argument will be added to 'F1' and 'F2'. Patch
//      up the code for the extra arguments in 'F1' and 'F2'.
//  (5) Fix up the calls to 'F' so that they look like the sequence above.
//

class Splitter {

public:
  Splitter(Function *F)
      : F(F), F1(nullptr), F2(nullptr), BBSplit(nullptr), BBReturn(nullptr),
        SplitValue(nullptr), InstInsertBefore(nullptr) {}
  // Returns 'true' if it is legal to split 'F'.
  // This implements steps (1)-(2) above.
  bool canSplitFunction();
  // Split 'F' into 'F1' and 'F2'.
  // This implements steps (3)-(5) above.
  void splitFunction();

private:
  // Function to be split
  Function *F;
  // First 'splitend'.
  Function *F1;
  // Second 'splitend'.
  Function *F2;
  // BasicBlocks which will be moved to 'F1'. Those not in this set will be
  // moved to 'F2'.
  SmallPtrSet<BasicBlock *, 10> Visited;
  // The join point through which 'F' will be split. Predecessors of 'BBSplit'
  // will go into 'F1', while successors will go into 'F2'.
  BasicBlock *BBSplit;
  // The unique BasicBlock in 'F' which has a ReturnInst.
  BasicBlock *BBReturn;
  // Instructions which are defined in the 'Visited' blocks, but used in the
  // non-'Visited' blocks. We must resolve each of these in order to split
  // 'F' into 'F1' and 'F2'
  SmallPtrSet<Instruction *, 10> SplitInsts;
  // A list of LoadInsts in the SplitInsts for which a resolution has been
  // determined. These can feed GEPs that also must be resolved, so it is
  // important resolve the LoasInsts before resolving the GEPs on which they
  // depend.
  SmallPtrSet<LoadInst *, 4> RepLIs;
  // This maps PHIs that can be reloaded to the GEPs from which they can
  // be reloaded. The basic idea is that if a PHINode represents a value
  // that is stored back to a particular address given by a GEP, we can
  // get that value by reloading the GEP.
  SmallDenseMap<PHINode *, GetElementPtrInst *> PHIReloadMap;
  // This maps each original GEP in the Visited blocks to one in the
  // 'BBSplit' block with the same value.
  SmallDenseMap<LoadInst *, LoadInst *> LoadReloadMap;
  // A key PHINode value which cannot be reloaded and will be passed from
  // 'F1' to 'F2' through the return value of 'F1'. It represents a partial
  // computation of the return value of 'F' up to the point of the split.
  PHINode *SplitValue;
  // Insert Instructions which rematerialize key values and allow 'F' to be
  // split into 'F1' and 'F2' before this Instruction.
  Instruction *InstInsertBefore;
  // Return 'true' if we can identify a set of blocks into which we can split
  // 'F' into 'F1' and 'F2'.
  bool canSplitBlocks();
  // Find the Instructions which are defined in the 'Visited' blocks but used
  // in the non-'Visited' blocks.
  bool findSplitInsts();
  // Return 'true' if 'AI' can be sunk into 'F2' because all of its uses
  // will appear there.
  bool canSinkAllocaInst(AllocaInst *AI, DominatorTree *DT);
  // Return 'true' if 'LI' can be reloaded from 'F2' because its value did
  // not change during the execution of 'F1'.
  bool canReloadFromGEPI(LoadInst *LI);
  // Return 'true' if 'GEPI' can be reloaded for use in 'F2', because its
  // pointer operand did not change value in 'F1'.
  bool canReplicateGEPI(GetElementPtrInst *GEPI);
  // Return 'true' if 'PHIN' can be reloaded for 'F2', becauase its value
  // if stored back in 'F1' to a consistent location.
  bool canReloadPHI(PHINode *PHIN);
  // If all of the split Instructions can be rematerialized to split 'F' into
  // 'F1' and 'F2', set 'SplitValue' to the value that must be returned from
  // 'F1' and passed into the parameter list of 'F2', and return 'true'.
  bool validateSplitInsts();
  // Move the Uses to non-'Visited' blocks from 'V0' to 'V1'.
  void moveNonVisitedUses(Value *V0, Value *V1);
  // Sink 'AI' so that its definition and uses all will appear in 'F2'.
  void sinkAllocaInst(AllocaInst *AI);
  // Reload 'LI' for 'F2', so that its uses in 'F2' are dominated by the
  // reloaded value.
  void reloadFromGEPI(LoadInst *LI);
  // Replicate 'GEPI' for 'F2', so that the replicated version of 'F2'
  // dominates all of the uses in 'F2'.
  void replicateGEPI(GetElementPtrInst *GEPI);
  // Reload 'PHI' from the place which its value was consistently stored,
  // so that the reloaded value dominates all uses for 'F2'.
  void reloadPHI(PHINode *PHIN);
  // Move the split Instructions to the appropriate places, so that 'F' can
  // be split into 'F1' and 'F2'.
  void reshuffleFunction();
  // Fix up the return values of 'F1' and 'F2' so that the early return
  // value from 'F1' gets passed down to 'F2'.
  void retargetReturns();
  // Return a new Function patterned after 'F' and with an extra argument of
  // Type 'ArgTy' at the end of the argument list. Set '*Arg' to the newly
  // created Argument, '*NewSplitValue' to the 'SplitValue' of the new
  // Function, '*NewBBSplit' to the 'BBSplit' of the new Function.
  Function *makeNewFxnWithExtraArg(Type *ArgTy, Argument **Arg,
                                   PHINode **NewSplitValue,
                                   BasicBlock **NewBBSplit);
  // Split each call to 'F' into a pair of calls to 'F1' and 'F2' with
  // an early return conditional test between 'F1' and 'F2'.
  void splitCallSites();
  // Mark as preferred for inlining callsites which can benefit from inlining
  // if the splitting is performed.
  void markForInlining();
};

bool Splitter::canSplitBlocks() {
  LLVM_DEBUG(dbgs() << "MRCS: START ANALYSIS: " << F->getName() << "\n");
  SetVector<BasicBlock *> Worklist;
  Worklist.insert(&F->getEntryBlock());
  BasicBlock *BBSwitch0 = nullptr;
  BasicBlock *BBReturn0 = nullptr;
  while (!Worklist.empty()) {
    BasicBlock *BB = Worklist.pop_back_val();
    Instruction *BT = BB->getTerminator();
    if (auto RI = dyn_cast<ReturnInst>(BT)) {
      if (!RI->getReturnValue()) {
        LLVM_DEBUG(dbgs() << "MRCS: EXIT: canSplitBlocks: "
                          << "No return value\n");
        return false;
      }
      if (BBReturn0) {
        LLVM_DEBUG(dbgs() << "MRCS: EXIT: canSplitBlocks: "
                          << "Multiple return blocks\n");
        return false;
      }
      BBReturn0 = BB;
    }
    if (isa<SwitchInst>(BT)) {
      BBSwitch0 = BB;
      continue;
    }
    Visited.insert(BB);
    for (auto S : successors(BB))
      if (Visited.insert(S).second)
        Worklist.insert(S);
  }
  if (!BBSwitch0 || !BBReturn0) {
    LLVM_DEBUG(dbgs() << "MRCS: EXIT: canSplitBlocks: "
                      << "No switch or unique return block\n");
    return false;
  }
  PHINode *PHINR = dyn_cast<PHINode>(&BBReturn0->front());
  if (!PHINR) {
    LLVM_DEBUG(dbgs() << "MRCS: EXIT: canSplitBlocks: "
                      << "No PHINode in return blcck\n");
    return false;
  }
  BasicBlock *BBSplit0 = BBSwitch0->getUniquePredecessor();
  if (!BBSplit0) {
    LLVM_DEBUG(dbgs() << "MRCS: EXIT: canSplitBlocks: "
                      << "Switch block without unique predecessor\n");
    return false;
  }
  Visited.erase(BBSwitch0);
  auto BI = dyn_cast<BranchInst>(BBSplit0->getTerminator());
  if (!BI) {
    LLVM_DEBUG(dbgs() << "MRCS: EXIT: canSplitBlocks: "
                      << "Split block terminator is not BranchInst\n");
    return false;
  }
  for (unsigned I = 0, E = BI->getNumSuccessors(); I < E; ++I) {
    BasicBlock *BB = BI->getSuccessor(I);
    if (BB == BBSwitch0)
      continue;
    auto BI = dyn_cast<BranchInst>(BB->getTerminator());
    if (!BI || BI->isConditional() || BI->getSuccessor(0) != BBReturn0) {
      LLVM_DEBUG(dbgs() << "MRCS: EXIT: canSplitBlocks: "
                        << "Unexpected successor of split block\n");
      return false;
    }
    Visited.erase(BB);
  }
  Visited.erase(BBSplit0);
  BBSplit = BBSplit0;
  Visited.erase(BBReturn0);
  BBReturn = BBReturn0;
  LLVM_DEBUG({
    unsigned VisitedCount = 0;
    unsigned NonVisitedCount = 0;
    for (auto &BB : *F)
      if (Visited.count(&BB))
        VisitedCount++;
      else
        NonVisitedCount++;
    dbgs() << "MRCS: Can split blocks: Visited: " << VisitedCount
           << " NonVisted: " << NonVisitedCount << "\n";
  });
  return true;
}

bool Splitter::findSplitInsts() {
  //
  // Check that each Use of an Argument is an Instruction.  This will let us
  // tie each Use to a specific BasicBlock, when we determine the dependences
  // between the two parts into which we want to split 'F'.
  //
  for (Argument &Arg : F->args())
    for (User *U : Arg.users())
      if (!isa<Instruction>(U)) {
        LLVM_DEBUG(dbgs() << "MRCS: EXIT: findSplitInsts: "
                          << "Arg use is not Instruction\n");
        return false;
      }
  for (BasicBlock *BB : Visited)
    for (auto &I : *BB)
      for (User *U : I.users()) {
        auto II = dyn_cast<Instruction>(U);
        if (!II) {
          LLVM_DEBUG(dbgs() << "MRCS: EXIT: findSplitInsts: "
                            << "Visited block Instruction has "
                            << "non-Instruction use\n");
          return false;
        }
        BasicBlock *BBII = II->getParent();
        if (Visited.count(BBII))
          continue;
        if (BBII != BBReturn && BBII != BBSplit)
          SplitInsts.insert(&I);
      }
  LLVM_DEBUG({
    dbgs() << "MRCS: Begin " << SplitInsts.size() << " split insts\n";
    for (Instruction *I : SplitInsts) {
      dbgs() << "MRCS: ";
      I->dump();
    }
    dbgs() << "MRCS: End split insts\n";
  });
  return true;
}

bool Splitter::canSinkAllocaInst(AllocaInst *AI, DominatorTree *DT) {

  auto IsBitCastToLifetime = [this](Instruction *I, BasicBlock *BB) -> bool {
    auto BC = dyn_cast<BitCastInst>(I);
    if (!BC || BC->getParent() != BB)
      return false;
    for (User *U : BC->users()) {
      auto II = dyn_cast<Instruction>(U);
      if (!II)
        return false;
      if (!Visited.count(II->getParent()))
        continue;
      if (II->getParent() != BB)
        return false;
      auto CI = dyn_cast<CallInst>(II);
      if (!CI)
        return false;
      Function *F = CI->getCalledFunction();
      if (!F || F->getIntrinsicID() != Intrinsic::lifetime_start)
        return false;
    }
    return true;
  };

  for (User *U : AI->users()) {
    auto I = cast<Instruction>(U);
    if (IsBitCastToLifetime(I, AI->getParent()))
      continue;
    if (Visited.count(I->getParent())) {
      LLVM_DEBUG(dbgs() << "MRCS: EXIT: canSinkAllocaInst: "
                        << "AllocaInst has Visited use\n");
      return false;
    }
    if (!DT->dominates(DT->getNode(BBSplit), DT->getNode(I->getParent()))) {
      LLVM_DEBUG(dbgs() << "MRCS: EXIT: canSinkAllocaInst: "
                        << "AllocaInst use not dominated by split block\n");
      return false;
    }
  }
  return true;
}

bool Splitter::canReloadFromGEPI(LoadInst *LI) {
  if (RepLIs.count(LI))
    return true;
  Value *V = LI->getPointerOperand();
  BitCastInst *BC = nullptr;
  if ((BC = dyn_cast<BitCastInst>(V)))
    V = BC->getOperand(0);
  auto GEPI = dyn_cast<GetElementPtrInst>(V);
  if (!GEPI) {
    LLVM_DEBUG(dbgs() << "MRCS: EXIT: canReloadFromGEPI: "
                      << "GetElementPtrInst does not feed LoadInst\n");
    return false;
  }
  if (GEPI->getNumOperands() != 3) {
    LLVM_DEBUG(dbgs() << "MRCS: EXIT: canReloadFromGEPI: "
                      << "GetElementPtrInst does not have 3 operands\n");
    return false;
  }
  auto Arg = dyn_cast<Argument>(GEPI->getPointerOperand());
  if (!Arg) {
    LLVM_DEBUG(dbgs() << "MRCS: EXIT: canReloadFromGEPI: "
                      << "GetElementPtrInst not fed by Argument\n");
    return false;
  }
  if (!match(GEPI->getOperand(1), m_Zero())) {
    LLVM_DEBUG(dbgs() << "MRCS: EXIT: canReloadFromGEPI: "
                      << "GetElementPtrInst arg #1 is not zero\n");
    return false;
  }
  ConstantInt *CI = nullptr;
  if (!match(GEPI->getOperand(2), m_ConstantInt(CI))) {
    LLVM_DEBUG(dbgs() << "MRCS: EXIT: canReloadFromGEPI: "
                      << "GetElementPtrInst arg #2 is not constant\n");
    return false;
  }
  if (!GEPI->hasOneUse() || (BC && !BC->hasOneUse())) {
    LLVM_DEBUG(dbgs() << "MRCS: EXIT: canReloadFromGEPI: "
                      << "Instruction feeding load does not have one use\n");
    return false;
  }
  //
  // The Arg should only be used by other GetElementPtrInsts to load other
  // memory locations.  This ensures there are no intervening stores to
  // the location we want to reload.
  for (User *U : Arg->users()) {
    auto I = dyn_cast<Instruction>(U);
    if (!I || !Visited.count(I->getParent()))
      continue;
    auto GEPIX = dyn_cast<GetElementPtrInst>(I);
    if (!GEPIX) {
      LLVM_DEBUG(dbgs() << "MRCS: EXIT: canReloadFromGEPI: "
                        << "Argument use is not GetElementPtrInst\n");
      return false;
    }
    if (GEPIX == GEPI)
      continue;
    for (User *V : GEPIX->users()) {
      auto LIX = dyn_cast<LoadInst>(V);
      if (!LIX || LIX->getPointerOperand() != GEPIX) {
        LLVM_DEBUG(dbgs() << "MRCS: EXIT: canReloadFromGEPI: "
                          << "GetElementPtrInst use not expected LoadInst\n");
        return false;
      }
    }
  }
  RepLIs.insert(LI);
  return true;
}

bool Splitter::canReplicateGEPI(GetElementPtrInst *GEPI) {
  if (GEPI->getNumOperands() != 3) {
    LLVM_DEBUG(dbgs() << "MRCS: EXIT: canReplicateGEPI: "
                      << "GetElementPtrInst does not have 3 operands\n");
    return false;
  }
  if (!match(GEPI->getOperand(1), m_Zero())) {
    LLVM_DEBUG(dbgs() << "MRCS: EXIT: canReplicateGEPI: "
                      << "GetElementPtrInst arg #1 is not zero\n");
    return false;
  }
  if (!GEPI->hasAllConstantIndices()) {
    LLVM_DEBUG(dbgs() << "MRCS: EXIT: canReplicateGEPI: "
                      << "GetElementPtrInst non-consant index\n");
    return false;
  }
  auto LI = dyn_cast<LoadInst>(GEPI->getPointerOperand());
  if (!LI || !canReloadFromGEPI(LI)) {
    LLVM_DEBUG(dbgs() << "MRCS: EXIT: canReplicateGEPI: "
                      << "GetElementPtrInst pointer operand is not "
                      << "expected Loadinst\n");
    return false;
  }
  return true;
}

bool Splitter::canReloadPHI(PHINode *PHIN) {
  SmallPtrSet<BasicBlock *, 4> BBTerms;

  //
  // Find the unique GEP which could be used to reload the value 'V' of 'PHIN'
  // in 'BB'.
  //
  auto FindBaseGEP = [](Value *V, BasicBlock *BB) -> GetElementPtrInst * {
    GetElementPtrInst *RVGEPI = nullptr;
    for (auto &I : *BB)
      if (auto SI = dyn_cast<StoreInst>(&I))
        if (SI->getValueOperand() == V) {
          Value *V = SI->getPointerOperand();
          if (auto GEPI = dyn_cast<GetElementPtrInst>(V)) {
            if (RVGEPI)
              return nullptr;
            RVGEPI = GEPI;
          }
        }
    return RVGEPI;
  };

  //
  // Return 'true' if the User 'U' of Value 'V' could be used to write
  // memory at address 'V'. Note: We are currently handling only a few key
  // cases.
  //
  std::function<bool(Value *, User *)> IsBadUser = [&IsBadUser](Value *V,
                                                                User *U) {
    if (isa<LoadInst>(U))
      return false;
    if (auto II = dyn_cast<IntrinsicInst>(U)) {
      if (II->getIntrinsicID() == Intrinsic::memcpy)
        return II->getArgOperand(0) == V;
      return true;
    }
    if (auto GEPI = dyn_cast<GetElementPtrInst>(U)) {
      for (User *V : GEPI->users()) {
        if (auto BC = dyn_cast<BitCastInst>(V)) {
          for (User *UBC : BC->users())
            if (IsBadUser(BC, UBC))
              return true;
        } else if (IsBadUser(GEPI, V)) {
          return true;
        }
      }
      return false;
    }
    return true;
  };

  //
  // Return 'true' if what 'Arg' points to could be modified.
  // Note: We are currently handling only a few key cases.
  //
  auto CouldMod = [&IsBadUser](Argument *Arg) -> bool {
    for (User *U : Arg->users())
      if (IsBadUser(Arg, U))
        return true;
    return false;
  };

  //
  // Check that 'GEPIY' has a reasonable form to be considered as a
  // compatible candidate for PHINode reloading. Basically, we are looking
  // for a GetElementPtrInst which has an Argument as the pointer operator,
  // and the pointer operator is not used anywhere else within the function
  // itself, except within other GetElementPtrInsts. Also, all of its indices
  // should be constant.
  //
  auto CheckNewGEPICandidate = [&CouldMod](GetElementPtrInst *GEPIY) -> bool {
    auto Arg = dyn_cast<Argument>(GEPIY->getPointerOperand());
    if (!Arg)
      return false;
    for (User *U : Arg->users()) {
      auto I = dyn_cast<Instruction>(U);
      if (!I)
        return false;
      if (auto GEPIZ = dyn_cast<GetElementPtrInst>(U)) {
        if (GEPIZ->getPointerOperand() != Arg)
          return false;
      } else if (auto CI = dyn_cast<CallInst>(U)) {
        if (CI->isIndirectCall())
          return false;
        Function *F = CI->getCalledFunction();
        if (!F || F->isVarArg())
          return false;
        for (unsigned I = 0, E = CI->getNumArgOperands(); I < E; ++I)
          if (CI->getArgOperand(I) == Arg && CouldMod(F->getArg(I)))
            return false;
      }
    }
    if (!GEPIY->hasAllConstantIndices())
      return false;
    return true;
  };

  //
  // Return 'true' if 'GEPI' and 'GEPIY' are compatible GetElementPtrInsts.
  // By compatible, we mean that they have the same number of operands, and
  // all of the operands are the same.
  //
  // For example:
  //   %72 = getelementptr inbounds %struct._NexusInfo, %struct._NexusInfo*
  //       %6, i64 0, i32 6
  // and
  //   %144 = getelementptr inbounds %struct._NexusInfo, %struct._NexusInfo*
  //       %6, i64 0, i32 6
  // are compatible.
  //
  auto CheckGEPICompatibility = [](GetElementPtrInst *GEPI,
                                   GetElementPtrInst *GEPIY) -> bool {
    if (GEPI->getNumOperands() != GEPIY->getNumOperands())
      return false;
    for (unsigned I = 0, E = GEPIY->getNumOperands(); I < E; ++I)
      if (GEPIY->getOperand(I) != GEPI->getOperand(I))
        return false;
    return true;
  };

  //
  // Check that for each terminating BasicBlock of 'PHIN', that there is a
  // compatible GetElementPtrInst that stores back the value of 'PHIN' in
  // that BasicBlock. If there is, return one of these GetElementPtrInsts,
  // and set 'BBTerms' to the set of terminating BasicBlocks.
  //
  // As an illustration, consider the defining sequence for PHINode %173:
  //   %79 = getelementptr inbounds i16, i16* %78, i64 %67
  //   %81 = phi i16* [ %79, %76 ], [ null, %65 ]
  //   %150 = getelementptr %struct._PixelPacket, %struct._PixelPacket* %149,
  //       i64 0, i32 0
  //   %152 = phi i16* [ %150, %148 ], [ null, %140 ]
  //   %173 = phi i16* [ %152, %169 ], [ %81, %80 ]
  // Here, the terminating blocks are '%76', '%65', '%148', and '%140',
  // because they are where the value of '%173' are defined.
  //
  // Looking at '%76':
  //     %72 = getelementptr inbounds %struct._NexusInfo, %struct._NexusInfo*
  //         %6, i64 0, i32 6
  //   76:
  //     %77 = getelementptr inbounds %struct._CacheInfo, %struct._CacheInfo*
  //         %15, i64 0, i32 15, !intel-tbaa !382
  //     %78 = load i16*, i16** %77, align 8, !tbaa !382
  //     %79 = getelementptr inbounds i16, i16* %78, i64 %67
  //     store i16* %79, i16** %72, align 8, !tbaa !308
  //     br label %80
  // we see that the Value %79 is stored to using the GetElementPtrInst %72.
  //
  // Similarly, looking at '%65':
  // 65:
  //     %66 = mul i64 %48, %3
  //     %67 = add i64 %66, %2
  //     %68 = getelementptr inbounds %struct._CacheInfo, %struct._CacheInfo*
  //         %15, i64 0, i32 14, !intel-tbaa !379
  //     %69 = load %struct._PixelPacket*, %struct._PixelPacket** %68, align 8
  //     %70 = getelementptr inbounds %struct._PixelPacket,
  //         %struct._PixelPacket* %69, i64 %67, !intel-tbaa !410
  //     %71 = getelementptr inbounds %struct._NexusInfo, %struct._NexusInfo*
  //         %6, i64 0, i32 4
  //     store %struct._PixelPacket* %70, %struct._PixelPacket** %71, align 8
  //     %72 = getelementptr inbounds %struct._NexusInfo, %struct._NexusInfo*
  //         %6, i64 0, i32 6, !intel-tbaa !308
  //     store i16* null, i16** %72, align 8, !tbaa !308
  //     %73 = getelementptr inbounds %struct._CacheInfo, %struct._CacheInfo*
  //         %15, i64 0, i32 16, !intel-tbaa !393
  //     %74 = load i32, i32* %73, align 8, !tbaa !393
  //     %75 = icmp eq i32 %74, 0
  //     br i1 %75, label %80, label %76
  // we see that the Value 'null' is also stored to by '%72'.
  //
  // For '%148', we have:
  //     %144 = getelementptr inbounds %struct._NexusInfo, %struct._NexusInfo*
  //          %6, i64 0, i32 6
  // 148:
  //     %149 = getelementptr inbounds %struct._PixelPacket,
  //         %struct._PixelPacket* %147, i64 %84, !intel-tbaa !410
  //     %150 = getelementptr %struct._PixelPacket, %struct._PixelPacket* %149,
  //         i64 0, i32 0
  //     store i16* %150, i16** %144, align 8, !tbaa !308
  //     br label %151
  //  we have %144 used to store back the Value '%150'. Note that '%144'
  //  loads exactly the same value as '%72', and is therefore considered to
  //  be compatible.
  //
  // Finally, for '%140', we have:
  // 140:
  //     %141 = phi i64 [ %134, %131 ], [ %106, %103 ], [ %113, %112 ]
  //     %142 = getelementptr inbounds %struct._NexusInfo, %struct._NexusInfo*
  //         %6, i64 0, i32 4
  //     %143 = bitcast %struct._PixelPacket** %142 to i64*
  //     store i64 %141, i64* %143, align 8, !tbaa !376
  //     %144 = getelementptr inbounds %struct._NexusInfo, %struct._NexusInfo*
  //         %6, i64 0, i32 6, !intel-tbaa !308
  //     store i16* null, i16** %144, align 8, !tbaa !308
  //     %145 = load i32, i32* %86, align 8, !tbaa !393
  //     %146 = icmp eq i32 %145, 0
  //     %147 = inttoptr i64 %141 to %struct._PixelPacket*
  //     br i1 %146, label %151, label %148
  // in which the Value 'null' is also stored 'by' %144'.
  //
  // So, for '%173', we can return either '%72' or '%144', and set 'BBTerms'
  // to the BasicBlocks {'%76', '%65', '%148', '%140'}.
  //
  auto CheckStorebacksForPHI =
      [&](PHINode *PHIN,
          SmallPtrSetImpl<BasicBlock *> &BBTerms) -> GetElementPtrInst * {
    SetVector<PHINode *> Worklist;
    SmallPtrSet<PHINode *, 4> PHIsSeen;
    GetElementPtrInst *GEPI = nullptr;
    Worklist.insert(PHIN);
    PHIsSeen.insert(PHIN);
    while (!Worklist.empty()) {
      PHINode *PHIX = Worklist.pop_back_val();
      for (unsigned I = 0, E = PHIX->getNumIncomingValues(); I < E; ++I) {
        Value *V = PHIX->getIncomingValue(I);
        BasicBlock *BB = PHIX->getIncomingBlock(I);
        auto PHIY = dyn_cast<PHINode>(V);
        if (PHIY) {
          if (PHIsSeen.count(PHIY))
            return nullptr;
          Worklist.insert(PHIY);
          PHIsSeen.insert(PHIY);
          continue;
        }
        BBTerms.insert(BB);
        GetElementPtrInst *GEPIY = FindBaseGEP(V, BB);
        if (!GEPIY)
          return nullptr;
        if (GEPI) {
          if (!CheckGEPICompatibility(GEPI, GEPIY))
            return nullptr;
        } else {
          if (!CheckNewGEPICandidate(GEPIY))
            return nullptr;
          GEPI = GEPIY;
        }
      }
    }
    return GEPI;
  };

  //
  // Return 'true' if 'GEPI' stores a value in 'BB' and no other store
  // in 'BB' will overwrite the store done by 'GEPI'.
  //
  // For example, consider BasicBlock '%140' in th example above:
  //
  // 140:
  //     %141 = phi i64 [ %134, %131 ], [ %106, %103 ], [ %113, %112 ]
  //     %142 = getelementptr inbounds %struct._NexusInfo, %struct._NexusInfo*
  //         %6, i64 0, i32 4
  //     %143 = bitcast %struct._PixelPacket** %142 to i64*
  //     store i64 %141, i64* %143, align 8, !tbaa !376
  //     %144 = getelementptr inbounds %struct._NexusInfo, %struct._NexusInfo*
  //         %6, i64 0, i32 6, !intel-tbaa !308
  //     store i16* null, i16** %144, align 8, !tbaa !308
  //     %145 = load i32, i32* %86, align 8, !tbaa !393
  //     %146 = icmp eq i32 %145, 0
  //     %147 = inttoptr i64 %141 to %struct._PixelPacket*
  //     br i1 %146, label %151, label %148
  //
  // The first store in the BasicBlock stores 8 bytes starting at field #4
  // of the %struct._NexusInfo at '%6'. The second store in the BasicBlock
  // stores 8 bytes starting at field #6 of the %struct._NexusInfo at '%6'.
  // If 'GEPI' is '%144', we return 'true', since the second store stores
  // to the 'GEPI's address, while the first store does not overlap.
  //
  auto CheckBBStores = [](GetElementPtrInst *GEPI, BasicBlock *BB,
                          bool IsTerm) -> bool {
    for (auto &I : *BB) {
      if (auto SI = dyn_cast<StoreInst>(&I)) {
        Value *V = SI->getPointerOperand();
        if (auto BC = dyn_cast<BitCastInst>(V)) {
          const DataLayout &DL = BC->getModule()->getDataLayout();
          Type *TySrc = BC->getSrcTy();
          if (!TySrc->isPointerTy())
            return false;
          Type *TySrcE = TySrc->getPointerElementType();
          Type *TyDest = BC->getDestTy();
          if (!TyDest->isPointerTy())
            return false;
          Type *TyDestE = TyDest->getPointerElementType();
          if (DL.getTypeSizeInBits(TySrcE) != DL.getTypeSizeInBits(TyDestE))
            return false;
          V = BC->getOperand(0);
        }
        auto GEPIX = dyn_cast<GetElementPtrInst>(V);
        if (!GEPIX)
          return false;
        if (GEPIX->getPointerOperand()->getType() !=
            GEPI->getPointerOperand()->getType())
          return false;
        if (GEPIX->getNumOperands() < GEPI->getNumOperands())
          return false;
        for (unsigned I = 0, E = GEPI->getNumOperands(); I < E; ++I)
          if (I != E - 1) {
            if (GEPIX->getOperand(I) != GEPI->getOperand(I))
              return false;
          } else {
            if (!IsTerm && GEPIX->getOperand(I) == GEPI->getOperand(I))
              return false;
          }
      }
    }
    return true;
  };

  //
  // Return 'true' if the values of 'PHIN' are always stored back to the
  // address given by 'GEPI', indicating 'PHIN' can be reloaded using 'GEPI'.
  // 'BBTerms' are the terminating BasicBlocks in the 'PHIN' sequence.
  // This will happen if each terminating BasicBlock assigns it value to
  // the address given by 'GEPI' and no non-terminating BasicBlock on
  // any path back to 'PHIN' assigns to the location specified by 'GEPI'.
  //
  auto CheckBBStoresForPHI =
      [CheckBBStores](PHINode *PHIN, GetElementPtrInst *GEPI,
                      SmallPtrSetImpl<BasicBlock *> &BBTerms) -> bool {
    SetVector<BasicBlock *> BBWorklist;
    SmallPtrSet<BasicBlock *, 4> BBVisited;
    BBWorklist.insert(PHIN->getParent());
    while (!BBWorklist.empty()) {
      BasicBlock *BB = BBWorklist.pop_back_val();
      if (BBVisited.count(BB))
        continue;
      BBVisited.insert(BB);
      bool TermBlock = BBTerms.count(BB);
      if (!CheckBBStores(GEPI, BB, TermBlock))
        return false;
      if (!TermBlock)
        for (BasicBlock *PredBB : predecessors(BB))
          BBWorklist.insert(PredBB);
    }
    return true;
  };

  // Main code for Splitter::canReloadPHI
  //
  // Note that in this analysis, we tolerate (even require) one of the
  // SplitInsts that is a PHINode to NOT be reloadable. This will be
  // saved as the SplitValue.
  //
  GetElementPtrInst *GEPI = CheckStorebacksForPHI(PHIN, BBTerms);
  if (!GEPI) {
    LLVM_DEBUG(dbgs() << "MRCS: EXIT: canReloadPHI: "
                      << "Could not find storebacks for PHINode\n");
    return false;
  }
  if (!CheckBBStoresForPHI(PHIN, GEPI, BBTerms)) {
    LLVM_DEBUG(dbgs() << "MRCS: EXIT: canReloadPHI: "
                      << "Improper stores in dominance sequence\n");
    return false;
  }
  PHIReloadMap[PHIN] = GEPI;
  return true;
}

bool Splitter::validateSplitInsts() {
  SplitValue = nullptr;
  DominatorTree DT(*F);
  RepLIs.clear();
  for (auto *I : SplitInsts) {
    if (auto AI = dyn_cast<AllocaInst>(I)) {
      if (!canSinkAllocaInst(AI, &DT))
        return false;
    } else if (auto LI = dyn_cast<LoadInst>(I)) {
      if (!canReloadFromGEPI(LI))
        return false;
    } else if (auto GEPI = dyn_cast<GetElementPtrInst>(I)) {
      if (!canReplicateGEPI(GEPI))
        return false;
    } else if (auto PHIN = dyn_cast<PHINode>(I)) {
      if (!canReloadPHI(PHIN)) {
        if (SplitValue)
          return false;
        LLVM_DEBUG(dbgs() << "MRCS: Ignore previous EXIT. "
                             "Saving PHI as SplitValue\n");
        SplitValue = PHIN;
      }
    } else {
      return false;
    }
  }
  if (!SplitValue) {
    LLVM_DEBUG(dbgs() << "MRCS: EXIT: Did not find SplitValue\n");
    return false;
  }
  LLVM_DEBUG({
    dbgs() << "MRCS: Validated split insts: ";
    SplitValue->dump();
  });
  return true;
}

bool Splitter::canSplitFunction() {

  //
  // Returns 'true' if 'F' has a Use that is not a CallInst
  //
  auto HasNonCallInstUse = [](Function *F) -> bool {
    for (User *U : F->users()) {
      auto CI = dyn_cast<CallInst>(U);
      if (!CI || CI->getCalledFunction() != F) {
        LLVM_DEBUG(dbgs() << "MRCS: EXIT: Non-CallInst Use\n");
        return true;
      }
    }
    return false;
  };

  if (F->isDeclaration())
    return false;
  if (!canSplitBlocks())
    return false;
  if (HasNonCallInstUse(F))
    return false;
  if (!findSplitInsts())
    return false;
  if (!validateSplitInsts())
    return false;
  LLVM_DEBUG(dbgs() << "MRCS: Can split " << F->getName() << "\n");
  return true;
}

void Splitter::moveNonVisitedUses(Value *V0, Value *V1) {
  SmallPtrSet<Use *, 5> UsesToMove;
  for (Use &U : V0->uses()) {
    //
    // Note that V0 should always be a SplitInst, and we checked in
    // findSplitInsts() above that every Instruction in a Visited block has
    // only Uses which are Instructions.
    //
    bool IsVisited = Visited.count(cast<Instruction>(U.getUser())->getParent());
    if (!IsVisited)
      UsesToMove.insert(&U);
  }
  for (Use *U : UsesToMove)
    U->set(V1);
}

void Splitter::sinkAllocaInst(AllocaInst *AI) {
  //
  // Note: All casts in this function were checked in canSinkAllocaInst().
  //
  BasicBlock *BB = AI->getParent();
  SmallVector<Instruction *, 10> MoveSet;
  MoveSet.push_back(AI);
  for (User *U : AI->users()) {
    auto I = cast<Instruction>(U);
    if (I->getParent() == BB) {
      auto BC = cast<BitCastInst>(I);
      MoveSet.push_back(BC);
      for (User *V : BC->users()) {
        auto J = cast<Instruction>(V);
        if (J->getParent() != BB)
          continue;
        auto CI = cast<CallInst>(J);
        MoveSet.push_back(CI);
      }
    }
  }
  for (auto *I : MoveSet) {
    I->removeFromParent();
    I->insertBefore(InstInsertBefore);
  }
}

void Splitter::reloadFromGEPI(LoadInst *LI) {
  if (RepLIs.count(LI))
    return;
  BitCastInst *BCOld = nullptr;
  Value *V = LI->getPointerOperand();
  if (auto BC = dyn_cast<BitCastInst>(V)) {
    BCOld = BC;
    V = BC->getOperand(0);
  }
  auto GEPIOld = cast<GetElementPtrInst>(V);
  Instruction *IL = GEPIOld->clone();
  IL->insertBefore(InstInsertBefore);
  if (BCOld) {
    auto BCNew = CastInst::Create(Instruction::BitCast, IL, BCOld->getDestTy(),
                                  "", InstInsertBefore);
    IL = BCNew;
  }
  LoadInst *LINew = new LoadInst(LI->getType(), IL, "", LI->isVolatile(),
                                 LI->getAlign(), InstInsertBefore);
  RepLIs.insert(LI);
  LoadReloadMap[LI] = LINew;
  moveNonVisitedUses(LI, LINew);
}

void Splitter::replicateGEPI(GetElementPtrInst *GEPI) {
  auto LI = cast<LoadInst>(GEPI->getPointerOperand());
  if (!RepLIs.count(LI))
    reloadFromGEPI(LI);
  LoadInst *GEPIPO = LoadReloadMap[LI];
  SmallVector<Value *, 8> Idxs;
  for (unsigned I = 1, E = GEPI->getNumOperands(); I != E; ++I)
    Idxs.push_back(GEPI->getOperand(I));
  Type *Ty = GEPI->getPointerOperand()->getType()->getPointerElementType();
  auto GEPINew =
      GetElementPtrInst::Create(Ty, GEPIPO, Idxs, "", InstInsertBefore);
  moveNonVisitedUses(GEPI, GEPINew);
}

void Splitter::reloadPHI(PHINode *PHIN) {
  GetElementPtrInst *GEPI = PHIReloadMap[PHIN];
  assert(GEPI != nullptr && "Expecting PHINode in map");
  auto GEPINew = GEPI->clone();
  GEPINew->insertBefore(InstInsertBefore);
  Type *LType = GEPINew->getType()->getPointerElementType();
  const DataLayout &DL = GEPINew->getFunction()->getParent()->getDataLayout();
  Align LAlign = DL.getABITypeAlign(LType);
  LoadInst *LI =
      new LoadInst(LType, GEPINew, "", false, LAlign, InstInsertBefore);
  moveNonVisitedUses(PHIN, LI);
}

void Splitter::reshuffleFunction() {
  RepLIs.clear();
  BasicBlock *BBNew = BBSplit->splitBasicBlock(BBSplit->begin());
  Visited.insert(BBSplit);
  BBSplit = BBNew;
  InstInsertBefore = &BBSplit->front();
  for (auto *I : SplitInsts) {
    if (auto AI = dyn_cast<AllocaInst>(I))
      sinkAllocaInst(AI);
    else if (auto LI = dyn_cast<LoadInst>(I))
      reloadFromGEPI(LI);
    else if (auto GEPI = dyn_cast<GetElementPtrInst>(I))
      replicateGEPI(GEPI);
    else if (auto PHIN = dyn_cast<PHINode>(I)) {
      if (PHIN != SplitValue)
        reloadPHI(PHIN);
    } else
      assert(false && "Unexpected split case");
  }
}

Function *Splitter::makeNewFxnWithExtraArg(Type *ArgTy, Argument **Arg,
                                           PHINode **NewSplitValue,
                                           BasicBlock **NewBBSplit) {
  std::vector<Type *> NewParams;
  FunctionType *FTy = F->getFunctionType();
  for (auto &LArg : F->args())
    NewParams.push_back(LArg.getType());
  NewParams.push_back(ArgTy);
  FunctionType *NewFTy =
      FunctionType::get(FTy->getReturnType(), NewParams, FTy->isVarArg());
  Function *NewF =
      Function::Create(NewFTy, F->getLinkage(), F->getName(), F->getParent());
  NewF->copyAttributesFrom(F);
  NewF->setCallingConv(F->getCallingConv());
  NewF->setComdat(F->getComdat());
  SmallVector<ReturnInst *, 8> Rets;
  auto A = NewF->arg_begin();
  ValueToValueMapTy VMap;
  for (auto I = F->arg_begin(), E = F->arg_end(); I != E; ++I, ++A)
    VMap[&*I] = &*A;
  CloneFunctionInto(NewF, F, VMap, true, Rets);
  Argument *ArgLast = nullptr;
  for (auto &ArgNew : NewF->args())
    ArgLast = &ArgNew;
  *Arg = ArgLast;
  *NewSplitValue = cast<PHINode>(VMap[SplitValue]);
  *NewBBSplit = cast<BasicBlock>(VMap[BBSplit]);
  return NewF;
}

void Splitter::splitCallSites() {
  SmallPtrSet<CallInst *, 10> CallInstList;
  for (User *U : F->users()) {
    auto CI = dyn_cast<CallInst>(U);
    if (CI && CI->getCalledFunction() == F)
      CallInstList.insert(CI);
  }
  LLVMContext &C = F->getContext();
  const DataLayout &DL = F->getParent()->getDataLayout();
  for (CallInst *CI : CallInstList) {
    Type *NewTy1 = llvm::Type::getInt32Ty(C);
    AllocaInst *AI = new AllocaInst(NewTy1, DL.getAllocaAddrSpace(), nullptr,
                                    Align(4), "", CI);
    Constant *CI0 = ConstantInt::get(NewTy1, 0);
    Constant *CI1 = ConstantInt::get(NewTy1, 1);
    new StoreInst(CI0, AI, false, Align(4), CI);
    SmallVector<OperandBundleDef, 1> OpBundles;
    CI->getOperandBundlesAsDefs(OpBundles);
    std::vector<Value *> Args;
    for (Value *V : CI->args())
      Args.push_back(V);
    Args.push_back(AI);
    CallInst *CLI1 = CallInst::Create(F1, Args, OpBundles, "", CI);
    CLI1->setDebugLoc(CI->getDebugLoc());
    LoadInst *LI = new LoadInst(NewTy1, AI, "", false, Align(4), CI);
    CmpInst *IC =
        ICmpInst::Create(Instruction::ICmp, ICmpInst::ICMP_EQ, LI, CI1, "", CI);
    auto NewBBT = SplitBlockAndInsertIfThen(IC, CI, false);
    Args.clear();
    for (Value *V : CI->args())
      Args.push_back(V);
    Args.push_back(CLI1);
    CallInst *CLI2 = CallInst::Create(F2, Args, OpBundles, "", NewBBT);
    CLI2->setDebugLoc(CI->getDebugLoc());
    PHINode *PHIN = PHINode::Create(CLI1->getType(), 2, "",
                                    &NewBBT->getSuccessor(0)->front());
    PHIN->addIncoming(CLI1, CLI1->getParent());
    PHIN->addIncoming(CLI2, CLI2->getParent());
    CI->replaceAllUsesWith(PHIN);
    CI->eraseFromParent();
  }
}

void Splitter::retargetReturns() {
  LLVMContext &C = F->getContext();
  BasicBlock *BBNewReturnIsEE = BasicBlock::Create(C, "", F);
  Visited.insert(BBNewReturnIsEE);
  PHINode *PHIN = cast<PHINode>(&BBReturn->front());
  unsigned CountIsEE = 0;
  unsigned CountNoEE = 0;
  for (unsigned I = 0, E = PHIN->getNumIncomingValues(); I < E; ++I) {
    BasicBlock *BBIn = PHIN->getIncomingBlock(I);
    if (Visited.count(BBIn))
      ++CountIsEE;
    else
      ++CountNoEE;
  }
  PHINode *PHIEE =
      PHINode::Create(PHIN->getType(), CountIsEE, "", BBNewReturnIsEE);
  ReturnInst::Create(C, PHIEE, BBNewReturnIsEE);
  for (unsigned I = 0, E = PHIN->getNumIncomingValues(); I < E; ++I) {
    BasicBlock *BBIn = PHIN->getIncomingBlock(I);
    if (Visited.count(BBIn))
      PHIEE->addIncoming(PHIN->getIncomingValue(I), BBIn);
  }
  PHINode *PHINoEE =
      PHINode::Create(PHIN->getType(), CountNoEE, "", &BBReturn->front());
  for (unsigned I = 0, E = PHIN->getNumIncomingValues(); I < E; ++I) {
    BasicBlock *BBIn = PHIN->getIncomingBlock(I);
    if (!Visited.count(BBIn))
      PHINoEE->addIncoming(PHIN->getIncomingValue(I), BBIn);
  }
  PHIN->replaceAllUsesWith(PHINoEE);
  PHIN->eraseFromParent();
  for (BasicBlock *BB : Visited) {
    if (auto BI = dyn_cast<BranchInst>(BB->getTerminator())) {
      for (unsigned I = 0, E = BI->getNumSuccessors(); I < E; ++I)
        if (BI->getSuccessor(I) == BBReturn)
          BI->setSuccessor(I, BBNewReturnIsEE);
    }
  }
}

void Splitter::markForInlining() {
  for (User *U : F1->users()) {
    auto CB = cast<CallBase>(U);
    Function *Caller = CB->getCaller();
    Function *Callee = CB->getCalledFunction();
    if (Callee == F1 && Caller != F && Caller != Callee && Caller != F2) {
      CB->addAttribute(llvm::AttributeList::FunctionIndex,
                       "prefer-inline-mrc-split");
      LLVM_DEBUG(dbgs() << "MRCS: Inline " << Caller->getName() << " TO "
                        << F1->getName() << "\n");
    }
    unsigned Count = 0;
    for (unsigned I = 0, E = CB->getNumArgOperands(); I < E; ++I) {
      auto CI = dyn_cast<ConstantInt>(CB->getArgOperand(I));
      if (CI && CI->isOne())
        Count++;
    }
    if (Count < 2)
      continue;
    auto LI = dyn_cast<LoadInst>(CB->getArgOperand(0));
    if (!LI)
      continue;
    auto GEPI = dyn_cast<GetElementPtrInst>(LI->getPointerOperand());
    if (!GEPI || GEPI->getNumOperands() != 3 || !GEPI->hasAllZeroIndices())
      continue;
    auto Arg = dyn_cast<Argument>(GEPI->getPointerOperand());
    if (!Arg || Arg->getArgNo() != 0)
      continue;
    for (User *V : Caller->users()) {
      auto CBB = dyn_cast<CallBase>(V);
      if (CBB) {
        Function *NCaller = CBB->getCaller();
        Function *NCallee = CBB->getCalledFunction();
        if (NCallee && NCallee == Caller && NCaller != F &&
            NCaller != NCallee) {
          CBB->addAttribute(llvm::AttributeList::FunctionIndex,
                            "prefer-inline-mrc-split");
          LLVM_DEBUG(dbgs() << "MRCS: Inline " << NCaller->getName() << " TO "
                            << NCallee->getName() << "\n");
        }
      }
    }
  }
}

void Splitter::splitFunction() {
  reshuffleFunction();
  retargetReturns();
  LLVMContext &C = F->getContext();
  Type *NewTy1 = llvm::Type::getInt32Ty(C);
  Type *NewPTy1 = llvm::Type::getInt32PtrTy(C);
  Argument *ArgLast1 = nullptr;
  PHINode *SplitValue1 = nullptr;
  BasicBlock *BBSplit1 = nullptr;
  F1 = makeNewFxnWithExtraArg(NewPTy1, &ArgLast1, &SplitValue1, &BBSplit1);
  Argument *ArgLast2 = nullptr;
  Type *NewTy2 = F->getReturnType();
  PHINode *SplitValue2 = nullptr;
  BasicBlock *BBSplit2 = nullptr;
  F2 = makeNewFxnWithExtraArg(NewTy2, &ArgLast2, &SplitValue2, &BBSplit2);
  BasicBlock *BBNewReturnNoEE = BBSplit1->getSinglePredecessor();
  ReturnInst *RI = ReturnInst::Create(C, SplitValue1, BBNewReturnNoEE);
  Constant *CI1 = ConstantInt::get(NewTy1, 1);
  new StoreInst(CI1, ArgLast1, false, Align(4), RI);
  BBNewReturnNoEE->front().eraseFromParent();
  SplitBlock(&F2->getEntryBlock(), &F2->getEntryBlock().front());
  auto BI = cast<BranchInst>(F2->getEntryBlock().getTerminator());
  BI->setSuccessor(0, BBSplit2);
  SplitValue2->replaceAllUsesWith(ArgLast2);
  LLVM_DEBUG(dbgs() << "MRCS: Split " << F->getName() << " into "
                    << F1->getName() << " and " << F2->getName() << "\n");
  splitCallSites();
  markForInlining();
}

// End of code for class Splitter

//
// Create the clones required for the "many recursive calls" cloning. 'F'
// is the Function being cloned. 'IfArgs' are the arguments feeding if-tests
// that will be constant in the clone, 'SwitchArgs' are the arguments that
// will feed switch-tests, but will be tested for explicitly when calls are
// made to the clone. 'BestCBs' are the callsites for which cloning will be
// applied.
//
static void createManyRecCallsClone(Function &F, SmallArgumentSet &IfArgs,
                                    SmallArgumentSet &SwitchArgs,
                                    SmallCallBaseSet &BestCBs) {

  // Change 'CB' to call 'NewF' rather than 'OldF'
  auto SetCallBaseUser = [](CallBase *CB, Function *OldF, Function *NewF) {
    assert(CB && "Expecting non-nullptr CB");
    for (Use &U : OldF->uses()) {
      auto *NCB = dyn_cast<CallBase>(U.getUser());
      if (NCB == CB) {
        U.set(NewF);
        NCB->setCalledFunction(NewF);
        return;
      }
    }
  };

  // Make the control flow structure for an if-test of the form:
  // if (TAnd)
  //   CBClone
  // else
  //   CB
  // where 'TAnd' is in 'BBPred'.
  auto MakeBlocks = [](CallBase *CB, CallBase *CBClone, Value *TAnd,
                       BasicBlock *BBPred) {
    BasicBlock *BBofCB = CB->getParent();
    Instruction *IAfterCB = CB->getNextNonDebugInstruction();
    BasicBlock *BBTail = BBofCB->splitBasicBlock(IAfterCB);
    BasicBlock *BBTrue =
        BasicBlock::Create(CB->getContext(), ".clone.recmanycalls.truepath",
                           CB->getFunction(), BBTail);
    if (!CB->getType()->isVoidTy()) {
      PHINode *PHI = PHINode::Create(CB->getType(), 2, ".clone.recmapcalls.phi",
                                     &BBTail->front());
      CB->replaceAllUsesWith(PHI);
      PHI->addIncoming(CB, BBofCB);
      PHI->addIncoming(CBClone, BBTrue);
    }
    BranchInst::Create(BBTail, BBTrue);
    BranchInst::Create(BBTrue, BBofCB, TAnd, BBPred);
    CBClone->insertBefore(BBTrue->getTerminator());
  };

  // Add conditionals to 'TAnd', placing each in 'BBPred'. Each conditional
  // is of the form 'Argument' == 'ConstantInt' where each Argument comes
  // from the 'SAS' and is mapped to a ConstantInt with the 'ArgConstMap'.
  // The corresponding actual argument value of the 'CBClone' will be set
  // to this ConstantInt, if 'CBClone' is not nullptr. 'CB' is the callsite
  // from which 'CBClone' was cloned. 'NewF' is the clone. We return the
  // updated value of 'TAnd'. The created conditionals are ANDed together
  // with the original value of 'TAnd'.
  auto MakeTAndFromMap = [](Value *TAnd, CallBase *CB, CallBase *CBClone,
                            BasicBlock *BBPred, Function *NewF,
                            SmallArgumentSet &SAS,
                            SmallArgConstMap &ArgConstMap) -> Value * {
    for (Argument *Arg : SAS) {
      Value *V = CB->getArgOperand(Arg->getArgNo());
      Argument *NewArg = NewF->getArg(Arg->getArgNo());
      ConstantInt *CI = ArgConstMap[NewArg];
      if (CBClone)
        CBClone->setArgOperand(Arg->getArgNo(), CI);
      Value *LCmp = CmpInst::Create(Instruction::ICmp, ICmpInst::ICMP_EQ, V, CI,
                                    ".clone.recmanycalls.cmp", BBPred);
      TAnd = !TAnd ? LCmp
                   : BinaryOperator::CreateAnd(
                         TAnd, LCmp, ".clone.recmanycalls.and", BBPred);
    }
    return TAnd;
  };

  // Transform 'CB' into:
  // if (SwitchArg[0] == 0 & ... & SwitchArg[N-1] == 0)
  //   call NewF(...)
  // else
  //   CB
  // where the arguments in the call to NewF are replaced by the ConstantInt
  // values mapped by 'ArgConstMap' from 'IfArgs' and 'SwitchArgs'. Return
  // the new call that was created.
  auto ConditionalizeCallBase2WayEarly =
      [&MakeBlocks,
       &MakeTAndFromMap](CallBase *CB, Function *NewF, SmallArgumentSet &IfArgs,
                         SmallArgumentSet &SwitchArgs,
                         SmallArgConstMap &ArgConstMap) -> CallBase * {
    CallBase *CBClone = cast<CallBase>(CB->clone());
    BasicBlock *BBPred = CB->getParent();
    BBPred->splitBasicBlock(CB);
    BBPred->getTerminator()->eraseFromParent();
    for (Argument *Arg : IfArgs) {
      Value *V = CB->getArgOperand(Arg->getArgNo());
      auto CI = cast<ConstantInt>(V);
      Argument *NewArg = NewF->getArg(Arg->getArgNo());
      ArgConstMap[NewArg] = CI;
    }
    for (Argument *Arg : SwitchArgs) {
      Value *V = CB->getArgOperand(Arg->getArgNo());
      Type *Ty = V->getType();
      auto ITy = cast<IntegerType>(Ty);
      ConstantInt *CI = ConstantInt::get(ITy, 0);
      Argument *NewArg = NewF->getArg(Arg->getArgNo());
      ArgConstMap[NewArg] = CI;
    }
    Value *TAnd = nullptr;
    TAnd = MakeTAndFromMap(TAnd, CB, CBClone, BBPred, NewF, SwitchArgs,
                           ArgConstMap);
    MakeBlocks(CB, CBClone, TAnd, BBPred);
    return CBClone;
  };

  // Return 'true' if all of the actual arguments of CB corresponding to
  // the 'SwitchArgs' have the value of ConstantInt 0.
  auto SwitchArgsMatch = [](CallBase *CB,
                            SmallArgumentSet &SwitchArgs) -> bool {
    for (Argument *Arg : SwitchArgs) {
      Value *V = CB->getArgOperand(Arg->getArgNo());
      auto CI = dyn_cast_or_null<ConstantInt>(V);
      if (!CI || CI->getZExtValue() != 0)
        return false;
    }
    return true;
  };

  // Return 'true' if all of the IfArgs for 'CB' are defined in the
  // 'ArgConstMap' and match the values of the corresponding actual arguments
  // of 'CB'.
  auto IfArgsMatch = [](CallBase *CB, SmallArgumentSet &IfArgs,
                        SmallArgConstMap ArgConstMap) -> bool {
    Function *NewF = CB->getCaller();
    for (Argument *Arg : IfArgs) {
      Value *V = CB->getArgOperand(Arg->getArgNo());
      auto CI = dyn_cast_or_null<ConstantInt>(V);
      Argument *NewArg = NewF->getArg(Arg->getArgNo());
      if (!CI || ArgConstMap[NewArg] != CI) {
        return false;
      }
    }
    return true;
  };

  // Insert into 'ReplaceArgs' all of those members of 'IfArgs' that whose
  // corresponding actual arguments of 'CB' have the values indicated in the
  // 'ArgConstMap'.
  auto FindReplaceArgs = [](CallBase *CB, SmallArgumentSet &IfArgs,
                            SmallArgConstMap ArgConstMap,
                            SmallArgumentSet &ReplaceArgs) {
    Function *NewF = CB->getCaller();
    for (Argument *Arg : IfArgs) {
      Value *V = CB->getArgOperand(Arg->getArgNo());
      auto CI = dyn_cast_or_null<ConstantInt>(V);
      Argument *NewArg = NewF->getArg(Arg->getArgNo());
      if (!CI || ArgConstMap[NewArg] != CI)
        ReplaceArgs.insert(Arg);
    }
  };

  // Transform 'CB' into:
  // if (ReplaceArgs[0] == 0 & ... & ReplaceArgs[N-1])
  //   CBClone(...)
  // else
  //   CB
  // where the 'ArgConstMap' maps the 'ReplaceArgs' into ConstantInt values.
  auto ConditionalizeCallBase2WayLate =
      [&MakeBlocks,
       &MakeTAndFromMap](CallBase *CB, SmallArgConstMap ArgConstMap,
                         SmallArgumentSet &ReplaceArgs) -> CallBase * {
    BasicBlock *BBPred = CB->getParent();
    BBPred->splitBasicBlock(CB);
    BBPred->getTerminator()->eraseFromParent();
    Value *TAnd = nullptr;
    Function *NewF = CB->getCaller();
    CallBase *CBClone = cast<CallBase>(CB->clone());
    TAnd = MakeTAndFromMap(TAnd, CB, CBClone, BBPred, NewF, ReplaceArgs,
                           ArgConstMap);
    MakeBlocks(CB, CBClone, TAnd, BBPred);
    return CBClone;
  };

  // Insert code of the following form into the beginning of 'F', so that
  // the clone 'NewF' is called when the actual arguments of 'F' have the
  // appropriate constant values:
  // if (Args that are expected to be constant in NewF are constant)
  //   call NewF(Args set to those expected constant values)
  auto InsertOriginalToCloneCall =
      [&MakeTAndFromMap](Function *F, Function *NewF, SmallArgumentSet &IfArgs,
                         SmallArgumentSet &SwitchArgs,
                         SmallArgConstMap &ArgConstMap) {
        SmallVector<Value *, 16> Args;
        for (Argument &Arg : F->args())
          Args.push_back(&Arg);
        CallInst *CB = CallInst::Create(NewF->getFunctionType(), NewF, Args,
                                        ".clone.recmanycalls.reccall",
                                        &F->getEntryBlock().front());
        // CMPLRLLVM-10901: Create debug info, calling convention, and
        // attributes for new call.
        if (F->getSubprogram()) {
          DISubprogram *DIS = F->getSubprogram();
          DebugLoc CBDbgLoc =
              DILocation::get(CB->getContext(), DIS->getScopeLine(), 0, DIS);
          CB->setDebugLoc(CBDbgLoc);
        }
        CB->setCallingConv(F->getCallingConv());
        CB->setAttributes(F->getAttributes());
        BasicBlock *BBofCB = CB->getParent();
        BBofCB->splitBasicBlock(CB);
        BasicBlock *BBPred = BBofCB;
        BBofCB = CB->getParent();
        Instruction *IAfterCB = CB->getNextNonDebugInstruction();
        BasicBlock *BBTail = BBofCB->splitBasicBlock(IAfterCB);
        Value *TAnd = nullptr;
        BBPred->getTerminator()->eraseFromParent();
        TAnd = MakeTAndFromMap(TAnd, CB, nullptr, BBPred, NewF, IfArgs,
                               ArgConstMap);
        TAnd = MakeTAndFromMap(TAnd, CB, nullptr, BBPred, NewF, SwitchArgs,
                               ArgConstMap);
        BranchInst::Create(BBofCB, BBTail, TAnd, BBPred);
        BBofCB->getTerminator()->eraseFromParent();
        if (CB->getType()->isVoidTy())
          ReturnInst::Create(CB->getContext(), CB->getParent());
        else
          ReturnInst::Create(CB->getContext(), CB, CB->getParent());
      };

  // Main code for 'createManyRecCallsClone'. Iterate over the selected
  // "best" callsites of the original Function, creating a clone for each
  // and patching up the callsites to the original and cloned Function
  // as desired.
  for (CallBase *CB : BestCBs) {
    ValueToValueMapTy VMap;
    // Clone the original F to NewF
    Function *NewF = CloneFunction(&F, VMap);
    LLVM_DEBUG(dbgs() << "MRC Cloning: " << F.getName() << " TO "
                      << NewF->getName() << "\n");
    // Surround the best callsite with a test which allows the clone
    // to be called when the right arguments are constant.
    SmallArgConstMap ArgConstMap;
    CB = ConditionalizeCallBase2WayEarly(CB, NewF, IfArgs, SwitchArgs,
                                         ArgConstMap);
    SetCallBaseUser(CB, &F, NewF);
    // Replace the formal arguments in the clone with the appropriate
    // constant values to simplify the the clone.  The actual simpification
    // will be performed by downstream optimizations. The formals will also
    // become dead, and will be eliminated by dead argument elimination.
    for (auto &Entry : ArgConstMap)
      Entry.first->replaceAllUsesWith(Entry.second);
    // Find the calls within the clone that are still to the original function.
    // Determine which need to be replaced by calls to the clone, and whether
    // those calls needs to be conditional.  We transform only those calls
    // which will not be eliminated later by dead code elimination.
    SmallDenseMap<CallBase *, bool> NeedConditionalization;
    for (User *U : F.users()) {
      CallBase *NCB = dyn_cast<CallBase>(U);
      if (!NCB || NCB->getCaller() != NewF)
        continue;
      // If the SwitchArgs don't match, don't transform the call. In the case
      // of a mismatched constant value, it will be dead code eliminated.
      // Otherwise, it may be called with a switch arg value different than
      // the original, and which case the call cannot be legally transformed.
      if (!SwitchArgsMatch(NCB, SwitchArgs))
        continue;
      // If the IFArgs don't match, we must make the call to the clone
      // conditional.
      bool IfMatch = IfArgsMatch(NCB, IfArgs, ArgConstMap);
      NeedConditionalization[NCB] = IfMatch;
    }
    // Convert calls to the original function to calls to the clone,
    // conditionalizing those calls when necessary.
    for (auto &Entry : NeedConditionalization) {
      CallBase *NCB = Entry.first;
      bool HasIfMatch = Entry.second;
      if (!HasIfMatch) {
        SmallPtrSet<Argument *, 16> ReplaceArgs;
        FindReplaceArgs(NCB, IfArgs, ArgConstMap, ReplaceArgs);
        NCB = ConditionalizeCallBase2WayLate(NCB, ArgConstMap, ReplaceArgs);
      }
      SetCallBaseUser(NCB, &F, NewF);
    }
    // Insert code at the beginning of the original function to test if
    // the arguments of the original function have the constant values
    // required by the clone, and if so, call the clone.
    InsertOriginalToCloneCall(&F, NewF, IfArgs, SwitchArgs, ArgConstMap);
    if (EnableManyRecCallsSplitting) {
      Splitter MRCS(NewF);
      if (MRCS.canSplitFunction())
        MRCS.splitFunction();
    }
  }
}

// END: Many Recursive Calls Cloning

// Main routine to analyze all calls and clone functions if profitable.
//
static bool analysisCallsCloneFunctions(Module &M, bool AfterInl,
                                        bool EnableDTrans,
                                        bool IFSwitchHeuristic,
                                        WholeProgramInfo *WPInfo) {
  bool FunctionAddressTaken;

  // Force RecProCloneSplitting for LIT testing.
  if (ForceManyRecCallsSplitting) {
    bool DidSplit = false;
    for (Function &F : M) {
      Splitter RPCS(&F);
      if (RPCS.canSplitFunction()) {
        RPCS.splitFunction();
        DidSplit = true;
      }
    }
    return DidSplit;
  }

  LLVM_DEBUG({
    dbgs() << " Enter IP cloning";
    if (AfterInl)
      dbgs() << ": (After inlining)\n";
    else
      dbgs() << ": (Before inlining)\n";
  });

  ClonedFunctionList.clear();

  for (Function &F : M) {

    if (skipAnalyzeCallsOfFunction(F)) {
      LLVM_DEBUG(dbgs() << " Skipping " << F.getName() << "\n");
      continue;
    }

    clearAllMaps();

    LLVM_DEBUG(dbgs() << " Cloning Analysis for:  " << F.getName() << "\n");

    IPCloneKind CloneType;
    if (AfterInl) {
      CloneType = GenericClone;
      LLVM_DEBUG(dbgs() << "    Selected generic cloning  "
                        << "\n");
    } else {
      int Start, Inc;
      unsigned ArgPos, Count;
      bool IsByRef, IsCyclic;
      if (EnableDTrans &&
          isRecProgressionCloneCandidate(F, true, &ArgPos, &Count, &Start, &Inc,
                                         &IsByRef, &IsCyclic)) {
        CloneType = RecProgressionClone;
        LLVM_DEBUG(dbgs() << "    Selected RecProgression cloning  "
                          << "\n");
        createRecProgressionClones(F, ArgPos, Count, Start, Inc, IsByRef,
                                   IsCyclic);
        if (!IsCyclic && canChangeCPUAttributes(M))
          changeCPUAttributes(M);
        continue;
      }
      // For now, run either FuncPtrsClone or SpecializationClone for any
      // function before inlining. If required, we can run both in future.
      // FuncPtrsClone is selected for a function if it has at least one
      // function-pointer type argument.
      if (IsFunctionPtrCloneCandidate(F)) {
        CloneType = FuncPtrsClone;
        LLVM_DEBUG(dbgs() << "    Selected FuncPtrs cloning  "
                          << "\n");
      } else if (isDirectlyRecursive(&F)) {
        SmallPtrSet<Argument *, 16> IfArgs;
        SmallPtrSet<Argument *, 16> SwitchArgs;
        SmallPtrSet<CallBase *, 16> BestCBs;
        if (isManyRecCallsCloneCandidate(F, IfArgs, SwitchArgs, BestCBs)) {
          CloneType = ManyRecCallsClone;
          if (EnableManyRecCallsSplitting) {
            LLVM_DEBUG(dbgs() << "    Selected many recursive calls splitting "
                              << "\n");
            Splitter MRCS(&F);
            if (MRCS.canSplitFunction())
              MRCS.splitFunction();
          } else {
            LLVM_DEBUG(dbgs() << "    Selected many recursive calls cloning "
                              << "\n");
            createManyRecCallsClone(F, IfArgs, SwitchArgs, BestCBs);
          }
          continue;
        }
        CloneType = GenericClone;
        LLVM_DEBUG(dbgs() << "    Selected generic cloning (recursive) "
                          << "\n");
      } else {
        CloneType = SpecializationClone;
        LLVM_DEBUG(dbgs() << "    Selected Specialization cloning  "
                          << "\n");
      }
    }

    FunctionAddressTaken = analyzeAllCallsOfFunction(F, CloneType);

    // It is okay to enable cloning for address taken routines but
    // disable it for now.
    if (FunctionAddressTaken) {
      LLVM_DEBUG(dbgs() << " Skipping address taken " << F.getName() << "\n");
      continue;
    }

    if (CloneType == SpecializationClone && CurrCallList.size() != 0) {
      if (CurrCallList.size() > IPSpeCloningNumCallSitesLimit) {
        LLVM_DEBUG(dbgs() << " Too many CallSites: Skipping Specialization "
                             "cloning\n");
        continue;
      }
      // Transformation done here if Specialization cloning is kicked-in.
      cloneSpecializationFunction();
      continue;
    }

    if (FormalConstantValues.size() == 0 || CurrCallList.size() == 0) {
      LLVM_DEBUG(dbgs() << " Skipping non-candidate " << F.getName() << "\n");
      continue;
    }

    LLVM_DEBUG(dumpFormalsConstants(F));

    unsigned MaxClones = getMaxClones();
    unsigned MinClones = getMinClones();

    LLVM_DEBUG({
      dbgs() << " Max clones:  " << MaxClones << "\n";
      dbgs() << " Min clones:  " << MinClones << "\n";
    });

    if (MaxClones <= 1 || MinClones > IPFunctionCloningLimit) {
      LLVM_DEBUG(dbgs() << " Skipping not worthy candidate " << F.getName()
                        << "\n");
      continue;
    }

    // For a function that is recursive and for which we are producing a
    // generic clone, potentially relax the rules on the if-switch heuristic.
    bool IsGenRec = CloneType == GenericClone && isDirectlyRecursive(&F);
    bool IsGenRecQualified = false;
    if (!findWorthyFormalsForCloning(F, AfterInl, IFSwitchHeuristic, IsGenRec,
                                     &IsGenRecQualified, WPInfo)) {
      LLVM_DEBUG(dbgs() << " Skipping due to Heuristics " << F.getName()
                        << "\n");
      continue;
    }

    if (!collectAllConstantArgumentsSets(F)) {
      LLVM_DEBUG(dbgs() << " Skipping not profitable candidate " << F.getName()
                        << "\n");
      continue;
    }

    // If we are relaxing the rules on formals for a generic clone of a
    // recursive function, only clone if there is only one possible clone
    // and at least 'IPGenCloningMinRecCallsites' callsites.
    if (IsGenRecQualified &&
        (FunctionAllArgumentsSets.size() != 1 ||
         CurrCallList.size() < IPGenCloningMinRecCallsites)) {
      LLVM_DEBUG({
        dbgs() << " Skipping not profitable recursive candidate " << F.getName()
               << "\n";
      });
      continue;
    }

    cloneFunction();
  }

  LLVM_DEBUG(dbgs() << " Total clones:  " << NumIPCloned << "\n");

  if (NumIPCloned != 0)
    return true;

  return false;
}

static bool runIPCloning(Module &M, bool AfterInl, bool EnableDTrans,
                         WholeProgramInfo *WPInfo) {
  bool Change = false;
  bool IFSwitchHeuristicOn = EnableDTrans || ForceIFSwitchHeuristic;
  bool EnableDTransOn = EnableDTrans || ForceEnableDTrans;
  Change = analysisCallsCloneFunctions(M, AfterInl, EnableDTransOn,
                                       IFSwitchHeuristicOn, WPInfo);
  clearAllMaps();
  return Change;
}

namespace {

struct IPCloningLegacyPass : public ModulePass {
public:
  static char ID; // Pass identification, replacement for typeid
  IPCloningLegacyPass(bool AfterInl = false, bool EnableDTrans = false)
      : ModulePass(ID), AfterInl(AfterInl), EnableDTrans(EnableDTrans) {
    initializeIPCloningLegacyPassPass(*PassRegistry::getPassRegistry());
  }

  void getAnalysisUsage(AnalysisUsage &AU) const override {
    AU.addRequired<WholeProgramWrapperPass>();
    AU.addPreserved<WholeProgramWrapperPass>();
    AU.addPreserved<AndersensAAWrapperPass>();
  }

  bool runOnModule(Module &M) override {
    if (skipModule(M))
      return false;
    WholeProgramInfo *WPInfo =
        &getAnalysis<WholeProgramWrapperPass>().getResult();
    if (IPCloningAfterInl)
      AfterInl = true;
    return runIPCloning(M, AfterInl, EnableDTrans, WPInfo);
  }

private:
  // This flag helps to decide whether function addresses or other
  // constants need to be considered for cloning.
  bool AfterInl;
  // If 'true' we are doing specialized cloning generally applicable
  // when we are running DTrans.
  bool EnableDTrans;
};
} // namespace

char IPCloningLegacyPass::ID = 0;
INITIALIZE_PASS_BEGIN(IPCloningLegacyPass, "ip-cloning",
                      "IP Cloning", false, false)
INITIALIZE_PASS_DEPENDENCY(WholeProgramWrapperPass)
INITIALIZE_PASS_END(IPCloningLegacyPass, "ip-cloning",
                    "IP Cloning", false, false)

ModulePass *llvm::createIPCloningLegacyPass(bool AfterInl, bool EnableDTrans) {
  return new IPCloningLegacyPass(AfterInl, EnableDTrans);
}

IPCloningPass::IPCloningPass(bool AfterInl, bool EnableDTrans)
    : AfterInl(AfterInl), EnableDTrans(EnableDTrans) {}

PreservedAnalyses IPCloningPass::run(Module &M, ModuleAnalysisManager &AM) {
  auto &WPInfo = AM.getResult<WholeProgramAnalysis>(M);
  if (!runIPCloning(M, AfterInl, EnableDTrans, &WPInfo))
    return PreservedAnalyses::all();

  auto PA = PreservedAnalyses();
  PA.preserve<WholeProgramAnalysis>();
  PA.preserve<AndersensAA>();
  return PA;
}<|MERGE_RESOLUTION|>--- conflicted
+++ resolved
@@ -2068,11 +2068,7 @@
   // but not an advanced AVX2 compilation.
   //
   auto IsNonAdvancedAVX2 = [](WholeProgramInfo *WPInfo) {
-<<<<<<< HEAD
-    auto AVX2 = TargetTransformInfo::AdvancedOptLevel::AO_TargetHasAVX2;
-=======
     auto AVX2 = TargetTransformInfo::AdvancedOptLevel::AO_TargetHasGenericAVX2;
->>>>>>> 6c8b510a
     auto IAVX2 = TargetTransformInfo::AdvancedOptLevel::AO_TargetHasIntelAVX2;
     return WPInfo && WPInfo->isAdvancedOptEnabled(AVX2) &&
         !WPInfo->isAdvancedOptEnabled(IAVX2);
