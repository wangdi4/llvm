//===---- Intel_ArgumentAlignment.cpp - Intel Compute Alignment      -*----===//
//
// Copyright (C) 2019-2022 Intel Corporation. All rights reserved.
//
// The information and source code contained herein is the exclusive property
// of Intel Corporation and may not be disclosed, examined or reproduced in
// whole or in part without explicit written authorization from the company.
//
//===----------------------------------------------------------------------===//
// This pass checks if the alignment of the argument is being computed inside
// a function. If the alignemnt is a known constant at compile time, then
// it tries to do a constant replacement. After this pass runs, the instruction
// simplification and the call graph simplification passes will run to do a
// constant propapagation. For example, consider the following function:
//
// define internal fastcc void @foo(ptr, i64) {
// entry:
//   %2 = ptrtoint ptr %0 to i64
//   %3 = and i64 %2, 7
//   %4 = icmp eq i64 %3, 0
//   br i1 %4, label %if_bb, label %end
//
// if_bb:
//   %5 = phi ptr [ %0, %entry ], [ %8, %else_bb ]
//   %6 = phi i1  [ %4, %entry ], [ %11, %else_bb ]
//   br i1 %6, label %else_bb, label %end
//
// else_bb:
//   %7 = sub i64 0, %1
//   %8 = getelementptr inbounds i8, ptr %5, i64 %7
//   %9 = ptrtoint ptr %8 to i64
//   %10 = and i64 %9, 7
//   %11 = icmp eq i64 %10, 0
//   %12 = lshr i64 %7, 3
//   %13 = icmp ult i64 %12, 7
//   br i1 %13, label %if_bb, label %end
//
// end:
//   ret void
// }
//
// define void @bar(i64, i64) {
// entry:
//   %2 = tail call noalias ptr @calloc(i64 %0, i64 8)
//   tail call fastcc void @foo(ptr %2, i64 %1)
//   ret void
// }
//
// The argument %0 in the above example is used to compute a MOD operation
// (%2 to %4 and %9 to %11). From the call site to @foo in @bar we can see
// that the actual argument (%2 in @bar) is and allocation with size 8. This
// means that memory for %2 in @bar will be aligned by 8 bytes, therefore the
// pointer-to-integer in %2 at @foo will be a multiple of 8. In simple words,
// the AND operation in %3 will always be 0 and %4 will always be true. The
// same happens for the AND in %10 and the icmp in %11.
//
// This pass will check the allocation site for the actual argument (%1 in
// @bar from the exmaple), if it is constant across the whole program and
// the alignment is computed then replace the variable in the AND operation
// with a constant. Function @foo will look as follows after the transformation.
//
// define internal fastcc void @foo(ptr %0, i64 %1) #0 {
// entry:
//   %2 = ptrtoint ptr %0 to i64
//   %3 = and i64 8, 7
//   %4 = icmp eq i64 %3, 0
//   br i1 %4, label %if_bb, label %end
//
// if_bb:                                   ; preds = %else_bb, %entry
//   %5 = phi ptr [ %0, %entry ], [ %8, %else_bb ]
//   %6 = phi i1 [ %4, %entry ], [ %11, %else_bb ]
//   br i1 %6, label %else_bb, label %end
//
// else_bb:                                 ; preds = %if_bb
//   %7 = sub i64 0, %1
//   %8 = getelementptr inbounds i8, ptr %5, i64 %7
//   %9 = ptrtoint ptr %8 to i64
//   %10 = and i64 8, 7
//   %11 = icmp eq i64 %10, 0
//   %12 = lshr i64 %7, 3
//   %13 = icmp ult i64 %12, 7
//   tail call fastcc void @foo(ptr %8, i64 %7)
//   br i1 %13, label %if_bb, label %end
//
// end:                                     ; preds = %else_bb, %if_bb, %entry
//   ret void
// }
//
// Notice now that variables in %3 and %10 were replaced with a constant 8.
// After this pass we run the instruction simplification and call graph
// simplification to clean up the IR.
//
// define internal fastcc void @foo(ptr %0, i64 %1) #0 {
// entry:
//   br label %if_bb
//
// if_bb:                                            ; preds = %entry, %if_bb
//   %2 = phi ptr [ %0, %entry ], [ %4, %if_bb ]
//   %3 = sub i64 0, %1
//   %4 = getelementptr inbounds i8, ptr %2, i64 %3
//   %5 = lshr i64 %3, 3
//   %6 = icmp ult i64 %5, 7
//   br i1 %6, label %if_bb, label %end
//
// end:                                              ; preds = %if_bb
//   ret void
// }
//
// Now @foo got simplified to a function with fewer branches.
//===----------------------------------------------------------------------===//

#include "llvm/Transforms/IPO/Intel_ArgumentAlignment.h"
#include "llvm/ADT/SetVector.h"
#include "llvm/Analysis/Intel_WP.h"
#include "llvm/Analysis/MemoryBuiltins.h"
#include "llvm/Analysis/TargetTransformInfo.h"
#include "llvm/IR/Attributes.h"
#include "llvm/IR/IRBuilder.h"
#include "llvm/IR/InstrTypes.h"
#include "llvm/IR/LegacyPassManager.h"
#include "llvm/IR/Module.h"
#include "llvm/IR/Operator.h"
#include "llvm/IR/Type.h"
#include "llvm/InitializePasses.h"
#include "llvm/Pass.h"
#include "llvm/Support/CommandLine.h"
#include "llvm/Support/Debug.h"
#include "llvm/Transforms/IPO.h"
#include "llvm/Transforms/IPO/Utils/Intel_IPOUtils.h"
#include "llvm/Transforms/Scalar.h"
#include "llvm/Transforms/Scalar/InstSimplifyPass.h"
#include "llvm/Transforms/Utils/Local.h"
#include <queue>

using namespace llvm;

#define DEBUG_TYPE "intel-argument-alignment"

// Specify the size of the alignment we are looking for
static cl::opt<unsigned> IntelArgAlignmentSize("intel-argument-alignment-size",
                                               cl::init(8), cl::ReallyHidden);

// Utilities to handle the argument's analysis
static IntelArgumentAlignmentUtils ArgUtils;

// Helper class to store the arguments that will be aligned
class AlignedArgument {

public:
  // Function to be trasformed
  Function *Func;

  // Argument being aligned
  Argument *Arg;

  // Instructions to be replaced with a constant
  SmallVector<Instruction *, 2> InstSet;

  AlignedArgument(Function *Func, Argument *Arg,
                  SetVector<Instruction *> &InputInstSet)
      : Func(Func), Arg(Arg) {
    std::copy(InputInstSet.begin(), InputInstSet.end(),
              std::inserter(InstSet, InstSet.begin()));
  }

  ~AlignedArgument();
};

class ArgumentAlignment {

public:
  ArgumentAlignment(Module &M, WholeProgramInfo *WPInfo,
                    std::function<const TargetLibraryInfo &(Function &)> GetTLI)
      : M(M), WPInfo(WPInfo), GetTLI(GetTLI) {}

  bool runImpl();

  ~ArgumentAlignment() {
    for (auto *Candidate : Candidates)
      delete Candidate;
    Candidates.clear();
  }

private:
  Module &M;
  WholeProgramInfo *WPInfo;
  SetVector<AlignedArgument *> Candidates;
  std::function<const TargetLibraryInfo &(Function &)> GetTLI;

  // Find the candidates to be aligned
  void collectCandidates();

  // Analyze the candidates, if the candidate doesn't pass the
  // analysis then remove it
  void analyzeCandidates(
      std::function<const TargetLibraryInfo &(Function &)> GetTLI);

  // Apply transformation
  void applyTransformation();

}; // ArgumentAlignment

// Return true if the input instruction is a pointer-to-integer
// and the destination is i64.
static bool isValidPtrToInt(Instruction *Inst) {

  if (!Inst)
    return false;

  PtrToIntInst *PtrToInt = dyn_cast<PtrToIntInst>(Inst);
  if (!PtrToInt)
    return false;

  Type *DestType = PtrToInt->getDestTy();

  // TODO: For now the optimization works for i64.
  if (!DestType->isIntegerTy(64))
    return false;

  return true;
}

// Destructor for AlignedArgumet class
AlignedArgument::~AlignedArgument() {
  Func = nullptr;
  Arg = nullptr;
  InstSet.clear();
}

// Return true if the input instruction is an AND
// operation with a constant, and the constant is not 0.
static bool isValidANDOperation(Instruction *Inst) {

  if (!Inst)
    return false;

  BinaryOperator *AndInst = dyn_cast<BinaryOperator>(Inst);

  if (!AndInst)
    return false;

  if (AndInst->getOpcode() != Instruction::BinaryOps::And)
    return false;

  // Collect for and i64 %x, CONSTANT
  Value *Var = AndInst->getOperand(0);
  Constant *Const = dyn_cast<Constant>(AndInst->getOperand(1));

  // Both operands in the AND aren't constants or
  // both operands are constants
  if ((!Const && !isa<Constant>(Var)) || (Const && isa<Constant>(Var)))
    return false;

  // Collect and CONSTANT, %x in case is the other way
  if (!Const) {
    // We prove before that Var is a constant
    Const = cast<Constant>(Var);
    Var = AndInst->getOperand(1);
  }

  // TODO: for now we care for 64 bits
  if (!Var->getType()->isIntegerTy(64))
    return false;

  if (Const->isZeroValue())
    return false;

  return true;
}

// Return true if the input instruction is a compare with 0
static bool isValidCompare(Instruction *Inst) {

  if (!Inst)
    return false;

  ICmpInst *Cmpr = dyn_cast<ICmpInst>(Inst);
  if (!Cmpr)
    return false;

  if (!Cmpr->isEquality())
    return false;

  Constant *Const = dyn_cast<Constant>(Cmpr->getOperand(1));
  if (!Const)
    return false;

  if (!Const->isZeroValue())
    return false;

  return true;
}

// Return true if the pointer in the input instruction refers to the input
// argument. Else return false. This function anlayses the following:
//
// define internal fastcc void @foo(ptr, i64) {
//
//    ...
//
// if_bb:
//  %5 = phi ptr [ %0, %entry ], [ %8, %else_bb ]
//
// else_bb:
//   %7 = sub i64 0, %1
//   %8 = getelementptr inbounds i8, ptr %5, i64 %7
//   %9 = ptrtoint ptr %8 to i64
//   ...
// }
//
// Notice that %9 is a pointer-to-int instruction of %8, and %8 is a GEP from
// %5. The PHI Node in %5 says that the pointer will come from the argument %0.
// This means that %8 is just moving the pointer to collect the data, but will
// keep pointing to the same chunk of memory that was pointed by %0.
static bool pointerRefersToArg(PtrToIntInst *Inst, Value *Arg) {

  if (!Arg || !Inst)
    return false;

  Value *CurrVal = Inst->getOperand(0);

  return ArgUtils.valueRefersToArg(CurrVal, Arg);
}

// Traverse through the input Value to check if there is a MOD operation,
// if so then return the PtrToInt instruction. The input Value is expected
// to be an ICmpInst. This function looks for the following:
//
//   %9 = ptrtoint ptr %8 to i64
//   %10 = and i64 %9, 7
//   %11 = icmp eq i64 %10, 0
//
// From the example before, Val is the icmp instruction (%11). This function
// will collect the operand and make sure it lands at the pointer to integer
// instruction (%9). It will return the pointer to integer instruction that
// was found.
static PtrToIntInst *getPointerInstruction(Value *Val) {
  PtrToIntInst *NullInst = nullptr;

  if (!Val)
    return NullInst;

  Instruction *Inst = dyn_cast<Instruction>(Val);
  if (!isValidCompare(Inst))
    return NullInst;

  Inst = dyn_cast<Instruction>(Inst->getOperand(0));
  if (!isValidANDOperation(Inst))
    return NullInst;

  Inst = dyn_cast<Instruction>(Inst->getOperand(0));
  if (!isValidPtrToInt(Inst))
    return NullInst;

  return cast<PtrToIntInst>(Inst);
}

// This function traverses through the Users of the input instruction. Then, if
// a user is a PHI Node, all the incoming values for the PHI Node must be
// the same alignment computation for the input Argument. For example:
//
// define internal fastcc void @foo(ptr, i64) {
// entry:
//   %2 = ptrtoint ptr %0 to i64
//   %3 = and i64 %2, 7
//   %4 = icmp eq i64 %3, 0
//   br i1 %4, label %if_bb, label %end
//
// if_bb:
//   %5 = phi ptr [ %0, %entry ], [ %8, %else_bb ]
//   %6 = phi i1  [ %4, %entry ], [ %11, %else_bb ]
//   br i1 %6, label %else_bb, label %end
//
// else_bb:
//   %7 = sub i64 0, %1
//   %8 = getelementptr inbounds i8, ptr %5, i64 %7
//   %9 = ptrtoint ptr %8 to i64
//   %10 = and i64 %9, 7
//   %11 = icmp eq i64 %10, 0
//   %12 = lshr i64 %7, 3
//   %13 = icmp ult i64 %12, 7
//   br i1 %13, label %if_bb, label %end
//
// end:
//   ret void
// }
//
// The input instruction for this case will be %11, the icmp. The User
// of %11 is the PHI Node %6, with incoming Values %4 and %11. This function
// will collect both incoming values and find the pointer-to-integer related
// instructions (%2 and %9). Then it will check that the pointers refer to
// the input argument (%0). If so, then return true, else return false.
static bool checkIfPHINodePointsToArgument(Instruction *Inst, Argument *Arg,
                                           SetVector<Instruction *> &InstSet) {

  if (!Inst)
    return false;

  SetVector<Value *> ComputedValues;

  for (User *User : Inst->users()) {

    PHINode *PhiInst = dyn_cast<PHINode>(User);

    if (!PhiInst)
      continue;

    unsigned NumIncomingVals = PhiInst->getNumIncomingValues();

    for (unsigned Entry = 0; Entry < NumIncomingVals; Entry++) {

      Value *Val = PhiInst->getIncomingValue(Entry);
      assert(Val && "Value is expected in PHI node");

      // Skip the Value that is the same as the input instruction
      if (Val == cast<Value>(Inst))
        continue;

      // Skip repeated values
      if (!ComputedValues.insert(Val))
        continue;

      // Collect the pointer-to-integer instruction
      PtrToIntInst *NewInst = getPointerInstruction(Val);
      if (!NewInst) {
        InstSet.clear();
        return false;
      }

      // Check that the pointer refers to Arg
      if (!pointerRefersToArg(NewInst, dyn_cast<Value>(Arg))) {
        InstSet.clear();
        return false;
      }
      InstSet.insert(NewInst);
    }
  }

  return true;
}

// Traverse the input instruction and check if MOD is being
// computed. Basically we are looking for the following:
//
//  define void foo(ptr %0) {
//     %2 = ptrtoint ptr %0 to i64
//     %3 = and i64 %2, 7
//     %4 = icmp eq i64 %3, 0
//
// The argument %0 is being transformed into an integer and that
// integer is being computed against constants. If so, then return
// the ICmpInst instruction.
static Instruction *checkIfModIsComputed(Instruction *Inst) {

  Instruction *NullInst = nullptr;

  if (!Inst)
    return NullInst;

  for (User *User : Inst->users()) {

    if (isValidPtrToInt(Inst) &&
        isValidANDOperation(dyn_cast<Instruction>(User)))
      if (Instruction *NewInst = checkIfModIsComputed(cast<Instruction>(User)))
        return NewInst;

    if (isValidANDOperation(Inst) &&
        isValidCompare(dyn_cast<Instruction>(User)))
      return cast<Instruction>(User);
  }

  return NullInst;
}

// Return true if the argument is used to compute data alignment. For example:
//
// define internal fastcc void @foo(ptr, i64) {
// entry:
//   %2 = ptrtoint ptr %0 to i64
//   %3 = and i64 %2, 7
//   %4 = icmp eq i64 %3, 0
//   br i1 %4, label %if_bb, label %end
//
// if_bb:
//   %5 = phi ptr [ %0, %entry ], [ %8, %else_bb ]
//   %6 = phi i1  [ %4, %entry ], [ %11, %else_bb ]
//   br i1 %6, label %else_bb, label %end
//
// else_bb:
//   %7 = sub i64 0, %1
//   %8 = getelementptr inbounds i8, ptr %5, i64 %7
//   %9 = ptrtoint ptr %8 to i64
//   %10 = and i64 %9, 7
//   %11 = icmp eq i64 %10, 0
//   %12 = lshr i64 %7, 3
//   %13 = icmp ult i64 %12, 7
//   br i1 %13, label %if_bb, label %end
//
// end:
//   ret void
// }
//
// The computation that is being done from %2 to %4 and %9 to %11 are
// operations on constants. If we know the alignment of %0 at compile time
// then these values will be constant across the whole program.
static bool checkArgument(Argument *Arg, Function *Func,
                          SetVector<Instruction *> &InstSet) {

  // Argument must be a pointer
  if (!Arg->getType()->isPointerTy())
    return false;

  for (User *User : Arg->users()) {
    Instruction *Inst = dyn_cast<Instruction>(User);
    if (!Inst || !isa<PtrToIntInst>(Inst))
      continue;

    // Collect the direct user of the input argument. Basically
    // look for this:
    //
    //   %3 = ptrtoint ptr %0 to i64
    //   %4 = and i64 %3, 7
    //   %5 = icmp eq i64 %4, 0
    //
    // This modulo computation checks if the pointer is aligned by 8.
    if (Instruction *OutInst = checkIfModIsComputed(Inst)) {

      // Now look for other places were it is being done.
      // Basically look for this:

      // ...
      //   %5 = phi ptr [ %0, %entry ], [ %8, %else_bb ]
      // ...
      //
      //   %8 = getelementptr inbounds i8, ptr %5, i64 %7
      //   %9 = ptrtoint ptr %8 to i64
      //   %10 = and i64 %9, 7
      //   %11 = icmp eq i64 %10, 0
      if (checkIfPHINodePointsToArgument(OutInst, Arg, InstSet))
        InstSet.insert(Inst);
    }
  }

  return !InstSet.empty();
}

// Go through each argument of the input function and check if the alignment
// of the argument is being computed. If so, then create a new AlignedArgument
// and store the function, the argument found and the pointer-to-integer
// instruction that will be replaced.
static void checkFunction(Function *Func,
                          SetVector<AlignedArgument *> &Candidates) {
  if (!Func)
    return;

  for (auto &Arg : Func->args()) {

    if (!Arg.getType()->isPointerTy())
      continue;

    SetVector<Instruction *> InstSet;
    if (checkArgument(&Arg, Func, InstSet)) {
      AlignedArgument *Candidate = new AlignedArgument(Func, &Arg, InstSet);
      Candidates.insert(Candidate);
    }
  }
}

// Traverse through each function in the module and identify if it is a
// candidate for replacing the memory alignment computation.
void ArgumentAlignment::collectCandidates() {

  for (auto &Func : M) {
    // There is no IR
    if (Func.isIntrinsic() || Func.isDeclaration())
      continue;

    // All callsites must be direct calls
    if (Func.hasAddressTaken())
      continue;

    // There must be at least one argument
    if (Func.arg_empty())
      continue;

    checkFunction(&Func, Candidates);
  }
}

// Checks if the input Value is an alloc site. An alloc site can be a LibFunc
// or an alloca. This function returns:
//
//   -1: Is not an alloc site or the LibFunc is not supported
//    0: The size allocated is 0 or NaN
//    X: The size allocated is bigger than 0.
static int
isValidAllocSite(Value *AllocSite,
                 std::function<const TargetLibraryInfo &(Function &)> GetTLI) {

  if (!AllocSite)
    return -1;

  if (CallBase *CallSite = dyn_cast<CallBase>(AllocSite)) {

    Function *Callee = CallSite->getCalledFunction();
    if (!Callee)
      return -1;

    const TargetLibraryInfo TLI = GetTLI(*Callee);
    // TODO: Maybe in a future we might want to extend this for malloc
    if (isCallocLikeFn(AllocSite, &TLI)) {
      assert((CallSite->arg_size() == 2) && "Calloc uses exactly 2 arguments");

      ConstantInt *SecondArg =
          dyn_cast<ConstantInt>(CallSite->getArgOperand(1));

      // Second argument is not a constant
      if (!SecondArg)
        return 0;

      // Second argument is 0, null or NaN
      if (SecondArg->isZeroValue() || SecondArg->isNaN())
        return 0;

      unsigned Val = SecondArg->getZExtValue();
      return (int)Val;
    }

    return -1;
  }

  else if (AllocaInst *Alloca = dyn_cast<AllocaInst>(AllocSite)) {
    unsigned Alignment = Alloca->getAlignment();

    return (int)Alignment;
  }

  return -1;
}

// Return true if the input call site is a recursive call to the
// input function, and if the actual argument is the same as the
// argument from the caller. This function looks for the following:
//
//   define void @foo(ptr %0) {
//
//     ...
//     %100 = phi ptr [%200, %150], [%0, %1]
//     ...
//
//     %200 = getelementptr i8, ptr %100, i64 %199
//     tail call void @foo(ptr %200)
//
// In the example above, the actual argument (%200) is to the same block
// of memory allocated for the formal argument (%0). In this case, return
// true.
static bool checkRecursiveCall(CallBase *CallSite, Function *Func,
                               Argument *Arg) {

  if (!CallSite || !Func || !Arg)
    return false;

  Function *Caller = CallSite->getCaller();

  if (Caller != Func)
    return false;

  SetVector<Instruction *> UsedInst;
  int ArgNo = Arg->getArgNo();
  Value *CurrVal = CallSite->getArgOperand(ArgNo);

  return ArgUtils.valueRefersToArg(CurrVal, Arg);
}

// Return true if there is a Store instruction that could modify the input
// Value. This Value starts as an argument and will reach to the call site of
// the input function Func. For example:
//
// define void @bar(ptr %0) {
//   ...
//   %158 = getelementptr inbounds ptr, ptr %0, i64 1
//   tail call fastcc void @foo(ptr nonnull %158)
//   ...
// }
//
// Consider that Val is %0. The use of %0 is %158 and it lands in the call site
// of @foo. Since nothing modified %0 along the way, then it is safe to assume
// that the memory that it is pointing to never changes.
static bool checkIfPtrIsModified(Value *Val, Function *Func) {

  if (!Val || !Func)
    return true;

  for (User *User : Val->users()) {

    if (isa<StoreInst>(User))
      return true;

    // Only collect the operand 0 from GEPs
    if (GetElementPtrInst *GEP = dyn_cast<GetElementPtrInst>(User)) {
      // If the GEP is not inbounds, then it is not safe to assume that
      // the operation done in the GEP will be inside the memory space
      // allocated.
      if (!GEP->isInBounds())
        return true;

      if (GEP->getOperand(0) != Val ||
          !GEP->getSourceElementType()->isPointerTy())
        continue;
    }

    else if (isa<LoadInst>(User)) {
      // If the load comes from a GEP, then it means that we are dereferencing
      // a pointer. Therefore, any further use will be to the dereferenced
      // pointer and not to Val itself.
      if (GetElementPtrInst *GEP = dyn_cast<GetElementPtrInst>(Val)) {

        // If the GEP is not inbounds, then it is not safe to assume that
        // the dereferenced pointer is inside the allocated memory space.
        if (!GEP->isInBounds())
          return true;

        continue;
      }
    }

    // If the BitCast is not a pointer, then there is nothing else to check
    else if (BitCastInst *BitCast = dyn_cast<BitCastInst>(User)) {
      if (!BitCast->getDestTy()->isPointerTy())
        continue;
    }

    // The call site must land in the input function Func.
    else if (CallBase *CallSite = dyn_cast<CallBase>(User)) {
      Function *CalledFunc = CallSite->getCalledFunction();
      if (!CalledFunc || CalledFunc != Func)
        return true;
      continue;
    }

    // Everything else can do something to the pointer that we don't want.
    // Just return here.
    else {
      return true;
    }

    if (checkIfPtrIsModified(cast<Value>(User), Func))
      return true;
  }

  return false;
}

// Return true if tracing from the input Value leads to an alloc site with an
// alignment that is multiple of IntelArgAlignmentSize. This function looks
// for the following:
//
// %44 = tail call noalias ptr @calloc(i64 %41, i64 8)
// tail call fastcc void @foo(ptr %44)
//
// The actual argument in the example above (%44) is a calloc with size
// %41 * 8, return true in this case.
//
// This function also looks for alloca instructions. For example:
//
// define void @baz() {
//  ...
//  %5 = alloca [4061 x ptr], align 16
//  ...
//  %22 = getelementptr inbounds [4061 x ptr],
//        ptr %5, i64 0, i64 0
//  call @bar(ptr nonnull %22)
//  ...
// }
//
// define void @bar(ptr %0) {
//   ...
//   %158 = getelementptr inbounds ptr, ptr %0, i64 1
//   tail call fastcc void @foo(ptr nonnull %158)
//   ...
// }
//
// @foo is the function we want to optimize in the example above. If we trace
// the actual argument in the callsite of @foo (%158), we can see its
// definition in @baz (%5) is an alloca instruction with an alignment of 16.
// Return true in this case.
static bool
checkAllocSite(CallBase *CallSite, Function *CandidateFunc, Value *Val,
               std::function<const TargetLibraryInfo &(Function &)> GetTLI) {

  // This routine track all uses of "Val" and tries to prove that there is
  // only one store to "Val". If it can prove that there is only one store
  // to it, returns true and saves the store instruction in "StoreOnceInstPtr".
  // When this routine is called first time, malloc call is expected to be
  // passed as the first argument.
  std::function<bool(Instruction *, StoreInst **)> StoredOnlyOnceMalloc =
      [&](Instruction *Val, StoreInst **StoreOnceInstPtr) {

    std::queue<Value *> ValuesQueue;
    SetVector<Value *> ValuesVisited;
    ValuesQueue.push(Val);
    ValuesVisited.insert(Val);

    while (!ValuesQueue.empty()) {
      Value *CurrVal = ValuesQueue.front();
      ValuesQueue.pop();
      for (User *U : CurrVal->users()) {
        auto *UserI = dyn_cast<Instruction>(&*U);
        if (!UserI)
          return false;
        // Ignore Load/ICmp/free call since "CurrVal" is not really escaped
        // through them.
        if (isa<LoadInst>(UserI) || isa<CmpInst>(UserI) ||
            isFreeCall(UserI,
                       &GetTLI(const_cast<Function &>(*UserI->getFunction())),
                       false))
          continue;
        if (auto *SI = dyn_cast<StoreInst>(UserI)) {
          if (SI->getValueOperand() == CurrVal || *StoreOnceInstPtr != nullptr)
            return false;
          *StoreOnceInstPtr = SI;
          continue;
        }
        if (isa<BitCastInst>(UserI)) {
          // Track uses of BitCastInst.
          if (ValuesVisited.insert(cast<Value>(UserI)))
            ValuesQueue.push(cast<Value>(UserI));
          continue;
        }
        // No other instruction is allowed for now.
        return false;
      }
    }
    return *StoreOnceInstPtr != nullptr;
  };

  if (!CallSite || !Val)
    return false;

  // Collect the element type from an array or nested arrays
  auto GetSourceArrayType = [](Type *InputTy) {
    Type *CurrType = InputTy;

    while (CurrType && CurrType->isArrayTy()) {
      ArrayType *ArrTy = cast<ArrayType>(CurrType);
      CurrType = ArrTy->getElementType();
    }
    return CurrType;
  };

  Value *CurrVal = Val;

  while (CurrVal) {

    // Return true if the Value is an alloc site
    int AllocSize = isValidAllocSite(CurrVal, GetTLI);
    if (AllocSize >= 0) {
      if (AllocSize == 0)
        return false;

      return (AllocSize % IntelArgAlignmentSize == 0);
    }

    if (auto *LI = dyn_cast<LoadInst>(CurrVal)) {
      // If it is LoadInst, try to prove the loaded value is a return
      // address of malloc/calloc call.
      //
      // Ex:
      // %ptr =  tail call noalias ptr @calloc(i64 %0, i64 8)
      // %temp = tail call noalias ptr @malloc(i64 8)
      // store ptr %ptr, ptr %temp
      // %val = load ptr, ptr %temp
      Value *Val = LI->getPointerOperand();
      if (auto *BC = dyn_cast<BitCastInst>(Val))
        Val = BC->getOperand(0);
      if (!isMallocLikeFn(Val, GetTLI))
        return false;
<<<<<<< HEAD
      auto *CI = cast<CallInst>(Val);
=======

>>>>>>> 24069a5d
      StoreInst *StoredOnceInst = nullptr;
      if (!StoredOnlyOnceMalloc(CI, &StoredOnceInst))
        return false;

      CurrVal = StoredOnceInst->getValueOperand();
      continue;
    }

    // Check if the value is a BitCast
    if (BitCastInst *Cast = dyn_cast<BitCastInst>(CurrVal)) {
      // We already proved that the main argument we care about is a multiple
      // of 8, so now just collect the bitcast and trace it. BitCast
      // instructions shouldn't be in case of opaque pointers, but if there
      // is a BitCast instruction, then it should be a ptr to ptr cast.
      CurrVal = Cast->getOperand(0);
      continue;
    }

    // Check if the Value is a GEP
    if (GetElementPtrInst *GEP = dyn_cast<GetElementPtrInst>(CurrVal)) {
      // We already proved that the main argument we care about is a multiple
      // of 8, therefore the GEP will either point to an ptr or a type that
      // will later be converted as an ptr by a BitCast.
      if (!GetSourceArrayType(GEP->getSourceElementType())->isPointerTy() ||
          !GetSourceArrayType(GEP->getResultElementType())->isPointerTy())
        return false;

      ConstantInt *GEPEntry = nullptr;

      // Make sure that the entry we are accessing in the GEP is constant
      if (GEP->getNumOperands() < 3)
        GEPEntry = dyn_cast<ConstantInt>(GEP->getOperand(1));
      else
        GEPEntry = dyn_cast<ConstantInt>(GEP->getOperand(2));

      if (!GEPEntry)
        return false;

      CurrVal = GEP->getOperand(0);
      continue;
    }

    // Check if the Value is an Argument, is so then collect all
    // the call sites
    if (Argument *Arg = dyn_cast<Argument>(CurrVal)) {
      if (checkIfPtrIsModified(CurrVal, CandidateFunc))
        return false;

      Function *Func = Arg->getParent();
      if (!Func || Func->hasAddressTaken())
        return false;

      bool PassAllCallSites = false;
      unsigned ArgNo = Arg->getArgNo();
      for (User *User : Func->users()) {

        CallBase *NewCallSite = dyn_cast<CallBase>(User);

        if (!NewCallSite)
          return false;

        Function *Caller = NewCallSite->getCaller();
        // If we reach a recursive call or a chain of recursive calls then
        // there is nothing else to check.
        if (Caller == CandidateFunc || Caller == Func)
          continue;

        Value *ActualArg = NewCallSite->getArgOperand(ArgNo);

        // All callsites should lead to an alloc site
        PassAllCallSites =
            checkAllocSite(NewCallSite, CandidateFunc, ActualArg, GetTLI);

        if (!PassAllCallSites)
          return false;
      }

      return PassAllCallSites;
    }

    CurrVal = nullptr;
  }

  return false;
}

// Check all the callsites of each input candidate to make sure that they are
// alloc sites or recursive calls. If not, then remove the candidate.
void ArgumentAlignment::analyzeCandidates(
    std::function<const TargetLibraryInfo &(Function &)> GetTLI) {

  auto CandBegin = Candidates.begin();
  auto CandEnd = Candidates.end();
  auto Candidate = CandBegin;

  while (Candidate != CandEnd) {

    Function *Func = (*Candidate)->Func;
    unsigned ArgNo = (*Candidate)->Arg->getArgNo();
    bool ValidCandidate = true;

    for (User *User : Func->users()) {

      CallBase *CallSite = dyn_cast<CallBase>(User);
      SetVector<PHINode *> UsedPhis;

      if (!CallSite) {
        ValidCandidate = false;
        break;
      }

      // Check if the callsite is recursive call, or check if the
      // argument is from an alloc site
      Value *ActualArg = CallSite->getArgOperand(ArgNo);
      if (checkRecursiveCall(CallSite, Func, (*Candidate)->Arg) ||
          checkAllocSite(CallSite, Func, ActualArg, GetTLI))
        continue;

      ValidCandidate = false;
      break;
    }

    if (!ValidCandidate) {
      AlignedArgument* OldCandidate = *Candidate;
      Candidate = Candidates.erase(Candidate);
      CandEnd = Candidates.end();

      if (OldCandidate)
        delete OldCandidate;
    } else {
      ++Candidate;
    }
  }
}

// Return true if the User of the input Use is an AND operantion that can be
// transformed.
static bool replaceCompare(Use &U) {
  User *UserU = U.getUser();

  if (!UserU)
    return false;

  Instruction *Inst = dyn_cast<Instruction>(UserU);

  if (!Inst)
    return false;

  return isValidANDOperation(Inst);
}

// Replace the users of the instructions that compute a MOD.
// This will modify the IR as follows:
//
// define internal fastcc void @foo(ptr %0, i64 %1) #0 {
// entry:
//   %2 = ptrtoint ptr %0 to i64
//   %3 = and i64 8, 7
//   %4 = icmp eq i64 %3, 0
//   br i1 %4, label %if_bb, label %end
//
// if_bb:                                   ; preds = %else_bb, %entry
//   %5 = phi ptr [ %0, %entry ], [ %8, %else_bb ]
//   %6 = phi i1 [ %4, %entry ], [ %11, %else_bb ]
//   br i1 %6, label %else_bb, label %end
//
// else_bb:                                 ; preds = %if_bb
//   %7 = sub i64 0, %1
//   %8 = getelementptr inbounds i8, ptr %5, i64 %7
//   %9 = ptrtoint ptr %8 to i64
//   %10 = and i64 8, 7
//   %11 = icmp eq i64 %10, 0
//   %12 = lshr i64 %7, 3
//   %13 = icmp ult i64 %12, 7
//   tail call fastcc void @foo(ptr %8, i64 %7)
//   br i1 %13, label %if_bb, label %end
//
// end:                                     ; preds = %else_bb, %if_bb, %entry
//   ret void
// }
//
// Notice that %3 and %10 are now constants.
void ArgumentAlignment::applyTransformation() {

  IRBuilder<> Builder(M.getContext());
  for (auto Candidate : Candidates) {

    // First replace the instructions with constants
    for (auto Inst : Candidate->InstSet)
      Inst->replaceUsesWithIf(Builder.getInt64(IntelArgAlignmentSize),
                              replaceCompare);

    // Then remove the dead code
    llvm::legacy::FunctionPassManager FuncPass(&M);
    FuncPass.add(createInstSimplifyLegacyPass());
    FuncPass.add(createCFGSimplificationPass());

    FuncPass.doInitialization();
    FuncPass.run(*(Candidate->Func));
    FuncPass.doFinalization();
  }
}

bool ArgumentAlignment::runImpl() {

  // Check if whole program is safe
  if (!WPInfo->isWholeProgramSafe()) {
    LLVM_DEBUG({
      dbgs() << "Candidates for argument alignment: 0\n";
      dbgs() << "Reason: Whole program not safe\n";
    });
    return false;
  }

  collectCandidates();

  if (Candidates.empty()) {
    LLVM_DEBUG({
      dbgs() << "Candidates for argument alignment: 0\n";
      dbgs() << "Reason: Couldn't find at least one candidate\n";
    });
    return false;
  }

  analyzeCandidates(GetTLI);

  if (Candidates.empty()) {
    LLVM_DEBUG({
      dbgs() << "Candidates for argument alignment: 0\n";
      dbgs() << "Reason: Candidates didn't pass analysis\n";
    });
    return false;
  }

  LLVM_DEBUG({
    dbgs() << "Candidates for argument alignment: " << Candidates.size()
           << "\n";
    dbgs() << "Aligning by: " << IntelArgAlignmentSize << "\n";
    for (auto Candidate : Candidates) {
      dbgs() << "  Function: " << Candidate->Func->getName() << "\n";
      dbgs() << "    Instructions: "
             << "\n";
      for (auto Inst : Candidate->InstSet) {
        PtrToIntInst *Ptr = cast<PtrToIntInst>(Inst);
        dbgs() << "      " << *Inst << " " << Ptr->getPointerAddressSpace()
               << "\n";
      }
      dbgs() << "    Argument: " << *(Candidate->Arg) << "\n";
    }
  });

  applyTransformation();

  return true;
}

namespace {

struct IntelArgumentAlignmentLegacyPass : public ModulePass {
public:
  static char ID; // Pass identification, replacement for typeid
  IntelArgumentAlignmentLegacyPass() : ModulePass(ID) {
    initializeIntelArgumentAlignmentLegacyPassPass(
        *PassRegistry::getPassRegistry());
  }

  void getAnalysisUsage(AnalysisUsage &AU) const override {
    AU.addPreserved<WholeProgramWrapperPass>();
    AU.addPreserved<TargetLibraryInfoWrapperPass>();
    AU.addRequired<WholeProgramWrapperPass>();
    AU.addRequired<TargetLibraryInfoWrapperPass>();
  }

  bool runOnModule(Module &M) override {

    if (skipModule(M))
      return false;

    WholeProgramInfo *WPInfo =
        &getAnalysis<WholeProgramWrapperPass>().getResult();

    auto GetTLI = [this](Function &F) -> const TargetLibraryInfo & {
      return this->getAnalysis<TargetLibraryInfoWrapperPass>().getTLI(F);
    };

    // Implementation of the optimization
    return ArgumentAlignment(M, WPInfo, GetTLI).runImpl();
  }
};

} // namespace

char IntelArgumentAlignmentLegacyPass::ID = 0;
INITIALIZE_PASS_BEGIN(IntelArgumentAlignmentLegacyPass,
                      "intel-argument-alignment", "Intel argument alignment",
                      false, false)
INITIALIZE_PASS_DEPENDENCY(TargetLibraryInfoWrapperPass)
INITIALIZE_PASS_DEPENDENCY(WholeProgramWrapperPass)
INITIALIZE_PASS_END(IntelArgumentAlignmentLegacyPass,
                    "intel-argument-alignment", "Intel argument alignment",
                    false, false)

ModulePass *llvm::createIntelArgumentAlignmentLegacyPass() {
  return new IntelArgumentAlignmentLegacyPass();
}

IntelArgumentAlignmentPass::IntelArgumentAlignmentPass() {}

PreservedAnalyses IntelArgumentAlignmentPass::run(Module &M,
                                                  ModuleAnalysisManager &AM) {

  auto &WPInfo = AM.getResult<WholeProgramAnalysis>(M);
  auto &FAM = AM.getResult<FunctionAnalysisManagerModuleProxy>(M).getManager();
  auto GetTLI = [&FAM](Function &F) -> const TargetLibraryInfo & {
    return FAM.getResult<const TargetLibraryAnalysis>(F);
  };

  if (!ArgumentAlignment(M, &WPInfo, GetTLI).runImpl())
    return PreservedAnalyses::all();

  PreservedAnalyses PA;
  PA.preserve<WholeProgramAnalysis>();
  PA.preserve<TargetLibraryAnalysis>();

  return PA;
}<|MERGE_RESOLUTION|>--- conflicted
+++ resolved
@@ -875,11 +875,8 @@
         Val = BC->getOperand(0);
       if (!isMallocLikeFn(Val, GetTLI))
         return false;
-<<<<<<< HEAD
       auto *CI = cast<CallInst>(Val);
-=======
-
->>>>>>> 24069a5d
+
       StoreInst *StoredOnceInst = nullptr;
       if (!StoredOnlyOnceMalloc(CI, &StoredOnceInst))
         return false;
