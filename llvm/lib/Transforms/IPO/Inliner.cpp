--- conflicted
+++ resolved
@@ -118,18 +118,10 @@
         "by inlining from cgscc inline remarks."),
     cl::Hidden);
 
-<<<<<<< HEAD
-=======
 static cl::opt<bool> InlineEnablePriorityOrder(
     "inline-enable-priority-order", cl::Hidden, cl::init(false),
     cl::desc("Enable the priority inline order for the inliner"));
 
-LegacyInlinerBase::LegacyInlinerBase(char &ID) : CallGraphSCCPass(ID) {}
-
-LegacyInlinerBase::LegacyInlinerBase(char &ID, bool InsertLifetime)
-    : CallGraphSCCPass(ID), InsertLifetime(InsertLifetime) {}
-
->>>>>>> a740b707
 /// For this class, we declare that we require and preserve the call graph.
 /// If the derived class implements this method, it should
 /// always explicitly call the implementation here.
@@ -1183,13 +1175,9 @@
         }
      } // INTEL
   }
-<<<<<<< HEAD
-#if INTEL_CUSTOMIZATION
-  if (Calls.empty()) {
+#if INTEL_CUSTOMIZATION
+  if (Calls->empty()) {
     Report->endSCC();
-=======
-  if (Calls->empty())
->>>>>>> a740b707
     return PreservedAnalyses::all();
   }
 #endif // INTEL_CUSTOMIZATION
