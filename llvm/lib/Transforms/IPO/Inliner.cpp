//===- Inliner.cpp - Code common to all inliners --------------------------===//
//
//                     The LLVM Compiler Infrastructure
//
// This file is distributed under the University of Illinois Open Source
// License. See LICENSE.TXT for details.
//
//===----------------------------------------------------------------------===//
//
// This file implements the mechanics required to implement inlining without
// missing any calls and updating the call graph.  The decisions of which calls
// are profitable to inline are implemented elsewhere.
//
//===----------------------------------------------------------------------===//

#include "llvm/ADT/SmallPtrSet.h"
#include "llvm/ADT/Statistic.h"
#include "llvm/Analysis/AliasAnalysis.h"
#include "llvm/Analysis/AssumptionCache.h"
#include "llvm/Analysis/BasicAliasAnalysis.h"
#include "llvm/Analysis/CallGraph.h"
#include "llvm/Analysis/InlineCost.h"
#include "llvm/Analysis/OptimizationDiagnosticInfo.h"
#include "llvm/Analysis/Intel_AggInline.h"             // INTEL
#include "llvm/Analysis/ProfileSummaryInfo.h"
#include "llvm/Analysis/TargetLibraryInfo.h"
#include "llvm/IR/CallSite.h"
#include "llvm/IR/DataLayout.h"
#include "llvm/IR/DiagnosticInfo.h"
#include "llvm/IR/Instructions.h"
#include "llvm/IR/IntrinsicInst.h"
#include "llvm/IR/Module.h"
#include "llvm/Support/Debug.h"
#include "llvm/Support/raw_ostream.h"
#include "llvm/Transforms/IPO/InlinerPass.h"
#include "llvm/Transforms/Utils/Cloning.h"
#include "llvm/Transforms/Utils/Local.h"
using namespace llvm;
using namespace InlineReportTypes; // INTEL

#define DEBUG_TYPE "inline"

STATISTIC(NumInlined, "Number of functions inlined");
STATISTIC(NumCallsDeleted, "Number of call sites deleted, not inlined");
STATISTIC(NumDeleted, "Number of functions deleted because all callers found");
STATISTIC(NumMergedAllocas, "Number of allocas merged together");

// This weirdly named statistic tracks the number of times that, when attempting
// to inline a function A into B, we analyze the callers of B in order to see
// if those would be more profitable and blocked inline steps.
STATISTIC(NumCallerCallersAnalyzed, "Number of caller-callers analyzed");

#if INTEL_CUSTOMIZATION
///
/// \brief Inlining report level option
///
/// Specified with -inline-report=N
///   N is a bit mask with the following interpretation of the bits
///    0: No inlining report
///    1: Simple inlining report
///    2: Add inlining reasons
///    4: Put the inlining reasons on the same line as the call sites
///    8: Print the line and column info for each call site if available
///   16: Print the file for each call site
///   32: Print linkage info for each function and call site
///
static cl::opt<unsigned>
IntelInlineReportLevel("inline-report", cl::Hidden, cl::init(0),
  cl::Optional, cl::desc("Print inline report"));
#endif // INTEL_CUSTOMIZATION
<<<<<<< HEAD
=======

/// Flag to disable manual alloca merging.
///
/// Merging of allocas was originally done as a stack-size saving technique
/// prior to LLVM's code generator having support for stack coloring based on
/// lifetime markers. It is now in the process of being removed. To experiment
/// with disabling it and relying fully on lifetime marker based stack
/// coloring, you can pass this flag to LLVM.
static cl::opt<bool>
    DisableInlinedAllocaMerging("disable-inlined-alloca-merging",
                                cl::init(false), cl::Hidden);

namespace {
enum class InlinerFunctionImportStatsOpts {
  No = 0,
  Basic = 1,
  Verbose = 2,
};

cl::opt<InlinerFunctionImportStatsOpts> InlinerFunctionImportStats(
    "inliner-function-import-stats",
    cl::init(InlinerFunctionImportStatsOpts::No),
    cl::values(clEnumValN(InlinerFunctionImportStatsOpts::Basic, "basic",
                          "basic statistics"),
               clEnumValN(InlinerFunctionImportStatsOpts::Verbose, "verbose",
                          "printing of statistics for each inlined function"),
               clEnumValEnd),
    cl::Hidden, cl::desc("Enable inliner stats for imported functions"));
} // namespace
>>>>>>> d49d6d7a

Inliner::Inliner(char &ID)
    : CallGraphSCCPass(ID), InsertLifetime(true),           // INTEL
      Report(IntelInlineReportLevel) {}                     // INTEL

Inliner::Inliner(char &ID, bool InsertLifetime)
    : CallGraphSCCPass(ID), InsertLifetime(InsertLifetime), // INTEL
      Report(IntelInlineReportLevel) {}                     // INTEL

/// For this class, we declare that we require and preserve the call graph.
/// If the derived class implements this method, it should
/// always explicitly call the implementation here.
void Inliner::getAnalysisUsage(AnalysisUsage &AU) const {
  AU.addRequired<AssumptionCacheTracker>();
  AU.addRequired<ProfileSummaryInfoWrapperPass>();
  AU.addRequired<TargetLibraryInfoWrapperPass>();
  AU.addUsedIfAvailable<InlineAggressiveWrapperPass>();     // INTEL
  getAAResultsAnalysisUsage(AU);
  CallGraphSCCPass::getAnalysisUsage(AU);
}

typedef DenseMap<ArrayType *, std::vector<AllocaInst *>> InlinedArrayAllocasTy;

/// Look at all of the allocas that we inlined through this call site.  If we
/// have already inlined other allocas through other calls into this function,
/// then we know that they have disjoint lifetimes and that we can merge them.
///
<<<<<<< HEAD
/// This function also does some basic book-keeping to update the IR.  The
/// InlinedArrayAllocas map keeps track of any allocas that are already
/// available from other functions inlined into the caller.  If we are able to
/// inline this call site we attempt to reuse already available allocas or add
/// any new allocas to the set if not possible.
static bool
InlineCallIfPossible(CallSite CS, InlineFunctionInfo &IFI,
                     InlinedArrayAllocasTy &InlinedArrayAllocas,
                     int InlineHistory, bool InsertLifetime,
                     std::function<AAResults &(Function &)> &AARGetter,
		     InlineReason* IR) { // INTEL
  Function *Callee = CS.getCalledFunction();
  Function *Caller = CS.getCaller();

  AAResults &AAR = AARGetter(*Callee);

  // Try to inline the function.  Get the list of static allocas that were
  // inlined.
  if (!InlineFunction(CS, IFI, IR, &AAR, InsertLifetime)) {  // INTEL
    return false;
  } // INTEL

  AttributeFuncs::mergeAttributesForInlining(*Caller, *Callee);

  // Look at all of the allocas that we inlined through this call site.  If we
  // have already inlined other allocas through other calls into this function,
  // then we know that they have disjoint lifetimes and that we can merge them.
  //
  // There are many heuristics possible for merging these allocas, and the
  // different options have different tradeoffs.  One thing that we *really*
  // don't want to hurt is SRoA: once inlining happens, often allocas are no
  // longer address taken and so they can be promoted.
  //
  // Our "solution" for that is to only merge allocas whose outermost type is an
  // array type.  These are usually not promoted because someone is using a
  // variable index into them.  These are also often the most important ones to
  // merge.
  //
  // A better solution would be to have real memory lifetime markers in the IR
  // and not have the inliner do any merging of allocas at all.  This would
  // allow the backend to do proper stack slot coloring of all allocas that
  // *actually make it to the backend*, which is really what we want.
  //
  // Because we don't have this information, we do this simple and useful hack.
  //
  SmallPtrSet<AllocaInst*, 16> UsedAllocas;

=======
/// There are many heuristics possible for merging these allocas, and the
/// different options have different tradeoffs.  One thing that we *really*
/// don't want to hurt is SRoA: once inlining happens, often allocas are no
/// longer address taken and so they can be promoted.
///
/// Our "solution" for that is to only merge allocas whose outermost type is an
/// array type.  These are usually not promoted because someone is using a
/// variable index into them.  These are also often the most important ones to
/// merge.
///
/// A better solution would be to have real memory lifetime markers in the IR
/// and not have the inliner do any merging of allocas at all.  This would
/// allow the backend to do proper stack slot coloring of all allocas that
/// *actually make it to the backend*, which is really what we want.
///
/// Because we don't have this information, we do this simple and useful hack.
static void mergeInlinedArrayAllocas(
    Function *Caller, InlineFunctionInfo &IFI,
    InlinedArrayAllocasTy &InlinedArrayAllocas, int InlineHistory) {
  SmallPtrSet<AllocaInst *, 16> UsedAllocas;

>>>>>>> d49d6d7a
  // When processing our SCC, check to see if CS was inlined from some other
  // call site.  For example, if we're processing "A" in this code:
  //   A() { B() }
  //   B() { x = alloca ... C() }
  //   C() { y = alloca ... }
  // Assume that C was not inlined into B initially, and so we're processing A
  // and decide to inline B into A.  Doing this makes an alloca available for
  // reuse and makes a callsite (C) available for inlining.  When we process
  // the C call site we don't want to do any alloca merging between X and Y
  // because their scopes are not disjoint.  We could make this smarter by
  // keeping track of the inline history for each alloca in the
  // InlinedArrayAllocas but this isn't likely to be a significant win.
<<<<<<< HEAD
#if INTEL_CUSTOMIZATION
  if (InlineHistory != -1) { // Only do merging for top-level call sites in SCC.
    *IR = InlrNoReason;
    return true;
  }
#endif // INTEL_CUSTOMIZATION
=======
  if (InlineHistory != -1) // Only do merging for top-level call sites in SCC.
    return;
>>>>>>> d49d6d7a

  // Loop over all the allocas we have so far and see if they can be merged with
  // a previously inlined alloca.  If not, remember that we had it.
  for (unsigned AllocaNo = 0, e = IFI.StaticAllocas.size(); AllocaNo != e;
       ++AllocaNo) {
    AllocaInst *AI = IFI.StaticAllocas[AllocaNo];

    // Don't bother trying to merge array allocations (they will usually be
    // canonicalized to be an allocation *of* an array), or allocations whose
    // type is not itself an array (because we're afraid of pessimizing SRoA).
    ArrayType *ATy = dyn_cast<ArrayType>(AI->getAllocatedType());
    if (!ATy || AI->isArrayAllocation())
      continue;

    // Get the list of all available allocas for this array type.
<<<<<<< HEAD
    std::vector<AllocaInst*> &AllocasForType = InlinedArrayAllocas[ATy];
=======
    std::vector<AllocaInst *> &AllocasForType = InlinedArrayAllocas[ATy];
>>>>>>> d49d6d7a

    // Loop over the allocas in AllocasForType to see if we can reuse one.  Note
    // that we have to be careful not to reuse the same "available" alloca for
    // multiple different allocas that we just inlined, we use the 'UsedAllocas'
    // set to keep track of which "available" allocas are being used by this
    // function.  Also, AllocasForType can be empty of course!
    bool MergedAwayAlloca = false;
    for (AllocaInst *AvailableAlloca : AllocasForType) {

      unsigned Align1 = AI->getAlignment(),
               Align2 = AvailableAlloca->getAlignment();

      // The available alloca has to be in the right function, not in some other
      // function in this SCC.
      if (AvailableAlloca->getParent() != AI->getParent())
        continue;

      // If the inlined function already uses this alloca then we can't reuse
      // it.
      if (!UsedAllocas.insert(AvailableAlloca).second)
        continue;

      // Otherwise, we *can* reuse it, RAUW AI into AvailableAlloca and declare
      // success!
<<<<<<< HEAD
      DEBUG(dbgs() << "    ***MERGED ALLOCA: " << *AI << "\n\t\tINTO: "
                   << *AvailableAlloca << '\n');
=======
      DEBUG(dbgs() << "    ***MERGED ALLOCA: " << *AI
                   << "\n\t\tINTO: " << *AvailableAlloca << '\n');
>>>>>>> d49d6d7a

      // Move affected dbg.declare calls immediately after the new alloca to
      // avoid the situation when a dbg.declare preceeds its alloca.
      if (auto *L = LocalAsMetadata::getIfExists(AI))
        if (auto *MDV = MetadataAsValue::getIfExists(AI->getContext(), L))
          for (User *U : MDV->users())
            if (DbgDeclareInst *DDI = dyn_cast<DbgDeclareInst>(U))
              DDI->moveBefore(AvailableAlloca->getNextNode());

      AI->replaceAllUsesWith(AvailableAlloca);

      if (Align1 != Align2) {
        if (!Align1 || !Align2) {
          const DataLayout &DL = Caller->getParent()->getDataLayout();
          unsigned TypeAlign = DL.getABITypeAlignment(AI->getAllocatedType());

          Align1 = Align1 ? Align1 : TypeAlign;
          Align2 = Align2 ? Align2 : TypeAlign;
        }

        if (Align1 > Align2)
          AvailableAlloca->setAlignment(AI->getAlignment());
      }

      AI->eraseFromParent();
      MergedAwayAlloca = true;
      ++NumMergedAllocas;
      IFI.StaticAllocas[AllocaNo] = nullptr;
      break;
    }

    // If we already nuked the alloca, we're done with it.
    if (MergedAwayAlloca)
      continue;

    // If we were unable to merge away the alloca either because there are no
    // allocas of the right type available or because we reused them all
    // already, remember that this alloca came from an inlined function and mark
    // it used so we don't reuse it for other allocas from this inline
    // operation.
    AllocasForType.push_back(AI);
    UsedAllocas.insert(AI);
  }
<<<<<<< HEAD
  *IR = InlrNoReason; // INTEL
  return true;
=======
>>>>>>> d49d6d7a
}

/// If it is possible to inline the specified call site,
/// do so and update the CallGraph for this operation.
///
/// This function also does some basic book-keeping to update the IR.  The
/// InlinedArrayAllocas map keeps track of any allocas that are already
/// available from other functions inlined into the caller.  If we are able to
/// inline this call site we attempt to reuse already available allocas or add
/// any new allocas to the set if not possible.
static bool InlineCallIfPossible(
    CallSite CS, InlineFunctionInfo &IFI,
    InlinedArrayAllocasTy &InlinedArrayAllocas, int InlineHistory,
    bool InsertLifetime, function_ref<AAResults &(Function &)> &AARGetter,
    ImportedFunctionsInliningStatistics &ImportedFunctionsStats, // INTEL
    InlineReason* IR) { // INTEL
  Function *Callee = CS.getCalledFunction();
  Function *Caller = CS.getCaller();

  AAResults &AAR = AARGetter(*Callee);

  // Try to inline the function.  Get the list of static allocas that were
  // inlined.
  if (!InlineFunction(CS, IFI, IR, &AAR, InsertLifetime)) // INTEL
    return false;

  if (InlinerFunctionImportStats != InlinerFunctionImportStatsOpts::No)
    ImportedFunctionsStats.recordInline(*Caller, *Callee);

  AttributeFuncs::mergeAttributesForInlining(*Caller, *Callee);

  if (!DisableInlinedAllocaMerging)
    mergeInlinedArrayAllocas(Caller, IFI, InlinedArrayAllocas, InlineHistory);

  *IR = InlrNoReason; // INTEL
  return true;
}

static void emitAnalysis(CallSite CS, OptimizationRemarkEmitter &ORE,
                         const Twine &Msg) {
  ORE.emitOptimizationRemarkAnalysis(DEBUG_TYPE, CS.getInstruction(), Msg);
}

/// Return true if inlining of CS can block the caller from being
/// inlined which is proved to be more beneficial. \p IC is the
/// estimated inline cost associated with callsite \p CS.
/// \p TotalAltCost will be set to the estimated cost of inlining the caller
/// if \p CS is suppressed for inlining.
static bool
shouldBeDeferred(Function *Caller, CallSite CS, InlineCost IC,
                 int &TotalSecondaryCost,
                 function_ref<InlineCost(CallSite CS)> GetInlineCost) {

  // For now we only handle local or inline functions.
  if (!Caller->hasLocalLinkage() && !Caller->hasLinkOnceODRLinkage())
    return false;
  // Try to detect the case where the current inlining candidate caller (call
  // it B) is a static or linkonce-ODR function and is an inlining candidate
  // elsewhere, and the current candidate callee (call it C) is large enough
  // that inlining it into B would make B too big to inline later. In these
  // circumstances it may be best not to inline C into B, but to inline B into
  // its callers.
  //
  // This only applies to static and linkonce-ODR functions because those are
  // expected to be available for inlining in the translation units where they
  // are used. Thus we will always have the opportunity to make local inlining
  // decisions. Importantly the linkonce-ODR linkage covers inline functions
  // and templates in C++.
  //
  // FIXME: All of this logic should be sunk into getInlineCost. It relies on
  // the internal implementation of the inline cost metrics rather than
  // treating them as truly abstract units etc.
  TotalSecondaryCost = 0;
  // The candidate cost to be imposed upon the current function.
  int CandidateCost = IC.getCost() - (InlineConstants::CallPenalty + 1);
  // This bool tracks what happens if we do NOT inline C into B.
  bool callerWillBeRemoved = Caller->hasLocalLinkage();
  // This bool tracks what happens if we DO inline C into B.
  bool inliningPreventsSomeOuterInline = false;
  for (User *U : Caller->users()) {
    CallSite CS2(U);

    // If this isn't a call to Caller (it could be some other sort
    // of reference) skip it.  Such references will prevent the caller
    // from being removed.
    if (!CS2 || CS2.getCalledFunction() != Caller) {
      callerWillBeRemoved = false;
      continue;
    }

    InlineCost IC2 = GetInlineCost(CS2);
    ++NumCallerCallersAnalyzed;
    if (!IC2) {
      callerWillBeRemoved = false;
      continue;
    }
    if (IC2.isAlways())
      continue;

    // See if inlining or original callsite would erase the cost delta of
    // this callsite. We subtract off the penalty for the call instruction,
    // which we would be deleting.
    if (IC2.getCostDelta() <= CandidateCost) {
      inliningPreventsSomeOuterInline = true;
      TotalSecondaryCost += IC2.getCost();
    }
  }
  // If all outer calls to Caller would get inlined, the cost for the last
  // one is set very low by getInlineCost, in anticipation that Caller will
  // be removed entirely.  We did not account for this above unless there
  // is only one caller of Caller.
  if (callerWillBeRemoved && !Caller->use_empty())
    TotalSecondaryCost -= InlineConstants::LastCallToStaticBonus;

  if (inliningPreventsSomeOuterInline && TotalSecondaryCost < IC.getCost())
    return true;

  return false;
}

/// Return true if the inliner should attempt to inline at the given CallSite.
static bool shouldInline(CallSite CS,
<<<<<<< HEAD
                         std::function<InlineCost(CallSite CS)> GetInlineCost,
=======
                         function_ref<InlineCost(CallSite CS)> GetInlineCost,
                         OptimizationRemarkEmitter &ORE,
>>>>>>> d49d6d7a
                         InlineReport& IR) { // INTEL
  InlineCost IC = GetInlineCost(CS);

  if (IC.isAlways()) {
    DEBUG(dbgs() << "    Inlining: cost=always"
<<<<<<< HEAD
          << ", Call: " << *CS.getInstruction() << "\n");
    emitAnalysis(CS, Twine(CS.getCalledFunction()->getName()) +
                         " should always be inlined (cost=always)");
=======
                 << ", Call: " << *CS.getInstruction() << "\n");
    emitAnalysis(CS, ORE, Twine(CS.getCalledFunction()->getName()) +
                              " should always be inlined (cost=always)");
>>>>>>> d49d6d7a
    IR.setReasonIsInlined(CS, InlrAlwaysInline); // INTEL
    return true;
  }

  if (IC.isNever()) {
    DEBUG(dbgs() << "    NOT Inlining: cost=never"
<<<<<<< HEAD
          << ", Call: " << *CS.getInstruction() << "\n");
    emitAnalysis(CS, Twine(CS.getCalledFunction()->getName() +
                           " should never be inlined (cost=never)"));
=======
                 << ", Call: " << *CS.getInstruction() << "\n");
    emitAnalysis(CS, ORE, Twine(CS.getCalledFunction()->getName() +
                                " should never be inlined (cost=never)"));
>>>>>>> d49d6d7a
    IR.setReasonNotInlined(CS, NinlrNeverInline); // INTEL
    return false;
  }

  Function *Caller = CS.getCaller();
  if (!IC) {
    DEBUG(dbgs() << "    NOT Inlining: cost=" << IC.getCost()
<<<<<<< HEAD
          << ", thres=" << (IC.getCostDelta() + IC.getCost())
          << ", Call: " << *CS.getInstruction() << "\n");
    emitAnalysis(CS, Twine(CS.getCalledFunction()->getName() +
                           " too costly to inline (cost=") +
                         Twine(IC.getCost()) + ", threshold=" +
                         Twine(IC.getCostDelta() + IC.getCost()) + ")");
=======
                 << ", thres=" << (IC.getCostDelta() + IC.getCost())
                 << ", Call: " << *CS.getInstruction() << "\n");
    emitAnalysis(CS, ORE, Twine(CS.getCalledFunction()->getName() +
                                " too costly to inline (cost=") +
                              Twine(IC.getCost()) + ", threshold=" +
                              Twine(IC.getCostDelta() + IC.getCost()) + ")");
>>>>>>> d49d6d7a

    IR.setReasonNotInlined(CS, IC); // INTEL
    return false;
  }

  int TotalSecondaryCost = 0;
  if (shouldBeDeferred(Caller, CS, IC, TotalSecondaryCost, GetInlineCost)) {
    DEBUG(dbgs() << "    NOT Inlining: " << *CS.getInstruction()
<<<<<<< HEAD
          << " Cost = " << IC.getCost()
          << ", outer Cost = " << TotalSecondaryCost << '\n');
    emitAnalysis(CS, Twine("Not inlining. Cost of inlining " +
                           CS.getCalledFunction()->getName() +
                           " increases the cost of inlining " +
                           CS.getCaller()->getName() + " in other contexts"));
=======
                 << " Cost = " << IC.getCost()
                 << ", outer Cost = " << TotalSecondaryCost << '\n');
    emitAnalysis(CS, ORE,
                 Twine("Not inlining. Cost of inlining " +
                       CS.getCalledFunction()->getName() +
                       " increases the cost of inlining " +
                       CS.getCaller()->getName() + " in other contexts"));
>>>>>>> d49d6d7a
    IC.setInlineReason(NinlrOuterInlining); // INTEL
    IR.setReasonNotInlined(CS, IC, TotalSecondaryCost); // INTEL
    return false;
  }

  DEBUG(dbgs() << "    Inlining: cost=" << IC.getCost()
<<<<<<< HEAD
        << ", thres=" << (IC.getCostDelta() + IC.getCost())
        << ", Call: " << *CS.getInstruction() << '\n');
  emitAnalysis(
      CS, CS.getCalledFunction()->getName() + Twine(" can be inlined into ") +
              CS.getCaller()->getName() + " with cost=" + Twine(IC.getCost()) +
              " (threshold=" + Twine(IC.getCostDelta() + IC.getCost()) + ")");
=======
               << ", thres=" << (IC.getCostDelta() + IC.getCost())
               << ", Call: " << *CS.getInstruction() << '\n');
  emitAnalysis(CS, ORE, CS.getCalledFunction()->getName() +
                            Twine(" can be inlined into ") +
                            CS.getCaller()->getName() + " with cost=" +
                            Twine(IC.getCost()) + " (threshold=" +
                            Twine(IC.getCostDelta() + IC.getCost()) + ")");
>>>>>>> d49d6d7a
  IR.setReasonIsInlined(CS, IC); // INTEL
  return true;
}

/// Return true if the specified inline history ID
/// indicates an inline history that includes the specified function.
static bool InlineHistoryIncludes(
    Function *F, int InlineHistoryID,
    const SmallVectorImpl<std::pair<Function *, int>> &InlineHistory) {
  while (InlineHistoryID != -1) {
    assert(unsigned(InlineHistoryID) < InlineHistory.size() &&
           "Invalid inline history ID");
    if (InlineHistory[InlineHistoryID].first == F)
      return true;
    InlineHistoryID = InlineHistory[InlineHistoryID].second;
  }
  return false;
}

bool Inliner::doInitialization(CallGraph &CG) {
  if (InlinerFunctionImportStats != InlinerFunctionImportStatsOpts::No)
    ImportedFunctionsStats.setModuleInfo(CG.getModule());
  return false; // No changes to CallGraph.
}

bool Inliner::runOnSCC(CallGraphSCC &SCC) {
  if (skipSCC(SCC))
    return false;
  return inlineCalls(SCC);
}

static bool
inlineCallsImpl(CallGraphSCC &SCC, CallGraph &CG,
                std::function<AssumptionCache &(Function &)> GetAssumptionCache,
                ProfileSummaryInfo *PSI, TargetLibraryInfo &TLI,
                bool InsertLifetime,
<<<<<<< HEAD
                std::function<InlineCost(CallSite CS)> GetInlineCost,
                std::function<AAResults &(Function &)> AARGetter,
                InliningLoopInfoCache *ILIC, // INTEL
                InlineReport& IR) { // INTEL

  SmallPtrSet<Function*, 8> SCCFunctions;
=======
                function_ref<InlineCost(CallSite CS)> GetInlineCost,
                function_ref<AAResults &(Function &)> AARGetter,
                ImportedFunctionsInliningStatistics &ImportedFunctionsStats,
                InlineReport& IR) { // INTEL
  SmallPtrSet<Function *, 8> SCCFunctions;
>>>>>>> d49d6d7a
  DEBUG(dbgs() << "Inliner visiting SCC:");
  for (CallGraphNode *Node : SCC) {
    Function *F = Node->getFunction();
    if (F)
      SCCFunctions.insert(F);
    DEBUG(dbgs() << " " << (F ? F->getName() : "INDIRECTNODE"));
  }

  // Scan through and identify all call sites ahead of time so that we only
  // inline call sites in the original functions, not call sites that result
  // from inlining other functions.
  SmallVector<std::pair<CallSite, int>, 16> CallSites;

  // When inlining a callee produces new call sites, we want to keep track of
  // the fact that they were inlined from the callee.  This allows us to avoid
  // infinite inlining in some obscure cases.  To represent this, we use an
  // index into the InlineHistory vector.
  SmallVector<std::pair<Function *, int>, 8> InlineHistory;

  for (CallGraphNode *Node : SCC) {
    Function *F = Node->getFunction();
<<<<<<< HEAD
    if (!F) continue;

    IR.addFunction(F, &CG.getModule()); // INTEL
=======
    if (!F || F->isDeclaration())
      continue;
>>>>>>> d49d6d7a

    IR.addFunction(F, &CG.getModule()); // INTEL
    OptimizationRemarkEmitter ORE(F);
    for (BasicBlock &BB : *F)
      for (Instruction &I : BB) {
        CallSite CS(cast<Value>(&I));
        // If this isn't a call, or it is a call to an intrinsic, it can
        // never be inlined.
        if (!CS)     // INTEL - Split out compound checks for inlining report
          continue;

        IR.addNewCallSite(F, &CS, &CG.getModule()); // INTEL
        if (isa<IntrinsicInst>(I)) {                              // INTEL
            IR.setReasonNotInlined(CS, NinlrIntrinsic);  // INTEL
            continue;
        }                                                         // INTEL

        // If this is a direct call to an external function, we can never inline
        // it.  If it is an indirect call, inlining may resolve it to be a
        // direct call, so we keep it.
        if (Function *Callee = CS.getCalledFunction())
<<<<<<< HEAD
          if (Callee->isDeclaration()) {                      // INTEL
            IR.setReasonNotInlined(CS, NinlrExtern); // INTEL
=======
          if (Callee->isDeclaration()) {
            IR.setReasonNotInlined(CS, NinlrExtern); // INTEL
            ORE.emitOptimizationRemarkMissedAndAnalysis(
                DEBUG_TYPE, &I,
                Twine(Callee->getName()) + " will not be inlined into " +
                    CS.getCaller()->getName(),
                Twine("definition of ") + Callee->getName() +
                    " is not available",
                /*Verbose=*/true);
>>>>>>> d49d6d7a
            continue;
          }

        CallSites.push_back(std::make_pair(CS, -1));
      }
  }

  DEBUG(dbgs() << ": " << CallSites.size() << " call sites.\n");

  // If there are no calls in this function, exit early.
  if (CallSites.empty()) { // INTEL
    IR.makeAllNotCurrent(); // INTEL
    return false;
  } // INTEL

  // Now that we have all of the call sites, move the ones to functions in the
  // current SCC to the end of the list.
  unsigned FirstCallInSCC = CallSites.size();
  for (unsigned i = 0; i < FirstCallInSCC; ++i)
    if (Function *F = CallSites[i].first.getCalledFunction())
      if (SCCFunctions.count(F))
        std::swap(CallSites[i--], CallSites[--FirstCallInSCC]);

<<<<<<< HEAD

=======
>>>>>>> d49d6d7a
  InlinedArrayAllocasTy InlinedArrayAllocas;
  InlineFunctionInfo InlineInfo(&CG, &GetAssumptionCache);

  // Now that we have all of the call sites, loop over them and inline them if
  // it looks profitable to do so.
  bool Changed = false;
  bool LocalChange;
  do {
    LocalChange = false;
    // Iterate over the outer loop because inlining functions can cause indirect
    // calls to become direct calls.
    // CallSites may be modified inside so ranged for loop can not be used.
    for (unsigned CSi = 0; CSi != CallSites.size(); ++CSi) {
      CallSite CS = CallSites[CSi].first;

      Function *Caller = CS.getCaller();
      Function *Callee = CS.getCalledFunction();

      // If this call site is dead and it is to a readonly function, we should
      // just delete the call instead of trying to inline it, regardless of
      // size.  This happens because IPSCCP propagates the result out of the
      // call and then we're left with the dead call.
      if (isInstructionTriviallyDead(CS.getInstruction(), &TLI)) {
<<<<<<< HEAD
        DEBUG(dbgs() << "    -> Deleting dead call: "
                     << *CS.getInstruction() << "\n");
=======
        DEBUG(dbgs() << "    -> Deleting dead call: " << *CS.getInstruction()
                     << "\n");
>>>>>>> d49d6d7a
        IR.setReasonNotInlined(CS, NinlrDeleted); // INTEL
        // Update the call graph by deleting the edge from Callee to Caller.
        CG[Caller]->removeCallEdgeFor(CS);
        CS.getInstruction()->eraseFromParent();
        ++NumCallsDeleted;
      } else {
        // We can only inline direct calls to non-declarations.
        if (!Callee || Callee->isDeclaration()) { // INTEL
#if INTEL_CUSTOMIZATION
          if (!Callee) {
            IR.setReasonNotInlined(CS, NinlrIndirect);
            continue;
          }
          if (Callee->isDeclaration()) {
            IR.setReasonNotInlined(CS, NinlrExtern);
            continue;
          }
#endif // INTEL_CUSTOMIZATION
          continue; // INTEL
        }

        // If this call site was obtained by inlining another function, verify
        // that the include path for the function did not include the callee
        // itself.  If so, we'd be recursively inlining the same function,
        // which would provide the same callsites, which would cause us to
        // infinitely inline.
        int InlineHistoryID = CallSites[CSi].second;
        if (InlineHistoryID != -1 &&
            InlineHistoryIncludes(Callee, InlineHistoryID, // INTEL
            InlineHistory)) { // INTEL
            IR.setReasonNotInlined(CS, NinlrRecursive); // INTEL
            continue;
        } // INTEL
<<<<<<< HEAD

        LLVMContext &CallerCtx = Caller->getContext();
=======
>>>>>>> d49d6d7a

        // Get DebugLoc to report. CS will be invalid after Inliner.
        DebugLoc DLoc = CS.getInstruction()->getDebugLoc();
        BasicBlock *Block = CS.getParent();
        // FIXME for new PM: because of the old PM we currently generate ORE and
        // in turn BFI on demand.  With the new PM, the ORE dependency should
        // just become a regular analysis dependency.
        OptimizationRemarkEmitter ORE(Caller);

        // If the policy determines that we should inline this function,
        // try to do so.
        if (!shouldInline(CS, GetInlineCost, ORE, IR)) { // INTEL
          ORE.emitOptimizationRemarkMissed(DEBUG_TYPE, DLoc, Block,
                                           Twine(Callee->getName() +
                                                 " will not be inlined into " +
                                                 Caller->getName()));
          continue;
        }

        // Attempt to inline the function.
#if INTEL_CUSTOMIZATION
        InlineReportCallSite* IRCS = IR.getCallSite(&CS);
        Instruction* NI = CS.getInstruction();
        IR.setActiveInlineInstruction(NI);
        InlineReason Reason = NinlrNoReason;
        if (!InlineCallIfPossible(CS, InlineInfo, InlinedArrayAllocas,
                                  InlineHistoryID, InsertLifetime, AARGetter,
<<<<<<< HEAD
				  &Reason)) {
=======
                                  ImportedFunctionsStats, &Reason)) {
>>>>>>> d49d6d7a
          IR.setActiveInlineInstruction(nullptr);
          IR.setReasonNotInlined(CS, Reason);
#endif // INTEL_CUSTOMIZATION
          ORE.emitOptimizationRemarkMissed(DEBUG_TYPE, DLoc, Block,
                                           Twine(Callee->getName() +
                                                 " will not be inlined into " +
                                                 Caller->getName()));
          continue;
        }
        IR.setActiveInlineInstruction(nullptr); // INTEL
        ++NumInlined;
        ILIC->invalidateFunction(Caller); // INTEL

        // Report the inline decision.
        ORE.emitOptimizationRemark(
            DEBUG_TYPE, DLoc, Block,
            Twine(Callee->getName() + " inlined into " + Caller->getName()));

        IR.inlineCallSite(NI, IRCS, &CG.getModule(), Callee, // INTEL
          InlineInfo); // INTEL
        // If inlining this function gave us any new call sites, throw them
        // onto our worklist to process.  They are useful inline candidates.
        if (!InlineInfo.InlinedCalls.empty()) {
          // Create a new inline history entry for this, so that we remember
          // that these new callsites came about due to inlining Callee.
          int NewHistoryID = InlineHistory.size();
          InlineHistory.push_back(std::make_pair(Callee, InlineHistoryID));

          for (Value *Ptr : InlineInfo.InlinedCalls)
            CallSites.push_back(std::make_pair(CallSite(Ptr), NewHistoryID));
        }
<<<<<<< HEAD
     }
=======
      }
>>>>>>> d49d6d7a

      // If we inlined or deleted the last possible call site to the function,
      // delete the function body now.
      if (Callee && Callee->use_empty() && Callee->hasLocalLinkage() &&
          // TODO: Can remove if in SCC now.
          !SCCFunctions.count(Callee) &&

          // The function may be apparently dead, but if there are indirect
          // callgraph references to the node, we cannot delete it yet, this
          // could invalidate the CGSCC iterator.
          CG[Callee]->getNumReferences() == 0) {
<<<<<<< HEAD
        DEBUG(dbgs() << "    -> Deleting dead function: "
              << Callee->getName() << "\n");
=======
        DEBUG(dbgs() << "    -> Deleting dead function: " << Callee->getName()
                     << "\n");
>>>>>>> d49d6d7a
        IR.setDead(Callee); // INTEL

        CallGraphNode *CalleeNode = CG[Callee];

        // Remove any call graph edges from the callee to its callees.
        CalleeNode->removeAllCalledFunctions();

        // Removing the node for callee from the call graph and delete it.
        ILIC->invalidateFunction(Callee); // INTEL
        delete CG.removeFunctionFromModule(CalleeNode);
        ++NumDeleted;
      }

      // Remove this call site from the list.  If possible, use
      // swap/pop_back for efficiency, but do not use it if doing so would
      // move a call site to a function in this SCC before the
      // 'FirstCallInSCC' barrier.
      if (SCC.isSingular()) {
        CallSites[CSi] = CallSites.back();
        CallSites.pop_back();
      } else {
        CallSites.erase(CallSites.begin() + CSi);
      }
      --CSi;

      Changed = true;
      LocalChange = true;
    }
  } while (LocalChange);

<<<<<<< HEAD
  IR.makeAllNotCurrent();
=======
  IR.makeAllNotCurrent(); // INTEL
>>>>>>> d49d6d7a
  return Changed;
}

bool Inliner::inlineCalls(CallGraphSCC &SCC) {
  CallGraph &CG = getAnalysis<CallGraphWrapperPass>().getCallGraph();
  ACT = &getAnalysis<AssumptionCacheTracker>();
  PSI = getAnalysis<ProfileSummaryInfoWrapperPass>().getPSI(CG.getModule());
  auto &TLI = getAnalysis<TargetLibraryInfoWrapperPass>().getTLI();
  ILIC = new InliningLoopInfoCache(); // INTEL
  // We compute dedicated AA results for each function in the SCC as needed. We
  // use a lambda referencing external objects so that they live long enough to
  // be queried, but we re-use them each time.
  Optional<BasicAAResult> BAR;
  Optional<AAResults> AAR;
  auto AARGetter = [&](Function &F) -> AAResults & {
    BAR.emplace(createLegacyPMBasicAAResult(*this, F));
    AAR.emplace(createLegacyPMAAResults(*this, F, *BAR));
    return *AAR;
  };
  auto GetAssumptionCache = [&](Function &F) -> AssumptionCache & {
    return ACT->getAssumptionCache(F);
  };
  CG.registerCGReport(&Report); // INTEL
<<<<<<< HEAD
  bool rv = inlineCallsImpl(SCC, CG, GetAssumptionCache, PSI, TLI,
                         InsertLifetime,
                         [this](CallSite CS) { return getInlineCost(CS); },
                         AARGetter, ILIC, getReport()); // INTEL
  delete ILIC;    // INTEL
  ILIC = nullptr; // INTEL
  return rv;      // INTEL
=======
  return inlineCallsImpl(SCC, CG, GetAssumptionCache, PSI, TLI, InsertLifetime,
                         [this](CallSite CS) { return getInlineCost(CS); },
                         AARGetter, ImportedFunctionsStats, // INTEL
                         getReport()); // INTEL
>>>>>>> d49d6d7a
}

/// Remove now-dead linkonce functions at the end of
/// processing to avoid breaking the SCC traversal.
bool Inliner::doFinalization(CallGraph &CG) {
  if (InlinerFunctionImportStats != InlinerFunctionImportStatsOpts::No)
    ImportedFunctionsStats.dump(InlinerFunctionImportStats ==
                                InlinerFunctionImportStatsOpts::Verbose);
#if INTEL_CUSTOMIZATION
  bool ReturnValue = removeDeadFunctions(CG);
  getReport().print();
  return ReturnValue;
#endif // INTEL_CUSTOMIZATION
}

/// Remove dead functions that are not included in DNR (Do Not Remove) list.
bool Inliner::removeDeadFunctions(CallGraph &CG, bool AlwaysInlineOnly) {
  SmallVector<CallGraphNode *, 16> FunctionsToRemove;
  SmallVector<CallGraphNode *, 16> DeadFunctionsInComdats;
  SmallDenseMap<const Comdat *, int, 16> ComdatEntriesAlive;

  auto RemoveCGN = [&](CallGraphNode *CGN) {
    // Remove any call graph edges from the function to its callees.
    CGN->removeAllCalledFunctions();

    // Remove any edges from the external node to the function's call graph
    // node.  These edges might have been made irrelegant due to
    // optimization of the program.
    CG.getExternalCallingNode()->removeAnyCallEdgeTo(CGN);

    // Removing the node for callee from the call graph and delete it.
    FunctionsToRemove.push_back(CGN);
  };

  // Scan for all of the functions, looking for ones that should now be removed
  // from the program.  Insert the dead ones in the FunctionsToRemove set.
  for (const auto &I : CG) {
    CallGraphNode *CGN = I.second.get();
    Function *F = CGN->getFunction();
    if (!F || F->isDeclaration())
      continue;

    // Handle the case when this function is called and we only want to care
    // about always-inline functions. This is a bit of a hack to share code
    // between here and the InlineAlways pass.
    if (AlwaysInlineOnly && !F->hasFnAttribute(Attribute::AlwaysInline))
      continue;

    // If the only remaining users of the function are dead constants, remove
    // them.
    F->removeDeadConstantUsers();

    if (!F->isDefTriviallyDead())
      continue;

    // It is unsafe to drop a function with discardable linkage from a COMDAT
    // without also dropping the other members of the COMDAT.
    // The inliner doesn't visit non-function entities which are in COMDAT
    // groups so it is unsafe to do so *unless* the linkage is local.
    if (!F->hasLocalLinkage()) {
      if (const Comdat *C = F->getComdat()) {
        --ComdatEntriesAlive[C];
        DeadFunctionsInComdats.push_back(CGN);
        continue;
      }
    }

    RemoveCGN(CGN);
  }
  if (!DeadFunctionsInComdats.empty()) {
    // Count up all the entities in COMDAT groups
    auto ComdatGroupReferenced = [&](const Comdat *C) {
      auto I = ComdatEntriesAlive.find(C);
      if (I != ComdatEntriesAlive.end())
        ++(I->getSecond());
    };
    for (const Function &F : CG.getModule())
      if (const Comdat *C = F.getComdat())
        ComdatGroupReferenced(C);
    for (const GlobalVariable &GV : CG.getModule().globals())
      if (const Comdat *C = GV.getComdat())
        ComdatGroupReferenced(C);
    for (const GlobalAlias &GA : CG.getModule().aliases())
      if (const Comdat *C = GA.getComdat())
        ComdatGroupReferenced(C);
    for (CallGraphNode *CGN : DeadFunctionsInComdats) {
      Function *F = CGN->getFunction();
      const Comdat *C = F->getComdat();
      int NumAlive = ComdatEntriesAlive[C];
      // We can remove functions in a COMDAT group if the entire group is dead.
      assert(NumAlive >= 0);
      if (NumAlive > 0)
        continue;

      RemoveCGN(CGN);
    }
  }

  if (FunctionsToRemove.empty())
    return false;

  // Now that we know which functions to delete, do so.  We didn't want to do
  // this inline, because that would invalidate our CallGraph::iterator
  // objects. :(
  //
  // Note that it doesn't matter that we are iterating over a non-stable order
  // here to do this, it doesn't matter which order the functions are deleted
  // in.
  array_pod_sort(FunctionsToRemove.begin(), FunctionsToRemove.end());
  FunctionsToRemove.erase(
      std::unique(FunctionsToRemove.begin(), FunctionsToRemove.end()),
      FunctionsToRemove.end());
  for (CallGraphNode *CGN : FunctionsToRemove) {
    delete CG.removeFunctionFromModule(CGN);
    ++NumDeleted;
  }
  return true;
}<|MERGE_RESOLUTION|>--- conflicted
+++ resolved
@@ -68,8 +68,6 @@
 IntelInlineReportLevel("inline-report", cl::Hidden, cl::init(0),
   cl::Optional, cl::desc("Print inline report"));
 #endif // INTEL_CUSTOMIZATION
-<<<<<<< HEAD
-=======
 
 /// Flag to disable manual alloca merging.
 ///
@@ -99,7 +97,6 @@
                clEnumValEnd),
     cl::Hidden, cl::desc("Enable inliner stats for imported functions"));
 } // namespace
->>>>>>> d49d6d7a
 
 Inliner::Inliner(char &ID)
     : CallGraphSCCPass(ID), InsertLifetime(true),           // INTEL
@@ -127,55 +124,6 @@
 /// have already inlined other allocas through other calls into this function,
 /// then we know that they have disjoint lifetimes and that we can merge them.
 ///
-<<<<<<< HEAD
-/// This function also does some basic book-keeping to update the IR.  The
-/// InlinedArrayAllocas map keeps track of any allocas that are already
-/// available from other functions inlined into the caller.  If we are able to
-/// inline this call site we attempt to reuse already available allocas or add
-/// any new allocas to the set if not possible.
-static bool
-InlineCallIfPossible(CallSite CS, InlineFunctionInfo &IFI,
-                     InlinedArrayAllocasTy &InlinedArrayAllocas,
-                     int InlineHistory, bool InsertLifetime,
-                     std::function<AAResults &(Function &)> &AARGetter,
-		     InlineReason* IR) { // INTEL
-  Function *Callee = CS.getCalledFunction();
-  Function *Caller = CS.getCaller();
-
-  AAResults &AAR = AARGetter(*Callee);
-
-  // Try to inline the function.  Get the list of static allocas that were
-  // inlined.
-  if (!InlineFunction(CS, IFI, IR, &AAR, InsertLifetime)) {  // INTEL
-    return false;
-  } // INTEL
-
-  AttributeFuncs::mergeAttributesForInlining(*Caller, *Callee);
-
-  // Look at all of the allocas that we inlined through this call site.  If we
-  // have already inlined other allocas through other calls into this function,
-  // then we know that they have disjoint lifetimes and that we can merge them.
-  //
-  // There are many heuristics possible for merging these allocas, and the
-  // different options have different tradeoffs.  One thing that we *really*
-  // don't want to hurt is SRoA: once inlining happens, often allocas are no
-  // longer address taken and so they can be promoted.
-  //
-  // Our "solution" for that is to only merge allocas whose outermost type is an
-  // array type.  These are usually not promoted because someone is using a
-  // variable index into them.  These are also often the most important ones to
-  // merge.
-  //
-  // A better solution would be to have real memory lifetime markers in the IR
-  // and not have the inliner do any merging of allocas at all.  This would
-  // allow the backend to do proper stack slot coloring of all allocas that
-  // *actually make it to the backend*, which is really what we want.
-  //
-  // Because we don't have this information, we do this simple and useful hack.
-  //
-  SmallPtrSet<AllocaInst*, 16> UsedAllocas;
-
-=======
 /// There are many heuristics possible for merging these allocas, and the
 /// different options have different tradeoffs.  One thing that we *really*
 /// don't want to hurt is SRoA: once inlining happens, often allocas are no
@@ -197,7 +145,6 @@
     InlinedArrayAllocasTy &InlinedArrayAllocas, int InlineHistory) {
   SmallPtrSet<AllocaInst *, 16> UsedAllocas;
 
->>>>>>> d49d6d7a
   // When processing our SCC, check to see if CS was inlined from some other
   // call site.  For example, if we're processing "A" in this code:
   //   A() { B() }
@@ -210,17 +157,8 @@
   // because their scopes are not disjoint.  We could make this smarter by
   // keeping track of the inline history for each alloca in the
   // InlinedArrayAllocas but this isn't likely to be a significant win.
-<<<<<<< HEAD
-#if INTEL_CUSTOMIZATION
-  if (InlineHistory != -1) { // Only do merging for top-level call sites in SCC.
-    *IR = InlrNoReason;
-    return true;
-  }
-#endif // INTEL_CUSTOMIZATION
-=======
   if (InlineHistory != -1) // Only do merging for top-level call sites in SCC.
     return;
->>>>>>> d49d6d7a
 
   // Loop over all the allocas we have so far and see if they can be merged with
   // a previously inlined alloca.  If not, remember that we had it.
@@ -236,11 +174,7 @@
       continue;
 
     // Get the list of all available allocas for this array type.
-<<<<<<< HEAD
-    std::vector<AllocaInst*> &AllocasForType = InlinedArrayAllocas[ATy];
-=======
     std::vector<AllocaInst *> &AllocasForType = InlinedArrayAllocas[ATy];
->>>>>>> d49d6d7a
 
     // Loop over the allocas in AllocasForType to see if we can reuse one.  Note
     // that we have to be careful not to reuse the same "available" alloca for
@@ -265,13 +199,8 @@
 
       // Otherwise, we *can* reuse it, RAUW AI into AvailableAlloca and declare
       // success!
-<<<<<<< HEAD
-      DEBUG(dbgs() << "    ***MERGED ALLOCA: " << *AI << "\n\t\tINTO: "
-                   << *AvailableAlloca << '\n');
-=======
       DEBUG(dbgs() << "    ***MERGED ALLOCA: " << *AI
                    << "\n\t\tINTO: " << *AvailableAlloca << '\n');
->>>>>>> d49d6d7a
 
       // Move affected dbg.declare calls immediately after the new alloca to
       // avoid the situation when a dbg.declare preceeds its alloca.
@@ -315,11 +244,6 @@
     AllocasForType.push_back(AI);
     UsedAllocas.insert(AI);
   }
-<<<<<<< HEAD
-  *IR = InlrNoReason; // INTEL
-  return true;
-=======
->>>>>>> d49d6d7a
 }
 
 /// If it is possible to inline the specified call site,
@@ -442,41 +366,25 @@
 
 /// Return true if the inliner should attempt to inline at the given CallSite.
 static bool shouldInline(CallSite CS,
-<<<<<<< HEAD
-                         std::function<InlineCost(CallSite CS)> GetInlineCost,
-=======
                          function_ref<InlineCost(CallSite CS)> GetInlineCost,
                          OptimizationRemarkEmitter &ORE,
->>>>>>> d49d6d7a
                          InlineReport& IR) { // INTEL
   InlineCost IC = GetInlineCost(CS);
 
   if (IC.isAlways()) {
     DEBUG(dbgs() << "    Inlining: cost=always"
-<<<<<<< HEAD
-          << ", Call: " << *CS.getInstruction() << "\n");
-    emitAnalysis(CS, Twine(CS.getCalledFunction()->getName()) +
-                         " should always be inlined (cost=always)");
-=======
                  << ", Call: " << *CS.getInstruction() << "\n");
     emitAnalysis(CS, ORE, Twine(CS.getCalledFunction()->getName()) +
                               " should always be inlined (cost=always)");
->>>>>>> d49d6d7a
     IR.setReasonIsInlined(CS, InlrAlwaysInline); // INTEL
     return true;
   }
 
   if (IC.isNever()) {
     DEBUG(dbgs() << "    NOT Inlining: cost=never"
-<<<<<<< HEAD
-          << ", Call: " << *CS.getInstruction() << "\n");
-    emitAnalysis(CS, Twine(CS.getCalledFunction()->getName() +
-                           " should never be inlined (cost=never)"));
-=======
                  << ", Call: " << *CS.getInstruction() << "\n");
     emitAnalysis(CS, ORE, Twine(CS.getCalledFunction()->getName() +
                                 " should never be inlined (cost=never)"));
->>>>>>> d49d6d7a
     IR.setReasonNotInlined(CS, NinlrNeverInline); // INTEL
     return false;
   }
@@ -484,21 +392,12 @@
   Function *Caller = CS.getCaller();
   if (!IC) {
     DEBUG(dbgs() << "    NOT Inlining: cost=" << IC.getCost()
-<<<<<<< HEAD
-          << ", thres=" << (IC.getCostDelta() + IC.getCost())
-          << ", Call: " << *CS.getInstruction() << "\n");
-    emitAnalysis(CS, Twine(CS.getCalledFunction()->getName() +
-                           " too costly to inline (cost=") +
-                         Twine(IC.getCost()) + ", threshold=" +
-                         Twine(IC.getCostDelta() + IC.getCost()) + ")");
-=======
                  << ", thres=" << (IC.getCostDelta() + IC.getCost())
                  << ", Call: " << *CS.getInstruction() << "\n");
     emitAnalysis(CS, ORE, Twine(CS.getCalledFunction()->getName() +
                                 " too costly to inline (cost=") +
                               Twine(IC.getCost()) + ", threshold=" +
                               Twine(IC.getCostDelta() + IC.getCost()) + ")");
->>>>>>> d49d6d7a
 
     IR.setReasonNotInlined(CS, IC); // INTEL
     return false;
@@ -507,14 +406,6 @@
   int TotalSecondaryCost = 0;
   if (shouldBeDeferred(Caller, CS, IC, TotalSecondaryCost, GetInlineCost)) {
     DEBUG(dbgs() << "    NOT Inlining: " << *CS.getInstruction()
-<<<<<<< HEAD
-          << " Cost = " << IC.getCost()
-          << ", outer Cost = " << TotalSecondaryCost << '\n');
-    emitAnalysis(CS, Twine("Not inlining. Cost of inlining " +
-                           CS.getCalledFunction()->getName() +
-                           " increases the cost of inlining " +
-                           CS.getCaller()->getName() + " in other contexts"));
-=======
                  << " Cost = " << IC.getCost()
                  << ", outer Cost = " << TotalSecondaryCost << '\n');
     emitAnalysis(CS, ORE,
@@ -522,21 +413,12 @@
                        CS.getCalledFunction()->getName() +
                        " increases the cost of inlining " +
                        CS.getCaller()->getName() + " in other contexts"));
->>>>>>> d49d6d7a
     IC.setInlineReason(NinlrOuterInlining); // INTEL
     IR.setReasonNotInlined(CS, IC, TotalSecondaryCost); // INTEL
     return false;
   }
 
   DEBUG(dbgs() << "    Inlining: cost=" << IC.getCost()
-<<<<<<< HEAD
-        << ", thres=" << (IC.getCostDelta() + IC.getCost())
-        << ", Call: " << *CS.getInstruction() << '\n');
-  emitAnalysis(
-      CS, CS.getCalledFunction()->getName() + Twine(" can be inlined into ") +
-              CS.getCaller()->getName() + " with cost=" + Twine(IC.getCost()) +
-              " (threshold=" + Twine(IC.getCostDelta() + IC.getCost()) + ")");
-=======
                << ", thres=" << (IC.getCostDelta() + IC.getCost())
                << ", Call: " << *CS.getInstruction() << '\n');
   emitAnalysis(CS, ORE, CS.getCalledFunction()->getName() +
@@ -544,7 +426,6 @@
                             CS.getCaller()->getName() + " with cost=" +
                             Twine(IC.getCost()) + " (threshold=" +
                             Twine(IC.getCostDelta() + IC.getCost()) + ")");
->>>>>>> d49d6d7a
   IR.setReasonIsInlined(CS, IC); // INTEL
   return true;
 }
@@ -581,20 +462,12 @@
                 std::function<AssumptionCache &(Function &)> GetAssumptionCache,
                 ProfileSummaryInfo *PSI, TargetLibraryInfo &TLI,
                 bool InsertLifetime,
-<<<<<<< HEAD
-                std::function<InlineCost(CallSite CS)> GetInlineCost,
-                std::function<AAResults &(Function &)> AARGetter,
-                InliningLoopInfoCache *ILIC, // INTEL
-                InlineReport& IR) { // INTEL
-
-  SmallPtrSet<Function*, 8> SCCFunctions;
-=======
                 function_ref<InlineCost(CallSite CS)> GetInlineCost,
                 function_ref<AAResults &(Function &)> AARGetter,
                 ImportedFunctionsInliningStatistics &ImportedFunctionsStats,
+                InliningLoopInfoCache *ILIC, // INTEL
                 InlineReport& IR) { // INTEL
   SmallPtrSet<Function *, 8> SCCFunctions;
->>>>>>> d49d6d7a
   DEBUG(dbgs() << "Inliner visiting SCC:");
   for (CallGraphNode *Node : SCC) {
     Function *F = Node->getFunction();
@@ -616,14 +489,8 @@
 
   for (CallGraphNode *Node : SCC) {
     Function *F = Node->getFunction();
-<<<<<<< HEAD
-    if (!F) continue;
-
-    IR.addFunction(F, &CG.getModule()); // INTEL
-=======
     if (!F || F->isDeclaration())
       continue;
->>>>>>> d49d6d7a
 
     IR.addFunction(F, &CG.getModule()); // INTEL
     OptimizationRemarkEmitter ORE(F);
@@ -645,10 +512,6 @@
         // it.  If it is an indirect call, inlining may resolve it to be a
         // direct call, so we keep it.
         if (Function *Callee = CS.getCalledFunction())
-<<<<<<< HEAD
-          if (Callee->isDeclaration()) {                      // INTEL
-            IR.setReasonNotInlined(CS, NinlrExtern); // INTEL
-=======
           if (Callee->isDeclaration()) {
             IR.setReasonNotInlined(CS, NinlrExtern); // INTEL
             ORE.emitOptimizationRemarkMissedAndAnalysis(
@@ -658,7 +521,6 @@
                 Twine("definition of ") + Callee->getName() +
                     " is not available",
                 /*Verbose=*/true);
->>>>>>> d49d6d7a
             continue;
           }
 
@@ -682,10 +544,6 @@
       if (SCCFunctions.count(F))
         std::swap(CallSites[i--], CallSites[--FirstCallInSCC]);
 
-<<<<<<< HEAD
-
-=======
->>>>>>> d49d6d7a
   InlinedArrayAllocasTy InlinedArrayAllocas;
   InlineFunctionInfo InlineInfo(&CG, &GetAssumptionCache);
 
@@ -709,13 +567,8 @@
       // size.  This happens because IPSCCP propagates the result out of the
       // call and then we're left with the dead call.
       if (isInstructionTriviallyDead(CS.getInstruction(), &TLI)) {
-<<<<<<< HEAD
-        DEBUG(dbgs() << "    -> Deleting dead call: "
-                     << *CS.getInstruction() << "\n");
-=======
         DEBUG(dbgs() << "    -> Deleting dead call: " << *CS.getInstruction()
                      << "\n");
->>>>>>> d49d6d7a
         IR.setReasonNotInlined(CS, NinlrDeleted); // INTEL
         // Update the call graph by deleting the edge from Callee to Caller.
         CG[Caller]->removeCallEdgeFor(CS);
@@ -749,11 +602,6 @@
             IR.setReasonNotInlined(CS, NinlrRecursive); // INTEL
             continue;
         } // INTEL
-<<<<<<< HEAD
-
-        LLVMContext &CallerCtx = Caller->getContext();
-=======
->>>>>>> d49d6d7a
 
         // Get DebugLoc to report. CS will be invalid after Inliner.
         DebugLoc DLoc = CS.getInstruction()->getDebugLoc();
@@ -781,11 +629,7 @@
         InlineReason Reason = NinlrNoReason;
         if (!InlineCallIfPossible(CS, InlineInfo, InlinedArrayAllocas,
                                   InlineHistoryID, InsertLifetime, AARGetter,
-<<<<<<< HEAD
-				  &Reason)) {
-=======
                                   ImportedFunctionsStats, &Reason)) {
->>>>>>> d49d6d7a
           IR.setActiveInlineInstruction(nullptr);
           IR.setReasonNotInlined(CS, Reason);
 #endif // INTEL_CUSTOMIZATION
@@ -817,11 +661,7 @@
           for (Value *Ptr : InlineInfo.InlinedCalls)
             CallSites.push_back(std::make_pair(CallSite(Ptr), NewHistoryID));
         }
-<<<<<<< HEAD
-     }
-=======
       }
->>>>>>> d49d6d7a
 
       // If we inlined or deleted the last possible call site to the function,
       // delete the function body now.
@@ -833,13 +673,8 @@
           // callgraph references to the node, we cannot delete it yet, this
           // could invalidate the CGSCC iterator.
           CG[Callee]->getNumReferences() == 0) {
-<<<<<<< HEAD
-        DEBUG(dbgs() << "    -> Deleting dead function: "
-              << Callee->getName() << "\n");
-=======
         DEBUG(dbgs() << "    -> Deleting dead function: " << Callee->getName()
                      << "\n");
->>>>>>> d49d6d7a
         IR.setDead(Callee); // INTEL
 
         CallGraphNode *CalleeNode = CG[Callee];
@@ -870,11 +705,7 @@
     }
   } while (LocalChange);
 
-<<<<<<< HEAD
-  IR.makeAllNotCurrent();
-=======
   IR.makeAllNotCurrent(); // INTEL
->>>>>>> d49d6d7a
   return Changed;
 }
 
@@ -898,20 +729,14 @@
     return ACT->getAssumptionCache(F);
   };
   CG.registerCGReport(&Report); // INTEL
-<<<<<<< HEAD
   bool rv = inlineCallsImpl(SCC, CG, GetAssumptionCache, PSI, TLI,
-                         InsertLifetime,
-                         [this](CallSite CS) { return getInlineCost(CS); },
-                         AARGetter, ILIC, getReport()); // INTEL
+                            InsertLifetime,
+                            [this](CallSite CS) { return getInlineCost(CS); },
+                            AARGetter, ImportedFunctionsStats,
+                            ILIC, getReport()); // INTEL
   delete ILIC;    // INTEL
   ILIC = nullptr; // INTEL
   return rv;      // INTEL
-=======
-  return inlineCallsImpl(SCC, CG, GetAssumptionCache, PSI, TLI, InsertLifetime,
-                         [this](CallSite CS) { return getInlineCost(CS); },
-                         AARGetter, ImportedFunctionsStats, // INTEL
-                         getReport()); // INTEL
->>>>>>> d49d6d7a
 }
 
 /// Remove now-dead linkonce functions at the end of
