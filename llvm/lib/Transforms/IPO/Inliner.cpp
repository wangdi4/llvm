--- conflicted
+++ resolved
@@ -31,13 +31,9 @@
 #include "llvm/Analysis/CGSCCPassManager.h"
 #include "llvm/Analysis/CallGraph.h"
 #include "llvm/Analysis/InlineCost.h"
-<<<<<<< HEAD
-#include "llvm/Analysis/OptimizationDiagnosticInfo.h"
-#include "llvm/Analysis/Intel_AggInline.h"             // INTEL
-=======
 #include "llvm/Analysis/LazyCallGraph.h"
 #include "llvm/Analysis/OptimizationRemarkEmitter.h"
->>>>>>> 9b55e997
+#include "llvm/Analysis/Intel_AggInline.h"             // INTEL
 #include "llvm/Analysis/ProfileSummaryInfo.h"
 #include "llvm/Analysis/TargetLibraryInfo.h"
 #include "llvm/Analysis/TargetTransformInfo.h"
@@ -138,17 +134,14 @@
                           "printing of statistics for each inlined function")),
     cl::Hidden, cl::desc("Enable inliner stats for imported functions"));
 
-<<<<<<< HEAD
+#if INTEL_CUSTOMIZATION
 LegacyInlinerBase::LegacyInlinerBase(char &ID)
-    : CallGraphSCCPass(ID), InsertLifetime(true),           // INTEL
-      Report(IntelInlineReportLevel) {}                     // INTEL
-=======
-LegacyInlinerBase::LegacyInlinerBase(char &ID) : CallGraphSCCPass(ID) {}
->>>>>>> 9b55e997
+    : CallGraphSCCPass(ID), Report(IntelInlineReportLevel) {}
 
 LegacyInlinerBase::LegacyInlinerBase(char &ID, bool InsertLifetime)
-    : CallGraphSCCPass(ID), InsertLifetime(InsertLifetime), // INTEL
-      Report(IntelInlineReportLevel) {}                     // INTEL
+    : CallGraphSCCPass(ID), InsertLifetime(InsertLifetime),
+      Report(IntelInlineReportLevel) {}
+#endif // INTEL_CUSTOMIZATION
 
 /// For this class, we declare that we require and preserve the call graph.
 /// If the derived class implements this method, it should
@@ -674,7 +667,6 @@
 
         // Attempt to inline the function.
         using namespace ore;
-<<<<<<< HEAD
 #if INTEL_CUSTOMIZATION
         IR.beginUpdate(CS);
         InlineReason Reason = NinlrNoReason;
@@ -688,22 +680,12 @@
           IR.endUpdate();
           IR.setReasonNotInlined(CS, Reason);
 #endif // INTEL_CUSTOMIZATION
-          ORE.emit(
-              OptimizationRemarkMissed(DEBUG_TYPE, "NotInlined", DLoc, Block)
-              << NV("Callee", Callee) << " will not be inlined into "
-              << NV("Caller", Caller));
-=======
-
-        if (!InlineCallIfPossible(CS, InlineInfo, InlinedArrayAllocas,
-                                  InlineHistoryID, InsertLifetime, AARGetter,
-                                  ImportedFunctionsStats)) {
           ORE.emit([&]() {
             return OptimizationRemarkMissed(DEBUG_TYPE, "NotInlined", DLoc,
                                             Block)
                    << NV("Callee", Callee) << " will not be inlined into "
                    << NV("Caller", Caller);
           });
->>>>>>> 9b55e997
           continue;
         }
         ++NumInlined;
