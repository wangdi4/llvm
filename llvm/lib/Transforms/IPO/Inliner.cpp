//===- Inliner.cpp - Code common to all inliners --------------------------===//
//
//                     The LLVM Compiler Infrastructure
//
// This file is distributed under the University of Illinois Open Source
// License. See LICENSE.TXT for details.
//
//===----------------------------------------------------------------------===//
//
// This file implements the mechanics required to implement inlining without
// missing any calls and updating the call graph.  The decisions of which calls
// are profitable to inline are implemented elsewhere.
//
//===----------------------------------------------------------------------===//

#include "llvm/ADT/SmallPtrSet.h"
#include "llvm/ADT/Statistic.h"
#include "llvm/Analysis/AliasAnalysis.h"
#include "llvm/Analysis/AssumptionCache.h"
#include "llvm/Analysis/BasicAliasAnalysis.h"
#include "llvm/Analysis/CallGraph.h"
#include "llvm/Analysis/InlineCost.h"
#include "llvm/Analysis/ProfileSummaryInfo.h"
#include "llvm/Analysis/TargetLibraryInfo.h"
#include "llvm/IR/CallSite.h"
#include "llvm/IR/DataLayout.h"
#include "llvm/IR/DiagnosticInfo.h"
#include "llvm/IR/Instructions.h"
#include "llvm/IR/IntrinsicInst.h"
#include "llvm/IR/Module.h"
#include "llvm/Support/Debug.h"
#include "llvm/Support/raw_ostream.h"
#include "llvm/Transforms/IPO/InlinerPass.h"
#include "llvm/Transforms/Utils/Cloning.h"
#include "llvm/Transforms/Utils/Local.h"
using namespace llvm;
using namespace InlineReportTypes; // INTEL 

#define DEBUG_TYPE "inline"

STATISTIC(NumInlined, "Number of functions inlined");
STATISTIC(NumCallsDeleted, "Number of call sites deleted, not inlined");
STATISTIC(NumDeleted, "Number of functions deleted because all callers found");
STATISTIC(NumMergedAllocas, "Number of allocas merged together");

// This weirdly named statistic tracks the number of times that, when attempting
// to inline a function A into B, we analyze the callers of B in order to see
// if those would be more profitable and blocked inline steps.
STATISTIC(NumCallerCallersAnalyzed, "Number of caller-callers analyzed");

#if INTEL_CUSTOMIZATION 
///
/// \brief Inlining report level option
///
/// Specified with -inline-report=N 
///   N is a bit mask with the following interpretation of the bits
///    0: No inlining report 
///    1: Simple inlining report
///    2: Add inlining reasons 
///    4: Put the inlining reasons on the same line as the call sites 
///    8: Print the line and column info for each call site if available 
///   16: Print the file for each call site
///   32: Print linkage info for each function and call site
///
static cl::opt<unsigned>
IntelInlineReportLevel("inline-report", cl::Hidden, cl::init(0), 
  cl::Optional, cl::desc("Print inline report"));
#endif // INTEL_CUSTOMIZATION 

Inliner::Inliner(char &ID)
    : CallGraphSCCPass(ID), InsertLifetime(true),           // INTEL
      Report(IntelInlineReportLevel) {}                     // INTEL 

Inliner::Inliner(char &ID, bool InsertLifetime)
    : CallGraphSCCPass(ID), InsertLifetime(InsertLifetime), // INTEL
      Report(IntelInlineReportLevel) {}                     // INTEL 

/// For this class, we declare that we require and preserve the call graph.
/// If the derived class implements this method, it should
/// always explicitly call the implementation here.
void Inliner::getAnalysisUsage(AnalysisUsage &AU) const {
  AU.addRequired<AssumptionCacheTracker>();
  AU.addRequired<ProfileSummaryInfoWrapperPass>();
  AU.addRequired<TargetLibraryInfoWrapperPass>();
  getAAResultsAnalysisUsage(AU);
  CallGraphSCCPass::getAnalysisUsage(AU);
}


typedef DenseMap<ArrayType*, std::vector<AllocaInst*> >
InlinedArrayAllocasTy;

/// If it is possible to inline the specified call site,
/// do so and update the CallGraph for this operation.
///
/// This function also does some basic book-keeping to update the IR.  The
/// InlinedArrayAllocas map keeps track of any allocas that are already
/// available from other functions inlined into the caller.  If we are able to
/// inline this call site we attempt to reuse already available allocas or add
/// any new allocas to the set if not possible.
<<<<<<< HEAD
static bool InlineCallIfPossible(Pass &P, CallSite CS, InlineFunctionInfo &IFI,
                                 InlinedArrayAllocasTy &InlinedArrayAllocas,
                                 int InlineHistory, bool InsertLifetime,
                                 InlineReason* IR) { // INTEL 
=======
static bool
InlineCallIfPossible(CallSite CS, InlineFunctionInfo &IFI,
                     InlinedArrayAllocasTy &InlinedArrayAllocas,
                     int InlineHistory, bool InsertLifetime,
                     std::function<AAResults &(Function &)> &AARGetter) {
>>>>>>> 79011a66
  Function *Callee = CS.getCalledFunction();
  Function *Caller = CS.getCaller();

  AAResults &AAR = AARGetter(*Callee);

  // Try to inline the function.  Get the list of static allocas that were
  // inlined.
  if (!InlineFunction(CS, IFI, IR, &AAR, InsertLifetime)) {  // INTEL 
    return false;
  } // INTEL 

  AttributeFuncs::mergeAttributesForInlining(*Caller, *Callee);

  // Look at all of the allocas that we inlined through this call site.  If we
  // have already inlined other allocas through other calls into this function,
  // then we know that they have disjoint lifetimes and that we can merge them.
  //
  // There are many heuristics possible for merging these allocas, and the
  // different options have different tradeoffs.  One thing that we *really*
  // don't want to hurt is SRoA: once inlining happens, often allocas are no
  // longer address taken and so they can be promoted.
  //
  // Our "solution" for that is to only merge allocas whose outermost type is an
  // array type.  These are usually not promoted because someone is using a
  // variable index into them.  These are also often the most important ones to
  // merge.
  //
  // A better solution would be to have real memory lifetime markers in the IR
  // and not have the inliner do any merging of allocas at all.  This would
  // allow the backend to do proper stack slot coloring of all allocas that
  // *actually make it to the backend*, which is really what we want.
  //
  // Because we don't have this information, we do this simple and useful hack.
  //
  SmallPtrSet<AllocaInst*, 16> UsedAllocas;
  
  // When processing our SCC, check to see if CS was inlined from some other
  // call site.  For example, if we're processing "A" in this code:
  //   A() { B() }
  //   B() { x = alloca ... C() }
  //   C() { y = alloca ... }
  // Assume that C was not inlined into B initially, and so we're processing A
  // and decide to inline B into A.  Doing this makes an alloca available for
  // reuse and makes a callsite (C) available for inlining.  When we process
  // the C call site we don't want to do any alloca merging between X and Y
  // because their scopes are not disjoint.  We could make this smarter by
  // keeping track of the inline history for each alloca in the
  // InlinedArrayAllocas but this isn't likely to be a significant win.
#if INTEL_CUSTOMIZATION
  if (InlineHistory != -1) { // Only do merging for top-level call sites in SCC.
    *IR = InlrNoReason; 
    return true;
  } 
#endif // INTEL_CUSTOMIZATION
  
  // Loop over all the allocas we have so far and see if they can be merged with
  // a previously inlined alloca.  If not, remember that we had it.
  for (unsigned AllocaNo = 0, e = IFI.StaticAllocas.size();
       AllocaNo != e; ++AllocaNo) {
    AllocaInst *AI = IFI.StaticAllocas[AllocaNo];
    
    // Don't bother trying to merge array allocations (they will usually be
    // canonicalized to be an allocation *of* an array), or allocations whose
    // type is not itself an array (because we're afraid of pessimizing SRoA).
    ArrayType *ATy = dyn_cast<ArrayType>(AI->getAllocatedType());
    if (!ATy || AI->isArrayAllocation())
      continue;
    
    // Get the list of all available allocas for this array type.
    std::vector<AllocaInst*> &AllocasForType = InlinedArrayAllocas[ATy];
    
    // Loop over the allocas in AllocasForType to see if we can reuse one.  Note
    // that we have to be careful not to reuse the same "available" alloca for
    // multiple different allocas that we just inlined, we use the 'UsedAllocas'
    // set to keep track of which "available" allocas are being used by this
    // function.  Also, AllocasForType can be empty of course!
    bool MergedAwayAlloca = false;
    for (AllocaInst *AvailableAlloca : AllocasForType) {

      unsigned Align1 = AI->getAlignment(),
               Align2 = AvailableAlloca->getAlignment();
      
      // The available alloca has to be in the right function, not in some other
      // function in this SCC.
      if (AvailableAlloca->getParent() != AI->getParent())
        continue;
      
      // If the inlined function already uses this alloca then we can't reuse
      // it.
      if (!UsedAllocas.insert(AvailableAlloca).second)
        continue;
      
      // Otherwise, we *can* reuse it, RAUW AI into AvailableAlloca and declare
      // success!
      DEBUG(dbgs() << "    ***MERGED ALLOCA: " << *AI << "\n\t\tINTO: "
                   << *AvailableAlloca << '\n');
      
      // Move affected dbg.declare calls immediately after the new alloca to
      // avoid the situation when a dbg.declare preceeds its alloca.
      if (auto *L = LocalAsMetadata::getIfExists(AI))
        if (auto *MDV = MetadataAsValue::getIfExists(AI->getContext(), L))
          for (User *U : MDV->users())
            if (DbgDeclareInst *DDI = dyn_cast<DbgDeclareInst>(U))
              DDI->moveBefore(AvailableAlloca->getNextNode());

      AI->replaceAllUsesWith(AvailableAlloca);

      if (Align1 != Align2) {
        if (!Align1 || !Align2) {
          const DataLayout &DL = Caller->getParent()->getDataLayout();
          unsigned TypeAlign = DL.getABITypeAlignment(AI->getAllocatedType());

          Align1 = Align1 ? Align1 : TypeAlign;
          Align2 = Align2 ? Align2 : TypeAlign;
        }

        if (Align1 > Align2)
          AvailableAlloca->setAlignment(AI->getAlignment());
      }

      AI->eraseFromParent();
      MergedAwayAlloca = true;
      ++NumMergedAllocas;
      IFI.StaticAllocas[AllocaNo] = nullptr;
      break;
    }

    // If we already nuked the alloca, we're done with it.
    if (MergedAwayAlloca)
      continue;
    
    // If we were unable to merge away the alloca either because there are no
    // allocas of the right type available or because we reused them all
    // already, remember that this alloca came from an inlined function and mark
    // it used so we don't reuse it for other allocas from this inline
    // operation.
    AllocasForType.push_back(AI);
    UsedAllocas.insert(AI);
  }
  *IR = InlrNoReason; // INTEL  
  return true; 
}

static void emitAnalysis(CallSite CS, const Twine &Msg) {
  Function *Caller = CS.getCaller();
  LLVMContext &Ctx = Caller->getContext();
  DebugLoc DLoc = CS.getInstruction()->getDebugLoc();
  emitOptimizationRemarkAnalysis(Ctx, DEBUG_TYPE, *Caller, DLoc, Msg);
}

/// Return true if inlining of CS can block the caller from being
/// inlined which is proved to be more beneficial. \p IC is the
/// estimated inline cost associated with callsite \p CS.
/// \p TotalAltCost will be set to the estimated cost of inlining the caller
/// if \p CS is suppressed for inlining.
static bool
shouldBeDeferred(Function *Caller, CallSite CS, InlineCost IC,
                 int &TotalSecondaryCost,
                 std::function<InlineCost(CallSite CS)> &GetInlineCost) {

  // For now we only handle local or inline functions.
  if (!Caller->hasLocalLinkage() && !Caller->hasLinkOnceODRLinkage())
    return false;
  // Try to detect the case where the current inlining candidate caller (call
  // it B) is a static or linkonce-ODR function and is an inlining candidate
  // elsewhere, and the current candidate callee (call it C) is large enough
  // that inlining it into B would make B too big to inline later. In these
  // circumstances it may be best not to inline C into B, but to inline B into
  // its callers.
  //
  // This only applies to static and linkonce-ODR functions because those are
  // expected to be available for inlining in the translation units where they
  // are used. Thus we will always have the opportunity to make local inlining
  // decisions. Importantly the linkonce-ODR linkage covers inline functions
  // and templates in C++.
  //
  // FIXME: All of this logic should be sunk into getInlineCost. It relies on
  // the internal implementation of the inline cost metrics rather than
  // treating them as truly abstract units etc.
  TotalSecondaryCost = 0;
  // The candidate cost to be imposed upon the current function.
  int CandidateCost = IC.getCost() - (InlineConstants::CallPenalty + 1);
  // This bool tracks what happens if we do NOT inline C into B.
  bool callerWillBeRemoved = Caller->hasLocalLinkage();
  // This bool tracks what happens if we DO inline C into B.
  bool inliningPreventsSomeOuterInline = false;
  for (User *U : Caller->users()) {
    CallSite CS2(U);

    // If this isn't a call to Caller (it could be some other sort
    // of reference) skip it.  Such references will prevent the caller
    // from being removed.
    if (!CS2 || CS2.getCalledFunction() != Caller) {
      callerWillBeRemoved = false;
      continue;
    }

    InlineCost IC2 = GetInlineCost(CS2);
    ++NumCallerCallersAnalyzed;
    if (!IC2) {
      callerWillBeRemoved = false;
      continue;
    }
    if (IC2.isAlways())
      continue;

    // See if inlining or original callsite would erase the cost delta of
    // this callsite. We subtract off the penalty for the call instruction,
    // which we would be deleting.
    if (IC2.getCostDelta() <= CandidateCost) {
      inliningPreventsSomeOuterInline = true;
      TotalSecondaryCost += IC2.getCost();
    }
  }
  // If all outer calls to Caller would get inlined, the cost for the last
  // one is set very low by getInlineCost, in anticipation that Caller will
  // be removed entirely.  We did not account for this above unless there
  // is only one caller of Caller.
  if (callerWillBeRemoved && !Caller->use_empty())
    TotalSecondaryCost += InlineConstants::LastCallToStaticBonus;

  if (inliningPreventsSomeOuterInline && TotalSecondaryCost < IC.getCost())
    return true;

  return false;
}

/// Return true if the inliner should attempt to inline at the given CallSite.
<<<<<<< HEAD
bool Inliner::shouldInline(CallSite CS) {
  InlineCost IC = getInlineCost(CS);

=======
static bool shouldInline(CallSite CS,
                         std::function<InlineCost(CallSite CS)> GetInlineCost) {
  InlineCost IC = GetInlineCost(CS);
  
>>>>>>> 79011a66
  if (IC.isAlways()) {
    DEBUG(dbgs() << "    Inlining: cost=always"
          << ", Call: " << *CS.getInstruction() << "\n");
    emitAnalysis(CS, Twine(CS.getCalledFunction()->getName()) +
                         " should always be inlined (cost=always)");
    getReport().setReasonIsInlined(CS, InlrAlwaysInline); // INTEL 
    return true;
  }
  
  if (IC.isNever()) {
    DEBUG(dbgs() << "    NOT Inlining: cost=never"
          << ", Call: " << *CS.getInstruction() << "\n");
    emitAnalysis(CS, Twine(CS.getCalledFunction()->getName() +
                           " should never be inlined (cost=never)"));
    getReport().setReasonNotInlined(CS, NinlrNeverInline); // INTEL 
    return false;
  }
  
  Function *Caller = CS.getCaller();
  if (!IC) {
    DEBUG(dbgs() << "    NOT Inlining: cost=" << IC.getCost()
          << ", thres=" << (IC.getCostDelta() + IC.getCost())
          << ", Call: " << *CS.getInstruction() << "\n");
    emitAnalysis(CS, Twine(CS.getCalledFunction()->getName() +
                           " too costly to inline (cost=") +
                         Twine(IC.getCost()) + ", threshold=" +
                         Twine(IC.getCostDelta() + IC.getCost()) + ")");
  
    getReport().setReasonNotInlined(CS, IC); // INTEL 
    return false;
  }

  int TotalSecondaryCost = 0;
  if (shouldBeDeferred(Caller, CS, IC, TotalSecondaryCost, GetInlineCost)) {
    DEBUG(dbgs() << "    NOT Inlining: " << *CS.getInstruction()
          << " Cost = " << IC.getCost()
          << ", outer Cost = " << TotalSecondaryCost << '\n');
    emitAnalysis(CS, Twine("Not inlining. Cost of inlining " +
                           CS.getCalledFunction()->getName() +
                           " increases the cost of inlining " +
                           CS.getCaller()->getName() + " in other contexts"));
    IC.setInlineReason(NinlrOuterInlining); // INTEL 
    getReport().setReasonNotInlined(CS, IC, TotalSecondaryCost); // INTEL 
    return false;
  }

  DEBUG(dbgs() << "    Inlining: cost=" << IC.getCost()
        << ", thres=" << (IC.getCostDelta() + IC.getCost())
        << ", Call: " << *CS.getInstruction() << '\n');
  emitAnalysis(
      CS, CS.getCalledFunction()->getName() + Twine(" can be inlined into ") +
              CS.getCaller()->getName() + " with cost=" + Twine(IC.getCost()) +
              " (threshold=" + Twine(IC.getCostDelta() + IC.getCost()) + ")");
  getReport().setReasonIsInlined(CS, IC); // INTEL 
  return true;
}

/// Return true if the specified inline history ID
/// indicates an inline history that includes the specified function.
static bool InlineHistoryIncludes(Function *F, int InlineHistoryID,
            const SmallVectorImpl<std::pair<Function*, int> > &InlineHistory) {
  while (InlineHistoryID != -1) {
    assert(unsigned(InlineHistoryID) < InlineHistory.size() &&
           "Invalid inline history ID");
    if (InlineHistory[InlineHistoryID].first == F)
      return true;
    InlineHistoryID = InlineHistory[InlineHistoryID].second;
  }
  return false;
}

bool Inliner::runOnSCC(CallGraphSCC &SCC) {
  if (skipSCC(SCC))
    return false;

  return inlineCalls(SCC);
}

<<<<<<< HEAD
bool Inliner::inlineCalls(CallGraphSCC &SCC) {
  CallGraph &CG = getAnalysis<CallGraphWrapperPass>().getCallGraph();
  ACT = &getAnalysis<AssumptionCacheTracker>();
  PSI = getAnalysis<ProfileSummaryInfoWrapperPass>().getPSI(CG.getModule());
  auto &TLI = getAnalysis<TargetLibraryInfoWrapperPass>().getTLI();

  CG.registerCGReport(&Report); // INTEL 

=======
static bool
inlineCallsImpl(CallGraphSCC &SCC, CallGraph &CG,
                std::function<AssumptionCache &(Function &)> GetAssumptionCache,
                ProfileSummaryInfo *PSI, TargetLibraryInfo &TLI,
                bool InsertLifetime,
                std::function<InlineCost(CallSite CS)> GetInlineCost,
                std::function<AAResults &(Function &)> AARGetter) {
>>>>>>> 79011a66
  SmallPtrSet<Function*, 8> SCCFunctions;
  DEBUG(dbgs() << "Inliner visiting SCC:");
  for (CallGraphNode *Node : SCC) {
    Function *F = Node->getFunction();
    if (F) SCCFunctions.insert(F);
    DEBUG(dbgs() << " " << (F ? F->getName() : "INDIRECTNODE"));
  }

  // Scan through and identify all call sites ahead of time so that we only
  // inline call sites in the original functions, not call sites that result
  // from inlining other functions.
  SmallVector<std::pair<CallSite, int>, 16> CallSites;

  // When inlining a callee produces new call sites, we want to keep track of
  // the fact that they were inlined from the callee.  This allows us to avoid
  // infinite inlining in some obscure cases.  To represent this, we use an
  // index into the InlineHistory vector.
  SmallVector<std::pair<Function*, int>, 8> InlineHistory;

  for (CallGraphNode *Node : SCC) {
    Function *F = Node->getFunction();
    if (!F) continue;

    getReport().addFunction(F, &CG.getModule()); // INTEL 

    for (BasicBlock &BB : *F)
      for (Instruction &I : BB) {
        CallSite CS(cast<Value>(&I));
        // If this isn't a call, or it is a call to an intrinsic, it can
        // never be inlined.
        if (!CS)     // INTEL - Split out compound checks for inlining report
          continue;

        getReport().addNewCallSite(F, &CS, &CG.getModule()); // INTEL 
        if (isa<IntrinsicInst>(I)) {                              // INTEL
            getReport().setReasonNotInlined(CS, NinlrIntrinsic);  // INTEL
            continue;
        }                                                         // INTEL

        // If this is a direct call to an external function, we can never inline
        // it.  If it is an indirect call, inlining may resolve it to be a
        // direct call, so we keep it.
        if (Function *Callee = CS.getCalledFunction())
          if (Callee->isDeclaration()) {                      // INTEL
            getReport().setReasonNotInlined(CS, NinlrExtern); // INTEL 
            continue;
            }                                                 // INTEL
        CallSites.push_back(std::make_pair(CS, -1));
      }
  }

  DEBUG(dbgs() << ": " << CallSites.size() << " call sites.\n");

  // If there are no calls in this function, exit early.
  if (CallSites.empty()) { // INTEL 
    getReport().makeAllNotCurrent(); // INTEL 
    return false;
  } // INTEL 

  // Now that we have all of the call sites, move the ones to functions in the
  // current SCC to the end of the list.
  unsigned FirstCallInSCC = CallSites.size();
  for (unsigned i = 0; i < FirstCallInSCC; ++i)
    if (Function *F = CallSites[i].first.getCalledFunction())
      if (SCCFunctions.count(F))
        std::swap(CallSites[i--], CallSites[--FirstCallInSCC]);

  
  InlinedArrayAllocasTy InlinedArrayAllocas;
  InlineFunctionInfo InlineInfo(&CG, &GetAssumptionCache);

  // Now that we have all of the call sites, loop over them and inline them if
  // it looks profitable to do so.
  bool Changed = false;
  bool LocalChange;
  do {
    LocalChange = false;
    // Iterate over the outer loop because inlining functions can cause indirect
    // calls to become direct calls.
    // CallSites may be modified inside so ranged for loop can not be used.
    for (unsigned CSi = 0; CSi != CallSites.size(); ++CSi) {
      CallSite CS = CallSites[CSi].first;
      
      Function *Caller = CS.getCaller();
      Function *Callee = CS.getCalledFunction();

      // If this call site is dead and it is to a readonly function, we should
      // just delete the call instead of trying to inline it, regardless of
      // size.  This happens because IPSCCP propagates the result out of the
      // call and then we're left with the dead call.
      if (isInstructionTriviallyDead(CS.getInstruction(), &TLI)) {
        DEBUG(dbgs() << "    -> Deleting dead call: "
                     << *CS.getInstruction() << "\n");
        getReport().setReasonNotInlined(CS, NinlrDeleted); // INTEL 
        // Update the call graph by deleting the edge from Callee to Caller.
        CG[Caller]->removeCallEdgeFor(CS);
        CS.getInstruction()->eraseFromParent();
        ++NumCallsDeleted;
      } else {
        // We can only inline direct calls to non-declarations.
        if (!Callee || Callee->isDeclaration()) { // INTEL 
#if INTEL_CUSTOMIZATION
          if (!Callee) {
            getReport().setReasonNotInlined(CS, NinlrIndirect); 
            continue;
          } 
          if (Callee->isDeclaration()) {
            getReport().setReasonNotInlined(CS, NinlrExtern); 
            continue;
          } 
#endif // INTEL_CUSTOMIZATION
          continue; // INTEL 
        } 
    
        // If this call site was obtained by inlining another function, verify
        // that the include path for the function did not include the callee
        // itself.  If so, we'd be recursively inlining the same function,
        // which would provide the same callsites, which would cause us to
        // infinitely inline.
        int InlineHistoryID = CallSites[CSi].second;
        if (InlineHistoryID != -1 &&
            InlineHistoryIncludes(Callee, InlineHistoryID, // INTEL 
            InlineHistory)) { // INTEL 
            getReport().setReasonNotInlined(CS, NinlrRecursive); // INTEL 
            continue;
        } // INTEL 
        
        LLVMContext &CallerCtx = Caller->getContext();

        // Get DebugLoc to report. CS will be invalid after Inliner.
        DebugLoc DLoc = CS.getInstruction()->getDebugLoc();

        // If the policy determines that we should inline this function,
        // try to do so.
        if (!shouldInline(CS, GetInlineCost)) {
          emitOptimizationRemarkMissed(CallerCtx, DEBUG_TYPE, *Caller, DLoc,
                                       Twine(Callee->getName() +
                                             " will not be inlined into " +
                                             Caller->getName()));
          continue;
        }

        // Attempt to inline the function.
<<<<<<< HEAD
#if INTEL_CUSTOMIZATION
        InlineReportCallSite* IRCS = getReport().getCallSite(&CS);
        Instruction* NI = CS.getInstruction();
        getReport().setActiveInlineInstruction(NI); 
        InlineReason Reason = NinlrNoReason;
        if (!InlineCallIfPossible(*this, CS, InlineInfo, 
          InlinedArrayAllocas, InlineHistoryID, InsertLifetime, &Reason)) {
          getReport().setActiveInlineInstruction(nullptr); 
          getReport().setReasonNotInlined(CS, Reason); 
#endif // INTEL_CUSTOMIZATION
=======
        if (!InlineCallIfPossible(CS, InlineInfo, InlinedArrayAllocas,
                                  InlineHistoryID, InsertLifetime, AARGetter)) {
>>>>>>> 79011a66
          emitOptimizationRemarkMissed(CallerCtx, DEBUG_TYPE, *Caller, DLoc,
                                       Twine(Callee->getName() +
                                             " will not be inlined into " +
                                             Caller->getName()));
          continue;
        }
        getReport().setActiveInlineInstruction(nullptr); // INTEL
        ++NumInlined;

        // Report the inline decision.
        emitOptimizationRemark(
            CallerCtx, DEBUG_TYPE, *Caller, DLoc,
            Twine(Callee->getName() + " inlined into " + Caller->getName()));

        getReport().inlineCallSite(NI, IRCS, &CG.getModule(), Callee, // INTEL 
          InlineInfo); // INTEL 
        // If inlining this function gave us any new call sites, throw them
        // onto our worklist to process.  They are useful inline candidates.
        if (!InlineInfo.InlinedCalls.empty()) {
          // Create a new inline history entry for this, so that we remember
          // that these new callsites came about due to inlining Callee.
          int NewHistoryID = InlineHistory.size();
          InlineHistory.push_back(std::make_pair(Callee, InlineHistoryID));

          for (Value *Ptr : InlineInfo.InlinedCalls)
            CallSites.push_back(std::make_pair(CallSite(Ptr), NewHistoryID));
        }
     }
      
      // If we inlined or deleted the last possible call site to the function,
      // delete the function body now.
      if (Callee && Callee->use_empty() && Callee->hasLocalLinkage() &&
          // TODO: Can remove if in SCC now.
          !SCCFunctions.count(Callee) &&
          
          // The function may be apparently dead, but if there are indirect
          // callgraph references to the node, we cannot delete it yet, this
          // could invalidate the CGSCC iterator.
          CG[Callee]->getNumReferences() == 0) {
        DEBUG(dbgs() << "    -> Deleting dead function: "
              << Callee->getName() << "\n");
        getReport().setDead(Callee); // INTEL 

        CallGraphNode *CalleeNode = CG[Callee];

        // Remove any call graph edges from the callee to its callees.
        CalleeNode->removeAllCalledFunctions();
        
        // Removing the node for callee from the call graph and delete it.
        delete CG.removeFunctionFromModule(CalleeNode);
        ++NumDeleted;
      }

      // Remove this call site from the list.  If possible, use 
      // swap/pop_back for efficiency, but do not use it if doing so would
      // move a call site to a function in this SCC before the
      // 'FirstCallInSCC' barrier.
      if (SCC.isSingular()) {
        CallSites[CSi] = CallSites.back();
        CallSites.pop_back();
      } else {
        CallSites.erase(CallSites.begin()+CSi);
      }
      --CSi;

      Changed = true;
      LocalChange = true;
    }
  } while (LocalChange);

  getReport().makeAllNotCurrent(); 
  return Changed;
}

bool Inliner::inlineCalls(CallGraphSCC &SCC) {
  CallGraph &CG = getAnalysis<CallGraphWrapperPass>().getCallGraph();
  ACT = &getAnalysis<AssumptionCacheTracker>();
  PSI = getAnalysis<ProfileSummaryInfoWrapperPass>().getPSI(CG.getModule());
  auto &TLI = getAnalysis<TargetLibraryInfoWrapperPass>().getTLI();
  // We compute dedicated AA results for each function in the SCC as needed. We
  // use a lambda referencing external objects so that they live long enough to
  // be queried, but we re-use them each time.
  Optional<BasicAAResult> BAR;
  Optional<AAResults> AAR;
  auto AARGetter = [&](Function &F) -> AAResults & {
    BAR.emplace(createLegacyPMBasicAAResult(*this, F));
    AAR.emplace(createLegacyPMAAResults(*this, F, *BAR));
    return *AAR;
  };
  auto GetAssumptionCache = [&](Function &F) -> AssumptionCache & {
    return ACT->getAssumptionCache(F);
  };
  return inlineCallsImpl(SCC, CG, GetAssumptionCache, PSI, TLI, InsertLifetime,
                         [this](CallSite CS) { return getInlineCost(CS); },
                         AARGetter);
}

/// Remove now-dead linkonce functions at the end of
/// processing to avoid breaking the SCC traversal.
bool Inliner::doFinalization(CallGraph &CG) {
#if INTEL_CUSTOMIZATION
  bool ReturnValue = removeDeadFunctions(CG);
  getReport().print();
  return ReturnValue;
#endif // INTEL_CUSTOMIZATION
}

/// Remove dead functions that are not included in DNR (Do Not Remove) list.
bool Inliner::removeDeadFunctions(CallGraph &CG, bool AlwaysInlineOnly) {
  SmallVector<CallGraphNode*, 16> FunctionsToRemove;
  SmallVector<CallGraphNode *, 16> DeadFunctionsInComdats;
  SmallDenseMap<const Comdat *, int, 16> ComdatEntriesAlive;

  auto RemoveCGN = [&](CallGraphNode *CGN) {
    // Remove any call graph edges from the function to its callees.
    CGN->removeAllCalledFunctions();

    // Remove any edges from the external node to the function's call graph
    // node.  These edges might have been made irrelegant due to
    // optimization of the program.
    CG.getExternalCallingNode()->removeAnyCallEdgeTo(CGN);

    // Removing the node for callee from the call graph and delete it.
    FunctionsToRemove.push_back(CGN);
  };

  // Scan for all of the functions, looking for ones that should now be removed
  // from the program.  Insert the dead ones in the FunctionsToRemove set.
  for (const auto &I : CG) {
    CallGraphNode *CGN = I.second.get();
    Function *F = CGN->getFunction();
    if (!F || F->isDeclaration())
      continue;

    // Handle the case when this function is called and we only want to care
    // about always-inline functions. This is a bit of a hack to share code
    // between here and the InlineAlways pass.
    if (AlwaysInlineOnly && !F->hasFnAttribute(Attribute::AlwaysInline))
      continue;

    // If the only remaining users of the function are dead constants, remove
    // them.
    F->removeDeadConstantUsers();

    if (!F->isDefTriviallyDead())
      continue;

    // It is unsafe to drop a function with discardable linkage from a COMDAT
    // without also dropping the other members of the COMDAT.
    // The inliner doesn't visit non-function entities which are in COMDAT
    // groups so it is unsafe to do so *unless* the linkage is local.
    if (!F->hasLocalLinkage()) {
      if (const Comdat *C = F->getComdat()) {
        --ComdatEntriesAlive[C];
        DeadFunctionsInComdats.push_back(CGN);
        continue;
      }
    }

    RemoveCGN(CGN);
  }
  if (!DeadFunctionsInComdats.empty()) {
    // Count up all the entities in COMDAT groups
    auto ComdatGroupReferenced = [&](const Comdat *C) {
      auto I = ComdatEntriesAlive.find(C);
      if (I != ComdatEntriesAlive.end())
        ++(I->getSecond());
    };
    for (const Function &F : CG.getModule())
      if (const Comdat *C = F.getComdat())
        ComdatGroupReferenced(C);
    for (const GlobalVariable &GV : CG.getModule().globals())
      if (const Comdat *C = GV.getComdat())
        ComdatGroupReferenced(C);
    for (const GlobalAlias &GA : CG.getModule().aliases())
      if (const Comdat *C = GA.getComdat())
        ComdatGroupReferenced(C);
    for (CallGraphNode *CGN : DeadFunctionsInComdats) {
      Function *F = CGN->getFunction();
      const Comdat *C = F->getComdat();
      int NumAlive = ComdatEntriesAlive[C];
      // We can remove functions in a COMDAT group if the entire group is dead.
      assert(NumAlive >= 0);
      if (NumAlive > 0)
        continue;

      RemoveCGN(CGN);
    }
  }

  if (FunctionsToRemove.empty())
    return false;

  // Now that we know which functions to delete, do so.  We didn't want to do
  // this inline, because that would invalidate our CallGraph::iterator
  // objects. :(
  //
  // Note that it doesn't matter that we are iterating over a non-stable order
  // here to do this, it doesn't matter which order the functions are deleted
  // in.
  array_pod_sort(FunctionsToRemove.begin(), FunctionsToRemove.end());
  FunctionsToRemove.erase(std::unique(FunctionsToRemove.begin(),
                                      FunctionsToRemove.end()),
                          FunctionsToRemove.end());
  for (CallGraphNode *CGN : FunctionsToRemove) {
    delete CG.removeFunctionFromModule(CGN); 
    ++NumDeleted;
  }
  return true;
}
<|MERGE_RESOLUTION|>--- conflicted
+++ resolved
@@ -98,18 +98,12 @@
 /// available from other functions inlined into the caller.  If we are able to
 /// inline this call site we attempt to reuse already available allocas or add
 /// any new allocas to the set if not possible.
-<<<<<<< HEAD
-static bool InlineCallIfPossible(Pass &P, CallSite CS, InlineFunctionInfo &IFI,
-                                 InlinedArrayAllocasTy &InlinedArrayAllocas,
-                                 int InlineHistory, bool InsertLifetime,
-                                 InlineReason* IR) { // INTEL 
-=======
 static bool
 InlineCallIfPossible(CallSite CS, InlineFunctionInfo &IFI,
                      InlinedArrayAllocasTy &InlinedArrayAllocas,
                      int InlineHistory, bool InsertLifetime,
-                     std::function<AAResults &(Function &)> &AARGetter) {
->>>>>>> 79011a66
+                     std::function<AAResults &(Function &)> &AARGetter,
+		     InlineReason* IR) { // INTEL 
   Function *Callee = CS.getCalledFunction();
   Function *Caller = CS.getCaller();
 
@@ -338,22 +332,17 @@
 }
 
 /// Return true if the inliner should attempt to inline at the given CallSite.
-<<<<<<< HEAD
-bool Inliner::shouldInline(CallSite CS) {
-  InlineCost IC = getInlineCost(CS);
-
-=======
 static bool shouldInline(CallSite CS,
-                         std::function<InlineCost(CallSite CS)> GetInlineCost) {
+                         std::function<InlineCost(CallSite CS)> GetInlineCost,
+                         InlineReport& IR) { // INTEL 
   InlineCost IC = GetInlineCost(CS);
-  
->>>>>>> 79011a66
+
   if (IC.isAlways()) {
     DEBUG(dbgs() << "    Inlining: cost=always"
           << ", Call: " << *CS.getInstruction() << "\n");
     emitAnalysis(CS, Twine(CS.getCalledFunction()->getName()) +
                          " should always be inlined (cost=always)");
-    getReport().setReasonIsInlined(CS, InlrAlwaysInline); // INTEL 
+    IR.setReasonIsInlined(CS, InlrAlwaysInline); // INTEL 
     return true;
   }
   
@@ -362,7 +351,7 @@
           << ", Call: " << *CS.getInstruction() << "\n");
     emitAnalysis(CS, Twine(CS.getCalledFunction()->getName() +
                            " should never be inlined (cost=never)"));
-    getReport().setReasonNotInlined(CS, NinlrNeverInline); // INTEL 
+    IR.setReasonNotInlined(CS, NinlrNeverInline); // INTEL 
     return false;
   }
   
@@ -376,7 +365,7 @@
                          Twine(IC.getCost()) + ", threshold=" +
                          Twine(IC.getCostDelta() + IC.getCost()) + ")");
   
-    getReport().setReasonNotInlined(CS, IC); // INTEL 
+    IR.setReasonNotInlined(CS, IC); // INTEL 
     return false;
   }
 
@@ -390,7 +379,7 @@
                            " increases the cost of inlining " +
                            CS.getCaller()->getName() + " in other contexts"));
     IC.setInlineReason(NinlrOuterInlining); // INTEL 
-    getReport().setReasonNotInlined(CS, IC, TotalSecondaryCost); // INTEL 
+    IR.setReasonNotInlined(CS, IC, TotalSecondaryCost); // INTEL 
     return false;
   }
 
@@ -401,7 +390,7 @@
       CS, CS.getCalledFunction()->getName() + Twine(" can be inlined into ") +
               CS.getCaller()->getName() + " with cost=" + Twine(IC.getCost()) +
               " (threshold=" + Twine(IC.getCostDelta() + IC.getCost()) + ")");
-  getReport().setReasonIsInlined(CS, IC); // INTEL 
+  IR.setReasonIsInlined(CS, IC); // INTEL 
   return true;
 }
 
@@ -426,24 +415,15 @@
   return inlineCalls(SCC);
 }
 
-<<<<<<< HEAD
-bool Inliner::inlineCalls(CallGraphSCC &SCC) {
-  CallGraph &CG = getAnalysis<CallGraphWrapperPass>().getCallGraph();
-  ACT = &getAnalysis<AssumptionCacheTracker>();
-  PSI = getAnalysis<ProfileSummaryInfoWrapperPass>().getPSI(CG.getModule());
-  auto &TLI = getAnalysis<TargetLibraryInfoWrapperPass>().getTLI();
-
-  CG.registerCGReport(&Report); // INTEL 
-
-=======
 static bool
 inlineCallsImpl(CallGraphSCC &SCC, CallGraph &CG,
                 std::function<AssumptionCache &(Function &)> GetAssumptionCache,
                 ProfileSummaryInfo *PSI, TargetLibraryInfo &TLI,
                 bool InsertLifetime,
                 std::function<InlineCost(CallSite CS)> GetInlineCost,
-                std::function<AAResults &(Function &)> AARGetter) {
->>>>>>> 79011a66
+                std::function<AAResults &(Function &)> AARGetter,
+                InlineReport& IR) { // INTEL 
+
   SmallPtrSet<Function*, 8> SCCFunctions;
   DEBUG(dbgs() << "Inliner visiting SCC:");
   for (CallGraphNode *Node : SCC) {
@@ -467,7 +447,7 @@
     Function *F = Node->getFunction();
     if (!F) continue;
 
-    getReport().addFunction(F, &CG.getModule()); // INTEL 
+    IR.addFunction(F, &CG.getModule()); // INTEL 
 
     for (BasicBlock &BB : *F)
       for (Instruction &I : BB) {
@@ -477,9 +457,9 @@
         if (!CS)     // INTEL - Split out compound checks for inlining report
           continue;
 
-        getReport().addNewCallSite(F, &CS, &CG.getModule()); // INTEL 
+        IR.addNewCallSite(F, &CS, &CG.getModule()); // INTEL 
         if (isa<IntrinsicInst>(I)) {                              // INTEL
-            getReport().setReasonNotInlined(CS, NinlrIntrinsic);  // INTEL
+            IR.setReasonNotInlined(CS, NinlrIntrinsic);  // INTEL
             continue;
         }                                                         // INTEL
 
@@ -488,7 +468,7 @@
         // direct call, so we keep it.
         if (Function *Callee = CS.getCalledFunction())
           if (Callee->isDeclaration()) {                      // INTEL
-            getReport().setReasonNotInlined(CS, NinlrExtern); // INTEL 
+            IR.setReasonNotInlined(CS, NinlrExtern); // INTEL 
             continue;
             }                                                 // INTEL
         CallSites.push_back(std::make_pair(CS, -1));
@@ -499,7 +479,7 @@
 
   // If there are no calls in this function, exit early.
   if (CallSites.empty()) { // INTEL 
-    getReport().makeAllNotCurrent(); // INTEL 
+    IR.makeAllNotCurrent(); // INTEL 
     return false;
   } // INTEL 
 
@@ -537,7 +517,7 @@
       if (isInstructionTriviallyDead(CS.getInstruction(), &TLI)) {
         DEBUG(dbgs() << "    -> Deleting dead call: "
                      << *CS.getInstruction() << "\n");
-        getReport().setReasonNotInlined(CS, NinlrDeleted); // INTEL 
+        IR.setReasonNotInlined(CS, NinlrDeleted); // INTEL 
         // Update the call graph by deleting the edge from Callee to Caller.
         CG[Caller]->removeCallEdgeFor(CS);
         CS.getInstruction()->eraseFromParent();
@@ -547,11 +527,11 @@
         if (!Callee || Callee->isDeclaration()) { // INTEL 
 #if INTEL_CUSTOMIZATION
           if (!Callee) {
-            getReport().setReasonNotInlined(CS, NinlrIndirect); 
+            IR.setReasonNotInlined(CS, NinlrIndirect); 
             continue;
           } 
           if (Callee->isDeclaration()) {
-            getReport().setReasonNotInlined(CS, NinlrExtern); 
+            IR.setReasonNotInlined(CS, NinlrExtern); 
             continue;
           } 
 #endif // INTEL_CUSTOMIZATION
@@ -567,7 +547,7 @@
         if (InlineHistoryID != -1 &&
             InlineHistoryIncludes(Callee, InlineHistoryID, // INTEL 
             InlineHistory)) { // INTEL 
-            getReport().setReasonNotInlined(CS, NinlrRecursive); // INTEL 
+            IR.setReasonNotInlined(CS, NinlrRecursive); // INTEL 
             continue;
         } // INTEL 
         
@@ -578,7 +558,7 @@
 
         // If the policy determines that we should inline this function,
         // try to do so.
-        if (!shouldInline(CS, GetInlineCost)) {
+        if (!shouldInline(CS, GetInlineCost, IR)) {
           emitOptimizationRemarkMissed(CallerCtx, DEBUG_TYPE, *Caller, DLoc,
                                        Twine(Callee->getName() +
                                              " will not be inlined into " +
@@ -587,28 +567,24 @@
         }
 
         // Attempt to inline the function.
-<<<<<<< HEAD
 #if INTEL_CUSTOMIZATION
-        InlineReportCallSite* IRCS = getReport().getCallSite(&CS);
+        InlineReportCallSite* IRCS = IR.getCallSite(&CS);
         Instruction* NI = CS.getInstruction();
-        getReport().setActiveInlineInstruction(NI); 
+        IR.setActiveInlineInstruction(NI); 
         InlineReason Reason = NinlrNoReason;
-        if (!InlineCallIfPossible(*this, CS, InlineInfo, 
-          InlinedArrayAllocas, InlineHistoryID, InsertLifetime, &Reason)) {
-          getReport().setActiveInlineInstruction(nullptr); 
-          getReport().setReasonNotInlined(CS, Reason); 
+        if (!InlineCallIfPossible(CS, InlineInfo, InlinedArrayAllocas,
+                                  InlineHistoryID, InsertLifetime, AARGetter,
+				  &Reason)) {
+          IR.setActiveInlineInstruction(nullptr); 
+          IR.setReasonNotInlined(CS, Reason); 
 #endif // INTEL_CUSTOMIZATION
-=======
-        if (!InlineCallIfPossible(CS, InlineInfo, InlinedArrayAllocas,
-                                  InlineHistoryID, InsertLifetime, AARGetter)) {
->>>>>>> 79011a66
           emitOptimizationRemarkMissed(CallerCtx, DEBUG_TYPE, *Caller, DLoc,
                                        Twine(Callee->getName() +
                                              " will not be inlined into " +
                                              Caller->getName()));
           continue;
         }
-        getReport().setActiveInlineInstruction(nullptr); // INTEL
+        IR.setActiveInlineInstruction(nullptr); // INTEL
         ++NumInlined;
 
         // Report the inline decision.
@@ -616,7 +592,7 @@
             CallerCtx, DEBUG_TYPE, *Caller, DLoc,
             Twine(Callee->getName() + " inlined into " + Caller->getName()));
 
-        getReport().inlineCallSite(NI, IRCS, &CG.getModule(), Callee, // INTEL 
+        IR.inlineCallSite(NI, IRCS, &CG.getModule(), Callee, // INTEL 
           InlineInfo); // INTEL 
         // If inlining this function gave us any new call sites, throw them
         // onto our worklist to process.  They are useful inline candidates.
@@ -643,7 +619,7 @@
           CG[Callee]->getNumReferences() == 0) {
         DEBUG(dbgs() << "    -> Deleting dead function: "
               << Callee->getName() << "\n");
-        getReport().setDead(Callee); // INTEL 
+        IR.setDead(Callee); // INTEL 
 
         CallGraphNode *CalleeNode = CG[Callee];
 
@@ -672,7 +648,7 @@
     }
   } while (LocalChange);
 
-  getReport().makeAllNotCurrent(); 
+  IR.makeAllNotCurrent(); 
   return Changed;
 }
 
@@ -694,9 +670,10 @@
   auto GetAssumptionCache = [&](Function &F) -> AssumptionCache & {
     return ACT->getAssumptionCache(F);
   };
+  CG.registerCGReport(&Report); // INTEL 
   return inlineCallsImpl(SCC, CG, GetAssumptionCache, PSI, TLI, InsertLifetime,
                          [this](CallSite CS) { return getInlineCost(CS); },
-                         AARGetter);
+                         AARGetter, getReport()); // INTEL 
 }
 
 /// Remove now-dead linkonce functions at the end of
