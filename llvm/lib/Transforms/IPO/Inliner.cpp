--- conflicted
+++ resolved
@@ -13,6 +13,7 @@
 //
 //===----------------------------------------------------------------------===//
 
+#include "llvm/Transforms/IPO/InlineReport.h"          // INTEL
 #include "llvm/Transforms/IPO/Inliner.h"
 #include "llvm/ADT/SmallPtrSet.h"
 #include "llvm/ADT/Statistic.h"
@@ -100,21 +101,13 @@
     cl::Hidden, cl::desc("Enable inliner stats for imported functions"));
 } // namespace
 
-<<<<<<< HEAD
-Inliner::Inliner(char &ID)
+LegacyInlinerBase::LegacyInlinerBase(char &ID)
     : CallGraphSCCPass(ID), InsertLifetime(true),           // INTEL
       Report(IntelInlineReportLevel) {}                     // INTEL
 
-Inliner::Inliner(char &ID, bool InsertLifetime)
+LegacyInlinerBase::LegacyInlinerBase(char &ID, bool InsertLifetime)
     : CallGraphSCCPass(ID), InsertLifetime(InsertLifetime), // INTEL
       Report(IntelInlineReportLevel) {}                     // INTEL
-=======
-LegacyInlinerBase::LegacyInlinerBase(char &ID)
-    : CallGraphSCCPass(ID), InsertLifetime(true) {}
-
-LegacyInlinerBase::LegacyInlinerBase(char &ID, bool InsertLifetime)
-    : CallGraphSCCPass(ID), InsertLifetime(InsertLifetime) {}
->>>>>>> d122abea
 
 /// For this class, we declare that we require and preserve the call graph.
 /// If the derived class implements this method, it should
@@ -373,7 +366,7 @@
 static bool shouldInline(CallSite CS,
                          function_ref<InlineCost(CallSite CS)> GetInlineCost,
                          OptimizationRemarkEmitter &ORE,
-                         InlineReport& IR) { // INTEL
+                         InlineReport* IR) { // INTEL
   using namespace ore;
   InlineCost IC = GetInlineCost(CS);
   Instruction *Call = CS.getInstruction();
@@ -386,24 +379,20 @@
     ORE.emit(OptimizationRemarkAnalysis(DEBUG_TYPE, "AlwaysInline", Call)
              << NV("Callee", Callee)
              << " should always be inlined (cost=always)");
-    IR.setReasonIsInlined(CS, InlrAlwaysInline); // INTEL
+    if (IR != nullptr)                             // INTEL 
+      IR->setReasonIsInlined(CS, InlrAlwaysInline); // INTEL
     return true;
   }
 
   if (IC.isNever()) {
     DEBUG(dbgs() << "    NOT Inlining: cost=never"
                  << ", Call: " << *CS.getInstruction() << "\n");
-<<<<<<< HEAD
-    ORE.emit(OptimizationRemarkAnalysis(DEBUG_TYPE, "NeverInline", Call)
-             << NV("Callee", Callee)
-             << " should never be inlined (cost=never)");
-    IR.setReasonNotInlined(CS, NinlrNeverInline); // INTEL
-=======
     ORE.emit(OptimizationRemarkMissed(DEBUG_TYPE, "NeverInline", Call)
              << NV("Callee", Callee) << " not inlined into "
              << NV("Caller", Caller)
              << " because it should never be inlined (cost=never)");
->>>>>>> d122abea
+    if (IR != nullptr)                             // INTEL 
+      IR->setReasonNotInlined(CS, NinlrNeverInline); // INTEL
     return false;
   }
 
@@ -417,7 +406,8 @@
              << NV("Cost", IC.getCost()) << ", threshold="
              << NV("Threshold", IC.getCostDelta() + IC.getCost()) << ")");
 
-    IR.setReasonNotInlined(CS, IC); // INTEL
+    if (IR != nullptr)                // INTEL 
+      IR->setReasonNotInlined(CS, IC); // INTEL
     return false;
   }
 
@@ -432,7 +422,8 @@
              << " increases the cost of inlining " << NV("Caller", Caller)
              << " in other contexts");
     IC.setInlineReason(NinlrOuterInlining); // INTEL
-    IR.setReasonNotInlined(CS, IC, TotalSecondaryCost); // INTEL
+    if (IR != nullptr)                                    // INTEL 
+      IR->setReasonNotInlined(CS, IC, TotalSecondaryCost); // INTEL
     return false;
   }
 
@@ -444,7 +435,8 @@
            << NV("Caller", Caller) << " with cost=" << NV("Cost", IC.getCost())
            << " (threshold="
            << NV("Threshold", IC.getCostDelta() + IC.getCost()) << ")");
-  IR.setReasonIsInlined(CS, IC); // INTEL
+  if (IR != nullptr)                                    // INTEL 
+    IR->setReasonIsInlined(CS, IC); // INTEL
   return true;
 }
 
@@ -624,26 +616,14 @@
 
         // If the policy determines that we should inline this function,
         // try to do so.
-<<<<<<< HEAD
+        if (!shouldInline(CS, GetInlineCost, ORE, &IR)) // INTEL
+          continue;
+
+        // Attempt to inline the function.
         using namespace ore;
-        if (!shouldInline(CS, GetInlineCost, ORE, IR)) { // INTEL 
-          ORE.emit(
-              OptimizationRemarkMissed(DEBUG_TYPE, "NotInlined", DLoc, Block)
-              << NV("Callee", Callee) << " will not be inlined into "
-              << NV("Caller", Caller));
-=======
-        if (!shouldInline(CS, GetInlineCost, ORE))
->>>>>>> d122abea
-          continue;
-
-        // Attempt to inline the function.
-<<<<<<< HEAD
 #if INTEL_CUSTOMIZATION
         IR.beginUpdate(CS); 
         InlineReason Reason = NinlrNoReason; 
-=======
-        using namespace ore;
->>>>>>> d122abea
         if (!InlineCallIfPossible(CS, InlineInfo, InlinedArrayAllocas,
                                   InlineHistoryID, InsertLifetime, AARGetter,
                                   ImportedFunctionsStats, &Reason)) {
@@ -730,38 +710,20 @@
   ACT = &getAnalysis<AssumptionCacheTracker>();
   PSI = getAnalysis<ProfileSummaryInfoWrapperPass>().getPSI();
   auto &TLI = getAnalysis<TargetLibraryInfoWrapperPass>().getTLI();
-<<<<<<< HEAD
   ILIC = new InliningLoopInfoCache(); // INTEL
-  // We compute dedicated AA results for each function in the SCC as needed. We
-  // use a lambda referencing external objects so that they live long enough to
-  // be queried, but we re-use them each time.
-  Optional<BasicAAResult> BAR;
-  Optional<AAResults> AAR;
-  auto AARGetter = [&](Function &F) -> AAResults & {
-    BAR.emplace(createLegacyPMBasicAAResult(*this, F));
-    AAR.emplace(createLegacyPMAAResults(*this, F, *BAR));
-    return *AAR;
-  };
   auto GetAssumptionCache = [&](Function &F) -> AssumptionCache & {
     return ACT->getAssumptionCache(F);
   };
   CG.registerCGReport(&Report); // INTEL
-  bool rv = inlineCallsImpl(SCC, CG, GetAssumptionCache, PSI, TLI,
-                            InsertLifetime,
+  bool rv = inlineCallsImpl(SCC, CG, GetAssumptionCache, PSI, TLI, // INTEL
+                            InsertLifetime,                        // INTEL
                             [this](CallSite CS) { return getInlineCost(CS); },
-                            AARGetter, ImportedFunctionsStats,
-                            ILIC, getReport()); // INTEL
+                            LegacyAARGetter(*this), // INTEL 
+                            ImportedFunctionsStats, // INTEL 
+                            ILIC, getReport());     // INTEL
   delete ILIC;    // INTEL
   ILIC = nullptr; // INTEL
   return rv;      // INTEL
-=======
-  auto GetAssumptionCache = [&](Function &F) -> AssumptionCache & {
-    return ACT->getAssumptionCache(F);
-  };
-  return inlineCallsImpl(SCC, CG, GetAssumptionCache, PSI, TLI, InsertLifetime,
-                         [this](CallSite CS) { return getInlineCost(CS); },
-                         LegacyAARGetter(*this), ImportedFunctionsStats);
->>>>>>> d122abea
 }
 
 /// Remove now-dead linkonce functions at the end of
@@ -865,9 +827,11 @@
   const ModuleAnalysisManager &MAM =
       AM.getResult<ModuleAnalysisManagerCGSCCProxy>(InitialC, CG).getManager();
   bool Changed = false;
+  InliningLoopInfoCache* ILIC = new InliningLoopInfoCache(); // INTEL
 
   assert(InitialC.size() > 0 && "Cannot handle an empty SCC!");
   Module &M = *InitialC.begin()->getFunction().getParent();
+  InlineAggressiveInfo* AggI = MAM.getCachedResult<InlineAggAnalysis>(M);
   ProfileSummaryInfo *PSI = MAM.getCachedResult<ProfileSummaryAnalysis>(M);
 
   // We use a worklist of nodes to process so that we can handle if the SCC
@@ -931,7 +895,7 @@
       Function &Callee = *CS.getCalledFunction();
       auto &CalleeTTI = FAM.getResult<TargetIRAnalysis>(Callee);
       return getInlineCost(CS, Params, CalleeTTI, GetAssumptionCache, {GetBFI},
-                           PSI);
+                           ILIC, AggI, PSI);
     };
 
     // Get the remarks emission analysis for the caller.
@@ -954,6 +918,7 @@
       int InlineHistoryID;
       CallSite CS;
       std::tie(CS, InlineHistoryID) = Calls.pop_back_val();
+      Function &Caller = *CS.getCaller();  // INTEL 
       Function &Callee = *CS.getCalledFunction();
 
       if (InlineHistoryID != -1 &&
@@ -961,7 +926,7 @@
         continue;
 
       // Check whether we want to inline this callsite.
-      if (!shouldInline(CS, GetInlineCost, ORE))
+      if (!shouldInline(CS, GetInlineCost, ORE, nullptr))
         continue;
 
       // Setup the data structure used to plumb customization into the
@@ -974,6 +939,7 @@
       if (!InlineFunction(CS, IFI))
         continue;
       DidInline = true;
+      ILIC->invalidateFunction(&Caller); 
       InlinedCallees.insert(&Callee);
 
       // Add any new callsites to defined functions to the worklist.
@@ -1006,6 +972,7 @@
           assert(find(DeadFunctions, &Callee) == DeadFunctions.end() &&
                  "Cannot put cause a function to become dead twice!");
           DeadFunctions.push_back(&Callee);
+          ILIC->invalidateFunction(&Callee);  // INTEL
         }
       }
     }
@@ -1067,5 +1034,6 @@
     // And delete the actual function from the module.
     M.getFunctionList().erase(DeadF);
   }
+  delete ILIC; // INTEL 
   return Changed ? PreservedAnalyses::none() : PreservedAnalyses::all();
 }