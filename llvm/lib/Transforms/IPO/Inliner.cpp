--- conflicted
+++ resolved
@@ -886,25 +886,17 @@
   return true;
 }
 
-<<<<<<< HEAD
 #if INTEL_CUSTOMIZATION
 InlinerPass::InlinerPass(bool OnlyMandatory): OnlyMandatory(OnlyMandatory) {
   Report = getInlineReport();
   MDReport = getMDInlineReport();
 }
+
+InlinerPass::~InlinerPass() {
+  getReport()->testAndPrint(this);
+}
 #endif  // INTEL_CUSTOMIZATION
 
-InlinerPass::~InlinerPass() {
-  if (ImportedFunctionsStats) {
-    assert(InlinerFunctionImportStats != InlinerFunctionImportStatsOpts::No);
-    ImportedFunctionsStats->dump(InlinerFunctionImportStats ==
-                                 InlinerFunctionImportStatsOpts::Verbose);
-  }
-  getReport()->testAndPrint(this); // INTEL
-}
-
-=======
->>>>>>> e8aec763
 InlineAdvisor &
 InlinerPass::getAdvisor(const ModuleAnalysisManagerCGSCCProxy::Result &MAM,
                         FunctionAnalysisManager &FAM, Module &M) {
@@ -954,14 +946,6 @@
 
   auto AdvisorOnExit = make_scope_exit([&] { Advisor.onPassExit(); });
 
-<<<<<<< HEAD
-  if (!ImportedFunctionsStats &&
-      InlinerFunctionImportStats != InlinerFunctionImportStatsOpts::No) {
-    ImportedFunctionsStats =
-        std::make_unique<ImportedFunctionsInliningStatistics>();
-    ImportedFunctionsStats->setModuleInfo(M);
-  }
-
 #if INTEL_CUSTOMIZATION
   Report->beginSCC(InitialC, this);
   MDReport->beginSCC(InitialC);
@@ -970,8 +954,6 @@
     collectDtransFuncs(M);
 #endif // INTEL_CUSTOMIZATION
 
-=======
->>>>>>> e8aec763
   // We use a single common worklist for calls across the entire SCC. We
   // process these in-order and append new calls introduced during inlining to
   // the end.
