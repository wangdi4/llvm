--- conflicted
+++ resolved
@@ -390,18 +390,11 @@
       return OptimizationRemarkMissed(DEBUG_TYPE, "NeverInline", Call)
              << NV("Callee", Callee) << " not inlined into "
              << NV("Caller", Caller)
-<<<<<<< HEAD
-             << " because it should never be inlined (cost=never)");
-    if (IR != nullptr)                             // INTEL
-      IR->setReasonNotInlined(CS, IC.getInlineReason()); // INTEL
-    return false;
-=======
              << " because it should never be inlined (cost=never)";
     });
     if (IR != nullptr)                               // INTEL
-      IR->setReasonNotInlined(CS, NinlrNeverInline); // INTEL
+      IR->setReasonNotInlined(CS, IC.getInlineReason()); // INTEL
     return None;
->>>>>>> 523a049b
   }
 
   if (!IC) {
@@ -412,15 +405,9 @@
       return OptimizationRemarkMissed(DEBUG_TYPE, "TooCostly", Call)
              << NV("Callee", Callee) << " not inlined into "
              << NV("Caller", Caller) << " because too costly to inline (cost="
-<<<<<<< HEAD
-             << NV("Cost", IC.getCost()) << ", threshold="
-             << NV("Threshold", IC.getCostDelta() + IC.getCost()) << ")");
-
-=======
              << NV("Cost", IC.getCost())
              << ", threshold=" << NV("Threshold", IC.getThreshold()) << ")";
     });
->>>>>>> 523a049b
     if (IR != nullptr)                // INTEL
       IR->setReasonNotInlined(CS, IC); // INTEL
     return None;
@@ -436,14 +423,10 @@
              << "Not inlining. Cost of inlining " << NV("Callee", Callee)
              << " increases the cost of inlining " << NV("Caller", Caller)
              << " in other contexts");
-<<<<<<< HEAD
-    IC.setInlineReason(NinlrOuterInlining); // INTEL
-=======
 
     // IC does not bool() to false, so get an InlineCost that will.
     // This will not be inspected to make an error message.
     IC.setInlineReason(NinlrOuterInlining);               // INTEL
->>>>>>> 523a049b
     if (IR != nullptr)                                    // INTEL
       IR->setReasonNotInlined(CS, IC, TotalSecondaryCost); // INTEL
     return None;
@@ -452,14 +435,6 @@
   DEBUG(dbgs() << "    Inlining: cost=" << IC.getCost()
                << ", thres=" << IC.getThreshold()
                << ", Call: " << *CS.getInstruction() << '\n');
-<<<<<<< HEAD
-  ORE.emit(OptimizationRemarkAnalysis(DEBUG_TYPE, "CanBeInlined", Call)
-           << NV("Callee", Callee) << " can be inlined into "
-           << NV("Caller", Caller) << " with cost=" << NV("Cost", IC.getCost())
-           << " (threshold="
-           << NV("Threshold", IC.getCostDelta() + IC.getCost()) << ")");
-=======
->>>>>>> 523a049b
   if (IR != nullptr)                                    // INTEL
     IR->setReasonIsInlined(CS, IC); // INTEL
   return IC;
