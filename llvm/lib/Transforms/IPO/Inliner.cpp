--- conflicted
+++ resolved
@@ -967,7 +967,6 @@
     // after inlining to be visible to subsequent inlining decisions.
     // FIXME: Using instructions sequence is a really bad way to do this.
     // Instead we should do an actual RPO walk of the function body.
-<<<<<<< HEAD
 #if INTEL_CUSTOMIZATION
     Function &F = N.getFunction();
     if (F.isDeclaration())
@@ -981,13 +980,6 @@
         continue;
 
 #endif // INTEL_CUSTOMIZATION
-        if (Function *Callee = CS.getCalledFunction())
-          if (!Callee->isDeclaration())
-            Calls.push_back({CS, -1});
-    }
-=======
-    for (Instruction &I : instructions(N.getFunction()))
-      if (auto CS = CallSite(&I))
         if (Function *Callee = CS.getCalledFunction()) {
           if (!Callee->isDeclaration())
             Calls.push_back({CS, -1});
@@ -1002,7 +994,7 @@
             });
           }
         }
->>>>>>> f384bc71
+     }
   }
 #if INTEL_CUSTOMIZATION
   if (Calls.empty()) {
