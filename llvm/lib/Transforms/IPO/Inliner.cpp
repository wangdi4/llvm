--- conflicted
+++ resolved
@@ -1180,20 +1180,17 @@
           &FAM.getResult<BlockFrequencyAnalysis>(*(CB->getCaller())),
           &FAM.getResult<BlockFrequencyAnalysis>(Callee));
 
-<<<<<<< HEAD
 #if INTEL_CUSTOMIZATION
       // For a recursive call, save the number of the Callee's recursive
       // callsites.
       unsigned RecursiveCallCountOld = 0;
       if (&Caller == &Callee)
         RecursiveCallCountOld = recursiveCallCount(Caller);
-      InlineResult IR = InlineFunction(*CB, IFI, &Report, MDReport);
-#endif // INTEL_CUSTOMIZATION
-
-=======
       InlineResult IR =
-          InlineFunction(*CB, IFI, &FAM.getResult<AAManager>(*CB->getCaller()));
->>>>>>> ba22c403
+          InlineFunction(*CB, IFI, &Report, MDReport,
+                         &FAM.getResult<AAManager>(*CB->getCaller()));
+#endif // INTEL_CUSTOMIZATION
+
       if (!IR.isSuccess()) {
         Advice->recordUnsuccessfulInlining(IR);
 #if INTEL_CUSTOMIZATION
