//===- Inliner.cpp - Code common to all inliners --------------------------===//
//
// Part of the LLVM Project, under the Apache License v2.0 with LLVM Exceptions.
// See https://llvm.org/LICENSE.txt for license information.
// SPDX-License-Identifier: Apache-2.0 WITH LLVM-exception
//
//===----------------------------------------------------------------------===//
//
// This file implements the mechanics required to implement inlining without
// missing any calls and updating the call graph.  The decisions of which calls
// are profitable to inline are implemented elsewhere.
//
//===----------------------------------------------------------------------===//

#include "llvm/Transforms/IPO/Inliner.h"
#include "llvm/ADT/DenseMap.h"
#include "llvm/ADT/None.h"
#include "llvm/ADT/Optional.h"
#include "llvm/ADT/STLExtras.h"
#include "llvm/ADT/ScopeExit.h"
#include "llvm/ADT/SetVector.h"
#include "llvm/ADT/SmallPtrSet.h"
#include "llvm/ADT/SmallVector.h"
#include "llvm/ADT/Statistic.h"
#include "llvm/ADT/StringRef.h"
#include "llvm/Analysis/AssumptionCache.h"
#include "llvm/Analysis/BasicAliasAnalysis.h"
#include "llvm/Analysis/BlockFrequencyInfo.h"
#include "llvm/Analysis/CGSCCPassManager.h"
#include "llvm/Analysis/CallGraph.h"
#include "llvm/Analysis/GlobalsModRef.h"
#include "llvm/Analysis/InlineAdvisor.h"
#include "llvm/Analysis/InlineCost.h"
#include "llvm/Analysis/LazyCallGraph.h"
#include "llvm/Analysis/OptimizationRemarkEmitter.h"
#include "llvm/Analysis/ProfileSummaryInfo.h"
#include "llvm/Analysis/TargetLibraryInfo.h"
#include "llvm/Analysis/TargetTransformInfo.h"
#include "llvm/IR/Attributes.h"
#include "llvm/IR/BasicBlock.h"
#include "llvm/IR/DataLayout.h"
#include "llvm/IR/DebugLoc.h"
#include "llvm/IR/DerivedTypes.h"
#include "llvm/IR/DiagnosticInfo.h"
#include "llvm/IR/Function.h"
#include "llvm/IR/InstIterator.h"
#include "llvm/IR/Instruction.h"
#include "llvm/IR/Instructions.h"
#include "llvm/IR/IntrinsicInst.h"
#include "llvm/IR/Metadata.h"
#include "llvm/IR/Module.h"
#include "llvm/IR/PassManager.h"
#include "llvm/IR/User.h"
#include "llvm/IR/Value.h"
#include "llvm/Pass.h"
#include "llvm/Support/Casting.h"
#include "llvm/Support/CommandLine.h"
#include "llvm/Support/Debug.h"
#include "llvm/Support/raw_ostream.h"
#include "llvm/Transforms/Utils/CallPromotionUtils.h"
#include "llvm/Transforms/Utils/Cloning.h"
#include "llvm/Transforms/Utils/ImportedFunctionsInliningStatistics.h"
#include "llvm/Transforms/Utils/Local.h"
#include "llvm/Transforms/Utils/ModuleUtils.h"
#if INTEL_INCLUDE_DTRANS
#include "Intel_DTrans/Transforms/StructOfArraysInfoImpl.h" // INTEL
#include "Intel_DTrans/Transforms/SOAToAOSExternal.h" // INTEL
#endif // INTEL_INCLUDE_DTRANS
#include <algorithm>
#include <cassert>
#include <functional>
#include <sstream>
#include <tuple>
#include <utility>
#include <vector>

using namespace llvm;
using namespace InlineReportTypes; // INTEL

#define DEBUG_TYPE "inline"

STATISTIC(NumInlined, "Number of functions inlined");
STATISTIC(NumCallsDeleted, "Number of call sites deleted, not inlined");
STATISTIC(NumDeleted, "Number of functions deleted because all callers found");
STATISTIC(NumMergedAllocas, "Number of allocas merged together");

///
/// Merging of allocas was originally done as a stack-size saving technique
/// prior to LLVM's code generator having support for stack coloring based on
/// lifetime markers. It is now in the process of being removed. To experiment
/// with disabling it and relying fully on lifetime marker based stack
/// coloring, you can pass this flag to LLVM.
static cl::opt<bool>
    DisableInlinedAllocaMerging("disable-inlined-alloca-merging",
                                cl::init(false), cl::Hidden);

namespace {

enum class InlinerFunctionImportStatsOpts {
  No = 0,
  Basic = 1,
  Verbose = 2,
};

} // end anonymous namespace

static cl::opt<InlinerFunctionImportStatsOpts> InlinerFunctionImportStats(
    "inliner-function-import-stats",
    cl::init(InlinerFunctionImportStatsOpts::No),
    cl::values(clEnumValN(InlinerFunctionImportStatsOpts::Basic, "basic",
                          "basic statistics"),
               clEnumValN(InlinerFunctionImportStatsOpts::Verbose, "verbose",
                          "printing of statistics for each inlined function")),
    cl::Hidden, cl::desc("Enable inliner stats for imported functions"));


#if INTEL_CUSTOMIZATION
LegacyInlinerBase::LegacyInlinerBase(char &ID)
    : CallGraphSCCPass(ID) {
  Report = getInlineReport();
  MDReport = getMDInlineReport();
}

LegacyInlinerBase::LegacyInlinerBase(char &ID, bool InsertLifetime)
    : CallGraphSCCPass(ID), InsertLifetime(InsertLifetime) {
  Report = getInlineReport();
  MDReport = getMDInlineReport();
}
#endif // INTEL_CUSTOMIZATION

/// For this class, we declare that we require and preserve the call graph.
/// If the derived class implements this method, it should
/// always explicitly call the implementation here.
void LegacyInlinerBase::getAnalysisUsage(AnalysisUsage &AU) const {
  AU.addRequired<AssumptionCacheTracker>();
  AU.addRequired<ProfileSummaryInfoWrapperPass>();
  AU.addRequired<TargetLibraryInfoWrapperPass>();
  AU.addUsedIfAvailable<WholeProgramWrapperPass>();   // INTEL
  getAAResultsAnalysisUsage(AU);
  CallGraphSCCPass::getAnalysisUsage(AU);
}

using InlinedArrayAllocasTy = DenseMap<ArrayType *, std::vector<AllocaInst *>>;

/// Look at all of the allocas that we inlined through this call site.  If we
/// have already inlined other allocas through other calls into this function,
/// then we know that they have disjoint lifetimes and that we can merge them.
///
/// There are many heuristics possible for merging these allocas, and the
/// different options have different tradeoffs.  One thing that we *really*
/// don't want to hurt is SRoA: once inlining happens, often allocas are no
/// longer address taken and so they can be promoted.
///
/// Our "solution" for that is to only merge allocas whose outermost type is an
/// array type.  These are usually not promoted because someone is using a
/// variable index into them.  These are also often the most important ones to
/// merge.
///
/// A better solution would be to have real memory lifetime markers in the IR
/// and not have the inliner do any merging of allocas at all.  This would
/// allow the backend to do proper stack slot coloring of all allocas that
/// *actually make it to the backend*, which is really what we want.
///
/// Because we don't have this information, we do this simple and useful hack.
static void mergeInlinedArrayAllocas(Function *Caller, InlineFunctionInfo &IFI,
                                     InlinedArrayAllocasTy &InlinedArrayAllocas,
                                     int InlineHistory) {
  SmallPtrSet<AllocaInst *, 16> UsedAllocas;

  // When processing our SCC, check to see if the call site was inlined from
  // some other call site.  For example, if we're processing "A" in this code:
  //   A() { B() }
  //   B() { x = alloca ... C() }
  //   C() { y = alloca ... }
  // Assume that C was not inlined into B initially, and so we're processing A
  // and decide to inline B into A.  Doing this makes an alloca available for
  // reuse and makes a callsite (C) available for inlining.  When we process
  // the C call site we don't want to do any alloca merging between X and Y
  // because their scopes are not disjoint.  We could make this smarter by
  // keeping track of the inline history for each alloca in the
  // InlinedArrayAllocas but this isn't likely to be a significant win.
  if (InlineHistory != -1) // Only do merging for top-level call sites in SCC.
    return;

  // Loop over all the allocas we have so far and see if they can be merged with
  // a previously inlined alloca.  If not, remember that we had it.
  for (unsigned AllocaNo = 0, E = IFI.StaticAllocas.size(); AllocaNo != E;
       ++AllocaNo) {
    AllocaInst *AI = IFI.StaticAllocas[AllocaNo];

    // Don't bother trying to merge array allocations (they will usually be
    // canonicalized to be an allocation *of* an array), or allocations whose
    // type is not itself an array (because we're afraid of pessimizing SRoA).
    ArrayType *ATy = dyn_cast<ArrayType>(AI->getAllocatedType());
    if (!ATy || AI->isArrayAllocation())
      continue;

    // Get the list of all available allocas for this array type.
    std::vector<AllocaInst *> &AllocasForType = InlinedArrayAllocas[ATy];

    // Loop over the allocas in AllocasForType to see if we can reuse one.  Note
    // that we have to be careful not to reuse the same "available" alloca for
    // multiple different allocas that we just inlined, we use the 'UsedAllocas'
    // set to keep track of which "available" allocas are being used by this
    // function.  Also, AllocasForType can be empty of course!
    bool MergedAwayAlloca = false;
    for (AllocaInst *AvailableAlloca : AllocasForType) {
      Align Align1 = AI->getAlign();
      Align Align2 = AvailableAlloca->getAlign();

      // The available alloca has to be in the right function, not in some other
      // function in this SCC.
      if (AvailableAlloca->getParent() != AI->getParent())
        continue;

      // If the inlined function already uses this alloca then we can't reuse
      // it.
      if (!UsedAllocas.insert(AvailableAlloca).second)
        continue;

      // Otherwise, we *can* reuse it, RAUW AI into AvailableAlloca and declare
      // success!
      LLVM_DEBUG(dbgs() << "    ***MERGED ALLOCA: " << *AI
                        << "\n\t\tINTO: " << *AvailableAlloca << '\n');

      // Move affected dbg.declare calls immediately after the new alloca to
      // avoid the situation when a dbg.declare precedes its alloca.
      if (auto *L = LocalAsMetadata::getIfExists(AI))
        if (auto *MDV = MetadataAsValue::getIfExists(AI->getContext(), L))
          for (User *U : MDV->users())
            if (DbgDeclareInst *DDI = dyn_cast<DbgDeclareInst>(U))
              DDI->moveBefore(AvailableAlloca->getNextNode());

      AI->replaceAllUsesWith(AvailableAlloca);

      if (Align1 > Align2)
        AvailableAlloca->setAlignment(AI->getAlign());

      AI->eraseFromParent();
      MergedAwayAlloca = true;
      ++NumMergedAllocas;
      IFI.StaticAllocas[AllocaNo] = nullptr;
      break;
    }

    // If we already nuked the alloca, we're done with it.
    if (MergedAwayAlloca)
      continue;

    // If we were unable to merge away the alloca either because there are no
    // allocas of the right type available or because we reused them all
    // already, remember that this alloca came from an inlined function and mark
    // it used so we don't reuse it for other allocas from this inline
    // operation.
    AllocasForType.push_back(AI);
    UsedAllocas.insert(AI);
  }
}

/// If it is possible to inline the specified call site,
/// do so and update the CallGraph for this operation.
///
/// This function also does some basic book-keeping to update the IR.  The
/// InlinedArrayAllocas map keeps track of any allocas that are already
/// available from other functions inlined into the caller.  If we are able to
/// inline this call site we attempt to reuse already available allocas or add
/// any new allocas to the set if not possible.
static InlineResult inlineCallIfPossible(
    CallBase &CB, InlineFunctionInfo &IFI, InlineReport *IRep,    // INTEL
    InlineReportBuilder *MDIRep,                                  // INTEL
    InlinedArrayAllocasTy &InlinedArrayAllocas, int InlineHistory,
    bool InsertLifetime, function_ref<AAResults &(Function &)> &AARGetter,
    ImportedFunctionsInliningStatistics &ImportedFunctionsStats) {
  Function *Callee = CB.getCalledFunction();
  Function *Caller = CB.getCaller();

  AAResults &AAR = AARGetter(*Callee);

  // Try to inline the function.  Get the list of static allocas that were
  // inlined.
  InlineResult IR = InlineFunction(CB, IFI, IRep, MDIRep, &AAR, // INTEL
                                   InsertLifetime);             // INTEL
  if (!IR.isSuccess())
    return IR;

  if (InlinerFunctionImportStats != InlinerFunctionImportStatsOpts::No)
    ImportedFunctionsStats.recordInline(*Caller, *Callee);

  AttributeFuncs::mergeAttributesForInlining(*Caller, *Callee);

  if (!DisableInlinedAllocaMerging)
    mergeInlinedArrayAllocas(Caller, IFI, InlinedArrayAllocas, InlineHistory);

  return IR; // success
}

/// Return true if the specified inline history ID
/// indicates an inline history that includes the specified function.
static bool inlineHistoryIncludes(
    Function *F, int InlineHistoryID,
    const SmallVectorImpl<std::pair<Function *, int>> &InlineHistory) {
  while (InlineHistoryID != -1) {
    assert(unsigned(InlineHistoryID) < InlineHistory.size() &&
           "Invalid inline history ID");
    if (InlineHistory[InlineHistoryID].first == F)
      return true;
    InlineHistoryID = InlineHistory[InlineHistoryID].second;
  }
  return false;
}

#if INTEL_CUSTOMIZATION
static void collectDtransFuncs(Module &M) {

#if INTEL_INCLUDE_DTRANS
  // Returns true if “Fn” is empty.
  auto IsEmptyFunction = [] (Function *Fn) {
    if (Fn->isDeclaration())
      return false;
    for (auto &I : Fn->getEntryBlock()) {
      if (isa<DbgInfoIntrinsic>(I))
        continue;
      if (isa<ReturnInst>(I))
        return true;
      break;
    }
    return false;
  };

  // Set of SOAToAOS candidates.
  SmallPtrSet<StructType*, 4> SOAToAOSCandidates;
  // Suppress inlining for SOAToAOS candidates.
  SmallSet<Function *, 20> SOAToAOSCandidateMethods;
  for (auto *Str : M.getIdentifiedStructTypes()) {
    dtrans::soatoaos::SOAToAOSCFGInfo Info;
    if (!Info.populateLayoutInformation(Str)) {
      DEBUG_WITH_TYPE(DTRANS_LAYOUT_DEBUG_TYPE, {
        dbgs() << "  ; Not candidate ";
        Str->print(dbgs(), true, true);
        dbgs() << " because it does not look like a candidate structurally.\n";
      });
      continue;
    }
    if (!Info.populateCFGInformation(
            M, true /* Respect size restrictions */,
            false /* Do not respect param attribute restrictions */)) {
      DEBUG_WITH_TYPE(DTRANS_LAYOUT_DEBUG_TYPE, {
        dbgs() << "  ; Not candidate ";
        Str->print(dbgs(), true, true);
        dbgs() << " because it does not look like a candidate from CFG "
                  "analysis.\n";
      });
      continue;
    }

    // Not more than 1 candidate.
    if (!SOAToAOSCandidateMethods.empty()) {
      DEBUG_WITH_TYPE(DTRANS_LAYOUT_DEBUG_TYPE,
                      dbgs() << "  ; Too many candidates found\n");
      SOAToAOSCandidateMethods.clear();
      break;
    }

    DEBUG_WITH_TYPE(DTRANS_LAYOUT_DEBUG_TYPE, {
      dbgs() << "  ; ";
      Str->print(dbgs(), true, true);
      dbgs() << " looks like SOAToAOS candidate.\n";
    });

    SOAToAOSCandidates.insert(Str);
    Info.collectFuncs(&SOAToAOSCandidateMethods);
  }
  // Don’t need to track empty functions for DTrans. Analysis will
  // be simpler if empty functions are inlined.
  for (Function *F: SOAToAOSCandidateMethods)
    if (!IsEmptyFunction(F))
      F->addFnAttr("noinline-dtrans");

  SmallSet<Function *, 32> MemInitFuncs;
  // Only SOAToAOS candidates are considered for MemInitTrimDown.
  for (auto *TI : SOAToAOSCandidates) {
    dtrans::SOACandidateInfo MemInfo;
    if (!MemInfo.isCandidateType(TI))
      continue;
    DEBUG_WITH_TYPE(DTRANS_STRUCTOFARRAYSINFO, {
      dbgs() << "MemInitTrimDown transformation";
      dbgs() << "  Considering candidate: ";
      TI->print(dbgs(), true, true);
      dbgs() << "\n";
    });
    if (!MemInfo.collectMemberFunctions(M, false)) {
      DEBUG_WITH_TYPE(DTRANS_STRUCTOFARRAYSINFO, {
        dbgs() << "  Failed: member functions collections.\n";
      });
      continue;
    }

    if (!MemInitFuncs.empty()) {
      DEBUG_WITH_TYPE(DTRANS_STRUCTOFARRAYSINFO, {
        dbgs() << "  Failed: More than one candidate struct found.\n";
      });
      MemInitFuncs.clear();
      break;
    }
    // Collect all member functions of candidate
    // struct and candidate array field structs.
    MemInfo.collectFuncs(M, &MemInitFuncs);
  }
  //   1. Member functions of candidate struct
  //   2. Member functions of all candidate array field structs.
  for (Function *F: MemInitFuncs)
    if (!IsEmptyFunction(F))
      F->addFnAttr("noinline-dtrans");
#endif // INTEL_INCLUDE_DTRANS
}
#endif // INTEL_CUSTOMIZATION

bool LegacyInlinerBase::doInitialization(CallGraph &CG) {
  if (InlinerFunctionImportStats != InlinerFunctionImportStatsOpts::No)
    ImportedFunctionsStats.setModuleInfo(CG.getModule());

#if INTEL_CUSTOMIZATION
  // SimpleInliner provides InlineParams.
  if (auto *Params = getInlineParams())
    if (Params->PrepareForLTO.getValueOr(false))
      collectDtransFuncs(CG.getModule());
#endif // INTEL_CUSTOMIZATION
  return false; // No changes to CallGraph.
}

bool LegacyInlinerBase::runOnSCC(CallGraphSCC &SCC) {
  if (skipSCC(SCC))
    return false;
  return inlineCalls(SCC);
}

#if INTEL_CUSTOMIZATION
//
// Return the number of callsites within F that call F.
//
static unsigned recursiveCallCount(Function &F) {
  unsigned Count = 0;
  for (User *U : F.users()) {
    auto CB = dyn_cast<CallBase>(U);
    if (CB && CB->getCaller() == &F && CB->getCalledFunction() == &F)
      Count++;
  }
  return Count;
}
#endif // INTEL_CUSTOMIZATION

static bool
inlineCallsImpl(CallGraphSCC &SCC, CallGraph &CG,
                std::function<AssumptionCache &(Function &)> GetAssumptionCache,
                ProfileSummaryInfo *PSI,
                std::function<const TargetLibraryInfo &(Function &)> GetTLI,
                bool InsertLifetime,
                function_ref<InlineCost(CallBase &CB)> GetInlineCost,
                function_ref<AAResults &(Function &)> AARGetter,
                ImportedFunctionsInliningStatistics &ImportedFunctionsStats,
                InliningLoopInfoCache *ILIC,  // INTEL
                WholeProgramInfo *WPI,        // INTEL
                LegacyInlinerBase *LIB,       // INTEL
                InlineReport *IR,             // INTEL
                InlineReportBuilder *MDIR) {  // INTEL
  SmallPtrSet<Function *, 8> SCCFunctions;
  LLVM_DEBUG(dbgs() << "Inliner visiting SCC:");
  for (CallGraphNode *Node : SCC) {
    Function *F = Node->getFunction();
    if (F)
      SCCFunctions.insert(F);
    LLVM_DEBUG(dbgs() << " " << (F ? F->getName() : "INDIRECTNODE"));
  }

  // Scan through and identify all call sites ahead of time so that we only
  // inline call sites in the original functions, not call sites that result
  // from inlining other functions.
  SmallVector<std::pair<CallBase *, int>, 16> CallSites;

  // When inlining a callee produces new call sites, we want to keep track of
  // the fact that they were inlined from the callee.  This allows us to avoid
  // infinite inlining in some obscure cases.  To represent this, we use an
  // index into the InlineHistory vector.
  SmallVector<std::pair<Function *, int>, 8> InlineHistory;

  for (CallGraphNode *Node : SCC) {
    Function *F = Node->getFunction();
    if (!F || F->isDeclaration())
      continue;

    OptimizationRemarkEmitter ORE(F);
    for (BasicBlock &BB : *F)
      for (Instruction &I : BB) {
        auto *CB = dyn_cast<CallBase>(&I);
        // If this isn't a call, or it is a call to an intrinsic, it can
        // never be inlined.
        if (!CB || isa<IntrinsicInst>(I))
          continue;

        // If this is a direct call to an external function, we can never inline
        // it.  If it is an indirect call, inlining may resolve it to be a
        // direct call, so we keep it.
        if (Function *Callee = CB->getCalledFunction())
          if (Callee->isDeclaration()) {
            using namespace ore;

            setInlineRemark(*CB, "unavailable definition");
            ORE.emit([&]() {
              return OptimizationRemarkMissed(DEBUG_TYPE, "NoDefinition", &I)
                     << NV("Callee", Callee) << " will not be inlined into "
                     << NV("Caller", CB->getCaller())
                     << " because its definition is unavailable"
                     << setIsVerbose();
            });
            continue;
          }

        CallSites.push_back(std::make_pair(CB, -1));
      }
  }

  LLVM_DEBUG(dbgs() << ": " << CallSites.size() << " call sites.\n");

  // If there are no calls in this function, exit early.
  if (CallSites.empty())
    return false;

  // Now that we have all of the call sites, move the ones to functions in the
  // current SCC to the end of the list.
  unsigned FirstCallInSCC = CallSites.size();
  for (unsigned I = 0; I < FirstCallInSCC; ++I)
    if (Function *F = CallSites[I].first->getCalledFunction())
      if (SCCFunctions.count(F))
        std::swap(CallSites[I--], CallSites[--FirstCallInSCC]);

  InlinedArrayAllocasTy InlinedArrayAllocas;
  InlineFunctionInfo InlineInfo(&CG, GetAssumptionCache, PSI);

  // Now that we have all of the call sites, loop over them and inline them if
  // it looks profitable to do so.
  bool Changed = false;
  bool LocalChange;
  do {
    LocalChange = false;
    // Iterate over the outer loop because inlining functions can cause indirect
    // calls to become direct calls.
    // CallSites may be modified inside so ranged for loop can not be used.
    for (unsigned CSi = 0; CSi != CallSites.size(); ++CSi) {
      auto &P = CallSites[CSi];
      CallBase &CB = *P.first;
      const int InlineHistoryID = P.second;

      Function *Caller = CB.getCaller();
      Function *Callee = CB.getCalledFunction();

      // We can only inline direct calls to non-declarations.
      if (!Callee || Callee->isDeclaration()) { // INTEL
#if INTEL_CUSTOMIZATION
        if (!Callee) {
          IR->setReasonNotInlined(&CB, NinlrIndirect);
          llvm::setMDReasonNotInlined(&CB, NinlrIndirect);
          continue;
        }
        if (Callee->isDeclaration()) {
          IR->setReasonNotInlined(&CB, NinlrExtern);
          llvm::setMDReasonNotInlined(&CB, NinlrExtern);
          continue;
        }
#endif // INTEL_CUSTOMIZATION
        continue; // INTEL
      }

      bool IsTriviallyDead = isInstructionTriviallyDead(&CB, &GetTLI(*Caller));

      if (!IsTriviallyDead) {
        // If this call site was obtained by inlining another function, verify
        // that the include path for the function did not include the callee
        // itself.  If so, we'd be recursively inlining the same function,
        // which would provide the same callsites, which would cause us to
        // infinitely inline.
        if (InlineHistoryID != -1 &&
            inlineHistoryIncludes(Callee, InlineHistoryID, InlineHistory)) {
#if INTEL_CUSTOMIZATION
          IR->setReasonNotInlined(&CB, NinlrRecursive);
          llvm::setMDReasonNotInlined(&CB, NinlrRecursive);
#endif // INTEL_CUSTOMIZATION
          setInlineRemark(CB, "recursive");
          continue;
        }
      }

      // FIXME for new PM: because of the old PM we currently generate ORE and
      // in turn BFI on demand.  With the new PM, the ORE dependency should
      // just become a regular analysis dependency.
      OptimizationRemarkEmitter ORE(Caller);
#if INTEL_CUSTOMIZATION
      InlineCost IC = shouldInline(CB, GetInlineCost, ORE);
      if (IC.getIsRecommended()) {
        IR->setReasonIsInlined(&CB, IC);
        llvm::setMDReasonIsInlined(&CB, IC);
      } else {
        IR->setReasonNotInlined(&CB, IC);
        llvm::setMDReasonNotInlined(&CB, IC);
      }
#endif // INTEL_CUSTOMIZATION
      // If the policy determines that we should inline this function,
      // delete the call instead.
      if (!IC.getIsRecommended())  // INTEL
        continue;

      // If this call site is dead and it is to a readonly function, we should
      // just delete the call instead of trying to inline it, regardless of
      // size.  This happens because IPSCCP propagates the result out of the
      // call and then we're left with the dead call.
      if (IsTriviallyDead) {
        LLVM_DEBUG(dbgs() << "    -> Deleting dead call: " << CB << "\n");
#if INTEL_CUSTOMIZATION
        IR->setReasonNotInlined(&CB, NinlrDeleted);
        llvm::setMDReasonNotInlined(&CB, NinlrDeleted);
#endif // INTEL_CUSTOMIZATION
        // Update the call graph by deleting the edge from Callee to Caller.
        setInlineRemark(CB, "trivially dead");
        CG[Caller]->removeCallEdgeFor(CB);
        CB.eraseFromParent();
        ++NumCallsDeleted;
      } else {
        // Get DebugLoc to report. CB will be invalid after Inliner.
        DebugLoc DLoc = CB.getDebugLoc();
        BasicBlock *Block = CB.getParent();

        // Attempt to inline the function.
        using namespace ore;
#if INTEL_CUSTOMIZATION
        IR->beginUpdate(&CB);
        MDIR->beginUpdate(&CB);
        bool IsAlwaysInlineRecursive =
            CB.hasFnAttr("always-inline-recursive");
        bool IsInlineHintRecursive =
            CB.hasFnAttr("inline-hint-recursive");
        // For a recursive call, save the number of the Callee's recursive
        // callsites.
        unsigned RecursiveCallCountOld = 0;
        if (Caller == Callee)
          RecursiveCallCountOld = recursiveCallCount(*Caller);
        InlineResult LIR = inlineCallIfPossible(
            CB, InlineInfo, IR, MDIR, InlinedArrayAllocas,
            InlineHistoryID, InsertLifetime, AARGetter, ImportedFunctionsStats);
        InlineReason Reason = LIR.getIntelInlReason();
        if (!LIR.isSuccess()) {
          IR->endUpdate();
          IR->setReasonNotInlined(&CB, Reason);
          MDIR->endUpdate();
          llvm::setMDReasonNotInlined(&CB, Reason);
          setInlineRemark(CB, std::string(LIR.getFailureReason()) + "; " +
                                  inlineCostStr(IC));
#endif // INTEL_CUSTOMIZATION
          ORE.emit([&]() {
            return OptimizationRemarkMissed(DEBUG_TYPE, "NotInlined", DLoc,
                                            Block)
                   << NV("Callee", Callee) << " will not be inlined into "
                   << NV("Caller", Caller) << ": "            // INTEL
                   << NV("Reason", LIR.getFailureReason());   // INTEL
          });
          continue;
        }
        ++NumInlined;
#if INTEL_CUSTOMIZATION
        //
        // If this is a recursive call, see if the number of recursive calls
        // within the Callee increased. Normally, this will not happen, as
        // inlining a recursive call is only allowed by the CallAnalyzer if
        // it predicts that all recursive calls that could be potentially
        // added will be dead code eliminated. But the dead code elimination
        // that happens during inlining is not so robust to always guarentee
        // that. Consequently, if it happens that some new recursive calls
        // are created, set the "no-more-recursive-inlining" attribute to
        // inhibit additional recursive inlining of this function. This
        // ensures that the inliner will eventually terminate. (CMPLRLLVM-8961)
        //
        if (RecursiveCallCountOld) {
          unsigned RecursiveCallCountNew = recursiveCallCount(*Caller);
          if (RecursiveCallCountNew > RecursiveCallCountOld)
            Caller->addFnAttr("no-more-recursive-inlining");
        }
        ILIC->invalidateFunction(Caller);
        emitInlinedInto(ORE, DLoc, Block, *Callee, *Caller, IC);
        IR->inlineCallSite();
        IR->endUpdate();
        MDIR->updateInliningReport();
        MDIR->endUpdate();
#endif // INTEL_CUSTOMIZATION
        // If inlining this function gave us any new call sites, throw them
        // onto our worklist to process.  They are useful inline candidates.
        if (!InlineInfo.InlinedCalls.empty()) {
          // Create a new inline history entry for this, so that we remember
          // that these new callsites came about due to inlining Callee.
          int NewHistoryID = InlineHistory.size();
          InlineHistory.push_back(std::make_pair(Callee, InlineHistoryID));

#ifndef NDEBUG
          // Make sure no dupplicates in the inline candidates. This could
          // happen when a callsite is simpilfied to reusing the return value
          // of another callsite during function cloning, thus the other
          // callsite will be reconsidered here.
          DenseSet<CallBase *> DbgCallSites;
          for (auto &II : CallSites)
            DbgCallSites.insert(II.first);
#endif

          for (Value *Ptr : InlineInfo.InlinedCalls) {
#ifndef NDEBUG
            assert(DbgCallSites.count(dyn_cast<CallBase>(Ptr)) == 0);
#endif
#if INTEL_CUSTOMIZATION
            auto CB = cast<CallBase>(Ptr);
            if (IsAlwaysInlineRecursive)
                CB->addAttribute(AttributeList::FunctionIndex,
                     "always-inline-recursive");
            if (IsInlineHintRecursive)
                CB->addAttribute(AttributeList::FunctionIndex,
                     "inline-hint-recursive");
#endif // INTEL_CUSTOMIZATION
            CallSites.push_back(
                std::make_pair(dyn_cast<CallBase>(Ptr), NewHistoryID));
          }
        }
      }

      // If we inlined or deleted the last possible call site to the function,
      // delete the function body now.
      if (Callee && Callee->use_empty() && Callee->hasLocalLinkage() &&
          // TODO: Can remove if in SCC now.
          !SCCFunctions.count(Callee) &&
          // The function may be apparently dead, but if there are indirect
          // callgraph references to the node, we cannot delete it yet, this
          // could invalidate the CGSCC iterator.
          CG[Callee]->getNumReferences() == 0) {
        LLVM_DEBUG(dbgs() << "    -> Deleting dead function: "
                          << Callee->getName() << "\n");
        IR->setDead(Callee); // INTEL
        MDIR->setDead(Callee); // INTEL
        CallGraphNode *CalleeNode = CG[Callee];

        // Remove any call graph edges from the callee to its callees.
        CalleeNode->removeAllCalledFunctions();

        // Removing the node for callee from the call graph and delete it.
        ILIC->invalidateFunction(Callee); // INTEL
        delete CG.removeFunctionFromModule(CalleeNode);
        ++NumDeleted;
      }

      // Remove this call site from the list.  If possible, use
      // swap/pop_back for efficiency, but do not use it if doing so would
      // move a call site to a function in this SCC before the
      // 'FirstCallInSCC' barrier.
      if (SCC.isSingular()) {
        CallSites[CSi] = CallSites.back();
        CallSites.pop_back();
      } else {
        CallSites.erase(CallSites.begin() + CSi);
      }
      --CSi;

      Changed = true;
      LocalChange = true;
    }
  } while (LocalChange);
  return Changed;
}

bool LegacyInlinerBase::inlineCalls(CallGraphSCC &SCC) {
  CallGraph &CG = getAnalysis<CallGraphWrapperPass>().getCallGraph();
  ACT = &getAnalysis<AssumptionCacheTracker>();
  PSI = &getAnalysis<ProfileSummaryInfoWrapperPass>().getPSI();
#if INTEL_CUSTOMIZATION
  WholeProgramWrapperPass *WPA
      = getAnalysisIfAvailable<WholeProgramWrapperPass>();
  WPI = WPA ? &WPA->getResult() : nullptr;
#endif // INTEL_CUSTOMIZATION
  GetTLI = [&](Function &F) -> const TargetLibraryInfo & {
    return getAnalysis<TargetLibraryInfoWrapperPass>().getTLI(F);
  };
  ILIC = new InliningLoopInfoCache(); // INTEL
  auto GetAssumptionCache = [&](Function &F) -> AssumptionCache & {
    return ACT->getAssumptionCache(F);
  };
  bool rv = inlineCallsImpl(     // INTEL
      SCC, CG, GetAssumptionCache, PSI, GetTLI, InsertLifetime,
      [&](CallBase &CB) { return getInlineCost(CB); }, LegacyAARGetter(*this),
      ImportedFunctionsStats, ILIC, WPI, this, getReport(), // INTEL
      getMDReport());                                       // INTEL
  delete ILIC;    // INTEL
  ILIC = nullptr; // INTEL
  return rv;      // INTEL
}

/// Remove now-dead linkonce functions at the end of
/// processing to avoid breaking the SCC traversal.
bool LegacyInlinerBase::doFinalization(CallGraph &CG) {
  if (InlinerFunctionImportStats != InlinerFunctionImportStatsOpts::No)
    ImportedFunctionsStats.dump(InlinerFunctionImportStats ==
                                InlinerFunctionImportStatsOpts::Verbose);
  return removeDeadFunctions(CG);
}

/// Remove dead functions that are not included in DNR (Do Not Remove) list.
bool LegacyInlinerBase::removeDeadFunctions(CallGraph &CG,
                                            bool AlwaysInlineOnly) {
  SmallVector<CallGraphNode *, 16> FunctionsToRemove;
  SmallVector<Function *, 16> DeadFunctionsInComdats;
#if INTEL_CUSTOMIZATION
  // CMPLRLLVM-10061: Use a std::set with the Function name as a comparator
  // to ensure that the DEAD STATIC FUNCTIONs in the inlining report are
  // emitted in a consistent order.
  auto cmp = [](Function *F1, Function *F2) {
    return F1->getName().compare(F2->getName()) < 0;
  };
  std::set<Function *, decltype(cmp)> InlineReportFunctionsToRemove(cmp);
#endif // INTEL_CUSTOMIZATION

  auto RemoveCGN = [&](CallGraphNode *CGN) {
    // Remove any call graph edges from the function to its callees.
    CGN->removeAllCalledFunctions();

    // Remove any edges from the external node to the function's call graph
    // node.  These edges might have been made irrelegant due to
    // optimization of the program.
    CG.getExternalCallingNode()->removeAnyCallEdgeTo(CGN);

    // Removing the node for callee from the call graph and delete it.
    FunctionsToRemove.push_back(CGN);
    InlineReportFunctionsToRemove.insert(CGN->getFunction()); // INTEL
  };

  // Scan for all of the functions, looking for ones that should now be removed
  // from the program.  Insert the dead ones in the FunctionsToRemove set.
  for (const auto &I : CG) {
    CallGraphNode *CGN = I.second.get();
    Function *F = CGN->getFunction();
    if (!F || F->isDeclaration())
      continue;

    // Handle the case when this function is called and we only want to care
    // about always-inline functions. This is a bit of a hack to share code
    // between here and the InlineAlways pass.
    if (AlwaysInlineOnly && !F->hasFnAttribute(Attribute::AlwaysInline))
      continue;

    // If the only remaining users of the function are dead constants, remove
    // them.
    F->removeDeadConstantUsers();

    if (!F->isDefTriviallyDead())
      continue;

    // It is unsafe to drop a function with discardable linkage from a COMDAT
    // without also dropping the other members of the COMDAT.
    // The inliner doesn't visit non-function entities which are in COMDAT
    // groups so it is unsafe to do so *unless* the linkage is local.
    if (!F->hasLocalLinkage()) {
      if (F->hasComdat()) {
        DeadFunctionsInComdats.push_back(F);
        continue;
      }
    }

    RemoveCGN(CGN);
  }
  if (!DeadFunctionsInComdats.empty()) {
    // Filter out the functions whose comdats remain alive.
    filterDeadComdatFunctions(CG.getModule(), DeadFunctionsInComdats);
    // Remove the rest.
    for (Function *F : DeadFunctionsInComdats)
      RemoveCGN(CG[F]);
  }

  if (FunctionsToRemove.empty())
    return false;

#if INTEL_CUSTOMIZATION
  // CMPLRLLVM-10061: Remove references to these newly dead functions
  // in a consistent order.
  for (auto F : InlineReportFunctionsToRemove)
    getReport()->removeFunctionReference(*F);
#endif // INTEL_CUSTOMIZATION

  // Now that we know which functions to delete, do so.  We didn't want to do
  // this inline, because that would invalidate our CallGraph::iterator
  // objects. :(
  //
  // Note that it doesn't matter that we are iterating over a non-stable order
  // here to do this, it doesn't matter which order the functions are deleted
  // in.
  array_pod_sort(FunctionsToRemove.begin(), FunctionsToRemove.end());
  FunctionsToRemove.erase(
      std::unique(FunctionsToRemove.begin(), FunctionsToRemove.end()),
      FunctionsToRemove.end());
  for (CallGraphNode *CGN : FunctionsToRemove) {
    delete CG.removeFunctionFromModule(CGN);
    ++NumDeleted;
  }
  return true;
}

#if INTEL_CUSTOMIZATION
InlinerPass::InlinerPass() {
  Report = getInlineReport();
  MDReport = getMDInlineReport();
}
#endif  // INTEL_CUSTOMIZATION

InlinerPass::~InlinerPass() {
  if (ImportedFunctionsStats) {
    assert(InlinerFunctionImportStats != InlinerFunctionImportStatsOpts::No);
    ImportedFunctionsStats->dump(InlinerFunctionImportStats ==
                                 InlinerFunctionImportStatsOpts::Verbose);
  }
  getReport()->testAndPrint(this); // INTEL
}

InlineAdvisor &
InlinerPass::getAdvisor(const ModuleAnalysisManagerCGSCCProxy::Result &MAM,
                        FunctionAnalysisManager &FAM, Module &M) {
  auto *IAA = MAM.getCachedResult<InlineAdvisorAnalysis>(M);
  if (!IAA) {
    // It should still be possible to run the inliner as a stand-alone SCC pass,
    // for test scenarios. In that case, we default to the
    // DefaultInlineAdvisor, which doesn't need to keep state between SCC pass
    // runs. It also uses just the default InlineParams.
    // In this case, we need to use the provided FAM, which is valid for the
    // duration of the inliner pass, and thus the lifetime of the owned advisor.
    // The one we would get from the MAM can be invalidated as a result of the
    // inliner's activity.
    OwnedDefaultAdvisor =
        std::make_unique<DefaultInlineAdvisor>(FAM, getInlineParams());
    return *OwnedDefaultAdvisor;
  }
  assert(IAA->getAdvisor() &&
         "Expected a present InlineAdvisorAnalysis also have an "
         "InlineAdvisor initialized");
  return *IAA->getAdvisor();
}

PreservedAnalyses InlinerPass::run(LazyCallGraph::SCC &InitialC,
                                   CGSCCAnalysisManager &AM, LazyCallGraph &CG,
                                   CGSCCUpdateResult &UR) {
  const auto &MAMProxy =
      AM.getResult<ModuleAnalysisManagerCGSCCProxy>(InitialC, CG);
  bool Changed = false;
  InliningLoopInfoCache* ILIC = new InliningLoopInfoCache(); // INTEL

  assert(InitialC.size() > 0 && "Cannot handle an empty SCC!");
  Module &M = *InitialC.begin()->getFunction().getParent();
  ProfileSummaryInfo *PSI = MAMProxy.getCachedResult<ProfileSummaryAnalysis>(M);
  WholeProgramInfo *WPI                                         // INTEL
      = MAMProxy.getCachedResult<WholeProgramAnalysis>(M);      // INTEL

  FunctionAnalysisManager &FAM =
      AM.getResult<FunctionAnalysisManagerCGSCCProxy>(InitialC, CG)
          .getManager();

  InlineAdvisor &Advisor = getAdvisor(MAMProxy, FAM, M);
  Advisor.onPassEntry();

  auto AdvisorOnExit = make_scope_exit([&] { Advisor.onPassExit(); });

  if (!ImportedFunctionsStats &&
      InlinerFunctionImportStats != InlinerFunctionImportStatsOpts::No) {
    ImportedFunctionsStats =
        std::make_unique<ImportedFunctionsInliningStatistics>();
    ImportedFunctionsStats->setModuleInfo(M);
  }

#if INTEL_CUSTOMIZATION
  Report->beginSCC(InitialC, this);
  MDReport->beginSCC(InitialC);
  InlineParams Params = getInlineParams();
  if (Params.PrepareForLTO.getValueOr(false))
    collectDtransFuncs(M);
#endif // INTEL_CUSTOMIZATION

  // We use a single common worklist for calls across the entire SCC. We
  // process these in-order and append new calls introduced during inlining to
  // the end.
  //
  // Note that this particular order of processing is actually critical to
  // avoid very bad behaviors. Consider *highly connected* call graphs where
  // each function contains a small amount of code and a couple of calls to
  // other functions. Because the LLVM inliner is fundamentally a bottom-up
  // inliner, it can handle gracefully the fact that these all appear to be
  // reasonable inlining candidates as it will flatten things until they become
  // too big to inline, and then move on and flatten another batch.
  //
  // However, when processing call edges *within* an SCC we cannot rely on this
  // bottom-up behavior. As a consequence, with heavily connected *SCCs* of
  // functions we can end up incrementally inlining N calls into each of
  // N functions because each incremental inlining decision looks good and we
  // don't have a topological ordering to prevent explosions.
  //
  // To compensate for this, we don't process transitive edges made immediate
  // by inlining until we've done one pass of inlining across the entire SCC.
  // Large, highly connected SCCs still lead to some amount of code bloat in
  // this model, but it is uniformly spread across all the functions in the SCC
  // and eventually they all become too large to inline, rather than
  // incrementally maknig a single function grow in a super linear fashion.
  SmallVector<std::pair<CallBase *, int>, 16> Calls;

  // Populate the initial list of calls in this SCC.
  for (auto &N : InitialC) {
    auto &ORE =
        FAM.getResult<OptimizationRemarkEmitterAnalysis>(N.getFunction());
    // We want to generally process call sites top-down in order for
    // simplifications stemming from replacing the call with the returned value
    // after inlining to be visible to subsequent inlining decisions.
    // FIXME: Using instructions sequence is a really bad way to do this.
    // Instead we should do an actual RPO walk of the function body.
#if INTEL_CUSTOMIZATION
    Function &F = N.getFunction();
    if (F.isDeclaration())
      continue;

    for (Instruction &I : instructions(F)) {
      auto *CB = dyn_cast<CallBase>(&I);
      // If this isn't a call, or it is a call to an intrinsic, it can
      // never be inlined.
      if (!CB || isa<IntrinsicInst>(I))
        continue;

#endif // INTEL_CUSTOMIZATION
        if (Function *Callee = CB->getCalledFunction()) {
          if (!Callee->isDeclaration())
            Calls.push_back({CB, -1});
          else if (!isa<IntrinsicInst>(I)) {
            using namespace ore;
            setInlineRemark(*CB, "unavailable definition");
            ORE.emit([&]() {
              return OptimizationRemarkMissed(DEBUG_TYPE, "NoDefinition", &I)
                     << NV("Callee", Callee) << " will not be inlined into "
                     << NV("Caller", CB->getCaller())
                     << " because its definition is unavailable"
                     << setIsVerbose();
            });
          }
        }
     } // INTEL
  }
#if INTEL_CUSTOMIZATION
  if (Calls.empty()) {
    Report->endSCC();
    return PreservedAnalyses::all();
  }
#endif // INTEL_CUSTOMIZATION

  // Capture updatable variable for the current SCC.
  auto *C = &InitialC;

  // When inlining a callee produces new call sites, we want to keep track of
  // the fact that they were inlined from the callee.  This allows us to avoid
  // infinite inlining in some obscure cases.  To represent this, we use an
  // index into the InlineHistory vector.
  SmallVector<std::pair<Function *, int>, 16> InlineHistory;

  // Track a set vector of inlined callees so that we can augment the caller
  // with all of their edges in the call graph before pruning out the ones that
  // got simplified away.
  SmallSetVector<Function *, 4> InlinedCallees;

  // Track the dead functions to delete once finished with inlining calls. We
  // defer deleting these to make it easier to handle the call graph updates.
  SmallVector<Function *, 4> DeadFunctions;
#if INTEL_CUSTOMIZATION
  // CMPLRLLVM-10061: Use a std::set with the Function name as a comparator
  // to ensure that the DEAD STATIC FUNCTIONs in the inlining report are
  // emitted in a consistent order.
  auto cmp = [](Function *F1, Function *F2) {
    return F1->getName().compare(F2->getName()) < 0;
  };
  std::set<Function *, decltype(cmp)> InlineReportDeadFunctions(cmp);
#endif // INTEL_CUSTOMIZATION

  // Loop forward over all of the calls. Note that we cannot cache the size as
  // inlining can introduce new calls that need to be processed.
  for (int I = 0; I < (int)Calls.size(); ++I) {
    // We expect the calls to typically be batched with sequences of calls that
    // have the same caller, so we first set up some shared infrastructure for
    // this caller. We also do any pruning we can at this layer on the caller
    // alone.
    Function &F = *Calls[I].first->getCaller();
    LazyCallGraph::Node &N = *CG.lookup(F);
    if (CG.lookupSCC(N) != C)
      continue;
    if (!Calls[I].first->getCalledFunction()->hasFnAttribute(
            Attribute::AlwaysInline) &&
        F.hasOptNone()) {
      setInlineRemark(*Calls[I].first, "optnone attribute");
      continue;
    }

    LLVM_DEBUG(dbgs() << "Inlining calls in: " << F.getName() << "\n");

    auto GetAssumptionCache = [&](Function &F) -> AssumptionCache & {
      return FAM.getResult<AssumptionAnalysis>(F);
    };

    // Now process as many calls as we have within this caller in the sequence.
    // We bail out as soon as the caller has to change so we can update the
    // call graph and prepare the context of that new caller.
    bool DidInline = false;
    for (; I < (int)Calls.size() && Calls[I].first->getCaller() == &F; ++I) {
      auto &P = Calls[I];
      CallBase *CB = P.first;
      const int InlineHistoryID = P.second;
      Function &Caller = *CB->getCaller();  // INTEL
      Function &Callee = *CB->getCalledFunction();

      if (InlineHistoryID != -1 &&
          inlineHistoryIncludes(&Callee, InlineHistoryID, InlineHistory)) {
        setInlineRemark(*CB, "recursive");
        continue;
      }

      // Check if this inlining may repeat breaking an SCC apart that has
      // already been split once before. In that case, inlining here may
      // trigger infinite inlining, much like is prevented within the inliner
      // itself by the InlineHistory above, but spread across CGSCC iterations
      // and thus hidden from the full inline history.
      if (CG.lookupSCC(*CG.lookup(Callee)) == C &&
          UR.InlinedInternalEdges.count({&N, C})) {
        LLVM_DEBUG(dbgs() << "Skipping inlining internal SCC edge from a node "
                             "previously split out of this SCC by inlining: "
                          << F.getName() << " -> " << Callee.getName() << "\n");
        setInlineRemark(*CB, "recursive SCC split");
        continue;
      }
<<<<<<< HEAD
      InlineCost *IC = nullptr; // INTEL
      auto Advice = Advisor.getAdvice(*CB, ILIC, WPI, &IC); // INTEL
=======

      auto Advice = Advisor.getAdvice(*CB, OnlyMandatory);
>>>>>>> e8049dc3
      // Check whether we want to inline this callsite.
      if (!Advice->isInliningRecommended()) {
        Advice->recordUnattemptedInlining();
        Report->setReasonNotInlined(CB, *IC);   // INTEL
        llvm::setMDReasonNotInlined(CB, *IC);  // INTEL
        continue;
      }

#if INTEL_CUSTOMIZATION
      Report->beginUpdate(CB);
      MDReport->beginUpdate(CB);
      Report->setReasonIsInlined(CB, *IC);
      llvm::setMDReasonIsInlined(CB, *IC);
#endif // INTEL_CUSTOMIZATION

      // Setup the data structure used to plumb customization into the
      // `InlineFunction` routine.
      InlineFunctionInfo IFI(
          /*cg=*/nullptr, GetAssumptionCache, PSI,
          &FAM.getResult<BlockFrequencyAnalysis>(*(CB->getCaller())),
          &FAM.getResult<BlockFrequencyAnalysis>(Callee));

#if INTEL_CUSTOMIZATION
      // For a recursive call, save the number of the Callee's recursive
      // callsites.
      unsigned RecursiveCallCountOld = 0;
      if (&Caller == &Callee)
        RecursiveCallCountOld = recursiveCallCount(Caller);
      InlineResult IR =
          InlineFunction(*CB, IFI, Report, MDReport,
                         &FAM.getResult<AAManager>(*CB->getCaller()));
#endif // INTEL_CUSTOMIZATION

      if (!IR.isSuccess()) {
        Advice->recordUnsuccessfulInlining(IR);
#if INTEL_CUSTOMIZATION
        InlineReason Reason = IR.getIntelInlReason();
        Report->setReasonNotInlined(CB, Reason);
        Report->endUpdate();
        llvm::setMDReasonNotInlined(CB, Reason);
        MDReport->endUpdate();
#endif // INTEL_CUSTOMIZATION
        continue;
      }

      DidInline = true;
      ++NumInlined; // INTEL (extra incrememt)
#if INTEL_CUSTOMIZATION
      //
      // If this is a recursive call, see if the number of recursive calls
      // within the Callee increased. Normally, this will not happen, as
      // inlining a recursive call is only allowed by the CallAnalyzer if
      // it predicts that all recursive calls that could be potentially
      // added will be dead code eliminated. But the dead code elimination
      // that happens during inlining is not so robust to always guarentee
      // that. Consequently, if it happens that some new recursive calls
      // are created, set the "no-more-recursive-inlining" attribute to
      // inhibit additional recursive inlining of this function. This
      // ensures that the inliner will eventually terminate. (CMPLRLLVM-8961)
      //
      if (RecursiveCallCountOld) {
        unsigned RecursiveCallCountNew = recursiveCallCount(Caller);
        if (RecursiveCallCountNew > RecursiveCallCountOld)
          Caller.addFnAttr("no-more-recursive-inlining");
      }
      ILIC->invalidateFunction(&Caller);
#endif // INTEL_CUSTOMIZATION

      InlinedCallees.insert(&Callee);
      ++NumInlined;

#if INTEL_CUSTOMIZATION
      Report->inlineCallSite();
      Report->endUpdate();
      MDReport->updateInliningReport();
      MDReport->endUpdate();
#endif // INTEL_CUSTOMIZATION

      // Add any new callsites to defined functions to the worklist.
      if (!IFI.InlinedCallSites.empty()) {
        int NewHistoryID = InlineHistory.size();
        InlineHistory.push_back({&Callee, InlineHistoryID});

        for (CallBase *ICB : reverse(IFI.InlinedCallSites)) {
          Function *NewCallee = ICB->getCalledFunction();
          if (!NewCallee) {
            // Try to promote an indirect (virtual) call without waiting for
            // the post-inline cleanup and the next DevirtSCCRepeatedPass
            // iteration because the next iteration may not happen and we may
            // miss inlining it.
            if (tryPromoteCall(*ICB))
              NewCallee = ICB->getCalledFunction();
          }
          if (NewCallee)
            if (!NewCallee->isDeclaration())
              Calls.push_back({ICB, NewHistoryID});
        }
      }

      if (InlinerFunctionImportStats != InlinerFunctionImportStatsOpts::No)
        ImportedFunctionsStats->recordInline(F, Callee);

      // Merge the attributes based on the inlining.
      AttributeFuncs::mergeAttributesForInlining(F, Callee);

      // For local functions, check whether this makes the callee trivially
      // dead. In that case, we can drop the body of the function eagerly
      // which may reduce the number of callers of other functions to one,
      // changing inline cost thresholds.
      bool CalleeWasDeleted = false;
      if (Callee.hasLocalLinkage()) {
        // To check this we also need to nuke any dead constant uses (perhaps
        // made dead by this operation on other functions).
        Callee.removeDeadConstantUsers();
        if (Callee.use_empty() && !CG.isLibFunction(Callee)) {
          Calls.erase(
              std::remove_if(Calls.begin() + I + 1, Calls.end(),
                             [&](const std::pair<CallBase *, int> &Call) {
                               return Call.first->getCaller() == &Callee;
                             }),
              Calls.end());
          MDReport->setDead(&Callee); // INTEL
          // Clear the body and queue the function itself for deletion when we
          // finish inlining and call graph updates.
          // Note that after this point, it is an error to do anything other
          // than use the callee's address or delete it.
          Callee.dropAllReferences();
          assert(!is_contained(DeadFunctions, &Callee) &&
                 "Cannot put cause a function to become dead twice!");
          DeadFunctions.push_back(&Callee);
          InlineReportDeadFunctions.insert(&Callee); // INTEL
          ILIC->invalidateFunction(&Callee);         // INTEL
          Report->setDead(&Callee);                  // INTEL
          CalleeWasDeleted = true;
        }
      }
      if (CalleeWasDeleted)
        Advice->recordInliningWithCalleeDeleted();
      else
        Advice->recordInlining();
    }

    // Back the call index up by one to put us in a good position to go around
    // the outer loop.
    --I;

    if (!DidInline)
      continue;
    Changed = true;

    // At this point, since we have made changes we have at least removed
    // a call instruction. However, in the process we do some incremental
    // simplification of the surrounding code. This simplification can
    // essentially do all of the same things as a function pass and we can
    // re-use the exact same logic for updating the call graph to reflect the
    // change.

    // Inside the update, we also update the FunctionAnalysisManager in the
    // proxy for this particular SCC. We do this as the SCC may have changed and
    // as we're going to mutate this particular function we want to make sure
    // the proxy is in place to forward any invalidation events.
    LazyCallGraph::SCC *OldC = C;
    C = &updateCGAndAnalysisManagerForCGSCCPass(CG, *C, N, AM, UR, FAM);
    LLVM_DEBUG(dbgs() << "Updated inlining SCC: " << *C << "\n");

    // If this causes an SCC to split apart into multiple smaller SCCs, there
    // is a subtle risk we need to prepare for. Other transformations may
    // expose an "infinite inlining" opportunity later, and because of the SCC
    // mutation, we will revisit this function and potentially re-inline. If we
    // do, and that re-inlining also has the potentially to mutate the SCC
    // structure, the infinite inlining problem can manifest through infinite
    // SCC splits and merges. To avoid this, we capture the originating caller
    // node and the SCC containing the call edge. This is a slight over
    // approximation of the possible inlining decisions that must be avoided,
    // but is relatively efficient to store. We use C != OldC to know when
    // a new SCC is generated and the original SCC may be generated via merge
    // in later iterations.
    //
    // It is also possible that even if no new SCC is generated
    // (i.e., C == OldC), the original SCC could be split and then merged
    // into the same one as itself. and the original SCC will be added into
    // UR.CWorklist again, we want to catch such cases too.
    //
    // FIXME: This seems like a very heavyweight way of retaining the inline
    // history, we should look for a more efficient way of tracking it.
    if ((C != OldC || UR.CWorklist.count(OldC)) &&
        llvm::any_of(InlinedCallees, [&](Function *Callee) {
          return CG.lookupSCC(*CG.lookup(*Callee)) == OldC;
        })) {
      LLVM_DEBUG(dbgs() << "Inlined an internal call edge and split an SCC, "
                           "retaining this to avoid infinite inlining.\n");
      UR.InlinedInternalEdges.insert({&N, OldC});
    }
    InlinedCallees.clear();
  }

#if INTEL_CUSTOMIZATION
  // CMPLRLLVM-10061: Remove references to these newly dead functions
  // in a consistent order.
  for (auto F : InlineReportDeadFunctions)
    getReport()->removeFunctionReference(*F);
#endif // INTEL_CUSTOMIZATION
  // Now that we've finished inlining all of the calls across this SCC, delete
  // all of the trivially dead functions, updating the call graph and the CGSCC
  // pass manager in the process.
  //
  // Note that this walks a pointer set which has non-deterministic order but
  // that is OK as all we do is delete things and add pointers to unordered
  // sets.
  for (Function *DeadF : DeadFunctions) {
    // Get the necessary information out of the call graph and nuke the
    // function there. Also, clear out any cached analyses.
    auto &DeadC = *CG.lookupSCC(*CG.lookup(*DeadF));
    FAM.clear(*DeadF, DeadF->getName());
    AM.clear(DeadC, DeadC.getName());
    auto &DeadRC = DeadC.getOuterRefSCC();
    CG.removeDeadFunction(*DeadF);

    // Mark the relevant parts of the call graph as invalid so we don't visit
    // them.
    UR.InvalidatedSCCs.insert(&DeadC);
    UR.InvalidatedRefSCCs.insert(&DeadRC);

    // And delete the actual function from the module.
    // The Advisor may use Function pointers to efficiently index various
    // internal maps, e.g. for memoization. Function cleanup passes like
    // argument promotion create new functions. It is possible for a new
    // function to be allocated at the address of a deleted function. We could
    // index using names, but that's inefficient. Alternatively, we let the
    // Advisor free the functions when it sees fit.
    DeadF->getBasicBlockList().clear();
    M.getFunctionList().remove(DeadF);

    ++NumDeleted;
  }
  delete ILIC; // INTEL
  Report->endSCC(); // INTEL

  if (!Changed)
    return PreservedAnalyses::all();

  // Even if we change the IR, we update the core CGSCC data structures and so
  // can preserve the proxy to the function analysis manager.
  PreservedAnalyses PA;
  PA.preserve<FunctionAnalysisManagerCGSCCProxy>();
  return PA;
}

ModuleInlinerWrapperPass::ModuleInlinerWrapperPass(InlineParams Params,
                                                   bool Debugging,
                                                   bool MandatoryFirst,
                                                   InliningAdvisorMode Mode,
                                                   unsigned MaxDevirtIterations)
    : Params(Params), Mode(Mode), MaxDevirtIterations(MaxDevirtIterations),
      PM(Debugging), MPM(Debugging) {
  // Run the inliner first. The theory is that we are walking bottom-up and so
  // the callees have already been fully optimized, and we want to inline them
  // into the callers so that our optimizations can reflect that.
  // For PreLinkThinLTO pass, we disable hot-caller heuristic for sample PGO
  // because it makes profile annotation in the backend inaccurate.
  if (MandatoryFirst)
    PM.addPass(InlinerPass(/*OnlyMandatory*/ true));
  PM.addPass(InlinerPass());
}

PreservedAnalyses ModuleInlinerWrapperPass::run(Module &M,
                                                ModuleAnalysisManager &MAM) {
  auto &IAA = MAM.getResult<InlineAdvisorAnalysis>(M);
  if (!IAA.tryCreate(Params, Mode)) {
    M.getContext().emitError(
        "Could not setup Inlining Advisor for the requested "
        "mode and/or options");
    return PreservedAnalyses::all();
  }

  // We wrap the CGSCC pipeline in a devirtualization repeater. This will try
  // to detect when we devirtualize indirect calls and iterate the SCC passes
  // in that case to try and catch knock-on inlining or function attrs
  // opportunities. Then we add it to the module pipeline by walking the SCCs
  // in postorder (or bottom-up).
  // If MaxDevirtIterations is 0, we just don't use the devirtualization
  // wrapper.
  if (MaxDevirtIterations == 0)
    MPM.addPass(createModuleToPostOrderCGSCCPassAdaptor(std::move(PM)));
  else
    MPM.addPass(createModuleToPostOrderCGSCCPassAdaptor(
        createDevirtSCCRepeatedPass(std::move(PM), MaxDevirtIterations)));
  auto Ret = MPM.run(M, MAM);

  IAA.clear();
  return Ret;
}<|MERGE_RESOLUTION|>--- conflicted
+++ resolved
@@ -904,7 +904,7 @@
 }
 
 #if INTEL_CUSTOMIZATION
-InlinerPass::InlinerPass() {
+InlinerPass::InlinerPass(bool OnlyMandatory): OnlyMandatory(OnlyMandatory) {
   Report = getInlineReport();
   MDReport = getMDInlineReport();
 }
@@ -1133,13 +1133,10 @@
         setInlineRemark(*CB, "recursive SCC split");
         continue;
       }
-<<<<<<< HEAD
-      InlineCost *IC = nullptr; // INTEL
-      auto Advice = Advisor.getAdvice(*CB, ILIC, WPI, &IC); // INTEL
-=======
-
-      auto Advice = Advisor.getAdvice(*CB, OnlyMandatory);
->>>>>>> e8049dc3
+#if INTEL_CUSTOMIZATION
+      InlineCost *IC = nullptr;
+      auto Advice = Advisor.getAdvice(*CB, ILIC, WPI, &IC, OnlyMandatory);
+#endif // INTEL_CUSTOMIZATION
       // Check whether we want to inline this callsite.
       if (!Advice->isInliningRecommended()) {
         Advice->recordUnattemptedInlining();
