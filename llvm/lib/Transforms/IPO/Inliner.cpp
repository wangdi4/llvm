//===- Inliner.cpp - Code common to all inliners --------------------------===//
//
// Part of the LLVM Project, under the Apache License v2.0 with LLVM Exceptions.
// See https://llvm.org/LICENSE.txt for license information.
// SPDX-License-Identifier: Apache-2.0 WITH LLVM-exception
//
//===----------------------------------------------------------------------===//
//
// This file implements the mechanics required to implement inlining without
// missing any calls and updating the call graph.  The decisions of which calls
// are profitable to inline are implemented elsewhere.
//
//===----------------------------------------------------------------------===//

#include "llvm/Transforms/IPO/Inliner.h"
#include "llvm/ADT/DenseMap.h"
#include "llvm/ADT/None.h"
#include "llvm/ADT/Optional.h"
#include "llvm/ADT/STLExtras.h"
#include "llvm/ADT/ScopeExit.h"
#include "llvm/ADT/SetVector.h"
#include "llvm/ADT/SmallPtrSet.h"
#include "llvm/ADT/SmallVector.h"
#include "llvm/ADT/Statistic.h"
#include "llvm/ADT/StringRef.h"
#include "llvm/Analysis/AssumptionCache.h"
#include "llvm/Analysis/BasicAliasAnalysis.h"
#include "llvm/Analysis/BlockFrequencyInfo.h"
#include "llvm/Analysis/CGSCCPassManager.h"
#include "llvm/Analysis/CallGraph.h"
#include "llvm/Analysis/GlobalsModRef.h"
#include "llvm/Analysis/InlineAdvisor.h"
#include "llvm/Analysis/InlineCost.h"
#include "llvm/Analysis/LazyCallGraph.h"
#include "llvm/Analysis/OptimizationRemarkEmitter.h"
#include "llvm/Analysis/ProfileSummaryInfo.h"
#include "llvm/Analysis/TargetLibraryInfo.h"
#include "llvm/Analysis/TargetTransformInfo.h"
#include "llvm/Analysis/Utils/ImportedFunctionsInliningStatistics.h"
#include "llvm/IR/Attributes.h"
#include "llvm/IR/BasicBlock.h"
#include "llvm/IR/DataLayout.h"
#include "llvm/IR/DebugLoc.h"
#include "llvm/IR/DerivedTypes.h"
#include "llvm/IR/DiagnosticInfo.h"
#include "llvm/IR/Function.h"
#include "llvm/IR/InstIterator.h"
#include "llvm/IR/Instruction.h"
#include "llvm/IR/Instructions.h"
#include "llvm/IR/IntrinsicInst.h"
#include "llvm/IR/Metadata.h"
#include "llvm/IR/Module.h"
#include "llvm/IR/PassManager.h"
#include "llvm/IR/User.h"
#include "llvm/IR/Value.h"
#include "llvm/Pass.h"
#include "llvm/Support/Casting.h"
#include "llvm/Support/CommandLine.h"
#include "llvm/Support/Debug.h"
#include "llvm/Support/raw_ostream.h"
#include "llvm/Transforms/Utils/CallPromotionUtils.h"
#include "llvm/Transforms/Utils/Cloning.h"
#include "llvm/Transforms/Utils/Local.h"
#include "llvm/Transforms/Utils/ModuleUtils.h"
#if INTEL_INCLUDE_DTRANS
#include "Intel_DTrans/Transforms/StructOfArraysInfoImpl.h" // INTEL
#include "Intel_DTrans/Transforms/SOAToAOSExternal.h" // INTEL
#endif // INTEL_INCLUDE_DTRANS
#include <algorithm>
#include <cassert>
#include <functional>
#include <sstream>
#include <tuple>
#include <utility>
#include <vector>

using namespace llvm;
using namespace InlineReportTypes; // INTEL

#define DEBUG_TYPE "inline"

STATISTIC(NumInlined, "Number of functions inlined");
STATISTIC(NumCallsDeleted, "Number of call sites deleted, not inlined");
STATISTIC(NumDeleted, "Number of functions deleted because all callers found");
STATISTIC(NumMergedAllocas, "Number of allocas merged together");

///
/// Merging of allocas was originally done as a stack-size saving technique
/// prior to LLVM's code generator having support for stack coloring based on
/// lifetime markers. It is now in the process of being removed. To experiment
/// with disabling it and relying fully on lifetime marker based stack
/// coloring, you can pass this flag to LLVM.
static cl::opt<bool>
    DisableInlinedAllocaMerging("disable-inlined-alloca-merging",
                                cl::init(false), cl::Hidden);

extern cl::opt<InlinerFunctionImportStatsOpts> InlinerFunctionImportStats;


#if INTEL_CUSTOMIZATION
LegacyInlinerBase::LegacyInlinerBase(char &ID)
    : CallGraphSCCPass(ID) {
  Report = getInlineReport();
  MDReport = getMDInlineReport();
}

LegacyInlinerBase::LegacyInlinerBase(char &ID, bool InsertLifetime)
    : CallGraphSCCPass(ID), InsertLifetime(InsertLifetime) {
  Report = getInlineReport();
  MDReport = getMDInlineReport();
}
#endif // INTEL_CUSTOMIZATION

/// For this class, we declare that we require and preserve the call graph.
/// If the derived class implements this method, it should
/// always explicitly call the implementation here.
void LegacyInlinerBase::getAnalysisUsage(AnalysisUsage &AU) const {
  AU.addRequired<AssumptionCacheTracker>();
  AU.addRequired<ProfileSummaryInfoWrapperPass>();
  AU.addRequired<TargetLibraryInfoWrapperPass>();
  AU.addUsedIfAvailable<WholeProgramWrapperPass>();   // INTEL
  getAAResultsAnalysisUsage(AU);
  CallGraphSCCPass::getAnalysisUsage(AU);
}

using InlinedArrayAllocasTy = DenseMap<ArrayType *, std::vector<AllocaInst *>>;

/// Look at all of the allocas that we inlined through this call site.  If we
/// have already inlined other allocas through other calls into this function,
/// then we know that they have disjoint lifetimes and that we can merge them.
///
/// There are many heuristics possible for merging these allocas, and the
/// different options have different tradeoffs.  One thing that we *really*
/// don't want to hurt is SRoA: once inlining happens, often allocas are no
/// longer address taken and so they can be promoted.
///
/// Our "solution" for that is to only merge allocas whose outermost type is an
/// array type.  These are usually not promoted because someone is using a
/// variable index into them.  These are also often the most important ones to
/// merge.
///
/// A better solution would be to have real memory lifetime markers in the IR
/// and not have the inliner do any merging of allocas at all.  This would
/// allow the backend to do proper stack slot coloring of all allocas that
/// *actually make it to the backend*, which is really what we want.
///
/// Because we don't have this information, we do this simple and useful hack.
static void mergeInlinedArrayAllocas(Function *Caller, InlineFunctionInfo &IFI,
                                     InlinedArrayAllocasTy &InlinedArrayAllocas,
                                     int InlineHistory) {
  SmallPtrSet<AllocaInst *, 16> UsedAllocas;

  // When processing our SCC, check to see if the call site was inlined from
  // some other call site.  For example, if we're processing "A" in this code:
  //   A() { B() }
  //   B() { x = alloca ... C() }
  //   C() { y = alloca ... }
  // Assume that C was not inlined into B initially, and so we're processing A
  // and decide to inline B into A.  Doing this makes an alloca available for
  // reuse and makes a callsite (C) available for inlining.  When we process
  // the C call site we don't want to do any alloca merging between X and Y
  // because their scopes are not disjoint.  We could make this smarter by
  // keeping track of the inline history for each alloca in the
  // InlinedArrayAllocas but this isn't likely to be a significant win.
  if (InlineHistory != -1) // Only do merging for top-level call sites in SCC.
    return;

  // Loop over all the allocas we have so far and see if they can be merged with
  // a previously inlined alloca.  If not, remember that we had it.
  for (unsigned AllocaNo = 0, E = IFI.StaticAllocas.size(); AllocaNo != E;
       ++AllocaNo) {
    AllocaInst *AI = IFI.StaticAllocas[AllocaNo];

    // Don't bother trying to merge array allocations (they will usually be
    // canonicalized to be an allocation *of* an array), or allocations whose
    // type is not itself an array (because we're afraid of pessimizing SRoA).
    ArrayType *ATy = dyn_cast<ArrayType>(AI->getAllocatedType());
    if (!ATy || AI->isArrayAllocation())
      continue;

    // Get the list of all available allocas for this array type.
    std::vector<AllocaInst *> &AllocasForType = InlinedArrayAllocas[ATy];

    // Loop over the allocas in AllocasForType to see if we can reuse one.  Note
    // that we have to be careful not to reuse the same "available" alloca for
    // multiple different allocas that we just inlined, we use the 'UsedAllocas'
    // set to keep track of which "available" allocas are being used by this
    // function.  Also, AllocasForType can be empty of course!
    bool MergedAwayAlloca = false;
    for (AllocaInst *AvailableAlloca : AllocasForType) {
      Align Align1 = AI->getAlign();
      Align Align2 = AvailableAlloca->getAlign();

      // The available alloca has to be in the right function, not in some other
      // function in this SCC.
      if (AvailableAlloca->getParent() != AI->getParent())
        continue;

      // If the inlined function already uses this alloca then we can't reuse
      // it.
      if (!UsedAllocas.insert(AvailableAlloca).second)
        continue;

      // Otherwise, we *can* reuse it, RAUW AI into AvailableAlloca and declare
      // success!
      LLVM_DEBUG(dbgs() << "    ***MERGED ALLOCA: " << *AI
                        << "\n\t\tINTO: " << *AvailableAlloca << '\n');

      // Move affected dbg.declare calls immediately after the new alloca to
      // avoid the situation when a dbg.declare precedes its alloca.
      if (auto *L = LocalAsMetadata::getIfExists(AI))
        if (auto *MDV = MetadataAsValue::getIfExists(AI->getContext(), L))
          for (User *U : MDV->users())
            if (DbgDeclareInst *DDI = dyn_cast<DbgDeclareInst>(U))
              DDI->moveBefore(AvailableAlloca->getNextNode());

      AI->replaceAllUsesWith(AvailableAlloca);

      if (Align1 > Align2)
        AvailableAlloca->setAlignment(AI->getAlign());

      AI->eraseFromParent();
      MergedAwayAlloca = true;
      ++NumMergedAllocas;
      IFI.StaticAllocas[AllocaNo] = nullptr;
      break;
    }

    // If we already nuked the alloca, we're done with it.
    if (MergedAwayAlloca)
      continue;

    // If we were unable to merge away the alloca either because there are no
    // allocas of the right type available or because we reused them all
    // already, remember that this alloca came from an inlined function and mark
    // it used so we don't reuse it for other allocas from this inline
    // operation.
    AllocasForType.push_back(AI);
    UsedAllocas.insert(AI);
  }
}

/// If it is possible to inline the specified call site,
/// do so and update the CallGraph for this operation.
///
/// This function also does some basic book-keeping to update the IR.  The
/// InlinedArrayAllocas map keeps track of any allocas that are already
/// available from other functions inlined into the caller.  If we are able to
/// inline this call site we attempt to reuse already available allocas or add
/// any new allocas to the set if not possible.
static InlineResult inlineCallIfPossible(
    CallBase &CB, InlineFunctionInfo &IFI, InlineReport *IRep,    // INTEL
    InlineReportBuilder *MDIRep,                                  // INTEL
    InlinedArrayAllocasTy &InlinedArrayAllocas, int InlineHistory,
    bool InsertLifetime, function_ref<AAResults &(Function &)> &AARGetter,
    ImportedFunctionsInliningStatistics &ImportedFunctionsStats) {
  Function *Callee = CB.getCalledFunction();
  Function *Caller = CB.getCaller();

  AAResults &AAR = AARGetter(*Callee);

  // Try to inline the function.  Get the list of static allocas that were
  // inlined.
  InlineResult IR = InlineFunction(CB, IFI, IRep, MDIRep, &AAR, // INTEL
                                   InsertLifetime);             // INTEL
  if (!IR.isSuccess())
    return IR;

  if (InlinerFunctionImportStats != InlinerFunctionImportStatsOpts::No)
    ImportedFunctionsStats.recordInline(*Caller, *Callee);

  AttributeFuncs::mergeAttributesForInlining(*Caller, *Callee);

  if (!DisableInlinedAllocaMerging)
    mergeInlinedArrayAllocas(Caller, IFI, InlinedArrayAllocas, InlineHistory);

  return IR; // success
}

/// Return true if the specified inline history ID
/// indicates an inline history that includes the specified function.
static bool inlineHistoryIncludes(
    Function *F, int InlineHistoryID,
    const SmallVectorImpl<std::pair<Function *, int>> &InlineHistory) {
  while (InlineHistoryID != -1) {
    assert(unsigned(InlineHistoryID) < InlineHistory.size() &&
           "Invalid inline history ID");
    if (InlineHistory[InlineHistoryID].first == F)
      return true;
    InlineHistoryID = InlineHistory[InlineHistoryID].second;
  }
  return false;
}

#if INTEL_CUSTOMIZATION
static void collectDtransFuncs(Module &M) {

#if INTEL_INCLUDE_DTRANS
  // Returns true if “Fn” is empty.
  auto IsEmptyFunction = [] (Function *Fn) {
    if (Fn->isDeclaration())
      return false;
    for (auto &I : Fn->getEntryBlock()) {
      if (isa<DbgInfoIntrinsic>(I))
        continue;
      if (isa<ReturnInst>(I))
        return true;
      break;
    }
    return false;
  };

  // Set of SOAToAOS candidates.
  SmallPtrSet<StructType*, 4> SOAToAOSCandidates;
  // Suppress inlining for SOAToAOS candidates.
  SmallSet<Function *, 20> SOAToAOSCandidateMethods;
  for (auto *Str : M.getIdentifiedStructTypes()) {
    dtrans::soatoaos::SOAToAOSCFGInfo Info;
    if (!Info.populateLayoutInformation(Str)) {
      DEBUG_WITH_TYPE(DTRANS_LAYOUT_DEBUG_TYPE, {
        dbgs() << "  ; Not candidate ";
        Str->print(dbgs(), true, true);
        dbgs() << " because it does not look like a candidate structurally.\n";
      });
      continue;
    }
    if (!Info.populateCFGInformation(
            M, true /* Respect size restrictions */,
            false /* Do not respect param attribute restrictions */)) {
      DEBUG_WITH_TYPE(DTRANS_LAYOUT_DEBUG_TYPE, {
        dbgs() << "  ; Not candidate ";
        Str->print(dbgs(), true, true);
        dbgs() << " because it does not look like a candidate from CFG "
                  "analysis.\n";
      });
      continue;
    }

    // Not more than 1 candidate.
    if (!SOAToAOSCandidateMethods.empty()) {
      DEBUG_WITH_TYPE(DTRANS_LAYOUT_DEBUG_TYPE,
                      dbgs() << "  ; Too many candidates found\n");
      SOAToAOSCandidateMethods.clear();
      break;
    }

    DEBUG_WITH_TYPE(DTRANS_LAYOUT_DEBUG_TYPE, {
      dbgs() << "  ; ";
      Str->print(dbgs(), true, true);
      dbgs() << " looks like SOAToAOS candidate.\n";
    });

    SOAToAOSCandidates.insert(Str);
    Info.collectFuncs(&SOAToAOSCandidateMethods);
  }
  // Don’t need to track empty functions for DTrans. Analysis will
  // be simpler if empty functions are inlined.
  for (Function *F: SOAToAOSCandidateMethods)
    if (!IsEmptyFunction(F))
      F->addFnAttr("noinline-dtrans");

  SmallSet<Function *, 32> MemInitFuncs;
  // Only SOAToAOS candidates are considered for MemInitTrimDown.
  for (auto *TI : SOAToAOSCandidates) {
    dtrans::SOACandidateInfo MemInfo;
    if (!MemInfo.isCandidateType(TI))
      continue;
    DEBUG_WITH_TYPE(DTRANS_STRUCTOFARRAYSINFO, {
      dbgs() << "MemInitTrimDown transformation";
      dbgs() << "  Considering candidate: ";
      TI->print(dbgs(), true, true);
      dbgs() << "\n";
    });
    if (!MemInfo.collectMemberFunctions(M, false)) {
      DEBUG_WITH_TYPE(DTRANS_STRUCTOFARRAYSINFO, {
        dbgs() << "  Failed: member functions collections.\n";
      });
      continue;
    }

    if (!MemInitFuncs.empty()) {
      DEBUG_WITH_TYPE(DTRANS_STRUCTOFARRAYSINFO, {
        dbgs() << "  Failed: More than one candidate struct found.\n";
      });
      MemInitFuncs.clear();
      break;
    }
    // Collect all member functions of candidate
    // struct and candidate array field structs.
    MemInfo.collectFuncs(M, &MemInitFuncs);
  }
  //   1. Member functions of candidate struct
  //   2. Member functions of all candidate array field structs.
  for (Function *F: MemInitFuncs)
    if (!IsEmptyFunction(F))
      F->addFnAttr("noinline-dtrans");
#endif // INTEL_INCLUDE_DTRANS
}
#endif // INTEL_CUSTOMIZATION

bool LegacyInlinerBase::doInitialization(CallGraph &CG) {
  if (InlinerFunctionImportStats != InlinerFunctionImportStatsOpts::No)
    ImportedFunctionsStats.setModuleInfo(CG.getModule());

#if INTEL_CUSTOMIZATION
  // SimpleInliner provides InlineParams.
  if (auto *Params = getInlineParams())
    if (Params->PrepareForLTO.getValueOr(false))
      collectDtransFuncs(CG.getModule());
#endif // INTEL_CUSTOMIZATION
  return false; // No changes to CallGraph.
}

bool LegacyInlinerBase::runOnSCC(CallGraphSCC &SCC) {
  if (skipSCC(SCC))
    return false;
  return inlineCalls(SCC);
}

#if INTEL_CUSTOMIZATION
//
// Return the number of callsites within F that call F.
//
static unsigned recursiveCallCount(Function &F) {
  unsigned Count = 0;
  for (User *U : F.users()) {
    auto CB = dyn_cast<CallBase>(U);
    if (CB && CB->getCaller() == &F && CB->getCalledFunction() == &F)
      Count++;
  }
  return Count;
}
#endif // INTEL_CUSTOMIZATION

static bool
inlineCallsImpl(CallGraphSCC &SCC, CallGraph &CG,
                std::function<AssumptionCache &(Function &)> GetAssumptionCache,
                ProfileSummaryInfo *PSI,
                std::function<const TargetLibraryInfo &(Function &)> GetTLI,
                bool InsertLifetime,
                function_ref<InlineCost(CallBase &CB)> GetInlineCost,
                function_ref<AAResults &(Function &)> AARGetter,
                ImportedFunctionsInliningStatistics &ImportedFunctionsStats,
                InliningLoopInfoCache *ILIC,  // INTEL
                WholeProgramInfo *WPI,        // INTEL
                LegacyInlinerBase *LIB,       // INTEL
                InlineReport *IR,             // INTEL
                InlineReportBuilder *MDIR) {  // INTEL
  SmallPtrSet<Function *, 8> SCCFunctions;
  LLVM_DEBUG(dbgs() << "Inliner visiting SCC:");
  for (CallGraphNode *Node : SCC) {
    Function *F = Node->getFunction();
    if (F)
      SCCFunctions.insert(F);
    LLVM_DEBUG(dbgs() << " " << (F ? F->getName() : "INDIRECTNODE"));
  }

  // Scan through and identify all call sites ahead of time so that we only
  // inline call sites in the original functions, not call sites that result
  // from inlining other functions.
  SmallVector<std::pair<CallBase *, int>, 16> CallSites;

  // When inlining a callee produces new call sites, we want to keep track of
  // the fact that they were inlined from the callee.  This allows us to avoid
  // infinite inlining in some obscure cases.  To represent this, we use an
  // index into the InlineHistory vector.
  SmallVector<std::pair<Function *, int>, 8> InlineHistory;

  for (CallGraphNode *Node : SCC) {
    Function *F = Node->getFunction();
    if (!F || F->isDeclaration())
      continue;

    OptimizationRemarkEmitter ORE(F);
    for (BasicBlock &BB : *F)
      for (Instruction &I : BB) {
        auto *CB = dyn_cast<CallBase>(&I);
        // If this isn't a call, or it is a call to an intrinsic, it can
        // never be inlined.
        if (!CB || isa<IntrinsicInst>(I))
          continue;

        // If this is a direct call to an external function, we can never inline
        // it.  If it is an indirect call, inlining may resolve it to be a
        // direct call, so we keep it.
        if (Function *Callee = CB->getCalledFunction())
          if (Callee->isDeclaration()) {
            using namespace ore;

            setInlineRemark(*CB, "unavailable definition");
            ORE.emit([&]() {
              return OptimizationRemarkMissed(DEBUG_TYPE, "NoDefinition", &I)
                     << NV("Callee", Callee) << " will not be inlined into "
                     << NV("Caller", CB->getCaller())
                     << " because its definition is unavailable"
                     << setIsVerbose();
            });
            continue;
          }

        CallSites.push_back(std::make_pair(CB, -1));
      }
  }

  LLVM_DEBUG(dbgs() << ": " << CallSites.size() << " call sites.\n");

  // If there are no calls in this function, exit early.
  if (CallSites.empty())
    return false;

  // Now that we have all of the call sites, move the ones to functions in the
  // current SCC to the end of the list.
  unsigned FirstCallInSCC = CallSites.size();
  for (unsigned I = 0; I < FirstCallInSCC; ++I)
    if (Function *F = CallSites[I].first->getCalledFunction())
      if (SCCFunctions.count(F))
        std::swap(CallSites[I--], CallSites[--FirstCallInSCC]);

  InlinedArrayAllocasTy InlinedArrayAllocas;
  InlineFunctionInfo InlineInfo(&CG, GetAssumptionCache, PSI);

  // Now that we have all of the call sites, loop over them and inline them if
  // it looks profitable to do so.
  bool Changed = false;
  bool LocalChange;
  do {
    LocalChange = false;
    // Iterate over the outer loop because inlining functions can cause indirect
    // calls to become direct calls.
    // CallSites may be modified inside so ranged for loop can not be used.
    for (unsigned CSi = 0; CSi != CallSites.size(); ++CSi) {
      auto &P = CallSites[CSi];
      CallBase &CB = *P.first;
      const int InlineHistoryID = P.second;

      Function *Caller = CB.getCaller();
      Function *Callee = CB.getCalledFunction();

      // We can only inline direct calls to non-declarations.
      if (!Callee || Callee->isDeclaration()) { // INTEL
#if INTEL_CUSTOMIZATION
        if (!Callee) {
          IR->setReasonNotInlined(&CB, NinlrIndirect);
          llvm::setMDReasonNotInlined(&CB, NinlrIndirect);
          continue;
        }
        if (Callee->isDeclaration()) {
          IR->setReasonNotInlined(&CB, NinlrExtern);
          llvm::setMDReasonNotInlined(&CB, NinlrExtern);
          continue;
        }
#endif // INTEL_CUSTOMIZATION
        continue; // INTEL
      }

      bool IsTriviallyDead = isInstructionTriviallyDead(&CB, &GetTLI(*Caller));

      if (!IsTriviallyDead) {
        // If this call site was obtained by inlining another function, verify
        // that the include path for the function did not include the callee
        // itself.  If so, we'd be recursively inlining the same function,
        // which would provide the same callsites, which would cause us to
        // infinitely inline.
        if (InlineHistoryID != -1 &&
            inlineHistoryIncludes(Callee, InlineHistoryID, InlineHistory)) {
#if INTEL_CUSTOMIZATION
          IR->setReasonNotInlined(&CB, NinlrRecursive);
          llvm::setMDReasonNotInlined(&CB, NinlrRecursive);
#endif // INTEL_CUSTOMIZATION
          setInlineRemark(CB, "recursive");
          continue;
        }
      }

      // FIXME for new PM: because of the old PM we currently generate ORE and
      // in turn BFI on demand.  With the new PM, the ORE dependency should
      // just become a regular analysis dependency.
      OptimizationRemarkEmitter ORE(Caller);
#if INTEL_CUSTOMIZATION
      InlineCost IC = shouldInline(CB, GetInlineCost, ORE);
      if (IC.getIsRecommended()) {
        IR->setReasonIsInlined(&CB, IC);
        llvm::setMDReasonIsInlined(&CB, IC);
      } else {
        IR->setReasonNotInlined(&CB, IC);
        llvm::setMDReasonNotInlined(&CB, IC);
      }
#endif // INTEL_CUSTOMIZATION
      // If the policy determines that we should inline this function,
      // delete the call instead.
      if (!IC.getIsRecommended())  // INTEL
        continue;

      // If this call site is dead and it is to a readonly function, we should
      // just delete the call instead of trying to inline it, regardless of
      // size.  This happens because IPSCCP propagates the result out of the
      // call and then we're left with the dead call.
      if (IsTriviallyDead) {
        LLVM_DEBUG(dbgs() << "    -> Deleting dead call: " << CB << "\n");
#if INTEL_CUSTOMIZATION
        IR->setReasonNotInlined(&CB, NinlrDeleted);
        llvm::setMDReasonNotInlined(&CB, NinlrDeleted);
#endif // INTEL_CUSTOMIZATION
        // Update the call graph by deleting the edge from Callee to Caller.
        setInlineRemark(CB, "trivially dead");
        CG[Caller]->removeCallEdgeFor(CB);
        CB.eraseFromParent();
        ++NumCallsDeleted;
      } else {
        // Get DebugLoc to report. CB will be invalid after Inliner.
        DebugLoc DLoc = CB.getDebugLoc();
        BasicBlock *Block = CB.getParent();

        // Attempt to inline the function.
        using namespace ore;
#if INTEL_CUSTOMIZATION
        IR->beginUpdate(&CB);
        MDIR->beginUpdate(&CB);
        bool IsAlwaysInlineRecursive =
            CB.hasFnAttr("always-inline-recursive");
        bool IsInlineHintRecursive =
            CB.hasFnAttr("inline-hint-recursive");
        // For a recursive call, save the number of the Callee's recursive
        // callsites.
        unsigned RecursiveCallCountOld = 0;
        if (Caller == Callee)
          RecursiveCallCountOld = recursiveCallCount(*Caller);
        InlineResult LIR = inlineCallIfPossible(
            CB, InlineInfo, IR, MDIR, InlinedArrayAllocas,
            InlineHistoryID, InsertLifetime, AARGetter, ImportedFunctionsStats);
        InlineReason Reason = LIR.getIntelInlReason();
        if (!LIR.isSuccess()) {
          IR->endUpdate();
          IR->setReasonNotInlined(&CB, Reason);
          MDIR->endUpdate();
          llvm::setMDReasonNotInlined(&CB, Reason);
          setInlineRemark(CB, std::string(LIR.getFailureReason()) + "; " +
                                  inlineCostStr(IC));
#endif // INTEL_CUSTOMIZATION
          ORE.emit([&]() {
            return OptimizationRemarkMissed(DEBUG_TYPE, "NotInlined", DLoc,
                                            Block)
                   << NV("Callee", Callee) << " will not be inlined into "
                   << NV("Caller", Caller) << ": "            // INTEL
                   << NV("Reason", LIR.getFailureReason());   // INTEL
          });
          continue;
        }
        ++NumInlined;
#if INTEL_CUSTOMIZATION
        //
        // If this is a recursive call, see if the number of recursive calls
        // within the Callee increased. Normally, this will not happen, as
        // inlining a recursive call is only allowed by the CallAnalyzer if
        // it predicts that all recursive calls that could be potentially
        // added will be dead code eliminated. But the dead code elimination
        // that happens during inlining is not so robust to always guarentee
        // that. Consequently, if it happens that some new recursive calls
        // are created, set the "no-more-recursive-inlining" attribute to
        // inhibit additional recursive inlining of this function. This
        // ensures that the inliner will eventually terminate. (CMPLRLLVM-8961)
        //
        if (RecursiveCallCountOld) {
          unsigned RecursiveCallCountNew = recursiveCallCount(*Caller);
          if (RecursiveCallCountNew > RecursiveCallCountOld)
            Caller->addFnAttr("no-more-recursive-inlining");
        }
        ILIC->invalidateFunction(Caller);
        emitInlinedInto(ORE, DLoc, Block, *Callee, *Caller, IC);
        IR->inlineCallSite();
        IR->endUpdate();
        MDIR->updateInliningReport();
        MDIR->endUpdate();
#endif // INTEL_CUSTOMIZATION
        // If inlining this function gave us any new call sites, throw them
        // onto our worklist to process.  They are useful inline candidates.
        if (!InlineInfo.InlinedCalls.empty()) {
          // Create a new inline history entry for this, so that we remember
          // that these new callsites came about due to inlining Callee.
          int NewHistoryID = InlineHistory.size();
          InlineHistory.push_back(std::make_pair(Callee, InlineHistoryID));

#ifndef NDEBUG
          // Make sure no dupplicates in the inline candidates. This could
          // happen when a callsite is simpilfied to reusing the return value
          // of another callsite during function cloning, thus the other
          // callsite will be reconsidered here.
          DenseSet<CallBase *> DbgCallSites;
          for (auto &II : CallSites)
            DbgCallSites.insert(II.first);
#endif

          for (Value *Ptr : InlineInfo.InlinedCalls) {
#ifndef NDEBUG
            assert(DbgCallSites.count(dyn_cast<CallBase>(Ptr)) == 0);
#endif
#if INTEL_CUSTOMIZATION
            auto CB = cast<CallBase>(Ptr);
            if (IsAlwaysInlineRecursive)
                CB->addAttribute(AttributeList::FunctionIndex,
                     "always-inline-recursive");
            if (IsInlineHintRecursive)
                CB->addAttribute(AttributeList::FunctionIndex,
                     "inline-hint-recursive");
#endif // INTEL_CUSTOMIZATION
            CallSites.push_back(
                std::make_pair(dyn_cast<CallBase>(Ptr), NewHistoryID));
          }
        }
      }

      // If we inlined or deleted the last possible call site to the function,
      // delete the function body now.
      if (Callee && Callee->use_empty() && Callee->hasLocalLinkage() &&
          // TODO: Can remove if in SCC now.
          !SCCFunctions.count(Callee) &&
          // The function may be apparently dead, but if there are indirect
          // callgraph references to the node, we cannot delete it yet, this
          // could invalidate the CGSCC iterator.
          CG[Callee]->getNumReferences() == 0) {
        LLVM_DEBUG(dbgs() << "    -> Deleting dead function: "
                          << Callee->getName() << "\n");
        IR->setDead(Callee); // INTEL
        MDIR->setDead(Callee); // INTEL
        CallGraphNode *CalleeNode = CG[Callee];

        // Remove any call graph edges from the callee to its callees.
        CalleeNode->removeAllCalledFunctions();

        // Removing the node for callee from the call graph and delete it.
        ILIC->invalidateFunction(Callee); // INTEL
        delete CG.removeFunctionFromModule(CalleeNode);
        ++NumDeleted;
      }

      // Remove this call site from the list.  If possible, use
      // swap/pop_back for efficiency, but do not use it if doing so would
      // move a call site to a function in this SCC before the
      // 'FirstCallInSCC' barrier.
      if (SCC.isSingular()) {
        CallSites[CSi] = CallSites.back();
        CallSites.pop_back();
      } else {
        CallSites.erase(CallSites.begin() + CSi);
      }
      --CSi;

      Changed = true;
      LocalChange = true;
    }
  } while (LocalChange);
  return Changed;
}

bool LegacyInlinerBase::inlineCalls(CallGraphSCC &SCC) {
  CallGraph &CG = getAnalysis<CallGraphWrapperPass>().getCallGraph();
  ACT = &getAnalysis<AssumptionCacheTracker>();
  PSI = &getAnalysis<ProfileSummaryInfoWrapperPass>().getPSI();
#if INTEL_CUSTOMIZATION
  WholeProgramWrapperPass *WPA
      = getAnalysisIfAvailable<WholeProgramWrapperPass>();
  WPI = WPA ? &WPA->getResult() : nullptr;
#endif // INTEL_CUSTOMIZATION
  GetTLI = [&](Function &F) -> const TargetLibraryInfo & {
    return getAnalysis<TargetLibraryInfoWrapperPass>().getTLI(F);
  };
  ILIC = new InliningLoopInfoCache(); // INTEL
  auto GetAssumptionCache = [&](Function &F) -> AssumptionCache & {
    return ACT->getAssumptionCache(F);
  };
  bool rv = inlineCallsImpl(     // INTEL
      SCC, CG, GetAssumptionCache, PSI, GetTLI, InsertLifetime,
      [&](CallBase &CB) { return getInlineCost(CB); }, LegacyAARGetter(*this),
      ImportedFunctionsStats, ILIC, WPI, this, getReport(), // INTEL
      getMDReport());                                       // INTEL
  delete ILIC;    // INTEL
  ILIC = nullptr; // INTEL
  return rv;      // INTEL
}

/// Remove now-dead linkonce functions at the end of
/// processing to avoid breaking the SCC traversal.
bool LegacyInlinerBase::doFinalization(CallGraph &CG) {
  if (InlinerFunctionImportStats != InlinerFunctionImportStatsOpts::No)
    ImportedFunctionsStats.dump(InlinerFunctionImportStats ==
                                InlinerFunctionImportStatsOpts::Verbose);
  return removeDeadFunctions(CG);
}

/// Remove dead functions that are not included in DNR (Do Not Remove) list.
bool LegacyInlinerBase::removeDeadFunctions(CallGraph &CG,
                                            bool AlwaysInlineOnly) {
  SmallVector<CallGraphNode *, 16> FunctionsToRemove;
  SmallVector<Function *, 16> DeadFunctionsInComdats;
#if INTEL_CUSTOMIZATION
  // CMPLRLLVM-10061: Use a std::set with the Function name as a comparator
  // to ensure that the DEAD STATIC FUNCTIONs in the inlining report are
  // emitted in a consistent order.
  auto cmp = [](Function *F1, Function *F2) {
    return F1->getName().compare(F2->getName()) < 0;
  };
  std::set<Function *, decltype(cmp)> InlineReportFunctionsToRemove(cmp);
#endif // INTEL_CUSTOMIZATION

  auto RemoveCGN = [&](CallGraphNode *CGN) {
    // Remove any call graph edges from the function to its callees.
    CGN->removeAllCalledFunctions();

    // Remove any edges from the external node to the function's call graph
    // node.  These edges might have been made irrelegant due to
    // optimization of the program.
    CG.getExternalCallingNode()->removeAnyCallEdgeTo(CGN);

    // Removing the node for callee from the call graph and delete it.
    FunctionsToRemove.push_back(CGN);
    InlineReportFunctionsToRemove.insert(CGN->getFunction()); // INTEL
  };

  // Scan for all of the functions, looking for ones that should now be removed
  // from the program.  Insert the dead ones in the FunctionsToRemove set.
  for (const auto &I : CG) {
    CallGraphNode *CGN = I.second.get();
    Function *F = CGN->getFunction();
    if (!F || F->isDeclaration())
      continue;

    // Handle the case when this function is called and we only want to care
    // about always-inline functions. This is a bit of a hack to share code
    // between here and the InlineAlways pass.
    if (AlwaysInlineOnly && !F->hasFnAttribute(Attribute::AlwaysInline))
      continue;

    // If the only remaining users of the function are dead constants, remove
    // them.
    F->removeDeadConstantUsers();

    if (!F->isDefTriviallyDead())
      continue;

    // It is unsafe to drop a function with discardable linkage from a COMDAT
    // without also dropping the other members of the COMDAT.
    // The inliner doesn't visit non-function entities which are in COMDAT
    // groups so it is unsafe to do so *unless* the linkage is local.
    if (!F->hasLocalLinkage()) {
      if (F->hasComdat()) {
        DeadFunctionsInComdats.push_back(F);
        continue;
      }
    }

    RemoveCGN(CGN);
  }
  if (!DeadFunctionsInComdats.empty()) {
    // Filter out the functions whose comdats remain alive.
    filterDeadComdatFunctions(CG.getModule(), DeadFunctionsInComdats);
    // Remove the rest.
    for (Function *F : DeadFunctionsInComdats)
      RemoveCGN(CG[F]);
  }

  if (FunctionsToRemove.empty())
    return false;

#if INTEL_CUSTOMIZATION
  // CMPLRLLVM-10061: Remove references to these newly dead functions
  // in a consistent order.
  for (auto F : InlineReportFunctionsToRemove)
    getReport()->removeFunctionReference(*F);
#endif // INTEL_CUSTOMIZATION

  // Now that we know which functions to delete, do so.  We didn't want to do
  // this inline, because that would invalidate our CallGraph::iterator
  // objects. :(
  //
  // Note that it doesn't matter that we are iterating over a non-stable order
  // here to do this, it doesn't matter which order the functions are deleted
  // in.
  array_pod_sort(FunctionsToRemove.begin(), FunctionsToRemove.end());
  FunctionsToRemove.erase(
      std::unique(FunctionsToRemove.begin(), FunctionsToRemove.end()),
      FunctionsToRemove.end());
  for (CallGraphNode *CGN : FunctionsToRemove) {
    delete CG.removeFunctionFromModule(CGN);
    ++NumDeleted;
  }
  return true;
}

<<<<<<< HEAD
#if INTEL_CUSTOMIZATION
InlinerPass::InlinerPass(bool OnlyMandatory): OnlyMandatory(OnlyMandatory) {
  Report = getInlineReport();
  MDReport = getMDInlineReport();
}
#endif  // INTEL_CUSTOMIZATION

InlinerPass::~InlinerPass() {
  if (ImportedFunctionsStats) {
    assert(InlinerFunctionImportStats != InlinerFunctionImportStatsOpts::No);
    ImportedFunctionsStats->dump(InlinerFunctionImportStats ==
                                 InlinerFunctionImportStatsOpts::Verbose);
  }
  getReport()->testAndPrint(this); // INTEL
}

=======
>>>>>>> ccec2cf1
InlineAdvisor &
InlinerPass::getAdvisor(const ModuleAnalysisManagerCGSCCProxy::Result &MAM,
                        FunctionAnalysisManager &FAM, Module &M) {
  if (OwnedDefaultAdvisor)
    return *OwnedDefaultAdvisor;

  auto *IAA = MAM.getCachedResult<InlineAdvisorAnalysis>(M);
  if (!IAA) {
    // It should still be possible to run the inliner as a stand-alone SCC pass,
    // for test scenarios. In that case, we default to the
    // DefaultInlineAdvisor, which doesn't need to keep state between SCC pass
    // runs. It also uses just the default InlineParams.
    // In this case, we need to use the provided FAM, which is valid for the
    // duration of the inliner pass, and thus the lifetime of the owned advisor.
    // The one we would get from the MAM can be invalidated as a result of the
    // inliner's activity.
    OwnedDefaultAdvisor =
        std::make_unique<DefaultInlineAdvisor>(M, FAM, getInlineParams());
    return *OwnedDefaultAdvisor;
  }
  assert(IAA->getAdvisor() &&
         "Expected a present InlineAdvisorAnalysis also have an "
         "InlineAdvisor initialized");
  return *IAA->getAdvisor();
}

PreservedAnalyses InlinerPass::run(LazyCallGraph::SCC &InitialC,
                                   CGSCCAnalysisManager &AM, LazyCallGraph &CG,
                                   CGSCCUpdateResult &UR) {
  const auto &MAMProxy =
      AM.getResult<ModuleAnalysisManagerCGSCCProxy>(InitialC, CG);
  bool Changed = false;
  InliningLoopInfoCache* ILIC = new InliningLoopInfoCache(); // INTEL

  assert(InitialC.size() > 0 && "Cannot handle an empty SCC!");
  Module &M = *InitialC.begin()->getFunction().getParent();
  ProfileSummaryInfo *PSI = MAMProxy.getCachedResult<ProfileSummaryAnalysis>(M);
  WholeProgramInfo *WPI                                         // INTEL
      = MAMProxy.getCachedResult<WholeProgramAnalysis>(M);      // INTEL

  FunctionAnalysisManager &FAM =
      AM.getResult<FunctionAnalysisManagerCGSCCProxy>(InitialC, CG)
          .getManager();

  InlineAdvisor &Advisor = getAdvisor(MAMProxy, FAM, M);
  Advisor.onPassEntry();

  auto AdvisorOnExit = make_scope_exit([&] { Advisor.onPassExit(); });

<<<<<<< HEAD
  if (!ImportedFunctionsStats &&
      InlinerFunctionImportStats != InlinerFunctionImportStatsOpts::No) {
    ImportedFunctionsStats =
        std::make_unique<ImportedFunctionsInliningStatistics>();
    ImportedFunctionsStats->setModuleInfo(M);
  }

#if INTEL_CUSTOMIZATION
  Report->beginSCC(InitialC, this);
  MDReport->beginSCC(InitialC);
  InlineParams Params = getInlineParams();
  if (Params.PrepareForLTO.getValueOr(false))
    collectDtransFuncs(M);
#endif // INTEL_CUSTOMIZATION

=======
>>>>>>> ccec2cf1
  // We use a single common worklist for calls across the entire SCC. We
  // process these in-order and append new calls introduced during inlining to
  // the end.
  //
  // Note that this particular order of processing is actually critical to
  // avoid very bad behaviors. Consider *highly connected* call graphs where
  // each function contains a small amount of code and a couple of calls to
  // other functions. Because the LLVM inliner is fundamentally a bottom-up
  // inliner, it can handle gracefully the fact that these all appear to be
  // reasonable inlining candidates as it will flatten things until they become
  // too big to inline, and then move on and flatten another batch.
  //
  // However, when processing call edges *within* an SCC we cannot rely on this
  // bottom-up behavior. As a consequence, with heavily connected *SCCs* of
  // functions we can end up incrementally inlining N calls into each of
  // N functions because each incremental inlining decision looks good and we
  // don't have a topological ordering to prevent explosions.
  //
  // To compensate for this, we don't process transitive edges made immediate
  // by inlining until we've done one pass of inlining across the entire SCC.
  // Large, highly connected SCCs still lead to some amount of code bloat in
  // this model, but it is uniformly spread across all the functions in the SCC
  // and eventually they all become too large to inline, rather than
  // incrementally maknig a single function grow in a super linear fashion.
  SmallVector<std::pair<CallBase *, int>, 16> Calls;

  // Populate the initial list of calls in this SCC.
  for (auto &N : InitialC) {
    auto &ORE =
        FAM.getResult<OptimizationRemarkEmitterAnalysis>(N.getFunction());
    // We want to generally process call sites top-down in order for
    // simplifications stemming from replacing the call with the returned value
    // after inlining to be visible to subsequent inlining decisions.
    // FIXME: Using instructions sequence is a really bad way to do this.
    // Instead we should do an actual RPO walk of the function body.
#if INTEL_CUSTOMIZATION
    Function &F = N.getFunction();
    if (F.isDeclaration())
      continue;

    for (Instruction &I : instructions(F)) {
      auto *CB = dyn_cast<CallBase>(&I);
      // If this isn't a call, or it is a call to an intrinsic, it can
      // never be inlined.
      if (!CB || isa<IntrinsicInst>(I))
        continue;

#endif // INTEL_CUSTOMIZATION
        if (Function *Callee = CB->getCalledFunction()) {
          if (!Callee->isDeclaration())
            Calls.push_back({CB, -1});
          else if (!isa<IntrinsicInst>(I)) {
            using namespace ore;
            setInlineRemark(*CB, "unavailable definition");
            ORE.emit([&]() {
              return OptimizationRemarkMissed(DEBUG_TYPE, "NoDefinition", &I)
                     << NV("Callee", Callee) << " will not be inlined into "
                     << NV("Caller", CB->getCaller())
                     << " because its definition is unavailable"
                     << setIsVerbose();
            });
          }
        }
     } // INTEL
  }
#if INTEL_CUSTOMIZATION
  if (Calls.empty()) {
    Report->endSCC();
    return PreservedAnalyses::all();
  }
#endif // INTEL_CUSTOMIZATION

  // Capture updatable variable for the current SCC.
  auto *C = &InitialC;

  // When inlining a callee produces new call sites, we want to keep track of
  // the fact that they were inlined from the callee.  This allows us to avoid
  // infinite inlining in some obscure cases.  To represent this, we use an
  // index into the InlineHistory vector.
  SmallVector<std::pair<Function *, int>, 16> InlineHistory;

  // Track a set vector of inlined callees so that we can augment the caller
  // with all of their edges in the call graph before pruning out the ones that
  // got simplified away.
  SmallSetVector<Function *, 4> InlinedCallees;

  // Track the dead functions to delete once finished with inlining calls. We
  // defer deleting these to make it easier to handle the call graph updates.
  SmallVector<Function *, 4> DeadFunctions;
#if INTEL_CUSTOMIZATION
  // CMPLRLLVM-10061: Use a std::set with the Function name as a comparator
  // to ensure that the DEAD STATIC FUNCTIONs in the inlining report are
  // emitted in a consistent order.
  auto cmp = [](Function *F1, Function *F2) {
    return F1->getName().compare(F2->getName()) < 0;
  };
  std::set<Function *, decltype(cmp)> InlineReportDeadFunctions(cmp);
#endif // INTEL_CUSTOMIZATION

  // Loop forward over all of the calls. Note that we cannot cache the size as
  // inlining can introduce new calls that need to be processed.
  for (int I = 0; I < (int)Calls.size(); ++I) {
    // We expect the calls to typically be batched with sequences of calls that
    // have the same caller, so we first set up some shared infrastructure for
    // this caller. We also do any pruning we can at this layer on the caller
    // alone.
    Function &F = *Calls[I].first->getCaller();
    LazyCallGraph::Node &N = *CG.lookup(F);
    if (CG.lookupSCC(N) != C)
      continue;
    if (!Calls[I].first->getCalledFunction()->hasFnAttribute(
            Attribute::AlwaysInline) &&
        F.hasOptNone()) {
      setInlineRemark(*Calls[I].first, "optnone attribute");
      continue;
    }

    LLVM_DEBUG(dbgs() << "Inlining calls in: " << F.getName() << "\n");

    auto GetAssumptionCache = [&](Function &F) -> AssumptionCache & {
      return FAM.getResult<AssumptionAnalysis>(F);
    };

    // Now process as many calls as we have within this caller in the sequence.
    // We bail out as soon as the caller has to change so we can update the
    // call graph and prepare the context of that new caller.
    bool DidInline = false;
    for (; I < (int)Calls.size() && Calls[I].first->getCaller() == &F; ++I) {
      auto &P = Calls[I];
      CallBase *CB = P.first;
      const int InlineHistoryID = P.second;
      Function &Caller = *CB->getCaller();  // INTEL
      Function &Callee = *CB->getCalledFunction();

      if (InlineHistoryID != -1 &&
          inlineHistoryIncludes(&Callee, InlineHistoryID, InlineHistory)) {
        setInlineRemark(*CB, "recursive");
        continue;
      }

      // Check if this inlining may repeat breaking an SCC apart that has
      // already been split once before. In that case, inlining here may
      // trigger infinite inlining, much like is prevented within the inliner
      // itself by the InlineHistory above, but spread across CGSCC iterations
      // and thus hidden from the full inline history.
      if (CG.lookupSCC(*CG.lookup(Callee)) == C &&
          UR.InlinedInternalEdges.count({&N, C})) {
        LLVM_DEBUG(dbgs() << "Skipping inlining internal SCC edge from a node "
                             "previously split out of this SCC by inlining: "
                          << F.getName() << " -> " << Callee.getName() << "\n");
        setInlineRemark(*CB, "recursive SCC split");
        continue;
      }
#if INTEL_CUSTOMIZATION
      InlineCost *IC = nullptr;
      auto Advice = Advisor.getAdvice(*CB, ILIC, WPI, &IC, OnlyMandatory);
#endif // INTEL_CUSTOMIZATION
      // Check whether we want to inline this callsite.
      if (!Advice->isInliningRecommended()) {
        Advice->recordUnattemptedInlining();
        Report->setReasonNotInlined(CB, *IC);   // INTEL
        llvm::setMDReasonNotInlined(CB, *IC);  // INTEL
        continue;
      }

#if INTEL_CUSTOMIZATION
      Report->beginUpdate(CB);
      MDReport->beginUpdate(CB);
      Report->setReasonIsInlined(CB, *IC);
      llvm::setMDReasonIsInlined(CB, *IC);
#endif // INTEL_CUSTOMIZATION

      // Setup the data structure used to plumb customization into the
      // `InlineFunction` routine.
      InlineFunctionInfo IFI(
          /*cg=*/nullptr, GetAssumptionCache, PSI,
          &FAM.getResult<BlockFrequencyAnalysis>(*(CB->getCaller())),
          &FAM.getResult<BlockFrequencyAnalysis>(Callee));

#if INTEL_CUSTOMIZATION
      // For a recursive call, save the number of the Callee's recursive
      // callsites.
      unsigned RecursiveCallCountOld = 0;
      if (&Caller == &Callee)
        RecursiveCallCountOld = recursiveCallCount(Caller);
      InlineResult IR =
          InlineFunction(*CB, IFI, Report, MDReport,
                         &FAM.getResult<AAManager>(*CB->getCaller()));
#endif // INTEL_CUSTOMIZATION

      if (!IR.isSuccess()) {
        Advice->recordUnsuccessfulInlining(IR);
#if INTEL_CUSTOMIZATION
        InlineReason Reason = IR.getIntelInlReason();
        Report->setReasonNotInlined(CB, Reason);
        Report->endUpdate();
        llvm::setMDReasonNotInlined(CB, Reason);
        MDReport->endUpdate();
#endif // INTEL_CUSTOMIZATION
        continue;
      }

      DidInline = true;
      ++NumInlined; // INTEL (extra incrememt)
#if INTEL_CUSTOMIZATION
      //
      // If this is a recursive call, see if the number of recursive calls
      // within the Callee increased. Normally, this will not happen, as
      // inlining a recursive call is only allowed by the CallAnalyzer if
      // it predicts that all recursive calls that could be potentially
      // added will be dead code eliminated. But the dead code elimination
      // that happens during inlining is not so robust to always guarentee
      // that. Consequently, if it happens that some new recursive calls
      // are created, set the "no-more-recursive-inlining" attribute to
      // inhibit additional recursive inlining of this function. This
      // ensures that the inliner will eventually terminate. (CMPLRLLVM-8961)
      //
      if (RecursiveCallCountOld) {
        unsigned RecursiveCallCountNew = recursiveCallCount(Caller);
        if (RecursiveCallCountNew > RecursiveCallCountOld)
          Caller.addFnAttr("no-more-recursive-inlining");
      }
      ILIC->invalidateFunction(&Caller);
#endif // INTEL_CUSTOMIZATION

      InlinedCallees.insert(&Callee);
      ++NumInlined;

#if INTEL_CUSTOMIZATION
      Report->inlineCallSite();
      Report->endUpdate();
      MDReport->updateInliningReport();
      MDReport->endUpdate();
#endif // INTEL_CUSTOMIZATION

      // Add any new callsites to defined functions to the worklist.
      if (!IFI.InlinedCallSites.empty()) {
        int NewHistoryID = InlineHistory.size();
        InlineHistory.push_back({&Callee, InlineHistoryID});

        for (CallBase *ICB : reverse(IFI.InlinedCallSites)) {
          Function *NewCallee = ICB->getCalledFunction();
          if (!NewCallee) {
            // Try to promote an indirect (virtual) call without waiting for
            // the post-inline cleanup and the next DevirtSCCRepeatedPass
            // iteration because the next iteration may not happen and we may
            // miss inlining it.
            if (tryPromoteCall(*ICB))
              NewCallee = ICB->getCalledFunction();
          }
          if (NewCallee)
            if (!NewCallee->isDeclaration())
              Calls.push_back({ICB, NewHistoryID});
        }
      }

      // Merge the attributes based on the inlining.
      AttributeFuncs::mergeAttributesForInlining(F, Callee);

      // For local functions, check whether this makes the callee trivially
      // dead. In that case, we can drop the body of the function eagerly
      // which may reduce the number of callers of other functions to one,
      // changing inline cost thresholds.
      bool CalleeWasDeleted = false;
      if (Callee.hasLocalLinkage()) {
        // To check this we also need to nuke any dead constant uses (perhaps
        // made dead by this operation on other functions).
        Callee.removeDeadConstantUsers();
        if (Callee.use_empty() && !CG.isLibFunction(Callee)) {
          Calls.erase(
              std::remove_if(Calls.begin() + I + 1, Calls.end(),
                             [&](const std::pair<CallBase *, int> &Call) {
                               return Call.first->getCaller() == &Callee;
                             }),
              Calls.end());
          MDReport->setDead(&Callee); // INTEL
          // Clear the body and queue the function itself for deletion when we
          // finish inlining and call graph updates.
          // Note that after this point, it is an error to do anything other
          // than use the callee's address or delete it.
          Callee.dropAllReferences();
          assert(!is_contained(DeadFunctions, &Callee) &&
                 "Cannot put cause a function to become dead twice!");
          DeadFunctions.push_back(&Callee);
          InlineReportDeadFunctions.insert(&Callee); // INTEL
          ILIC->invalidateFunction(&Callee);         // INTEL
          Report->setDead(&Callee);                  // INTEL
          CalleeWasDeleted = true;
        }
      }
      if (CalleeWasDeleted)
        Advice->recordInliningWithCalleeDeleted();
      else
        Advice->recordInlining();
    }

    // Back the call index up by one to put us in a good position to go around
    // the outer loop.
    --I;

    if (!DidInline)
      continue;
    Changed = true;

    // At this point, since we have made changes we have at least removed
    // a call instruction. However, in the process we do some incremental
    // simplification of the surrounding code. This simplification can
    // essentially do all of the same things as a function pass and we can
    // re-use the exact same logic for updating the call graph to reflect the
    // change.

    // Inside the update, we also update the FunctionAnalysisManager in the
    // proxy for this particular SCC. We do this as the SCC may have changed and
    // as we're going to mutate this particular function we want to make sure
    // the proxy is in place to forward any invalidation events.
    LazyCallGraph::SCC *OldC = C;
    C = &updateCGAndAnalysisManagerForCGSCCPass(CG, *C, N, AM, UR, FAM);
    LLVM_DEBUG(dbgs() << "Updated inlining SCC: " << *C << "\n");

    // If this causes an SCC to split apart into multiple smaller SCCs, there
    // is a subtle risk we need to prepare for. Other transformations may
    // expose an "infinite inlining" opportunity later, and because of the SCC
    // mutation, we will revisit this function and potentially re-inline. If we
    // do, and that re-inlining also has the potentially to mutate the SCC
    // structure, the infinite inlining problem can manifest through infinite
    // SCC splits and merges. To avoid this, we capture the originating caller
    // node and the SCC containing the call edge. This is a slight over
    // approximation of the possible inlining decisions that must be avoided,
    // but is relatively efficient to store. We use C != OldC to know when
    // a new SCC is generated and the original SCC may be generated via merge
    // in later iterations.
    //
    // It is also possible that even if no new SCC is generated
    // (i.e., C == OldC), the original SCC could be split and then merged
    // into the same one as itself. and the original SCC will be added into
    // UR.CWorklist again, we want to catch such cases too.
    //
    // FIXME: This seems like a very heavyweight way of retaining the inline
    // history, we should look for a more efficient way of tracking it.
    if ((C != OldC || UR.CWorklist.count(OldC)) &&
        llvm::any_of(InlinedCallees, [&](Function *Callee) {
          return CG.lookupSCC(*CG.lookup(*Callee)) == OldC;
        })) {
      LLVM_DEBUG(dbgs() << "Inlined an internal call edge and split an SCC, "
                           "retaining this to avoid infinite inlining.\n");
      UR.InlinedInternalEdges.insert({&N, OldC});
    }
    InlinedCallees.clear();
  }

#if INTEL_CUSTOMIZATION
  // CMPLRLLVM-10061: Remove references to these newly dead functions
  // in a consistent order.
  for (auto F : InlineReportDeadFunctions)
    getReport()->removeFunctionReference(*F);
#endif // INTEL_CUSTOMIZATION
  // Now that we've finished inlining all of the calls across this SCC, delete
  // all of the trivially dead functions, updating the call graph and the CGSCC
  // pass manager in the process.
  //
  // Note that this walks a pointer set which has non-deterministic order but
  // that is OK as all we do is delete things and add pointers to unordered
  // sets.
  for (Function *DeadF : DeadFunctions) {
    // Get the necessary information out of the call graph and nuke the
    // function there. Also, clear out any cached analyses.
    auto &DeadC = *CG.lookupSCC(*CG.lookup(*DeadF));
    FAM.clear(*DeadF, DeadF->getName());
    AM.clear(DeadC, DeadC.getName());
    auto &DeadRC = DeadC.getOuterRefSCC();
    CG.removeDeadFunction(*DeadF);

    // Mark the relevant parts of the call graph as invalid so we don't visit
    // them.
    UR.InvalidatedSCCs.insert(&DeadC);
    UR.InvalidatedRefSCCs.insert(&DeadRC);

    // And delete the actual function from the module.
    // The Advisor may use Function pointers to efficiently index various
    // internal maps, e.g. for memoization. Function cleanup passes like
    // argument promotion create new functions. It is possible for a new
    // function to be allocated at the address of a deleted function. We could
    // index using names, but that's inefficient. Alternatively, we let the
    // Advisor free the functions when it sees fit.
    DeadF->getBasicBlockList().clear();
    M.getFunctionList().remove(DeadF);

    ++NumDeleted;
  }
  delete ILIC; // INTEL
  Report->endSCC(); // INTEL

  if (!Changed)
    return PreservedAnalyses::all();

  // Even if we change the IR, we update the core CGSCC data structures and so
  // can preserve the proxy to the function analysis manager.
  PreservedAnalyses PA;
  PA.preserve<FunctionAnalysisManagerCGSCCProxy>();
  return PA;
}

ModuleInlinerWrapperPass::ModuleInlinerWrapperPass(InlineParams Params,
                                                   bool Debugging,
                                                   bool MandatoryFirst,
                                                   InliningAdvisorMode Mode,
                                                   unsigned MaxDevirtIterations)
    : Params(Params), Mode(Mode), MaxDevirtIterations(MaxDevirtIterations),
      PM(Debugging), MPM(Debugging) {
  // Run the inliner first. The theory is that we are walking bottom-up and so
  // the callees have already been fully optimized, and we want to inline them
  // into the callers so that our optimizations can reflect that.
  // For PreLinkThinLTO pass, we disable hot-caller heuristic for sample PGO
  // because it makes profile annotation in the backend inaccurate.
  if (MandatoryFirst)
    PM.addPass(InlinerPass(/*OnlyMandatory*/ true));
  PM.addPass(InlinerPass());
}

PreservedAnalyses ModuleInlinerWrapperPass::run(Module &M,
                                                ModuleAnalysisManager &MAM) {
  auto &IAA = MAM.getResult<InlineAdvisorAnalysis>(M);
  if (!IAA.tryCreate(Params, Mode)) {
    M.getContext().emitError(
        "Could not setup Inlining Advisor for the requested "
        "mode and/or options");
    return PreservedAnalyses::all();
  }

  // We wrap the CGSCC pipeline in a devirtualization repeater. This will try
  // to detect when we devirtualize indirect calls and iterate the SCC passes
  // in that case to try and catch knock-on inlining or function attrs
  // opportunities. Then we add it to the module pipeline by walking the SCCs
  // in postorder (or bottom-up).
  // If MaxDevirtIterations is 0, we just don't use the devirtualization
  // wrapper.
  if (MaxDevirtIterations == 0)
    MPM.addPass(createModuleToPostOrderCGSCCPassAdaptor(std::move(PM)));
  else
    MPM.addPass(createModuleToPostOrderCGSCCPassAdaptor(
        createDevirtSCCRepeatedPass(std::move(PM), MaxDevirtIterations)));
  auto Ret = MPM.run(M, MAM);

  IAA.clear();
  return Ret;
}<|MERGE_RESOLUTION|>--- conflicted
+++ resolved
@@ -886,7 +886,6 @@
   return true;
 }
 
-<<<<<<< HEAD
 #if INTEL_CUSTOMIZATION
 InlinerPass::InlinerPass(bool OnlyMandatory): OnlyMandatory(OnlyMandatory) {
   Report = getInlineReport();
@@ -895,16 +894,9 @@
 #endif  // INTEL_CUSTOMIZATION
 
 InlinerPass::~InlinerPass() {
-  if (ImportedFunctionsStats) {
-    assert(InlinerFunctionImportStats != InlinerFunctionImportStatsOpts::No);
-    ImportedFunctionsStats->dump(InlinerFunctionImportStats ==
-                                 InlinerFunctionImportStatsOpts::Verbose);
-  }
-  getReport()->testAndPrint(this); // INTEL
-}
-
-=======
->>>>>>> ccec2cf1
+  getReport()->testAndPrint(this);
+}
+
 InlineAdvisor &
 InlinerPass::getAdvisor(const ModuleAnalysisManagerCGSCCProxy::Result &MAM,
                         FunctionAnalysisManager &FAM, Module &M) {
@@ -954,14 +946,6 @@
 
   auto AdvisorOnExit = make_scope_exit([&] { Advisor.onPassExit(); });
 
-<<<<<<< HEAD
-  if (!ImportedFunctionsStats &&
-      InlinerFunctionImportStats != InlinerFunctionImportStatsOpts::No) {
-    ImportedFunctionsStats =
-        std::make_unique<ImportedFunctionsInliningStatistics>();
-    ImportedFunctionsStats->setModuleInfo(M);
-  }
-
 #if INTEL_CUSTOMIZATION
   Report->beginSCC(InitialC, this);
   MDReport->beginSCC(InitialC);
@@ -970,8 +954,6 @@
     collectDtransFuncs(M);
 #endif // INTEL_CUSTOMIZATION
 
-=======
->>>>>>> ccec2cf1
   // We use a single common worklist for calls across the entire SCC. We
   // process these in-order and append new calls introduced during inlining to
   // the end.
