--- conflicted
+++ resolved
@@ -1186,13 +1186,9 @@
       unsigned RecursiveCallCountOld = 0;
       if (&Caller == &Callee)
         RecursiveCallCountOld = recursiveCallCount(Caller);
-<<<<<<< HEAD
       InlineResult IR =
-          InlineFunction(*CB, IFI, &Report, MDReport,
+          InlineFunction(*CB, IFI, Report, MDReport,
                          &FAM.getResult<AAManager>(*CB->getCaller()));
-=======
-      InlineResult IR = InlineFunction(*CB, IFI, Report, MDReport);
->>>>>>> df34d00a
 #endif // INTEL_CUSTOMIZATION
 
       if (!IR.isSuccess()) {
