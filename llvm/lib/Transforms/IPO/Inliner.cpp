--- conflicted
+++ resolved
@@ -296,7 +296,7 @@
     InlinedArrayAllocasTy &InlinedArrayAllocas, int InlineHistory,
     bool InsertLifetime, function_ref<AAResults &(Function &)> &AARGetter,
     ImportedFunctionsInliningStatistics &ImportedFunctionsStats, // INTEL
-    InlineReason* IR) { // INTEL
+    InlineReason* IIR) { // INTEL
   Function *Callee = CS.getCalledFunction();
   Function *Caller = CS.getCaller();
 
@@ -304,14 +304,9 @@
 
   // Try to inline the function.  Get the list of static allocas that were
   // inlined.
-<<<<<<< HEAD
-  if (!InlineFunction(CS, IFI, IR, &AAR, InsertLifetime)) // INTEL
-    return false;
-=======
-  InlineResult IR = InlineFunction(CS, IFI, &AAR, InsertLifetime);
+  InlineResult IR = InlineFunction(CS, IFI, IIR, &AAR, InsertLifetime); // INTEL
   if (!IR)
     return IR;
->>>>>>> 4d519fc3
 
   if (InlinerFunctionImportStats != InlinerFunctionImportStatsOpts::No)
     ImportedFunctionsStats.recordInline(*Caller, *Callee);
@@ -321,12 +316,8 @@
   if (!DisableInlinedAllocaMerging)
     mergeInlinedArrayAllocas(Caller, IFI, InlinedArrayAllocas, InlineHistory);
 
-<<<<<<< HEAD
-  *IR = InlrNoReason; // INTEL
-  return true;
-=======
+  *IIR = InlrNoReason; // INTEL
   return IR; // success
->>>>>>> 4d519fc3
 }
 
 /// Return true if inlining of CS can block the caller from being
@@ -466,13 +457,9 @@
              << NV("Caller", Caller) << " because it should never be inlined "
              << IC;
     });
-<<<<<<< HEAD
-    if (IR != nullptr)                               // INTEL
+    if (IR != nullptr)                                   // INTEL
       IR->setReasonNotInlined(CS, IC.getInlineReason()); // INTEL
-    return None;
-=======
     return IC;
->>>>>>> 4d519fc3
   }
 
   if (!IC) {
@@ -483,13 +470,9 @@
              << NV("Callee", Callee) << " not inlined into "
              << NV("Caller", Caller) << " because too costly to inline " << IC;
     });
-<<<<<<< HEAD
-    if (IR != nullptr)                // INTEL
+    if (IR != nullptr)                 // INTEL
       IR->setReasonNotInlined(CS, IC); // INTEL
-    return None;
-=======
     return IC;
->>>>>>> 4d519fc3
   }
 
   int TotalSecondaryCost = 0;
@@ -732,7 +715,6 @@
 
         // Attempt to inline the function.
         using namespace ore;
-<<<<<<< HEAD
 #if INTEL_CUSTOMIZATION
         IR.beginUpdate(CS);
         InlineReason Reason = NinlrNoReason;
@@ -740,27 +722,25 @@
             CS.hasFnAttr(Attribute::AlwaysInlineRecursive);
         bool IsInlineHintRecursive =
             CS.hasFnAttr(Attribute::InlineHintRecursive);
-        if (!InlineCallIfPossible(CS, InlineInfo, InlinedArrayAllocas,
-                                  InlineHistoryID, InsertLifetime, AARGetter,
-                                  ImportedFunctionsStats, &Reason)) {
+        InlineResult LIR = InlineCallIfPossible(CS, InlineInfo,
+                                               InlinedArrayAllocas,
+                                               InlineHistoryID, InsertLifetime,
+                                               AARGetter,
+                                               ImportedFunctionsStats,
+                                               &Reason);
+        if (!LIR) {
           IR.endUpdate();
           IR.setReasonNotInlined(CS, Reason);
           if (CallSitesForFusion) {
             CallSitesForFusion->clear();
           }
 #endif // INTEL_CUSTOMIZATION
-=======
-
-        InlineResult IR = InlineCallIfPossible(
-            CS, InlineInfo, InlinedArrayAllocas, InlineHistoryID,
-            InsertLifetime, AARGetter, ImportedFunctionsStats);
-        if (!IR) {
->>>>>>> 4d519fc3
           ORE.emit([&]() {
             return OptimizationRemarkMissed(DEBUG_TYPE, "NotInlined", DLoc,
                                             Block)
                    << NV("Callee", Callee) << " will not be inlined into "
-                   << NV("Caller", Caller) << ": " << NV("Reason", IR.message);
+                   << NV("Caller", Caller) << ": " // INTEL
+                   << NV("Reason", LIR.message);   // INTEL
           });
           continue;
         }
@@ -1185,18 +1165,15 @@
 
       using namespace ore;
 
-<<<<<<< HEAD
       Report.beginUpdate(CS);  // INTEL
       InlineReason Reason = NinlrNoReason; // INTEL
-      if (!InlineFunction(CS, IFI, &Reason)) { // INTEL
-=======
-      InlineResult IR = InlineFunction(CS, IFI);
-      if (!IR) {
->>>>>>> 4d519fc3
+      InlineResult LIR = InlineFunction(CS, IFI, &Reason); // INTEL
+      if (!LIR) { // INTEL
         ORE.emit([&]() {
           return OptimizationRemarkMissed(DEBUG_TYPE, "NotInlined", DLoc, Block)
                  << NV("Callee", &Callee) << " will not be inlined into "
-                 << NV("Caller", &F) << ": " << NV("Reason", IR.message);
+                 << NV("Caller", &F) << ": "    // INTEL
+                 << NV("Reason", LIR.message);  // INTEL
         });
         Report.endUpdate(); // INTEL
         Report.setReasonNotInlined(CS, Reason); // INTEL
@@ -1204,7 +1181,7 @@
       }
       DidInline = true;
       ++NumInlined; // INTEL
-      ILIC->invalidateFunction(&Caller);
+      ILIC->invalidateFunction(&Caller); // INTEL
       InlinedCallees.insert(&Callee);
 
       ++NumInlined;
