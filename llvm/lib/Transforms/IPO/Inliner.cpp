//===- Inliner.cpp - Code common to all inliners --------------------------===//
//
// Part of the LLVM Project, under the Apache License v2.0 with LLVM Exceptions.
// See https://llvm.org/LICENSE.txt for license information.
// SPDX-License-Identifier: Apache-2.0 WITH LLVM-exception
//
//===----------------------------------------------------------------------===//
//
// This file implements the mechanics required to implement inlining without
// missing any calls and updating the call graph.  The decisions of which calls
// are profitable to inline are implemented elsewhere.
//
//===----------------------------------------------------------------------===//

#include "llvm/Transforms/IPO/Inliner.h"
#include "llvm/ADT/DenseMap.h"
#include "llvm/ADT/None.h"
#include "llvm/ADT/Optional.h"
#include "llvm/ADT/STLExtras.h"
#include "llvm/ADT/ScopeExit.h"
#include "llvm/ADT/SetVector.h"
#include "llvm/ADT/SmallPtrSet.h"
#include "llvm/ADT/SmallVector.h"
#include "llvm/ADT/Statistic.h"
#include "llvm/ADT/StringRef.h"
#include "llvm/Analysis/AssumptionCache.h"
#include "llvm/Analysis/BasicAliasAnalysis.h"
#include "llvm/Analysis/BlockFrequencyInfo.h"
#include "llvm/Analysis/CGSCCPassManager.h"
#include "llvm/Analysis/CallGraph.h"
#include "llvm/Analysis/GlobalsModRef.h"
#include "llvm/Analysis/InlineAdvisor.h"
#include "llvm/Analysis/InlineCost.h"
#include "llvm/Analysis/LazyCallGraph.h"
#include "llvm/Analysis/OptimizationRemarkEmitter.h"
#include "llvm/Analysis/ProfileSummaryInfo.h"
#include "llvm/Analysis/TargetLibraryInfo.h"
#include "llvm/Analysis/TargetTransformInfo.h"
#include "llvm/IR/Attributes.h"
#include "llvm/IR/BasicBlock.h"
#include "llvm/IR/DataLayout.h"
#include "llvm/IR/DebugLoc.h"
#include "llvm/IR/DerivedTypes.h"
#include "llvm/IR/DiagnosticInfo.h"
#include "llvm/IR/Function.h"
#include "llvm/IR/InstIterator.h"
#include "llvm/IR/Instruction.h"
#include "llvm/IR/Instructions.h"
#include "llvm/IR/IntrinsicInst.h"
#include "llvm/IR/Metadata.h"
#include "llvm/IR/Module.h"
#include "llvm/IR/PassManager.h"
#include "llvm/IR/User.h"
#include "llvm/IR/Value.h"
#include "llvm/Pass.h"
#include "llvm/Support/Casting.h"
#include "llvm/Support/CommandLine.h"
#include "llvm/Support/Debug.h"
#include "llvm/Support/raw_ostream.h"
#include "llvm/Transforms/Utils/CallPromotionUtils.h"
#include "llvm/Transforms/Utils/Cloning.h"
#include "llvm/Transforms/Utils/ImportedFunctionsInliningStatistics.h"
#include "llvm/Transforms/Utils/Local.h"
#include "llvm/Transforms/Utils/ModuleUtils.h"
#if INTEL_INCLUDE_DTRANS
#include "Intel_DTrans/Transforms/StructOfArraysInfoImpl.h" // INTEL
#include "Intel_DTrans/Transforms/SOAToAOSExternal.h" // INTEL
#endif // INTEL_INCLUDE_DTRANS
#include <algorithm>
#include <cassert>
#include <functional>
#include <sstream>
#include <tuple>
#include <utility>
#include <vector>

using namespace llvm;
using namespace InlineReportTypes; // INTEL

#define DEBUG_TYPE "inline"

STATISTIC(NumInlined, "Number of functions inlined");
STATISTIC(NumCallsDeleted, "Number of call sites deleted, not inlined");
STATISTIC(NumDeleted, "Number of functions deleted because all callers found");
STATISTIC(NumMergedAllocas, "Number of allocas merged together");

///
/// Merging of allocas was originally done as a stack-size saving technique
/// prior to LLVM's code generator having support for stack coloring based on
/// lifetime markers. It is now in the process of being removed. To experiment
/// with disabling it and relying fully on lifetime marker based stack
/// coloring, you can pass this flag to LLVM.
static cl::opt<bool>
    DisableInlinedAllocaMerging("disable-inlined-alloca-merging",
                                cl::init(false), cl::Hidden);

namespace {

enum class InlinerFunctionImportStatsOpts {
  No = 0,
  Basic = 1,
  Verbose = 2,
};

} // end anonymous namespace

static cl::opt<InlinerFunctionImportStatsOpts> InlinerFunctionImportStats(
    "inliner-function-import-stats",
    cl::init(InlinerFunctionImportStatsOpts::No),
    cl::values(clEnumValN(InlinerFunctionImportStatsOpts::Basic, "basic",
                          "basic statistics"),
               clEnumValN(InlinerFunctionImportStatsOpts::Verbose, "verbose",
                          "printing of statistics for each inlined function")),
    cl::Hidden, cl::desc("Enable inliner stats for imported functions"));


#if INTEL_CUSTOMIZATION
LegacyInlinerBase::LegacyInlinerBase(char &ID)
    : CallGraphSCCPass(ID) {
  Report = getInlineReport();
  MDReport = getMDInlineReport();
}

LegacyInlinerBase::LegacyInlinerBase(char &ID, bool InsertLifetime)
    : CallGraphSCCPass(ID), InsertLifetime(InsertLifetime) {
  Report = getInlineReport();
  MDReport = getMDInlineReport();
}
#endif // INTEL_CUSTOMIZATION

/// For this class, we declare that we require and preserve the call graph.
/// If the derived class implements this method, it should
/// always explicitly call the implementation here.
void LegacyInlinerBase::getAnalysisUsage(AnalysisUsage &AU) const {
  AU.addRequired<AssumptionCacheTracker>();
  AU.addRequired<ProfileSummaryInfoWrapperPass>();
  AU.addRequired<TargetLibraryInfoWrapperPass>();
  AU.addUsedIfAvailable<WholeProgramWrapperPass>();   // INTEL
  getAAResultsAnalysisUsage(AU);
  CallGraphSCCPass::getAnalysisUsage(AU);
}

using InlinedArrayAllocasTy = DenseMap<ArrayType *, std::vector<AllocaInst *>>;

/// Look at all of the allocas that we inlined through this call site.  If we
/// have already inlined other allocas through other calls into this function,
/// then we know that they have disjoint lifetimes and that we can merge them.
///
/// There are many heuristics possible for merging these allocas, and the
/// different options have different tradeoffs.  One thing that we *really*
/// don't want to hurt is SRoA: once inlining happens, often allocas are no
/// longer address taken and so they can be promoted.
///
/// Our "solution" for that is to only merge allocas whose outermost type is an
/// array type.  These are usually not promoted because someone is using a
/// variable index into them.  These are also often the most important ones to
/// merge.
///
/// A better solution would be to have real memory lifetime markers in the IR
/// and not have the inliner do any merging of allocas at all.  This would
/// allow the backend to do proper stack slot coloring of all allocas that
/// *actually make it to the backend*, which is really what we want.
///
/// Because we don't have this information, we do this simple and useful hack.
static void mergeInlinedArrayAllocas(Function *Caller, InlineFunctionInfo &IFI,
                                     InlinedArrayAllocasTy &InlinedArrayAllocas,
                                     int InlineHistory) {
  SmallPtrSet<AllocaInst *, 16> UsedAllocas;

  // When processing our SCC, check to see if the call site was inlined from
  // some other call site.  For example, if we're processing "A" in this code:
  //   A() { B() }
  //   B() { x = alloca ... C() }
  //   C() { y = alloca ... }
  // Assume that C was not inlined into B initially, and so we're processing A
  // and decide to inline B into A.  Doing this makes an alloca available for
  // reuse and makes a callsite (C) available for inlining.  When we process
  // the C call site we don't want to do any alloca merging between X and Y
  // because their scopes are not disjoint.  We could make this smarter by
  // keeping track of the inline history for each alloca in the
  // InlinedArrayAllocas but this isn't likely to be a significant win.
  if (InlineHistory != -1) // Only do merging for top-level call sites in SCC.
    return;

  // Loop over all the allocas we have so far and see if they can be merged with
  // a previously inlined alloca.  If not, remember that we had it.
  for (unsigned AllocaNo = 0, E = IFI.StaticAllocas.size(); AllocaNo != E;
       ++AllocaNo) {
    AllocaInst *AI = IFI.StaticAllocas[AllocaNo];

    // Don't bother trying to merge array allocations (they will usually be
    // canonicalized to be an allocation *of* an array), or allocations whose
    // type is not itself an array (because we're afraid of pessimizing SRoA).
    ArrayType *ATy = dyn_cast<ArrayType>(AI->getAllocatedType());
    if (!ATy || AI->isArrayAllocation())
      continue;

    // Get the list of all available allocas for this array type.
    std::vector<AllocaInst *> &AllocasForType = InlinedArrayAllocas[ATy];

    // Loop over the allocas in AllocasForType to see if we can reuse one.  Note
    // that we have to be careful not to reuse the same "available" alloca for
    // multiple different allocas that we just inlined, we use the 'UsedAllocas'
    // set to keep track of which "available" allocas are being used by this
    // function.  Also, AllocasForType can be empty of course!
    bool MergedAwayAlloca = false;
    for (AllocaInst *AvailableAlloca : AllocasForType) {
      Align Align1 = AI->getAlign();
      Align Align2 = AvailableAlloca->getAlign();

      // The available alloca has to be in the right function, not in some other
      // function in this SCC.
      if (AvailableAlloca->getParent() != AI->getParent())
        continue;

      // If the inlined function already uses this alloca then we can't reuse
      // it.
      if (!UsedAllocas.insert(AvailableAlloca).second)
        continue;

      // Otherwise, we *can* reuse it, RAUW AI into AvailableAlloca and declare
      // success!
      LLVM_DEBUG(dbgs() << "    ***MERGED ALLOCA: " << *AI
                        << "\n\t\tINTO: " << *AvailableAlloca << '\n');

      // Move affected dbg.declare calls immediately after the new alloca to
      // avoid the situation when a dbg.declare precedes its alloca.
      if (auto *L = LocalAsMetadata::getIfExists(AI))
        if (auto *MDV = MetadataAsValue::getIfExists(AI->getContext(), L))
          for (User *U : MDV->users())
            if (DbgDeclareInst *DDI = dyn_cast<DbgDeclareInst>(U))
              DDI->moveBefore(AvailableAlloca->getNextNode());

      AI->replaceAllUsesWith(AvailableAlloca);

      if (Align1 > Align2)
        AvailableAlloca->setAlignment(AI->getAlign());

      AI->eraseFromParent();
      MergedAwayAlloca = true;
      ++NumMergedAllocas;
      IFI.StaticAllocas[AllocaNo] = nullptr;
      break;
    }

    // If we already nuked the alloca, we're done with it.
    if (MergedAwayAlloca)
      continue;

    // If we were unable to merge away the alloca either because there are no
    // allocas of the right type available or because we reused them all
    // already, remember that this alloca came from an inlined function and mark
    // it used so we don't reuse it for other allocas from this inline
    // operation.
    AllocasForType.push_back(AI);
    UsedAllocas.insert(AI);
  }
}

/// If it is possible to inline the specified call site,
/// do so and update the CallGraph for this operation.
///
/// This function also does some basic book-keeping to update the IR.  The
/// InlinedArrayAllocas map keeps track of any allocas that are already
/// available from other functions inlined into the caller.  If we are able to
/// inline this call site we attempt to reuse already available allocas or add
/// any new allocas to the set if not possible.
static InlineResult inlineCallIfPossible(
    CallBase &CB, InlineFunctionInfo &IFI, InlineReport *IRep,    // INTEL
    InlineReportBuilder *MDIRep,                                  // INTEL
    InlinedArrayAllocasTy &InlinedArrayAllocas, int InlineHistory,
    bool InsertLifetime, function_ref<AAResults &(Function &)> &AARGetter,
    ImportedFunctionsInliningStatistics &ImportedFunctionsStats) {
  Function *Callee = CB.getCalledFunction();
  Function *Caller = CB.getCaller();

  AAResults &AAR = AARGetter(*Callee);

  // Try to inline the function.  Get the list of static allocas that were
  // inlined.
  InlineResult IR = InlineFunction(CB, IFI, IRep, MDIRep, &AAR, // INTEL
                                   InsertLifetime);             // INTEL
  if (!IR.isSuccess())
    return IR;

  if (InlinerFunctionImportStats != InlinerFunctionImportStatsOpts::No)
    ImportedFunctionsStats.recordInline(*Caller, *Callee);

  AttributeFuncs::mergeAttributesForInlining(*Caller, *Callee);

  if (!DisableInlinedAllocaMerging)
    mergeInlinedArrayAllocas(Caller, IFI, InlinedArrayAllocas, InlineHistory);

  return IR; // success
}

/// Return true if the specified inline history ID
/// indicates an inline history that includes the specified function.
static bool inlineHistoryIncludes(
    Function *F, int InlineHistoryID,
    const SmallVectorImpl<std::pair<Function *, int>> &InlineHistory) {
  while (InlineHistoryID != -1) {
    assert(unsigned(InlineHistoryID) < InlineHistory.size() &&
           "Invalid inline history ID");
    if (InlineHistory[InlineHistoryID].first == F)
      return true;
    InlineHistoryID = InlineHistory[InlineHistoryID].second;
  }
  return false;
}

#if INTEL_CUSTOMIZATION
static void collectDtransFuncs(Module &M) {

#if INTEL_INCLUDE_DTRANS
  // Returns true if “Fn” is empty.
  auto IsEmptyFunction = [] (Function *Fn) {
    if (Fn->isDeclaration())
      return false;
    for (auto &I : Fn->getEntryBlock()) {
      if (isa<DbgInfoIntrinsic>(I))
        continue;
      if (isa<ReturnInst>(I))
        return true;
      break;
    }
    return false;
  };

  // Set of SOAToAOS candidates.
  SmallPtrSet<StructType*, 4> SOAToAOSCandidates;
  // Suppress inlining for SOAToAOS candidates.
  SmallSet<Function *, 20> SOAToAOSCandidateMethods;
  for (auto *Str : M.getIdentifiedStructTypes()) {
    dtrans::soatoaos::SOAToAOSCFGInfo Info;
    if (!Info.populateLayoutInformation(Str)) {
      DEBUG_WITH_TYPE(DTRANS_LAYOUT_DEBUG_TYPE, {
        dbgs() << "  ; Not candidate ";
        Str->print(dbgs(), true, true);
        dbgs() << " because it does not look like a candidate structurally.\n";
      });
      continue;
    }
    if (!Info.populateCFGInformation(
            M, true /* Respect size restrictions */,
            false /* Do not respect param attribute restrictions */)) {
      DEBUG_WITH_TYPE(DTRANS_LAYOUT_DEBUG_TYPE, {
        dbgs() << "  ; Not candidate ";
        Str->print(dbgs(), true, true);
        dbgs() << " because it does not look like a candidate from CFG "
                  "analysis.\n";
      });
      continue;
    }

    // Not more than 1 candidate.
    if (!SOAToAOSCandidateMethods.empty()) {
      DEBUG_WITH_TYPE(DTRANS_LAYOUT_DEBUG_TYPE,
                      dbgs() << "  ; Too many candidates found\n");
      SOAToAOSCandidateMethods.clear();
      break;
    }

    DEBUG_WITH_TYPE(DTRANS_LAYOUT_DEBUG_TYPE, {
      dbgs() << "  ; ";
      Str->print(dbgs(), true, true);
      dbgs() << " looks like SOAToAOS candidate.\n";
    });

    SOAToAOSCandidates.insert(Str);
    Info.collectFuncs(&SOAToAOSCandidateMethods);
  }
  // Don’t need to track empty functions for DTrans. Analysis will
  // be simpler if empty functions are inlined.
  for (Function *F: SOAToAOSCandidateMethods)
    if (!IsEmptyFunction(F))
      F->addFnAttr("noinline-dtrans");

  SmallSet<Function *, 32> MemInitFuncs;
  // Only SOAToAOS candidates are considered for MemInitTrimDown.
  for (auto *TI : SOAToAOSCandidates) {
    dtrans::SOACandidateInfo MemInfo;
    if (!MemInfo.isCandidateType(TI))
      continue;
    DEBUG_WITH_TYPE(DTRANS_STRUCTOFARRAYSINFO, {
      dbgs() << "MemInitTrimDown transformation";
      dbgs() << "  Considering candidate: ";
      TI->print(dbgs(), true, true);
      dbgs() << "\n";
    });
    if (!MemInfo.collectMemberFunctions(M, false)) {
      DEBUG_WITH_TYPE(DTRANS_STRUCTOFARRAYSINFO, {
        dbgs() << "  Failed: member functions collections.\n";
      });
      continue;
    }

    if (!MemInitFuncs.empty()) {
      DEBUG_WITH_TYPE(DTRANS_STRUCTOFARRAYSINFO, {
        dbgs() << "  Failed: More than one candidate struct found.\n";
      });
      MemInitFuncs.clear();
      break;
    }
    // Collect all member functions of candidate
    // struct and candidate array field structs.
    MemInfo.collectFuncs(M, &MemInitFuncs);
  }
  //   1. Member functions of candidate struct
  //   2. Member functions of all candidate array field structs.
  for (Function *F: MemInitFuncs)
    if (!IsEmptyFunction(F))
      F->addFnAttr("noinline-dtrans");
#endif // INTEL_INCLUDE_DTRANS
}
#endif // INTEL_CUSTOMIZATION

bool LegacyInlinerBase::doInitialization(CallGraph &CG) {
  if (InlinerFunctionImportStats != InlinerFunctionImportStatsOpts::No)
    ImportedFunctionsStats.setModuleInfo(CG.getModule());

#if INTEL_CUSTOMIZATION
  // SimpleInliner provides InlineParams.
  if (auto *Params = getInlineParams())
    if (Params->PrepareForLTO.getValueOr(false))
      collectDtransFuncs(CG.getModule());
#endif // INTEL_CUSTOMIZATION
  return false; // No changes to CallGraph.
}

bool LegacyInlinerBase::runOnSCC(CallGraphSCC &SCC) {
  if (skipSCC(SCC))
    return false;
  return inlineCalls(SCC);
}

#if INTEL_CUSTOMIZATION
//
// Return the number of callsites within F that call F.
//
static unsigned recursiveCallCount(Function &F) {
  unsigned Count = 0;
  for (User *U : F.users()) {
    auto CB = dyn_cast<CallBase>(U);
    if (CB && CB->getCaller() == &F && CB->getCalledFunction() == &F)
      Count++;
  }
  return Count;
}
#endif // INTEL_CUSTOMIZATION

static bool
inlineCallsImpl(CallGraphSCC &SCC, CallGraph &CG,
                std::function<AssumptionCache &(Function &)> GetAssumptionCache,
                ProfileSummaryInfo *PSI,
                std::function<const TargetLibraryInfo &(Function &)> GetTLI,
                bool InsertLifetime,
                function_ref<InlineCost(CallBase &CB)> GetInlineCost,
                function_ref<AAResults &(Function &)> AARGetter,
                ImportedFunctionsInliningStatistics &ImportedFunctionsStats,
                InliningLoopInfoCache *ILIC,  // INTEL
                WholeProgramInfo *WPI,        // INTEL
                LegacyInlinerBase *LIB,       // INTEL
                InlineReport *IR,             // INTEL
                InlineReportBuilder *MDIR) {  // INTEL
  SmallPtrSet<Function *, 8> SCCFunctions;
  LLVM_DEBUG(dbgs() << "Inliner visiting SCC:");
  for (CallGraphNode *Node : SCC) {
    Function *F = Node->getFunction();
    if (F)
      SCCFunctions.insert(F);
    LLVM_DEBUG(dbgs() << " " << (F ? F->getName() : "INDIRECTNODE"));
  }

  // Scan through and identify all call sites ahead of time so that we only
  // inline call sites in the original functions, not call sites that result
  // from inlining other functions.
  SmallVector<std::pair<CallBase *, int>, 16> CallSites;

  // When inlining a callee produces new call sites, we want to keep track of
  // the fact that they were inlined from the callee.  This allows us to avoid
  // infinite inlining in some obscure cases.  To represent this, we use an
  // index into the InlineHistory vector.
  SmallVector<std::pair<Function *, int>, 8> InlineHistory;

  for (CallGraphNode *Node : SCC) {
    Function *F = Node->getFunction();
    if (!F || F->isDeclaration())
      continue;

    OptimizationRemarkEmitter ORE(F);
    for (BasicBlock &BB : *F)
      for (Instruction &I : BB) {
        auto *CB = dyn_cast<CallBase>(&I);
        // If this isn't a call, or it is a call to an intrinsic, it can
        // never be inlined.
        if (!CB || isa<IntrinsicInst>(I))
          continue;

        // If this is a direct call to an external function, we can never inline
        // it.  If it is an indirect call, inlining may resolve it to be a
        // direct call, so we keep it.
        if (Function *Callee = CB->getCalledFunction())
          if (Callee->isDeclaration()) {
            using namespace ore;

            setInlineRemark(*CB, "unavailable definition");
            ORE.emit([&]() {
              return OptimizationRemarkMissed(DEBUG_TYPE, "NoDefinition", &I)
                     << NV("Callee", Callee) << " will not be inlined into "
                     << NV("Caller", CB->getCaller())
                     << " because its definition is unavailable"
                     << setIsVerbose();
            });
            continue;
          }

        CallSites.push_back(std::make_pair(CB, -1));
      }
  }

  LLVM_DEBUG(dbgs() << ": " << CallSites.size() << " call sites.\n");

  // If there are no calls in this function, exit early.
  if (CallSites.empty())
    return false;

  // Now that we have all of the call sites, move the ones to functions in the
  // current SCC to the end of the list.
  unsigned FirstCallInSCC = CallSites.size();
  for (unsigned I = 0; I < FirstCallInSCC; ++I)
    if (Function *F = CallSites[I].first->getCalledFunction())
      if (SCCFunctions.count(F))
        std::swap(CallSites[I--], CallSites[--FirstCallInSCC]);

  InlinedArrayAllocasTy InlinedArrayAllocas;
  InlineFunctionInfo InlineInfo(&CG, GetAssumptionCache, PSI);

  // Now that we have all of the call sites, loop over them and inline them if
  // it looks profitable to do so.
  bool Changed = false;
  bool LocalChange;
  do {
    LocalChange = false;
    // Iterate over the outer loop because inlining functions can cause indirect
    // calls to become direct calls.
    // CallSites may be modified inside so ranged for loop can not be used.
    for (unsigned CSi = 0; CSi != CallSites.size(); ++CSi) {
      auto &P = CallSites[CSi];
      CallBase &CB = *P.first;
      const int InlineHistoryID = P.second;

      Function *Caller = CB.getCaller();
      Function *Callee = CB.getCalledFunction();

      // We can only inline direct calls to non-declarations.
      if (!Callee || Callee->isDeclaration()) { // INTEL
#if INTEL_CUSTOMIZATION
        if (!Callee) {
          IR->setReasonNotInlined(&CB, NinlrIndirect);
          llvm::setMDReasonNotInlined(&CB, NinlrIndirect);
          continue;
        }
        if (Callee->isDeclaration()) {
          IR->setReasonNotInlined(&CB, NinlrExtern);
          llvm::setMDReasonNotInlined(&CB, NinlrExtern);
          continue;
        }
#endif // INTEL_CUSTOMIZATION
        continue; // INTEL
      }

      bool IsTriviallyDead = isInstructionTriviallyDead(&CB, &GetTLI(*Caller));

      if (!IsTriviallyDead) {
        // If this call site was obtained by inlining another function, verify
        // that the include path for the function did not include the callee
        // itself.  If so, we'd be recursively inlining the same function,
        // which would provide the same callsites, which would cause us to
        // infinitely inline.
        if (InlineHistoryID != -1 &&
            inlineHistoryIncludes(Callee, InlineHistoryID, InlineHistory)) {
#if INTEL_CUSTOMIZATION
          IR->setReasonNotInlined(&CB, NinlrRecursive);
          llvm::setMDReasonNotInlined(&CB, NinlrRecursive);
#endif // INTEL_CUSTOMIZATION
          setInlineRemark(CB, "recursive");
          continue;
        }
      }

      // FIXME for new PM: because of the old PM we currently generate ORE and
      // in turn BFI on demand.  With the new PM, the ORE dependency should
      // just become a regular analysis dependency.
      OptimizationRemarkEmitter ORE(Caller);
#if INTEL_CUSTOMIZATION
      InlineCost IC = shouldInline(CB, GetInlineCost, ORE);
      if (IC.getIsRecommended()) {
        IR->setReasonIsInlined(&CB, IC);
        llvm::setMDReasonIsInlined(&CB, IC);
      } else {
        IR->setReasonNotInlined(&CB, IC);
        llvm::setMDReasonNotInlined(&CB, IC);
      }
#endif // INTEL_CUSTOMIZATION
      // If the policy determines that we should inline this function,
      // delete the call instead.
      if (!IC.getIsRecommended())  // INTEL
        continue;

      // If this call site is dead and it is to a readonly function, we should
      // just delete the call instead of trying to inline it, regardless of
      // size.  This happens because IPSCCP propagates the result out of the
      // call and then we're left with the dead call.
      if (IsTriviallyDead) {
        LLVM_DEBUG(dbgs() << "    -> Deleting dead call: " << CB << "\n");
#if INTEL_CUSTOMIZATION
        IR->setReasonNotInlined(&CB, NinlrDeleted);
        llvm::setMDReasonNotInlined(&CB, NinlrDeleted);
#endif // INTEL_CUSTOMIZATION
        // Update the call graph by deleting the edge from Callee to Caller.
        setInlineRemark(CB, "trivially dead");
        CG[Caller]->removeCallEdgeFor(CB);
        CB.eraseFromParent();
        ++NumCallsDeleted;
      } else {
        // Get DebugLoc to report. CB will be invalid after Inliner.
        DebugLoc DLoc = CB.getDebugLoc();
        BasicBlock *Block = CB.getParent();

        // Attempt to inline the function.
        using namespace ore;
#if INTEL_CUSTOMIZATION
        IR->beginUpdate(&CB);
        MDIR->beginUpdate(&CB);
        bool IsAlwaysInlineRecursive =
            CB.hasFnAttr("always-inline-recursive");
        bool IsInlineHintRecursive =
            CB.hasFnAttr("inline-hint-recursive");
        // For a recursive call, save the number of the Callee's recursive
        // callsites.
        unsigned RecursiveCallCountOld = 0;
        if (Caller == Callee)
          RecursiveCallCountOld = recursiveCallCount(*Caller);
        InlineResult LIR = inlineCallIfPossible(
            CB, InlineInfo, IR, MDIR, InlinedArrayAllocas,
            InlineHistoryID, InsertLifetime, AARGetter, ImportedFunctionsStats);
        InlineReason Reason = LIR.getIntelInlReason();
        if (!LIR.isSuccess()) {
          IR->endUpdate();
          IR->setReasonNotInlined(&CB, Reason);
          MDIR->endUpdate();
          llvm::setMDReasonNotInlined(&CB, Reason);
          setInlineRemark(CB, std::string(LIR.getFailureReason()) + "; " +
                                  inlineCostStr(IC));
#endif // INTEL_CUSTOMIZATION
          ORE.emit([&]() {
            return OptimizationRemarkMissed(DEBUG_TYPE, "NotInlined", DLoc,
                                            Block)
                   << NV("Callee", Callee) << " will not be inlined into "
                   << NV("Caller", Caller) << ": "            // INTEL
                   << NV("Reason", LIR.getFailureReason());   // INTEL
          });
          continue;
        }
        ++NumInlined;
#if INTEL_CUSTOMIZATION
        //
        // If this is a recursive call, see if the number of recursive calls
        // within the Callee increased. Normally, this will not happen, as
        // inlining a recursive call is only allowed by the CallAnalyzer if
        // it predicts that all recursive calls that could be potentially
        // added will be dead code eliminated. But the dead code elimination
        // that happens during inlining is not so robust to always guarentee
        // that. Consequently, if it happens that some new recursive calls
        // are created, set the "no-more-recursive-inlining" attribute to
        // inhibit additional recursive inlining of this function. This
        // ensures that the inliner will eventually terminate. (CMPLRLLVM-8961)
        //
        if (RecursiveCallCountOld) {
          unsigned RecursiveCallCountNew = recursiveCallCount(*Caller);
          if (RecursiveCallCountNew > RecursiveCallCountOld)
            Caller->addFnAttr("no-more-recursive-inlining");
        }
        ILIC->invalidateFunction(Caller);
        emitInlinedInto(ORE, DLoc, Block, *Callee, *Caller, IC);
        IR->inlineCallSite();
        IR->endUpdate();
        MDIR->updateInliningReport();
        MDIR->endUpdate();
#endif // INTEL_CUSTOMIZATION
        // If inlining this function gave us any new call sites, throw them
        // onto our worklist to process.  They are useful inline candidates.
        if (!InlineInfo.InlinedCalls.empty()) {
          // Create a new inline history entry for this, so that we remember
          // that these new callsites came about due to inlining Callee.
          int NewHistoryID = InlineHistory.size();
          InlineHistory.push_back(std::make_pair(Callee, InlineHistoryID));

#ifndef NDEBUG
          // Make sure no dupplicates in the inline candidates. This could
          // happen when a callsite is simpilfied to reusing the return value
          // of another callsite during function cloning, thus the other
          // callsite will be reconsidered here.
          DenseSet<CallBase *> DbgCallSites;
          for (auto &II : CallSites)
            DbgCallSites.insert(II.first);
#endif

          for (Value *Ptr : InlineInfo.InlinedCalls) {
#ifndef NDEBUG
            assert(DbgCallSites.count(dyn_cast<CallBase>(Ptr)) == 0);
#endif
#if INTEL_CUSTOMIZATION
            auto CB = cast<CallBase>(Ptr);
            if (IsAlwaysInlineRecursive)
                CB->addAttribute(AttributeList::FunctionIndex,
                     "always-inline-recursive");
            if (IsInlineHintRecursive)
                CB->addAttribute(AttributeList::FunctionIndex,
                     "inline-hint-recursive");
#endif // INTEL_CUSTOMIZATION
            CallSites.push_back(
                std::make_pair(dyn_cast<CallBase>(Ptr), NewHistoryID));
          }
        }
      }

      // If we inlined or deleted the last possible call site to the function,
      // delete the function body now.
      if (Callee && Callee->use_empty() && Callee->hasLocalLinkage() &&
          // TODO: Can remove if in SCC now.
          !SCCFunctions.count(Callee) &&
          // The function may be apparently dead, but if there are indirect
          // callgraph references to the node, we cannot delete it yet, this
          // could invalidate the CGSCC iterator.
          CG[Callee]->getNumReferences() == 0) {
        LLVM_DEBUG(dbgs() << "    -> Deleting dead function: "
                          << Callee->getName() << "\n");
        IR->setDead(Callee); // INTEL
        MDIR->setDead(Callee); // INTEL
        CallGraphNode *CalleeNode = CG[Callee];

        // Remove any call graph edges from the callee to its callees.
        CalleeNode->removeAllCalledFunctions();

        // Removing the node for callee from the call graph and delete it.
        ILIC->invalidateFunction(Callee); // INTEL
        delete CG.removeFunctionFromModule(CalleeNode);
        ++NumDeleted;
      }

      // Remove this call site from the list.  If possible, use
      // swap/pop_back for efficiency, but do not use it if doing so would
      // move a call site to a function in this SCC before the
      // 'FirstCallInSCC' barrier.
      if (SCC.isSingular()) {
        CallSites[CSi] = CallSites.back();
        CallSites.pop_back();
      } else {
        CallSites.erase(CallSites.begin() + CSi);
      }
      --CSi;

      Changed = true;
      LocalChange = true;
    }
  } while (LocalChange);
  return Changed;
}

bool LegacyInlinerBase::inlineCalls(CallGraphSCC &SCC) {
  CallGraph &CG = getAnalysis<CallGraphWrapperPass>().getCallGraph();
  ACT = &getAnalysis<AssumptionCacheTracker>();
  PSI = &getAnalysis<ProfileSummaryInfoWrapperPass>().getPSI();
#if INTEL_CUSTOMIZATION
  WholeProgramWrapperPass *WPA
      = getAnalysisIfAvailable<WholeProgramWrapperPass>();
  WPI = WPA ? &WPA->getResult() : nullptr;
#endif // INTEL_CUSTOMIZATION
  GetTLI = [&](Function &F) -> const TargetLibraryInfo & {
    return getAnalysis<TargetLibraryInfoWrapperPass>().getTLI(F);
  };
  ILIC = new InliningLoopInfoCache(); // INTEL
  auto GetAssumptionCache = [&](Function &F) -> AssumptionCache & {
    return ACT->getAssumptionCache(F);
  };
  bool rv = inlineCallsImpl(     // INTEL
      SCC, CG, GetAssumptionCache, PSI, GetTLI, InsertLifetime,
      [&](CallBase &CB) { return getInlineCost(CB); }, LegacyAARGetter(*this),
      ImportedFunctionsStats, ILIC, WPI, this, getReport(), // INTEL
      getMDReport());                                       // INTEL
  delete ILIC;    // INTEL
  ILIC = nullptr; // INTEL
  return rv;      // INTEL
}

/// Remove now-dead linkonce functions at the end of
/// processing to avoid breaking the SCC traversal.
bool LegacyInlinerBase::doFinalization(CallGraph &CG) {
  if (InlinerFunctionImportStats != InlinerFunctionImportStatsOpts::No)
    ImportedFunctionsStats.dump(InlinerFunctionImportStats ==
                                InlinerFunctionImportStatsOpts::Verbose);
  return removeDeadFunctions(CG);
}

/// Remove dead functions that are not included in DNR (Do Not Remove) list.
bool LegacyInlinerBase::removeDeadFunctions(CallGraph &CG,
                                            bool AlwaysInlineOnly) {
  SmallVector<CallGraphNode *, 16> FunctionsToRemove;
  SmallVector<Function *, 16> DeadFunctionsInComdats;
#if INTEL_CUSTOMIZATION
  // CMPLRLLVM-10061: Use a std::set with the Function name as a comparator
  // to ensure that the DEAD STATIC FUNCTIONs in the inlining report are
  // emitted in a consistent order.
  auto cmp = [](Function *F1, Function *F2) {
    return F1->getName().compare(F2->getName()) < 0;
  };
  std::set<Function *, decltype(cmp)> InlineReportFunctionsToRemove(cmp);
#endif // INTEL_CUSTOMIZATION

  auto RemoveCGN = [&](CallGraphNode *CGN) {
    // Remove any call graph edges from the function to its callees.
    CGN->removeAllCalledFunctions();

    // Remove any edges from the external node to the function's call graph
    // node.  These edges might have been made irrelegant due to
    // optimization of the program.
    CG.getExternalCallingNode()->removeAnyCallEdgeTo(CGN);

    // Removing the node for callee from the call graph and delete it.
    FunctionsToRemove.push_back(CGN);
    InlineReportFunctionsToRemove.insert(CGN->getFunction()); // INTEL
  };

  // Scan for all of the functions, looking for ones that should now be removed
  // from the program.  Insert the dead ones in the FunctionsToRemove set.
  for (const auto &I : CG) {
    CallGraphNode *CGN = I.second.get();
    Function *F = CGN->getFunction();
    if (!F || F->isDeclaration())
      continue;

    // Handle the case when this function is called and we only want to care
    // about always-inline functions. This is a bit of a hack to share code
    // between here and the InlineAlways pass.
    if (AlwaysInlineOnly && !F->hasFnAttribute(Attribute::AlwaysInline))
      continue;

    // If the only remaining users of the function are dead constants, remove
    // them.
    F->removeDeadConstantUsers();

    if (!F->isDefTriviallyDead())
      continue;

    // It is unsafe to drop a function with discardable linkage from a COMDAT
    // without also dropping the other members of the COMDAT.
    // The inliner doesn't visit non-function entities which are in COMDAT
    // groups so it is unsafe to do so *unless* the linkage is local.
    if (!F->hasLocalLinkage()) {
      if (F->hasComdat()) {
        DeadFunctionsInComdats.push_back(F);
        continue;
      }
    }

    RemoveCGN(CGN);
  }
  if (!DeadFunctionsInComdats.empty()) {
    // Filter out the functions whose comdats remain alive.
    filterDeadComdatFunctions(CG.getModule(), DeadFunctionsInComdats);
    // Remove the rest.
    for (Function *F : DeadFunctionsInComdats)
      RemoveCGN(CG[F]);
  }

  if (FunctionsToRemove.empty())
    return false;

#if INTEL_CUSTOMIZATION
  // CMPLRLLVM-10061: Remove references to these newly dead functions
  // in a consistent order.
  for (auto F : InlineReportFunctionsToRemove)
    getReport()->removeFunctionReference(*F);
#endif // INTEL_CUSTOMIZATION

  // Now that we know which functions to delete, do so.  We didn't want to do
  // this inline, because that would invalidate our CallGraph::iterator
  // objects. :(
  //
  // Note that it doesn't matter that we are iterating over a non-stable order
  // here to do this, it doesn't matter which order the functions are deleted
  // in.
  array_pod_sort(FunctionsToRemove.begin(), FunctionsToRemove.end());
  FunctionsToRemove.erase(
      std::unique(FunctionsToRemove.begin(), FunctionsToRemove.end()),
      FunctionsToRemove.end());
  for (CallGraphNode *CGN : FunctionsToRemove) {
    delete CG.removeFunctionFromModule(CGN);
    ++NumDeleted;
  }
  return true;
}

<<<<<<< HEAD
#if INTEL_CUSTOMIZATION
InlinerPass::InlinerPass(bool OnlyMandatory): OnlyMandatory(OnlyMandatory) {
  Report = getInlineReport();
  MDReport = getMDInlineReport();
}

InlinerPass::~InlinerPass() {
  getReport()->testAndPrint(this);
}
#endif  // INTEL_CUSTOMIZATION
=======
InlinerPass::~InlinerPass() {
  if (ImportedFunctionsStats) {
    assert(InlinerFunctionImportStats != InlinerFunctionImportStatsOpts::No);
    ImportedFunctionsStats->dump(InlinerFunctionImportStats ==
                                 InlinerFunctionImportStatsOpts::Verbose);
  }
}
>>>>>>> d97f776b

InlineAdvisor &
InlinerPass::getAdvisor(const ModuleAnalysisManagerCGSCCProxy::Result &MAM,
                        FunctionAnalysisManager &FAM, Module &M) {
  auto *IAA = MAM.getCachedResult<InlineAdvisorAnalysis>(M);
  if (!IAA) {
    // It should still be possible to run the inliner as a stand-alone SCC pass,
    // for test scenarios. In that case, we default to the
    // DefaultInlineAdvisor, which doesn't need to keep state between SCC pass
    // runs. It also uses just the default InlineParams.
    // In this case, we need to use the provided FAM, which is valid for the
    // duration of the inliner pass, and thus the lifetime of the owned advisor.
    // The one we would get from the MAM can be invalidated as a result of the
    // inliner's activity.
    OwnedDefaultAdvisor =
        std::make_unique<DefaultInlineAdvisor>(FAM, getInlineParams());
    return *OwnedDefaultAdvisor;
  }
  assert(IAA->getAdvisor() &&
         "Expected a present InlineAdvisorAnalysis also have an "
         "InlineAdvisor initialized");
  return *IAA->getAdvisor();
}

PreservedAnalyses InlinerPass::run(LazyCallGraph::SCC &InitialC,
                                   CGSCCAnalysisManager &AM, LazyCallGraph &CG,
                                   CGSCCUpdateResult &UR) {
  const auto &MAMProxy =
      AM.getResult<ModuleAnalysisManagerCGSCCProxy>(InitialC, CG);
  bool Changed = false;
  InliningLoopInfoCache* ILIC = new InliningLoopInfoCache(); // INTEL

  assert(InitialC.size() > 0 && "Cannot handle an empty SCC!");
  Module &M = *InitialC.begin()->getFunction().getParent();
  ProfileSummaryInfo *PSI = MAMProxy.getCachedResult<ProfileSummaryAnalysis>(M);
  WholeProgramInfo *WPI                                         // INTEL
      = MAMProxy.getCachedResult<WholeProgramAnalysis>(M);      // INTEL

  FunctionAnalysisManager &FAM =
      AM.getResult<FunctionAnalysisManagerCGSCCProxy>(InitialC, CG)
          .getManager();

  InlineAdvisor &Advisor = getAdvisor(MAMProxy, FAM, M);
  Advisor.onPassEntry();

  auto AdvisorOnExit = make_scope_exit([&] { Advisor.onPassExit(); });

<<<<<<< HEAD
#if INTEL_CUSTOMIZATION
  Report->beginSCC(InitialC, this);
  MDReport->beginSCC(InitialC);
  InlineParams Params = getInlineParams();
  if (Params.PrepareForLTO.getValueOr(false))
    collectDtransFuncs(M);
#endif // INTEL_CUSTOMIZATION
=======
  if (!ImportedFunctionsStats &&
      InlinerFunctionImportStats != InlinerFunctionImportStatsOpts::No) {
    ImportedFunctionsStats =
        std::make_unique<ImportedFunctionsInliningStatistics>();
    ImportedFunctionsStats->setModuleInfo(M);
  }
>>>>>>> d97f776b

  // We use a single common worklist for calls across the entire SCC. We
  // process these in-order and append new calls introduced during inlining to
  // the end.
  //
  // Note that this particular order of processing is actually critical to
  // avoid very bad behaviors. Consider *highly connected* call graphs where
  // each function contains a small amount of code and a couple of calls to
  // other functions. Because the LLVM inliner is fundamentally a bottom-up
  // inliner, it can handle gracefully the fact that these all appear to be
  // reasonable inlining candidates as it will flatten things until they become
  // too big to inline, and then move on and flatten another batch.
  //
  // However, when processing call edges *within* an SCC we cannot rely on this
  // bottom-up behavior. As a consequence, with heavily connected *SCCs* of
  // functions we can end up incrementally inlining N calls into each of
  // N functions because each incremental inlining decision looks good and we
  // don't have a topological ordering to prevent explosions.
  //
  // To compensate for this, we don't process transitive edges made immediate
  // by inlining until we've done one pass of inlining across the entire SCC.
  // Large, highly connected SCCs still lead to some amount of code bloat in
  // this model, but it is uniformly spread across all the functions in the SCC
  // and eventually they all become too large to inline, rather than
  // incrementally maknig a single function grow in a super linear fashion.
  SmallVector<std::pair<CallBase *, int>, 16> Calls;

  // Populate the initial list of calls in this SCC.
  for (auto &N : InitialC) {
    auto &ORE =
        FAM.getResult<OptimizationRemarkEmitterAnalysis>(N.getFunction());
    // We want to generally process call sites top-down in order for
    // simplifications stemming from replacing the call with the returned value
    // after inlining to be visible to subsequent inlining decisions.
    // FIXME: Using instructions sequence is a really bad way to do this.
    // Instead we should do an actual RPO walk of the function body.
#if INTEL_CUSTOMIZATION
    Function &F = N.getFunction();
    if (F.isDeclaration())
      continue;

    for (Instruction &I : instructions(F)) {
      auto *CB = dyn_cast<CallBase>(&I);
      // If this isn't a call, or it is a call to an intrinsic, it can
      // never be inlined.
      if (!CB || isa<IntrinsicInst>(I))
        continue;

#endif // INTEL_CUSTOMIZATION
        if (Function *Callee = CB->getCalledFunction()) {
          if (!Callee->isDeclaration())
            Calls.push_back({CB, -1});
          else if (!isa<IntrinsicInst>(I)) {
            using namespace ore;
            setInlineRemark(*CB, "unavailable definition");
            ORE.emit([&]() {
              return OptimizationRemarkMissed(DEBUG_TYPE, "NoDefinition", &I)
                     << NV("Callee", Callee) << " will not be inlined into "
                     << NV("Caller", CB->getCaller())
                     << " because its definition is unavailable"
                     << setIsVerbose();
            });
          }
        }
     } // INTEL
  }
#if INTEL_CUSTOMIZATION
  if (Calls.empty()) {
    Report->endSCC();
    return PreservedAnalyses::all();
  }
#endif // INTEL_CUSTOMIZATION

  // Capture updatable variable for the current SCC.
  auto *C = &InitialC;

  // When inlining a callee produces new call sites, we want to keep track of
  // the fact that they were inlined from the callee.  This allows us to avoid
  // infinite inlining in some obscure cases.  To represent this, we use an
  // index into the InlineHistory vector.
  SmallVector<std::pair<Function *, int>, 16> InlineHistory;

  // Track a set vector of inlined callees so that we can augment the caller
  // with all of their edges in the call graph before pruning out the ones that
  // got simplified away.
  SmallSetVector<Function *, 4> InlinedCallees;

  // Track the dead functions to delete once finished with inlining calls. We
  // defer deleting these to make it easier to handle the call graph updates.
  SmallVector<Function *, 4> DeadFunctions;
#if INTEL_CUSTOMIZATION
  // CMPLRLLVM-10061: Use a std::set with the Function name as a comparator
  // to ensure that the DEAD STATIC FUNCTIONs in the inlining report are
  // emitted in a consistent order.
  auto cmp = [](Function *F1, Function *F2) {
    return F1->getName().compare(F2->getName()) < 0;
  };
  std::set<Function *, decltype(cmp)> InlineReportDeadFunctions(cmp);
#endif // INTEL_CUSTOMIZATION

  // Loop forward over all of the calls. Note that we cannot cache the size as
  // inlining can introduce new calls that need to be processed.
  for (int I = 0; I < (int)Calls.size(); ++I) {
    // We expect the calls to typically be batched with sequences of calls that
    // have the same caller, so we first set up some shared infrastructure for
    // this caller. We also do any pruning we can at this layer on the caller
    // alone.
    Function &F = *Calls[I].first->getCaller();
    LazyCallGraph::Node &N = *CG.lookup(F);
    if (CG.lookupSCC(N) != C)
      continue;
    if (!Calls[I].first->getCalledFunction()->hasFnAttribute(
            Attribute::AlwaysInline) &&
        F.hasOptNone()) {
      setInlineRemark(*Calls[I].first, "optnone attribute");
      continue;
    }

    LLVM_DEBUG(dbgs() << "Inlining calls in: " << F.getName() << "\n");

    auto GetAssumptionCache = [&](Function &F) -> AssumptionCache & {
      return FAM.getResult<AssumptionAnalysis>(F);
    };

    // Now process as many calls as we have within this caller in the sequence.
    // We bail out as soon as the caller has to change so we can update the
    // call graph and prepare the context of that new caller.
    bool DidInline = false;
    for (; I < (int)Calls.size() && Calls[I].first->getCaller() == &F; ++I) {
      auto &P = Calls[I];
      CallBase *CB = P.first;
      const int InlineHistoryID = P.second;
      Function &Caller = *CB->getCaller();  // INTEL
      Function &Callee = *CB->getCalledFunction();

      if (InlineHistoryID != -1 &&
          inlineHistoryIncludes(&Callee, InlineHistoryID, InlineHistory)) {
        setInlineRemark(*CB, "recursive");
        continue;
      }

      // Check if this inlining may repeat breaking an SCC apart that has
      // already been split once before. In that case, inlining here may
      // trigger infinite inlining, much like is prevented within the inliner
      // itself by the InlineHistory above, but spread across CGSCC iterations
      // and thus hidden from the full inline history.
      if (CG.lookupSCC(*CG.lookup(Callee)) == C &&
          UR.InlinedInternalEdges.count({&N, C})) {
        LLVM_DEBUG(dbgs() << "Skipping inlining internal SCC edge from a node "
                             "previously split out of this SCC by inlining: "
                          << F.getName() << " -> " << Callee.getName() << "\n");
        setInlineRemark(*CB, "recursive SCC split");
        continue;
      }
#if INTEL_CUSTOMIZATION
      InlineCost *IC = nullptr;
      auto Advice = Advisor.getAdvice(*CB, ILIC, WPI, &IC, OnlyMandatory);
#endif // INTEL_CUSTOMIZATION
      // Check whether we want to inline this callsite.
      if (!Advice->isInliningRecommended()) {
        Advice->recordUnattemptedInlining();
        Report->setReasonNotInlined(CB, *IC);   // INTEL
        llvm::setMDReasonNotInlined(CB, *IC);  // INTEL
        continue;
      }

#if INTEL_CUSTOMIZATION
      Report->beginUpdate(CB);
      MDReport->beginUpdate(CB);
      Report->setReasonIsInlined(CB, *IC);
      llvm::setMDReasonIsInlined(CB, *IC);
#endif // INTEL_CUSTOMIZATION

      // Setup the data structure used to plumb customization into the
      // `InlineFunction` routine.
      InlineFunctionInfo IFI(
          /*cg=*/nullptr, GetAssumptionCache, PSI,
          &FAM.getResult<BlockFrequencyAnalysis>(*(CB->getCaller())),
          &FAM.getResult<BlockFrequencyAnalysis>(Callee));

#if INTEL_CUSTOMIZATION
      // For a recursive call, save the number of the Callee's recursive
      // callsites.
      unsigned RecursiveCallCountOld = 0;
      if (&Caller == &Callee)
        RecursiveCallCountOld = recursiveCallCount(Caller);
      InlineResult IR =
          InlineFunction(*CB, IFI, Report, MDReport,
                         &FAM.getResult<AAManager>(*CB->getCaller()));
#endif // INTEL_CUSTOMIZATION

      if (!IR.isSuccess()) {
        Advice->recordUnsuccessfulInlining(IR);
#if INTEL_CUSTOMIZATION
        InlineReason Reason = IR.getIntelInlReason();
        Report->setReasonNotInlined(CB, Reason);
        Report->endUpdate();
        llvm::setMDReasonNotInlined(CB, Reason);
        MDReport->endUpdate();
#endif // INTEL_CUSTOMIZATION
        continue;
      }

      DidInline = true;
      ++NumInlined; // INTEL (extra incrememt)
#if INTEL_CUSTOMIZATION
      //
      // If this is a recursive call, see if the number of recursive calls
      // within the Callee increased. Normally, this will not happen, as
      // inlining a recursive call is only allowed by the CallAnalyzer if
      // it predicts that all recursive calls that could be potentially
      // added will be dead code eliminated. But the dead code elimination
      // that happens during inlining is not so robust to always guarentee
      // that. Consequently, if it happens that some new recursive calls
      // are created, set the "no-more-recursive-inlining" attribute to
      // inhibit additional recursive inlining of this function. This
      // ensures that the inliner will eventually terminate. (CMPLRLLVM-8961)
      //
      if (RecursiveCallCountOld) {
        unsigned RecursiveCallCountNew = recursiveCallCount(Caller);
        if (RecursiveCallCountNew > RecursiveCallCountOld)
          Caller.addFnAttr("no-more-recursive-inlining");
      }
      ILIC->invalidateFunction(&Caller);
#endif // INTEL_CUSTOMIZATION

      InlinedCallees.insert(&Callee);
      ++NumInlined;

#if INTEL_CUSTOMIZATION
      Report->inlineCallSite();
      Report->endUpdate();
      MDReport->updateInliningReport();
      MDReport->endUpdate();
#endif // INTEL_CUSTOMIZATION

      // Add any new callsites to defined functions to the worklist.
      if (!IFI.InlinedCallSites.empty()) {
        int NewHistoryID = InlineHistory.size();
        InlineHistory.push_back({&Callee, InlineHistoryID});

        for (CallBase *ICB : reverse(IFI.InlinedCallSites)) {
          Function *NewCallee = ICB->getCalledFunction();
          if (!NewCallee) {
            // Try to promote an indirect (virtual) call without waiting for
            // the post-inline cleanup and the next DevirtSCCRepeatedPass
            // iteration because the next iteration may not happen and we may
            // miss inlining it.
            if (tryPromoteCall(*ICB))
              NewCallee = ICB->getCalledFunction();
          }
          if (NewCallee)
            if (!NewCallee->isDeclaration())
              Calls.push_back({ICB, NewHistoryID});
        }
      }

      if (InlinerFunctionImportStats != InlinerFunctionImportStatsOpts::No)
        ImportedFunctionsStats->recordInline(F, Callee);

      // Merge the attributes based on the inlining.
      AttributeFuncs::mergeAttributesForInlining(F, Callee);

      // For local functions, check whether this makes the callee trivially
      // dead. In that case, we can drop the body of the function eagerly
      // which may reduce the number of callers of other functions to one,
      // changing inline cost thresholds.
      bool CalleeWasDeleted = false;
      if (Callee.hasLocalLinkage()) {
        // To check this we also need to nuke any dead constant uses (perhaps
        // made dead by this operation on other functions).
        Callee.removeDeadConstantUsers();
        if (Callee.use_empty() && !CG.isLibFunction(Callee)) {
          Calls.erase(
              std::remove_if(Calls.begin() + I + 1, Calls.end(),
                             [&](const std::pair<CallBase *, int> &Call) {
                               return Call.first->getCaller() == &Callee;
                             }),
              Calls.end());
          MDReport->setDead(&Callee); // INTEL
          // Clear the body and queue the function itself for deletion when we
          // finish inlining and call graph updates.
          // Note that after this point, it is an error to do anything other
          // than use the callee's address or delete it.
          Callee.dropAllReferences();
          assert(!is_contained(DeadFunctions, &Callee) &&
                 "Cannot put cause a function to become dead twice!");
          DeadFunctions.push_back(&Callee);
          InlineReportDeadFunctions.insert(&Callee); // INTEL
          ILIC->invalidateFunction(&Callee);         // INTEL
          Report->setDead(&Callee);                  // INTEL
          CalleeWasDeleted = true;
        }
      }
      if (CalleeWasDeleted)
        Advice->recordInliningWithCalleeDeleted();
      else
        Advice->recordInlining();
    }

    // Back the call index up by one to put us in a good position to go around
    // the outer loop.
    --I;

    if (!DidInline)
      continue;
    Changed = true;

    // At this point, since we have made changes we have at least removed
    // a call instruction. However, in the process we do some incremental
    // simplification of the surrounding code. This simplification can
    // essentially do all of the same things as a function pass and we can
    // re-use the exact same logic for updating the call graph to reflect the
    // change.

    // Inside the update, we also update the FunctionAnalysisManager in the
    // proxy for this particular SCC. We do this as the SCC may have changed and
    // as we're going to mutate this particular function we want to make sure
    // the proxy is in place to forward any invalidation events.
    LazyCallGraph::SCC *OldC = C;
    C = &updateCGAndAnalysisManagerForCGSCCPass(CG, *C, N, AM, UR, FAM);
    LLVM_DEBUG(dbgs() << "Updated inlining SCC: " << *C << "\n");

    // If this causes an SCC to split apart into multiple smaller SCCs, there
    // is a subtle risk we need to prepare for. Other transformations may
    // expose an "infinite inlining" opportunity later, and because of the SCC
    // mutation, we will revisit this function and potentially re-inline. If we
    // do, and that re-inlining also has the potentially to mutate the SCC
    // structure, the infinite inlining problem can manifest through infinite
    // SCC splits and merges. To avoid this, we capture the originating caller
    // node and the SCC containing the call edge. This is a slight over
    // approximation of the possible inlining decisions that must be avoided,
    // but is relatively efficient to store. We use C != OldC to know when
    // a new SCC is generated and the original SCC may be generated via merge
    // in later iterations.
    //
    // It is also possible that even if no new SCC is generated
    // (i.e., C == OldC), the original SCC could be split and then merged
    // into the same one as itself. and the original SCC will be added into
    // UR.CWorklist again, we want to catch such cases too.
    //
    // FIXME: This seems like a very heavyweight way of retaining the inline
    // history, we should look for a more efficient way of tracking it.
    if ((C != OldC || UR.CWorklist.count(OldC)) &&
        llvm::any_of(InlinedCallees, [&](Function *Callee) {
          return CG.lookupSCC(*CG.lookup(*Callee)) == OldC;
        })) {
      LLVM_DEBUG(dbgs() << "Inlined an internal call edge and split an SCC, "
                           "retaining this to avoid infinite inlining.\n");
      UR.InlinedInternalEdges.insert({&N, OldC});
    }
    InlinedCallees.clear();
  }

#if INTEL_CUSTOMIZATION
  // CMPLRLLVM-10061: Remove references to these newly dead functions
  // in a consistent order.
  for (auto F : InlineReportDeadFunctions)
    getReport()->removeFunctionReference(*F);
#endif // INTEL_CUSTOMIZATION
  // Now that we've finished inlining all of the calls across this SCC, delete
  // all of the trivially dead functions, updating the call graph and the CGSCC
  // pass manager in the process.
  //
  // Note that this walks a pointer set which has non-deterministic order but
  // that is OK as all we do is delete things and add pointers to unordered
  // sets.
  for (Function *DeadF : DeadFunctions) {
    // Get the necessary information out of the call graph and nuke the
    // function there. Also, clear out any cached analyses.
    auto &DeadC = *CG.lookupSCC(*CG.lookup(*DeadF));
    FAM.clear(*DeadF, DeadF->getName());
    AM.clear(DeadC, DeadC.getName());
    auto &DeadRC = DeadC.getOuterRefSCC();
    CG.removeDeadFunction(*DeadF);

    // Mark the relevant parts of the call graph as invalid so we don't visit
    // them.
    UR.InvalidatedSCCs.insert(&DeadC);
    UR.InvalidatedRefSCCs.insert(&DeadRC);

    // And delete the actual function from the module.
    // The Advisor may use Function pointers to efficiently index various
    // internal maps, e.g. for memoization. Function cleanup passes like
    // argument promotion create new functions. It is possible for a new
    // function to be allocated at the address of a deleted function. We could
    // index using names, but that's inefficient. Alternatively, we let the
    // Advisor free the functions when it sees fit.
    DeadF->getBasicBlockList().clear();
    M.getFunctionList().remove(DeadF);

    ++NumDeleted;
  }
  delete ILIC; // INTEL
  Report->endSCC(); // INTEL

  if (!Changed)
    return PreservedAnalyses::all();

  // Even if we change the IR, we update the core CGSCC data structures and so
  // can preserve the proxy to the function analysis manager.
  PreservedAnalyses PA;
  PA.preserve<FunctionAnalysisManagerCGSCCProxy>();
  return PA;
}

ModuleInlinerWrapperPass::ModuleInlinerWrapperPass(InlineParams Params,
                                                   bool Debugging,
                                                   bool MandatoryFirst,
                                                   InliningAdvisorMode Mode,
                                                   unsigned MaxDevirtIterations)
    : Params(Params), Mode(Mode), MaxDevirtIterations(MaxDevirtIterations),
      PM(Debugging), MPM(Debugging) {
  // Run the inliner first. The theory is that we are walking bottom-up and so
  // the callees have already been fully optimized, and we want to inline them
  // into the callers so that our optimizations can reflect that.
  // For PreLinkThinLTO pass, we disable hot-caller heuristic for sample PGO
  // because it makes profile annotation in the backend inaccurate.
  if (MandatoryFirst)
    PM.addPass(InlinerPass(/*OnlyMandatory*/ true));
  PM.addPass(InlinerPass());
}

PreservedAnalyses ModuleInlinerWrapperPass::run(Module &M,
                                                ModuleAnalysisManager &MAM) {
  auto &IAA = MAM.getResult<InlineAdvisorAnalysis>(M);
  if (!IAA.tryCreate(Params, Mode)) {
    M.getContext().emitError(
        "Could not setup Inlining Advisor for the requested "
        "mode and/or options");
    return PreservedAnalyses::all();
  }

  // We wrap the CGSCC pipeline in a devirtualization repeater. This will try
  // to detect when we devirtualize indirect calls and iterate the SCC passes
  // in that case to try and catch knock-on inlining or function attrs
  // opportunities. Then we add it to the module pipeline by walking the SCCs
  // in postorder (or bottom-up).
  // If MaxDevirtIterations is 0, we just don't use the devirtualization
  // wrapper.
  if (MaxDevirtIterations == 0)
    MPM.addPass(createModuleToPostOrderCGSCCPassAdaptor(std::move(PM)));
  else
    MPM.addPass(createModuleToPostOrderCGSCCPassAdaptor(
        createDevirtSCCRepeatedPass(std::move(PM), MaxDevirtIterations)));
  auto Ret = MPM.run(M, MAM);

  IAA.clear();
  return Ret;
}<|MERGE_RESOLUTION|>--- conflicted
+++ resolved
@@ -903,26 +903,21 @@
   return true;
 }
 
-<<<<<<< HEAD
 #if INTEL_CUSTOMIZATION
 InlinerPass::InlinerPass(bool OnlyMandatory): OnlyMandatory(OnlyMandatory) {
   Report = getInlineReport();
   MDReport = getMDInlineReport();
 }
-
-InlinerPass::~InlinerPass() {
-  getReport()->testAndPrint(this);
-}
 #endif  // INTEL_CUSTOMIZATION
-=======
+
 InlinerPass::~InlinerPass() {
   if (ImportedFunctionsStats) {
     assert(InlinerFunctionImportStats != InlinerFunctionImportStatsOpts::No);
     ImportedFunctionsStats->dump(InlinerFunctionImportStats ==
                                  InlinerFunctionImportStatsOpts::Verbose);
   }
-}
->>>>>>> d97f776b
+  getReport()->testAndPrint(this); // INTEL
+}
 
 InlineAdvisor &
 InlinerPass::getAdvisor(const ModuleAnalysisManagerCGSCCProxy::Result &MAM,
@@ -970,7 +965,13 @@
 
   auto AdvisorOnExit = make_scope_exit([&] { Advisor.onPassExit(); });
 
-<<<<<<< HEAD
+  if (!ImportedFunctionsStats &&
+      InlinerFunctionImportStats != InlinerFunctionImportStatsOpts::No) {
+    ImportedFunctionsStats =
+        std::make_unique<ImportedFunctionsInliningStatistics>();
+    ImportedFunctionsStats->setModuleInfo(M);
+  }
+
 #if INTEL_CUSTOMIZATION
   Report->beginSCC(InitialC, this);
   MDReport->beginSCC(InitialC);
@@ -978,14 +979,6 @@
   if (Params.PrepareForLTO.getValueOr(false))
     collectDtransFuncs(M);
 #endif // INTEL_CUSTOMIZATION
-=======
-  if (!ImportedFunctionsStats &&
-      InlinerFunctionImportStats != InlinerFunctionImportStatsOpts::No) {
-    ImportedFunctionsStats =
-        std::make_unique<ImportedFunctionsInliningStatistics>();
-    ImportedFunctionsStats->setModuleInfo(M);
-  }
->>>>>>> d97f776b
 
   // We use a single common worklist for calls across the entire SCC. We
   // process these in-order and append new calls introduced during inlining to
