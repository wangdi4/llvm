--- conflicted
+++ resolved
@@ -108,184 +108,6 @@
         "entry frequency, for a call site to be considered cold for enabling"
         "coldcc"));
 
-<<<<<<< HEAD
-/// Is this global variable possibly used by a leak checker as a root?  If so,
-/// we might not really want to eliminate the stores to it.
-static bool isLeakCheckerRoot(GlobalVariable *GV) {
-  // A global variable is a root if it is a pointer, or could plausibly contain
-  // a pointer.  There are two challenges; one is that we could have a struct
-  // the has an inner member which is a pointer.  We recurse through the type to
-  // detect these (up to a point).  The other is that we may actually be a union
-  // of a pointer and another type, and so our LLVM type is an integer which
-  // gets converted into a pointer, or our type is an [i8 x #] with a pointer
-  // potentially contained here.
-
-  if (GV->hasPrivateLinkage())
-    return false;
-
-  SmallVector<Type *, 4> Types;
-  Types.push_back(GV->getValueType());
-
-  unsigned Limit = 20;
-  do {
-    Type *Ty = Types.pop_back_val();
-    switch (Ty->getTypeID()) {
-      default: break;
-      case Type::PointerTyID:
-        return true;
-      case Type::FixedVectorTyID:
-      case Type::ScalableVectorTyID:
-        if (cast<VectorType>(Ty)->getElementType()->isPointerTy())
-          return true;
-        break;
-      case Type::ArrayTyID:
-        Types.push_back(cast<ArrayType>(Ty)->getElementType());
-        break;
-      case Type::StructTyID: {
-        StructType *STy = cast<StructType>(Ty);
-        if (STy->isOpaque()) return true;
-        for (StructType::element_iterator I = STy->element_begin(),
-                 E = STy->element_end(); I != E; ++I) {
-          Type *InnerTy = *I;
-          if (isa<PointerType>(InnerTy)) return true;
-          if (isa<StructType>(InnerTy) || isa<ArrayType>(InnerTy) ||
-              isa<VectorType>(InnerTy))
-            Types.push_back(InnerTy);
-        }
-        break;
-      }
-    }
-    if (--Limit == 0) return true;
-  } while (!Types.empty());
-  return false;
-}
-
-/// Given a value that is stored to a global but never read, determine whether
-/// it's safe to remove the store and the chain of computation that feeds the
-/// store.
-static bool IsSafeComputationToRemove(
-    Value *V, function_ref<TargetLibraryInfo &(Function &)> GetTLI) {
-  do {
-    if (isa<Constant>(V))
-      return true;
-    if (!V->hasOneUse())
-      return false;
-    if (isa<LoadInst>(V) || isa<InvokeInst>(V) || isa<Argument>(V) ||
-        isa<GlobalValue>(V))
-      return false;
-    if (isAllocationFn(V, GetTLI))
-      return true;
-
-    Instruction *I = cast<Instruction>(V);
-    if (I->mayHaveSideEffects())
-      return false;
-    if (GetElementPtrInst *GEP = dyn_cast<GetElementPtrInst>(I)) {
-      if (!GEP->hasAllConstantIndices())
-        return false;
-    } else if (I->getNumOperands() != 1) {
-      return false;
-    }
-
-    V = I->getOperand(0);
-  } while (true);
-}
-
-/// This GV is a pointer root.  Loop over all users of the global and clean up
-/// any that obviously don't assign the global a value that isn't dynamically
-/// allocated.
-static bool
-CleanupPointerRootUsers(GlobalVariable *GV,
-                        function_ref<TargetLibraryInfo &(Function &)> GetTLI) {
-  // A brief explanation of leak checkers.  The goal is to find bugs where
-  // pointers are forgotten, causing an accumulating growth in memory
-  // usage over time.  The common strategy for leak checkers is to explicitly
-  // allow the memory pointed to by globals at exit.  This is popular because it
-  // also solves another problem where the main thread of a C++ program may shut
-  // down before other threads that are still expecting to use those globals. To
-  // handle that case, we expect the program may create a singleton and never
-  // destroy it.
-
-  bool Changed = false;
-
-  // If Dead[n].first is the only use of a malloc result, we can delete its
-  // chain of computation and the store to the global in Dead[n].second.
-  SmallVector<std::pair<Instruction *, Instruction *>, 32> Dead;
-
-  // Constants can't be pointers to dynamically allocated memory.
-  for (Value::user_iterator UI = GV->user_begin(), E = GV->user_end();
-       UI != E;) {
-    User *U = *UI++;
-    if (StoreInst *SI = dyn_cast<StoreInst>(U)) {
-      Value *V = SI->getValueOperand();
-      if (isa<Constant>(V)) {
-        Changed = true;
-        SI->eraseFromParent();
-      } else if (Instruction *I = dyn_cast<Instruction>(V)) {
-        if (I->hasOneUse())
-          Dead.push_back(std::make_pair(I, SI));
-      }
-    } else if (MemSetInst *MSI = dyn_cast<MemSetInst>(U)) {
-      if (isa<Constant>(MSI->getValue())) {
-        Changed = true;
-        MSI->eraseFromParent();
-      } else if (Instruction *I = dyn_cast<Instruction>(MSI->getValue())) {
-        if (I->hasOneUse())
-          Dead.push_back(std::make_pair(I, MSI));
-      }
-    } else if (MemTransferInst *MTI = dyn_cast<MemTransferInst>(U)) {
-      GlobalVariable *MemSrc = dyn_cast<GlobalVariable>(MTI->getSource());
-      if (MemSrc && MemSrc->isConstant()) {
-        Changed = true;
-        MTI->eraseFromParent();
-#if INTEL_CUSTOMIZATION
-      // This if-chain is intended to suppress DSE when the source might be
-      // a heap pointer. This is entirely to prevent fails in sanitizer leak
-      // testing. We might want to investigate whether or not to remove
-      // this memcpy when the source is not a GlobalVariable.
-      } else if (Instruction *I = dyn_cast_or_null<Instruction>(MemSrc)) {
-#endif // INTEL_CUSTOMIZATION
-        if (I->hasOneUse())
-          Dead.push_back(std::make_pair(I, MTI));
-      }
-    } else if (ConstantExpr *CE = dyn_cast<ConstantExpr>(U)) {
-      if (CE->use_empty()) {
-        CE->destroyConstant();
-        Changed = true;
-      }
-    } else if (Constant *C = dyn_cast<Constant>(U)) {
-      if (isSafeToDestroyConstant(C)) {
-        C->destroyConstant();
-        // This could have invalidated UI, start over from scratch.
-        Dead.clear();
-        CleanupPointerRootUsers(GV, GetTLI);
-        return true;
-      }
-    }
-  }
-
-  for (int i = 0, e = Dead.size(); i != e; ++i) {
-    if (IsSafeComputationToRemove(Dead[i].first, GetTLI)) {
-      Dead[i].second->eraseFromParent();
-      Instruction *I = Dead[i].first;
-      do {
-        if (isAllocationFn(I, GetTLI))
-          break;
-        Instruction *J = dyn_cast<Instruction>(I->getOperand(0));
-        if (!J)
-          break;
-        I->eraseFromParent();
-        I = J;
-      } while (true);
-      I->eraseFromParent();
-      Changed = true;
-    }
-  }
-
-  return Changed;
-}
-
-=======
->>>>>>> dbc16ed1
 /// We just marked GV constant.  Loop over all users of the global, cleaning up
 /// the obvious ones.  This is largely just a quick scan over the use list to
 /// clean up the easy and obvious cruft.  This returns true if it made a change.
