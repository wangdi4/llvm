--- conflicted
+++ resolved
@@ -236,14 +236,10 @@
       if (MemSrc && MemSrc->isConstant()) {
         Changed = true;
         MTI->eraseFromParent();
-<<<<<<< HEAD
-      } else if (Instruction *I = dyn_cast<Instruction>(MemSrc)) {
-=======
 #if INTEL_CUSTOMIZATION
       // CMPLRLLVM-28168: MemSrc may be nullptr, so check for that
       } else if (Instruction *I = dyn_cast_or_null<Instruction>(MemSrc)) {
 #endif // INTEL_CUSTOMIZATION
->>>>>>> cf732a0d
         if (I->hasOneUse())
           Dead.push_back(std::make_pair(I, MTI));
       }
