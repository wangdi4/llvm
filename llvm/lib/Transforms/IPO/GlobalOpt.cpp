--- conflicted
+++ resolved
@@ -3113,13 +3113,10 @@
     AU.addRequired<TargetLibraryInfoWrapperPass>();
     AU.addRequired<TargetTransformInfoWrapperPass>();
     AU.addRequired<DominatorTreeWrapperPass>();
-<<<<<<< HEAD
+    AU.addRequired<BlockFrequencyInfoWrapperPass>();
     AU.addPreserved<WholeProgramWrapperPass>();            // INTEL
     AU.addPreserved<AndersensAAWrapperPass>();             // INTEL
     AU.addPreserved<InlineAggressiveWrapperPass>();        // INTEL
-=======
-    AU.addRequired<BlockFrequencyInfoWrapperPass>();
->>>>>>> 87d2f746
   }
 };
 
