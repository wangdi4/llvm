//===- GlobalOpt.cpp - Optimize Global Variables --------------------------===//
//
//                     The LLVM Compiler Infrastructure
//
// This file is distributed under the University of Illinois Open Source
// License. See LICENSE.TXT for details.
//
//===----------------------------------------------------------------------===//
//
// This pass transforms simple global variables that never have their address
// taken.  If obviously true, it marks read/write globals as constant, deletes
// variables only stored to, etc.
//
//===----------------------------------------------------------------------===//

#include "llvm/Transforms/IPO/GlobalOpt.h"
#include "llvm/ADT/DenseMap.h"
#include "llvm/ADT/STLExtras.h"
#include "llvm/ADT/SmallPtrSet.h"
#include "llvm/ADT/SmallSet.h"
#include "llvm/ADT/SmallVector.h"
#include "llvm/ADT/Statistic.h"
#include "llvm/Analysis/ConstantFolding.h"
#include "llvm/Analysis/Intel_WP.h"               // INTEL
#include "llvm/Analysis/MemoryBuiltins.h"
#include "llvm/Analysis/TargetLibraryInfo.h"
#include "llvm/IR/CallSite.h"
#include "llvm/IR/CallingConv.h"
#include "llvm/IR/Constants.h"
#include "llvm/IR/DataLayout.h"
#include "llvm/IR/DerivedTypes.h"
#include "llvm/IR/Dominators.h"
#include "llvm/IR/GetElementPtrTypeIterator.h"
#include "llvm/IR/Instructions.h"
#include "llvm/IR/IntrinsicInst.h"
#include "llvm/IR/Module.h"
#include "llvm/IR/Operator.h"
#include "llvm/IR/ValueHandle.h"
#include "llvm/Pass.h"
#include "llvm/Support/Debug.h"
#include "llvm/Support/ErrorHandling.h"
#include "llvm/Support/MathExtras.h"
#include "llvm/Support/raw_ostream.h"
#include "llvm/Transforms/IPO.h"
#include "llvm/Transforms/Utils/CtorUtils.h"
#include "llvm/Transforms/Utils/Evaluator.h"
#include "llvm/Transforms/Utils/GlobalStatus.h"
#include "llvm/Transforms/Utils/Local.h"
#include <algorithm>
using namespace llvm;

#define DEBUG_TYPE "globalopt"

STATISTIC(NumMarked    , "Number of globals marked constant");
STATISTIC(NumUnnamed   , "Number of globals marked unnamed_addr");
STATISTIC(NumSRA       , "Number of aggregate globals broken into scalars");
STATISTIC(NumHeapSRA   , "Number of heap objects SRA'd");
STATISTIC(NumSubstitute,"Number of globals with initializers stored into them");
STATISTIC(NumDeleted   , "Number of globals deleted");
STATISTIC(NumGlobUses  , "Number of global uses devirtualized");
STATISTIC(NumLocalized , "Number of globals localized");
STATISTIC(NumShrunkToBool  , "Number of global vars shrunk to booleans");
STATISTIC(NumFastCallFns   , "Number of functions converted to fastcc");
STATISTIC(NumCtorsEvaluated, "Number of static ctors evaluated");
STATISTIC(NumNestRemoved   , "Number of nest attributes removed");
STATISTIC(NumAliasesResolved, "Number of global aliases resolved");
STATISTIC(NumAliasesRemoved, "Number of global aliases eliminated");
STATISTIC(NumCXXDtorsRemoved, "Number of global C++ destructors removed");

<<<<<<< HEAD
namespace {
  struct GlobalOpt : public ModulePass {
    void getAnalysisUsage(AnalysisUsage &AU) const override {
      AU.addRequired<TargetLibraryInfoWrapperPass>();
      AU.addRequired<DominatorTreeWrapperPass>();
      AU.addPreserved<WholeProgramWrapperPass>();                 // INTEL
    }
    static char ID; // Pass identification, replacement for typeid
    GlobalOpt() : ModulePass(ID) {
      initializeGlobalOptPass(*PassRegistry::getPassRegistry());
    }

    bool runOnModule(Module &M) override;

  private:
    bool OptimizeFunctions(Module &M);
    bool OptimizeGlobalVars(Module &M);
    bool OptimizeGlobalAliases(Module &M);
    bool deleteIfDead(GlobalValue &GV);
    bool processGlobal(GlobalValue &GV);
    bool processInternalGlobal(GlobalVariable *GV, const GlobalStatus &GS);
    bool OptimizeEmptyGlobalCXXDtors(Function *CXAAtExitFn);

    bool isPointerValueDeadOnEntryToFunction(const Function *F,
                                             GlobalValue *GV);

    TargetLibraryInfo *TLI;
    SmallSet<const Comdat *, 8> NotDiscardableComdats;
  };
}

char GlobalOpt::ID = 0;
INITIALIZE_PASS_BEGIN(GlobalOpt, "globalopt",
                "Global Variable Optimizer", false, false)
INITIALIZE_PASS_DEPENDENCY(TargetLibraryInfoWrapperPass)
INITIALIZE_PASS_DEPENDENCY(DominatorTreeWrapperPass)
INITIALIZE_PASS_END(GlobalOpt, "globalopt",
                "Global Variable Optimizer", false, false)

ModulePass *llvm::createGlobalOptimizerPass() { return new GlobalOpt(); }

=======
>>>>>>> 0bc23db1
/// Is this global variable possibly used by a leak checker as a root?  If so,
/// we might not really want to eliminate the stores to it.
static bool isLeakCheckerRoot(GlobalVariable *GV) {
  // A global variable is a root if it is a pointer, or could plausibly contain
  // a pointer.  There are two challenges; one is that we could have a struct
  // the has an inner member which is a pointer.  We recurse through the type to
  // detect these (up to a point).  The other is that we may actually be a union
  // of a pointer and another type, and so our LLVM type is an integer which
  // gets converted into a pointer, or our type is an [i8 x #] with a pointer
  // potentially contained here.

  if (GV->hasPrivateLinkage())
    return false;

  SmallVector<Type *, 4> Types;
  Types.push_back(GV->getValueType());

  unsigned Limit = 20;
  do {
    Type *Ty = Types.pop_back_val();
    switch (Ty->getTypeID()) {
      default: break;
      case Type::PointerTyID: return true;
      case Type::ArrayTyID:
      case Type::VectorTyID: {
        SequentialType *STy = cast<SequentialType>(Ty);
        Types.push_back(STy->getElementType());
        break;
      }
      case Type::StructTyID: {
        StructType *STy = cast<StructType>(Ty);
        if (STy->isOpaque()) return true;
        for (StructType::element_iterator I = STy->element_begin(),
                 E = STy->element_end(); I != E; ++I) {
          Type *InnerTy = *I;
          if (isa<PointerType>(InnerTy)) return true;
          if (isa<CompositeType>(InnerTy))
            Types.push_back(InnerTy);
        }
        break;
      }
    }
    if (--Limit == 0) return true;
  } while (!Types.empty());
  return false;
}

/// Given a value that is stored to a global but never read, determine whether
/// it's safe to remove the store and the chain of computation that feeds the
/// store.
static bool IsSafeComputationToRemove(Value *V, const TargetLibraryInfo *TLI) {
  do {
    if (isa<Constant>(V))
      return true;
    if (!V->hasOneUse())
      return false;
    if (isa<LoadInst>(V) || isa<InvokeInst>(V) || isa<Argument>(V) ||
        isa<GlobalValue>(V))
      return false;
    if (isAllocationFn(V, TLI))
      return true;

    Instruction *I = cast<Instruction>(V);
    if (I->mayHaveSideEffects())
      return false;
    if (GetElementPtrInst *GEP = dyn_cast<GetElementPtrInst>(I)) {
      if (!GEP->hasAllConstantIndices())
        return false;
    } else if (I->getNumOperands() != 1) {
      return false;
    }

    V = I->getOperand(0);
  } while (1);
}

/// This GV is a pointer root.  Loop over all users of the global and clean up
/// any that obviously don't assign the global a value that isn't dynamically
/// allocated.
static bool CleanupPointerRootUsers(GlobalVariable *GV,
                                    const TargetLibraryInfo *TLI) {
  // A brief explanation of leak checkers.  The goal is to find bugs where
  // pointers are forgotten, causing an accumulating growth in memory
  // usage over time.  The common strategy for leak checkers is to whitelist the
  // memory pointed to by globals at exit.  This is popular because it also
  // solves another problem where the main thread of a C++ program may shut down
  // before other threads that are still expecting to use those globals.  To
  // handle that case, we expect the program may create a singleton and never
  // destroy it.

  bool Changed = false;

  // If Dead[n].first is the only use of a malloc result, we can delete its
  // chain of computation and the store to the global in Dead[n].second.
  SmallVector<std::pair<Instruction *, Instruction *>, 32> Dead;

  // Constants can't be pointers to dynamically allocated memory.
  for (Value::user_iterator UI = GV->user_begin(), E = GV->user_end();
       UI != E;) {
    User *U = *UI++;
    if (StoreInst *SI = dyn_cast<StoreInst>(U)) {
      Value *V = SI->getValueOperand();
      if (isa<Constant>(V)) {
        Changed = true;
        SI->eraseFromParent();
      } else if (Instruction *I = dyn_cast<Instruction>(V)) {
        if (I->hasOneUse())
          Dead.push_back(std::make_pair(I, SI));
      }
    } else if (MemSetInst *MSI = dyn_cast<MemSetInst>(U)) {
      if (isa<Constant>(MSI->getValue())) {
        Changed = true;
        MSI->eraseFromParent();
      } else if (Instruction *I = dyn_cast<Instruction>(MSI->getValue())) {
        if (I->hasOneUse())
          Dead.push_back(std::make_pair(I, MSI));
      }
    } else if (MemTransferInst *MTI = dyn_cast<MemTransferInst>(U)) {
      GlobalVariable *MemSrc = dyn_cast<GlobalVariable>(MTI->getSource());
      if (MemSrc && MemSrc->isConstant()) {
        Changed = true;
        MTI->eraseFromParent();
      } else if (Instruction *I = dyn_cast<Instruction>(MemSrc)) {
        if (I->hasOneUse())
          Dead.push_back(std::make_pair(I, MTI));
      }
    } else if (ConstantExpr *CE = dyn_cast<ConstantExpr>(U)) {
      if (CE->use_empty()) {
        CE->destroyConstant();
        Changed = true;
      }
    } else if (Constant *C = dyn_cast<Constant>(U)) {
      if (isSafeToDestroyConstant(C)) {
        C->destroyConstant();
        // This could have invalidated UI, start over from scratch.
        Dead.clear();
        CleanupPointerRootUsers(GV, TLI);
        return true;
      }
    }
  }

  for (int i = 0, e = Dead.size(); i != e; ++i) {
    if (IsSafeComputationToRemove(Dead[i].first, TLI)) {
      Dead[i].second->eraseFromParent();
      Instruction *I = Dead[i].first;
      do {
        if (isAllocationFn(I, TLI))
          break;
        Instruction *J = dyn_cast<Instruction>(I->getOperand(0));
        if (!J)
          break;
        I->eraseFromParent();
        I = J;
      } while (1);
      I->eraseFromParent();
    }
  }

  return Changed;
}

/// We just marked GV constant.  Loop over all users of the global, cleaning up
/// the obvious ones.  This is largely just a quick scan over the use list to
/// clean up the easy and obvious cruft.  This returns true if it made a change.
static bool CleanupConstantGlobalUsers(Value *V, Constant *Init,
                                       const DataLayout &DL,
                                       TargetLibraryInfo *TLI) {
  bool Changed = false;
  // Note that we need to use a weak value handle for the worklist items. When
  // we delete a constant array, we may also be holding pointer to one of its
  // elements (or an element of one of its elements if we're dealing with an
  // array of arrays) in the worklist.
  SmallVector<WeakVH, 8> WorkList(V->user_begin(), V->user_end());
  while (!WorkList.empty()) {
    Value *UV = WorkList.pop_back_val();
    if (!UV)
      continue;

    User *U = cast<User>(UV);

    if (LoadInst *LI = dyn_cast<LoadInst>(U)) {
      if (Init) {
        // Replace the load with the initializer.
        LI->replaceAllUsesWith(Init);
        LI->eraseFromParent();
        Changed = true;
      }
    } else if (StoreInst *SI = dyn_cast<StoreInst>(U)) {
      // Store must be unreachable or storing Init into the global.
      SI->eraseFromParent();
      Changed = true;
    } else if (ConstantExpr *CE = dyn_cast<ConstantExpr>(U)) {
      if (CE->getOpcode() == Instruction::GetElementPtr) {
        Constant *SubInit = nullptr;
        if (Init)
          SubInit = ConstantFoldLoadThroughGEPConstantExpr(Init, CE);
        Changed |= CleanupConstantGlobalUsers(CE, SubInit, DL, TLI);
      } else if ((CE->getOpcode() == Instruction::BitCast &&
                  CE->getType()->isPointerTy()) ||
                 CE->getOpcode() == Instruction::AddrSpaceCast) {
        // Pointer cast, delete any stores and memsets to the global.
        Changed |= CleanupConstantGlobalUsers(CE, nullptr, DL, TLI);
      }

      if (CE->use_empty()) {
        CE->destroyConstant();
        Changed = true;
      }
    } else if (GetElementPtrInst *GEP = dyn_cast<GetElementPtrInst>(U)) {
      // Do not transform "gepinst (gep constexpr (GV))" here, because forming
      // "gepconstexpr (gep constexpr (GV))" will cause the two gep's to fold
      // and will invalidate our notion of what Init is.
      Constant *SubInit = nullptr;
      if (!isa<ConstantExpr>(GEP->getOperand(0))) {
        ConstantExpr *CE = dyn_cast_or_null<ConstantExpr>(
            ConstantFoldInstruction(GEP, DL, TLI));
        if (Init && CE && CE->getOpcode() == Instruction::GetElementPtr)
          SubInit = ConstantFoldLoadThroughGEPConstantExpr(Init, CE);

        // If the initializer is an all-null value and we have an inbounds GEP,
        // we already know what the result of any load from that GEP is.
        // TODO: Handle splats.
        if (Init && isa<ConstantAggregateZero>(Init) && GEP->isInBounds())
          SubInit = Constant::getNullValue(GEP->getResultElementType());
      }
      Changed |= CleanupConstantGlobalUsers(GEP, SubInit, DL, TLI);

      if (GEP->use_empty()) {
        GEP->eraseFromParent();
        Changed = true;
      }
    } else if (MemIntrinsic *MI = dyn_cast<MemIntrinsic>(U)) { // memset/cpy/mv
      if (MI->getRawDest() == V) {
        MI->eraseFromParent();
        Changed = true;
      }

    } else if (Constant *C = dyn_cast<Constant>(U)) {
      // If we have a chain of dead constantexprs or other things dangling from
      // us, and if they are all dead, nuke them without remorse.
      if (isSafeToDestroyConstant(C)) {
        C->destroyConstant();
        CleanupConstantGlobalUsers(V, Init, DL, TLI);
        return true;
      }
    }
  }
  return Changed;
}

/// Return true if the specified instruction is a safe user of a derived
/// expression from a global that we want to SROA.
static bool isSafeSROAElementUse(Value *V) {
  // We might have a dead and dangling constant hanging off of here.
  if (Constant *C = dyn_cast<Constant>(V))
    return isSafeToDestroyConstant(C);

  Instruction *I = dyn_cast<Instruction>(V);
  if (!I) return false;

  // Loads are ok.
  if (isa<LoadInst>(I)) return true;

  // Stores *to* the pointer are ok.
  if (StoreInst *SI = dyn_cast<StoreInst>(I))
    return SI->getOperand(0) != V;

  // Otherwise, it must be a GEP.
  GetElementPtrInst *GEPI = dyn_cast<GetElementPtrInst>(I);
  if (!GEPI) return false;

  if (GEPI->getNumOperands() < 3 || !isa<Constant>(GEPI->getOperand(1)) ||
      !cast<Constant>(GEPI->getOperand(1))->isNullValue())
    return false;

  for (User *U : GEPI->users())
    if (!isSafeSROAElementUse(U))
      return false;
  return true;
}


/// U is a direct user of the specified global value.  Look at it and its uses
/// and decide whether it is safe to SROA this global.
static bool IsUserOfGlobalSafeForSRA(User *U, GlobalValue *GV) {
  // The user of the global must be a GEP Inst or a ConstantExpr GEP.
  if (!isa<GetElementPtrInst>(U) &&
      (!isa<ConstantExpr>(U) ||
       cast<ConstantExpr>(U)->getOpcode() != Instruction::GetElementPtr))
    return false;

  // Check to see if this ConstantExpr GEP is SRA'able.  In particular, we
  // don't like < 3 operand CE's, and we don't like non-constant integer
  // indices.  This enforces that all uses are 'gep GV, 0, C, ...' for some
  // value of C.
  if (U->getNumOperands() < 3 || !isa<Constant>(U->getOperand(1)) ||
      !cast<Constant>(U->getOperand(1))->isNullValue() ||
      !isa<ConstantInt>(U->getOperand(2)))
    return false;

  gep_type_iterator GEPI = gep_type_begin(U), E = gep_type_end(U);
  ++GEPI;  // Skip over the pointer index.

  // If this is a use of an array allocation, do a bit more checking for sanity.
  if (ArrayType *AT = dyn_cast<ArrayType>(*GEPI)) {
    uint64_t NumElements = AT->getNumElements();
    ConstantInt *Idx = cast<ConstantInt>(U->getOperand(2));

    // Check to make sure that index falls within the array.  If not,
    // something funny is going on, so we won't do the optimization.
    //
    if (Idx->getZExtValue() >= NumElements)
      return false;

    // We cannot scalar repl this level of the array unless any array
    // sub-indices are in-range constants.  In particular, consider:
    // A[0][i].  We cannot know that the user isn't doing invalid things like
    // allowing i to index an out-of-range subscript that accesses A[1].
    //
    // Scalar replacing *just* the outer index of the array is probably not
    // going to be a win anyway, so just give up.
    for (++GEPI; // Skip array index.
         GEPI != E;
         ++GEPI) {
      uint64_t NumElements;
      if (ArrayType *SubArrayTy = dyn_cast<ArrayType>(*GEPI))
        NumElements = SubArrayTy->getNumElements();
      else if (VectorType *SubVectorTy = dyn_cast<VectorType>(*GEPI))
        NumElements = SubVectorTy->getNumElements();
      else {
        assert((*GEPI)->isStructTy() &&
               "Indexed GEP type is not array, vector, or struct!");
        continue;
      }

      ConstantInt *IdxVal = dyn_cast<ConstantInt>(GEPI.getOperand());
      if (!IdxVal || IdxVal->getZExtValue() >= NumElements)
        return false;
    }
  }

  for (User *UU : U->users())
    if (!isSafeSROAElementUse(UU))
      return false;

  return true;
}

/// Look at all uses of the global and decide whether it is safe for us to
/// perform this transformation.
static bool GlobalUsersSafeToSRA(GlobalValue *GV) {
  for (User *U : GV->users())
    if (!IsUserOfGlobalSafeForSRA(U, GV))
      return false;

  return true;
}


/// Perform scalar replacement of aggregates on the specified global variable.
/// This opens the door for other optimizations by exposing the behavior of the
/// program in a more fine-grained way.  We have determined that this
/// transformation is safe already.  We return the first global variable we
/// insert so that the caller can reprocess it.
static GlobalVariable *SRAGlobal(GlobalVariable *GV, const DataLayout &DL) {
  // Make sure this global only has simple uses that we can SRA.
  if (!GlobalUsersSafeToSRA(GV))
    return nullptr;

  assert(GV->hasLocalLinkage());
  Constant *Init = GV->getInitializer();
  Type *Ty = Init->getType();

  std::vector<GlobalVariable*> NewGlobals;
  Module::GlobalListType &Globals = GV->getParent()->getGlobalList();

  // Get the alignment of the global, either explicit or target-specific.
  unsigned StartAlignment = GV->getAlignment();
  if (StartAlignment == 0)
    StartAlignment = DL.getABITypeAlignment(GV->getType());

  if (StructType *STy = dyn_cast<StructType>(Ty)) {
    NewGlobals.reserve(STy->getNumElements());
    const StructLayout &Layout = *DL.getStructLayout(STy);
    for (unsigned i = 0, e = STy->getNumElements(); i != e; ++i) {
      Constant *In = Init->getAggregateElement(i);
      assert(In && "Couldn't get element of initializer?");
      GlobalVariable *NGV = new GlobalVariable(STy->getElementType(i), false,
                                               GlobalVariable::InternalLinkage,
                                               In, GV->getName()+"."+Twine(i),
                                               GV->getThreadLocalMode(),
                                              GV->getType()->getAddressSpace());
      NGV->setExternallyInitialized(GV->isExternallyInitialized());
      NGV->copyAttributesFrom(GV);
      Globals.push_back(NGV);
      NewGlobals.push_back(NGV);

      // Calculate the known alignment of the field.  If the original aggregate
      // had 256 byte alignment for example, something might depend on that:
      // propagate info to each field.
      uint64_t FieldOffset = Layout.getElementOffset(i);
      unsigned NewAlign = (unsigned)MinAlign(StartAlignment, FieldOffset);
      if (NewAlign > DL.getABITypeAlignment(STy->getElementType(i)))
        NGV->setAlignment(NewAlign);
    }
  } else if (SequentialType *STy = dyn_cast<SequentialType>(Ty)) {
    unsigned NumElements = 0;
    if (ArrayType *ATy = dyn_cast<ArrayType>(STy))
      NumElements = ATy->getNumElements();
    else
      NumElements = cast<VectorType>(STy)->getNumElements();

    if (NumElements > 16 && GV->hasNUsesOrMore(16))
      return nullptr; // It's not worth it.
    NewGlobals.reserve(NumElements);

    uint64_t EltSize = DL.getTypeAllocSize(STy->getElementType());
    unsigned EltAlign = DL.getABITypeAlignment(STy->getElementType());
    for (unsigned i = 0, e = NumElements; i != e; ++i) {
      Constant *In = Init->getAggregateElement(i);
      assert(In && "Couldn't get element of initializer?");

      GlobalVariable *NGV = new GlobalVariable(STy->getElementType(), false,
                                               GlobalVariable::InternalLinkage,
                                               In, GV->getName()+"."+Twine(i),
                                               GV->getThreadLocalMode(),
                                              GV->getType()->getAddressSpace());
      NGV->setExternallyInitialized(GV->isExternallyInitialized());
      NGV->copyAttributesFrom(GV);
      Globals.push_back(NGV);
      NewGlobals.push_back(NGV);

      // Calculate the known alignment of the field.  If the original aggregate
      // had 256 byte alignment for example, something might depend on that:
      // propagate info to each field.
      unsigned NewAlign = (unsigned)MinAlign(StartAlignment, EltSize*i);
      if (NewAlign > EltAlign)
        NGV->setAlignment(NewAlign);
    }
  }

  if (NewGlobals.empty())
    return nullptr;

  DEBUG(dbgs() << "PERFORMING GLOBAL SRA ON: " << *GV << "\n");

  Constant *NullInt =Constant::getNullValue(Type::getInt32Ty(GV->getContext()));

  // Loop over all of the uses of the global, replacing the constantexpr geps,
  // with smaller constantexpr geps or direct references.
  while (!GV->use_empty()) {
    User *GEP = GV->user_back();
    assert(((isa<ConstantExpr>(GEP) &&
             cast<ConstantExpr>(GEP)->getOpcode()==Instruction::GetElementPtr)||
            isa<GetElementPtrInst>(GEP)) && "NonGEP CE's are not SRAable!");

    // Ignore the 1th operand, which has to be zero or else the program is quite
    // broken (undefined).  Get the 2nd operand, which is the structure or array
    // index.
    unsigned Val = cast<ConstantInt>(GEP->getOperand(2))->getZExtValue();
    if (Val >= NewGlobals.size()) Val = 0; // Out of bound array access.

    Value *NewPtr = NewGlobals[Val];
    Type *NewTy = NewGlobals[Val]->getValueType();

    // Form a shorter GEP if needed.
    if (GEP->getNumOperands() > 3) {
      if (ConstantExpr *CE = dyn_cast<ConstantExpr>(GEP)) {
        SmallVector<Constant*, 8> Idxs;
        Idxs.push_back(NullInt);
        for (unsigned i = 3, e = CE->getNumOperands(); i != e; ++i)
          Idxs.push_back(CE->getOperand(i));
        NewPtr =
            ConstantExpr::getGetElementPtr(NewTy, cast<Constant>(NewPtr), Idxs);
      } else {
        GetElementPtrInst *GEPI = cast<GetElementPtrInst>(GEP);
        SmallVector<Value*, 8> Idxs;
        Idxs.push_back(NullInt);
        for (unsigned i = 3, e = GEPI->getNumOperands(); i != e; ++i)
          Idxs.push_back(GEPI->getOperand(i));
        NewPtr = GetElementPtrInst::Create(
            NewTy, NewPtr, Idxs, GEPI->getName() + "." + Twine(Val), GEPI);
      }
    }
    GEP->replaceAllUsesWith(NewPtr);

    if (GetElementPtrInst *GEPI = dyn_cast<GetElementPtrInst>(GEP))
      GEPI->eraseFromParent();
    else
      cast<ConstantExpr>(GEP)->destroyConstant();
  }

  // Delete the old global, now that it is dead.
  Globals.erase(GV);
  ++NumSRA;

  // Loop over the new globals array deleting any globals that are obviously
  // dead.  This can arise due to scalarization of a structure or an array that
  // has elements that are dead.
  unsigned FirstGlobal = 0;
  for (unsigned i = 0, e = NewGlobals.size(); i != e; ++i)
    if (NewGlobals[i]->use_empty()) {
      Globals.erase(NewGlobals[i]);
      if (FirstGlobal == i) ++FirstGlobal;
    }

  return FirstGlobal != NewGlobals.size() ? NewGlobals[FirstGlobal] : nullptr;
}

/// Return true if all users of the specified value will trap if the value is
/// dynamically null.  PHIs keeps track of any phi nodes we've seen to avoid
/// reprocessing them.
static bool AllUsesOfValueWillTrapIfNull(const Value *V,
                                        SmallPtrSetImpl<const PHINode*> &PHIs) {
  for (const User *U : V->users())
    if (isa<LoadInst>(U)) {
      // Will trap.
    } else if (const StoreInst *SI = dyn_cast<StoreInst>(U)) {
      if (SI->getOperand(0) == V) {
        //cerr << "NONTRAPPING USE: " << *U;
        return false;  // Storing the value.
      }
    } else if (const CallInst *CI = dyn_cast<CallInst>(U)) {
      if (CI->getCalledValue() != V) {
        //cerr << "NONTRAPPING USE: " << *U;
        return false;  // Not calling the ptr
      }
    } else if (const InvokeInst *II = dyn_cast<InvokeInst>(U)) {
      if (II->getCalledValue() != V) {
        //cerr << "NONTRAPPING USE: " << *U;
        return false;  // Not calling the ptr
      }
    } else if (const BitCastInst *CI = dyn_cast<BitCastInst>(U)) {
      if (!AllUsesOfValueWillTrapIfNull(CI, PHIs)) return false;
    } else if (const GetElementPtrInst *GEPI = dyn_cast<GetElementPtrInst>(U)) {
      if (!AllUsesOfValueWillTrapIfNull(GEPI, PHIs)) return false;
    } else if (const PHINode *PN = dyn_cast<PHINode>(U)) {
      // If we've already seen this phi node, ignore it, it has already been
      // checked.
      if (PHIs.insert(PN).second && !AllUsesOfValueWillTrapIfNull(PN, PHIs))
        return false;
    } else if (isa<ICmpInst>(U) &&
               isa<ConstantPointerNull>(U->getOperand(1))) {
      // Ignore icmp X, null
    } else {
      //cerr << "NONTRAPPING USE: " << *U;
      return false;
    }

  return true;
}

/// Return true if all uses of any loads from GV will trap if the loaded value
/// is null.  Note that this also permits comparisons of the loaded value
/// against null, as a special case.
static bool AllUsesOfLoadedValueWillTrapIfNull(const GlobalVariable *GV) {
  for (const User *U : GV->users())
    if (const LoadInst *LI = dyn_cast<LoadInst>(U)) {
      SmallPtrSet<const PHINode*, 8> PHIs;
      if (!AllUsesOfValueWillTrapIfNull(LI, PHIs))
        return false;
    } else if (isa<StoreInst>(U)) {
      // Ignore stores to the global.
    } else {
      // We don't know or understand this user, bail out.
      //cerr << "UNKNOWN USER OF GLOBAL!: " << *U;
      return false;
    }
  return true;
}

static bool OptimizeAwayTrappingUsesOfValue(Value *V, Constant *NewV) {
  bool Changed = false;
  for (auto UI = V->user_begin(), E = V->user_end(); UI != E; ) {
    Instruction *I = cast<Instruction>(*UI++);
    if (LoadInst *LI = dyn_cast<LoadInst>(I)) {
      LI->setOperand(0, NewV);
      Changed = true;
    } else if (StoreInst *SI = dyn_cast<StoreInst>(I)) {
      if (SI->getOperand(1) == V) {
        SI->setOperand(1, NewV);
        Changed = true;
      }
    } else if (isa<CallInst>(I) || isa<InvokeInst>(I)) {
      CallSite CS(I);
      if (CS.getCalledValue() == V) {
        // Calling through the pointer!  Turn into a direct call, but be careful
        // that the pointer is not also being passed as an argument.
        CS.setCalledFunction(NewV);
        Changed = true;
        bool PassedAsArg = false;
        for (unsigned i = 0, e = CS.arg_size(); i != e; ++i)
          if (CS.getArgument(i) == V) {
            PassedAsArg = true;
            CS.setArgument(i, NewV);
          }

        if (PassedAsArg) {
          // Being passed as an argument also.  Be careful to not invalidate UI!
          UI = V->user_begin();
        }
      }
    } else if (CastInst *CI = dyn_cast<CastInst>(I)) {
      Changed |= OptimizeAwayTrappingUsesOfValue(CI,
                                ConstantExpr::getCast(CI->getOpcode(),
                                                      NewV, CI->getType()));
      if (CI->use_empty()) {
        Changed = true;
        CI->eraseFromParent();
      }
    } else if (GetElementPtrInst *GEPI = dyn_cast<GetElementPtrInst>(I)) {
      // Should handle GEP here.
      SmallVector<Constant*, 8> Idxs;
      Idxs.reserve(GEPI->getNumOperands()-1);
      for (User::op_iterator i = GEPI->op_begin() + 1, e = GEPI->op_end();
           i != e; ++i)
        if (Constant *C = dyn_cast<Constant>(*i))
          Idxs.push_back(C);
        else
          break;
      if (Idxs.size() == GEPI->getNumOperands()-1)
        Changed |= OptimizeAwayTrappingUsesOfValue(
            GEPI, ConstantExpr::getGetElementPtr(nullptr, NewV, Idxs));
      if (GEPI->use_empty()) {
        Changed = true;
        GEPI->eraseFromParent();
      }
    }
  }

  return Changed;
}


/// The specified global has only one non-null value stored into it.  If there
/// are uses of the loaded value that would trap if the loaded value is
/// dynamically null, then we know that they cannot be reachable with a null
/// optimize away the load.
static bool OptimizeAwayTrappingUsesOfLoads(GlobalVariable *GV, Constant *LV,
                                            const DataLayout &DL,
                                            TargetLibraryInfo *TLI) {
  bool Changed = false;

  // Keep track of whether we are able to remove all the uses of the global
  // other than the store that defines it.
  bool AllNonStoreUsesGone = true;

  // Replace all uses of loads with uses of uses of the stored value.
  for (Value::user_iterator GUI = GV->user_begin(), E = GV->user_end(); GUI != E;){
    User *GlobalUser = *GUI++;
    if (LoadInst *LI = dyn_cast<LoadInst>(GlobalUser)) {
      Changed |= OptimizeAwayTrappingUsesOfValue(LI, LV);
      // If we were able to delete all uses of the loads
      if (LI->use_empty()) {
        LI->eraseFromParent();
        Changed = true;
      } else {
        AllNonStoreUsesGone = false;
      }
    } else if (isa<StoreInst>(GlobalUser)) {
      // Ignore the store that stores "LV" to the global.
      assert(GlobalUser->getOperand(1) == GV &&
             "Must be storing *to* the global");
    } else {
      AllNonStoreUsesGone = false;

      // If we get here we could have other crazy uses that are transitively
      // loaded.
      assert((isa<PHINode>(GlobalUser) || isa<SelectInst>(GlobalUser) ||
              isa<ConstantExpr>(GlobalUser) || isa<CmpInst>(GlobalUser) ||
              isa<BitCastInst>(GlobalUser) ||
              isa<GetElementPtrInst>(GlobalUser)) &&
             "Only expect load and stores!");
    }
  }

  if (Changed) {
    DEBUG(dbgs() << "OPTIMIZED LOADS FROM STORED ONCE POINTER: " << *GV << "\n");
    ++NumGlobUses;
  }

  // If we nuked all of the loads, then none of the stores are needed either,
  // nor is the global.
  if (AllNonStoreUsesGone) {
    if (isLeakCheckerRoot(GV)) {
      Changed |= CleanupPointerRootUsers(GV, TLI);
    } else {
      Changed = true;
      CleanupConstantGlobalUsers(GV, nullptr, DL, TLI);
    }
    if (GV->use_empty()) {
      DEBUG(dbgs() << "  *** GLOBAL NOW DEAD!\n");
      Changed = true;
      GV->eraseFromParent();
      ++NumDeleted;
    }
  }
  return Changed;
}

/// Walk the use list of V, constant folding all of the instructions that are
/// foldable.
static void ConstantPropUsersOf(Value *V, const DataLayout &DL,
                                TargetLibraryInfo *TLI) {
  for (Value::user_iterator UI = V->user_begin(), E = V->user_end(); UI != E; )
    if (Instruction *I = dyn_cast<Instruction>(*UI++))
      if (Constant *NewC = ConstantFoldInstruction(I, DL, TLI)) {
        I->replaceAllUsesWith(NewC);

        // Advance UI to the next non-I use to avoid invalidating it!
        // Instructions could multiply use V.
        while (UI != E && *UI == I)
          ++UI;
        if (isInstructionTriviallyDead(I, TLI))
          I->eraseFromParent();
      }
}

/// This function takes the specified global variable, and transforms the
/// program as if it always contained the result of the specified malloc.
/// Because it is always the result of the specified malloc, there is no reason
/// to actually DO the malloc.  Instead, turn the malloc into a global, and any
/// loads of GV as uses of the new global.
static GlobalVariable *
OptimizeGlobalAddressOfMalloc(GlobalVariable *GV, CallInst *CI, Type *AllocTy,
                              ConstantInt *NElements, const DataLayout &DL,
                              TargetLibraryInfo *TLI) {
  DEBUG(errs() << "PROMOTING GLOBAL: " << *GV << "  CALL = " << *CI << '\n');

  Type *GlobalType;
  if (NElements->getZExtValue() == 1)
    GlobalType = AllocTy;
  else
    // If we have an array allocation, the global variable is of an array.
    GlobalType = ArrayType::get(AllocTy, NElements->getZExtValue());

  // Create the new global variable.  The contents of the malloc'd memory is
  // undefined, so initialize with an undef value.
  GlobalVariable *NewGV = new GlobalVariable(
      *GV->getParent(), GlobalType, false, GlobalValue::InternalLinkage,
      UndefValue::get(GlobalType), GV->getName() + ".body", nullptr,
      GV->getThreadLocalMode());

  // If there are bitcast users of the malloc (which is typical, usually we have
  // a malloc + bitcast) then replace them with uses of the new global.  Update
  // other users to use the global as well.
  BitCastInst *TheBC = nullptr;
  while (!CI->use_empty()) {
    Instruction *User = cast<Instruction>(CI->user_back());
    if (BitCastInst *BCI = dyn_cast<BitCastInst>(User)) {
      if (BCI->getType() == NewGV->getType()) {
        BCI->replaceAllUsesWith(NewGV);
        BCI->eraseFromParent();
      } else {
        BCI->setOperand(0, NewGV);
      }
    } else {
      if (!TheBC)
        TheBC = new BitCastInst(NewGV, CI->getType(), "newgv", CI);
      User->replaceUsesOfWith(CI, TheBC);
    }
  }

  Constant *RepValue = NewGV;
  if (NewGV->getType() != GV->getValueType())
    RepValue = ConstantExpr::getBitCast(RepValue, GV->getValueType());

  // If there is a comparison against null, we will insert a global bool to
  // keep track of whether the global was initialized yet or not.
  GlobalVariable *InitBool =
    new GlobalVariable(Type::getInt1Ty(GV->getContext()), false,
                       GlobalValue::InternalLinkage,
                       ConstantInt::getFalse(GV->getContext()),
                       GV->getName()+".init", GV->getThreadLocalMode());
  bool InitBoolUsed = false;

  // Loop over all uses of GV, processing them in turn.
  while (!GV->use_empty()) {
    if (StoreInst *SI = dyn_cast<StoreInst>(GV->user_back())) {
      // The global is initialized when the store to it occurs.
      new StoreInst(ConstantInt::getTrue(GV->getContext()), InitBool, false, 0,
                    SI->getOrdering(), SI->getSynchScope(), SI);
      SI->eraseFromParent();
      continue;
    }

    LoadInst *LI = cast<LoadInst>(GV->user_back());
    while (!LI->use_empty()) {
      Use &LoadUse = *LI->use_begin();
      ICmpInst *ICI = dyn_cast<ICmpInst>(LoadUse.getUser());
      if (!ICI) {
        LoadUse = RepValue;
        continue;
      }

      // Replace the cmp X, 0 with a use of the bool value.
      // Sink the load to where the compare was, if atomic rules allow us to.
      Value *LV = new LoadInst(InitBool, InitBool->getName()+".val", false, 0,
                               LI->getOrdering(), LI->getSynchScope(),
                               LI->isUnordered() ? (Instruction*)ICI : LI);
      InitBoolUsed = true;
      switch (ICI->getPredicate()) {
      default: llvm_unreachable("Unknown ICmp Predicate!");
      case ICmpInst::ICMP_ULT:
      case ICmpInst::ICMP_SLT:   // X < null -> always false
        LV = ConstantInt::getFalse(GV->getContext());
        break;
      case ICmpInst::ICMP_ULE:
      case ICmpInst::ICMP_SLE:
      case ICmpInst::ICMP_EQ:
        LV = BinaryOperator::CreateNot(LV, "notinit", ICI);
        break;
      case ICmpInst::ICMP_NE:
      case ICmpInst::ICMP_UGE:
      case ICmpInst::ICMP_SGE:
      case ICmpInst::ICMP_UGT:
      case ICmpInst::ICMP_SGT:
        break;  // no change.
      }
      ICI->replaceAllUsesWith(LV);
      ICI->eraseFromParent();
    }
    LI->eraseFromParent();
  }

  // If the initialization boolean was used, insert it, otherwise delete it.
  if (!InitBoolUsed) {
    while (!InitBool->use_empty())  // Delete initializations
      cast<StoreInst>(InitBool->user_back())->eraseFromParent();
    delete InitBool;
  } else
    GV->getParent()->getGlobalList().insert(GV->getIterator(), InitBool);

  // Now the GV is dead, nuke it and the malloc..
  GV->eraseFromParent();
  CI->eraseFromParent();

  // To further other optimizations, loop over all users of NewGV and try to
  // constant prop them.  This will promote GEP instructions with constant
  // indices into GEP constant-exprs, which will allow global-opt to hack on it.
  ConstantPropUsersOf(NewGV, DL, TLI);
  if (RepValue != NewGV)
    ConstantPropUsersOf(RepValue, DL, TLI);

  return NewGV;
}

/// Scan the use-list of V checking to make sure that there are no complex uses
/// of V.  We permit simple things like dereferencing the pointer, but not
/// storing through the address, unless it is to the specified global.
static bool ValueIsOnlyUsedLocallyOrStoredToOneGlobal(const Instruction *V,
                                                      const GlobalVariable *GV,
                                        SmallPtrSetImpl<const PHINode*> &PHIs) {
  for (const User *U : V->users()) {
    const Instruction *Inst = cast<Instruction>(U);

    if (isa<LoadInst>(Inst) || isa<CmpInst>(Inst)) {
      continue; // Fine, ignore.
    }

    if (const StoreInst *SI = dyn_cast<StoreInst>(Inst)) {
      if (SI->getOperand(0) == V && SI->getOperand(1) != GV)
        return false;  // Storing the pointer itself... bad.
      continue; // Otherwise, storing through it, or storing into GV... fine.
    }

    // Must index into the array and into the struct.
    if (isa<GetElementPtrInst>(Inst) && Inst->getNumOperands() >= 3) {
      if (!ValueIsOnlyUsedLocallyOrStoredToOneGlobal(Inst, GV, PHIs))
        return false;
      continue;
    }

    if (const PHINode *PN = dyn_cast<PHINode>(Inst)) {
      // PHIs are ok if all uses are ok.  Don't infinitely recurse through PHI
      // cycles.
      if (PHIs.insert(PN).second)
        if (!ValueIsOnlyUsedLocallyOrStoredToOneGlobal(PN, GV, PHIs))
          return false;
      continue;
    }

    if (const BitCastInst *BCI = dyn_cast<BitCastInst>(Inst)) {
      if (!ValueIsOnlyUsedLocallyOrStoredToOneGlobal(BCI, GV, PHIs))
        return false;
      continue;
    }

    return false;
  }
  return true;
}

/// The Alloc pointer is stored into GV somewhere.  Transform all uses of the
/// allocation into loads from the global and uses of the resultant pointer.
/// Further, delete the store into GV.  This assumes that these value pass the
/// 'ValueIsOnlyUsedLocallyOrStoredToOneGlobal' predicate.
static void ReplaceUsesOfMallocWithGlobal(Instruction *Alloc,
                                          GlobalVariable *GV) {
  while (!Alloc->use_empty()) {
    Instruction *U = cast<Instruction>(*Alloc->user_begin());
    Instruction *InsertPt = U;
    if (StoreInst *SI = dyn_cast<StoreInst>(U)) {
      // If this is the store of the allocation into the global, remove it.
      if (SI->getOperand(1) == GV) {
        SI->eraseFromParent();
        continue;
      }
    } else if (PHINode *PN = dyn_cast<PHINode>(U)) {
      // Insert the load in the corresponding predecessor, not right before the
      // PHI.
      InsertPt = PN->getIncomingBlock(*Alloc->use_begin())->getTerminator();
    } else if (isa<BitCastInst>(U)) {
      // Must be bitcast between the malloc and store to initialize the global.
      ReplaceUsesOfMallocWithGlobal(U, GV);
      U->eraseFromParent();
      continue;
    } else if (GetElementPtrInst *GEPI = dyn_cast<GetElementPtrInst>(U)) {
      // If this is a "GEP bitcast" and the user is a store to the global, then
      // just process it as a bitcast.
      if (GEPI->hasAllZeroIndices() && GEPI->hasOneUse())
        if (StoreInst *SI = dyn_cast<StoreInst>(GEPI->user_back()))
          if (SI->getOperand(1) == GV) {
            // Must be bitcast GEP between the malloc and store to initialize
            // the global.
            ReplaceUsesOfMallocWithGlobal(GEPI, GV);
            GEPI->eraseFromParent();
            continue;
          }
    }

    // Insert a load from the global, and use it instead of the malloc.
    Value *NL = new LoadInst(GV, GV->getName()+".val", InsertPt);
    U->replaceUsesOfWith(Alloc, NL);
  }
}

/// Verify that all uses of V (a load, or a phi of a load) are simple enough to
/// perform heap SRA on.  This permits GEP's that index through the array and
/// struct field, icmps of null, and PHIs.
static bool LoadUsesSimpleEnoughForHeapSRA(const Value *V,
                        SmallPtrSetImpl<const PHINode*> &LoadUsingPHIs,
                        SmallPtrSetImpl<const PHINode*> &LoadUsingPHIsPerLoad) {
  // We permit two users of the load: setcc comparing against the null
  // pointer, and a getelementptr of a specific form.
  for (const User *U : V->users()) {
    const Instruction *UI = cast<Instruction>(U);

    // Comparison against null is ok.
    if (const ICmpInst *ICI = dyn_cast<ICmpInst>(UI)) {
      if (!isa<ConstantPointerNull>(ICI->getOperand(1)))
        return false;
      continue;
    }

    // getelementptr is also ok, but only a simple form.
    if (const GetElementPtrInst *GEPI = dyn_cast<GetElementPtrInst>(UI)) {
      // Must index into the array and into the struct.
      if (GEPI->getNumOperands() < 3)
        return false;

      // Otherwise the GEP is ok.
      continue;
    }

    if (const PHINode *PN = dyn_cast<PHINode>(UI)) {
      if (!LoadUsingPHIsPerLoad.insert(PN).second)
        // This means some phi nodes are dependent on each other.
        // Avoid infinite looping!
        return false;
      if (!LoadUsingPHIs.insert(PN).second)
        // If we have already analyzed this PHI, then it is safe.
        continue;

      // Make sure all uses of the PHI are simple enough to transform.
      if (!LoadUsesSimpleEnoughForHeapSRA(PN,
                                          LoadUsingPHIs, LoadUsingPHIsPerLoad))
        return false;

      continue;
    }

    // Otherwise we don't know what this is, not ok.
    return false;
  }

  return true;
}


/// If all users of values loaded from GV are simple enough to perform HeapSRA,
/// return true.
static bool AllGlobalLoadUsesSimpleEnoughForHeapSRA(const GlobalVariable *GV,
                                                    Instruction *StoredVal) {
  SmallPtrSet<const PHINode*, 32> LoadUsingPHIs;
  SmallPtrSet<const PHINode*, 32> LoadUsingPHIsPerLoad;
  for (const User *U : GV->users())
    if (const LoadInst *LI = dyn_cast<LoadInst>(U)) {
      if (!LoadUsesSimpleEnoughForHeapSRA(LI, LoadUsingPHIs,
                                          LoadUsingPHIsPerLoad))
        return false;
      LoadUsingPHIsPerLoad.clear();
    }

  // If we reach here, we know that all uses of the loads and transitive uses
  // (through PHI nodes) are simple enough to transform.  However, we don't know
  // that all inputs the to the PHI nodes are in the same equivalence sets.
  // Check to verify that all operands of the PHIs are either PHIS that can be
  // transformed, loads from GV, or MI itself.
  for (const PHINode *PN : LoadUsingPHIs) {
    for (unsigned op = 0, e = PN->getNumIncomingValues(); op != e; ++op) {
      Value *InVal = PN->getIncomingValue(op);

      // PHI of the stored value itself is ok.
      if (InVal == StoredVal) continue;

      if (const PHINode *InPN = dyn_cast<PHINode>(InVal)) {
        // One of the PHIs in our set is (optimistically) ok.
        if (LoadUsingPHIs.count(InPN))
          continue;
        return false;
      }

      // Load from GV is ok.
      if (const LoadInst *LI = dyn_cast<LoadInst>(InVal))
        if (LI->getOperand(0) == GV)
          continue;

      // UNDEF? NULL?

      // Anything else is rejected.
      return false;
    }
  }

  return true;
}

static Value *GetHeapSROAValue(Value *V, unsigned FieldNo,
               DenseMap<Value*, std::vector<Value*> > &InsertedScalarizedValues,
                   std::vector<std::pair<PHINode*, unsigned> > &PHIsToRewrite) {
  std::vector<Value*> &FieldVals = InsertedScalarizedValues[V];

  if (FieldNo >= FieldVals.size())
    FieldVals.resize(FieldNo+1);

  // If we already have this value, just reuse the previously scalarized
  // version.
  if (Value *FieldVal = FieldVals[FieldNo])
    return FieldVal;

  // Depending on what instruction this is, we have several cases.
  Value *Result;
  if (LoadInst *LI = dyn_cast<LoadInst>(V)) {
    // This is a scalarized version of the load from the global.  Just create
    // a new Load of the scalarized global.
    Result = new LoadInst(GetHeapSROAValue(LI->getOperand(0), FieldNo,
                                           InsertedScalarizedValues,
                                           PHIsToRewrite),
                          LI->getName()+".f"+Twine(FieldNo), LI);
  } else {
    PHINode *PN = cast<PHINode>(V);
    // PN's type is pointer to struct.  Make a new PHI of pointer to struct
    // field.

    PointerType *PTy = cast<PointerType>(PN->getType());
    StructType *ST = cast<StructType>(PTy->getElementType());

    unsigned AS = PTy->getAddressSpace();
    PHINode *NewPN =
      PHINode::Create(PointerType::get(ST->getElementType(FieldNo), AS),
                     PN->getNumIncomingValues(),
                     PN->getName()+".f"+Twine(FieldNo), PN);
    Result = NewPN;
    PHIsToRewrite.push_back(std::make_pair(PN, FieldNo));
  }

  return FieldVals[FieldNo] = Result;
}

/// Given a load instruction and a value derived from the load, rewrite the
/// derived value to use the HeapSRoA'd load.
static void RewriteHeapSROALoadUser(Instruction *LoadUser,
             DenseMap<Value*, std::vector<Value*> > &InsertedScalarizedValues,
                   std::vector<std::pair<PHINode*, unsigned> > &PHIsToRewrite) {
  // If this is a comparison against null, handle it.
  if (ICmpInst *SCI = dyn_cast<ICmpInst>(LoadUser)) {
    assert(isa<ConstantPointerNull>(SCI->getOperand(1)));
    // If we have a setcc of the loaded pointer, we can use a setcc of any
    // field.
    Value *NPtr = GetHeapSROAValue(SCI->getOperand(0), 0,
                                   InsertedScalarizedValues, PHIsToRewrite);

    Value *New = new ICmpInst(SCI, SCI->getPredicate(), NPtr,
                              Constant::getNullValue(NPtr->getType()),
                              SCI->getName());
    SCI->replaceAllUsesWith(New);
    SCI->eraseFromParent();
    return;
  }

  // Handle 'getelementptr Ptr, Idx, i32 FieldNo ...'
  if (GetElementPtrInst *GEPI = dyn_cast<GetElementPtrInst>(LoadUser)) {
    assert(GEPI->getNumOperands() >= 3 && isa<ConstantInt>(GEPI->getOperand(2))
           && "Unexpected GEPI!");

    // Load the pointer for this field.
    unsigned FieldNo = cast<ConstantInt>(GEPI->getOperand(2))->getZExtValue();
    Value *NewPtr = GetHeapSROAValue(GEPI->getOperand(0), FieldNo,
                                     InsertedScalarizedValues, PHIsToRewrite);

    // Create the new GEP idx vector.
    SmallVector<Value*, 8> GEPIdx;
    GEPIdx.push_back(GEPI->getOperand(1));
    GEPIdx.append(GEPI->op_begin()+3, GEPI->op_end());

    Value *NGEPI = GetElementPtrInst::Create(GEPI->getResultElementType(), NewPtr, GEPIdx,
                                             GEPI->getName(), GEPI);
    GEPI->replaceAllUsesWith(NGEPI);
    GEPI->eraseFromParent();
    return;
  }

  // Recursively transform the users of PHI nodes.  This will lazily create the
  // PHIs that are needed for individual elements.  Keep track of what PHIs we
  // see in InsertedScalarizedValues so that we don't get infinite loops (very
  // antisocial).  If the PHI is already in InsertedScalarizedValues, it has
  // already been seen first by another load, so its uses have already been
  // processed.
  PHINode *PN = cast<PHINode>(LoadUser);
  if (!InsertedScalarizedValues.insert(std::make_pair(PN,
                                              std::vector<Value*>())).second)
    return;

  // If this is the first time we've seen this PHI, recursively process all
  // users.
  for (auto UI = PN->user_begin(), E = PN->user_end(); UI != E;) {
    Instruction *User = cast<Instruction>(*UI++);
    RewriteHeapSROALoadUser(User, InsertedScalarizedValues, PHIsToRewrite);
  }
}

/// We are performing Heap SRoA on a global.  Ptr is a value loaded from the
/// global.  Eliminate all uses of Ptr, making them use FieldGlobals instead.
/// All uses of loaded values satisfy AllGlobalLoadUsesSimpleEnoughForHeapSRA.
static void RewriteUsesOfLoadForHeapSRoA(LoadInst *Load,
               DenseMap<Value*, std::vector<Value*> > &InsertedScalarizedValues,
                   std::vector<std::pair<PHINode*, unsigned> > &PHIsToRewrite) {
  for (auto UI = Load->user_begin(), E = Load->user_end(); UI != E;) {
    Instruction *User = cast<Instruction>(*UI++);
    RewriteHeapSROALoadUser(User, InsertedScalarizedValues, PHIsToRewrite);
  }

  if (Load->use_empty()) {
    Load->eraseFromParent();
    InsertedScalarizedValues.erase(Load);
  }
}

/// CI is an allocation of an array of structures.  Break it up into multiple
/// allocations of arrays of the fields.
static GlobalVariable *PerformHeapAllocSRoA(GlobalVariable *GV, CallInst *CI,
                                            Value *NElems, const DataLayout &DL,
                                            const TargetLibraryInfo *TLI) {
  DEBUG(dbgs() << "SROA HEAP ALLOC: " << *GV << "  MALLOC = " << *CI << '\n');
  Type *MAT = getMallocAllocatedType(CI, TLI);
  StructType *STy = cast<StructType>(MAT);

  // There is guaranteed to be at least one use of the malloc (storing
  // it into GV).  If there are other uses, change them to be uses of
  // the global to simplify later code.  This also deletes the store
  // into GV.
  ReplaceUsesOfMallocWithGlobal(CI, GV);

  // Okay, at this point, there are no users of the malloc.  Insert N
  // new mallocs at the same place as CI, and N globals.
  std::vector<Value*> FieldGlobals;
  std::vector<Value*> FieldMallocs;

  SmallVector<OperandBundleDef, 1> OpBundles;
  CI->getOperandBundlesAsDefs(OpBundles);

  unsigned AS = GV->getType()->getPointerAddressSpace();
  for (unsigned FieldNo = 0, e = STy->getNumElements(); FieldNo != e;++FieldNo){
    Type *FieldTy = STy->getElementType(FieldNo);
    PointerType *PFieldTy = PointerType::get(FieldTy, AS);

    GlobalVariable *NGV = new GlobalVariable(
        *GV->getParent(), PFieldTy, false, GlobalValue::InternalLinkage,
        Constant::getNullValue(PFieldTy), GV->getName() + ".f" + Twine(FieldNo),
        nullptr, GV->getThreadLocalMode());
    NGV->copyAttributesFrom(GV);
    FieldGlobals.push_back(NGV);

    unsigned TypeSize = DL.getTypeAllocSize(FieldTy);
    if (StructType *ST = dyn_cast<StructType>(FieldTy))
      TypeSize = DL.getStructLayout(ST)->getSizeInBytes();
    Type *IntPtrTy = DL.getIntPtrType(CI->getType());
    Value *NMI = CallInst::CreateMalloc(CI, IntPtrTy, FieldTy,
                                        ConstantInt::get(IntPtrTy, TypeSize),
                                        NElems, OpBundles, nullptr,
                                        CI->getName() + ".f" + Twine(FieldNo));
    FieldMallocs.push_back(NMI);
    new StoreInst(NMI, NGV, CI);
  }

  // The tricky aspect of this transformation is handling the case when malloc
  // fails.  In the original code, malloc failing would set the result pointer
  // of malloc to null.  In this case, some mallocs could succeed and others
  // could fail.  As such, we emit code that looks like this:
  //    F0 = malloc(field0)
  //    F1 = malloc(field1)
  //    F2 = malloc(field2)
  //    if (F0 == 0 || F1 == 0 || F2 == 0) {
  //      if (F0) { free(F0); F0 = 0; }
  //      if (F1) { free(F1); F1 = 0; }
  //      if (F2) { free(F2); F2 = 0; }
  //    }
  // The malloc can also fail if its argument is too large.
  Constant *ConstantZero = ConstantInt::get(CI->getArgOperand(0)->getType(), 0);
  Value *RunningOr = new ICmpInst(CI, ICmpInst::ICMP_SLT, CI->getArgOperand(0),
                                  ConstantZero, "isneg");
  for (unsigned i = 0, e = FieldMallocs.size(); i != e; ++i) {
    Value *Cond = new ICmpInst(CI, ICmpInst::ICMP_EQ, FieldMallocs[i],
                             Constant::getNullValue(FieldMallocs[i]->getType()),
                               "isnull");
    RunningOr = BinaryOperator::CreateOr(RunningOr, Cond, "tmp", CI);
  }

  // Split the basic block at the old malloc.
  BasicBlock *OrigBB = CI->getParent();
  BasicBlock *ContBB =
      OrigBB->splitBasicBlock(CI->getIterator(), "malloc_cont");

  // Create the block to check the first condition.  Put all these blocks at the
  // end of the function as they are unlikely to be executed.
  BasicBlock *NullPtrBlock = BasicBlock::Create(OrigBB->getContext(),
                                                "malloc_ret_null",
                                                OrigBB->getParent());

  // Remove the uncond branch from OrigBB to ContBB, turning it into a cond
  // branch on RunningOr.
  OrigBB->getTerminator()->eraseFromParent();
  BranchInst::Create(NullPtrBlock, ContBB, RunningOr, OrigBB);

  // Within the NullPtrBlock, we need to emit a comparison and branch for each
  // pointer, because some may be null while others are not.
  for (unsigned i = 0, e = FieldGlobals.size(); i != e; ++i) {
    Value *GVVal = new LoadInst(FieldGlobals[i], "tmp", NullPtrBlock);
    Value *Cmp = new ICmpInst(*NullPtrBlock, ICmpInst::ICMP_NE, GVVal,
                              Constant::getNullValue(GVVal->getType()));
    BasicBlock *FreeBlock = BasicBlock::Create(Cmp->getContext(), "free_it",
                                               OrigBB->getParent());
    BasicBlock *NextBlock = BasicBlock::Create(Cmp->getContext(), "next",
                                               OrigBB->getParent());
    Instruction *BI = BranchInst::Create(FreeBlock, NextBlock,
                                         Cmp, NullPtrBlock);

    // Fill in FreeBlock.
    CallInst::CreateFree(GVVal, OpBundles, BI);
    new StoreInst(Constant::getNullValue(GVVal->getType()), FieldGlobals[i],
                  FreeBlock);
    BranchInst::Create(NextBlock, FreeBlock);

    NullPtrBlock = NextBlock;
  }

  BranchInst::Create(ContBB, NullPtrBlock);

  // CI is no longer needed, remove it.
  CI->eraseFromParent();

  /// As we process loads, if we can't immediately update all uses of the load,
  /// keep track of what scalarized loads are inserted for a given load.
  DenseMap<Value*, std::vector<Value*> > InsertedScalarizedValues;
  InsertedScalarizedValues[GV] = FieldGlobals;

  std::vector<std::pair<PHINode*, unsigned> > PHIsToRewrite;

  // Okay, the malloc site is completely handled.  All of the uses of GV are now
  // loads, and all uses of those loads are simple.  Rewrite them to use loads
  // of the per-field globals instead.
  for (auto UI = GV->user_begin(), E = GV->user_end(); UI != E;) {
    Instruction *User = cast<Instruction>(*UI++);

    if (LoadInst *LI = dyn_cast<LoadInst>(User)) {
      RewriteUsesOfLoadForHeapSRoA(LI, InsertedScalarizedValues, PHIsToRewrite);
      continue;
    }

    // Must be a store of null.
    StoreInst *SI = cast<StoreInst>(User);
    assert(isa<ConstantPointerNull>(SI->getOperand(0)) &&
           "Unexpected heap-sra user!");

    // Insert a store of null into each global.
    for (unsigned i = 0, e = FieldGlobals.size(); i != e; ++i) {
      Type *ValTy = cast<GlobalValue>(FieldGlobals[i])->getValueType();
      Constant *Null = Constant::getNullValue(ValTy);
      new StoreInst(Null, FieldGlobals[i], SI);
    }
    // Erase the original store.
    SI->eraseFromParent();
  }

  // While we have PHIs that are interesting to rewrite, do it.
  while (!PHIsToRewrite.empty()) {
    PHINode *PN = PHIsToRewrite.back().first;
    unsigned FieldNo = PHIsToRewrite.back().second;
    PHIsToRewrite.pop_back();
    PHINode *FieldPN = cast<PHINode>(InsertedScalarizedValues[PN][FieldNo]);
    assert(FieldPN->getNumIncomingValues() == 0 &&"Already processed this phi");

    // Add all the incoming values.  This can materialize more phis.
    for (unsigned i = 0, e = PN->getNumIncomingValues(); i != e; ++i) {
      Value *InVal = PN->getIncomingValue(i);
      InVal = GetHeapSROAValue(InVal, FieldNo, InsertedScalarizedValues,
                               PHIsToRewrite);
      FieldPN->addIncoming(InVal, PN->getIncomingBlock(i));
    }
  }

  // Drop all inter-phi links and any loads that made it this far.
  for (DenseMap<Value*, std::vector<Value*> >::iterator
       I = InsertedScalarizedValues.begin(), E = InsertedScalarizedValues.end();
       I != E; ++I) {
    if (PHINode *PN = dyn_cast<PHINode>(I->first))
      PN->dropAllReferences();
    else if (LoadInst *LI = dyn_cast<LoadInst>(I->first))
      LI->dropAllReferences();
  }

  // Delete all the phis and loads now that inter-references are dead.
  for (DenseMap<Value*, std::vector<Value*> >::iterator
       I = InsertedScalarizedValues.begin(), E = InsertedScalarizedValues.end();
       I != E; ++I) {
    if (PHINode *PN = dyn_cast<PHINode>(I->first))
      PN->eraseFromParent();
    else if (LoadInst *LI = dyn_cast<LoadInst>(I->first))
      LI->eraseFromParent();
  }

  // The old global is now dead, remove it.
  GV->eraseFromParent();

  ++NumHeapSRA;
  return cast<GlobalVariable>(FieldGlobals[0]);
}

/// This function is called when we see a pointer global variable with a single
/// value stored it that is a malloc or cast of malloc.
static bool tryToOptimizeStoreOfMallocToGlobal(GlobalVariable *GV, CallInst *CI,
                                               Type *AllocTy,
                                               AtomicOrdering Ordering,
                                               const DataLayout &DL,
                                               TargetLibraryInfo *TLI) {
  // If this is a malloc of an abstract type, don't touch it.
  if (!AllocTy->isSized())
    return false;

  // We can't optimize this global unless all uses of it are *known* to be
  // of the malloc value, not of the null initializer value (consider a use
  // that compares the global's value against zero to see if the malloc has
  // been reached).  To do this, we check to see if all uses of the global
  // would trap if the global were null: this proves that they must all
  // happen after the malloc.
  if (!AllUsesOfLoadedValueWillTrapIfNull(GV))
    return false;

  // We can't optimize this if the malloc itself is used in a complex way,
  // for example, being stored into multiple globals.  This allows the
  // malloc to be stored into the specified global, loaded icmp'd, and
  // GEP'd.  These are all things we could transform to using the global
  // for.
  SmallPtrSet<const PHINode*, 8> PHIs;
  if (!ValueIsOnlyUsedLocallyOrStoredToOneGlobal(CI, GV, PHIs))
    return false;

  // If we have a global that is only initialized with a fixed size malloc,
  // transform the program to use global memory instead of malloc'd memory.
  // This eliminates dynamic allocation, avoids an indirection accessing the
  // data, and exposes the resultant global to further GlobalOpt.
  // We cannot optimize the malloc if we cannot determine malloc array size.
  Value *NElems = getMallocArraySize(CI, DL, TLI, true);
  if (!NElems)
    return false;

  if (ConstantInt *NElements = dyn_cast<ConstantInt>(NElems))
    // Restrict this transformation to only working on small allocations
    // (2048 bytes currently), as we don't want to introduce a 16M global or
    // something.
    if (NElements->getZExtValue() * DL.getTypeAllocSize(AllocTy) < 2048) {
      OptimizeGlobalAddressOfMalloc(GV, CI, AllocTy, NElements, DL, TLI);
      return true;
    }

  // If the allocation is an array of structures, consider transforming this
  // into multiple malloc'd arrays, one for each field.  This is basically
  // SRoA for malloc'd memory.

  if (Ordering != AtomicOrdering::NotAtomic)
    return false;

  // If this is an allocation of a fixed size array of structs, analyze as a
  // variable size array.  malloc [100 x struct],1 -> malloc struct, 100
  if (NElems == ConstantInt::get(CI->getArgOperand(0)->getType(), 1))
    if (ArrayType *AT = dyn_cast<ArrayType>(AllocTy))
      AllocTy = AT->getElementType();

  StructType *AllocSTy = dyn_cast<StructType>(AllocTy);
  if (!AllocSTy)
    return false;

  // This the structure has an unreasonable number of fields, leave it
  // alone.
  if (AllocSTy->getNumElements() <= 16 && AllocSTy->getNumElements() != 0 &&
      AllGlobalLoadUsesSimpleEnoughForHeapSRA(GV, CI)) {

    // If this is a fixed size array, transform the Malloc to be an alloc of
    // structs.  malloc [100 x struct],1 -> malloc struct, 100
    if (ArrayType *AT = dyn_cast<ArrayType>(getMallocAllocatedType(CI, TLI))) {
      Type *IntPtrTy = DL.getIntPtrType(CI->getType());
      unsigned TypeSize = DL.getStructLayout(AllocSTy)->getSizeInBytes();
      Value *AllocSize = ConstantInt::get(IntPtrTy, TypeSize);
      Value *NumElements = ConstantInt::get(IntPtrTy, AT->getNumElements());
      SmallVector<OperandBundleDef, 1> OpBundles;
      CI->getOperandBundlesAsDefs(OpBundles);
      Instruction *Malloc =
          CallInst::CreateMalloc(CI, IntPtrTy, AllocSTy, AllocSize, NumElements,
                                 OpBundles, nullptr, CI->getName());
      Instruction *Cast = new BitCastInst(Malloc, CI->getType(), "tmp", CI);
      CI->replaceAllUsesWith(Cast);
      CI->eraseFromParent();
      if (BitCastInst *BCI = dyn_cast<BitCastInst>(Malloc))
        CI = cast<CallInst>(BCI->getOperand(0));
      else
        CI = cast<CallInst>(Malloc);
    }

    PerformHeapAllocSRoA(GV, CI, getMallocArraySize(CI, DL, TLI, true), DL,
                         TLI);
    return true;
  }

  return false;
}

// Try to optimize globals based on the knowledge that only one value (besides
// its initializer) is ever stored to the global.
static bool optimizeOnceStoredGlobal(GlobalVariable *GV, Value *StoredOnceVal,
                                     AtomicOrdering Ordering,
                                     const DataLayout &DL,
                                     TargetLibraryInfo *TLI) {
  // Ignore no-op GEPs and bitcasts.
  StoredOnceVal = StoredOnceVal->stripPointerCasts();

  // If we are dealing with a pointer global that is initialized to null and
  // only has one (non-null) value stored into it, then we can optimize any
  // users of the loaded value (often calls and loads) that would trap if the
  // value was null.
  if (GV->getInitializer()->getType()->isPointerTy() &&
      GV->getInitializer()->isNullValue()) {
    if (Constant *SOVC = dyn_cast<Constant>(StoredOnceVal)) {
      if (GV->getInitializer()->getType() != SOVC->getType())
        SOVC = ConstantExpr::getBitCast(SOVC, GV->getInitializer()->getType());

      // Optimize away any trapping uses of the loaded value.
      if (OptimizeAwayTrappingUsesOfLoads(GV, SOVC, DL, TLI))
        return true;
    } else if (CallInst *CI = extractMallocCall(StoredOnceVal, TLI)) {
      Type *MallocType = getMallocAllocatedType(CI, TLI);
      if (MallocType && tryToOptimizeStoreOfMallocToGlobal(GV, CI, MallocType,
                                                           Ordering, DL, TLI))
        return true;
    }
  }

  return false;
}

/// At this point, we have learned that the only two values ever stored into GV
/// are its initializer and OtherVal.  See if we can shrink the global into a
/// boolean and select between the two values whenever it is used.  This exposes
/// the values to other scalar optimizations.
static bool TryToShrinkGlobalToBoolean(GlobalVariable *GV, Constant *OtherVal) {
  Type *GVElType = GV->getValueType();

  // If GVElType is already i1, it is already shrunk.  If the type of the GV is
  // an FP value, pointer or vector, don't do this optimization because a select
  // between them is very expensive and unlikely to lead to later
  // simplification.  In these cases, we typically end up with "cond ? v1 : v2"
  // where v1 and v2 both require constant pool loads, a big loss.
  if (GVElType == Type::getInt1Ty(GV->getContext()) ||
      GVElType->isFloatingPointTy() ||
      GVElType->isPointerTy() || GVElType->isVectorTy())
    return false;

  // Walk the use list of the global seeing if all the uses are load or store.
  // If there is anything else, bail out.
  for (User *U : GV->users())
    if (!isa<LoadInst>(U) && !isa<StoreInst>(U))
      return false;

  DEBUG(dbgs() << "   *** SHRINKING TO BOOL: " << *GV << "\n");

  // Create the new global, initializing it to false.
  GlobalVariable *NewGV = new GlobalVariable(Type::getInt1Ty(GV->getContext()),
                                             false,
                                             GlobalValue::InternalLinkage,
                                        ConstantInt::getFalse(GV->getContext()),
                                             GV->getName()+".b",
                                             GV->getThreadLocalMode(),
                                             GV->getType()->getAddressSpace());
  NewGV->copyAttributesFrom(GV);
  GV->getParent()->getGlobalList().insert(GV->getIterator(), NewGV);

  Constant *InitVal = GV->getInitializer();
  assert(InitVal->getType() != Type::getInt1Ty(GV->getContext()) &&
         "No reason to shrink to bool!");

  // If initialized to zero and storing one into the global, we can use a cast
  // instead of a select to synthesize the desired value.
  bool IsOneZero = false;
  if (ConstantInt *CI = dyn_cast<ConstantInt>(OtherVal))
    IsOneZero = InitVal->isNullValue() && CI->isOne();

  while (!GV->use_empty()) {
    Instruction *UI = cast<Instruction>(GV->user_back());
    if (StoreInst *SI = dyn_cast<StoreInst>(UI)) {
      // Change the store into a boolean store.
      bool StoringOther = SI->getOperand(0) == OtherVal;
      // Only do this if we weren't storing a loaded value.
      Value *StoreVal;
      if (StoringOther || SI->getOperand(0) == InitVal) {
        StoreVal = ConstantInt::get(Type::getInt1Ty(GV->getContext()),
                                    StoringOther);
      } else {
        // Otherwise, we are storing a previously loaded copy.  To do this,
        // change the copy from copying the original value to just copying the
        // bool.
        Instruction *StoredVal = cast<Instruction>(SI->getOperand(0));

        // If we've already replaced the input, StoredVal will be a cast or
        // select instruction.  If not, it will be a load of the original
        // global.
        if (LoadInst *LI = dyn_cast<LoadInst>(StoredVal)) {
          assert(LI->getOperand(0) == GV && "Not a copy!");
          // Insert a new load, to preserve the saved value.
          StoreVal = new LoadInst(NewGV, LI->getName()+".b", false, 0,
                                  LI->getOrdering(), LI->getSynchScope(), LI);
        } else {
          assert((isa<CastInst>(StoredVal) || isa<SelectInst>(StoredVal)) &&
                 "This is not a form that we understand!");
          StoreVal = StoredVal->getOperand(0);
          assert(isa<LoadInst>(StoreVal) && "Not a load of NewGV!");
        }
      }
      new StoreInst(StoreVal, NewGV, false, 0,
                    SI->getOrdering(), SI->getSynchScope(), SI);
    } else {
      // Change the load into a load of bool then a select.
      LoadInst *LI = cast<LoadInst>(UI);
      LoadInst *NLI = new LoadInst(NewGV, LI->getName()+".b", false, 0,
                                   LI->getOrdering(), LI->getSynchScope(), LI);
      Value *NSI;
      if (IsOneZero)
        NSI = new ZExtInst(NLI, LI->getType(), "", LI);
      else
        NSI = SelectInst::Create(NLI, OtherVal, InitVal, "", LI);
      NSI->takeName(LI);
      LI->replaceAllUsesWith(NSI);
    }
    UI->eraseFromParent();
  }

  // Retain the name of the old global variable. People who are debugging their
  // programs may expect these variables to be named the same.
  NewGV->takeName(GV);
  GV->eraseFromParent();
  return true;
}

static bool deleteIfDead(GlobalValue &GV,
                         SmallSet<const Comdat *, 8> &NotDiscardableComdats) {
  GV.removeDeadConstantUsers();

  if (!GV.isDiscardableIfUnused())
    return false;

  if (const Comdat *C = GV.getComdat())
    if (!GV.hasLocalLinkage() && NotDiscardableComdats.count(C))
      return false;

  bool Dead;
  if (auto *F = dyn_cast<Function>(&GV))
    Dead = F->isDefTriviallyDead();
  else
    Dead = GV.use_empty();
  if (!Dead)
    return false;

  DEBUG(dbgs() << "GLOBAL DEAD: " << GV << "\n");
  GV.eraseFromParent();
  ++NumDeleted;
  return true;
}

static bool isPointerValueDeadOnEntryToFunction(
    const Function *F, GlobalValue *GV,
    function_ref<DominatorTree &(Function &)> LookupDomTree) {
  // Find all uses of GV. We expect them all to be in F, and if we can't
  // identify any of the uses we bail out.
  //
  // On each of these uses, identify if the memory that GV points to is
  // used/required/live at the start of the function. If it is not, for example
  // if the first thing the function does is store to the GV, the GV can
  // possibly be demoted.
  //
  // We don't do an exhaustive search for memory operations - simply look
  // through bitcasts as they're quite common and benign.
  const DataLayout &DL = GV->getParent()->getDataLayout();
  SmallVector<LoadInst *, 4> Loads;
  SmallVector<StoreInst *, 4> Stores;
  for (auto *U : GV->users()) {
    if (Operator::getOpcode(U) == Instruction::BitCast) {
      for (auto *UU : U->users()) {
        if (auto *LI = dyn_cast<LoadInst>(UU))
          Loads.push_back(LI);
        else if (auto *SI = dyn_cast<StoreInst>(UU))
          Stores.push_back(SI);
        else
          return false;
      }
      continue;
    }

    Instruction *I = dyn_cast<Instruction>(U);
    if (!I)
      return false;
    assert(I->getParent()->getParent() == F);

    if (auto *LI = dyn_cast<LoadInst>(I))
      Loads.push_back(LI);
    else if (auto *SI = dyn_cast<StoreInst>(I))
      Stores.push_back(SI);
    else
      return false;
  }

  // We have identified all uses of GV into loads and stores. Now check if all
  // of them are known not to depend on the value of the global at the function
  // entry point. We do this by ensuring that every load is dominated by at
  // least one store.
  auto &DT = LookupDomTree(*const_cast<Function *>(F));

  // The below check is quadratic. Check we're not going to do too many tests.
  // FIXME: Even though this will always have worst-case quadratic time, we
  // could put effort into minimizing the average time by putting stores that
  // have been shown to dominate at least one load at the beginning of the
  // Stores array, making subsequent dominance checks more likely to succeed
  // early.
  //
  // The threshold here is fairly large because global->local demotion is a
  // very powerful optimization should it fire.
  const unsigned Threshold = 100;
  if (Loads.size() * Stores.size() > Threshold)
    return false;

  for (auto *L : Loads) {
    auto *LTy = L->getType();
    if (!std::any_of(Stores.begin(), Stores.end(), [&](StoreInst *S) {
          auto *STy = S->getValueOperand()->getType();
          // The load is only dominated by the store if DomTree says so
          // and the number of bits loaded in L is less than or equal to
          // the number of bits stored in S.
          return DT.dominates(S, L) &&
                 DL.getTypeStoreSize(LTy) <= DL.getTypeStoreSize(STy);
        }))
      return false;
  }
  // All loads have known dependences inside F, so the global can be localized.
  return true;
}

/// C may have non-instruction users. Can all of those users be turned into
/// instructions?
static bool allNonInstructionUsersCanBeMadeInstructions(Constant *C) {
  // We don't do this exhaustively. The most common pattern that we really need
  // to care about is a constant GEP or constant bitcast - so just looking
  // through one single ConstantExpr.
  //
  // The set of constants that this function returns true for must be able to be
  // handled by makeAllConstantUsesInstructions.
  for (auto *U : C->users()) {
    if (isa<Instruction>(U))
      continue;
    if (!isa<ConstantExpr>(U))
      // Non instruction, non-constantexpr user; cannot convert this.
      return false;
    for (auto *UU : U->users())
      if (!isa<Instruction>(UU))
        // A constantexpr used by another constant. We don't try and recurse any
        // further but just bail out at this point.
        return false;
  }

  return true;
}

/// C may have non-instruction users, and
/// allNonInstructionUsersCanBeMadeInstructions has returned true. Convert the
/// non-instruction users to instructions.
static void makeAllConstantUsesInstructions(Constant *C) {
  SmallVector<ConstantExpr*,4> Users;
  for (auto *U : C->users()) {
    if (isa<ConstantExpr>(U))
      Users.push_back(cast<ConstantExpr>(U));
    else
      // We should never get here; allNonInstructionUsersCanBeMadeInstructions
      // should not have returned true for C.
      assert(
          isa<Instruction>(U) &&
          "Can't transform non-constantexpr non-instruction to instruction!");
  }

  SmallVector<Value*,4> UUsers;
  for (auto *U : Users) {
    UUsers.clear();
    for (auto *UU : U->users())
      UUsers.push_back(UU);
    for (auto *UU : UUsers) {
      Instruction *UI = cast<Instruction>(UU);
      Instruction *NewU = U->getAsInstruction();
      NewU->insertBefore(UI);
      UI->replaceUsesOfWith(U, NewU);
    }
    U->dropAllReferences();
  }
}

/// Analyze the specified global variable and optimize
/// it if possible.  If we make a change, return true.
static bool processInternalGlobal(
    GlobalVariable *GV, const GlobalStatus &GS, TargetLibraryInfo *TLI,
    function_ref<DominatorTree &(Function &)> LookupDomTree) {
  auto &DL = GV->getParent()->getDataLayout();
  // If this is a first class global and has only one accessing function and
  // this function is non-recursive, we replace the global with a local alloca
  // in this function.
  //
  // NOTE: It doesn't make sense to promote non-single-value types since we
  // are just replacing static memory to stack memory.
  //
  // If the global is in different address space, don't bring it to stack.
  if (!GS.HasMultipleAccessingFunctions &&
      GS.AccessingFunction &&
      GV->getValueType()->isSingleValueType() &&
      GV->getType()->getAddressSpace() == 0 &&
      !GV->isExternallyInitialized() &&
      allNonInstructionUsersCanBeMadeInstructions(GV) &&
      GS.AccessingFunction->doesNotRecurse() &&
      !GS.AccessingFunction->callsFunctionThatReturnsTwice() && // INTEL
      isPointerValueDeadOnEntryToFunction(GS.AccessingFunction, GV,
                                          LookupDomTree)) {
    DEBUG(dbgs() << "LOCALIZING GLOBAL: " << *GV << "\n");
    Instruction &FirstI = const_cast<Instruction&>(*GS.AccessingFunction
                                                   ->getEntryBlock().begin());
    Type *ElemTy = GV->getValueType();
    // FIXME: Pass Global's alignment when globals have alignment
    AllocaInst *Alloca = new AllocaInst(ElemTy, nullptr,
                                        GV->getName(), &FirstI);
    if (!isa<UndefValue>(GV->getInitializer()))
      new StoreInst(GV->getInitializer(), Alloca, &FirstI);

    makeAllConstantUsesInstructions(GV);

    GV->replaceAllUsesWith(Alloca);
    GV->eraseFromParent();
    ++NumLocalized;
    return true;
  }

  // If the global is never loaded (but may be stored to), it is dead.
  // Delete it now.
  if (!GS.IsLoaded) {
    DEBUG(dbgs() << "GLOBAL NEVER LOADED: " << *GV << "\n");

    bool Changed;
    if (isLeakCheckerRoot(GV)) {
      // Delete any constant stores to the global.
      Changed = CleanupPointerRootUsers(GV, TLI);
    } else {
      // Delete any stores we can find to the global.  We may not be able to
      // make it completely dead though.
      Changed = CleanupConstantGlobalUsers(GV, GV->getInitializer(), DL, TLI);
    }

    // If the global is dead now, delete it.
    if (GV->use_empty()) {
      GV->eraseFromParent();
      ++NumDeleted;
      Changed = true;
    }
    return Changed;

  }
  if (GS.StoredType <= GlobalStatus::InitializerStored) {
    DEBUG(dbgs() << "MARKING CONSTANT: " << *GV << "\n");
    GV->setConstant(true);

    // Clean up any obviously simplifiable users now.
    CleanupConstantGlobalUsers(GV, GV->getInitializer(), DL, TLI);

    // If the global is dead now, just nuke it.
    if (GV->use_empty()) {
      DEBUG(dbgs() << "   *** Marking constant allowed us to simplify "
            << "all users and delete global!\n");
      GV->eraseFromParent();
      ++NumDeleted;
      return true;
    }

    // Fall through to the next check; see if we can optimize further.
    ++NumMarked;
  }
  if (!GV->getInitializer()->getType()->isSingleValueType()) {
    const DataLayout &DL = GV->getParent()->getDataLayout();
    if (SRAGlobal(GV, DL))
      return true;
  }
  if (GS.StoredType == GlobalStatus::StoredOnce && GS.StoredOnceValue) {
    // If the initial value for the global was an undef value, and if only
    // one other value was stored into it, we can just change the
    // initializer to be the stored value, then delete all stores to the
    // global.  This allows us to mark it constant.
    if (Constant *SOVConstant = dyn_cast<Constant>(GS.StoredOnceValue))
      if (isa<UndefValue>(GV->getInitializer())) {
        // Change the initial value here.
        GV->setInitializer(SOVConstant);

        // Clean up any obviously simplifiable users now.
        CleanupConstantGlobalUsers(GV, GV->getInitializer(), DL, TLI);

        if (GV->use_empty()) {
          DEBUG(dbgs() << "   *** Substituting initializer allowed us to "
                       << "simplify all users and delete global!\n");
          GV->eraseFromParent();
          ++NumDeleted;
        }
        ++NumSubstitute;
        return true;
      }

    // Try to optimize globals based on the knowledge that only one value
    // (besides its initializer) is ever stored to the global.
    if (optimizeOnceStoredGlobal(GV, GS.StoredOnceValue, GS.Ordering, DL, TLI))
      return true;

    // Otherwise, if the global was not a boolean, we can shrink it to be a
    // boolean.
    if (Constant *SOVConstant = dyn_cast<Constant>(GS.StoredOnceValue)) {
      if (GS.Ordering == AtomicOrdering::NotAtomic) {
        if (TryToShrinkGlobalToBoolean(GV, SOVConstant)) {
          ++NumShrunkToBool;
          return true;
        }
      }
    }
  }

  return false;
}

/// Analyze the specified global variable and optimize it if possible.  If we
/// make a change, return true.
static bool
processGlobal(GlobalValue &GV, TargetLibraryInfo *TLI,
              function_ref<DominatorTree &(Function &)> LookupDomTree) {
  if (GV.getName().startswith("llvm."))
    return false;

  GlobalStatus GS;

  if (GlobalStatus::analyzeGlobal(&GV, GS))
    return false;

  bool Changed = false;
  if (!GS.IsCompared && !GV.hasGlobalUnnamedAddr()) {
    auto NewUnnamedAddr = GV.hasLocalLinkage() ? GlobalValue::UnnamedAddr::Global
                                               : GlobalValue::UnnamedAddr::Local;
    if (NewUnnamedAddr != GV.getUnnamedAddr()) {
      GV.setUnnamedAddr(NewUnnamedAddr);
      NumUnnamed++;
      Changed = true;
    }
  }

  // Do more involved optimizations if the global is internal.
  if (!GV.hasLocalLinkage())
    return Changed;

  auto *GVar = dyn_cast<GlobalVariable>(&GV);
  if (!GVar)
    return Changed;

  if (GVar->isConstant() || !GVar->hasInitializer())
    return Changed;

  return processInternalGlobal(GVar, GS, TLI, LookupDomTree) || Changed;
}

/// Walk all of the direct calls of the specified function, changing them to
/// FastCC.
static void ChangeCalleesToFastCall(Function *F) {
  for (User *U : F->users()) {
    if (isa<BlockAddress>(U))
      continue;
    CallSite CS(cast<Instruction>(U));
    CS.setCallingConv(CallingConv::Fast);
  }
}

static AttributeSet StripNest(LLVMContext &C, const AttributeSet &Attrs) {
  for (unsigned i = 0, e = Attrs.getNumSlots(); i != e; ++i) {
    unsigned Index = Attrs.getSlotIndex(i);
    if (!Attrs.getSlotAttributes(i).hasAttribute(Index, Attribute::Nest))
      continue;

    // There can be only one.
    return Attrs.removeAttribute(C, Index, Attribute::Nest);
  }

  return Attrs;
}

static void RemoveNestAttribute(Function *F) {
  F->setAttributes(StripNest(F->getContext(), F->getAttributes()));
  for (User *U : F->users()) {
    if (isa<BlockAddress>(U))
      continue;
    CallSite CS(cast<Instruction>(U));
    CS.setAttributes(StripNest(F->getContext(), CS.getAttributes()));
  }
}

/// Return true if this is a calling convention that we'd like to change.  The
/// idea here is that we don't want to mess with the convention if the user
/// explicitly requested something with performance implications like coldcc,
/// GHC, or anyregcc.
static bool isProfitableToMakeFastCC(Function *F) {
  CallingConv::ID CC = F->getCallingConv();
  // FIXME: Is it worth transforming x86_stdcallcc and x86_fastcallcc?
  return CC == CallingConv::C || CC == CallingConv::X86_ThisCall;
}

static bool
OptimizeFunctions(Module &M, TargetLibraryInfo *TLI,
                  function_ref<DominatorTree &(Function &)> LookupDomTree,
                  SmallSet<const Comdat *, 8> &NotDiscardableComdats) {
  bool Changed = false;
  // Optimize functions.
  for (Module::iterator FI = M.begin(), E = M.end(); FI != E; ) {
    Function *F = &*FI++;
    // Functions without names cannot be referenced outside this module.
    if (!F->hasName() && !F->isDeclaration() && !F->hasLocalLinkage())
      F->setLinkage(GlobalValue::InternalLinkage);

    if (deleteIfDead(*F, NotDiscardableComdats)) {
      Changed = true;
      continue;
    }

    Changed |= processGlobal(*F, TLI, LookupDomTree);

    if (!F->hasLocalLinkage())
      continue;
    if (isProfitableToMakeFastCC(F) && !F->isVarArg() &&
        !F->hasAddressTaken()) {
      // If this function has a calling convention worth changing, is not a
      // varargs function, and is only called directly, promote it to use the
      // Fast calling convention.
      F->setCallingConv(CallingConv::Fast);
      ChangeCalleesToFastCall(F);
      ++NumFastCallFns;
      Changed = true;
    }

    if (F->getAttributes().hasAttrSomewhere(Attribute::Nest) &&
        !F->hasAddressTaken()) {
      // The function is not used by a trampoline intrinsic, so it is safe
      // to remove the 'nest' attribute.
      RemoveNestAttribute(F);
      ++NumNestRemoved;
      Changed = true;
    }
  }
  return Changed;
}

static bool
OptimizeGlobalVars(Module &M, TargetLibraryInfo *TLI,
                   function_ref<DominatorTree &(Function &)> LookupDomTree,
                   SmallSet<const Comdat *, 8> &NotDiscardableComdats) {
  bool Changed = false;

  for (Module::global_iterator GVI = M.global_begin(), E = M.global_end();
       GVI != E; ) {
    GlobalVariable *GV = &*GVI++;
    // Global variables without names cannot be referenced outside this module.
    if (!GV->hasName() && !GV->isDeclaration() && !GV->hasLocalLinkage())
      GV->setLinkage(GlobalValue::InternalLinkage);
    // Simplify the initializer.
    if (GV->hasInitializer())
      if (ConstantExpr *CE = dyn_cast<ConstantExpr>(GV->getInitializer())) {
        auto &DL = M.getDataLayout();
        Constant *New = ConstantFoldConstantExpression(CE, DL, TLI);
        if (New && New != CE)
          GV->setInitializer(New);
      }

    if (deleteIfDead(*GV, NotDiscardableComdats)) {
      Changed = true;
      continue;
    }

    Changed |= processGlobal(*GV, TLI, LookupDomTree);
  }
  return Changed;
}

/// Evaluate a piece of a constantexpr store into a global initializer.  This
/// returns 'Init' modified to reflect 'Val' stored into it.  At this point, the
/// GEP operands of Addr [0, OpNo) have been stepped into.
static Constant *EvaluateStoreInto(Constant *Init, Constant *Val,
                                   ConstantExpr *Addr, unsigned OpNo) {
  // Base case of the recursion.
  if (OpNo == Addr->getNumOperands()) {
    assert(Val->getType() == Init->getType() && "Type mismatch!");
    return Val;
  }

  SmallVector<Constant*, 32> Elts;
  if (StructType *STy = dyn_cast<StructType>(Init->getType())) {
    // Break up the constant into its elements.
    for (unsigned i = 0, e = STy->getNumElements(); i != e; ++i)
      Elts.push_back(Init->getAggregateElement(i));

    // Replace the element that we are supposed to.
    ConstantInt *CU = cast<ConstantInt>(Addr->getOperand(OpNo));
    unsigned Idx = CU->getZExtValue();
    assert(Idx < STy->getNumElements() && "Struct index out of range!");
    Elts[Idx] = EvaluateStoreInto(Elts[Idx], Val, Addr, OpNo+1);

    // Return the modified struct.
    return ConstantStruct::get(STy, Elts);
  }

  ConstantInt *CI = cast<ConstantInt>(Addr->getOperand(OpNo));
  SequentialType *InitTy = cast<SequentialType>(Init->getType());

  uint64_t NumElts;
  if (ArrayType *ATy = dyn_cast<ArrayType>(InitTy))
    NumElts = ATy->getNumElements();
  else
    NumElts = InitTy->getVectorNumElements();

  // Break up the array into elements.
  for (uint64_t i = 0, e = NumElts; i != e; ++i)
    Elts.push_back(Init->getAggregateElement(i));

  assert(CI->getZExtValue() < NumElts);
  Elts[CI->getZExtValue()] =
    EvaluateStoreInto(Elts[CI->getZExtValue()], Val, Addr, OpNo+1);

  if (Init->getType()->isArrayTy())
    return ConstantArray::get(cast<ArrayType>(InitTy), Elts);
  return ConstantVector::get(Elts);
}

/// We have decided that Addr (which satisfies the predicate
/// isSimpleEnoughPointerToCommit) should get Val as its value.  Make it happen.
static void CommitValueTo(Constant *Val, Constant *Addr) {
  if (GlobalVariable *GV = dyn_cast<GlobalVariable>(Addr)) {
    assert(GV->hasInitializer());
    GV->setInitializer(Val);
    return;
  }

  ConstantExpr *CE = cast<ConstantExpr>(Addr);
  GlobalVariable *GV = cast<GlobalVariable>(CE->getOperand(0));
  GV->setInitializer(EvaluateStoreInto(GV->getInitializer(), Val, CE, 2));
}

/// Evaluate static constructors in the function, if we can.  Return true if we
/// can, false otherwise.
static bool EvaluateStaticConstructor(Function *F, const DataLayout &DL,
                                      TargetLibraryInfo *TLI) {
  // Call the function.
  Evaluator Eval(DL, TLI);
  Constant *RetValDummy;
  bool EvalSuccess = Eval.EvaluateFunction(F, RetValDummy,
                                           SmallVector<Constant*, 0>());

  if (EvalSuccess) {
    ++NumCtorsEvaluated;

    // We succeeded at evaluation: commit the result.
    DEBUG(dbgs() << "FULLY EVALUATED GLOBAL CTOR FUNCTION '"
          << F->getName() << "' to " << Eval.getMutatedMemory().size()
          << " stores.\n");
    for (const auto &I : Eval.getMutatedMemory())
      CommitValueTo(I.second, I.first);
    for (GlobalVariable *GV : Eval.getInvariants())
      GV->setConstant(true);
  }

  return EvalSuccess;
}

static int compareNames(Constant *const *A, Constant *const *B) {
  Value *AStripped = (*A)->stripPointerCastsNoFollowAliases();
  Value *BStripped = (*B)->stripPointerCastsNoFollowAliases();
  return AStripped->getName().compare(BStripped->getName());
}

static void setUsedInitializer(GlobalVariable &V,
                               const SmallPtrSet<GlobalValue *, 8> &Init) {
  if (Init.empty()) {
    V.eraseFromParent();
    return;
  }

  // Type of pointer to the array of pointers.
  PointerType *Int8PtrTy = Type::getInt8PtrTy(V.getContext(), 0);

  SmallVector<llvm::Constant *, 8> UsedArray;
  for (GlobalValue *GV : Init) {
    Constant *Cast
      = ConstantExpr::getPointerBitCastOrAddrSpaceCast(GV, Int8PtrTy);
    UsedArray.push_back(Cast);
  }
  // Sort to get deterministic order.
  array_pod_sort(UsedArray.begin(), UsedArray.end(), compareNames);
  ArrayType *ATy = ArrayType::get(Int8PtrTy, UsedArray.size());

  Module *M = V.getParent();
  V.removeFromParent();
  GlobalVariable *NV =
      new GlobalVariable(*M, ATy, false, llvm::GlobalValue::AppendingLinkage,
                         llvm::ConstantArray::get(ATy, UsedArray), "");
  NV->takeName(&V);
  NV->setSection("llvm.metadata");
  delete &V;
}

namespace {
/// An easy to access representation of llvm.used and llvm.compiler.used.
class LLVMUsed {
  SmallPtrSet<GlobalValue *, 8> Used;
  SmallPtrSet<GlobalValue *, 8> CompilerUsed;
  GlobalVariable *UsedV;
  GlobalVariable *CompilerUsedV;

public:
  LLVMUsed(Module &M) {
    UsedV = collectUsedGlobalVariables(M, Used, false);
    CompilerUsedV = collectUsedGlobalVariables(M, CompilerUsed, true);
  }
  typedef SmallPtrSet<GlobalValue *, 8>::iterator iterator;
  typedef iterator_range<iterator> used_iterator_range;
  iterator usedBegin() { return Used.begin(); }
  iterator usedEnd() { return Used.end(); }
  used_iterator_range used() {
    return used_iterator_range(usedBegin(), usedEnd());
  }
  iterator compilerUsedBegin() { return CompilerUsed.begin(); }
  iterator compilerUsedEnd() { return CompilerUsed.end(); }
  used_iterator_range compilerUsed() {
    return used_iterator_range(compilerUsedBegin(), compilerUsedEnd());
  }
  bool usedCount(GlobalValue *GV) const { return Used.count(GV); }
  bool compilerUsedCount(GlobalValue *GV) const {
    return CompilerUsed.count(GV);
  }
  bool usedErase(GlobalValue *GV) { return Used.erase(GV); }
  bool compilerUsedErase(GlobalValue *GV) { return CompilerUsed.erase(GV); }
  bool usedInsert(GlobalValue *GV) { return Used.insert(GV).second; }
  bool compilerUsedInsert(GlobalValue *GV) {
    return CompilerUsed.insert(GV).second;
  }

  void syncVariablesAndSets() {
    if (UsedV)
      setUsedInitializer(*UsedV, Used);
    if (CompilerUsedV)
      setUsedInitializer(*CompilerUsedV, CompilerUsed);
  }
};
}

static bool hasUseOtherThanLLVMUsed(GlobalAlias &GA, const LLVMUsed &U) {
  if (GA.use_empty()) // No use at all.
    return false;

  assert((!U.usedCount(&GA) || !U.compilerUsedCount(&GA)) &&
         "We should have removed the duplicated "
         "element from llvm.compiler.used");
  if (!GA.hasOneUse())
    // Strictly more than one use. So at least one is not in llvm.used and
    // llvm.compiler.used.
    return true;

  // Exactly one use. Check if it is in llvm.used or llvm.compiler.used.
  return !U.usedCount(&GA) && !U.compilerUsedCount(&GA);
}

static bool hasMoreThanOneUseOtherThanLLVMUsed(GlobalValue &V,
                                               const LLVMUsed &U) {
  unsigned N = 2;
  assert((!U.usedCount(&V) || !U.compilerUsedCount(&V)) &&
         "We should have removed the duplicated "
         "element from llvm.compiler.used");
  if (U.usedCount(&V) || U.compilerUsedCount(&V))
    ++N;
  return V.hasNUsesOrMore(N);
}

static bool mayHaveOtherReferences(GlobalAlias &GA, const LLVMUsed &U) {
  if (!GA.hasLocalLinkage())
    return true;

  return U.usedCount(&GA) || U.compilerUsedCount(&GA);
}

static bool hasUsesToReplace(GlobalAlias &GA, const LLVMUsed &U,
                             bool &RenameTarget) {
  RenameTarget = false;
  bool Ret = false;
  if (hasUseOtherThanLLVMUsed(GA, U))
    Ret = true;

  // If the alias is externally visible, we may still be able to simplify it.
  if (!mayHaveOtherReferences(GA, U))
    return Ret;

  // If the aliasee has internal linkage, give it the name and linkage
  // of the alias, and delete the alias.  This turns:
  //   define internal ... @f(...)
  //   @a = alias ... @f
  // into:
  //   define ... @a(...)
  Constant *Aliasee = GA.getAliasee();
  GlobalValue *Target = cast<GlobalValue>(Aliasee->stripPointerCasts());
  if (!Target->hasLocalLinkage())
    return Ret;

  // Do not perform the transform if multiple aliases potentially target the
  // aliasee. This check also ensures that it is safe to replace the section
  // and other attributes of the aliasee with those of the alias.
  if (hasMoreThanOneUseOtherThanLLVMUsed(*Target, U))
    return Ret;

  RenameTarget = true;
  return true;
}

static bool
OptimizeGlobalAliases(Module &M,
                      SmallSet<const Comdat *, 8> &NotDiscardableComdats) {
  bool Changed = false;
  LLVMUsed Used(M);

  for (GlobalValue *GV : Used.used())
    Used.compilerUsedErase(GV);

  for (Module::alias_iterator I = M.alias_begin(), E = M.alias_end();
       I != E;) {
    GlobalAlias *J = &*I++;

    // Aliases without names cannot be referenced outside this module.
    if (!J->hasName() && !J->isDeclaration() && !J->hasLocalLinkage())
      J->setLinkage(GlobalValue::InternalLinkage);

    if (deleteIfDead(*J, NotDiscardableComdats)) {
      Changed = true;
      continue;
    }

    // If the aliasee may change at link time, nothing can be done - bail out.
    if (J->isInterposable())
      continue;

    Constant *Aliasee = J->getAliasee();
    GlobalValue *Target = dyn_cast<GlobalValue>(Aliasee->stripPointerCasts());
    // We can't trivially replace the alias with the aliasee if the aliasee is
    // non-trivial in some way.
    // TODO: Try to handle non-zero GEPs of local aliasees.
    if (!Target)
      continue;
    Target->removeDeadConstantUsers();

    // Make all users of the alias use the aliasee instead.
    bool RenameTarget;
    if (!hasUsesToReplace(*J, Used, RenameTarget))
      continue;

    J->replaceAllUsesWith(ConstantExpr::getBitCast(Aliasee, J->getType()));
    ++NumAliasesResolved;
    Changed = true;

    if (RenameTarget) {
      // Give the aliasee the name, linkage and other attributes of the alias.
      Target->takeName(&*J);
      Target->setLinkage(J->getLinkage());
      Target->setVisibility(J->getVisibility());
      Target->setDLLStorageClass(J->getDLLStorageClass());

      if (Used.usedErase(&*J))
        Used.usedInsert(Target);

      if (Used.compilerUsedErase(&*J))
        Used.compilerUsedInsert(Target);
    } else if (mayHaveOtherReferences(*J, Used))
      continue;

    // Delete the alias.
    M.getAliasList().erase(J);
    ++NumAliasesRemoved;
    Changed = true;
  }

  Used.syncVariablesAndSets();

  return Changed;
}

static Function *FindCXAAtExit(Module &M, TargetLibraryInfo *TLI) {
  LibFunc::Func F = LibFunc::cxa_atexit;
  if (!TLI->has(F))
    return nullptr;

  Function *Fn = M.getFunction(TLI->getName(F));
  if (!Fn)
    return nullptr;

  // Make sure that the function has the correct prototype.
  if (!TLI->getLibFunc(*Fn, F) || F != LibFunc::cxa_atexit)
    return nullptr;

  return Fn;
}

/// Returns whether the given function is an empty C++ destructor and can
/// therefore be eliminated.
/// Note that we assume that other optimization passes have already simplified
/// the code so we only look for a function with a single basic block, where
/// the only allowed instructions are 'ret', 'call' to an empty C++ dtor and
/// other side-effect free instructions.
static bool cxxDtorIsEmpty(const Function &Fn,
                           SmallPtrSet<const Function *, 8> &CalledFunctions) {
  // FIXME: We could eliminate C++ destructors if they're readonly/readnone and
  // nounwind, but that doesn't seem worth doing.
  if (Fn.isDeclaration())
    return false;

  if (++Fn.begin() != Fn.end())
    return false;

  const BasicBlock &EntryBlock = Fn.getEntryBlock();
  for (BasicBlock::const_iterator I = EntryBlock.begin(), E = EntryBlock.end();
       I != E; ++I) {
    if (const CallInst *CI = dyn_cast<CallInst>(I)) {
      // Ignore debug intrinsics.
      if (isa<DbgInfoIntrinsic>(CI))
        continue;

      const Function *CalledFn = CI->getCalledFunction();

      if (!CalledFn)
        return false;

      SmallPtrSet<const Function *, 8> NewCalledFunctions(CalledFunctions);

      // Don't treat recursive functions as empty.
      if (!NewCalledFunctions.insert(CalledFn).second)
        return false;

      if (!cxxDtorIsEmpty(*CalledFn, NewCalledFunctions))
        return false;
    } else if (isa<ReturnInst>(*I))
      return true; // We're done.
    else if (I->mayHaveSideEffects())
      return false; // Destructor with side effects, bail.
  }

  return false;
}

static bool OptimizeEmptyGlobalCXXDtors(Function *CXAAtExitFn) {
  /// Itanium C++ ABI p3.3.5:
  ///
  ///   After constructing a global (or local static) object, that will require
  ///   destruction on exit, a termination function is registered as follows:
  ///
  ///   extern "C" int __cxa_atexit ( void (*f)(void *), void *p, void *d );
  ///
  ///   This registration, e.g. __cxa_atexit(f,p,d), is intended to cause the
  ///   call f(p) when DSO d is unloaded, before all such termination calls
  ///   registered before this one. It returns zero if registration is
  ///   successful, nonzero on failure.

  // This pass will look for calls to __cxa_atexit where the function is trivial
  // and remove them.
  bool Changed = false;

  for (auto I = CXAAtExitFn->user_begin(), E = CXAAtExitFn->user_end();
       I != E;) {
    // We're only interested in calls. Theoretically, we could handle invoke
    // instructions as well, but neither llvm-gcc nor clang generate invokes
    // to __cxa_atexit.
    CallInst *CI = dyn_cast<CallInst>(*I++);
    if (!CI)
      continue;

    Function *DtorFn =
      dyn_cast<Function>(CI->getArgOperand(0)->stripPointerCasts());
    if (!DtorFn)
      continue;

    SmallPtrSet<const Function *, 8> CalledFunctions;
    if (!cxxDtorIsEmpty(*DtorFn, CalledFunctions))
      continue;

    // Just remove the call.
    CI->replaceAllUsesWith(Constant::getNullValue(CI->getType()));
    CI->eraseFromParent();

    ++NumCXXDtorsRemoved;

    Changed |= true;
  }

  return Changed;
}

static bool optimizeGlobalsInModule(
    Module &M, const DataLayout &DL, TargetLibraryInfo *TLI,
    function_ref<DominatorTree &(Function &)> LookupDomTree) {
  SmallSet<const Comdat *, 8> NotDiscardableComdats;
  bool Changed = false;
  bool LocalChange = true;
  while (LocalChange) {
    LocalChange = false;

    NotDiscardableComdats.clear();
    for (const GlobalVariable &GV : M.globals())
      if (const Comdat *C = GV.getComdat())
        if (!GV.isDiscardableIfUnused() || !GV.use_empty())
          NotDiscardableComdats.insert(C);
    for (Function &F : M)
      if (const Comdat *C = F.getComdat())
        if (!F.isDefTriviallyDead())
          NotDiscardableComdats.insert(C);
    for (GlobalAlias &GA : M.aliases())
      if (const Comdat *C = GA.getComdat())
        if (!GA.isDiscardableIfUnused() || !GA.use_empty())
          NotDiscardableComdats.insert(C);

    // Delete functions that are trivially dead, ccc -> fastcc
    LocalChange |=
        OptimizeFunctions(M, TLI, LookupDomTree, NotDiscardableComdats);

    // Optimize global_ctors list.
    LocalChange |= optimizeGlobalCtorsList(M, [&](Function *F) {
      return EvaluateStaticConstructor(F, DL, TLI);
    });

    // Optimize non-address-taken globals.
    LocalChange |= OptimizeGlobalVars(M, TLI, LookupDomTree,
                                      NotDiscardableComdats);

    // Resolve aliases, when possible.
    LocalChange |= OptimizeGlobalAliases(M, NotDiscardableComdats);

    // Try to remove trivial global destructors if they are not removed
    // already.
    Function *CXAAtExitFn = FindCXAAtExit(M, TLI);
    if (CXAAtExitFn)
      LocalChange |= OptimizeEmptyGlobalCXXDtors(CXAAtExitFn);

    Changed |= LocalChange;
  }

  // TODO: Move all global ctors functions to the end of the module for code
  // layout.

  return Changed;
}

PreservedAnalyses GlobalOptPass::run(Module &M, AnalysisManager<Module> &AM) {
    auto &DL = M.getDataLayout();
    auto &TLI = AM.getResult<TargetLibraryAnalysis>(M);
    auto &FAM =
        AM.getResult<FunctionAnalysisManagerModuleProxy>(M).getManager();
    auto LookupDomTree = [&FAM](Function &F) -> DominatorTree &{
      return FAM.getResult<DominatorTreeAnalysis>(F);
    };
    if (!optimizeGlobalsInModule(M, DL, &TLI, LookupDomTree))
      return PreservedAnalyses::all();
    return PreservedAnalyses::none();
}

namespace {
struct GlobalOptLegacyPass : public ModulePass {
  static char ID; // Pass identification, replacement for typeid
  GlobalOptLegacyPass() : ModulePass(ID) {
    initializeGlobalOptLegacyPassPass(*PassRegistry::getPassRegistry());
  }

  bool runOnModule(Module &M) override {
    if (skipModule(M))
      return false;

    auto &DL = M.getDataLayout();
    auto *TLI = &getAnalysis<TargetLibraryInfoWrapperPass>().getTLI();
    auto LookupDomTree = [this](Function &F) -> DominatorTree & {
      return this->getAnalysis<DominatorTreeWrapperPass>(F).getDomTree();
    };
    return optimizeGlobalsInModule(M, DL, TLI, LookupDomTree);
  }

  void getAnalysisUsage(AnalysisUsage &AU) const override {
    AU.addRequired<TargetLibraryInfoWrapperPass>();
    AU.addRequired<DominatorTreeWrapperPass>();
  }
};
}

char GlobalOptLegacyPass::ID = 0;
INITIALIZE_PASS_BEGIN(GlobalOptLegacyPass, "globalopt",
                      "Global Variable Optimizer", false, false)
INITIALIZE_PASS_DEPENDENCY(TargetLibraryInfoWrapperPass)
INITIALIZE_PASS_DEPENDENCY(DominatorTreeWrapperPass)
INITIALIZE_PASS_END(GlobalOptLegacyPass, "globalopt",
                    "Global Variable Optimizer", false, false)

ModulePass *llvm::createGlobalOptimizerPass() {
  return new GlobalOptLegacyPass();
}<|MERGE_RESOLUTION|>--- conflicted
+++ resolved
@@ -67,50 +67,6 @@
 STATISTIC(NumAliasesRemoved, "Number of global aliases eliminated");
 STATISTIC(NumCXXDtorsRemoved, "Number of global C++ destructors removed");
 
-<<<<<<< HEAD
-namespace {
-  struct GlobalOpt : public ModulePass {
-    void getAnalysisUsage(AnalysisUsage &AU) const override {
-      AU.addRequired<TargetLibraryInfoWrapperPass>();
-      AU.addRequired<DominatorTreeWrapperPass>();
-      AU.addPreserved<WholeProgramWrapperPass>();                 // INTEL
-    }
-    static char ID; // Pass identification, replacement for typeid
-    GlobalOpt() : ModulePass(ID) {
-      initializeGlobalOptPass(*PassRegistry::getPassRegistry());
-    }
-
-    bool runOnModule(Module &M) override;
-
-  private:
-    bool OptimizeFunctions(Module &M);
-    bool OptimizeGlobalVars(Module &M);
-    bool OptimizeGlobalAliases(Module &M);
-    bool deleteIfDead(GlobalValue &GV);
-    bool processGlobal(GlobalValue &GV);
-    bool processInternalGlobal(GlobalVariable *GV, const GlobalStatus &GS);
-    bool OptimizeEmptyGlobalCXXDtors(Function *CXAAtExitFn);
-
-    bool isPointerValueDeadOnEntryToFunction(const Function *F,
-                                             GlobalValue *GV);
-
-    TargetLibraryInfo *TLI;
-    SmallSet<const Comdat *, 8> NotDiscardableComdats;
-  };
-}
-
-char GlobalOpt::ID = 0;
-INITIALIZE_PASS_BEGIN(GlobalOpt, "globalopt",
-                "Global Variable Optimizer", false, false)
-INITIALIZE_PASS_DEPENDENCY(TargetLibraryInfoWrapperPass)
-INITIALIZE_PASS_DEPENDENCY(DominatorTreeWrapperPass)
-INITIALIZE_PASS_END(GlobalOpt, "globalopt",
-                "Global Variable Optimizer", false, false)
-
-ModulePass *llvm::createGlobalOptimizerPass() { return new GlobalOpt(); }
-
-=======
->>>>>>> 0bc23db1
 /// Is this global variable possibly used by a leak checker as a root?  If so,
 /// we might not really want to eliminate the stores to it.
 static bool isLeakCheckerRoot(GlobalVariable *GV) {
