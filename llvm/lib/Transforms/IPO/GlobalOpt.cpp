//===- GlobalOpt.cpp - Optimize Global Variables --------------------------===//
//
// Part of the LLVM Project, under the Apache License v2.0 with LLVM Exceptions.
// See https://llvm.org/LICENSE.txt for license information.
// SPDX-License-Identifier: Apache-2.0 WITH LLVM-exception
//
//===----------------------------------------------------------------------===//
//
// This pass transforms simple global variables that never have their address
// taken.  If obviously true, it marks read/write globals as constant, deletes
// variables only stored to, etc.
//
//===----------------------------------------------------------------------===//

#include "llvm/Transforms/IPO/GlobalOpt.h"
#include "llvm/ADT/DenseMap.h"
#include "llvm/ADT/STLExtras.h"
#include "llvm/ADT/SmallPtrSet.h"
#include "llvm/ADT/SmallVector.h"
#include "llvm/ADT/Statistic.h"
#include "llvm/ADT/Twine.h"
#include "llvm/ADT/iterator_range.h"
#include "llvm/Analysis/BlockFrequencyInfo.h"
#include "llvm/Analysis/ConstantFolding.h"
#include "llvm/Analysis/Intel_Andersens.h"        // INTEL
#include "llvm/Analysis/Intel_WP.h"               // INTEL
#include "llvm/Analysis/MemoryBuiltins.h"
#include "llvm/Analysis/TargetLibraryInfo.h"
#include "llvm/Analysis/TargetTransformInfo.h"
#include "llvm/BinaryFormat/Dwarf.h"
#include "llvm/IR/Attributes.h"
#include "llvm/IR/BasicBlock.h"
#include "llvm/IR/CallingConv.h"
#include "llvm/IR/Constant.h"
#include "llvm/IR/Constants.h"
#include "llvm/IR/DataLayout.h"
#include "llvm/IR/DebugInfoMetadata.h"
#include "llvm/IR/DerivedTypes.h"
#include "llvm/IR/Dominators.h"
#include "llvm/IR/Function.h"
#include "llvm/IR/GetElementPtrTypeIterator.h"
#include "llvm/IR/GlobalAlias.h"
#include "llvm/IR/GlobalValue.h"
#include "llvm/IR/GlobalVariable.h"
#include "llvm/IR/IRBuilder.h"
#include "llvm/IR/InstrTypes.h"
#include "llvm/IR/Instruction.h"
#include "llvm/IR/Instructions.h"
#include "llvm/IR/IntrinsicInst.h"
#include "llvm/IR/Module.h"
#include "llvm/IR/Operator.h"
#include "llvm/IR/Type.h"
#include "llvm/IR/Use.h"
#include "llvm/IR/User.h"
#include "llvm/IR/Value.h"
#include "llvm/IR/ValueHandle.h"
#include "llvm/InitializePasses.h"
#include "llvm/Pass.h"
#include "llvm/Support/AtomicOrdering.h"
#include "llvm/Support/Casting.h"
#include "llvm/Support/CommandLine.h"
#include "llvm/Support/Debug.h"
#include "llvm/Support/ErrorHandling.h"
#include "llvm/Support/MathExtras.h"
#include "llvm/Support/raw_ostream.h"
#include "llvm/Transforms/IPO.h"
#include "llvm/Transforms/Utils/CtorUtils.h"
#include "llvm/Transforms/Utils/Evaluator.h"
#include "llvm/Transforms/Utils/GlobalStatus.h"
#include "llvm/Transforms/Utils/Local.h"
#include <cassert>
#include <cstdint>
#include <utility>
#include <vector>

using namespace llvm;

#define DEBUG_TYPE "globalopt"

STATISTIC(NumMarked    , "Number of globals marked constant");
STATISTIC(NumUnnamed   , "Number of globals marked unnamed_addr");
STATISTIC(NumSRA       , "Number of aggregate globals broken into scalars");
STATISTIC(NumSubstitute,"Number of globals with initializers stored into them");
STATISTIC(NumDeleted   , "Number of globals deleted");
STATISTIC(NumGlobUses  , "Number of global uses devirtualized");
STATISTIC(NumLocalized , "Number of globals localized");
STATISTIC(NumShrunkToBool  , "Number of global vars shrunk to booleans");
STATISTIC(NumFastCallFns   , "Number of functions converted to fastcc");
STATISTIC(NumCtorsEvaluated, "Number of static ctors evaluated");
STATISTIC(NumNestRemoved   , "Number of nest attributes removed");
STATISTIC(NumAliasesResolved, "Number of global aliases resolved");
STATISTIC(NumAliasesRemoved, "Number of global aliases eliminated");
STATISTIC(NumCXXDtorsRemoved, "Number of global C++ destructors removed");
STATISTIC(NumInternalFunc, "Number of internal functions");
STATISTIC(NumColdCC, "Number of functions marked coldcc");

static cl::opt<bool>
    EnableColdCCStressTest("enable-coldcc-stress-test",
                           cl::desc("Enable stress test of coldcc by adding "
                                    "calling conv to all internal functions."),
                           cl::init(false), cl::Hidden);

static cl::opt<int> ColdCCRelFreq(
    "coldcc-rel-freq", cl::Hidden, cl::init(2), cl::ZeroOrMore,
    cl::desc(
        "Maximum block frequency, expressed as a percentage of caller's "
        "entry frequency, for a call site to be considered cold for enabling"
        "coldcc"));

/// Is this global variable possibly used by a leak checker as a root?  If so,
/// we might not really want to eliminate the stores to it.
static bool isLeakCheckerRoot(GlobalVariable *GV) {
  // A global variable is a root if it is a pointer, or could plausibly contain
  // a pointer.  There are two challenges; one is that we could have a struct
  // the has an inner member which is a pointer.  We recurse through the type to
  // detect these (up to a point).  The other is that we may actually be a union
  // of a pointer and another type, and so our LLVM type is an integer which
  // gets converted into a pointer, or our type is an [i8 x #] with a pointer
  // potentially contained here.

  if (GV->hasPrivateLinkage())
    return false;

  SmallVector<Type *, 4> Types;
  Types.push_back(GV->getValueType());

  unsigned Limit = 20;
  do {
    Type *Ty = Types.pop_back_val();
    switch (Ty->getTypeID()) {
      default: break;
      case Type::PointerTyID:
        return true;
      case Type::FixedVectorTyID:
      case Type::ScalableVectorTyID:
        if (cast<VectorType>(Ty)->getElementType()->isPointerTy())
          return true;
        break;
      case Type::ArrayTyID:
        Types.push_back(cast<ArrayType>(Ty)->getElementType());
        break;
      case Type::StructTyID: {
        StructType *STy = cast<StructType>(Ty);
        if (STy->isOpaque()) return true;
        for (StructType::element_iterator I = STy->element_begin(),
                 E = STy->element_end(); I != E; ++I) {
          Type *InnerTy = *I;
          if (isa<PointerType>(InnerTy)) return true;
          if (isa<StructType>(InnerTy) || isa<ArrayType>(InnerTy) ||
              isa<VectorType>(InnerTy))
            Types.push_back(InnerTy);
        }
        break;
      }
    }
    if (--Limit == 0) return true;
  } while (!Types.empty());
  return false;
}

/// Given a value that is stored to a global but never read, determine whether
/// it's safe to remove the store and the chain of computation that feeds the
/// store.
static bool IsSafeComputationToRemove(
    Value *V, function_ref<TargetLibraryInfo &(Function &)> GetTLI) {
  do {
    if (isa<Constant>(V))
      return true;
    if (!V->hasOneUse())
      return false;
    if (isa<LoadInst>(V) || isa<InvokeInst>(V) || isa<Argument>(V) ||
        isa<GlobalValue>(V))
      return false;
    if (isAllocationFn(V, GetTLI))
      return true;

    Instruction *I = cast<Instruction>(V);
    if (I->mayHaveSideEffects())
      return false;
    if (GetElementPtrInst *GEP = dyn_cast<GetElementPtrInst>(I)) {
      if (!GEP->hasAllConstantIndices())
        return false;
    } else if (I->getNumOperands() != 1) {
      return false;
    }

    V = I->getOperand(0);
  } while (true);
}

/// This GV is a pointer root.  Loop over all users of the global and clean up
/// any that obviously don't assign the global a value that isn't dynamically
/// allocated.
static bool
CleanupPointerRootUsers(GlobalVariable *GV,
                        function_ref<TargetLibraryInfo &(Function &)> GetTLI) {
  // A brief explanation of leak checkers.  The goal is to find bugs where
  // pointers are forgotten, causing an accumulating growth in memory
  // usage over time.  The common strategy for leak checkers is to explicitly
  // allow the memory pointed to by globals at exit.  This is popular because it
  // also solves another problem where the main thread of a C++ program may shut
  // down before other threads that are still expecting to use those globals. To
  // handle that case, we expect the program may create a singleton and never
  // destroy it.

  bool Changed = false;

  // If Dead[n].first is the only use of a malloc result, we can delete its
  // chain of computation and the store to the global in Dead[n].second.
  SmallVector<std::pair<Instruction *, Instruction *>, 32> Dead;

  // Constants can't be pointers to dynamically allocated memory.
  for (Value::user_iterator UI = GV->user_begin(), E = GV->user_end();
       UI != E;) {
    User *U = *UI++;
    if (StoreInst *SI = dyn_cast<StoreInst>(U)) {
      Value *V = SI->getValueOperand();
      if (isa<Constant>(V)) {
        Changed = true;
        SI->eraseFromParent();
      } else if (Instruction *I = dyn_cast<Instruction>(V)) {
        if (I->hasOneUse())
          Dead.push_back(std::make_pair(I, SI));
      }
    } else if (MemSetInst *MSI = dyn_cast<MemSetInst>(U)) {
      if (isa<Constant>(MSI->getValue())) {
        Changed = true;
        MSI->eraseFromParent();
      } else if (Instruction *I = dyn_cast<Instruction>(MSI->getValue())) {
        if (I->hasOneUse())
          Dead.push_back(std::make_pair(I, MSI));
      }
    } else if (MemTransferInst *MTI = dyn_cast<MemTransferInst>(U)) {
      GlobalVariable *MemSrc = dyn_cast<GlobalVariable>(MTI->getSource());
      if (MemSrc && MemSrc->isConstant()) {
        Changed = true;
        MTI->eraseFromParent();
#if INTEL_CUSTOMIZATION
      // CMPLRLLVM-28168: MemSrc may be nullptr, so check for that
      } else if (Instruction *I = dyn_cast_or_null<Instruction>(MemSrc)) {
#endif // INTEL_CUSTOMIZATION
        if (I->hasOneUse())
          Dead.push_back(std::make_pair(I, MTI));
      }
    } else if (ConstantExpr *CE = dyn_cast<ConstantExpr>(U)) {
      if (CE->use_empty()) {
        CE->destroyConstant();
        Changed = true;
      }
    } else if (Constant *C = dyn_cast<Constant>(U)) {
      if (isSafeToDestroyConstant(C)) {
        C->destroyConstant();
        // This could have invalidated UI, start over from scratch.
        Dead.clear();
        CleanupPointerRootUsers(GV, GetTLI);
        return true;
      }
    }
  }

  for (int i = 0, e = Dead.size(); i != e; ++i) {
    if (IsSafeComputationToRemove(Dead[i].first, GetTLI)) {
      Dead[i].second->eraseFromParent();
      Instruction *I = Dead[i].first;
      do {
        if (isAllocationFn(I, GetTLI))
          break;
        Instruction *J = dyn_cast<Instruction>(I->getOperand(0));
        if (!J)
          break;
        I->eraseFromParent();
        I = J;
      } while (true);
      I->eraseFromParent();
      Changed = true;
    }
  }

  return Changed;
}

/// We just marked GV constant.  Loop over all users of the global, cleaning up
/// the obvious ones.  This is largely just a quick scan over the use list to
/// clean up the easy and obvious cruft.  This returns true if it made a change.
static bool CleanupConstantGlobalUsers(
    Value *V, Constant *Init, const DataLayout &DL,
    function_ref<TargetLibraryInfo &(Function &)> GetTLI) {
  bool Changed = false;
  // Note that we need to use a weak value handle for the worklist items. When
  // we delete a constant array, we may also be holding pointer to one of its
  // elements (or an element of one of its elements if we're dealing with an
  // array of arrays) in the worklist.
  SmallVector<WeakTrackingVH, 8> WorkList(V->users());
  while (!WorkList.empty()) {
    Value *UV = WorkList.pop_back_val();
    if (!UV)
      continue;

    User *U = cast<User>(UV);

    if (LoadInst *LI = dyn_cast<LoadInst>(U)) {
      if (Init) {
        if (auto *Casted =
                ConstantFoldLoadThroughBitcast(Init, LI->getType(), DL)) {
          // Replace the load with the initializer.
          LI->replaceAllUsesWith(Casted);
          LI->eraseFromParent();
          Changed = true;
        }
      }
    } else if (StoreInst *SI = dyn_cast<StoreInst>(U)) {
      // Store must be unreachable or storing Init into the global.
      SI->eraseFromParent();
      Changed = true;
    } else if (ConstantExpr *CE = dyn_cast<ConstantExpr>(U)) {
      if (CE->getOpcode() == Instruction::GetElementPtr) {
        Constant *SubInit = nullptr;
        if (Init)
          SubInit = ConstantFoldLoadThroughGEPConstantExpr(
              Init, CE, V->getType()->getPointerElementType(), DL);
        Changed |= CleanupConstantGlobalUsers(CE, SubInit, DL, GetTLI);
      } else if ((CE->getOpcode() == Instruction::BitCast &&
                  CE->getType()->isPointerTy()) ||
                 CE->getOpcode() == Instruction::AddrSpaceCast) {
        // Pointer cast, delete any stores and memsets to the global.
        Changed |= CleanupConstantGlobalUsers(CE, nullptr, DL, GetTLI);
      }

      if (CE->use_empty()) {
        CE->destroyConstant();
        Changed = true;
      }
    } else if (GetElementPtrInst *GEP = dyn_cast<GetElementPtrInst>(U)) {
      // Do not transform "gepinst (gep constexpr (GV))" here, because forming
      // "gepconstexpr (gep constexpr (GV))" will cause the two gep's to fold
      // and will invalidate our notion of what Init is.
      Constant *SubInit = nullptr;
      if (!isa<ConstantExpr>(GEP->getOperand(0))) {
        ConstantExpr *CE = dyn_cast_or_null<ConstantExpr>(
            ConstantFoldInstruction(GEP, DL, &GetTLI(*GEP->getFunction())));
        if (Init && CE && CE->getOpcode() == Instruction::GetElementPtr)
          SubInit = ConstantFoldLoadThroughGEPConstantExpr(
              Init, CE, V->getType()->getPointerElementType(), DL);

        // If the initializer is an all-null value and we have an inbounds GEP,
        // we already know what the result of any load from that GEP is.
        // TODO: Handle splats.
        if (Init && isa<ConstantAggregateZero>(Init) && GEP->isInBounds())
          SubInit = Constant::getNullValue(GEP->getResultElementType());
      }
      Changed |= CleanupConstantGlobalUsers(GEP, SubInit, DL, GetTLI);

      if (GEP->use_empty()) {
        GEP->eraseFromParent();
        Changed = true;
      }
    } else if (MemIntrinsic *MI = dyn_cast<MemIntrinsic>(U)) { // memset/cpy/mv
      if (MI->getRawDest() == V) {
        MI->eraseFromParent();
        Changed = true;
      }

    } else if (Constant *C = dyn_cast<Constant>(U)) {
      // If we have a chain of dead constantexprs or other things dangling from
      // us, and if they are all dead, nuke them without remorse.
      if (isSafeToDestroyConstant(C)) {
        C->destroyConstant();
        CleanupConstantGlobalUsers(V, Init, DL, GetTLI);
        return true;
      }
    }
  }
  return Changed;
}

static bool isSafeSROAElementUse(Value *V);

/// Return true if the specified GEP is a safe user of a derived
/// expression from a global that we want to SROA.
static bool isSafeSROAGEP(User *U) {
  // Check to see if this ConstantExpr GEP is SRA'able.  In particular, we
  // don't like < 3 operand CE's, and we don't like non-constant integer
  // indices.  This enforces that all uses are 'gep GV, 0, C, ...' for some
  // value of C.
  if (U->getNumOperands() < 3 || !isa<Constant>(U->getOperand(1)) ||
      !cast<Constant>(U->getOperand(1))->isNullValue())
    return false;

  gep_type_iterator GEPI = gep_type_begin(U), E = gep_type_end(U);
  ++GEPI; // Skip over the pointer index.

  // For all other level we require that the indices are constant and inrange.
  // In particular, consider: A[0][i].  We cannot know that the user isn't doing
  // invalid things like allowing i to index an out-of-range subscript that
  // accesses A[1]. This can also happen between different members of a struct
  // in llvm IR.
  for (; GEPI != E; ++GEPI) {
    if (GEPI.isStruct())
      continue;

    ConstantInt *IdxVal = dyn_cast<ConstantInt>(GEPI.getOperand());
    if (!IdxVal || (GEPI.isBoundedSequential() &&
                    IdxVal->getZExtValue() >= GEPI.getSequentialNumElements()))
      return false;
  }

  return llvm::all_of(U->users(),
                      [](User *UU) { return isSafeSROAElementUse(UU); });
}

/// Return true if the specified instruction is a safe user of a derived
/// expression from a global that we want to SROA.
static bool isSafeSROAElementUse(Value *V) {
  // We might have a dead and dangling constant hanging off of here.
  if (Constant *C = dyn_cast<Constant>(V))
    return isSafeToDestroyConstant(C);

  Instruction *I = dyn_cast<Instruction>(V);
  if (!I) return false;

  // Loads are ok.
  if (isa<LoadInst>(I)) return true;

  // Stores *to* the pointer are ok.
  if (StoreInst *SI = dyn_cast<StoreInst>(I))
    return SI->getOperand(0) != V;

  // Otherwise, it must be a GEP. Check it and its users are safe to SRA.
  return isa<GetElementPtrInst>(I) && isSafeSROAGEP(I);
}

/// Look at all uses of the global and decide whether it is safe for us to
/// perform this transformation.
static bool GlobalUsersSafeToSRA(GlobalValue *GV) {
  for (User *U : GV->users()) {
    // The user of the global must be a GEP Inst or a ConstantExpr GEP.
    if (!isa<GetElementPtrInst>(U) &&
        (!isa<ConstantExpr>(U) ||
        cast<ConstantExpr>(U)->getOpcode() != Instruction::GetElementPtr))
      return false;

    // Check the gep and it's users are safe to SRA
    if (!isSafeSROAGEP(U))
      return false;
  }

  return true;
}

static bool IsSRASequential(Type *T) {
  return isa<ArrayType>(T) || isa<VectorType>(T);
}
static uint64_t GetSRASequentialNumElements(Type *T) {
  if (ArrayType *AT = dyn_cast<ArrayType>(T))
    return AT->getNumElements();
  return cast<FixedVectorType>(T)->getNumElements();
}
static Type *GetSRASequentialElementType(Type *T) {
  if (ArrayType *AT = dyn_cast<ArrayType>(T))
    return AT->getElementType();
  return cast<VectorType>(T)->getElementType();
}
static bool CanDoGlobalSRA(GlobalVariable *GV) {
  Constant *Init = GV->getInitializer();

  if (isa<StructType>(Init->getType())) {
    // nothing to check
  } else if (IsSRASequential(Init->getType())) {
    if (GetSRASequentialNumElements(Init->getType()) > 16 &&
        GV->hasNUsesOrMore(16))
      return false; // It's not worth it.
  } else
    return false;

  return GlobalUsersSafeToSRA(GV);
}

/// Copy over the debug info for a variable to its SRA replacements.
static void transferSRADebugInfo(GlobalVariable *GV, GlobalVariable *NGV,
                                 uint64_t FragmentOffsetInBits,
                                 uint64_t FragmentSizeInBits,
                                 uint64_t VarSize) {
  SmallVector<DIGlobalVariableExpression *, 1> GVs;
  GV->getDebugInfo(GVs);
  for (auto *GVE : GVs) {
    DIVariable *Var = GVE->getVariable();
    DIExpression *Expr = GVE->getExpression();
    // If the FragmentSize is smaller than the variable,
    // emit a fragment expression.
    if (FragmentSizeInBits < VarSize) {
      if (auto E = DIExpression::createFragmentExpression(
              Expr, FragmentOffsetInBits, FragmentSizeInBits))
        Expr = *E;
      else
        return;
    }
    auto *NGVE = DIGlobalVariableExpression::get(GVE->getContext(), Var, Expr);
    NGV->addDebugInfo(NGVE);
  }
}

/// Perform scalar replacement of aggregates on the specified global variable.
/// This opens the door for other optimizations by exposing the behavior of the
/// program in a more fine-grained way.  We have determined that this
/// transformation is safe already.  We return the first global variable we
/// insert so that the caller can reprocess it.
static GlobalVariable *SRAGlobal(GlobalVariable *GV, const DataLayout &DL) {
  // Make sure this global only has simple uses that we can SRA.
  if (!CanDoGlobalSRA(GV))
    return nullptr;

  assert(GV->hasLocalLinkage());
  Constant *Init = GV->getInitializer();
  Type *Ty = Init->getType();
  uint64_t VarSize = DL.getTypeSizeInBits(Ty);

  std::map<unsigned, GlobalVariable *> NewGlobals;

  // Get the alignment of the global, either explicit or target-specific.
  Align StartAlignment =
      DL.getValueOrABITypeAlignment(GV->getAlign(), GV->getType());

  // Loop over all users and create replacement variables for used aggregate
  // elements.
  for (User *GEP : GV->users()) {
    assert(((isa<ConstantExpr>(GEP) && cast<ConstantExpr>(GEP)->getOpcode() ==
                                           Instruction::GetElementPtr) ||
            isa<GetElementPtrInst>(GEP)) &&
           "NonGEP CE's are not SRAable!");

    // Ignore the 1th operand, which has to be zero or else the program is quite
    // broken (undefined).  Get the 2nd operand, which is the structure or array
    // index.
    unsigned ElementIdx = cast<ConstantInt>(GEP->getOperand(2))->getZExtValue();
    if (NewGlobals.count(ElementIdx) == 1)
      continue; // we`ve already created replacement variable
    assert(NewGlobals.count(ElementIdx) == 0);

    Type *ElTy = nullptr;
    if (StructType *STy = dyn_cast<StructType>(Ty))
      ElTy = STy->getElementType(ElementIdx);
    else
      ElTy = GetSRASequentialElementType(Ty);
    assert(ElTy);

    Constant *In = Init->getAggregateElement(ElementIdx);
    assert(In && "Couldn't get element of initializer?");

    GlobalVariable *NGV = new GlobalVariable(
        ElTy, false, GlobalVariable::InternalLinkage, In,
        GV->getName() + "." + Twine(ElementIdx), GV->getThreadLocalMode(),
        GV->getType()->getAddressSpace());
    NGV->setExternallyInitialized(GV->isExternallyInitialized());
    NGV->copyAttributesFrom(GV);
    NewGlobals.insert(std::make_pair(ElementIdx, NGV));

    if (StructType *STy = dyn_cast<StructType>(Ty)) {
      const StructLayout &Layout = *DL.getStructLayout(STy);

      // Calculate the known alignment of the field.  If the original aggregate
      // had 256 byte alignment for example, something might depend on that:
      // propagate info to each field.
      uint64_t FieldOffset = Layout.getElementOffset(ElementIdx);
      Align NewAlign = commonAlignment(StartAlignment, FieldOffset);
      if (NewAlign > DL.getABITypeAlign(STy->getElementType(ElementIdx)))
        NGV->setAlignment(NewAlign);

      // Copy over the debug info for the variable.
      uint64_t Size = DL.getTypeAllocSizeInBits(NGV->getValueType());
      uint64_t FragmentOffsetInBits = Layout.getElementOffsetInBits(ElementIdx);
      transferSRADebugInfo(GV, NGV, FragmentOffsetInBits, Size, VarSize);
    } else {
      uint64_t EltSize = DL.getTypeAllocSize(ElTy);
      Align EltAlign = DL.getABITypeAlign(ElTy);
      uint64_t FragmentSizeInBits = DL.getTypeAllocSizeInBits(ElTy);

      // Calculate the known alignment of the field.  If the original aggregate
      // had 256 byte alignment for example, something might depend on that:
      // propagate info to each field.
      Align NewAlign = commonAlignment(StartAlignment, EltSize * ElementIdx);
      if (NewAlign > EltAlign)
        NGV->setAlignment(NewAlign);
      transferSRADebugInfo(GV, NGV, FragmentSizeInBits * ElementIdx,
                           FragmentSizeInBits, VarSize);
    }
  }

  if (NewGlobals.empty())
    return nullptr;

  Module::GlobalListType &Globals = GV->getParent()->getGlobalList();
  for (auto NewGlobalVar : NewGlobals)
    Globals.push_back(NewGlobalVar.second);

  LLVM_DEBUG(dbgs() << "PERFORMING GLOBAL SRA ON: " << *GV << "\n");

  Constant *NullInt =Constant::getNullValue(Type::getInt32Ty(GV->getContext()));

  // Loop over all of the uses of the global, replacing the constantexpr geps,
  // with smaller constantexpr geps or direct references.
  while (!GV->use_empty()) {
    User *GEP = GV->user_back();
    assert(((isa<ConstantExpr>(GEP) &&
             cast<ConstantExpr>(GEP)->getOpcode()==Instruction::GetElementPtr)||
            isa<GetElementPtrInst>(GEP)) && "NonGEP CE's are not SRAable!");

    // Ignore the 1th operand, which has to be zero or else the program is quite
    // broken (undefined).  Get the 2nd operand, which is the structure or array
    // index.
    unsigned ElementIdx = cast<ConstantInt>(GEP->getOperand(2))->getZExtValue();
    assert(NewGlobals.count(ElementIdx) == 1);

    Value *NewPtr = NewGlobals[ElementIdx];
    Type *NewTy = NewGlobals[ElementIdx]->getValueType();

    // Form a shorter GEP if needed.
    if (GEP->getNumOperands() > 3) {
      if (ConstantExpr *CE = dyn_cast<ConstantExpr>(GEP)) {
        SmallVector<Constant*, 8> Idxs;
        Idxs.push_back(NullInt);
        for (unsigned i = 3, e = CE->getNumOperands(); i != e; ++i)
          Idxs.push_back(CE->getOperand(i));
        NewPtr =
            ConstantExpr::getGetElementPtr(NewTy, cast<Constant>(NewPtr), Idxs);
      } else {
        GetElementPtrInst *GEPI = cast<GetElementPtrInst>(GEP);
        SmallVector<Value*, 8> Idxs;
        Idxs.push_back(NullInt);
        for (unsigned i = 3, e = GEPI->getNumOperands(); i != e; ++i)
          Idxs.push_back(GEPI->getOperand(i));
        NewPtr = GetElementPtrInst::Create(
            NewTy, NewPtr, Idxs, GEPI->getName() + "." + Twine(ElementIdx),
            GEPI);
      }
    }
    GEP->replaceAllUsesWith(NewPtr);

    // We changed the pointer of any memory access user. Recalculate alignments.
    for (User *U : NewPtr->users()) {
      if (auto *Load = dyn_cast<LoadInst>(U)) {
        Align PrefAlign = DL.getPrefTypeAlign(Load->getType());
        Align NewAlign = getOrEnforceKnownAlignment(Load->getPointerOperand(),
                                                    PrefAlign, DL, Load);
        Load->setAlignment(NewAlign);
      }
      if (auto *Store = dyn_cast<StoreInst>(U)) {
        Align PrefAlign =
            DL.getPrefTypeAlign(Store->getValueOperand()->getType());
        Align NewAlign = getOrEnforceKnownAlignment(Store->getPointerOperand(),
                                                    PrefAlign, DL, Store);
        Store->setAlignment(NewAlign);
      }
    }

    if (GetElementPtrInst *GEPI = dyn_cast<GetElementPtrInst>(GEP))
      GEPI->eraseFromParent();
    else
      cast<ConstantExpr>(GEP)->destroyConstant();
  }

  // Delete the old global, now that it is dead.
  Globals.erase(GV);
  ++NumSRA;

  assert(NewGlobals.size() > 0);
  return NewGlobals.begin()->second;
}

/// Return true if all users of the specified value will trap if the value is
/// dynamically null.  PHIs keeps track of any phi nodes we've seen to avoid
/// reprocessing them.
static bool AllUsesOfValueWillTrapIfNull(const Value *V,
                                        SmallPtrSetImpl<const PHINode*> &PHIs) {
  for (const User *U : V->users()) {
    if (const Instruction *I = dyn_cast<Instruction>(U)) {
      // If null pointer is considered valid, then all uses are non-trapping.
      // Non address-space 0 globals have already been pruned by the caller.
      if (NullPointerIsDefined(I->getFunction()))
        return false;
    }
    if (isa<LoadInst>(U)) {
      // Will trap.
    } else if (const StoreInst *SI = dyn_cast<StoreInst>(U)) {
      if (SI->getOperand(0) == V) {
        //cerr << "NONTRAPPING USE: " << *U;
        return false;  // Storing the value.
      }
    } else if (const CallInst *CI = dyn_cast<CallInst>(U)) {
      if (CI->getCalledOperand() != V) {
        //cerr << "NONTRAPPING USE: " << *U;
        return false;  // Not calling the ptr
      }
    } else if (const InvokeInst *II = dyn_cast<InvokeInst>(U)) {
      if (II->getCalledOperand() != V) {
        //cerr << "NONTRAPPING USE: " << *U;
        return false;  // Not calling the ptr
      }
    } else if (const BitCastInst *CI = dyn_cast<BitCastInst>(U)) {
      if (!AllUsesOfValueWillTrapIfNull(CI, PHIs)) return false;
    } else if (const GetElementPtrInst *GEPI = dyn_cast<GetElementPtrInst>(U)) {
      if (!AllUsesOfValueWillTrapIfNull(GEPI, PHIs)) return false;
    } else if (const PHINode *PN = dyn_cast<PHINode>(U)) {
      // If we've already seen this phi node, ignore it, it has already been
      // checked.
      if (PHIs.insert(PN).second && !AllUsesOfValueWillTrapIfNull(PN, PHIs))
        return false;
    } else if (isa<ICmpInst>(U) &&
               !ICmpInst::isSigned(cast<ICmpInst>(U)->getPredicate()) &&
               isa<LoadInst>(U->getOperand(0)) &&
               isa<ConstantPointerNull>(U->getOperand(1))) {
      assert(isa<GlobalValue>(
                 cast<LoadInst>(U->getOperand(0))->getPointerOperand()) &&
             "Should be GlobalVariable");
      // This and only this kind of non-signed ICmpInst is to be replaced with
      // the comparing of the value of the created global init bool later in
      // optimizeGlobalAddressOfMalloc for the global variable.
    } else {
      //cerr << "NONTRAPPING USE: " << *U;
      return false;
    }
  }
  return true;
}

/// Return true if all uses of any loads from GV will trap if the loaded value
/// is null.  Note that this also permits comparisons of the loaded value
/// against null, as a special case.
static bool allUsesOfLoadedValueWillTrapIfNull(const GlobalVariable *GV) {
  SmallVector<const Value *, 4> Worklist;
  Worklist.push_back(GV);
  while (!Worklist.empty()) {
    const Value *P = Worklist.pop_back_val();
    for (auto *U : P->users()) {
      if (auto *LI = dyn_cast<LoadInst>(U)) {
        SmallPtrSet<const PHINode *, 8> PHIs;
        if (!AllUsesOfValueWillTrapIfNull(LI, PHIs))
          return false;
      } else if (auto *SI = dyn_cast<StoreInst>(U)) {
        // Ignore stores to the global.
        if (SI->getPointerOperand() != P)
          return false;
      } else if (auto *CE = dyn_cast<ConstantExpr>(U)) {
        if (CE->stripPointerCasts() != GV)
          return false;
        // Check further the ConstantExpr.
        Worklist.push_back(CE);
      } else {
        // We don't know or understand this user, bail out.
        return false;
      }
    }
  }

  return true;
}

/// Get all the loads/store uses for global variable \p GV.
static void allUsesOfLoadAndStores(GlobalVariable *GV,
                                   SmallVector<Value *, 4> &Uses) {
  SmallVector<Value *, 4> Worklist;
  Worklist.push_back(GV);
  while (!Worklist.empty()) {
    auto *P = Worklist.pop_back_val();
    for (auto *U : P->users()) {
      if (auto *CE = dyn_cast<ConstantExpr>(U)) {
        Worklist.push_back(CE);
        continue;
      }

      assert((isa<LoadInst>(U) || isa<StoreInst>(U)) &&
             "Expect only load or store instructions");
      Uses.push_back(U);
    }
  }
}

static bool OptimizeAwayTrappingUsesOfValue(Value *V, Constant *NewV) {
  bool Changed = false;
  for (auto UI = V->user_begin(), E = V->user_end(); UI != E; ) {
    Instruction *I = cast<Instruction>(*UI++);
    // Uses are non-trapping if null pointer is considered valid.
    // Non address-space 0 globals are already pruned by the caller.
    if (NullPointerIsDefined(I->getFunction()))
      return false;
    if (LoadInst *LI = dyn_cast<LoadInst>(I)) {
      LI->setOperand(0, NewV);
      Changed = true;
    } else if (StoreInst *SI = dyn_cast<StoreInst>(I)) {
      if (SI->getOperand(1) == V) {
        SI->setOperand(1, NewV);
        Changed = true;
      }
    } else if (isa<CallInst>(I) || isa<InvokeInst>(I)) {
      CallBase *CB = cast<CallBase>(I);
      if (CB->getCalledOperand() == V) {
        // Calling through the pointer!  Turn into a direct call, but be careful
        // that the pointer is not also being passed as an argument.
        CB->setCalledOperand(NewV);
        Changed = true;
        bool PassedAsArg = false;
        for (unsigned i = 0, e = CB->arg_size(); i != e; ++i)
          if (CB->getArgOperand(i) == V) {
            PassedAsArg = true;
            CB->setArgOperand(i, NewV);
          }

        if (PassedAsArg) {
          // Being passed as an argument also.  Be careful to not invalidate UI!
          UI = V->user_begin();
        }
      }
    } else if (CastInst *CI = dyn_cast<CastInst>(I)) {
      Changed |= OptimizeAwayTrappingUsesOfValue(CI,
                                ConstantExpr::getCast(CI->getOpcode(),
                                                      NewV, CI->getType()));
      if (CI->use_empty()) {
        Changed = true;
        CI->eraseFromParent();
      }
    } else if (GetElementPtrInst *GEPI = dyn_cast<GetElementPtrInst>(I)) {
      // Should handle GEP here.
      SmallVector<Constant*, 8> Idxs;
      Idxs.reserve(GEPI->getNumOperands()-1);
      for (User::op_iterator i = GEPI->op_begin() + 1, e = GEPI->op_end();
           i != e; ++i)
        if (Constant *C = dyn_cast<Constant>(*i))
          Idxs.push_back(C);
        else
          break;
      if (Idxs.size() == GEPI->getNumOperands()-1)
        Changed |= OptimizeAwayTrappingUsesOfValue(
            GEPI, ConstantExpr::getGetElementPtr(GEPI->getSourceElementType(),
                                                 NewV, Idxs));
      if (GEPI->use_empty()) {
        Changed = true;
        GEPI->eraseFromParent();
      }
    }
  }

  return Changed;
}

/// The specified global has only one non-null value stored into it.  If there
/// are uses of the loaded value that would trap if the loaded value is
/// dynamically null, then we know that they cannot be reachable with a null
/// optimize away the load.
static bool OptimizeAwayTrappingUsesOfLoads(
    GlobalVariable *GV, Constant *LV, const DataLayout &DL,
    function_ref<TargetLibraryInfo &(Function &)> GetTLI) {
  bool Changed = false;

  // Keep track of whether we are able to remove all the uses of the global
  // other than the store that defines it.
  bool AllNonStoreUsesGone = true;

  // Replace all uses of loads with uses of uses of the stored value.
  for (Value::user_iterator GUI = GV->user_begin(), E = GV->user_end(); GUI != E;){
    User *GlobalUser = *GUI++;
    if (LoadInst *LI = dyn_cast<LoadInst>(GlobalUser)) {
      Changed |= OptimizeAwayTrappingUsesOfValue(LI, LV);
      // If we were able to delete all uses of the loads
      if (LI->use_empty()) {
        LI->eraseFromParent();
        Changed = true;
      } else {
        AllNonStoreUsesGone = false;
      }
    } else if (isa<StoreInst>(GlobalUser)) {
      // Ignore the store that stores "LV" to the global.
      assert(GlobalUser->getOperand(1) == GV &&
             "Must be storing *to* the global");
    } else {
      AllNonStoreUsesGone = false;

      // If we get here we could have other crazy uses that are transitively
      // loaded.
      assert((isa<PHINode>(GlobalUser) || isa<SelectInst>(GlobalUser) ||
              isa<ConstantExpr>(GlobalUser) || isa<CmpInst>(GlobalUser) ||
              isa<BitCastInst>(GlobalUser) ||
              isa<GetElementPtrInst>(GlobalUser)) &&
             "Only expect load and stores!");
    }
  }

  if (Changed) {
    LLVM_DEBUG(dbgs() << "OPTIMIZED LOADS FROM STORED ONCE POINTER: " << *GV
                      << "\n");
    ++NumGlobUses;
  }

  // If we nuked all of the loads, then none of the stores are needed either,
  // nor is the global.
  if (AllNonStoreUsesGone) {
    if (isLeakCheckerRoot(GV)) {
      Changed |= CleanupPointerRootUsers(GV, GetTLI);
    } else {
      Changed = true;
      CleanupConstantGlobalUsers(GV, nullptr, DL, GetTLI);
    }
    if (GV->use_empty()) {
      LLVM_DEBUG(dbgs() << "  *** GLOBAL NOW DEAD!\n");
      Changed = true;
      GV->eraseFromParent();
      ++NumDeleted;
    }
  }
  return Changed;
}

/// Walk the use list of V, constant folding all of the instructions that are
/// foldable.
static void ConstantPropUsersOf(Value *V, const DataLayout &DL,
                                TargetLibraryInfo *TLI) {
  for (Value::user_iterator UI = V->user_begin(), E = V->user_end(); UI != E; )
    if (Instruction *I = dyn_cast<Instruction>(*UI++))
      if (Constant *NewC = ConstantFoldInstruction(I, DL, TLI)) {
        I->replaceAllUsesWith(NewC);

        // Advance UI to the next non-I use to avoid invalidating it!
        // Instructions could multiply use V.
        while (UI != E && *UI == I)
          ++UI;
        if (isInstructionTriviallyDead(I, TLI))
          I->eraseFromParent();
      }
}

/// This function takes the specified global variable, and transforms the
/// program as if it always contained the result of the specified malloc.
/// Because it is always the result of the specified malloc, there is no reason
/// to actually DO the malloc.  Instead, turn the malloc into a global, and any
/// loads of GV as uses of the new global.
static GlobalVariable *
OptimizeGlobalAddressOfMalloc(GlobalVariable *GV, CallInst *CI, Type *AllocTy,
                              ConstantInt *NElements, const DataLayout &DL,
                              TargetLibraryInfo *TLI) {
  LLVM_DEBUG(errs() << "PROMOTING GLOBAL: " << *GV << "  CALL = " << *CI
                    << '\n');

  Type *GlobalType;
  if (NElements->getZExtValue() == 1)
    GlobalType = AllocTy;
  else
    // If we have an array allocation, the global variable is of an array.
    GlobalType = ArrayType::get(AllocTy, NElements->getZExtValue());

  // Create the new global variable.  The contents of the malloc'd memory is
  // undefined, so initialize with an undef value.
  GlobalVariable *NewGV = new GlobalVariable(
      *GV->getParent(), GlobalType, false, GlobalValue::InternalLinkage,
      UndefValue::get(GlobalType), GV->getName() + ".body", nullptr,
      GV->getThreadLocalMode());

  // If there are bitcast users of the malloc (which is typical, usually we have
  // a malloc + bitcast) then replace them with uses of the new global.  Update
  // other users to use the global as well.
  BitCastInst *TheBC = nullptr;
  while (!CI->use_empty()) {
    Instruction *User = cast<Instruction>(CI->user_back());
    if (BitCastInst *BCI = dyn_cast<BitCastInst>(User)) {
      if (BCI->getType() == NewGV->getType()) {
        BCI->replaceAllUsesWith(NewGV);
        BCI->eraseFromParent();
      } else {
        BCI->setOperand(0, NewGV);
      }
    } else {
      if (!TheBC)
        TheBC = new BitCastInst(NewGV, CI->getType(), "newgv", CI);
      User->replaceUsesOfWith(CI, TheBC);
    }
  }

  SmallPtrSet<Constant *, 1> RepValues;
  RepValues.insert(NewGV);

  // If there is a comparison against null, we will insert a global bool to
  // keep track of whether the global was initialized yet or not.
  GlobalVariable *InitBool =
    new GlobalVariable(Type::getInt1Ty(GV->getContext()), false,
                       GlobalValue::InternalLinkage,
                       ConstantInt::getFalse(GV->getContext()),
                       GV->getName()+".init", GV->getThreadLocalMode());
  bool InitBoolUsed = false;

  // Loop over all instruction uses of GV, processing them in turn.
  SmallVector<Value *, 4> Guses;
  allUsesOfLoadAndStores(GV, Guses);
  for (auto *U : Guses) {
    if (StoreInst *SI = dyn_cast<StoreInst>(U)) {
      // The global is initialized when the store to it occurs. If the stored
      // value is null value, the global bool is set to false, otherwise true.
      new StoreInst(ConstantInt::getBool(
                        GV->getContext(),
                        !isa<ConstantPointerNull>(SI->getValueOperand())),
                    InitBool, false, Align(1), SI->getOrdering(),
                    SI->getSyncScopeID(), SI);
      SI->eraseFromParent();
      continue;
    }

    LoadInst *LI = cast<LoadInst>(U);
    while (!LI->use_empty()) {
      Use &LoadUse = *LI->use_begin();
      ICmpInst *ICI = dyn_cast<ICmpInst>(LoadUse.getUser());
      if (!ICI) {
        auto *CE = ConstantExpr::getBitCast(NewGV, LI->getType());
        RepValues.insert(CE);
        LoadUse.set(CE);
        continue;
      }

      // Replace the cmp X, 0 with a use of the bool value.
      Value *LV = new LoadInst(InitBool->getValueType(), InitBool,
                               InitBool->getName() + ".val", false, Align(1),
                               LI->getOrdering(), LI->getSyncScopeID(), LI);
      InitBoolUsed = true;
      switch (ICI->getPredicate()) {
      default: llvm_unreachable("Unknown ICmp Predicate!");
      case ICmpInst::ICMP_ULT: // X < null -> always false
        LV = ConstantInt::getFalse(GV->getContext());
        break;
      case ICmpInst::ICMP_UGE: // X >= null -> always true
        LV = ConstantInt::getTrue(GV->getContext());
        break;
      case ICmpInst::ICMP_ULE:
      case ICmpInst::ICMP_EQ:
        LV = BinaryOperator::CreateNot(LV, "notinit", ICI);
        break;
      case ICmpInst::ICMP_NE:
      case ICmpInst::ICMP_UGT:
        break;  // no change.
      }
      ICI->replaceAllUsesWith(LV);
      ICI->eraseFromParent();
    }
    LI->eraseFromParent();
  }

  // If the initialization boolean was used, insert it, otherwise delete it.
  if (!InitBoolUsed) {
    while (!InitBool->use_empty())  // Delete initializations
      cast<StoreInst>(InitBool->user_back())->eraseFromParent();
    delete InitBool;
  } else
    GV->getParent()->getGlobalList().insert(GV->getIterator(), InitBool);

  // Now the GV is dead, nuke it and the malloc..
  GV->eraseFromParent();
  CI->eraseFromParent();

  // To further other optimizations, loop over all users of NewGV and try to
  // constant prop them.  This will promote GEP instructions with constant
  // indices into GEP constant-exprs, which will allow global-opt to hack on it.
  for (auto *CE : RepValues)
    ConstantPropUsersOf(CE, DL, TLI);

  return NewGV;
}

/// Scan the use-list of GV checking to make sure that there are no complex uses
/// of GV.  We permit simple things like dereferencing the pointer, but not
/// storing through the address, unless it is to the specified global.
static bool
valueIsOnlyUsedLocallyOrStoredToOneGlobal(const CallInst *CI,
                                          const GlobalVariable *GV) {
  SmallPtrSet<const Value *, 4> Visited;
  SmallVector<const Value *, 4> Worklist;
  Worklist.push_back(CI);

  while (!Worklist.empty()) {
    const Value *V = Worklist.pop_back_val();
    if (!Visited.insert(V).second)
      continue;

    for (const Use &VUse : V->uses()) {
      const User *U = VUse.getUser();
      if (isa<LoadInst>(U) || isa<CmpInst>(U))
        continue; // Fine, ignore.

      if (auto *SI = dyn_cast<StoreInst>(U)) {
        if (SI->getValueOperand() == V &&
            SI->getPointerOperand()->stripPointerCasts() != GV)
          return false; // Storing the pointer not into GV... bad.
        continue; // Otherwise, storing through it, or storing into GV... fine.
      }

      if (auto *BCI = dyn_cast<BitCastInst>(U)) {
        Worklist.push_back(BCI);
        continue;
      }

      if (auto *GEPI = dyn_cast<GetElementPtrInst>(U)) {
        Worklist.push_back(GEPI);
        continue;
      }

      return false;
    }
  }

  return true;
}

/// This function is called when we see a pointer global variable with a single
/// value stored it that is a malloc or cast of malloc.
static bool tryToOptimizeStoreOfMallocToGlobal(GlobalVariable *GV, CallInst *CI,
                                               Type *AllocTy,
                                               AtomicOrdering Ordering,
                                               const DataLayout &DL,
                                               TargetLibraryInfo *TLI) {
  // If this is a malloc of an abstract type, don't touch it.
  if (!AllocTy->isSized())
    return false;

  // We can't optimize this global unless all uses of it are *known* to be
  // of the malloc value, not of the null initializer value (consider a use
  // that compares the global's value against zero to see if the malloc has
  // been reached).  To do this, we check to see if all uses of the global
  // would trap if the global were null: this proves that they must all
  // happen after the malloc.
  if (!allUsesOfLoadedValueWillTrapIfNull(GV))
    return false;

  // We can't optimize this if the malloc itself is used in a complex way,
  // for example, being stored into multiple globals.  This allows the
  // malloc to be stored into the specified global, loaded, gep, icmp'd.
  // These are all things we could transform to using the global for.
  if (!valueIsOnlyUsedLocallyOrStoredToOneGlobal(CI, GV))
    return false;

  // If we have a global that is only initialized with a fixed size malloc,
  // transform the program to use global memory instead of malloc'd memory.
  // This eliminates dynamic allocation, avoids an indirection accessing the
  // data, and exposes the resultant global to further GlobalOpt.
  // We cannot optimize the malloc if we cannot determine malloc array size.
  Value *NElems = getMallocArraySize(CI, DL, TLI, true);
  if (!NElems)
    return false;

  if (ConstantInt *NElements = dyn_cast<ConstantInt>(NElems))
    // Restrict this transformation to only working on small allocations
    // (2048 bytes currently), as we don't want to introduce a 16M global or
    // something.
    if (NElements->getZExtValue() * DL.getTypeAllocSize(AllocTy) < 2048) {
      OptimizeGlobalAddressOfMalloc(GV, CI, AllocTy, NElements, DL, TLI);
      return true;
    }

  return false;
}

// Try to optimize globals based on the knowledge that only one value (besides
// its initializer) is ever stored to the global.
static bool
optimizeOnceStoredGlobal(GlobalVariable *GV, Value *StoredOnceVal,
                         AtomicOrdering Ordering, const DataLayout &DL,
                         function_ref<TargetLibraryInfo &(Function &)> GetTLI) {
  // Ignore no-op GEPs and bitcasts.
  StoredOnceVal = StoredOnceVal->stripPointerCasts();

  // If we are dealing with a pointer global that is initialized to null and
  // only has one (non-null) value stored into it, then we can optimize any
  // users of the loaded value (often calls and loads) that would trap if the
  // value was null.
  if (GV->getInitializer()->getType()->isPointerTy() &&
      GV->getInitializer()->isNullValue() &&
      StoredOnceVal->getType()->isPointerTy() &&
      !NullPointerIsDefined(
          nullptr /* F */,
          GV->getInitializer()->getType()->getPointerAddressSpace())) {
    if (Constant *SOVC = dyn_cast<Constant>(StoredOnceVal)) {
      if (GV->getInitializer()->getType() != SOVC->getType())
#if INTEL_CUSTOMIZATION
      {
        if (SOVC->getType()->isIntegerTy())
          SOVC =
              ConstantExpr::getIntToPtr(SOVC, GV->getInitializer()->getType());
        else
#endif // INTEL_CUSTOMIZATION
        SOVC = ConstantExpr::getBitCast(SOVC, GV->getInitializer()->getType());
#if INTEL_CUSTOMIZATION
      }
#endif // INTEL_CUSTOMIZATION

      // Optimize away any trapping uses of the loaded value.
      if (OptimizeAwayTrappingUsesOfLoads(GV, SOVC, DL, GetTLI))
        return true;
    } else if (CallInst *CI = extractMallocCall(StoredOnceVal, GetTLI)) {
      auto *TLI = &GetTLI(*CI->getFunction());
      Type *MallocType = getMallocAllocatedType(CI, TLI);
      if (MallocType && tryToOptimizeStoreOfMallocToGlobal(GV, CI, MallocType,
                                                           Ordering, DL, TLI))
        return true;
    }
  }

  return false;
}

/// At this point, we have learned that the only two values ever stored into GV
/// are its initializer and OtherVal.  See if we can shrink the global into a
/// boolean and select between the two values whenever it is used.  This exposes
/// the values to other scalar optimizations.
static bool TryToShrinkGlobalToBoolean(GlobalVariable *GV, Constant *OtherVal) {
  Type *GVElType = GV->getValueType();

  // If GVElType is already i1, it is already shrunk.  If the type of the GV is
  // an FP value, pointer or vector, don't do this optimization because a select
  // between them is very expensive and unlikely to lead to later
  // simplification.  In these cases, we typically end up with "cond ? v1 : v2"
  // where v1 and v2 both require constant pool loads, a big loss.
  if (GVElType == Type::getInt1Ty(GV->getContext()) ||
      GVElType->isFloatingPointTy() ||
      GVElType->isPointerTy() || GVElType->isVectorTy())
    return false;

  // Walk the use list of the global seeing if all the uses are load or store.
  // If there is anything else, bail out.
  for (User *U : GV->users())
    if (!isa<LoadInst>(U) && !isa<StoreInst>(U))
      return false;

  LLVM_DEBUG(dbgs() << "   *** SHRINKING TO BOOL: " << *GV << "\n");

  // Create the new global, initializing it to false.
  GlobalVariable *NewGV = new GlobalVariable(Type::getInt1Ty(GV->getContext()),
                                             false,
                                             GlobalValue::InternalLinkage,
                                        ConstantInt::getFalse(GV->getContext()),
                                             GV->getName()+".b",
                                             GV->getThreadLocalMode(),
                                             GV->getType()->getAddressSpace());
  NewGV->copyAttributesFrom(GV);
  GV->getParent()->getGlobalList().insert(GV->getIterator(), NewGV);

  Constant *InitVal = GV->getInitializer();
  assert(InitVal->getType() != Type::getInt1Ty(GV->getContext()) &&
         "No reason to shrink to bool!");

  SmallVector<DIGlobalVariableExpression *, 1> GVs;
  GV->getDebugInfo(GVs);

  // If initialized to zero and storing one into the global, we can use a cast
  // instead of a select to synthesize the desired value.
  bool IsOneZero = false;
  bool EmitOneOrZero = true;
  auto *CI = dyn_cast<ConstantInt>(OtherVal);
  if (CI && CI->getValue().getActiveBits() <= 64) {
    IsOneZero = InitVal->isNullValue() && CI->isOne();

    auto *CIInit = dyn_cast<ConstantInt>(GV->getInitializer());
    if (CIInit && CIInit->getValue().getActiveBits() <= 64) {
      uint64_t ValInit = CIInit->getZExtValue();
      uint64_t ValOther = CI->getZExtValue();
      uint64_t ValMinus = ValOther - ValInit;

      for(auto *GVe : GVs){
        DIGlobalVariable *DGV = GVe->getVariable();
        DIExpression *E = GVe->getExpression();
        const DataLayout &DL = GV->getParent()->getDataLayout();
        unsigned SizeInOctets =
            DL.getTypeAllocSizeInBits(NewGV->getValueType()) / 8;

        // It is expected that the address of global optimized variable is on
        // top of the stack. After optimization, value of that variable will
        // be ether 0 for initial value or 1 for other value. The following
        // expression should return constant integer value depending on the
        // value at global object address:
        // val * (ValOther - ValInit) + ValInit:
        // DW_OP_deref DW_OP_constu <ValMinus>
        // DW_OP_mul DW_OP_constu <ValInit> DW_OP_plus DW_OP_stack_value
        SmallVector<uint64_t, 12> Ops = {
            dwarf::DW_OP_deref_size, SizeInOctets,
            dwarf::DW_OP_constu, ValMinus,
            dwarf::DW_OP_mul, dwarf::DW_OP_constu, ValInit,
            dwarf::DW_OP_plus};
        bool WithStackValue = true;
        E = DIExpression::prependOpcodes(E, Ops, WithStackValue);
        DIGlobalVariableExpression *DGVE =
          DIGlobalVariableExpression::get(NewGV->getContext(), DGV, E);
        NewGV->addDebugInfo(DGVE);
     }
     EmitOneOrZero = false;
    }
  }

  if (EmitOneOrZero) {
     // FIXME: This will only emit address for debugger on which will
     // be written only 0 or 1.
     for(auto *GV : GVs)
       NewGV->addDebugInfo(GV);
   }

  while (!GV->use_empty()) {
    Instruction *UI = cast<Instruction>(GV->user_back());
    if (StoreInst *SI = dyn_cast<StoreInst>(UI)) {
      // Change the store into a boolean store.
      bool StoringOther = SI->getOperand(0) == OtherVal;
      // Only do this if we weren't storing a loaded value.
      Value *StoreVal;
      if (StoringOther || SI->getOperand(0) == InitVal) {
        StoreVal = ConstantInt::get(Type::getInt1Ty(GV->getContext()),
                                    StoringOther);
      } else {
        // Otherwise, we are storing a previously loaded copy.  To do this,
        // change the copy from copying the original value to just copying the
        // bool.
        Instruction *StoredVal = cast<Instruction>(SI->getOperand(0));

        // If we've already replaced the input, StoredVal will be a cast or
        // select instruction.  If not, it will be a load of the original
        // global.
        if (LoadInst *LI = dyn_cast<LoadInst>(StoredVal)) {
          assert(LI->getOperand(0) == GV && "Not a copy!");
          // Insert a new load, to preserve the saved value.
          StoreVal = new LoadInst(NewGV->getValueType(), NewGV,
                                  LI->getName() + ".b", false, Align(1),
                                  LI->getOrdering(), LI->getSyncScopeID(), LI);
        } else {
          assert((isa<CastInst>(StoredVal) || isa<SelectInst>(StoredVal)) &&
                 "This is not a form that we understand!");
          StoreVal = StoredVal->getOperand(0);
          assert(isa<LoadInst>(StoreVal) && "Not a load of NewGV!");
        }
      }
      StoreInst *NSI =
          new StoreInst(StoreVal, NewGV, false, Align(1), SI->getOrdering(),
                        SI->getSyncScopeID(), SI);
      NSI->setDebugLoc(SI->getDebugLoc());
    } else {
      // Change the load into a load of bool then a select.
      LoadInst *LI = cast<LoadInst>(UI);
      LoadInst *NLI = new LoadInst(NewGV->getValueType(), NewGV,
                                   LI->getName() + ".b", false, Align(1),
                                   LI->getOrdering(), LI->getSyncScopeID(), LI);
      Instruction *NSI;
      if (IsOneZero)
        NSI = new ZExtInst(NLI, LI->getType(), "", LI);
      else
        NSI = SelectInst::Create(NLI, OtherVal, InitVal, "", LI);
      NSI->takeName(LI);
      // Since LI is split into two instructions, NLI and NSI both inherit the
      // same DebugLoc
      NLI->setDebugLoc(LI->getDebugLoc());
      NSI->setDebugLoc(LI->getDebugLoc());
      LI->replaceAllUsesWith(NSI);
    }
    UI->eraseFromParent();
  }

  // Retain the name of the old global variable. People who are debugging their
  // programs may expect these variables to be named the same.
  NewGV->takeName(GV);
  GV->eraseFromParent();
  return true;
}

static bool deleteIfDead(
    GlobalValue &GV, SmallPtrSetImpl<const Comdat *> &NotDiscardableComdats) {
  GV.removeDeadConstantUsers();

  if (!GV.isDiscardableIfUnused() && !GV.isDeclaration())
    return false;

  if (const Comdat *C = GV.getComdat())
    if (!GV.hasLocalLinkage() && NotDiscardableComdats.count(C))
      return false;
#if INTEL_COLLAB

  // Removing unused target-declare vars causes compfails in OpenMP codegen
  if (GV.isTargetDeclare())
    return false;
#endif // INTEL_COLLAB

  bool Dead;
  if (auto *F = dyn_cast<Function>(&GV))
    Dead = (F->isDeclaration() && F->use_empty()) || F->isDefTriviallyDead();
  else
    Dead = GV.use_empty();
  if (!Dead)
    return false;

  LLVM_DEBUG(dbgs() << "GLOBAL DEAD: " << GV << "\n");
  GV.eraseFromParent();
  ++NumDeleted;
  return true;
}

static bool isPointerValueDeadOnEntryToFunction(
    const Function *F, GlobalValue *GV,
    function_ref<DominatorTree &(Function &)> LookupDomTree) {
  // Find all uses of GV. We expect them all to be in F, and if we can't
  // identify any of the uses we bail out.
  //
  // On each of these uses, identify if the memory that GV points to is
  // used/required/live at the start of the function. If it is not, for example
  // if the first thing the function does is store to the GV, the GV can
  // possibly be demoted.
  //
  // We don't do an exhaustive search for memory operations - simply look
  // through bitcasts as they're quite common and benign.
  const DataLayout &DL = GV->getParent()->getDataLayout();
  SmallVector<LoadInst *, 4> Loads;
  SmallVector<StoreInst *, 4> Stores;
  for (auto *U : GV->users()) {
    if (Operator::getOpcode(U) == Instruction::BitCast) {
      for (auto *UU : U->users()) {
        if (auto *LI = dyn_cast<LoadInst>(UU))
          Loads.push_back(LI);
        else if (auto *SI = dyn_cast<StoreInst>(UU))
          Stores.push_back(SI);
        else
          return false;
      }
      continue;
    }

    Instruction *I = dyn_cast<Instruction>(U);
    if (!I)
      return false;
    assert(I->getParent()->getParent() == F);

    if (auto *LI = dyn_cast<LoadInst>(I))
      Loads.push_back(LI);
    else if (auto *SI = dyn_cast<StoreInst>(I))
      Stores.push_back(SI);
    else
      return false;
  }

  // We have identified all uses of GV into loads and stores. Now check if all
  // of them are known not to depend on the value of the global at the function
  // entry point. We do this by ensuring that every load is dominated by at
  // least one store.
  auto &DT = LookupDomTree(*const_cast<Function *>(F));

  // The below check is quadratic. Check we're not going to do too many tests.
  // FIXME: Even though this will always have worst-case quadratic time, we
  // could put effort into minimizing the average time by putting stores that
  // have been shown to dominate at least one load at the beginning of the
  // Stores array, making subsequent dominance checks more likely to succeed
  // early.
  //
  // The threshold here is fairly large because global->local demotion is a
  // very powerful optimization should it fire.
  const unsigned Threshold = 100;
  if (Loads.size() * Stores.size() > Threshold)
    return false;

  for (auto *L : Loads) {
    auto *LTy = L->getType();
    if (none_of(Stores, [&](const StoreInst *S) {
          auto *STy = S->getValueOperand()->getType();
          // The load is only dominated by the store if DomTree says so
          // and the number of bits loaded in L is less than or equal to
          // the number of bits stored in S.
          return DT.dominates(S, L) &&
                 DL.getTypeStoreSize(LTy).getFixedSize() <=
                     DL.getTypeStoreSize(STy).getFixedSize();
        }))
      return false;
  }
  // All loads have known dependences inside F, so the global can be localized.
  return true;
}

/// C may have non-instruction users. Can all of those users be turned into
/// instructions?
static bool allNonInstructionUsersCanBeMadeInstructions(Constant *C) {
  // We don't do this exhaustively. The most common pattern that we really need
  // to care about is a constant GEP or constant bitcast - so just looking
  // through one single ConstantExpr.
  //
  // The set of constants that this function returns true for must be able to be
  // handled by makeAllConstantUsesInstructions.
  for (auto *U : C->users()) {
    if (isa<Instruction>(U))
      continue;
    if (!isa<ConstantExpr>(U))
      // Non instruction, non-constantexpr user; cannot convert this.
      return false;
    for (auto *UU : U->users())
      if (!isa<Instruction>(UU))
        // A constantexpr used by another constant. We don't try and recurse any
        // further but just bail out at this point.
        return false;
  }

  return true;
}

/// C may have non-instruction users, and
/// allNonInstructionUsersCanBeMadeInstructions has returned true. Convert the
/// non-instruction users to instructions.
static void makeAllConstantUsesInstructions(Constant *C) {
  SmallVector<ConstantExpr*,4> Users;
  for (auto *U : C->users()) {
    if (isa<ConstantExpr>(U))
      Users.push_back(cast<ConstantExpr>(U));
    else
      // We should never get here; allNonInstructionUsersCanBeMadeInstructions
      // should not have returned true for C.
      assert(
          isa<Instruction>(U) &&
          "Can't transform non-constantexpr non-instruction to instruction!");
  }

  SmallVector<Value*,4> UUsers;
  for (auto *U : Users) {
    UUsers.clear();
    append_range(UUsers, U->users());
    for (auto *UU : UUsers) {
      Instruction *UI = cast<Instruction>(UU);
      Instruction *NewU = U->getAsInstruction();
      NewU->insertBefore(UI);
      UI->replaceUsesOfWith(U, NewU);
    }
    // We've replaced all the uses, so destroy the constant. (destroyConstant
    // will update value handles and metadata.)
    U->destroyConstant();
  }
}

#if INTEL_CUSTOMIZATION
// Replace all uses of "GV" with "StoredOnceVal" in "F" if all uses of
// GV are dominated by store to GV using "LookupDomTree".
// It allows only Float and Int types for now.
//
static bool isStoredOnceValueUsedByAllUsesInFunction(
    const Function *F, GlobalValue *GV, Value *StoredOnceVal,
    function_ref<DominatorTree &(Function &)> LookupDomTree) {

  // Make sure stored value is constant
  Constant *SOVConstant = dyn_cast<Constant>(StoredOnceVal);
  if (!SOVConstant) return false;

  // For now, allow only Integer and float types.
  if (!StoredOnceVal->getType()->isIntegerTy() &&
      !StoredOnceVal->getType()->isFloatingPointTy())
    return false;

  // Collect all uses of GV. Returns false if any use of GV is other
  // than Load/Store/BitCast instructions.
  StoreInst* StoreI = nullptr;
  SmallVector<LoadInst *, 8> Loads;
  for (auto *U : GV->users()) {
    // Get actual uses of GV by ignoring BitCast.
    if (Operator::getOpcode(U) == Instruction::BitCast) {
      for (auto *UU : U->users()) {
        if (auto *LI = dyn_cast<LoadInst>(UU))
          Loads.push_back(LI);
        else if (auto *SI = dyn_cast<StoreInst>(UU)) {
          // Returns false if more than one Store is found. 
          if (StoreI != nullptr) return false;
          StoreI = SI;
        } else
          return false;
      }
      continue;
    }

    Instruction *I = dyn_cast<Instruction>(U);
    if (!I) return false;
    assert(I->getParent()->getParent() == F);

    if (auto *LI = dyn_cast<LoadInst>(I))
      Loads.push_back(LI);
    else if (auto *SI = dyn_cast<StoreInst>(I)) {
      // Returns false if more than one Store is found. 
      if (StoreI != nullptr) return false;
      StoreI = SI;
    } else {
      return false;
    }
  }
  if (Loads.size() == 0 || StoreI == nullptr) return false;

  auto &DT = LookupDomTree(*const_cast<Function *>(F));

  // Check all load instructions are dominated by store instruction
  // and all load/store instructions have same type.
  auto *STy = StoreI->getValueOperand()->getType();
  for (auto *L : Loads) {
    auto *LTy = L->getType();
    if ((LTy != STy) || !DT.dominates(StoreI, L))
      return false;
  }

  // Replace all uses of Loads with constant and remove Loads. 
  for (auto *L : Loads) {
    L->replaceAllUsesWith(SOVConstant);
    L->eraseFromParent();
  }
  // Remove Store.
  StoreI->eraseFromParent();
  return true;
}

// This routine proves the following by checking uses of "GV".
//  1. Except one store instruction, all uses of "GV" are just loads
//  2. The store instruction stores "StoredOnceVal" value to the "GV".
//  3. Makes sure the store instruction dominates all loads.
// All loads will be collected in "Loads".  "IgnoredI", which is related
// to "StoredOnceVal", will be ignored while proving that the store
// instruction is at the beginning of "main" before any other uses of "GV".
static bool
safeToReplaceGlobalWithStoredOnceValue(GlobalValue *GV, Value *StoredOnceVal,
                                       SmallPtrSetImpl<LoadInst *> &Loads,
                                       Instruction *IgnoreI) {
  StoreInst *SingleSI = nullptr;
  for (auto *U : GV->users()) {
    if (auto *LI = dyn_cast<LoadInst>(U)) {
      Loads.insert(LI);
      if (!LI->getType()->isPointerTy())
        return false;
    } else if (auto *SI = dyn_cast<StoreInst>(U)) {
      if (SI->getValueOperand() != StoredOnceVal)
        return false;
      if (SingleSI != nullptr)
        return false;
      SingleSI = SI;
    } else if (Operator::getOpcode(U) == Instruction::BitCast) {
      for (auto *UU : U->users()) {
        auto *SI = dyn_cast<StoreInst>(UU);
        if (!SI || SI->getValueOperand() != StoredOnceVal)
          return false;
        if (SingleSI != nullptr)
          return false;
        SingleSI = SI;
      }
    } else {
      return false;
    }
  }
  if (!SingleSI || Loads.size() == 0)
    return false;

  // We need to prove that store instruction of GV dominates all
  // loads of GV but it is expensive to prove since uses of GV
  // are not in single function. So, we will prove that there are
  // no uses of GV starting from first instruction of "main" to
  // the store instruction of GV.
  Function *SingleSIFunction = SingleSI->getFunction();
  BasicBlock *EntryBB = &SingleSIFunction->getEntryBlock();
  // Check if store instruction of GV is in first BB of "main".
  if (SingleSIFunction->getName() != "main" || SingleSI->getParent() != EntryBB)
    return false;
  // Prove that there are no uses of GV before the store instruction
  // of GV.
  BasicBlock::iterator EndIt = SingleSI->getIterator();
  BasicBlock::iterator It = EntryBB->begin();
  for (; It != EndIt; It++) {
    Instruction &I = *It;
    if (IgnoreI && IgnoreI == &I)
      continue;
    // Allow only limited instructions that don't use GV.
    if (!isa<IntrinsicInst>(I) && !isa<StoreInst>(I) && !isa<AllocaInst>(I) &&
        !isa<BitCastInst>(I))
      return false;
  }
  return true;
}

// Replace global variable 'GV' with another global variable whose
// value 'StoredOnceVal' is stored to 'GV' if it is safe.
//
// Ex:
//  Uses of Glob2 will be replaced with Glob1 in the example below.
//
//  Glob1;
//  internal Glob2;
//  ...
//  main() {
//    Glob2 = Glob1; // Glob1 is not modified.
//                   // Glob2 is changed only at the beginning of main.
//                   // All other uses of Glob2 are just loads.
//                   // Whole program is seen.
//    ...
//    fflush(Glob2); // Replace Glob2 with Glob1.
//    ...
//  }
static bool tryToReplaceGlobalWithStoredOnceValue(GlobalValue *GV,
                                                  Value *StoredOnceVal,
                                                  WholeProgramInfo *WPInfo) {

  if (!WPInfo || !WPInfo->isWholeProgramSafe())
    return false;
  // Makes sure no routines are called before main.
  if (GV->getParent()->getGlobalVariable("llvm.global_ctors"))
    return false;

  // Make sure 'StoredOnceVal' is a value of another global variable.
  auto *LoadStoredGV = dyn_cast<LoadInst>(StoredOnceVal);
  if (!LoadStoredGV)
    return false;
  Value *LoadPtr = LoadStoredGV->getPointerOperand();
  // BitCast is not mandatory. Allow BitCast only if it has single use.
  auto *BC = dyn_cast<BitCastOperator>(LoadPtr);
  if (BC && BC->hasOneUse())
    LoadPtr = BC->getOperand(0);
  auto *StoredGV = dyn_cast<GlobalVariable>(LoadPtr);
  if (!StoredGV)
    return false;

  // Types of GV and other global variable should be same.
  if (StoredGV->getType() != GV->getType())
    return false;
  // Make sure other global variable is not modified.
  for (auto *U : StoredGV->users()) {
    if (U == BC)
      continue;
    if (!isa<LoadInst>(U))
      return false;
  }

  // Check it is safe to replace all uses of GV with StoredOnceVal.
  SmallPtrSet<LoadInst *, 16> Loads;
  if (!safeToReplaceGlobalWithStoredOnceValue(GV, StoredOnceVal, Loads,
                                              LoadStoredGV))
    return false;

  for (auto *LI : Loads)
    LI->replaceUsesOfWith(GV, StoredGV);
  return true;
}

// Replace uses of global variable 'GV' with 'StoredOnceVal' value that
// is stored to 'GV' if 'StoredOnceVal' is "__acrt_iob_func(1)" call and
// it is safe.
//
// Ex:
//  Uses of Glob1 will be replaced with __acrt_iob_func(1) in the example
//  below.
//
//  Glob1;
//  ...
//  main() {
//    Glob1 = __acrt_iob_func(1); // Whole program is seen.
//                   // Glob1 is changed only at the beginning of main.
//                   // All other uses of Glob1 are just loads.
//    ...
//    fflush(Glob1); // Replace Glob1 with __acrt_iob_func(1).
//    ...
//  }
static bool tryToReplaceGlobalWithMSVCStdout(
    GlobalValue *GV, Value *StoredOnceVal, WholeProgramInfo *WPInfo,
    function_ref<TargetLibraryInfo &(Function &)> GetTLI) {

  if (!WPInfo || !WPInfo->isWholeProgramSafe())
    return false;
  // Makes sure no routines are called before main.
  if (GV->getParent()->getGlobalVariable("llvm.global_ctors"))
    return false;

  // Makes sure 'StoredOnceVal' is a "__acrt_iob_func(1)".
  if (!isMSVCStdoutCall(StoredOnceVal, GetTLI))
    return false;
  auto CI = cast<CallInst>(StoredOnceVal);

  // Types of GV and StoredOnceVal should be same.
  if (StoredOnceVal->getType() != GV->getValueType())
    return false;

  // Check it is safe to replace all uses of GV with StoredOnceVal.
  SmallPtrSet<LoadInst *, 16> Loads;
  if (!safeToReplaceGlobalWithStoredOnceValue(GV, StoredOnceVal, Loads, CI))
    return false;

  // Replace all uses of GV with StoredOnceVal.
  for (auto *LI : Loads) {
    auto NewCI = cast<CallInst>(CI->clone());
    NewCI->insertBefore(LI);
    NewCI->setDebugLoc(LI->getDebugLoc());
    LI->replaceAllUsesWith(NewCI);
    LI->eraseFromParent();
  }
  return true;
}
#endif // INTEL_CUSTOMIZATION

/// Analyze the specified global variable and optimize
/// it if possible.  If we make a change, return true.
static bool
processInternalGlobal(GlobalVariable *GV, const GlobalStatus &GS,
                      function_ref<TargetLibraryInfo &(Function &)> GetTLI,
                      WholeProgramInfo *WPInfo,  // INTEL
                      function_ref<DominatorTree &(Function &)> LookupDomTree) {
#if INTEL_COLLAB

  // Do not optimize away target-declare vars
  if (GV->isTargetDeclare())
    return false;

#endif // INTEL_COLLAB
  auto &DL = GV->getParent()->getDataLayout();
  // If this is a first class global and has only one accessing function and
  // this function is non-recursive, we replace the global with a local alloca
  // in this function.
  //
  // NOTE: It doesn't make sense to promote non-single-value types since we
  // are just replacing static memory to stack memory.
  //
  // If the global is in different address space, don't bring it to stack.
  if (!GS.HasMultipleAccessingFunctions &&
      GS.AccessingFunction &&
      GV->getValueType()->isSingleValueType() &&
      GV->getType()->getAddressSpace() == 0 &&
      !GV->isExternallyInitialized() &&
      allNonInstructionUsersCanBeMadeInstructions(GV) &&
      GS.AccessingFunction->doesNotRecurse() &&
      !GS.AccessingFunction->callsFunctionThatReturnsTwice() && // INTEL
      isPointerValueDeadOnEntryToFunction(GS.AccessingFunction, GV,
                                          LookupDomTree)) {
    const DataLayout &DL = GV->getParent()->getDataLayout();

    LLVM_DEBUG(dbgs() << "LOCALIZING GLOBAL: " << *GV << "\n");
    Instruction &FirstI = const_cast<Instruction&>(*GS.AccessingFunction
                                                   ->getEntryBlock().begin());
    Type *ElemTy = GV->getValueType();
    // FIXME: Pass Global's alignment when globals have alignment
    AllocaInst *Alloca = new AllocaInst(ElemTy, DL.getAllocaAddrSpace(), nullptr,
                                        GV->getName(), &FirstI);
    if (!isa<UndefValue>(GV->getInitializer()))
      new StoreInst(GV->getInitializer(), Alloca, &FirstI);

    makeAllConstantUsesInstructions(GV);

    GV->replaceAllUsesWith(Alloca);
    GV->eraseFromParent();
    ++NumLocalized;
    return true;
  }

  bool Changed = false;

  // If the global is never loaded (but may be stored to), it is dead.
  // Delete it now.
  if (!GS.IsLoaded) {
    LLVM_DEBUG(dbgs() << "GLOBAL NEVER LOADED: " << *GV << "\n");

    if (isLeakCheckerRoot(GV)) {
      // Delete any constant stores to the global.
      Changed = CleanupPointerRootUsers(GV, GetTLI);
    } else {
      // Delete any stores we can find to the global.  We may not be able to
      // make it completely dead though.
      Changed =
          CleanupConstantGlobalUsers(GV, GV->getInitializer(), DL, GetTLI);
    }

    // If the global is dead now, delete it.
    if (GV->use_empty()) {
      GV->eraseFromParent();
      ++NumDeleted;
      Changed = true;
    }
    return Changed;

  }
  if (GS.StoredType <= GlobalStatus::InitializerStored) {
    LLVM_DEBUG(dbgs() << "MARKING CONSTANT: " << *GV << "\n");

    // Don't actually mark a global constant if it's atomic because atomic loads
    // are implemented by a trivial cmpxchg in some edge-cases and that usually
    // requires write access to the variable even if it's not actually changed.
    if (GS.Ordering == AtomicOrdering::NotAtomic) {
      assert(!GV->isConstant() && "Expected a non-constant global");
      GV->setConstant(true);
      Changed = true;
    }

    // Clean up any obviously simplifiable users now.
    Changed |= CleanupConstantGlobalUsers(GV, GV->getInitializer(), DL, GetTLI);

    // If the global is dead now, just nuke it.
    if (GV->use_empty()) {
      LLVM_DEBUG(dbgs() << "   *** Marking constant allowed us to simplify "
                        << "all users and delete global!\n");
      GV->eraseFromParent();
      ++NumDeleted;
      return true;
    }

    // Fall through to the next check; see if we can optimize further.
    ++NumMarked;
  }
  if (!GV->getInitializer()->getType()->isSingleValueType()) {
    const DataLayout &DL = GV->getParent()->getDataLayout();
    if (SRAGlobal(GV, DL))
      return true;
  }
  if (GS.StoredType == GlobalStatus::StoredOnce && GS.StoredOnceValue) {
    // If the initial value for the global was an undef value, and if only
    // one other value was stored into it, we can just change the
    // initializer to be the stored value, then delete all stores to the
    // global.  This allows us to mark it constant.
    if (Constant *SOVConstant = dyn_cast<Constant>(GS.StoredOnceValue))
<<<<<<< HEAD
#if INTEL_CUSTOMIZATION
      if (isa<UndefValue>(GV->getInitializer()) &&
          SOVConstant->getType() == GV->getValueType()) {
#endif // INTEL_CUSTOMIZATION
=======
      if (SOVConstant->getType() == GV->getValueType() &&
          isa<UndefValue>(GV->getInitializer())) {
>>>>>>> 16890e00
        // Change the initial value here.
        GV->setInitializer(SOVConstant);

        // Clean up any obviously simplifiable users now.
        CleanupConstantGlobalUsers(GV, GV->getInitializer(), DL, GetTLI);

        if (GV->use_empty()) {
          LLVM_DEBUG(dbgs() << "   *** Substituting initializer allowed us to "
                            << "simplify all users and delete global!\n");
          GV->eraseFromParent();
          ++NumDeleted;
        }
        ++NumSubstitute;
        return true;
      }

    // Try to optimize globals based on the knowledge that only one value
    // (besides its initializer) is ever stored to the global.
    if (optimizeOnceStoredGlobal(GV, GS.StoredOnceValue, GS.Ordering, DL,
                                 GetTLI))
      return true;

#if INTEL_CUSTOMIZATION
  // If a global variable is accessed only in one routine and all uses
  // of the global variable is dominated by single store with a constant
  // value, Replace all uses of the global variable with the constant value.
  if (!GS.HasMultipleAccessingFunctions &&
      GS.AccessingFunction &&
      GV->getValueType()->isSingleValueType() &&
      GV->getType()->getAddressSpace() == 0 &&
      !GV->isExternallyInitialized() &&
      allNonInstructionUsersCanBeMadeInstructions(GV) &&
      isStoredOnceValueUsedByAllUsesInFunction(GS.AccessingFunction, GV,
                                     GS.StoredOnceValue, LookupDomTree)) {
    LLVM_DEBUG(dbgs() << "GLOBAL REPLACED WITH CONSTANT: " << *GV << "\n");
    return true;
  }
  // Replace uses of global variable with another global variable if
  // possible.
  if (GS.StoredType == GlobalStatus::StoredOnce &&
      GS.StoredOnceValue &&
      GV->getValueType()->isSingleValueType() &&
      GV->getType()->getAddressSpace() == 0 &&
      !GV->isExternallyInitialized() &&
      tryToReplaceGlobalWithStoredOnceValue(GV, GS.StoredOnceValue, WPInfo)) {
    LLVM_DEBUG(dbgs() << "GLOBAL REPLACED WITH ANOTHER GLOBAL: "
                      << *GV << "\n");
    return true;
  }
  // Replace uses of global variable with @__acrt_iob_func(i32 1) if possible.
  if (GS.StoredType == GlobalStatus::StoredOnce &&
      GS.StoredOnceValue &&
      GV->getValueType()->isSingleValueType() &&
      GV->getType()->getAddressSpace() == 0 &&
      !GV->isExternallyInitialized() &&
      tryToReplaceGlobalWithMSVCStdout(GV, GS.StoredOnceValue, WPInfo,
                                       GetTLI)) {
    LLVM_DEBUG(dbgs() << "GLOBAL REPLACED WITH __acrt_iob_func(1): "
                      << *GV << "\n");
    return true;
  }
#endif // INTEL_CUSTOMIZATION

    // Otherwise, if the global was not a boolean, we can shrink it to be a
    // boolean.
    if (Constant *SOVConstant = dyn_cast<Constant>(GS.StoredOnceValue)) {
      if (GS.Ordering == AtomicOrdering::NotAtomic) {
        if (TryToShrinkGlobalToBoolean(GV, SOVConstant)) {
          ++NumShrunkToBool;
          return true;
        }
      }
    }
  }

  return Changed;
}

/// Analyze the specified global variable and optimize it if possible.  If we
/// make a change, return true.
static bool
processGlobal(GlobalValue &GV,
              function_ref<TargetLibraryInfo &(Function &)> GetTLI,
              WholeProgramInfo *WPInfo,  // INTEL
              function_ref<DominatorTree &(Function &)> LookupDomTree) {
  if (GV.getName().startswith("llvm."))
    return false;

  GlobalStatus GS;

  if (GlobalStatus::analyzeGlobal(&GV, GS))
    return false;

  bool Changed = false;
  if (!GS.IsCompared && !GV.hasGlobalUnnamedAddr()) {
    auto NewUnnamedAddr = GV.hasLocalLinkage() ? GlobalValue::UnnamedAddr::Global
                                               : GlobalValue::UnnamedAddr::Local;
    if (NewUnnamedAddr != GV.getUnnamedAddr()) {
      GV.setUnnamedAddr(NewUnnamedAddr);
      NumUnnamed++;
      Changed = true;
    }
  }

  // Do more involved optimizations if the global is internal.
  if (!GV.hasLocalLinkage())
    return Changed;

  auto *GVar = dyn_cast<GlobalVariable>(&GV);
  if (!GVar)
    return Changed;

  if (GVar->isConstant() || !GVar->hasInitializer())
    return Changed;

  return processInternalGlobal(GVar, GS, GetTLI, WPInfo,   // INTEL
                               LookupDomTree) || Changed;  // INTEL
}

/// Walk all of the direct calls of the specified function, changing them to
/// FastCC.
static void ChangeCalleesToFastCall(Function *F) {
  for (User *U : F->users()) {
    if (isa<BlockAddress>(U))
      continue;
    cast<CallBase>(U)->setCallingConv(CallingConv::Fast);
  }
}

static AttributeList StripAttr(LLVMContext &C, AttributeList Attrs,
                               Attribute::AttrKind A) {
  unsigned AttrIndex;
  if (Attrs.hasAttrSomewhere(A, &AttrIndex))
    return Attrs.removeAttribute(C, AttrIndex, A);
  return Attrs;
}

static void RemoveAttribute(Function *F, Attribute::AttrKind A) {
  F->setAttributes(StripAttr(F->getContext(), F->getAttributes(), A));
  for (User *U : F->users()) {
    if (isa<BlockAddress>(U))
      continue;
    CallBase *CB = cast<CallBase>(U);
    CB->setAttributes(StripAttr(F->getContext(), CB->getAttributes(), A));
  }
}

/// Return true if this is a calling convention that we'd like to change.  The
/// idea here is that we don't want to mess with the convention if the user
/// explicitly requested something with performance implications like coldcc,
/// GHC, or anyregcc.
static bool hasChangeableCC(Function *F) {
  CallingConv::ID CC = F->getCallingConv();

  // FIXME: Is it worth transforming x86_stdcallcc and x86_fastcallcc?
  if (CC != CallingConv::C && CC != CallingConv::X86_ThisCall)
    return false;

  // FIXME: Change CC for the whole chain of musttail calls when possible.
  //
  // Can't change CC of the function that either has musttail calls, or is a
  // musttail callee itself
  for (User *U : F->users()) {
    if (isa<BlockAddress>(U))
      continue;
    CallInst* CI = dyn_cast<CallInst>(U);
    if (!CI)
      continue;

    if (CI->isMustTailCall())
      return false;
  }

  for (BasicBlock &BB : *F)
    if (BB.getTerminatingMustTailCall())
      return false;

  return true;
}

/// Return true if the block containing the call site has a BlockFrequency of
/// less than ColdCCRelFreq% of the entry block.
static bool isColdCallSite(CallBase &CB, BlockFrequencyInfo &CallerBFI) {
  const BranchProbability ColdProb(ColdCCRelFreq, 100);
  auto *CallSiteBB = CB.getParent();
  auto CallSiteFreq = CallerBFI.getBlockFreq(CallSiteBB);
  auto CallerEntryFreq =
      CallerBFI.getBlockFreq(&(CB.getCaller()->getEntryBlock()));
  return CallSiteFreq < CallerEntryFreq * ColdProb;
}

// This function checks if the input function F is cold at all call sites. It
// also looks each call site's containing function, returning false if the
// caller function contains other non cold calls. The input vector AllCallsCold
// contains a list of functions that only have call sites in cold blocks.
static bool
isValidCandidateForColdCC(Function &F,
                          function_ref<BlockFrequencyInfo &(Function &)> GetBFI,
                          const std::vector<Function *> &AllCallsCold) {

  if (F.user_empty())
    return false;

  for (User *U : F.users()) {
    if (isa<BlockAddress>(U))
      continue;

    CallBase &CB = cast<CallBase>(*U);
    Function *CallerFunc = CB.getParent()->getParent();
    BlockFrequencyInfo &CallerBFI = GetBFI(*CallerFunc);
    if (!isColdCallSite(CB, CallerBFI))
      return false;
    if (!llvm::is_contained(AllCallsCold, CallerFunc))
      return false;
  }
  return true;
}

static void changeCallSitesToColdCC(Function *F) {
  for (User *U : F->users()) {
    if (isa<BlockAddress>(U))
      continue;
    cast<CallBase>(U)->setCallingConv(CallingConv::Cold);
  }
}

// This function iterates over all the call instructions in the input Function
// and checks that all call sites are in cold blocks and are allowed to use the
// coldcc calling convention.
static bool
hasOnlyColdCalls(Function &F,
                 function_ref<BlockFrequencyInfo &(Function &)> GetBFI) {
  for (BasicBlock &BB : F) {
    for (Instruction &I : BB) {
      if (CallInst *CI = dyn_cast<CallInst>(&I)) {
        // Skip over isline asm instructions since they aren't function calls.
        if (CI->isInlineAsm())
          continue;
        Function *CalledFn = CI->getCalledFunction();
        if (!CalledFn)
          return false;
        if (!CalledFn->hasLocalLinkage())
          return false;
        // Skip over instrinsics since they won't remain as function calls.
        if (CalledFn->getIntrinsicID() != Intrinsic::not_intrinsic)
          continue;
        // Check if it's valid to use coldcc calling convention.
        if (!hasChangeableCC(CalledFn) || CalledFn->isVarArg() ||
            CalledFn->hasAddressTaken())
          return false;
        BlockFrequencyInfo &CallerBFI = GetBFI(F);
        if (!isColdCallSite(*CI, CallerBFI))
          return false;
      }
    }
  }
  return true;
}

static bool hasMustTailCallers(Function *F) {
  for (User *U : F->users()) {
    CallBase *CB = dyn_cast<CallBase>(U);
    if (!CB) {
      assert(isa<BlockAddress>(U) &&
             "Expected either CallBase or BlockAddress");
      continue;
    }
    if (CB->isMustTailCall())
      return true;
  }
  return false;
}

static bool hasInvokeCallers(Function *F) {
  for (User *U : F->users())
    if (isa<InvokeInst>(U))
      return true;
  return false;
}

static void RemovePreallocated(Function *F) {
  RemoveAttribute(F, Attribute::Preallocated);

  auto *M = F->getParent();

  IRBuilder<> Builder(M->getContext());

  // Cannot modify users() while iterating over it, so make a copy.
  SmallVector<User *, 4> PreallocatedCalls(F->users());
  for (User *U : PreallocatedCalls) {
    CallBase *CB = dyn_cast<CallBase>(U);
    if (!CB)
      continue;

    assert(
        !CB->isMustTailCall() &&
        "Shouldn't call RemotePreallocated() on a musttail preallocated call");
    // Create copy of call without "preallocated" operand bundle.
    SmallVector<OperandBundleDef, 1> OpBundles;
    CB->getOperandBundlesAsDefs(OpBundles);
    CallBase *PreallocatedSetup = nullptr;
    for (auto *It = OpBundles.begin(); It != OpBundles.end(); ++It) {
      if (It->getTag() == "preallocated") {
        PreallocatedSetup = cast<CallBase>(*It->input_begin());
        OpBundles.erase(It);
        break;
      }
    }
    assert(PreallocatedSetup && "Did not find preallocated bundle");
    uint64_t ArgCount =
        cast<ConstantInt>(PreallocatedSetup->getArgOperand(0))->getZExtValue();

    assert((isa<CallInst>(CB) || isa<InvokeInst>(CB)) &&
           "Unknown indirect call type");
    CallBase *NewCB = CallBase::Create(CB, OpBundles, CB);
    CB->replaceAllUsesWith(NewCB);
    NewCB->takeName(CB);
    CB->eraseFromParent();

    Builder.SetInsertPoint(PreallocatedSetup);
    auto *StackSave =
        Builder.CreateCall(Intrinsic::getDeclaration(M, Intrinsic::stacksave));

    Builder.SetInsertPoint(NewCB->getNextNonDebugInstruction());
    Builder.CreateCall(Intrinsic::getDeclaration(M, Intrinsic::stackrestore),
                       StackSave);

    // Replace @llvm.call.preallocated.arg() with alloca.
    // Cannot modify users() while iterating over it, so make a copy.
    // @llvm.call.preallocated.arg() can be called with the same index multiple
    // times. So for each @llvm.call.preallocated.arg(), we see if we have
    // already created a Value* for the index, and if not, create an alloca and
    // bitcast right after the @llvm.call.preallocated.setup() so that it
    // dominates all uses.
    SmallVector<Value *, 2> ArgAllocas(ArgCount);
    SmallVector<User *, 2> PreallocatedArgs(PreallocatedSetup->users());
    for (auto *User : PreallocatedArgs) {
      auto *UseCall = cast<CallBase>(User);
      assert(UseCall->getCalledFunction()->getIntrinsicID() ==
                 Intrinsic::call_preallocated_arg &&
             "preallocated token use was not a llvm.call.preallocated.arg");
      uint64_t AllocArgIndex =
          cast<ConstantInt>(UseCall->getArgOperand(1))->getZExtValue();
      Value *AllocaReplacement = ArgAllocas[AllocArgIndex];
      if (!AllocaReplacement) {
        auto AddressSpace = UseCall->getType()->getPointerAddressSpace();
        auto *ArgType = UseCall
                            ->getAttribute(AttributeList::FunctionIndex,
                                           Attribute::Preallocated)
                            .getValueAsType();
        auto *InsertBefore = PreallocatedSetup->getNextNonDebugInstruction();
        Builder.SetInsertPoint(InsertBefore);
        auto *Alloca =
            Builder.CreateAlloca(ArgType, AddressSpace, nullptr, "paarg");
        auto *BitCast = Builder.CreateBitCast(
            Alloca, Type::getInt8PtrTy(M->getContext()), UseCall->getName());
        ArgAllocas[AllocArgIndex] = BitCast;
        AllocaReplacement = BitCast;
      }

      UseCall->replaceAllUsesWith(AllocaReplacement);
      UseCall->eraseFromParent();
    }
    // Remove @llvm.call.preallocated.setup().
    cast<Instruction>(PreallocatedSetup)->eraseFromParent();
  }
}

static bool
OptimizeFunctions(Module &M,
                  function_ref<TargetLibraryInfo &(Function &)> GetTLI,
                  function_ref<TargetTransformInfo &(Function &)> GetTTI,
                  function_ref<BlockFrequencyInfo &(Function &)> GetBFI,
                  function_ref<DominatorTree &(Function &)> LookupDomTree,
                  SmallPtrSetImpl<const Comdat *> &NotDiscardableComdats) {

  bool Changed = false;

  std::vector<Function *> AllCallsCold;
  for (Module::iterator FI = M.begin(), E = M.end(); FI != E;) {
    Function *F = &*FI++;
    if (hasOnlyColdCalls(*F, GetBFI))
      AllCallsCold.push_back(F);
  }

  // Optimize functions.
  for (Module::iterator FI = M.begin(), E = M.end(); FI != E; ) {
    Function *F = &*FI++;

    // Don't perform global opt pass on naked functions; we don't want fast
    // calling conventions for naked functions.
    if (F->hasFnAttribute(Attribute::Naked))
      continue;

    // Functions without names cannot be referenced outside this module.
    if (!F->hasName() && !F->isDeclaration() && !F->hasLocalLinkage())
      F->setLinkage(GlobalValue::InternalLinkage);

    if (deleteIfDead(*F, NotDiscardableComdats)) {
      Changed = true;
      continue;
    }

    // LLVM's definition of dominance allows instructions that are cyclic
    // in unreachable blocks, e.g.:
    // %pat = select i1 %condition, @global, i16* %pat
    // because any instruction dominates an instruction in a block that's
    // not reachable from entry.
    // So, remove unreachable blocks from the function, because a) there's
    // no point in analyzing them and b) GlobalOpt should otherwise grow
    // some more complicated logic to break these cycles.
    // Removing unreachable blocks might invalidate the dominator so we
    // recalculate it.
    if (!F->isDeclaration()) {
      if (removeUnreachableBlocks(*F)) {
        auto &DT = LookupDomTree(*F);
        DT.recalculate(*F);
        Changed = true;
      }
    }

    Changed |= processGlobal(*F, GetTLI, nullptr, LookupDomTree); // INTEL

    if (!F->hasLocalLinkage())
      continue;

    // If we have an inalloca parameter that we can safely remove the
    // inalloca attribute from, do so. This unlocks optimizations that
    // wouldn't be safe in the presence of inalloca.
    // FIXME: We should also hoist alloca affected by this to the entry
    // block if possible.
    if (F->getAttributes().hasAttrSomewhere(Attribute::InAlloca) &&
        !F->hasAddressTaken() && !hasMustTailCallers(F)) {
      RemoveAttribute(F, Attribute::InAlloca);
      Changed = true;
    }

    // FIXME: handle invokes
    // FIXME: handle musttail
    if (F->getAttributes().hasAttrSomewhere(Attribute::Preallocated)) {
      if (!F->hasAddressTaken() && !hasMustTailCallers(F) &&
          !hasInvokeCallers(F)) {
        RemovePreallocated(F);
        Changed = true;
      }
      continue;
    }

    if (hasChangeableCC(F) && !F->isVarArg() && !F->hasAddressTaken()) {
      NumInternalFunc++;
      TargetTransformInfo &TTI = GetTTI(*F);
      // Change the calling convention to coldcc if either stress testing is
      // enabled or the target would like to use coldcc on functions which are
      // cold at all call sites and the callers contain no other non coldcc
      // calls.
      if (EnableColdCCStressTest ||
          (TTI.useColdCCForColdCall(*F) &&
           isValidCandidateForColdCC(*F, GetBFI, AllCallsCold))) {
        F->setCallingConv(CallingConv::Cold);
        changeCallSitesToColdCC(F);
        Changed = true;
        NumColdCC++;
      }
    }

    if (hasChangeableCC(F) && !F->isVarArg() &&
        !F->hasAddressTaken()) {
      // If this function has a calling convention worth changing, is not a
      // varargs function, and is only called directly, promote it to use the
      // Fast calling convention.
      F->setCallingConv(CallingConv::Fast);
      ChangeCalleesToFastCall(F);
      ++NumFastCallFns;
      Changed = true;
    }

    if (F->getAttributes().hasAttrSomewhere(Attribute::Nest) &&
        !F->hasAddressTaken()) {
      // The function is not used by a trampoline intrinsic, so it is safe
      // to remove the 'nest' attribute.
      RemoveAttribute(F, Attribute::Nest);
      ++NumNestRemoved;
      Changed = true;
    }
  }
  return Changed;
}

static bool
OptimizeGlobalVars(Module &M,
                   function_ref<TargetLibraryInfo &(Function &)> GetTLI,
                   function_ref<DominatorTree &(Function &)> LookupDomTree,
                   WholeProgramInfo *WPInfo,    // INTEL
                   SmallPtrSetImpl<const Comdat *> &NotDiscardableComdats) {
  bool Changed = false;

  for (Module::global_iterator GVI = M.global_begin(), E = M.global_end();
       GVI != E; ) {
    GlobalVariable *GV = &*GVI++;
    // Global variables without names cannot be referenced outside this module.
    if (!GV->hasName() && !GV->isDeclaration() && !GV->hasLocalLinkage())
      GV->setLinkage(GlobalValue::InternalLinkage);
    // Simplify the initializer.
    if (GV->hasInitializer())
      if (auto *C = dyn_cast<Constant>(GV->getInitializer())) {
        auto &DL = M.getDataLayout();
        // TLI is not used in the case of a Constant, so use default nullptr
        // for that optional parameter, since we don't have a Function to
        // provide GetTLI anyway.
        Constant *New = ConstantFoldConstant(C, DL, /*TLI*/ nullptr);
        if (New != C)
          GV->setInitializer(New);
      }

    if (deleteIfDead(*GV, NotDiscardableComdats)) {
      Changed = true;
      continue;
    }

    Changed |= processGlobal(*GV, GetTLI, WPInfo, LookupDomTree); // INTEL
  }
  return Changed;
}

/// Evaluate a piece of a constantexpr store into a global initializer.  This
/// returns 'Init' modified to reflect 'Val' stored into it.  At this point, the
/// GEP operands of Addr [0, OpNo) have been stepped into.
static Constant *EvaluateStoreInto(Constant *Init, Constant *Val,
                                   ConstantExpr *Addr, unsigned OpNo) {
  // Base case of the recursion.
  if (OpNo == Addr->getNumOperands()) {
    assert(Val->getType() == Init->getType() && "Type mismatch!");
    return Val;
  }

  SmallVector<Constant*, 32> Elts;
  if (StructType *STy = dyn_cast<StructType>(Init->getType())) {
    // Break up the constant into its elements.
    for (unsigned i = 0, e = STy->getNumElements(); i != e; ++i)
      Elts.push_back(Init->getAggregateElement(i));

    // Replace the element that we are supposed to.
    ConstantInt *CU = cast<ConstantInt>(Addr->getOperand(OpNo));
    unsigned Idx = CU->getZExtValue();
    assert(Idx < STy->getNumElements() && "Struct index out of range!");
    Elts[Idx] = EvaluateStoreInto(Elts[Idx], Val, Addr, OpNo+1);

    // Return the modified struct.
    return ConstantStruct::get(STy, Elts);
  }

  ConstantInt *CI = cast<ConstantInt>(Addr->getOperand(OpNo));
  uint64_t NumElts;
  if (ArrayType *ATy = dyn_cast<ArrayType>(Init->getType()))
    NumElts = ATy->getNumElements();
  else
    NumElts = cast<FixedVectorType>(Init->getType())->getNumElements();

  // Break up the array into elements.
  for (uint64_t i = 0, e = NumElts; i != e; ++i)
    Elts.push_back(Init->getAggregateElement(i));

  assert(CI->getZExtValue() < NumElts);
  Elts[CI->getZExtValue()] =
    EvaluateStoreInto(Elts[CI->getZExtValue()], Val, Addr, OpNo+1);

  if (Init->getType()->isArrayTy())
    return ConstantArray::get(cast<ArrayType>(Init->getType()), Elts);
  return ConstantVector::get(Elts);
}

/// We have decided that Addr (which satisfies the predicate
/// isSimpleEnoughPointerToCommit) should get Val as its value.  Make it happen.
static void CommitValueTo(Constant *Val, Constant *Addr) {
  if (GlobalVariable *GV = dyn_cast<GlobalVariable>(Addr)) {
    assert(GV->hasInitializer());
    GV->setInitializer(Val);
    return;
  }

  ConstantExpr *CE = cast<ConstantExpr>(Addr);
  GlobalVariable *GV = cast<GlobalVariable>(CE->getOperand(0));
  GV->setInitializer(EvaluateStoreInto(GV->getInitializer(), Val, CE, 2));
}

/// Given a map of address -> value, where addresses are expected to be some form
/// of either a global or a constant GEP, set the initializer for the address to
/// be the value. This performs mostly the same function as CommitValueTo()
/// and EvaluateStoreInto() but is optimized to be more efficient for the common
/// case where the set of addresses are GEPs sharing the same underlying global,
/// processing the GEPs in batches rather than individually.
///
/// To give an example, consider the following C++ code adapted from the clang
/// regression tests:
/// struct S {
///  int n = 10;
///  int m = 2 * n;
///  S(int a) : n(a) {}
/// };
///
/// template<typename T>
/// struct U {
///  T *r = &q;
///  T q = 42;
///  U *p = this;
/// };
///
/// U<S> e;
///
/// The global static constructor for 'e' will need to initialize 'r' and 'p' of
/// the outer struct, while also initializing the inner 'q' structs 'n' and 'm'
/// members. This batch algorithm will simply use general CommitValueTo() method
/// to handle the complex nested S struct initialization of 'q', before
/// processing the outermost members in a single batch. Using CommitValueTo() to
/// handle member in the outer struct is inefficient when the struct/array is
/// very large as we end up creating and destroy constant arrays for each
/// initialization.
/// For the above case, we expect the following IR to be generated:
///
/// %struct.U = type { %struct.S*, %struct.S, %struct.U* }
/// %struct.S = type { i32, i32 }
/// @e = global %struct.U { %struct.S* gep inbounds (%struct.U, %struct.U* @e,
///                                                  i64 0, i32 1),
///                         %struct.S { i32 42, i32 84 }, %struct.U* @e }
/// The %struct.S { i32 42, i32 84 } inner initializer is treated as a complex
/// constant expression, while the other two elements of @e are "simple".
static void BatchCommitValueTo(const DenseMap<Constant*, Constant*> &Mem) {
  SmallVector<std::pair<GlobalVariable*, Constant*>, 32> GVs;
  SmallVector<std::pair<ConstantExpr*, Constant*>, 32> ComplexCEs;
  SmallVector<std::pair<ConstantExpr*, Constant*>, 32> SimpleCEs;
  SimpleCEs.reserve(Mem.size());

  for (const auto &I : Mem) {
    if (auto *GV = dyn_cast<GlobalVariable>(I.first)) {
      GVs.push_back(std::make_pair(GV, I.second));
    } else {
      ConstantExpr *GEP = cast<ConstantExpr>(I.first);
      // We don't handle the deeply recursive case using the batch method.
      if (GEP->getNumOperands() > 3)
        ComplexCEs.push_back(std::make_pair(GEP, I.second));
      else
        SimpleCEs.push_back(std::make_pair(GEP, I.second));
    }
  }

  // The algorithm below doesn't handle cases like nested structs, so use the
  // slower fully general method if we have to.
  for (auto ComplexCE : ComplexCEs)
    CommitValueTo(ComplexCE.second, ComplexCE.first);

  for (auto GVPair : GVs) {
    assert(GVPair.first->hasInitializer());
    GVPair.first->setInitializer(GVPair.second);
  }

  if (SimpleCEs.empty())
    return;

  // We cache a single global's initializer elements in the case where the
  // subsequent address/val pair uses the same one. This avoids throwing away and
  // rebuilding the constant struct/vector/array just because one element is
  // modified at a time.
  SmallVector<Constant *, 32> Elts;
  Elts.reserve(SimpleCEs.size());
  GlobalVariable *CurrentGV = nullptr;

  auto commitAndSetupCache = [&](GlobalVariable *GV, bool Update) {
    Constant *Init = GV->getInitializer();
    Type *Ty = Init->getType();
    if (Update) {
      if (CurrentGV) {
        assert(CurrentGV && "Expected a GV to commit to!");
        Type *CurrentInitTy = CurrentGV->getInitializer()->getType();
        // We have a valid cache that needs to be committed.
        if (StructType *STy = dyn_cast<StructType>(CurrentInitTy))
          CurrentGV->setInitializer(ConstantStruct::get(STy, Elts));
        else if (ArrayType *ArrTy = dyn_cast<ArrayType>(CurrentInitTy))
          CurrentGV->setInitializer(ConstantArray::get(ArrTy, Elts));
        else
          CurrentGV->setInitializer(ConstantVector::get(Elts));
      }
      if (CurrentGV == GV)
        return;
      // Need to clear and set up cache for new initializer.
      CurrentGV = GV;
      Elts.clear();
      unsigned NumElts;
      if (auto *STy = dyn_cast<StructType>(Ty))
        NumElts = STy->getNumElements();
      else if (auto *ATy = dyn_cast<ArrayType>(Ty))
        NumElts = ATy->getNumElements();
      else
        NumElts = cast<FixedVectorType>(Ty)->getNumElements();
      for (unsigned i = 0, e = NumElts; i != e; ++i)
        Elts.push_back(Init->getAggregateElement(i));
    }
  };

  for (auto CEPair : SimpleCEs) {
    ConstantExpr *GEP = CEPair.first;
    Constant *Val = CEPair.second;

    GlobalVariable *GV = cast<GlobalVariable>(GEP->getOperand(0));
    commitAndSetupCache(GV, GV != CurrentGV);
    ConstantInt *CI = cast<ConstantInt>(GEP->getOperand(2));
    Elts[CI->getZExtValue()] = Val;
  }
  // The last initializer in the list needs to be committed, others
  // will be committed on a new initializer being processed.
  commitAndSetupCache(CurrentGV, true);
}

/// Evaluate static constructors in the function, if we can.  Return true if we
/// can, false otherwise.
static bool EvaluateStaticConstructor(Function *F, const DataLayout &DL,
                                      TargetLibraryInfo *TLI) {
  // Call the function.
  Evaluator Eval(DL, TLI);
  Constant *RetValDummy;
  bool EvalSuccess = Eval.EvaluateFunction(F, RetValDummy,
                                           SmallVector<Constant*, 0>());

  if (EvalSuccess) {
    ++NumCtorsEvaluated;

    // We succeeded at evaluation: commit the result.
    LLVM_DEBUG(dbgs() << "FULLY EVALUATED GLOBAL CTOR FUNCTION '"
                      << F->getName() << "' to "
                      << Eval.getMutatedMemory().size() << " stores.\n");
    BatchCommitValueTo(Eval.getMutatedMemory());
    for (GlobalVariable *GV : Eval.getInvariants())
      GV->setConstant(true);
  }

  return EvalSuccess;
}

static int compareNames(Constant *const *A, Constant *const *B) {
  Value *AStripped = (*A)->stripPointerCasts();
  Value *BStripped = (*B)->stripPointerCasts();
  return AStripped->getName().compare(BStripped->getName());
}

static void setUsedInitializer(GlobalVariable &V,
                               const SmallPtrSetImpl<GlobalValue *> &Init) {
  if (Init.empty()) {
    V.eraseFromParent();
    return;
  }

  // Type of pointer to the array of pointers.
  PointerType *Int8PtrTy = Type::getInt8PtrTy(V.getContext(), 0);

  SmallVector<Constant *, 8> UsedArray;
  for (GlobalValue *GV : Init) {
    Constant *Cast
      = ConstantExpr::getPointerBitCastOrAddrSpaceCast(GV, Int8PtrTy);
    UsedArray.push_back(Cast);
  }
  // Sort to get deterministic order.
  array_pod_sort(UsedArray.begin(), UsedArray.end(), compareNames);
  ArrayType *ATy = ArrayType::get(Int8PtrTy, UsedArray.size());

  Module *M = V.getParent();
  V.removeFromParent();
  GlobalVariable *NV =
      new GlobalVariable(*M, ATy, false, GlobalValue::AppendingLinkage,
                         ConstantArray::get(ATy, UsedArray), "");
  NV->takeName(&V);
  NV->setSection("llvm.metadata");
  delete &V;
}

namespace {

/// An easy to access representation of llvm.used and llvm.compiler.used.
class LLVMUsed {
  SmallPtrSet<GlobalValue *, 4> Used;
  SmallPtrSet<GlobalValue *, 4> CompilerUsed;
  GlobalVariable *UsedV;
  GlobalVariable *CompilerUsedV;

public:
  LLVMUsed(Module &M) {
    SmallVector<GlobalValue *, 4> Vec;
    UsedV = collectUsedGlobalVariables(M, Vec, false);
    Used = {Vec.begin(), Vec.end()};
    Vec.clear();
    CompilerUsedV = collectUsedGlobalVariables(M, Vec, true);
    CompilerUsed = {Vec.begin(), Vec.end()};
  }

  using iterator = SmallPtrSet<GlobalValue *, 4>::iterator;
  using used_iterator_range = iterator_range<iterator>;

  iterator usedBegin() { return Used.begin(); }
  iterator usedEnd() { return Used.end(); }

  used_iterator_range used() {
    return used_iterator_range(usedBegin(), usedEnd());
  }

  iterator compilerUsedBegin() { return CompilerUsed.begin(); }
  iterator compilerUsedEnd() { return CompilerUsed.end(); }

  used_iterator_range compilerUsed() {
    return used_iterator_range(compilerUsedBegin(), compilerUsedEnd());
  }

  bool usedCount(GlobalValue *GV) const { return Used.count(GV); }

  bool compilerUsedCount(GlobalValue *GV) const {
    return CompilerUsed.count(GV);
  }

  bool usedErase(GlobalValue *GV) { return Used.erase(GV); }
  bool compilerUsedErase(GlobalValue *GV) { return CompilerUsed.erase(GV); }
  bool usedInsert(GlobalValue *GV) { return Used.insert(GV).second; }

  bool compilerUsedInsert(GlobalValue *GV) {
    return CompilerUsed.insert(GV).second;
  }

  void syncVariablesAndSets() {
    if (UsedV)
      setUsedInitializer(*UsedV, Used);
    if (CompilerUsedV)
      setUsedInitializer(*CompilerUsedV, CompilerUsed);
  }
};

} // end anonymous namespace

static bool hasUseOtherThanLLVMUsed(GlobalAlias &GA, const LLVMUsed &U) {
  if (GA.use_empty()) // No use at all.
    return false;

  assert((!U.usedCount(&GA) || !U.compilerUsedCount(&GA)) &&
         "We should have removed the duplicated "
         "element from llvm.compiler.used");
  if (!GA.hasOneUse())
    // Strictly more than one use. So at least one is not in llvm.used and
    // llvm.compiler.used.
    return true;

  // Exactly one use. Check if it is in llvm.used or llvm.compiler.used.
  return !U.usedCount(&GA) && !U.compilerUsedCount(&GA);
}

static bool hasMoreThanOneUseOtherThanLLVMUsed(GlobalValue &V,
                                               const LLVMUsed &U) {
  unsigned N = 2;
  assert((!U.usedCount(&V) || !U.compilerUsedCount(&V)) &&
         "We should have removed the duplicated "
         "element from llvm.compiler.used");
  if (U.usedCount(&V) || U.compilerUsedCount(&V))
    ++N;
  return V.hasNUsesOrMore(N);
}

static bool mayHaveOtherReferences(GlobalAlias &GA, const LLVMUsed &U) {
  if (!GA.hasLocalLinkage())
    return true;

  return U.usedCount(&GA) || U.compilerUsedCount(&GA);
}

static bool hasUsesToReplace(GlobalAlias &GA, const LLVMUsed &U,
                             bool &RenameTarget) {
  RenameTarget = false;
  bool Ret = false;
  if (hasUseOtherThanLLVMUsed(GA, U))
    Ret = true;

  // If the alias is externally visible, we may still be able to simplify it.
  if (!mayHaveOtherReferences(GA, U))
    return Ret;

  // If the aliasee has internal linkage, give it the name and linkage
  // of the alias, and delete the alias.  This turns:
  //   define internal ... @f(...)
  //   @a = alias ... @f
  // into:
  //   define ... @a(...)
  Constant *Aliasee = GA.getAliasee();
  GlobalValue *Target = cast<GlobalValue>(Aliasee->stripPointerCasts());
  if (!Target->hasLocalLinkage())
    return Ret;

  // Do not perform the transform if multiple aliases potentially target the
  // aliasee. This check also ensures that it is safe to replace the section
  // and other attributes of the aliasee with those of the alias.
  if (hasMoreThanOneUseOtherThanLLVMUsed(*Target, U))
    return Ret;

  RenameTarget = true;
  return true;
}

static bool
OptimizeGlobalAliases(Module &M,
                      SmallPtrSetImpl<const Comdat *> &NotDiscardableComdats) {
  bool Changed = false;
  LLVMUsed Used(M);

  for (GlobalValue *GV : Used.used())
    Used.compilerUsedErase(GV);

  for (Module::alias_iterator I = M.alias_begin(), E = M.alias_end();
       I != E;) {
    GlobalAlias *J = &*I++;

    // Aliases without names cannot be referenced outside this module.
    if (!J->hasName() && !J->isDeclaration() && !J->hasLocalLinkage())
      J->setLinkage(GlobalValue::InternalLinkage);

    if (deleteIfDead(*J, NotDiscardableComdats)) {
      Changed = true;
      continue;
    }

    // If the alias can change at link time, nothing can be done - bail out.
    if (J->isInterposable())
      continue;

    Constant *Aliasee = J->getAliasee();
    GlobalValue *Target = dyn_cast<GlobalValue>(Aliasee->stripPointerCasts());
    // We can't trivially replace the alias with the aliasee if the aliasee is
    // non-trivial in some way. We also can't replace the alias with the aliasee
    // if the aliasee is interposable because aliases point to the local
    // definition.
    // TODO: Try to handle non-zero GEPs of local aliasees.
    if (!Target || Target->isInterposable())
      continue;
    Target->removeDeadConstantUsers();

    // Make all users of the alias use the aliasee instead.
    bool RenameTarget;
    if (!hasUsesToReplace(*J, Used, RenameTarget))
      continue;

    J->replaceAllUsesWith(ConstantExpr::getBitCast(Aliasee, J->getType()));
    ++NumAliasesResolved;
    Changed = true;

    if (RenameTarget) {
      // Give the aliasee the name, linkage and other attributes of the alias.
      Target->takeName(&*J);
      Target->setLinkage(J->getLinkage());
      Target->setDSOLocal(J->isDSOLocal());
      Target->setVisibility(J->getVisibility());
      Target->setDLLStorageClass(J->getDLLStorageClass());

      if (Used.usedErase(&*J))
        Used.usedInsert(Target);

      if (Used.compilerUsedErase(&*J))
        Used.compilerUsedInsert(Target);
    } else if (mayHaveOtherReferences(*J, Used))
      continue;

    // Delete the alias.
    M.getAliasList().erase(J);
    ++NumAliasesRemoved;
    Changed = true;
  }

  Used.syncVariablesAndSets();

  return Changed;
}

static Function *
FindCXAAtExit(Module &M, function_ref<TargetLibraryInfo &(Function &)> GetTLI) {
  // Hack to get a default TLI before we have actual Function.
  auto FuncIter = M.begin();
  if (FuncIter == M.end())
    return nullptr;
  auto *TLI = &GetTLI(*FuncIter);

  LibFunc F = LibFunc_cxa_atexit;
  if (!TLI->has(F))
    return nullptr;

  Function *Fn = M.getFunction(TLI->getName(F));
  if (!Fn)
    return nullptr;

  // Now get the actual TLI for Fn.
  TLI = &GetTLI(*Fn);

  // Make sure that the function has the correct prototype.
  if (!TLI->getLibFunc(*Fn, F) || F != LibFunc_cxa_atexit)
    return nullptr;

  return Fn;
}

/// Returns whether the given function is an empty C++ destructor and can
/// therefore be eliminated.
/// Note that we assume that other optimization passes have already simplified
/// the code so we simply check for 'ret'.
static bool cxxDtorIsEmpty(const Function &Fn) {
  // FIXME: We could eliminate C++ destructors if they're readonly/readnone and
  // nounwind, but that doesn't seem worth doing.
  if (Fn.isDeclaration())
    return false;

  for (auto &I : Fn.getEntryBlock()) {
    if (isa<DbgInfoIntrinsic>(I))
      continue;
    if (isa<ReturnInst>(I))
      return true;
    break;
  }
  return false;
}

static bool OptimizeEmptyGlobalCXXDtors(Function *CXAAtExitFn) {
  /// Itanium C++ ABI p3.3.5:
  ///
  ///   After constructing a global (or local static) object, that will require
  ///   destruction on exit, a termination function is registered as follows:
  ///
  ///   extern "C" int __cxa_atexit ( void (*f)(void *), void *p, void *d );
  ///
  ///   This registration, e.g. __cxa_atexit(f,p,d), is intended to cause the
  ///   call f(p) when DSO d is unloaded, before all such termination calls
  ///   registered before this one. It returns zero if registration is
  ///   successful, nonzero on failure.

  // This pass will look for calls to __cxa_atexit where the function is trivial
  // and remove them.
  bool Changed = false;

  for (auto I = CXAAtExitFn->user_begin(), E = CXAAtExitFn->user_end();
       I != E;) {
    // We're only interested in calls. Theoretically, we could handle invoke
    // instructions as well, but neither llvm-gcc nor clang generate invokes
    // to __cxa_atexit.
    CallInst *CI = dyn_cast<CallInst>(*I++);
    if (!CI)
      continue;

    Function *DtorFn =
      dyn_cast<Function>(CI->getArgOperand(0)->stripPointerCasts());
    if (!DtorFn || !cxxDtorIsEmpty(*DtorFn))
      continue;

    // Just remove the call.
    CI->replaceAllUsesWith(Constant::getNullValue(CI->getType()));
    CI->eraseFromParent();

    ++NumCXXDtorsRemoved;

    Changed |= true;
  }

  return Changed;
}

#if INTEL_CUSTOMIZATION
// Similar to OptimizeEmptyGlobalCXXDtors, this function also tries to
// optimize destructors. On Windows, a termination function is registered
// using atexit if destruction on exit is needed for an object whereas
// __cxa_atexit is used on Linux to do the same.
//
//  @llvm.global_ctors = appending global [1 x { i32, void ()*, i8* }]
//  [{ i32, void ()*, i8* } { i32 65535, void ()* @_GLOBAL__sub_1, i8* null }]
//
//  define void @_GLOBAL__sub_1() {
//    ...
//    atexit (void ()* @foo);
//  }
//
//  define internal void @foo() {
//  entry:
//    ret void
//  }
//
//  This function removes the empty destructor (i.e foo) only if it
//  registered using atexit in global_ctors functions (i.e _GLOBAL__sub_1)
//
static bool optimizeEmptyGlobalAtexitDtors(
    Module &M, function_ref<TargetLibraryInfo &(Function &)> GetTLI) {

  // Collects global Ctors if possible by walking llvm.global_ctors
  // GlobalVariable. Returns true if it finds ctors.
  auto CollectGlobalCtors = [&](std::set<Function *> &CtorsList) {
    GlobalVariable *GV = M.getGlobalVariable("llvm.global_ctors");
    // Basic checks to make sure we have valid ctor functions.
    if (!GV || !GV->hasUniqueInitializer() ||
        isa<ConstantAggregateZero>(GV->getInitializer()))
      return false;
    ConstantArray *CA = cast<ConstantArray>(GV->getInitializer());
    for (auto &V : CA->operands()) {
      // Skip if entry is zero
      if (isa<ConstantAggregateZero>(V))
        continue;
      ConstantStruct *CS = cast<ConstantStruct>(V);
      // Null pointer functions are skipped.
      if (isa<ConstantPointerNull>(CS->getOperand(1)))
        continue;
      // Consider only default priority (i.e 65535) ctors.
      if (!isa<Function>(CS->getOperand(1)) ||
          cast<ConstantInt>(CS->getOperand(0))->getZExtValue() != 65535)
        return false;
      Function *F = cast<Function>(CS->getOperand(1));
      if (F->isDeclaration())
        continue;
      CtorsList.insert(F);
    }
    return !CtorsList.empty();
  };


  bool Changed = false;
  std::set<Function *> CtorsList;
  if (!CollectGlobalCtors(CtorsList))
    return false;
  auto *TLI = &GetTLI(**CtorsList.begin());

  // Get function for atexit.
  Function *AtExitFn = M.getFunction(TLI->getName(LibFunc_atexit));
  if (!AtExitFn || !TLI->has(LibFunc_atexit))
    return false;

  SmallPtrSet<CallInst*, 32> CallsToDelete;
  for (auto U : AtExitFn->users()) {
    CallInst *CI = dyn_cast<CallInst>(U);
    // Make sure AtExitFn call is in global_ctors.
    if (!CI || !CtorsList.count(CI->getFunction()))
      continue;

    Function *DtorFn =
        dyn_cast<Function>(CI->getArgOperand(0)->stripPointerCasts());
    if (!DtorFn || !cxxDtorIsEmpty(*DtorFn))
      continue;

    CallsToDelete.insert(CI);
  }

  for (auto CI : CallsToDelete) {
    CI->replaceAllUsesWith(Constant::getNullValue(CI->getType()));
    CI->eraseFromParent();

    // NumCXXDtorsRemoved count is also used by OptimizeEmptyGlobalCXXDtors.
    ++NumCXXDtorsRemoved;

    Changed |= true;
  }
  return Changed;
}
#endif // INTEL_CUSTOMIZATION

static bool optimizeGlobalsInModule(
    Module &M, const DataLayout &DL,
    function_ref<TargetLibraryInfo &(Function &)> GetTLI,
    function_ref<TargetTransformInfo &(Function &)> GetTTI,
    function_ref<BlockFrequencyInfo &(Function &)> GetBFI,
    WholeProgramInfo *WPInfo,                                  // INTEL
    function_ref<DominatorTree &(Function &)> LookupDomTree) {
  SmallPtrSet<const Comdat *, 8> NotDiscardableComdats;
  bool Changed = false;
  bool LocalChange = true;
  while (LocalChange) {
    LocalChange = false;

    NotDiscardableComdats.clear();
    for (const GlobalVariable &GV : M.globals())
      if (const Comdat *C = GV.getComdat())
        if (!GV.isDiscardableIfUnused() || !GV.use_empty())
          NotDiscardableComdats.insert(C);
    for (Function &F : M)
      if (const Comdat *C = F.getComdat())
        if (!F.isDefTriviallyDead())
          NotDiscardableComdats.insert(C);
    for (GlobalAlias &GA : M.aliases())
      if (const Comdat *C = GA.getComdat())
        if (!GA.isDiscardableIfUnused() || !GA.use_empty())
          NotDiscardableComdats.insert(C);

    // Delete functions that are trivially dead, ccc -> fastcc
    LocalChange |= OptimizeFunctions(M, GetTLI, GetTTI, GetBFI, LookupDomTree,
                                     NotDiscardableComdats);

    // Optimize global_ctors list.
    LocalChange |= optimizeGlobalCtorsList(M, [&](Function *F) {
      return EvaluateStaticConstructor(F, DL, &GetTLI(*F));
    });

    // Optimize non-address-taken globals.
    LocalChange |= OptimizeGlobalVars(M, GetTLI, LookupDomTree, WPInfo, // INTEL
                                      NotDiscardableComdats);           // INTEL

    // Resolve aliases, when possible.
    LocalChange |= OptimizeGlobalAliases(M, NotDiscardableComdats);

    // Try to remove trivial global destructors if they are not removed
    // already.
    Function *CXAAtExitFn = FindCXAAtExit(M, GetTLI);
    if (CXAAtExitFn)
      LocalChange |= OptimizeEmptyGlobalCXXDtors(CXAAtExitFn);

#if INTEL_CUSTOMIZATION
    LocalChange |= optimizeEmptyGlobalAtexitDtors(M, GetTLI);
#endif // INTEL_CUSTOMIZATION

    Changed |= LocalChange;
  }

  // TODO: Move all global ctors functions to the end of the module for code
  // layout.

  return Changed;
}

PreservedAnalyses GlobalOptPass::run(Module &M, ModuleAnalysisManager &AM) {
    auto &DL = M.getDataLayout();
    auto &FAM =
        AM.getResult<FunctionAnalysisManagerModuleProxy>(M).getManager();
    auto LookupDomTree = [&FAM](Function &F) -> DominatorTree &{
      return FAM.getResult<DominatorTreeAnalysis>(F);
    };
    auto GetTLI = [&FAM](Function &F) -> TargetLibraryInfo & {
      return FAM.getResult<TargetLibraryAnalysis>(F);
    };
    auto GetTTI = [&FAM](Function &F) -> TargetTransformInfo & {
      return FAM.getResult<TargetIRAnalysis>(F);
    };

    auto GetBFI = [&FAM](Function &F) -> BlockFrequencyInfo & {
      return FAM.getResult<BlockFrequencyAnalysis>(F);
    };

    auto *WPInfo = AM.getCachedResult<WholeProgramAnalysis>(M);         // INTEL
    if (!optimizeGlobalsInModule(M, DL, GetTLI, GetTTI, GetBFI, WPInfo, // INTEL
                                 LookupDomTree))                        // INTEL
      return PreservedAnalyses::all();

    auto PA = PreservedAnalyses();        // INTEL
    PA.preserve<WholeProgramAnalysis>();  // INTEL
    PA.preserve<AndersensAA>();           // INTEL

    return PA;                            // INTEL
}

namespace {

struct GlobalOptLegacyPass : public ModulePass {
  static char ID; // Pass identification, replacement for typeid

  GlobalOptLegacyPass() : ModulePass(ID) {
    initializeGlobalOptLegacyPassPass(*PassRegistry::getPassRegistry());
  }

  bool runOnModule(Module &M) override {
    if (skipModule(M))
      return false;

    auto &DL = M.getDataLayout();
    auto LookupDomTree = [this](Function &F) -> DominatorTree & {
      return this->getAnalysis<DominatorTreeWrapperPass>(F).getDomTree();
    };
    auto GetTLI = [this](Function &F) -> TargetLibraryInfo & {
      return this->getAnalysis<TargetLibraryInfoWrapperPass>().getTLI(F);
    };
    auto GetTTI = [this](Function &F) -> TargetTransformInfo & {
      return this->getAnalysis<TargetTransformInfoWrapperPass>().getTTI(F);
    };

    auto GetBFI = [this](Function &F) -> BlockFrequencyInfo & {
      return this->getAnalysis<BlockFrequencyInfoWrapperPass>(F).getBFI();
    };

    auto *WPA = getAnalysisIfAvailable<WholeProgramWrapperPass>();        // INTEL
    WholeProgramInfo *WPInfo = WPA ? &WPA->getResult() : nullptr;         // INTEL
    return optimizeGlobalsInModule(M, DL, GetTLI, GetTTI, GetBFI, WPInfo, // INTEL
                                   LookupDomTree);                        // INTEL
  }

  void getAnalysisUsage(AnalysisUsage &AU) const override {
    AU.addRequired<TargetLibraryInfoWrapperPass>();
    AU.addRequired<TargetTransformInfoWrapperPass>();
    AU.addRequired<DominatorTreeWrapperPass>();
    AU.addRequired<BlockFrequencyInfoWrapperPass>();
    AU.addUsedIfAvailable<WholeProgramWrapperPass>();      // INTEL
    AU.addPreserved<WholeProgramWrapperPass>();            // INTEL
    AU.addPreserved<AndersensAAWrapperPass>();             // INTEL
  }
};

} // end anonymous namespace

char GlobalOptLegacyPass::ID = 0;

INITIALIZE_PASS_BEGIN(GlobalOptLegacyPass, "globalopt",
                      "Global Variable Optimizer", false, false)
INITIALIZE_PASS_DEPENDENCY(TargetLibraryInfoWrapperPass)
INITIALIZE_PASS_DEPENDENCY(TargetTransformInfoWrapperPass)
INITIALIZE_PASS_DEPENDENCY(BlockFrequencyInfoWrapperPass)
INITIALIZE_PASS_DEPENDENCY(DominatorTreeWrapperPass)
INITIALIZE_PASS_DEPENDENCY(WholeProgramWrapperPass)  // INTEL
INITIALIZE_PASS_END(GlobalOptLegacyPass, "globalopt",
                    "Global Variable Optimizer", false, false)

ModulePass *llvm::createGlobalOptimizerPass() {
  return new GlobalOptLegacyPass();
}<|MERGE_RESOLUTION|>--- conflicted
+++ resolved
@@ -1897,15 +1897,8 @@
     // initializer to be the stored value, then delete all stores to the
     // global.  This allows us to mark it constant.
     if (Constant *SOVConstant = dyn_cast<Constant>(GS.StoredOnceValue))
-<<<<<<< HEAD
-#if INTEL_CUSTOMIZATION
-      if (isa<UndefValue>(GV->getInitializer()) &&
-          SOVConstant->getType() == GV->getValueType()) {
-#endif // INTEL_CUSTOMIZATION
-=======
       if (SOVConstant->getType() == GV->getValueType() &&
           isa<UndefValue>(GV->getInitializer())) {
->>>>>>> 16890e00
         // Change the initial value here.
         GV->setInitializer(SOVConstant);
 
