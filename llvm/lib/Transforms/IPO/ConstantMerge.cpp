--- conflicted
+++ resolved
@@ -36,44 +36,6 @@
 
 STATISTIC(NumMerged, "Number of global constants merged");
 
-<<<<<<< HEAD
-namespace {
-  struct ConstantMerge : public ModulePass {
-    static char ID; // Pass identification, replacement for typeid
-    ConstantMerge() : ModulePass(ID) {
-      initializeConstantMergePass(*PassRegistry::getPassRegistry());
-    }
-
-    // For this pass, process all of the globals in the module, eliminating
-    // duplicate constants.
-    bool runOnModule(Module &M) override;
-
-    // Return true iff we can determine the alignment of this global variable.
-    bool hasKnownAlignment(GlobalVariable *GV) const;
-
-    // Return the alignment of the global, including converting the default
-    // alignment to a concrete value.
-    unsigned getAlignment(GlobalVariable *GV) const;
-
-#if INTEL_CUSTOMIZATION
-    void getAnalysisUsage(AnalysisUsage &AU) const override {
-      AU.addPreserved<WholeProgramWrapperPass>();
-    }
-#endif // INTEL_CUSTOMIZATION
-
-  };
-}
-
-char ConstantMerge::ID = 0;
-INITIALIZE_PASS(ConstantMerge, "constmerge",
-                "Merge Duplicate Global Constants", false, false)
-
-ModulePass *llvm::createConstantMergePass() { return new ConstantMerge(); }
-
-
-
-=======
->>>>>>> 0bc23db1
 /// Find values that are marked as llvm.used.
 static void FindUsedValues(GlobalVariable *LLVMUsed,
                            SmallPtrSetImpl<const GlobalValue*> &UsedValues) {
