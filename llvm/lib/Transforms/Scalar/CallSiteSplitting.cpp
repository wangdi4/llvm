--- conflicted
+++ resolved
@@ -550,12 +550,9 @@
   void getAnalysisUsage(AnalysisUsage &AU) const override {
     AU.addRequired<TargetLibraryInfoWrapperPass>();
     AU.addRequired<TargetTransformInfoWrapperPass>();
-<<<<<<< HEAD
+    AU.addRequired<DominatorTreeWrapperPass>();
+    AU.addPreserved<DominatorTreeWrapperPass>();
     AU.addPreserved<WholeProgramWrapperPass>();  // INTEL
-=======
-    AU.addRequired<DominatorTreeWrapperPass>();
->>>>>>> 078e58da
-    AU.addPreserved<DominatorTreeWrapperPass>();
     FunctionPass::getAnalysisUsage(AU);
   }
 
