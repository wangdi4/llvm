//===- CallSiteSplitting.cpp ----------------------------------------------===//
//
//                     The LLVM Compiler Infrastructure
//
// This file is distributed under the University of Illinois Open Source
// License. See LICENSE.TXT for details.
//
//===----------------------------------------------------------------------===//
//
// This file implements a transformation that tries to split a call-site to pass
// more constrained arguments if its argument is predicated in the control flow
// so that we can expose better context to the later passes (e.g, inliner, jump
// threading, or IPA-CP based function cloning, etc.).
// As of now we support two cases :
//
// 1) Try to a split call-site with constrained arguments, if any constraints
// on any argument can be found by following the single predecessors of the
// all site's predecessors. Currently this pass only handles call-sites with 2
// predecessors. For example, in the code below, we try to split the call-site
// since we can predicate the argument(ptr) based on the OR condition.
//
// Split from :
//   if (!ptr || c)
//     callee(ptr);
// to :
//   if (!ptr)
//     callee(null)         // set the known constant value
//   else if (c)
//     callee(nonnull ptr)  // set non-null attribute in the argument
//
// 2) We can also split a call-site based on constant incoming values of a PHI
// For example,
// from :
//   Header:
//    %c = icmp eq i32 %i1, %i2
//    br i1 %c, label %Tail, label %TBB
//   TBB:
//    br label Tail%
//   Tail:
//    %p = phi i32 [ 0, %Header], [ 1, %TBB]
//    call void @bar(i32 %p)
// to
//   Header:
//    %c = icmp eq i32 %i1, %i2
//    br i1 %c, label %Tail-split0, label %TBB
//   TBB:
//    br label %Tail-split1
//   Tail-split0:
//    call void @bar(i32 0)
//    br label %Tail
//   Tail-split1:
//    call void @bar(i32 1)
//    br label %Tail
//   Tail:
//    %p = phi i32 [ 0, %Tail-split0 ], [ 1, %Tail-split1 ]
//
//===----------------------------------------------------------------------===//

#include "llvm/Transforms/Scalar/CallSiteSplitting.h"
#include "llvm/ADT/Statistic.h"
#include "llvm/Analysis/Intel_WP.h"         // INTEL
#include "llvm/Analysis/TargetLibraryInfo.h"
#include "llvm/Analysis/TargetTransformInfo.h"
#include "llvm/Analysis/Utils/Local.h"
#include "llvm/IR/IntrinsicInst.h"
#include "llvm/IR/PatternMatch.h"
#include "llvm/Support/Debug.h"
#include "llvm/Transforms/Scalar.h"
#include "llvm/Transforms/Utils/BasicBlockUtils.h"
#include "llvm/Transforms/Utils/Cloning.h"

using namespace llvm;
using namespace PatternMatch;

#define DEBUG_TYPE "callsite-splitting"

STATISTIC(NumCallSiteSplit, "Number of call-site split");

/// Only allow instructions before a call, if their CodeSize cost is below
/// DuplicationThreshold. Those instructions need to be duplicated in all
/// split blocks.
static cl::opt<unsigned>
    DuplicationThreshold("callsite-splitting-duplication-threshold", cl::Hidden,
                         cl::desc("Only allow instructions before a call, if "
                                  "their cost is below DuplicationThreshold"),
                         cl::init(5));

static void addNonNullAttribute(CallSite CS, Value *Op) {
  unsigned ArgNo = 0;
  for (auto &I : CS.args()) {
    if (&*I == Op)
      CS.addParamAttr(ArgNo, Attribute::NonNull);
    ++ArgNo;
  }
}

static void setConstantInArgument(CallSite CS, Value *Op,
                                  Constant *ConstValue) {
  unsigned ArgNo = 0;
  for (auto &I : CS.args()) {
    if (&*I == Op)
      CS.setArgument(ArgNo, ConstValue);
    ++ArgNo;
  }
}

static bool isCondRelevantToAnyCallArgument(ICmpInst *Cmp, CallSite CS) {
  assert(isa<Constant>(Cmp->getOperand(1)) && "Expected a constant operand.");
  Value *Op0 = Cmp->getOperand(0);
  unsigned ArgNo = 0;
  for (CallSite::arg_iterator I = CS.arg_begin(), E = CS.arg_end(); I != E;
       ++I, ++ArgNo) {
    // Don't consider constant or arguments that are already known non-null.
    if (isa<Constant>(*I) || CS.paramHasAttr(ArgNo, Attribute::NonNull))
      continue;

    if (*I == Op0)
      return true;
  }
  return false;
}

typedef std::pair<ICmpInst *, unsigned> ConditionTy;
typedef SmallVector<ConditionTy, 2> ConditionsTy;

/// If From has a conditional jump to To, add the condition to Conditions,
/// if it is relevant to any argument at CS.
static void recordCondition(CallSite CS, BasicBlock *From, BasicBlock *To,
                            ConditionsTy &Conditions) {
  auto *BI = dyn_cast<BranchInst>(From->getTerminator());
  if (!BI || !BI->isConditional())
    return;

  CmpInst::Predicate Pred;
  Value *Cond = BI->getCondition();
  if (!match(Cond, m_ICmp(Pred, m_Value(), m_Constant())))
    return;

  ICmpInst *Cmp = cast<ICmpInst>(Cond);
  if (Pred == ICmpInst::ICMP_EQ || Pred == ICmpInst::ICMP_NE)
    if (isCondRelevantToAnyCallArgument(Cmp, CS))
      Conditions.push_back({Cmp, From->getTerminator()->getSuccessor(0) == To
                                     ? Pred
                                     : Cmp->getInversePredicate()});
}

/// Record ICmp conditions relevant to any argument in CS following Pred's
/// single successors. If there are conflicting conditions along a path, like
/// x == 1 and x == 0, the first condition will be used.
static void recordConditions(CallSite CS, BasicBlock *Pred,
                             ConditionsTy &Conditions) {
  recordCondition(CS, Pred, CS.getInstruction()->getParent(), Conditions);
  BasicBlock *From = Pred;
  BasicBlock *To = Pred;
  SmallPtrSet<BasicBlock *, 4> Visited;
  while (!Visited.count(From->getSinglePredecessor()) &&
         (From = From->getSinglePredecessor())) {
    recordCondition(CS, From, To, Conditions);
    Visited.insert(From);
    To = From;
  }
}

static void addConditions(CallSite CS, const ConditionsTy &Conditions) {
  for (auto &Cond : Conditions) {
    Value *Arg = Cond.first->getOperand(0);
    Constant *ConstVal = cast<Constant>(Cond.first->getOperand(1));
    if (Cond.second == ICmpInst::ICMP_EQ)
      setConstantInArgument(CS, Arg, ConstVal);
    else if (ConstVal->getType()->isPointerTy() && ConstVal->isNullValue()) {
      assert(Cond.second == ICmpInst::ICMP_NE);
      addNonNullAttribute(CS, Arg);
    }
  }
}

static SmallVector<BasicBlock *, 2> getTwoPredecessors(BasicBlock *BB) {
  SmallVector<BasicBlock *, 2> Preds(predecessors((BB)));
  assert(Preds.size() == 2 && "Expected exactly 2 predecessors!");
  return Preds;
}

static bool canSplitCallSite(CallSite CS, TargetTransformInfo &TTI) {
  // FIXME: As of now we handle only CallInst. InvokeInst could be handled
  // without too much effort.
  Instruction *Instr = CS.getInstruction();
  if (!isa<CallInst>(Instr))
    return false;

  BasicBlock *CallSiteBB = Instr->getParent();
  // Allow splitting a call-site only when the CodeSize cost of the
  // instructions before the call is less then DuplicationThreshold. The
  // instructions before the call will be duplicated in the split blocks and
  // corresponding uses will be updated.
  unsigned Cost = 0;
  for (auto &InstBeforeCall :
       llvm::make_range(CallSiteBB->begin(), Instr->getIterator())) {
    Cost += TTI.getInstructionCost(&InstBeforeCall,
                                   TargetTransformInfo::TCK_CodeSize);
    if (Cost >= DuplicationThreshold)
      return false;
  }

  // Need 2 predecessors and cannot split an edge from an IndirectBrInst.
  SmallVector<BasicBlock *, 2> Preds(predecessors(CallSiteBB));
  if (Preds.size() != 2 || isa<IndirectBrInst>(Preds[0]->getTerminator()) ||
      isa<IndirectBrInst>(Preds[1]->getTerminator()))
    return false;

  // Do not split a call-site in an exception handling block. This check
  // prevents triggering an assertion in SplitEdge used via
  // DuplicateInstructionsInSplitBetween. 
  if (CallSiteBB->isEHPad())
    return false;

  return CallSiteBB->canSplitPredecessors();
}

static Instruction *cloneInstForMustTail(Instruction *I, Instruction *Before,
                                         Value *V) {
  Instruction *Copy = I->clone();
  Copy->setName(I->getName());
  Copy->insertBefore(Before);
  if (V)
    Copy->setOperand(0, V);
  return Copy;
}

/// Copy mandatory `musttail` return sequence that follows original `CI`, and
/// link it up to `NewCI` value instead:
///
///   * (optional) `bitcast NewCI to ...`
///   * `ret bitcast or NewCI`
///
/// Insert this sequence right before `SplitBB`'s terminator, which will be
/// cleaned up later in `splitCallSite` below.
static void copyMustTailReturn(BasicBlock *SplitBB, Instruction *CI,
                               Instruction *NewCI) {
  bool IsVoid = SplitBB->getParent()->getReturnType()->isVoidTy();
  auto II = std::next(CI->getIterator());

  BitCastInst* BCI = dyn_cast<BitCastInst>(&*II);
  if (BCI)
    ++II;

  ReturnInst* RI = dyn_cast<ReturnInst>(&*II);
  assert(RI && "`musttail` call must be followed by `ret` instruction");

  TerminatorInst *TI = SplitBB->getTerminator();
  Value *V = NewCI;
  if (BCI)
    V = cloneInstForMustTail(BCI, TI, V);
  cloneInstForMustTail(RI, TI, IsVoid ? nullptr : V);

  // FIXME: remove TI here, `DuplicateInstructionsInSplitBetween` has a bug
  // that prevents doing this now.
}

/// For each (predecessor, conditions from predecessors) pair, it will split the
/// basic block containing the call site, hook it up to the predecessor and
/// replace the call instruction with new call instructions, which contain
/// constraints based on the conditions from their predecessors.
/// For example, in the IR below with an OR condition, the call-site can
/// be split. In this case, Preds for Tail is [(Header, a == null),
/// (TBB, a != null, b == null)]. Tail is replaced by 2 split blocks, containing
/// CallInst1, which has constraints based on the conditions from Head and
/// CallInst2, which has constraints based on the conditions coming from TBB.
///
/// From :
///
///   Header:
///     %c = icmp eq i32* %a, null
///     br i1 %c %Tail, %TBB
///   TBB:
///     %c2 = icmp eq i32* %b, null
///     br i1 %c %Tail, %End
///   Tail:
///     %ca = call i1  @callee (i32* %a, i32* %b)
///
///  to :
///
///   Header:                          // PredBB1 is Header
///     %c = icmp eq i32* %a, null
///     br i1 %c %Tail-split1, %TBB
///   TBB:                             // PredBB2 is TBB
///     %c2 = icmp eq i32* %b, null
///     br i1 %c %Tail-split2, %End
///   Tail-split1:
///     %ca1 = call @callee (i32* null, i32* %b)         // CallInst1
///    br %Tail
///   Tail-split2:
///     %ca2 = call @callee (i32* nonnull %a, i32* null) // CallInst2
///    br %Tail
///   Tail:
///    %p = phi i1 [%ca1, %Tail-split1],[%ca2, %Tail-split2]
///
/// Note that in case any arguments at the call-site are constrained by its
/// predecessors, new call-sites with more constrained arguments will be
/// created in createCallSitesOnPredicatedArgument().
static void splitCallSite(
    CallSite CS,
    const SmallVectorImpl<std::pair<BasicBlock *, ConditionsTy>> &Preds,
    DominatorTree *DT) {
  Instruction *Instr = CS.getInstruction();
  BasicBlock *TailBB = Instr->getParent();
  bool IsMustTailCall = CS.isMustTailCall();

  PHINode *CallPN = nullptr;

  // `musttail` calls must be followed by optional `bitcast`, and `ret`. The
  // split blocks will be terminated right after that so there're no users for
  // this phi in a `TailBB`.
  if (!IsMustTailCall && !Instr->use_empty())
    CallPN = PHINode::Create(Instr->getType(), Preds.size(), "phi.call");

  DEBUG(dbgs() << "split call-site : " << *Instr << " into \n");

  assert(Preds.size() == 2 && "The ValueToValueMaps array has size 2.");
  // ValueToValueMapTy is neither copy nor moveable, so we use a simple array
  // here.
  ValueToValueMapTy ValueToValueMaps[2];
  for (unsigned i = 0; i < Preds.size(); i++) {
    BasicBlock *PredBB = Preds[i].first;
    BasicBlock *SplitBlock = DuplicateInstructionsInSplitBetween(
        TailBB, PredBB, &*std::next(Instr->getIterator()), ValueToValueMaps[i],
        DT);
    assert(SplitBlock && "Unexpected new basic block split.");

    Instruction *NewCI =
        &*std::prev(SplitBlock->getTerminator()->getIterator());
    CallSite NewCS(NewCI);
    addConditions(NewCS, Preds[i].second);

    // Handle PHIs used as arguments in the call-site.
    for (PHINode &PN : TailBB->phis()) {
      unsigned ArgNo = 0;
      for (auto &CI : CS.args()) {
        if (&*CI == &PN) {
          NewCS.setArgument(ArgNo, PN.getIncomingValueForBlock(SplitBlock));
        }
        ++ArgNo;
      }
    }
    DEBUG(dbgs() << "    " << *NewCI << " in " << SplitBlock->getName()
                 << "\n");
    if (CallPN)
      CallPN->addIncoming(NewCI, SplitBlock);

    // Clone and place bitcast and return instructions before `TI`
    if (IsMustTailCall)
      copyMustTailReturn(SplitBlock, Instr, NewCI);
  }

  NumCallSiteSplit++;

  // FIXME: remove TI in `copyMustTailReturn`
  if (IsMustTailCall) {
    // Remove superfluous `br` terminators from the end of the Split blocks
    // NOTE: Removing terminator removes the SplitBlock from the TailBB's
    // predecessors. Therefore we must get complete list of Splits before
    // attempting removal.
    SmallVector<BasicBlock *, 2> Splits(predecessors((TailBB)));
    assert(Splits.size() == 2 && "Expected exactly 2 splits!");
    for (unsigned i = 0; i < Splits.size(); i++)
      Splits[i]->getTerminator()->eraseFromParent();

    // Erase the tail block once done with musttail patching
    TailBB->eraseFromParent();
    return;
  }

  auto *OriginalBegin = &*TailBB->begin();
  // Replace users of the original call with a PHI mering call-sites split.
  if (CallPN) {
    CallPN->insertBefore(OriginalBegin);
    Instr->replaceAllUsesWith(CallPN);
  }

  // Remove instructions moved to split blocks from TailBB, from the duplicated
  // call instruction to the beginning of the basic block. If an instruction
  // has any uses, add a new PHI node to combine the values coming from the
  // split blocks. The new PHI nodes are placed before the first original
  // instruction, so we do not end up deleting them. By using reverse-order, we
  // do not introduce unnecessary PHI nodes for def-use chains from the call
  // instruction to the beginning of the block.
  auto I = Instr->getReverseIterator();
  while (I != TailBB->rend()) {
    Instruction *CurrentI = &*I++;
    if (!CurrentI->use_empty()) {
      // If an existing PHI has users after the call, there is no need to create
      // a new one.
      if (isa<PHINode>(CurrentI))
        continue;
      PHINode *NewPN = PHINode::Create(CurrentI->getType(), Preds.size());
      for (auto &Mapping : ValueToValueMaps)
        NewPN->addIncoming(Mapping[CurrentI],
                           cast<Instruction>(Mapping[CurrentI])->getParent());
      NewPN->insertBefore(&*TailBB->begin());
      CurrentI->replaceAllUsesWith(NewPN);
    }
    CurrentI->eraseFromParent();
    // We are done once we handled the first original instruction in TailBB.
    if (CurrentI == OriginalBegin)
      break;
  }
}

// Return true if the call-site has an argument which is a PHI with only
// constant incoming values.
static bool isPredicatedOnPHI(CallSite CS) {
  Instruction *Instr = CS.getInstruction();
  BasicBlock *Parent = Instr->getParent();
  if (Instr != Parent->getFirstNonPHIOrDbg())
    return false;

  for (auto &BI : *Parent) {
    if (PHINode *PN = dyn_cast<PHINode>(&BI)) {
      for (auto &I : CS.args())
        if (&*I == PN) {
          assert(PN->getNumIncomingValues() == 2 &&
                 "Unexpected number of incoming values");
          if (PN->getIncomingBlock(0) == PN->getIncomingBlock(1))
            return false;
          if (PN->getIncomingValue(0) == PN->getIncomingValue(1))
            continue;
          if (isa<Constant>(PN->getIncomingValue(0)) &&
              isa<Constant>(PN->getIncomingValue(1)))
            return true;
        }
    }
    break;
  }
  return false;
}

static bool tryToSplitOnPHIPredicatedArgument(CallSite CS, DominatorTree *DT) {
  if (!isPredicatedOnPHI(CS))
    return false;

  auto Preds = getTwoPredecessors(CS.getInstruction()->getParent());
  SmallVector<std::pair<BasicBlock *, ConditionsTy>, 2> PredsCS = {
      {Preds[0], {}}, {Preds[1], {}}};
  splitCallSite(CS, PredsCS, DT);
  return true;
}

static bool tryToSplitOnPredicatedArgument(CallSite CS, DominatorTree *DT) {
  auto Preds = getTwoPredecessors(CS.getInstruction()->getParent());
  if (Preds[0] == Preds[1])
    return false;

  SmallVector<std::pair<BasicBlock *, ConditionsTy>, 2> PredsCS;
  for (auto *Pred : make_range(Preds.rbegin(), Preds.rend())) {
    ConditionsTy Conditions;
    recordConditions(CS, Pred, Conditions);
    PredsCS.push_back({Pred, Conditions});
  }

  if (std::all_of(PredsCS.begin(), PredsCS.end(),
                  [](const std::pair<BasicBlock *, ConditionsTy> &P) {
                    return P.second.empty();
                  }))
    return false;

  splitCallSite(CS, PredsCS, DT);
  return true;
}

static bool tryToSplitCallSite(CallSite CS, TargetTransformInfo &TTI,
                               DominatorTree *DT) {
  if (!CS.arg_size() || !canSplitCallSite(CS, TTI))
    return false;
  return tryToSplitOnPredicatedArgument(CS, DT) ||
         tryToSplitOnPHIPredicatedArgument(CS, DT);
}

static bool doCallSiteSplitting(Function &F, TargetLibraryInfo &TLI,
                                TargetTransformInfo &TTI, DominatorTree *DT) {
  bool Changed = false;
  for (Function::iterator BI = F.begin(), BE = F.end(); BI != BE;) {
    BasicBlock &BB = *BI++;
    auto II = BB.getFirstNonPHIOrDbg()->getIterator();
    auto IE = BB.getTerminator()->getIterator();
    // Iterate until we reach the terminator instruction. tryToSplitCallSite
    // can replace BB's terminator in case BB is a successor of itself. In that
    // case, IE will be invalidated and we also have to check the current
    // terminator.
    while (II != IE && &*II != BB.getTerminator()) {
      Instruction *I = &*II++;
      CallSite CS(cast<Value>(I));
      if (!CS || isa<IntrinsicInst>(I) || isInstructionTriviallyDead(I, &TLI))
        continue;

      Function *Callee = CS.getCalledFunction();
      if (!Callee || Callee->isDeclaration())
        continue;

      // Successful musttail call-site splits result in erased CI and erased BB.
      // Check if such path is possible before attempting the splitting.
      bool IsMustTail = CS.isMustTailCall();

      Changed |= tryToSplitCallSite(CS, TTI, DT);

      // There're no interesting instructions after this. The call site
      // itself might have been erased on splitting.
      if (IsMustTail)
        break;
    }
  }
  return Changed;
}

namespace {
struct CallSiteSplittingLegacyPass : public FunctionPass {
  static char ID;
  CallSiteSplittingLegacyPass() : FunctionPass(ID) {
    initializeCallSiteSplittingLegacyPassPass(*PassRegistry::getPassRegistry());
  }

  void getAnalysisUsage(AnalysisUsage &AU) const override {
    AU.addRequired<TargetLibraryInfoWrapperPass>();
    AU.addRequired<TargetTransformInfoWrapperPass>();
<<<<<<< HEAD
    AU.addPreserved<WholeProgramWrapperPass>();  // INTEL
=======
    AU.addPreserved<DominatorTreeWrapperPass>();
>>>>>>> d928201a
    FunctionPass::getAnalysisUsage(AU);
  }

  bool runOnFunction(Function &F) override {
    if (skipFunction(F))
      return false;

    auto &TLI = getAnalysis<TargetLibraryInfoWrapperPass>().getTLI();
    auto &TTI = getAnalysis<TargetTransformInfoWrapperPass>().getTTI(F);
    auto *DTWP = getAnalysisIfAvailable<DominatorTreeWrapperPass>();
    return doCallSiteSplitting(F, TLI, TTI,
                               DTWP ? &DTWP->getDomTree() : nullptr);
  }
};
} // namespace

char CallSiteSplittingLegacyPass::ID = 0;
INITIALIZE_PASS_BEGIN(CallSiteSplittingLegacyPass, "callsite-splitting",
                      "Call-site splitting", false, false)
INITIALIZE_PASS_DEPENDENCY(TargetLibraryInfoWrapperPass)
INITIALIZE_PASS_DEPENDENCY(TargetTransformInfoWrapperPass)
INITIALIZE_PASS_END(CallSiteSplittingLegacyPass, "callsite-splitting",
                    "Call-site splitting", false, false)
FunctionPass *llvm::createCallSiteSplittingPass() {
  return new CallSiteSplittingLegacyPass();
}

PreservedAnalyses CallSiteSplittingPass::run(Function &F,
                                             FunctionAnalysisManager &AM) {
  auto &TLI = AM.getResult<TargetLibraryAnalysis>(F);
  auto &TTI = AM.getResult<TargetIRAnalysis>(F);
  auto *DT = AM.getCachedResult<DominatorTreeAnalysis>(F);

  if (!doCallSiteSplitting(F, TLI, TTI, DT))
    return PreservedAnalyses::all();
  PreservedAnalyses PA;
<<<<<<< HEAD
  PA.preserve<WholeProgramAnalysis>();  // INTEL
=======
  PA.preserve<DominatorTreeAnalysis>();
>>>>>>> d928201a
  return PA;
}<|MERGE_RESOLUTION|>--- conflicted
+++ resolved
@@ -520,11 +520,8 @@
   void getAnalysisUsage(AnalysisUsage &AU) const override {
     AU.addRequired<TargetLibraryInfoWrapperPass>();
     AU.addRequired<TargetTransformInfoWrapperPass>();
-<<<<<<< HEAD
     AU.addPreserved<WholeProgramWrapperPass>();  // INTEL
-=======
     AU.addPreserved<DominatorTreeWrapperPass>();
->>>>>>> d928201a
     FunctionPass::getAnalysisUsage(AU);
   }
 
@@ -561,10 +558,7 @@
   if (!doCallSiteSplitting(F, TLI, TTI, DT))
     return PreservedAnalyses::all();
   PreservedAnalyses PA;
-<<<<<<< HEAD
   PA.preserve<WholeProgramAnalysis>();  // INTEL
-=======
   PA.preserve<DominatorTreeAnalysis>();
->>>>>>> d928201a
   return PA;
 }