//===- LoopUnroll.cpp - Loop unroller pass --------------------------------===//
//
// Part of the LLVM Project, under the Apache License v2.0 with LLVM Exceptions.
// See https://llvm.org/LICENSE.txt for license information.
// SPDX-License-Identifier: Apache-2.0 WITH LLVM-exception
//
//===----------------------------------------------------------------------===//
//
// This pass implements a simple loop unroller.  It works best when loops have
// been canonicalized by the -indvars pass, allowing it to determine the trip
// counts of loops easily.
//===----------------------------------------------------------------------===//

#include "llvm/Transforms/Scalar/LoopUnrollPass.h"
#include "llvm/ADT/DenseMap.h"
#include "llvm/ADT/DenseMapInfo.h"
#include "llvm/ADT/DenseSet.h"
#include "llvm/ADT/None.h"
#include "llvm/ADT/Optional.h"
#include "llvm/ADT/STLExtras.h"
#include "llvm/ADT/SetVector.h"
#include "llvm/ADT/SmallPtrSet.h"
#include "llvm/ADT/SmallVector.h"
#include "llvm/ADT/StringRef.h"
#include "llvm/Analysis/AssumptionCache.h"
#include "llvm/Analysis/BlockFrequencyInfo.h"
#include "llvm/Analysis/CodeMetrics.h"
#include "llvm/Analysis/Intel_OptReport/OptReportOptionsPass.h" // INTEL
#include "llvm/Analysis/LazyBlockFrequencyInfo.h"
#include "llvm/Analysis/LoopAnalysisManager.h"
#include "llvm/Analysis/LoopInfo.h"
#include "llvm/Analysis/LoopPass.h"
#include "llvm/Analysis/LoopUnrollAnalyzer.h"
#include "llvm/Analysis/OptimizationRemarkEmitter.h"
#include "llvm/Analysis/ProfileSummaryInfo.h"
#include "llvm/Analysis/ScalarEvolution.h"
#include "llvm/Analysis/TargetTransformInfo.h"
#include "llvm/IR/BasicBlock.h"
#include "llvm/IR/CFG.h"
#include "llvm/IR/Constant.h"
#include "llvm/IR/Constants.h"
#include "llvm/IR/DiagnosticInfo.h"
#include "llvm/IR/Dominators.h"
#include "llvm/IR/Function.h"
#include "llvm/IR/Instruction.h"
#include "llvm/IR/Instructions.h"
#include "llvm/IR/IntrinsicInst.h"
#include "llvm/IR/Metadata.h"
#include "llvm/IR/PassManager.h"
#include "llvm/Pass.h"
#include "llvm/Support/Casting.h"
#include "llvm/Support/CommandLine.h"
#include "llvm/Support/Debug.h"
#include "llvm/Support/ErrorHandling.h"
#include "llvm/Support/raw_ostream.h"
#include "llvm/Transforms/Scalar.h"
#include "llvm/Transforms/Scalar/LoopPassManager.h"
#include "llvm/Transforms/Utils.h"
#include "llvm/Transforms/Utils/LoopSimplify.h"
#include "llvm/Transforms/Utils/LoopUtils.h"
#include "llvm/Transforms/Utils/SizeOpts.h"
#include "llvm/Transforms/Utils/UnrollLoop.h"
#include <algorithm>
#include <cassert>
#include <cstdint>
#include <limits>
#include <string>
#include <tuple>
#include <utility>

using namespace llvm;

#define DEBUG_TYPE "loop-unroll"

static cl::opt<unsigned>
    UnrollThreshold("unroll-threshold", cl::Hidden,
                    cl::desc("The cost threshold for loop unrolling"));

static cl::opt<unsigned> UnrollPartialThreshold(
    "unroll-partial-threshold", cl::Hidden,
    cl::desc("The cost threshold for partial loop unrolling"));

static cl::opt<unsigned> UnrollMaxPercentThresholdBoost(
    "unroll-max-percent-threshold-boost", cl::init(400), cl::Hidden,
    cl::desc("The maximum 'boost' (represented as a percentage >= 100) applied "
             "to the threshold when aggressively unrolling a loop due to the "
             "dynamic cost savings. If completely unrolling a loop will reduce "
             "the total runtime from X to Y, we boost the loop unroll "
             "threshold to DefaultThreshold*std::min(MaxPercentThresholdBoost, "
             "X/Y). This limit avoids excessive code bloat."));

static cl::opt<unsigned> UnrollMaxIterationsCountToAnalyze(
    "unroll-max-iteration-count-to-analyze", cl::init(10), cl::Hidden,
    cl::desc("Don't allow loop unrolling to simulate more than this number of"
             "iterations when checking full unroll profitability"));

static cl::opt<unsigned> UnrollCount(
    "unroll-count", cl::Hidden,
    cl::desc("Use this unroll count for all loops including those with "
             "unroll_count pragma values, for testing purposes"));

static cl::opt<unsigned> UnrollMaxCount(
    "unroll-max-count", cl::Hidden,
    cl::desc("Set the max unroll count for partial and runtime unrolling, for"
             "testing purposes"));

static cl::opt<unsigned> UnrollFullMaxCount(
    "unroll-full-max-count", cl::Hidden,
    cl::desc(
        "Set the max unroll count for full unrolling, for testing purposes"));

static cl::opt<unsigned> UnrollPeelCount(
    "unroll-peel-count", cl::Hidden,
    cl::desc("Set the unroll peeling count, for testing purposes"));

static cl::opt<bool>
    UnrollAllowPartial("unroll-allow-partial", cl::Hidden,
                       cl::desc("Allows loops to be partially unrolled until "
                                "-unroll-threshold loop size is reached."));

static cl::opt<bool> UnrollAllowRemainder(
    "unroll-allow-remainder", cl::Hidden,
    cl::desc("Allow generation of a loop remainder (extra iterations) "
             "when unrolling a loop."));

static cl::opt<bool>
    UnrollRuntime("unroll-runtime", cl::ZeroOrMore, cl::Hidden,
                  cl::desc("Unroll loops with run-time trip counts"));

static cl::opt<unsigned> UnrollMaxUpperBound(
    "unroll-max-upperbound", cl::init(8), cl::Hidden,
    cl::desc(
        "The max of trip count upper bound that is considered in unrolling"));

static cl::opt<unsigned> PragmaUnrollThreshold(
    "pragma-unroll-threshold", cl::init(16 * 1024), cl::Hidden,
    cl::desc("Unrolled size limit for loops with an unroll(full) or "
             "unroll_count pragma."));

static cl::opt<unsigned> FlatLoopTripCountThreshold(
    "flat-loop-tripcount-threshold", cl::init(5), cl::Hidden,
    cl::desc("If the runtime tripcount for the loop is lower than the "
             "threshold, the loop is considered as flat and will be less "
             "aggressively unrolled."));

static cl::opt<bool>
    UnrollAllowPeeling("unroll-allow-peeling", cl::init(true), cl::Hidden,
                       cl::desc("Allows loops to be peeled when the dynamic "
                                "trip count is known to be low."));

static cl::opt<bool> UnrollUnrollRemainder(
  "unroll-remainder", cl::Hidden,
  cl::desc("Allow the loop remainder to be unrolled."));

// This option isn't ever intended to be enabled, it serves to allow
// experiments to check the assumptions about when this kind of revisit is
// necessary.
static cl::opt<bool> UnrollRevisitChildLoops(
    "unroll-revisit-child-loops", cl::Hidden,
    cl::desc("Enqueue and re-visit child loops in the loop PM after unrolling. "
             "This shouldn't typically be needed as child loops (or their "
             "clones) were already visited."));

/// A magic value for use with the Threshold parameter to indicate
/// that the loop unroll should be performed regardless of how much
/// code expansion would result.
static const unsigned NoThreshold = std::numeric_limits<unsigned>::max();

/// Gather the various unrolling parameters based on the defaults, compiler
/// flags, TTI overrides and user specified parameters.
TargetTransformInfo::UnrollingPreferences llvm::gatherUnrollingPreferences(
    Loop *L, ScalarEvolution &SE, const TargetTransformInfo &TTI,
    BlockFrequencyInfo *BFI, ProfileSummaryInfo *PSI, int OptLevel,
    Optional<unsigned> UserThreshold, Optional<unsigned> UserCount,
    Optional<bool> UserAllowPartial, Optional<bool> UserRuntime,
    Optional<bool> UserUpperBound, Optional<bool> UserAllowPeeling) {
  TargetTransformInfo::UnrollingPreferences UP;

  // Set up the defaults
  UP.Threshold = OptLevel > 2 ? 300 : 150;
  UP.MaxPercentThresholdBoost = 400;
  UP.OptSizeThreshold = 0;
  UP.PartialThreshold = 150;
  UP.PartialOptSizeThreshold = 0;
  UP.Count = 0;
  UP.PeelCount = 0;
  UP.DefaultUnrollRuntimeCount = 8;
  UP.MaxCount = std::numeric_limits<unsigned>::max();
  UP.FullUnrollMaxCount = std::numeric_limits<unsigned>::max();
  UP.BEInsns = 2;
  UP.Partial = false;
  UP.Runtime = false;
  UP.AllowRemainder = true;
  UP.UnrollRemainder = false;
  UP.AllowExpensiveTripCount = false;
  UP.Force = false;
  UP.UpperBound = false;
  UP.AllowPeeling = true;
  UP.UnrollAndJam = false;
  UP.UnrollAndJamInnerLoopThreshold = 60;

  // Override with any target specific settings
  TTI.getUnrollingPreferences(L, SE, UP);

  // Apply size attributes
  bool OptForSize = L->getHeader()->getParent()->hasOptSize() ||
                    llvm::shouldOptimizeForSize(L->getHeader(), PSI, BFI);
  if (OptForSize) {
    UP.Threshold = UP.OptSizeThreshold;
    UP.PartialThreshold = UP.PartialOptSizeThreshold;
    UP.MaxPercentThresholdBoost = 100;
  }

  // Apply any user values specified by cl::opt
  if (UnrollThreshold.getNumOccurrences() > 0)
    UP.Threshold = UnrollThreshold;
  if (UnrollPartialThreshold.getNumOccurrences() > 0)
    UP.PartialThreshold = UnrollPartialThreshold;
  if (UnrollMaxPercentThresholdBoost.getNumOccurrences() > 0)
    UP.MaxPercentThresholdBoost = UnrollMaxPercentThresholdBoost;
  if (UnrollMaxCount.getNumOccurrences() > 0)
    UP.MaxCount = UnrollMaxCount;
  if (UnrollFullMaxCount.getNumOccurrences() > 0)
    UP.FullUnrollMaxCount = UnrollFullMaxCount;
  if (UnrollPeelCount.getNumOccurrences() > 0)
    UP.PeelCount = UnrollPeelCount;
  if (UnrollAllowPartial.getNumOccurrences() > 0)
    UP.Partial = UnrollAllowPartial;
  if (UnrollAllowRemainder.getNumOccurrences() > 0)
    UP.AllowRemainder = UnrollAllowRemainder;
  if (UnrollRuntime.getNumOccurrences() > 0)
    UP.Runtime = UnrollRuntime;
  if (UnrollMaxUpperBound == 0)
    UP.UpperBound = false;
  if (UnrollAllowPeeling.getNumOccurrences() > 0)
    UP.AllowPeeling = UnrollAllowPeeling;
  if (UnrollUnrollRemainder.getNumOccurrences() > 0)
    UP.UnrollRemainder = UnrollUnrollRemainder;

  // Apply user values provided by argument
  if (UserThreshold.hasValue()) {
    UP.Threshold = *UserThreshold;
    UP.PartialThreshold = *UserThreshold;
  }
  if (UserCount.hasValue())
    UP.Count = *UserCount;
  if (UserAllowPartial.hasValue())
    UP.Partial = *UserAllowPartial;
  if (UserRuntime.hasValue())
    UP.Runtime = *UserRuntime;
  if (UserUpperBound.hasValue())
    UP.UpperBound = *UserUpperBound;
  if (UserAllowPeeling.hasValue())
    UP.AllowPeeling = *UserAllowPeeling;

  return UP;
}

namespace {

/// A struct to densely store the state of an instruction after unrolling at
/// each iteration.
///
/// This is designed to work like a tuple of <Instruction *, int> for the
/// purposes of hashing and lookup, but to be able to associate two boolean
/// states with each key.
struct UnrolledInstState {
  Instruction *I;
  int Iteration : 30;
  unsigned IsFree : 1;
  unsigned IsCounted : 1;
};

/// Hashing and equality testing for a set of the instruction states.
struct UnrolledInstStateKeyInfo {
  using PtrInfo = DenseMapInfo<Instruction *>;
  using PairInfo = DenseMapInfo<std::pair<Instruction *, int>>;

  static inline UnrolledInstState getEmptyKey() {
    return {PtrInfo::getEmptyKey(), 0, 0, 0};
  }

  static inline UnrolledInstState getTombstoneKey() {
    return {PtrInfo::getTombstoneKey(), 0, 0, 0};
  }

  static inline unsigned getHashValue(const UnrolledInstState &S) {
    return PairInfo::getHashValue({S.I, S.Iteration});
  }

  static inline bool isEqual(const UnrolledInstState &LHS,
                             const UnrolledInstState &RHS) {
    return PairInfo::isEqual({LHS.I, LHS.Iteration}, {RHS.I, RHS.Iteration});
  }
};

struct EstimatedUnrollCost {
  /// The estimated cost after unrolling.
  unsigned UnrolledCost;

  /// The estimated dynamic cost of executing the instructions in the
  /// rolled form.
  unsigned RolledDynamicCost;
};

} // end anonymous namespace

/// Figure out if the loop is worth full unrolling.
///
/// Complete loop unrolling can make some loads constant, and we need to know
/// if that would expose any further optimization opportunities.  This routine
/// estimates this optimization.  It computes cost of unrolled loop
/// (UnrolledCost) and dynamic cost of the original loop (RolledDynamicCost). By
/// dynamic cost we mean that we won't count costs of blocks that are known not
/// to be executed (i.e. if we have a branch in the loop and we know that at the
/// given iteration its condition would be resolved to true, we won't add up the
/// cost of the 'false'-block).
/// \returns Optional value, holding the RolledDynamicCost and UnrolledCost. If
/// the analysis failed (no benefits expected from the unrolling, or the loop is
/// too big to analyze), the returned value is None.
static Optional<EstimatedUnrollCost> analyzeLoopUnrollCost(
    const Loop *L, unsigned TripCount, DominatorTree &DT, ScalarEvolution &SE,
    const SmallPtrSetImpl<const Value *> &EphValues,
    const TargetTransformInfo &TTI, unsigned MaxUnrolledLoopSize) {
  // We want to be able to scale offsets by the trip count and add more offsets
  // to them without checking for overflows, and we already don't want to
  // analyze *massive* trip counts, so we force the max to be reasonably small.
  assert(UnrollMaxIterationsCountToAnalyze <
             (unsigned)(std::numeric_limits<int>::max() / 2) &&
         "The unroll iterations max is too large!");

  // Only analyze inner loops. We can't properly estimate cost of nested loops
  // and we won't visit inner loops again anyway.
  if (!L->empty())
    return None;

  // Don't simulate loops with a big or unknown tripcount
  if (!UnrollMaxIterationsCountToAnalyze || !TripCount ||
      TripCount > UnrollMaxIterationsCountToAnalyze)
    return None;

  SmallSetVector<BasicBlock *, 16> BBWorklist;
  SmallSetVector<std::pair<BasicBlock *, BasicBlock *>, 4> ExitWorklist;
  DenseMap<Value *, Constant *> SimplifiedValues;
  SmallVector<std::pair<Value *, Constant *>, 4> SimplifiedInputValues;

  // The estimated cost of the unrolled form of the loop. We try to estimate
  // this by simplifying as much as we can while computing the estimate.
  unsigned UnrolledCost = 0;

  // We also track the estimated dynamic (that is, actually executed) cost in
  // the rolled form. This helps identify cases when the savings from unrolling
  // aren't just exposing dead control flows, but actual reduced dynamic
  // instructions due to the simplifications which we expect to occur after
  // unrolling.
  unsigned RolledDynamicCost = 0;

  // We track the simplification of each instruction in each iteration. We use
  // this to recursively merge costs into the unrolled cost on-demand so that
  // we don't count the cost of any dead code. This is essentially a map from
  // <instruction, int> to <bool, bool>, but stored as a densely packed struct.
  DenseSet<UnrolledInstState, UnrolledInstStateKeyInfo> InstCostMap;

  // A small worklist used to accumulate cost of instructions from each
  // observable and reached root in the loop.
  SmallVector<Instruction *, 16> CostWorklist;

  // PHI-used worklist used between iterations while accumulating cost.
  SmallVector<Instruction *, 4> PHIUsedList;

  // Helper function to accumulate cost for instructions in the loop.
  auto AddCostRecursively = [&](Instruction &RootI, int Iteration) {
    assert(Iteration >= 0 && "Cannot have a negative iteration!");
    assert(CostWorklist.empty() && "Must start with an empty cost list");
    assert(PHIUsedList.empty() && "Must start with an empty phi used list");
    CostWorklist.push_back(&RootI);
    for (;; --Iteration) {
      do {
        Instruction *I = CostWorklist.pop_back_val();

        // InstCostMap only uses I and Iteration as a key, the other two values
        // don't matter here.
        auto CostIter = InstCostMap.find({I, Iteration, 0, 0});
        if (CostIter == InstCostMap.end())
          // If an input to a PHI node comes from a dead path through the loop
          // we may have no cost data for it here. What that actually means is
          // that it is free.
          continue;
        auto &Cost = *CostIter;
        if (Cost.IsCounted)
          // Already counted this instruction.
          continue;

        // Mark that we are counting the cost of this instruction now.
        Cost.IsCounted = true;

        // If this is a PHI node in the loop header, just add it to the PHI set.
        if (auto *PhiI = dyn_cast<PHINode>(I))
          if (PhiI->getParent() == L->getHeader()) {
            assert(Cost.IsFree && "Loop PHIs shouldn't be evaluated as they "
                                  "inherently simplify during unrolling.");
            if (Iteration == 0)
              continue;

            // Push the incoming value from the backedge into the PHI used list
            // if it is an in-loop instruction. We'll use this to populate the
            // cost worklist for the next iteration (as we count backwards).
            if (auto *OpI = dyn_cast<Instruction>(
                    PhiI->getIncomingValueForBlock(L->getLoopLatch())))
              if (L->contains(OpI))
                PHIUsedList.push_back(OpI);
            continue;
          }

        // First accumulate the cost of this instruction.
        if (!Cost.IsFree) {
          UnrolledCost += TTI.getUserCost(I);
          LLVM_DEBUG(dbgs() << "Adding cost of instruction (iteration "
                            << Iteration << "): ");
          LLVM_DEBUG(I->dump());
        }

        // We must count the cost of every operand which is not free,
        // recursively. If we reach a loop PHI node, simply add it to the set
        // to be considered on the next iteration (backwards!).
        for (Value *Op : I->operands()) {
          // Check whether this operand is free due to being a constant or
          // outside the loop.
          auto *OpI = dyn_cast<Instruction>(Op);
          if (!OpI || !L->contains(OpI))
            continue;

          // Otherwise accumulate its cost.
          CostWorklist.push_back(OpI);
        }
      } while (!CostWorklist.empty());

      if (PHIUsedList.empty())
        // We've exhausted the search.
        break;

      assert(Iteration > 0 &&
             "Cannot track PHI-used values past the first iteration!");
      CostWorklist.append(PHIUsedList.begin(), PHIUsedList.end());
      PHIUsedList.clear();
    }
  };

  // Ensure that we don't violate the loop structure invariants relied on by
  // this analysis.
  assert(L->isLoopSimplifyForm() && "Must put loop into normal form first.");
  assert(L->isLCSSAForm(DT) &&
         "Must have loops in LCSSA form to track live-out values.");

  LLVM_DEBUG(dbgs() << "Starting LoopUnroll profitability analysis...\n");

  // Simulate execution of each iteration of the loop counting instructions,
  // which would be simplified.
  // Since the same load will take different values on different iterations,
  // we literally have to go through all loop's iterations.
  for (unsigned Iteration = 0; Iteration < TripCount; ++Iteration) {
    LLVM_DEBUG(dbgs() << " Analyzing iteration " << Iteration << "\n");

    // Prepare for the iteration by collecting any simplified entry or backedge
    // inputs.
    for (Instruction &I : *L->getHeader()) {
      auto *PHI = dyn_cast<PHINode>(&I);
      if (!PHI)
        break;

      // The loop header PHI nodes must have exactly two input: one from the
      // loop preheader and one from the loop latch.
      assert(
          PHI->getNumIncomingValues() == 2 &&
          "Must have an incoming value only for the preheader and the latch.");

      Value *V = PHI->getIncomingValueForBlock(
          Iteration == 0 ? L->getLoopPreheader() : L->getLoopLatch());
      Constant *C = dyn_cast<Constant>(V);
      if (Iteration != 0 && !C)
        C = SimplifiedValues.lookup(V);
      if (C)
        SimplifiedInputValues.push_back({PHI, C});
    }

    // Now clear and re-populate the map for the next iteration.
    SimplifiedValues.clear();
    while (!SimplifiedInputValues.empty())
      SimplifiedValues.insert(SimplifiedInputValues.pop_back_val());

    UnrolledInstAnalyzer Analyzer(Iteration, SimplifiedValues, SE, L);

    BBWorklist.clear();
    BBWorklist.insert(L->getHeader());
    // Note that we *must not* cache the size, this loop grows the worklist.
    for (unsigned Idx = 0; Idx != BBWorklist.size(); ++Idx) {
      BasicBlock *BB = BBWorklist[Idx];

      // Visit all instructions in the given basic block and try to simplify
      // it.  We don't change the actual IR, just count optimization
      // opportunities.
      for (Instruction &I : *BB) {
        // These won't get into the final code - don't even try calculating the
        // cost for them.
        if (isa<DbgInfoIntrinsic>(I) || EphValues.count(&I))
          continue;

        // Track this instruction's expected baseline cost when executing the
        // rolled loop form.
        RolledDynamicCost += TTI.getUserCost(&I);

        // Visit the instruction to analyze its loop cost after unrolling,
        // and if the visitor returns true, mark the instruction as free after
        // unrolling and continue.
        bool IsFree = Analyzer.visit(I);
        bool Inserted = InstCostMap.insert({&I, (int)Iteration,
                                           (unsigned)IsFree,
                                           /*IsCounted*/ false}).second;
        (void)Inserted;
        assert(Inserted && "Cannot have a state for an unvisited instruction!");

        if (IsFree)
          continue;

        // Can't properly model a cost of a call.
        // FIXME: With a proper cost model we should be able to do it.
        if (auto *CI = dyn_cast<CallInst>(&I)) {
          const Function *Callee = CI->getCalledFunction();
          if (!Callee || TTI.isLoweredToCall(Callee)) {
            LLVM_DEBUG(dbgs() << "Can't analyze cost of loop with call\n");
            return None;
          }
        }

        // If the instruction might have a side-effect recursively account for
        // the cost of it and all the instructions leading up to it.
        if (I.mayHaveSideEffects())
          AddCostRecursively(I, Iteration);

        // If unrolled body turns out to be too big, bail out.
        if (UnrolledCost > MaxUnrolledLoopSize) {
          LLVM_DEBUG(dbgs() << "  Exceeded threshold.. exiting.\n"
                            << "  UnrolledCost: " << UnrolledCost
                            << ", MaxUnrolledLoopSize: " << MaxUnrolledLoopSize
                            << "\n");
          return None;
        }
      }

      Instruction *TI = BB->getTerminator();

      // Add in the live successors by first checking whether we have terminator
      // that may be simplified based on the values simplified by this call.
      BasicBlock *KnownSucc = nullptr;
      if (BranchInst *BI = dyn_cast<BranchInst>(TI)) {
        if (BI->isConditional()) {
          if (Constant *SimpleCond =
                  SimplifiedValues.lookup(BI->getCondition())) {
            // Just take the first successor if condition is undef
            if (isa<UndefValue>(SimpleCond))
              KnownSucc = BI->getSuccessor(0);
            else if (ConstantInt *SimpleCondVal =
                         dyn_cast<ConstantInt>(SimpleCond))
              KnownSucc = BI->getSuccessor(SimpleCondVal->isZero() ? 1 : 0);
          }
        }
      } else if (SwitchInst *SI = dyn_cast<SwitchInst>(TI)) {
        if (Constant *SimpleCond =
                SimplifiedValues.lookup(SI->getCondition())) {
          // Just take the first successor if condition is undef
          if (isa<UndefValue>(SimpleCond))
            KnownSucc = SI->getSuccessor(0);
          else if (ConstantInt *SimpleCondVal =
                       dyn_cast<ConstantInt>(SimpleCond))
            KnownSucc = SI->findCaseValue(SimpleCondVal)->getCaseSuccessor();
        }
      }
      if (KnownSucc) {
        if (L->contains(KnownSucc))
          BBWorklist.insert(KnownSucc);
        else
          ExitWorklist.insert({BB, KnownSucc});
        continue;
      }

      // Add BB's successors to the worklist.
      for (BasicBlock *Succ : successors(BB))
        if (L->contains(Succ))
          BBWorklist.insert(Succ);
        else
          ExitWorklist.insert({BB, Succ});
      AddCostRecursively(*TI, Iteration);
    }

    // If we found no optimization opportunities on the first iteration, we
    // won't find them on later ones too.
    if (UnrolledCost == RolledDynamicCost) {
      LLVM_DEBUG(dbgs() << "  No opportunities found.. exiting.\n"
                        << "  UnrolledCost: " << UnrolledCost << "\n");
      return None;
    }
  }

  while (!ExitWorklist.empty()) {
    BasicBlock *ExitingBB, *ExitBB;
    std::tie(ExitingBB, ExitBB) = ExitWorklist.pop_back_val();

    for (Instruction &I : *ExitBB) {
      auto *PN = dyn_cast<PHINode>(&I);
      if (!PN)
        break;

      Value *Op = PN->getIncomingValueForBlock(ExitingBB);
      if (auto *OpI = dyn_cast<Instruction>(Op))
        if (L->contains(OpI))
          AddCostRecursively(*OpI, TripCount - 1);
    }
  }

  LLVM_DEBUG(dbgs() << "Analysis finished:\n"
                    << "UnrolledCost: " << UnrolledCost << ", "
                    << "RolledDynamicCost: " << RolledDynamicCost << "\n");
  return {{UnrolledCost, RolledDynamicCost}};
}

/// ApproximateLoopSize - Approximate the size of the loop.
unsigned llvm::ApproximateLoopSize(
    const Loop *L, unsigned &NumCalls, bool &NotDuplicatable, bool &Convergent,
    const TargetTransformInfo &TTI,
    const SmallPtrSetImpl<const Value *> &EphValues, unsigned BEInsns) {
  CodeMetrics Metrics;
  for (BasicBlock *BB : L->blocks())
    Metrics.analyzeBasicBlock(BB, TTI, EphValues);
  NumCalls = Metrics.NumInlineCandidates;
  NotDuplicatable = Metrics.notDuplicatable;
  Convergent = Metrics.convergent;

  unsigned LoopSize = Metrics.NumInsts;

  // Don't allow an estimate of size zero.  This would allows unrolling of loops
  // with huge iteration counts, which is a compile time problem even if it's
  // not a problem for code quality. Also, the code using this size may assume
  // that each loop has at least three instructions (likely a conditional
  // branch, a comparison feeding that branch, and some kind of loop increment
  // feeding that comparison instruction).
  LoopSize = std::max(LoopSize, BEInsns + 1);

  return LoopSize;
}

// Returns the loop hint metadata node with the given name (for example,
// "llvm.loop.unroll.count").  If no such metadata node exists, then nullptr is
// returned.
static MDNode *GetUnrollMetadataForLoop(const Loop *L, StringRef Name) {
  if (MDNode *LoopID = L->getLoopID())
    return GetUnrollMetadata(LoopID, Name);
  return nullptr;
}

// Returns true if the loop has an unroll(full) pragma.
static bool HasUnrollFullPragma(const Loop *L) {
  return GetUnrollMetadataForLoop(L, "llvm.loop.unroll.full");
}

// Returns true if the loop has an unroll(enable) pragma. This metadata is used
// for both "#pragma unroll" and "#pragma clang loop unroll(enable)" directives.
static bool HasUnrollEnablePragma(const Loop *L) {
  return GetUnrollMetadataForLoop(L, "llvm.loop.unroll.enable");
}

// Returns true if the loop has an runtime unroll(disable) pragma.
static bool HasRuntimeUnrollDisablePragma(const Loop *L) {
  return GetUnrollMetadataForLoop(L, "llvm.loop.unroll.runtime.disable");
}

// If loop has an unroll_count pragma return the (necessarily
// positive) value from the pragma.  Otherwise return 0.
static unsigned UnrollCountPragmaValue(const Loop *L) {
  MDNode *MD = GetUnrollMetadataForLoop(L, "llvm.loop.unroll.count");
  if (MD) {
    assert(MD->getNumOperands() == 2 &&
           "Unroll count hint metadata should have two operands.");
    unsigned Count =
        mdconst::extract<ConstantInt>(MD->getOperand(1))->getZExtValue();
    assert(Count >= 1 && "Unroll count must be positive.");
    return Count;
  }
  return 0;
}

// Computes the boosting factor for complete unrolling.
// If fully unrolling the loop would save a lot of RolledDynamicCost, it would
// be beneficial to fully unroll the loop even if unrolledcost is large. We
// use (RolledDynamicCost / UnrolledCost) to model the unroll benefits to adjust
// the unroll threshold.
static unsigned getFullUnrollBoostingFactor(const EstimatedUnrollCost &Cost,
                                            unsigned MaxPercentThresholdBoost) {
  if (Cost.RolledDynamicCost >= std::numeric_limits<unsigned>::max() / 100)
    return 100;
  else if (Cost.UnrolledCost != 0)
    // The boosting factor is RolledDynamicCost / UnrolledCost
    return std::min(100 * Cost.RolledDynamicCost / Cost.UnrolledCost,
                    MaxPercentThresholdBoost);
  else
    return MaxPercentThresholdBoost;
}

// Returns loop size estimation for unrolled loop.
static uint64_t getUnrolledLoopSize(
    unsigned LoopSize,
    TargetTransformInfo::UnrollingPreferences &UP) {
  assert(LoopSize >= UP.BEInsns && "LoopSize should not be less than BEInsns!");
  return (uint64_t)(LoopSize - UP.BEInsns) * UP.Count + UP.BEInsns;
}

// Returns true if unroll count was set explicitly.
// Calculates unroll count and writes it to UP.Count.
// Unless IgnoreUser is true, will also use metadata and command-line options
// that are specific to to the LoopUnroll pass (which, for instance, are
// irrelevant for the LoopUnrollAndJam pass).
// FIXME: This function is used by LoopUnroll and LoopUnrollAndJam, but consumes
// many LoopUnroll-specific options. The shared functionality should be
// refactored into it own function.
bool llvm::computeUnrollCount(
    Loop *L, const TargetTransformInfo &TTI, DominatorTree &DT, LoopInfo *LI,
    ScalarEvolution &SE, const SmallPtrSetImpl<const Value *> &EphValues,
    OptimizationRemarkEmitter *ORE, unsigned &TripCount, unsigned MaxTripCount,
    unsigned &TripMultiple, unsigned LoopSize,
    TargetTransformInfo::UnrollingPreferences &UP, bool &UseUpperBound) {

  // Check for explicit Count.
  // 1st priority is unroll count set by "unroll-count" option.
  bool UserUnrollCount = UnrollCount.getNumOccurrences() > 0;
  if (UserUnrollCount) {
    UP.Count = UnrollCount;
    UP.AllowExpensiveTripCount = true;
    UP.Force = true;
    if (UP.AllowRemainder && getUnrolledLoopSize(LoopSize, UP) < UP.Threshold)
      return true;
  }

  // 2nd priority is unroll count set by pragma.
  unsigned PragmaCount = UnrollCountPragmaValue(L);
  if (PragmaCount > 0) {
    UP.Count = PragmaCount;
    UP.Runtime = true;
    UP.AllowExpensiveTripCount = true;
    UP.Force = true;
    if ((UP.AllowRemainder || (TripMultiple % PragmaCount == 0)) &&
        getUnrolledLoopSize(LoopSize, UP) < PragmaUnrollThreshold)
      return true;
  }
  bool PragmaFullUnroll = HasUnrollFullPragma(L);
  if (PragmaFullUnroll && TripCount != 0) {
    UP.Count = TripCount;
    if (getUnrolledLoopSize(LoopSize, UP) < PragmaUnrollThreshold)
      return false;
  }

  bool PragmaEnableUnroll = HasUnrollEnablePragma(L);
  bool ExplicitUnroll = PragmaCount > 0 || PragmaFullUnroll ||
                        PragmaEnableUnroll || UserUnrollCount;

  if (ExplicitUnroll && TripCount != 0) {
    // If the loop has an unrolling pragma, we want to be more aggressive with
    // unrolling limits. Set thresholds to at least the PragmaUnrollThreshold
    // value which is larger than the default limits.
    UP.Threshold = std::max<unsigned>(UP.Threshold, PragmaUnrollThreshold);
    UP.PartialThreshold =
        std::max<unsigned>(UP.PartialThreshold, PragmaUnrollThreshold);
  }

  // 3rd priority is full unroll count.
  // Full unroll makes sense only when TripCount or its upper bound could be
  // statically calculated.
  // Also we need to check if we exceed FullUnrollMaxCount.
  // If using the upper bound to unroll, TripMultiple should be set to 1 because
  // we do not know when loop may exit.
  // MaxTripCount and ExactTripCount cannot both be non zero since we only
  // compute the former when the latter is zero.
  unsigned ExactTripCount = TripCount;
  assert((ExactTripCount == 0 || MaxTripCount == 0) &&
         "ExtractTripCount and MaxTripCount cannot both be non zero.");
  unsigned FullUnrollTripCount = ExactTripCount ? ExactTripCount : MaxTripCount;
  UP.Count = FullUnrollTripCount;
  if (FullUnrollTripCount && FullUnrollTripCount <= UP.FullUnrollMaxCount) {
    // When computing the unrolled size, note that BEInsns are not replicated
    // like the rest of the loop body.
    if (getUnrolledLoopSize(LoopSize, UP) < UP.Threshold) {
      UseUpperBound = (MaxTripCount == FullUnrollTripCount);
      TripCount = FullUnrollTripCount;
      TripMultiple = UP.UpperBound ? 1 : TripMultiple;
      return ExplicitUnroll;
    } else {
      // The loop isn't that small, but we still can fully unroll it if that
      // helps to remove a significant number of instructions.
      // To check that, run additional analysis on the loop.
      if (Optional<EstimatedUnrollCost> Cost = analyzeLoopUnrollCost(
              L, FullUnrollTripCount, DT, SE, EphValues, TTI,
              UP.Threshold * UP.MaxPercentThresholdBoost / 100)) {
        unsigned Boost =
            getFullUnrollBoostingFactor(*Cost, UP.MaxPercentThresholdBoost);
        if (Cost->UnrolledCost < UP.Threshold * Boost / 100) {
          UseUpperBound = (MaxTripCount == FullUnrollTripCount);
          TripCount = FullUnrollTripCount;
          TripMultiple = UP.UpperBound ? 1 : TripMultiple;
          return ExplicitUnroll;
        }
      }
    }
  }

  // 4th priority is loop peeling.
  computePeelCount(L, LoopSize, UP, TripCount, SE);
  if (UP.PeelCount) {
    UP.Runtime = false;
    UP.Count = 1;
    return ExplicitUnroll;
  }

  // 5th priority is partial unrolling.
  // Try partial unroll only when TripCount could be statically calculated.
  if (TripCount) {
    UP.Partial |= ExplicitUnroll;
    if (!UP.Partial) {
      LLVM_DEBUG(dbgs() << "  will not try to unroll partially because "
                        << "-unroll-allow-partial not given\n");
      UP.Count = 0;
      return false;
    }
    if (UP.Count == 0)
      UP.Count = TripCount;
    if (UP.PartialThreshold != NoThreshold) {
      // Reduce unroll count to be modulo of TripCount for partial unrolling.
      if (getUnrolledLoopSize(LoopSize, UP) > UP.PartialThreshold)
        UP.Count =
            (std::max(UP.PartialThreshold, UP.BEInsns + 1) - UP.BEInsns) /
            (LoopSize - UP.BEInsns);
      if (UP.Count > UP.MaxCount)
        UP.Count = UP.MaxCount;
      while (UP.Count != 0 && TripCount % UP.Count != 0)
        UP.Count--;
      if (UP.AllowRemainder && UP.Count <= 1) {
        // If there is no Count that is modulo of TripCount, set Count to
        // largest power-of-two factor that satisfies the threshold limit.
        // As we'll create fixup loop, do the type of unrolling only if
        // remainder loop is allowed.
        UP.Count = UP.DefaultUnrollRuntimeCount;
        while (UP.Count != 0 &&
               getUnrolledLoopSize(LoopSize, UP) > UP.PartialThreshold)
          UP.Count >>= 1;
      }
      if (UP.Count < 2) {
        if (PragmaEnableUnroll)
          ORE->emit([&]() {
            return OptimizationRemarkMissed(DEBUG_TYPE,
                                            "UnrollAsDirectedTooLarge",
                                            L->getStartLoc(), L->getHeader())
                   << "Unable to unroll loop as directed by unroll(enable) "
                      "pragma "
                      "because unrolled size is too large.";
          });
        UP.Count = 0;
      }
    } else {
      UP.Count = TripCount;
    }
    if (UP.Count > UP.MaxCount)
      UP.Count = UP.MaxCount;
    if ((PragmaFullUnroll || PragmaEnableUnroll) && TripCount &&
        UP.Count != TripCount)
      ORE->emit([&]() {
        return OptimizationRemarkMissed(DEBUG_TYPE,
                                        "FullUnrollAsDirectedTooLarge",
                                        L->getStartLoc(), L->getHeader())
               << "Unable to fully unroll loop as directed by unroll pragma "
                  "because "
                  "unrolled size is too large.";
      });
    return ExplicitUnroll;
  }
  assert(TripCount == 0 &&
         "All cases when TripCount is constant should be covered here.");
  if (PragmaFullUnroll)
    ORE->emit([&]() {
      return OptimizationRemarkMissed(
                 DEBUG_TYPE, "CantFullUnrollAsDirectedRuntimeTripCount",
                 L->getStartLoc(), L->getHeader())
             << "Unable to fully unroll loop as directed by unroll(full) "
                "pragma "
                "because loop has a runtime trip count.";
    });

  // 6th priority is runtime unrolling.
  // Don't unroll a runtime trip count loop when it is disabled.
  if (HasRuntimeUnrollDisablePragma(L)) {
    UP.Count = 0;
    return false;
  }

  // Check if the runtime trip count is too small when profile is available.
  if (L->getHeader()->getParent()->hasProfileData()) {
    if (auto ProfileTripCount = getLoopEstimatedTripCount(L)) {
      if (*ProfileTripCount < FlatLoopTripCountThreshold)
        return false;
      else
        UP.AllowExpensiveTripCount = true;
    }
  }

  // Reduce count based on the type of unrolling and the threshold values.
  UP.Runtime |= PragmaEnableUnroll || PragmaCount > 0 || UserUnrollCount;
  if (!UP.Runtime) {
    LLVM_DEBUG(
        dbgs() << "  will not try to unroll loop with runtime trip count "
               << "-unroll-runtime not given\n");
    UP.Count = 0;
    return false;
  }
  if (UP.Count == 0)
    UP.Count = UP.DefaultUnrollRuntimeCount;

  // Reduce unroll count to be the largest power-of-two factor of
  // the original count which satisfies the threshold limit.
  while (UP.Count != 0 &&
         getUnrolledLoopSize(LoopSize, UP) > UP.PartialThreshold)
    UP.Count >>= 1;

#ifndef NDEBUG
  unsigned OrigCount = UP.Count;
#endif

  if (!UP.AllowRemainder && UP.Count != 0 && (TripMultiple % UP.Count) != 0) {
    while (UP.Count != 0 && TripMultiple % UP.Count != 0)
      UP.Count >>= 1;
    LLVM_DEBUG(
        dbgs() << "Remainder loop is restricted (that could architecture "
                  "specific or because the loop contains a convergent "
                  "instruction), so unroll count must divide the trip "
                  "multiple, "
               << TripMultiple << ".  Reducing unroll count from " << OrigCount
               << " to " << UP.Count << ".\n");

    using namespace ore;

    if (PragmaCount > 0 && !UP.AllowRemainder)
      ORE->emit([&]() {
        return OptimizationRemarkMissed(DEBUG_TYPE,
                                        "DifferentUnrollCountFromDirected",
                                        L->getStartLoc(), L->getHeader())
               << "Unable to unroll loop the number of times directed by "
                  "unroll_count pragma because remainder loop is restricted "
                  "(that could architecture specific or because the loop "
                  "contains a convergent instruction) and so must have an "
                  "unroll "
                  "count that divides the loop trip multiple of "
               << NV("TripMultiple", TripMultiple) << ".  Unrolling instead "
               << NV("UnrollCount", UP.Count) << " time(s).";
      });
  }

  if (UP.Count > UP.MaxCount)
    UP.Count = UP.MaxCount;
  LLVM_DEBUG(dbgs() << "  partially unrolling with count: " << UP.Count
                    << "\n");
  if (UP.Count < 2)
    UP.Count = 0;
  return ExplicitUnroll;
}

static LoopUnrollResult tryToUnrollLoop(
    Loop *L, DominatorTree &DT, LoopInfo *LI, ScalarEvolution &SE,
    const TargetTransformInfo &TTI, AssumptionCache &AC,
    OptimizationRemarkEmitter &ORE,
    BlockFrequencyInfo *BFI, ProfileSummaryInfo *PSI,
    bool PreserveLCSSA, int OptLevel,
    const LoopOptReportBuilder &LORBuilder, // INTEL
    bool OnlyWhenForced, bool ForgetAllSCEV, Optional<unsigned> ProvidedCount,
    Optional<unsigned> ProvidedThreshold, Optional<bool> ProvidedAllowPartial,
    Optional<bool> ProvidedRuntime, Optional<bool> ProvidedUpperBound,
    Optional<bool> ProvidedAllowPeeling) {
  LLVM_DEBUG(dbgs() << "Loop Unroll: F["
                    << L->getHeader()->getParent()->getName() << "] Loop %"
                    << L->getHeader()->getName() << "\n");
  TransformationMode TM = hasUnrollTransformation(L);
  if (TM & TM_Disable)
    return LoopUnrollResult::Unmodified;
  if (!L->isLoopSimplifyForm()) {
    LLVM_DEBUG(
        dbgs() << "  Not unrolling loop which is not in loop-simplify form.\n");
    return LoopUnrollResult::Unmodified;
  }

  // When automtatic unrolling is disabled, do not unroll unless overridden for
  // this loop.
  if (OnlyWhenForced && !(TM & TM_Enable))
    return LoopUnrollResult::Unmodified;

  bool OptForSize = L->getHeader()->getParent()->hasOptSize();
  unsigned NumInlineCandidates;
  bool NotDuplicatable;
  bool Convergent;
  TargetTransformInfo::UnrollingPreferences UP = gatherUnrollingPreferences(
      L, SE, TTI, BFI, PSI, OptLevel, ProvidedThreshold, ProvidedCount,
      ProvidedAllowPartial, ProvidedRuntime, ProvidedUpperBound,
      ProvidedAllowPeeling);

  // Exit early if unrolling is disabled. For OptForSize, we pick the loop size
  // as threshold later on.
  if (UP.Threshold == 0 && (!UP.Partial || UP.PartialThreshold == 0) &&
      !OptForSize)
    return LoopUnrollResult::Unmodified;

  SmallPtrSet<const Value *, 32> EphValues;
  CodeMetrics::collectEphemeralValues(L, &AC, EphValues);

  unsigned LoopSize =
      ApproximateLoopSize(L, NumInlineCandidates, NotDuplicatable, Convergent,
                          TTI, EphValues, UP.BEInsns);
  LLVM_DEBUG(dbgs() << "  Loop Size = " << LoopSize << "\n");
  if (NotDuplicatable) {
    LLVM_DEBUG(dbgs() << "  Not unrolling loop which contains non-duplicatable"
                      << " instructions.\n");
    return LoopUnrollResult::Unmodified;
  }

  // When optimizing for size, use LoopSize as threshold, to (fully) unroll
  // loops, if it does not increase code size.
  if (OptForSize)
    UP.Threshold = std::max(UP.Threshold, LoopSize);

  if (NumInlineCandidates != 0) {
    LLVM_DEBUG(dbgs() << "  Not unrolling loop with inlinable calls.\n");
    return LoopUnrollResult::Unmodified;
  }

  // Find trip count and trip multiple if count is not available
  unsigned TripCount = 0;
  unsigned MaxTripCount = 0;
  unsigned TripMultiple = 1;
  // If there are multiple exiting blocks but one of them is the latch, use the
  // latch for the trip count estimation. Otherwise insist on a single exiting
  // block for the trip count estimation.
  BasicBlock *ExitingBlock = L->getLoopLatch();
  if (!ExitingBlock || !L->isLoopExiting(ExitingBlock))
    ExitingBlock = L->getExitingBlock();
  if (ExitingBlock) {
    TripCount = SE.getSmallConstantTripCount(L, ExitingBlock);
    TripMultiple = SE.getSmallConstantTripMultiple(L, ExitingBlock);
  }

  // If the loop contains a convergent operation, the prelude we'd add
  // to do the first few instructions before we hit the unrolled loop
  // is unsafe -- it adds a control-flow dependency to the convergent
  // operation.  Therefore restrict remainder loop (try unrollig without).
  //
  // TODO: This is quite conservative.  In practice, convergent_op()
  // is likely to be called unconditionally in the loop.  In this
  // case, the program would be ill-formed (on most architectures)
  // unless n were the same on all threads in a thread group.
  // Assuming n is the same on all threads, any kind of unrolling is
  // safe.  But currently llvm's notion of convergence isn't powerful
  // enough to express this.
  if (Convergent)
    UP.AllowRemainder = false;

  // Try to find the trip count upper bound if we cannot find the exact trip
  // count.
  bool MaxOrZero = false;
  if (!TripCount) {
    MaxTripCount = SE.getSmallConstantMaxTripCount(L);
    MaxOrZero = SE.isBackedgeTakenCountMaxOrZero(L);
    // We can unroll by the upper bound amount if it's generally allowed or if
    // we know that the loop is executed either the upper bound or zero times.
    // (MaxOrZero unrolling keeps only the first loop test, so the number of
    // loop tests remains the same compared to the non-unrolled version, whereas
    // the generic upper bound unrolling keeps all but the last loop test so the
    // number of loop tests goes up which may end up being worse on targets with
    // constrained branch predictor resources so is controlled by an option.)
    // In addition we only unroll small upper bounds.
    if (!(UP.UpperBound || MaxOrZero) || MaxTripCount > UnrollMaxUpperBound) {
      MaxTripCount = 0;
    }
  }

  // computeUnrollCount() decides whether it is beneficial to use upper bound to
  // fully unroll the loop.
  bool UseUpperBound = false;
  bool IsCountSetExplicitly = computeUnrollCount(
      L, TTI, DT, LI, SE, EphValues, &ORE, TripCount, MaxTripCount,
      TripMultiple, LoopSize, UP, UseUpperBound);
  if (!UP.Count)
    return LoopUnrollResult::Unmodified;
  // Unroll factor (Count) must be less or equal to TripCount.
  if (TripCount && UP.Count > TripCount)
    UP.Count = TripCount;

  // Save loop properties before it is transformed.
  MDNode *OrigLoopID = L->getLoopID();

  // Unroll the loop.
  Loop *RemainderLoop = nullptr;
  LoopUnrollResult UnrollResult = UnrollLoop(
<<<<<<< HEAD
      L, UP.Count, TripCount, UP.Force, UP.Runtime, UP.AllowExpensiveTripCount,
      UseUpperBound, MaxOrZero, TripMultiple, UP.PeelCount, UP.UnrollRemainder,
      ForgetAllSCEV, LI, &SE, &DT, &AC,     // INTEL
      LORBuilder,                           // INTEL
      &ORE, PreserveLCSSA, &RemainderLoop); // INTEL
=======
      L,
      {UP.Count, TripCount, UP.Force, UP.Runtime, UP.AllowExpensiveTripCount,
       UseUpperBound, MaxOrZero, TripMultiple, UP.PeelCount, UP.UnrollRemainder,
       ForgetAllSCEV},
      LI, &SE, &DT, &AC, &ORE, PreserveLCSSA, &RemainderLoop);
>>>>>>> 7e55672b
  if (UnrollResult == LoopUnrollResult::Unmodified)
    return LoopUnrollResult::Unmodified;

  if (RemainderLoop) {
    Optional<MDNode *> RemainderLoopID =
        makeFollowupLoopID(OrigLoopID, {LLVMLoopUnrollFollowupAll,
                                        LLVMLoopUnrollFollowupRemainder});
    if (RemainderLoopID.hasValue())
      RemainderLoop->setLoopID(RemainderLoopID.getValue());
  }

  if (UnrollResult != LoopUnrollResult::FullyUnrolled) {
    Optional<MDNode *> NewLoopID =
        makeFollowupLoopID(OrigLoopID, {LLVMLoopUnrollFollowupAll,
                                        LLVMLoopUnrollFollowupUnrolled});
    if (NewLoopID.hasValue()) {
      L->setLoopID(NewLoopID.getValue());

      // Do not setLoopAlreadyUnrolled if loop attributes have been specified
      // explicitly.
      return UnrollResult;
    }
  }

  // If loop has an unroll count pragma or unrolled by explicitly set count
  // mark loop as unrolled to prevent unrolling beyond that requested.
  // If the loop was peeled, we already "used up" the profile information
  // we had, so we don't want to unroll or peel again.
  if (UnrollResult != LoopUnrollResult::FullyUnrolled &&
      (IsCountSetExplicitly || UP.PeelCount))
    L->setLoopAlreadyUnrolled();

  return UnrollResult;
}

namespace {

class LoopUnroll : public LoopPass {
public:
  static char ID; // Pass ID, replacement for typeid

  int OptLevel;

  /// If false, use a cost model to determine whether unrolling of a loop is
  /// profitable. If true, only loops that explicitly request unrolling via
  /// metadata are considered. All other loops are skipped.
  bool OnlyWhenForced;

  /// If false, when SCEV is invalidated, only forget everything in the
  /// top-most loop (call forgetTopMostLoop), of the loop being processed.
  /// Otherwise, forgetAllLoops and rebuild when needed next.
  bool ForgetAllSCEV;

  Optional<unsigned> ProvidedCount;
  Optional<unsigned> ProvidedThreshold;
  Optional<bool> ProvidedAllowPartial;
  Optional<bool> ProvidedRuntime;
  Optional<bool> ProvidedUpperBound;
  Optional<bool> ProvidedAllowPeeling;

  LoopUnroll(int OptLevel = 2, bool OnlyWhenForced = false,
             bool ForgetAllSCEV = false, Optional<unsigned> Threshold = None,
             Optional<unsigned> Count = None,
             Optional<bool> AllowPartial = None, Optional<bool> Runtime = None,
             Optional<bool> UpperBound = None,
             Optional<bool> AllowPeeling = None)
      : LoopPass(ID), OptLevel(OptLevel), OnlyWhenForced(OnlyWhenForced),
        ForgetAllSCEV(ForgetAllSCEV), ProvidedCount(std::move(Count)),
        ProvidedThreshold(Threshold), ProvidedAllowPartial(AllowPartial),
        ProvidedRuntime(Runtime), ProvidedUpperBound(UpperBound),
        ProvidedAllowPeeling(AllowPeeling) {
    initializeLoopUnrollPass(*PassRegistry::getPassRegistry());
  }

  bool runOnLoop(Loop *L, LPPassManager &LPM) override {
    if (skipLoop(L))
      return false;

    Function &F = *L->getHeader()->getParent();

#if INTEL_CUSTOMIZATION
    auto &ORO = getAnalysis<OptReportOptionsPass>().Impl;
    LoopOptReportBuilder LORBuilder;
    LORBuilder.setup(F.getContext(), ORO.getVerbosity());
#endif  // INTEL_CUSTOMIZATION
    auto &DT = getAnalysis<DominatorTreeWrapperPass>().getDomTree();
    LoopInfo *LI = &getAnalysis<LoopInfoWrapperPass>().getLoopInfo();
    ScalarEvolution &SE = getAnalysis<ScalarEvolutionWrapperPass>().getSE();
    const TargetTransformInfo &TTI =
        getAnalysis<TargetTransformInfoWrapperPass>().getTTI(F);
    auto &AC = getAnalysis<AssumptionCacheTracker>().getAssumptionCache(F);
    // For the old PM, we can't use OptimizationRemarkEmitter as an analysis
    // pass.  Function analyses need to be preserved across loop transformations
    // but ORE cannot be preserved (see comment before the pass definition).
    OptimizationRemarkEmitter ORE(&F);
    bool PreserveLCSSA = mustPreserveAnalysisID(LCSSAID);

    LoopUnrollResult Result = tryToUnrollLoop(
        L, DT, LI, SE, TTI, AC, ORE, nullptr, nullptr,
        PreserveLCSSA, OptLevel, LORBuilder, OnlyWhenForced, // INTEL
        ForgetAllSCEV, ProvidedCount, ProvidedThreshold, ProvidedAllowPartial,
        ProvidedRuntime, ProvidedUpperBound, ProvidedAllowPeeling);

    if (Result == LoopUnrollResult::FullyUnrolled)
      LPM.markLoopAsDeleted(*L);

    return Result != LoopUnrollResult::Unmodified;
  }

  /// This transformation requires natural loop information & requires that
  /// loop preheaders be inserted into the CFG...
  void getAnalysisUsage(AnalysisUsage &AU) const override {
    AU.addRequired<AssumptionCacheTracker>();
    AU.addRequired<TargetTransformInfoWrapperPass>();
    AU.addRequired<OptReportOptionsPass>(); // INTEL
    // FIXME: Loop passes are required to preserve domtree, and for now we just
    // recreate dom info if anything gets unrolled.
    getLoopAnalysisUsage(AU);
  }
};

} // end anonymous namespace

char LoopUnroll::ID = 0;

INITIALIZE_PASS_BEGIN(LoopUnroll, "loop-unroll", "Unroll loops", false, false)
INITIALIZE_PASS_DEPENDENCY(AssumptionCacheTracker)
INITIALIZE_PASS_DEPENDENCY(LoopPass)
INITIALIZE_PASS_DEPENDENCY(TargetTransformInfoWrapperPass)
INITIALIZE_PASS_DEPENDENCY(OptReportOptionsPass) // INTEL
INITIALIZE_PASS_END(LoopUnroll, "loop-unroll", "Unroll loops", false, false)

Pass *llvm::createLoopUnrollPass(int OptLevel, bool OnlyWhenForced,
                                 bool ForgetAllSCEV, int Threshold, int Count,
                                 int AllowPartial, int Runtime, int UpperBound,
                                 int AllowPeeling) {
  // TODO: It would make more sense for this function to take the optionals
  // directly, but that's dangerous since it would silently break out of tree
  // callers.
  return new LoopUnroll(
      OptLevel, OnlyWhenForced, ForgetAllSCEV,
      Threshold == -1 ? None : Optional<unsigned>(Threshold),
      Count == -1 ? None : Optional<unsigned>(Count),
      AllowPartial == -1 ? None : Optional<bool>(AllowPartial),
      Runtime == -1 ? None : Optional<bool>(Runtime),
      UpperBound == -1 ? None : Optional<bool>(UpperBound),
      AllowPeeling == -1 ? None : Optional<bool>(AllowPeeling));
}

Pass *llvm::createSimpleLoopUnrollPass(int OptLevel, bool OnlyWhenForced,
                                       bool ForgetAllSCEV) {
  return createLoopUnrollPass(OptLevel, OnlyWhenForced, ForgetAllSCEV, -1, -1,
                              0, 0, 0, 0);
}

PreservedAnalyses LoopFullUnrollPass::run(Loop &L, LoopAnalysisManager &AM,
                                          LoopStandardAnalysisResults &AR,
                                          LPMUpdater &Updater) {
  const auto &FAM =
      AM.getResult<FunctionAnalysisManagerLoopProxy>(L, AR).getManager();
  Function *F = L.getHeader()->getParent();

  auto *ORE = FAM.getCachedResult<OptimizationRemarkEmitterAnalysis>(*F);
  // FIXME: This should probably be optional rather than required.
  if (!ORE)
    report_fatal_error(
        "LoopFullUnrollPass: OptimizationRemarkEmitterAnalysis not "
        "cached at a higher level");

#if INTEL_CUSTOMIZATION
  auto *ORO = FAM.getCachedResult<OptReportOptionsAnalysis>(*F);
  LoopOptReportBuilder LORBuilder;
  LORBuilder.setup(F->getContext(),
                   ORO ? ORO->getVerbosity() : OptReportVerbosity::None);
#endif  // INTEL_CUSTOMIZATION

  // Keep track of the previous loop structure so we can identify new loops
  // created by unrolling.
  Loop *ParentL = L.getParentLoop();
  SmallPtrSet<Loop *, 4> OldLoops;
  if (ParentL)
    OldLoops.insert(ParentL->begin(), ParentL->end());
  else
    OldLoops.insert(AR.LI.begin(), AR.LI.end());

  std::string LoopName = L.getName();

  bool Changed =
      tryToUnrollLoop(&L, AR.DT, &AR.LI, AR.SE, AR.TTI, AR.AC, *ORE,
                      /*BFI*/ nullptr, /*PSI*/ nullptr,
                      /*PreserveLCSSA*/ true, OptLevel, // INTEL
                      LORBuilder, OnlyWhenForced,       // INTEL
                      /*ForgetAllSCEV*/ false, /*Count*/ None,
                      /*Threshold*/ None, /*AllowPartial*/ false,
                      /*Runtime*/ false, /*UpperBound*/ false,
                      /*AllowPeeling*/ false) != LoopUnrollResult::Unmodified;
  if (!Changed)
    return PreservedAnalyses::all();

  // The parent must not be damaged by unrolling!
#ifndef NDEBUG
  if (ParentL)
    ParentL->verifyLoop();
#endif

  // Unrolling can do several things to introduce new loops into a loop nest:
  // - Full unrolling clones child loops within the current loop but then
  //   removes the current loop making all of the children appear to be new
  //   sibling loops.
  //
  // When a new loop appears as a sibling loop after fully unrolling,
  // its nesting structure has fundamentally changed and we want to revisit
  // it to reflect that.
  //
  // When unrolling has removed the current loop, we need to tell the
  // infrastructure that it is gone.
  //
  // Finally, we support a debugging/testing mode where we revisit child loops
  // as well. These are not expected to require further optimizations as either
  // they or the loop they were cloned from have been directly visited already.
  // But the debugging mode allows us to check this assumption.
  bool IsCurrentLoopValid = false;
  SmallVector<Loop *, 4> SibLoops;
  if (ParentL)
    SibLoops.append(ParentL->begin(), ParentL->end());
  else
    SibLoops.append(AR.LI.begin(), AR.LI.end());
  erase_if(SibLoops, [&](Loop *SibLoop) {
    if (SibLoop == &L) {
      IsCurrentLoopValid = true;
      return true;
    }

    // Otherwise erase the loop from the list if it was in the old loops.
    return OldLoops.count(SibLoop) != 0;
  });
  Updater.addSiblingLoops(SibLoops);

  if (!IsCurrentLoopValid) {
    Updater.markLoopAsDeleted(L, LoopName);
  } else {
    // We can only walk child loops if the current loop remained valid.
    if (UnrollRevisitChildLoops) {
      // Walk *all* of the child loops.
      SmallVector<Loop *, 4> ChildLoops(L.begin(), L.end());
      Updater.addChildLoops(ChildLoops);
    }
  }

  return getLoopPassPreservedAnalyses();
}

template <typename RangeT>
static SmallVector<Loop *, 8> appendLoopsToWorklist(RangeT &&Loops) {
  SmallVector<Loop *, 8> Worklist;
  // We use an internal worklist to build up the preorder traversal without
  // recursion.
  SmallVector<Loop *, 4> PreOrderLoops, PreOrderWorklist;

  for (Loop *RootL : Loops) {
    assert(PreOrderLoops.empty() && "Must start with an empty preorder walk.");
    assert(PreOrderWorklist.empty() &&
           "Must start with an empty preorder walk worklist.");
    PreOrderWorklist.push_back(RootL);
    do {
      Loop *L = PreOrderWorklist.pop_back_val();
      PreOrderWorklist.append(L->begin(), L->end());
      PreOrderLoops.push_back(L);
    } while (!PreOrderWorklist.empty());

    Worklist.append(PreOrderLoops.begin(), PreOrderLoops.end());
    PreOrderLoops.clear();
  }
  return Worklist;
}

PreservedAnalyses LoopUnrollPass::run(Function &F,
                                      FunctionAnalysisManager &AM) {
  auto &SE = AM.getResult<ScalarEvolutionAnalysis>(F);
  auto &LI = AM.getResult<LoopAnalysis>(F);
  auto &TTI = AM.getResult<TargetIRAnalysis>(F);
  auto &DT = AM.getResult<DominatorTreeAnalysis>(F);
  auto &AC = AM.getResult<AssumptionAnalysis>(F);
  auto &ORE = AM.getResult<OptimizationRemarkEmitterAnalysis>(F);
#if INTEL_CUSTOMIZATION
  auto &ORO = AM.getResult<OptReportOptionsAnalysis>(F); // INTEL
  LoopOptReportBuilder LORBuilder;
  LORBuilder.setup(F.getContext(), ORO.getVerbosity());
#endif  // INTEL_CUSTOMIZATION

  LoopAnalysisManager *LAM = nullptr;
  if (auto *LAMProxy = AM.getCachedResult<LoopAnalysisManagerFunctionProxy>(F))
    LAM = &LAMProxy->getManager();

  const ModuleAnalysisManager &MAM =
      AM.getResult<ModuleAnalysisManagerFunctionProxy>(F).getManager();
  ProfileSummaryInfo *PSI =
      MAM.getCachedResult<ProfileSummaryAnalysis>(*F.getParent());
  auto *BFI = (PSI && PSI->hasProfileSummary()) ?
      &AM.getResult<BlockFrequencyAnalysis>(F) : nullptr;

  bool Changed = false;

  // The unroller requires loops to be in simplified form, and also needs LCSSA.
  // Since simplification may add new inner loops, it has to run before the
  // legality and profitability checks. This means running the loop unroller
  // will simplify all loops, regardless of whether anything end up being
  // unrolled.
  for (auto &L : LI) {
    Changed |= simplifyLoop(L, &DT, &LI, &SE, &AC, false /* PreserveLCSSA */);
    Changed |= formLCSSARecursively(*L, DT, &LI, &SE);
  }

  SmallVector<Loop *, 8> Worklist = appendLoopsToWorklist(LI);

  while (!Worklist.empty()) {
    // Because the LoopInfo stores the loops in RPO, we walk the worklist
    // from back to front so that we work forward across the CFG, which
    // for unrolling is only needed to get optimization remarks emitted in
    // a forward order.
    Loop &L = *Worklist.pop_back_val();
#ifndef NDEBUG
    Loop *ParentL = L.getParentLoop();
#endif

    // Check if the profile summary indicates that the profiled application
    // has a huge working set size, in which case we disable peeling to avoid
    // bloating it further.
    Optional<bool> LocalAllowPeeling = UnrollOpts.AllowPeeling;
    if (PSI && PSI->hasHugeWorkingSetSize())
      LocalAllowPeeling = false;
    std::string LoopName = L.getName();
    // The API here is quite complex to call and we allow to select some
    // flavors of unrolling during construction time (by setting UnrollOpts).
    LoopUnrollResult Result = tryToUnrollLoop(
        &L, DT, &LI, SE, TTI, AC, ORE, BFI, PSI,
        /*PreserveLCSSA*/ true, UnrollOpts.OptLevel, // INTEL
        LORBuilder, UnrollOpts.OnlyWhenForced,       // INTEL
        /*ForgetAllSCEV*/ false, /*Count*/ None,
        /*Threshold*/ None, UnrollOpts.AllowPartial, UnrollOpts.AllowRuntime,
        UnrollOpts.AllowUpperBound, LocalAllowPeeling);
    Changed |= Result != LoopUnrollResult::Unmodified;

    // The parent must not be damaged by unrolling!
#ifndef NDEBUG
    if (Result != LoopUnrollResult::Unmodified && ParentL)
      ParentL->verifyLoop();
#endif

    // Clear any cached analysis results for L if we removed it completely.
    if (LAM && Result == LoopUnrollResult::FullyUnrolled)
      LAM->clear(L, LoopName);
  }

  if (!Changed)
    return PreservedAnalyses::all();

  return getLoopPassPreservedAnalyses();
}<|MERGE_RESOLUTION|>--- conflicted
+++ resolved
@@ -1101,19 +1101,11 @@
   // Unroll the loop.
   Loop *RemainderLoop = nullptr;
   LoopUnrollResult UnrollResult = UnrollLoop(
-<<<<<<< HEAD
-      L, UP.Count, TripCount, UP.Force, UP.Runtime, UP.AllowExpensiveTripCount,
-      UseUpperBound, MaxOrZero, TripMultiple, UP.PeelCount, UP.UnrollRemainder,
-      ForgetAllSCEV, LI, &SE, &DT, &AC,     // INTEL
-      LORBuilder,                           // INTEL
-      &ORE, PreserveLCSSA, &RemainderLoop); // INTEL
-=======
       L,
       {UP.Count, TripCount, UP.Force, UP.Runtime, UP.AllowExpensiveTripCount,
        UseUpperBound, MaxOrZero, TripMultiple, UP.PeelCount, UP.UnrollRemainder,
-       ForgetAllSCEV},
-      LI, &SE, &DT, &AC, &ORE, PreserveLCSSA, &RemainderLoop);
->>>>>>> 7e55672b
+       ForgetAllSCEV}, LI, &SE, &DT, &AC,                // INTEL
+       LORBuilder, &ORE, PreserveLCSSA, &RemainderLoop); // INTEL
   if (UnrollResult == LoopUnrollResult::Unmodified)
     return LoopUnrollResult::Unmodified;
 
