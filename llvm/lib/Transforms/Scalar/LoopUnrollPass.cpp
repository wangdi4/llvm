//===- LoopUnroll.cpp - Loop unroller pass --------------------------------===//
//
// Part of the LLVM Project, under the Apache License v2.0 with LLVM Exceptions.
// See https://llvm.org/LICENSE.txt for license information.
// SPDX-License-Identifier: Apache-2.0 WITH LLVM-exception
//
//===----------------------------------------------------------------------===//
//
// This pass implements a simple loop unroller.  It works best when loops have
// been canonicalized by the -indvars pass, allowing it to determine the trip
// counts of loops easily.
//===----------------------------------------------------------------------===//

#include "llvm/Transforms/Scalar/LoopUnrollPass.h"
#include "llvm/ADT/DenseMap.h"
#include "llvm/ADT/DenseMapInfo.h"
#include "llvm/ADT/DenseSet.h"
#include "llvm/ADT/None.h"
#include "llvm/ADT/Optional.h"
#include "llvm/ADT/STLExtras.h"
#include "llvm/ADT/SetVector.h"
#include "llvm/ADT/SmallPtrSet.h"
#include "llvm/ADT/SmallVector.h"
#include "llvm/ADT/StringRef.h"
#include "llvm/Analysis/AssumptionCache.h"
#include "llvm/Analysis/BlockFrequencyInfo.h"
#include "llvm/Analysis/CodeMetrics.h"
#include "llvm/Analysis/Intel_OptReport/OptReportOptionsPass.h" // INTEL
#include "llvm/Analysis/LazyBlockFrequencyInfo.h"
#include "llvm/Analysis/LoopAnalysisManager.h"
#include "llvm/Analysis/LoopInfo.h"
#include "llvm/Analysis/LoopPass.h"
#include "llvm/Analysis/LoopUnrollAnalyzer.h"
#include "llvm/Analysis/OptimizationRemarkEmitter.h"
#include "llvm/Analysis/ProfileSummaryInfo.h"
#include "llvm/Analysis/ScalarEvolution.h"
#include "llvm/Analysis/TargetTransformInfo.h"
#include "llvm/IR/BasicBlock.h"
#include "llvm/IR/CFG.h"
#include "llvm/IR/Constant.h"
#include "llvm/IR/Constants.h"
#include "llvm/IR/DiagnosticInfo.h"
#include "llvm/IR/Dominators.h"
#include "llvm/IR/Function.h"
#include "llvm/IR/Instruction.h"
#include "llvm/IR/Instructions.h"
#include "llvm/IR/IntrinsicInst.h"
#include "llvm/IR/Metadata.h"
#include "llvm/IR/PassManager.h"
#include "llvm/InitializePasses.h"
#include "llvm/Pass.h"
#include "llvm/Support/Casting.h"
#include "llvm/Support/CommandLine.h"
#include "llvm/Support/Debug.h"
#include "llvm/Support/ErrorHandling.h"
#include "llvm/Support/raw_ostream.h"
#include "llvm/Transforms/Scalar.h"
#include "llvm/Transforms/Scalar/LoopPassManager.h"
#include "llvm/Transforms/Utils.h"
#include "llvm/Transforms/Utils/LoopPeel.h"
#include "llvm/Transforms/Utils/LoopSimplify.h"
#include "llvm/Transforms/Utils/LoopUtils.h"
#include "llvm/Transforms/Utils/SizeOpts.h"
#include "llvm/Transforms/Utils/UnrollLoop.h"
#include <algorithm>
#include <cassert>
#include <cstdint>
#include <limits>
#include <string>
#include <tuple>
#include <utility>

using namespace llvm;

#define DEBUG_TYPE "loop-unroll"

cl::opt<bool> llvm::ForgetSCEVInLoopUnroll(
    "forget-scev-loop-unroll", cl::init(false), cl::Hidden,
    cl::desc("Forget everything in SCEV when doing LoopUnroll, instead of just"
             " the current top-most loop. This is sometimes preferred to reduce"
             " compile time."));

static cl::opt<unsigned>
    UnrollThreshold("unroll-threshold", cl::Hidden,
                    cl::desc("The cost threshold for loop unrolling"));

static cl::opt<unsigned>
    UnrollOptSizeThreshold(
      "unroll-optsize-threshold", cl::init(0), cl::Hidden,
      cl::desc("The cost threshold for loop unrolling when optimizing for "
               "size"));

static cl::opt<unsigned> UnrollPartialThreshold(
    "unroll-partial-threshold", cl::Hidden,
    cl::desc("The cost threshold for partial loop unrolling"));

static cl::opt<unsigned> UnrollMaxPercentThresholdBoost(
    "unroll-max-percent-threshold-boost", cl::init(400), cl::Hidden,
    cl::desc("The maximum 'boost' (represented as a percentage >= 100) applied "
             "to the threshold when aggressively unrolling a loop due to the "
             "dynamic cost savings. If completely unrolling a loop will reduce "
             "the total runtime from X to Y, we boost the loop unroll "
             "threshold to DefaultThreshold*std::min(MaxPercentThresholdBoost, "
             "X/Y). This limit avoids excessive code bloat."));

static cl::opt<unsigned> UnrollMaxIterationsCountToAnalyze(
    "unroll-max-iteration-count-to-analyze", cl::init(10), cl::Hidden,
    cl::desc("Don't allow loop unrolling to simulate more than this number of"
             "iterations when checking full unroll profitability"));

static cl::opt<unsigned> UnrollCount(
    "unroll-count", cl::Hidden,
    cl::desc("Use this unroll count for all loops including those with "
             "unroll_count pragma values, for testing purposes"));

static cl::opt<unsigned> UnrollMaxCount(
    "unroll-max-count", cl::Hidden,
    cl::desc("Set the max unroll count for partial and runtime unrolling, for"
             "testing purposes"));

static cl::opt<unsigned> UnrollFullMaxCount(
    "unroll-full-max-count", cl::Hidden,
    cl::desc(
        "Set the max unroll count for full unrolling, for testing purposes"));

static cl::opt<bool>
    UnrollAllowPartial("unroll-allow-partial", cl::Hidden,
                       cl::desc("Allows loops to be partially unrolled until "
                                "-unroll-threshold loop size is reached."));

static cl::opt<bool> UnrollAllowRemainder(
    "unroll-allow-remainder", cl::Hidden,
    cl::desc("Allow generation of a loop remainder (extra iterations) "
             "when unrolling a loop."));

static cl::opt<bool>
    UnrollRuntime("unroll-runtime", cl::ZeroOrMore, cl::Hidden,
                  cl::desc("Unroll loops with run-time trip counts"));

static cl::opt<unsigned> UnrollMaxUpperBound(
    "unroll-max-upperbound", cl::init(8), cl::Hidden,
    cl::desc(
        "The max of trip count upper bound that is considered in unrolling"));

static cl::opt<unsigned> PragmaUnrollThreshold(
    "pragma-unroll-threshold", cl::init(16 * 1024), cl::Hidden,
    cl::desc("Unrolled size limit for loops with an unroll(full) or "
             "unroll_count pragma."));

static cl::opt<unsigned> FlatLoopTripCountThreshold(
    "flat-loop-tripcount-threshold", cl::init(5), cl::Hidden,
    cl::desc("If the runtime tripcount for the loop is lower than the "
             "threshold, the loop is considered as flat and will be less "
             "aggressively unrolled."));

static cl::opt<bool> UnrollUnrollRemainder(
  "unroll-remainder", cl::Hidden,
  cl::desc("Allow the loop remainder to be unrolled."));

// This option isn't ever intended to be enabled, it serves to allow
// experiments to check the assumptions about when this kind of revisit is
// necessary.
static cl::opt<bool> UnrollRevisitChildLoops(
    "unroll-revisit-child-loops", cl::Hidden,
    cl::desc("Enqueue and re-visit child loops in the loop PM after unrolling. "
             "This shouldn't typically be needed as child loops (or their "
             "clones) were already visited."));

static cl::opt<unsigned> UnrollThresholdAggressive(
    "unroll-threshold-aggressive", cl::init(300), cl::Hidden,
    cl::desc("Threshold (max size of unrolled loop) to use in aggressive (O3) "
             "optimizations"));
static cl::opt<unsigned>
    UnrollThresholdDefault("unroll-threshold-default", cl::init(150),
                           cl::Hidden,
                           cl::desc("Default threshold (max size of unrolled "
                                    "loop), used in all but O3 optimizations"));

/// A magic value for use with the Threshold parameter to indicate
/// that the loop unroll should be performed regardless of how much
/// code expansion would result.
static const unsigned NoThreshold = std::numeric_limits<unsigned>::max();

/// Gather the various unrolling parameters based on the defaults, compiler
/// flags, TTI overrides and user specified parameters.
TargetTransformInfo::UnrollingPreferences llvm::gatherUnrollingPreferences(
    Loop *L, ScalarEvolution &SE, const TargetTransformInfo &TTI,
    BlockFrequencyInfo *BFI, ProfileSummaryInfo *PSI, int OptLevel,
    Optional<unsigned> UserThreshold, Optional<unsigned> UserCount,
    Optional<bool> UserAllowPartial, Optional<bool> UserRuntime,
    Optional<bool> UserUpperBound, Optional<unsigned> UserFullUnrollMaxCount) {
  TargetTransformInfo::UnrollingPreferences UP;

  // Set up the defaults
  UP.Threshold =
      OptLevel > 2 ? UnrollThresholdAggressive : UnrollThresholdDefault;
  UP.MaxPercentThresholdBoost = 400;
  UP.OptSizeThreshold = UnrollOptSizeThreshold;
  UP.PartialThreshold = 150;
  UP.PartialOptSizeThreshold = UnrollOptSizeThreshold;
  UP.Count = 0;
  UP.DefaultUnrollRuntimeCount = 8;
  UP.MaxCount = std::numeric_limits<unsigned>::max();
  UP.FullUnrollMaxCount = std::numeric_limits<unsigned>::max();
  UP.BEInsns = 2;
  UP.Partial = false;
  UP.Runtime = false;
  UP.AllowRemainder = true;
  UP.UnrollRemainder = false;
  UP.AllowExpensiveTripCount = false;
  UP.Force = false;
  UP.UpperBound = false;
  UP.UnrollAndJam = false;
  UP.UnrollAndJamInnerLoopThreshold = 60;
  UP.MaxIterationsCountToAnalyze = UnrollMaxIterationsCountToAnalyze;

  // Override with any target specific settings
  TTI.getUnrollingPreferences(L, SE, UP);

  // Apply size attributes
  bool OptForSize = L->getHeader()->getParent()->hasOptSize() ||
                    // Let unroll hints / pragmas take precedence over PGSO.
                    (hasUnrollTransformation(L) != TM_ForcedByUser &&
                     llvm::shouldOptimizeForSize(L->getHeader(), PSI, BFI,
                                                 PGSOQueryType::IRPass));
  if (OptForSize) {
    UP.Threshold = UP.OptSizeThreshold;
    UP.PartialThreshold = UP.PartialOptSizeThreshold;
    UP.MaxPercentThresholdBoost = 100;
  }

  // Apply any user values specified by cl::opt
  if (UnrollThreshold.getNumOccurrences() > 0)
    UP.Threshold = UnrollThreshold;
  if (UnrollPartialThreshold.getNumOccurrences() > 0)
    UP.PartialThreshold = UnrollPartialThreshold;
  if (UnrollMaxPercentThresholdBoost.getNumOccurrences() > 0)
    UP.MaxPercentThresholdBoost = UnrollMaxPercentThresholdBoost;
  if (UnrollMaxCount.getNumOccurrences() > 0)
    UP.MaxCount = UnrollMaxCount;
  if (UnrollFullMaxCount.getNumOccurrences() > 0)
    UP.FullUnrollMaxCount = UnrollFullMaxCount;
  if (UnrollAllowPartial.getNumOccurrences() > 0)
    UP.Partial = UnrollAllowPartial;
  if (UnrollAllowRemainder.getNumOccurrences() > 0)
    UP.AllowRemainder = UnrollAllowRemainder;
  if (UnrollRuntime.getNumOccurrences() > 0)
    UP.Runtime = UnrollRuntime;
  if (UnrollMaxUpperBound == 0)
    UP.UpperBound = false;
  if (UnrollUnrollRemainder.getNumOccurrences() > 0)
    UP.UnrollRemainder = UnrollUnrollRemainder;
  if (UnrollMaxIterationsCountToAnalyze.getNumOccurrences() > 0)
    UP.MaxIterationsCountToAnalyze = UnrollMaxIterationsCountToAnalyze;

  // Apply user values provided by argument
  if (UserThreshold.hasValue()) {
    UP.Threshold = *UserThreshold;
    UP.PartialThreshold = *UserThreshold;
  }
  if (UserCount.hasValue())
    UP.Count = *UserCount;
  if (UserAllowPartial.hasValue())
    UP.Partial = *UserAllowPartial;
  if (UserRuntime.hasValue())
    UP.Runtime = *UserRuntime;
  if (UserUpperBound.hasValue())
    UP.UpperBound = *UserUpperBound;
  if (UserFullUnrollMaxCount.hasValue())
    UP.FullUnrollMaxCount = *UserFullUnrollMaxCount;

  return UP;
}

namespace {

/// A struct to densely store the state of an instruction after unrolling at
/// each iteration.
///
/// This is designed to work like a tuple of <Instruction *, int> for the
/// purposes of hashing and lookup, but to be able to associate two boolean
/// states with each key.
struct UnrolledInstState {
  Instruction *I;
  int Iteration : 30;
  unsigned IsFree : 1;
  unsigned IsCounted : 1;
};

/// Hashing and equality testing for a set of the instruction states.
struct UnrolledInstStateKeyInfo {
  using PtrInfo = DenseMapInfo<Instruction *>;
  using PairInfo = DenseMapInfo<std::pair<Instruction *, int>>;

  static inline UnrolledInstState getEmptyKey() {
    return {PtrInfo::getEmptyKey(), 0, 0, 0};
  }

  static inline UnrolledInstState getTombstoneKey() {
    return {PtrInfo::getTombstoneKey(), 0, 0, 0};
  }

  static inline unsigned getHashValue(const UnrolledInstState &S) {
    return PairInfo::getHashValue({S.I, S.Iteration});
  }

  static inline bool isEqual(const UnrolledInstState &LHS,
                             const UnrolledInstState &RHS) {
    return PairInfo::isEqual({LHS.I, LHS.Iteration}, {RHS.I, RHS.Iteration});
  }
};

struct EstimatedUnrollCost {
  /// The estimated cost after unrolling.
  unsigned UnrolledCost;

  /// The estimated dynamic cost of executing the instructions in the
  /// rolled form.
  unsigned RolledDynamicCost;
};

} // end anonymous namespace

/// Figure out if the loop is worth full unrolling.
///
/// Complete loop unrolling can make some loads constant, and we need to know
/// if that would expose any further optimization opportunities.  This routine
/// estimates this optimization.  It computes cost of unrolled loop
/// (UnrolledCost) and dynamic cost of the original loop (RolledDynamicCost). By
/// dynamic cost we mean that we won't count costs of blocks that are known not
/// to be executed (i.e. if we have a branch in the loop and we know that at the
/// given iteration its condition would be resolved to true, we won't add up the
/// cost of the 'false'-block).
/// \returns Optional value, holding the RolledDynamicCost and UnrolledCost. If
/// the analysis failed (no benefits expected from the unrolling, or the loop is
/// too big to analyze), the returned value is None.
static Optional<EstimatedUnrollCost> analyzeLoopUnrollCost(
    const Loop *L, unsigned TripCount, DominatorTree &DT, ScalarEvolution &SE,
    const SmallPtrSetImpl<const Value *> &EphValues,
    const TargetTransformInfo &TTI, unsigned MaxUnrolledLoopSize,
    unsigned MaxIterationsCountToAnalyze) {
  // We want to be able to scale offsets by the trip count and add more offsets
  // to them without checking for overflows, and we already don't want to
  // analyze *massive* trip counts, so we force the max to be reasonably small.
  assert(MaxIterationsCountToAnalyze <
             (unsigned)(std::numeric_limits<int>::max() / 2) &&
         "The unroll iterations max is too large!");

  // Only analyze inner loops. We can't properly estimate cost of nested loops
  // and we won't visit inner loops again anyway.
  if (!L->isInnermost())
    return None;

  // Don't simulate loops with a big or unknown tripcount
  if (!TripCount || TripCount > MaxIterationsCountToAnalyze)
    return None;

  SmallSetVector<BasicBlock *, 16> BBWorklist;
  SmallSetVector<std::pair<BasicBlock *, BasicBlock *>, 4> ExitWorklist;
  DenseMap<Value *, Value *> SimplifiedValues;
  SmallVector<std::pair<Value *, Value *>, 4> SimplifiedInputValues;

  // The estimated cost of the unrolled form of the loop. We try to estimate
  // this by simplifying as much as we can while computing the estimate.
  InstructionCost UnrolledCost = 0;

  // We also track the estimated dynamic (that is, actually executed) cost in
  // the rolled form. This helps identify cases when the savings from unrolling
  // aren't just exposing dead control flows, but actual reduced dynamic
  // instructions due to the simplifications which we expect to occur after
  // unrolling.
  InstructionCost RolledDynamicCost = 0;

  // We track the simplification of each instruction in each iteration. We use
  // this to recursively merge costs into the unrolled cost on-demand so that
  // we don't count the cost of any dead code. This is essentially a map from
  // <instruction, int> to <bool, bool>, but stored as a densely packed struct.
  DenseSet<UnrolledInstState, UnrolledInstStateKeyInfo> InstCostMap;

  // A small worklist used to accumulate cost of instructions from each
  // observable and reached root in the loop.
  SmallVector<Instruction *, 16> CostWorklist;

  // PHI-used worklist used between iterations while accumulating cost.
  SmallVector<Instruction *, 4> PHIUsedList;

  // Helper function to accumulate cost for instructions in the loop.
  auto AddCostRecursively = [&](Instruction &RootI, int Iteration) {
    assert(Iteration >= 0 && "Cannot have a negative iteration!");
    assert(CostWorklist.empty() && "Must start with an empty cost list");
    assert(PHIUsedList.empty() && "Must start with an empty phi used list");
    CostWorklist.push_back(&RootI);
    TargetTransformInfo::TargetCostKind CostKind =
      RootI.getFunction()->hasMinSize() ?
      TargetTransformInfo::TCK_CodeSize :
      TargetTransformInfo::TCK_SizeAndLatency;
    for (;; --Iteration) {
      do {
        Instruction *I = CostWorklist.pop_back_val();

        // InstCostMap only uses I and Iteration as a key, the other two values
        // don't matter here.
        auto CostIter = InstCostMap.find({I, Iteration, 0, 0});
        if (CostIter == InstCostMap.end())
          // If an input to a PHI node comes from a dead path through the loop
          // we may have no cost data for it here. What that actually means is
          // that it is free.
          continue;
        auto &Cost = *CostIter;
        if (Cost.IsCounted)
          // Already counted this instruction.
          continue;

        // Mark that we are counting the cost of this instruction now.
        Cost.IsCounted = true;

        // If this is a PHI node in the loop header, just add it to the PHI set.
        if (auto *PhiI = dyn_cast<PHINode>(I))
          if (PhiI->getParent() == L->getHeader()) {
            assert(Cost.IsFree && "Loop PHIs shouldn't be evaluated as they "
                                  "inherently simplify during unrolling.");
            if (Iteration == 0)
              continue;

            // Push the incoming value from the backedge into the PHI used list
            // if it is an in-loop instruction. We'll use this to populate the
            // cost worklist for the next iteration (as we count backwards).
            if (auto *OpI = dyn_cast<Instruction>(
                    PhiI->getIncomingValueForBlock(L->getLoopLatch())))
              if (L->contains(OpI))
                PHIUsedList.push_back(OpI);
            continue;
          }

        // First accumulate the cost of this instruction.
        if (!Cost.IsFree) {
          UnrolledCost += TTI.getUserCost(I, CostKind);
          LLVM_DEBUG(dbgs() << "Adding cost of instruction (iteration "
                            << Iteration << "): ");
          LLVM_DEBUG(I->dump());
        }

        // We must count the cost of every operand which is not free,
        // recursively. If we reach a loop PHI node, simply add it to the set
        // to be considered on the next iteration (backwards!).
        for (Value *Op : I->operands()) {
          // Check whether this operand is free due to being a constant or
          // outside the loop.
          auto *OpI = dyn_cast<Instruction>(Op);
          if (!OpI || !L->contains(OpI))
            continue;

          // Otherwise accumulate its cost.
          CostWorklist.push_back(OpI);
        }
      } while (!CostWorklist.empty());

      if (PHIUsedList.empty())
        // We've exhausted the search.
        break;

      assert(Iteration > 0 &&
             "Cannot track PHI-used values past the first iteration!");
      CostWorklist.append(PHIUsedList.begin(), PHIUsedList.end());
      PHIUsedList.clear();
    }
  };

  // Ensure that we don't violate the loop structure invariants relied on by
  // this analysis.
  assert(L->isLoopSimplifyForm() && "Must put loop into normal form first.");
  assert(L->isLCSSAForm(DT) &&
         "Must have loops in LCSSA form to track live-out values.");

  LLVM_DEBUG(dbgs() << "Starting LoopUnroll profitability analysis...\n");

  TargetTransformInfo::TargetCostKind CostKind =
    L->getHeader()->getParent()->hasMinSize() ?
    TargetTransformInfo::TCK_CodeSize : TargetTransformInfo::TCK_SizeAndLatency;
  // Simulate execution of each iteration of the loop counting instructions,
  // which would be simplified.
  // Since the same load will take different values on different iterations,
  // we literally have to go through all loop's iterations.
  for (unsigned Iteration = 0; Iteration < TripCount; ++Iteration) {
    LLVM_DEBUG(dbgs() << " Analyzing iteration " << Iteration << "\n");

    // Prepare for the iteration by collecting any simplified entry or backedge
    // inputs.
    for (Instruction &I : *L->getHeader()) {
      auto *PHI = dyn_cast<PHINode>(&I);
      if (!PHI)
        break;

      // The loop header PHI nodes must have exactly two input: one from the
      // loop preheader and one from the loop latch.
      assert(
          PHI->getNumIncomingValues() == 2 &&
          "Must have an incoming value only for the preheader and the latch.");

      Value *V = PHI->getIncomingValueForBlock(
          Iteration == 0 ? L->getLoopPreheader() : L->getLoopLatch());
      if (Iteration != 0 && SimplifiedValues.count(V))
        V = SimplifiedValues.lookup(V);
      SimplifiedInputValues.push_back({PHI, V});
    }

    // Now clear and re-populate the map for the next iteration.
    SimplifiedValues.clear();
    while (!SimplifiedInputValues.empty())
      SimplifiedValues.insert(SimplifiedInputValues.pop_back_val());

    UnrolledInstAnalyzer Analyzer(Iteration, SimplifiedValues, SE, L);

    BBWorklist.clear();
    BBWorklist.insert(L->getHeader());
    // Note that we *must not* cache the size, this loop grows the worklist.
    for (unsigned Idx = 0; Idx != BBWorklist.size(); ++Idx) {
      BasicBlock *BB = BBWorklist[Idx];

      // Visit all instructions in the given basic block and try to simplify
      // it.  We don't change the actual IR, just count optimization
      // opportunities.
      for (Instruction &I : *BB) {
        // These won't get into the final code - don't even try calculating the
        // cost for them.
        if (isa<DbgInfoIntrinsic>(I) || EphValues.count(&I))
          continue;

        // Track this instruction's expected baseline cost when executing the
        // rolled loop form.
        RolledDynamicCost += TTI.getUserCost(&I, CostKind);

        // Visit the instruction to analyze its loop cost after unrolling,
        // and if the visitor returns true, mark the instruction as free after
        // unrolling and continue.
        bool IsFree = Analyzer.visit(I);
        bool Inserted = InstCostMap.insert({&I, (int)Iteration,
                                           (unsigned)IsFree,
                                           /*IsCounted*/ false}).second;
        (void)Inserted;
        assert(Inserted && "Cannot have a state for an unvisited instruction!");

        if (IsFree)
          continue;

        // Can't properly model a cost of a call.
        // FIXME: With a proper cost model we should be able to do it.
        if (auto *CI = dyn_cast<CallInst>(&I)) {
          const Function *Callee = CI->getCalledFunction();
          if (!Callee || TTI.isLoweredToCall(Callee)) {
            LLVM_DEBUG(dbgs() << "Can't analyze cost of loop with call\n");
            return None;
          }
        }

        // If the instruction might have a side-effect recursively account for
        // the cost of it and all the instructions leading up to it.
        if (I.mayHaveSideEffects())
          AddCostRecursively(I, Iteration);

        // If unrolled body turns out to be too big, bail out.
        if (UnrolledCost > MaxUnrolledLoopSize) {
          LLVM_DEBUG(dbgs() << "  Exceeded threshold.. exiting.\n"
                            << "  UnrolledCost: " << UnrolledCost
                            << ", MaxUnrolledLoopSize: " << MaxUnrolledLoopSize
                            << "\n");
          return None;
        }
      }

      Instruction *TI = BB->getTerminator();

      auto getSimplifiedConstant = [&](Value *V) -> Constant * {
        if (SimplifiedValues.count(V))
          V = SimplifiedValues.lookup(V);
        return dyn_cast<Constant>(V);
      };

      // Add in the live successors by first checking whether we have terminator
      // that may be simplified based on the values simplified by this call.
      BasicBlock *KnownSucc = nullptr;
      if (BranchInst *BI = dyn_cast<BranchInst>(TI)) {
        if (BI->isConditional()) {
          if (auto *SimpleCond = getSimplifiedConstant(BI->getCondition())) {
            // Just take the first successor if condition is undef
            if (isa<UndefValue>(SimpleCond))
              KnownSucc = BI->getSuccessor(0);
            else if (ConstantInt *SimpleCondVal =
                         dyn_cast<ConstantInt>(SimpleCond))
              KnownSucc = BI->getSuccessor(SimpleCondVal->isZero() ? 1 : 0);
          }
        }
      } else if (SwitchInst *SI = dyn_cast<SwitchInst>(TI)) {
        if (auto *SimpleCond = getSimplifiedConstant(SI->getCondition())) {
          // Just take the first successor if condition is undef
          if (isa<UndefValue>(SimpleCond))
            KnownSucc = SI->getSuccessor(0);
          else if (ConstantInt *SimpleCondVal =
                       dyn_cast<ConstantInt>(SimpleCond))
            KnownSucc = SI->findCaseValue(SimpleCondVal)->getCaseSuccessor();
        }
      }
      if (KnownSucc) {
        if (L->contains(KnownSucc))
          BBWorklist.insert(KnownSucc);
        else
          ExitWorklist.insert({BB, KnownSucc});
        continue;
      }

      // Add BB's successors to the worklist.
      for (BasicBlock *Succ : successors(BB))
        if (L->contains(Succ))
          BBWorklist.insert(Succ);
        else
          ExitWorklist.insert({BB, Succ});
      AddCostRecursively(*TI, Iteration);
    }

    // If we found no optimization opportunities on the first iteration, we
    // won't find them on later ones too.
    if (UnrolledCost == RolledDynamicCost) {
      LLVM_DEBUG(dbgs() << "  No opportunities found.. exiting.\n"
                        << "  UnrolledCost: " << UnrolledCost << "\n");
      return None;
    }
  }

  while (!ExitWorklist.empty()) {
    BasicBlock *ExitingBB, *ExitBB;
    std::tie(ExitingBB, ExitBB) = ExitWorklist.pop_back_val();

    for (Instruction &I : *ExitBB) {
      auto *PN = dyn_cast<PHINode>(&I);
      if (!PN)
        break;

      Value *Op = PN->getIncomingValueForBlock(ExitingBB);
      if (auto *OpI = dyn_cast<Instruction>(Op))
        if (L->contains(OpI))
          AddCostRecursively(*OpI, TripCount - 1);
    }
  }

  assert(UnrolledCost.isValid() && RolledDynamicCost.isValid() &&
         "All instructions must have a valid cost, whether the "
         "loop is rolled or unrolled.");

  LLVM_DEBUG(dbgs() << "Analysis finished:\n"
                    << "UnrolledCost: " << UnrolledCost << ", "
                    << "RolledDynamicCost: " << RolledDynamicCost << "\n");
  return {{unsigned(*UnrolledCost.getValue()),
           unsigned(*RolledDynamicCost.getValue())}};
}

/// ApproximateLoopSize - Approximate the size of the loop.
unsigned llvm::ApproximateLoopSize(
    const Loop *L, unsigned &NumCalls, bool &NotDuplicatable, bool &Convergent,
    const TargetTransformInfo &TTI,
    const SmallPtrSetImpl<const Value *> &EphValues, unsigned BEInsns) {
  CodeMetrics Metrics;
  for (BasicBlock *BB : L->blocks())
    Metrics.analyzeBasicBlock(BB, TTI, EphValues);
  NumCalls = Metrics.NumInlineCandidates;
  NotDuplicatable = Metrics.notDuplicatable;
  Convergent = Metrics.convergent;

  unsigned LoopSize = Metrics.NumInsts;

  // Don't allow an estimate of size zero.  This would allows unrolling of loops
  // with huge iteration counts, which is a compile time problem even if it's
  // not a problem for code quality. Also, the code using this size may assume
  // that each loop has at least three instructions (likely a conditional
  // branch, a comparison feeding that branch, and some kind of loop increment
  // feeding that comparison instruction).
  LoopSize = std::max(LoopSize, BEInsns + 1);

  return LoopSize;
}

// Returns the loop hint metadata node with the given name (for example,
// "llvm.loop.unroll.count").  If no such metadata node exists, then nullptr is
// returned.
static MDNode *getUnrollMetadataForLoop(const Loop *L, StringRef Name) {
  if (MDNode *LoopID = L->getLoopID())
    return GetUnrollMetadata(LoopID, Name);
  return nullptr;
}

// Returns true if the loop has an unroll(full) pragma.
static bool hasUnrollFullPragma(const Loop *L) {
  return getUnrollMetadataForLoop(L, "llvm.loop.unroll.full");
}

// Returns true if the loop has an unroll(enable) pragma. This metadata is used
// for both "#pragma unroll" and "#pragma clang loop unroll(enable)" directives.
static bool hasUnrollEnablePragma(const Loop *L) {
  return getUnrollMetadataForLoop(L, "llvm.loop.unroll.enable");
}

// Returns true if the loop has an runtime unroll(disable) pragma.
static bool hasRuntimeUnrollDisablePragma(const Loop *L) {
  return getUnrollMetadataForLoop(L, "llvm.loop.unroll.runtime.disable");
}

// If loop has an unroll_count pragma return the (necessarily
// positive) value from the pragma.  Otherwise return 0.
static unsigned unrollCountPragmaValue(const Loop *L) {
  MDNode *MD = getUnrollMetadataForLoop(L, "llvm.loop.unroll.count");
  if (MD) {
    assert(MD->getNumOperands() == 2 &&
           "Unroll count hint metadata should have two operands.");
    unsigned Count =
        mdconst::extract<ConstantInt>(MD->getOperand(1))->getZExtValue();
    assert(Count >= 1 && "Unroll count must be positive.");
    return Count;
  }
  return 0;
}

// Computes the boosting factor for complete unrolling.
// If fully unrolling the loop would save a lot of RolledDynamicCost, it would
// be beneficial to fully unroll the loop even if unrolledcost is large. We
// use (RolledDynamicCost / UnrolledCost) to model the unroll benefits to adjust
// the unroll threshold.
static unsigned getFullUnrollBoostingFactor(const EstimatedUnrollCost &Cost,
                                            unsigned MaxPercentThresholdBoost) {
  if (Cost.RolledDynamicCost >= std::numeric_limits<unsigned>::max() / 100)
    return 100;
  else if (Cost.UnrolledCost != 0)
    // The boosting factor is RolledDynamicCost / UnrolledCost
    return std::min(100 * Cost.RolledDynamicCost / Cost.UnrolledCost,
                    MaxPercentThresholdBoost);
  else
    return MaxPercentThresholdBoost;
}

// Produce an estimate of the unrolled cost of the specified loop.  This
// is used to a) produce a cost estimate for partial unrolling and b) to
// cheaply estimate cost for full unrolling when we don't want to symbolically
// evaluate all iterations.
class UnrollCostEstimator {
  const unsigned LoopSize;

public:
  UnrollCostEstimator(Loop &L, unsigned LoopSize) : LoopSize(LoopSize) {}

  // Returns loop size estimation for unrolled loop, given the unrolling
  // configuration specified by UP.
  uint64_t getUnrolledLoopSize(TargetTransformInfo::UnrollingPreferences &UP) {
    assert(LoopSize >= UP.BEInsns &&
           "LoopSize should not be less than BEInsns!");
    return (uint64_t)(LoopSize - UP.BEInsns) * UP.Count + UP.BEInsns;
  }
};

// Returns true if unroll count was set explicitly.
// Calculates unroll count and writes it to UP.Count.
// Unless IgnoreUser is true, will also use metadata and command-line options
// that are specific to to the LoopUnroll pass (which, for instance, are
// irrelevant for the LoopUnrollAndJam pass).
// FIXME: This function is used by LoopUnroll and LoopUnrollAndJam, but consumes
// many LoopUnroll-specific options. The shared functionality should be
// refactored into it own function.
bool llvm::computeUnrollCount(
    Loop *L, const TargetTransformInfo &TTI, DominatorTree &DT, LoopInfo *LI,
    ScalarEvolution &SE, const SmallPtrSetImpl<const Value *> &EphValues,
    OptimizationRemarkEmitter *ORE, unsigned &TripCount, unsigned MaxTripCount,
    bool MaxOrZero, unsigned &TripMultiple, unsigned LoopSize,
    TargetTransformInfo::UnrollingPreferences &UP,
    TargetTransformInfo::PeelingPreferences &PP, bool &UseUpperBound) {

  UnrollCostEstimator UCE(*L, LoopSize);

  // Check for explicit Count.
  // 1st priority is unroll count set by "unroll-count" option.
  bool UserUnrollCount = UnrollCount.getNumOccurrences() > 0;
  if (UserUnrollCount) {
    UP.Count = UnrollCount;
    UP.AllowExpensiveTripCount = true;
    UP.Force = true;
    if (UP.AllowRemainder && UCE.getUnrolledLoopSize(UP) < UP.Threshold)
      return true;
  }

  // 2nd priority is unroll count set by pragma.
  unsigned PragmaCount = unrollCountPragmaValue(L);
  if (PragmaCount > 0) {
    UP.Count = PragmaCount;
    UP.Runtime = true;
    UP.AllowExpensiveTripCount = true;
    UP.Force = true;
    if ((UP.AllowRemainder || (TripMultiple % PragmaCount == 0)) &&
        UCE.getUnrolledLoopSize(UP) < PragmaUnrollThreshold)
      return true;
  }
  bool PragmaFullUnroll = hasUnrollFullPragma(L);
  if (PragmaFullUnroll && TripCount != 0) {
    UP.Count = TripCount;
    if (UCE.getUnrolledLoopSize(UP) < PragmaUnrollThreshold)
      return false;
  }

  bool PragmaEnableUnroll = hasUnrollEnablePragma(L);
  bool ExplicitUnroll = PragmaCount > 0 || PragmaFullUnroll ||
                        PragmaEnableUnroll || UserUnrollCount;

  if (ExplicitUnroll && TripCount != 0) {
    // If the loop has an unrolling pragma, we want to be more aggressive with
    // unrolling limits. Set thresholds to at least the PragmaUnrollThreshold
    // value which is larger than the default limits.
    UP.Threshold = std::max<unsigned>(UP.Threshold, PragmaUnrollThreshold);
    UP.PartialThreshold =
        std::max<unsigned>(UP.PartialThreshold, PragmaUnrollThreshold);
  }

  // 3rd priority is full unroll count.
  // Full unroll makes sense only when TripCount or its upper bound could be
  // statically calculated.
  // Also we need to check if we exceed FullUnrollMaxCount.
  // If using the upper bound to unroll, TripMultiple should be set to 1 because
  // we do not know when loop may exit.

  // We can unroll by the upper bound amount if it's generally allowed or if
  // we know that the loop is executed either the upper bound or zero times.
  // (MaxOrZero unrolling keeps only the first loop test, so the number of
  // loop tests remains the same compared to the non-unrolled version, whereas
  // the generic upper bound unrolling keeps all but the last loop test so the
  // number of loop tests goes up which may end up being worse on targets with
  // constrained branch predictor resources so is controlled by an option.)
  // In addition we only unroll small upper bounds.
  unsigned FullUnrollMaxTripCount = MaxTripCount;
  if (!(UP.UpperBound || MaxOrZero) ||
      FullUnrollMaxTripCount > UnrollMaxUpperBound)
    FullUnrollMaxTripCount = 0;

  // UnrollByMaxCount and ExactTripCount cannot both be non zero since we only
  // compute the former when the latter is zero.
  unsigned ExactTripCount = TripCount;
  assert((ExactTripCount == 0 || FullUnrollMaxTripCount == 0) &&
         "ExtractTripCount and UnrollByMaxCount cannot both be non zero.");

  unsigned FullUnrollTripCount =
      ExactTripCount ? ExactTripCount : FullUnrollMaxTripCount;
  UP.Count = FullUnrollTripCount;
  if (FullUnrollTripCount && FullUnrollTripCount <= UP.FullUnrollMaxCount) {
    // When computing the unrolled size, note that BEInsns are not replicated
    // like the rest of the loop body.
    if (UCE.getUnrolledLoopSize(UP) < UP.Threshold) {
      UseUpperBound = (FullUnrollMaxTripCount == FullUnrollTripCount);
      TripCount = FullUnrollTripCount;
      TripMultiple = UP.UpperBound ? 1 : TripMultiple;
      return ExplicitUnroll;
    } else {
      // The loop isn't that small, but we still can fully unroll it if that
      // helps to remove a significant number of instructions.
      // To check that, run additional analysis on the loop.
      if (Optional<EstimatedUnrollCost> Cost = analyzeLoopUnrollCost(
              L, FullUnrollTripCount, DT, SE, EphValues, TTI,
              UP.Threshold * UP.MaxPercentThresholdBoost / 100,
              UP.MaxIterationsCountToAnalyze)) {
        unsigned Boost =
            getFullUnrollBoostingFactor(*Cost, UP.MaxPercentThresholdBoost);
        if (Cost->UnrolledCost < UP.Threshold * Boost / 100) {
          UseUpperBound = (FullUnrollMaxTripCount == FullUnrollTripCount);
          TripCount = FullUnrollTripCount;
          TripMultiple = UP.UpperBound ? 1 : TripMultiple;
          return ExplicitUnroll;
        }
      }
    }
  }

  // 4th priority is loop peeling.
  computePeelCount(L, LoopSize, PP, TripCount, SE, UP.Threshold);
  if (PP.PeelCount) {
    UP.Runtime = false;
    UP.Count = 1;
    return ExplicitUnroll;
  }

  // 5th priority is partial unrolling.
  // Try partial unroll only when TripCount could be statically calculated.
  if (TripCount) {
    UP.Partial |= ExplicitUnroll;
    if (!UP.Partial) {
      LLVM_DEBUG(dbgs() << "  will not try to unroll partially because "
                        << "-unroll-allow-partial not given\n");
      UP.Count = 0;
      return false;
    }
    if (UP.Count == 0)
      UP.Count = TripCount;
    if (UP.PartialThreshold != NoThreshold) {
      // Reduce unroll count to be modulo of TripCount for partial unrolling.
      if (UCE.getUnrolledLoopSize(UP) > UP.PartialThreshold)
        UP.Count =
            (std::max(UP.PartialThreshold, UP.BEInsns + 1) - UP.BEInsns) /
            (LoopSize - UP.BEInsns);
      if (UP.Count > UP.MaxCount)
        UP.Count = UP.MaxCount;
      while (UP.Count != 0 && TripCount % UP.Count != 0)
        UP.Count--;
      if (UP.AllowRemainder && UP.Count <= 1) {
        // If there is no Count that is modulo of TripCount, set Count to
        // largest power-of-two factor that satisfies the threshold limit.
        // As we'll create fixup loop, do the type of unrolling only if
        // remainder loop is allowed.
        UP.Count = UP.DefaultUnrollRuntimeCount;
        while (UP.Count != 0 &&
               UCE.getUnrolledLoopSize(UP) > UP.PartialThreshold)
          UP.Count >>= 1;
      }
      if (UP.Count < 2) {
        if (PragmaEnableUnroll)
          ORE->emit([&]() {
            return OptimizationRemarkMissed(DEBUG_TYPE,
                                            "UnrollAsDirectedTooLarge",
                                            L->getStartLoc(), L->getHeader())
                   << "Unable to unroll loop as directed by unroll(enable) "
                      "pragma "
                      "because unrolled size is too large.";
          });
        UP.Count = 0;
      }
    } else {
      UP.Count = TripCount;
    }
    if (UP.Count > UP.MaxCount)
      UP.Count = UP.MaxCount;
    if ((PragmaFullUnroll || PragmaEnableUnroll) && TripCount &&
        UP.Count != TripCount)
      ORE->emit([&]() {
        return OptimizationRemarkMissed(DEBUG_TYPE,
                                        "FullUnrollAsDirectedTooLarge",
                                        L->getStartLoc(), L->getHeader())
               << "Unable to fully unroll loop as directed by unroll pragma "
                  "because "
                  "unrolled size is too large.";
      });
    LLVM_DEBUG(dbgs() << "  partially unrolling with count: " << UP.Count
                      << "\n");
    return ExplicitUnroll;
  }
  assert(TripCount == 0 &&
         "All cases when TripCount is constant should be covered here.");
  if (PragmaFullUnroll)
    ORE->emit([&]() {
      return OptimizationRemarkMissed(
                 DEBUG_TYPE, "CantFullUnrollAsDirectedRuntimeTripCount",
                 L->getStartLoc(), L->getHeader())
             << "Unable to fully unroll loop as directed by unroll(full) "
                "pragma "
                "because loop has a runtime trip count.";
    });

  // 6th priority is runtime unrolling.
  // Don't unroll a runtime trip count loop when it is disabled.
  if (hasRuntimeUnrollDisablePragma(L)) {
    UP.Count = 0;
    return false;
  }

  // Don't unroll a small upper bound loop unless user or TTI asked to do so.
  if (MaxTripCount && !UP.Force && MaxTripCount < UnrollMaxUpperBound) {
    UP.Count = 0;
    return false;
  }

  // Check if the runtime trip count is too small when profile is available.
  if (L->getHeader()->getParent()->hasProfileData()) {
    if (auto ProfileTripCount = getLoopEstimatedTripCount(L)) {
      if (*ProfileTripCount < FlatLoopTripCountThreshold)
        return false;
      else
        UP.AllowExpensiveTripCount = true;
    }
  }

  // Reduce count based on the type of unrolling and the threshold values.
  UP.Runtime |= PragmaEnableUnroll || PragmaCount > 0 || UserUnrollCount;
  if (!UP.Runtime) {
    LLVM_DEBUG(
        dbgs() << "  will not try to unroll loop with runtime trip count "
               << "-unroll-runtime not given\n");
    UP.Count = 0;
    return false;
  }
  if (UP.Count == 0)
    UP.Count = UP.DefaultUnrollRuntimeCount;

  // Reduce unroll count to be the largest power-of-two factor of
  // the original count which satisfies the threshold limit.
  while (UP.Count != 0 &&
         UCE.getUnrolledLoopSize(UP) > UP.PartialThreshold)
    UP.Count >>= 1;

#ifndef NDEBUG
  unsigned OrigCount = UP.Count;
#endif

  if (!UP.AllowRemainder && UP.Count != 0 && (TripMultiple % UP.Count) != 0) {
    while (UP.Count != 0 && TripMultiple % UP.Count != 0)
      UP.Count >>= 1;
    LLVM_DEBUG(
        dbgs() << "Remainder loop is restricted (that could architecture "
                  "specific or because the loop contains a convergent "
                  "instruction), so unroll count must divide the trip "
                  "multiple, "
               << TripMultiple << ".  Reducing unroll count from " << OrigCount
               << " to " << UP.Count << ".\n");

    using namespace ore;

    if (PragmaCount > 0 && !UP.AllowRemainder)
      ORE->emit([&]() {
        return OptimizationRemarkMissed(DEBUG_TYPE,
                                        "DifferentUnrollCountFromDirected",
                                        L->getStartLoc(), L->getHeader())
               << "Unable to unroll loop the number of times directed by "
                  "unroll_count pragma because remainder loop is restricted "
                  "(that could architecture specific or because the loop "
                  "contains a convergent instruction) and so must have an "
                  "unroll "
                  "count that divides the loop trip multiple of "
               << NV("TripMultiple", TripMultiple) << ".  Unrolling instead "
               << NV("UnrollCount", UP.Count) << " time(s).";
      });
  }

  if (UP.Count > UP.MaxCount)
    UP.Count = UP.MaxCount;

  if (MaxTripCount && UP.Count > MaxTripCount)
    UP.Count = MaxTripCount;

  LLVM_DEBUG(dbgs() << "  runtime unrolling with count: " << UP.Count
                    << "\n");
  if (UP.Count < 2)
    UP.Count = 0;
  return ExplicitUnroll;
}

static LoopUnrollResult tryToUnrollLoop(
    Loop *L, DominatorTree &DT, LoopInfo *LI, ScalarEvolution &SE,
    const TargetTransformInfo &TTI, AssumptionCache &AC,
    OptimizationRemarkEmitter &ORE,
    BlockFrequencyInfo *BFI, ProfileSummaryInfo *PSI,
    bool PreserveLCSSA, int OptLevel,
    const LoopOptReportBuilder &LORBuilder, // INTEL
    bool OnlyWhenForced, bool ForgetAllSCEV, Optional<unsigned> ProvidedCount,
    Optional<unsigned> ProvidedThreshold, Optional<bool> ProvidedAllowPartial,
    Optional<bool> ProvidedRuntime, Optional<bool> ProvidedUpperBound,
    Optional<bool> ProvidedAllowPeeling,
    Optional<bool> ProvidedAllowProfileBasedPeeling,
    Optional<unsigned> ProvidedFullUnrollMaxCount) {
  LLVM_DEBUG(dbgs() << "Loop Unroll: F["
                    << L->getHeader()->getParent()->getName() << "] Loop %"
                    << L->getHeader()->getName() << "\n");
  TransformationMode TM = hasUnrollTransformation(L);
  if (TM & TM_Disable)
    return LoopUnrollResult::Unmodified;
  if (!L->isLoopSimplifyForm()) {
    LLVM_DEBUG(
        dbgs() << "  Not unrolling loop which is not in loop-simplify form.\n");
    return LoopUnrollResult::Unmodified;
  }

  // When automatic unrolling is disabled, do not unroll unless overridden for
  // this loop.
  if (OnlyWhenForced && !(TM & TM_Enable))
    return LoopUnrollResult::Unmodified;

  bool OptForSize = L->getHeader()->getParent()->hasOptSize();
  unsigned NumInlineCandidates;
  bool NotDuplicatable;
  bool Convergent;
  TargetTransformInfo::UnrollingPreferences UP = gatherUnrollingPreferences(
      L, SE, TTI, BFI, PSI, OptLevel, ProvidedThreshold, ProvidedCount,
      ProvidedAllowPartial, ProvidedRuntime, ProvidedUpperBound,
      ProvidedFullUnrollMaxCount);
  TargetTransformInfo::PeelingPreferences PP = gatherPeelingPreferences(
      L, SE, TTI, ProvidedAllowPeeling, ProvidedAllowProfileBasedPeeling, true);

  // Exit early if unrolling is disabled. For OptForSize, we pick the loop size
  // as threshold later on.
  if (UP.Threshold == 0 && (!UP.Partial || UP.PartialThreshold == 0) &&
      !OptForSize)
    return LoopUnrollResult::Unmodified;

  SmallPtrSet<const Value *, 32> EphValues;
  CodeMetrics::collectEphemeralValues(L, &AC, EphValues);

  unsigned LoopSize =
      ApproximateLoopSize(L, NumInlineCandidates, NotDuplicatable, Convergent,
                          TTI, EphValues, UP.BEInsns);
  LLVM_DEBUG(dbgs() << "  Loop Size = " << LoopSize << "\n");
  if (NotDuplicatable) {
    LLVM_DEBUG(dbgs() << "  Not unrolling loop which contains non-duplicatable"
                      << " instructions.\n");
    return LoopUnrollResult::Unmodified;
  }

  // When optimizing for size, use LoopSize + 1 as threshold (we use < Threshold
  // later), to (fully) unroll loops, if it does not increase code size.
  if (OptForSize)
    UP.Threshold = std::max(UP.Threshold, LoopSize + 1);

  if (NumInlineCandidates != 0) {
    LLVM_DEBUG(dbgs() << "  Not unrolling loop with inlinable calls.\n");
    return LoopUnrollResult::Unmodified;
  }

  // Find trip count and trip multiple if count is not available
  unsigned TripCount = 0;
  unsigned TripMultiple = 1;
  // If there are multiple exiting blocks but one of them is the latch, use the
  // latch for the trip count estimation. Otherwise insist on a single exiting
  // block for the trip count estimation.
  BasicBlock *ExitingBlock = L->getLoopLatch();
  if (!ExitingBlock || !L->isLoopExiting(ExitingBlock))
    ExitingBlock = L->getExitingBlock();
  if (ExitingBlock) {
    TripCount = SE.getSmallConstantTripCount(L, ExitingBlock);
    TripMultiple = SE.getSmallConstantTripMultiple(L, ExitingBlock);
  }

  // If the loop contains a convergent operation, the prelude we'd add
  // to do the first few instructions before we hit the unrolled loop
  // is unsafe -- it adds a control-flow dependency to the convergent
  // operation.  Therefore restrict remainder loop (try unrolling without).
  //
  // TODO: This is quite conservative.  In practice, convergent_op()
  // is likely to be called unconditionally in the loop.  In this
  // case, the program would be ill-formed (on most architectures)
  // unless n were the same on all threads in a thread group.
  // Assuming n is the same on all threads, any kind of unrolling is
  // safe.  But currently llvm's notion of convergence isn't powerful
  // enough to express this.
  if (Convergent)
    UP.AllowRemainder = false;

  // Try to find the trip count upper bound if we cannot find the exact trip
  // count.
  unsigned MaxTripCount = 0;
  bool MaxOrZero = false;
  if (!TripCount) {
    MaxTripCount = SE.getSmallConstantMaxTripCount(L);
    MaxOrZero = SE.isBackedgeTakenCountMaxOrZero(L);
  }

  // computeUnrollCount() decides whether it is beneficial to use upper bound to
  // fully unroll the loop.
  bool UseUpperBound = false;
  bool IsCountSetExplicitly = computeUnrollCount(
      L, TTI, DT, LI, SE, EphValues, &ORE, TripCount, MaxTripCount, MaxOrZero,
      TripMultiple, LoopSize, UP, PP, UseUpperBound);
  if (!UP.Count)
    return LoopUnrollResult::Unmodified;
  // Unroll factor (Count) must be less or equal to TripCount.
  if (TripCount && UP.Count > TripCount)
    UP.Count = TripCount;

  // Save loop properties before it is transformed.
  MDNode *OrigLoopID = L->getLoopID();

  // Unroll the loop.
  Loop *RemainderLoop = nullptr;
  LoopUnrollResult UnrollResult = UnrollLoop(
      L,
      {UP.Count, TripCount, UP.Force, UP.Runtime, UP.AllowExpensiveTripCount,
<<<<<<< HEAD
       UseUpperBound, TripMultiple, PP.PeelCount, UP.UnrollRemainder,
       ForgetAllSCEV}, LI, &SE, &DT, &AC,                      // INTEL
       LORBuilder, &TTI, &ORE, PreserveLCSSA, &RemainderLoop); // INTEL
=======
       TripMultiple, PP.PeelCount, UP.UnrollRemainder, ForgetAllSCEV},
      LI, &SE, &DT, &AC, &TTI, &ORE, PreserveLCSSA, &RemainderLoop);
>>>>>>> 5c0d1b2f
  if (UnrollResult == LoopUnrollResult::Unmodified)
    return LoopUnrollResult::Unmodified;

  if (RemainderLoop) {
    Optional<MDNode *> RemainderLoopID =
        makeFollowupLoopID(OrigLoopID, {LLVMLoopUnrollFollowupAll,
                                        LLVMLoopUnrollFollowupRemainder});
    if (RemainderLoopID.hasValue())
      RemainderLoop->setLoopID(RemainderLoopID.getValue());
  }

  if (UnrollResult != LoopUnrollResult::FullyUnrolled) {
    Optional<MDNode *> NewLoopID =
        makeFollowupLoopID(OrigLoopID, {LLVMLoopUnrollFollowupAll,
                                        LLVMLoopUnrollFollowupUnrolled});
    if (NewLoopID.hasValue()) {
      L->setLoopID(NewLoopID.getValue());

      // Do not setLoopAlreadyUnrolled if loop attributes have been specified
      // explicitly.
      return UnrollResult;
    }
  }

  // If loop has an unroll count pragma or unrolled by explicitly set count
  // mark loop as unrolled to prevent unrolling beyond that requested.
  // If the loop was peeled, we already "used up" the profile information
  // we had, so we don't want to unroll or peel again.
  if (UnrollResult != LoopUnrollResult::FullyUnrolled &&
      (IsCountSetExplicitly || (PP.PeelProfiledIterations && PP.PeelCount)))
    L->setLoopAlreadyUnrolled();

  return UnrollResult;
}

namespace {

class LoopUnroll : public LoopPass {
public:
  static char ID; // Pass ID, replacement for typeid

  int OptLevel;

  /// If false, use a cost model to determine whether unrolling of a loop is
  /// profitable. If true, only loops that explicitly request unrolling via
  /// metadata are considered. All other loops are skipped.
  bool OnlyWhenForced;

  /// If false, when SCEV is invalidated, only forget everything in the
  /// top-most loop (call forgetTopMostLoop), of the loop being processed.
  /// Otherwise, forgetAllLoops and rebuild when needed next.
  bool ForgetAllSCEV;

  Optional<unsigned> ProvidedCount;
  Optional<unsigned> ProvidedThreshold;
  Optional<bool> ProvidedAllowPartial;
  Optional<bool> ProvidedRuntime;
  Optional<bool> ProvidedUpperBound;
  Optional<bool> ProvidedAllowPeeling;
  Optional<bool> ProvidedAllowProfileBasedPeeling;
  Optional<unsigned> ProvidedFullUnrollMaxCount;

  LoopUnroll(int OptLevel = 2, bool OnlyWhenForced = false,
             bool ForgetAllSCEV = false, Optional<unsigned> Threshold = None,
             Optional<unsigned> Count = None,
             Optional<bool> AllowPartial = None, Optional<bool> Runtime = None,
             Optional<bool> UpperBound = None,
             Optional<bool> AllowPeeling = None,
             Optional<bool> AllowProfileBasedPeeling = None,
             Optional<unsigned> ProvidedFullUnrollMaxCount = None)
      : LoopPass(ID), OptLevel(OptLevel), OnlyWhenForced(OnlyWhenForced),
        ForgetAllSCEV(ForgetAllSCEV), ProvidedCount(std::move(Count)),
        ProvidedThreshold(Threshold), ProvidedAllowPartial(AllowPartial),
        ProvidedRuntime(Runtime), ProvidedUpperBound(UpperBound),
        ProvidedAllowPeeling(AllowPeeling),
        ProvidedAllowProfileBasedPeeling(AllowProfileBasedPeeling),
        ProvidedFullUnrollMaxCount(ProvidedFullUnrollMaxCount) {
    initializeLoopUnrollPass(*PassRegistry::getPassRegistry());
  }

  bool runOnLoop(Loop *L, LPPassManager &LPM) override {
    if (skipLoop(L))
      return false;

    Function &F = *L->getHeader()->getParent();

#if INTEL_CUSTOMIZATION
    auto &ORO = getAnalysis<OptReportOptionsPass>().Impl;
    LoopOptReportBuilder LORBuilder;
    LORBuilder.setup(F.getContext(), ORO.getVerbosity());
#endif  // INTEL_CUSTOMIZATION
    auto &DT = getAnalysis<DominatorTreeWrapperPass>().getDomTree();
    LoopInfo *LI = &getAnalysis<LoopInfoWrapperPass>().getLoopInfo();
    ScalarEvolution &SE = getAnalysis<ScalarEvolutionWrapperPass>().getSE();
    const TargetTransformInfo &TTI =
        getAnalysis<TargetTransformInfoWrapperPass>().getTTI(F);
    auto &AC = getAnalysis<AssumptionCacheTracker>().getAssumptionCache(F);
    // For the old PM, we can't use OptimizationRemarkEmitter as an analysis
    // pass.  Function analyses need to be preserved across loop transformations
    // but ORE cannot be preserved (see comment before the pass definition).
    OptimizationRemarkEmitter ORE(&F);
    bool PreserveLCSSA = mustPreserveAnalysisID(LCSSAID);

    LoopUnrollResult Result = tryToUnrollLoop(
        L, DT, LI, SE, TTI, AC, ORE, nullptr, nullptr,
        PreserveLCSSA, OptLevel, LORBuilder, OnlyWhenForced, // INTEL
        ForgetAllSCEV, ProvidedCount, ProvidedThreshold, ProvidedAllowPartial,
        ProvidedRuntime, ProvidedUpperBound, ProvidedAllowPeeling,
        ProvidedAllowProfileBasedPeeling, ProvidedFullUnrollMaxCount);

    if (Result == LoopUnrollResult::FullyUnrolled)
      LPM.markLoopAsDeleted(*L);

    return Result != LoopUnrollResult::Unmodified;
  }

  /// This transformation requires natural loop information & requires that
  /// loop preheaders be inserted into the CFG...
  void getAnalysisUsage(AnalysisUsage &AU) const override {
    AU.addRequired<AssumptionCacheTracker>();
    AU.addRequired<TargetTransformInfoWrapperPass>();
    AU.addRequired<OptReportOptionsPass>(); // INTEL
    // FIXME: Loop passes are required to preserve domtree, and for now we just
    // recreate dom info if anything gets unrolled.
    getLoopAnalysisUsage(AU);
  }
};

} // end anonymous namespace

char LoopUnroll::ID = 0;

INITIALIZE_PASS_BEGIN(LoopUnroll, "loop-unroll", "Unroll loops", false, false)
INITIALIZE_PASS_DEPENDENCY(AssumptionCacheTracker)
INITIALIZE_PASS_DEPENDENCY(LoopPass)
INITIALIZE_PASS_DEPENDENCY(TargetTransformInfoWrapperPass)
INITIALIZE_PASS_DEPENDENCY(OptReportOptionsPass) // INTEL
INITIALIZE_PASS_END(LoopUnroll, "loop-unroll", "Unroll loops", false, false)

Pass *llvm::createLoopUnrollPass(int OptLevel, bool OnlyWhenForced,
                                 bool ForgetAllSCEV, int Threshold, int Count,
                                 int AllowPartial, int Runtime, int UpperBound,
                                 int AllowPeeling) {
  // TODO: It would make more sense for this function to take the optionals
  // directly, but that's dangerous since it would silently break out of tree
  // callers.
  return new LoopUnroll(
      OptLevel, OnlyWhenForced, ForgetAllSCEV,
      Threshold == -1 ? None : Optional<unsigned>(Threshold),
      Count == -1 ? None : Optional<unsigned>(Count),
      AllowPartial == -1 ? None : Optional<bool>(AllowPartial),
      Runtime == -1 ? None : Optional<bool>(Runtime),
      UpperBound == -1 ? None : Optional<bool>(UpperBound),
      AllowPeeling == -1 ? None : Optional<bool>(AllowPeeling));
}

Pass *llvm::createSimpleLoopUnrollPass(int OptLevel, bool OnlyWhenForced,
                                       bool ForgetAllSCEV) {
  return createLoopUnrollPass(OptLevel, OnlyWhenForced, ForgetAllSCEV, -1, -1,
                              0, 0, 0, 1);
}

PreservedAnalyses LoopFullUnrollPass::run(Loop &L, LoopAnalysisManager &AM,
                                          LoopStandardAnalysisResults &AR,
                                          LPMUpdater &Updater) {
  // For the new PM, we can't use OptimizationRemarkEmitter as an analysis
  // pass. Function analyses need to be preserved across loop transformations
  // but ORE cannot be preserved (see comment before the pass definition).
  OptimizationRemarkEmitter ORE(L.getHeader()->getParent());

#if INTEL_CUSTOMIZATION
  const auto &FAM = AM.getResult<FunctionAnalysisManagerLoopProxy>(L, AR);
  Function *F = L.getHeader()->getParent();

  auto *ORO = FAM.getCachedResult<OptReportOptionsAnalysis>(*F);
  LoopOptReportBuilder LORBuilder;
  LORBuilder.setup(F->getContext(),
                   ORO ? ORO->getVerbosity() : OptReportVerbosity::None);
#endif  // INTEL_CUSTOMIZATION

  // Keep track of the previous loop structure so we can identify new loops
  // created by unrolling.
  Loop *ParentL = L.getParentLoop();
  SmallPtrSet<Loop *, 4> OldLoops;
  if (ParentL)
    OldLoops.insert(ParentL->begin(), ParentL->end());
  else
    OldLoops.insert(AR.LI.begin(), AR.LI.end());

  std::string LoopName = std::string(L.getName());

  bool Changed = tryToUnrollLoop(&L, AR.DT, &AR.LI, AR.SE, AR.TTI, AR.AC, ORE,
                                 /*BFI*/ nullptr, /*PSI*/ nullptr,
                                 /*PreserveLCSSA*/ true, OptLevel,
                                 LORBuilder,                          // INTEL
                                 OnlyWhenForced, ForgetSCEV, /*Count*/ None,
                                 /*Threshold*/ None, /*AllowPartial*/ false,
                                 /*Runtime*/ false, /*UpperBound*/ false,
                                 /*AllowPeeling*/ true,
                                 /*AllowProfileBasedPeeling*/ false,
                                 /*FullUnrollMaxCount*/ None) !=
                 LoopUnrollResult::Unmodified;
  if (!Changed)
    return PreservedAnalyses::all();

  // The parent must not be damaged by unrolling!
#ifndef NDEBUG
  if (ParentL)
    ParentL->verifyLoop();
#endif

  // Unrolling can do several things to introduce new loops into a loop nest:
  // - Full unrolling clones child loops within the current loop but then
  //   removes the current loop making all of the children appear to be new
  //   sibling loops.
  //
  // When a new loop appears as a sibling loop after fully unrolling,
  // its nesting structure has fundamentally changed and we want to revisit
  // it to reflect that.
  //
  // When unrolling has removed the current loop, we need to tell the
  // infrastructure that it is gone.
  //
  // Finally, we support a debugging/testing mode where we revisit child loops
  // as well. These are not expected to require further optimizations as either
  // they or the loop they were cloned from have been directly visited already.
  // But the debugging mode allows us to check this assumption.
  bool IsCurrentLoopValid = false;
  SmallVector<Loop *, 4> SibLoops;
  if (ParentL)
    SibLoops.append(ParentL->begin(), ParentL->end());
  else
    SibLoops.append(AR.LI.begin(), AR.LI.end());
  erase_if(SibLoops, [&](Loop *SibLoop) {
    if (SibLoop == &L) {
      IsCurrentLoopValid = true;
      return true;
    }

    // Otherwise erase the loop from the list if it was in the old loops.
    return OldLoops.contains(SibLoop);
  });
  Updater.addSiblingLoops(SibLoops);

  if (!IsCurrentLoopValid) {
    Updater.markLoopAsDeleted(L, LoopName);
  } else {
    // We can only walk child loops if the current loop remained valid.
    if (UnrollRevisitChildLoops) {
      // Walk *all* of the child loops.
      SmallVector<Loop *, 4> ChildLoops(L.begin(), L.end());
      Updater.addChildLoops(ChildLoops);
    }
  }

  return getLoopPassPreservedAnalyses();
}

PreservedAnalyses LoopUnrollPass::run(Function &F,
                                      FunctionAnalysisManager &AM) {
  auto &SE = AM.getResult<ScalarEvolutionAnalysis>(F);
  auto &LI = AM.getResult<LoopAnalysis>(F);
  auto &TTI = AM.getResult<TargetIRAnalysis>(F);
  auto &DT = AM.getResult<DominatorTreeAnalysis>(F);
  auto &AC = AM.getResult<AssumptionAnalysis>(F);
  auto &ORE = AM.getResult<OptimizationRemarkEmitterAnalysis>(F);
#if INTEL_CUSTOMIZATION
  auto &ORO = AM.getResult<OptReportOptionsAnalysis>(F); // INTEL
  LoopOptReportBuilder LORBuilder;
  LORBuilder.setup(F.getContext(), ORO.getVerbosity());
#endif  // INTEL_CUSTOMIZATION

  LoopAnalysisManager *LAM = nullptr;
  if (auto *LAMProxy = AM.getCachedResult<LoopAnalysisManagerFunctionProxy>(F))
    LAM = &LAMProxy->getManager();

  auto &MAMProxy = AM.getResult<ModuleAnalysisManagerFunctionProxy>(F);
  ProfileSummaryInfo *PSI =
      MAMProxy.getCachedResult<ProfileSummaryAnalysis>(*F.getParent());
  auto *BFI = (PSI && PSI->hasProfileSummary()) ?
      &AM.getResult<BlockFrequencyAnalysis>(F) : nullptr;

  bool Changed = false;

  // The unroller requires loops to be in simplified form, and also needs LCSSA.
  // Since simplification may add new inner loops, it has to run before the
  // legality and profitability checks. This means running the loop unroller
  // will simplify all loops, regardless of whether anything end up being
  // unrolled.
  for (auto &L : LI) {
    Changed |=
        simplifyLoop(L, &DT, &LI, &SE, &AC, nullptr, false /* PreserveLCSSA */);
    Changed |= formLCSSARecursively(*L, DT, &LI, &SE);
  }

  // Add the loop nests in the reverse order of LoopInfo. See method
  // declaration.
  SmallPriorityWorklist<Loop *, 4> Worklist;
  appendLoopsToWorklist(LI, Worklist);

  while (!Worklist.empty()) {
    // Because the LoopInfo stores the loops in RPO, we walk the worklist
    // from back to front so that we work forward across the CFG, which
    // for unrolling is only needed to get optimization remarks emitted in
    // a forward order.
    Loop &L = *Worklist.pop_back_val();
#ifndef NDEBUG
    Loop *ParentL = L.getParentLoop();
#endif

    // Check if the profile summary indicates that the profiled application
    // has a huge working set size, in which case we disable peeling to avoid
    // bloating it further.
    Optional<bool> LocalAllowPeeling = UnrollOpts.AllowPeeling;
    if (PSI && PSI->hasHugeWorkingSetSize())
      LocalAllowPeeling = false;
    std::string LoopName = std::string(L.getName());
    // The API here is quite complex to call and we allow to select some
    // flavors of unrolling during construction time (by setting UnrollOpts).
    LoopUnrollResult Result = tryToUnrollLoop(
        &L, DT, &LI, SE, TTI, AC, ORE, BFI, PSI,
        /*PreserveLCSSA*/ true, UnrollOpts.OptLevel, // INTEL
        LORBuilder, UnrollOpts.OnlyWhenForced,       // INTEL
        UnrollOpts.ForgetSCEV, /*Count*/ None,
        /*Threshold*/ None, UnrollOpts.AllowPartial, UnrollOpts.AllowRuntime,
        UnrollOpts.AllowUpperBound, LocalAllowPeeling,
        UnrollOpts.AllowProfileBasedPeeling, UnrollOpts.FullUnrollMaxCount);
    Changed |= Result != LoopUnrollResult::Unmodified;

    // The parent must not be damaged by unrolling!
#ifndef NDEBUG
    if (Result != LoopUnrollResult::Unmodified && ParentL)
      ParentL->verifyLoop();
#endif

    // Clear any cached analysis results for L if we removed it completely.
    if (LAM && Result == LoopUnrollResult::FullyUnrolled)
      LAM->clear(L, LoopName);
  }

  if (!Changed)
    return PreservedAnalyses::all();

  return getLoopPassPreservedAnalyses();
}<|MERGE_RESOLUTION|>--- conflicted
+++ resolved
@@ -1169,14 +1169,9 @@
   LoopUnrollResult UnrollResult = UnrollLoop(
       L,
       {UP.Count, TripCount, UP.Force, UP.Runtime, UP.AllowExpensiveTripCount,
-<<<<<<< HEAD
-       UseUpperBound, TripMultiple, PP.PeelCount, UP.UnrollRemainder,
-       ForgetAllSCEV}, LI, &SE, &DT, &AC,                      // INTEL
+       TripMultiple, PP.PeelCount, UP.UnrollRemainder, ForgetAllSCEV},
+       LI, &SE, &DT, &AC,                                      // INTEL
        LORBuilder, &TTI, &ORE, PreserveLCSSA, &RemainderLoop); // INTEL
-=======
-       TripMultiple, PP.PeelCount, UP.UnrollRemainder, ForgetAllSCEV},
-      LI, &SE, &DT, &AC, &TTI, &ORE, PreserveLCSSA, &RemainderLoop);
->>>>>>> 5c0d1b2f
   if (UnrollResult == LoopUnrollResult::Unmodified)
     return LoopUnrollResult::Unmodified;
 
