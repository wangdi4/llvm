//===- LoopUnroll.cpp - Loop unroller pass --------------------------------===//
//
// Part of the LLVM Project, under the Apache License v2.0 with LLVM Exceptions.
// See https://llvm.org/LICENSE.txt for license information.
// SPDX-License-Identifier: Apache-2.0 WITH LLVM-exception
//
//===----------------------------------------------------------------------===//
//
// This pass implements a simple loop unroller.  It works best when loops have
// been canonicalized by the -indvars pass, allowing it to determine the trip
// counts of loops easily.
//===----------------------------------------------------------------------===//

#include "llvm/Transforms/Scalar/LoopUnrollPass.h"
#include "llvm/ADT/DenseMap.h"
#include "llvm/ADT/DenseMapInfo.h"
#include "llvm/ADT/DenseSet.h"
#include "llvm/ADT/None.h"
#include "llvm/ADT/Optional.h"
#include "llvm/ADT/STLExtras.h"
#include "llvm/ADT/SetVector.h"
#include "llvm/ADT/SmallPtrSet.h"
#include "llvm/ADT/SmallVector.h"
#include "llvm/ADT/StringRef.h"
#include "llvm/Analysis/AssumptionCache.h"
#include "llvm/Analysis/BlockFrequencyInfo.h"
#include "llvm/Analysis/CodeMetrics.h"
#include "llvm/Analysis/Intel_OptReport/OptReportOptionsPass.h" // INTEL
#include "llvm/Analysis/LazyBlockFrequencyInfo.h"
#include "llvm/Analysis/LoopAnalysisManager.h"
#include "llvm/Analysis/LoopInfo.h"
#include "llvm/Analysis/LoopPass.h"
#include "llvm/Analysis/LoopUnrollAnalyzer.h"
#include "llvm/Analysis/OptimizationRemarkEmitter.h"
#include "llvm/Analysis/ProfileSummaryInfo.h"
#include "llvm/Analysis/ScalarEvolution.h"
#include "llvm/Analysis/TargetTransformInfo.h"
#include "llvm/IR/BasicBlock.h"
#include "llvm/IR/CFG.h"
#include "llvm/IR/Constant.h"
#include "llvm/IR/Constants.h"
#include "llvm/IR/DiagnosticInfo.h"
#include "llvm/IR/Dominators.h"
#include "llvm/IR/Function.h"
#include "llvm/IR/Instruction.h"
#include "llvm/IR/Instructions.h"
#include "llvm/IR/IntrinsicInst.h"
#include "llvm/IR/Metadata.h"
#include "llvm/IR/PassManager.h"
#include "llvm/InitializePasses.h"
#include "llvm/Pass.h"
#include "llvm/Support/Casting.h"
#include "llvm/Support/CommandLine.h"
#include "llvm/Support/Debug.h"
#include "llvm/Support/ErrorHandling.h"
#include "llvm/Support/raw_ostream.h"
#include "llvm/Transforms/Scalar.h"
#include "llvm/Transforms/Scalar/LoopPassManager.h"
#include "llvm/Transforms/Utils.h"
#include "llvm/Transforms/Utils/LoopPeel.h"
#include "llvm/Transforms/Utils/LoopSimplify.h"
#include "llvm/Transforms/Utils/LoopUtils.h"
#include "llvm/Transforms/Utils/SizeOpts.h"
#include "llvm/Transforms/Utils/UnrollLoop.h"
#include <algorithm>
#include <cassert>
#include <cstdint>
#include <limits>
#include <string>
#include <tuple>
#include <utility>

using namespace llvm;

#define DEBUG_TYPE "loop-unroll"

cl::opt<bool> llvm::ForgetSCEVInLoopUnroll(
    "forget-scev-loop-unroll", cl::init(false), cl::Hidden,
    cl::desc("Forget everything in SCEV when doing LoopUnroll, instead of just"
             " the current top-most loop. This is sometimes preferred to reduce"
             " compile time."));

static cl::opt<unsigned>
    UnrollThreshold("unroll-threshold", cl::Hidden,
                    cl::desc("The cost threshold for loop unrolling"));

static cl::opt<unsigned>
    UnrollOptSizeThreshold(
      "unroll-optsize-threshold", cl::init(0), cl::Hidden,
      cl::desc("The cost threshold for loop unrolling when optimizing for "
               "size"));

static cl::opt<unsigned> UnrollPartialThreshold(
    "unroll-partial-threshold", cl::Hidden,
    cl::desc("The cost threshold for partial loop unrolling"));

static cl::opt<unsigned> UnrollMaxPercentThresholdBoost(
    "unroll-max-percent-threshold-boost", cl::init(400), cl::Hidden,
    cl::desc("The maximum 'boost' (represented as a percentage >= 100) applied "
             "to the threshold when aggressively unrolling a loop due to the "
             "dynamic cost savings. If completely unrolling a loop will reduce "
             "the total runtime from X to Y, we boost the loop unroll "
             "threshold to DefaultThreshold*std::min(MaxPercentThresholdBoost, "
             "X/Y). This limit avoids excessive code bloat."));

static cl::opt<unsigned> UnrollMaxIterationsCountToAnalyze(
    "unroll-max-iteration-count-to-analyze", cl::init(10), cl::Hidden,
    cl::desc("Don't allow loop unrolling to simulate more than this number of"
             "iterations when checking full unroll profitability"));

static cl::opt<unsigned> UnrollCount(
    "unroll-count", cl::Hidden,
    cl::desc("Use this unroll count for all loops including those with "
             "unroll_count pragma values, for testing purposes"));

static cl::opt<unsigned> UnrollMaxCount(
    "unroll-max-count", cl::Hidden,
    cl::desc("Set the max unroll count for partial and runtime unrolling, for"
             "testing purposes"));

static cl::opt<unsigned> UnrollFullMaxCount(
    "unroll-full-max-count", cl::Hidden,
    cl::desc(
        "Set the max unroll count for full unrolling, for testing purposes"));

static cl::opt<bool>
    UnrollAllowPartial("unroll-allow-partial", cl::Hidden,
                       cl::desc("Allows loops to be partially unrolled until "
                                "-unroll-threshold loop size is reached."));

static cl::opt<bool> UnrollAllowRemainder(
    "unroll-allow-remainder", cl::Hidden,
    cl::desc("Allow generation of a loop remainder (extra iterations) "
             "when unrolling a loop."));

static cl::opt<bool>
    UnrollRuntime("unroll-runtime", cl::ZeroOrMore, cl::Hidden,
                  cl::desc("Unroll loops with run-time trip counts"));

static cl::opt<unsigned> UnrollMaxUpperBound(
    "unroll-max-upperbound", cl::init(8), cl::Hidden,
    cl::desc(
        "The max of trip count upper bound that is considered in unrolling"));

static cl::opt<unsigned> PragmaUnrollThreshold(
    "pragma-unroll-threshold", cl::init(16 * 1024), cl::Hidden,
    cl::desc("Unrolled size limit for loops with an unroll(full) or "
             "unroll_count pragma."));

static cl::opt<unsigned> FlatLoopTripCountThreshold(
    "flat-loop-tripcount-threshold", cl::init(5), cl::Hidden,
    cl::desc("If the runtime tripcount for the loop is lower than the "
             "threshold, the loop is considered as flat and will be less "
             "aggressively unrolled."));

static cl::opt<bool> UnrollUnrollRemainder(
  "unroll-remainder", cl::Hidden,
  cl::desc("Allow the loop remainder to be unrolled."));

// This option isn't ever intended to be enabled, it serves to allow
// experiments to check the assumptions about when this kind of revisit is
// necessary.
static cl::opt<bool> UnrollRevisitChildLoops(
    "unroll-revisit-child-loops", cl::Hidden,
    cl::desc("Enqueue and re-visit child loops in the loop PM after unrolling. "
             "This shouldn't typically be needed as child loops (or their "
             "clones) were already visited."));

static cl::opt<unsigned> UnrollThresholdAggressive(
    "unroll-threshold-aggressive", cl::init(300), cl::Hidden,
    cl::desc("Threshold (max size of unrolled loop) to use in aggressive (O3) "
             "optimizations"));
static cl::opt<unsigned>
    UnrollThresholdDefault("unroll-threshold-default", cl::init(150),
                           cl::Hidden,
                           cl::desc("Default threshold (max size of unrolled "
                                    "loop), used in all but O3 optimizations"));

/// A magic value for use with the Threshold parameter to indicate
/// that the loop unroll should be performed regardless of how much
/// code expansion would result.
static const unsigned NoThreshold = std::numeric_limits<unsigned>::max();

/// Gather the various unrolling parameters based on the defaults, compiler
/// flags, TTI overrides and user specified parameters.
TargetTransformInfo::UnrollingPreferences llvm::gatherUnrollingPreferences(
    Loop *L, ScalarEvolution &SE, const TargetTransformInfo &TTI,
    BlockFrequencyInfo *BFI, ProfileSummaryInfo *PSI, int OptLevel,
    Optional<unsigned> UserThreshold, Optional<unsigned> UserCount,
    Optional<bool> UserAllowPartial, Optional<bool> UserRuntime,
    Optional<bool> UserUpperBound, Optional<unsigned> UserFullUnrollMaxCount) {
  TargetTransformInfo::UnrollingPreferences UP;

  // Set up the defaults
  UP.Threshold =
      OptLevel > 2 ? UnrollThresholdAggressive : UnrollThresholdDefault;
  UP.MaxPercentThresholdBoost = 400;
  UP.OptSizeThreshold = UnrollOptSizeThreshold;
  UP.PartialThreshold = 150;
  UP.PartialOptSizeThreshold = UnrollOptSizeThreshold;
  UP.Count = 0;
  UP.DefaultUnrollRuntimeCount = 8;
  UP.MaxCount = std::numeric_limits<unsigned>::max();
  UP.FullUnrollMaxCount = std::numeric_limits<unsigned>::max();
  UP.BEInsns = 2;
  UP.Partial = false;
  UP.Runtime = false;
  UP.AllowRemainder = true;
  UP.UnrollRemainder = false;
  UP.AllowExpensiveTripCount = false;
  UP.Force = false;
  UP.UpperBound = false;
  UP.UnrollAndJam = false;
  UP.UnrollAndJamInnerLoopThreshold = 60;
  UP.MaxIterationsCountToAnalyze = UnrollMaxIterationsCountToAnalyze;

  // Override with any target specific settings
  TTI.getUnrollingPreferences(L, SE, UP);

  // Apply size attributes
  bool OptForSize = L->getHeader()->getParent()->hasOptSize() ||
                    // Let unroll hints / pragmas take precedence over PGSO.
                    (hasUnrollTransformation(L) != TM_ForcedByUser &&
                     llvm::shouldOptimizeForSize(L->getHeader(), PSI, BFI,
                                                 PGSOQueryType::IRPass));
  if (OptForSize) {
    UP.Threshold = UP.OptSizeThreshold;
    UP.PartialThreshold = UP.PartialOptSizeThreshold;
    UP.MaxPercentThresholdBoost = 100;
  }

  // Apply any user values specified by cl::opt
  if (UnrollThreshold.getNumOccurrences() > 0)
    UP.Threshold = UnrollThreshold;
  if (UnrollPartialThreshold.getNumOccurrences() > 0)
    UP.PartialThreshold = UnrollPartialThreshold;
  if (UnrollMaxPercentThresholdBoost.getNumOccurrences() > 0)
    UP.MaxPercentThresholdBoost = UnrollMaxPercentThresholdBoost;
  if (UnrollMaxCount.getNumOccurrences() > 0)
    UP.MaxCount = UnrollMaxCount;
  if (UnrollFullMaxCount.getNumOccurrences() > 0)
    UP.FullUnrollMaxCount = UnrollFullMaxCount;
  if (UnrollAllowPartial.getNumOccurrences() > 0)
    UP.Partial = UnrollAllowPartial;
  if (UnrollAllowRemainder.getNumOccurrences() > 0)
    UP.AllowRemainder = UnrollAllowRemainder;
  if (UnrollRuntime.getNumOccurrences() > 0)
    UP.Runtime = UnrollRuntime;
  if (UnrollMaxUpperBound == 0)
    UP.UpperBound = false;
  if (UnrollUnrollRemainder.getNumOccurrences() > 0)
    UP.UnrollRemainder = UnrollUnrollRemainder;
  if (UnrollMaxIterationsCountToAnalyze.getNumOccurrences() > 0)
    UP.MaxIterationsCountToAnalyze = UnrollMaxIterationsCountToAnalyze;

  // Apply user values provided by argument
  if (UserThreshold.hasValue()) {
    UP.Threshold = *UserThreshold;
    UP.PartialThreshold = *UserThreshold;
  }
  if (UserCount.hasValue())
    UP.Count = *UserCount;
  if (UserAllowPartial.hasValue())
    UP.Partial = *UserAllowPartial;
  if (UserRuntime.hasValue())
    UP.Runtime = *UserRuntime;
  if (UserUpperBound.hasValue())
    UP.UpperBound = *UserUpperBound;
  if (UserFullUnrollMaxCount.hasValue())
    UP.FullUnrollMaxCount = *UserFullUnrollMaxCount;

  return UP;
}

namespace {

/// A struct to densely store the state of an instruction after unrolling at
/// each iteration.
///
/// This is designed to work like a tuple of <Instruction *, int> for the
/// purposes of hashing and lookup, but to be able to associate two boolean
/// states with each key.
struct UnrolledInstState {
  Instruction *I;
  int Iteration : 30;
  unsigned IsFree : 1;
  unsigned IsCounted : 1;
};

/// Hashing and equality testing for a set of the instruction states.
struct UnrolledInstStateKeyInfo {
  using PtrInfo = DenseMapInfo<Instruction *>;
  using PairInfo = DenseMapInfo<std::pair<Instruction *, int>>;

  static inline UnrolledInstState getEmptyKey() {
    return {PtrInfo::getEmptyKey(), 0, 0, 0};
  }

  static inline UnrolledInstState getTombstoneKey() {
    return {PtrInfo::getTombstoneKey(), 0, 0, 0};
  }

  static inline unsigned getHashValue(const UnrolledInstState &S) {
    return PairInfo::getHashValue({S.I, S.Iteration});
  }

  static inline bool isEqual(const UnrolledInstState &LHS,
                             const UnrolledInstState &RHS) {
    return PairInfo::isEqual({LHS.I, LHS.Iteration}, {RHS.I, RHS.Iteration});
  }
};

struct EstimatedUnrollCost {
  /// The estimated cost after unrolling.
  unsigned UnrolledCost;

  /// The estimated dynamic cost of executing the instructions in the
  /// rolled form.
  unsigned RolledDynamicCost;
};

} // end anonymous namespace

/// Figure out if the loop is worth full unrolling.
///
/// Complete loop unrolling can make some loads constant, and we need to know
/// if that would expose any further optimization opportunities.  This routine
/// estimates this optimization.  It computes cost of unrolled loop
/// (UnrolledCost) and dynamic cost of the original loop (RolledDynamicCost). By
/// dynamic cost we mean that we won't count costs of blocks that are known not
/// to be executed (i.e. if we have a branch in the loop and we know that at the
/// given iteration its condition would be resolved to true, we won't add up the
/// cost of the 'false'-block).
/// \returns Optional value, holding the RolledDynamicCost and UnrolledCost. If
/// the analysis failed (no benefits expected from the unrolling, or the loop is
/// too big to analyze), the returned value is None.
static Optional<EstimatedUnrollCost> analyzeLoopUnrollCost(
    const Loop *L, unsigned TripCount, DominatorTree &DT, ScalarEvolution &SE,
    const SmallPtrSetImpl<const Value *> &EphValues,
    const TargetTransformInfo &TTI, unsigned MaxUnrolledLoopSize,
    unsigned MaxIterationsCountToAnalyze) {
  // We want to be able to scale offsets by the trip count and add more offsets
  // to them without checking for overflows, and we already don't want to
  // analyze *massive* trip counts, so we force the max to be reasonably small.
  assert(MaxIterationsCountToAnalyze <
             (unsigned)(std::numeric_limits<int>::max() / 2) &&
         "The unroll iterations max is too large!");

  // Only analyze inner loops. We can't properly estimate cost of nested loops
  // and we won't visit inner loops again anyway.
  if (!L->isInnermost())
    return None;

  // Don't simulate loops with a big or unknown tripcount
  if (!TripCount || TripCount > MaxIterationsCountToAnalyze)
    return None;

  SmallSetVector<BasicBlock *, 16> BBWorklist;
  SmallSetVector<std::pair<BasicBlock *, BasicBlock *>, 4> ExitWorklist;
  DenseMap<Value *, Value *> SimplifiedValues;
  SmallVector<std::pair<Value *, Value *>, 4> SimplifiedInputValues;

  // The estimated cost of the unrolled form of the loop. We try to estimate
  // this by simplifying as much as we can while computing the estimate.
  InstructionCost UnrolledCost = 0;

  // We also track the estimated dynamic (that is, actually executed) cost in
  // the rolled form. This helps identify cases when the savings from unrolling
  // aren't just exposing dead control flows, but actual reduced dynamic
  // instructions due to the simplifications which we expect to occur after
  // unrolling.
  InstructionCost RolledDynamicCost = 0;

  // We track the simplification of each instruction in each iteration. We use
  // this to recursively merge costs into the unrolled cost on-demand so that
  // we don't count the cost of any dead code. This is essentially a map from
  // <instruction, int> to <bool, bool>, but stored as a densely packed struct.
  DenseSet<UnrolledInstState, UnrolledInstStateKeyInfo> InstCostMap;

  // A small worklist used to accumulate cost of instructions from each
  // observable and reached root in the loop.
  SmallVector<Instruction *, 16> CostWorklist;

  // PHI-used worklist used between iterations while accumulating cost.
  SmallVector<Instruction *, 4> PHIUsedList;

  // Helper function to accumulate cost for instructions in the loop.
  auto AddCostRecursively = [&](Instruction &RootI, int Iteration) {
    assert(Iteration >= 0 && "Cannot have a negative iteration!");
    assert(CostWorklist.empty() && "Must start with an empty cost list");
    assert(PHIUsedList.empty() && "Must start with an empty phi used list");
    CostWorklist.push_back(&RootI);
    TargetTransformInfo::TargetCostKind CostKind =
      RootI.getFunction()->hasMinSize() ?
      TargetTransformInfo::TCK_CodeSize :
      TargetTransformInfo::TCK_SizeAndLatency;
    for (;; --Iteration) {
      do {
        Instruction *I = CostWorklist.pop_back_val();

        // InstCostMap only uses I and Iteration as a key, the other two values
        // don't matter here.
        auto CostIter = InstCostMap.find({I, Iteration, 0, 0});
        if (CostIter == InstCostMap.end())
          // If an input to a PHI node comes from a dead path through the loop
          // we may have no cost data for it here. What that actually means is
          // that it is free.
          continue;
        auto &Cost = *CostIter;
        if (Cost.IsCounted)
          // Already counted this instruction.
          continue;

        // Mark that we are counting the cost of this instruction now.
        Cost.IsCounted = true;

        // If this is a PHI node in the loop header, just add it to the PHI set.
        if (auto *PhiI = dyn_cast<PHINode>(I))
          if (PhiI->getParent() == L->getHeader()) {
            assert(Cost.IsFree && "Loop PHIs shouldn't be evaluated as they "
                                  "inherently simplify during unrolling.");
            if (Iteration == 0)
              continue;

            // Push the incoming value from the backedge into the PHI used list
            // if it is an in-loop instruction. We'll use this to populate the
            // cost worklist for the next iteration (as we count backwards).
            if (auto *OpI = dyn_cast<Instruction>(
                    PhiI->getIncomingValueForBlock(L->getLoopLatch())))
              if (L->contains(OpI))
                PHIUsedList.push_back(OpI);
            continue;
          }

        // First accumulate the cost of this instruction.
        if (!Cost.IsFree) {
          UnrolledCost += TTI.getUserCost(I, CostKind);
          LLVM_DEBUG(dbgs() << "Adding cost of instruction (iteration "
                            << Iteration << "): ");
          LLVM_DEBUG(I->dump());
        }

        // We must count the cost of every operand which is not free,
        // recursively. If we reach a loop PHI node, simply add it to the set
        // to be considered on the next iteration (backwards!).
        for (Value *Op : I->operands()) {
          // Check whether this operand is free due to being a constant or
          // outside the loop.
          auto *OpI = dyn_cast<Instruction>(Op);
          if (!OpI || !L->contains(OpI))
            continue;

          // Otherwise accumulate its cost.
          CostWorklist.push_back(OpI);
        }
      } while (!CostWorklist.empty());

      if (PHIUsedList.empty())
        // We've exhausted the search.
        break;

      assert(Iteration > 0 &&
             "Cannot track PHI-used values past the first iteration!");
      CostWorklist.append(PHIUsedList.begin(), PHIUsedList.end());
      PHIUsedList.clear();
    }
  };

  // Ensure that we don't violate the loop structure invariants relied on by
  // this analysis.
  assert(L->isLoopSimplifyForm() && "Must put loop into normal form first.");
  assert(L->isLCSSAForm(DT) &&
         "Must have loops in LCSSA form to track live-out values.");

  LLVM_DEBUG(dbgs() << "Starting LoopUnroll profitability analysis...\n");

  TargetTransformInfo::TargetCostKind CostKind =
    L->getHeader()->getParent()->hasMinSize() ?
    TargetTransformInfo::TCK_CodeSize : TargetTransformInfo::TCK_SizeAndLatency;
  // Simulate execution of each iteration of the loop counting instructions,
  // which would be simplified.
  // Since the same load will take different values on different iterations,
  // we literally have to go through all loop's iterations.
  for (unsigned Iteration = 0; Iteration < TripCount; ++Iteration) {
    LLVM_DEBUG(dbgs() << " Analyzing iteration " << Iteration << "\n");

    // Prepare for the iteration by collecting any simplified entry or backedge
    // inputs.
    for (Instruction &I : *L->getHeader()) {
      auto *PHI = dyn_cast<PHINode>(&I);
      if (!PHI)
        break;

      // The loop header PHI nodes must have exactly two input: one from the
      // loop preheader and one from the loop latch.
      assert(
          PHI->getNumIncomingValues() == 2 &&
          "Must have an incoming value only for the preheader and the latch.");

      Value *V = PHI->getIncomingValueForBlock(
          Iteration == 0 ? L->getLoopPreheader() : L->getLoopLatch());
      if (Iteration != 0 && SimplifiedValues.count(V))
        V = SimplifiedValues.lookup(V);
      SimplifiedInputValues.push_back({PHI, V});
    }

    // Now clear and re-populate the map for the next iteration.
    SimplifiedValues.clear();
    while (!SimplifiedInputValues.empty())
      SimplifiedValues.insert(SimplifiedInputValues.pop_back_val());

    UnrolledInstAnalyzer Analyzer(Iteration, SimplifiedValues, SE, L);

    BBWorklist.clear();
    BBWorklist.insert(L->getHeader());
    // Note that we *must not* cache the size, this loop grows the worklist.
    for (unsigned Idx = 0; Idx != BBWorklist.size(); ++Idx) {
      BasicBlock *BB = BBWorklist[Idx];

      // Visit all instructions in the given basic block and try to simplify
      // it.  We don't change the actual IR, just count optimization
      // opportunities.
      for (Instruction &I : *BB) {
        // These won't get into the final code - don't even try calculating the
        // cost for them.
        if (isa<DbgInfoIntrinsic>(I) || EphValues.count(&I))
          continue;

        // Track this instruction's expected baseline cost when executing the
        // rolled loop form.
        RolledDynamicCost += TTI.getUserCost(&I, CostKind);

        // Visit the instruction to analyze its loop cost after unrolling,
        // and if the visitor returns true, mark the instruction as free after
        // unrolling and continue.
        bool IsFree = Analyzer.visit(I);
        bool Inserted = InstCostMap.insert({&I, (int)Iteration,
                                           (unsigned)IsFree,
                                           /*IsCounted*/ false}).second;
        (void)Inserted;
        assert(Inserted && "Cannot have a state for an unvisited instruction!");

        if (IsFree)
          continue;

        // Can't properly model a cost of a call.
        // FIXME: With a proper cost model we should be able to do it.
        if (auto *CI = dyn_cast<CallInst>(&I)) {
          const Function *Callee = CI->getCalledFunction();
          if (!Callee || TTI.isLoweredToCall(Callee)) {
            LLVM_DEBUG(dbgs() << "Can't analyze cost of loop with call\n");
            return None;
          }
        }

        // If the instruction might have a side-effect recursively account for
        // the cost of it and all the instructions leading up to it.
        if (I.mayHaveSideEffects())
          AddCostRecursively(I, Iteration);

        // If unrolled body turns out to be too big, bail out.
        if (UnrolledCost > MaxUnrolledLoopSize) {
          LLVM_DEBUG(dbgs() << "  Exceeded threshold.. exiting.\n"
                            << "  UnrolledCost: " << UnrolledCost
                            << ", MaxUnrolledLoopSize: " << MaxUnrolledLoopSize
                            << "\n");
          return None;
        }
      }

      Instruction *TI = BB->getTerminator();

      auto getSimplifiedConstant = [&](Value *V) -> Constant * {
        if (SimplifiedValues.count(V))
          V = SimplifiedValues.lookup(V);
        return dyn_cast<Constant>(V);
      };

      // Add in the live successors by first checking whether we have terminator
      // that may be simplified based on the values simplified by this call.
      BasicBlock *KnownSucc = nullptr;
      if (BranchInst *BI = dyn_cast<BranchInst>(TI)) {
        if (BI->isConditional()) {
          if (auto *SimpleCond = getSimplifiedConstant(BI->getCondition())) {
            // Just take the first successor if condition is undef
            if (isa<UndefValue>(SimpleCond))
              KnownSucc = BI->getSuccessor(0);
            else if (ConstantInt *SimpleCondVal =
                         dyn_cast<ConstantInt>(SimpleCond))
              KnownSucc = BI->getSuccessor(SimpleCondVal->isZero() ? 1 : 0);
          }
        }
      } else if (SwitchInst *SI = dyn_cast<SwitchInst>(TI)) {
        if (auto *SimpleCond = getSimplifiedConstant(SI->getCondition())) {
          // Just take the first successor if condition is undef
          if (isa<UndefValue>(SimpleCond))
            KnownSucc = SI->getSuccessor(0);
          else if (ConstantInt *SimpleCondVal =
                       dyn_cast<ConstantInt>(SimpleCond))
            KnownSucc = SI->findCaseValue(SimpleCondVal)->getCaseSuccessor();
        }
      }
      if (KnownSucc) {
        if (L->contains(KnownSucc))
          BBWorklist.insert(KnownSucc);
        else
          ExitWorklist.insert({BB, KnownSucc});
        continue;
      }

      // Add BB's successors to the worklist.
      for (BasicBlock *Succ : successors(BB))
        if (L->contains(Succ))
          BBWorklist.insert(Succ);
        else
          ExitWorklist.insert({BB, Succ});
      AddCostRecursively(*TI, Iteration);
    }

    // If we found no optimization opportunities on the first iteration, we
    // won't find them on later ones too.
    if (UnrolledCost == RolledDynamicCost) {
      LLVM_DEBUG(dbgs() << "  No opportunities found.. exiting.\n"
                        << "  UnrolledCost: " << UnrolledCost << "\n");
      return None;
    }
  }

  while (!ExitWorklist.empty()) {
    BasicBlock *ExitingBB, *ExitBB;
    std::tie(ExitingBB, ExitBB) = ExitWorklist.pop_back_val();

    for (Instruction &I : *ExitBB) {
      auto *PN = dyn_cast<PHINode>(&I);
      if (!PN)
        break;

      Value *Op = PN->getIncomingValueForBlock(ExitingBB);
      if (auto *OpI = dyn_cast<Instruction>(Op))
        if (L->contains(OpI))
          AddCostRecursively(*OpI, TripCount - 1);
    }
  }

  assert(UnrolledCost.isValid() && RolledDynamicCost.isValid() &&
         "All instructions must have a valid cost, whether the "
         "loop is rolled or unrolled.");

  LLVM_DEBUG(dbgs() << "Analysis finished:\n"
                    << "UnrolledCost: " << UnrolledCost << ", "
                    << "RolledDynamicCost: " << RolledDynamicCost << "\n");
  return {{unsigned(*UnrolledCost.getValue()),
           unsigned(*RolledDynamicCost.getValue())}};
}

/// ApproximateLoopSize - Approximate the size of the loop.
unsigned llvm::ApproximateLoopSize(
    const Loop *L, unsigned &NumCalls, bool &NotDuplicatable, bool &Convergent,
    const TargetTransformInfo &TTI,
    const SmallPtrSetImpl<const Value *> &EphValues, unsigned BEInsns) {
  CodeMetrics Metrics;
  for (BasicBlock *BB : L->blocks())
    Metrics.analyzeBasicBlock(BB, TTI, EphValues);
  NumCalls = Metrics.NumInlineCandidates;
  NotDuplicatable = Metrics.notDuplicatable;
  Convergent = Metrics.convergent;

  unsigned LoopSize = Metrics.NumInsts;

  // Don't allow an estimate of size zero.  This would allows unrolling of loops
  // with huge iteration counts, which is a compile time problem even if it's
  // not a problem for code quality. Also, the code using this size may assume
  // that each loop has at least three instructions (likely a conditional
  // branch, a comparison feeding that branch, and some kind of loop increment
  // feeding that comparison instruction).
  LoopSize = std::max(LoopSize, BEInsns + 1);

  return LoopSize;
}

// Returns the loop hint metadata node with the given name (for example,
// "llvm.loop.unroll.count").  If no such metadata node exists, then nullptr is
// returned.
static MDNode *getUnrollMetadataForLoop(const Loop *L, StringRef Name) {
  if (MDNode *LoopID = L->getLoopID())
    return GetUnrollMetadata(LoopID, Name);
  return nullptr;
}

// Returns true if the loop has an unroll(full) pragma.
static bool hasUnrollFullPragma(const Loop *L) {
  return getUnrollMetadataForLoop(L, "llvm.loop.unroll.full");
}

// Returns true if the loop has an unroll(enable) pragma. This metadata is used
// for both "#pragma unroll" and "#pragma clang loop unroll(enable)" directives.
static bool hasUnrollEnablePragma(const Loop *L) {
  return getUnrollMetadataForLoop(L, "llvm.loop.unroll.enable");
}

// Returns true if the loop has an runtime unroll(disable) pragma.
static bool hasRuntimeUnrollDisablePragma(const Loop *L) {
  return getUnrollMetadataForLoop(L, "llvm.loop.unroll.runtime.disable");
}

// If loop has an unroll_count pragma return the (necessarily
// positive) value from the pragma.  Otherwise return 0.
static unsigned unrollCountPragmaValue(const Loop *L) {
  MDNode *MD = getUnrollMetadataForLoop(L, "llvm.loop.unroll.count");
  if (MD) {
    assert(MD->getNumOperands() == 2 &&
           "Unroll count hint metadata should have two operands.");
    unsigned Count =
        mdconst::extract<ConstantInt>(MD->getOperand(1))->getZExtValue();
    assert(Count >= 1 && "Unroll count must be positive.");
    return Count;
  }
  return 0;
}

// Computes the boosting factor for complete unrolling.
// If fully unrolling the loop would save a lot of RolledDynamicCost, it would
// be beneficial to fully unroll the loop even if unrolledcost is large. We
// use (RolledDynamicCost / UnrolledCost) to model the unroll benefits to adjust
// the unroll threshold.
static unsigned getFullUnrollBoostingFactor(const EstimatedUnrollCost &Cost,
                                            unsigned MaxPercentThresholdBoost) {
  if (Cost.RolledDynamicCost >= std::numeric_limits<unsigned>::max() / 100)
    return 100;
  else if (Cost.UnrolledCost != 0)
    // The boosting factor is RolledDynamicCost / UnrolledCost
    return std::min(100 * Cost.RolledDynamicCost / Cost.UnrolledCost,
                    MaxPercentThresholdBoost);
  else
    return MaxPercentThresholdBoost;
}

// Produce an estimate of the unrolled cost of the specified loop.  This
// is used to a) produce a cost estimate for partial unrolling and b) to
// cheaply estimate cost for full unrolling when we don't want to symbolically
// evaluate all iterations.
class UnrollCostEstimator {
  const unsigned LoopSize;

public:
  UnrollCostEstimator(Loop &L, unsigned LoopSize) : LoopSize(LoopSize) {}

  // Returns loop size estimation for unrolled loop, given the unrolling
  // configuration specified by UP.
  uint64_t getUnrolledLoopSize(TargetTransformInfo::UnrollingPreferences &UP) {
    assert(LoopSize >= UP.BEInsns &&
           "LoopSize should not be less than BEInsns!");
    return (uint64_t)(LoopSize - UP.BEInsns) * UP.Count + UP.BEInsns;
  }
};

// Returns true if unroll count was set explicitly.
// Calculates unroll count and writes it to UP.Count.
// Unless IgnoreUser is true, will also use metadata and command-line options
// that are specific to to the LoopUnroll pass (which, for instance, are
// irrelevant for the LoopUnrollAndJam pass).
// FIXME: This function is used by LoopUnroll and LoopUnrollAndJam, but consumes
// many LoopUnroll-specific options. The shared functionality should be
// refactored into it own function.
bool llvm::computeUnrollCount(
    Loop *L, const TargetTransformInfo &TTI, DominatorTree &DT, LoopInfo *LI,
    ScalarEvolution &SE, const SmallPtrSetImpl<const Value *> &EphValues,
    OptimizationRemarkEmitter *ORE, unsigned &TripCount, unsigned MaxTripCount,
    bool MaxOrZero, unsigned &TripMultiple, unsigned LoopSize,
    TargetTransformInfo::UnrollingPreferences &UP,
    TargetTransformInfo::PeelingPreferences &PP, bool &UseUpperBound) {

  UnrollCostEstimator UCE(*L, LoopSize);

  // Check for explicit Count.
  // 1st priority is unroll count set by "unroll-count" option.
  bool UserUnrollCount = UnrollCount.getNumOccurrences() > 0;
  if (UserUnrollCount) {
    UP.Count = UnrollCount;
    UP.AllowExpensiveTripCount = true;
    UP.Force = true;
    if (UP.AllowRemainder && UCE.getUnrolledLoopSize(UP) < UP.Threshold)
      return true;
  }

  // 2nd priority is unroll count set by pragma.
  unsigned PragmaCount = unrollCountPragmaValue(L);
  if (PragmaCount > 0) {
    UP.Count = PragmaCount;
    UP.Runtime = true;
    UP.AllowExpensiveTripCount = true;
    UP.Force = true;
    if ((UP.AllowRemainder || (TripMultiple % PragmaCount == 0)) &&
        UCE.getUnrolledLoopSize(UP) < PragmaUnrollThreshold)
      return true;
  }
  bool PragmaFullUnroll = hasUnrollFullPragma(L);
  if (PragmaFullUnroll && TripCount != 0) {
    UP.Count = TripCount;
    if (UCE.getUnrolledLoopSize(UP) < PragmaUnrollThreshold)
      return false;
  }

  bool PragmaEnableUnroll = hasUnrollEnablePragma(L);
  bool ExplicitUnroll = PragmaCount > 0 || PragmaFullUnroll ||
                        PragmaEnableUnroll || UserUnrollCount;

  if (ExplicitUnroll && TripCount != 0) {
    // If the loop has an unrolling pragma, we want to be more aggressive with
    // unrolling limits. Set thresholds to at least the PragmaUnrollThreshold
    // value which is larger than the default limits.
    UP.Threshold = std::max<unsigned>(UP.Threshold, PragmaUnrollThreshold);
    UP.PartialThreshold =
        std::max<unsigned>(UP.PartialThreshold, PragmaUnrollThreshold);
  }

  // 3rd priority is full unroll count.
  // Full unroll makes sense only when TripCount or its upper bound could be
  // statically calculated.
  // Also we need to check if we exceed FullUnrollMaxCount.
  // If using the upper bound to unroll, TripMultiple should be set to 1 because
  // we do not know when loop may exit.

  // We can unroll by the upper bound amount if it's generally allowed or if
  // we know that the loop is executed either the upper bound or zero times.
  // (MaxOrZero unrolling keeps only the first loop test, so the number of
  // loop tests remains the same compared to the non-unrolled version, whereas
  // the generic upper bound unrolling keeps all but the last loop test so the
  // number of loop tests goes up which may end up being worse on targets with
  // constrained branch predictor resources so is controlled by an option.)
  // In addition we only unroll small upper bounds.
  unsigned FullUnrollMaxTripCount = MaxTripCount;
  if (!(UP.UpperBound || MaxOrZero) ||
      FullUnrollMaxTripCount > UnrollMaxUpperBound)
    FullUnrollMaxTripCount = 0;

  // UnrollByMaxCount and ExactTripCount cannot both be non zero since we only
  // compute the former when the latter is zero.
  unsigned ExactTripCount = TripCount;
  assert((ExactTripCount == 0 || FullUnrollMaxTripCount == 0) &&
         "ExtractTripCount and UnrollByMaxCount cannot both be non zero.");

  unsigned FullUnrollTripCount =
      ExactTripCount ? ExactTripCount : FullUnrollMaxTripCount;
  UP.Count = FullUnrollTripCount;
  if (FullUnrollTripCount && FullUnrollTripCount <= UP.FullUnrollMaxCount) {
    // When computing the unrolled size, note that BEInsns are not replicated
    // like the rest of the loop body.
    if (UCE.getUnrolledLoopSize(UP) < UP.Threshold) {
      UseUpperBound = (FullUnrollMaxTripCount == FullUnrollTripCount);
      TripCount = FullUnrollTripCount;
      TripMultiple = UP.UpperBound ? 1 : TripMultiple;
      return ExplicitUnroll;
    } else {
      // The loop isn't that small, but we still can fully unroll it if that
      // helps to remove a significant number of instructions.
      // To check that, run additional analysis on the loop.
      if (Optional<EstimatedUnrollCost> Cost = analyzeLoopUnrollCost(
              L, FullUnrollTripCount, DT, SE, EphValues, TTI,
              UP.Threshold * UP.MaxPercentThresholdBoost / 100,
              UP.MaxIterationsCountToAnalyze)) {
        unsigned Boost =
            getFullUnrollBoostingFactor(*Cost, UP.MaxPercentThresholdBoost);
        if (Cost->UnrolledCost < UP.Threshold * Boost / 100) {
          UseUpperBound = (FullUnrollMaxTripCount == FullUnrollTripCount);
          TripCount = FullUnrollTripCount;
          TripMultiple = UP.UpperBound ? 1 : TripMultiple;
          return ExplicitUnroll;
        }
      }
    }
  }

  // 4th priority is loop peeling.
  computePeelCount(L, LoopSize, PP, TripCount, SE, UP.Threshold);
  if (PP.PeelCount) {
    UP.Runtime = false;
    UP.Count = 1;
    return ExplicitUnroll;
  }

  // 5th priority is partial unrolling.
  // Try partial unroll only when TripCount could be statically calculated.
  if (TripCount) {
    UP.Partial |= ExplicitUnroll;
    if (!UP.Partial) {
      LLVM_DEBUG(dbgs() << "  will not try to unroll partially because "
                        << "-unroll-allow-partial not given\n");
      UP.Count = 0;
      return false;
    }
    if (UP.Count == 0)
      UP.Count = TripCount;
    if (UP.PartialThreshold != NoThreshold) {
      // Reduce unroll count to be modulo of TripCount for partial unrolling.
      if (UCE.getUnrolledLoopSize(UP) > UP.PartialThreshold)
        UP.Count =
            (std::max(UP.PartialThreshold, UP.BEInsns + 1) - UP.BEInsns) /
            (LoopSize - UP.BEInsns);
      if (UP.Count > UP.MaxCount)
        UP.Count = UP.MaxCount;
      while (UP.Count != 0 && TripCount % UP.Count != 0)
        UP.Count--;
      if (UP.AllowRemainder && UP.Count <= 1) {
        // If there is no Count that is modulo of TripCount, set Count to
        // largest power-of-two factor that satisfies the threshold limit.
        // As we'll create fixup loop, do the type of unrolling only if
        // remainder loop is allowed.
        UP.Count = UP.DefaultUnrollRuntimeCount;
        while (UP.Count != 0 &&
               UCE.getUnrolledLoopSize(UP) > UP.PartialThreshold)
          UP.Count >>= 1;
      }
      if (UP.Count < 2) {
        if (PragmaEnableUnroll)
          ORE->emit([&]() {
            return OptimizationRemarkMissed(DEBUG_TYPE,
                                            "UnrollAsDirectedTooLarge",
                                            L->getStartLoc(), L->getHeader())
                   << "Unable to unroll loop as directed by unroll(enable) "
                      "pragma "
                      "because unrolled size is too large.";
          });
        UP.Count = 0;
      }
    } else {
      UP.Count = TripCount;
    }
    if (UP.Count > UP.MaxCount)
      UP.Count = UP.MaxCount;
    if ((PragmaFullUnroll || PragmaEnableUnroll) && TripCount &&
        UP.Count != TripCount)
      ORE->emit([&]() {
        return OptimizationRemarkMissed(DEBUG_TYPE,
                                        "FullUnrollAsDirectedTooLarge",
                                        L->getStartLoc(), L->getHeader())
               << "Unable to fully unroll loop as directed by unroll pragma "
                  "because "
                  "unrolled size is too large.";
      });
    LLVM_DEBUG(dbgs() << "  partially unrolling with count: " << UP.Count
                      << "\n");
    return ExplicitUnroll;
  }
  assert(TripCount == 0 &&
         "All cases when TripCount is constant should be covered here.");
  if (PragmaFullUnroll)
    ORE->emit([&]() {
      return OptimizationRemarkMissed(
                 DEBUG_TYPE, "CantFullUnrollAsDirectedRuntimeTripCount",
                 L->getStartLoc(), L->getHeader())
             << "Unable to fully unroll loop as directed by unroll(full) "
                "pragma "
                "because loop has a runtime trip count.";
    });

  // 6th priority is runtime unrolling.
  // Don't unroll a runtime trip count loop when it is disabled.
  if (hasRuntimeUnrollDisablePragma(L)) {
    UP.Count = 0;
    return false;
  }

  // Don't unroll a small upper bound loop unless user or TTI asked to do so.
  if (MaxTripCount && !UP.Force && MaxTripCount < UnrollMaxUpperBound) {
    UP.Count = 0;
    return false;
  }

  // Check if the runtime trip count is too small when profile is available.
  if (L->getHeader()->getParent()->hasProfileData()) {
    if (auto ProfileTripCount = getLoopEstimatedTripCount(L)) {
      if (*ProfileTripCount < FlatLoopTripCountThreshold)
        return false;
      else
        UP.AllowExpensiveTripCount = true;
    }
  }

  // Reduce count based on the type of unrolling and the threshold values.
  UP.Runtime |= PragmaEnableUnroll || PragmaCount > 0 || UserUnrollCount;
  if (!UP.Runtime) {
    LLVM_DEBUG(
        dbgs() << "  will not try to unroll loop with runtime trip count "
               << "-unroll-runtime not given\n");
    UP.Count = 0;
    return false;
  }
  if (UP.Count == 0)
    UP.Count = UP.DefaultUnrollRuntimeCount;

  // Reduce unroll count to be the largest power-of-two factor of
  // the original count which satisfies the threshold limit.
  while (UP.Count != 0 &&
         UCE.getUnrolledLoopSize(UP) > UP.PartialThreshold)
    UP.Count >>= 1;

#ifndef NDEBUG
  unsigned OrigCount = UP.Count;
#endif

  if (!UP.AllowRemainder && UP.Count != 0 && (TripMultiple % UP.Count) != 0) {
    while (UP.Count != 0 && TripMultiple % UP.Count != 0)
      UP.Count >>= 1;
    LLVM_DEBUG(
        dbgs() << "Remainder loop is restricted (that could architecture "
                  "specific or because the loop contains a convergent "
                  "instruction), so unroll count must divide the trip "
                  "multiple, "
               << TripMultiple << ".  Reducing unroll count from " << OrigCount
               << " to " << UP.Count << ".\n");

    using namespace ore;

    if (PragmaCount > 0 && !UP.AllowRemainder)
      ORE->emit([&]() {
        return OptimizationRemarkMissed(DEBUG_TYPE,
                                        "DifferentUnrollCountFromDirected",
                                        L->getStartLoc(), L->getHeader())
               << "Unable to unroll loop the number of times directed by "
                  "unroll_count pragma because remainder loop is restricted "
                  "(that could architecture specific or because the loop "
                  "contains a convergent instruction) and so must have an "
                  "unroll "
                  "count that divides the loop trip multiple of "
               << NV("TripMultiple", TripMultiple) << ".  Unrolling instead "
               << NV("UnrollCount", UP.Count) << " time(s).";
      });
  }

  if (UP.Count > UP.MaxCount)
    UP.Count = UP.MaxCount;

  if (MaxTripCount && UP.Count > MaxTripCount)
    UP.Count = MaxTripCount;

  LLVM_DEBUG(dbgs() << "  runtime unrolling with count: " << UP.Count
                    << "\n");
  if (UP.Count < 2)
    UP.Count = 0;
  return ExplicitUnroll;
}

static LoopUnrollResult tryToUnrollLoop(
    Loop *L, DominatorTree &DT, LoopInfo *LI, ScalarEvolution &SE,
    const TargetTransformInfo &TTI, AssumptionCache &AC,
    OptimizationRemarkEmitter &ORE,
    BlockFrequencyInfo *BFI, ProfileSummaryInfo *PSI,
    bool PreserveLCSSA, int OptLevel,
    const LoopOptReportBuilder &LORBuilder, // INTEL
    bool OnlyWhenForced, bool ForgetAllSCEV, Optional<unsigned> ProvidedCount,
    Optional<unsigned> ProvidedThreshold, Optional<bool> ProvidedAllowPartial,
    Optional<bool> ProvidedRuntime, Optional<bool> ProvidedUpperBound,
    Optional<bool> ProvidedAllowPeeling,
    Optional<bool> ProvidedAllowProfileBasedPeeling,
    Optional<unsigned> ProvidedFullUnrollMaxCount) {
  LLVM_DEBUG(dbgs() << "Loop Unroll: F["
                    << L->getHeader()->getParent()->getName() << "] Loop %"
                    << L->getHeader()->getName() << "\n");
  TransformationMode TM = hasUnrollTransformation(L);
  if (TM & TM_Disable)
    return LoopUnrollResult::Unmodified;
  if (!L->isLoopSimplifyForm()) {
    LLVM_DEBUG(
        dbgs() << "  Not unrolling loop which is not in loop-simplify form.\n");
    return LoopUnrollResult::Unmodified;
  }

  // When automatic unrolling is disabled, do not unroll unless overridden for
  // this loop.
  if (OnlyWhenForced && !(TM & TM_Enable))
    return LoopUnrollResult::Unmodified;

  bool OptForSize = L->getHeader()->getParent()->hasOptSize();
  unsigned NumInlineCandidates;
  bool NotDuplicatable;
  bool Convergent;
  TargetTransformInfo::UnrollingPreferences UP = gatherUnrollingPreferences(
      L, SE, TTI, BFI, PSI, OptLevel, ProvidedThreshold, ProvidedCount,
      ProvidedAllowPartial, ProvidedRuntime, ProvidedUpperBound,
      ProvidedFullUnrollMaxCount);
  TargetTransformInfo::PeelingPreferences PP = gatherPeelingPreferences(
      L, SE, TTI, ProvidedAllowPeeling, ProvidedAllowProfileBasedPeeling, true);

  // Exit early if unrolling is disabled. For OptForSize, we pick the loop size
  // as threshold later on.
  if (UP.Threshold == 0 && (!UP.Partial || UP.PartialThreshold == 0) &&
      !OptForSize)
    return LoopUnrollResult::Unmodified;

  SmallPtrSet<const Value *, 32> EphValues;
  CodeMetrics::collectEphemeralValues(L, &AC, EphValues);

  unsigned LoopSize =
      ApproximateLoopSize(L, NumInlineCandidates, NotDuplicatable, Convergent,
                          TTI, EphValues, UP.BEInsns);
  LLVM_DEBUG(dbgs() << "  Loop Size = " << LoopSize << "\n");
  if (NotDuplicatable) {
    LLVM_DEBUG(dbgs() << "  Not unrolling loop which contains non-duplicatable"
                      << " instructions.\n");
    return LoopUnrollResult::Unmodified;
  }

  // When optimizing for size, use LoopSize + 1 as threshold (we use < Threshold
  // later), to (fully) unroll loops, if it does not increase code size.
  if (OptForSize)
    UP.Threshold = std::max(UP.Threshold, LoopSize + 1);

  if (NumInlineCandidates != 0) {
    LLVM_DEBUG(dbgs() << "  Not unrolling loop with inlinable calls.\n");
    return LoopUnrollResult::Unmodified;
  }

  // Find trip count and trip multiple if count is not available
  unsigned TripCount = 0;
  unsigned TripMultiple = 1;
  // If there are multiple exiting blocks but one of them is the latch, use the
  // latch for the trip count estimation. Otherwise insist on a single exiting
  // block for the trip count estimation.
  BasicBlock *ExitingBlock = L->getLoopLatch();
  if (!ExitingBlock || !L->isLoopExiting(ExitingBlock))
    ExitingBlock = L->getExitingBlock();
  if (ExitingBlock) {
    TripCount = SE.getSmallConstantTripCount(L, ExitingBlock);
    TripMultiple = SE.getSmallConstantTripMultiple(L, ExitingBlock);
  }

  // If the loop contains a convergent operation, the prelude we'd add
  // to do the first few instructions before we hit the unrolled loop
  // is unsafe -- it adds a control-flow dependency to the convergent
  // operation.  Therefore restrict remainder loop (try unrolling without).
  //
  // TODO: This is quite conservative.  In practice, convergent_op()
  // is likely to be called unconditionally in the loop.  In this
  // case, the program would be ill-formed (on most architectures)
  // unless n were the same on all threads in a thread group.
  // Assuming n is the same on all threads, any kind of unrolling is
  // safe.  But currently llvm's notion of convergence isn't powerful
  // enough to express this.
  if (Convergent)
    UP.AllowRemainder = false;

  // Try to find the trip count upper bound if we cannot find the exact trip
  // count.
  unsigned MaxTripCount = 0;
  bool MaxOrZero = false;
  if (!TripCount) {
    MaxTripCount = SE.getSmallConstantMaxTripCount(L);
    MaxOrZero = SE.isBackedgeTakenCountMaxOrZero(L);
  }

  // computeUnrollCount() decides whether it is beneficial to use upper bound to
  // fully unroll the loop.
  bool UseUpperBound = false;
  bool IsCountSetExplicitly = computeUnrollCount(
      L, TTI, DT, LI, SE, EphValues, &ORE, TripCount, MaxTripCount, MaxOrZero,
      TripMultiple, LoopSize, UP, PP, UseUpperBound);
  if (!UP.Count)
    return LoopUnrollResult::Unmodified;
  // Unroll factor (Count) must be less or equal to TripCount.
  if (TripCount && UP.Count > TripCount)
    UP.Count = TripCount;

  // Save loop properties before it is transformed.
  MDNode *OrigLoopID = L->getLoopID();

  // Unroll the loop.
  Loop *RemainderLoop = nullptr;
  LoopUnrollResult UnrollResult = UnrollLoop(
      L,
      {UP.Count, TripCount, UP.Force, UP.Runtime, UP.AllowExpensiveTripCount,
<<<<<<< HEAD
       UseUpperBound, MaxOrZero, TripMultiple, PP.PeelCount, UP.UnrollRemainder,
       ForgetAllSCEV}, LI, &SE, &DT, &AC,                      // INTEL
       LORBuilder, &TTI, &ORE, PreserveLCSSA, &RemainderLoop); // INTEL
=======
       UseUpperBound, TripMultiple, PP.PeelCount, UP.UnrollRemainder,
       ForgetAllSCEV},
      LI, &SE, &DT, &AC, &TTI, &ORE, PreserveLCSSA, &RemainderLoop);
>>>>>>> 44d70d29
  if (UnrollResult == LoopUnrollResult::Unmodified)
    return LoopUnrollResult::Unmodified;

  if (RemainderLoop) {
    Optional<MDNode *> RemainderLoopID =
        makeFollowupLoopID(OrigLoopID, {LLVMLoopUnrollFollowupAll,
                                        LLVMLoopUnrollFollowupRemainder});
    if (RemainderLoopID.hasValue())
      RemainderLoop->setLoopID(RemainderLoopID.getValue());
  }

  if (UnrollResult != LoopUnrollResult::FullyUnrolled) {
    Optional<MDNode *> NewLoopID =
        makeFollowupLoopID(OrigLoopID, {LLVMLoopUnrollFollowupAll,
                                        LLVMLoopUnrollFollowupUnrolled});
    if (NewLoopID.hasValue()) {
      L->setLoopID(NewLoopID.getValue());

      // Do not setLoopAlreadyUnrolled if loop attributes have been specified
      // explicitly.
      return UnrollResult;
    }
  }

  // If loop has an unroll count pragma or unrolled by explicitly set count
  // mark loop as unrolled to prevent unrolling beyond that requested.
  // If the loop was peeled, we already "used up" the profile information
  // we had, so we don't want to unroll or peel again.
  if (UnrollResult != LoopUnrollResult::FullyUnrolled &&
      (IsCountSetExplicitly || (PP.PeelProfiledIterations && PP.PeelCount)))
    L->setLoopAlreadyUnrolled();

  return UnrollResult;
}

namespace {

class LoopUnroll : public LoopPass {
public:
  static char ID; // Pass ID, replacement for typeid

  int OptLevel;

  /// If false, use a cost model to determine whether unrolling of a loop is
  /// profitable. If true, only loops that explicitly request unrolling via
  /// metadata are considered. All other loops are skipped.
  bool OnlyWhenForced;

  /// If false, when SCEV is invalidated, only forget everything in the
  /// top-most loop (call forgetTopMostLoop), of the loop being processed.
  /// Otherwise, forgetAllLoops and rebuild when needed next.
  bool ForgetAllSCEV;

  Optional<unsigned> ProvidedCount;
  Optional<unsigned> ProvidedThreshold;
  Optional<bool> ProvidedAllowPartial;
  Optional<bool> ProvidedRuntime;
  Optional<bool> ProvidedUpperBound;
  Optional<bool> ProvidedAllowPeeling;
  Optional<bool> ProvidedAllowProfileBasedPeeling;
  Optional<unsigned> ProvidedFullUnrollMaxCount;

  LoopUnroll(int OptLevel = 2, bool OnlyWhenForced = false,
             bool ForgetAllSCEV = false, Optional<unsigned> Threshold = None,
             Optional<unsigned> Count = None,
             Optional<bool> AllowPartial = None, Optional<bool> Runtime = None,
             Optional<bool> UpperBound = None,
             Optional<bool> AllowPeeling = None,
             Optional<bool> AllowProfileBasedPeeling = None,
             Optional<unsigned> ProvidedFullUnrollMaxCount = None)
      : LoopPass(ID), OptLevel(OptLevel), OnlyWhenForced(OnlyWhenForced),
        ForgetAllSCEV(ForgetAllSCEV), ProvidedCount(std::move(Count)),
        ProvidedThreshold(Threshold), ProvidedAllowPartial(AllowPartial),
        ProvidedRuntime(Runtime), ProvidedUpperBound(UpperBound),
        ProvidedAllowPeeling(AllowPeeling),
        ProvidedAllowProfileBasedPeeling(AllowProfileBasedPeeling),
        ProvidedFullUnrollMaxCount(ProvidedFullUnrollMaxCount) {
    initializeLoopUnrollPass(*PassRegistry::getPassRegistry());
  }

  bool runOnLoop(Loop *L, LPPassManager &LPM) override {
    if (skipLoop(L))
      return false;

    Function &F = *L->getHeader()->getParent();

#if INTEL_CUSTOMIZATION
    auto &ORO = getAnalysis<OptReportOptionsPass>().Impl;
    LoopOptReportBuilder LORBuilder;
    LORBuilder.setup(F.getContext(), ORO.getVerbosity());
#endif  // INTEL_CUSTOMIZATION
    auto &DT = getAnalysis<DominatorTreeWrapperPass>().getDomTree();
    LoopInfo *LI = &getAnalysis<LoopInfoWrapperPass>().getLoopInfo();
    ScalarEvolution &SE = getAnalysis<ScalarEvolutionWrapperPass>().getSE();
    const TargetTransformInfo &TTI =
        getAnalysis<TargetTransformInfoWrapperPass>().getTTI(F);
    auto &AC = getAnalysis<AssumptionCacheTracker>().getAssumptionCache(F);
    // For the old PM, we can't use OptimizationRemarkEmitter as an analysis
    // pass.  Function analyses need to be preserved across loop transformations
    // but ORE cannot be preserved (see comment before the pass definition).
    OptimizationRemarkEmitter ORE(&F);
    bool PreserveLCSSA = mustPreserveAnalysisID(LCSSAID);

    LoopUnrollResult Result = tryToUnrollLoop(
        L, DT, LI, SE, TTI, AC, ORE, nullptr, nullptr,
        PreserveLCSSA, OptLevel, LORBuilder, OnlyWhenForced, // INTEL
        ForgetAllSCEV, ProvidedCount, ProvidedThreshold, ProvidedAllowPartial,
        ProvidedRuntime, ProvidedUpperBound, ProvidedAllowPeeling,
        ProvidedAllowProfileBasedPeeling, ProvidedFullUnrollMaxCount);

    if (Result == LoopUnrollResult::FullyUnrolled)
      LPM.markLoopAsDeleted(*L);

    return Result != LoopUnrollResult::Unmodified;
  }

  /// This transformation requires natural loop information & requires that
  /// loop preheaders be inserted into the CFG...
  void getAnalysisUsage(AnalysisUsage &AU) const override {
    AU.addRequired<AssumptionCacheTracker>();
    AU.addRequired<TargetTransformInfoWrapperPass>();
    AU.addRequired<OptReportOptionsPass>(); // INTEL
    // FIXME: Loop passes are required to preserve domtree, and for now we just
    // recreate dom info if anything gets unrolled.
    getLoopAnalysisUsage(AU);
  }
};

} // end anonymous namespace

char LoopUnroll::ID = 0;

INITIALIZE_PASS_BEGIN(LoopUnroll, "loop-unroll", "Unroll loops", false, false)
INITIALIZE_PASS_DEPENDENCY(AssumptionCacheTracker)
INITIALIZE_PASS_DEPENDENCY(LoopPass)
INITIALIZE_PASS_DEPENDENCY(TargetTransformInfoWrapperPass)
INITIALIZE_PASS_DEPENDENCY(OptReportOptionsPass) // INTEL
INITIALIZE_PASS_END(LoopUnroll, "loop-unroll", "Unroll loops", false, false)

Pass *llvm::createLoopUnrollPass(int OptLevel, bool OnlyWhenForced,
                                 bool ForgetAllSCEV, int Threshold, int Count,
                                 int AllowPartial, int Runtime, int UpperBound,
                                 int AllowPeeling) {
  // TODO: It would make more sense for this function to take the optionals
  // directly, but that's dangerous since it would silently break out of tree
  // callers.
  return new LoopUnroll(
      OptLevel, OnlyWhenForced, ForgetAllSCEV,
      Threshold == -1 ? None : Optional<unsigned>(Threshold),
      Count == -1 ? None : Optional<unsigned>(Count),
      AllowPartial == -1 ? None : Optional<bool>(AllowPartial),
      Runtime == -1 ? None : Optional<bool>(Runtime),
      UpperBound == -1 ? None : Optional<bool>(UpperBound),
      AllowPeeling == -1 ? None : Optional<bool>(AllowPeeling));
}

Pass *llvm::createSimpleLoopUnrollPass(int OptLevel, bool OnlyWhenForced,
                                       bool ForgetAllSCEV) {
  return createLoopUnrollPass(OptLevel, OnlyWhenForced, ForgetAllSCEV, -1, -1,
                              0, 0, 0, 1);
}

PreservedAnalyses LoopFullUnrollPass::run(Loop &L, LoopAnalysisManager &AM,
                                          LoopStandardAnalysisResults &AR,
                                          LPMUpdater &Updater) {
  // For the new PM, we can't use OptimizationRemarkEmitter as an analysis
  // pass. Function analyses need to be preserved across loop transformations
  // but ORE cannot be preserved (see comment before the pass definition).
  OptimizationRemarkEmitter ORE(L.getHeader()->getParent());

#if INTEL_CUSTOMIZATION
  const auto &FAM = AM.getResult<FunctionAnalysisManagerLoopProxy>(L, AR);
  Function *F = L.getHeader()->getParent();

  auto *ORO = FAM.getCachedResult<OptReportOptionsAnalysis>(*F);
  LoopOptReportBuilder LORBuilder;
  LORBuilder.setup(F->getContext(),
                   ORO ? ORO->getVerbosity() : OptReportVerbosity::None);
#endif  // INTEL_CUSTOMIZATION

  // Keep track of the previous loop structure so we can identify new loops
  // created by unrolling.
  Loop *ParentL = L.getParentLoop();
  SmallPtrSet<Loop *, 4> OldLoops;
  if (ParentL)
    OldLoops.insert(ParentL->begin(), ParentL->end());
  else
    OldLoops.insert(AR.LI.begin(), AR.LI.end());

  std::string LoopName = std::string(L.getName());

  bool Changed = tryToUnrollLoop(&L, AR.DT, &AR.LI, AR.SE, AR.TTI, AR.AC, ORE,
                                 /*BFI*/ nullptr, /*PSI*/ nullptr,
                                 /*PreserveLCSSA*/ true, OptLevel,
                                 LORBuilder,                          // INTEL
                                 OnlyWhenForced, ForgetSCEV, /*Count*/ None,
                                 /*Threshold*/ None, /*AllowPartial*/ false,
                                 /*Runtime*/ false, /*UpperBound*/ false,
                                 /*AllowPeeling*/ true,
                                 /*AllowProfileBasedPeeling*/ false,
                                 /*FullUnrollMaxCount*/ None) !=
                 LoopUnrollResult::Unmodified;
  if (!Changed)
    return PreservedAnalyses::all();

  // The parent must not be damaged by unrolling!
#ifndef NDEBUG
  if (ParentL)
    ParentL->verifyLoop();
#endif

  // Unrolling can do several things to introduce new loops into a loop nest:
  // - Full unrolling clones child loops within the current loop but then
  //   removes the current loop making all of the children appear to be new
  //   sibling loops.
  //
  // When a new loop appears as a sibling loop after fully unrolling,
  // its nesting structure has fundamentally changed and we want to revisit
  // it to reflect that.
  //
  // When unrolling has removed the current loop, we need to tell the
  // infrastructure that it is gone.
  //
  // Finally, we support a debugging/testing mode where we revisit child loops
  // as well. These are not expected to require further optimizations as either
  // they or the loop they were cloned from have been directly visited already.
  // But the debugging mode allows us to check this assumption.
  bool IsCurrentLoopValid = false;
  SmallVector<Loop *, 4> SibLoops;
  if (ParentL)
    SibLoops.append(ParentL->begin(), ParentL->end());
  else
    SibLoops.append(AR.LI.begin(), AR.LI.end());
  erase_if(SibLoops, [&](Loop *SibLoop) {
    if (SibLoop == &L) {
      IsCurrentLoopValid = true;
      return true;
    }

    // Otherwise erase the loop from the list if it was in the old loops.
    return OldLoops.contains(SibLoop);
  });
  Updater.addSiblingLoops(SibLoops);

  if (!IsCurrentLoopValid) {
    Updater.markLoopAsDeleted(L, LoopName);
  } else {
    // We can only walk child loops if the current loop remained valid.
    if (UnrollRevisitChildLoops) {
      // Walk *all* of the child loops.
      SmallVector<Loop *, 4> ChildLoops(L.begin(), L.end());
      Updater.addChildLoops(ChildLoops);
    }
  }

  return getLoopPassPreservedAnalyses();
}

PreservedAnalyses LoopUnrollPass::run(Function &F,
                                      FunctionAnalysisManager &AM) {
  auto &SE = AM.getResult<ScalarEvolutionAnalysis>(F);
  auto &LI = AM.getResult<LoopAnalysis>(F);
  auto &TTI = AM.getResult<TargetIRAnalysis>(F);
  auto &DT = AM.getResult<DominatorTreeAnalysis>(F);
  auto &AC = AM.getResult<AssumptionAnalysis>(F);
  auto &ORE = AM.getResult<OptimizationRemarkEmitterAnalysis>(F);
#if INTEL_CUSTOMIZATION
  auto &ORO = AM.getResult<OptReportOptionsAnalysis>(F); // INTEL
  LoopOptReportBuilder LORBuilder;
  LORBuilder.setup(F.getContext(), ORO.getVerbosity());
#endif  // INTEL_CUSTOMIZATION

  LoopAnalysisManager *LAM = nullptr;
  if (auto *LAMProxy = AM.getCachedResult<LoopAnalysisManagerFunctionProxy>(F))
    LAM = &LAMProxy->getManager();

  auto &MAMProxy = AM.getResult<ModuleAnalysisManagerFunctionProxy>(F);
  ProfileSummaryInfo *PSI =
      MAMProxy.getCachedResult<ProfileSummaryAnalysis>(*F.getParent());
  auto *BFI = (PSI && PSI->hasProfileSummary()) ?
      &AM.getResult<BlockFrequencyAnalysis>(F) : nullptr;

  bool Changed = false;

  // The unroller requires loops to be in simplified form, and also needs LCSSA.
  // Since simplification may add new inner loops, it has to run before the
  // legality and profitability checks. This means running the loop unroller
  // will simplify all loops, regardless of whether anything end up being
  // unrolled.
  for (auto &L : LI) {
    Changed |=
        simplifyLoop(L, &DT, &LI, &SE, &AC, nullptr, false /* PreserveLCSSA */);
    Changed |= formLCSSARecursively(*L, DT, &LI, &SE);
  }

  // Add the loop nests in the reverse order of LoopInfo. See method
  // declaration.
  SmallPriorityWorklist<Loop *, 4> Worklist;
  appendLoopsToWorklist(LI, Worklist);

  while (!Worklist.empty()) {
    // Because the LoopInfo stores the loops in RPO, we walk the worklist
    // from back to front so that we work forward across the CFG, which
    // for unrolling is only needed to get optimization remarks emitted in
    // a forward order.
    Loop &L = *Worklist.pop_back_val();
#ifndef NDEBUG
    Loop *ParentL = L.getParentLoop();
#endif

    // Check if the profile summary indicates that the profiled application
    // has a huge working set size, in which case we disable peeling to avoid
    // bloating it further.
    Optional<bool> LocalAllowPeeling = UnrollOpts.AllowPeeling;
    if (PSI && PSI->hasHugeWorkingSetSize())
      LocalAllowPeeling = false;
    std::string LoopName = std::string(L.getName());
    // The API here is quite complex to call and we allow to select some
    // flavors of unrolling during construction time (by setting UnrollOpts).
    LoopUnrollResult Result = tryToUnrollLoop(
        &L, DT, &LI, SE, TTI, AC, ORE, BFI, PSI,
        /*PreserveLCSSA*/ true, UnrollOpts.OptLevel, // INTEL
        LORBuilder, UnrollOpts.OnlyWhenForced,       // INTEL
        UnrollOpts.ForgetSCEV, /*Count*/ None,
        /*Threshold*/ None, UnrollOpts.AllowPartial, UnrollOpts.AllowRuntime,
        UnrollOpts.AllowUpperBound, LocalAllowPeeling,
        UnrollOpts.AllowProfileBasedPeeling, UnrollOpts.FullUnrollMaxCount);
    Changed |= Result != LoopUnrollResult::Unmodified;

    // The parent must not be damaged by unrolling!
#ifndef NDEBUG
    if (Result != LoopUnrollResult::Unmodified && ParentL)
      ParentL->verifyLoop();
#endif

    // Clear any cached analysis results for L if we removed it completely.
    if (LAM && Result == LoopUnrollResult::FullyUnrolled)
      LAM->clear(L, LoopName);
  }

  if (!Changed)
    return PreservedAnalyses::all();

  return getLoopPassPreservedAnalyses();
}<|MERGE_RESOLUTION|>--- conflicted
+++ resolved
@@ -1169,15 +1169,9 @@
   LoopUnrollResult UnrollResult = UnrollLoop(
       L,
       {UP.Count, TripCount, UP.Force, UP.Runtime, UP.AllowExpensiveTripCount,
-<<<<<<< HEAD
-       UseUpperBound, MaxOrZero, TripMultiple, PP.PeelCount, UP.UnrollRemainder,
+       UseUpperBound, TripMultiple, PP.PeelCount, UP.UnrollRemainder,
        ForgetAllSCEV}, LI, &SE, &DT, &AC,                      // INTEL
        LORBuilder, &TTI, &ORE, PreserveLCSSA, &RemainderLoop); // INTEL
-=======
-       UseUpperBound, TripMultiple, PP.PeelCount, UP.UnrollRemainder,
-       ForgetAllSCEV},
-      LI, &SE, &DT, &AC, &TTI, &ORE, PreserveLCSSA, &RemainderLoop);
->>>>>>> 44d70d29
   if (UnrollResult == LoopUnrollResult::Unmodified)
     return LoopUnrollResult::Unmodified;
 
