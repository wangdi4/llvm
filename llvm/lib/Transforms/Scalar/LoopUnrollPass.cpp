--- conflicted
+++ resolved
@@ -18,7 +18,6 @@
 #include "llvm/Analysis/AssumptionCache.h"
 #include "llvm/Analysis/CodeMetrics.h"
 #include "llvm/Analysis/InstructionSimplify.h"
-#include "llvm/Analysis/Intel_Andersens.h"           // INTEL
 #include "llvm/Analysis/LoopPass.h"
 #include "llvm/Analysis/LoopUnrollAnalyzer.h"
 #include "llvm/Analysis/ScalarEvolution.h"
@@ -80,223 +79,6 @@
   cl::desc("Unrolled size limit for loops with an unroll(full) or "
            "unroll_count pragma."));
 
-<<<<<<< HEAD
-namespace {
-  class LoopUnroll : public LoopPass {
-  public:
-    static char ID; // Pass ID, replacement for typeid
-    LoopUnroll(int T = -1, int C = -1, int P = -1, int R = -1) : LoopPass(ID) {
-      CurrentThreshold = (T == -1) ? UnrollThreshold : unsigned(T);
-      CurrentPercentDynamicCostSavedThreshold =
-          UnrollPercentDynamicCostSavedThreshold;
-      CurrentDynamicCostSavingsDiscount = UnrollDynamicCostSavingsDiscount;
-      CurrentCount = (C == -1) ? UnrollCount : unsigned(C);
-      CurrentAllowPartial = (P == -1) ? UnrollAllowPartial : (bool)P;
-      CurrentRuntime = (R == -1) ? UnrollRuntime : (bool)R;
-
-      UserThreshold = (T != -1) || (UnrollThreshold.getNumOccurrences() > 0);
-      UserPercentDynamicCostSavedThreshold =
-          (UnrollPercentDynamicCostSavedThreshold.getNumOccurrences() > 0);
-      UserDynamicCostSavingsDiscount =
-          (UnrollDynamicCostSavingsDiscount.getNumOccurrences() > 0);
-      UserAllowPartial = (P != -1) ||
-                         (UnrollAllowPartial.getNumOccurrences() > 0);
-      UserRuntime = (R != -1) || (UnrollRuntime.getNumOccurrences() > 0);
-      UserCount = (C != -1) || (UnrollCount.getNumOccurrences() > 0);
-
-      initializeLoopUnrollPass(*PassRegistry::getPassRegistry());
-    }
-
-    /// A magic value for use with the Threshold parameter to indicate
-    /// that the loop unroll should be performed regardless of how much
-    /// code expansion would result.
-    static const unsigned NoThreshold = UINT_MAX;
-
-    // Threshold to use when optsize is specified (and there is no
-    // explicit -unroll-threshold).
-    static const unsigned OptSizeUnrollThreshold = 50;
-
-    // Default unroll count for loops with run-time trip count if
-    // -unroll-count is not set
-    static const unsigned UnrollRuntimeCount = 8;
-
-    unsigned CurrentCount;
-    unsigned CurrentThreshold;
-    unsigned CurrentPercentDynamicCostSavedThreshold;
-    unsigned CurrentDynamicCostSavingsDiscount;
-    bool CurrentAllowPartial;
-    bool CurrentRuntime;
-
-    // Flags for whether the 'current' settings are user-specified.
-    bool UserCount;
-    bool UserThreshold;
-    bool UserPercentDynamicCostSavedThreshold;
-    bool UserDynamicCostSavingsDiscount;
-    bool UserAllowPartial;
-    bool UserRuntime;
-
-    bool runOnLoop(Loop *L, LPPassManager &) override;
-
-    /// This transformation requires natural loop information & requires that
-    /// loop preheaders be inserted into the CFG...
-    ///
-    void getAnalysisUsage(AnalysisUsage &AU) const override {
-      AU.addRequired<AssumptionCacheTracker>();
-      AU.addRequired<DominatorTreeWrapperPass>();
-      AU.addRequired<LoopInfoWrapperPass>();
-      AU.addPreserved<LoopInfoWrapperPass>();
-      AU.addRequiredID(LoopSimplifyID);
-      AU.addPreservedID(LoopSimplifyID);
-      AU.addRequiredID(LCSSAID);
-      AU.addPreservedID(LCSSAID);
-      AU.addRequired<ScalarEvolutionWrapperPass>();
-      AU.addPreserved<ScalarEvolutionWrapperPass>();
-      AU.addRequired<TargetTransformInfoWrapperPass>();
-      // FIXME: Loop unroll requires LCSSA. And LCSSA requires dom info.
-      // If loop unroll does not preserve dom info then LCSSA pass on next
-      // loop will receive invalid dom info.
-      // For now, recreate dom info, if loop is unrolled.
-      AU.addPreserved<DominatorTreeWrapperPass>();
-      AU.addPreserved<GlobalsAAWrapperPass>();
-      AU.addPreserved<AndersensAAWrapperPass>();           // INTEL
-    }
-
-    // Fill in the UnrollingPreferences parameter with values from the
-    // TargetTransformationInfo.
-    void getUnrollingPreferences(Loop *L, const TargetTransformInfo &TTI,
-                                 TargetTransformInfo::UnrollingPreferences &UP) {
-      UP.Threshold = CurrentThreshold;
-      UP.PercentDynamicCostSavedThreshold =
-          CurrentPercentDynamicCostSavedThreshold;
-      UP.DynamicCostSavingsDiscount = CurrentDynamicCostSavingsDiscount;
-      UP.OptSizeThreshold = OptSizeUnrollThreshold;
-      UP.PartialThreshold = CurrentThreshold;
-      UP.PartialOptSizeThreshold = OptSizeUnrollThreshold;
-      UP.Count = CurrentCount;
-      UP.MaxCount = UINT_MAX;
-      UP.Partial = CurrentAllowPartial;
-      UP.Runtime = CurrentRuntime;
-      UP.AllowExpensiveTripCount = false;
-      TTI.getUnrollingPreferences(L, UP);
-    }
-
-    // Select and return an unroll count based on parameters from
-    // user, unroll preferences, unroll pragmas, or a heuristic.
-    // SetExplicitly is set to true if the unroll count is is set by
-    // the user or a pragma rather than selected heuristically.
-    unsigned
-    selectUnrollCount(const Loop *L, unsigned TripCount, bool PragmaFullUnroll,
-                      unsigned PragmaCount,
-                      const TargetTransformInfo::UnrollingPreferences &UP,
-                      bool &SetExplicitly);
-
-    // Select threshold values used to limit unrolling based on a
-    // total unrolled size.  Parameters Threshold and PartialThreshold
-    // are set to the maximum unrolled size for fully and partially
-    // unrolled loops respectively.
-    void selectThresholds(const Loop *L, bool UsePragmaThreshold,
-                          const TargetTransformInfo::UnrollingPreferences &UP,
-                          unsigned &Threshold, unsigned &PartialThreshold,
-                          unsigned &PercentDynamicCostSavedThreshold,
-                          unsigned &DynamicCostSavingsDiscount) {
-      // Determine the current unrolling threshold.  While this is
-      // normally set from UnrollThreshold, it is overridden to a
-      // smaller value if the current function is marked as
-      // optimize-for-size, and the unroll threshold was not user
-      // specified.
-      Threshold = UserThreshold ? CurrentThreshold : UP.Threshold;
-      PartialThreshold = UserThreshold ? CurrentThreshold : UP.PartialThreshold;
-      PercentDynamicCostSavedThreshold =
-          UserPercentDynamicCostSavedThreshold
-              ? CurrentPercentDynamicCostSavedThreshold
-              : UP.PercentDynamicCostSavedThreshold;
-      DynamicCostSavingsDiscount = UserDynamicCostSavingsDiscount
-                                       ? CurrentDynamicCostSavingsDiscount
-                                       : UP.DynamicCostSavingsDiscount;
-
-      if (!UserThreshold &&
-          // FIXME: Use Function::optForSize().
-          L->getHeader()->getParent()->hasFnAttribute(
-              Attribute::OptimizeForSize)) {
-        Threshold = UP.OptSizeThreshold;
-        PartialThreshold = UP.PartialOptSizeThreshold;
-      }
-      if (UsePragmaThreshold) {
-        // If the loop has an unrolling pragma, we want to be more
-        // aggressive with unrolling limits.  Set thresholds to at
-        // least the PragmaTheshold value which is larger than the
-        // default limits.
-        if (Threshold != NoThreshold)
-          Threshold = std::max<unsigned>(Threshold, PragmaUnrollThreshold);
-        if (PartialThreshold != NoThreshold)
-          PartialThreshold =
-              std::max<unsigned>(PartialThreshold, PragmaUnrollThreshold);
-      }
-    }
-    bool canUnrollCompletely(Loop *L, unsigned Threshold,
-                             unsigned PercentDynamicCostSavedThreshold,
-                             unsigned DynamicCostSavingsDiscount,
-                             uint64_t UnrolledCost, uint64_t RolledDynamicCost);
-  };
-}
-
-char LoopUnroll::ID = 0;
-INITIALIZE_PASS_BEGIN(LoopUnroll, "loop-unroll", "Unroll loops", false, false)
-INITIALIZE_PASS_DEPENDENCY(TargetTransformInfoWrapperPass)
-INITIALIZE_PASS_DEPENDENCY(AssumptionCacheTracker)
-INITIALIZE_PASS_DEPENDENCY(DominatorTreeWrapperPass)
-INITIALIZE_PASS_DEPENDENCY(LoopInfoWrapperPass)
-INITIALIZE_PASS_DEPENDENCY(LoopSimplify)
-INITIALIZE_PASS_DEPENDENCY(LCSSA)
-INITIALIZE_PASS_DEPENDENCY(ScalarEvolutionWrapperPass)
-INITIALIZE_PASS_END(LoopUnroll, "loop-unroll", "Unroll loops", false, false)
-
-Pass *llvm::createLoopUnrollPass(int Threshold, int Count, int AllowPartial,
-                                 int Runtime) {
-  return new LoopUnroll(Threshold, Count, AllowPartial, Runtime);
-}
-
-Pass *llvm::createSimpleLoopUnrollPass() {
-  return llvm::createLoopUnrollPass(-1, -1, 0, 0);
-}
-
-namespace {
-// This class is used to get an estimate of the optimization effects that we
-// could get from complete loop unrolling. It comes from the fact that some
-// loads might be replaced with concrete constant values and that could trigger
-// a chain of instruction simplifications.
-//
-// E.g. we might have:
-//   int a[] = {0, 1, 0};
-//   v = 0;
-//   for (i = 0; i < 3; i ++)
-//     v += b[i]*a[i];
-// If we completely unroll the loop, we would get:
-//   v = b[0]*a[0] + b[1]*a[1] + b[2]*a[2]
-// Which then will be simplified to:
-//   v = b[0]* 0 + b[1]* 1 + b[2]* 0
-// And finally:
-//   v = b[1]
-class UnrolledInstAnalyzer : private InstVisitor<UnrolledInstAnalyzer, bool> {
-  typedef InstVisitor<UnrolledInstAnalyzer, bool> Base;
-  friend class InstVisitor<UnrolledInstAnalyzer, bool>;
-  struct SimplifiedAddress {
-    Value *Base = nullptr;
-    ConstantInt *Offset = nullptr;
-  };
-
-public:
-  UnrolledInstAnalyzer(unsigned Iteration,
-                       DenseMap<Value *, Constant *> &SimplifiedValues,
-                       ScalarEvolution &SE)
-      : SimplifiedValues(SimplifiedValues), SE(SE) {
-      IterationNumber = SE.getConstant(APInt(64, Iteration));
-  }
-
-  // Allow access to the initial visit method.
-  using Base::visit;
-=======
->>>>>>> aed36289
 
 /// A magic value for use with the Threshold parameter to indicate
 /// that the loop unroll should be performed regardless of how much
