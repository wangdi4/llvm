--- conflicted
+++ resolved
@@ -655,7 +655,6 @@
           Result.emplace_back(InterestingVal, LHSVal.second);
           LHSKnownBBs.insert(LHSVal.second);
         }
-<<<<<<< HEAD
 
 #if INTEL_CUSTOMIZATION
       // It is possible that there are known values for both operand 0 and
@@ -670,13 +669,8 @@
       }
 #endif // INTEL_CUSTOMIZATION
 
-      for (unsigned i = 0, e = RHSVals.size(); i != e; ++i)
-        if (RHSVals[i].first == InterestingVal ||
-            isa<UndefValue>(RHSVals[i].first)) {
-=======
       for (const auto &RHSVal : RHSVals)
         if (RHSVal.first == InterestingVal || isa<UndefValue>(RHSVal.first)) {
->>>>>>> 24557011
           // If we already inferred a value for this block on the LHS, don't
           // re-add it.
           if (!LHSKnownBBs.count(RHSVal.second))
@@ -1510,14 +1504,8 @@
       // This predecessor may be a switch or something else that has multiple
       // edges to the block.  Factor each of these edges by listing them
       // according to # occurrences in PredsToFactor.
-<<<<<<< HEAD
-      TerminatorInst *PredTI = Pred->getTerminator();
-      for (unsigned i = 0, e = PredTI->getNumSuccessors(); i != e; ++i)
-        if (PredTI->getSuccessor(i) == RegionInfo.back().first)         // INTEL
-=======
       for (BasicBlock *Succ : successors(Pred))
-        if (Succ == BB)
->>>>>>> 24557011
+        if (Succ == RegionInfo.back().first)         // INTEL
           PredsToFactor.push_back(Pred);
     }
 
@@ -2098,7 +2086,6 @@
   // up now.
   SSAUpdater SSAUpdate;
   SmallVector<Use*, 16> UsesToRename;
-<<<<<<< HEAD
   for (auto OldBB : RegionBlocks) {
     for (auto &I : *OldBB) {
       // Scan all uses of this instruction to see if it is used outside of its
@@ -2106,18 +2093,8 @@
       for (Use &U : I.uses()) {
         Instruction *User = cast<Instruction>(U.getUser());
         if (!isa<PHINode>(User) && User->getParent() == OldBB)
-=======
-  for (Instruction &I : *BB) {
-    // Scan all uses of this instruction to see if it is used outside of its
-    // block, and if so, record them in UsesToRename.
-    for (Use &U : I.uses()) {
-      Instruction *User = cast<Instruction>(U.getUser());
-      if (PHINode *UserPN = dyn_cast<PHINode>(User)) {
-        if (UserPN->getIncomingBlock(U) == BB)
->>>>>>> 24557011
           continue;
 
-<<<<<<< HEAD
         UsesToRename.push_back(&U);
       }
 
@@ -2125,23 +2102,6 @@
       // instruction.
       if (UsesToRename.empty())
         continue;
-=======
-      UsesToRename.push_back(&U);
-    }
-
-    // If there are no uses outside the block, we're done with this instruction.
-    if (UsesToRename.empty())
-      continue;
-
-    DEBUG(dbgs() << "JT: Renaming non-local uses of: " << I << "\n");
-
-    // We found a use of I outside of BB.  Rename all uses of I that are outside
-    // its block to be uses of the appropriate PHI node etc.  See ValuesInBlocks
-    // with the two values we know.
-    SSAUpdate.Initialize(I.getType(), I.getName());
-    SSAUpdate.AddAvailableValue(BB, &I);
-    SSAUpdate.AddAvailableValue(NewBB, ValueMapping[&I]);
->>>>>>> 24557011
 
       DEBUG(dbgs() << "JT: Renaming non-local uses of: " << I << "\n");
 
@@ -2213,7 +2173,6 @@
 
   assert(BFI && BPI && "BFI & BPI should have been created here");
 
-<<<<<<< HEAD
   BasicBlock *RegionTop = RegionInfo.back().first;
   BasicBlock *RegionBottom = RegionInfo.front().second;
   DenseMap<BasicBlock*, int> BlockPredCount;
@@ -2222,24 +2181,6 @@
   for (auto BB : RegionBlocks) {
     BasicBlock *NewBB = BlockMapping[BB];
     BlockPredCount[NewBB] = std::distance(pred_begin(NewBB), pred_end(NewBB));
-=======
-  // As the edge from PredBB to BB is deleted, we have to update the block
-  // frequency of BB.
-  auto BBOrigFreq = BFI->getBlockFreq(BB);
-  auto NewBBFreq = BFI->getBlockFreq(NewBB);
-  auto BB2SuccBBFreq = BBOrigFreq * BPI->getEdgeProbability(BB, SuccBB);
-  auto BBNewFreq = BBOrigFreq - NewBBFreq;
-  BFI->setBlockFreq(BB, BBNewFreq.getFrequency());
-
-  // Collect updated outgoing edges' frequencies from BB and use them to update
-  // edge probabilities.
-  SmallVector<uint64_t, 4> BBSuccFreq;
-  for (BasicBlock *Succ : successors(BB)) {
-    auto SuccFreq = (Succ == SuccBB)
-                        ? BB2SuccBBFreq - NewBBFreq
-                        : BBOrigFreq * BPI->getEdgeProbability(BB, Succ);
-    BBSuccFreq.push_back(SuccFreq.getFrequency());
->>>>>>> 24557011
   }
 
   // Seed the algorithm by computing the block Freq of RegionTop and adding
