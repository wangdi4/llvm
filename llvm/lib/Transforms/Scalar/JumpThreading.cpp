--- conflicted
+++ resolved
@@ -699,14 +699,10 @@
 /// This returns true if there were any known values.
 bool JumpThreadingPass::ComputeValueKnownInPredecessorsImpl(
     Value *V, BasicBlock *BB, PredValueInfo &Result,
-<<<<<<< HEAD
     ThreadRegionInfo &RegionInfo,       // INTEL
-    ConstantPreference Preference, Instruction *CxtI) {
-=======
     ConstantPreference Preference,
     DenseSet<std::pair<Value *, BasicBlock *>> &RecursionSet,
     Instruction *CxtI) {
->>>>>>> 078e58da
   // This method walks up use-def chains recursively.  Because of this, we could
   // get into an infinite loop going around loops in the use-def chain.  To
   // prevent this, keep track of what (value, block) pairs we've already visited
@@ -829,13 +825,8 @@
     Value *Source = CI->getOperand(0);
     if (!isa<PHINode>(Source) && !isa<CmpInst>(Source))
       return false;
-<<<<<<< HEAD
-    ComputeValueKnownInPredecessors(Source, BB, Result, RegionInfo,     // INTEL
-                                    Preference, CxtI);                  // INTEL
-=======
-    ComputeValueKnownInPredecessorsImpl(Source, BB, Result, Preference,
-                                        RecursionSet, CxtI);
->>>>>>> 078e58da
+    ComputeValueKnownInPredecessorsImpl(Source, BB, Result, RegionInfo, // INTEL
+                                        Preference, RecursionSet, CxtI);// INTEL
     if (Result.empty())
       return false;
 
@@ -856,19 +847,12 @@
       PredValueInfoTy LHSVals, RHSVals;
       ThreadRegionInfoTy RegionInfoOp0, RegionInfoOp1;                  // INTEL
 
-<<<<<<< HEAD
-      ComputeValueKnownInPredecessors(I->getOperand(0), BB, LHSVals,
-                                      RegionInfoOp0,                    // INTEL
-                                      WantInteger, CxtI);
-      ComputeValueKnownInPredecessors(I->getOperand(1), BB, RHSVals,
-                                      RegionInfoOp1,                    // INTEL
-                                      WantInteger, CxtI);
-=======
       ComputeValueKnownInPredecessorsImpl(I->getOperand(0), BB, LHSVals,
+                                          RegionInfoOp0,                    // INTEL
                                       WantInteger, RecursionSet, CxtI);
       ComputeValueKnownInPredecessorsImpl(I->getOperand(1), BB, RHSVals,
+                                          RegionInfoOp1,                    // INTEL
                                           WantInteger, RecursionSet, CxtI);
->>>>>>> 078e58da
 
       if (LHSVals.empty() && RHSVals.empty())
         return false;
@@ -921,14 +905,9 @@
     if (I->getOpcode() == Instruction::Xor &&
         isa<ConstantInt>(I->getOperand(1)) &&
         cast<ConstantInt>(I->getOperand(1))->isOne()) {
-<<<<<<< HEAD
-      ComputeValueKnownInPredecessors(I->getOperand(0), BB, Result,
-                                      RegionInfo,                       // INTEL
-                                      WantInteger, CxtI);
-=======
       ComputeValueKnownInPredecessorsImpl(I->getOperand(0), BB, Result,
+                                          RegionInfo,                       // INTEL
                                           WantInteger, RecursionSet, CxtI);
->>>>>>> 078e58da
       if (Result.empty())
         return false;
 
@@ -947,14 +926,9 @@
     ThreadRegionInfoTy RegionInfoOp0;                                   // INTEL
     if (ConstantInt *CI = dyn_cast<ConstantInt>(BO->getOperand(1))) {
       PredValueInfoTy LHSVals;
-<<<<<<< HEAD
-      ComputeValueKnownInPredecessors(BO->getOperand(0), BB, LHSVals,
-                                      RegionInfoOp0,                    // INTEL
-                                      WantInteger, CxtI);
-=======
       ComputeValueKnownInPredecessorsImpl(BO->getOperand(0), BB, LHSVals,
+                                          RegionInfoOp0,                    // INTEL
                                           WantInteger, RecursionSet, CxtI);
->>>>>>> 078e58da
 
       // Try to use constant folding to simplify the binary operator.
       for (const auto &LHSVal : LHSVals) {
@@ -1136,15 +1110,10 @@
       // Try to find a constant value for the LHS of a comparison,
       // and evaluate it statically if we can.
       PredValueInfoTy LHSVals;
-<<<<<<< HEAD
-      ThreadRegionInfoTy RegionInfoOp0;                                 // INTEL
-      ComputeValueKnownInPredecessors(I->getOperand(0), BB, LHSVals,
-                                      RegionInfoOp0,                    // INTEL
-                                      WantInteger, CxtI);
-=======
+      ThreadRegionInfoTy RegionInfoOp0;                                     // INTEL
       ComputeValueKnownInPredecessorsImpl(I->getOperand(0), BB, LHSVals,
+                                          RegionInfoOp0,                    // INTEL
                                           WantInteger, RecursionSet, CxtI);
->>>>>>> 078e58da
 
       for (const auto &LHSVal : LHSVals) {
         Constant *V = LHSVal.first;
@@ -1169,14 +1138,9 @@
     PredValueInfoTy Conds;
     ThreadRegionInfoTy RegionInfoOp0;                                   // INTEL
     if ((TrueVal || FalseVal) &&
-<<<<<<< HEAD
-        ComputeValueKnownInPredecessors(SI->getCondition(), BB, Conds,
-                                        RegionInfoOp0,                  // INTEL
-                                        WantInteger, CxtI)) {
-=======
         ComputeValueKnownInPredecessorsImpl(SI->getCondition(), BB, Conds,
+                                            RegionInfoOp0,                  // INTEL
                                             WantInteger, RecursionSet, CxtI)) {
->>>>>>> 078e58da
       for (auto &C : Conds) {
         Constant *Cond = C.first;
 
