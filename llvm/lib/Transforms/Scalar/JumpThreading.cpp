//===- JumpThreading.cpp - Thread control through conditional blocks ------===//
//
// Part of the LLVM Project, under the Apache License v2.0 with LLVM Exceptions.
// See https://llvm.org/LICENSE.txt for license information.
// SPDX-License-Identifier: Apache-2.0 WITH LLVM-exception
//
//===----------------------------------------------------------------------===//
//
// This file implements the Jump Threading pass.
//
//===----------------------------------------------------------------------===//

#include "llvm/Transforms/Scalar/JumpThreading.h"
#include "llvm/ADT/DenseMap.h"
#include "llvm/ADT/DenseSet.h"
#include "llvm/ADT/MapVector.h"
#include "llvm/ADT/Optional.h"
#include "llvm/ADT/STLExtras.h"
#include "llvm/ADT/SmallPtrSet.h"
#include "llvm/ADT/SmallVector.h"
#include "llvm/ADT/Statistic.h"
#include "llvm/Analysis/AliasAnalysis.h"
#include "llvm/Analysis/BlockFrequencyInfo.h"
#include "llvm/Analysis/BranchProbabilityInfo.h"
#include "llvm/Analysis/CFG.h"
#include "llvm/Analysis/ConstantFolding.h"
#include "llvm/Analysis/DomTreeUpdater.h"
#include "llvm/Analysis/GlobalsModRef.h"
#include "llvm/Analysis/GuardUtils.h"
#include "llvm/Analysis/InstructionSimplify.h"
#include "llvm/Analysis/Intel_Andersens.h"          // INTEL
#include "llvm/Analysis/Intel_WP.h"                 // INTEL
#include "llvm/Analysis/LazyValueInfo.h"
#include "llvm/Transforms/Utils/IntrinsicUtils.h"   // INTEL
#include "llvm/Analysis/Loads.h"
#include "llvm/Analysis/LoopInfo.h"
#include "llvm/Analysis/PostDominators.h"           // INTEL
#include "llvm/Analysis/TargetLibraryInfo.h"
#include "llvm/Analysis/TargetTransformInfo.h"
#include "llvm/Analysis/ValueTracking.h"
#include "llvm/IR/BasicBlock.h"
#include "llvm/IR/CFG.h"
#include "llvm/IR/Constant.h"
#include "llvm/IR/ConstantRange.h"
#include "llvm/IR/Constants.h"
#include "llvm/IR/DataLayout.h"
#include "llvm/IR/Dominators.h"
#include "llvm/IR/Function.h"
#include "llvm/IR/InstrTypes.h"
#include "llvm/IR/Instruction.h"
#include "llvm/IR/Instructions.h"
#include "llvm/IR/IntrinsicInst.h"
#include "llvm/IR/Intrinsics.h"
#include "llvm/IR/LLVMContext.h"
#include "llvm/IR/MDBuilder.h"
#include "llvm/IR/Metadata.h"
#include "llvm/IR/Module.h"
#include "llvm/IR/PassManager.h"
#include "llvm/IR/PatternMatch.h"
#include "llvm/IR/Type.h"
#include "llvm/IR/Use.h"
#include "llvm/IR/User.h"
#include "llvm/IR/Value.h"
#include "llvm/InitializePasses.h"
#include "llvm/Pass.h"
#include "llvm/Support/BlockFrequency.h"
#include "llvm/Support/BranchProbability.h"
#include "llvm/Support/Casting.h"
#include "llvm/Support/CommandLine.h"
#include "llvm/Support/Debug.h"
#include "llvm/Support/raw_ostream.h"
#include "llvm/Transforms/Scalar.h"
#include "llvm/Transforms/Utils/BasicBlockUtils.h"
#include "llvm/Transforms/Utils/Cloning.h"
#include "llvm/Transforms/Utils/Local.h"
#include "llvm/Transforms/Utils/SSAUpdater.h"
#include "llvm/Transforms/Utils/ValueMapper.h"
#include <algorithm>
#include <cassert>
#include <cstddef>
#include <cstdint>
#include <iterator>
#include <memory>
#include <utility>

using namespace llvm;
using namespace jumpthreading;

#define DEBUG_TYPE "jump-threading"

STATISTIC(NumThreads, "Number of jumps threaded");
STATISTIC(NumFolds,   "Number of terminators folded");
STATISTIC(NumDupes,   "Number of branch blocks duplicated to eliminate phi");

static cl::opt<unsigned>
BBDuplicateThreshold("jump-threading-threshold",
          cl::desc("Max block size to duplicate for jump threading"),
          cl::init(6), cl::Hidden);

static cl::opt<unsigned>
ImplicationSearchThreshold(
  "jump-threading-implication-search-threshold",
  cl::desc("The number of predecessors to search for a stronger "
           "condition to use to thread over a weaker condition"),
  cl::init(3), cl::Hidden);

static cl::opt<bool> PrintLVIAfterJumpThreading(
    "print-lvi-after-jump-threading",
    cl::desc("Print the LazyValueInfo cache after JumpThreading"), cl::init(false),
    cl::Hidden);

static cl::opt<bool> JumpThreadingFreezeSelectCond(
    "jump-threading-freeze-select-cond",
    cl::desc("Freeze the condition when unfolding select"), cl::init(false),
    cl::Hidden);

static cl::opt<bool> ThreadAcrossLoopHeaders(
    "jump-threading-across-loop-headers",
    cl::desc("Allow JumpThreading to thread across loop headers, for testing"),
    cl::init(false), cl::Hidden);

#if INTEL_CUSTOMIZATION
static cl::opt<bool>
JumpThreadLoopHeader("jump-thread-loop-header",
                     cl::desc("Jump thread through loop header blocks"),
                     cl::init(true), cl::Hidden);

static cl::opt<bool>
DistantJumpThreading("distant-jump-threading",
          cl::desc("Perform jump threading across larger-than-BB regions"),
          cl::init(true), cl::Hidden);

static cl::opt<bool>
ConservativeJumpThreading("conservative-jump-threading",
          cl::desc("Use conservative heuristics for loop headers and multi-BB "
                   "thread regions"),
          cl::init(true), cl::Hidden);
#endif // INTEL_CUSTOMIZATION

namespace {

  /// This pass performs 'jump threading', which looks at blocks that have
  /// multiple predecessors and multiple successors.  If one or more of the
  /// predecessors of the block can be proven to always jump to one of the
  /// successors, we forward the edge from the predecessor to the successor by
  /// duplicating the contents of this block.
  ///
  /// An example of when this can occur is code like this:
  ///
  ///   if () { ...
  ///     X = 4;
  ///   }
  ///   if (X < 3) {
  ///
  /// In this case, the unconditional branch at the end of the first if can be
  /// revectored to the false side of the second if.
  class JumpThreading : public FunctionPass {
    JumpThreadingPass Impl;

  public:
    static char ID; // Pass identification

    JumpThreading(bool InsertFreezeWhenUnfoldingSelect = false,         // INTEL
                  int T = -1, bool AllowCFGSimps = true) :              // INTEL
      FunctionPass(ID),                                                 // INTEL
      Impl(InsertFreezeWhenUnfoldingSelect, T, AllowCFGSimps) {         // INTEL
      initializeJumpThreadingPass(*PassRegistry::getPassRegistry());
    }

    bool runOnFunction(Function &F) override;

    void getAnalysisUsage(AnalysisUsage &AU) const override {
      AU.addRequired<DominatorTreeWrapperPass>();
      AU.addPreserved<DominatorTreeWrapperPass>();
      AU.addRequired<AAResultsWrapperPass>();
      AU.addRequired<LazyValueInfoWrapperPass>();
      AU.addPreserved<LazyValueInfoWrapperPass>();
      AU.addPreserved<GlobalsAAWrapperPass>();
      AU.addPreserved<AndersensAAWrapperPass>();                        // INTEL
      AU.addPreserved<WholeProgramWrapperPass>();                       // INTEL
      AU.addRequired<TargetLibraryInfoWrapperPass>();
      AU.addRequired<TargetTransformInfoWrapperPass>();
      AU.addRequired<PostDominatorTreeWrapperPass>();                   // INTEL
    }

    void releaseMemory() override { Impl.releaseMemory(); }
  };

} // end anonymous namespace

char JumpThreading::ID = 0;

INITIALIZE_PASS_BEGIN(JumpThreading, "jump-threading",
                "Jump Threading", false, false)
INITIALIZE_PASS_DEPENDENCY(DominatorTreeWrapperPass)
INITIALIZE_PASS_DEPENDENCY(LazyValueInfoWrapperPass)
INITIALIZE_PASS_DEPENDENCY(TargetLibraryInfoWrapperPass)
INITIALIZE_PASS_DEPENDENCY(AAResultsWrapperPass)
INITIALIZE_PASS_DEPENDENCY(PostDominatorTreeWrapperPass) // INTEL
INITIALIZE_PASS_END(JumpThreading, "jump-threading",
                "Jump Threading", false, false)

// Public interface to the Jump Threading pass
FunctionPass *llvm::createJumpThreadingPass(bool InsertFr,              // INTEL
                                            int Threshold,              // INTEL
                                            bool AllowCFGSimps) {       // INTEL
  return new JumpThreading(InsertFr, Threshold, AllowCFGSimps);         // INTEL
}                                                                       // INTEL

JumpThreadingPass::JumpThreadingPass(bool InsertFr,int T,               // INTEL
                                     bool AllowCFGSimps) {              // INTEL
  DoCFGSimplifications = AllowCFGSimps;                                 // INTEL
  InsertFreezeWhenUnfoldingSelect = JumpThreadingFreezeSelectCond | InsertFr;
  DefaultBBDupThreshold = (T == -1) ? BBDuplicateThreshold : unsigned(T);
}

// Update branch probability information according to conditional
// branch probability. This is usually made possible for cloned branches
// in inline instances by the context specific profile in the caller.
// For instance,
//
//  [Block PredBB]
//  [Branch PredBr]
//  if (t) {
//     Block A;
//  } else {
//     Block B;
//  }
//
//  [Block BB]
//  cond = PN([true, %A], [..., %B]); // PHI node
//  [Branch CondBr]
//  if (cond) {
//    ...  // P(cond == true) = 1%
//  }
//
//  Here we know that when block A is taken, cond must be true, which means
//      P(cond == true | A) = 1
//
//  Given that P(cond == true) = P(cond == true | A) * P(A) +
//                               P(cond == true | B) * P(B)
//  we get:
//     P(cond == true ) = P(A) + P(cond == true | B) * P(B)
//
//  which gives us:
//     P(A) is less than P(cond == true), i.e.
//     P(t == true) <= P(cond == true)
//
//  In other words, if we know P(cond == true) is unlikely, we know
//  that P(t == true) is also unlikely.
//
static void updatePredecessorProfileMetadata(PHINode *PN, BasicBlock *BB) {
  BranchInst *CondBr = dyn_cast<BranchInst>(BB->getTerminator());
  if (!CondBr)
    return;

  uint64_t TrueWeight, FalseWeight;
  if (!CondBr->extractProfMetadata(TrueWeight, FalseWeight))
    return;

  if (TrueWeight + FalseWeight == 0)
    // Zero branch_weights do not give a hint for getting branch probabilities.
    // Technically it would result in division by zero denominator, which is
    // TrueWeight + FalseWeight.
    return;

  // Returns the outgoing edge of the dominating predecessor block
  // that leads to the PhiNode's incoming block:
  auto GetPredOutEdge =
      [](BasicBlock *IncomingBB,
         BasicBlock *PhiBB) -> std::pair<BasicBlock *, BasicBlock *> {
    auto *PredBB = IncomingBB;
    auto *SuccBB = PhiBB;
    SmallPtrSet<BasicBlock *, 16> Visited;
    while (true) {
      BranchInst *PredBr = dyn_cast<BranchInst>(PredBB->getTerminator());
      if (PredBr && PredBr->isConditional())
        return {PredBB, SuccBB};
      Visited.insert(PredBB);
      auto *SinglePredBB = PredBB->getSinglePredecessor();
      if (!SinglePredBB)
        return {nullptr, nullptr};

      // Stop searching when SinglePredBB has been visited. It means we see
      // an unreachable loop.
      if (Visited.count(SinglePredBB))
        return {nullptr, nullptr};

      SuccBB = PredBB;
      PredBB = SinglePredBB;
    }
  };

  for (unsigned i = 0, e = PN->getNumIncomingValues(); i != e; ++i) {
    Value *PhiOpnd = PN->getIncomingValue(i);
    ConstantInt *CI = dyn_cast<ConstantInt>(PhiOpnd);

    if (!CI || !CI->getType()->isIntegerTy(1))
      continue;

    BranchProbability BP =
        (CI->isOne() ? BranchProbability::getBranchProbability(
                           TrueWeight, TrueWeight + FalseWeight)
                     : BranchProbability::getBranchProbability(
                           FalseWeight, TrueWeight + FalseWeight));

    auto PredOutEdge = GetPredOutEdge(PN->getIncomingBlock(i), BB);
    if (!PredOutEdge.first)
      return;

    BasicBlock *PredBB = PredOutEdge.first;
    BranchInst *PredBr = dyn_cast<BranchInst>(PredBB->getTerminator());
    if (!PredBr)
      return;

    uint64_t PredTrueWeight, PredFalseWeight;
    // FIXME: We currently only set the profile data when it is missing.
    // With PGO, this can be used to refine even existing profile data with
    // context information. This needs to be done after more performance
    // testing.
    if (PredBr->extractProfMetadata(PredTrueWeight, PredFalseWeight))
      continue;

    // We can not infer anything useful when BP >= 50%, because BP is the
    // upper bound probability value.
    if (BP >= BranchProbability(50, 100))
      continue;

    SmallVector<uint32_t, 2> Weights;
    if (PredBr->getSuccessor(0) == PredOutEdge.second) {
      Weights.push_back(BP.getNumerator());
      Weights.push_back(BP.getCompl().getNumerator());
    } else {
      Weights.push_back(BP.getCompl().getNumerator());
      Weights.push_back(BP.getNumerator());
    }
    PredBr->setMetadata(LLVMContext::MD_prof,
                        MDBuilder(PredBr->getParent()->getContext())
                            .createBranchWeights(Weights));
  }
}

/// runOnFunction - Toplevel algorithm.
bool JumpThreading::runOnFunction(Function &F) {
  if (skipFunction(F))
    return false;
  auto TTI = &getAnalysis<TargetTransformInfoWrapperPass>().getTTI(F);
  // Jump Threading has no sense for the targets with divergent CF
  if (TTI->hasBranchDivergence())
    return false;
  auto TLI = &getAnalysis<TargetLibraryInfoWrapperPass>().getTLI(F);
#if INTEL_CUSTOMIZATION
  // If we need structured CFGs, disable jump threading, since it generally
  // tends to destructure them.
  if (TTI->needsStructuredCFG())
    return false;
  auto *PDT = &getAnalysis<PostDominatorTreeWrapperPass>().getPostDomTree();
#endif
  auto DT = &getAnalysis<DominatorTreeWrapperPass>().getDomTree();
  auto LVI = &getAnalysis<LazyValueInfoWrapperPass>().getLVI();
  auto AA = &getAnalysis<AAResultsWrapperPass>().getAAResults();
  DomTreeUpdater DTU(*DT, DomTreeUpdater::UpdateStrategy::Lazy);
  std::unique_ptr<BlockFrequencyInfo> BFI;
  std::unique_ptr<BranchProbabilityInfo> BPI;
  if (F.hasProfileData()) {
    LoopInfo LI{DominatorTree(F)};
    BPI.reset(new BranchProbabilityInfo(F, LI, TLI));
    BFI.reset(new BlockFrequencyInfo(F, *BPI, LI));
  }

  bool Changed = Impl.runImpl(F, TLI, LVI, AA, &DTU, F.hasProfileData(),
                              std::move(BFI), std::move(BPI), PDT); // INTEL
  if (PrintLVIAfterJumpThreading) {
    dbgs() << "LVI for function '" << F.getName() << "':\n";
    LVI->printLVI(F, DTU.getDomTree(), dbgs());
  }
  return Changed;
}

PreservedAnalyses JumpThreadingPass::run(Function &F,
                                         FunctionAnalysisManager &AM) {
  auto &TTI = AM.getResult<TargetIRAnalysis>(F);
  // Jump Threading has no sense for the targets with divergent CF
  if (TTI.hasBranchDivergence())
    return PreservedAnalyses::all();
  auto &TLI = AM.getResult<TargetLibraryAnalysis>(F);
  auto &DT = AM.getResult<DominatorTreeAnalysis>(F);
  auto &LVI = AM.getResult<LazyValueAnalysis>(F);
  auto &AA = AM.getResult<AAManager>(F);
  auto &PDT = AM.getResult<PostDominatorTreeAnalysis>(F); // INTEL
  DomTreeUpdater DTU(DT, DomTreeUpdater::UpdateStrategy::Lazy);

  std::unique_ptr<BlockFrequencyInfo> BFI;
  std::unique_ptr<BranchProbabilityInfo> BPI;
  if (F.hasProfileData()) {
    LoopInfo LI{DominatorTree(F)};
    BPI.reset(new BranchProbabilityInfo(F, LI, &TLI));
    BFI.reset(new BlockFrequencyInfo(F, *BPI, LI));
  }

  bool Changed = runImpl(F, &TLI, &LVI, &AA, &DTU, F.hasProfileData(),
                         std::move(BFI), std::move(BPI), &PDT); // INTEL

  if (PrintLVIAfterJumpThreading) {
    dbgs() << "LVI for function '" << F.getName() << "':\n";
    LVI.printLVI(F, DTU.getDomTree(), dbgs());
  }

  if (!Changed)
    return PreservedAnalyses::all();
  PreservedAnalyses PA;
  PA.preserve<GlobalsAA>();
  PA.preserve<DominatorTreeAnalysis>();
  PA.preserve<LazyValueAnalysis>();
  PA.preserve<AndersensAA>();         // INTEL
  PA.preserve<WholeProgramAnalysis>();// INTEL
  return PA;
}
bool JumpThreadingPass::runImpl(Function &F, TargetLibraryInfo *TLI_,
                                LazyValueInfo *LVI_, AliasAnalysis *AA_,
                                DomTreeUpdater *DTU_, bool HasProfileData_,
                                std::unique_ptr<BlockFrequencyInfo> BFI_,
#if INTEL_CUSTOMIZATION
                                std::unique_ptr<BranchProbabilityInfo> BPI_,
                                PostDominatorTree *PDT_) {
#endif // INTEL_CUSTOMIZATION
  LLVM_DEBUG(dbgs() << "Jump threading on function '" << F.getName() << "'\n");
  TLI = TLI_;
  LVI = LVI_;
  AA = AA_;
  DTU = DTU_;
  BFI.reset();
  BPI.reset();
  PDT = PDT_;               // INTEL
  BlockThreadCount.clear(); // INTEL
  // When profile data is available, we need to update edge weights after
  // successful jump threading, which requires both BPI and BFI being available.
  HasProfileData = HasProfileData_;
  auto *GuardDecl = F.getParent()->getFunction(
      Intrinsic::getName(Intrinsic::experimental_guard));
  HasGuards = GuardDecl && !GuardDecl->use_empty();
  if (HasProfileData) {
    BPI = std::move(BPI_);
    BFI = std::move(BFI_);
  }

  // Reduce the number of instructions duplicated when optimizing strictly for
  // size.
  if (BBDuplicateThreshold.getNumOccurrences())
    BBDupThreshold = BBDuplicateThreshold;
  else if (F.hasFnAttribute(Attribute::MinSize))
    BBDupThreshold = 3;
  else
    BBDupThreshold = DefaultBBDupThreshold;

  // JumpThreading must not processes blocks unreachable from entry. It's a
  // waste of compute time and can potentially lead to hangs.
  SmallPtrSet<BasicBlock *, 16> Unreachable;
  assert(DTU && "DTU isn't passed into JumpThreading before using it.");
  assert(DTU->hasDomTree() && "JumpThreading relies on DomTree to proceed.");
  DominatorTree &DT = DTU->getDomTree();
  for (auto &BB : F)
    if (!DT.isReachableFromEntry(&BB))
      Unreachable.insert(&BB);

  if (!ThreadAcrossLoopHeaders)
    findLoopHeaders(F);

#if INTEL_CUSTOMIZATION
  unsigned FnSize = F.size(); // linear time
#endif // INTEL_CUSTOMIZATION

  bool EverChanged = false;
  bool Changed;
  do {
    Changed = false;
    for (auto &BB : F) {
      if (Unreachable.count(&BB))
        continue;
#if INTEL_CUSTOMIZATION
      // If the function is over a certain size, and the number of CFG
      // transforms exceeds the number of blocks in the function by 10X,
      // we may be stuck in a degenerate N^2 case. This will rapidly consume
      // memory with DT updates. Stop jump threading completely.
      if ((FnSize > 100) && (DTU->numPendingUpdates() > (FnSize * 10))) {
        LLVM_DEBUG(dbgs() << "  JT: Too many DT updates. "
                          << DTU->numPendingUpdates() << ", Fsize: " << F.size()
                          << "\n");
        EverChanged |= Changed;
        Changed = false;
        break;
      }
#endif // INTEL_CUSTOMIZATION
      while (processBlock(&BB)) // Thread all of the branches we can over BB.
        Changed = true;

      // Jump threading may have introduced redundant debug values into BB
      // which should be removed.
      if (Changed)
        RemoveRedundantDbgInstrs(&BB);

      // Stop processing BB if it's the entry or is now deleted. The following
      // routines attempt to eliminate BB and locating a suitable replacement
      // for the entry is non-trivial.
      if (&BB == &F.getEntryBlock() || DTU->isBBPendingDeletion(&BB))
        continue;

      if (pred_empty(&BB)) {
        // When processBlock makes BB unreachable it doesn't bother to fix up
        // the instructions in it. We must remove BB to prevent invalid IR.
        LLVM_DEBUG(dbgs() << "  JT: Deleting dead block '" << BB.getName()
                          << "' with terminator: " << *BB.getTerminator()
                          << '\n');
        LoopHeaders.erase(&BB);
        CountableSingleExitLoopLatches.erase(&BB);   // INTEL
        CountableSingleExitLoopHeaders.erase(&BB);   // INTEL
        LVI->eraseBlock(&BB);
        DeleteDeadBlock(&BB, DTU);
        Changed = true;
        continue;
      }

      // processBlock doesn't thread BBs with unconditional TIs. However, if BB
      // is "almost empty", we attempt to merge BB with its sole successor.
      auto *BI = dyn_cast<BranchInst>(BB.getTerminator());
      if (BI && BI->isUnconditional()) {
        BasicBlock *Succ = BI->getSuccessor(0);
        if (
            // The terminator must be the only non-phi instruction in BB.
            BB.getFirstNonPHIOrDbg()->isTerminator() &&
            // Don't alter Loop headers and latches to ensure another pass can
            // detect and transform nested loops later.
            !LoopHeaders.count(&BB) && !LoopHeaders.count(Succ) &&
            TryToSimplifyUncondBranchFromEmptyBlock(&BB, DTU)) {
          RemoveRedundantDbgInstrs(Succ);
          // BB is valid for cleanup here because we passed in DTU. F remains
          // BB's parent until a DTU->getDomTree() event.
          LVI->eraseBlock(&BB);
          CountableSingleExitLoopLatches.erase(&BB);   // INTEL
          CountableSingleExitLoopHeaders.erase(&BB);   // INTEL
          Changed = true;
        }
      }
    }
    EverChanged |= Changed;
  } while (Changed);

  LoopHeaders.clear();
  CountableSingleExitLoopLatches.clear();   // INTEL
  CountableSingleExitLoopHeaders.clear();   // INTEL
  // Flush only the Dominator Tree.
  return EverChanged;
}

// Replace uses of Cond with ToVal when safe to do so. If all uses are
// replaced, we can remove Cond. We cannot blindly replace all uses of Cond
// because we may incorrectly replace uses when guards/assumes are uses of
// of `Cond` and we used the guards/assume to reason about the `Cond` value
// at the end of block. RAUW unconditionally replaces all uses
// including the guards/assumes themselves and the uses before the
// guard/assume.
static void replaceFoldableUses(Instruction *Cond, Value *ToVal) {
  assert(Cond->getType() == ToVal->getType());
  auto *BB = Cond->getParent();
  // We can unconditionally replace all uses in non-local blocks (i.e. uses
  // strictly dominated by BB), since LVI information is true from the
  // terminator of BB.
  replaceNonLocalUsesWith(Cond, ToVal);
  for (Instruction &I : reverse(*BB)) {
    // Reached the Cond whose uses we are trying to replace, so there are no
    // more uses.
    if (&I == Cond)
      break;
    // We only replace uses in instructions that are guaranteed to reach the end
    // of BB, where we know Cond is ToVal.
    if (!isGuaranteedToTransferExecutionToSuccessor(&I))
      break;
    I.replaceUsesOfWith(Cond, ToVal);
  }
  if (Cond->use_empty() && !Cond->mayHaveSideEffects())
    Cond->eraseFromParent();
}

#if INTEL_CUSTOMIZATION
/// getJumpThreadDuplicationCost - Return the cost of duplicating this region to
/// thread across it. Stop scanning the region when passing the threshold.
static unsigned getJumpThreadDuplicationCost(
  const SmallVectorImpl<BasicBlock*> &RegionBlocks,
  const BasicBlock *RegionBottom,
  unsigned Threshold) {
  const Instruction *BBTerm = RegionBottom->getTerminator();

  unsigned Bonus = 0;
  // Threading through a switch statement is particularly profitable.  If this
  // block ends in a switch, decrease its cost to make it more likely to happen.
  if (isa<SwitchInst>(BBTerm))
    Bonus = 6;

  // The same holds for indirect branches, but slightly more so.
  if (isa<IndirectBrInst>(BBTerm))
    Bonus = 8;


  // Bump the threshold up so the early exit from the loop doesn't skip the
  // terminator-based Size adjustment at the end.
  Threshold += Bonus;

  // Sum up the cost of each instruction until we get to the terminator.  Don't
  // include the terminator because the copy won't include it.
  unsigned Size = 0;
  for (auto BB : RegionBlocks) {
    /// Ignore PHI nodes, these will be flattened when duplication happens.
    BasicBlock::const_iterator I(BB->getFirstNonPHI());

    // FIXME: THREADING will delete values that are just used to compute the
    // branch, so they shouldn't count against the duplication cost.

    // Sum up the cost of each instruction.
    for (; I != BB->end(); ++I) {
      // Don't include the terminator in the region bottom, because the copy
      // won't include it.
      if (I->isTerminator() && BB == RegionBottom)
        continue;

      if (IntrinsicUtils::isDirective(const_cast<Instruction *>(&*I)))
        return Threshold + 1;

      // Stop scanning the block if we've reached the threshold.
      if (Size > Threshold)
        return Size;

      // Debugger intrinsics don't incur code size.
      if (isa<DbgInfoIntrinsic>(I)) continue;

      // Pseudo-probes don't incur code size.
      if (isa<PseudoProbeInst>(I))
        continue;

      // If this is a pointer->pointer bitcast, it is free.
      if (isa<BitCastInst>(I) && I->getType()->isPointerTy())
        continue;

      // Freeze instruction is free, too.
      if (isa<FreezeInst>(I))
        continue;

      // Bail out if this instruction gives back a token type, it is not
      // possible to duplicate it if it is used outside this BB.
      if (I->getType()->isTokenTy() && I->isUsedOutsideOfBlock(BB))
        return ~0U;

      // All other instructions count for at least one unit.
      ++Size;

      // Calls are more expensive.  If they are non-intrinsic calls, we model
      // them as having cost of 4.  If they are a non-vector intrinsic, we model
      // them as having cost of 2 total, and if they are a vector intrinsic, we
      //  model them as having cost 1.
      if (const CallInst *CI = dyn_cast<CallInst>(I)) {
        if (CI->cannotDuplicate() || CI->isConvergent())
          // Blocks with NoDuplicate are modelled as having infinite cost, so
          // they are never duplicated.
          return ~0U;
        else if (!isa<IntrinsicInst>(CI))
          Size += 3;
        else if (!CI->getType()->isVectorTy())
          Size += 1;
      }
    }
  }

  return Size > Bonus ? Size - Bonus : 0;
}

// Approximates checks for common countable loop structure-
// 1) Header has two predecessors.
// 2) Latch ends in a conditional branch.
// 3) Latch condition is a ICmp instruction.
// 4) One of the compare operands looks like an IV.
//
// Example IR-
// latch:
// %inc = add %iv, 1
// %cmp = icmp lt %inc, 5
// br %cmp, %header, %exit
static bool isCountableLoop(const BasicBlock *HeaderBB,
                            const BasicBlock *LatchBB) {

  if (std::distance(pred_begin(HeaderBB), pred_end(HeaderBB)) != 2)
    return false;

  auto *BrTerm = dyn_cast<BranchInst>(LatchBB->getTerminator());

  if (!BrTerm || BrTerm->isUnconditional())
    return false;

  auto *CmpInst = dyn_cast<ICmpInst>(BrTerm->getCondition());

  if (!CmpInst)
    return false;

  for (const Value *Op : CmpInst->operands()) {
    auto *OpInst = dyn_cast<Instruction>(Op);

    if (!OpInst)
      continue;

    auto ParentBB = OpInst->getParent();
    bool DefinedInHeader = (ParentBB == HeaderBB);
    bool DefinedInHeaderOrLatch = (DefinedInHeader || (ParentBB == LatchBB));

    // If instruction is defined in the header or latch and is among the most
    // common instruction types for an IV (add, sub, GEP and phi), assume it
    // is an IV.
    if (DefinedInHeaderOrLatch &&
        ((OpInst->getOpcode() == Instruction::Add) ||
        (OpInst->getOpcode() == Instruction::Sub) ||
        (OpInst->getOpcode() == Instruction::GetElementPtr) ||
        (DefinedInHeader && isa<PHINode>(OpInst))))
      return true;
  }

  return false;
}

static bool isCountableSingleExitLoop(const BasicBlock *HeaderBB,
                                      const BasicBlock *LatchBB,
                                      PostDominatorTree *PDT) {
  if (!isCountableLoop(HeaderBB, LatchBB))
    return false;

  // Check whether the loop is single exit by checking whether latch
  // post-dominates all loop bblocks.
  SmallVector<const BasicBlock *, 8> WorkListBBs;
  SmallPtrSet<const BasicBlock *, 16> VisitedLoopBBs;

  WorkListBBs.push_back(HeaderBB);

  do {
    auto *CurBB = WorkListBBs.pop_back_val();

    if (CurBB == LatchBB)
      continue;

    if (!VisitedLoopBBs.insert(CurBB).second)
      continue;

    if (!PDT->dominates(LatchBB, CurBB))
      return false;

    for (auto *SuccBB : make_range(succ_begin(CurBB), succ_end(CurBB))) {
      WorkListBBs.push_back(SuccBB);
    }

  } while (!WorkListBBs.empty());

  return true;
}
#endif // INTEL_CUSTOMIZATION

/// findLoopHeaders - We do not want jump threading to turn proper loop
/// structures into irreducible loops.  Doing this breaks up the loop nesting
/// hierarchy and pessimizes later transformations.  To prevent this from
/// happening, we first have to find the loop headers.  Here we approximate this
/// by finding targets of backedges in the CFG.
///
/// Note that there definitely are cases when we want to allow threading of
/// edges across a loop header.  For example, threading a jump from outside the
/// loop (the preheader) to an exit block of the loop is definitely profitable.
/// It is also almost always profitable to thread backedges from within the loop
/// to exit blocks, and is often profitable to thread backedges to other blocks
/// within the loop (forming a nested loop).  This simple analysis is not rich
/// enough to track all of these properties and keep it up-to-date as the CFG
/// mutates, so we don't allow any of these transformations.
void JumpThreadingPass::findLoopHeaders(Function &F) {
  SmallVector<std::pair<const BasicBlock*,const BasicBlock*>, 32> Edges;
  FindFunctionBackedges(F, Edges);

  for (const auto &Edge : Edges)
    LoopHeaders.insert(Edge.second);
#if INTEL_CUSTOMIZATION
  if (F.isPreLoopOpt())
    for (const auto &Edge : Edges)
      if (isCountableSingleExitLoop(Edge.second, Edge.first, PDT)) {
        CountableSingleExitLoopLatches.insert(Edge.first);
        CountableSingleExitLoopHeaders.insert(Edge.second);
      }
#endif // INTEL_CUSTOMIZATION
}

/// getKnownConstant - Helper method to determine if we can thread over a
/// terminator with the given value as its condition, and if so what value to
/// use for that. What kind of value this is depends on whether we want an
/// integer or a block address, but an undef is always accepted.
/// Returns null if Val is null or not an appropriate constant.
static Constant *getKnownConstant(Value *Val, ConstantPreference Preference) {
  if (!Val)
    return nullptr;

  // Undef is "known" enough.
  if (UndefValue *U = dyn_cast<UndefValue>(Val))
    return U;

  if (Preference == WantBlockAddress)
    return dyn_cast<BlockAddress>(Val->stripPointerCasts());

  return dyn_cast<ConstantInt>(Val);
}

#if INTEL_CUSTOMIZATION
/// Test whether two ThreadRegions are identical.
static bool matchingRegionInfo(const ThreadRegionInfo &RegionInfo1,
                               const ThreadRegionInfo &RegionInfo2) {
  ThreadRegionInfoIterator I1 = RegionInfo1.begin(), I1E = RegionInfo1.end();
  ThreadRegionInfoIterator I2 = RegionInfo2.begin(), I2E = RegionInfo2.end();

  while (I1 != I1E && I2 != I2E) {
    if (I1->first != I2->first || I1->second != I2->second)
      return false;
    ++I1, ++I2;
  }

  return I1 == I1E && I2 == I2E;
}
#endif // INTEL_CUSTOMIZATION

/// computeValueKnownInPredecessors - Given a basic block BB and a value V, see
/// if we can infer that the value is a known ConstantInt/BlockAddress or undef
/// in any of our predecessors.  If so, return the known list of value and pred
/// BB in the result vector.
///
/// This returns true if there were any known values.
bool JumpThreadingPass::computeValueKnownInPredecessorsImpl(
    Value *V, BasicBlock *BB, PredValueInfo &Result,
    ThreadRegionInfo &RegionInfo,       // INTEL
    ConstantPreference Preference, DenseSet<Value *> &RecursionSet,
    Instruction *CxtI) {
  // This method walks up use-def chains recursively.  Because of this, we could
  // get into an infinite loop going around loops in the use-def chain.  To
  // prevent this, keep track of what (value, block) pairs we've already visited
  // and terminate the search if we loop back to them
  if (!RecursionSet.insert(V).second)
    return false;

  // If V is a constant, then it is known in all predecessors.
  if (Constant *KC = getKnownConstant(V, Preference)) {
    for (BasicBlock *Pred : predecessors(BB))
      Result.emplace_back(KC, Pred);

    RegionInfo.push_back(std::make_pair(BB, BB));                       // INTEL
    return !Result.empty();
  }

  // If V is a non-instruction value, or an instruction in a different block,
  // then it can't be derived from a PHI.
  Instruction *I = dyn_cast<Instruction>(V);
  if (!I || I->getParent() != BB) {

    // Okay, if this is a live-in value, see if it has a known value at the end
    // of any of our predecessors.
    //
    // FIXME: This should be an edge property, not a block end property.
    /// TODO: Per PR2563, we could infer value range information about a
    /// predecessor based on its terminator.
    //
    // FIXME: change this to use the more-rich 'getPredicateOnEdge' method if
    // "I" is a non-local compare-with-a-constant instruction.  This would be
    // able to handle value inequalities better, for example if the compare is
    // "X < 4" and "X < 3" is known true but "X < 4" itself is not available.
    // Perhaps getConstantOnEdge should be smart enough to do this?
    for (BasicBlock *P : predecessors(BB)) {
      // If the value is known by LazyValueInfo to be a constant in a
      // predecessor, use that information to try to thread this block.
      Constant *PredCst = LVI->getConstantOnEdge(V, P, BB, CxtI);
      if (Constant *KC = getKnownConstant(PredCst, Preference))
        Result.emplace_back(KC, P);
    }

#if INTEL_CUSTOMIZATION
    if (!Result.empty()) {
      RegionInfo.push_back(std::make_pair(BB, BB));
      return true;
    }

    // If I is a PHI node defined outside BB, we might have a candidate for
    // distant jump threading.
    if (!DistantJumpThreading || !I || !isa<PHINode>(I))
      return false;
#endif // INTEL_CUSTOMIZATION
  }

  /// If I is a PHI node, then we know the incoming values for any constants.
  if (PHINode *PN = dyn_cast<PHINode>(I)) {
    for (unsigned i = 0, e = PN->getNumIncomingValues(); i != e; ++i) {
      Value *InVal = PN->getIncomingValue(i);
      if (Constant *KC = getKnownConstant(InVal, Preference)) {
        Result.emplace_back(KC, PN->getIncomingBlock(i));
      } else {
        Constant *CI = LVI->getConstantOnEdge(InVal,
                                              PN->getIncomingBlock(i),
                                              PN->getParent(), CxtI);   // INTEL
        if (Constant *KC = getKnownConstant(CI, Preference))
          Result.emplace_back(KC, PN->getIncomingBlock(i));
      }
    }

#if INTEL_CUSTOMIZATION
    if (!Result.empty()) {
      RegionInfo.push_back(std::make_pair(PN->getParent(), BB));
      return true;
    }

    if (!DistantJumpThreading)
      return false;

    // We failed to find any constant incoming values to PN. Now look back
    // even further. One of the operands to PN might itself be a PHI node
    // with constant incoming values. This has the potential of really exploding
    // compile time, so only search back through one PHI.
    if (RegionInfo.size() > 0)
      return false;

    RegionInfo.push_back(std::make_pair(PN->getParent(), BB));
    for (unsigned i = 0, e = PN->getNumIncomingValues(); i != e; ++i) {
      Value *InVal = PN->getIncomingValue(i);
      if (PHINode *PN2 = dyn_cast<PHINode>(InVal)) {
        computeValueKnownInPredecessors(PN2, PN2->getParent(), Result,
                                        RegionInfo, Preference, CxtI);
        if (!Result.empty()) {
          // computeValueKnownInPredecessors will have made PN2's block the
          // bottom of the thread sub-region. We need to change this to be
          // the relevant predecessor of PN's block.
          assert(RegionInfo.size() == 2 && "Unexpected thread region");
          RegionInfo.back().second = PN->getIncomingBlock(i);
          return true;
        }
      }
    }
    RegionInfo.pop_back();

    return false;
#endif // INTEL_CUSTOMIZATION
  }

  // Handle Cast instructions.
  if (CastInst *CI = dyn_cast<CastInst>(I)) {
    Value *Source = CI->getOperand(0);
    computeValueKnownInPredecessorsImpl(Source, BB, Result, RegionInfo, // INTEL
                                        Preference, RecursionSet, CxtI);// INTEL
    if (Result.empty())
      return false;

    // Convert the known values.
    for (auto &R : Result)
      R.first = ConstantExpr::getCast(CI->getOpcode(), R.first, CI->getType());

    return true;
  }

  if (FreezeInst *FI = dyn_cast<FreezeInst>(I)) {
    Value *Source = FI->getOperand(0);
    computeValueKnownInPredecessorsImpl(Source, BB, Result, RegionInfo, // INTEL
                                        Preference, RecursionSet, CxtI);// INTEL

    erase_if(Result, [](auto &Pair) {
      return !isGuaranteedNotToBeUndefOrPoison(Pair.first);
    });

    return !Result.empty();
  }

  // Handle some boolean conditions.
  if (I->getType()->getPrimitiveSizeInBits() == 1) {
    using namespace PatternMatch;

    assert(Preference == WantInteger && "One-bit non-integer type?");
    // X | true -> true
    // X & false -> false
    Value *Op0, *Op1;
    if (match(I, m_LogicalOr(m_Value(Op0), m_Value(Op1))) ||
        match(I, m_LogicalAnd(m_Value(Op0), m_Value(Op1)))) {
      PredValueInfoTy LHSVals, RHSVals;
      ThreadRegionInfoTy RegionInfoOp0, RegionInfoOp1;                  // INTEL

<<<<<<< HEAD
      computeValueKnownInPredecessorsImpl(I->getOperand(0), BB, LHSVals,
                                          RegionInfoOp0,                    // INTEL
                                      WantInteger, RecursionSet, CxtI);
      computeValueKnownInPredecessorsImpl(I->getOperand(1), BB, RHSVals,
                                          RegionInfoOp1,                    // INTEL
                                          WantInteger, RecursionSet, CxtI);
=======
      computeValueKnownInPredecessorsImpl(Op0, BB, LHSVals, WantInteger,
                                          RecursionSet, CxtI);
      computeValueKnownInPredecessorsImpl(Op1, BB, RHSVals, WantInteger,
                                          RecursionSet, CxtI);
>>>>>>> 19c2e129

      if (LHSVals.empty() && RHSVals.empty())
        return false;

      ConstantInt *InterestingVal;
      if (match(I, m_LogicalOr()))
        InterestingVal = ConstantInt::getTrue(I->getContext());
      else
        InterestingVal = ConstantInt::getFalse(I->getContext());

      SmallPtrSet<BasicBlock*, 4> LHSKnownBBs;

      // Scan for the sentinel.  If we find an undef, force it to the
      // interesting value: x|undef -> true and x&undef -> false.
      for (const auto &LHSVal : LHSVals)
        if (LHSVal.first == InterestingVal || isa<UndefValue>(LHSVal.first)) {
          Result.emplace_back(InterestingVal, LHSVal.second);
          LHSKnownBBs.insert(LHSVal.second);
        }

#if INTEL_CUSTOMIZATION
      // It is possible that there are known values for both operand 0 and
      // operand 1 but where the top of the thread region is different. Don't
      // attempt to handle this case. Instead, arbitrarily use operand 0's
      // known values when the thread region is different.
      if (!Result.empty() &&
          !matchingRegionInfo(RegionInfoOp0, RegionInfoOp1)) {
        RegionInfo.insert(RegionInfo.end(), RegionInfoOp0.begin(),
                          RegionInfoOp0.end());
        return true;
      }
#endif // INTEL_CUSTOMIZATION

      for (const auto &RHSVal : RHSVals)
        if (RHSVal.first == InterestingVal || isa<UndefValue>(RHSVal.first)) {
          // If we already inferred a value for this block on the LHS, don't
          // re-add it.
          if (!LHSKnownBBs.count(RHSVal.second))
            Result.emplace_back(InterestingVal, RHSVal.second);
        }

      if (!Result.empty())                                              // INTEL
        RegionInfo.insert(RegionInfo.end(), RegionInfoOp1.begin(),      // INTEL
                          RegionInfoOp1.end());                         // INTEL

      return !Result.empty();
    }

    // Handle the NOT form of XOR.
    if (I->getOpcode() == Instruction::Xor &&
        isa<ConstantInt>(I->getOperand(1)) &&
        cast<ConstantInt>(I->getOperand(1))->isOne()) {
      computeValueKnownInPredecessorsImpl(I->getOperand(0), BB, Result,
                                          RegionInfo,                       // INTEL
                                          WantInteger, RecursionSet, CxtI);
      if (Result.empty())
        return false;

      // Invert the known values.
      for (auto &R : Result)
        R.first = ConstantExpr::getNot(R.first);

      return true;
    }

  // Try to simplify some other binary operator values.
  } else if (BinaryOperator *BO = dyn_cast<BinaryOperator>(I)) {
    assert(Preference != WantBlockAddress
            && "A binary operator creating a block address?");

    ThreadRegionInfoTy RegionInfoOp0;                                   // INTEL
    if (ConstantInt *CI = dyn_cast<ConstantInt>(BO->getOperand(1))) {
      PredValueInfoTy LHSVals;
      computeValueKnownInPredecessorsImpl(BO->getOperand(0), BB, LHSVals,
                                          RegionInfoOp0,                    // INTEL
                                          WantInteger, RecursionSet, CxtI);

      // Try to use constant folding to simplify the binary operator.
      for (const auto &LHSVal : LHSVals) {
        Constant *V = LHSVal.first;
        Constant *Folded = ConstantExpr::get(BO->getOpcode(), V, CI);

        if (Constant *KC = getKnownConstant(Folded, WantInteger))
          Result.emplace_back(KC, LHSVal.second);
      }
    }

    if (!Result.empty())                                                // INTEL
      RegionInfo.insert(RegionInfo.end(), RegionInfoOp0.begin(),        // INTEL
                        RegionInfoOp0.end());                           // INTEL

    return !Result.empty();
  }

  // Handle compare with phi operand, where the PHI is defined in this block.
  if (CmpInst *Cmp = dyn_cast<CmpInst>(I)) {
    assert(Preference == WantInteger && "Compares only produce integers");
    Type *CmpType = Cmp->getType();
    Value *CmpLHS = Cmp->getOperand(0);
    Value *CmpRHS = Cmp->getOperand(1);
    CmpInst::Predicate Pred = Cmp->getPredicate();

    PHINode *PN = dyn_cast<PHINode>(CmpLHS);
    if (!PN)
      PN = dyn_cast<PHINode>(CmpRHS);
    if (PN && PN->getParent() == BB) {
      const DataLayout &DL = PN->getModule()->getDataLayout();
      // We can do this simplification if any comparisons fold to true or false.
      // See if any do.
      for (unsigned i = 0, e = PN->getNumIncomingValues(); i != e; ++i) {
        BasicBlock *PredBB = PN->getIncomingBlock(i);
        Value *LHS, *RHS;
        if (PN == CmpLHS) {
          LHS = PN->getIncomingValue(i);
          RHS = CmpRHS->DoPHITranslation(BB, PredBB);
        } else {
          LHS = CmpLHS->DoPHITranslation(BB, PredBB);
          RHS = PN->getIncomingValue(i);
        }

#if INTEL_CUSTOMIZATION
        // When BB is a loop header, LHS can be derived from a Value, %V,
        // computed in BB during a prior iteration of the loop. We have to be
        // careful to avoid trying to simplify a comparison based on a RHS also
        // derived from %V but from the current loop iteration. It is
        // computationally expensive to detect this situation, because %V can be
        // arbitrarily far back in the expression tree for LHS. So
        // conservatively suppress this optimization when BB is a loop header.
        //
        // Note that the problem is provably confined to loop headers. In order
        // for LHS to be derived from %V defined in BB, BB must dominate PredBB,
        // which makes PredBB-->BB a backedge and BB a member of LoopHeaders.
        //
        // Caution! This requires LoopHeaders to be kept up-to-date for
        // correctness. Practically speaking, this isn't a new requirement
        // given the number of failures that occured when first allowing jump
        // threading across loop headers. But this check makes the requirement
        // explicit and intentional.
        if (isa<Instruction>(LHS) && isa<Instruction>(RHS) &&
            LoopHeaders.count(BB))
          continue;
#endif // INTEL_CUSTOMIZATION

        Value *Res = SimplifyCmpInst(Pred, LHS, RHS, {DL});
        if (!Res) {
          if (!isa<Constant>(RHS))
            continue;

          // getPredicateOnEdge call will make no sense if LHS is defined in BB.
          auto LHSInst = dyn_cast<Instruction>(LHS);
          if (LHSInst && LHSInst->getParent() == BB)
            continue;

          LazyValueInfo::Tristate
            ResT = LVI->getPredicateOnEdge(Pred, LHS,
                                           cast<Constant>(RHS), PredBB, BB,
                                           CxtI ? CxtI : Cmp);
          if (ResT == LazyValueInfo::Unknown)
            continue;
          Res = ConstantInt::get(Type::getInt1Ty(LHS->getContext()), ResT);
        }

        if (Constant *KC = getKnownConstant(Res, WantInteger))
          Result.emplace_back(KC, PredBB);
      }

      if (!Result.empty())                                              // INTEL
        RegionInfo.push_back(std::make_pair(BB, BB));                   // INTEL

      return !Result.empty();
    }

    // If comparing a live-in value against a constant, see if we know the
    // live-in value on any predecessors.
    if (isa<Constant>(CmpRHS) && !CmpType->isVectorTy()) {
      Constant *CmpConst = cast<Constant>(CmpRHS);

      if (!isa<Instruction>(CmpLHS) ||
          cast<Instruction>(CmpLHS)->getParent() != BB) {
        for (BasicBlock *P : predecessors(BB)) {
          // If the value is known by LazyValueInfo to be a constant in a
          // predecessor, use that information to try to thread this block.
          LazyValueInfo::Tristate Res =
            LVI->getPredicateOnEdge(Pred, CmpLHS,
                                    CmpConst, P, BB, CxtI ? CxtI : Cmp);
          if (Res == LazyValueInfo::Unknown)
            continue;

          Constant *ResC = ConstantInt::get(CmpType, Res);
          Result.emplace_back(ResC, P);
        }

        if (!Result.empty())                                            // INTEL
          RegionInfo.push_back(std::make_pair(BB, BB));                 // INTEL

        return !Result.empty();
      }

      // InstCombine can fold some forms of constant range checks into
      // (icmp (add (x, C1)), C2). See if we have we have such a thing with
      // x as a live-in.
      {
        using namespace PatternMatch;

        Value *AddLHS;
        ConstantInt *AddConst;
        if (isa<ConstantInt>(CmpConst) &&
            match(CmpLHS, m_Add(m_Value(AddLHS), m_ConstantInt(AddConst)))) {
          if (!isa<Instruction>(AddLHS) ||
              cast<Instruction>(AddLHS)->getParent() != BB) {
            for (BasicBlock *P : predecessors(BB)) {
              // If the value is known by LazyValueInfo to be a ConstantRange in
              // a predecessor, use that information to try to thread this
              // block.
              ConstantRange CR = LVI->getConstantRangeOnEdge(
                  AddLHS, P, BB, CxtI ? CxtI : cast<Instruction>(CmpLHS));
              // Propagate the range through the addition.
              CR = CR.add(AddConst->getValue());

              // Get the range where the compare returns true.
              ConstantRange CmpRange = ConstantRange::makeExactICmpRegion(
                  Pred, cast<ConstantInt>(CmpConst)->getValue());

              Constant *ResC;
              if (CmpRange.contains(CR))
                ResC = ConstantInt::getTrue(CmpType);
              else if (CmpRange.inverse().contains(CR))
                ResC = ConstantInt::getFalse(CmpType);
              else
                continue;

              Result.emplace_back(ResC, P);
            }

            if (!Result.empty())                                        // INTEL
              RegionInfo.push_back(std::make_pair(BB, BB));             // INTEL

            return !Result.empty();
          }
        }
      }

      // Try to find a constant value for the LHS of a comparison,
      // and evaluate it statically if we can.
      PredValueInfoTy LHSVals;
      ThreadRegionInfoTy RegionInfoOp0;                                     // INTEL
      computeValueKnownInPredecessorsImpl(I->getOperand(0), BB, LHSVals,
                                          RegionInfoOp0,                    // INTEL
                                          WantInteger, RecursionSet, CxtI);

      for (const auto &LHSVal : LHSVals) {
        Constant *V = LHSVal.first;
        Constant *Folded = ConstantExpr::getCompare(Pred, V, CmpConst);
        if (Constant *KC = getKnownConstant(Folded, WantInteger))
          Result.emplace_back(KC, LHSVal.second);
      }

      if (!Result.empty())                                              // INTEL
        RegionInfo.insert(RegionInfo.end(), RegionInfoOp0.begin(),      // INTEL
                          RegionInfoOp0.end());                         // INTEL

      return !Result.empty();
    }
  }

  if (SelectInst *SI = dyn_cast<SelectInst>(I)) {
    // Handle select instructions where at least one operand is a known constant
    // and we can figure out the condition value for any predecessor block.
    Constant *TrueVal = getKnownConstant(SI->getTrueValue(), Preference);
    Constant *FalseVal = getKnownConstant(SI->getFalseValue(), Preference);
    PredValueInfoTy Conds;
    ThreadRegionInfoTy RegionInfoOp0;                                   // INTEL
    if ((TrueVal || FalseVal) &&
        computeValueKnownInPredecessorsImpl(SI->getCondition(), BB, Conds,
                                            RegionInfoOp0,                  // INTEL
                                            WantInteger, RecursionSet, CxtI)) {
      for (auto &C : Conds) {
        Constant *Cond = C.first;

        // Figure out what value to use for the condition.
        bool KnownCond;
        if (ConstantInt *CI = dyn_cast<ConstantInt>(Cond)) {
          // A known boolean.
          KnownCond = CI->isOne();
        } else {
          assert(isa<UndefValue>(Cond) && "Unexpected condition value");
          // Either operand will do, so be sure to pick the one that's a known
          // constant.
          // FIXME: Do this more cleverly if both values are known constants?
          KnownCond = (TrueVal != nullptr);
        }

        // See if the select has a known constant value for this predecessor.
        if (Constant *Val = KnownCond ? TrueVal : FalseVal)
          Result.emplace_back(Val, C.second);
      }

      if (!Result.empty())                                              // INTEL
        RegionInfo.insert(RegionInfo.end(), RegionInfoOp0.begin(),      // INTEL
                          RegionInfoOp0.end());                         // INTEL

      return !Result.empty();
    }
  }

  // If all else fails, see if LVI can figure out a constant value for us.
  assert(CxtI->getParent() == BB && "CxtI should be in BB");
  Constant *CI = LVI->getConstant(V, CxtI);
  if (Constant *KC = getKnownConstant(CI, Preference)) {
    for (BasicBlock *Pred : predecessors(BB))
      Result.emplace_back(KC, Pred);
  }

  if (!Result.empty())                                                  // INTEL
    RegionInfo.push_back(std::make_pair(BB, BB));                       // INTEL

  return !Result.empty();
}

/// GetBestDestForBranchOnUndef - If we determine that the specified block ends
/// in an undefined jump, decide which block is best to revector to.
///
/// Since we can pick an arbitrary destination, we pick the successor with the
/// fewest predecessors.  This should reduce the in-degree of the others.
static unsigned getBestDestForJumpOnUndef(BasicBlock *BB) {
  Instruction *BBTerm = BB->getTerminator();
  unsigned MinSucc = 0;
  BasicBlock *TestBB = BBTerm->getSuccessor(MinSucc);
  // Compute the successor with the minimum number of predecessors.
  unsigned MinNumPreds = pred_size(TestBB);
  for (unsigned i = 1, e = BBTerm->getNumSuccessors(); i != e; ++i) {
    TestBB = BBTerm->getSuccessor(i);
    unsigned NumPreds = pred_size(TestBB);
    if (NumPreds < MinNumPreds) {
      MinSucc = i;
      MinNumPreds = NumPreds;
    }
  }

  return MinSucc;
}

static bool hasAddressTakenAndUsed(BasicBlock *BB) {
  if (!BB->hasAddressTaken()) return false;

  // If the block has its address taken, it may be a tree of dead constants
  // hanging off of it.  These shouldn't keep the block alive.
  BlockAddress *BA = BlockAddress::get(BB);
  BA->removeDeadConstantUsers();
  return !BA->use_empty();
}

/// processBlock - If there are any predecessors whose control can be threaded
/// through to a successor, transform them now.
bool JumpThreadingPass::processBlock(BasicBlock *BB) {
  // If the block is trivially dead, just return and let the caller nuke it.
  // This simplifies other transformations.
  if (DTU->isBBPendingDeletion(BB) ||
      (pred_empty(BB) && BB != &BB->getParent()->getEntryBlock()))
    return false;

  // If this block has a single predecessor, and if that pred has a single
  // successor, merge the blocks.  This encourages recursive jump threading
  // because now the condition in this block can be threaded through
  // predecessors of our predecessor block.
  if (maybeMergeBasicBlockIntoOnlyPred(BB))
    return true;

  if (tryToUnfoldSelectInCurrBB(BB))
    return true;

  // Look if we can propagate guards to predecessors.
  if (HasGuards && processGuards(BB))
    return true;

  // What kind of constant we're looking for.
  ConstantPreference Preference = WantInteger;

  // Look to see if the terminator is a conditional branch, switch or indirect
  // branch, if not we can't thread it.
  Value *Condition;
  Instruction *Terminator = BB->getTerminator();
  if (BranchInst *BI = dyn_cast<BranchInst>(Terminator)) {
    // Can't thread an unconditional jump.
    if (BI->isUnconditional()) return false;
    Condition = BI->getCondition();
  } else if (SwitchInst *SI = dyn_cast<SwitchInst>(Terminator)) {
    Condition = SI->getCondition();
  } else if (IndirectBrInst *IB = dyn_cast<IndirectBrInst>(Terminator)) {
    // Can't thread indirect branch with no successors.
    if (IB->getNumSuccessors() == 0) return false;
    Condition = IB->getAddress()->stripPointerCasts();
    Preference = WantBlockAddress;
  } else {
    return false; // Must be an invoke or callbr.
  }

  // Keep track if we constant folded the condition in this invocation.
  bool ConstantFolded = false;

  // Run constant folding to see if we can reduce the condition to a simple
  // constant.
  if (Instruction *I = dyn_cast<Instruction>(Condition)) {
    Value *SimpleVal =
        ConstantFoldInstruction(I, BB->getModule()->getDataLayout(), TLI);
    if (SimpleVal) {
      I->replaceAllUsesWith(SimpleVal);
      if (isInstructionTriviallyDead(I, TLI))
        I->eraseFromParent();
      Condition = SimpleVal;
      ConstantFolded = true;
    }
  }

  // If the terminator is branching on an undef or freeze undef, we can pick any
  // of the successors to branch to.  Let getBestDestForJumpOnUndef decide.
  auto *FI = dyn_cast<FreezeInst>(Condition);
  if (isa<UndefValue>(Condition) ||
      (FI && isa<UndefValue>(FI->getOperand(0)) && FI->hasOneUse())) {
    unsigned BestSucc = getBestDestForJumpOnUndef(BB);
    std::vector<DominatorTree::UpdateType> Updates;

    // Fold the branch/switch.
    Instruction *BBTerm = BB->getTerminator();
    Updates.reserve(BBTerm->getNumSuccessors());
    for (unsigned i = 0, e = BBTerm->getNumSuccessors(); i != e; ++i) {
      if (i == BestSucc) continue;
      BasicBlock *Succ = BBTerm->getSuccessor(i);
      Succ->removePredecessor(BB, true);
      Updates.push_back({DominatorTree::Delete, BB, Succ});
    }

    LLVM_DEBUG(dbgs() << "  In block '" << BB->getName()
                      << "' folding undef terminator: " << *BBTerm << '\n');
    BranchInst::Create(BBTerm->getSuccessor(BestSucc), BBTerm);
    BBTerm->eraseFromParent();
    DTU->applyUpdatesPermissive(Updates);
    if (FI)
      FI->eraseFromParent();
    return true;
  }

  // If the terminator of this block is branching on a constant, simplify the
  // terminator to an unconditional branch.  This can occur due to threading in
  // other blocks.
  if (getKnownConstant(Condition, Preference)) {
    LLVM_DEBUG(dbgs() << "  In block '" << BB->getName()
                      << "' folding terminator: " << *BB->getTerminator()
                      << '\n');
    ++NumFolds;
    ConstantFoldTerminator(BB, true, nullptr, DTU);
    if (HasProfileData)
      BPI->eraseBlock(BB);
    return true;
  }

  Instruction *CondInst = dyn_cast<Instruction>(Condition);

  // All the rest of our checks depend on the condition being an instruction.
  if (!CondInst) {
    // FIXME: Unify this with code below.
    if (processThreadableEdges(Condition, BB, Preference, Terminator))
      return true;
    return ConstantFolded;
  }

  if (CmpInst *CondCmp = dyn_cast<CmpInst>(CondInst)) {
    // If we're branching on a conditional, LVI might be able to determine
    // it's value at the branch instruction.  We only handle comparisons
    // against a constant at this time.
    // TODO: This should be extended to handle switches as well.
    BranchInst *CondBr = dyn_cast<BranchInst>(BB->getTerminator());
    Constant *CondConst = dyn_cast<Constant>(CondCmp->getOperand(1));
    if (CondBr && CondConst) {
      // We should have returned as soon as we turn a conditional branch to
      // unconditional. Because its no longer interesting as far as jump
      // threading is concerned.
      assert(CondBr->isConditional() && "Threading on unconditional terminator");

      LazyValueInfo::Tristate Ret =
        LVI->getPredicateAt(CondCmp->getPredicate(), CondCmp->getOperand(0),
                            CondConst, CondBr);
      if (Ret != LazyValueInfo::Unknown) {
        unsigned ToRemove = Ret == LazyValueInfo::True ? 1 : 0;
        unsigned ToKeep = Ret == LazyValueInfo::True ? 0 : 1;
        BasicBlock *ToRemoveSucc = CondBr->getSuccessor(ToRemove);
        ToRemoveSucc->removePredecessor(BB, true);
        BranchInst *UncondBr =
          BranchInst::Create(CondBr->getSuccessor(ToKeep), CondBr);
        UncondBr->setDebugLoc(CondBr->getDebugLoc());
        CondBr->eraseFromParent();
        if (CondCmp->use_empty())
          CondCmp->eraseFromParent();
        // We can safely replace *some* uses of the CondInst if it has
        // exactly one value as returned by LVI. RAUW is incorrect in the
        // presence of guards and assumes, that have the `Cond` as the use. This
        // is because we use the guards/assume to reason about the `Cond` value
        // at the end of block, but RAUW unconditionally replaces all uses
        // including the guards/assumes themselves and the uses before the
        // guard/assume.
        else if (CondCmp->getParent() == BB) {
          auto *CI = Ret == LazyValueInfo::True ?
            ConstantInt::getTrue(CondCmp->getType()) :
            ConstantInt::getFalse(CondCmp->getType());
          replaceFoldableUses(CondCmp, CI);
        }
        DTU->applyUpdatesPermissive(
            {{DominatorTree::Delete, BB, ToRemoveSucc}});
        if (HasProfileData)
          BPI->eraseBlock(BB);
        return true;
      }

      // We did not manage to simplify this branch, try to see whether
      // CondCmp depends on a known phi-select pattern.
      if (tryToUnfoldSelect(CondCmp, BB))
        return true;
    }
  }

  if (SwitchInst *SI = dyn_cast<SwitchInst>(BB->getTerminator()))
    if (tryToUnfoldSelect(SI, BB))
      return true;

  // Check for some cases that are worth simplifying.  Right now we want to look
  // for loads that are used by a switch or by the condition for the branch.  If
  // we see one, check to see if it's partially redundant.  If so, insert a PHI
  // which can then be used to thread the values.
  Value *SimplifyValue = CondInst;

  if (auto *FI = dyn_cast<FreezeInst>(SimplifyValue))
    // Look into freeze's operand
    SimplifyValue = FI->getOperand(0);

  if (CmpInst *CondCmp = dyn_cast<CmpInst>(SimplifyValue))
    if (isa<Constant>(CondCmp->getOperand(1)))
      SimplifyValue = CondCmp->getOperand(0);

  // TODO: There are other places where load PRE would be profitable, such as
  // more complex comparisons.
  if (LoadInst *LoadI = dyn_cast<LoadInst>(SimplifyValue))
    if (simplifyPartiallyRedundantLoad(LoadI))
      return true;

  // Before threading, try to propagate profile data backwards:
  if (PHINode *PN = dyn_cast<PHINode>(CondInst))
    if (PN->getParent() == BB && isa<BranchInst>(BB->getTerminator()))
      updatePredecessorProfileMetadata(PN, BB);

  // Handle a variety of cases where we are branching on something derived from
  // a PHI node in the current block.  If we can prove that any predecessors
  // compute a predictable value based on a PHI node, thread those predecessors.
  if (processThreadableEdges(CondInst, BB, Preference, Terminator))
    return true;

  // If this is an otherwise-unfoldable branch on a phi node or freeze(phi) in
  // the current block, see if we can simplify.
  PHINode *PN = dyn_cast<PHINode>(
      isa<FreezeInst>(CondInst) ? cast<FreezeInst>(CondInst)->getOperand(0)
                                : CondInst);

  if (PN && PN->getParent() == BB && isa<BranchInst>(BB->getTerminator()))
    return processBranchOnPHI(PN);

  // If this is an otherwise-unfoldable branch on a XOR, see if we can simplify.
  if (CondInst->getOpcode() == Instruction::Xor &&
      CondInst->getParent() == BB && isa<BranchInst>(BB->getTerminator()))
    return processBranchOnXOR(cast<BinaryOperator>(CondInst));

#if INTEL_CUSTOMIZATION
  // If this is an otherwise-unfoldable branch on a OR, see if we can simplify.
  if (processBranchOnOr(BB))
    return true;
#endif // INTEL_CUSTOMIZATION

  // Search for a stronger dominating condition that can be used to simplify a
  // conditional branch leaving BB.
  if (processImpliedCondition(BB))
    return true;

  return false;
}

#if INTEL_CUSTOMIZATION
/// processBranchOnOr - Check if We have an otherwise unthreadable conditional
/// branch on a OR instruction in the current block. See if there are any
/// simplifications we can do based on inputs to the phi node.
///
/// Currently, it handles cases like the examples below. This will not make
/// any changes to BB but propagates first operand values of %p1 and %p2
/// PHINodes to their uses in BB_FALSE.
///
/// Case 1:
/// BB:
///  %p1 = phi i8* [bitcast (void (i8*)* @"Func" to i8*), %b1 ], [ null, %b0 ]
///  %p2 = phi i8* [ %0, %b1 ], [ null, %b0 ]
///  %1 = cleanuppad within none []
///  %cond1 = icmp eq i8* %p2, null
///  %cond2 = icmp eq i8* %p1, null
///  %or.cond = or i1 %cond1, %cond2
///  br i1 %or.cond, label %BB_TRUE, label %BB_FALSE
///
/// BB_FALSE:
///  %fptr = bitcast i8* %p1 to void (i8*)*
///  call void %fptr(i8* %p2)
///
/// Into:
///
/// BB:
///    (No changes to BB)
///
/// BB_FALSE:
///  %fptr = bitcast i8* bitcast (void (i8*)* @"Func" to i8*) to void (i8*)*
///  call void %fptr(i8* %0)
///
/// Case 2:
/// BB:
///  %p0 = phi i1 [false, %b1], [true, %b0]
///  %p1 = phi i8* [bitcast (void (i8*)* @"Func" to i8*), %b1 ], [ null, %b0 ]
///  %p2 = phi i8* [ %0, %b1 ], [ null, %b0 ]
///  %1 = cleanuppad within none []
///  %cond1 = icmp eq i8* %p2, null
///  %or.cond = or i1 %cond1, %p0
///  br i1 %or.cond, label %BB_TRUE, label %BB_FALSE
///
/// BB_FALSE:
///  %fptr = bitcast i8* %p1 to void (i8*)*
///  call void %fptr(i8* %p2)
///
/// Into:
///
/// BB:
///    (No changes to BB)
///
/// BB_FALSE:
///  %fptr = bitcast i8* bitcast (void (i8*)* @"Func" to i8*) to void (i8*)*
///  call void %fptr(i8* %0)
///
bool JumpThreadingPass::processBranchOnOr(BasicBlock *BB) {

  // Check that "PN" is a PHINode with bool constants "true" and "false" as
  // input operands like below and return %FB if it matches. Otherwise, return
  // nullptr.
  //   %p = phi i1 [ true, %TB ], [ false, %FB ]
  //
  auto GetFalsePredBlockOfPHIWithBoolConstants =
      [&](PHINode *PN) -> BasicBlock * {
    if (!PN->getType()->isIntegerTy(1) || PN->getNumIncomingValues() != 2)
      return nullptr;
    if (!all_of(PN->operands(), [](Value *V) { return isa<ConstantInt>(V); }))
      return nullptr;
   // Makes sure operands are not same.
    if (PN->getOperand(0) == PN->getOperand(1))
      return nullptr;
    for (auto *Pred : predecessors(BB)) {
      auto *Input = cast<ConstantInt>(PN->getIncomingValueForBlock(Pred));
      if (!Input->isAllOnesValue())
        return Pred;
    }
    llvm_unreachable("Unexpected PHINode");
  };

  // If the given "PN" is a boolean PHINode with "true" and "false" constant
  // operands, this routine collects all possible implied values of PHINodes in
  // the same BasicBlock of "PN" when value of PN is false. Ex: In the example
  // below, this routine collects {%a, 2} and {%b, 20} in
  // "PHIValuesWhenCondIsFalse" as implied values of PHINodes in %BB if
  // "%p" is input.
  //      BB:
  //       %a = phi i32 [ 4, %TB ], [ 2, %FB ]
  // PN:   %p = phi i1 [ true, %TB ], [ false, %FB ]
  //       %b = phi i64 [ 50, %TB ], [ 20, %FB ]
  //       %c = phi i64 [ 0, %TB ], [ %some, %FB ]
  //       %x = icmp eq i8 %c, 0
  //       %or = or i1 %x, %p
  auto FindImpliedPHIValuesWhenPHINodeIsFalse =
      [&](PHINode *PN,
          SmallDenseMap<PHINode *, Value *> &PHIValuesWhenCondIsFalse) {
        bool FoundPHI = false;
        if (!PN)
          return false;
        BasicBlock *FalsePred = GetFalsePredBlockOfPHIWithBoolConstants(PN);
        if (!FalsePred)
          return false;
        BasicBlock *BB = PN->getParent();
        for (auto II = BB->begin(); II != BB->end(); II++) {
          PHINode *PHI = dyn_cast<PHINode>(II);
          if (!PHI)
            break;
          if (PHI == PN || PHI->getNumIncomingValues() != 2)
            continue;
          // Consider only PHINodes with constant values.
          if (!all_of(PHI->operands(),
                      [](Value *V) { return isa<Constant>(V); }))
            continue;
          // Skip PHI if we already have collected implied value for the PHI.
          if (PHIValuesWhenCondIsFalse.find(PHI) !=
              PHIValuesWhenCondIsFalse.end())
            continue;
          PHIValuesWhenCondIsFalse[PHI] =
              PHI->getIncomingValueForBlock(FalsePred);
          FoundPHI = true;
        }
        return FoundPHI;
      };

  // Returns true if "IC" is a comparison between PHINode and a constant,
  // which is equal to one of input operands of the PHINode. Also checks
  // other input operand of PHINode dominates "FalseBB". If it returns true,
  // the other input operand of the PHINode is saved as implied value of the
  // PHINode in "PHIValuesWhenCondIsFalse". In the example below, {%p2, %0}
  // will be saved in PHIValuesWhenCondIsFalse for the given input "cond1".
  //
  // Ex:
  //  %p2 = phi i8* [ %0, %b1 ], [ Constant1, %b0 ]
  //  %cond1 = icmp eq i8* %p2, Constant1
  //
  auto FindImpliedPHIValueWhenCondIsFalse =
      [this](ICmpInst *IC, BasicBlock *FalseBB,
             SmallDenseMap<PHINode *, Value *> &PHIValuesWhenCondIsFalse) {
        Value *CmpOp0 = IC->getOperand(0);
        Value *CmpOp1 = IC->getOperand(1);
        CmpInst::Predicate Pred = IC->getPredicate();
        if (Pred != CmpInst::ICMP_EQ)
          return false;
        PHINode *PN = dyn_cast<PHINode>(CmpOp0);
        if (!PN)
          return false;
        if (!isa<Constant>(CmpOp1))
          return false;
        if (PN->getNumIncomingValues() != 2)
          return false;
        Value *PNOp0 = PN->getIncomingValue(0);
        Value *PNOp1 = PN->getIncomingValue(1);
        Value *FVal = nullptr;
        if (isa<Constant>(PNOp0) && PNOp0 == CmpOp1)
          FVal = PNOp1;
        else if (isa<Constant>(PNOp1) && PNOp1 == CmpOp1)
          FVal = PNOp0;
        if (!FVal)
          return false;
        // No need to check Dominator information for constants and arguments.
        if (auto FI = dyn_cast<Instruction>(FVal)) {
          DominatorTree &DT = DTU->getDomTree();
          BasicBlock *BB1 = FI->getParent();
          if (!DT.dominates(BB1, FalseBB))
            return false;
        }
        PHIValuesWhenCondIsFalse[PN] = FVal;
        return true;
      };

  // Collect implied values of PHINodes when value of "Cond" is false.
  // Handles only the patterns below:
  //
  // Pattern 1:
  //  %p1 = phi i8* [bitcast (void (i8*)* @"Func" to i8*), %b1 ], [ null, %b0 ]
  //  %cond2 = icmp eq i8* %p1, null
  //
  // Pattern 2:
  //  %p2 = phi i1 [ true, %b1 ], [ false, %b0 ]
  //
  auto CollectPHIValueWhenConditionIsFalse =
      [&](Instruction *Cond, BasicBlock *FalseBB,
          SmallDenseMap<PHINode *, Value *> &PHIValuesWhenCondIsFalse) {
        if (auto IC = dyn_cast<ICmpInst>(Cond))
          return FindImpliedPHIValueWhenCondIsFalse(IC, FalseBB,
                                                    PHIValuesWhenCondIsFalse);
        else if (auto PHI = dyn_cast<PHINode>(Cond))
          return FindImpliedPHIValuesWhenPHINodeIsFalse(
              PHI, PHIValuesWhenCondIsFalse);
        return false;
      };

  auto *BI = dyn_cast<BranchInst>(BB->getTerminator());
  if (!BI || !BI->isConditional())
    return false;
  BasicBlock *FalseBB = BI->getSuccessor(1);
  // FalseBB must have exactly one predecessor.
  if (!FalseBB->getSinglePredecessor())
    return false;

  Value *CondI = BI->getCondition();
  BinaryOperator *BinOp = dyn_cast<BinaryOperator>(CondI);
  if (!BinOp || BinOp->getOpcode() != Instruction::Or)
    return false;
  auto Cond1 = dyn_cast<Instruction>(BinOp->getOperand(0));
  auto Cond2 = dyn_cast<Instruction>(BinOp->getOperand(1));
  if (!Cond1 || !Cond2 || Cond1->getParent() != BB || Cond2->getParent() != BB)
    return false;
  // Allow only if at least one of them is ICmpInst.
  auto LCmp = dyn_cast<ICmpInst>(Cond1);
  auto RCmp = dyn_cast<ICmpInst>(Cond2);
  if (!LCmp && !RCmp)
    return false;
  // Map of PHINodes and their implied false values.
  SmallDenseMap<PHINode *, Value *> PHIValuesWhenCondIsFalse;
  if (!CollectPHIValueWhenConditionIsFalse(Cond1, FalseBB,
                                           PHIValuesWhenCondIsFalse) ||
      !CollectPHIValueWhenConditionIsFalse(Cond2, FalseBB,
                                           PHIValuesWhenCondIsFalse))
    return false;
  DominatorTree &DT = DTU->getDomTree();
  unsigned Count = 0;
  for (const auto &I : PHIValuesWhenCondIsFalse) {
    PHINode *PN = I.first;
    Value *PHIVal = I.second;
    // Replace uses of PN with PHIVal in BasicBlocks that are dominated by
    // FalseBB.
    Count +=
        replaceDominatedUsesWith(PN, PHIVal, DT, BasicBlockEdge(BB, FalseBB));
  }
  // Return false if there is no change.
  return Count != 0;
}
#endif // INTEL_CUSTOMIZATION

bool JumpThreadingPass::processImpliedCondition(BasicBlock *BB) {
  auto *BI = dyn_cast<BranchInst>(BB->getTerminator());
  if (!BI || !BI->isConditional())
    return false;

  Value *Cond = BI->getCondition();
  BasicBlock *CurrentBB = BB;
  BasicBlock *CurrentPred = BB->getSinglePredecessor();
  unsigned Iter = 0;

  auto &DL = BB->getModule()->getDataLayout();

  while (CurrentPred && Iter++ < ImplicationSearchThreshold) {
    auto *PBI = dyn_cast<BranchInst>(CurrentPred->getTerminator());
    if (!PBI || !PBI->isConditional())
      return false;
    if (PBI->getSuccessor(0) != CurrentBB && PBI->getSuccessor(1) != CurrentBB)
      return false;

    bool CondIsTrue = PBI->getSuccessor(0) == CurrentBB;
    Optional<bool> Implication =
        isImpliedCondition(PBI->getCondition(), Cond, DL, CondIsTrue);
    if (Implication) {
      BasicBlock *KeepSucc = BI->getSuccessor(*Implication ? 0 : 1);
      BasicBlock *RemoveSucc = BI->getSuccessor(*Implication ? 1 : 0);
      RemoveSucc->removePredecessor(BB);
      BranchInst *UncondBI = BranchInst::Create(KeepSucc, BI);
      UncondBI->setDebugLoc(BI->getDebugLoc());
      BI->eraseFromParent();
      DTU->applyUpdatesPermissive({{DominatorTree::Delete, BB, RemoveSucc}});
      if (HasProfileData)
        BPI->eraseBlock(BB);
      return true;
    }
    CurrentBB = CurrentPred;
    CurrentPred = CurrentBB->getSinglePredecessor();
  }

  return false;
}

/// Return true if Op is an instruction defined in the given block.
static bool isOpDefinedInBlock(Value *Op, BasicBlock *BB) {
  if (Instruction *OpInst = dyn_cast<Instruction>(Op))
    if (OpInst->getParent() == BB)
      return true;
  return false;
}

/// simplifyPartiallyRedundantLoad - If LoadI is an obviously partially
/// redundant load instruction, eliminate it by replacing it with a PHI node.
/// This is an important optimization that encourages jump threading, and needs
/// to be run interlaced with other jump threading tasks.
bool JumpThreadingPass::simplifyPartiallyRedundantLoad(LoadInst *LoadI) {
  // Don't hack volatile and ordered loads.
  if (!LoadI->isUnordered()) return false;

  // If the load is defined in a block with exactly one predecessor, it can't be
  // partially redundant.
  BasicBlock *LoadBB = LoadI->getParent();
  if (LoadBB->getSinglePredecessor())
    return false;

  // If the load is defined in an EH pad, it can't be partially redundant,
  // because the edges between the invoke and the EH pad cannot have other
  // instructions between them.
  if (LoadBB->isEHPad())
    return false;

  Value *LoadedPtr = LoadI->getOperand(0);

  // If the loaded operand is defined in the LoadBB and its not a phi,
  // it can't be available in predecessors.
  if (isOpDefinedInBlock(LoadedPtr, LoadBB) && !isa<PHINode>(LoadedPtr))
    return false;

  // Scan a few instructions up from the load, to see if it is obviously live at
  // the entry to its block.
  BasicBlock::iterator BBIt(LoadI);
  bool IsLoadCSE;
  if (Value *AvailableVal = FindAvailableLoadedValue(
          LoadI, LoadBB, BBIt, DefMaxInstsToScan, AA, &IsLoadCSE)) {
    // If the value of the load is locally available within the block, just use
    // it.  This frequently occurs for reg2mem'd allocas.

    if (IsLoadCSE) {
      LoadInst *NLoadI = cast<LoadInst>(AvailableVal);
      combineMetadataForCSE(NLoadI, LoadI, false);
    };

    // If the returned value is the load itself, replace with an undef. This can
    // only happen in dead loops.
    if (AvailableVal == LoadI)
      AvailableVal = UndefValue::get(LoadI->getType());
    if (AvailableVal->getType() != LoadI->getType())
      AvailableVal = CastInst::CreateBitOrPointerCast(
          AvailableVal, LoadI->getType(), "", LoadI);
    LoadI->replaceAllUsesWith(AvailableVal);
    LoadI->eraseFromParent();
    return true;
  }

  // Otherwise, if we scanned the whole block and got to the top of the block,
  // we know the block is locally transparent to the load.  If not, something
  // might clobber its value.
  if (BBIt != LoadBB->begin())
    return false;

  // If all of the loads and stores that feed the value have the same AA tags,
  // then we can propagate them onto any newly inserted loads.
  AAMDNodes AATags;
  LoadI->getAAMetadata(AATags);

  SmallPtrSet<BasicBlock*, 8> PredsScanned;

  using AvailablePredsTy = SmallVector<std::pair<BasicBlock *, Value *>, 8>;

  AvailablePredsTy AvailablePreds;
  BasicBlock *OneUnavailablePred = nullptr;
  SmallVector<LoadInst*, 8> CSELoads;

  // If we got here, the loaded value is transparent through to the start of the
  // block.  Check to see if it is available in any of the predecessor blocks.
  for (BasicBlock *PredBB : predecessors(LoadBB)) {
    // If we already scanned this predecessor, skip it.
    if (!PredsScanned.insert(PredBB).second)
      continue;

    BBIt = PredBB->end();
    unsigned NumScanedInst = 0;
    Value *PredAvailable = nullptr;
    // NOTE: We don't CSE load that is volatile or anything stronger than
    // unordered, that should have been checked when we entered the function.
    assert(LoadI->isUnordered() &&
           "Attempting to CSE volatile or atomic loads");
    // If this is a load on a phi pointer, phi-translate it and search
    // for available load/store to the pointer in predecessors.
    Value *Ptr = LoadedPtr->DoPHITranslation(LoadBB, PredBB);
    PredAvailable = FindAvailablePtrLoadStore(
        Ptr, LoadI->getType(), LoadI->isAtomic(), PredBB, BBIt,
        DefMaxInstsToScan, AA, &IsLoadCSE, &NumScanedInst);

    // If PredBB has a single predecessor, continue scanning through the
    // single predecessor.
    BasicBlock *SinglePredBB = PredBB;
    while (!PredAvailable && SinglePredBB && BBIt == SinglePredBB->begin() &&
           NumScanedInst < DefMaxInstsToScan) {
      SinglePredBB = SinglePredBB->getSinglePredecessor();
      if (SinglePredBB) {
        BBIt = SinglePredBB->end();
        PredAvailable = FindAvailablePtrLoadStore(
            Ptr, LoadI->getType(), LoadI->isAtomic(), SinglePredBB, BBIt,
            (DefMaxInstsToScan - NumScanedInst), AA, &IsLoadCSE,
            &NumScanedInst);
      }
    }

    if (!PredAvailable) {
      OneUnavailablePred = PredBB;
      continue;
    }

    if (IsLoadCSE)
      CSELoads.push_back(cast<LoadInst>(PredAvailable));

    // If so, this load is partially redundant.  Remember this info so that we
    // can create a PHI node.
    AvailablePreds.emplace_back(PredBB, PredAvailable);
  }

  // If the loaded value isn't available in any predecessor, it isn't partially
  // redundant.
  if (AvailablePreds.empty()) return false;

  // Okay, the loaded value is available in at least one (and maybe all!)
  // predecessors.  If the value is unavailable in more than one unique
  // predecessor, we want to insert a merge block for those common predecessors.
  // This ensures that we only have to insert one reload, thus not increasing
  // code size.
  BasicBlock *UnavailablePred = nullptr;

  // If the value is unavailable in one of predecessors, we will end up
  // inserting a new instruction into them. It is only valid if all the
  // instructions before LoadI are guaranteed to pass execution to its
  // successor, or if LoadI is safe to speculate.
  // TODO: If this logic becomes more complex, and we will perform PRE insertion
  // farther than to a predecessor, we need to reuse the code from GVN's PRE.
  // It requires domination tree analysis, so for this simple case it is an
  // overkill.
  if (PredsScanned.size() != AvailablePreds.size() &&
      !isSafeToSpeculativelyExecute(LoadI))
    for (auto I = LoadBB->begin(); &*I != LoadI; ++I)
      if (!isGuaranteedToTransferExecutionToSuccessor(&*I))
        return false;

  // If there is exactly one predecessor where the value is unavailable, the
  // already computed 'OneUnavailablePred' block is it.  If it ends in an
  // unconditional branch, we know that it isn't a critical edge.
  if (PredsScanned.size() == AvailablePreds.size()+1 &&
      OneUnavailablePred->getTerminator()->getNumSuccessors() == 1) {
    UnavailablePred = OneUnavailablePred;
  } else if (PredsScanned.size() != AvailablePreds.size()) {
    // Otherwise, we had multiple unavailable predecessors or we had a critical
    // edge from the one.
    SmallVector<BasicBlock*, 8> PredsToSplit;
    SmallPtrSet<BasicBlock*, 8> AvailablePredSet;

    for (const auto &AvailablePred : AvailablePreds)
      AvailablePredSet.insert(AvailablePred.first);

    // Add all the unavailable predecessors to the PredsToSplit list.
    for (BasicBlock *P : predecessors(LoadBB)) {
      // If the predecessor is an indirect goto, we can't split the edge.
      // Same for CallBr.
      if (isa<IndirectBrInst>(P->getTerminator()) ||
          isa<CallBrInst>(P->getTerminator()))
        return false;

      if (!AvailablePredSet.count(P))
        PredsToSplit.push_back(P);
    }

    // Split them out to their own block.
    UnavailablePred = splitBlockPreds(LoadBB, PredsToSplit, "thread-pre-split");
  }

  // If the value isn't available in all predecessors, then there will be
  // exactly one where it isn't available.  Insert a load on that edge and add
  // it to the AvailablePreds list.
  if (UnavailablePred) {
    assert(UnavailablePred->getTerminator()->getNumSuccessors() == 1 &&
           "Can't handle critical edge here!");
    LoadInst *NewVal = new LoadInst(
        LoadI->getType(), LoadedPtr->DoPHITranslation(LoadBB, UnavailablePred),
        LoadI->getName() + ".pr", false, LoadI->getAlign(),
        LoadI->getOrdering(), LoadI->getSyncScopeID(),
        UnavailablePred->getTerminator());
    NewVal->setDebugLoc(LoadI->getDebugLoc());
    if (AATags)
      NewVal->setAAMetadata(AATags);

    AvailablePreds.emplace_back(UnavailablePred, NewVal);
  }

  // Now we know that each predecessor of this block has a value in
  // AvailablePreds, sort them for efficient access as we're walking the preds.
  array_pod_sort(AvailablePreds.begin(), AvailablePreds.end());

  // Create a PHI node at the start of the block for the PRE'd load value.
  pred_iterator PB = pred_begin(LoadBB), PE = pred_end(LoadBB);
  PHINode *PN = PHINode::Create(LoadI->getType(), std::distance(PB, PE), "",
                                &LoadBB->front());
  PN->takeName(LoadI);
  PN->setDebugLoc(LoadI->getDebugLoc());

  // Insert new entries into the PHI for each predecessor.  A single block may
  // have multiple entries here.
  for (pred_iterator PI = PB; PI != PE; ++PI) {
    BasicBlock *P = *PI;
    AvailablePredsTy::iterator I =
        llvm::lower_bound(AvailablePreds, std::make_pair(P, (Value *)nullptr));

    assert(I != AvailablePreds.end() && I->first == P &&
           "Didn't find entry for predecessor!");

    // If we have an available predecessor but it requires casting, insert the
    // cast in the predecessor and use the cast. Note that we have to update the
    // AvailablePreds vector as we go so that all of the PHI entries for this
    // predecessor use the same bitcast.
    Value *&PredV = I->second;
    if (PredV->getType() != LoadI->getType())
      PredV = CastInst::CreateBitOrPointerCast(PredV, LoadI->getType(), "",
                                               P->getTerminator());

    PN->addIncoming(PredV, I->first);
  }

  for (LoadInst *PredLoadI : CSELoads) {
    combineMetadataForCSE(PredLoadI, LoadI, true);
  }

  LoadI->replaceAllUsesWith(PN);
  LoadI->eraseFromParent();

  return true;
}

/// findMostPopularDest - The specified list contains multiple possible
/// threadable destinations.  Pick the one that occurs the most frequently in
/// the list.
static BasicBlock *
findMostPopularDest(BasicBlock *BB,
                    const ThreadRegionInfo &RegionInfo,                 // INTEL
                    const SmallVectorImpl<std::pair<BasicBlock *,
                                          BasicBlock *>> &PredToDestList) {
  assert(!PredToDestList.empty());

  // Determine popularity.  If there are multiple possible destinations, we
  // explicitly choose to ignore 'undef' destinations.  We prefer to thread
  // blocks with known and real destinations to threading undef.  We'll handle
  // them later if interesting.
  MapVector<BasicBlock *, unsigned> DestPopularity;

  // Populate DestPopularity with the successors in the order they appear in the
  // successor list.  This way, we ensure determinism by iterating it in the
  // same order in std::max_element below.  We map nullptr to 0 so that we can
  // return nullptr when PredToDestList contains nullptr only.
  DestPopularity[nullptr] = 0;
  for (auto *SuccBB : successors(BB))
    DestPopularity[SuccBB] = 0;

  for (const auto &PredToDest : PredToDestList)
    if (PredToDest.second)
      DestPopularity[PredToDest.second]++;

#if INTEL_CUSTOMIZATION
  // Avoid picking a block in the thread region if there are any other
  // available choices, since thread-to-self is disallowed. At this point, we
  // don't know all the blocks in the region, but check the ones we do know,
  // i.e. the blocks that begin & end each sub-region.
  for (auto SubRegion : RegionInfo) {
    DestPopularity[SubRegion.first] = 0;
    DestPopularity[SubRegion.second] = 0;
  }
#endif // INTEL_CUSTOMIZATION

  // Find the most popular dest.
  using VT = decltype(DestPopularity)::value_type;
  auto MostPopular = std::max_element(
      DestPopularity.begin(), DestPopularity.end(),
      [](const VT &L, const VT &R) { return L.second < R.second; });

  // Okay, we have finally picked the most popular destination.
  return MostPopular->first;
}

// Try to evaluate the value of V when the control flows from PredPredBB to
// BB->getSinglePredecessor() and then on to BB.
Constant *JumpThreadingPass::evaluateOnPredecessorEdge(BasicBlock *BB,
                                                       BasicBlock *PredPredBB,
                                                       Value *V) {
  BasicBlock *PredBB = BB->getSinglePredecessor();
  assert(PredBB && "Expected a single predecessor");

  if (Constant *Cst = dyn_cast<Constant>(V)) {
    return Cst;
  }

  // Consult LVI if V is not an instruction in BB or PredBB.
  Instruction *I = dyn_cast<Instruction>(V);
  if (!I || (I->getParent() != BB && I->getParent() != PredBB)) {
    return LVI->getConstantOnEdge(V, PredPredBB, PredBB, nullptr);
  }

  // Look into a PHI argument.
  if (PHINode *PHI = dyn_cast<PHINode>(V)) {
    if (PHI->getParent() == PredBB)
      return dyn_cast<Constant>(PHI->getIncomingValueForBlock(PredPredBB));
    return nullptr;
  }

  // If we have a CmpInst, try to fold it for each incoming edge into PredBB.
  if (CmpInst *CondCmp = dyn_cast<CmpInst>(V)) {
    if (CondCmp->getParent() == BB) {
      Constant *Op0 =
          evaluateOnPredecessorEdge(BB, PredPredBB, CondCmp->getOperand(0));
      Constant *Op1 =
          evaluateOnPredecessorEdge(BB, PredPredBB, CondCmp->getOperand(1));
      if (Op0 && Op1) {
        return ConstantExpr::getCompare(CondCmp->getPredicate(), Op0, Op1);
      }
    }
    return nullptr;
  }

  return nullptr;
}

bool JumpThreadingPass::processThreadableEdges(Value *Cond, BasicBlock *BB,
                                               ConstantPreference Preference,
                                               Instruction *CxtI) {
  // If threading this would thread across a loop header, don't even try to
  // thread the edge.
  if (LoopHeaders.count(BB) && !JumpThreadLoopHeader)                   // INTEL
    return false;

  PredValueInfoTy PredValues;
  // bool Changed = false;                                              // INTEL
  ThreadRegionInfoTy RegionInfo;                                        // INTEL
  if (!computeValueKnownInPredecessors(Cond, BB, PredValues,            // INTEL
                                       RegionInfo,                      // INTEL
                                       Preference, CxtI)) {             // INTEL
    // We don't have known values in predecessors.  See if we can thread through
    // BB and its sole predecessor.
    return maybethreadThroughTwoBasicBlocks(BB, Cond);
  }

  assert(!PredValues.empty() && !RegionInfo.empty() &&                  // INTEL
         "computeValueKnownInPredecessors returned true with no "       // INTEL
         "values or regions");                                          // INTEL

  LLVM_DEBUG(dbgs() << "IN BB: " << *BB;
             for (const auto &PredValue : PredValues) {
               dbgs() << "  BB '" << BB->getName()
                      << "': FOUND condition = " << *PredValue.first
                      << " for pred '" << PredValue.second->getName() << "'.\n";
  });

  // Decide what we want to thread through.  Convert our list of known values to
  // a list of known destinations for each pred.  This also discards duplicate
  // predecessors and keeps track of the undefined inputs (which are represented
  // as a null dest in the PredToDestList).
  SmallPtrSet<BasicBlock*, 16> SeenPreds;
  SmallVector<std::pair<BasicBlock*, BasicBlock*>, 16> PredToDestList;

  BasicBlock *OnlyDest = nullptr;
  BasicBlock *MultipleDestSentinel = (BasicBlock*)(intptr_t)~0ULL;
  Constant *OnlyVal = nullptr;
  Constant *MultipleVal = (Constant *)(intptr_t)~0ULL;
  bool ThreadingBackedge = false;    // INTEL

  for (const auto &PredValue : PredValues) {
    BasicBlock *Pred = PredValue.second;
    if (!SeenPreds.insert(Pred).second)
      continue;  // Duplicate predecessor entry.

    Constant *Val = PredValue.first;

    BasicBlock *DestBB;
    if (isa<UndefValue>(Val))
      DestBB = nullptr;
    else if (BranchInst *BI = dyn_cast<BranchInst>(BB->getTerminator())) {
      assert(isa<ConstantInt>(Val) && "Expecting a constant integer");
      DestBB = BI->getSuccessor(cast<ConstantInt>(Val)->isZero());
    } else if (SwitchInst *SI = dyn_cast<SwitchInst>(BB->getTerminator())) {
      assert(isa<ConstantInt>(Val) && "Expecting a constant integer");
      DestBB = SI->findCaseValue(cast<ConstantInt>(Val))->getCaseSuccessor();
    } else {
      assert(isa<IndirectBrInst>(BB->getTerminator())
              && "Unexpected terminator");
      assert(isa<BlockAddress>(Val) && "Expecting a constant blockaddress");
      DestBB = cast<BlockAddress>(Val)->getBasicBlock();
    }

    // If we have exactly one destination, remember it for efficiency below.
    if (PredToDestList.empty()) {
      OnlyDest = DestBB;
      OnlyVal = Val;
    } else {
      if (OnlyDest != DestBB)
        OnlyDest = MultipleDestSentinel;
      // It possible we have same destination, but different value, e.g. default
      // case in switchinst.
      if (Val != OnlyVal)
        OnlyVal = MultipleVal;
    }

    // If the predecessor ends with an indirect goto, we can't change its
    // destination. Same for CallBr.
    if (isa<IndirectBrInst>(Pred->getTerminator()) ||
        isa<CallBrInst>(Pred->getTerminator()))
      continue;

#if INTEL_CUSTOMIZATION
    if (CountableSingleExitLoopLatches.count(BB) &&
        CountableSingleExitLoopHeaders.count(DestBB))
      ThreadingBackedge = true;
#endif // INTEL_CUSTOMIZATION
    PredToDestList.emplace_back(Pred, DestBB);
  }

  // If all edges were unthreadable, we fail.
  if (PredToDestList.empty())
    return false;

#if INTEL_CUSTOMIZATION
  // Allow threading of backedge only if we can thread all predecessors of latch
  // otherwise we may turn countable loop into non-countable loop by adding
  // additional backedges to it.
  if (ThreadingBackedge) {
    if (PredToDestList.size() != (unsigned)std::distance(pred_begin(BB),
                                                         pred_end(BB)))
      return false;
  }
#endif // INTEL_CUSTOMIZATION

  // If all the predecessors go to a single known successor, we want to fold,
  // not thread. By doing so, we do not need to duplicate the current block and
  // also miss potential opportunities in case we dont/cant duplicate.
  if (OnlyDest && OnlyDest != MultipleDestSentinel &&                  // INTEL
      RegionInfo.size() == 1 &&                                        // INTEL
      RegionInfo.back().first == RegionInfo.back().second) {           // INTEL
    if (BB->hasNPredecessors(PredToDestList.size())) {
      bool SeenFirstBranchToOnlyDest = false;
      std::vector <DominatorTree::UpdateType> Updates;
      Updates.reserve(BB->getTerminator()->getNumSuccessors() - 1);
      for (BasicBlock *SuccBB : successors(BB)) {
        if (SuccBB == OnlyDest && !SeenFirstBranchToOnlyDest) {
          SeenFirstBranchToOnlyDest = true; // Don't modify the first branch.
        } else {
          SuccBB->removePredecessor(BB, true); // This is unreachable successor.
          Updates.push_back({DominatorTree::Delete, BB, SuccBB});
        }
      }

      // Finally update the terminator.
      Instruction *Term = BB->getTerminator();
      BranchInst::Create(OnlyDest, Term);
      Term->eraseFromParent();
      DTU->applyUpdatesPermissive(Updates);
      if (HasProfileData)
        BPI->eraseBlock(BB);

      // If the condition is now dead due to the removal of the old terminator,
      // erase it.
      if (auto *CondInst = dyn_cast<Instruction>(Cond)) {
        if (CondInst->use_empty() && !CondInst->mayHaveSideEffects())
          CondInst->eraseFromParent();
        // We can safely replace *some* uses of the CondInst if it has
        // exactly one value as returned by LVI. RAUW is incorrect in the
        // presence of guards and assumes, that have the `Cond` as the use. This
        // is because we use the guards/assume to reason about the `Cond` value
        // at the end of block, but RAUW unconditionally replaces all uses
        // including the guards/assumes themselves and the uses before the
        // guard/assume.
        else if (OnlyVal && OnlyVal != MultipleVal &&
                 CondInst->getParent() == BB)
          replaceFoldableUses(CondInst, OnlyVal);
      }
      return true;
    }
  }

  // Determine which is the most common successor.  If we have many inputs and
  // this block is a switch, we want to start by threading the batch that goes
  // to the most popular destination first.  If we only know about one
  // threadable destination (the common case) we can avoid this.
  BasicBlock *MostPopularDest = OnlyDest;

  if (MostPopularDest == MultipleDestSentinel) {
    // Remove any loop headers from the Dest list, threadEdge conservatively
    // won't process them, but we might have other destination that are eligible
    // and we still want to process.
    erase_if(PredToDestList,
             [&](const std::pair<BasicBlock *, BasicBlock *> &PredToDest) {
               return LoopHeaders.contains(PredToDest.second);
             });

    if (PredToDestList.empty())
      return false;

    MostPopularDest = findMostPopularDest(BB, RegionInfo,               // INTEL
                                          PredToDestList);              // INTEL
  }

  // Now that we know what the most popular destination is, factor all
  // predecessors that will jump to it into a single predecessor.
  SmallVector<BasicBlock*, 16> PredsToFactor;
  for (const auto &PredToDest : PredToDestList)
    if (PredToDest.second == MostPopularDest) {
      BasicBlock *Pred = PredToDest.first;

      // This predecessor may be a switch or something else that has multiple
      // edges to the block.  Factor each of these edges by listing them
      // according to # occurrences in PredsToFactor.
      for (BasicBlock *Succ : successors(Pred))
        if (Succ == RegionInfo.back().first)         // INTEL
          PredsToFactor.push_back(Pred);
    }

  // If the threadable edges are branching on an undefined value, we get to pick
  // the destination that these predecessors should get to.
  if (!MostPopularDest)
    MostPopularDest = BB->getTerminator()->
                            getSuccessor(getBestDestForJumpOnUndef(BB));

  // Ok, try to thread it!
  return tryThreadEdge(RegionInfo, PredsToFactor, MostPopularDest);    // INTEL
}

/// processBranchOnPHI - We have an otherwise unthreadable conditional branch on
/// a PHI node (or freeze PHI) in the current block.  See if there are any
/// simplifications we can do based on inputs to the phi node.
bool JumpThreadingPass::processBranchOnPHI(PHINode *PN) {
  BasicBlock *BB = PN->getParent();

  // TODO: We could make use of this to do it once for blocks with common PHI
  // values.
  SmallVector<BasicBlock*, 1> PredBBs;
  PredBBs.resize(1);

  // If any of the predecessor blocks end in an unconditional branch, we can
  // *duplicate* the conditional branch into that block in order to further
  // encourage jump threading and to eliminate cases where we have branch on a
  // phi of an icmp (branch on icmp is much better).
  // This is still beneficial when a frozen phi is used as the branch condition
  // because it allows CodeGenPrepare to further canonicalize br(freeze(icmp))
  // to br(icmp(freeze ...)).
  for (unsigned i = 0, e = PN->getNumIncomingValues(); i != e; ++i) {
    BasicBlock *PredBB = PN->getIncomingBlock(i);
    if (BranchInst *PredBr = dyn_cast<BranchInst>(PredBB->getTerminator()))
      if (PredBr->isUnconditional()) {
        PredBBs[0] = PredBB;
        // Try to duplicate BB into PredBB.
        if (duplicateCondBranchOnPHIIntoPred(BB, PredBBs))
          return true;
      }
  }

  return false;
}

/// processBranchOnXOR - We have an otherwise unthreadable conditional branch on
/// a xor instruction in the current block.  See if there are any
/// simplifications we can do based on inputs to the xor.
bool JumpThreadingPass::processBranchOnXOR(BinaryOperator *BO) {
  BasicBlock *BB = BO->getParent();

  // If either the LHS or RHS of the xor is a constant, don't do this
  // optimization.
  if (isa<ConstantInt>(BO->getOperand(0)) ||
      isa<ConstantInt>(BO->getOperand(1)))
    return false;

  // If the first instruction in BB isn't a phi, we won't be able to infer
  // anything special about any particular predecessor.
  if (!isa<PHINode>(BB->front()))
    return false;

  // If this BB is a landing pad, we won't be able to split the edge into it.
  if (BB->isEHPad())
    return false;

  // If we have a xor as the branch input to this block, and we know that the
  // LHS or RHS of the xor in any predecessor is true/false, then we can clone
  // the condition into the predecessor and fix that value to true, saving some
  // logical ops on that path and encouraging other paths to simplify.
  //
  // This copies something like this:
  //
  //  BB:
  //    %X = phi i1 [1],  [%X']
  //    %Y = icmp eq i32 %A, %B
  //    %Z = xor i1 %X, %Y
  //    br i1 %Z, ...
  //
  // Into:
  //  BB':
  //    %Y = icmp ne i32 %A, %B
  //    br i1 %Y, ...

  PredValueInfoTy XorOpValues;
  ThreadRegionInfoTy RegionInfo;                                        // INTEL
  bool isLHS = true;
  if (!computeValueKnownInPredecessors(BO->getOperand(0), BB, XorOpValues,
                                       RegionInfo,                      // INTEL
                                       WantInteger, BO)) {
    assert(XorOpValues.empty());
    if (!computeValueKnownInPredecessors(BO->getOperand(1), BB, XorOpValues,
                                         RegionInfo,                    // INTEL
                                         WantInteger, BO))
      return false;
    isLHS = false;
  }

#if INTEL_CUSTOMIZATION
  // Distant jump threading doesn't currently support this transformation.
  if (RegionInfo.size() != 1 ||
      RegionInfo.back().first != RegionInfo.back().second)
    return false;
#endif // INTEL_CUSTOMIZATION

  assert(!XorOpValues.empty() &&
         "computeValueKnownInPredecessors returned true with no values");

  // Scan the information to see which is most popular: true or false.  The
  // predecessors can be of the set true, false, or undef.
  unsigned NumTrue = 0, NumFalse = 0;
  for (const auto &XorOpValue : XorOpValues) {
    if (isa<UndefValue>(XorOpValue.first))
      // Ignore undefs for the count.
      continue;
    if (cast<ConstantInt>(XorOpValue.first)->isZero())
      ++NumFalse;
    else
      ++NumTrue;
  }

  // Determine which value to split on, true, false, or undef if neither.
  ConstantInt *SplitVal = nullptr;
  if (NumTrue > NumFalse)
    SplitVal = ConstantInt::getTrue(BB->getContext());
  else if (NumTrue != 0 || NumFalse != 0)
    SplitVal = ConstantInt::getFalse(BB->getContext());

  // Collect all of the blocks that this can be folded into so that we can
  // factor this once and clone it once.
  SmallVector<BasicBlock*, 8> BlocksToFoldInto;
  for (const auto &XorOpValue : XorOpValues) {
    if (XorOpValue.first != SplitVal && !isa<UndefValue>(XorOpValue.first))
      continue;

    BlocksToFoldInto.push_back(XorOpValue.second);
  }

  // If we inferred a value for all of the predecessors, then duplication won't
  // help us.  However, we can just replace the LHS or RHS with the constant.
  if (BlocksToFoldInto.size() ==
      cast<PHINode>(BB->front()).getNumIncomingValues()) {
    if (!SplitVal) {
      // If all preds provide undef, just nuke the xor, because it is undef too.
      BO->replaceAllUsesWith(UndefValue::get(BO->getType()));
      BO->eraseFromParent();
    } else if (SplitVal->isZero()) {
      // If all preds provide 0, replace the xor with the other input.
      BO->replaceAllUsesWith(BO->getOperand(isLHS));
      BO->eraseFromParent();
    } else {
      // If all preds provide 1, set the computed value to 1.
      BO->setOperand(!isLHS, SplitVal);
    }

    return true;
  }

  // If any of predecessors end with an indirect goto, we can't change its
  // destination. Same for CallBr.
  if (any_of(BlocksToFoldInto, [](BasicBlock *Pred) {
        return isa<IndirectBrInst>(Pred->getTerminator()) ||
               isa<CallBrInst>(Pred->getTerminator());
      }))
    return false;

  // Try to duplicate BB into PredBB.
  return duplicateCondBranchOnPHIIntoPred(BB, BlocksToFoldInto);
}

/// addPHINodeEntriesForMappedBlock - We're adding 'NewPred' as a new
/// predecessor to the PHIBB block.  If it has PHI nodes, add entries for
/// NewPred using the entries from OldPred (suitably mapped).
static void addPHINodeEntriesForMappedBlock(BasicBlock *PHIBB,
                                            BasicBlock *OldPred,
                                            BasicBlock *NewPred,
                                     DenseMap<Instruction*, Value*> &ValueMap) {
  for (PHINode &PN : PHIBB->phis()) {
    // Ok, we have a PHI node.  Figure out what the incoming value was for the
    // DestBlock.
    Value *IV = PN.getIncomingValueForBlock(OldPred);
#if !INTEL_CUSTOMIZATION
    // This code isn't needed with the Intel customizations, because we always
    // run the SSAUpdater to resolve cross-BB references.
    // Remap the value if necessary.
    if (Instruction *Inst = dyn_cast<Instruction>(IV)) {
      DenseMap<Instruction*, Value*>::iterator I = ValueMap.find(Inst);
      if (I != ValueMap.end())
        IV = I->second;
    }
#endif // !INTEL_CUSTOMIZATION

    PN.addIncoming(IV, NewPred);
  }
}

/// Merge basic block BB into its sole predecessor if possible.
bool JumpThreadingPass::maybeMergeBasicBlockIntoOnlyPred(BasicBlock *BB) {
  BasicBlock *SinglePred = BB->getSinglePredecessor();
  if (!SinglePred)
    return false;

  const Instruction *TI = SinglePred->getTerminator();
  if (TI->isExceptionalTerminator() || TI->getNumSuccessors() != 1 ||
      !DoCFGSimplifications ||                                         // INTEL
      SinglePred == BB || hasAddressTakenAndUsed(BB))
    return false;

  // If SinglePred was a loop header, BB becomes one.
  if (LoopHeaders.erase(SinglePred))
    LoopHeaders.insert(BB);

  CountableSingleExitLoopLatches.erase(SinglePred);   // INTEL
  CountableSingleExitLoopHeaders.erase(SinglePred);   // INTEL
  LVI->eraseBlock(SinglePred);
  MergeBasicBlockIntoOnlyPred(BB, DTU);

  // Now that BB is merged into SinglePred (i.e. SinglePred code followed by
  // BB code within one basic block `BB`), we need to invalidate the LVI
  // information associated with BB, because the LVI information need not be
  // true for all of BB after the merge. For example,
  // Before the merge, LVI info and code is as follows:
  // SinglePred: <LVI info1 for %p val>
  // %y = use of %p
  // call @exit() // need not transfer execution to successor.
  // assume(%p) // from this point on %p is true
  // br label %BB
  // BB: <LVI info2 for %p val, i.e. %p is true>
  // %x = use of %p
  // br label exit
  //
  // Note that this LVI info for blocks BB and SinglPred is correct for %p
  // (info2 and info1 respectively). After the merge and the deletion of the
  // LVI info1 for SinglePred. We have the following code:
  // BB: <LVI info2 for %p val>
  // %y = use of %p
  // call @exit()
  // assume(%p)
  // %x = use of %p <-- LVI info2 is correct from here onwards.
  // br label exit
  // LVI info2 for BB is incorrect at the beginning of BB.

  // Invalidate LVI information for BB if the LVI is not provably true for
  // all of BB.
  if (!isGuaranteedToTransferExecutionToSuccessor(BB))
    LVI->eraseBlock(BB);
  return true;
}

/// Update the SSA form.  NewBB contains instructions that are copied from BB.
/// ValueMapping maps old values in BB to new ones in NewBB.
void JumpThreadingPass::updateSSA(
    BasicBlock *BB, BasicBlock *NewBB,
    DenseMap<Instruction *, Value *> &ValueMapping) {
  // If there were values defined in BB that are used outside the block, then we
  // now have to update all uses of the value to use either the original value,
  // the cloned value, or some PHI derived value.  This can require arbitrary
  // PHI insertion, of which we are prepared to do, clean these up now.
  SSAUpdater SSAUpdate;
  SmallVector<Use *, 16> UsesToRename;

  for (Instruction &I : *BB) {
    // Scan all uses of this instruction to see if it is used outside of its
    // block, and if so, record them in UsesToRename.
    for (Use &U : I.uses()) {
      Instruction *User = cast<Instruction>(U.getUser());
      if (PHINode *UserPN = dyn_cast<PHINode>(User)) {
        if (UserPN->getIncomingBlock(U) == BB)
          continue;
      } else if (User->getParent() == BB)
        continue;

      UsesToRename.push_back(&U);
    }

    // If there are no uses outside the block, we're done with this instruction.
    if (UsesToRename.empty())
      continue;
    LLVM_DEBUG(dbgs() << "JT: Renaming non-local uses of: " << I << "\n");

    // We found a use of I outside of BB.  Rename all uses of I that are outside
    // its block to be uses of the appropriate PHI node etc.  See ValuesInBlocks
    // with the two values we know.
    SSAUpdate.Initialize(I.getType(), I.getName());
    SSAUpdate.AddAvailableValue(BB, &I);
    SSAUpdate.AddAvailableValue(NewBB, ValueMapping[&I]);

    while (!UsesToRename.empty())
      SSAUpdate.RewriteUse(*UsesToRename.pop_back_val());
    LLVM_DEBUG(dbgs() << "\n");
  }
}

/// Clone instructions in range [BI, BE) to NewBB.  For PHI nodes, we only clone
/// arguments that come from PredBB.  Return the map from the variables in the
/// source basic block to the variables in the newly created basic block.
DenseMap<Instruction *, Value *>
JumpThreadingPass::cloneInstructions(BasicBlock::iterator BI,
                                     BasicBlock::iterator BE, BasicBlock *NewBB,
                                     BasicBlock *PredBB) {
  // We are going to have to map operands from the source basic block to the new
  // copy of the block 'NewBB'.  If there are PHI nodes in the source basic
  // block, evaluate them to account for entry from PredBB.
  DenseMap<Instruction *, Value *> ValueMapping;

  // Clone the phi nodes of the source basic block into NewBB.  The resulting
  // phi nodes are trivial since NewBB only has one predecessor, but SSAUpdater
  // might need to rewrite the operand of the cloned phi.
  for (; PHINode *PN = dyn_cast<PHINode>(BI); ++BI) {
    PHINode *NewPN = PHINode::Create(PN->getType(), 1, PN->getName(), NewBB);
    NewPN->addIncoming(PN->getIncomingValueForBlock(PredBB), PredBB);
    ValueMapping[PN] = NewPN;
  }

  // Clone noalias scope declarations in the threaded block. When threading a
  // loop exit, we would otherwise end up with two idential scope declarations
  // visible at the same time.
  SmallVector<MDNode *> NoAliasScopes;
  DenseMap<MDNode *, MDNode *> ClonedScopes;
  LLVMContext &Context = PredBB->getContext();
  identifyNoAliasScopesToClone(BI, BE, NoAliasScopes);
  cloneNoAliasScopes(NoAliasScopes, ClonedScopes, "thread", Context);

  // Clone the non-phi instructions of the source basic block into NewBB,
  // keeping track of the mapping and using it to remap operands in the cloned
  // instructions.
  for (; BI != BE; ++BI) {
    Instruction *New = BI->clone();
    New->setName(BI->getName());
    NewBB->getInstList().push_back(New);
    ValueMapping[&*BI] = New;
    adaptNoAliasScopes(New, ClonedScopes, Context);

    // Remap operands to patch up intra-block references.
    for (unsigned i = 0, e = New->getNumOperands(); i != e; ++i)
      if (Instruction *Inst = dyn_cast<Instruction>(New->getOperand(i))) {
        DenseMap<Instruction *, Value *>::iterator I = ValueMapping.find(Inst);
        if (I != ValueMapping.end())
          New->setOperand(i, I->second);
      }
  }

  return ValueMapping;
}

#if INTEL_CUSTOMIZATION
/// We intend to thread an edge into the region across a group of blocks to an
/// outgoing edge of the region. In order to do this, we have to duplicate all
/// the code along every path from the top to the bottom of every sub-region.
/// This function returns the set of blocks along those paths in RegionBlocks.
/// The sub-regions are structured such that the top is guaranteed to dominate
/// the bottom.
///
/// NOTE: It's possible that distant jump threading has started from a block
/// that is no longer reachable from the function entry due to earlier
/// threading. It may have traversed phis that have taken it back into the
/// reachable part of the CFG. When this occurs this function will not be able
/// to reach sub-region top from the sub-region bottom. If this occurs this
/// function returns false to indicate that we should abort threading the
/// current edge.
static bool collectThreadRegionBlocks(const ThreadRegionInfo &RegionInfo,
                                   SmallVectorImpl<BasicBlock*> &RegionBlocks) {
  SmallVector<BasicBlock*, 16> WorkStack;
  SmallPtrSet<BasicBlock*, 16> Visited;

  // Collect the blocks within each sub-region. This is just a DFS walk backward
  // from BBBottom to BBTop.
  for (auto SubRegion : RegionInfo) {
    BasicBlock *BBTop = SubRegion.first;
    BasicBlock *BBBottom = SubRegion.second;

    // If we already visited BBBottom in a previous subregion, we need to stop
    // because the remapping logic can't handle the same block being in two
    // subregions. It may be possible to thread such a case, but it would
    // probably require duplicating the shared block.
    if (!Visited.insert(BBBottom).second)
      return false;

    WorkStack.push_back(BBBottom);

    while (!WorkStack.empty()) {
      BasicBlock *BB = WorkStack.back();
      WorkStack.pop_back();
      RegionBlocks.push_back(BB);

      if (BB == BBTop)
        continue;

      for (BasicBlock *Pred : predecessors(BB))
        if (Visited.insert(Pred).second)
          WorkStack.push_back(Pred);
    }

    // If we didn't visit the top of the sub-region then part of the subregion
    // is unreachable and we shouldn't try to thread.
    if (!Visited.count(BBTop))
      return false;
  }

  return true;
}

/// \p OldBB is a block in the thread region, and \p OldSucc is one of its
/// original successors. This routine determines whether the
/// <tt>OldBB->OldSucc</tt> CFG edge in the new thread region needs to target
/// OldSucc or its corresponding new BB.
static bool shouldRemapTarget(BasicBlock *OldBB,
                  BasicBlock *OldSucc,
                  const ThreadRegionInfo &RegionInfo,
                  const DenseMap<BasicBlock*, BasicBlock*> &BlockMapping) {
  DenseMap<BasicBlock*, BasicBlock*>::const_iterator I =
    BlockMapping.find(OldSucc);

  // If OldSucc is not part of the region, then of course we don't remap it.
  if (I == BlockMapping.end())
    return false;

  // If OldSucc is the top of a sub-region, the only edge that can target
  // its corresponding new BB is the one from the previous sub-region.
  bool FoundOldSucc = false;
  for (auto SubRegion : RegionInfo) {
    if (FoundOldSucc)
      return SubRegion.second == OldBB;
    if (OldSucc == SubRegion.first)
      FoundOldSucc = true;
  }

  // If FoundOldSucc is true at this point, it means OldBB-->OldSucc is an edge
  // from inside the region back up to the top of the region. We don't want to
  // remap those. If FoundOldSucc is false, it means that OldSucc isn't the top
  // of a thread region, so we should remap all its predecessors.
  return !FoundOldSucc;
}

/// Determine whether \p OldBB is the top of a thread sub-region. If so, return
/// its predecessor BB through which we are threading. If not, return nullptr.
/// \p PredBB is the predecessor block for the entire thread region.
static BasicBlock* getSubRegionPred(BasicBlock *OldBB,
                                    BasicBlock *PredBB,
                                    const ThreadRegionInfo &RegionInfo) {
  bool FoundOldBB = false;
  for (auto SubRegion : RegionInfo) {
    if (FoundOldBB)
      return SubRegion.second;
    if (OldBB == SubRegion.first)
      FoundOldBB = true;
  }

  // If FoundOldBB is true here, it means that OldBB is the top of the entire
  // thread region.
  if (FoundOldBB)
    return PredBB;

  return nullptr;
}
#endif // INTEL_CUSTOMIZATION

/// Attempt to thread through two successive basic blocks.
bool JumpThreadingPass::maybethreadThroughTwoBasicBlocks(BasicBlock *BB,
                                                         Value *Cond) {
  // Consider:
  //
  // PredBB:
  //   %var = phi i32* [ null, %bb1 ], [ @a, %bb2 ]
  //   %tobool = icmp eq i32 %cond, 0
  //   br i1 %tobool, label %BB, label ...
  //
  // BB:
  //   %cmp = icmp eq i32* %var, null
  //   br i1 %cmp, label ..., label ...
  //
  // We don't know the value of %var at BB even if we know which incoming edge
  // we take to BB.  However, once we duplicate PredBB for each of its incoming
  // edges (say, PredBB1 and PredBB2), we know the value of %var in each copy of
  // PredBB.  Then we can thread edges PredBB1->BB and PredBB2->BB through BB.

  // Require that BB end with a Branch for simplicity.
  BranchInst *CondBr = dyn_cast<BranchInst>(BB->getTerminator());
  if (!CondBr)
    return false;

  // BB must have exactly one predecessor.
  BasicBlock *PredBB = BB->getSinglePredecessor();
  if (!PredBB)
    return false;

  // Require that PredBB end with a conditional Branch. If PredBB ends with an
  // unconditional branch, we should be merging PredBB and BB instead. For
  // simplicity, we don't deal with a switch.
  BranchInst *PredBBBranch = dyn_cast<BranchInst>(PredBB->getTerminator());
  if (!PredBBBranch || PredBBBranch->isUnconditional())
    return false;

  // If PredBB has exactly one incoming edge, we don't gain anything by copying
  // PredBB.
  if (PredBB->getSinglePredecessor())
    return false;

  // Don't thread through PredBB if it contains a successor edge to itself, in
  // which case we would infinite loop.  Suppose we are threading an edge from
  // PredPredBB through PredBB and BB to SuccBB with PredBB containing a
  // successor edge to itself.  If we allowed jump threading in this case, we
  // could duplicate PredBB and BB as, say, PredBB.thread and BB.thread.  Since
  // PredBB.thread has a successor edge to PredBB, we would immediately come up
  // with another jump threading opportunity from PredBB.thread through PredBB
  // and BB to SuccBB.  This jump threading would repeatedly occur.  That is, we
  // would keep peeling one iteration from PredBB.
  if (llvm::is_contained(successors(PredBB), PredBB))
    return false;

  // Don't thread across a loop header.
  if (LoopHeaders.count(PredBB))
    return false;
#if INTEL_CUSTOMIZATION
  // Suppress threading for countable single exit loop headers/latches.
  if (CountableSingleExitLoopHeaders.count(PredBB) ||
      CountableSingleExitLoopLatches.count(PredBB))
    return false;
#endif // INTEL_CUSTOMIZATION

  // Avoid complication with duplicating EH pads.
  if (PredBB->isEHPad())
    return false;

  // Find a predecessor that we can thread.  For simplicity, we only consider a
  // successor edge out of BB to which we thread exactly one incoming edge into
  // PredBB.
  unsigned ZeroCount = 0;
  unsigned OneCount = 0;
  BasicBlock *ZeroPred = nullptr;
  BasicBlock *OnePred = nullptr;
  for (BasicBlock *P : predecessors(PredBB)) {
    if (ConstantInt *CI = dyn_cast_or_null<ConstantInt>(
            evaluateOnPredecessorEdge(BB, P, Cond))) {
      if (CI->isZero()) {
        ZeroCount++;
        ZeroPred = P;
      } else if (CI->isOne()) {
        OneCount++;
        OnePred = P;
      }
    }
  }

  // Disregard complicated cases where we have to thread multiple edges.
  BasicBlock *PredPredBB;
  if (ZeroCount == 1) {
    PredPredBB = ZeroPred;
  } else if (OneCount == 1) {
    PredPredBB = OnePred;
  } else {
    return false;
  }

  BasicBlock *SuccBB = CondBr->getSuccessor(PredPredBB == ZeroPred);

  // If threading to the same block as we come from, we would infinite loop.
  if (SuccBB == BB) {
    LLVM_DEBUG(dbgs() << "  Not threading across BB '" << BB->getName()
                      << "' - would thread to self!\n");
    return false;
  }

  // If threading this would thread across a loop header, don't thread the edge.
  // See the comments above findLoopHeaders for justifications and caveats.
  if (LoopHeaders.count(BB) || LoopHeaders.count(SuccBB)) {
    LLVM_DEBUG({
      bool BBIsHeader = LoopHeaders.count(BB);
      bool SuccIsHeader = LoopHeaders.count(SuccBB);
      dbgs() << "  Not threading across "
             << (BBIsHeader ? "loop header BB '" : "block BB '")
             << BB->getName() << "' to dest "
             << (SuccIsHeader ? "loop header BB '" : "block BB '")
             << SuccBB->getName()
             << "' - it might create an irreducible loop!\n";
    });
    return false;
  }

  // Compute the cost of duplicating BB and PredBB.
  SmallVector<BasicBlock*, 1> RegionBlocks;                            // INTEL
  RegionBlocks.push_back(BB);                                          // INTEL
  unsigned BBCost =
      getJumpThreadDuplicationCost(RegionBlocks, BB, BBDupThreshold);  // INTEL
  RegionBlocks[0] = PredBB;                                            // INTEL
  unsigned PredBBCost = getJumpThreadDuplicationCost(
      RegionBlocks, PredBB, BBDupThreshold);                           // INTEL

  // Give up if costs are too high.  We need to check BBCost and PredBBCost
  // individually before checking their sum because getJumpThreadDuplicationCost
  // return (unsigned)~0 for those basic blocks that cannot be duplicated.
  if (BBCost > BBDupThreshold || PredBBCost > BBDupThreshold ||
      BBCost + PredBBCost > BBDupThreshold) {
    LLVM_DEBUG(dbgs() << "  Not threading BB '" << BB->getName()
                      << "' - Cost is too high: " << PredBBCost
                      << " for PredBB, " << BBCost << "for BB\n");
    return false;
  }

  // Now we are ready to duplicate PredBB.
  threadThroughTwoBasicBlocks(PredPredBB, PredBB, BB, SuccBB);
  return true;
}

void JumpThreadingPass::threadThroughTwoBasicBlocks(BasicBlock *PredPredBB,
                                                    BasicBlock *PredBB,
                                                    BasicBlock *BB,
                                                    BasicBlock *SuccBB) {
  LLVM_DEBUG(dbgs() << "  Threading through '" << PredBB->getName() << "' and '"
                    << BB->getName() << "'\n");

  BranchInst *CondBr = cast<BranchInst>(BB->getTerminator());
  BranchInst *PredBBBranch = cast<BranchInst>(PredBB->getTerminator());

  BasicBlock *NewBB =
      BasicBlock::Create(PredBB->getContext(), PredBB->getName() + ".thread",
                         PredBB->getParent(), PredBB);
  NewBB->moveAfter(PredBB);

  // Set the block frequency of NewBB.
  if (HasProfileData) {
    auto NewBBFreq = BFI->getBlockFreq(PredPredBB) *
                     BPI->getEdgeProbability(PredPredBB, PredBB);
    BFI->setBlockFreq(NewBB, NewBBFreq.getFrequency());
  }

  // We are going to have to map operands from the original BB block to the new
  // copy of the block 'NewBB'.  If there are PHI nodes in PredBB, evaluate them
  // to account for entry from PredPredBB.
  DenseMap<Instruction *, Value *> ValueMapping =
      cloneInstructions(PredBB->begin(), PredBB->end(), NewBB, PredPredBB);

  // Copy the edge probabilities from PredBB to NewBB.
  if (HasProfileData)
    BPI->copyEdgeProbabilities(PredBB, NewBB);

  // Update the terminator of PredPredBB to jump to NewBB instead of PredBB.
  // This eliminates predecessors from PredPredBB, which requires us to simplify
  // any PHI nodes in PredBB.
  Instruction *PredPredTerm = PredPredBB->getTerminator();
  for (unsigned i = 0, e = PredPredTerm->getNumSuccessors(); i != e; ++i)
    if (PredPredTerm->getSuccessor(i) == PredBB) {
      PredBB->removePredecessor(PredPredBB, true);
      PredPredTerm->setSuccessor(i, NewBB);
    }

  addPHINodeEntriesForMappedBlock(PredBBBranch->getSuccessor(0), PredBB, NewBB,
                                  ValueMapping);
  addPHINodeEntriesForMappedBlock(PredBBBranch->getSuccessor(1), PredBB, NewBB,
                                  ValueMapping);

  DTU->applyUpdatesPermissive(
      {{DominatorTree::Insert, NewBB, CondBr->getSuccessor(0)},
       {DominatorTree::Insert, NewBB, CondBr->getSuccessor(1)},
       {DominatorTree::Insert, PredPredBB, NewBB},
       {DominatorTree::Delete, PredPredBB, PredBB}});

  updateSSA(PredBB, NewBB, ValueMapping);

  // Clean up things like PHI nodes with single operands, dead instructions,
  // etc.
  SimplifyInstructionsInBlock(NewBB, TLI);
  SimplifyInstructionsInBlock(PredBB, TLI);

  SmallVector<BasicBlock *, 1> PredsToFactor;
  PredsToFactor.push_back(NewBB);
  ThreadRegionInfoTy RegionInfo;                                        // INTEL
  RegionInfo.push_back(std::make_pair(BB, BB));                         // INTEL
  SmallVector<BasicBlock *, 1> RegionBlocks;                            // INTEL
  RegionBlocks.push_back(BB);                                           // INTEL
  threadEdge(RegionInfo, RegionBlocks, false, PredsToFactor, SuccBB);   // INTEL
}

#if INTEL_CUSTOMIZATION
/// ThreadEdge was significantly modified to support distant jump threading.
/// Not every line was changed, but the entire routine is under
/// INTEL_CUSTOMIZATION, because any community changes to this routine will need
/// to be manually merged.
///
/// ThreadEdge - We have decided that it is safe and profitable to factor the
/// blocks in PredBBs to one predecessor, then thread an edge from it to SuccBB
/// across a region of blocks.  Transform the IR to reflect this change.

/// tryThreadEdge - Thread an edge if it's safe and profitable to do so.
bool JumpThreadingPass::tryThreadEdge(
    const ThreadRegionInfo &RegionInfo,
    const SmallVectorImpl<BasicBlock *> &PredBBs, BasicBlock *SuccBB) {
  BasicBlock *RegionTop = RegionInfo.back().first;
  BasicBlock *RegionBottom = RegionInfo.front().second;
  SmallVector<BasicBlock*, 16> RegionBlocks;
  bool ThreadingLoopHeader = false;

  // If threading this would thread into a loop header don't thread the edge.
  // See the comments above findLoopHeaders for justifications and caveats.
  if (LoopHeaders.count(SuccBB) && !JumpThreadLoopHeader) {
    LLVM_DEBUG(dbgs() << "  Not threading to dest loop header BB '"
                      << SuccBB->getName()
                      << "' - it might create an irreducible loop!\n");
    return false;
  }

  if (!collectThreadRegionBlocks(RegionInfo, RegionBlocks))
    return false;

  for (auto BB : RegionBlocks) {
    // Avoid threading back to a block in the region. This is a hacky way to
    // prevent the situation where we repeatedly thread across a loop header
    // effectively performing loop unrolling. This is not a general solution.
    // You can easily get into the massive unrolling situation in spite of this
    // check. In order to enable threading across loop headers by default, we
    // need a more robust fix for this problem.
    if (BB == SuccBB) {
      LLVM_DEBUG(dbgs() << "  Not threading across BB '"
                        << RegionBottom->getName()
                        << "' - would thread to self!\n");
      return false;
    }

    // Also avoid thread regions that have internal edges back to the top of
    // the region since threading to SuccBB is only valid when entering
    // RegionTop via PredBB.
    if (BB != RegionBottom)
      for (succ_iterator SI = succ_begin(BB), SE = succ_end(BB); SI != SE; ++SI)
        if (*SI == RegionTop) {
          LLVM_DEBUG(dbgs()
                     << "  Not threading across BB '" << RegionBottom->getName()
                     << "' - internal edge back to RegionTop!\n");
          return false;
        }

    // If threading this would thread across a loop header, don't thread the
    // edge. See the comments above findLoopHeaders for justifications and
    // caveats.
    if (LoopHeaders.count(BB)) {
      if (!JumpThreadLoopHeader) {
        LLVM_DEBUG(dbgs() << "  Not threading across loop header BB '"
                          << BB->getName() << "' to dest BB '"
                          << SuccBB->getName()
                          << "' - it might create an irreducible loop!\n");
        return false;
      }
      ThreadingLoopHeader = true;

      if (BlockThreadCount[RegionBottom] >= MaxThreadsPerBlock) {
        LLVM_DEBUG(dbgs() << "  Not threading across loop header BB '"
                          << BB->getName()
                          << "' - max thread count reached!\n");
        return false;
      }
    }

    // We are using CountableSingleExitLoopHeaders here instead because-
    // 1) They are only populated when function has pre_loopopt attribute.
    // 2) This function seems to be conservatively adding some bblocks which
    //    are not true loop headers in LoopHeaders.
    if (CountableSingleExitLoopHeaders.count(BB) &&
        isa<SwitchInst>(BB->getTerminator())) {
      LLVM_DEBUG(
          dbgs()
          << "  Not threading across loop header BB '" << BB->getName()
          << "' - header has switch terminator and threading may convert it "
          << "into a latch. Such loops aren't supported by loopopt!\n");
      return false;
    }
  }

  unsigned JumpThreadCost = getJumpThreadDuplicationCost(RegionBlocks,
                                                         RegionBottom,
                                                         BBDupThreshold);
  if (JumpThreadCost > BBDupThreshold) {
    LLVM_DEBUG(dbgs() << "  Not threading BB '" << RegionBottom->getName()
                      << "' - Cost is too high: " << JumpThreadCost << "\n");
    return false;
  }

  if (ConservativeJumpThreading) {
    // Only allow multi-BB thread regions when threading across switches.
    if (RegionBlocks.size() != 1 &&
        !isa<SwitchInst>(RegionBottom->getTerminator())) {
      LLVM_DEBUG(
          dbgs()
          << "  Not threading BB '" << RegionBottom->getName()
          << "' - Using conservative heuristics for distant threading.\n");
      return false;
    }

    // Only thread across loop headers when threading across switches or
    // threading to return blocks, which are known to exit the loop.
    if (ThreadingLoopHeader) {
      if (!isa<ReturnInst>(SuccBB->getTerminator()) &&
          !isa<SwitchInst>(RegionBottom->getTerminator())) {
        LLVM_DEBUG(
            dbgs() << "  Not threading BB '" << RegionBottom->getName()
                   << "' - Using conservative heuristics loop headers.\n");
        return false;
      }
    }
  }
  threadEdge(RegionInfo, RegionBlocks, ThreadingLoopHeader, PredBBs, SuccBB);
  return true;
}

/// threadEdge - We have decided that it is safe and profitable to factor the
/// blocks in PredBBs to one predecessor, then thread an edge from it to SuccBB
/// across BB.  Transform the IR to reflect this change.
void JumpThreadingPass::threadEdge(
    const ThreadRegionInfo &RegionInfo,
    const SmallVectorImpl<BasicBlock *> &RegionBlocks, bool ThreadingLoopHeader,
    const SmallVectorImpl<BasicBlock *> &PredBBs, BasicBlock *SuccBB) {
  BasicBlock *RegionTop = RegionInfo.back().first;
  BasicBlock *RegionBottom = RegionInfo.front().second;

  // And finally, do it!  Start by factoring the predecessors if needed.
  BasicBlock *PredBB;
  if (PredBBs.size() == 1)
    PredBB = PredBBs[0];
  else {
    LLVM_DEBUG(dbgs() << "  Factoring out " << PredBBs.size()
                      << " common predecessors.\n");
    PredBB = splitBlockPreds(RegionTop, PredBBs, ".thr_comm");
  }

  // And finally, do it!
  LLVM_DEBUG(dbgs() << "  Threading edge from '" << PredBB->getName()
                    << "' to '" << SuccBB->getName() << ", across blocks:\n    ";
             for (auto BB : RegionBlocks)
               dbgs() << " " << BB->getName();
             dbgs() << "\n  Ending with" << *RegionBottom << "\n";);

  // FIXME: This LVI update is not optimal. Removing the PredBB-->RegionTop
  //   edge can make overdefined values computable in any block in the region,
  //   not just RegionBottom. We can generalize the LVI->threadEdge algorithm
  //   to support larger-than-BB thread regions.
  LVI->threadEdge(PredBB, RegionBottom, SuccBB);

  DenseMap<Instruction*, Value*> ValueMapping;
  DenseMap<BasicBlock*, BasicBlock*> BlockMapping;
  SmallVector<DominatorTree::UpdateType, 20> DTUpdates;

  for (auto OldBB : RegionBlocks) {
    BasicBlock *NewBB = BasicBlock::Create(OldBB->getContext(),
                                           OldBB->getName()+".thread",
                                           OldBB->getParent(), RegionTop);
    NewBB->moveAfter(PredBB);
    BlockMapping[OldBB] = NewBB;

    // Disallow threading across loop headers for newly created blocks. This is
    // an added safety measure to prevent out of control jump threading.
    BlockThreadCount[NewBB] = MaxThreadsPerBlock;

    // We are going to have to map operands from their original block 'OldBB' to
    // the new copy of the block 'NewBB'.
    BasicBlock::iterator BI = OldBB->begin();
    BasicBlock::iterator BE = OldBB->end();

    // Clone the instructions of OldBB into NewBB, keeping track of
    // the mapping. Delay remapping until all blocks in the region have been
    // cloned. That ensures all required cross-block mappings are available.
    // In RegionBottom, stop cloning at the terminator instruction.
    for (; BI != BE && (!BI->isTerminator() || OldBB != RegionBottom);
         ++BI) {
      Instruction *New = BI->clone();
      New->setName(BI->getName());
      NewBB->getInstList().push_back(New);
      ValueMapping[&*BI] = New;
    }
  }

  // Remap operands to patch up intra-thread-region references.
  for (auto OldBB : RegionBlocks) {
    BasicBlock *NewBB = BlockMapping[OldBB];
    BasicBlock *SubRegionPred = getSubRegionPred(OldBB, PredBB, RegionInfo);

    for (auto &New : *NewBB) {
      if (PHINode *PN = dyn_cast<PHINode>(&New)) {
        if (SubRegionPred) {
          // For region tops, reduce the PHIs to a single incoming value from
          // SubRegionPred. It is necessary to preserve the PHI, even though it
          // looks degenerate, so that we can run the SSAResolver separately
          // for the PHI and its operand.
          for (int i = PN->getNumIncomingValues() - 1; i >= 0; --i)
            if (PN->getIncomingBlock(i) != SubRegionPred)
              PN->removeIncomingValue(i);
            else if (OldBB != RegionTop)
              PN->setIncomingBlock(i, BlockMapping[PN->getIncomingBlock(i)]);
        }
        else {
          // Update intra-region PHI nodes. Any incoming value from a block
          // outside the region can be ignored, because those edges weren't
          // copied to the new threaded code. That includes edges from
          // RegionBottom, since the only edge from RegionBottom that gets
          // copied to the threaded region is RegionBottom-->SuccBB.
          for (int i = PN->getNumIncomingValues() - 1; i >= 0; --i) {
            DenseMap<BasicBlock*, BasicBlock*>::iterator I;
            I = BlockMapping.find(PN->getIncomingBlock(i));
            if (I != BlockMapping.end() &&
                PN->getIncomingBlock(i) != RegionBottom)
              PN->setIncomingBlock(i, BlockMapping[PN->getIncomingBlock(i)]);
            else
              PN->removeIncomingValue(i, /*DeletePHIIfEmpty*/false);
          }
        }

        // Since all PHI operands are cross-block references, there is no
        // sense trying to remap its operands. We'll always use SSAResolver to
        // rewrite its operands.
        continue;
      }

      for (unsigned i = 0, e = New.getNumOperands(); i != e; ++i)
        if (Instruction *Inst = dyn_cast<Instruction>(New.getOperand(i))) {
          // Only remap operands from the same basic block. We know these
          // operands should reference the new version of Inst. For any cross-BB
          // references, we use SSAUpdater to figure out what instruction(s)
          // can reach the use.
          if (Inst->getParent() == OldBB) {
            DenseMap<Instruction*, Value*>::iterator I;
            I = ValueMapping.find(Inst);
            assert (I != ValueMapping.end() &&
                    "Expected to find a mapping for Inst");
            New.setOperand(i, I->second);
          }
        }
        else if (BasicBlock *DestBB = dyn_cast<BasicBlock>(New.getOperand(i))) {
          BasicBlock *NewDestBB = DestBB;
          if (shouldRemapTarget(OldBB, DestBB, RegionInfo, BlockMapping)) {
            NewDestBB = BlockMapping[DestBB];
            New.setOperand(i, NewDestBB);
          }

          if (New.isTerminator())
            // We used to apply DT updates here, which was not correct,
            // because the updates may be submitted only after IR changes.
            DTUpdates.push_back({DominatorTree::Insert, NewBB, NewDestBB});

          // If we are threading across a loop header, we have to update the
          // LoopHeaders set. To do this precisely, we would need to re-run
          // findLoopHeaders. Instead, we conservatively add any block that
          // *might* be a loop header in the new CFG, which means any block that
          // is a target of a new CFG edge. We catch most of them here.
          if (ThreadingLoopHeader)
            LoopHeaders.insert(DestBB);
        }
    }
  }

  // We didn't copy the terminator from RegionBottom over to its NewBB,
  // because there is now an unconditional jump to SuccBB. Insert the
  // unconditional jump.
  BranchInst *NewBI = BranchInst::Create(SuccBB, BlockMapping[RegionBottom]);
  NewBI->setDebugLoc(RegionBottom->getTerminator()->getDebugLoc());

  // Add the remaining loop header candidates here.
  if (ThreadingLoopHeader) {
    LoopHeaders.insert(SuccBB);
    LoopHeaders.insert(BlockMapping[RegionTop]);
  }

  // Check to see if any blocks that exit the thread region have PHI nodes.
  // If so, we need to add entries to the PHI nodes for the corresponding NewBB
  // now.
  for (auto OldBB : RegionBlocks) {
    // Ignore RegionBottom in this loop and handle it specially afterward. We
    // only need to update its SuccBB successor.
    if (OldBB == RegionBottom)
      continue;
    succ_iterator SI = succ_begin(OldBB), SE = succ_end(OldBB);
    for (; SI != SE; ++SI)
      if (!shouldRemapTarget(OldBB, *SI, RegionInfo, BlockMapping))
        addPHINodeEntriesForMappedBlock(*SI, OldBB, BlockMapping[OldBB],
                                        ValueMapping);
  }
  addPHINodeEntriesForMappedBlock(SuccBB, RegionBottom,
                                  BlockMapping[RegionBottom], ValueMapping);

  // This piece of code used to come after the SSA rewrite that happens next.
  // We need to replace the Pred-->BB CFG arc with Pred-->NewBB before we do
  // the SSA rewrite in order to correctly handle threading across loop
  // headers. For example,
  //
  // BB:
  //     %x = phi i32 [ %y, PredBB ] ...
  //     %a = ... %x ...
  //     %y = ...
  //     %b = ... %y ...
  //
  // NewBB will look like this after cloning, phi translation, & remapping
  // operands and prior to the SSA rewrite:
  //
  // NewBB:
  //     %a.1 = ... %y ...
  //     %y.1 = ...
  //     %b.1 = ... %y.1 ...
  //
  // Based on the CFG, the SSAUpdater code needs to rewrite the use of %y to
  // use the original value (%y), the cloned value (%y.1), or some phi derived
  // value. Without the PredBB-->NewBB edge, the SSAUpdater thinks NewBB has
  // no predecessors and replaces %y with undef.
  //
  // This situation is only possible when BB is a loop header.
  // Proof: As we remap operands in NewBB, uses of instructions from BB get
  //        remapped to use the corresponding instructions from NewBB. The
  //        exception is when the use comes from phi translation, i.e. when
  //        the incoming phi value from PredBB is an instruction from BB. In
  //        order for that to happen, BB must dominate PredBB. That makes
  //        PredBB-->BB a backedge, which puts BB in the LoopHeaders set.
  //
  // Update the terminator of PredBB to jump to the new thread head instead of
  // RegionTop.  This eliminates predecessors from RegionTop, which requires us
  // to simplify any PHI nodes in RegionTop.
  Instruction *PredTerm = PredBB->getTerminator();
  for (unsigned i = 0, e = PredTerm->getNumSuccessors(); i != e; ++i)
    if (PredTerm->getSuccessor(i) == RegionTop) {
      RegionTop->removePredecessor(PredBB, true);
      PredTerm->setSuccessor(i, BlockMapping[RegionTop]);
    }

  // Enqueue required DT updates.
  DTUpdates.append(
      {{DominatorTree::Insert, BlockMapping[RegionBottom], SuccBB},
       {DominatorTree::Insert, PredBB, BlockMapping[RegionTop]},
       {DominatorTree::Delete, PredBB, RegionTop}});
  DTU->applyUpdatesPermissive(DTUpdates);

  // If there were values defined in the region that are used outside the
  // region, then we now have to update all uses of the value to use either the
  // original value, the cloned value, or some PHI derived value. This can
  // require arbitrary PHI insertion, which we are prepared to do. Clean these
  // up now.
  SSAUpdater SSAUpdate;
  SmallVector<Use*, 16> UsesToRename;

  for (auto OldBB : RegionBlocks) {
    for (auto &I : *OldBB) {
      UsesToRename.clear();
      // Scan all uses of this instruction to see if it is used outside of its
      // block, and if so, record them in UsesToRename.
      for (Use &U : I.uses()) {
        Instruction *User = cast<Instruction>(U.getUser());
        // LLORG version uses "DT->dominates(&I, U)" as the right part of the
        // condition below becase it LLORG uses SSAUpdaterBulk. In xmain we
        // update values one by one (no bulk update) so the check is different.
        //
        // TODO: Verify that there are no hidden bugs due to that check here.
        // The test (PR37745.ll) passes in xmain but the issue might be just
        // hidden due to some reason.
        if (!isa<PHINode>(User) && User->getParent() == OldBB)
          continue;

        UsesToRename.push_back(&U);
      }

      // If there are no uses outside the block, we're done with this
      // instruction.
      if (UsesToRename.empty())
        continue;

      LLVM_DEBUG(dbgs() << "JT: Renaming non-local uses of: " << I << "\n");

      // We found a use of I outside the region.  Rename all uses of I that are
      // outside the region to be uses of the appropriate PHI node etc.  Seed
      // ValuesInBlocks with the two values we know.
      SSAUpdate.Initialize(I.getType(), I.getName());
      SSAUpdate.AddAvailableValue(OldBB, &I);

      // It is possible to have Phis in the exisiting block that are created
      // by the SSAUpdate due to the new live-ins from the threaded region
      // and these Phis might not be required in the threaded-block. Therefore,
      // we might not have mapped values for these Phis in ValueMapping.
      // For reference: CMPLRS-4877; test_4877 in intel_loop_headers.ll;
      if (ValueMapping.find(&I) != ValueMapping.end())
        SSAUpdate.AddAvailableValue(BlockMapping[OldBB], ValueMapping[&I]);

      for (auto U : UsesToRename)
        SSAUpdate.RewriteUse(*U);
      LLVM_DEBUG(dbgs() << "\n");
    }
  }

  // At this point, the IR is fully up to date and consistent.  Do a quick scan
  // over the new instructions and zap any that are constants or dead.  This
  // frequently happens because of phi translation.
  for (auto OldBB : RegionBlocks)
    SimplifyInstructionsInBlock(BlockMapping[OldBB], TLI);

  // Update the edge weights and block frequencies.
  updateRegionBlockFreqAndEdgeWeight(PredBB, SuccBB, RegionInfo, RegionBlocks,
                                     BlockMapping);

  // Threaded an edge!
  ++BlockThreadCount[RegionBottom];
  ++NumThreads;
}
#endif // INTEL_CUSTOMIZATION

/// Create a new basic block that will be the predecessor of BB and successor of
/// all blocks in Preds. When profile data is available, update the frequency of
/// this new block.
BasicBlock *JumpThreadingPass::splitBlockPreds(BasicBlock *BB,
                                               ArrayRef<BasicBlock *> Preds,
                                               const char *Suffix) {
  SmallVector<BasicBlock *, 2> NewBBs;

  // Collect the frequencies of all predecessors of BB, which will be used to
  // update the edge weight of the result of splitting predecessors.
  DenseMap<BasicBlock *, BlockFrequency> FreqMap;
  if (HasProfileData)
    for (auto Pred : Preds)
      FreqMap.insert(std::make_pair(
          Pred, BFI->getBlockFreq(Pred) * BPI->getEdgeProbability(Pred, BB)));

  // In the case when BB is a LandingPad block we create 2 new predecessors
  // instead of just one.
  if (BB->isLandingPad()) {
    std::string NewName = std::string(Suffix) + ".split-lp";
    SplitLandingPadPredecessors(BB, Preds, Suffix, NewName.c_str(), NewBBs);
  } else {
    NewBBs.push_back(SplitBlockPredecessors(BB, Preds, Suffix));
  }

  std::vector<DominatorTree::UpdateType> Updates;
  Updates.reserve((2 * Preds.size()) + NewBBs.size());
  for (auto NewBB : NewBBs) {
    BlockFrequency NewBBFreq(0);
    Updates.push_back({DominatorTree::Insert, NewBB, BB});
    for (auto Pred : predecessors(NewBB)) {
      Updates.push_back({DominatorTree::Delete, Pred, BB});
      Updates.push_back({DominatorTree::Insert, Pred, NewBB});
      if (HasProfileData) // Update frequencies between Pred -> NewBB.
        NewBBFreq += FreqMap.lookup(Pred);
    }
    if (HasProfileData) {
      // Apply the summed frequency to NewBB.
      BFI->setBlockFreq(NewBB, NewBBFreq.getFrequency());

      // NewBB has exactly one successor.
      SmallVector<BranchProbability, 1> BBSuccProbs;
      BBSuccProbs.push_back(BranchProbability::getOne());
      BPI->setEdgeProbability(NewBB, BBSuccProbs);
    }
  }

  DTU->applyUpdatesPermissive(Updates);
  return NewBBs[0];
}

bool JumpThreadingPass::doesBlockHaveProfileData(BasicBlock *BB) {
  const Instruction *TI = BB->getTerminator();
  assert(TI->getNumSuccessors() > 1 && "not a split");

  MDNode *WeightsNode = TI->getMetadata(LLVMContext::MD_prof);
  if (!WeightsNode)
    return false;

  MDString *MDName = cast<MDString>(WeightsNode->getOperand(0));
  if (MDName->getString() != "branch_weights")
    return false;

  // Ensure there are weights for all of the successors. Note that the first
  // operand to the metadata node is a name, not a weight.
  return WeightsNode->getNumOperands() == TI->getNumSuccessors() + 1;
}

#if INTEL_CUSTOMIZATION
/// This routine was significantly refactored to support multi-BB thread
/// regions. Update the block frequencies and edge weights for all new blocks
/// in the region. Also, update (reduce) the block frequencies of the original
/// blocks, and update the edge frequencies out of RegionBottom, since the
/// RegionBottom->SuccBB edge weight needs to be reduced.
void JumpThreadingPass::updateRegionBlockFreqAndEdgeWeight(BasicBlock *PredBB,
                                                           BasicBlock *SuccBB,
                       const ThreadRegionInfo &RegionInfo,
                       const SmallVectorImpl<BasicBlock*> &RegionBlocks,
                       DenseMap<BasicBlock*, BasicBlock*> &BlockMapping) {
  if (!HasProfileData)
    return;

  assert(BFI && BPI && "BFI & BPI should have been created here");

  BasicBlock *RegionTop = RegionInfo.back().first;
  BasicBlock *RegionBottom = RegionInfo.front().second;
  DenseMap<BasicBlock*, int> BlockPredCount;

  // Initialize BlockPredCount for each new block.
  for (auto BB : RegionBlocks) {
    BasicBlock *NewBB = BlockMapping[BB];
    BlockPredCount[NewBB] = std::distance(pred_begin(NewBB), pred_end(NewBB));
  }

  // Seed the algorithm by computing the block Freq of RegionTop and adding
  // it to the ready block list. The ready block list holds the *original*
  // blocks whose corresponding new block frequencies have been finalized.
  BasicBlock *NewRegionTop = BlockMapping[RegionTop];
  SmallVector<BasicBlock*, 16> ReadyBlocks;
  auto NewRegionTopFreq =
    BFI->getBlockFreq(PredBB) * BPI->getEdgeProbability(PredBB, NewRegionTop);
  BFI->setBlockFreq(NewRegionTop, NewRegionTopFreq.getFrequency());
  ReadyBlocks.push_back(RegionTop);

  while (!ReadyBlocks.empty()) {
    BasicBlock *BB = ReadyBlocks.back();
    BasicBlock *NewBB = BlockMapping[BB];
    ReadyBlocks.pop_back();

    // Since NewBB is partially replacing BB, we have to update the block
    // frequency of BB.
    auto BBOrigFreq = BFI->getBlockFreq(BB);
    auto NewBBFreq = BFI->getBlockFreq(NewBB);
    auto BBNewFreq = BBOrigFreq - NewBBFreq;
    BFI->setBlockFreq(BB, BBNewFreq.getFrequency());

    // The bottom block in the region needs special treatment. We don't have to
    // worry about the outgoing edge weights for NewBB since it now ends in an
    // unconditional branch, but we do need to adjust the edge weights on exit
    // from BB, since the BB->SuccBB edge frequency dropped by the NewBB->SuccBB
    // edge frequency.
    if (BB == RegionBottom) {
      // Collect updated outgoing edges' frequencies from BB and use them to
      // update edge probabilities.
      SmallVector<uint64_t, 4> BBSuccFreq;
      for (BasicBlock *Succ : successors(BB)) {
        auto SuccFreq = BBOrigFreq * BPI->getEdgeProbability(BB, Succ);
        if (Succ == SuccBB)
          SuccFreq -= NewBBFreq;
        BBSuccFreq.push_back(SuccFreq.getFrequency());
      }

      uint64_t MaxBBSuccFreq =
          *std::max_element(BBSuccFreq.begin(), BBSuccFreq.end());

      SmallVector<BranchProbability, 4> BBSuccProbs;
      if (MaxBBSuccFreq == 0)
        BBSuccProbs.assign(BBSuccFreq.size(),
                           {1, static_cast<unsigned>(BBSuccFreq.size())});
      else {
        for (uint64_t Freq : BBSuccFreq)
          BBSuccProbs.push_back(
              BranchProbability::getBranchProbability(Freq, MaxBBSuccFreq));
        // Normalize edge probabilities so that they sum up to one.
        BranchProbability::normalizeProbabilities(BBSuccProbs.begin(),
                                                  BBSuccProbs.end());
      }

      // Update edge probabilities in BPI.
      BPI->setEdgeProbability(BB, BBSuccProbs);

      // Update the profile metadata as well.
      //
      // Don't do this if the profile of the transformed blocks was statically
      // estimated.  (This could occur despite the function having an entry
      // frequency in completely cold parts of the CFG.)
      //
      // In this case we don't want to suggest to subsequent passes that the
      // calculated weights are fully consistent.  Consider this graph:
      //
      //                 check_1
      //             50% /  |
      //             eq_1   | 50%
      //                 \  |
      //                 check_2
      //             50% /  |
      //             eq_2   | 50%
      //                 \  |
      //                 check_3
      //             50% /  |
      //             eq_3   | 50%
      //                 \  |
      //
      // Assuming the blocks check_* all compare the same value against 1, 2
      // and 3, the overall probabilities are inconsistent; the total
      // probability that the value is either 1, 2 or 3 is 150%.
      //
      // As a consequence if we thread eq_1 -> check_2 to check_3,
      // check_2->check_3 becomes 0%.  This is even worse if the edge whose
      // probability becomes 0% is the loop exit edge.  Then based solely on
      // static estimation we would assume the loop was extremely hot.
      //
      // FIXME this locally as well so that BPI and BFI are consistent as well.
      // We shouldn't make edges extremely likely or unlikely based solely on
      // static estimation.
      if (BBSuccProbs.size() >= 2 && doesBlockHaveProfileData(BB)) {
        SmallVector<uint32_t, 4> Weights;
        for (auto Prob : BBSuccProbs)
          Weights.push_back(Prob.getNumerator());

        auto TI = BB->getTerminator();
        TI->setMetadata(
            LLVMContext::MD_prof,
            MDBuilder(BB->getContext()).createBranchWeights(Weights));
      }

      continue;
    }

    unsigned SuccIdx = 0;
    SmallVector<BranchProbability, 4> EdgeProbabilities(
        BB->getTerminator()->getNumSuccessors(),
        BranchProbability::getUnknown());
    for (succ_iterator SI = succ_begin(BB), SE = succ_end(BB); SI != SE;
         ++SI, ++SuccIdx) {
      // The outgoing edge weights for NewBB are copied from BB.
      EdgeProbabilities[SuccIdx] = BPI->getEdgeProbability(BB, SuccIdx);

      // Adjust the block frequency of the successor if it's part of the region.
      if (BlockMapping.find(*SI) == BlockMapping.end())
        continue;

      BasicBlock *NewSucc = BlockMapping[*SI];
      auto EdgeFreq =
          BFI->getBlockFreq(NewBB) * BPI->getEdgeProbability(BB, SuccIdx);
      auto NewSuccFreq = BFI->getBlockFreq(NewSucc) + EdgeFreq;
      BFI->setBlockFreq(NewSucc, NewSuccFreq.getFrequency());

      if (--BlockPredCount[NewSucc] == 0)
        ReadyBlocks.push_back(*SI);
    }
    BPI->setEdgeProbability(NewBB, EdgeProbabilities);
  }
}
#endif // INTEL_CUSTOMIZATION

/// duplicateCondBranchOnPHIIntoPred - PredBB contains an unconditional branch
/// to BB which contains an i1 PHI node and a conditional branch on that PHI.
/// If we can duplicate the contents of BB up into PredBB do so now, this
/// improves the odds that the branch will be on an analyzable instruction like
/// a compare.
bool JumpThreadingPass::duplicateCondBranchOnPHIIntoPred(
    BasicBlock *BB, const SmallVectorImpl<BasicBlock *> &PredBBs) {
  assert(!PredBBs.empty() && "Can't handle an empty set");

  // If BB is a loop header, then duplicating this block outside the loop would
  // cause us to transform this into an irreducible loop, don't do this.
  // See the comments above findLoopHeaders for justifications and caveats.
  if (LoopHeaders.count(BB)) {
    LLVM_DEBUG(dbgs() << "  Not duplicating loop header '" << BB->getName()
                      << "' into predecessor block '" << PredBBs[0]->getName()
                      << "' - it might create an irreducible loop!\n");
    return false;
  }

#if INTEL_CUSTOMIZATION
  // Initially, I enabled this transformation for loop headers under
  // JumpThreadLoopHeader, but that caused out-of-control jump threading,
  // because we were failing to properly update the LoopHeaders set after making
  // this transformation (see cq379894). We may choose to enable this later as
  // it should be fairly simple to add the necessary BB(s) to LoopHeaders, but
  // since it isn't needed for CoreMark, I am simply disabling this for
  // LoopHeaders for now.
  //
  // Another problem with performing this optimization on a loop header is
  // that the transformed code can end up identical to the original code,
  // which would prevent the optimization pass from ever converging! This
  // happens in cases like this:
  //
  //    bb1:
  //      br label %bb2
  //    bb2:
  //      %x = phi i1 [ %x, %bb2 ], [ true, %bb1 ]
  //      br i1 %x, label %bb2, label %bb3
  //
  // After duplicating bb2 into bb1 and doing PHI translation & instruction
  // simplification, bb1 ends up looking exactly the same. So suppress this
  // optimization on single basic block loops for safety.
  pred_iterator PB = pred_begin(BB), PE = pred_end(BB);
  for (pred_iterator PI = PB; PI != PE; ++PI)
    if (*PI == BB) {
      LLVM_DEBUG(
          dbgs() << "  Not duplicating BB '" << BB->getName()
                 << "' into predecessor block '" << PredBBs[0]->getName()
                 << "' - it might prevent jump threading from converging!\n");
      return false;
    }
#endif // INTEL_CUSTOMIZATION

  SmallVector<BasicBlock*, 1> RegionBlocks;                             // INTEL
  RegionBlocks.push_back(BB);                                           // INTEL
  unsigned DuplicationCost =                                            // INTEL
    getJumpThreadDuplicationCost(RegionBlocks, BB, BBDupThreshold);     // INTEL
  if (DuplicationCost > BBDupThreshold) {
    LLVM_DEBUG(dbgs() << "  Not duplicating BB '" << BB->getName()
                      << "' - Cost is too high: " << DuplicationCost << "\n");
    return false;
  }

  // And finally, do it!  Start by factoring the predecessors if needed.
  std::vector<DominatorTree::UpdateType> Updates;
  BasicBlock *PredBB;
  if (PredBBs.size() == 1)
    PredBB = PredBBs[0];
  else {
    LLVM_DEBUG(dbgs() << "  Factoring out " << PredBBs.size()
                      << " common predecessors.\n");
    PredBB = splitBlockPreds(BB, PredBBs, ".thr_comm");
  }
  Updates.push_back({DominatorTree::Delete, PredBB, BB});

  // Okay, we decided to do this!  Clone all the instructions in BB onto the end
  // of PredBB.
  LLVM_DEBUG(dbgs() << "  Duplicating block '" << BB->getName()
                    << "' into end of '" << PredBB->getName()
                    << "' to eliminate branch on phi.  Cost: "
                    << DuplicationCost << " block is:" << *BB << "\n");

  // Unless PredBB ends with an unconditional branch, split the edge so that we
  // can just clone the bits from BB into the end of the new PredBB.
  BranchInst *OldPredBranch = dyn_cast<BranchInst>(PredBB->getTerminator());

  if (!OldPredBranch || !OldPredBranch->isUnconditional()) {
    BasicBlock *OldPredBB = PredBB;
    PredBB = SplitEdge(OldPredBB, BB);
    Updates.push_back({DominatorTree::Insert, OldPredBB, PredBB});
    Updates.push_back({DominatorTree::Insert, PredBB, BB});
    Updates.push_back({DominatorTree::Delete, OldPredBB, BB});
    OldPredBranch = cast<BranchInst>(PredBB->getTerminator());
  }

  // We are going to have to map operands from the original BB block into the
  // PredBB block.  Evaluate PHI nodes in BB.
  DenseMap<Instruction*, Value*> ValueMapping;

  BasicBlock::iterator BI = BB->begin();
  for (; PHINode *PN = dyn_cast<PHINode>(BI); ++BI)
    ValueMapping[PN] = PN->getIncomingValueForBlock(PredBB);
  // Clone the non-phi instructions of BB into PredBB, keeping track of the
  // mapping and using it to remap operands in the cloned instructions.
  for (; BI != BB->end(); ++BI) {
    Instruction *New = BI->clone();

    // Remap operands to patch up intra-block references.
    for (unsigned i = 0, e = New->getNumOperands(); i != e; ++i)
      if (Instruction *Inst = dyn_cast<Instruction>(New->getOperand(i))) {
        DenseMap<Instruction*, Value*>::iterator I = ValueMapping.find(Inst);
        if (I != ValueMapping.end())
          New->setOperand(i, I->second);
      }

    // If this instruction can be simplified after the operands are updated,
    // just use the simplified value instead.  This frequently happens due to
    // phi translation.
    if (Value *IV = SimplifyInstruction(
            New,
            {BB->getModule()->getDataLayout(), TLI, nullptr, nullptr, New})) {
      ValueMapping[&*BI] = IV;
      if (!New->mayHaveSideEffects()) {
        New->deleteValue();
        New = nullptr;
      }
    } else {
      ValueMapping[&*BI] = New;
    }
    if (New) {
      // Otherwise, insert the new instruction into the block.
      New->setName(BI->getName());
      PredBB->getInstList().insert(OldPredBranch->getIterator(), New);
      // Update Dominance from simplified New instruction operands.
      for (unsigned i = 0, e = New->getNumOperands(); i != e; ++i)
        if (BasicBlock *SuccBB = dyn_cast<BasicBlock>(New->getOperand(i)))
          Updates.push_back({DominatorTree::Insert, PredBB, SuccBB});
    }
  }

  // Check to see if the targets of the branch had PHI nodes. If so, we need to
  // add entries to the PHI nodes for branch from PredBB now.
  BranchInst *BBBranch = cast<BranchInst>(BB->getTerminator());
  addPHINodeEntriesForMappedBlock(BBBranch->getSuccessor(0), BB, PredBB,
                                  ValueMapping);
  addPHINodeEntriesForMappedBlock(BBBranch->getSuccessor(1), BB, PredBB,
                                  ValueMapping);

  updateSSA(BB, PredBB, ValueMapping);

  // PredBB no longer jumps to BB, remove entries in the PHI node for the edge
  // that we nuked.
  BB->removePredecessor(PredBB, true);

  // Remove the unconditional branch at the end of the PredBB block.
  OldPredBranch->eraseFromParent();
  if (HasProfileData)
    BPI->copyEdgeProbabilities(BB, PredBB);
  DTU->applyUpdatesPermissive(Updates);

  ++NumDupes;
  return true;
}

// Pred is a predecessor of BB with an unconditional branch to BB. SI is
// a Select instruction in Pred. BB has other predecessors and SI is used in
// a PHI node in BB. SI has no other use.
// A new basic block, NewBB, is created and SI is converted to compare and 
// conditional branch. SI is erased from parent.
void JumpThreadingPass::unfoldSelectInstr(BasicBlock *Pred, BasicBlock *BB,
                                          SelectInst *SI, PHINode *SIUse,
                                          unsigned Idx) {
  // Expand the select.
  //
  // Pred --
  //  |    v
  //  |  NewBB
  //  |    |
  //  |-----
  //  v
  // BB
  BranchInst *PredTerm = cast<BranchInst>(Pred->getTerminator());
  BasicBlock *NewBB = BasicBlock::Create(BB->getContext(), "select.unfold",
                                         BB->getParent(), BB);
  // Move the unconditional branch to NewBB.
  PredTerm->removeFromParent();
  NewBB->getInstList().insert(NewBB->end(), PredTerm);
  // Create a conditional branch and update PHI nodes.
  BranchInst::Create(NewBB, BB, SI->getCondition(), Pred);
  SIUse->setIncomingValue(Idx, SI->getFalseValue());
  SIUse->addIncoming(SI->getTrueValue(), NewBB);

  // The select is now dead.
  SI->eraseFromParent();
  DTU->applyUpdatesPermissive({{DominatorTree::Insert, NewBB, BB},
                               {DominatorTree::Insert, Pred, NewBB}});

  // Update any other PHI nodes in BB.
  for (BasicBlock::iterator BI = BB->begin();
       PHINode *Phi = dyn_cast<PHINode>(BI); ++BI)
    if (Phi != SIUse)
      Phi->addIncoming(Phi->getIncomingValueForBlock(Pred), NewBB);

  if (HasProfileData) {
    // NewBB has exactly one successor.
    SmallVector<BranchProbability, 1> BBSuccProbs;
    BBSuccProbs.push_back(BranchProbability::getOne());
    BPI->setEdgeProbability(NewBB, BBSuccProbs);
  }
}

bool JumpThreadingPass::tryToUnfoldSelect(SwitchInst *SI, BasicBlock *BB) {
  PHINode *CondPHI = dyn_cast<PHINode>(SI->getCondition());

  if (!CondPHI || CondPHI->getParent() != BB)
    return false;

  for (unsigned I = 0, E = CondPHI->getNumIncomingValues(); I != E; ++I) {
    BasicBlock *Pred = CondPHI->getIncomingBlock(I);
    SelectInst *PredSI = dyn_cast<SelectInst>(CondPHI->getIncomingValue(I));

    // The second and third condition can be potentially relaxed. Currently
    // the conditions help to simplify the code and allow us to reuse existing
    // code, developed for tryToUnfoldSelect(CmpInst *, BasicBlock *)
    if (!PredSI || PredSI->getParent() != Pred || !PredSI->hasOneUse())
      continue;

    BranchInst *PredTerm = dyn_cast<BranchInst>(Pred->getTerminator());
    if (!PredTerm || !PredTerm->isUnconditional())
      continue;

    unfoldSelectInstr(Pred, BB, PredSI, CondPHI, I);
    return true;
  }
  return false;
}

/// tryToUnfoldSelect - Look for blocks of the form
/// bb1:
///   %a = select
///   br bb2
///
/// bb2:
///   %p = phi [%a, %bb1] ...
///   %c = icmp %p
///   br i1 %c
///
/// And expand the select into a branch structure if one of its arms allows %c
/// to be folded. This later enables threading from bb1 over bb2.
bool JumpThreadingPass::tryToUnfoldSelect(CmpInst *CondCmp, BasicBlock *BB) {
  BranchInst *CondBr = dyn_cast<BranchInst>(BB->getTerminator());
  PHINode *CondLHS = dyn_cast<PHINode>(CondCmp->getOperand(0));
  Constant *CondRHS = cast<Constant>(CondCmp->getOperand(1));

  if (!CondBr || !CondBr->isConditional() || !CondLHS ||
      CondLHS->getParent() != BB)
    return false;

  for (unsigned I = 0, E = CondLHS->getNumIncomingValues(); I != E; ++I) {
    BasicBlock *Pred = CondLHS->getIncomingBlock(I);
    SelectInst *SI = dyn_cast<SelectInst>(CondLHS->getIncomingValue(I));

    // Look if one of the incoming values is a select in the corresponding
    // predecessor.
    if (!SI || SI->getParent() != Pred || !SI->hasOneUse())
      continue;

    BranchInst *PredTerm = dyn_cast<BranchInst>(Pred->getTerminator());
    if (!PredTerm || !PredTerm->isUnconditional())
      continue;

    // Now check if one of the select values would allow us to constant fold the
    // terminator in BB. We don't do the transform if both sides fold, those
    // cases will be threaded in any case.
    LazyValueInfo::Tristate LHSFolds =
        LVI->getPredicateOnEdge(CondCmp->getPredicate(), SI->getOperand(1),
                                CondRHS, Pred, BB, CondCmp);
    LazyValueInfo::Tristate RHSFolds =
        LVI->getPredicateOnEdge(CondCmp->getPredicate(), SI->getOperand(2),
                                CondRHS, Pred, BB, CondCmp);
    if ((LHSFolds != LazyValueInfo::Unknown ||
         RHSFolds != LazyValueInfo::Unknown) &&
        LHSFolds != RHSFolds) {
      unfoldSelectInstr(Pred, BB, SI, CondLHS, I);
      return true;
    }
  }
  return false;
}

/// tryToUnfoldSelectInCurrBB - Look for PHI/Select or PHI/CMP/Select in the
/// same BB in the form
/// bb:
///   %p = phi [false, %bb1], [true, %bb2], [false, %bb3], [true, %bb4], ...
///   %s = select %p, trueval, falseval
///
/// or
///
/// bb:
///   %p = phi [0, %bb1], [1, %bb2], [0, %bb3], [1, %bb4], ...
///   %c = cmp %p, 0
///   %s = select %c, trueval, falseval
///
/// And expand the select into a branch structure. This later enables
/// jump-threading over bb in this pass.
///
/// Using the similar approach of SimplifyCFG::FoldCondBranchOnPHI(), unfold
/// select if the associated PHI has at least one constant.  If the unfolded
/// select is not jump-threaded, it will be folded again in the later
/// optimizations.
bool JumpThreadingPass::tryToUnfoldSelectInCurrBB(BasicBlock *BB) {
  // This transform would reduce the quality of msan diagnostics.
  // Disable this transform under MemorySanitizer.
  if (BB->getParent()->hasFnAttribute(Attribute::SanitizeMemory))
    return false;

  // If threading this would thread across a loop header, don't thread the edge.
  // See the comments above findLoopHeaders for justifications and caveats.
  if (LoopHeaders.count(BB))
    return false;

  for (BasicBlock::iterator BI = BB->begin();
       PHINode *PN = dyn_cast<PHINode>(BI); ++BI) {
    // Look for a Phi having at least one constant incoming value.
    if (llvm::all_of(PN->incoming_values(),
                     [](Value *V) { return !isa<ConstantInt>(V); }))
      continue;

    auto isUnfoldCandidate = [BB](SelectInst *SI, Value *V) {
      // Check if SI is in BB and use V as condition.
      if (SI->getParent() != BB)
        return false;
      Value *Cond = SI->getCondition();
      return (Cond && Cond == V && Cond->getType()->isIntegerTy(1));
    };

    SelectInst *SI = nullptr;
    for (Use &U : PN->uses()) {
      if (ICmpInst *Cmp = dyn_cast<ICmpInst>(U.getUser())) {
        // Look for a ICmp in BB that compares PN with a constant and is the
        // condition of a Select.
        if (Cmp->getParent() == BB && Cmp->hasOneUse() &&
            isa<ConstantInt>(Cmp->getOperand(1 - U.getOperandNo())))
          if (SelectInst *SelectI = dyn_cast<SelectInst>(Cmp->user_back()))
            if (isUnfoldCandidate(SelectI, Cmp->use_begin()->get())) {
              SI = SelectI;
              break;
            }
      } else if (SelectInst *SelectI = dyn_cast<SelectInst>(U.getUser())) {
        // Look for a Select in BB that uses PN as condition.
        if (isUnfoldCandidate(SelectI, U.get())) {
          SI = SelectI;
          break;
        }
      }
    }

    if (!SI)
      continue;
    // Expand the select.
    Value *Cond = SI->getCondition();
    if (InsertFreezeWhenUnfoldingSelect &&
        !isGuaranteedNotToBeUndefOrPoison(Cond, nullptr, SI,
                                          &DTU->getDomTree()))
      Cond = new FreezeInst(Cond, "cond.fr", SI);
    Instruction *Term = SplitBlockAndInsertIfThen(Cond, SI, false);
    BasicBlock *SplitBB = SI->getParent();
    BasicBlock *NewBB = Term->getParent();
    PHINode *NewPN = PHINode::Create(SI->getType(), 2, "", SI);
    NewPN->addIncoming(SI->getTrueValue(), Term->getParent());
    NewPN->addIncoming(SI->getFalseValue(), BB);
    SI->replaceAllUsesWith(NewPN);
    SI->eraseFromParent();
    // NewBB and SplitBB are newly created blocks which require insertion.
    std::vector<DominatorTree::UpdateType> Updates;
    Updates.reserve((2 * SplitBB->getTerminator()->getNumSuccessors()) + 3);
    Updates.push_back({DominatorTree::Insert, BB, SplitBB});
    Updates.push_back({DominatorTree::Insert, BB, NewBB});
    Updates.push_back({DominatorTree::Insert, NewBB, SplitBB});
    // BB's successors were moved to SplitBB, update DTU accordingly.
    for (auto *Succ : successors(SplitBB)) {
      Updates.push_back({DominatorTree::Delete, BB, Succ});
      Updates.push_back({DominatorTree::Insert, SplitBB, Succ});
    }
    DTU->applyUpdatesPermissive(Updates);
    return true;
  }
  return false;
}

/// Try to propagate a guard from the current BB into one of its predecessors
/// in case if another branch of execution implies that the condition of this
/// guard is always true. Currently we only process the simplest case that
/// looks like:
///
/// Start:
///   %cond = ...
///   br i1 %cond, label %T1, label %F1
/// T1:
///   br label %Merge
/// F1:
///   br label %Merge
/// Merge:
///   %condGuard = ...
///   call void(i1, ...) @llvm.experimental.guard( i1 %condGuard )[ "deopt"() ]
///
/// And cond either implies condGuard or !condGuard. In this case all the
/// instructions before the guard can be duplicated in both branches, and the
/// guard is then threaded to one of them.
bool JumpThreadingPass::processGuards(BasicBlock *BB) {
  using namespace PatternMatch;

  // We only want to deal with two predecessors.
  BasicBlock *Pred1, *Pred2;
  auto PI = pred_begin(BB), PE = pred_end(BB);
  if (PI == PE)
    return false;
  Pred1 = *PI++;
  if (PI == PE)
    return false;
  Pred2 = *PI++;
  if (PI != PE)
    return false;
  if (Pred1 == Pred2)
    return false;

  // Try to thread one of the guards of the block.
  // TODO: Look up deeper than to immediate predecessor?
  auto *Parent = Pred1->getSinglePredecessor();
  if (!Parent || Parent != Pred2->getSinglePredecessor())
    return false;

  if (auto *BI = dyn_cast<BranchInst>(Parent->getTerminator()))
    for (auto &I : *BB)
      if (isGuard(&I) && threadGuard(BB, cast<IntrinsicInst>(&I), BI))
        return true;

  return false;
}

/// Try to propagate the guard from BB which is the lower block of a diamond
/// to one of its branches, in case if diamond's condition implies guard's
/// condition.
bool JumpThreadingPass::threadGuard(BasicBlock *BB, IntrinsicInst *Guard,
                                    BranchInst *BI) {
  assert(BI->getNumSuccessors() == 2 && "Wrong number of successors?");
  assert(BI->isConditional() && "Unconditional branch has 2 successors?");
  Value *GuardCond = Guard->getArgOperand(0);
  Value *BranchCond = BI->getCondition();
  BasicBlock *TrueDest = BI->getSuccessor(0);
  BasicBlock *FalseDest = BI->getSuccessor(1);

  auto &DL = BB->getModule()->getDataLayout();
  bool TrueDestIsSafe = false;
  bool FalseDestIsSafe = false;

  // True dest is safe if BranchCond => GuardCond.
  auto Impl = isImpliedCondition(BranchCond, GuardCond, DL);
  if (Impl && *Impl)
    TrueDestIsSafe = true;
  else {
    // False dest is safe if !BranchCond => GuardCond.
    Impl = isImpliedCondition(BranchCond, GuardCond, DL, /* LHSIsTrue */ false);
    if (Impl && *Impl)
      FalseDestIsSafe = true;
  }

  if (!TrueDestIsSafe && !FalseDestIsSafe)
    return false;

  BasicBlock *PredUnguardedBlock = TrueDestIsSafe ? TrueDest : FalseDest;
  BasicBlock *PredGuardedBlock = FalseDestIsSafe ? TrueDest : FalseDest;

  ValueToValueMapTy UnguardedMapping, GuardedMapping;
  Instruction *AfterGuard = Guard->getNextNode();
  SmallVector<BasicBlock*, 1> RegionBlocks;                             // INTEL
  RegionBlocks.push_back(BB);                                           // INTEL
  unsigned Cost =                                                       // INTEL
      getJumpThreadDuplicationCost(RegionBlocks, BB, BBDupThreshold);   // INTEL
  if (Cost > BBDupThreshold)
    return false;
  // Duplicate all instructions before the guard and the guard itself to the
  // branch where implication is not proved.
  BasicBlock *GuardedBlock = DuplicateInstructionsInSplitBetween(
      BB, PredGuardedBlock, AfterGuard, GuardedMapping, *DTU);
  assert(GuardedBlock && "Could not create the guarded block?");
  // Duplicate all instructions before the guard in the unguarded branch.
  // Since we have successfully duplicated the guarded block and this block
  // has fewer instructions, we expect it to succeed.
  BasicBlock *UnguardedBlock = DuplicateInstructionsInSplitBetween(
      BB, PredUnguardedBlock, Guard, UnguardedMapping, *DTU);
  assert(UnguardedBlock && "Could not create the unguarded block?");
  LLVM_DEBUG(dbgs() << "Moved guard " << *Guard << " to block "
                    << GuardedBlock->getName() << "\n");
  // Some instructions before the guard may still have uses. For them, we need
  // to create Phi nodes merging their copies in both guarded and unguarded
  // branches. Those instructions that have no uses can be just removed.
  SmallVector<Instruction *, 4> ToRemove;
  for (auto BI = BB->begin(); &*BI != AfterGuard; ++BI)
    if (!isa<PHINode>(&*BI))
      ToRemove.push_back(&*BI);

  Instruction *InsertionPoint = &*BB->getFirstInsertionPt();
  assert(InsertionPoint && "Empty block?");
  // Substitute with Phis & remove.
  for (auto *Inst : reverse(ToRemove)) {
    if (!Inst->use_empty()) {
      PHINode *NewPN = PHINode::Create(Inst->getType(), 2);
      NewPN->addIncoming(UnguardedMapping[Inst], UnguardedBlock);
      NewPN->addIncoming(GuardedMapping[Inst], GuardedBlock);
      NewPN->insertBefore(InsertionPoint);
      Inst->replaceAllUsesWith(NewPN);
    }
    Inst->eraseFromParent();
  }
  return true;
}<|MERGE_RESOLUTION|>--- conflicted
+++ resolved
@@ -982,19 +982,12 @@
       PredValueInfoTy LHSVals, RHSVals;
       ThreadRegionInfoTy RegionInfoOp0, RegionInfoOp1;                  // INTEL
 
-<<<<<<< HEAD
-      computeValueKnownInPredecessorsImpl(I->getOperand(0), BB, LHSVals,
+      computeValueKnownInPredecessorsImpl(Op0, BB, LHSVals,
                                           RegionInfoOp0,                    // INTEL
-                                      WantInteger, RecursionSet, CxtI);
-      computeValueKnownInPredecessorsImpl(I->getOperand(1), BB, RHSVals,
+                                          WantInteger, RecursionSet, CxtI);
+      computeValueKnownInPredecessorsImpl(Op1, BB, RHSVals,
                                           RegionInfoOp1,                    // INTEL
                                           WantInteger, RecursionSet, CxtI);
-=======
-      computeValueKnownInPredecessorsImpl(Op0, BB, LHSVals, WantInteger,
-                                          RecursionSet, CxtI);
-      computeValueKnownInPredecessorsImpl(Op1, BB, RHSVals, WantInteger,
-                                          RecursionSet, CxtI);
->>>>>>> 19c2e129
 
       if (LHSVals.empty() && RHSVals.empty())
         return false;
