//===- JumpThreading.cpp - Thread control through conditional blocks ------===//
//
//                     The LLVM Compiler Infrastructure
//
// This file is distributed under the University of Illinois Open Source
// License. See LICENSE.TXT for details.
//
//===----------------------------------------------------------------------===//
//
// This file implements the Jump Threading pass.
//
//===----------------------------------------------------------------------===//

#include "llvm/Transforms/Scalar/JumpThreading.h"
#include "llvm/ADT/DenseMap.h"
#include "llvm/ADT/DenseSet.h"
#include "llvm/ADT/Optional.h"
#include "llvm/ADT/STLExtras.h"
#include "llvm/ADT/SmallPtrSet.h"
#include "llvm/ADT/SmallVector.h"
#include "llvm/ADT/Statistic.h"
#include "llvm/Analysis/AliasAnalysis.h"
#include "llvm/Analysis/BlockFrequencyInfo.h"
#include "llvm/Analysis/BranchProbabilityInfo.h"
#include "llvm/Analysis/CFG.h"
#include "llvm/Analysis/ConstantFolding.h"
#include "llvm/Analysis/GlobalsModRef.h"
#include "llvm/Analysis/InstructionSimplify.h"
#include "llvm/Analysis/Intel_AggInline.h"          // INTEL
#include "llvm/Analysis/Intel_Andersens.h"          // INTEL
#include "llvm/Analysis/LazyValueInfo.h"
#include "llvm/Transforms/Utils/Intel_IntrinsicUtils.h" // INTEL
#include "llvm/Analysis/Loads.h"
#include "llvm/Analysis/LoopInfo.h"
#include "llvm/Analysis/TargetLibraryInfo.h"
#include "llvm/Analysis/ValueTracking.h"
#include "llvm/IR/BasicBlock.h"
#include "llvm/IR/CFG.h"
#include "llvm/IR/Constant.h"
#include "llvm/IR/ConstantRange.h"
#include "llvm/IR/Constants.h"
#include "llvm/IR/DataLayout.h"
#include "llvm/IR/Dominators.h"
#include "llvm/IR/Function.h"
#include "llvm/IR/InstrTypes.h"
#include "llvm/IR/Instruction.h"
#include "llvm/IR/Instructions.h"
#include "llvm/IR/IntrinsicInst.h"
#include "llvm/IR/Intrinsics.h"
#include "llvm/IR/LLVMContext.h"
#include "llvm/IR/MDBuilder.h"
#include "llvm/IR/Metadata.h"
#include "llvm/IR/Module.h"
#include "llvm/IR/PassManager.h"
#include "llvm/IR/PatternMatch.h"
#include "llvm/IR/Type.h"
#include "llvm/IR/Use.h"
#include "llvm/IR/User.h"
#include "llvm/IR/Value.h"
#include "llvm/Pass.h"
#include "llvm/Support/BlockFrequency.h"
#include "llvm/Support/BranchProbability.h"
#include "llvm/Support/Casting.h"
#include "llvm/Support/CommandLine.h"
#include "llvm/Support/Debug.h"
#include "llvm/Support/raw_ostream.h"
#include "llvm/Transforms/Scalar.h"
#include "llvm/Transforms/Utils/BasicBlockUtils.h"
#include "llvm/Transforms/Utils/Cloning.h"
#include "llvm/Transforms/Utils/Local.h"
#include "llvm/Transforms/Utils/SSAUpdater.h"
#include "llvm/Transforms/Utils/ValueMapper.h"
#include <algorithm>
#include <cassert>
#include <cstddef>
#include <cstdint>
#include <iterator>
#include <memory>
#include <utility>

using namespace llvm;
using namespace jumpthreading;

#define DEBUG_TYPE "jump-threading"

STATISTIC(NumThreads, "Number of jumps threaded");
STATISTIC(NumFolds,   "Number of terminators folded");
STATISTIC(NumDupes,   "Number of branch blocks duplicated to eliminate phi");

static cl::opt<unsigned>
BBDuplicateThreshold("jump-threading-threshold",
          cl::desc("Max block size to duplicate for jump threading"),
          cl::init(6), cl::Hidden);

static cl::opt<unsigned>
ImplicationSearchThreshold(
  "jump-threading-implication-search-threshold",
  cl::desc("The number of predecessors to search for a stronger "
           "condition to use to thread over a weaker condition"),
  cl::init(3), cl::Hidden);

static cl::opt<bool> PrintLVIAfterJumpThreading(
    "print-lvi-after-jump-threading",
    cl::desc("Print the LazyValueInfo cache after JumpThreading"), cl::init(false),
    cl::Hidden);

#if INTEL_CUSTOMIZATION
static cl::opt<bool>
JumpThreadLoopHeader("jump-thread-loop-header",
                     cl::desc("Jump thread through loop header blocks"),
                     cl::init(true), cl::Hidden);

static cl::opt<bool>
DistantJumpThreading("distant-jump-threading",
          cl::desc("Perform jump threading across larger-than-BB regions"),
          cl::init(true), cl::Hidden);

static cl::opt<bool>
ConservativeJumpThreading("conservative-jump-threading",
          cl::desc("Use conservative heuristics for loop headers and multi-BB "
                   "thread regions"),
          cl::init(true), cl::Hidden);
#endif // INTEL_CUSTOMIZATION

namespace {

  /// This pass performs 'jump threading', which looks at blocks that have
  /// multiple predecessors and multiple successors.  If one or more of the
  /// predecessors of the block can be proven to always jump to one of the
  /// successors, we forward the edge from the predecessor to the successor by
  /// duplicating the contents of this block.
  ///
  /// An example of when this can occur is code like this:
  ///
  ///   if () { ...
  ///     X = 4;
  ///   }
  ///   if (X < 3) {
  ///
  /// In this case, the unconditional branch at the end of the first if can be
  /// revectored to the false side of the second if.
  class JumpThreading : public FunctionPass {
    JumpThreadingPass Impl;

  public:
    static char ID; // Pass identification

    JumpThreading(int T = -1, bool AllowCFGSimps = true) :              // INTEL
      FunctionPass(ID), Impl(T, AllowCFGSimps) {                        // INTEL
      initializeJumpThreadingPass(*PassRegistry::getPassRegistry());
    }

    bool runOnFunction(Function &F) override;

    void getAnalysisUsage(AnalysisUsage &AU) const override {
      AU.addRequired<DominatorTreeWrapperPass>();
      AU.addPreserved<DominatorTreeWrapperPass>();
      AU.addRequired<AAResultsWrapperPass>();
      AU.addRequired<LazyValueInfoWrapperPass>();
      AU.addPreserved<LazyValueInfoWrapperPass>();
      AU.addPreserved<GlobalsAAWrapperPass>();
      AU.addPreserved<AndersensAAWrapperPass>();                        // INTEL
      AU.addPreserved<InlineAggressiveWrapperPass>();                   // INTEL
      AU.addRequired<TargetLibraryInfoWrapperPass>();
    }

    void releaseMemory() override { Impl.releaseMemory(); }
  };

} // end anonymous namespace

char JumpThreading::ID = 0;

INITIALIZE_PASS_BEGIN(JumpThreading, "jump-threading",
                "Jump Threading", false, false)
INITIALIZE_PASS_DEPENDENCY(DominatorTreeWrapperPass)
INITIALIZE_PASS_DEPENDENCY(LazyValueInfoWrapperPass)
INITIALIZE_PASS_DEPENDENCY(TargetLibraryInfoWrapperPass)
INITIALIZE_PASS_DEPENDENCY(AAResultsWrapperPass)
INITIALIZE_PASS_END(JumpThreading, "jump-threading",
                "Jump Threading", false, false)

// Public interface to the Jump Threading pass
FunctionPass *llvm::createJumpThreadingPass(int Threshold,              // INTEL
                                            bool AllowCFGSimps) {       // INTEL
  return new JumpThreading(Threshold, AllowCFGSimps);                   // INTEL
}                                                                       // INTEL

JumpThreadingPass::JumpThreadingPass(int T, bool AllowCFGSimps) {       // INTEL
  DoCFGSimplifications = AllowCFGSimps;                                 // INTEL
  BBDupThreshold = (T == -1) ? BBDuplicateThreshold : unsigned(T);
}

// Update branch probability information according to conditional
// branch probablity. This is usually made possible for cloned branches
// in inline instances by the context specific profile in the caller.
// For instance,
//
//  [Block PredBB]
//  [Branch PredBr]
//  if (t) {
//     Block A;
//  } else {
//     Block B;
//  }
//
//  [Block BB]
//  cond = PN([true, %A], [..., %B]); // PHI node
//  [Branch CondBr]
//  if (cond) {
//    ...  // P(cond == true) = 1%
//  }
//
//  Here we know that when block A is taken, cond must be true, which means
//      P(cond == true | A) = 1
//
//  Given that P(cond == true) = P(cond == true | A) * P(A) +
//                               P(cond == true | B) * P(B)
//  we get:
//     P(cond == true ) = P(A) + P(cond == true | B) * P(B)
//
//  which gives us:
//     P(A) is less than P(cond == true), i.e.
//     P(t == true) <= P(cond == true)
//
//  In other words, if we know P(cond == true) is unlikely, we know
//  that P(t == true) is also unlikely.
//
static void updatePredecessorProfileMetadata(PHINode *PN, BasicBlock *BB) {
  BranchInst *CondBr = dyn_cast<BranchInst>(BB->getTerminator());
  if (!CondBr)
    return;

  BranchProbability BP;
  uint64_t TrueWeight, FalseWeight;
  if (!CondBr->extractProfMetadata(TrueWeight, FalseWeight))
    return;

  // Returns the outgoing edge of the dominating predecessor block
  // that leads to the PhiNode's incoming block:
  auto GetPredOutEdge =
      [](BasicBlock *IncomingBB,
         BasicBlock *PhiBB) -> std::pair<BasicBlock *, BasicBlock *> {
    auto *PredBB = IncomingBB;
    auto *SuccBB = PhiBB;
    while (true) {
      BranchInst *PredBr = dyn_cast<BranchInst>(PredBB->getTerminator());
      if (PredBr && PredBr->isConditional())
        return {PredBB, SuccBB};
      auto *SinglePredBB = PredBB->getSinglePredecessor();
      if (!SinglePredBB)
        return {nullptr, nullptr};
      SuccBB = PredBB;
      PredBB = SinglePredBB;
    }
  };

  for (unsigned i = 0, e = PN->getNumIncomingValues(); i != e; ++i) {
    Value *PhiOpnd = PN->getIncomingValue(i);
    ConstantInt *CI = dyn_cast<ConstantInt>(PhiOpnd);

    if (!CI || !CI->getType()->isIntegerTy(1))
      continue;

    BP = (CI->isOne() ? BranchProbability::getBranchProbability(
                            TrueWeight, TrueWeight + FalseWeight)
                      : BranchProbability::getBranchProbability(
                            FalseWeight, TrueWeight + FalseWeight));

    auto PredOutEdge = GetPredOutEdge(PN->getIncomingBlock(i), BB);
    if (!PredOutEdge.first)
      return;

    BasicBlock *PredBB = PredOutEdge.first;
    BranchInst *PredBr = cast<BranchInst>(PredBB->getTerminator());

    uint64_t PredTrueWeight, PredFalseWeight;
    // FIXME: We currently only set the profile data when it is missing.
    // With PGO, this can be used to refine even existing profile data with
    // context information. This needs to be done after more performance
    // testing.
    if (PredBr->extractProfMetadata(PredTrueWeight, PredFalseWeight))
      continue;

    // We can not infer anything useful when BP >= 50%, because BP is the
    // upper bound probability value.
    if (BP >= BranchProbability(50, 100))
      continue;

    SmallVector<uint32_t, 2> Weights;
    if (PredBr->getSuccessor(0) == PredOutEdge.second) {
      Weights.push_back(BP.getNumerator());
      Weights.push_back(BP.getCompl().getNumerator());
    } else {
      Weights.push_back(BP.getCompl().getNumerator());
      Weights.push_back(BP.getNumerator());
    }
    PredBr->setMetadata(LLVMContext::MD_prof,
                        MDBuilder(PredBr->getParent()->getContext())
                            .createBranchWeights(Weights));
  }
}

/// runOnFunction - Toplevel algorithm.
bool JumpThreading::runOnFunction(Function &F) {
  if (skipFunction(F))
    return false;
  auto TLI = &getAnalysis<TargetLibraryInfoWrapperPass>().getTLI();
  // Get DT analysis before LVI. When LVI is initialized it conditionally adds
  // DT if it's available.
  auto DT = &getAnalysis<DominatorTreeWrapperPass>().getDomTree();
  auto LVI = &getAnalysis<LazyValueInfoWrapperPass>().getLVI();
  auto AA = &getAnalysis<AAResultsWrapperPass>().getAAResults();
  DeferredDominance DDT(*DT);
  std::unique_ptr<BlockFrequencyInfo> BFI;
  std::unique_ptr<BranchProbabilityInfo> BPI;
  bool HasProfileData = F.hasProfileData();
  if (HasProfileData) {
    LoopInfo LI{DominatorTree(F)};
    BPI.reset(new BranchProbabilityInfo(F, LI, TLI));
    BFI.reset(new BlockFrequencyInfo(F, *BPI, LI));
  }

  bool Changed = Impl.runImpl(F, TLI, LVI, AA, &DDT, HasProfileData,
                              std::move(BFI), std::move(BPI));
  if (PrintLVIAfterJumpThreading) {
    dbgs() << "LVI for function '" << F.getName() << "':\n";
    LVI->printLVI(F, *DT, dbgs());
  }
  return Changed;
}

PreservedAnalyses JumpThreadingPass::run(Function &F,
                                         FunctionAnalysisManager &AM) {
  auto &TLI = AM.getResult<TargetLibraryAnalysis>(F);
  // Get DT analysis before LVI. When LVI is initialized it conditionally adds
  // DT if it's available.
  auto &DT = AM.getResult<DominatorTreeAnalysis>(F);
  auto &LVI = AM.getResult<LazyValueAnalysis>(F);
  auto &AA = AM.getResult<AAManager>(F);
  DeferredDominance DDT(DT);

  std::unique_ptr<BlockFrequencyInfo> BFI;
  std::unique_ptr<BranchProbabilityInfo> BPI;
  if (F.hasProfileData()) {
    LoopInfo LI{DominatorTree(F)};
    BPI.reset(new BranchProbabilityInfo(F, LI, &TLI));
    BFI.reset(new BlockFrequencyInfo(F, *BPI, LI));
  }

  bool Changed = runImpl(F, &TLI, &LVI, &AA, &DDT, HasProfileData,
                         std::move(BFI), std::move(BPI));

  if (!Changed)
    return PreservedAnalyses::all();
  PreservedAnalyses PA;
  PA.preserve<GlobalsAA>();
<<<<<<< HEAD
  PA.preserve<InlineAggAnalysis>();   // INTEL
=======
  PA.preserve<DominatorTreeAnalysis>();
  PA.preserve<LazyValueAnalysis>();
>>>>>>> 87d2f746
  return PA;
}

bool JumpThreadingPass::runImpl(Function &F, TargetLibraryInfo *TLI_,
                                LazyValueInfo *LVI_, AliasAnalysis *AA_,
                                DeferredDominance *DDT_, bool HasProfileData_,
                                std::unique_ptr<BlockFrequencyInfo> BFI_,
                                std::unique_ptr<BranchProbabilityInfo> BPI_) {
  DEBUG(dbgs() << "Jump threading on function '" << F.getName() << "'\n");
  TLI = TLI_;
  LVI = LVI_;
  AA = AA_;
  DDT = DDT_;
  BFI.reset();
  BPI.reset();
  // When profile data is available, we need to update edge weights after
  // successful jump threading, which requires both BPI and BFI being available.
  HasProfileData = HasProfileData_;
  auto *GuardDecl = F.getParent()->getFunction(
      Intrinsic::getName(Intrinsic::experimental_guard));
  HasGuards = GuardDecl && !GuardDecl->use_empty();
  if (HasProfileData) {
    BPI = std::move(BPI_);
    BFI = std::move(BFI_);
  }

  // JumpThreading must not processes blocks unreachable from entry. It's a
  // waste of compute time and can potentially lead to hangs.
  SmallPtrSet<BasicBlock *, 16> Unreachable;
  DominatorTree &DT = DDT->flush();
  for (auto &BB : F)
    if (!DT.isReachableFromEntry(&BB))
      Unreachable.insert(&BB);

  FindLoopHeaders(F);

  bool EverChanged = false;
  bool Changed;
  do {
    Changed = false;
    for (auto &BB : F) {
      if (Unreachable.count(&BB))
        continue;
      while (ProcessBlock(&BB)) // Thread all of the branches we can over BB.
        Changed = true;
      // Stop processing BB if it's the entry or is now deleted. The following
      // routines attempt to eliminate BB and locating a suitable replacement
      // for the entry is non-trivial.
      if (&BB == &F.getEntryBlock() || DDT->pendingDeletedBB(&BB))
        continue;

<<<<<<< HEAD
      ++I;

      // If the block is trivially dead, zap it.  This eliminates the successor
      // edges which simplifies the CFG.
      if (pred_empty(BB) &&
          BB != &BB->getParent()->getEntryBlock()) {
        DEBUG(dbgs() << "  JT: Deleting dead block '" << BB->getName()
              << "' with terminator: " << *BB->getTerminator() << '\n');
        LoopHeaders.erase(BB);
        CountableLoopLatches.erase(BB);   // INTEL
        LVI->eraseBlock(BB);
        DeleteDeadBlock(BB);
=======
      if (pred_empty(&BB)) {
        // When ProcessBlock makes BB unreachable it doesn't bother to fix up
        // the instructions in it. We must remove BB to prevent invalid IR.
        DEBUG(dbgs() << "  JT: Deleting dead block '" << BB.getName()
                     << "' with terminator: " << *BB.getTerminator() << '\n');
        LoopHeaders.erase(&BB);
        LVI->eraseBlock(&BB);
        DeleteDeadBlock(&BB, DDT);
>>>>>>> 87d2f746
        Changed = true;
        continue;
      }

      // ProcessBlock doesn't thread BBs with unconditional TIs. However, if BB
      // is "almost empty", we attempt to merge BB with its sole successor.
      auto *BI = dyn_cast<BranchInst>(BB.getTerminator());
      if (BI && BI->isUnconditional() &&
<<<<<<< HEAD
          DoCFGSimplifications &&                                       // INTEL
          BB != &BB->getParent()->getEntryBlock() &&
          // If the terminator is the only non-phi instruction, try to nuke it.
          BB->getFirstNonPHIOrDbg()->isTerminator() && !LoopHeaders.count(BB) &&
          !LoopHeaders.count(BI->getSuccessor(0))) {
        // FIXME: It is always conservatively correct to drop the info
        // for a block even if it doesn't get erased.  This isn't totally
        // awesome, but it allows us to use AssertingVH to prevent nasty
        // dangling pointer issues within LazyValueInfo.
        LVI->eraseBlock(BB);
        CountableLoopLatches.erase(BB); // INTEL
        if (TryToSimplifyUncondBranchFromEmptyBlock(BB))
          Changed = true;
=======
          // The terminator must be the only non-phi instruction in BB.
          BB.getFirstNonPHIOrDbg()->isTerminator() &&
          // Don't alter Loop headers and latches to ensure another pass can
          // detect and transform nested loops later.
          !LoopHeaders.count(&BB) && !LoopHeaders.count(BI->getSuccessor(0)) &&
          TryToSimplifyUncondBranchFromEmptyBlock(&BB, DDT)) {
        // BB is valid for cleanup here because we passed in DDT. F remains
        // BB's parent until a DDT->flush() event.
        LVI->eraseBlock(&BB);
        Changed = true;
>>>>>>> 87d2f746
      }
    }
    EverChanged |= Changed;
  } while (Changed);

  LoopHeaders.clear();
<<<<<<< HEAD
  CountableLoopLatches.clear(); // INTEL
=======
  DDT->flush();
  LVI->enableDT();
>>>>>>> 87d2f746
  return EverChanged;
}

// Replace uses of Cond with ToVal when safe to do so. If all uses are
// replaced, we can remove Cond. We cannot blindly replace all uses of Cond
// because we may incorrectly replace uses when guards/assumes are uses of
// of `Cond` and we used the guards/assume to reason about the `Cond` value
// at the end of block. RAUW unconditionally replaces all uses
// including the guards/assumes themselves and the uses before the
// guard/assume.
static void ReplaceFoldableUses(Instruction *Cond, Value *ToVal) {
  assert(Cond->getType() == ToVal->getType());
  auto *BB = Cond->getParent();
  // We can unconditionally replace all uses in non-local blocks (i.e. uses
  // strictly dominated by BB), since LVI information is true from the
  // terminator of BB.
  replaceNonLocalUsesWith(Cond, ToVal);
  for (Instruction &I : reverse(*BB)) {
    // Reached the Cond whose uses we are trying to replace, so there are no
    // more uses.
    if (&I == Cond)
      break;
    // We only replace uses in instructions that are guaranteed to reach the end
    // of BB, where we know Cond is ToVal.
    if (!isGuaranteedToTransferExecutionToSuccessor(&I))
      break;
    I.replaceUsesOfWith(Cond, ToVal);
  }
  if (Cond->use_empty() && !Cond->mayHaveSideEffects())
    Cond->eraseFromParent();
}

#if INTEL_CUSTOMIZATION
/// getJumpThreadDuplicationCost - Return the cost of duplicating this region to
/// thread across it. Stop scanning the region when passing the threshold.
static unsigned getJumpThreadDuplicationCost(
  const SmallVectorImpl<BasicBlock*> &RegionBlocks,
  const BasicBlock *RegionBottom,
  unsigned Threshold) {
  const TerminatorInst *BBTerm = RegionBottom->getTerminator();

  unsigned Bonus = 0;
  // Threading through a switch statement is particularly profitable.  If this
  // block ends in a switch, decrease its cost to make it more likely to happen.
  if (isa<SwitchInst>(BBTerm))
    Bonus = 6;

  // The same holds for indirect branches, but slightly more so.
  if (isa<IndirectBrInst>(BBTerm))
    Bonus = 8;


  // Bump the threshold up so the early exit from the loop doesn't skip the
  // terminator-based Size adjustment at the end.
  Threshold += Bonus;

  // Sum up the cost of each instruction until we get to the terminator.  Don't
  // include the terminator because the copy won't include it.
  unsigned Size = 0;
  for (auto BB : RegionBlocks) {
    /// Ignore PHI nodes, these will be flattened when duplication happens.
    BasicBlock::const_iterator I(BB->getFirstNonPHI());

    // FIXME: THREADING will delete values that are just used to compute the
    // branch, so they shouldn't count against the duplication cost.

    // Sum up the cost of each instruction.
    for (; I != BB->end(); ++I) {
      // Don't include the terminator in the region bottom, because the copy
      // won't include it.
      if (isa<TerminatorInst>(I) && BB == RegionBottom)
        continue;

      if (IntelIntrinsicUtils::isIntelDirective(const_cast<Instruction *>(&*I)))
        return Threshold + 1;

      // Stop scanning the block if we've reached the threshold.
      if (Size > Threshold)
        return Size;

      // Debugger intrinsics don't incur code size.
      if (isa<DbgInfoIntrinsic>(I)) continue;

      // If this is a pointer->pointer bitcast, it is free.
      if (isa<BitCastInst>(I) && I->getType()->isPointerTy())
        continue;

      // Bail out if this instruction gives back a token type, it is not
      // possible to duplicate it if it is used outside this BB.
      if (I->getType()->isTokenTy() && I->isUsedOutsideOfBlock(BB))
        return ~0U;

      // All other instructions count for at least one unit.
      ++Size;

      // Calls are more expensive.  If they are non-intrinsic calls, we model
      // them as having cost of 4.  If they are a non-vector intrinsic, we model
      // them as having cost of 2 total, and if they are a vector intrinsic, we
      //  model them as having cost 1.
      if (const CallInst *CI = dyn_cast<CallInst>(I)) {
        if (CI->cannotDuplicate() || CI->isConvergent())
          // Blocks with NoDuplicate are modelled as having infinite cost, so
          // they are never duplicated.
          return ~0U;
        else if (!isa<IntrinsicInst>(CI))
          Size += 3;
        else if (!CI->getType()->isVectorTy())
          Size += 1;
      }
    }
  }

  return Size > Bonus ? Size - Bonus : 0;
}

// Approximates checks for common countable loop structure-
// 1) Header has two predecessors.
// 2) Latch ends in a conditional branch.
// 3) Latch condition is a ICmp instruction.
// 4) One of the compare operands looks like an IV.
//
// Example IR-
// latch:
// %inc = add %iv, 1
// %cmp = icmp lt %inc, 5
// br %cmp, %header, %exit
static bool isCountableLoop(const BasicBlock *HeaderBB,
                            const BasicBlock *LatchBB) {

  if (std::distance(pred_begin(HeaderBB), pred_end(HeaderBB)) != 2)
    return false;

  auto *BrTerm = dyn_cast<BranchInst>(LatchBB->getTerminator());

  if (!BrTerm || BrTerm->isUnconditional())
    return false;

  auto *CmpInst = dyn_cast<ICmpInst>(BrTerm->getCondition());

  if (!CmpInst)
    return false;

  for (const Value *Op : CmpInst->operands()) {
    auto *OpInst = dyn_cast<Instruction>(Op);

    if (!OpInst)
      continue;

    auto ParentBB = OpInst->getParent();
    bool DefinedInHeader = (ParentBB == HeaderBB);
    bool DefinedInHeaderOrLatch = (DefinedInHeader || (ParentBB == LatchBB));

    // If instruction is defined in the header or latch and is among the most
    // common instruction types for an IV (add, sub, GEP and phi), assume it
    // is an IV.
    if (DefinedInHeaderOrLatch &&
        ((OpInst->getOpcode() == Instruction::Add) ||
        (OpInst->getOpcode() == Instruction::Sub) ||
        (OpInst->getOpcode() == Instruction::GetElementPtr) ||
        (DefinedInHeader && isa<PHINode>(OpInst))))
      return true;
  }

  return false;
}

#endif // INTEL_CUSTOMIZATION

/// FindLoopHeaders - We do not want jump threading to turn proper loop
/// structures into irreducible loops.  Doing this breaks up the loop nesting
/// hierarchy and pessimizes later transformations.  To prevent this from
/// happening, we first have to find the loop headers.  Here we approximate this
/// by finding targets of backedges in the CFG.
///
/// Note that there definitely are cases when we want to allow threading of
/// edges across a loop header.  For example, threading a jump from outside the
/// loop (the preheader) to an exit block of the loop is definitely profitable.
/// It is also almost always profitable to thread backedges from within the loop
/// to exit blocks, and is often profitable to thread backedges to other blocks
/// within the loop (forming a nested loop).  This simple analysis is not rich
/// enough to track all of these properties and keep it up-to-date as the CFG
/// mutates, so we don't allow any of these transformations.
void JumpThreadingPass::FindLoopHeaders(Function &F) {
  SmallVector<std::pair<const BasicBlock*,const BasicBlock*>, 32> Edges;
  FindFunctionBackedges(F, Edges);

  for (const auto &Edge : Edges)
    LoopHeaders.insert(Edge.second);
#if INTEL_CUSTOMIZATION
  if (F.isPreLoopOpt())
    for (const auto &Edge : Edges)
      if (isCountableLoop(Edge.second, Edge.first))
        CountableLoopLatches.insert(Edge.first);
#endif // INTEL_CUSTOMIZATION
}

/// getKnownConstant - Helper method to determine if we can thread over a
/// terminator with the given value as its condition, and if so what value to
/// use for that. What kind of value this is depends on whether we want an
/// integer or a block address, but an undef is always accepted.
/// Returns null if Val is null or not an appropriate constant.
static Constant *getKnownConstant(Value *Val, ConstantPreference Preference) {
  if (!Val)
    return nullptr;

  // Undef is "known" enough.
  if (UndefValue *U = dyn_cast<UndefValue>(Val))
    return U;

  if (Preference == WantBlockAddress)
    return dyn_cast<BlockAddress>(Val->stripPointerCasts());

  return dyn_cast<ConstantInt>(Val);
}

#if INTEL_CUSTOMIZATION
/// Test whether two ThreadRegions are identical.
static bool matchingRegionInfo(const ThreadRegionInfo &RegionInfo1,
                               const ThreadRegionInfo &RegionInfo2) {
  ThreadRegionInfoIterator I1 = RegionInfo1.begin(), I1E = RegionInfo1.end();
  ThreadRegionInfoIterator I2 = RegionInfo2.begin(), I2E = RegionInfo2.end();

  while (I1 != I1E && I2 != I2E) {
    if (I1->first != I2->first || I1->second != I2->second)
      return false;
    ++I1, ++I2;
  }

  return I1 == I1E && I2 == I2E;
}
#endif // INTEL_CUSTOMIZATION

/// ComputeValueKnownInPredecessors - Given a basic block BB and a value V, see
/// if we can infer that the value is a known ConstantInt/BlockAddress or undef
/// in any of our predecessors.  If so, return the known list of value and pred
/// BB in the result vector.
///
/// This returns true if there were any known values.
bool JumpThreadingPass::ComputeValueKnownInPredecessors(
    Value *V, BasicBlock *BB, PredValueInfo &Result,
    ThreadRegionInfo &RegionInfo,       // INTEL
    ConstantPreference Preference, Instruction *CxtI) {
  // This method walks up use-def chains recursively.  Because of this, we could
  // get into an infinite loop going around loops in the use-def chain.  To
  // prevent this, keep track of what (value, block) pairs we've already visited
  // and terminate the search if we loop back to them
  if (!RecursionSet.insert(std::make_pair(V, BB)).second)
    return false;

  // An RAII help to remove this pair from the recursion set once the recursion
  // stack pops back out again.
  RecursionSetRemover remover(RecursionSet, std::make_pair(V, BB));

  // If V is a constant, then it is known in all predecessors.
  if (Constant *KC = getKnownConstant(V, Preference)) {
    for (BasicBlock *Pred : predecessors(BB))
      Result.push_back(std::make_pair(KC, Pred));

    RegionInfo.push_back(std::make_pair(BB, BB));                       // INTEL
    return !Result.empty();
  }

  // If V is a non-instruction value, or an instruction in a different block,
  // then it can't be derived from a PHI.
  Instruction *I = dyn_cast<Instruction>(V);
  if (!I || I->getParent() != BB) {

    // Okay, if this is a live-in value, see if it has a known value at the end
    // of any of our predecessors.
    //
    // FIXME: This should be an edge property, not a block end property.
    /// TODO: Per PR2563, we could infer value range information about a
    /// predecessor based on its terminator.
    //
    // FIXME: change this to use the more-rich 'getPredicateOnEdge' method if
    // "I" is a non-local compare-with-a-constant instruction.  This would be
    // able to handle value inequalities better, for example if the compare is
    // "X < 4" and "X < 3" is known true but "X < 4" itself is not available.
    // Perhaps getConstantOnEdge should be smart enough to do this?

    if (DDT->pending())
      LVI->disableDT();
    else
      LVI->enableDT();
    for (BasicBlock *P : predecessors(BB)) {
      // If the value is known by LazyValueInfo to be a constant in a
      // predecessor, use that information to try to thread this block.
      Constant *PredCst = LVI->getConstantOnEdge(V, P, BB, CxtI);
      if (Constant *KC = getKnownConstant(PredCst, Preference))
        Result.push_back(std::make_pair(KC, P));
    }

#if INTEL_CUSTOMIZATION
    if (!Result.empty()) {
      RegionInfo.push_back(std::make_pair(BB, BB));
      return true;
    }

    // If I is a PHI node defined outside BB, we might have a candidate for
    // distant jump threading.
    if (!DistantJumpThreading || !I || !isa<PHINode>(I))
      return false;
#endif // INTEL_CUSTOMIZATION
  }

  /// If I is a PHI node, then we know the incoming values for any constants.
  if (PHINode *PN = dyn_cast<PHINode>(I)) {
    if (DDT->pending())
      LVI->disableDT();
    else
      LVI->enableDT();
    for (unsigned i = 0, e = PN->getNumIncomingValues(); i != e; ++i) {
      Value *InVal = PN->getIncomingValue(i);
      if (Constant *KC = getKnownConstant(InVal, Preference)) {
        Result.push_back(std::make_pair(KC, PN->getIncomingBlock(i)));
      } else {
        Constant *CI = LVI->getConstantOnEdge(InVal,
                                              PN->getIncomingBlock(i),
                                              PN->getParent(), CxtI);   // INTEL
        if (Constant *KC = getKnownConstant(CI, Preference))
          Result.push_back(std::make_pair(KC, PN->getIncomingBlock(i)));
      }
    }

#if INTEL_CUSTOMIZATION
    if (!Result.empty()) {
      RegionInfo.push_back(std::make_pair(PN->getParent(), BB));
      return true;
    }

    if (!DistantJumpThreading)
      return false;

    // We failed to find any constant incoming values to PN. Now look back
    // even further. One of the operands to PN might itself be a PHI node
    // with constant incoming values. This has the potential of really exploding
    // compile time, so only search back through one PHI.
    if (RegionInfo.size() > 0)
      return false;
    
    RegionInfo.push_back(std::make_pair(PN->getParent(), BB));
    for (unsigned i = 0, e = PN->getNumIncomingValues(); i != e; ++i) {
      Value *InVal = PN->getIncomingValue(i);
      if (PHINode *PN2 = dyn_cast<PHINode>(InVal)) {
        ComputeValueKnownInPredecessors(PN2, PN2->getParent(), Result,
                                        RegionInfo, Preference, CxtI);
        if (!Result.empty()) {
          // ComputeValueKnownInPredecessors will have made PN2's block the
          // bottom of the thread sub-region. We need to change this to be
          // the relevant predecessor of PN's block.
          assert(RegionInfo.size() == 2 && "Unexpected thread region");
          RegionInfo.back().second = PN->getIncomingBlock(i);
          return true;
        }
      }
    }
    RegionInfo.pop_back();

    return false;
#endif // INTEL_CUSTOMIZATION
  }

  // Handle Cast instructions.  Only see through Cast when the source operand is
  // PHI or Cmp to save the compilation time.
  if (CastInst *CI = dyn_cast<CastInst>(I)) {
    Value *Source = CI->getOperand(0);
    if (!isa<PHINode>(Source) && !isa<CmpInst>(Source))
      return false;
    ComputeValueKnownInPredecessors(Source, BB, Result, RegionInfo,     // INTEL
                                    Preference, CxtI);                  // INTEL
    if (Result.empty())
      return false;

    // Convert the known values.
    for (auto &R : Result)
      R.first = ConstantExpr::getCast(CI->getOpcode(), R.first, CI->getType());

    return true;
  }

  // Handle some boolean conditions.
  if (I->getType()->getPrimitiveSizeInBits() == 1) {
    assert(Preference == WantInteger && "One-bit non-integer type?");
    // X | true -> true
    // X & false -> false
    if (I->getOpcode() == Instruction::Or ||
        I->getOpcode() == Instruction::And) {
      PredValueInfoTy LHSVals, RHSVals;
      ThreadRegionInfoTy RegionInfoOp0, RegionInfoOp1;                  // INTEL

      ComputeValueKnownInPredecessors(I->getOperand(0), BB, LHSVals,
                                      RegionInfoOp0,                    // INTEL
                                      WantInteger, CxtI);
      ComputeValueKnownInPredecessors(I->getOperand(1), BB, RHSVals,
                                      RegionInfoOp1,                    // INTEL
                                      WantInteger, CxtI);

      if (LHSVals.empty() && RHSVals.empty())
        return false;

      ConstantInt *InterestingVal;
      if (I->getOpcode() == Instruction::Or)
        InterestingVal = ConstantInt::getTrue(I->getContext());
      else
        InterestingVal = ConstantInt::getFalse(I->getContext());

      SmallPtrSet<BasicBlock*, 4> LHSKnownBBs;

      // Scan for the sentinel.  If we find an undef, force it to the
      // interesting value: x|undef -> true and x&undef -> false.
      for (const auto &LHSVal : LHSVals)
        if (LHSVal.first == InterestingVal || isa<UndefValue>(LHSVal.first)) {
          Result.emplace_back(InterestingVal, LHSVal.second);
          LHSKnownBBs.insert(LHSVal.second);
        }

#if INTEL_CUSTOMIZATION
      // It is possible that there are known values for both operand 0 and
      // operand 1 but where the top of the thread region is different. Don't
      // attempt to handle this case. Instead, arbitrarily use operand 0's
      // known values when the thread region is different.
      if (!Result.empty() &&
          !matchingRegionInfo(RegionInfoOp0, RegionInfoOp1)) {
        RegionInfo.insert(RegionInfo.end(), RegionInfoOp0.begin(),
                          RegionInfoOp0.end());
        return true;
      }
#endif // INTEL_CUSTOMIZATION

      for (const auto &RHSVal : RHSVals)
        if (RHSVal.first == InterestingVal || isa<UndefValue>(RHSVal.first)) {
          // If we already inferred a value for this block on the LHS, don't
          // re-add it.
          if (!LHSKnownBBs.count(RHSVal.second))
            Result.emplace_back(InterestingVal, RHSVal.second);
        }

      if (!Result.empty())                                              // INTEL
        RegionInfo.insert(RegionInfo.end(), RegionInfoOp1.begin(),      // INTEL
                          RegionInfoOp1.end());                         // INTEL

      return !Result.empty();
    }

    // Handle the NOT form of XOR.
    if (I->getOpcode() == Instruction::Xor &&
        isa<ConstantInt>(I->getOperand(1)) &&
        cast<ConstantInt>(I->getOperand(1))->isOne()) {
      ComputeValueKnownInPredecessors(I->getOperand(0), BB, Result,
                                      RegionInfo,                       // INTEL
                                      WantInteger, CxtI);
      if (Result.empty())
        return false;

      // Invert the known values.
      for (auto &R : Result)
        R.first = ConstantExpr::getNot(R.first);

      return true;
    }

  // Try to simplify some other binary operator values.
  } else if (BinaryOperator *BO = dyn_cast<BinaryOperator>(I)) {
    assert(Preference != WantBlockAddress
            && "A binary operator creating a block address?");

    ThreadRegionInfoTy RegionInfoOp0;                                   // INTEL
    if (ConstantInt *CI = dyn_cast<ConstantInt>(BO->getOperand(1))) {
      PredValueInfoTy LHSVals;
      ComputeValueKnownInPredecessors(BO->getOperand(0), BB, LHSVals,
                                      RegionInfoOp0,                    // INTEL
                                      WantInteger, CxtI);

      // Try to use constant folding to simplify the binary operator.
      for (const auto &LHSVal : LHSVals) {
        Constant *V = LHSVal.first;
        Constant *Folded = ConstantExpr::get(BO->getOpcode(), V, CI);

        if (Constant *KC = getKnownConstant(Folded, WantInteger))
          Result.push_back(std::make_pair(KC, LHSVal.second));
      }
    }

    if (!Result.empty())                                                // INTEL
      RegionInfo.insert(RegionInfo.end(), RegionInfoOp0.begin(),        // INTEL
                        RegionInfoOp0.end());                           // INTEL

    return !Result.empty();
  }

  // Handle compare with phi operand, where the PHI is defined in this block.
  if (CmpInst *Cmp = dyn_cast<CmpInst>(I)) {
    assert(Preference == WantInteger && "Compares only produce integers");
    Type *CmpType = Cmp->getType();
    Value *CmpLHS = Cmp->getOperand(0);
    Value *CmpRHS = Cmp->getOperand(1);
    CmpInst::Predicate Pred = Cmp->getPredicate();

    PHINode *PN = dyn_cast<PHINode>(CmpLHS);
    if (PN && PN->getParent() == BB) {
      const DataLayout &DL = PN->getModule()->getDataLayout();
      // We can do this simplification if any comparisons fold to true or false.
      // See if any do.
      if (DDT->pending())
        LVI->disableDT();
      else
        LVI->enableDT();
      for (unsigned i = 0, e = PN->getNumIncomingValues(); i != e; ++i) {
        BasicBlock *PredBB = PN->getIncomingBlock(i);
        Value *LHS = PN->getIncomingValue(i);
        Value *RHS = CmpRHS->DoPHITranslation(BB, PredBB);

#if INTEL_CUSTOMIZATION
        // When BB is a loop header, LHS can be derived from a Value, %V,
        // computed in BB during a prior iteration of the loop. We have to be
        // careful to avoid trying to simplify a comparison based on a RHS also
        // derived from %V but from the current loop iteration. It is
        // computationally expensive to detect this situation, because %V can be
        // arbitrarily far back in the expression tree for LHS. So
        // conservatively suppress this optimization when BB is a loop header.
        //
        // Note that the problem is provably confined to loop headers. In order
        // for LHS to be derived from %V defined in BB, BB must dominate PredBB,
        // which makes PredBB-->BB a backedge and BB a member of LoopHeaders.
        //
        // Caution! This requires LoopHeaders to be kept up-to-date for
        // correctness. Practically speaking, this isn't a new requirement
        // given the number of failures that occured when first allowing jump
        // threading across loop headers. But this check makes the requirement
        // explicit and intentional.
        if (isa<Instruction>(LHS) && isa<Instruction>(RHS) &&
            LoopHeaders.count(BB))
          continue;
#endif // INTEL_CUSTOMIZATION

        Value *Res = SimplifyCmpInst(Pred, LHS, RHS, {DL});
        if (!Res) {
          if (!isa<Constant>(RHS))
            continue;

          LazyValueInfo::Tristate
            ResT = LVI->getPredicateOnEdge(Pred, LHS,
                                           cast<Constant>(RHS), PredBB, BB,
                                           CxtI ? CxtI : Cmp);
          if (ResT == LazyValueInfo::Unknown)
            continue;
          Res = ConstantInt::get(Type::getInt1Ty(LHS->getContext()), ResT);
        }

        if (Constant *KC = getKnownConstant(Res, WantInteger))
          Result.push_back(std::make_pair(KC, PredBB));
      }

      if (!Result.empty())                                              // INTEL
        RegionInfo.push_back(std::make_pair(BB, BB));                   // INTEL

      return !Result.empty();
    }

    // If comparing a live-in value against a constant, see if we know the
    // live-in value on any predecessors.
    if (isa<Constant>(CmpRHS) && !CmpType->isVectorTy()) {
      Constant *CmpConst = cast<Constant>(CmpRHS);

      if (!isa<Instruction>(CmpLHS) ||
          cast<Instruction>(CmpLHS)->getParent() != BB) {
        if (DDT->pending())
          LVI->disableDT();
        else
          LVI->enableDT();
        for (BasicBlock *P : predecessors(BB)) {
          // If the value is known by LazyValueInfo to be a constant in a
          // predecessor, use that information to try to thread this block.
          LazyValueInfo::Tristate Res =
            LVI->getPredicateOnEdge(Pred, CmpLHS,
                                    CmpConst, P, BB, CxtI ? CxtI : Cmp);
          if (Res == LazyValueInfo::Unknown)
            continue;

          Constant *ResC = ConstantInt::get(CmpType, Res);
          Result.push_back(std::make_pair(ResC, P));
        }

        if (!Result.empty())                                            // INTEL
          RegionInfo.push_back(std::make_pair(BB, BB));                 // INTEL

        return !Result.empty();
      }

      // InstCombine can fold some forms of constant range checks into
      // (icmp (add (x, C1)), C2). See if we have we have such a thing with
      // x as a live-in.
      {
        using namespace PatternMatch;

        Value *AddLHS;
        ConstantInt *AddConst;
        if (isa<ConstantInt>(CmpConst) &&
            match(CmpLHS, m_Add(m_Value(AddLHS), m_ConstantInt(AddConst)))) {
          if (!isa<Instruction>(AddLHS) ||
              cast<Instruction>(AddLHS)->getParent() != BB) {
            if (DDT->pending())
              LVI->disableDT();
            else
              LVI->enableDT();
            for (BasicBlock *P : predecessors(BB)) {
              // If the value is known by LazyValueInfo to be a ConstantRange in
              // a predecessor, use that information to try to thread this
              // block.
              ConstantRange CR = LVI->getConstantRangeOnEdge(
                  AddLHS, P, BB, CxtI ? CxtI : cast<Instruction>(CmpLHS));
              // Propagate the range through the addition.
              CR = CR.add(AddConst->getValue());

              // Get the range where the compare returns true.
              ConstantRange CmpRange = ConstantRange::makeExactICmpRegion(
                  Pred, cast<ConstantInt>(CmpConst)->getValue());

              Constant *ResC;
              if (CmpRange.contains(CR))
                ResC = ConstantInt::getTrue(CmpType);
              else if (CmpRange.inverse().contains(CR))
                ResC = ConstantInt::getFalse(CmpType);
              else
                continue;

              Result.push_back(std::make_pair(ResC, P));
            }

            if (!Result.empty())                                        // INTEL
              RegionInfo.push_back(std::make_pair(BB, BB));             // INTEL

            return !Result.empty();
          }
        }
      }

      // Try to find a constant value for the LHS of a comparison,
      // and evaluate it statically if we can.
      PredValueInfoTy LHSVals;
      ThreadRegionInfoTy RegionInfoOp0;                                 // INTEL
      ComputeValueKnownInPredecessors(I->getOperand(0), BB, LHSVals,
                                      RegionInfoOp0,                    // INTEL
                                      WantInteger, CxtI);

      for (const auto &LHSVal : LHSVals) {
        Constant *V = LHSVal.first;
        Constant *Folded = ConstantExpr::getCompare(Pred, V, CmpConst);
        if (Constant *KC = getKnownConstant(Folded, WantInteger))
          Result.push_back(std::make_pair(KC, LHSVal.second));
      }

      if (!Result.empty())                                              // INTEL
        RegionInfo.insert(RegionInfo.end(), RegionInfoOp0.begin(),      // INTEL
                          RegionInfoOp0.end());                         // INTEL

      return !Result.empty();
    }
  }

  if (SelectInst *SI = dyn_cast<SelectInst>(I)) {
    // Handle select instructions where at least one operand is a known constant
    // and we can figure out the condition value for any predecessor block.
    Constant *TrueVal = getKnownConstant(SI->getTrueValue(), Preference);
    Constant *FalseVal = getKnownConstant(SI->getFalseValue(), Preference);
    PredValueInfoTy Conds;
    ThreadRegionInfoTy RegionInfoOp0;                                   // INTEL
    if ((TrueVal || FalseVal) &&
        ComputeValueKnownInPredecessors(SI->getCondition(), BB, Conds,
                                        RegionInfoOp0,                  // INTEL
                                        WantInteger, CxtI)) {
      for (auto &C : Conds) {
        Constant *Cond = C.first;

        // Figure out what value to use for the condition.
        bool KnownCond;
        if (ConstantInt *CI = dyn_cast<ConstantInt>(Cond)) {
          // A known boolean.
          KnownCond = CI->isOne();
        } else {
          assert(isa<UndefValue>(Cond) && "Unexpected condition value");
          // Either operand will do, so be sure to pick the one that's a known
          // constant.
          // FIXME: Do this more cleverly if both values are known constants?
          KnownCond = (TrueVal != nullptr);
        }

        // See if the select has a known constant value for this predecessor.
        if (Constant *Val = KnownCond ? TrueVal : FalseVal)
          Result.push_back(std::make_pair(Val, C.second));
      }

      if (!Result.empty())                                              // INTEL
        RegionInfo.insert(RegionInfo.end(), RegionInfoOp0.begin(),      // INTEL
                          RegionInfoOp0.end());                         // INTEL

      return !Result.empty();
    }
  }

  // If all else fails, see if LVI can figure out a constant value for us.
  if (DDT->pending())
    LVI->disableDT();
  else
    LVI->enableDT();
  Constant *CI = LVI->getConstant(V, BB, CxtI);
  if (Constant *KC = getKnownConstant(CI, Preference)) {
    for (BasicBlock *Pred : predecessors(BB))
      Result.push_back(std::make_pair(KC, Pred));
  }

  if (!Result.empty())                                                  // INTEL
    RegionInfo.push_back(std::make_pair(BB, BB));                       // INTEL

  return !Result.empty();
}

/// GetBestDestForBranchOnUndef - If we determine that the specified block ends
/// in an undefined jump, decide which block is best to revector to.
///
/// Since we can pick an arbitrary destination, we pick the successor with the
/// fewest predecessors.  This should reduce the in-degree of the others.
static unsigned GetBestDestForJumpOnUndef(BasicBlock *BB) {
  TerminatorInst *BBTerm = BB->getTerminator();
  unsigned MinSucc = 0;
  BasicBlock *TestBB = BBTerm->getSuccessor(MinSucc);
  // Compute the successor with the minimum number of predecessors.
  unsigned MinNumPreds = std::distance(pred_begin(TestBB), pred_end(TestBB));
  for (unsigned i = 1, e = BBTerm->getNumSuccessors(); i != e; ++i) {
    TestBB = BBTerm->getSuccessor(i);
    unsigned NumPreds = std::distance(pred_begin(TestBB), pred_end(TestBB));
    if (NumPreds < MinNumPreds) {
      MinSucc = i;
      MinNumPreds = NumPreds;
    }
  }

  return MinSucc;
}

static bool hasAddressTakenAndUsed(BasicBlock *BB) {
  if (!BB->hasAddressTaken()) return false;

  // If the block has its address taken, it may be a tree of dead constants
  // hanging off of it.  These shouldn't keep the block alive.
  BlockAddress *BA = BlockAddress::get(BB);
  BA->removeDeadConstantUsers();
  return !BA->use_empty();
}

/// ProcessBlock - If there are any predecessors whose control can be threaded
/// through to a successor, transform them now.
bool JumpThreadingPass::ProcessBlock(BasicBlock *BB) {
  // If the block is trivially dead, just return and let the caller nuke it.
  // This simplifies other transformations.
  if (DDT->pendingDeletedBB(BB) ||
      (pred_empty(BB) && BB != &BB->getParent()->getEntryBlock()))
    return false;

  // If this block has a single predecessor, and if that pred has a single
  // successor, merge the blocks.  This encourages recursive jump threading
  // because now the condition in this block can be threaded through
  // predecessors of our predecessor block.
  if (BasicBlock *SinglePred = BB->getSinglePredecessor()) {
    const TerminatorInst *TI = SinglePred->getTerminator();
    if (!TI->isExceptional() && TI->getNumSuccessors() == 1 &&
        DoCFGSimplifications &&                                         // INTEL
        SinglePred != BB && !hasAddressTakenAndUsed(BB)) {
      // If SinglePred was a loop header, BB becomes one.
      if (LoopHeaders.erase(SinglePred))
        LoopHeaders.insert(BB);

      CountableLoopLatches.erase(SinglePred);   // INTEL
      LVI->eraseBlock(SinglePred);
      MergeBasicBlockIntoOnlyPred(BB, nullptr, DDT);

      // Now that BB is merged into SinglePred (i.e. SinglePred Code followed by
      // BB code within one basic block `BB`), we need to invalidate the LVI
      // information associated with BB, because the LVI information need not be
      // true for all of BB after the merge. For example,
      // Before the merge, LVI info and code is as follows:
      // SinglePred: <LVI info1 for %p val>
      // %y = use of %p
      // call @exit() // need not transfer execution to successor.
      // assume(%p) // from this point on %p is true
      // br label %BB
      // BB: <LVI info2 for %p val, i.e. %p is true>
      // %x = use of %p
      // br label exit
      //
      // Note that this LVI info for blocks BB and SinglPred is correct for %p
      // (info2 and info1 respectively). After the merge and the deletion of the
      // LVI info1 for SinglePred. We have the following code:
      // BB: <LVI info2 for %p val>
      // %y = use of %p
      // call @exit()
      // assume(%p)
      // %x = use of %p <-- LVI info2 is correct from here onwards.
      // br label exit
      // LVI info2 for BB is incorrect at the beginning of BB.

      // Invalidate LVI information for BB if the LVI is not provably true for
      // all of BB.
      if (!isGuaranteedToTransferExecutionToSuccessor(BB))
        LVI->eraseBlock(BB);
      return true;
    }
  }

  if (TryToUnfoldSelectInCurrBB(BB))
    return true;

  // Look if we can propagate guards to predecessors.
  if (HasGuards && ProcessGuards(BB))
    return true;

  // What kind of constant we're looking for.
  ConstantPreference Preference = WantInteger;

  // Look to see if the terminator is a conditional branch, switch or indirect
  // branch, if not we can't thread it.
  Value *Condition;
  Instruction *Terminator = BB->getTerminator();
  if (BranchInst *BI = dyn_cast<BranchInst>(Terminator)) {
    // Can't thread an unconditional jump.
    if (BI->isUnconditional()) return false;
    Condition = BI->getCondition();
  } else if (SwitchInst *SI = dyn_cast<SwitchInst>(Terminator)) {
    Condition = SI->getCondition();
  } else if (IndirectBrInst *IB = dyn_cast<IndirectBrInst>(Terminator)) {
    // Can't thread indirect branch with no successors.
    if (IB->getNumSuccessors() == 0) return false;
    Condition = IB->getAddress()->stripPointerCasts();
    Preference = WantBlockAddress;
  } else {
    return false; // Must be an invoke.
  }

  // Run constant folding to see if we can reduce the condition to a simple
  // constant.
  if (Instruction *I = dyn_cast<Instruction>(Condition)) {
    Value *SimpleVal =
        ConstantFoldInstruction(I, BB->getModule()->getDataLayout(), TLI);
    if (SimpleVal) {
      I->replaceAllUsesWith(SimpleVal);
      if (isInstructionTriviallyDead(I, TLI))
        I->eraseFromParent();
      Condition = SimpleVal;
    }
  }

  // If the terminator is branching on an undef, we can pick any of the
  // successors to branch to.  Let GetBestDestForJumpOnUndef decide.
  if (isa<UndefValue>(Condition)) {
    unsigned BestSucc = GetBestDestForJumpOnUndef(BB);
    std::vector<DominatorTree::UpdateType> Updates;

    // Fold the branch/switch.
    TerminatorInst *BBTerm = BB->getTerminator();
    Updates.reserve(BBTerm->getNumSuccessors());
    for (unsigned i = 0, e = BBTerm->getNumSuccessors(); i != e; ++i) {
      if (i == BestSucc) continue;
      BasicBlock *Succ = BBTerm->getSuccessor(i);
      Succ->removePredecessor(BB, true);
      Updates.push_back({DominatorTree::Delete, BB, Succ});
    }

    DEBUG(dbgs() << "  In block '" << BB->getName()
          << "' folding undef terminator: " << *BBTerm << '\n');
    BranchInst::Create(BBTerm->getSuccessor(BestSucc), BBTerm);
    BBTerm->eraseFromParent();
    DDT->applyUpdates(Updates);
    return true;
  }

  // If the terminator of this block is branching on a constant, simplify the
  // terminator to an unconditional branch.  This can occur due to threading in
  // other blocks.
  if (getKnownConstant(Condition, Preference)) {
    DEBUG(dbgs() << "  In block '" << BB->getName()
          << "' folding terminator: " << *BB->getTerminator() << '\n');
    ++NumFolds;
    ConstantFoldTerminator(BB, true, nullptr, DDT);
    return true;
  }

  Instruction *CondInst = dyn_cast<Instruction>(Condition);

  // All the rest of our checks depend on the condition being an instruction.
  if (!CondInst) {
    // FIXME: Unify this with code below.
    if (ProcessThreadableEdges(Condition, BB, Preference, Terminator))
      return true;
    return false;
  }

  if (CmpInst *CondCmp = dyn_cast<CmpInst>(CondInst)) {
    // If we're branching on a conditional, LVI might be able to determine
    // it's value at the branch instruction.  We only handle comparisons
    // against a constant at this time.
    // TODO: This should be extended to handle switches as well.
    BranchInst *CondBr = dyn_cast<BranchInst>(BB->getTerminator());
    Constant *CondConst = dyn_cast<Constant>(CondCmp->getOperand(1));
    if (CondBr && CondConst) {
      // We should have returned as soon as we turn a conditional branch to
      // unconditional. Because its no longer interesting as far as jump
      // threading is concerned.
      assert(CondBr->isConditional() && "Threading on unconditional terminator");

      if (DDT->pending())
        LVI->disableDT();
      else
        LVI->enableDT();
      LazyValueInfo::Tristate Ret =
        LVI->getPredicateAt(CondCmp->getPredicate(), CondCmp->getOperand(0),
                            CondConst, CondBr);
      if (Ret != LazyValueInfo::Unknown) {
        unsigned ToRemove = Ret == LazyValueInfo::True ? 1 : 0;
        unsigned ToKeep = Ret == LazyValueInfo::True ? 0 : 1;
        BasicBlock *ToRemoveSucc = CondBr->getSuccessor(ToRemove);
        ToRemoveSucc->removePredecessor(BB, true);
        BranchInst::Create(CondBr->getSuccessor(ToKeep), CondBr);
        CondBr->eraseFromParent();
        if (CondCmp->use_empty())
          CondCmp->eraseFromParent();
        // We can safely replace *some* uses of the CondInst if it has
        // exactly one value as returned by LVI. RAUW is incorrect in the
        // presence of guards and assumes, that have the `Cond` as the use. This
        // is because we use the guards/assume to reason about the `Cond` value
        // at the end of block, but RAUW unconditionally replaces all uses
        // including the guards/assumes themselves and the uses before the
        // guard/assume.
        else if (CondCmp->getParent() == BB) {
          auto *CI = Ret == LazyValueInfo::True ?
            ConstantInt::getTrue(CondCmp->getType()) :
            ConstantInt::getFalse(CondCmp->getType());
          ReplaceFoldableUses(CondCmp, CI);
        }
        DDT->deleteEdge(BB, ToRemoveSucc);
        return true;
      }

      // We did not manage to simplify this branch, try to see whether
      // CondCmp depends on a known phi-select pattern.
      if (TryToUnfoldSelect(CondCmp, BB))
        return true;
    }
  }

  // Check for some cases that are worth simplifying.  Right now we want to look
  // for loads that are used by a switch or by the condition for the branch.  If
  // we see one, check to see if it's partially redundant.  If so, insert a PHI
  // which can then be used to thread the values.
  Value *SimplifyValue = CondInst;
  if (CmpInst *CondCmp = dyn_cast<CmpInst>(SimplifyValue))
    if (isa<Constant>(CondCmp->getOperand(1)))
      SimplifyValue = CondCmp->getOperand(0);

  // TODO: There are other places where load PRE would be profitable, such as
  // more complex comparisons.
  if (LoadInst *LoadI = dyn_cast<LoadInst>(SimplifyValue))
    if (SimplifyPartiallyRedundantLoad(LoadI))
      return true;

  // Before threading, try to propagate profile data backwards:
  if (PHINode *PN = dyn_cast<PHINode>(CondInst))
    if (PN->getParent() == BB && isa<BranchInst>(BB->getTerminator()))
      updatePredecessorProfileMetadata(PN, BB);

  // Handle a variety of cases where we are branching on something derived from
  // a PHI node in the current block.  If we can prove that any predecessors
  // compute a predictable value based on a PHI node, thread those predecessors.
  if (ProcessThreadableEdges(CondInst, BB, Preference, Terminator))
    return true;

  // If this is an otherwise-unfoldable branch on a phi node in the current
  // block, see if we can simplify.
  if (PHINode *PN = dyn_cast<PHINode>(CondInst))
    if (PN->getParent() == BB && isa<BranchInst>(BB->getTerminator()))
      return ProcessBranchOnPHI(PN);

  // If this is an otherwise-unfoldable branch on a XOR, see if we can simplify.
  if (CondInst->getOpcode() == Instruction::Xor &&
      CondInst->getParent() == BB && isa<BranchInst>(BB->getTerminator()))
    return ProcessBranchOnXOR(cast<BinaryOperator>(CondInst));

  // Search for a stronger dominating condition that can be used to simplify a
  // conditional branch leaving BB.
  if (ProcessImpliedCondition(BB))
    return true;

  return false;
}

bool JumpThreadingPass::ProcessImpliedCondition(BasicBlock *BB) {
  auto *BI = dyn_cast<BranchInst>(BB->getTerminator());
  if (!BI || !BI->isConditional())
    return false;

  Value *Cond = BI->getCondition();
  BasicBlock *CurrentBB = BB;
  BasicBlock *CurrentPred = BB->getSinglePredecessor();
  unsigned Iter = 0;

  auto &DL = BB->getModule()->getDataLayout();

  while (CurrentPred && Iter++ < ImplicationSearchThreshold) {
    auto *PBI = dyn_cast<BranchInst>(CurrentPred->getTerminator());
    if (!PBI || !PBI->isConditional())
      return false;
    if (PBI->getSuccessor(0) != CurrentBB && PBI->getSuccessor(1) != CurrentBB)
      return false;

    bool CondIsTrue = PBI->getSuccessor(0) == CurrentBB;
    Optional<bool> Implication =
        isImpliedCondition(PBI->getCondition(), Cond, DL, CondIsTrue);
    if (Implication) {
      BasicBlock *KeepSucc = BI->getSuccessor(*Implication ? 0 : 1);
      BasicBlock *RemoveSucc = BI->getSuccessor(*Implication ? 1 : 0);
      RemoveSucc->removePredecessor(BB);
      BranchInst::Create(KeepSucc, BI);
      BI->eraseFromParent();
      DDT->deleteEdge(BB, RemoveSucc);
      return true;
    }
    CurrentBB = CurrentPred;
    CurrentPred = CurrentBB->getSinglePredecessor();
  }

  return false;
}

/// Return true if Op is an instruction defined in the given block.
static bool isOpDefinedInBlock(Value *Op, BasicBlock *BB) {
  if (Instruction *OpInst = dyn_cast<Instruction>(Op))
    if (OpInst->getParent() == BB)
      return true;
  return false;
}

/// SimplifyPartiallyRedundantLoad - If LoadI is an obviously partially
/// redundant load instruction, eliminate it by replacing it with a PHI node.
/// This is an important optimization that encourages jump threading, and needs
/// to be run interlaced with other jump threading tasks.
bool JumpThreadingPass::SimplifyPartiallyRedundantLoad(LoadInst *LoadI) {
  // Don't hack volatile and ordered loads.
  if (!LoadI->isUnordered()) return false;

  // If the load is defined in a block with exactly one predecessor, it can't be
  // partially redundant.
  BasicBlock *LoadBB = LoadI->getParent();
  if (LoadBB->getSinglePredecessor())
    return false;

  // If the load is defined in an EH pad, it can't be partially redundant,
  // because the edges between the invoke and the EH pad cannot have other
  // instructions between them.
  if (LoadBB->isEHPad())
    return false;

  Value *LoadedPtr = LoadI->getOperand(0);

  // If the loaded operand is defined in the LoadBB and its not a phi,
  // it can't be available in predecessors.
  if (isOpDefinedInBlock(LoadedPtr, LoadBB) && !isa<PHINode>(LoadedPtr))
    return false;

  // Scan a few instructions up from the load, to see if it is obviously live at
  // the entry to its block.
  BasicBlock::iterator BBIt(LoadI);
  bool IsLoadCSE;
  if (Value *AvailableVal = FindAvailableLoadedValue(
          LoadI, LoadBB, BBIt, DefMaxInstsToScan, AA, &IsLoadCSE)) {
    // If the value of the load is locally available within the block, just use
    // it.  This frequently occurs for reg2mem'd allocas.

    if (IsLoadCSE) {
      LoadInst *NLoadI = cast<LoadInst>(AvailableVal);
      combineMetadataForCSE(NLoadI, LoadI);
    };

    // If the returned value is the load itself, replace with an undef. This can
    // only happen in dead loops.
    if (AvailableVal == LoadI)
      AvailableVal = UndefValue::get(LoadI->getType());
    if (AvailableVal->getType() != LoadI->getType())
      AvailableVal = CastInst::CreateBitOrPointerCast(
          AvailableVal, LoadI->getType(), "", LoadI);
    LoadI->replaceAllUsesWith(AvailableVal);
    LoadI->eraseFromParent();
    return true;
  }

  // Otherwise, if we scanned the whole block and got to the top of the block,
  // we know the block is locally transparent to the load.  If not, something
  // might clobber its value.
  if (BBIt != LoadBB->begin())
    return false;

  // If all of the loads and stores that feed the value have the same AA tags,
  // then we can propagate them onto any newly inserted loads.
  AAMDNodes AATags;
  LoadI->getAAMetadata(AATags);

  SmallPtrSet<BasicBlock*, 8> PredsScanned;

  using AvailablePredsTy = SmallVector<std::pair<BasicBlock *, Value *>, 8>;

  AvailablePredsTy AvailablePreds;
  BasicBlock *OneUnavailablePred = nullptr;
  SmallVector<LoadInst*, 8> CSELoads;

  // If we got here, the loaded value is transparent through to the start of the
  // block.  Check to see if it is available in any of the predecessor blocks.
  for (BasicBlock *PredBB : predecessors(LoadBB)) {
    // If we already scanned this predecessor, skip it.
    if (!PredsScanned.insert(PredBB).second)
      continue;

    BBIt = PredBB->end();
    unsigned NumScanedInst = 0;
    Value *PredAvailable = nullptr;
    // NOTE: We don't CSE load that is volatile or anything stronger than
    // unordered, that should have been checked when we entered the function.
    assert(LoadI->isUnordered() &&
           "Attempting to CSE volatile or atomic loads");
    // If this is a load on a phi pointer, phi-translate it and search
    // for available load/store to the pointer in predecessors.
    Value *Ptr = LoadedPtr->DoPHITranslation(LoadBB, PredBB);
    PredAvailable = FindAvailablePtrLoadStore(
        Ptr, LoadI->getType(), LoadI->isAtomic(), PredBB, BBIt,
        DefMaxInstsToScan, AA, &IsLoadCSE, &NumScanedInst);

    // If PredBB has a single predecessor, continue scanning through the
    // single precessor.
    BasicBlock *SinglePredBB = PredBB;
    while (!PredAvailable && SinglePredBB && BBIt == SinglePredBB->begin() &&
           NumScanedInst < DefMaxInstsToScan) {
      SinglePredBB = SinglePredBB->getSinglePredecessor();
      if (SinglePredBB) {
        BBIt = SinglePredBB->end();
        PredAvailable = FindAvailablePtrLoadStore(
            Ptr, LoadI->getType(), LoadI->isAtomic(), SinglePredBB, BBIt,
            (DefMaxInstsToScan - NumScanedInst), AA, &IsLoadCSE,
            &NumScanedInst);
      }
    }

    if (!PredAvailable) {
      OneUnavailablePred = PredBB;
      continue;
    }

    if (IsLoadCSE)
      CSELoads.push_back(cast<LoadInst>(PredAvailable));

    // If so, this load is partially redundant.  Remember this info so that we
    // can create a PHI node.
    AvailablePreds.push_back(std::make_pair(PredBB, PredAvailable));
  }

  // If the loaded value isn't available in any predecessor, it isn't partially
  // redundant.
  if (AvailablePreds.empty()) return false;

  // Okay, the loaded value is available in at least one (and maybe all!)
  // predecessors.  If the value is unavailable in more than one unique
  // predecessor, we want to insert a merge block for those common predecessors.
  // This ensures that we only have to insert one reload, thus not increasing
  // code size.
  BasicBlock *UnavailablePred = nullptr;

  // If the value is unavailable in one of predecessors, we will end up
  // inserting a new instruction into them. It is only valid if all the
  // instructions before LoadI are guaranteed to pass execution to its
  // successor, or if LoadI is safe to speculate.
  // TODO: If this logic becomes more complex, and we will perform PRE insertion
  // farther than to a predecessor, we need to reuse the code from GVN's PRE.
  // It requires domination tree analysis, so for this simple case it is an
  // overkill.
  if (PredsScanned.size() != AvailablePreds.size() &&
      !isSafeToSpeculativelyExecute(LoadI))
    for (auto I = LoadBB->begin(); &*I != LoadI; ++I)
      if (!isGuaranteedToTransferExecutionToSuccessor(&*I))
        return false;

  // If there is exactly one predecessor where the value is unavailable, the
  // already computed 'OneUnavailablePred' block is it.  If it ends in an
  // unconditional branch, we know that it isn't a critical edge.
  if (PredsScanned.size() == AvailablePreds.size()+1 &&
      OneUnavailablePred->getTerminator()->getNumSuccessors() == 1) {
    UnavailablePred = OneUnavailablePred;
  } else if (PredsScanned.size() != AvailablePreds.size()) {
    // Otherwise, we had multiple unavailable predecessors or we had a critical
    // edge from the one.
    SmallVector<BasicBlock*, 8> PredsToSplit;
    SmallPtrSet<BasicBlock*, 8> AvailablePredSet;

    for (const auto &AvailablePred : AvailablePreds)
      AvailablePredSet.insert(AvailablePred.first);

    // Add all the unavailable predecessors to the PredsToSplit list.
    for (BasicBlock *P : predecessors(LoadBB)) {
      // If the predecessor is an indirect goto, we can't split the edge.
      if (isa<IndirectBrInst>(P->getTerminator()))
        return false;

      if (!AvailablePredSet.count(P))
        PredsToSplit.push_back(P);
    }

    // Split them out to their own block.
    UnavailablePred = SplitBlockPreds(LoadBB, PredsToSplit, "thread-pre-split");
  }

  // If the value isn't available in all predecessors, then there will be
  // exactly one where it isn't available.  Insert a load on that edge and add
  // it to the AvailablePreds list.
  if (UnavailablePred) {
    assert(UnavailablePred->getTerminator()->getNumSuccessors() == 1 &&
           "Can't handle critical edge here!");
    LoadInst *NewVal =
        new LoadInst(LoadedPtr->DoPHITranslation(LoadBB, UnavailablePred),
                     LoadI->getName() + ".pr", false, LoadI->getAlignment(),
                     LoadI->getOrdering(), LoadI->getSyncScopeID(),
                     UnavailablePred->getTerminator());
    NewVal->setDebugLoc(LoadI->getDebugLoc());
    if (AATags)
      NewVal->setAAMetadata(AATags);

    AvailablePreds.push_back(std::make_pair(UnavailablePred, NewVal));
  }

  // Now we know that each predecessor of this block has a value in
  // AvailablePreds, sort them for efficient access as we're walking the preds.
  array_pod_sort(AvailablePreds.begin(), AvailablePreds.end());

  // Create a PHI node at the start of the block for the PRE'd load value.
  pred_iterator PB = pred_begin(LoadBB), PE = pred_end(LoadBB);
  PHINode *PN = PHINode::Create(LoadI->getType(), std::distance(PB, PE), "",
                                &LoadBB->front());
  PN->takeName(LoadI);
  PN->setDebugLoc(LoadI->getDebugLoc());

  // Insert new entries into the PHI for each predecessor.  A single block may
  // have multiple entries here.
  for (pred_iterator PI = PB; PI != PE; ++PI) {
    BasicBlock *P = *PI;
    AvailablePredsTy::iterator I =
      std::lower_bound(AvailablePreds.begin(), AvailablePreds.end(),
                       std::make_pair(P, (Value*)nullptr));

    assert(I != AvailablePreds.end() && I->first == P &&
           "Didn't find entry for predecessor!");

    // If we have an available predecessor but it requires casting, insert the
    // cast in the predecessor and use the cast. Note that we have to update the
    // AvailablePreds vector as we go so that all of the PHI entries for this
    // predecessor use the same bitcast.
    Value *&PredV = I->second;
    if (PredV->getType() != LoadI->getType())
      PredV = CastInst::CreateBitOrPointerCast(PredV, LoadI->getType(), "",
                                               P->getTerminator());

    PN->addIncoming(PredV, I->first);
  }

  for (LoadInst *PredLoadI : CSELoads) {
    combineMetadataForCSE(PredLoadI, LoadI);
  }

  LoadI->replaceAllUsesWith(PN);
  LoadI->eraseFromParent();

  return true;
}

/// FindMostPopularDest - The specified list contains multiple possible
/// threadable destinations.  Pick the one that occurs the most frequently in
/// the list.
static BasicBlock *
FindMostPopularDest(BasicBlock *BB,
                    const ThreadRegionInfo &RegionInfo,                 // INTEL
                    const SmallVectorImpl<std::pair<BasicBlock *,
                                          BasicBlock *>> &PredToDestList) {
  assert(!PredToDestList.empty());

  // Determine popularity.  If there are multiple possible destinations, we
  // explicitly choose to ignore 'undef' destinations.  We prefer to thread
  // blocks with known and real destinations to threading undef.  We'll handle
  // them later if interesting.
  DenseMap<BasicBlock*, unsigned> DestPopularity;
  for (const auto &PredToDest : PredToDestList)
    if (PredToDest.second)
      DestPopularity[PredToDest.second]++;

#if INTEL_CUSTOMIZATION
  // Avoid picking a block in the thread region if there are any other
  // available choices, since thread-to-self is disallowed. At this point, we
  // don't know all the blocks in the region, but check the ones we do know,
  // i.e. the blocks that begin & end each sub-region.
  for (auto SubRegion : RegionInfo) {
    DestPopularity[SubRegion.first] = 0;
    DestPopularity[SubRegion.second] = 0;
  }
#endif // INTEL_CUSTOMIZATION

  // Find the most popular dest.
  DenseMap<BasicBlock*, unsigned>::iterator DPI = DestPopularity.begin();
  BasicBlock *MostPopularDest = DPI->first;
  unsigned Popularity = DPI->second;
  SmallVector<BasicBlock*, 4> SamePopularity;

  for (++DPI; DPI != DestPopularity.end(); ++DPI) {
    // If the popularity of this entry isn't higher than the popularity we've
    // seen so far, ignore it.
    if (DPI->second < Popularity)
      ; // ignore.
    else if (DPI->second == Popularity) {
      // If it is the same as what we've seen so far, keep track of it.
      SamePopularity.push_back(DPI->first);
    } else {
      // If it is more popular, remember it.
      SamePopularity.clear();
      MostPopularDest = DPI->first;
      Popularity = DPI->second;
    }
  }

  // Okay, now we know the most popular destination.  If there is more than one
  // destination, we need to determine one.  This is arbitrary, but we need
  // to make a deterministic decision.  Pick the first one that appears in the
  // successor list.
  if (!SamePopularity.empty()) {
    SamePopularity.push_back(MostPopularDest);
    TerminatorInst *TI = BB->getTerminator();
    for (unsigned i = 0; ; ++i) {
      assert(i != TI->getNumSuccessors() && "Didn't find any successor!");

      if (!is_contained(SamePopularity, TI->getSuccessor(i)))
        continue;

      MostPopularDest = TI->getSuccessor(i);
      break;
    }
  }

  // Okay, we have finally picked the most popular destination.
  return MostPopularDest;
}

bool JumpThreadingPass::ProcessThreadableEdges(Value *Cond, BasicBlock *BB,
                                               ConstantPreference Preference,
                                               Instruction *CxtI) {
  // If threading this would thread across a loop header, don't even try to
  // thread the edge.
  if (LoopHeaders.count(BB) && !JumpThreadLoopHeader)                   // INTEL
    return false;

  PredValueInfoTy PredValues;
  // bool Changed = false;                                              // INTEL
  ThreadRegionInfoTy RegionInfo;                                        // INTEL
  if (!ComputeValueKnownInPredecessors(Cond, BB, PredValues,            // INTEL
                                       RegionInfo,                      // INTEL
                                       Preference, CxtI))               // INTEL
    return false;

  assert(!PredValues.empty() && !RegionInfo.empty() &&                  // INTEL
         "ComputeValueKnownInPredecessors returned true with no "       // INTEL
         "values or regions");                                          // INTEL

  DEBUG(dbgs() << "IN BB: " << *BB;
        for (const auto &PredValue : PredValues) {
          dbgs() << "  BB '" << BB->getName() << "': FOUND condition = "
            << *PredValue.first
            << " for pred '" << PredValue.second->getName() << "'.\n";
        });

  // Decide what we want to thread through.  Convert our list of known values to
  // a list of known destinations for each pred.  This also discards duplicate
  // predecessors and keeps track of the undefined inputs (which are represented
  // as a null dest in the PredToDestList).
  SmallPtrSet<BasicBlock*, 16> SeenPreds;
  SmallVector<std::pair<BasicBlock*, BasicBlock*>, 16> PredToDestList;

  BasicBlock *OnlyDest = nullptr;
  BasicBlock *MultipleDestSentinel = (BasicBlock*)(intptr_t)~0ULL;
  Constant *OnlyVal = nullptr;
  Constant *MultipleVal = (Constant *)(intptr_t)~0ULL;
  bool ThreadingBackedge = false;    // INTEL
  unsigned PredWithKnownDest = 0;
  for (const auto &PredValue : PredValues) {
    BasicBlock *Pred = PredValue.second;
    if (!SeenPreds.insert(Pred).second)
      continue;  // Duplicate predecessor entry.

    Constant *Val = PredValue.first;

    BasicBlock *DestBB;
    if (isa<UndefValue>(Val))
      DestBB = nullptr;
    else if (BranchInst *BI = dyn_cast<BranchInst>(BB->getTerminator())) {
      assert(isa<ConstantInt>(Val) && "Expecting a constant integer");
      DestBB = BI->getSuccessor(cast<ConstantInt>(Val)->isZero());
    } else if (SwitchInst *SI = dyn_cast<SwitchInst>(BB->getTerminator())) {
      assert(isa<ConstantInt>(Val) && "Expecting a constant integer");
      DestBB = SI->findCaseValue(cast<ConstantInt>(Val))->getCaseSuccessor();
    } else {
      assert(isa<IndirectBrInst>(BB->getTerminator())
              && "Unexpected terminator");
      assert(isa<BlockAddress>(Val) && "Expecting a constant blockaddress");
      DestBB = cast<BlockAddress>(Val)->getBasicBlock();
    }

    // If we have exactly one destination, remember it for efficiency below.
    if (PredToDestList.empty()) {
      OnlyDest = DestBB;
      OnlyVal = Val;
    } else {
      if (OnlyDest != DestBB)
        OnlyDest = MultipleDestSentinel;
      // It possible we have same destination, but different value, e.g. default
      // case in switchinst.
      if (Val != OnlyVal)
        OnlyVal = MultipleVal;
    }

    // We know where this predecessor is going.
    ++PredWithKnownDest;

    // If the predecessor ends with an indirect goto, we can't change its
    // destination.
    if (isa<IndirectBrInst>(Pred->getTerminator()))
      continue;

    if (CountableLoopLatches.count(BB) && LoopHeaders.count(DestBB)) // INTEL
      ThreadingBackedge = true;                             // INTEL
    PredToDestList.push_back(std::make_pair(Pred, DestBB));
  }

  // If all edges were unthreadable, we fail.
  if (PredToDestList.empty())
    return false;

#if INTEL_CUSTOMIZATION
  // Allow threading of backedge only if we can thread all predecessors of latch
  // otherwise we may turn countable loop into non-countable loop by adding
  // additional backedges to it.
  if (ThreadingBackedge) {
    if (PredToDestList.size() == (unsigned)std::distance(pred_begin(BB),
                                                         pred_end(BB)))
      CountableLoopLatches.erase(BB);
    else
      return false;
  }
#endif // INTEL_CUSTOMIZATION

  // If all the predecessors go to a single known successor, we want to fold,
  // not thread. By doing so, we do not need to duplicate the current block and
  // also miss potential opportunities in case we dont/cant duplicate.
  if (OnlyDest && OnlyDest != MultipleDestSentinel &&                  // INTEL
      RegionInfo.size() == 1 &&                                        // INTEL
      RegionInfo.back().first == RegionInfo.back().second) {           // INTEL
    if (PredWithKnownDest ==
        (size_t)std::distance(pred_begin(BB), pred_end(BB))) {
      bool SeenFirstBranchToOnlyDest = false;
      std::vector <DominatorTree::UpdateType> Updates;
      Updates.reserve(BB->getTerminator()->getNumSuccessors() - 1);
      for (BasicBlock *SuccBB : successors(BB)) {
        if (SuccBB == OnlyDest && !SeenFirstBranchToOnlyDest) {
          SeenFirstBranchToOnlyDest = true; // Don't modify the first branch.
        } else {
          SuccBB->removePredecessor(BB, true); // This is unreachable successor.
          Updates.push_back({DominatorTree::Delete, BB, SuccBB});
        }
      }

      // Finally update the terminator.
      TerminatorInst *Term = BB->getTerminator();
      BranchInst::Create(OnlyDest, Term);
      Term->eraseFromParent();
      DDT->applyUpdates(Updates);

      // If the condition is now dead due to the removal of the old terminator,
      // erase it.
      if (auto *CondInst = dyn_cast<Instruction>(Cond)) {
        if (CondInst->use_empty() && !CondInst->mayHaveSideEffects())
          CondInst->eraseFromParent();
        // We can safely replace *some* uses of the CondInst if it has
        // exactly one value as returned by LVI. RAUW is incorrect in the
        // presence of guards and assumes, that have the `Cond` as the use. This
        // is because we use the guards/assume to reason about the `Cond` value
        // at the end of block, but RAUW unconditionally replaces all uses
        // including the guards/assumes themselves and the uses before the
        // guard/assume.
        else if (OnlyVal && OnlyVal != MultipleVal &&
                 CondInst->getParent() == BB)
          ReplaceFoldableUses(CondInst, OnlyVal);
      }
      return true;
    }
  }

  // Determine which is the most common successor.  If we have many inputs and
  // this block is a switch, we want to start by threading the batch that goes
  // to the most popular destination first.  If we only know about one
  // threadable destination (the common case) we can avoid this.
  BasicBlock *MostPopularDest = OnlyDest;

  if (MostPopularDest == MultipleDestSentinel)
    MostPopularDest = FindMostPopularDest(BB, RegionInfo,               // INTEL
                                          PredToDestList);              // INTEL

  // Now that we know what the most popular destination is, factor all
  // predecessors that will jump to it into a single predecessor.
  SmallVector<BasicBlock*, 16> PredsToFactor;
  for (const auto &PredToDest : PredToDestList)
    if (PredToDest.second == MostPopularDest) {
      BasicBlock *Pred = PredToDest.first;

      // This predecessor may be a switch or something else that has multiple
      // edges to the block.  Factor each of these edges by listing them
      // according to # occurrences in PredsToFactor.
      for (BasicBlock *Succ : successors(Pred))
        if (Succ == RegionInfo.back().first)         // INTEL
          PredsToFactor.push_back(Pred);
    }

  // If the threadable edges are branching on an undefined value, we get to pick
  // the destination that these predecessors should get to.
  if (!MostPopularDest)
    MostPopularDest = BB->getTerminator()->
                            getSuccessor(GetBestDestForJumpOnUndef(BB));

  // Ok, try to thread it!
  return ThreadEdge(RegionInfo, PredsToFactor, MostPopularDest);    // INTEL
}

/// ProcessBranchOnPHI - We have an otherwise unthreadable conditional branch on
/// a PHI node in the current block.  See if there are any simplifications we
/// can do based on inputs to the phi node.
bool JumpThreadingPass::ProcessBranchOnPHI(PHINode *PN) {
  BasicBlock *BB = PN->getParent();

  // TODO: We could make use of this to do it once for blocks with common PHI
  // values.
  SmallVector<BasicBlock*, 1> PredBBs;
  PredBBs.resize(1);

  // If any of the predecessor blocks end in an unconditional branch, we can
  // *duplicate* the conditional branch into that block in order to further
  // encourage jump threading and to eliminate cases where we have branch on a
  // phi of an icmp (branch on icmp is much better).
  for (unsigned i = 0, e = PN->getNumIncomingValues(); i != e; ++i) {
    BasicBlock *PredBB = PN->getIncomingBlock(i);
    if (BranchInst *PredBr = dyn_cast<BranchInst>(PredBB->getTerminator()))
      if (PredBr->isUnconditional()) {
        PredBBs[0] = PredBB;
        // Try to duplicate BB into PredBB.
        if (DuplicateCondBranchOnPHIIntoPred(BB, PredBBs))
          return true;
      }
  }

  return false;
}

/// ProcessBranchOnXOR - We have an otherwise unthreadable conditional branch on
/// a xor instruction in the current block.  See if there are any
/// simplifications we can do based on inputs to the xor.
bool JumpThreadingPass::ProcessBranchOnXOR(BinaryOperator *BO) {
  BasicBlock *BB = BO->getParent();

  // If either the LHS or RHS of the xor is a constant, don't do this
  // optimization.
  if (isa<ConstantInt>(BO->getOperand(0)) ||
      isa<ConstantInt>(BO->getOperand(1)))
    return false;

  // If the first instruction in BB isn't a phi, we won't be able to infer
  // anything special about any particular predecessor.
  if (!isa<PHINode>(BB->front()))
    return false;

  // If this BB is a landing pad, we won't be able to split the edge into it.
  if (BB->isEHPad())
    return false;

  // If we have a xor as the branch input to this block, and we know that the
  // LHS or RHS of the xor in any predecessor is true/false, then we can clone
  // the condition into the predecessor and fix that value to true, saving some
  // logical ops on that path and encouraging other paths to simplify.
  //
  // This copies something like this:
  //
  //  BB:
  //    %X = phi i1 [1],  [%X']
  //    %Y = icmp eq i32 %A, %B
  //    %Z = xor i1 %X, %Y
  //    br i1 %Z, ...
  //
  // Into:
  //  BB':
  //    %Y = icmp ne i32 %A, %B
  //    br i1 %Y, ...

  PredValueInfoTy XorOpValues;
  ThreadRegionInfoTy RegionInfo;                                        // INTEL
  bool isLHS = true;
  if (!ComputeValueKnownInPredecessors(BO->getOperand(0), BB, XorOpValues,
                                       RegionInfo,                      // INTEL
                                       WantInteger, BO)) {
    assert(XorOpValues.empty());
    if (!ComputeValueKnownInPredecessors(BO->getOperand(1), BB, XorOpValues,
                                         RegionInfo,                    // INTEL
                                         WantInteger, BO))
      return false;
    isLHS = false;
  }

#if INTEL_CUSTOMIZATION
  // Distant jump threading doesn't currently support this transformation.
  if (RegionInfo.size() != 1 ||
      RegionInfo.back().first != RegionInfo.back().second)
    return false;
#endif // INTEL_CUSTOMIZATION

  assert(!XorOpValues.empty() &&
         "ComputeValueKnownInPredecessors returned true with no values");

  // Scan the information to see which is most popular: true or false.  The
  // predecessors can be of the set true, false, or undef.
  unsigned NumTrue = 0, NumFalse = 0;
  for (const auto &XorOpValue : XorOpValues) {
    if (isa<UndefValue>(XorOpValue.first))
      // Ignore undefs for the count.
      continue;
    if (cast<ConstantInt>(XorOpValue.first)->isZero())
      ++NumFalse;
    else
      ++NumTrue;
  }

  // Determine which value to split on, true, false, or undef if neither.
  ConstantInt *SplitVal = nullptr;
  if (NumTrue > NumFalse)
    SplitVal = ConstantInt::getTrue(BB->getContext());
  else if (NumTrue != 0 || NumFalse != 0)
    SplitVal = ConstantInt::getFalse(BB->getContext());

  // Collect all of the blocks that this can be folded into so that we can
  // factor this once and clone it once.
  SmallVector<BasicBlock*, 8> BlocksToFoldInto;
  for (const auto &XorOpValue : XorOpValues) {
    if (XorOpValue.first != SplitVal && !isa<UndefValue>(XorOpValue.first))
      continue;

    BlocksToFoldInto.push_back(XorOpValue.second);
  }

  // If we inferred a value for all of the predecessors, then duplication won't
  // help us.  However, we can just replace the LHS or RHS with the constant.
  if (BlocksToFoldInto.size() ==
      cast<PHINode>(BB->front()).getNumIncomingValues()) {
    if (!SplitVal) {
      // If all preds provide undef, just nuke the xor, because it is undef too.
      BO->replaceAllUsesWith(UndefValue::get(BO->getType()));
      BO->eraseFromParent();
    } else if (SplitVal->isZero()) {
      // If all preds provide 0, replace the xor with the other input.
      BO->replaceAllUsesWith(BO->getOperand(isLHS));
      BO->eraseFromParent();
    } else {
      // If all preds provide 1, set the computed value to 1.
      BO->setOperand(!isLHS, SplitVal);
    }

    return true;
  }

  // Try to duplicate BB into PredBB.
  return DuplicateCondBranchOnPHIIntoPred(BB, BlocksToFoldInto);
}

/// AddPHINodeEntriesForMappedBlock - We're adding 'NewPred' as a new
/// predecessor to the PHIBB block.  If it has PHI nodes, add entries for
/// NewPred using the entries from OldPred (suitably mapped).
static void AddPHINodeEntriesForMappedBlock(BasicBlock *PHIBB,
                                            BasicBlock *OldPred,
                                            BasicBlock *NewPred,
                                     DenseMap<Instruction*, Value*> &ValueMap) {
  for (PHINode &PN : PHIBB->phis()) {
    // Ok, we have a PHI node.  Figure out what the incoming value was for the
    // DestBlock.
    Value *IV = PN.getIncomingValueForBlock(OldPred);
#if !INTEL_CUSTOMIZATION
    // This code isn't needed with the Intel customizations, because we always
    // run the SSAUpdater to resolve cross-BB references.
    // Remap the value if necessary.
    if (Instruction *Inst = dyn_cast<Instruction>(IV)) {
      DenseMap<Instruction*, Value*>::iterator I = ValueMap.find(Inst);
      if (I != ValueMap.end())
        IV = I->second;
    }
#endif // !INTEL_CUSTOMIZATION

    PN.addIncoming(IV, NewPred);
  }
}

#if INTEL_CUSTOMIZATION
/// We intend to thread an edge into the region across a group of blocks to an
/// outgoing edge of the region. In order to do this, we have to duplicate all
/// the code along every path from the top to the bottom of every sub-region.
/// This function returns the set of blocks along those paths in RegionBlocks.
/// The sub-regions are structured such that the top is guaranteed to dominate
/// the bottom.
///
/// NOTE: It's possible that distant jump threading has started from a block
/// that is no longer reachable from the function entry due to earlier
/// threading. It may have traversed phis that have taken it back into the
/// reachable part of the CFG. When this occurs this function will not be able
/// to reach sub-region top from the sub-region bottom. If this occurs this
/// function returns false to indicate that we should abort threading the
/// current edge.
static bool collectThreadRegionBlocks(const ThreadRegionInfo &RegionInfo,
                                   SmallVectorImpl<BasicBlock*> &RegionBlocks) {
  SmallVector<BasicBlock*, 16> WorkStack;
  SmallPtrSet<BasicBlock*, 16> Visited;

  // Collect the blocks within each sub-region. This is just a DFS walk backward
  // from BBBottom to BBTop.
  for (auto SubRegion : RegionInfo) {
    BasicBlock *BBTop = SubRegion.first;
    BasicBlock *BBBottom = SubRegion.second;

    // If we already visited BBBottom in a previous subregion, we need to stop
    // because the remapping logic can't handle the same block being in two
    // subregions. It may be possible to thread such a case, but it would
    // probably require duplicating the shared block.
    if (!Visited.insert(BBBottom).second)
      return false;

    WorkStack.push_back(BBBottom);

    while (!WorkStack.empty()) {
      BasicBlock *BB = WorkStack.back();
      WorkStack.pop_back();
      RegionBlocks.push_back(BB);

      if (BB == BBTop)
        continue;

      for (BasicBlock *Pred : predecessors(BB))
        if (Visited.insert(Pred).second)
          WorkStack.push_back(Pred);
    }

    // If we didn't visit the top of the sub-region then part of the subregion
    // is unreachable and we shouldn't try to thread.
    if (!Visited.count(BBTop))
      return false;
  }

  return true;
}

/// \p OldBB is a block in the thread region, and \p OldSucc is one of its
/// original successors. This routine determines whether the
/// <tt>OldBB->OldSucc</tt> CFG edge in the new thread region needs to target
/// OldSucc or its corresponding new BB.
static bool shouldRemapTarget(BasicBlock *OldBB,
                  BasicBlock *OldSucc,
                  const ThreadRegionInfo &RegionInfo,
                  const DenseMap<BasicBlock*, BasicBlock*> &BlockMapping) {
  DenseMap<BasicBlock*, BasicBlock*>::const_iterator I =
    BlockMapping.find(OldSucc);

  // If OldSucc is not part of the region, then of course we don't remap it.
  if (I == BlockMapping.end())
    return false;

  // If OldSucc is the top of a sub-region, the only edge that can target
  // its corresponding new BB is the one from the previous sub-region.
  bool FoundOldSucc = false;
  for (auto SubRegion : RegionInfo) {
    if (FoundOldSucc)
      return SubRegion.second == OldBB;
    if (OldSucc == SubRegion.first)
      FoundOldSucc = true;
  }

  // If FoundOldSucc is true at this point, it means OldBB-->OldSucc is an edge
  // from inside the region back up to the top of the region. We don't want to
  // remap those. If FoundOldSucc is false, it means that OldSucc isn't the top
  // of a thread region, so we should remap all its predecessors.
  return !FoundOldSucc;
}

/// Determine whether \p OldBB is the top of a thread sub-region. If so, return
/// its predecessor BB through which we are threading. If not, return nullptr.
/// \p PredBB is the predecessor block for the entire thread region.
static BasicBlock* getSubRegionPred(BasicBlock *OldBB,
                                    BasicBlock *PredBB,
                                    const ThreadRegionInfo &RegionInfo) {
  bool FoundOldBB = false;
  for (auto SubRegion : RegionInfo) {
    if (FoundOldBB)
      return SubRegion.second;
    if (OldBB == SubRegion.first)
      FoundOldBB = true;
  }

  // If FoundOldBB is true here, it means that OldBB is the top of the entire
  // thread region.
  if (FoundOldBB)
    return PredBB;

  return nullptr;
}

/// ThreadEdge was significantly modified to support distant jump threading.
/// Not every line was changed, but the entire routine is under
/// INTEL_CUSTOMIZATION, because any community changes to this routine will need
/// to be manually merged.
///
/// ThreadEdge - We have decided that it is safe and profitable to factor the
/// blocks in PredBBs to one predecessor, then thread an edge from it to SuccBB
/// across a region of blocks.  Transform the IR to reflect this change.
bool JumpThreadingPass::ThreadEdge(const ThreadRegionInfo &RegionInfo,
                                   const SmallVectorImpl<BasicBlock*> &PredBBs,
                                   BasicBlock *SuccBB) {
  BasicBlock *RegionTop = RegionInfo.back().first;
  BasicBlock *RegionBottom = RegionInfo.front().second;
  SmallVector<BasicBlock*, 16> RegionBlocks;
  bool ThreadingLoopHeader = false;

  // If threading this would thread into a loop header don't thread the edge.
  // See the comments above FindLoopHeaders for justifications and caveats.
  if (LoopHeaders.count(SuccBB) && !JumpThreadLoopHeader) {
    DEBUG(dbgs() << "  Not threading to dest loop header BB '"
                 << SuccBB->getName()
                 << "' - it might create an irreducible loop!\n");
    return false;
  }

  if (!collectThreadRegionBlocks(RegionInfo, RegionBlocks))
    return false;

  for (auto BB : RegionBlocks) {
    // Avoid threading back to a block in the region. This is a hacky way to
    // prevent the situation where we repeatedly thread across a loop header
    // effectively performing loop unrolling. This is not a general solution.
    // You can easily get into the massive unrolling situation in spite of this
    // check. In order to enable threading across loop headers by default, we
    // need a more robust fix for this problem.
    if (BB == SuccBB) {
      DEBUG(dbgs() << "  Not threading across BB '" << RegionBottom->getName()
            << "' - would thread to self!\n");
      return false;
    }

    // Also avoid thread regions that have internal edges back to the top of
    // the region since threading to SuccBB is only valid when entering
    // RegionTop via PredBB.
    if (BB != RegionBottom)
      for (succ_iterator SI = succ_begin(BB), SE = succ_end(BB); SI != SE; ++SI)
        if (*SI == RegionTop) {
          DEBUG(dbgs() << "  Not threading across BB '"
                       << RegionBottom->getName()
                       << "' - internal edge back to RegionTop!\n");
          return false;
        }

    // If threading this would thread across a loop header, don't thread the
    // edge. See the comments above FindLoopHeaders for justifications and
    // caveats.
    if (LoopHeaders.count(BB)) {
      if (!JumpThreadLoopHeader) {
        DEBUG(dbgs() << "  Not threading across loop header BB '"
            << BB->getName()
            << "' to dest BB '" << SuccBB->getName()
            << "' - it might create an irreducible loop!\n");
        return false;
      }
      ThreadingLoopHeader = true;

      if (BlockThreadCount[RegionBottom] >= MaxThreadsPerBlock) {
        DEBUG(dbgs() << "  Not threading across loop header BB '"
              << BB->getName() << "' - max thread count reached!\n");
        return false;
      }
    }
  }

  unsigned JumpThreadCost = getJumpThreadDuplicationCost(RegionBlocks,
                                                         RegionBottom,
                                                         BBDupThreshold);
  if (JumpThreadCost > BBDupThreshold) {
    DEBUG(dbgs() << "  Not threading BB '" << RegionBottom->getName()
          << "' - Cost is too high: " << JumpThreadCost << "\n");
    return false;
  }

  if (ConservativeJumpThreading) {
    // Only allow multi-BB thread regions when threading across switches.
    if (RegionBlocks.size() != 1 &&
        !isa<SwitchInst>(RegionBottom->getTerminator())) {
      DEBUG(dbgs() << "  Not threading BB '" << RegionBottom->getName()
            << "' - Using conservative heuristics for distant threading.\n");
      return false;
    }

    // Only thread across loop headers when threading across switches or
    // threading to return blocks, which are known to exit the loop.
    if (ThreadingLoopHeader) {
      if (!isa<ReturnInst>(SuccBB->getTerminator()) &&
          !isa<SwitchInst>(RegionBottom->getTerminator())) {
        DEBUG(dbgs() << "  Not threading BB '" << RegionBottom->getName()
              << "' - Using conservative heuristics loop headers.\n");
        return false;
      }
    }
  }

  // And finally, do it!  Start by factoring the predecessors if needed.
  BasicBlock *PredBB;
  if (PredBBs.size() == 1)
    PredBB = PredBBs[0];
  else {
    DEBUG(dbgs() << "  Factoring out " << PredBBs.size()
          << " common predecessors.\n");
    PredBB = SplitBlockPreds(RegionTop, PredBBs, ".thr_comm");
  }

  // And finally, do it!
  DEBUG(dbgs() << "  Threading edge from '" << PredBB->getName() << "' to '"
        << SuccBB->getName() << "' with cost: " << JumpThreadCost
        << ", across blocks:\n    ";
        for (auto BB : RegionBlocks)
          dbgs() << " " << BB->getName();
        dbgs() << "\n  Ending with" << *RegionBottom << "\n";);

<<<<<<< HEAD
  // FIXME: This LVI update is not optimal. Removing the PredBB-->RegionTop
  //   edge can make overdefined values computable in any block in the region,
  //   not just RegionBottom. We can generalize the LVI->threadEdge algorithm
  //   to support larger-than-BB thread regions.
  LVI->threadEdge(PredBB, RegionBottom, SuccBB);
=======
  if (DDT->pending())
    LVI->disableDT();
  else
    LVI->enableDT();
  LVI->threadEdge(PredBB, BB, SuccBB);
>>>>>>> 87d2f746

  DenseMap<Instruction*, Value*> ValueMapping;
  DenseMap<BasicBlock*, BasicBlock*> BlockMapping;

  for (auto OldBB : RegionBlocks) {
    BasicBlock *NewBB = BasicBlock::Create(OldBB->getContext(),
                                           OldBB->getName()+".thread",
                                           OldBB->getParent(), RegionTop);
    NewBB->moveAfter(PredBB);
    BlockMapping[OldBB] = NewBB;

    // Disallow threading across loop headers for newly created blocks. This is
    // an added safety measure to prevent out of control jump threading.
    BlockThreadCount[NewBB] = MaxThreadsPerBlock;

    // We are going to have to map operands from their original block 'OldBB' to
    // the new copy of the block 'NewBB'.
    BasicBlock::iterator BI = OldBB->begin();
    BasicBlock::iterator BE = OldBB->end();

    // Clone the instructions of OldBB into NewBB, keeping track of
    // the mapping. Delay remapping until all blocks in the region have been
    // cloned. That ensures all required cross-block mappings are available.
    // In RegionBottom, stop cloning at the terminator instruction.
    for (; BI != BE && (!isa<TerminatorInst>(BI) || OldBB != RegionBottom);
         ++BI) {
      Instruction *New = BI->clone();
      New->setName(BI->getName());
      NewBB->getInstList().push_back(New);
      ValueMapping[&*BI] = New;
    }
  }

  // Remap operands to patch up intra-thread-region references.
  for (auto OldBB : RegionBlocks) {
    BasicBlock *NewBB = BlockMapping[OldBB];
    BasicBlock *SubRegionPred = getSubRegionPred(OldBB, PredBB, RegionInfo);

    for (auto &New : *NewBB) {
      if (PHINode *PN = dyn_cast<PHINode>(&New)) {
        if (SubRegionPred) {
          // For region tops, reduce the PHIs to a single incoming value from
          // SubRegionPred. It is necessary to preserve the PHI, even though it
          // looks degenerate, so that we can run the SSAResolver separately
          // for the PHI and its operand.
          for (int i = PN->getNumIncomingValues() - 1; i >= 0; --i)
            if (PN->getIncomingBlock(i) != SubRegionPred)
              PN->removeIncomingValue(i);
            else if (OldBB != RegionTop)
              PN->setIncomingBlock(i, BlockMapping[PN->getIncomingBlock(i)]);
        }
        else {
          // Update intra-region PHI nodes. Any incoming value from a block
          // outside the region can be ignored, because those edges weren't
          // copied to the new threaded code. That includes edges from
          // RegionBottom, since the only edge from RegionBottom that gets
          // copied to the threaded region is RegionBottom-->SuccBB.
          for (int i = PN->getNumIncomingValues() - 1; i >= 0; --i) {
            DenseMap<BasicBlock*, BasicBlock*>::iterator I;
            I = BlockMapping.find(PN->getIncomingBlock(i));
            if (I != BlockMapping.end() &&
                PN->getIncomingBlock(i) != RegionBottom)
              PN->setIncomingBlock(i, BlockMapping[PN->getIncomingBlock(i)]);
            else
              PN->removeIncomingValue(i, /*DeletePHIIfEmpty*/false);
          }
        }

        // Since all PHI operands are cross-block references, there is no
        // sense trying to remap its operands. We'll always use SSAResolver to
        // rewrite its operands.
        continue;
      }

      for (unsigned i = 0, e = New.getNumOperands(); i != e; ++i)
        if (Instruction *Inst = dyn_cast<Instruction>(New.getOperand(i))) {
          // Only remap operands from the same basic block. We know these
          // operands should reference the new version of Inst. For any cross-BB
          // references, we use SSAUpdater to figure out what instruction(s)
          // can reach the use.
          if (Inst->getParent() == OldBB) {
            DenseMap<Instruction*, Value*>::iterator I;
            I = ValueMapping.find(Inst);
            assert (I != ValueMapping.end() &&
                    "Expected to find a mapping for Inst");
            New.setOperand(i, I->second);
          }
        }
        else if (BasicBlock *DestBB = dyn_cast<BasicBlock>(New.getOperand(i))) {
          if (shouldRemapTarget(OldBB, DestBB, RegionInfo, BlockMapping))
            New.setOperand(i, BlockMapping[DestBB]);

          // If we are threading across a loop header, we have to update the
          // LoopHeaders set. To do this precisely, we would need to re-run
          // FindLoopHeaders. Instead, we conservatively add any block that
          // *might* be a loop header in the new CFG, which means any block that
          // is a target of a new CFG edge. We catch most of them here.
          if (ThreadingLoopHeader)
            LoopHeaders.insert(DestBB);
        }
    }
  }

  // We didn't copy the terminator from RegionBottom over to its NewBB,
  // because there is now an unconditional jump to SuccBB. Insert the
  // unconditional jump.
  BranchInst *NewBI = BranchInst::Create(SuccBB, BlockMapping[RegionBottom]);
  NewBI->setDebugLoc(RegionBottom->getTerminator()->getDebugLoc());

  // Add the remaining loop header candidates here.
  if (ThreadingLoopHeader) {
    LoopHeaders.insert(SuccBB);
    LoopHeaders.insert(BlockMapping[RegionTop]);
  }

  // Check to see if any blocks that exit the thread region have PHI nodes.
  // If so, we need to add entries to the PHI nodes for the corresponding NewBB
  // now.
  for (auto OldBB : RegionBlocks) {
    // Ignore RegionBottom in this loop and handle it specially afterward. We
    // only need to update its SuccBB successor.
    if (OldBB == RegionBottom)
      continue;
    succ_iterator SI = succ_begin(OldBB), SE = succ_end(OldBB);
    for (; SI != SE; ++SI)
      if (!shouldRemapTarget(OldBB, *SI, RegionInfo, BlockMapping))
        AddPHINodeEntriesForMappedBlock(*SI, OldBB, BlockMapping[OldBB],
                                        ValueMapping);
  }
  AddPHINodeEntriesForMappedBlock(SuccBB, RegionBottom,
                                  BlockMapping[RegionBottom], ValueMapping);

  // This piece of code used to come after the SSA rewrite that happens next.
  // We need to replace the Pred-->BB CFG arc with Pred-->NewBB before we do
  // the SSA rewrite in order to correctly handle threading across loop
  // headers. For example,
  //
  // BB:
  //     %x = phi i32 [ %y, PredBB ] ...
  //     %a = ... %x ...
  //     %y = ...
  //     %b = ... %y ...
  //
  // NewBB will look like this after cloning, phi translation, & remapping
  // operands and prior to the SSA rewrite:
  //
  // NewBB:
  //     %a.1 = ... %y ...
  //     %y.1 = ...
  //     %b.1 = ... %y.1 ...
  //
  // Based on the CFG, the SSAUpdater code needs to rewrite the use of %y to
  // use the original value (%y), the cloned value (%y.1), or some phi derived
  // value. Without the PredBB-->NewBB edge, the SSAUpdater thinks NewBB has
  // no predecessors and replaces %y with undef.
  //
  // This situation is only possible when BB is a loop header.
  // Proof: As we remap operands in NewBB, uses of instructions from BB get
  //        remapped to use the corresponding instructions from NewBB. The
  //        exception is when the use comes from phi translation, i.e. when
  //        the incoming phi value from PredBB is an instruction from BB. In
  //        order for that to happen, BB must dominate PredBB. That makes
  //        PredBB-->BB a backedge, which puts BB in the LoopHeaders set.
  //
  // Update the terminator of PredBB to jump to the new thread head instead of
  // RegionTop.  This eliminates predecessors from RegionTop, which requires us
  // to simplify any PHI nodes in RegionTop.
  TerminatorInst *PredTerm = PredBB->getTerminator();
  for (unsigned i = 0, e = PredTerm->getNumSuccessors(); i != e; ++i)
    if (PredTerm->getSuccessor(i) == RegionTop) {
      RegionTop->removePredecessor(PredBB, true);
      PredTerm->setSuccessor(i, BlockMapping[RegionTop]);
    }

  // If there were values defined in the region that are used outside the
  // region, then we now have to update all uses of the value to use either the
  // original value, the cloned value, or some PHI derived value. This can
  // require arbitrary PHI insertion, which we are prepared to do. Clean these
  // up now.
  SSAUpdater SSAUpdate;
  SmallVector<Use*, 16> UsesToRename;
  for (auto OldBB : RegionBlocks) {
    for (auto &I : *OldBB) {
      // Scan all uses of this instruction to see if it is used outside of its
      // block, and if so, record them in UsesToRename.
      for (Use &U : I.uses()) {
        Instruction *User = cast<Instruction>(U.getUser());
        if (!isa<PHINode>(User) && User->getParent() == OldBB)
          continue;

        UsesToRename.push_back(&U);
      }

      // If there are no uses outside the block, we're done with this
      // instruction.
      if (UsesToRename.empty())
        continue;

      DEBUG(dbgs() << "JT: Renaming non-local uses of: " << I << "\n");

      // We found a use of I outside the region.  Rename all uses of I that are
      // outside the region to be uses of the appropriate PHI node etc.  Seed
      // ValuesInBlocks with the two values we know.
      SSAUpdate.Initialize(I.getType(), I.getName());
      SSAUpdate.AddAvailableValue(OldBB, &I);

      // It is possible to have Phis in the exisiting block that are created
      // by the SSAUpdate due to the new live-ins from the threaded region
      // and these Phis might not be required in the threaded-block. Therefore,
      // we might not have mapped values for these Phis in ValueMapping.
      // For reference: CMPLRS-4877; test_4877 in intel_loop_headers.ll;
      if (ValueMapping.find(&I) != ValueMapping.end())
        SSAUpdate.AddAvailableValue(BlockMapping[OldBB], ValueMapping[&I]);

      while (!UsesToRename.empty())
        SSAUpdate.RewriteUse(*UsesToRename.pop_back_val());
      DEBUG(dbgs() << "\n");
    }
  }

  DDT->applyUpdates({{DominatorTree::Insert, NewBB, SuccBB},
                     {DominatorTree::Insert, PredBB, NewBB},
                     {DominatorTree::Delete, PredBB, BB}});

  // At this point, the IR is fully up to date and consistent.  Do a quick scan
  // over the new instructions and zap any that are constants or dead.  This
  // frequently happens because of phi translation.
  for (auto OldBB : RegionBlocks)
    SimplifyInstructionsInBlock(BlockMapping[OldBB], TLI);

  // Update the edge weights and block frequencies.
  UpdateRegionBlockFreqAndEdgeWeight(PredBB, SuccBB, RegionInfo, RegionBlocks,
                                     BlockMapping);

  // Threaded an edge!
  ++BlockThreadCount[RegionBottom];
  ++NumThreads;
  return true;
}
#endif // INTEL_CUSTOMIZATION

/// Create a new basic block that will be the predecessor of BB and successor of
/// all blocks in Preds. When profile data is available, update the frequency of
/// this new block.
BasicBlock *JumpThreadingPass::SplitBlockPreds(BasicBlock *BB,
                                               ArrayRef<BasicBlock *> Preds,
                                               const char *Suffix) {
  SmallVector<BasicBlock *, 2> NewBBs;

  // Collect the frequencies of all predecessors of BB, which will be used to
  // update the edge weight of the result of splitting predecessors.
  DenseMap<BasicBlock *, BlockFrequency> FreqMap;
  if (HasProfileData)
    for (auto Pred : Preds)
      FreqMap.insert(std::make_pair(
          Pred, BFI->getBlockFreq(Pred) * BPI->getEdgeProbability(Pred, BB)));

  // In the case when BB is a LandingPad block we create 2 new predecessors
  // instead of just one.
  if (BB->isLandingPad()) {
    std::string NewName = std::string(Suffix) + ".split-lp";
    SplitLandingPadPredecessors(BB, Preds, Suffix, NewName.c_str(), NewBBs);
  } else {
    NewBBs.push_back(SplitBlockPredecessors(BB, Preds, Suffix));
  }

  std::vector<DominatorTree::UpdateType> Updates;
  Updates.reserve((2 * Preds.size()) + NewBBs.size());
  for (auto NewBB : NewBBs) {
    BlockFrequency NewBBFreq(0);
    Updates.push_back({DominatorTree::Insert, NewBB, BB});
    for (auto Pred : predecessors(NewBB)) {
      Updates.push_back({DominatorTree::Delete, Pred, BB});
      Updates.push_back({DominatorTree::Insert, Pred, NewBB});
      if (HasProfileData) // Update frequencies between Pred -> NewBB.
        NewBBFreq += FreqMap.lookup(Pred);
    }
    if (HasProfileData) // Apply the summed frequency to NewBB.
      BFI->setBlockFreq(NewBB, NewBBFreq.getFrequency());
  }

  DDT->applyUpdates(Updates);
  return NewBBs[0];
}

bool JumpThreadingPass::doesBlockHaveProfileData(BasicBlock *BB) {
  const TerminatorInst *TI = BB->getTerminator();
  assert(TI->getNumSuccessors() > 1 && "not a split");

  MDNode *WeightsNode = TI->getMetadata(LLVMContext::MD_prof);
  if (!WeightsNode)
    return false;

  MDString *MDName = cast<MDString>(WeightsNode->getOperand(0));
  if (MDName->getString() != "branch_weights")
    return false;

  // Ensure there are weights for all of the successors. Note that the first
  // operand to the metadata node is a name, not a weight.
  return WeightsNode->getNumOperands() == TI->getNumSuccessors() + 1;
}

#if INTEL_CUSTOMIZATION
/// This routine was significantly refactored to support multi-BB thread
/// regions. Update the block frequencies and edge weights for all new blocks
/// in the region. Also, update (reduce) the block frequencies of the original
/// blocks, and update the edge frequencies out of RegionBottom, since the
/// RegionBottom->SuccBB edge weight needs to be reduced.
void JumpThreadingPass::UpdateRegionBlockFreqAndEdgeWeight(BasicBlock *PredBB,
                                                           BasicBlock *SuccBB,
                       const ThreadRegionInfo &RegionInfo,
                       const SmallVectorImpl<BasicBlock*> &RegionBlocks,
                       DenseMap<BasicBlock*, BasicBlock*> &BlockMapping) {
  if (!HasProfileData)
    return;

  assert(BFI && BPI && "BFI & BPI should have been created here");

  BasicBlock *RegionTop = RegionInfo.back().first;
  BasicBlock *RegionBottom = RegionInfo.front().second;
  DenseMap<BasicBlock*, int> BlockPredCount;

  // Initialize BlockPredCount for each new block.
  for (auto BB : RegionBlocks) {
    BasicBlock *NewBB = BlockMapping[BB];
    BlockPredCount[NewBB] = std::distance(pred_begin(NewBB), pred_end(NewBB));
  }

  // Seed the algorithm by computing the block Freq of RegionTop and adding
  // it to the ready block list. The ready block list holds the *original*
  // blocks whose corresponding new block frequencies have been finalized.
  BasicBlock *NewRegionTop = BlockMapping[RegionTop];
  SmallVector<BasicBlock*, 16> ReadyBlocks;
  auto NewRegionTopFreq =
    BFI->getBlockFreq(PredBB) * BPI->getEdgeProbability(PredBB, NewRegionTop);
  BFI->setBlockFreq(NewRegionTop, NewRegionTopFreq.getFrequency());
  ReadyBlocks.push_back(RegionTop);

  while (!ReadyBlocks.empty()) {
    BasicBlock *BB = ReadyBlocks.back();
    BasicBlock *NewBB = BlockMapping[BB];
    ReadyBlocks.pop_back();

    // Since NewBB is partially replacing BB, we have to update the block
    // frequency of BB.
    auto BBOrigFreq = BFI->getBlockFreq(BB);
    auto NewBBFreq = BFI->getBlockFreq(NewBB);
    auto BBNewFreq = BBOrigFreq - NewBBFreq;
    BFI->setBlockFreq(BB, BBNewFreq.getFrequency());

    // The bottom block in the region needs special treatment. We don't have to
    // worry about the outgoing edge weights for NewBB since it now ends in an
    // unconditional branch, but we do need to adjust the edge weights on exit
    // from BB, since the BB->SuccBB edge frequency dropped by the NewBB->SuccBB
    // edge frequency.
    if (BB == RegionBottom) {
      // Collect updated outgoing edges' frequencies from BB and use them to
      // update edge probabilities.
      SmallVector<uint64_t, 4> BBSuccFreq;
      for (BasicBlock *Succ : successors(BB)) {
        auto SuccFreq = BBOrigFreq * BPI->getEdgeProbability(BB, Succ);
        if (Succ == SuccBB)
          SuccFreq -= NewBBFreq;
        BBSuccFreq.push_back(SuccFreq.getFrequency());
      }

      uint64_t MaxBBSuccFreq =
        *std::max_element(BBSuccFreq.begin(), BBSuccFreq.end());

      SmallVector<BranchProbability, 4> BBSuccProbs;
      if (MaxBBSuccFreq == 0)
        BBSuccProbs.assign(BBSuccFreq.size(),
                           {1, static_cast<unsigned>(BBSuccFreq.size())});
      else {
        for (uint64_t Freq : BBSuccFreq)
          BBSuccProbs.push_back(
            BranchProbability::getBranchProbability(Freq, MaxBBSuccFreq));
        // Normalize edge probabilities so that they sum up to one.
        BranchProbability::normalizeProbabilities(BBSuccProbs.begin(),
                                                  BBSuccProbs.end());
      }

      // Update edge probabilities in BPI.
      for (int I = 0, E = BBSuccProbs.size(); I < E; I++)
        BPI->setEdgeProbability(BB, I, BBSuccProbs[I]);

      // Update the profile metadata as well.
      //
      // Don't do this if the profile of the transformed blocks was statically
      // estimated.  (This could occur despite the function having an entry
      // frequency in completely cold parts of the CFG.)
      //
      // In this case we don't want to suggest to subsequent passes that the
      // calculated weights are fully consistent.  Consider this graph:
      //
      //                 check_1
      //             50% /  |
      //             eq_1   | 50%
      //                 \  |
      //                 check_2
      //             50% /  |
      //             eq_2   | 50%
      //                 \  |
      //                 check_3
      //             50% /  |
      //             eq_3   | 50%
      //                 \  |
      //
      // Assuming the blocks check_* all compare the same value against 1, 2
      // and 3, the overall probabilities are inconsistent; the total
      // probability that the value is either 1, 2 or 3 is 150%.
      //
      // As a consequence if we thread eq_1 -> check_2 to check_3,
      // check_2->check_3 becomes 0%.  This is even worse if the edge whose
      // probability becomes 0% is the loop exit edge.  Then based solely on
      // static estimation we would assume the loop was extremely hot.
      //
      // FIXME this locally as well so that BPI and BFI are consistent as well.
      // We shouldn't make edges extremely likely or unlikely based solely on
      // static estimation.
      if (BBSuccProbs.size() >= 2 && doesBlockHaveProfileData(BB)) {
        SmallVector<uint32_t, 4> Weights;
        for (auto Prob : BBSuccProbs)
          Weights.push_back(Prob.getNumerator());

        auto TI = BB->getTerminator();
        TI->setMetadata(
          LLVMContext::MD_prof,
          MDBuilder(BB->getContext()).createBranchWeights(Weights));
      }

      continue;
    }

    unsigned SuccIndex = 0;
    for (succ_iterator SI = succ_begin(BB), SE = succ_end(BB); SI != SE;
         ++SI, ++SuccIndex) {
      // The outgoing edge weights for NewBB are copied from BB.
      BPI->setEdgeProbability(NewBB, SuccIndex,
                              BPI->getEdgeProbability(BB, SuccIndex));

      // Adjust the block frequency of the successor if it's part of the region.
      if (BlockMapping.find(*SI) == BlockMapping.end())
        continue;

      BasicBlock *NewSucc = BlockMapping[*SI];
      auto EdgeFreq =
        BFI->getBlockFreq(NewBB) * BPI->getEdgeProbability(BB, SuccIndex);
      auto NewSuccFreq = BFI->getBlockFreq(NewSucc) + EdgeFreq;
      BFI->setBlockFreq(NewSucc, NewSuccFreq.getFrequency());

      if (--BlockPredCount[NewSucc] == 0)
        ReadyBlocks.push_back(*SI);
    }
  }
}
#endif // INTEL_CUSTOMIZATION

/// DuplicateCondBranchOnPHIIntoPred - PredBB contains an unconditional branch
/// to BB which contains an i1 PHI node and a conditional branch on that PHI.
/// If we can duplicate the contents of BB up into PredBB do so now, this
/// improves the odds that the branch will be on an analyzable instruction like
/// a compare.
bool JumpThreadingPass::DuplicateCondBranchOnPHIIntoPred(
    BasicBlock *BB, const SmallVectorImpl<BasicBlock *> &PredBBs) {
  assert(!PredBBs.empty() && "Can't handle an empty set");

  // If BB is a loop header, then duplicating this block outside the loop would
  // cause us to transform this into an irreducible loop, don't do this.
  // See the comments above FindLoopHeaders for justifications and caveats.
  if (LoopHeaders.count(BB)) {
    DEBUG(dbgs() << "  Not duplicating loop header '" << BB->getName()
          << "' into predecessor block '" << PredBBs[0]->getName()
          << "' - it might create an irreducible loop!\n");
    return false;
  }

#if INTEL_CUSTOMIZATION
  // Initially, I enabled this transformation for loop headers under
  // JumpThreadLoopHeader, but that caused out-of-control jump threading,
  // because we were failing to properly update the LoopHeaders set after making
  // this transformation (see cq379894). We may choose to enable this later as
  // it should be fairly simple to add the necessary BB(s) to LoopHeaders, but
  // since it isn't needed for CoreMark, I am simply disabling this for
  // LoopHeaders for now.
  //
  // Another problem with performing this optimization on a loop header is
  // that the transformed code can end up identical to the original code,
  // which would prevent the optimization pass from ever converging! This
  // happens in cases like this:
  //
  //    bb1:
  //      br label %bb2
  //    bb2:
  //      %x = phi i1 [ %x, %bb2 ], [ true, %bb1 ]
  //      br i1 %x, label %bb2, label %bb3
  //
  // After duplicating bb2 into bb1 and doing PHI translation & instruction
  // simplification, bb1 ends up looking exactly the same. So suppress this
  // optimization on single basic block loops for safety.
  pred_iterator PB = pred_begin(BB), PE = pred_end(BB);
  for (pred_iterator PI = PB; PI != PE; ++PI)
    if (*PI == BB) {
      DEBUG(dbgs() << "  Not duplicating BB '" << BB->getName()
            << "' into predecessor block '" << PredBBs[0]->getName()
            << "' - it might prevent jump threading from converging!\n");
      return false;
    }
#endif // INTEL_CUSTOMIZATION

  SmallVector<BasicBlock*, 1> RegionBlocks;                             // INTEL
  RegionBlocks.push_back(BB);                                           // INTEL
  unsigned DuplicationCost =                                            // INTEL
    getJumpThreadDuplicationCost(RegionBlocks, BB, BBDupThreshold);     // INTEL
  if (DuplicationCost > BBDupThreshold) {
    DEBUG(dbgs() << "  Not duplicating BB '" << BB->getName()
          << "' - Cost is too high: " << DuplicationCost << "\n");
    return false;
  }

  // And finally, do it!  Start by factoring the predecessors if needed.
  std::vector<DominatorTree::UpdateType> Updates;
  BasicBlock *PredBB;
  if (PredBBs.size() == 1)
    PredBB = PredBBs[0];
  else {
    DEBUG(dbgs() << "  Factoring out " << PredBBs.size()
          << " common predecessors.\n");
    PredBB = SplitBlockPreds(BB, PredBBs, ".thr_comm");
  }
  Updates.push_back({DominatorTree::Delete, PredBB, BB});

  // Okay, we decided to do this!  Clone all the instructions in BB onto the end
  // of PredBB.
  DEBUG(dbgs() << "  Duplicating block '" << BB->getName() << "' into end of '"
        << PredBB->getName() << "' to eliminate branch on phi.  Cost: "
        << DuplicationCost << " block is:" << *BB << "\n");

  // Unless PredBB ends with an unconditional branch, split the edge so that we
  // can just clone the bits from BB into the end of the new PredBB.
  BranchInst *OldPredBranch = dyn_cast<BranchInst>(PredBB->getTerminator());

  if (!OldPredBranch || !OldPredBranch->isUnconditional()) {
    BasicBlock *OldPredBB = PredBB;
    PredBB = SplitEdge(OldPredBB, BB);
    Updates.push_back({DominatorTree::Insert, OldPredBB, PredBB});
    Updates.push_back({DominatorTree::Insert, PredBB, BB});
    Updates.push_back({DominatorTree::Delete, OldPredBB, BB});
    OldPredBranch = cast<BranchInst>(PredBB->getTerminator());
  }

  // We are going to have to map operands from the original BB block into the
  // PredBB block.  Evaluate PHI nodes in BB.
  DenseMap<Instruction*, Value*> ValueMapping;

  BasicBlock::iterator BI = BB->begin();
  for (; PHINode *PN = dyn_cast<PHINode>(BI); ++BI)
    ValueMapping[PN] = PN->getIncomingValueForBlock(PredBB);
  // Clone the non-phi instructions of BB into PredBB, keeping track of the
  // mapping and using it to remap operands in the cloned instructions.
  for (; BI != BB->end(); ++BI) {
    Instruction *New = BI->clone();

    // Remap operands to patch up intra-block references.
    for (unsigned i = 0, e = New->getNumOperands(); i != e; ++i)
      if (Instruction *Inst = dyn_cast<Instruction>(New->getOperand(i))) {
        DenseMap<Instruction*, Value*>::iterator I = ValueMapping.find(Inst);
        if (I != ValueMapping.end())
          New->setOperand(i, I->second);
      }

    // If this instruction can be simplified after the operands are updated,
    // just use the simplified value instead.  This frequently happens due to
    // phi translation.
    if (Value *IV = SimplifyInstruction(
            New,
            {BB->getModule()->getDataLayout(), TLI, nullptr, nullptr, New})) {
      ValueMapping[&*BI] = IV;
      if (!New->mayHaveSideEffects()) {
        New->deleteValue();
        New = nullptr;
      }
    } else {
      ValueMapping[&*BI] = New;
    }
    if (New) {
      // Otherwise, insert the new instruction into the block.
      New->setName(BI->getName());
      PredBB->getInstList().insert(OldPredBranch->getIterator(), New);
      // Update Dominance from simplified New instruction operands.
      for (unsigned i = 0, e = New->getNumOperands(); i != e; ++i)
        if (BasicBlock *SuccBB = dyn_cast<BasicBlock>(New->getOperand(i)))
          Updates.push_back({DominatorTree::Insert, PredBB, SuccBB});
    }
  }

  // Check to see if the targets of the branch had PHI nodes. If so, we need to
  // add entries to the PHI nodes for branch from PredBB now.
  BranchInst *BBBranch = cast<BranchInst>(BB->getTerminator());
  AddPHINodeEntriesForMappedBlock(BBBranch->getSuccessor(0), BB, PredBB,
                                  ValueMapping);
  AddPHINodeEntriesForMappedBlock(BBBranch->getSuccessor(1), BB, PredBB,
                                  ValueMapping);

  // If there were values defined in BB that are used outside the block, then we
  // now have to update all uses of the value to use either the original value,
  // the cloned value, or some PHI derived value.  This can require arbitrary
  // PHI insertion, of which we are prepared to do, clean these up now.
  SSAUpdater SSAUpdate;
  SmallVector<Use*, 16> UsesToRename;
  for (Instruction &I : *BB) {
    // Scan all uses of this instruction to see if it is used outside of its
    // block, and if so, record them in UsesToRename.
    for (Use &U : I.uses()) {
      Instruction *User = cast<Instruction>(U.getUser());
      if (PHINode *UserPN = dyn_cast<PHINode>(User)) {
        if (UserPN->getIncomingBlock(U) == BB)
          continue;
      } else if (User->getParent() == BB)
        continue;

      UsesToRename.push_back(&U);
    }

    // If there are no uses outside the block, we're done with this instruction.
    if (UsesToRename.empty())
      continue;

    DEBUG(dbgs() << "JT: Renaming non-local uses of: " << I << "\n");

    // We found a use of I outside of BB.  Rename all uses of I that are outside
    // its block to be uses of the appropriate PHI node etc.  See ValuesInBlocks
    // with the two values we know.
    SSAUpdate.Initialize(I.getType(), I.getName());
    SSAUpdate.AddAvailableValue(BB, &I);
    SSAUpdate.AddAvailableValue(PredBB, ValueMapping[&I]);

    while (!UsesToRename.empty())
      SSAUpdate.RewriteUse(*UsesToRename.pop_back_val());
    DEBUG(dbgs() << "\n");
  }

  // PredBB no longer jumps to BB, remove entries in the PHI node for the edge
  // that we nuked.
  BB->removePredecessor(PredBB, true);

  // Remove the unconditional branch at the end of the PredBB block.
  OldPredBranch->eraseFromParent();
  DDT->applyUpdates(Updates);

  ++NumDupes;
  return true;
}

/// TryToUnfoldSelect - Look for blocks of the form
/// bb1:
///   %a = select
///   br bb2
///
/// bb2:
///   %p = phi [%a, %bb1] ...
///   %c = icmp %p
///   br i1 %c
///
/// And expand the select into a branch structure if one of its arms allows %c
/// to be folded. This later enables threading from bb1 over bb2.
bool JumpThreadingPass::TryToUnfoldSelect(CmpInst *CondCmp, BasicBlock *BB) {
  BranchInst *CondBr = dyn_cast<BranchInst>(BB->getTerminator());
  PHINode *CondLHS = dyn_cast<PHINode>(CondCmp->getOperand(0));
  Constant *CondRHS = cast<Constant>(CondCmp->getOperand(1));

  if (!CondBr || !CondBr->isConditional() || !CondLHS ||
      CondLHS->getParent() != BB)
    return false;

  for (unsigned I = 0, E = CondLHS->getNumIncomingValues(); I != E; ++I) {
    BasicBlock *Pred = CondLHS->getIncomingBlock(I);
    SelectInst *SI = dyn_cast<SelectInst>(CondLHS->getIncomingValue(I));

    // Look if one of the incoming values is a select in the corresponding
    // predecessor.
    if (!SI || SI->getParent() != Pred || !SI->hasOneUse())
      continue;

    BranchInst *PredTerm = dyn_cast<BranchInst>(Pred->getTerminator());
    if (!PredTerm || !PredTerm->isUnconditional())
      continue;

    // Now check if one of the select values would allow us to constant fold the
    // terminator in BB. We don't do the transform if both sides fold, those
    // cases will be threaded in any case.
    if (DDT->pending())
      LVI->disableDT();
    else
      LVI->enableDT();
    LazyValueInfo::Tristate LHSFolds =
        LVI->getPredicateOnEdge(CondCmp->getPredicate(), SI->getOperand(1),
                                CondRHS, Pred, BB, CondCmp);
    LazyValueInfo::Tristate RHSFolds =
        LVI->getPredicateOnEdge(CondCmp->getPredicate(), SI->getOperand(2),
                                CondRHS, Pred, BB, CondCmp);
    if ((LHSFolds != LazyValueInfo::Unknown ||
         RHSFolds != LazyValueInfo::Unknown) &&
        LHSFolds != RHSFolds) {
      // Expand the select.
      //
      // Pred --
      //  |    v
      //  |  NewBB
      //  |    |
      //  |-----
      //  v
      // BB
      BasicBlock *NewBB = BasicBlock::Create(BB->getContext(), "select.unfold",
                                             BB->getParent(), BB);
      // Move the unconditional branch to NewBB.
      PredTerm->removeFromParent();
      NewBB->getInstList().insert(NewBB->end(), PredTerm);
      // Create a conditional branch and update PHI nodes.
      BranchInst::Create(NewBB, BB, SI->getCondition(), Pred);
      CondLHS->setIncomingValue(I, SI->getFalseValue());
      CondLHS->addIncoming(SI->getTrueValue(), NewBB);
      // The select is now dead.
      SI->eraseFromParent();

      DDT->applyUpdates({{DominatorTree::Insert, NewBB, BB},
                         {DominatorTree::Insert, Pred, NewBB}});
      // Update any other PHI nodes in BB.
      for (BasicBlock::iterator BI = BB->begin();
           PHINode *Phi = dyn_cast<PHINode>(BI); ++BI)
        if (Phi != CondLHS)
          Phi->addIncoming(Phi->getIncomingValueForBlock(Pred), NewBB);
      return true;
    }
  }
  return false;
}

/// TryToUnfoldSelectInCurrBB - Look for PHI/Select or PHI/CMP/Select in the
/// same BB in the form
/// bb:
///   %p = phi [false, %bb1], [true, %bb2], [false, %bb3], [true, %bb4], ...
///   %s = select %p, trueval, falseval
///
/// or
///
/// bb:
///   %p = phi [0, %bb1], [1, %bb2], [0, %bb3], [1, %bb4], ...
///   %c = cmp %p, 0
///   %s = select %c, trueval, falseval
///
/// And expand the select into a branch structure. This later enables
/// jump-threading over bb in this pass.
///
/// Using the similar approach of SimplifyCFG::FoldCondBranchOnPHI(), unfold
/// select if the associated PHI has at least one constant.  If the unfolded
/// select is not jump-threaded, it will be folded again in the later
/// optimizations.
bool JumpThreadingPass::TryToUnfoldSelectInCurrBB(BasicBlock *BB) {
  // If threading this would thread across a loop header, don't thread the edge.
  // See the comments above FindLoopHeaders for justifications and caveats.
  if (LoopHeaders.count(BB))
    return false;

  for (BasicBlock::iterator BI = BB->begin();
       PHINode *PN = dyn_cast<PHINode>(BI); ++BI) {
    // Look for a Phi having at least one constant incoming value.
    if (llvm::all_of(PN->incoming_values(),
                     [](Value *V) { return !isa<ConstantInt>(V); }))
      continue;

    auto isUnfoldCandidate = [BB](SelectInst *SI, Value *V) {
      // Check if SI is in BB and use V as condition.
      if (SI->getParent() != BB)
        return false;
      Value *Cond = SI->getCondition();
      return (Cond && Cond == V && Cond->getType()->isIntegerTy(1));
    };

    SelectInst *SI = nullptr;
    for (Use &U : PN->uses()) {
      if (ICmpInst *Cmp = dyn_cast<ICmpInst>(U.getUser())) {
        // Look for a ICmp in BB that compares PN with a constant and is the
        // condition of a Select.
        if (Cmp->getParent() == BB && Cmp->hasOneUse() &&
            isa<ConstantInt>(Cmp->getOperand(1 - U.getOperandNo())))
          if (SelectInst *SelectI = dyn_cast<SelectInst>(Cmp->user_back()))
            if (isUnfoldCandidate(SelectI, Cmp->use_begin()->get())) {
              SI = SelectI;
              break;
            }
      } else if (SelectInst *SelectI = dyn_cast<SelectInst>(U.getUser())) {
        // Look for a Select in BB that uses PN as condtion.
        if (isUnfoldCandidate(SelectI, U.get())) {
          SI = SelectI;
          break;
        }
      }
    }

    if (!SI)
      continue;
    // Expand the select.
    TerminatorInst *Term =
        SplitBlockAndInsertIfThen(SI->getCondition(), SI, false);
    BasicBlock *SplitBB = SI->getParent();
    BasicBlock *NewBB = Term->getParent();
    PHINode *NewPN = PHINode::Create(SI->getType(), 2, "", SI);
    NewPN->addIncoming(SI->getTrueValue(), Term->getParent());
    NewPN->addIncoming(SI->getFalseValue(), BB);
    SI->replaceAllUsesWith(NewPN);
    SI->eraseFromParent();
    // NewBB and SplitBB are newly created blocks which require insertion.
    std::vector<DominatorTree::UpdateType> Updates;
    Updates.reserve((2 * SplitBB->getTerminator()->getNumSuccessors()) + 3);
    Updates.push_back({DominatorTree::Insert, BB, SplitBB});
    Updates.push_back({DominatorTree::Insert, BB, NewBB});
    Updates.push_back({DominatorTree::Insert, NewBB, SplitBB});
    // BB's successors were moved to SplitBB, update DDT accordingly.
    for (auto *Succ : successors(SplitBB)) {
      Updates.push_back({DominatorTree::Delete, BB, Succ});
      Updates.push_back({DominatorTree::Insert, SplitBB, Succ});
    }
    DDT->applyUpdates(Updates);
    return true;
  }
  return false;
}

/// Try to propagate a guard from the current BB into one of its predecessors
/// in case if another branch of execution implies that the condition of this
/// guard is always true. Currently we only process the simplest case that
/// looks like:
///
/// Start:
///   %cond = ...
///   br i1 %cond, label %T1, label %F1
/// T1:
///   br label %Merge
/// F1:
///   br label %Merge
/// Merge:
///   %condGuard = ...
///   call void(i1, ...) @llvm.experimental.guard( i1 %condGuard )[ "deopt"() ]
///
/// And cond either implies condGuard or !condGuard. In this case all the
/// instructions before the guard can be duplicated in both branches, and the
/// guard is then threaded to one of them.
bool JumpThreadingPass::ProcessGuards(BasicBlock *BB) {
  using namespace PatternMatch;

  // We only want to deal with two predecessors.
  BasicBlock *Pred1, *Pred2;
  auto PI = pred_begin(BB), PE = pred_end(BB);
  if (PI == PE)
    return false;
  Pred1 = *PI++;
  if (PI == PE)
    return false;
  Pred2 = *PI++;
  if (PI != PE)
    return false;
  if (Pred1 == Pred2)
    return false;

  // Try to thread one of the guards of the block.
  // TODO: Look up deeper than to immediate predecessor?
  auto *Parent = Pred1->getSinglePredecessor();
  if (!Parent || Parent != Pred2->getSinglePredecessor())
    return false;

  if (auto *BI = dyn_cast<BranchInst>(Parent->getTerminator()))
    for (auto &I : *BB)
      if (match(&I, m_Intrinsic<Intrinsic::experimental_guard>()))
        if (ThreadGuard(BB, cast<IntrinsicInst>(&I), BI))
          return true;

  return false;
}

/// Try to propagate the guard from BB which is the lower block of a diamond
/// to one of its branches, in case if diamond's condition implies guard's
/// condition.
bool JumpThreadingPass::ThreadGuard(BasicBlock *BB, IntrinsicInst *Guard,
                                    BranchInst *BI) {
  assert(BI->getNumSuccessors() == 2 && "Wrong number of successors?");
  assert(BI->isConditional() && "Unconditional branch has 2 successors?");
  Value *GuardCond = Guard->getArgOperand(0);
  Value *BranchCond = BI->getCondition();
  BasicBlock *TrueDest = BI->getSuccessor(0);
  BasicBlock *FalseDest = BI->getSuccessor(1);

  auto &DL = BB->getModule()->getDataLayout();
  bool TrueDestIsSafe = false;
  bool FalseDestIsSafe = false;

  // True dest is safe if BranchCond => GuardCond.
  auto Impl = isImpliedCondition(BranchCond, GuardCond, DL);
  if (Impl && *Impl)
    TrueDestIsSafe = true;
  else {
    // False dest is safe if !BranchCond => GuardCond.
    Impl = isImpliedCondition(BranchCond, GuardCond, DL, /* LHSIsTrue */ false);
    if (Impl && *Impl)
      FalseDestIsSafe = true;
  }

  if (!TrueDestIsSafe && !FalseDestIsSafe)
    return false;

  BasicBlock *PredUnguardedBlock = TrueDestIsSafe ? TrueDest : FalseDest;
  BasicBlock *PredGuardedBlock = FalseDestIsSafe ? TrueDest : FalseDest;

  ValueToValueMapTy UnguardedMapping, GuardedMapping;
  Instruction *AfterGuard = Guard->getNextNode();
  SmallVector<BasicBlock*, 1> RegionBlocks;                             // INTEL
  RegionBlocks.push_back(BB);                                           // INTEL
  unsigned Cost =                                                       // INTEL
      getJumpThreadDuplicationCost(RegionBlocks, BB, BBDupThreshold);   // INTEL
  if (Cost > BBDupThreshold)
    return false;
  // Duplicate all instructions before the guard and the guard itself to the
  // branch where implication is not proved.
  BasicBlock *GuardedBlock = DuplicateInstructionsInSplitBetween(
      BB, PredGuardedBlock, AfterGuard, GuardedMapping);
  assert(GuardedBlock && "Could not create the guarded block?");
  // Duplicate all instructions before the guard in the unguarded branch.
  // Since we have successfully duplicated the guarded block and this block
  // has fewer instructions, we expect it to succeed.
  BasicBlock *UnguardedBlock = DuplicateInstructionsInSplitBetween(
      BB, PredUnguardedBlock, Guard, UnguardedMapping);
  assert(UnguardedBlock && "Could not create the unguarded block?");
  DEBUG(dbgs() << "Moved guard " << *Guard << " to block "
               << GuardedBlock->getName() << "\n");
  // DuplicateInstructionsInSplitBetween inserts a new block "BB.split" between
  // PredBB and BB. We need to perform two inserts and one delete for each of
  // the above calls to update Dominators.
  DDT->applyUpdates(
      {// Guarded block split.
       {DominatorTree::Delete, PredGuardedBlock, BB},
       {DominatorTree::Insert, PredGuardedBlock, GuardedBlock},
       {DominatorTree::Insert, GuardedBlock, BB},
       // Unguarded block split.
       {DominatorTree::Delete, PredUnguardedBlock, BB},
       {DominatorTree::Insert, PredUnguardedBlock, UnguardedBlock},
       {DominatorTree::Insert, UnguardedBlock, BB}});
  // Some instructions before the guard may still have uses. For them, we need
  // to create Phi nodes merging their copies in both guarded and unguarded
  // branches. Those instructions that have no uses can be just removed.
  SmallVector<Instruction *, 4> ToRemove;
  for (auto BI = BB->begin(); &*BI != AfterGuard; ++BI)
    if (!isa<PHINode>(&*BI))
      ToRemove.push_back(&*BI);

  Instruction *InsertionPoint = &*BB->getFirstInsertionPt();
  assert(InsertionPoint && "Empty block?");
  // Substitute with Phis & remove.
  for (auto *Inst : reverse(ToRemove)) {
    if (!Inst->use_empty()) {
      PHINode *NewPN = PHINode::Create(Inst->getType(), 2);
      NewPN->addIncoming(UnguardedMapping[Inst], UnguardedBlock);
      NewPN->addIncoming(GuardedMapping[Inst], GuardedBlock);
      NewPN->insertBefore(InsertionPoint);
      Inst->replaceAllUsesWith(NewPN);
    }
    Inst->eraseFromParent();
  }
  return true;
}<|MERGE_RESOLUTION|>--- conflicted
+++ resolved
@@ -355,12 +355,9 @@
     return PreservedAnalyses::all();
   PreservedAnalyses PA;
   PA.preserve<GlobalsAA>();
-<<<<<<< HEAD
-  PA.preserve<InlineAggAnalysis>();   // INTEL
-=======
   PA.preserve<DominatorTreeAnalysis>();
   PA.preserve<LazyValueAnalysis>();
->>>>>>> 87d2f746
+  PA.preserve<InlineAggAnalysis>();   // INTEL
   return PA;
 }
 
@@ -412,29 +409,15 @@
       if (&BB == &F.getEntryBlock() || DDT->pendingDeletedBB(&BB))
         continue;
 
-<<<<<<< HEAD
-      ++I;
-
-      // If the block is trivially dead, zap it.  This eliminates the successor
-      // edges which simplifies the CFG.
-      if (pred_empty(BB) &&
-          BB != &BB->getParent()->getEntryBlock()) {
-        DEBUG(dbgs() << "  JT: Deleting dead block '" << BB->getName()
-              << "' with terminator: " << *BB->getTerminator() << '\n');
-        LoopHeaders.erase(BB);
-        CountableLoopLatches.erase(BB);   // INTEL
-        LVI->eraseBlock(BB);
-        DeleteDeadBlock(BB);
-=======
       if (pred_empty(&BB)) {
         // When ProcessBlock makes BB unreachable it doesn't bother to fix up
         // the instructions in it. We must remove BB to prevent invalid IR.
         DEBUG(dbgs() << "  JT: Deleting dead block '" << BB.getName()
                      << "' with terminator: " << *BB.getTerminator() << '\n');
         LoopHeaders.erase(&BB);
+        CountableLoopLatches.erase(&BB);   // INTEL
         LVI->eraseBlock(&BB);
         DeleteDeadBlock(&BB, DDT);
->>>>>>> 87d2f746
         Changed = true;
         continue;
       }
@@ -443,21 +426,7 @@
       // is "almost empty", we attempt to merge BB with its sole successor.
       auto *BI = dyn_cast<BranchInst>(BB.getTerminator());
       if (BI && BI->isUnconditional() &&
-<<<<<<< HEAD
           DoCFGSimplifications &&                                       // INTEL
-          BB != &BB->getParent()->getEntryBlock() &&
-          // If the terminator is the only non-phi instruction, try to nuke it.
-          BB->getFirstNonPHIOrDbg()->isTerminator() && !LoopHeaders.count(BB) &&
-          !LoopHeaders.count(BI->getSuccessor(0))) {
-        // FIXME: It is always conservatively correct to drop the info
-        // for a block even if it doesn't get erased.  This isn't totally
-        // awesome, but it allows us to use AssertingVH to prevent nasty
-        // dangling pointer issues within LazyValueInfo.
-        LVI->eraseBlock(BB);
-        CountableLoopLatches.erase(BB); // INTEL
-        if (TryToSimplifyUncondBranchFromEmptyBlock(BB))
-          Changed = true;
-=======
           // The terminator must be the only non-phi instruction in BB.
           BB.getFirstNonPHIOrDbg()->isTerminator() &&
           // Don't alter Loop headers and latches to ensure another pass can
@@ -467,20 +436,17 @@
         // BB is valid for cleanup here because we passed in DDT. F remains
         // BB's parent until a DDT->flush() event.
         LVI->eraseBlock(&BB);
+        CountableLoopLatches.erase(&BB); // INTEL
         Changed = true;
->>>>>>> 87d2f746
       }
     }
     EverChanged |= Changed;
   } while (Changed);
 
   LoopHeaders.clear();
-<<<<<<< HEAD
   CountableLoopLatches.clear(); // INTEL
-=======
   DDT->flush();
   LVI->enableDT();
->>>>>>> 87d2f746
   return EverChanged;
 }
 
@@ -2417,27 +2383,26 @@
   }
 
   // And finally, do it!
+#if INTEL_CUSTOMIZATION
   DEBUG(dbgs() << "  Threading edge from '" << PredBB->getName() << "' to '"
         << SuccBB->getName() << "' with cost: " << JumpThreadCost
         << ", across blocks:\n    ";
         for (auto BB : RegionBlocks)
           dbgs() << " " << BB->getName();
         dbgs() << "\n  Ending with" << *RegionBottom << "\n";);
-
-<<<<<<< HEAD
+#endif // INTEL_CUSTOMIZATION
+
+  if (DDT->pending())
+    LVI->disableDT();
+  else
+    LVI->enableDT();
+#if INTEL_CUSTOMIZATION
   // FIXME: This LVI update is not optimal. Removing the PredBB-->RegionTop
   //   edge can make overdefined values computable in any block in the region,
   //   not just RegionBottom. We can generalize the LVI->threadEdge algorithm
   //   to support larger-than-BB thread regions.
   LVI->threadEdge(PredBB, RegionBottom, SuccBB);
-=======
-  if (DDT->pending())
-    LVI->disableDT();
-  else
-    LVI->enableDT();
-  LVI->threadEdge(PredBB, BB, SuccBB);
->>>>>>> 87d2f746
-
+#endif // INTEL_CUSTOMIZATION
   DenseMap<Instruction*, Value*> ValueMapping;
   DenseMap<BasicBlock*, BasicBlock*> BlockMapping;
 
@@ -2526,8 +2491,14 @@
           }
         }
         else if (BasicBlock *DestBB = dyn_cast<BasicBlock>(New.getOperand(i))) {
-          if (shouldRemapTarget(OldBB, DestBB, RegionInfo, BlockMapping))
-            New.setOperand(i, BlockMapping[DestBB]);
+          BasicBlock *NewDestBB = DestBB;
+          if (shouldRemapTarget(OldBB, DestBB, RegionInfo, BlockMapping)) {
+            NewDestBB = BlockMapping[DestBB];
+            New.setOperand(i, NewDestBB);
+          }
+
+          if (isa<TerminatorInst>(New))
+            DDT->applyUpdates({{DominatorTree::Insert, NewBB, NewDestBB}});
 
           // If we are threading across a loop header, we have to update the
           // LoopHeaders set. To do this precisely, we would need to re-run
@@ -2657,9 +2628,10 @@
     }
   }
 
-  DDT->applyUpdates({{DominatorTree::Insert, NewBB, SuccBB},
-                     {DominatorTree::Insert, PredBB, NewBB},
-                     {DominatorTree::Delete, PredBB, BB}});
+  DDT->applyUpdates({{DominatorTree::Insert, BlockMapping[RegionBottom],
+                      SuccBB},
+                     {DominatorTree::Insert, PredBB, BlockMapping[RegionTop]},
+                     {DominatorTree::Delete, PredBB, RegionTop}});
 
   // At this point, the IR is fully up to date and consistent.  Do a quick scan
   // over the new instructions and zap any that are constants or dead.  This
