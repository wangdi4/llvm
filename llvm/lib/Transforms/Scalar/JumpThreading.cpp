//===- JumpThreading.cpp - Thread control through conditional blocks ------===//
//
//                     The LLVM Compiler Infrastructure
//
// This file is distributed under the University of Illinois Open Source
// License. See LICENSE.TXT for details.
//
//===----------------------------------------------------------------------===//
//
// This file implements the Jump Threading pass.
//
//===----------------------------------------------------------------------===//

#include "llvm/Transforms/Scalar/JumpThreading.h"
#include "llvm/ADT/DenseMap.h"
#include "llvm/ADT/DenseSet.h"
#include "llvm/ADT/Optional.h"
#include "llvm/ADT/STLExtras.h"
#include "llvm/ADT/SmallPtrSet.h"
#include "llvm/ADT/SmallVector.h"
#include "llvm/ADT/Statistic.h"
#include "llvm/Analysis/AliasAnalysis.h"
#include "llvm/Analysis/BlockFrequencyInfo.h"
#include "llvm/Analysis/BranchProbabilityInfo.h"
#include "llvm/Analysis/CFG.h"
#include "llvm/Analysis/ConstantFolding.h"
#include "llvm/Analysis/GlobalsModRef.h"
#include "llvm/Analysis/InstructionSimplify.h"
#include "llvm/Analysis/Intel_AggInline.h"          // INTEL
#include "llvm/Analysis/Intel_Andersens.h"          // INTEL
<<<<<<< HEAD
#include "llvm/Analysis/LazyValueInfo.h"
=======
#include "llvm/Transforms/Utils/Intel_IntrinsicUtils.h" // INTEL
>>>>>>> 7d345db7
#include "llvm/Analysis/Loads.h"
#include "llvm/Analysis/LoopInfo.h"
#include "llvm/Analysis/TargetLibraryInfo.h"
#include "llvm/Analysis/ValueTracking.h"
#include "llvm/IR/BasicBlock.h"
#include "llvm/IR/CFG.h"
#include "llvm/IR/Constant.h"
#include "llvm/IR/ConstantRange.h"
#include "llvm/IR/Constants.h"
#include "llvm/IR/DataLayout.h"
#include "llvm/IR/Dominators.h"
#include "llvm/IR/Function.h"
#include "llvm/IR/InstrTypes.h"
#include "llvm/IR/Instruction.h"
#include "llvm/IR/Instructions.h"
#include "llvm/IR/IntrinsicInst.h"
#include "llvm/IR/Intrinsics.h"
#include "llvm/IR/LLVMContext.h"
#include "llvm/IR/MDBuilder.h"
#include "llvm/IR/Metadata.h"
#include "llvm/IR/Module.h"
#include "llvm/IR/PassManager.h"
#include "llvm/IR/PatternMatch.h"
#include "llvm/IR/Type.h"
#include "llvm/IR/Use.h"
#include "llvm/IR/User.h"
#include "llvm/IR/Value.h"
#include "llvm/Pass.h"
#include "llvm/Support/BlockFrequency.h"
#include "llvm/Support/BranchProbability.h"
#include "llvm/Support/Casting.h"
#include "llvm/Support/CommandLine.h"
#include "llvm/Support/Debug.h"
#include "llvm/Support/raw_ostream.h"
#include "llvm/Transforms/Scalar.h"
#include "llvm/Transforms/Utils/BasicBlockUtils.h"
#include "llvm/Transforms/Utils/Cloning.h"
#include "llvm/Transforms/Utils/Local.h"
#include "llvm/Transforms/Utils/SSAUpdater.h"
#include "llvm/Transforms/Utils/ValueMapper.h"
#include <algorithm>
#include <cassert>
#include <cstddef>
#include <cstdint>
#include <iterator>
#include <memory>
#include <utility>

using namespace llvm;
using namespace jumpthreading;

#define DEBUG_TYPE "jump-threading"

STATISTIC(NumThreads, "Number of jumps threaded");
STATISTIC(NumFolds,   "Number of terminators folded");
STATISTIC(NumDupes,   "Number of branch blocks duplicated to eliminate phi");

static cl::opt<unsigned>
BBDuplicateThreshold("jump-threading-threshold",
          cl::desc("Max block size to duplicate for jump threading"),
          cl::init(6), cl::Hidden);

static cl::opt<unsigned>
ImplicationSearchThreshold(
  "jump-threading-implication-search-threshold",
  cl::desc("The number of predecessors to search for a stronger "
           "condition to use to thread over a weaker condition"),
  cl::init(3), cl::Hidden);

static cl::opt<bool> PrintLVIAfterJumpThreading(
    "print-lvi-after-jump-threading",
    cl::desc("Print the LazyValueInfo cache after JumpThreading"), cl::init(false),
    cl::Hidden);

#if INTEL_CUSTOMIZATION
static cl::opt<bool>
JumpThreadLoopHeader("jump-thread-loop-header",
                     cl::desc("Jump thread through loop header blocks"),
                     cl::init(true), cl::Hidden);

static cl::opt<bool>
DistantJumpThreading("distant-jump-threading",
          cl::desc("Perform jump threading across larger-than-BB regions"),
          cl::init(true), cl::Hidden);

static cl::opt<bool>
ConservativeJumpThreading("conservative-jump-threading",
          cl::desc("Use conservative heuristics for loop headers and multi-BB "
                   "thread regions"),
          cl::init(true), cl::Hidden);
#endif // INTEL_CUSTOMIZATION

namespace {

  /// This pass performs 'jump threading', which looks at blocks that have
  /// multiple predecessors and multiple successors.  If one or more of the
  /// predecessors of the block can be proven to always jump to one of the
  /// successors, we forward the edge from the predecessor to the successor by
  /// duplicating the contents of this block.
  ///
  /// An example of when this can occur is code like this:
  ///
  ///   if () { ...
  ///     X = 4;
  ///   }
  ///   if (X < 3) {
  ///
  /// In this case, the unconditional branch at the end of the first if can be
  /// revectored to the false side of the second if.
  class JumpThreading : public FunctionPass {
    JumpThreadingPass Impl;

  public:
    static char ID; // Pass identification

    JumpThreading(int T = -1, bool AllowCFGSimps = true) :              // INTEL
      FunctionPass(ID), Impl(T, AllowCFGSimps) {                        // INTEL
      initializeJumpThreadingPass(*PassRegistry::getPassRegistry());
    }

    bool runOnFunction(Function &F) override;

    void getAnalysisUsage(AnalysisUsage &AU) const override {
      if (PrintLVIAfterJumpThreading)
        AU.addRequired<DominatorTreeWrapperPass>();
      AU.addRequired<AAResultsWrapperPass>();
      AU.addRequired<LazyValueInfoWrapperPass>();
      AU.addPreserved<GlobalsAAWrapperPass>();
      AU.addPreserved<AndersensAAWrapperPass>();                        // INTEL
      AU.addPreserved<InlineAggressiveWrapperPass>();                   // INTEL
      AU.addRequired<TargetLibraryInfoWrapperPass>();
    }

    void releaseMemory() override { Impl.releaseMemory(); }
  };

} // end anonymous namespace

char JumpThreading::ID = 0;

INITIALIZE_PASS_BEGIN(JumpThreading, "jump-threading",
                "Jump Threading", false, false)
INITIALIZE_PASS_DEPENDENCY(LazyValueInfoWrapperPass)
INITIALIZE_PASS_DEPENDENCY(TargetLibraryInfoWrapperPass)
INITIALIZE_PASS_DEPENDENCY(AAResultsWrapperPass)
INITIALIZE_PASS_END(JumpThreading, "jump-threading",
                "Jump Threading", false, false)

// Public interface to the Jump Threading pass
FunctionPass *llvm::createJumpThreadingPass(int Threshold,              // INTEL
                                            bool AllowCFGSimps) {       // INTEL
  return new JumpThreading(Threshold, AllowCFGSimps);                   // INTEL
}                                                                       // INTEL

JumpThreadingPass::JumpThreadingPass(int T, bool AllowCFGSimps) {       // INTEL
  DoCFGSimplifications = AllowCFGSimps;                                 // INTEL
  BBDupThreshold = (T == -1) ? BBDuplicateThreshold : unsigned(T);
}

// Update branch probability information according to conditional
// branch probablity. This is usually made possible for cloned branches
// in inline instances by the context specific profile in the caller.
// For instance,
//
//  [Block PredBB]
//  [Branch PredBr]
//  if (t) {
//     Block A;
//  } else {
//     Block B;
//  }
//
//  [Block BB]
//  cond = PN([true, %A], [..., %B]); // PHI node
//  [Branch CondBr]
//  if (cond) {
//    ...  // P(cond == true) = 1%
//  }
//
//  Here we know that when block A is taken, cond must be true, which means
//      P(cond == true | A) = 1
//
//  Given that P(cond == true) = P(cond == true | A) * P(A) +
//                               P(cond == true | B) * P(B)
//  we get
//     P(cond == true ) = P(A) + P(cond == true | B) * P(B)
//
//  which gives us:
//     P(A) <= P(c == true), i.e.
//     P(t == true) <= P(cond == true)
//
//  In other words, if we know P(cond == true), we know that P(t == true)
//  can not be greater than 1%.
static void updatePredecessorProfileMetadata(PHINode *PN, BasicBlock *BB) {
  BranchInst *CondBr = dyn_cast<BranchInst>(BB->getTerminator());
  if (!CondBr)
    return;

  BranchProbability BP;
  uint64_t TrueWeight, FalseWeight;
  if (!CondBr->extractProfMetadata(TrueWeight, FalseWeight))
    return;

  // Returns the outgoing edge of the dominating predecessor block
  // that leads to the PhiNode's incoming block:
  auto GetPredOutEdge =
      [](BasicBlock *IncomingBB,
         BasicBlock *PhiBB) -> std::pair<BasicBlock *, BasicBlock *> {
    auto *PredBB = IncomingBB;
    auto *SuccBB = PhiBB;
    while (true) {
      BranchInst *PredBr = dyn_cast<BranchInst>(PredBB->getTerminator());
      if (PredBr && PredBr->isConditional())
        return {PredBB, SuccBB};
      auto *SinglePredBB = PredBB->getSinglePredecessor();
      if (!SinglePredBB)
        return {nullptr, nullptr};
      SuccBB = PredBB;
      PredBB = SinglePredBB;
    }
  };

  for (unsigned i = 0, e = PN->getNumIncomingValues(); i != e; ++i) {
    Value *PhiOpnd = PN->getIncomingValue(i);
    ConstantInt *CI = dyn_cast<ConstantInt>(PhiOpnd);

    if (!CI || !CI->getType()->isIntegerTy(1))
      continue;

    BP = (CI->isOne() ? BranchProbability::getBranchProbability(
                            TrueWeight, TrueWeight + FalseWeight)
                      : BranchProbability::getBranchProbability(
                            FalseWeight, TrueWeight + FalseWeight));

    auto PredOutEdge = GetPredOutEdge(PN->getIncomingBlock(i), BB);
    if (!PredOutEdge.first)
      return;

    BasicBlock *PredBB = PredOutEdge.first;
    BranchInst *PredBr = cast<BranchInst>(PredBB->getTerminator());

    uint64_t PredTrueWeight, PredFalseWeight;
    // FIXME: We currently only set the profile data when it is missing.
    // With PGO, this can be used to refine even existing profile data with
    // context information. This needs to be done after more performance
    // testing.
    if (PredBr->extractProfMetadata(PredTrueWeight, PredFalseWeight))
      continue;

    // We can not infer anything useful when BP >= 50%, because BP is the
    // upper bound probability value.
    if (BP >= BranchProbability(50, 100))
      continue;

    SmallVector<uint32_t, 2> Weights;
    if (PredBr->getSuccessor(0) == PredOutEdge.second) {
      Weights.push_back(BP.getNumerator());
      Weights.push_back(BP.getCompl().getNumerator());
    } else {
      Weights.push_back(BP.getCompl().getNumerator());
      Weights.push_back(BP.getNumerator());
    }
    PredBr->setMetadata(LLVMContext::MD_prof,
                        MDBuilder(PredBr->getParent()->getContext())
                            .createBranchWeights(Weights));
  }
}

/// runOnFunction - Toplevel algorithm.
bool JumpThreading::runOnFunction(Function &F) {
  if (skipFunction(F))
    return false;
  auto TLI = &getAnalysis<TargetLibraryInfoWrapperPass>().getTLI();
  auto LVI = &getAnalysis<LazyValueInfoWrapperPass>().getLVI();
  auto AA = &getAnalysis<AAResultsWrapperPass>().getAAResults();
  std::unique_ptr<BlockFrequencyInfo> BFI;
  std::unique_ptr<BranchProbabilityInfo> BPI;
  bool HasProfileData = F.getEntryCount().hasValue();
  if (HasProfileData) {
    LoopInfo LI{DominatorTree(F)};
    BPI.reset(new BranchProbabilityInfo(F, LI, TLI));
    BFI.reset(new BlockFrequencyInfo(F, *BPI, LI));
  }

  bool Changed = Impl.runImpl(F, TLI, LVI, AA, HasProfileData, std::move(BFI),
                              std::move(BPI));
  if (PrintLVIAfterJumpThreading) {
    dbgs() << "LVI for function '" << F.getName() << "':\n";
    LVI->printLVI(F, getAnalysis<DominatorTreeWrapperPass>().getDomTree(),
                  dbgs());
  }
  return Changed;
}

PreservedAnalyses JumpThreadingPass::run(Function &F,
                                         FunctionAnalysisManager &AM) {
  auto &TLI = AM.getResult<TargetLibraryAnalysis>(F);
  auto &LVI = AM.getResult<LazyValueAnalysis>(F);
  auto &AA = AM.getResult<AAManager>(F);

  std::unique_ptr<BlockFrequencyInfo> BFI;
  std::unique_ptr<BranchProbabilityInfo> BPI;
  bool HasProfileData = F.getEntryCount().hasValue();
  if (HasProfileData) {
    LoopInfo LI{DominatorTree(F)};
    BPI.reset(new BranchProbabilityInfo(F, LI, &TLI));
    BFI.reset(new BlockFrequencyInfo(F, *BPI, LI));
  }

  bool Changed = runImpl(F, &TLI, &LVI, &AA, HasProfileData, std::move(BFI),
                         std::move(BPI));

  if (!Changed)
    return PreservedAnalyses::all();
  PreservedAnalyses PA;
  PA.preserve<GlobalsAA>();
  return PA;
}

bool JumpThreadingPass::runImpl(Function &F, TargetLibraryInfo *TLI_,
                                LazyValueInfo *LVI_, AliasAnalysis *AA_,
                                bool HasProfileData_,
                                std::unique_ptr<BlockFrequencyInfo> BFI_,
                                std::unique_ptr<BranchProbabilityInfo> BPI_) {
  DEBUG(dbgs() << "Jump threading on function '" << F.getName() << "'\n");
  TLI = TLI_;
  LVI = LVI_;
  AA = AA_;
  BFI.reset();
  BPI.reset();
  // When profile data is available, we need to update edge weights after
  // successful jump threading, which requires both BPI and BFI being available.
  HasProfileData = HasProfileData_;
  auto *GuardDecl = F.getParent()->getFunction(
      Intrinsic::getName(Intrinsic::experimental_guard));
  HasGuards = GuardDecl && !GuardDecl->use_empty();
  if (HasProfileData) {
    BPI = std::move(BPI_);
    BFI = std::move(BFI_);
  }

  // Remove unreachable blocks from function as they may result in infinite
  // loop. We do threading if we found something profitable. Jump threading a
  // branch can create other opportunities. If these opportunities form a cycle
  // i.e. if any jump threading is undoing previous threading in the path, then
  // we will loop forever. We take care of this issue by not jump threading for
  // back edges. This works for normal cases but not for unreachable blocks as
  // they may have cycle with no back edge.
  bool EverChanged = false;
  EverChanged |= removeUnreachableBlocks(F, LVI);

  FindLoopHeaders(F);

  bool Changed;
  do {
    Changed = false;
    for (Function::iterator I = F.begin(), E = F.end(); I != E;) {
      BasicBlock *BB = &*I;
      // Thread all of the branches we can over this block.
      while (ProcessBlock(BB))
        Changed = true;

      ++I;

      // If the block is trivially dead, zap it.  This eliminates the successor
      // edges which simplifies the CFG.
      if (pred_empty(BB) &&
          BB != &BB->getParent()->getEntryBlock()) {
        DEBUG(dbgs() << "  JT: Deleting dead block '" << BB->getName()
              << "' with terminator: " << *BB->getTerminator() << '\n');
        LoopHeaders.erase(BB);
        LVI->eraseBlock(BB);
        DeleteDeadBlock(BB);
        Changed = true;
        continue;
      }

      BranchInst *BI = dyn_cast<BranchInst>(BB->getTerminator());

      // Can't thread an unconditional jump, but if the block is "almost
      // empty", we can replace uses of it with uses of the successor and make
      // this dead.
      // We should not eliminate the loop header or latch either, because
      // eliminating a loop header or latch might later prevent LoopSimplify
      // from transforming nested loops into simplified form. We will rely on
      // later passes in backend to clean up empty blocks.
      if (BI && BI->isUnconditional() &&
          DoCFGSimplifications &&                                       // INTEL
          BB != &BB->getParent()->getEntryBlock() &&
          // If the terminator is the only non-phi instruction, try to nuke it.
          BB->getFirstNonPHIOrDbg()->isTerminator() && !LoopHeaders.count(BB) &&
          !LoopHeaders.count(BI->getSuccessor(0))) {
        // FIXME: It is always conservatively correct to drop the info
        // for a block even if it doesn't get erased.  This isn't totally
        // awesome, but it allows us to use AssertingVH to prevent nasty
        // dangling pointer issues within LazyValueInfo.
        LVI->eraseBlock(BB);
        if (TryToSimplifyUncondBranchFromEmptyBlock(BB))
          Changed = true;
      }
    }
    EverChanged |= Changed;
  } while (Changed);

  LoopHeaders.clear();
  return EverChanged;
}

// Replace uses of Cond with ToVal when safe to do so. If all uses are
// replaced, we can remove Cond. We cannot blindly replace all uses of Cond
// because we may incorrectly replace uses when guards/assumes are uses of
// of `Cond` and we used the guards/assume to reason about the `Cond` value
// at the end of block. RAUW unconditionally replaces all uses
// including the guards/assumes themselves and the uses before the
// guard/assume.
static void ReplaceFoldableUses(Instruction *Cond, Value *ToVal) {
  assert(Cond->getType() == ToVal->getType());
  auto *BB = Cond->getParent();
  // We can unconditionally replace all uses in non-local blocks (i.e. uses
  // strictly dominated by BB), since LVI information is true from the
  // terminator of BB.
  replaceNonLocalUsesWith(Cond, ToVal);
  for (Instruction &I : reverse(*BB)) {
    // Reached the Cond whose uses we are trying to replace, so there are no
    // more uses.
    if (&I == Cond)
      break;
    // We only replace uses in instructions that are guaranteed to reach the end
    // of BB, where we know Cond is ToVal.
    if (!isGuaranteedToTransferExecutionToSuccessor(&I))
      break;
    I.replaceUsesOfWith(Cond, ToVal);
  }
  if (Cond->use_empty() && !Cond->mayHaveSideEffects())
    Cond->eraseFromParent();
}

#if INTEL_CUSTOMIZATION
/// getJumpThreadDuplicationCost - Return the cost of duplicating this region to
/// thread across it. Stop scanning the region when passing the threshold.
static unsigned getJumpThreadDuplicationCost(
  const SmallVectorImpl<BasicBlock*> &RegionBlocks,
  const BasicBlock *RegionBottom,
  unsigned Threshold) {
  const TerminatorInst *BBTerm = RegionBottom->getTerminator();

  unsigned Bonus = 0;
  // Threading through a switch statement is particularly profitable.  If this
  // block ends in a switch, decrease its cost to make it more likely to happen.
  if (isa<SwitchInst>(BBTerm))
    Bonus = 6;

  // The same holds for indirect branches, but slightly more so.
  if (isa<IndirectBrInst>(BBTerm))
    Bonus = 8;


  // Bump the threshold up so the early exit from the loop doesn't skip the
  // terminator-based Size adjustment at the end.
  Threshold += Bonus;

  // Sum up the cost of each instruction until we get to the terminator.  Don't
  // include the terminator because the copy won't include it.
  unsigned Size = 0;
  for (auto BB : RegionBlocks) {
    /// Ignore PHI nodes, these will be flattened when duplication happens.
    BasicBlock::const_iterator I(BB->getFirstNonPHI());

    // FIXME: THREADING will delete values that are just used to compute the
    // branch, so they shouldn't count against the duplication cost.

    // Sum up the cost of each instruction.
    for (; I != BB->end(); ++I) {
      // Don't include the terminator in the region bottom, because the copy
      // won't include it.
      if (isa<TerminatorInst>(I) && BB == RegionBottom)
        continue;

      if (IntelIntrinsicUtils::isIntelDirective(const_cast<Instruction *>(&*I)))
        return Threshold + 1;

      // Stop scanning the block if we've reached the threshold.
      if (Size > Threshold)
        return Size;

      // Debugger intrinsics don't incur code size.
      if (isa<DbgInfoIntrinsic>(I)) continue;

      // If this is a pointer->pointer bitcast, it is free.
      if (isa<BitCastInst>(I) && I->getType()->isPointerTy())
        continue;

      // Bail out if this instruction gives back a token type, it is not
      // possible to duplicate it if it is used outside this BB.
      if (I->getType()->isTokenTy() && I->isUsedOutsideOfBlock(BB))
        return ~0U;

      // All other instructions count for at least one unit.
      ++Size;

      // Calls are more expensive.  If they are non-intrinsic calls, we model
      // them as having cost of 4.  If they are a non-vector intrinsic, we model
      // them as having cost of 2 total, and if they are a vector intrinsic, we
      //  model them as having cost 1.
      if (const CallInst *CI = dyn_cast<CallInst>(I)) {
        if (CI->cannotDuplicate() || CI->isConvergent())
          // Blocks with NoDuplicate are modelled as having infinite cost, so
          // they are never duplicated.
          return ~0U;
        else if (!isa<IntrinsicInst>(CI))
          Size += 3;
        else if (!CI->getType()->isVectorTy())
          Size += 1;
      }
    }
  }

  return Size > Bonus ? Size - Bonus : 0;
}
#endif // INTEL_CUSTOMIZATION

/// FindLoopHeaders - We do not want jump threading to turn proper loop
/// structures into irreducible loops.  Doing this breaks up the loop nesting
/// hierarchy and pessimizes later transformations.  To prevent this from
/// happening, we first have to find the loop headers.  Here we approximate this
/// by finding targets of backedges in the CFG.
///
/// Note that there definitely are cases when we want to allow threading of
/// edges across a loop header.  For example, threading a jump from outside the
/// loop (the preheader) to an exit block of the loop is definitely profitable.
/// It is also almost always profitable to thread backedges from within the loop
/// to exit blocks, and is often profitable to thread backedges to other blocks
/// within the loop (forming a nested loop).  This simple analysis is not rich
/// enough to track all of these properties and keep it up-to-date as the CFG
/// mutates, so we don't allow any of these transformations.
void JumpThreadingPass::FindLoopHeaders(Function &F) {
  SmallVector<std::pair<const BasicBlock*,const BasicBlock*>, 32> Edges;
  FindFunctionBackedges(F, Edges);

  for (const auto &Edge : Edges)
    LoopHeaders.insert(Edge.second);
}

/// getKnownConstant - Helper method to determine if we can thread over a
/// terminator with the given value as its condition, and if so what value to
/// use for that. What kind of value this is depends on whether we want an
/// integer or a block address, but an undef is always accepted.
/// Returns null if Val is null or not an appropriate constant.
static Constant *getKnownConstant(Value *Val, ConstantPreference Preference) {
  if (!Val)
    return nullptr;

  // Undef is "known" enough.
  if (UndefValue *U = dyn_cast<UndefValue>(Val))
    return U;

  if (Preference == WantBlockAddress)
    return dyn_cast<BlockAddress>(Val->stripPointerCasts());

  return dyn_cast<ConstantInt>(Val);
}

#if INTEL_CUSTOMIZATION
/// Test whether two ThreadRegions are identical.
static bool matchingRegionInfo(const ThreadRegionInfo &RegionInfo1,
                               const ThreadRegionInfo &RegionInfo2) {
  ThreadRegionInfoIterator I1 = RegionInfo1.begin(), I1E = RegionInfo1.end();
  ThreadRegionInfoIterator I2 = RegionInfo2.begin(), I2E = RegionInfo2.end();

  while (I1 != I1E && I2 != I2E) {
    if (I1->first != I2->first || I1->second != I2->second)
      return false;
    ++I1, ++I2;
  }

  return I1 == I1E && I2 == I2E;
}
#endif // INTEL_CUSTOMIZATION

/// ComputeValueKnownInPredecessors - Given a basic block BB and a value V, see
/// if we can infer that the value is a known ConstantInt/BlockAddress or undef
/// in any of our predecessors.  If so, return the known list of value and pred
/// BB in the result vector.
///
/// This returns true if there were any known values.
bool JumpThreadingPass::ComputeValueKnownInPredecessors(
    Value *V, BasicBlock *BB, PredValueInfo &Result,
    ThreadRegionInfo &RegionInfo,       // INTEL
    ConstantPreference Preference, Instruction *CxtI) {
  // This method walks up use-def chains recursively.  Because of this, we could
  // get into an infinite loop going around loops in the use-def chain.  To
  // prevent this, keep track of what (value, block) pairs we've already visited
  // and terminate the search if we loop back to them
  if (!RecursionSet.insert(std::make_pair(V, BB)).second)
    return false;

  // An RAII help to remove this pair from the recursion set once the recursion
  // stack pops back out again.
  RecursionSetRemover remover(RecursionSet, std::make_pair(V, BB));

  // If V is a constant, then it is known in all predecessors.
  if (Constant *KC = getKnownConstant(V, Preference)) {
    for (BasicBlock *Pred : predecessors(BB))
      Result.push_back(std::make_pair(KC, Pred));

    RegionInfo.push_back(std::make_pair(BB, BB));                       // INTEL
    return !Result.empty();
  }

  // If V is a non-instruction value, or an instruction in a different block,
  // then it can't be derived from a PHI.
  Instruction *I = dyn_cast<Instruction>(V);
  if (!I || I->getParent() != BB) {

    // Okay, if this is a live-in value, see if it has a known value at the end
    // of any of our predecessors.
    //
    // FIXME: This should be an edge property, not a block end property.
    /// TODO: Per PR2563, we could infer value range information about a
    /// predecessor based on its terminator.
    //
    // FIXME: change this to use the more-rich 'getPredicateOnEdge' method if
    // "I" is a non-local compare-with-a-constant instruction.  This would be
    // able to handle value inequalities better, for example if the compare is
    // "X < 4" and "X < 3" is known true but "X < 4" itself is not available.
    // Perhaps getConstantOnEdge should be smart enough to do this?

    for (BasicBlock *P : predecessors(BB)) {
      // If the value is known by LazyValueInfo to be a constant in a
      // predecessor, use that information to try to thread this block.
      Constant *PredCst = LVI->getConstantOnEdge(V, P, BB, CxtI);
      if (Constant *KC = getKnownConstant(PredCst, Preference))
        Result.push_back(std::make_pair(KC, P));
    }

#if INTEL_CUSTOMIZATION
    if (!Result.empty()) {
      RegionInfo.push_back(std::make_pair(BB, BB));
      return true;
    }

    // If I is a PHI node defined outside BB, we might have a candidate for
    // distant jump threading.
    if (!DistantJumpThreading || !I || !isa<PHINode>(I))
      return false;
#endif // INTEL_CUSTOMIZATION
  }

  /// If I is a PHI node, then we know the incoming values for any constants.
  if (PHINode *PN = dyn_cast<PHINode>(I)) {
    for (unsigned i = 0, e = PN->getNumIncomingValues(); i != e; ++i) {
      Value *InVal = PN->getIncomingValue(i);
      if (Constant *KC = getKnownConstant(InVal, Preference)) {
        Result.push_back(std::make_pair(KC, PN->getIncomingBlock(i)));
      } else {
        Constant *CI = LVI->getConstantOnEdge(InVal,
                                              PN->getIncomingBlock(i),
                                              PN->getParent(), CxtI);   // INTEL
        if (Constant *KC = getKnownConstant(CI, Preference))
          Result.push_back(std::make_pair(KC, PN->getIncomingBlock(i)));
      }
    }

#if INTEL_CUSTOMIZATION
    if (!Result.empty()) {
      RegionInfo.push_back(std::make_pair(PN->getParent(), BB));
      return true;
    }

    if (!DistantJumpThreading)
      return false;

    // We failed to find any constant incoming values to PN. Now look back
    // even further. One of the operands to PN might itself be a PHI node
    // with constant incoming values. This has the potential of really exploding
    // compile time, so only search back through one PHI.
    if (RegionInfo.size() > 0)
      return false;
    
    RegionInfo.push_back(std::make_pair(PN->getParent(), BB));
    for (unsigned i = 0, e = PN->getNumIncomingValues(); i != e; ++i) {
      Value *InVal = PN->getIncomingValue(i);
      if (PHINode *PN2 = dyn_cast<PHINode>(InVal)) {
        ComputeValueKnownInPredecessors(PN2, PN2->getParent(), Result,
                                        RegionInfo, Preference, CxtI);
        if (!Result.empty()) {
          // ComputeValueKnownInPredecessors will have made PN2's block the
          // bottom of the thread sub-region. We need to change this to be
          // the relevant predecessor of PN's block.
          assert(RegionInfo.size() == 2 && "Unexpected thread region");
          RegionInfo.back().second = PN->getIncomingBlock(i);
          return true;
        }
      }
    }
    RegionInfo.pop_back();

    return false;
#endif // INTEL_CUSTOMIZATION
  }

  // Handle Cast instructions.  Only see through Cast when the source operand is
  // PHI or Cmp and the source type is i1 to save the compilation time.
  if (CastInst *CI = dyn_cast<CastInst>(I)) {
    Value *Source = CI->getOperand(0);
    if (!Source->getType()->isIntegerTy(1))
      return false;
    if (!isa<PHINode>(Source) && !isa<CmpInst>(Source))
      return false;
    ComputeValueKnownInPredecessors(Source, BB, Result, RegionInfo,     // INTEL
                                    Preference, CxtI);                  // INTEL
    if (Result.empty())
      return false;

    // Convert the known values.
    for (auto &R : Result)
      R.first = ConstantExpr::getCast(CI->getOpcode(), R.first, CI->getType());

    return true;
  }

  PredValueInfoTy LHSVals, RHSVals;

  // Handle some boolean conditions.
  if (I->getType()->getPrimitiveSizeInBits() == 1) {
    assert(Preference == WantInteger && "One-bit non-integer type?");
    // X | true -> true
    // X & false -> false
    if (I->getOpcode() == Instruction::Or ||
        I->getOpcode() == Instruction::And) {
      ThreadRegionInfoTy RegionInfoOp0, RegionInfoOp1;                  // INTEL
      ComputeValueKnownInPredecessors(I->getOperand(0), BB, LHSVals,
                                      RegionInfoOp0,                    // INTEL
                                      WantInteger, CxtI);
      ComputeValueKnownInPredecessors(I->getOperand(1), BB, RHSVals,
                                      RegionInfoOp1,                    // INTEL
                                      WantInteger, CxtI);

      if (LHSVals.empty() && RHSVals.empty())
        return false;

      ConstantInt *InterestingVal;
      if (I->getOpcode() == Instruction::Or)
        InterestingVal = ConstantInt::getTrue(I->getContext());
      else
        InterestingVal = ConstantInt::getFalse(I->getContext());

      SmallPtrSet<BasicBlock*, 4> LHSKnownBBs;

      // Scan for the sentinel.  If we find an undef, force it to the
      // interesting value: x|undef -> true and x&undef -> false.
      for (const auto &LHSVal : LHSVals)
        if (LHSVal.first == InterestingVal || isa<UndefValue>(LHSVal.first)) {
          Result.emplace_back(InterestingVal, LHSVal.second);
          LHSKnownBBs.insert(LHSVal.second);
        }

#if INTEL_CUSTOMIZATION
      // It is possible that there are known values for both operand 0 and
      // operand 1 but where the top of the thread region is different. Don't
      // attempt to handle this case. Instead, arbitrarily use operand 0's
      // known values when the thread region is different.
      if (!Result.empty() &&
          !matchingRegionInfo(RegionInfoOp0, RegionInfoOp1)) {
        RegionInfo.insert(RegionInfo.end(), RegionInfoOp0.begin(),
                          RegionInfoOp0.end());
        return true;
      }
#endif // INTEL_CUSTOMIZATION

      for (const auto &RHSVal : RHSVals)
        if (RHSVal.first == InterestingVal || isa<UndefValue>(RHSVal.first)) {
          // If we already inferred a value for this block on the LHS, don't
          // re-add it.
          if (!LHSKnownBBs.count(RHSVal.second))
            Result.emplace_back(InterestingVal, RHSVal.second);
        }

      if (!Result.empty())                                              // INTEL
        RegionInfo.insert(RegionInfo.end(), RegionInfoOp1.begin(),      // INTEL
                          RegionInfoOp1.end());                         // INTEL

      return !Result.empty();
    }

    // Handle the NOT form of XOR.
    if (I->getOpcode() == Instruction::Xor &&
        isa<ConstantInt>(I->getOperand(1)) &&
        cast<ConstantInt>(I->getOperand(1))->isOne()) {
      ComputeValueKnownInPredecessors(I->getOperand(0), BB, Result,
                                      RegionInfo,                       // INTEL
                                      WantInteger, CxtI);
      if (Result.empty())
        return false;

      // Invert the known values.
      for (auto &R : Result)
        R.first = ConstantExpr::getNot(R.first);

      return true;
    }

  // Try to simplify some other binary operator values.
  } else if (BinaryOperator *BO = dyn_cast<BinaryOperator>(I)) {
    assert(Preference != WantBlockAddress
            && "A binary operator creating a block address?");

    ThreadRegionInfoTy RegionInfoOp0;                                   // INTEL
    if (ConstantInt *CI = dyn_cast<ConstantInt>(BO->getOperand(1))) {
      PredValueInfoTy LHSVals;
      ComputeValueKnownInPredecessors(BO->getOperand(0), BB, LHSVals,
                                      RegionInfoOp0,                    // INTEL
                                      WantInteger, CxtI);

      // Try to use constant folding to simplify the binary operator.
      for (const auto &LHSVal : LHSVals) {
        Constant *V = LHSVal.first;
        Constant *Folded = ConstantExpr::get(BO->getOpcode(), V, CI);

        if (Constant *KC = getKnownConstant(Folded, WantInteger))
          Result.push_back(std::make_pair(KC, LHSVal.second));
      }
    }

    if (!Result.empty())                                                // INTEL
      RegionInfo.insert(RegionInfo.end(), RegionInfoOp0.begin(),        // INTEL
                        RegionInfoOp0.end());                           // INTEL

    return !Result.empty();
  }

  // Handle compare with phi operand, where the PHI is defined in this block.
  if (CmpInst *Cmp = dyn_cast<CmpInst>(I)) {
    assert(Preference == WantInteger && "Compares only produce integers");
    Type *CmpType = Cmp->getType();
    Value *CmpLHS = Cmp->getOperand(0);
    Value *CmpRHS = Cmp->getOperand(1);
    CmpInst::Predicate Pred = Cmp->getPredicate();

    PHINode *PN = dyn_cast<PHINode>(CmpLHS);
    if (PN && PN->getParent() == BB) {
      const DataLayout &DL = PN->getModule()->getDataLayout();
      // We can do this simplification if any comparisons fold to true or false.
      // See if any do.
      for (unsigned i = 0, e = PN->getNumIncomingValues(); i != e; ++i) {
        BasicBlock *PredBB = PN->getIncomingBlock(i);
        Value *LHS = PN->getIncomingValue(i);
        Value *RHS = CmpRHS->DoPHITranslation(BB, PredBB);

#if INTEL_CUSTOMIZATION
        // When BB is a loop header, LHS can be derived from a Value, %V,
        // computed in BB during a prior iteration of the loop. We have to be
        // careful to avoid trying to simplify a comparison based on a RHS also
        // derived from %V but from the current loop iteration. It is
        // computationally expensive to detect this situation, because %V can be
        // arbitrarily far back in the expression tree for LHS. So
        // conservatively suppress this optimization when BB is a loop header.
        //
        // Note that the problem is provably confined to loop headers. In order
        // for LHS to be derived from %V defined in BB, BB must dominate PredBB,
        // which makes PredBB-->BB a backedge and BB a member of LoopHeaders.
        //
        // Caution! This requires LoopHeaders to be kept up-to-date for
        // correctness. Practically speaking, this isn't a new requirement
        // given the number of failures that occured when first allowing jump
        // threading across loop headers. But this check makes the requirement
        // explicit and intentional.
        if (isa<Instruction>(LHS) && isa<Instruction>(RHS) &&
            LoopHeaders.count(BB))
          continue;
#endif // INTEL_CUSTOMIZATION

        Value *Res = SimplifyCmpInst(Pred, LHS, RHS, {DL});
        if (!Res) {
          if (!isa<Constant>(RHS))
            continue;

          LazyValueInfo::Tristate
            ResT = LVI->getPredicateOnEdge(Pred, LHS,
                                           cast<Constant>(RHS), PredBB, BB,
                                           CxtI ? CxtI : Cmp);
          if (ResT == LazyValueInfo::Unknown)
            continue;
          Res = ConstantInt::get(Type::getInt1Ty(LHS->getContext()), ResT);
        }

        if (Constant *KC = getKnownConstant(Res, WantInteger))
          Result.push_back(std::make_pair(KC, PredBB));
      }

      if (!Result.empty())                                              // INTEL
        RegionInfo.push_back(std::make_pair(BB, BB));                   // INTEL

      return !Result.empty();
    }

    // If comparing a live-in value against a constant, see if we know the
    // live-in value on any predecessors.
    if (isa<Constant>(CmpRHS) && !CmpType->isVectorTy()) {
      Constant *CmpConst = cast<Constant>(CmpRHS);

      if (!isa<Instruction>(CmpLHS) ||
          cast<Instruction>(CmpLHS)->getParent() != BB) {
        for (BasicBlock *P : predecessors(BB)) {
          // If the value is known by LazyValueInfo to be a constant in a
          // predecessor, use that information to try to thread this block.
          LazyValueInfo::Tristate Res =
            LVI->getPredicateOnEdge(Pred, CmpLHS,
                                    CmpConst, P, BB, CxtI ? CxtI : Cmp);
          if (Res == LazyValueInfo::Unknown)
            continue;

          Constant *ResC = ConstantInt::get(CmpType, Res);
          Result.push_back(std::make_pair(ResC, P));
        }

        if (!Result.empty())                                            // INTEL
          RegionInfo.push_back(std::make_pair(BB, BB));                 // INTEL

        return !Result.empty();
      }

      // InstCombine can fold some forms of constant range checks into
      // (icmp (add (x, C1)), C2). See if we have we have such a thing with
      // x as a live-in.
      {
        using namespace PatternMatch;

        Value *AddLHS;
        ConstantInt *AddConst;
        if (isa<ConstantInt>(CmpConst) &&
            match(CmpLHS, m_Add(m_Value(AddLHS), m_ConstantInt(AddConst)))) {
          if (!isa<Instruction>(AddLHS) ||
              cast<Instruction>(AddLHS)->getParent() != BB) {
            for (BasicBlock *P : predecessors(BB)) {
              // If the value is known by LazyValueInfo to be a ConstantRange in
              // a predecessor, use that information to try to thread this
              // block.
              ConstantRange CR = LVI->getConstantRangeOnEdge(
                  AddLHS, P, BB, CxtI ? CxtI : cast<Instruction>(CmpLHS));
              // Propagate the range through the addition.
              CR = CR.add(AddConst->getValue());

              // Get the range where the compare returns true.
              ConstantRange CmpRange = ConstantRange::makeExactICmpRegion(
                  Pred, cast<ConstantInt>(CmpConst)->getValue());

              Constant *ResC;
              if (CmpRange.contains(CR))
                ResC = ConstantInt::getTrue(CmpType);
              else if (CmpRange.inverse().contains(CR))
                ResC = ConstantInt::getFalse(CmpType);
              else
                continue;

              Result.push_back(std::make_pair(ResC, P));
            }

            if (!Result.empty())                                        // INTEL
              RegionInfo.push_back(std::make_pair(BB, BB));             // INTEL

            return !Result.empty();
          }
        }
      }

      // Try to find a constant value for the LHS of a comparison,
      // and evaluate it statically if we can.
      PredValueInfoTy LHSVals;
      ThreadRegionInfoTy RegionInfoOp0;                                 // INTEL
      ComputeValueKnownInPredecessors(I->getOperand(0), BB, LHSVals,
                                      RegionInfoOp0,                    // INTEL
                                      WantInteger, CxtI);

      for (const auto &LHSVal : LHSVals) {
        Constant *V = LHSVal.first;
        Constant *Folded = ConstantExpr::getCompare(Pred, V, CmpConst);
        if (Constant *KC = getKnownConstant(Folded, WantInteger))
          Result.push_back(std::make_pair(KC, LHSVal.second));
      }

      if (!Result.empty())                                              // INTEL
        RegionInfo.insert(RegionInfo.end(), RegionInfoOp0.begin(),      // INTEL
                          RegionInfoOp0.end());                         // INTEL

      return !Result.empty();
    }
  }

  if (SelectInst *SI = dyn_cast<SelectInst>(I)) {
    // Handle select instructions where at least one operand is a known constant
    // and we can figure out the condition value for any predecessor block.
    Constant *TrueVal = getKnownConstant(SI->getTrueValue(), Preference);
    Constant *FalseVal = getKnownConstant(SI->getFalseValue(), Preference);
    PredValueInfoTy Conds;
    ThreadRegionInfoTy RegionInfoOp0;                                   // INTEL
    if ((TrueVal || FalseVal) &&
        ComputeValueKnownInPredecessors(SI->getCondition(), BB, Conds,
                                        RegionInfoOp0,                  // INTEL
                                        WantInteger, CxtI)) {
      for (auto &C : Conds) {
        Constant *Cond = C.first;

        // Figure out what value to use for the condition.
        bool KnownCond;
        if (ConstantInt *CI = dyn_cast<ConstantInt>(Cond)) {
          // A known boolean.
          KnownCond = CI->isOne();
        } else {
          assert(isa<UndefValue>(Cond) && "Unexpected condition value");
          // Either operand will do, so be sure to pick the one that's a known
          // constant.
          // FIXME: Do this more cleverly if both values are known constants?
          KnownCond = (TrueVal != nullptr);
        }

        // See if the select has a known constant value for this predecessor.
        if (Constant *Val = KnownCond ? TrueVal : FalseVal)
          Result.push_back(std::make_pair(Val, C.second));
      }

      if (!Result.empty())                                              // INTEL
        RegionInfo.insert(RegionInfo.end(), RegionInfoOp0.begin(),      // INTEL
                          RegionInfoOp0.end());                         // INTEL

      return !Result.empty();
    }
  }

  // If all else fails, see if LVI can figure out a constant value for us.
  Constant *CI = LVI->getConstant(V, BB, CxtI);
  if (Constant *KC = getKnownConstant(CI, Preference)) {
    for (BasicBlock *Pred : predecessors(BB))
      Result.push_back(std::make_pair(KC, Pred));
  }

  if (!Result.empty())                                                  // INTEL
    RegionInfo.push_back(std::make_pair(BB, BB));                       // INTEL

  return !Result.empty();
}

/// GetBestDestForBranchOnUndef - If we determine that the specified block ends
/// in an undefined jump, decide which block is best to revector to.
///
/// Since we can pick an arbitrary destination, we pick the successor with the
/// fewest predecessors.  This should reduce the in-degree of the others.
static unsigned GetBestDestForJumpOnUndef(BasicBlock *BB) {
  TerminatorInst *BBTerm = BB->getTerminator();
  unsigned MinSucc = 0;
  BasicBlock *TestBB = BBTerm->getSuccessor(MinSucc);
  // Compute the successor with the minimum number of predecessors.
  unsigned MinNumPreds = std::distance(pred_begin(TestBB), pred_end(TestBB));
  for (unsigned i = 1, e = BBTerm->getNumSuccessors(); i != e; ++i) {
    TestBB = BBTerm->getSuccessor(i);
    unsigned NumPreds = std::distance(pred_begin(TestBB), pred_end(TestBB));
    if (NumPreds < MinNumPreds) {
      MinSucc = i;
      MinNumPreds = NumPreds;
    }
  }

  return MinSucc;
}

static bool hasAddressTakenAndUsed(BasicBlock *BB) {
  if (!BB->hasAddressTaken()) return false;

  // If the block has its address taken, it may be a tree of dead constants
  // hanging off of it.  These shouldn't keep the block alive.
  BlockAddress *BA = BlockAddress::get(BB);
  BA->removeDeadConstantUsers();
  return !BA->use_empty();
}

/// ProcessBlock - If there are any predecessors whose control can be threaded
/// through to a successor, transform them now.
bool JumpThreadingPass::ProcessBlock(BasicBlock *BB) {
  // If the block is trivially dead, just return and let the caller nuke it.
  // This simplifies other transformations.
  if (pred_empty(BB) &&
      BB != &BB->getParent()->getEntryBlock())
    return false;

  // If this block has a single predecessor, and if that pred has a single
  // successor, merge the blocks.  This encourages recursive jump threading
  // because now the condition in this block can be threaded through
  // predecessors of our predecessor block.
  if (BasicBlock *SinglePred = BB->getSinglePredecessor()) {
    const TerminatorInst *TI = SinglePred->getTerminator();
    if (!TI->isExceptional() && TI->getNumSuccessors() == 1 &&
        DoCFGSimplifications &&                                         // INTEL
        SinglePred != BB && !hasAddressTakenAndUsed(BB)) {
      // If SinglePred was a loop header, BB becomes one.
      if (LoopHeaders.erase(SinglePred))
        LoopHeaders.insert(BB);

      LVI->eraseBlock(SinglePred);
      MergeBasicBlockIntoOnlyPred(BB);

      // Now that BB is merged into SinglePred (i.e. SinglePred Code followed by
      // BB code within one basic block `BB`), we need to invalidate the LVI
      // information associated with BB, because the LVI information need not be
      // true for all of BB after the merge. For example,
      // Before the merge, LVI info and code is as follows:
      // SinglePred: <LVI info1 for %p val>
      // %y = use of %p
      // call @exit() // need not transfer execution to successor.
      // assume(%p) // from this point on %p is true
      // br label %BB
      // BB: <LVI info2 for %p val, i.e. %p is true>
      // %x = use of %p
      // br label exit
      //
      // Note that this LVI info for blocks BB and SinglPred is correct for %p
      // (info2 and info1 respectively). After the merge and the deletion of the
      // LVI info1 for SinglePred. We have the following code:
      // BB: <LVI info2 for %p val>
      // %y = use of %p
      // call @exit()
      // assume(%p)
      // %x = use of %p <-- LVI info2 is correct from here onwards.
      // br label exit
      // LVI info2 for BB is incorrect at the beginning of BB.

      // Invalidate LVI information for BB if the LVI is not provably true for
      // all of BB.
      if (any_of(*BB, [](Instruction &I) {
            return !isGuaranteedToTransferExecutionToSuccessor(&I);
          }))
        LVI->eraseBlock(BB);
      return true;
    }
  }

  if (TryToUnfoldSelectInCurrBB(BB))
    return true;

  // Look if we can propagate guards to predecessors.
  if (HasGuards && ProcessGuards(BB))
    return true;

  // What kind of constant we're looking for.
  ConstantPreference Preference = WantInteger;

  // Look to see if the terminator is a conditional branch, switch or indirect
  // branch, if not we can't thread it.
  Value *Condition;
  Instruction *Terminator = BB->getTerminator();
  if (BranchInst *BI = dyn_cast<BranchInst>(Terminator)) {
    // Can't thread an unconditional jump.
    if (BI->isUnconditional()) return false;
    Condition = BI->getCondition();
  } else if (SwitchInst *SI = dyn_cast<SwitchInst>(Terminator)) {
    Condition = SI->getCondition();
  } else if (IndirectBrInst *IB = dyn_cast<IndirectBrInst>(Terminator)) {
    // Can't thread indirect branch with no successors.
    if (IB->getNumSuccessors() == 0) return false;
    Condition = IB->getAddress()->stripPointerCasts();
    Preference = WantBlockAddress;
  } else {
    return false; // Must be an invoke.
  }

  // Run constant folding to see if we can reduce the condition to a simple
  // constant.
  if (Instruction *I = dyn_cast<Instruction>(Condition)) {
    Value *SimpleVal =
        ConstantFoldInstruction(I, BB->getModule()->getDataLayout(), TLI);
    if (SimpleVal) {
      I->replaceAllUsesWith(SimpleVal);
      if (isInstructionTriviallyDead(I, TLI))
        I->eraseFromParent();
      Condition = SimpleVal;
    }
  }

  // If the terminator is branching on an undef, we can pick any of the
  // successors to branch to.  Let GetBestDestForJumpOnUndef decide.
  if (isa<UndefValue>(Condition)) {
    unsigned BestSucc = GetBestDestForJumpOnUndef(BB);

    // Fold the branch/switch.
    TerminatorInst *BBTerm = BB->getTerminator();
    for (unsigned i = 0, e = BBTerm->getNumSuccessors(); i != e; ++i) {
      if (i == BestSucc) continue;
      BBTerm->getSuccessor(i)->removePredecessor(BB, true);
    }

    DEBUG(dbgs() << "  In block '" << BB->getName()
          << "' folding undef terminator: " << *BBTerm << '\n');
    BranchInst::Create(BBTerm->getSuccessor(BestSucc), BBTerm);
    BBTerm->eraseFromParent();
    return true;
  }

  // If the terminator of this block is branching on a constant, simplify the
  // terminator to an unconditional branch.  This can occur due to threading in
  // other blocks.
  if (getKnownConstant(Condition, Preference)) {
    DEBUG(dbgs() << "  In block '" << BB->getName()
          << "' folding terminator: " << *BB->getTerminator() << '\n');
    ++NumFolds;
    ConstantFoldTerminator(BB, true);
    return true;
  }

  Instruction *CondInst = dyn_cast<Instruction>(Condition);

  // All the rest of our checks depend on the condition being an instruction.
  if (!CondInst) {
    // FIXME: Unify this with code below.
    if (ProcessThreadableEdges(Condition, BB, Preference, Terminator))
      return true;
    return false;
  }

  if (CmpInst *CondCmp = dyn_cast<CmpInst>(CondInst)) {
    // If we're branching on a conditional, LVI might be able to determine
    // it's value at the branch instruction.  We only handle comparisons
    // against a constant at this time.
    // TODO: This should be extended to handle switches as well.
    BranchInst *CondBr = dyn_cast<BranchInst>(BB->getTerminator());
    Constant *CondConst = dyn_cast<Constant>(CondCmp->getOperand(1));
    if (CondBr && CondConst) {
      // We should have returned as soon as we turn a conditional branch to
      // unconditional. Because its no longer interesting as far as jump
      // threading is concerned.
      assert(CondBr->isConditional() && "Threading on unconditional terminator");

      LazyValueInfo::Tristate Ret =
        LVI->getPredicateAt(CondCmp->getPredicate(), CondCmp->getOperand(0),
                            CondConst, CondBr);
      if (Ret != LazyValueInfo::Unknown) {
        unsigned ToRemove = Ret == LazyValueInfo::True ? 1 : 0;
        unsigned ToKeep = Ret == LazyValueInfo::True ? 0 : 1;
        CondBr->getSuccessor(ToRemove)->removePredecessor(BB, true);
        BranchInst::Create(CondBr->getSuccessor(ToKeep), CondBr);
        CondBr->eraseFromParent();
        if (CondCmp->use_empty())
          CondCmp->eraseFromParent();
        // We can safely replace *some* uses of the CondInst if it has
        // exactly one value as returned by LVI. RAUW is incorrect in the
        // presence of guards and assumes, that have the `Cond` as the use. This
        // is because we use the guards/assume to reason about the `Cond` value
        // at the end of block, but RAUW unconditionally replaces all uses
        // including the guards/assumes themselves and the uses before the
        // guard/assume.
        else if (CondCmp->getParent() == BB) {
          auto *CI = Ret == LazyValueInfo::True ?
            ConstantInt::getTrue(CondCmp->getType()) :
            ConstantInt::getFalse(CondCmp->getType());
          ReplaceFoldableUses(CondCmp, CI);
        }
        return true;
      }

      // We did not manage to simplify this branch, try to see whether
      // CondCmp depends on a known phi-select pattern.
      if (TryToUnfoldSelect(CondCmp, BB))
        return true;
    }
  }

  // Check for some cases that are worth simplifying.  Right now we want to look
  // for loads that are used by a switch or by the condition for the branch.  If
  // we see one, check to see if it's partially redundant.  If so, insert a PHI
  // which can then be used to thread the values.
  Value *SimplifyValue = CondInst;
  if (CmpInst *CondCmp = dyn_cast<CmpInst>(SimplifyValue))
    if (isa<Constant>(CondCmp->getOperand(1)))
      SimplifyValue = CondCmp->getOperand(0);

  // TODO: There are other places where load PRE would be profitable, such as
  // more complex comparisons.
  if (LoadInst *LI = dyn_cast<LoadInst>(SimplifyValue))
    if (SimplifyPartiallyRedundantLoad(LI))
      return true;

  // Before threading, try to propagate profile data backwards:
  if (PHINode *PN = dyn_cast<PHINode>(CondInst))
    if (PN->getParent() == BB && isa<BranchInst>(BB->getTerminator()))
      updatePredecessorProfileMetadata(PN, BB);

  // Handle a variety of cases where we are branching on something derived from
  // a PHI node in the current block.  If we can prove that any predecessors
  // compute a predictable value based on a PHI node, thread those predecessors.
  if (ProcessThreadableEdges(CondInst, BB, Preference, Terminator))
    return true;

  // If this is an otherwise-unfoldable branch on a phi node in the current
  // block, see if we can simplify.
  if (PHINode *PN = dyn_cast<PHINode>(CondInst))
    if (PN->getParent() == BB && isa<BranchInst>(BB->getTerminator()))
      return ProcessBranchOnPHI(PN);

  // If this is an otherwise-unfoldable branch on a XOR, see if we can simplify.
  if (CondInst->getOpcode() == Instruction::Xor &&
      CondInst->getParent() == BB && isa<BranchInst>(BB->getTerminator()))
    return ProcessBranchOnXOR(cast<BinaryOperator>(CondInst));

  // Search for a stronger dominating condition that can be used to simplify a
  // conditional branch leaving BB.
  if (ProcessImpliedCondition(BB))
    return true;

  return false;
}

bool JumpThreadingPass::ProcessImpliedCondition(BasicBlock *BB) {
  auto *BI = dyn_cast<BranchInst>(BB->getTerminator());
  if (!BI || !BI->isConditional())
    return false;

  Value *Cond = BI->getCondition();
  BasicBlock *CurrentBB = BB;
  BasicBlock *CurrentPred = BB->getSinglePredecessor();
  unsigned Iter = 0;

  auto &DL = BB->getModule()->getDataLayout();

  while (CurrentPred && Iter++ < ImplicationSearchThreshold) {
    auto *PBI = dyn_cast<BranchInst>(CurrentPred->getTerminator());
    if (!PBI || !PBI->isConditional())
      return false;
    if (PBI->getSuccessor(0) != CurrentBB && PBI->getSuccessor(1) != CurrentBB)
      return false;

    bool CondIsTrue = PBI->getSuccessor(0) == CurrentBB;
    Optional<bool> Implication =
        isImpliedCondition(PBI->getCondition(), Cond, DL, CondIsTrue);
    if (Implication) {
      BI->getSuccessor(*Implication ? 1 : 0)->removePredecessor(BB);
      BranchInst::Create(BI->getSuccessor(*Implication ? 0 : 1), BI);
      BI->eraseFromParent();
      return true;
    }
    CurrentBB = CurrentPred;
    CurrentPred = CurrentBB->getSinglePredecessor();
  }

  return false;
}

/// Return true if Op is an instruction defined in the given block.
static bool isOpDefinedInBlock(Value *Op, BasicBlock *BB) {
  if (Instruction *OpInst = dyn_cast<Instruction>(Op))
    if (OpInst->getParent() == BB)
      return true;
  return false;
}

/// SimplifyPartiallyRedundantLoad - If LI is an obviously partially redundant
/// load instruction, eliminate it by replacing it with a PHI node.  This is an
/// important optimization that encourages jump threading, and needs to be run
/// interlaced with other jump threading tasks.
bool JumpThreadingPass::SimplifyPartiallyRedundantLoad(LoadInst *LI) {
  // Don't hack volatile and ordered loads.
  if (!LI->isUnordered()) return false;

  // If the load is defined in a block with exactly one predecessor, it can't be
  // partially redundant.
  BasicBlock *LoadBB = LI->getParent();
  if (LoadBB->getSinglePredecessor())
    return false;

  // If the load is defined in an EH pad, it can't be partially redundant,
  // because the edges between the invoke and the EH pad cannot have other
  // instructions between them.
  if (LoadBB->isEHPad())
    return false;

  Value *LoadedPtr = LI->getOperand(0);

  // If the loaded operand is defined in the LoadBB and its not a phi,
  // it can't be available in predecessors.
  if (isOpDefinedInBlock(LoadedPtr, LoadBB) && !isa<PHINode>(LoadedPtr))
    return false;

  // Scan a few instructions up from the load, to see if it is obviously live at
  // the entry to its block.
  BasicBlock::iterator BBIt(LI);
  bool IsLoadCSE;
  if (Value *AvailableVal = FindAvailableLoadedValue(
          LI, LoadBB, BBIt, DefMaxInstsToScan, AA, &IsLoadCSE)) {
    // If the value of the load is locally available within the block, just use
    // it.  This frequently occurs for reg2mem'd allocas.

    if (IsLoadCSE) {
      LoadInst *NLI = cast<LoadInst>(AvailableVal);
      combineMetadataForCSE(NLI, LI);
    };

    // If the returned value is the load itself, replace with an undef. This can
    // only happen in dead loops.
    if (AvailableVal == LI) AvailableVal = UndefValue::get(LI->getType());
    if (AvailableVal->getType() != LI->getType())
      AvailableVal =
          CastInst::CreateBitOrPointerCast(AvailableVal, LI->getType(), "", LI);
    LI->replaceAllUsesWith(AvailableVal);
    LI->eraseFromParent();
    return true;
  }

  // Otherwise, if we scanned the whole block and got to the top of the block,
  // we know the block is locally transparent to the load.  If not, something
  // might clobber its value.
  if (BBIt != LoadBB->begin())
    return false;

  // If all of the loads and stores that feed the value have the same AA tags,
  // then we can propagate them onto any newly inserted loads.
  AAMDNodes AATags;
  LI->getAAMetadata(AATags);

  SmallPtrSet<BasicBlock*, 8> PredsScanned;

  using AvailablePredsTy = SmallVector<std::pair<BasicBlock *, Value *>, 8>;

  AvailablePredsTy AvailablePreds;
  BasicBlock *OneUnavailablePred = nullptr;
  SmallVector<LoadInst*, 8> CSELoads;

  // If we got here, the loaded value is transparent through to the start of the
  // block.  Check to see if it is available in any of the predecessor blocks.
  for (BasicBlock *PredBB : predecessors(LoadBB)) {
    // If we already scanned this predecessor, skip it.
    if (!PredsScanned.insert(PredBB).second)
      continue;

    BBIt = PredBB->end();
    unsigned NumScanedInst = 0;
    Value *PredAvailable = nullptr;
    // NOTE: We don't CSE load that is volatile or anything stronger than
    // unordered, that should have been checked when we entered the function.
    assert(LI->isUnordered() && "Attempting to CSE volatile or atomic loads");
    // If this is a load on a phi pointer, phi-translate it and search
    // for available load/store to the pointer in predecessors.
    Value *Ptr = LoadedPtr->DoPHITranslation(LoadBB, PredBB);
    PredAvailable = FindAvailablePtrLoadStore(
        Ptr, LI->getType(), LI->isAtomic(), PredBB, BBIt, DefMaxInstsToScan,
        AA, &IsLoadCSE, &NumScanedInst);

    // If PredBB has a single predecessor, continue scanning through the
    // single precessor.
    BasicBlock *SinglePredBB = PredBB;
    while (!PredAvailable && SinglePredBB && BBIt == SinglePredBB->begin() &&
           NumScanedInst < DefMaxInstsToScan) {
      SinglePredBB = SinglePredBB->getSinglePredecessor();
      if (SinglePredBB) {
        BBIt = SinglePredBB->end();
        PredAvailable = FindAvailablePtrLoadStore(
            Ptr, LI->getType(), LI->isAtomic(), SinglePredBB, BBIt,
            (DefMaxInstsToScan - NumScanedInst), AA, &IsLoadCSE,
            &NumScanedInst);
      }
    }

    if (!PredAvailable) {
      OneUnavailablePred = PredBB;
      continue;
    }

    if (IsLoadCSE)
      CSELoads.push_back(cast<LoadInst>(PredAvailable));

    // If so, this load is partially redundant.  Remember this info so that we
    // can create a PHI node.
    AvailablePreds.push_back(std::make_pair(PredBB, PredAvailable));
  }

  // If the loaded value isn't available in any predecessor, it isn't partially
  // redundant.
  if (AvailablePreds.empty()) return false;

  // Okay, the loaded value is available in at least one (and maybe all!)
  // predecessors.  If the value is unavailable in more than one unique
  // predecessor, we want to insert a merge block for those common predecessors.
  // This ensures that we only have to insert one reload, thus not increasing
  // code size.
  BasicBlock *UnavailablePred = nullptr;

  // If there is exactly one predecessor where the value is unavailable, the
  // already computed 'OneUnavailablePred' block is it.  If it ends in an
  // unconditional branch, we know that it isn't a critical edge.
  if (PredsScanned.size() == AvailablePreds.size()+1 &&
      OneUnavailablePred->getTerminator()->getNumSuccessors() == 1) {
    UnavailablePred = OneUnavailablePred;
  } else if (PredsScanned.size() != AvailablePreds.size()) {
    // Otherwise, we had multiple unavailable predecessors or we had a critical
    // edge from the one.
    SmallVector<BasicBlock*, 8> PredsToSplit;
    SmallPtrSet<BasicBlock*, 8> AvailablePredSet;

    for (const auto &AvailablePred : AvailablePreds)
      AvailablePredSet.insert(AvailablePred.first);

    // Add all the unavailable predecessors to the PredsToSplit list.
    for (BasicBlock *P : predecessors(LoadBB)) {
      // If the predecessor is an indirect goto, we can't split the edge.
      if (isa<IndirectBrInst>(P->getTerminator()))
        return false;

      if (!AvailablePredSet.count(P))
        PredsToSplit.push_back(P);
    }

    // Split them out to their own block.
    UnavailablePred = SplitBlockPreds(LoadBB, PredsToSplit, "thread-pre-split");
  }

  // If the value isn't available in all predecessors, then there will be
  // exactly one where it isn't available.  Insert a load on that edge and add
  // it to the AvailablePreds list.
  if (UnavailablePred) {
    assert(UnavailablePred->getTerminator()->getNumSuccessors() == 1 &&
           "Can't handle critical edge here!");
    LoadInst *NewVal = new LoadInst(
        LoadedPtr->DoPHITranslation(LoadBB, UnavailablePred),
        LI->getName() + ".pr", false, LI->getAlignment(), LI->getOrdering(),
        LI->getSyncScopeID(), UnavailablePred->getTerminator());
    NewVal->setDebugLoc(LI->getDebugLoc());
    if (AATags)
      NewVal->setAAMetadata(AATags);

    AvailablePreds.push_back(std::make_pair(UnavailablePred, NewVal));
  }

  // Now we know that each predecessor of this block has a value in
  // AvailablePreds, sort them for efficient access as we're walking the preds.
  array_pod_sort(AvailablePreds.begin(), AvailablePreds.end());

  // Create a PHI node at the start of the block for the PRE'd load value.
  pred_iterator PB = pred_begin(LoadBB), PE = pred_end(LoadBB);
  PHINode *PN = PHINode::Create(LI->getType(), std::distance(PB, PE), "",
                                &LoadBB->front());
  PN->takeName(LI);
  PN->setDebugLoc(LI->getDebugLoc());

  // Insert new entries into the PHI for each predecessor.  A single block may
  // have multiple entries here.
  for (pred_iterator PI = PB; PI != PE; ++PI) {
    BasicBlock *P = *PI;
    AvailablePredsTy::iterator I =
      std::lower_bound(AvailablePreds.begin(), AvailablePreds.end(),
                       std::make_pair(P, (Value*)nullptr));

    assert(I != AvailablePreds.end() && I->first == P &&
           "Didn't find entry for predecessor!");

    // If we have an available predecessor but it requires casting, insert the
    // cast in the predecessor and use the cast. Note that we have to update the
    // AvailablePreds vector as we go so that all of the PHI entries for this
    // predecessor use the same bitcast.
    Value *&PredV = I->second;
    if (PredV->getType() != LI->getType())
      PredV = CastInst::CreateBitOrPointerCast(PredV, LI->getType(), "",
                                               P->getTerminator());

    PN->addIncoming(PredV, I->first);
  }

  for (LoadInst *PredLI : CSELoads) {
    combineMetadataForCSE(PredLI, LI);
  }

  LI->replaceAllUsesWith(PN);
  LI->eraseFromParent();

  return true;
}

/// FindMostPopularDest - The specified list contains multiple possible
/// threadable destinations.  Pick the one that occurs the most frequently in
/// the list.
static BasicBlock *
FindMostPopularDest(BasicBlock *BB,
                    const ThreadRegionInfo &RegionInfo,                 // INTEL
                    const SmallVectorImpl<std::pair<BasicBlock *,
                                          BasicBlock *>> &PredToDestList) {
  assert(!PredToDestList.empty());

  // Determine popularity.  If there are multiple possible destinations, we
  // explicitly choose to ignore 'undef' destinations.  We prefer to thread
  // blocks with known and real destinations to threading undef.  We'll handle
  // them later if interesting.
  DenseMap<BasicBlock*, unsigned> DestPopularity;
  for (const auto &PredToDest : PredToDestList)
    if (PredToDest.second)
      DestPopularity[PredToDest.second]++;

#if INTEL_CUSTOMIZATION
  // Avoid picking a block in the thread region if there are any other
  // available choices, since thread-to-self is disallowed. At this point, we
  // don't know all the blocks in the region, but check the ones we do know,
  // i.e. the blocks that begin & end each sub-region.
  for (auto SubRegion : RegionInfo) {
    DestPopularity[SubRegion.first] = 0;
    DestPopularity[SubRegion.second] = 0;
  }
#endif // INTEL_CUSTOMIZATION

  // Find the most popular dest.
  DenseMap<BasicBlock*, unsigned>::iterator DPI = DestPopularity.begin();
  BasicBlock *MostPopularDest = DPI->first;
  unsigned Popularity = DPI->second;
  SmallVector<BasicBlock*, 4> SamePopularity;

  for (++DPI; DPI != DestPopularity.end(); ++DPI) {
    // If the popularity of this entry isn't higher than the popularity we've
    // seen so far, ignore it.
    if (DPI->second < Popularity)
      ; // ignore.
    else if (DPI->second == Popularity) {
      // If it is the same as what we've seen so far, keep track of it.
      SamePopularity.push_back(DPI->first);
    } else {
      // If it is more popular, remember it.
      SamePopularity.clear();
      MostPopularDest = DPI->first;
      Popularity = DPI->second;
    }
  }

  // Okay, now we know the most popular destination.  If there is more than one
  // destination, we need to determine one.  This is arbitrary, but we need
  // to make a deterministic decision.  Pick the first one that appears in the
  // successor list.
  if (!SamePopularity.empty()) {
    SamePopularity.push_back(MostPopularDest);
    TerminatorInst *TI = BB->getTerminator();
    for (unsigned i = 0; ; ++i) {
      assert(i != TI->getNumSuccessors() && "Didn't find any successor!");

      if (!is_contained(SamePopularity, TI->getSuccessor(i)))
        continue;

      MostPopularDest = TI->getSuccessor(i);
      break;
    }
  }

  // Okay, we have finally picked the most popular destination.
  return MostPopularDest;
}

bool JumpThreadingPass::ProcessThreadableEdges(Value *Cond, BasicBlock *BB,
                                               ConstantPreference Preference,
                                               Instruction *CxtI) {
  // If threading this would thread across a loop header, don't even try to
  // thread the edge.
  if (LoopHeaders.count(BB) && !JumpThreadLoopHeader)                   // INTEL
    return false;

  PredValueInfoTy PredValues;
  // bool Changed = false;                                              // INTEL
  ThreadRegionInfoTy RegionInfo;                                        // INTEL
  if (!ComputeValueKnownInPredecessors(Cond, BB, PredValues,            // INTEL
                                       RegionInfo,                      // INTEL
                                       Preference, CxtI))               // INTEL
    return false;

  assert(!PredValues.empty() && !RegionInfo.empty() &&                  // INTEL
         "ComputeValueKnownInPredecessors returned true with no "       // INTEL
         "values or regions");                                          // INTEL

  DEBUG(dbgs() << "IN BB: " << *BB;
        for (const auto &PredValue : PredValues) {
          dbgs() << "  BB '" << BB->getName() << "': FOUND condition = "
            << *PredValue.first
            << " for pred '" << PredValue.second->getName() << "'.\n";
        });

  // Decide what we want to thread through.  Convert our list of known values to
  // a list of known destinations for each pred.  This also discards duplicate
  // predecessors and keeps track of the undefined inputs (which are represented
  // as a null dest in the PredToDestList).
  SmallPtrSet<BasicBlock*, 16> SeenPreds;
  SmallVector<std::pair<BasicBlock*, BasicBlock*>, 16> PredToDestList;

  BasicBlock *OnlyDest = nullptr;
  BasicBlock *MultipleDestSentinel = (BasicBlock*)(intptr_t)~0ULL;
  Constant *OnlyVal = nullptr;
  Constant *MultipleVal = (Constant *)(intptr_t)~0ULL;

  unsigned PredWithKnownDest = 0;
  for (const auto &PredValue : PredValues) {
    BasicBlock *Pred = PredValue.second;
    if (!SeenPreds.insert(Pred).second)
      continue;  // Duplicate predecessor entry.

    Constant *Val = PredValue.first;

    BasicBlock *DestBB;
    if (isa<UndefValue>(Val))
      DestBB = nullptr;
    else if (BranchInst *BI = dyn_cast<BranchInst>(BB->getTerminator())) {
      assert(isa<ConstantInt>(Val) && "Expecting a constant integer");
      DestBB = BI->getSuccessor(cast<ConstantInt>(Val)->isZero());
    } else if (SwitchInst *SI = dyn_cast<SwitchInst>(BB->getTerminator())) {
      assert(isa<ConstantInt>(Val) && "Expecting a constant integer");
      DestBB = SI->findCaseValue(cast<ConstantInt>(Val))->getCaseSuccessor();
    } else {
      assert(isa<IndirectBrInst>(BB->getTerminator())
              && "Unexpected terminator");
      assert(isa<BlockAddress>(Val) && "Expecting a constant blockaddress");
      DestBB = cast<BlockAddress>(Val)->getBasicBlock();
    }

    // If we have exactly one destination, remember it for efficiency below.
    if (PredToDestList.empty()) {
      OnlyDest = DestBB;
      OnlyVal = Val;
    } else {
      if (OnlyDest != DestBB)
        OnlyDest = MultipleDestSentinel;
      // It possible we have same destination, but different value, e.g. default
      // case in switchinst.
      if (Val != OnlyVal)
        OnlyVal = MultipleVal;
    }

    // We know where this predecessor is going.
    ++PredWithKnownDest;

    // If the predecessor ends with an indirect goto, we can't change its
    // destination.
    if (isa<IndirectBrInst>(Pred->getTerminator()))
      continue;

    PredToDestList.push_back(std::make_pair(Pred, DestBB));
  }

  // If all edges were unthreadable, we fail.
  if (PredToDestList.empty())
    return false;

  // If all the predecessors go to a single known successor, we want to fold,
  // not thread. By doing so, we do not need to duplicate the current block and
  // also miss potential opportunities in case we dont/cant duplicate.
  if (OnlyDest && OnlyDest != MultipleDestSentinel &&                  // INTEL
      RegionInfo.size() == 1 &&                                        // INTEL
      RegionInfo.back().first == RegionInfo.back().second) {           // INTEL
    if (PredWithKnownDest ==
        (size_t)std::distance(pred_begin(BB), pred_end(BB))) {
      bool SeenFirstBranchToOnlyDest = false;
      for (BasicBlock *SuccBB : successors(BB)) {
        if (SuccBB == OnlyDest && !SeenFirstBranchToOnlyDest)
          SeenFirstBranchToOnlyDest = true; // Don't modify the first branch.
        else
          SuccBB->removePredecessor(BB, true); // This is unreachable successor.
      }

      // Finally update the terminator.
      TerminatorInst *Term = BB->getTerminator();
      BranchInst::Create(OnlyDest, Term);
      Term->eraseFromParent();

      // If the condition is now dead due to the removal of the old terminator,
      // erase it.
      if (auto *CondInst = dyn_cast<Instruction>(Cond)) {
        if (CondInst->use_empty() && !CondInst->mayHaveSideEffects())
          CondInst->eraseFromParent();
        // We can safely replace *some* uses of the CondInst if it has
        // exactly one value as returned by LVI. RAUW is incorrect in the
        // presence of guards and assumes, that have the `Cond` as the use. This
        // is because we use the guards/assume to reason about the `Cond` value
        // at the end of block, but RAUW unconditionally replaces all uses
        // including the guards/assumes themselves and the uses before the
        // guard/assume.
        else if (OnlyVal && OnlyVal != MultipleVal &&
                 CondInst->getParent() == BB)
          ReplaceFoldableUses(CondInst, OnlyVal);
      }
      return true;
    }
  }

  // Determine which is the most common successor.  If we have many inputs and
  // this block is a switch, we want to start by threading the batch that goes
  // to the most popular destination first.  If we only know about one
  // threadable destination (the common case) we can avoid this.
  BasicBlock *MostPopularDest = OnlyDest;

  if (MostPopularDest == MultipleDestSentinel)
    MostPopularDest = FindMostPopularDest(BB, RegionInfo,               // INTEL
                                          PredToDestList);              // INTEL

  // Now that we know what the most popular destination is, factor all
  // predecessors that will jump to it into a single predecessor.
  SmallVector<BasicBlock*, 16> PredsToFactor;
  for (const auto &PredToDest : PredToDestList)
    if (PredToDest.second == MostPopularDest) {
      BasicBlock *Pred = PredToDest.first;

      // This predecessor may be a switch or something else that has multiple
      // edges to the block.  Factor each of these edges by listing them
      // according to # occurrences in PredsToFactor.
      for (BasicBlock *Succ : successors(Pred))
        if (Succ == RegionInfo.back().first)         // INTEL
          PredsToFactor.push_back(Pred);
    }

  // If the threadable edges are branching on an undefined value, we get to pick
  // the destination that these predecessors should get to.
  if (!MostPopularDest)
    MostPopularDest = BB->getTerminator()->
                            getSuccessor(GetBestDestForJumpOnUndef(BB));

  // Ok, try to thread it!
  return ThreadEdge(RegionInfo, PredsToFactor, MostPopularDest);    // INTEL
}

/// ProcessBranchOnPHI - We have an otherwise unthreadable conditional branch on
/// a PHI node in the current block.  See if there are any simplifications we
/// can do based on inputs to the phi node.
bool JumpThreadingPass::ProcessBranchOnPHI(PHINode *PN) {
  BasicBlock *BB = PN->getParent();

  // TODO: We could make use of this to do it once for blocks with common PHI
  // values.
  SmallVector<BasicBlock*, 1> PredBBs;
  PredBBs.resize(1);

  // If any of the predecessor blocks end in an unconditional branch, we can
  // *duplicate* the conditional branch into that block in order to further
  // encourage jump threading and to eliminate cases where we have branch on a
  // phi of an icmp (branch on icmp is much better).
  for (unsigned i = 0, e = PN->getNumIncomingValues(); i != e; ++i) {
    BasicBlock *PredBB = PN->getIncomingBlock(i);
    if (BranchInst *PredBr = dyn_cast<BranchInst>(PredBB->getTerminator()))
      if (PredBr->isUnconditional()) {
        PredBBs[0] = PredBB;
        // Try to duplicate BB into PredBB.
        if (DuplicateCondBranchOnPHIIntoPred(BB, PredBBs))
          return true;
      }
  }

  return false;
}

/// ProcessBranchOnXOR - We have an otherwise unthreadable conditional branch on
/// a xor instruction in the current block.  See if there are any
/// simplifications we can do based on inputs to the xor.
bool JumpThreadingPass::ProcessBranchOnXOR(BinaryOperator *BO) {
  BasicBlock *BB = BO->getParent();

  // If either the LHS or RHS of the xor is a constant, don't do this
  // optimization.
  if (isa<ConstantInt>(BO->getOperand(0)) ||
      isa<ConstantInt>(BO->getOperand(1)))
    return false;

  // If the first instruction in BB isn't a phi, we won't be able to infer
  // anything special about any particular predecessor.
  if (!isa<PHINode>(BB->front()))
    return false;

  // If this BB is a landing pad, we won't be able to split the edge into it.
  if (BB->isEHPad())
    return false;

  // If we have a xor as the branch input to this block, and we know that the
  // LHS or RHS of the xor in any predecessor is true/false, then we can clone
  // the condition into the predecessor and fix that value to true, saving some
  // logical ops on that path and encouraging other paths to simplify.
  //
  // This copies something like this:
  //
  //  BB:
  //    %X = phi i1 [1],  [%X']
  //    %Y = icmp eq i32 %A, %B
  //    %Z = xor i1 %X, %Y
  //    br i1 %Z, ...
  //
  // Into:
  //  BB':
  //    %Y = icmp ne i32 %A, %B
  //    br i1 %Y, ...

  PredValueInfoTy XorOpValues;
  ThreadRegionInfoTy RegionInfo;                                        // INTEL
  bool isLHS = true;
  if (!ComputeValueKnownInPredecessors(BO->getOperand(0), BB, XorOpValues,
                                       RegionInfo,                      // INTEL
                                       WantInteger, BO)) {
    assert(XorOpValues.empty());
    if (!ComputeValueKnownInPredecessors(BO->getOperand(1), BB, XorOpValues,
                                         RegionInfo,                    // INTEL
                                         WantInteger, BO))
      return false;
    isLHS = false;
  }

#if INTEL_CUSTOMIZATION
  // Distant jump threading doesn't currently support this transformation.
  if (RegionInfo.size() != 1 ||
      RegionInfo.back().first != RegionInfo.back().second)
    return false;
#endif // INTEL_CUSTOMIZATION

  assert(!XorOpValues.empty() &&
         "ComputeValueKnownInPredecessors returned true with no values");

  // Scan the information to see which is most popular: true or false.  The
  // predecessors can be of the set true, false, or undef.
  unsigned NumTrue = 0, NumFalse = 0;
  for (const auto &XorOpValue : XorOpValues) {
    if (isa<UndefValue>(XorOpValue.first))
      // Ignore undefs for the count.
      continue;
    if (cast<ConstantInt>(XorOpValue.first)->isZero())
      ++NumFalse;
    else
      ++NumTrue;
  }

  // Determine which value to split on, true, false, or undef if neither.
  ConstantInt *SplitVal = nullptr;
  if (NumTrue > NumFalse)
    SplitVal = ConstantInt::getTrue(BB->getContext());
  else if (NumTrue != 0 || NumFalse != 0)
    SplitVal = ConstantInt::getFalse(BB->getContext());

  // Collect all of the blocks that this can be folded into so that we can
  // factor this once and clone it once.
  SmallVector<BasicBlock*, 8> BlocksToFoldInto;
  for (const auto &XorOpValue : XorOpValues) {
    if (XorOpValue.first != SplitVal && !isa<UndefValue>(XorOpValue.first))
      continue;

    BlocksToFoldInto.push_back(XorOpValue.second);
  }

  // If we inferred a value for all of the predecessors, then duplication won't
  // help us.  However, we can just replace the LHS or RHS with the constant.
  if (BlocksToFoldInto.size() ==
      cast<PHINode>(BB->front()).getNumIncomingValues()) {
    if (!SplitVal) {
      // If all preds provide undef, just nuke the xor, because it is undef too.
      BO->replaceAllUsesWith(UndefValue::get(BO->getType()));
      BO->eraseFromParent();
    } else if (SplitVal->isZero()) {
      // If all preds provide 0, replace the xor with the other input.
      BO->replaceAllUsesWith(BO->getOperand(isLHS));
      BO->eraseFromParent();
    } else {
      // If all preds provide 1, set the computed value to 1.
      BO->setOperand(!isLHS, SplitVal);
    }

    return true;
  }

  // Try to duplicate BB into PredBB.
  return DuplicateCondBranchOnPHIIntoPred(BB, BlocksToFoldInto);
}

/// AddPHINodeEntriesForMappedBlock - We're adding 'NewPred' as a new
/// predecessor to the PHIBB block.  If it has PHI nodes, add entries for
/// NewPred using the entries from OldPred (suitably mapped).
static void AddPHINodeEntriesForMappedBlock(BasicBlock *PHIBB,
                                            BasicBlock *OldPred,
                                            BasicBlock *NewPred,
                                     DenseMap<Instruction*, Value*> &ValueMap) {
  for (BasicBlock::iterator PNI = PHIBB->begin();
       PHINode *PN = dyn_cast<PHINode>(PNI); ++PNI) {
    // Ok, we have a PHI node.  Figure out what the incoming value was for the
    // DestBlock.
    Value *IV = PN->getIncomingValueForBlock(OldPred);
#if !INTEL_CUSTOMIZATION
    // This code isn't needed with the Intel customizations, because we always
    // run the SSAUpdater to resolve cross-BB references.
    // Remap the value if necessary.
    if (Instruction *Inst = dyn_cast<Instruction>(IV)) {
      DenseMap<Instruction*, Value*>::iterator I = ValueMap.find(Inst);
      if (I != ValueMap.end())
        IV = I->second;
    }
#endif // !INTEL_CUSTOMIZATION

    PN->addIncoming(IV, NewPred);
  }
}

#if INTEL_CUSTOMIZATION
/// We intend to thread an edge into the region across a group of blocks to an
/// outgoing edge of the region. In order to do this, we have to duplicate all
/// the code along every path from the top to the bottom of every sub-region.
/// This function returns the set of blocks along those paths in RegionBlocks.
/// The sub-regions are structured such that the top is guaranteed to dominate
/// the bottom.
///
/// NOTE: It's possible that distant jump threading has started from a block
/// that is no longer reachable from the function entry due to earlier
/// threading. It may have traversed phis that have taken it back into the
/// reachable part of the CFG. When this occurs this function will not be able
/// to reach sub-region top from the sub-region bottom. If this occurs this
/// function returns false to indicate that we should abort threading the
/// current edge.
static bool collectThreadRegionBlocks(const ThreadRegionInfo &RegionInfo,
                                   SmallVectorImpl<BasicBlock*> &RegionBlocks) {
  SmallVector<BasicBlock*, 16> WorkStack;
  SmallPtrSet<BasicBlock*, 16> Visited;

  // Collect the blocks within each sub-region. This is just a DFS walk backward
  // from BBBottom to BBTop.
  for (auto SubRegion : RegionInfo) {
    BasicBlock *BBTop = SubRegion.first;
    BasicBlock *BBBottom = SubRegion.second;

    // If we already visited BBBottom in a previous subregion, we need to stop
    // because the remapping logic can't handle the same block being in two
    // subregions. It may be possible to thread such a case, but it would
    // probably require duplicating the shared block.
    if (!Visited.insert(BBBottom).second)
      return false;

    WorkStack.push_back(BBBottom);

    while (!WorkStack.empty()) {
      BasicBlock *BB = WorkStack.back();
      WorkStack.pop_back();
      RegionBlocks.push_back(BB);

      if (BB == BBTop)
        continue;

      for (BasicBlock *Pred : predecessors(BB))
        if (Visited.insert(Pred).second)
          WorkStack.push_back(Pred);
    }

    // If we didn't visit the top of the sub-region then part of the subregion
    // is unreachable and we shouldn't try to thread.
    if (!Visited.count(BBTop))
      return false;
  }

  return true;
}

/// \p OldBB is a block in the thread region, and \p OldSucc is one of its
/// original successors. This routine determines whether the
/// <tt>OldBB->OldSucc</tt> CFG edge in the new thread region needs to target
/// OldSucc or its corresponding new BB.
static bool shouldRemapTarget(BasicBlock *OldBB,
                  BasicBlock *OldSucc,
                  const ThreadRegionInfo &RegionInfo,
                  const DenseMap<BasicBlock*, BasicBlock*> &BlockMapping) {
  DenseMap<BasicBlock*, BasicBlock*>::const_iterator I =
    BlockMapping.find(OldSucc);

  // If OldSucc is not part of the region, then of course we don't remap it.
  if (I == BlockMapping.end())
    return false;

  // If OldSucc is the top of a sub-region, the only edge that can target
  // its corresponding new BB is the one from the previous sub-region.
  bool FoundOldSucc = false;
  for (auto SubRegion : RegionInfo) {
    if (FoundOldSucc)
      return SubRegion.second == OldBB;
    if (OldSucc == SubRegion.first)
      FoundOldSucc = true;
  }

  // If FoundOldSucc is true at this point, it means OldBB-->OldSucc is an edge
  // from inside the region back up to the top of the region. We don't want to
  // remap those. If FoundOldSucc is false, it means that OldSucc isn't the top
  // of a thread region, so we should remap all its predecessors.
  return !FoundOldSucc;
}

/// Determine whether \p OldBB is the top of a thread sub-region. If so, return
/// its predecessor BB through which we are threading. If not, return nullptr.
/// \p PredBB is the predecessor block for the entire thread region.
static BasicBlock* getSubRegionPred(BasicBlock *OldBB,
                                    BasicBlock *PredBB,
                                    const ThreadRegionInfo &RegionInfo) {
  bool FoundOldBB = false;
  for (auto SubRegion : RegionInfo) {
    if (FoundOldBB)
      return SubRegion.second;
    if (OldBB == SubRegion.first)
      FoundOldBB = true;
  }

  // If FoundOldBB is true here, it means that OldBB is the top of the entire
  // thread region.
  if (FoundOldBB)
    return PredBB;

  return nullptr;
}

/// ThreadEdge was significantly modified to support distant jump threading.
/// Not every line was changed, but the entire routine is under
/// INTEL_CUSTOMIZATION, because any community changes to this routine will need
/// to be manually merged.
///
/// ThreadEdge - We have decided that it is safe and profitable to factor the
/// blocks in PredBBs to one predecessor, then thread an edge from it to SuccBB
/// across a region of blocks.  Transform the IR to reflect this change.
bool JumpThreadingPass::ThreadEdge(const ThreadRegionInfo &RegionInfo,
                                   const SmallVectorImpl<BasicBlock*> &PredBBs,
                                   BasicBlock *SuccBB) {
  BasicBlock *RegionTop = RegionInfo.back().first;
  BasicBlock *RegionBottom = RegionInfo.front().second;
  SmallVector<BasicBlock*, 16> RegionBlocks;
  bool ThreadingLoopHeader = false;

  // If threading this would thread into a loop header don't thread the edge.
  // See the comments above FindLoopHeaders for justifications and caveats.
  if (LoopHeaders.count(SuccBB) && !JumpThreadLoopHeader) {
    DEBUG(dbgs() << "  Not threading to dest loop header BB '"
                 << SuccBB->getName()
                 << "' - it might create an irreducible loop!\n");
    return false;
  }

  if (!collectThreadRegionBlocks(RegionInfo, RegionBlocks))
    return false;

  for (auto BB : RegionBlocks) {
    // Avoid threading back to a block in the region. This is a hacky way to
    // prevent the situation where we repeatedly thread across a loop header
    // effectively performing loop unrolling. This is not a general solution.
    // You can easily get into the massive unrolling situation in spite of this
    // check. In order to enable threading across loop headers by default, we
    // need a more robust fix for this problem.
    if (BB == SuccBB) {
      DEBUG(dbgs() << "  Not threading across BB '" << RegionBottom->getName()
            << "' - would thread to self!\n");
      return false;
    }

    // Also avoid thread regions that have internal edges back to the top of
    // the region since threading to SuccBB is only valid when entering
    // RegionTop via PredBB.
    if (BB != RegionBottom)
      for (succ_iterator SI = succ_begin(BB), SE = succ_end(BB); SI != SE; ++SI)
        if (*SI == RegionTop) {
          DEBUG(dbgs() << "  Not threading across BB '"
                       << RegionBottom->getName()
                       << "' - internal edge back to RegionTop!\n");
          return false;
        }

    // If threading this would thread across a loop header, don't thread the
    // edge. See the comments above FindLoopHeaders for justifications and
    // caveats.
    if (LoopHeaders.count(BB)) {
      if (!JumpThreadLoopHeader) {
        DEBUG(dbgs() << "  Not threading across loop header BB '"
            << BB->getName()
            << "' to dest BB '" << SuccBB->getName()
            << "' - it might create an irreducible loop!\n");
        return false;
      }
      ThreadingLoopHeader = true;

      if (BlockThreadCount[RegionBottom] >= MaxThreadsPerBlock) {
        DEBUG(dbgs() << "  Not threading across loop header BB '"
              << BB->getName() << "' - max thread count reached!\n");
        return false;
      }
    }
  }

  unsigned JumpThreadCost = getJumpThreadDuplicationCost(RegionBlocks,
                                                         RegionBottom,
                                                         BBDupThreshold);
  if (JumpThreadCost > BBDupThreshold) {
    DEBUG(dbgs() << "  Not threading BB '" << RegionBottom->getName()
          << "' - Cost is too high: " << JumpThreadCost << "\n");
    return false;
  }

  if (ConservativeJumpThreading) {
    // Only allow multi-BB thread regions when threading across switches.
    if (RegionBlocks.size() != 1 &&
        !isa<SwitchInst>(RegionBottom->getTerminator())) {
      DEBUG(dbgs() << "  Not threading BB '" << RegionBottom->getName()
            << "' - Using conservative heuristics for distant threading.\n");
      return false;
    }

    // Only thread across loop headers when threading across switches or
    // threading to return blocks, which are known to exit the loop.
    if (ThreadingLoopHeader) {
      if (!isa<ReturnInst>(SuccBB->getTerminator()) &&
          !isa<SwitchInst>(RegionBottom->getTerminator())) {
        DEBUG(dbgs() << "  Not threading BB '" << RegionBottom->getName()
              << "' - Using conservative heuristics loop headers.\n");
        return false;
      }
    }
  }

  // And finally, do it!  Start by factoring the predecessors if needed.
  BasicBlock *PredBB;
  if (PredBBs.size() == 1)
    PredBB = PredBBs[0];
  else {
    DEBUG(dbgs() << "  Factoring out " << PredBBs.size()
          << " common predecessors.\n");
    PredBB = SplitBlockPreds(RegionTop, PredBBs, ".thr_comm");
  }

  // And finally, do it!
  DEBUG(dbgs() << "  Threading edge from '" << PredBB->getName() << "' to '"
        << SuccBB->getName() << "' with cost: " << JumpThreadCost
        << ", across blocks:\n    ";
        for (auto BB : RegionBlocks)
          dbgs() << " " << BB->getName();
        dbgs() << "\n  Ending with" << *RegionBottom << "\n";);

  // FIXME: This LVI update is not optimal. Removing the PredBB-->RegionTop
  //   edge can make overdefined values computable in any block in the region,
  //   not just RegionBottom. We can generalize the LVI->threadEdge algorithm
  //   to support larger-than-BB thread regions.
  LVI->threadEdge(PredBB, RegionBottom, SuccBB);

  DenseMap<Instruction*, Value*> ValueMapping;
  DenseMap<BasicBlock*, BasicBlock*> BlockMapping;

  for (auto OldBB : RegionBlocks) {
    BasicBlock *NewBB = BasicBlock::Create(OldBB->getContext(),
                                           OldBB->getName()+".thread",
                                           OldBB->getParent(), RegionTop);
    NewBB->moveAfter(PredBB);
    BlockMapping[OldBB] = NewBB;

    // Disallow threading across loop headers for newly created blocks. This is
    // an added safety measure to prevent out of control jump threading.
    BlockThreadCount[NewBB] = MaxThreadsPerBlock;

    // We are going to have to map operands from their original block 'OldBB' to
    // the new copy of the block 'NewBB'.
    BasicBlock::iterator BI = OldBB->begin();
    BasicBlock::iterator BE = OldBB->end();

    // Clone the instructions of OldBB into NewBB, keeping track of
    // the mapping. Delay remapping until all blocks in the region have been
    // cloned. That ensures all required cross-block mappings are available.
    // In RegionBottom, stop cloning at the terminator instruction.
    for (; BI != BE && (!isa<TerminatorInst>(BI) || OldBB != RegionBottom);
         ++BI) {
      Instruction *New = BI->clone();
      New->setName(BI->getName());
      NewBB->getInstList().push_back(New);
      ValueMapping[&*BI] = New;
    }
  }

  // Remap operands to patch up intra-thread-region references.
  for (auto OldBB : RegionBlocks) {
    BasicBlock *NewBB = BlockMapping[OldBB];
    BasicBlock *SubRegionPred = getSubRegionPred(OldBB, PredBB, RegionInfo);

    for (auto &New : *NewBB) {
      if (PHINode *PN = dyn_cast<PHINode>(&New)) {
        if (SubRegionPred) {
          // For region tops, reduce the PHIs to a single incoming value from
          // SubRegionPred. It is necessary to preserve the PHI, even though it
          // looks degenerate, so that we can run the SSAResolver separately
          // for the PHI and its operand.
          for (int i = PN->getNumIncomingValues() - 1; i >= 0; --i)
            if (PN->getIncomingBlock(i) != SubRegionPred)
              PN->removeIncomingValue(i);
            else if (OldBB != RegionTop)
              PN->setIncomingBlock(i, BlockMapping[PN->getIncomingBlock(i)]);
        }
        else {
          // Update intra-region PHI nodes. Any incoming value from a block
          // outside the region can be ignored, because those edges weren't
          // copied to the new threaded code. That includes edges from
          // RegionBottom, since the only edge from RegionBottom that gets
          // copied to the threaded region is RegionBottom-->SuccBB.
          for (int i = PN->getNumIncomingValues() - 1; i >= 0; --i) {
            DenseMap<BasicBlock*, BasicBlock*>::iterator I;
            I = BlockMapping.find(PN->getIncomingBlock(i));
            if (I != BlockMapping.end() &&
                PN->getIncomingBlock(i) != RegionBottom)
              PN->setIncomingBlock(i, BlockMapping[PN->getIncomingBlock(i)]);
            else
              PN->removeIncomingValue(i);
          }
        }

        // Since all PHI operands are cross-block references, there is no
        // sense trying to remap its operands. We'll always use SSAResolver to
        // rewrite its operands.
        continue;
      }

      for (unsigned i = 0, e = New.getNumOperands(); i != e; ++i)
        if (Instruction *Inst = dyn_cast<Instruction>(New.getOperand(i))) {
          // Only remap operands from the same basic block. We know these
          // operands should reference the new version of Inst. For any cross-BB
          // references, we use SSAUpdater to figure out what instruction(s)
          // can reach the use.
          if (Inst->getParent() == OldBB) {
            DenseMap<Instruction*, Value*>::iterator I;
            I = ValueMapping.find(Inst);
            assert (I != ValueMapping.end() &&
                    "Expected to find a mapping for Inst");
            New.setOperand(i, I->second);
          }
        }
        else if (BasicBlock *DestBB = dyn_cast<BasicBlock>(New.getOperand(i))) {
          if (shouldRemapTarget(OldBB, DestBB, RegionInfo, BlockMapping))
            New.setOperand(i, BlockMapping[DestBB]);

          // If we are threading across a loop header, we have to update the
          // LoopHeaders set. To do this precisely, we would need to re-run
          // FindLoopHeaders. Instead, we conservatively add any block that
          // *might* be a loop header in the new CFG, which means any block that
          // is a target of a new CFG edge. We catch most of them here.
          if (ThreadingLoopHeader)
            LoopHeaders.insert(DestBB);
        }
    }
  }

  // We didn't copy the terminator from RegionBottom over to its NewBB,
  // because there is now an unconditional jump to SuccBB. Insert the
  // unconditional jump.
  BranchInst *NewBI = BranchInst::Create(SuccBB, BlockMapping[RegionBottom]);
  NewBI->setDebugLoc(RegionBottom->getTerminator()->getDebugLoc());

  // Add the remaining loop header candidates here.
  if (ThreadingLoopHeader) {
    LoopHeaders.insert(SuccBB);
    LoopHeaders.insert(BlockMapping[RegionTop]);
  }

  // Check to see if any blocks that exit the thread region have PHI nodes.
  // If so, we need to add entries to the PHI nodes for the corresponding NewBB
  // now.
  for (auto OldBB : RegionBlocks) {
    // Ignore RegionBottom in this loop and handle it specially afterward. We
    // only need to update its SuccBB successor.
    if (OldBB == RegionBottom)
      continue;
    succ_iterator SI = succ_begin(OldBB), SE = succ_end(OldBB);
    for (; SI != SE; ++SI)
      if (!shouldRemapTarget(OldBB, *SI, RegionInfo, BlockMapping))
        AddPHINodeEntriesForMappedBlock(*SI, OldBB, BlockMapping[OldBB],
                                        ValueMapping);
  }
  AddPHINodeEntriesForMappedBlock(SuccBB, RegionBottom,
                                  BlockMapping[RegionBottom], ValueMapping);

  // This piece of code used to come after the SSA rewrite that happens next.
  // We need to replace the Pred-->BB CFG arc with Pred-->NewBB before we do
  // the SSA rewrite in order to correctly handle threading across loop
  // headers. For example,
  //
  // BB:
  //     %x = phi i32 [ %y, PredBB ] ...
  //     %a = ... %x ...
  //     %y = ...
  //     %b = ... %y ...
  //
  // NewBB will look like this after cloning, phi translation, & remapping
  // operands and prior to the SSA rewrite:
  //
  // NewBB:
  //     %a.1 = ... %y ...
  //     %y.1 = ...
  //     %b.1 = ... %y.1 ...
  //
  // Based on the CFG, the SSAUpdater code needs to rewrite the use of %y to
  // use the original value (%y), the cloned value (%y.1), or some phi derived
  // value. Without the PredBB-->NewBB edge, the SSAUpdater thinks NewBB has
  // no predecessors and replaces %y with undef.
  //
  // This situation is only possible when BB is a loop header.
  // Proof: As we remap operands in NewBB, uses of instructions from BB get
  //        remapped to use the corresponding instructions from NewBB. The
  //        exception is when the use comes from phi translation, i.e. when
  //        the incoming phi value from PredBB is an instruction from BB. In
  //        order for that to happen, BB must dominate PredBB. That makes
  //        PredBB-->BB a backedge, which puts BB in the LoopHeaders set.
  //
  // Update the terminator of PredBB to jump to the new thread head instead of
  // RegionTop.  This eliminates predecessors from RegionTop, which requires us
  // to simplify any PHI nodes in RegionTop.
  TerminatorInst *PredTerm = PredBB->getTerminator();
  for (unsigned i = 0, e = PredTerm->getNumSuccessors(); i != e; ++i)
    if (PredTerm->getSuccessor(i) == RegionTop) {
      RegionTop->removePredecessor(PredBB, true);
      PredTerm->setSuccessor(i, BlockMapping[RegionTop]);
    }

  // If there were values defined in the region that are used outside the
  // region, then we now have to update all uses of the value to use either the
  // original value, the cloned value, or some PHI derived value. This can
  // require arbitrary PHI insertion, which we are prepared to do. Clean these
  // up now.
  SSAUpdater SSAUpdate;
  SmallVector<Use*, 16> UsesToRename;
  for (auto OldBB : RegionBlocks) {
    for (auto &I : *OldBB) {
      // Scan all uses of this instruction to see if it is used outside of its
      // block, and if so, record them in UsesToRename.
      for (Use &U : I.uses()) {
        Instruction *User = cast<Instruction>(U.getUser());
        if (!isa<PHINode>(User) && User->getParent() == OldBB)
          continue;

        UsesToRename.push_back(&U);
      }

      // If there are no uses outside the block, we're done with this
      // instruction.
      if (UsesToRename.empty())
        continue;

      DEBUG(dbgs() << "JT: Renaming non-local uses of: " << I << "\n");

      // We found a use of I outside the region.  Rename all uses of I that are
      // outside the region to be uses of the appropriate PHI node etc.  Seed
      // ValuesInBlocks with the two values we know.
      SSAUpdate.Initialize(I.getType(), I.getName());
      SSAUpdate.AddAvailableValue(OldBB, &I);

      // It is possible to have Phis in the exisiting block that are created
      // by the SSAUpdate due to the new live-ins from the threaded region
      // and these Phis might not be required in the threaded-block. Therefore,
      // we might not have mapped values for these Phis in ValueMapping.
      // For reference: CMPLRS-4877; test_4877 in intel_loop_headers.ll;
      if (ValueMapping.find(&I) != ValueMapping.end())
        SSAUpdate.AddAvailableValue(BlockMapping[OldBB], ValueMapping[&I]);

      while (!UsesToRename.empty())
        SSAUpdate.RewriteUse(*UsesToRename.pop_back_val());
      DEBUG(dbgs() << "\n");
    }
  }

  // At this point, the IR is fully up to date and consistent.  Do a quick scan
  // over the new instructions and zap any that are constants or dead.  This
  // frequently happens because of phi translation.
  for (auto OldBB : RegionBlocks)
    SimplifyInstructionsInBlock(BlockMapping[OldBB], TLI);

  // Update the edge weights and block frequencies.
  UpdateRegionBlockFreqAndEdgeWeight(PredBB, SuccBB, RegionInfo, RegionBlocks,
                                     BlockMapping);

  // Threaded an edge!
  ++BlockThreadCount[RegionBottom];
  ++NumThreads;
  return true;
}
#endif // INTEL_CUSTOMIZATION

/// Create a new basic block that will be the predecessor of BB and successor of
/// all blocks in Preds. When profile data is available, update the frequency of
/// this new block.
BasicBlock *JumpThreadingPass::SplitBlockPreds(BasicBlock *BB,
                                               ArrayRef<BasicBlock *> Preds,
                                               const char *Suffix) {
  // Collect the frequencies of all predecessors of BB, which will be used to
  // update the edge weight on BB->SuccBB.
  BlockFrequency PredBBFreq(0);
  if (HasProfileData)
    for (auto Pred : Preds)
      PredBBFreq += BFI->getBlockFreq(Pred) * BPI->getEdgeProbability(Pred, BB);

  BasicBlock *PredBB = SplitBlockPredecessors(BB, Preds, Suffix);

  // Set the block frequency of the newly created PredBB, which is the sum of
  // frequencies of Preds.
  if (HasProfileData)
    BFI->setBlockFreq(PredBB, PredBBFreq.getFrequency());
  return PredBB;
}

bool JumpThreadingPass::doesBlockHaveProfileData(BasicBlock *BB) {
  const TerminatorInst *TI = BB->getTerminator();
  assert(TI->getNumSuccessors() > 1 && "not a split");

  MDNode *WeightsNode = TI->getMetadata(LLVMContext::MD_prof);
  if (!WeightsNode)
    return false;

  MDString *MDName = cast<MDString>(WeightsNode->getOperand(0));
  if (MDName->getString() != "branch_weights")
    return false;

  // Ensure there are weights for all of the successors. Note that the first
  // operand to the metadata node is a name, not a weight.
  return WeightsNode->getNumOperands() == TI->getNumSuccessors() + 1;
}

#if INTEL_CUSTOMIZATION
/// This routine was significantly refactored to support multi-BB thread
/// regions. Update the block frequencies and edge weights for all new blocks
/// in the region. Also, update (reduce) the block frequencies of the original
/// blocks, and update the edge frequencies out of RegionBottom, since the
/// RegionBottom->SuccBB edge weight needs to be reduced.
void JumpThreadingPass::UpdateRegionBlockFreqAndEdgeWeight(BasicBlock *PredBB,
                                                           BasicBlock *SuccBB,
                       const ThreadRegionInfo &RegionInfo,
                       const SmallVectorImpl<BasicBlock*> &RegionBlocks,
                       DenseMap<BasicBlock*, BasicBlock*> &BlockMapping) {
  if (!HasProfileData)
    return;

  assert(BFI && BPI && "BFI & BPI should have been created here");

  BasicBlock *RegionTop = RegionInfo.back().first;
  BasicBlock *RegionBottom = RegionInfo.front().second;
  DenseMap<BasicBlock*, int> BlockPredCount;

  // Initialize BlockPredCount for each new block.
  for (auto BB : RegionBlocks) {
    BasicBlock *NewBB = BlockMapping[BB];
    BlockPredCount[NewBB] = std::distance(pred_begin(NewBB), pred_end(NewBB));
  }

  // Seed the algorithm by computing the block Freq of RegionTop and adding
  // it to the ready block list. The ready block list holds the *original*
  // blocks whose corresponding new block frequencies have been finalized.
  BasicBlock *NewRegionTop = BlockMapping[RegionTop];
  SmallVector<BasicBlock*, 16> ReadyBlocks;
  auto NewRegionTopFreq =
    BFI->getBlockFreq(PredBB) * BPI->getEdgeProbability(PredBB, NewRegionTop);
  BFI->setBlockFreq(NewRegionTop, NewRegionTopFreq.getFrequency());
  ReadyBlocks.push_back(RegionTop);

  while (!ReadyBlocks.empty()) {
    BasicBlock *BB = ReadyBlocks.back();
    BasicBlock *NewBB = BlockMapping[BB];
    ReadyBlocks.pop_back();

    // Since NewBB is partially replacing BB, we have to update the block
    // frequency of BB.
    auto BBOrigFreq = BFI->getBlockFreq(BB);
    auto NewBBFreq = BFI->getBlockFreq(NewBB);
    auto BBNewFreq = BBOrigFreq - NewBBFreq;
    BFI->setBlockFreq(BB, BBNewFreq.getFrequency());

    // The bottom block in the region needs special treatment. We don't have to
    // worry about the outgoing edge weights for NewBB since it now ends in an
    // unconditional branch, but we do need to adjust the edge weights on exit
    // from BB, since the BB->SuccBB edge frequency dropped by the NewBB->SuccBB
    // edge frequency.
    if (BB == RegionBottom) {
      // Collect updated outgoing edges' frequencies from BB and use them to
      // update edge probabilities.
      SmallVector<uint64_t, 4> BBSuccFreq;
      for (BasicBlock *Succ : successors(BB)) {
        auto SuccFreq = BBOrigFreq * BPI->getEdgeProbability(BB, Succ);
        if (Succ == SuccBB)
          SuccFreq -= NewBBFreq;
        BBSuccFreq.push_back(SuccFreq.getFrequency());
      }

      uint64_t MaxBBSuccFreq =
        *std::max_element(BBSuccFreq.begin(), BBSuccFreq.end());

      SmallVector<BranchProbability, 4> BBSuccProbs;
      if (MaxBBSuccFreq == 0)
        BBSuccProbs.assign(BBSuccFreq.size(),
                           {1, static_cast<unsigned>(BBSuccFreq.size())});
      else {
        for (uint64_t Freq : BBSuccFreq)
          BBSuccProbs.push_back(
            BranchProbability::getBranchProbability(Freq, MaxBBSuccFreq));
        // Normalize edge probabilities so that they sum up to one.
        BranchProbability::normalizeProbabilities(BBSuccProbs.begin(),
                                                  BBSuccProbs.end());
      }

      // Update edge probabilities in BPI.
      for (int I = 0, E = BBSuccProbs.size(); I < E; I++)
        BPI->setEdgeProbability(BB, I, BBSuccProbs[I]);

      // Update the profile metadata as well.
      //
      // Don't do this if the profile of the transformed blocks was statically
      // estimated.  (This could occur despite the function having an entry
      // frequency in completely cold parts of the CFG.)
      //
      // In this case we don't want to suggest to subsequent passes that the
      // calculated weights are fully consistent.  Consider this graph:
      //
      //                 check_1
      //             50% /  |
      //             eq_1   | 50%
      //                 \  |
      //                 check_2
      //             50% /  |
      //             eq_2   | 50%
      //                 \  |
      //                 check_3
      //             50% /  |
      //             eq_3   | 50%
      //                 \  |
      //
      // Assuming the blocks check_* all compare the same value against 1, 2
      // and 3, the overall probabilities are inconsistent; the total
      // probability that the value is either 1, 2 or 3 is 150%.
      //
      // As a consequence if we thread eq_1 -> check_2 to check_3,
      // check_2->check_3 becomes 0%.  This is even worse if the edge whose
      // probability becomes 0% is the loop exit edge.  Then based solely on
      // static estimation we would assume the loop was extremely hot.
      //
      // FIXME this locally as well so that BPI and BFI are consistent as well.
      // We shouldn't make edges extremely likely or unlikely based solely on
      // static estimation.
      if (BBSuccProbs.size() >= 2 && doesBlockHaveProfileData(BB)) {
        SmallVector<uint32_t, 4> Weights;
        for (auto Prob : BBSuccProbs)
          Weights.push_back(Prob.getNumerator());

        auto TI = BB->getTerminator();
        TI->setMetadata(
          LLVMContext::MD_prof,
          MDBuilder(BB->getContext()).createBranchWeights(Weights));
      }

      continue;
    }

    unsigned SuccIndex = 0;
    for (succ_iterator SI = succ_begin(BB), SE = succ_end(BB); SI != SE;
         ++SI, ++SuccIndex) {
      // The outgoing edge weights for NewBB are copied from BB.
      BPI->setEdgeProbability(NewBB, SuccIndex,
                              BPI->getEdgeProbability(BB, SuccIndex));

      // Adjust the block frequency of the successor if it's part of the region.
      if (BlockMapping.find(*SI) == BlockMapping.end())
        continue;

      BasicBlock *NewSucc = BlockMapping[*SI];
      auto EdgeFreq =
        BFI->getBlockFreq(NewBB) * BPI->getEdgeProbability(BB, SuccIndex);
      auto NewSuccFreq = BFI->getBlockFreq(NewSucc) + EdgeFreq;
      BFI->setBlockFreq(NewSucc, NewSuccFreq.getFrequency());

      if (--BlockPredCount[NewSucc] == 0)
        ReadyBlocks.push_back(*SI);
    }
  }
}
#endif // INTEL_CUSTOMIZATION

/// DuplicateCondBranchOnPHIIntoPred - PredBB contains an unconditional branch
/// to BB which contains an i1 PHI node and a conditional branch on that PHI.
/// If we can duplicate the contents of BB up into PredBB do so now, this
/// improves the odds that the branch will be on an analyzable instruction like
/// a compare.
bool JumpThreadingPass::DuplicateCondBranchOnPHIIntoPred(
    BasicBlock *BB, const SmallVectorImpl<BasicBlock *> &PredBBs) {
  assert(!PredBBs.empty() && "Can't handle an empty set");

  // If BB is a loop header, then duplicating this block outside the loop would
  // cause us to transform this into an irreducible loop, don't do this.
  // See the comments above FindLoopHeaders for justifications and caveats.
  if (LoopHeaders.count(BB)) {
    DEBUG(dbgs() << "  Not duplicating loop header '" << BB->getName()
          << "' into predecessor block '" << PredBBs[0]->getName()
          << "' - it might create an irreducible loop!\n");
    return false;
  }

#if INTEL_CUSTOMIZATION
  // Initially, I enabled this transformation for loop headers under
  // JumpThreadLoopHeader, but that caused out-of-control jump threading,
  // because we were failing to properly update the LoopHeaders set after making
  // this transformation (see cq379894). We may choose to enable this later as
  // it should be fairly simple to add the necessary BB(s) to LoopHeaders, but
  // since it isn't needed for CoreMark, I am simply disabling this for
  // LoopHeaders for now.
  //
  // Another problem with performing this optimization on a loop header is
  // that the transformed code can end up identical to the original code,
  // which would prevent the optimization pass from ever converging! This
  // happens in cases like this:
  //
  //    bb1:
  //      br label %bb2
  //    bb2:
  //      %x = phi i1 [ %x, %bb2 ], [ true, %bb1 ]
  //      br i1 %x, label %bb2, label %bb3
  //
  // After duplicating bb2 into bb1 and doing PHI translation & instruction
  // simplification, bb1 ends up looking exactly the same. So suppress this
  // optimization on single basic block loops for safety.
  pred_iterator PB = pred_begin(BB), PE = pred_end(BB);
  for (pred_iterator PI = PB; PI != PE; ++PI)
    if (*PI == BB) {
      DEBUG(dbgs() << "  Not duplicating BB '" << BB->getName()
            << "' into predecessor block '" << PredBBs[0]->getName()
            << "' - it might prevent jump threading from converging!\n");
      return false;
    }
#endif // INTEL_CUSTOMIZATION

  SmallVector<BasicBlock*, 1> RegionBlocks;                             // INTEL
  RegionBlocks.push_back(BB);                                           // INTEL
  unsigned DuplicationCost =                                            // INTEL
    getJumpThreadDuplicationCost(RegionBlocks, BB, BBDupThreshold);     // INTEL
  if (DuplicationCost > BBDupThreshold) {
    DEBUG(dbgs() << "  Not duplicating BB '" << BB->getName()
          << "' - Cost is too high: " << DuplicationCost << "\n");
    return false;
  }

  // And finally, do it!  Start by factoring the predecessors if needed.
  BasicBlock *PredBB;
  if (PredBBs.size() == 1)
    PredBB = PredBBs[0];
  else {
    DEBUG(dbgs() << "  Factoring out " << PredBBs.size()
          << " common predecessors.\n");
    PredBB = SplitBlockPreds(BB, PredBBs, ".thr_comm");
  }

  // Okay, we decided to do this!  Clone all the instructions in BB onto the end
  // of PredBB.
  DEBUG(dbgs() << "  Duplicating block '" << BB->getName() << "' into end of '"
        << PredBB->getName() << "' to eliminate branch on phi.  Cost: "
        << DuplicationCost << " block is:" << *BB << "\n");

  // Unless PredBB ends with an unconditional branch, split the edge so that we
  // can just clone the bits from BB into the end of the new PredBB.
  BranchInst *OldPredBranch = dyn_cast<BranchInst>(PredBB->getTerminator());

  if (!OldPredBranch || !OldPredBranch->isUnconditional()) {
    PredBB = SplitEdge(PredBB, BB);
    OldPredBranch = cast<BranchInst>(PredBB->getTerminator());
  }

  // We are going to have to map operands from the original BB block into the
  // PredBB block.  Evaluate PHI nodes in BB.
  DenseMap<Instruction*, Value*> ValueMapping;

  BasicBlock::iterator BI = BB->begin();
  for (; PHINode *PN = dyn_cast<PHINode>(BI); ++BI)
    ValueMapping[PN] = PN->getIncomingValueForBlock(PredBB);
  // Clone the non-phi instructions of BB into PredBB, keeping track of the
  // mapping and using it to remap operands in the cloned instructions.
  for (; BI != BB->end(); ++BI) {
    Instruction *New = BI->clone();

    // Remap operands to patch up intra-block references.
    for (unsigned i = 0, e = New->getNumOperands(); i != e; ++i)
      if (Instruction *Inst = dyn_cast<Instruction>(New->getOperand(i))) {
        DenseMap<Instruction*, Value*>::iterator I = ValueMapping.find(Inst);
        if (I != ValueMapping.end())
          New->setOperand(i, I->second);
      }

    // If this instruction can be simplified after the operands are updated,
    // just use the simplified value instead.  This frequently happens due to
    // phi translation.
    if (Value *IV = SimplifyInstruction(
            New,
            {BB->getModule()->getDataLayout(), TLI, nullptr, nullptr, New})) {
      ValueMapping[&*BI] = IV;
      if (!New->mayHaveSideEffects()) {
        New->deleteValue();
        New = nullptr;
      }
    } else {
      ValueMapping[&*BI] = New;
    }
    if (New) {
      // Otherwise, insert the new instruction into the block.
      New->setName(BI->getName());
      PredBB->getInstList().insert(OldPredBranch->getIterator(), New);
    }
  }

  // Check to see if the targets of the branch had PHI nodes. If so, we need to
  // add entries to the PHI nodes for branch from PredBB now.
  BranchInst *BBBranch = cast<BranchInst>(BB->getTerminator());
  AddPHINodeEntriesForMappedBlock(BBBranch->getSuccessor(0), BB, PredBB,
                                  ValueMapping);
  AddPHINodeEntriesForMappedBlock(BBBranch->getSuccessor(1), BB, PredBB,
                                  ValueMapping);

  // If there were values defined in BB that are used outside the block, then we
  // now have to update all uses of the value to use either the original value,
  // the cloned value, or some PHI derived value.  This can require arbitrary
  // PHI insertion, of which we are prepared to do, clean these up now.
  SSAUpdater SSAUpdate;
  SmallVector<Use*, 16> UsesToRename;
  for (Instruction &I : *BB) {
    // Scan all uses of this instruction to see if it is used outside of its
    // block, and if so, record them in UsesToRename.
    for (Use &U : I.uses()) {
      Instruction *User = cast<Instruction>(U.getUser());
      if (PHINode *UserPN = dyn_cast<PHINode>(User)) {
        if (UserPN->getIncomingBlock(U) == BB)
          continue;
      } else if (User->getParent() == BB)
        continue;

      UsesToRename.push_back(&U);
    }

    // If there are no uses outside the block, we're done with this instruction.
    if (UsesToRename.empty())
      continue;

    DEBUG(dbgs() << "JT: Renaming non-local uses of: " << I << "\n");

    // We found a use of I outside of BB.  Rename all uses of I that are outside
    // its block to be uses of the appropriate PHI node etc.  See ValuesInBlocks
    // with the two values we know.
    SSAUpdate.Initialize(I.getType(), I.getName());
    SSAUpdate.AddAvailableValue(BB, &I);
    SSAUpdate.AddAvailableValue(PredBB, ValueMapping[&I]);

    while (!UsesToRename.empty())
      SSAUpdate.RewriteUse(*UsesToRename.pop_back_val());
    DEBUG(dbgs() << "\n");
  }

  // PredBB no longer jumps to BB, remove entries in the PHI node for the edge
  // that we nuked.
  BB->removePredecessor(PredBB, true);

  // Remove the unconditional branch at the end of the PredBB block.
  OldPredBranch->eraseFromParent();

  ++NumDupes;
  return true;
}

/// TryToUnfoldSelect - Look for blocks of the form
/// bb1:
///   %a = select
///   br bb2
///
/// bb2:
///   %p = phi [%a, %bb1] ...
///   %c = icmp %p
///   br i1 %c
///
/// And expand the select into a branch structure if one of its arms allows %c
/// to be folded. This later enables threading from bb1 over bb2.
bool JumpThreadingPass::TryToUnfoldSelect(CmpInst *CondCmp, BasicBlock *BB) {
  BranchInst *CondBr = dyn_cast<BranchInst>(BB->getTerminator());
  PHINode *CondLHS = dyn_cast<PHINode>(CondCmp->getOperand(0));
  Constant *CondRHS = cast<Constant>(CondCmp->getOperand(1));

  if (!CondBr || !CondBr->isConditional() || !CondLHS ||
      CondLHS->getParent() != BB)
    return false;

  for (unsigned I = 0, E = CondLHS->getNumIncomingValues(); I != E; ++I) {
    BasicBlock *Pred = CondLHS->getIncomingBlock(I);
    SelectInst *SI = dyn_cast<SelectInst>(CondLHS->getIncomingValue(I));

    // Look if one of the incoming values is a select in the corresponding
    // predecessor.
    if (!SI || SI->getParent() != Pred || !SI->hasOneUse())
      continue;

    BranchInst *PredTerm = dyn_cast<BranchInst>(Pred->getTerminator());
    if (!PredTerm || !PredTerm->isUnconditional())
      continue;

    // Now check if one of the select values would allow us to constant fold the
    // terminator in BB. We don't do the transform if both sides fold, those
    // cases will be threaded in any case.
    LazyValueInfo::Tristate LHSFolds =
        LVI->getPredicateOnEdge(CondCmp->getPredicate(), SI->getOperand(1),
                                CondRHS, Pred, BB, CondCmp);
    LazyValueInfo::Tristate RHSFolds =
        LVI->getPredicateOnEdge(CondCmp->getPredicate(), SI->getOperand(2),
                                CondRHS, Pred, BB, CondCmp);
    if ((LHSFolds != LazyValueInfo::Unknown ||
         RHSFolds != LazyValueInfo::Unknown) &&
        LHSFolds != RHSFolds) {
      // Expand the select.
      //
      // Pred --
      //  |    v
      //  |  NewBB
      //  |    |
      //  |-----
      //  v
      // BB
      BasicBlock *NewBB = BasicBlock::Create(BB->getContext(), "select.unfold",
                                             BB->getParent(), BB);
      // Move the unconditional branch to NewBB.
      PredTerm->removeFromParent();
      NewBB->getInstList().insert(NewBB->end(), PredTerm);
      // Create a conditional branch and update PHI nodes.
      BranchInst::Create(NewBB, BB, SI->getCondition(), Pred);
      CondLHS->setIncomingValue(I, SI->getFalseValue());
      CondLHS->addIncoming(SI->getTrueValue(), NewBB);
      // The select is now dead.
      SI->eraseFromParent();

      // Update any other PHI nodes in BB.
      for (BasicBlock::iterator BI = BB->begin();
           PHINode *Phi = dyn_cast<PHINode>(BI); ++BI)
        if (Phi != CondLHS)
          Phi->addIncoming(Phi->getIncomingValueForBlock(Pred), NewBB);
      return true;
    }
  }
  return false;
}

/// TryToUnfoldSelectInCurrBB - Look for PHI/Select or PHI/CMP/Select in the
/// same BB in the form
/// bb:
///   %p = phi [false, %bb1], [true, %bb2], [false, %bb3], [true, %bb4], ...
///   %s = select %p, trueval, falseval
///
/// or
///
/// bb:
///   %p = phi [0, %bb1], [1, %bb2], [0, %bb3], [1, %bb4], ...
///   %c = cmp %p, 0
///   %s = select %c, trueval, falseval
///
/// And expand the select into a branch structure. This later enables
/// jump-threading over bb in this pass.
///
/// Using the similar approach of SimplifyCFG::FoldCondBranchOnPHI(), unfold
/// select if the associated PHI has at least one constant.  If the unfolded
/// select is not jump-threaded, it will be folded again in the later
/// optimizations.
bool JumpThreadingPass::TryToUnfoldSelectInCurrBB(BasicBlock *BB) {
  // If threading this would thread across a loop header, don't thread the edge.
  // See the comments above FindLoopHeaders for justifications and caveats.
  if (LoopHeaders.count(BB))
    return false;

  for (BasicBlock::iterator BI = BB->begin();
       PHINode *PN = dyn_cast<PHINode>(BI); ++BI) {
    // Look for a Phi having at least one constant incoming value.
    if (llvm::all_of(PN->incoming_values(),
                     [](Value *V) { return !isa<ConstantInt>(V); }))
      continue;

    auto isUnfoldCandidate = [BB](SelectInst *SI, Value *V) {
      // Check if SI is in BB and use V as condition.
      if (SI->getParent() != BB)
        return false;
      Value *Cond = SI->getCondition();
      return (Cond && Cond == V && Cond->getType()->isIntegerTy(1));
    };

    SelectInst *SI = nullptr;
    for (Use &U : PN->uses()) {
      if (ICmpInst *Cmp = dyn_cast<ICmpInst>(U.getUser())) {
        // Look for a ICmp in BB that compares PN with a constant and is the
        // condition of a Select.
        if (Cmp->getParent() == BB && Cmp->hasOneUse() &&
            isa<ConstantInt>(Cmp->getOperand(1 - U.getOperandNo())))
          if (SelectInst *SelectI = dyn_cast<SelectInst>(Cmp->user_back()))
            if (isUnfoldCandidate(SelectI, Cmp->use_begin()->get())) {
              SI = SelectI;
              break;
            }
      } else if (SelectInst *SelectI = dyn_cast<SelectInst>(U.getUser())) {
        // Look for a Select in BB that uses PN as condtion.
        if (isUnfoldCandidate(SelectI, U.get())) {
          SI = SelectI;
          break;
        }
      }
    }

    if (!SI)
      continue;
    // Expand the select.
    TerminatorInst *Term =
        SplitBlockAndInsertIfThen(SI->getCondition(), SI, false);
    PHINode *NewPN = PHINode::Create(SI->getType(), 2, "", SI);
    NewPN->addIncoming(SI->getTrueValue(), Term->getParent());
    NewPN->addIncoming(SI->getFalseValue(), BB);
    SI->replaceAllUsesWith(NewPN);
    SI->eraseFromParent();
    return true;
  }
  return false;
}

/// Try to propagate a guard from the current BB into one of its predecessors
/// in case if another branch of execution implies that the condition of this
/// guard is always true. Currently we only process the simplest case that
/// looks like:
///
/// Start:
///   %cond = ...
///   br i1 %cond, label %T1, label %F1
/// T1:
///   br label %Merge
/// F1:
///   br label %Merge
/// Merge:
///   %condGuard = ...
///   call void(i1, ...) @llvm.experimental.guard( i1 %condGuard )[ "deopt"() ]
///
/// And cond either implies condGuard or !condGuard. In this case all the
/// instructions before the guard can be duplicated in both branches, and the
/// guard is then threaded to one of them.
bool JumpThreadingPass::ProcessGuards(BasicBlock *BB) {
  using namespace PatternMatch;

  // We only want to deal with two predecessors.
  BasicBlock *Pred1, *Pred2;
  auto PI = pred_begin(BB), PE = pred_end(BB);
  if (PI == PE)
    return false;
  Pred1 = *PI++;
  if (PI == PE)
    return false;
  Pred2 = *PI++;
  if (PI != PE)
    return false;
  if (Pred1 == Pred2)
    return false;

  // Try to thread one of the guards of the block.
  // TODO: Look up deeper than to immediate predecessor?
  auto *Parent = Pred1->getSinglePredecessor();
  if (!Parent || Parent != Pred2->getSinglePredecessor())
    return false;

  if (auto *BI = dyn_cast<BranchInst>(Parent->getTerminator()))
    for (auto &I : *BB)
      if (match(&I, m_Intrinsic<Intrinsic::experimental_guard>()))
        if (ThreadGuard(BB, cast<IntrinsicInst>(&I), BI))
          return true;

  return false;
}

/// Try to propagate the guard from BB which is the lower block of a diamond
/// to one of its branches, in case if diamond's condition implies guard's
/// condition.
bool JumpThreadingPass::ThreadGuard(BasicBlock *BB, IntrinsicInst *Guard,
                                    BranchInst *BI) {
  assert(BI->getNumSuccessors() == 2 && "Wrong number of successors?");
  assert(BI->isConditional() && "Unconditional branch has 2 successors?");
  Value *GuardCond = Guard->getArgOperand(0);
  Value *BranchCond = BI->getCondition();
  BasicBlock *TrueDest = BI->getSuccessor(0);
  BasicBlock *FalseDest = BI->getSuccessor(1);

  auto &DL = BB->getModule()->getDataLayout();
  bool TrueDestIsSafe = false;
  bool FalseDestIsSafe = false;

  // True dest is safe if BranchCond => GuardCond.
  auto Impl = isImpliedCondition(BranchCond, GuardCond, DL);
  if (Impl && *Impl)
    TrueDestIsSafe = true;
  else {
    // False dest is safe if !BranchCond => GuardCond.
    Impl = isImpliedCondition(BranchCond, GuardCond, DL, /* LHSIsTrue */ false);
    if (Impl && *Impl)
      FalseDestIsSafe = true;
  }

  if (!TrueDestIsSafe && !FalseDestIsSafe)
    return false;

  BasicBlock *UnguardedBlock = TrueDestIsSafe ? TrueDest : FalseDest;
  BasicBlock *GuardedBlock = FalseDestIsSafe ? TrueDest : FalseDest;

  ValueToValueMapTy UnguardedMapping, GuardedMapping;
  Instruction *AfterGuard = Guard->getNextNode();
  SmallVector<BasicBlock*, 1> RegionBlocks;                             // INTEL
  RegionBlocks.push_back(BB);                                           // INTEL
  unsigned Cost =                                                       // INTEL
      getJumpThreadDuplicationCost(RegionBlocks, BB, BBDupThreshold);   // INTEL
  if (Cost > BBDupThreshold)
    return false;
  // Duplicate all instructions before the guard and the guard itself to the
  // branch where implication is not proved.
  GuardedBlock = DuplicateInstructionsInSplitBetween(
      BB, GuardedBlock, AfterGuard, GuardedMapping);
  assert(GuardedBlock && "Could not create the guarded block?");
  // Duplicate all instructions before the guard in the unguarded branch.
  // Since we have successfully duplicated the guarded block and this block
  // has fewer instructions, we expect it to succeed.
  UnguardedBlock = DuplicateInstructionsInSplitBetween(BB, UnguardedBlock,
                                                       Guard, UnguardedMapping);
  assert(UnguardedBlock && "Could not create the unguarded block?");
  DEBUG(dbgs() << "Moved guard " << *Guard << " to block "
               << GuardedBlock->getName() << "\n");

  // Some instructions before the guard may still have uses. For them, we need
  // to create Phi nodes merging their copies in both guarded and unguarded
  // branches. Those instructions that have no uses can be just removed.
  SmallVector<Instruction *, 4> ToRemove;
  for (auto BI = BB->begin(); &*BI != AfterGuard; ++BI)
    if (!isa<PHINode>(&*BI))
      ToRemove.push_back(&*BI);

  Instruction *InsertionPoint = &*BB->getFirstInsertionPt();
  assert(InsertionPoint && "Empty block?");
  // Substitute with Phis & remove.
  for (auto *Inst : reverse(ToRemove)) {
    if (!Inst->use_empty()) {
      PHINode *NewPN = PHINode::Create(Inst->getType(), 2);
      NewPN->addIncoming(UnguardedMapping[Inst], UnguardedBlock);
      NewPN->addIncoming(GuardedMapping[Inst], GuardedBlock);
      NewPN->insertBefore(InsertionPoint);
      Inst->replaceAllUsesWith(NewPN);
    }
    Inst->eraseFromParent();
  }
  return true;
}<|MERGE_RESOLUTION|>--- conflicted
+++ resolved
@@ -28,11 +28,8 @@
 #include "llvm/Analysis/InstructionSimplify.h"
 #include "llvm/Analysis/Intel_AggInline.h"          // INTEL
 #include "llvm/Analysis/Intel_Andersens.h"          // INTEL
-<<<<<<< HEAD
 #include "llvm/Analysis/LazyValueInfo.h"
-=======
 #include "llvm/Transforms/Utils/Intel_IntrinsicUtils.h" // INTEL
->>>>>>> 7d345db7
 #include "llvm/Analysis/Loads.h"
 #include "llvm/Analysis/LoopInfo.h"
 #include "llvm/Analysis/TargetLibraryInfo.h"
