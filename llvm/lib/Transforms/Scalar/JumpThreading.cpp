//===- JumpThreading.cpp - Thread control through conditional blocks ------===//
//
// Part of the LLVM Project, under the Apache License v2.0 with LLVM Exceptions.
// See https://llvm.org/LICENSE.txt for license information.
// SPDX-License-Identifier: Apache-2.0 WITH LLVM-exception
//
//===----------------------------------------------------------------------===//
//
// This file implements the Jump Threading pass.
//
//===----------------------------------------------------------------------===//

#include "llvm/Transforms/Scalar/JumpThreading.h"
#include "llvm/ADT/DenseMap.h"
#include "llvm/ADT/DenseSet.h"
#include "llvm/ADT/MapVector.h"
#include "llvm/ADT/Optional.h"
#include "llvm/ADT/STLExtras.h"
#include "llvm/ADT/SmallPtrSet.h"
#include "llvm/ADT/SmallVector.h"
#include "llvm/ADT/Statistic.h"
#include "llvm/Analysis/AliasAnalysis.h"
#include "llvm/Analysis/BlockFrequencyInfo.h"
#include "llvm/Analysis/BranchProbabilityInfo.h"
#include "llvm/Analysis/CFG.h"
#include "llvm/Analysis/ConstantFolding.h"
#include "llvm/Analysis/DomTreeUpdater.h"
#include "llvm/Analysis/GlobalsModRef.h"
#include "llvm/Analysis/GuardUtils.h"
#include "llvm/Analysis/InstructionSimplify.h"
#include "llvm/Analysis/Intel_Andersens.h"          // INTEL
#include "llvm/Analysis/Intel_WP.h"                 // INTEL
#include "llvm/Analysis/LazyValueInfo.h"
#include "llvm/Transforms/Utils/IntrinsicUtils.h"   // INTEL
#include "llvm/Analysis/Loads.h"
#include "llvm/Analysis/LoopInfo.h"
#include "llvm/Analysis/PostDominators.h"           // INTEL
#include "llvm/Analysis/TargetLibraryInfo.h"
#include "llvm/Analysis/TargetTransformInfo.h"      // INTEL
#include "llvm/Analysis/ValueTracking.h"
#include "llvm/IR/BasicBlock.h"
#include "llvm/IR/CFG.h"
#include "llvm/IR/Constant.h"
#include "llvm/IR/ConstantRange.h"
#include "llvm/IR/Constants.h"
#include "llvm/IR/DataLayout.h"
#include "llvm/IR/Dominators.h"
#include "llvm/IR/Function.h"
#include "llvm/IR/InstrTypes.h"
#include "llvm/IR/Instruction.h"
#include "llvm/IR/Instructions.h"
#include "llvm/IR/IntrinsicInst.h"
#include "llvm/IR/Intrinsics.h"
#include "llvm/IR/LLVMContext.h"
#include "llvm/IR/MDBuilder.h"
#include "llvm/IR/Metadata.h"
#include "llvm/IR/Module.h"
#include "llvm/IR/PassManager.h"
#include "llvm/IR/PatternMatch.h"
#include "llvm/IR/Type.h"
#include "llvm/IR/Use.h"
#include "llvm/IR/User.h"
#include "llvm/IR/Value.h"
#include "llvm/InitializePasses.h"
#include "llvm/Pass.h"
#include "llvm/Support/BlockFrequency.h"
#include "llvm/Support/BranchProbability.h"
#include "llvm/Support/Casting.h"
#include "llvm/Support/CommandLine.h"
#include "llvm/Support/Debug.h"
#include "llvm/Support/raw_ostream.h"
#include "llvm/Transforms/Scalar.h"
#include "llvm/Transforms/Utils/BasicBlockUtils.h"
#include "llvm/Transforms/Utils/Cloning.h"
#include "llvm/Transforms/Utils/Local.h"
#include "llvm/Transforms/Utils/SSAUpdater.h"
#include "llvm/Transforms/Utils/ValueMapper.h"
#include <algorithm>
#include <cassert>
#include <cstddef>
#include <cstdint>
#include <iterator>
#include <memory>
#include <utility>

using namespace llvm;
using namespace jumpthreading;

#define DEBUG_TYPE "jump-threading"

STATISTIC(NumThreads, "Number of jumps threaded");
STATISTIC(NumFolds,   "Number of terminators folded");
STATISTIC(NumDupes,   "Number of branch blocks duplicated to eliminate phi");

static cl::opt<unsigned>
BBDuplicateThreshold("jump-threading-threshold",
          cl::desc("Max block size to duplicate for jump threading"),
          cl::init(6), cl::Hidden);

static cl::opt<unsigned>
ImplicationSearchThreshold(
  "jump-threading-implication-search-threshold",
  cl::desc("The number of predecessors to search for a stronger "
           "condition to use to thread over a weaker condition"),
  cl::init(3), cl::Hidden);

static cl::opt<bool> PrintLVIAfterJumpThreading(
    "print-lvi-after-jump-threading",
    cl::desc("Print the LazyValueInfo cache after JumpThreading"), cl::init(false),
    cl::Hidden);

static cl::opt<bool> JumpThreadingFreezeSelectCond(
    "jump-threading-freeze-select-cond",
    cl::desc("Freeze the condition when unfolding select"), cl::init(false),
    cl::Hidden);

static cl::opt<bool> ThreadAcrossLoopHeaders(
    "jump-threading-across-loop-headers",
    cl::desc("Allow JumpThreading to thread across loop headers, for testing"),
    cl::init(false), cl::Hidden);

#if INTEL_CUSTOMIZATION
static cl::opt<bool>
JumpThreadLoopHeader("jump-thread-loop-header",
                     cl::desc("Jump thread through loop header blocks"),
                     cl::init(true), cl::Hidden);

static cl::opt<bool>
DistantJumpThreading("distant-jump-threading",
          cl::desc("Perform jump threading across larger-than-BB regions"),
          cl::init(true), cl::Hidden);

static cl::opt<bool>
ConservativeJumpThreading("conservative-jump-threading",
          cl::desc("Use conservative heuristics for loop headers and multi-BB "
                   "thread regions"),
          cl::init(true), cl::Hidden);
#endif // INTEL_CUSTOMIZATION

namespace {

  /// This pass performs 'jump threading', which looks at blocks that have
  /// multiple predecessors and multiple successors.  If one or more of the
  /// predecessors of the block can be proven to always jump to one of the
  /// successors, we forward the edge from the predecessor to the successor by
  /// duplicating the contents of this block.
  ///
  /// An example of when this can occur is code like this:
  ///
  ///   if () { ...
  ///     X = 4;
  ///   }
  ///   if (X < 3) {
  ///
  /// In this case, the unconditional branch at the end of the first if can be
  /// revectored to the false side of the second if.
  class JumpThreading : public FunctionPass {
    JumpThreadingPass Impl;

  public:
    static char ID; // Pass identification

    JumpThreading(bool InsertFreezeWhenUnfoldingSelect = false,         // INTEL
                  int T = -1, bool AllowCFGSimps = true) :              // INTEL
      FunctionPass(ID),                                                 // INTEL
      Impl(InsertFreezeWhenUnfoldingSelect, T, AllowCFGSimps) {         // INTEL
      initializeJumpThreadingPass(*PassRegistry::getPassRegistry());
    }

    bool runOnFunction(Function &F) override;

    void getAnalysisUsage(AnalysisUsage &AU) const override {
      AU.addRequired<DominatorTreeWrapperPass>();
      AU.addPreserved<DominatorTreeWrapperPass>();
      AU.addRequired<AAResultsWrapperPass>();
      AU.addRequired<LazyValueInfoWrapperPass>();
      AU.addPreserved<LazyValueInfoWrapperPass>();
      AU.addPreserved<GlobalsAAWrapperPass>();
      AU.addPreserved<AndersensAAWrapperPass>();                        // INTEL
      AU.addPreserved<WholeProgramWrapperPass>();                       // INTEL
      AU.addRequired<TargetLibraryInfoWrapperPass>();
      AU.addRequired<TargetTransformInfoWrapperPass>();                 // INTEL
      AU.addRequired<PostDominatorTreeWrapperPass>();                   // INTEL
    }

    void releaseMemory() override { Impl.releaseMemory(); }
  };

} // end anonymous namespace

char JumpThreading::ID = 0;

INITIALIZE_PASS_BEGIN(JumpThreading, "jump-threading",
                "Jump Threading", false, false)
INITIALIZE_PASS_DEPENDENCY(DominatorTreeWrapperPass)
INITIALIZE_PASS_DEPENDENCY(LazyValueInfoWrapperPass)
INITIALIZE_PASS_DEPENDENCY(TargetLibraryInfoWrapperPass)
INITIALIZE_PASS_DEPENDENCY(AAResultsWrapperPass)
INITIALIZE_PASS_DEPENDENCY(PostDominatorTreeWrapperPass) // INTEL
INITIALIZE_PASS_END(JumpThreading, "jump-threading",
                "Jump Threading", false, false)

// Public interface to the Jump Threading pass
FunctionPass *llvm::createJumpThreadingPass(bool InsertFr,              // INTEL
                                            int Threshold,              // INTEL
                                            bool AllowCFGSimps) {       // INTEL
  return new JumpThreading(InsertFr, Threshold, AllowCFGSimps);         // INTEL
}                                                                       // INTEL

JumpThreadingPass::JumpThreadingPass(bool InsertFr,int T,               // INTEL
                                     bool AllowCFGSimps) {              // INTEL
  DoCFGSimplifications = AllowCFGSimps;                                 // INTEL
  InsertFreezeWhenUnfoldingSelect = JumpThreadingFreezeSelectCond | InsertFr;
  DefaultBBDupThreshold = (T == -1) ? BBDuplicateThreshold : unsigned(T);
}

// Update branch probability information according to conditional
// branch probability. This is usually made possible for cloned branches
// in inline instances by the context specific profile in the caller.
// For instance,
//
//  [Block PredBB]
//  [Branch PredBr]
//  if (t) {
//     Block A;
//  } else {
//     Block B;
//  }
//
//  [Block BB]
//  cond = PN([true, %A], [..., %B]); // PHI node
//  [Branch CondBr]
//  if (cond) {
//    ...  // P(cond == true) = 1%
//  }
//
//  Here we know that when block A is taken, cond must be true, which means
//      P(cond == true | A) = 1
//
//  Given that P(cond == true) = P(cond == true | A) * P(A) +
//                               P(cond == true | B) * P(B)
//  we get:
//     P(cond == true ) = P(A) + P(cond == true | B) * P(B)
//
//  which gives us:
//     P(A) is less than P(cond == true), i.e.
//     P(t == true) <= P(cond == true)
//
//  In other words, if we know P(cond == true) is unlikely, we know
//  that P(t == true) is also unlikely.
//
static void updatePredecessorProfileMetadata(PHINode *PN, BasicBlock *BB) {
  BranchInst *CondBr = dyn_cast<BranchInst>(BB->getTerminator());
  if (!CondBr)
    return;

  uint64_t TrueWeight, FalseWeight;
  if (!CondBr->extractProfMetadata(TrueWeight, FalseWeight))
    return;

  if (TrueWeight + FalseWeight == 0)
    // Zero branch_weights do not give a hint for getting branch probabilities.
    // Technically it would result in division by zero denominator, which is
    // TrueWeight + FalseWeight.
    return;

  // Returns the outgoing edge of the dominating predecessor block
  // that leads to the PhiNode's incoming block:
  auto GetPredOutEdge =
      [](BasicBlock *IncomingBB,
         BasicBlock *PhiBB) -> std::pair<BasicBlock *, BasicBlock *> {
    auto *PredBB = IncomingBB;
    auto *SuccBB = PhiBB;
    SmallPtrSet<BasicBlock *, 16> Visited;
    while (true) {
      BranchInst *PredBr = dyn_cast<BranchInst>(PredBB->getTerminator());
      if (PredBr && PredBr->isConditional())
        return {PredBB, SuccBB};
      Visited.insert(PredBB);
      auto *SinglePredBB = PredBB->getSinglePredecessor();
      if (!SinglePredBB)
        return {nullptr, nullptr};

      // Stop searching when SinglePredBB has been visited. It means we see
      // an unreachable loop.
      if (Visited.count(SinglePredBB))
        return {nullptr, nullptr};

      SuccBB = PredBB;
      PredBB = SinglePredBB;
    }
  };

  for (unsigned i = 0, e = PN->getNumIncomingValues(); i != e; ++i) {
    Value *PhiOpnd = PN->getIncomingValue(i);
    ConstantInt *CI = dyn_cast<ConstantInt>(PhiOpnd);

    if (!CI || !CI->getType()->isIntegerTy(1))
      continue;

    BranchProbability BP =
        (CI->isOne() ? BranchProbability::getBranchProbability(
                           TrueWeight, TrueWeight + FalseWeight)
                     : BranchProbability::getBranchProbability(
                           FalseWeight, TrueWeight + FalseWeight));

    auto PredOutEdge = GetPredOutEdge(PN->getIncomingBlock(i), BB);
    if (!PredOutEdge.first)
      return;

    BasicBlock *PredBB = PredOutEdge.first;
    BranchInst *PredBr = dyn_cast<BranchInst>(PredBB->getTerminator());
    if (!PredBr)
      return;

    uint64_t PredTrueWeight, PredFalseWeight;
    // FIXME: We currently only set the profile data when it is missing.
    // With PGO, this can be used to refine even existing profile data with
    // context information. This needs to be done after more performance
    // testing.
    if (PredBr->extractProfMetadata(PredTrueWeight, PredFalseWeight))
      continue;

    // We can not infer anything useful when BP >= 50%, because BP is the
    // upper bound probability value.
    if (BP >= BranchProbability(50, 100))
      continue;

    SmallVector<uint32_t, 2> Weights;
    if (PredBr->getSuccessor(0) == PredOutEdge.second) {
      Weights.push_back(BP.getNumerator());
      Weights.push_back(BP.getCompl().getNumerator());
    } else {
      Weights.push_back(BP.getCompl().getNumerator());
      Weights.push_back(BP.getNumerator());
    }
    PredBr->setMetadata(LLVMContext::MD_prof,
                        MDBuilder(PredBr->getParent()->getContext())
                            .createBranchWeights(Weights));
  }
}

/// runOnFunction - Toplevel algorithm.
bool JumpThreading::runOnFunction(Function &F) {
  if (skipFunction(F))
    return false;
  auto TLI = &getAnalysis<TargetLibraryInfoWrapperPass>().getTLI(F);
#if INTEL_CUSTOMIZATION
  // If we need structured CFGs, disable jump threading, since it generally
  // tends to destructure them.
  auto TTI = &getAnalysis<TargetTransformInfoWrapperPass>().getTTI(F);
  if (TTI->needsStructuredCFG())
    return false;
  auto *PDT = &getAnalysis<PostDominatorTreeWrapperPass>().getPostDomTree();
#endif
  auto DT = &getAnalysis<DominatorTreeWrapperPass>().getDomTree();
  auto LVI = &getAnalysis<LazyValueInfoWrapperPass>().getLVI();
  auto AA = &getAnalysis<AAResultsWrapperPass>().getAAResults();
  DomTreeUpdater DTU(*DT, DomTreeUpdater::UpdateStrategy::Lazy);
  std::unique_ptr<BlockFrequencyInfo> BFI;
  std::unique_ptr<BranchProbabilityInfo> BPI;
  if (F.hasProfileData()) {
    LoopInfo LI{DominatorTree(F)};
    BPI.reset(new BranchProbabilityInfo(F, LI, TLI));
    BFI.reset(new BlockFrequencyInfo(F, *BPI, LI));
  }

  bool Changed = Impl.runImpl(F, TLI, LVI, AA, &DTU, F.hasProfileData(),
                              std::move(BFI), std::move(BPI), PDT); // INTEL
  if (PrintLVIAfterJumpThreading) {
    dbgs() << "LVI for function '" << F.getName() << "':\n";
    LVI->printLVI(F, DTU.getDomTree(), dbgs());
  }
  return Changed;
}

PreservedAnalyses JumpThreadingPass::run(Function &F,
                                         FunctionAnalysisManager &AM) {
  auto &TLI = AM.getResult<TargetLibraryAnalysis>(F);
  auto &DT = AM.getResult<DominatorTreeAnalysis>(F);
  auto &LVI = AM.getResult<LazyValueAnalysis>(F);
  auto &AA = AM.getResult<AAManager>(F);
  auto &PDT = AM.getResult<PostDominatorTreeAnalysis>(F); // INTEL
  DomTreeUpdater DTU(DT, DomTreeUpdater::UpdateStrategy::Lazy);

  std::unique_ptr<BlockFrequencyInfo> BFI;
  std::unique_ptr<BranchProbabilityInfo> BPI;
  if (F.hasProfileData()) {
    LoopInfo LI{DominatorTree(F)};
    BPI.reset(new BranchProbabilityInfo(F, LI, &TLI));
    BFI.reset(new BlockFrequencyInfo(F, *BPI, LI));
  }

  bool Changed = runImpl(F, &TLI, &LVI, &AA, &DTU, F.hasProfileData(),
                         std::move(BFI), std::move(BPI), &PDT); // INTEL

  if (!Changed)
    return PreservedAnalyses::all();
  PreservedAnalyses PA;
  PA.preserve<GlobalsAA>();
  PA.preserve<DominatorTreeAnalysis>();
  PA.preserve<LazyValueAnalysis>();
  PA.preserve<AndersensAA>();         // INTEL
  PA.preserve<WholeProgramAnalysis>();// INTEL
  return PA;
}
bool JumpThreadingPass::runImpl(Function &F, TargetLibraryInfo *TLI_,
                                LazyValueInfo *LVI_, AliasAnalysis *AA_,
                                DomTreeUpdater *DTU_, bool HasProfileData_,
                                std::unique_ptr<BlockFrequencyInfo> BFI_,
#if INTEL_CUSTOMIZATION
                                std::unique_ptr<BranchProbabilityInfo> BPI_,
                                PostDominatorTree *PDT_) {
#endif // INTEL_CUSTOMIZATION
  LLVM_DEBUG(dbgs() << "Jump threading on function '" << F.getName() << "'\n");
  TLI = TLI_;
  LVI = LVI_;
  AA = AA_;
  DTU = DTU_;
  BFI.reset();
  BPI.reset();
  PDT = PDT_;               // INTEL
  BlockThreadCount.clear(); // INTEL
  // When profile data is available, we need to update edge weights after
  // successful jump threading, which requires both BPI and BFI being available.
  HasProfileData = HasProfileData_;
  auto *GuardDecl = F.getParent()->getFunction(
      Intrinsic::getName(Intrinsic::experimental_guard));
  HasGuards = GuardDecl && !GuardDecl->use_empty();
  if (HasProfileData) {
    BPI = std::move(BPI_);
    BFI = std::move(BFI_);
  }

  // Reduce the number of instructions duplicated when optimizing strictly for
  // size.
  if (BBDuplicateThreshold.getNumOccurrences())
    BBDupThreshold = BBDuplicateThreshold;
  else if (F.hasFnAttribute(Attribute::MinSize))
    BBDupThreshold = 3;
  else
    BBDupThreshold = DefaultBBDupThreshold;

  // JumpThreading must not processes blocks unreachable from entry. It's a
  // waste of compute time and can potentially lead to hangs.
  SmallPtrSet<BasicBlock *, 16> Unreachable;
  assert(DTU && "DTU isn't passed into JumpThreading before using it.");
  assert(DTU->hasDomTree() && "JumpThreading relies on DomTree to proceed.");
  DominatorTree &DT = DTU->getDomTree();
  for (auto &BB : F)
    if (!DT.isReachableFromEntry(&BB))
      Unreachable.insert(&BB);

  if (!ThreadAcrossLoopHeaders)
    findLoopHeaders(F);

#if INTEL_CUSTOMIZATION
  unsigned FnSize = F.size(); // linear time
#endif // INTEL_CUSTOMIZATION

  bool EverChanged = false;
  bool Changed;
  do {
    Changed = false;
    for (auto &BB : F) {
      if (Unreachable.count(&BB))
        continue;
<<<<<<< HEAD
#if INTEL_CUSTOMIZATION
      // If the function is over a certain size, and the number of CFG
      // transforms exceeds the number of blocks in the function by 10X,
      // we may be stuck in a degenerate N^2 case. This will rapidly consume
      // memory with DT updates. Stop jump threading completely.
      if ((FnSize > 100) && (DTU->numPendingUpdates() > (FnSize * 10))) {
        LLVM_DEBUG(dbgs() << "  JT: Too many DT updates. "
                          << DTU->numPendingUpdates() << ", Fsize: " << F.size()
                          << "\n");
        EverChanged |= Changed;
        Changed = false;
        break;
      }
#endif // INTEL_CUSTOMIZATION
      while (ProcessBlock(&BB)) // Thread all of the branches we can over BB.
=======
      while (processBlock(&BB)) // Thread all of the branches we can over BB.
>>>>>>> c95fff5b
        Changed = true;

      // Jump threading may have introduced redundant debug values into BB
      // which should be removed.
      if (Changed)
        RemoveRedundantDbgInstrs(&BB);

      // Stop processing BB if it's the entry or is now deleted. The following
      // routines attempt to eliminate BB and locating a suitable replacement
      // for the entry is non-trivial.
      if (&BB == &F.getEntryBlock() || DTU->isBBPendingDeletion(&BB))
        continue;

      if (pred_empty(&BB)) {
        // When processBlock makes BB unreachable it doesn't bother to fix up
        // the instructions in it. We must remove BB to prevent invalid IR.
        LLVM_DEBUG(dbgs() << "  JT: Deleting dead block '" << BB.getName()
                          << "' with terminator: " << *BB.getTerminator()
                          << '\n');
        LoopHeaders.erase(&BB);
        CountableSingleExitLoopLatches.erase(&BB);   // INTEL
        CountableSingleExitLoopHeaders.erase(&BB);   // INTEL
        LVI->eraseBlock(&BB);
        DeleteDeadBlock(&BB, DTU);
        Changed = true;
        continue;
      }

      // processBlock doesn't thread BBs with unconditional TIs. However, if BB
      // is "almost empty", we attempt to merge BB with its sole successor.
      auto *BI = dyn_cast<BranchInst>(BB.getTerminator());
      if (BI && BI->isUnconditional()) {
        BasicBlock *Succ = BI->getSuccessor(0);
        if (
            // The terminator must be the only non-phi instruction in BB.
            BB.getFirstNonPHIOrDbg()->isTerminator() &&
            // Don't alter Loop headers and latches to ensure another pass can
            // detect and transform nested loops later.
            !LoopHeaders.count(&BB) && !LoopHeaders.count(Succ) &&
            TryToSimplifyUncondBranchFromEmptyBlock(&BB, DTU)) {
          RemoveRedundantDbgInstrs(Succ);
          // BB is valid for cleanup here because we passed in DTU. F remains
          // BB's parent until a DTU->getDomTree() event.
          LVI->eraseBlock(&BB);
          CountableSingleExitLoopLatches.erase(&BB);   // INTEL
          CountableSingleExitLoopHeaders.erase(&BB);   // INTEL
          Changed = true;
        }
      }
    }
    EverChanged |= Changed;
  } while (Changed);

  LoopHeaders.clear();
  CountableSingleExitLoopLatches.clear();   // INTEL
  CountableSingleExitLoopHeaders.clear();   // INTEL
  // Flush only the Dominator Tree.
  return EverChanged;
}

// Replace uses of Cond with ToVal when safe to do so. If all uses are
// replaced, we can remove Cond. We cannot blindly replace all uses of Cond
// because we may incorrectly replace uses when guards/assumes are uses of
// of `Cond` and we used the guards/assume to reason about the `Cond` value
// at the end of block. RAUW unconditionally replaces all uses
// including the guards/assumes themselves and the uses before the
// guard/assume.
static void replaceFoldableUses(Instruction *Cond, Value *ToVal) {
  assert(Cond->getType() == ToVal->getType());
  auto *BB = Cond->getParent();
  // We can unconditionally replace all uses in non-local blocks (i.e. uses
  // strictly dominated by BB), since LVI information is true from the
  // terminator of BB.
  replaceNonLocalUsesWith(Cond, ToVal);
  for (Instruction &I : reverse(*BB)) {
    // Reached the Cond whose uses we are trying to replace, so there are no
    // more uses.
    if (&I == Cond)
      break;
    // We only replace uses in instructions that are guaranteed to reach the end
    // of BB, where we know Cond is ToVal.
    if (!isGuaranteedToTransferExecutionToSuccessor(&I))
      break;
    I.replaceUsesOfWith(Cond, ToVal);
  }
  if (Cond->use_empty() && !Cond->mayHaveSideEffects())
    Cond->eraseFromParent();
}

#if INTEL_CUSTOMIZATION
/// getJumpThreadDuplicationCost - Return the cost of duplicating this region to
/// thread across it. Stop scanning the region when passing the threshold.
static unsigned getJumpThreadDuplicationCost(
  const SmallVectorImpl<BasicBlock*> &RegionBlocks,
  const BasicBlock *RegionBottom,
  unsigned Threshold) {
  const Instruction *BBTerm = RegionBottom->getTerminator();

  unsigned Bonus = 0;
  // Threading through a switch statement is particularly profitable.  If this
  // block ends in a switch, decrease its cost to make it more likely to happen.
  if (isa<SwitchInst>(BBTerm))
    Bonus = 6;

  // The same holds for indirect branches, but slightly more so.
  if (isa<IndirectBrInst>(BBTerm))
    Bonus = 8;


  // Bump the threshold up so the early exit from the loop doesn't skip the
  // terminator-based Size adjustment at the end.
  Threshold += Bonus;

  // Sum up the cost of each instruction until we get to the terminator.  Don't
  // include the terminator because the copy won't include it.
  unsigned Size = 0;
  for (auto BB : RegionBlocks) {
    /// Ignore PHI nodes, these will be flattened when duplication happens.
    BasicBlock::const_iterator I(BB->getFirstNonPHI());

    // FIXME: THREADING will delete values that are just used to compute the
    // branch, so they shouldn't count against the duplication cost.

    // Sum up the cost of each instruction.
    for (; I != BB->end(); ++I) {
      // Don't include the terminator in the region bottom, because the copy
      // won't include it.
      if (I->isTerminator() && BB == RegionBottom)
        continue;

      if (IntrinsicUtils::isDirective(const_cast<Instruction *>(&*I)))
        return Threshold + 1;

      // Stop scanning the block if we've reached the threshold.
      if (Size > Threshold)
        return Size;

      // Debugger intrinsics don't incur code size.
      if (isa<DbgInfoIntrinsic>(I)) continue;

      // If this is a pointer->pointer bitcast, it is free.
      if (isa<BitCastInst>(I) && I->getType()->isPointerTy())
        continue;

      // Freeze instruction is free, too.
      if (isa<FreezeInst>(I))
        continue;

      // Bail out if this instruction gives back a token type, it is not
      // possible to duplicate it if it is used outside this BB.
      if (I->getType()->isTokenTy() && I->isUsedOutsideOfBlock(BB))
        return ~0U;

      // All other instructions count for at least one unit.
      ++Size;

      // Calls are more expensive.  If they are non-intrinsic calls, we model
      // them as having cost of 4.  If they are a non-vector intrinsic, we model
      // them as having cost of 2 total, and if they are a vector intrinsic, we
      //  model them as having cost 1.
      if (const CallInst *CI = dyn_cast<CallInst>(I)) {
        if (CI->cannotDuplicate() || CI->isConvergent())
          // Blocks with NoDuplicate are modelled as having infinite cost, so
          // they are never duplicated.
          return ~0U;
        else if (!isa<IntrinsicInst>(CI))
          Size += 3;
        else if (!CI->getType()->isVectorTy())
          Size += 1;
      }
    }
  }

  return Size > Bonus ? Size - Bonus : 0;
}

<<<<<<< HEAD
// Approximates checks for common countable loop structure-
// 1) Header has two predecessors.
// 2) Latch ends in a conditional branch.
// 3) Latch condition is a ICmp instruction.
// 4) One of the compare operands looks like an IV.
//
// Example IR-
// latch:
// %inc = add %iv, 1
// %cmp = icmp lt %inc, 5
// br %cmp, %header, %exit
static bool isCountableLoop(const BasicBlock *HeaderBB,
                            const BasicBlock *LatchBB) {

  if (std::distance(pred_begin(HeaderBB), pred_end(HeaderBB)) != 2)
    return false;

  auto *BrTerm = dyn_cast<BranchInst>(LatchBB->getTerminator());

  if (!BrTerm || BrTerm->isUnconditional())
    return false;

  auto *CmpInst = dyn_cast<ICmpInst>(BrTerm->getCondition());

  if (!CmpInst)
    return false;

  for (const Value *Op : CmpInst->operands()) {
    auto *OpInst = dyn_cast<Instruction>(Op);

    if (!OpInst)
      continue;

    auto ParentBB = OpInst->getParent();
    bool DefinedInHeader = (ParentBB == HeaderBB);
    bool DefinedInHeaderOrLatch = (DefinedInHeader || (ParentBB == LatchBB));

    // If instruction is defined in the header or latch and is among the most
    // common instruction types for an IV (add, sub, GEP and phi), assume it
    // is an IV.
    if (DefinedInHeaderOrLatch &&
        ((OpInst->getOpcode() == Instruction::Add) ||
        (OpInst->getOpcode() == Instruction::Sub) ||
        (OpInst->getOpcode() == Instruction::GetElementPtr) ||
        (DefinedInHeader && isa<PHINode>(OpInst))))
      return true;
  }

  return false;
}

static bool isCountableSingleExitLoop(const BasicBlock *HeaderBB,
                                      const BasicBlock *LatchBB,
                                      PostDominatorTree *PDT) {
  if (!isCountableLoop(HeaderBB, LatchBB))
    return false;

  // Check whether the loop is single exit by checking whether latch
  // post-dominates all loop bblocks.
  SmallVector<const BasicBlock *, 8> WorkListBBs;
  SmallPtrSet<const BasicBlock *, 16> VisitedLoopBBs;

  WorkListBBs.push_back(HeaderBB);

  do {
    auto *CurBB = WorkListBBs.pop_back_val();

    if (CurBB == LatchBB)
      continue;

    if (!VisitedLoopBBs.insert(CurBB).second)
      continue;

    if (!PDT->dominates(LatchBB, CurBB))
      return false;

    for (auto *SuccBB : make_range(succ_begin(CurBB), succ_end(CurBB))) {
      WorkListBBs.push_back(SuccBB);
    }

  } while (!WorkListBBs.empty());

  return true;
}
#endif // INTEL_CUSTOMIZATION

/// FindLoopHeaders - We do not want jump threading to turn proper loop
=======
/// findLoopHeaders - We do not want jump threading to turn proper loop
>>>>>>> c95fff5b
/// structures into irreducible loops.  Doing this breaks up the loop nesting
/// hierarchy and pessimizes later transformations.  To prevent this from
/// happening, we first have to find the loop headers.  Here we approximate this
/// by finding targets of backedges in the CFG.
///
/// Note that there definitely are cases when we want to allow threading of
/// edges across a loop header.  For example, threading a jump from outside the
/// loop (the preheader) to an exit block of the loop is definitely profitable.
/// It is also almost always profitable to thread backedges from within the loop
/// to exit blocks, and is often profitable to thread backedges to other blocks
/// within the loop (forming a nested loop).  This simple analysis is not rich
/// enough to track all of these properties and keep it up-to-date as the CFG
/// mutates, so we don't allow any of these transformations.
void JumpThreadingPass::findLoopHeaders(Function &F) {
  SmallVector<std::pair<const BasicBlock*,const BasicBlock*>, 32> Edges;
  FindFunctionBackedges(F, Edges);

  for (const auto &Edge : Edges)
    LoopHeaders.insert(Edge.second);
#if INTEL_CUSTOMIZATION
  if (F.isPreLoopOpt())
    for (const auto &Edge : Edges)
      if (isCountableSingleExitLoop(Edge.second, Edge.first, PDT)) {
        CountableSingleExitLoopLatches.insert(Edge.first);
        CountableSingleExitLoopHeaders.insert(Edge.second);
      }
#endif // INTEL_CUSTOMIZATION
}

/// getKnownConstant - Helper method to determine if we can thread over a
/// terminator with the given value as its condition, and if so what value to
/// use for that. What kind of value this is depends on whether we want an
/// integer or a block address, but an undef is always accepted.
/// Returns null if Val is null or not an appropriate constant.
static Constant *getKnownConstant(Value *Val, ConstantPreference Preference) {
  if (!Val)
    return nullptr;

  // Undef is "known" enough.
  if (UndefValue *U = dyn_cast<UndefValue>(Val))
    return U;

  if (Preference == WantBlockAddress)
    return dyn_cast<BlockAddress>(Val->stripPointerCasts());

  return dyn_cast<ConstantInt>(Val);
}

<<<<<<< HEAD
#if INTEL_CUSTOMIZATION
/// Test whether two ThreadRegions are identical.
static bool matchingRegionInfo(const ThreadRegionInfo &RegionInfo1,
                               const ThreadRegionInfo &RegionInfo2) {
  ThreadRegionInfoIterator I1 = RegionInfo1.begin(), I1E = RegionInfo1.end();
  ThreadRegionInfoIterator I2 = RegionInfo2.begin(), I2E = RegionInfo2.end();

  while (I1 != I1E && I2 != I2E) {
    if (I1->first != I2->first || I1->second != I2->second)
      return false;
    ++I1, ++I2;
  }

  return I1 == I1E && I2 == I2E;
}
#endif // INTEL_CUSTOMIZATION

/// ComputeValueKnownInPredecessors - Given a basic block BB and a value V, see
=======
/// computeValueKnownInPredecessors - Given a basic block BB and a value V, see
>>>>>>> c95fff5b
/// if we can infer that the value is a known ConstantInt/BlockAddress or undef
/// in any of our predecessors.  If so, return the known list of value and pred
/// BB in the result vector.
///
/// This returns true if there were any known values.
bool JumpThreadingPass::computeValueKnownInPredecessorsImpl(
    Value *V, BasicBlock *BB, PredValueInfo &Result,
    ThreadRegionInfo &RegionInfo,       // INTEL
    ConstantPreference Preference, DenseSet<Value *> &RecursionSet,
    Instruction *CxtI) {
  // This method walks up use-def chains recursively.  Because of this, we could
  // get into an infinite loop going around loops in the use-def chain.  To
  // prevent this, keep track of what (value, block) pairs we've already visited
  // and terminate the search if we loop back to them
  if (!RecursionSet.insert(V).second)
    return false;

  // If V is a constant, then it is known in all predecessors.
  if (Constant *KC = getKnownConstant(V, Preference)) {
    for (BasicBlock *Pred : predecessors(BB))
      Result.emplace_back(KC, Pred);

    RegionInfo.push_back(std::make_pair(BB, BB));                       // INTEL
    return !Result.empty();
  }

  // If V is a non-instruction value, or an instruction in a different block,
  // then it can't be derived from a PHI.
  Instruction *I = dyn_cast<Instruction>(V);
  if (!I || I->getParent() != BB) {

    // Okay, if this is a live-in value, see if it has a known value at the end
    // of any of our predecessors.
    //
    // FIXME: This should be an edge property, not a block end property.
    /// TODO: Per PR2563, we could infer value range information about a
    /// predecessor based on its terminator.
    //
    // FIXME: change this to use the more-rich 'getPredicateOnEdge' method if
    // "I" is a non-local compare-with-a-constant instruction.  This would be
    // able to handle value inequalities better, for example if the compare is
    // "X < 4" and "X < 3" is known true but "X < 4" itself is not available.
    // Perhaps getConstantOnEdge should be smart enough to do this?
    for (BasicBlock *P : predecessors(BB)) {
      // If the value is known by LazyValueInfo to be a constant in a
      // predecessor, use that information to try to thread this block.
      Constant *PredCst = LVI->getConstantOnEdge(V, P, BB, CxtI);
      if (Constant *KC = getKnownConstant(PredCst, Preference))
        Result.emplace_back(KC, P);
    }

#if INTEL_CUSTOMIZATION
    if (!Result.empty()) {
      RegionInfo.push_back(std::make_pair(BB, BB));
      return true;
    }

    // If I is a PHI node defined outside BB, we might have a candidate for
    // distant jump threading.
    if (!DistantJumpThreading || !I || !isa<PHINode>(I))
      return false;
#endif // INTEL_CUSTOMIZATION
  }

  /// If I is a PHI node, then we know the incoming values for any constants.
  if (PHINode *PN = dyn_cast<PHINode>(I)) {
    for (unsigned i = 0, e = PN->getNumIncomingValues(); i != e; ++i) {
      Value *InVal = PN->getIncomingValue(i);
      if (Constant *KC = getKnownConstant(InVal, Preference)) {
        Result.emplace_back(KC, PN->getIncomingBlock(i));
      } else {
        Constant *CI = LVI->getConstantOnEdge(InVal,
                                              PN->getIncomingBlock(i),
                                              PN->getParent(), CxtI);   // INTEL
        if (Constant *KC = getKnownConstant(CI, Preference))
          Result.emplace_back(KC, PN->getIncomingBlock(i));
      }
    }

#if INTEL_CUSTOMIZATION
    if (!Result.empty()) {
      RegionInfo.push_back(std::make_pair(PN->getParent(), BB));
      return true;
    }

    if (!DistantJumpThreading)
      return false;

    // We failed to find any constant incoming values to PN. Now look back
    // even further. One of the operands to PN might itself be a PHI node
    // with constant incoming values. This has the potential of really exploding
    // compile time, so only search back through one PHI.
    if (RegionInfo.size() > 0)
      return false;
    
    RegionInfo.push_back(std::make_pair(PN->getParent(), BB));
    for (unsigned i = 0, e = PN->getNumIncomingValues(); i != e; ++i) {
      Value *InVal = PN->getIncomingValue(i);
      if (PHINode *PN2 = dyn_cast<PHINode>(InVal)) {
        ComputeValueKnownInPredecessors(PN2, PN2->getParent(), Result,
                                        RegionInfo, Preference, CxtI);
        if (!Result.empty()) {
          // ComputeValueKnownInPredecessors will have made PN2's block the
          // bottom of the thread sub-region. We need to change this to be
          // the relevant predecessor of PN's block.
          assert(RegionInfo.size() == 2 && "Unexpected thread region");
          RegionInfo.back().second = PN->getIncomingBlock(i);
          return true;
        }
      }
    }
    RegionInfo.pop_back();

    return false;
#endif // INTEL_CUSTOMIZATION
  }

  // Handle Cast instructions.
  if (CastInst *CI = dyn_cast<CastInst>(I)) {
    Value *Source = CI->getOperand(0);
<<<<<<< HEAD
    ComputeValueKnownInPredecessorsImpl(Source, BB, Result, RegionInfo, // INTEL
                                        Preference, RecursionSet, CxtI);// INTEL
=======
    computeValueKnownInPredecessorsImpl(Source, BB, Result, Preference,
                                        RecursionSet, CxtI);
>>>>>>> c95fff5b
    if (Result.empty())
      return false;

    // Convert the known values.
    for (auto &R : Result)
      R.first = ConstantExpr::getCast(CI->getOpcode(), R.first, CI->getType());

    return true;
  }

  if (FreezeInst *FI = dyn_cast<FreezeInst>(I)) {
    Value *Source = FI->getOperand(0);
<<<<<<< HEAD
    ComputeValueKnownInPredecessorsImpl(Source, BB, Result, RegionInfo, // INTEL
                                        Preference, RecursionSet, CxtI);// INTEL
=======
    computeValueKnownInPredecessorsImpl(Source, BB, Result, Preference,
                                        RecursionSet, CxtI);
>>>>>>> c95fff5b

    erase_if(Result, [](auto &Pair) {
      return !isGuaranteedNotToBeUndefOrPoison(Pair.first);
    });

    return !Result.empty();
  }

  // Handle some boolean conditions.
  if (I->getType()->getPrimitiveSizeInBits() == 1) {
    assert(Preference == WantInteger && "One-bit non-integer type?");
    // X | true -> true
    // X & false -> false
    if (I->getOpcode() == Instruction::Or ||
        I->getOpcode() == Instruction::And) {
      PredValueInfoTy LHSVals, RHSVals;
      ThreadRegionInfoTy RegionInfoOp0, RegionInfoOp1;                  // INTEL

<<<<<<< HEAD
      ComputeValueKnownInPredecessorsImpl(I->getOperand(0), BB, LHSVals,
                                          RegionInfoOp0,                    // INTEL
                                      WantInteger, RecursionSet, CxtI);
      ComputeValueKnownInPredecessorsImpl(I->getOperand(1), BB, RHSVals,
                                          RegionInfoOp1,                    // INTEL
=======
      computeValueKnownInPredecessorsImpl(I->getOperand(0), BB, LHSVals,
                                      WantInteger, RecursionSet, CxtI);
      computeValueKnownInPredecessorsImpl(I->getOperand(1), BB, RHSVals,
>>>>>>> c95fff5b
                                          WantInteger, RecursionSet, CxtI);

      if (LHSVals.empty() && RHSVals.empty())
        return false;

      ConstantInt *InterestingVal;
      if (I->getOpcode() == Instruction::Or)
        InterestingVal = ConstantInt::getTrue(I->getContext());
      else
        InterestingVal = ConstantInt::getFalse(I->getContext());

      SmallPtrSet<BasicBlock*, 4> LHSKnownBBs;

      // Scan for the sentinel.  If we find an undef, force it to the
      // interesting value: x|undef -> true and x&undef -> false.
      for (const auto &LHSVal : LHSVals)
        if (LHSVal.first == InterestingVal || isa<UndefValue>(LHSVal.first)) {
          Result.emplace_back(InterestingVal, LHSVal.second);
          LHSKnownBBs.insert(LHSVal.second);
        }

#if INTEL_CUSTOMIZATION
      // It is possible that there are known values for both operand 0 and
      // operand 1 but where the top of the thread region is different. Don't
      // attempt to handle this case. Instead, arbitrarily use operand 0's
      // known values when the thread region is different.
      if (!Result.empty() &&
          !matchingRegionInfo(RegionInfoOp0, RegionInfoOp1)) {
        RegionInfo.insert(RegionInfo.end(), RegionInfoOp0.begin(),
                          RegionInfoOp0.end());
        return true;
      }
#endif // INTEL_CUSTOMIZATION

      for (const auto &RHSVal : RHSVals)
        if (RHSVal.first == InterestingVal || isa<UndefValue>(RHSVal.first)) {
          // If we already inferred a value for this block on the LHS, don't
          // re-add it.
          if (!LHSKnownBBs.count(RHSVal.second))
            Result.emplace_back(InterestingVal, RHSVal.second);
        }

      if (!Result.empty())                                              // INTEL
        RegionInfo.insert(RegionInfo.end(), RegionInfoOp1.begin(),      // INTEL
                          RegionInfoOp1.end());                         // INTEL

      return !Result.empty();
    }

    // Handle the NOT form of XOR.
    if (I->getOpcode() == Instruction::Xor &&
        isa<ConstantInt>(I->getOperand(1)) &&
        cast<ConstantInt>(I->getOperand(1))->isOne()) {
<<<<<<< HEAD
      ComputeValueKnownInPredecessorsImpl(I->getOperand(0), BB, Result,
                                          RegionInfo,                       // INTEL
=======
      computeValueKnownInPredecessorsImpl(I->getOperand(0), BB, Result,
>>>>>>> c95fff5b
                                          WantInteger, RecursionSet, CxtI);
      if (Result.empty())
        return false;

      // Invert the known values.
      for (auto &R : Result)
        R.first = ConstantExpr::getNot(R.first);

      return true;
    }

  // Try to simplify some other binary operator values.
  } else if (BinaryOperator *BO = dyn_cast<BinaryOperator>(I)) {
    assert(Preference != WantBlockAddress
            && "A binary operator creating a block address?");

    ThreadRegionInfoTy RegionInfoOp0;                                   // INTEL
    if (ConstantInt *CI = dyn_cast<ConstantInt>(BO->getOperand(1))) {
      PredValueInfoTy LHSVals;
<<<<<<< HEAD
      ComputeValueKnownInPredecessorsImpl(BO->getOperand(0), BB, LHSVals,
                                          RegionInfoOp0,                    // INTEL
=======
      computeValueKnownInPredecessorsImpl(BO->getOperand(0), BB, LHSVals,
>>>>>>> c95fff5b
                                          WantInteger, RecursionSet, CxtI);

      // Try to use constant folding to simplify the binary operator.
      for (const auto &LHSVal : LHSVals) {
        Constant *V = LHSVal.first;
        Constant *Folded = ConstantExpr::get(BO->getOpcode(), V, CI);

        if (Constant *KC = getKnownConstant(Folded, WantInteger))
          Result.emplace_back(KC, LHSVal.second);
      }
    }

    if (!Result.empty())                                                // INTEL
      RegionInfo.insert(RegionInfo.end(), RegionInfoOp0.begin(),        // INTEL
                        RegionInfoOp0.end());                           // INTEL

    return !Result.empty();
  }

  // Handle compare with phi operand, where the PHI is defined in this block.
  if (CmpInst *Cmp = dyn_cast<CmpInst>(I)) {
    assert(Preference == WantInteger && "Compares only produce integers");
    Type *CmpType = Cmp->getType();
    Value *CmpLHS = Cmp->getOperand(0);
    Value *CmpRHS = Cmp->getOperand(1);
    CmpInst::Predicate Pred = Cmp->getPredicate();

    PHINode *PN = dyn_cast<PHINode>(CmpLHS);
    if (!PN)
      PN = dyn_cast<PHINode>(CmpRHS);
    if (PN && PN->getParent() == BB) {
      const DataLayout &DL = PN->getModule()->getDataLayout();
      // We can do this simplification if any comparisons fold to true or false.
      // See if any do.
      for (unsigned i = 0, e = PN->getNumIncomingValues(); i != e; ++i) {
        BasicBlock *PredBB = PN->getIncomingBlock(i);
        Value *LHS, *RHS;
        if (PN == CmpLHS) {
          LHS = PN->getIncomingValue(i);
          RHS = CmpRHS->DoPHITranslation(BB, PredBB);
        } else {
          LHS = CmpLHS->DoPHITranslation(BB, PredBB);
          RHS = PN->getIncomingValue(i);
        }

#if INTEL_CUSTOMIZATION
        // When BB is a loop header, LHS can be derived from a Value, %V,
        // computed in BB during a prior iteration of the loop. We have to be
        // careful to avoid trying to simplify a comparison based on a RHS also
        // derived from %V but from the current loop iteration. It is
        // computationally expensive to detect this situation, because %V can be
        // arbitrarily far back in the expression tree for LHS. So
        // conservatively suppress this optimization when BB is a loop header.
        //
        // Note that the problem is provably confined to loop headers. In order
        // for LHS to be derived from %V defined in BB, BB must dominate PredBB,
        // which makes PredBB-->BB a backedge and BB a member of LoopHeaders.
        //
        // Caution! This requires LoopHeaders to be kept up-to-date for
        // correctness. Practically speaking, this isn't a new requirement
        // given the number of failures that occured when first allowing jump
        // threading across loop headers. But this check makes the requirement
        // explicit and intentional.
        if (isa<Instruction>(LHS) && isa<Instruction>(RHS) &&
            LoopHeaders.count(BB))
          continue;
#endif // INTEL_CUSTOMIZATION

        Value *Res = SimplifyCmpInst(Pred, LHS, RHS, {DL});
        if (!Res) {
          if (!isa<Constant>(RHS))
            continue;

          // getPredicateOnEdge call will make no sense if LHS is defined in BB.
          auto LHSInst = dyn_cast<Instruction>(LHS);
          if (LHSInst && LHSInst->getParent() == BB)
            continue;

          LazyValueInfo::Tristate
            ResT = LVI->getPredicateOnEdge(Pred, LHS,
                                           cast<Constant>(RHS), PredBB, BB,
                                           CxtI ? CxtI : Cmp);
          if (ResT == LazyValueInfo::Unknown)
            continue;
          Res = ConstantInt::get(Type::getInt1Ty(LHS->getContext()), ResT);
        }

        if (Constant *KC = getKnownConstant(Res, WantInteger))
          Result.emplace_back(KC, PredBB);
      }

      if (!Result.empty())                                              // INTEL
        RegionInfo.push_back(std::make_pair(BB, BB));                   // INTEL

      return !Result.empty();
    }

    // If comparing a live-in value against a constant, see if we know the
    // live-in value on any predecessors.
    if (isa<Constant>(CmpRHS) && !CmpType->isVectorTy()) {
      Constant *CmpConst = cast<Constant>(CmpRHS);

      if (!isa<Instruction>(CmpLHS) ||
          cast<Instruction>(CmpLHS)->getParent() != BB) {
        for (BasicBlock *P : predecessors(BB)) {
          // If the value is known by LazyValueInfo to be a constant in a
          // predecessor, use that information to try to thread this block.
          LazyValueInfo::Tristate Res =
            LVI->getPredicateOnEdge(Pred, CmpLHS,
                                    CmpConst, P, BB, CxtI ? CxtI : Cmp);
          if (Res == LazyValueInfo::Unknown)
            continue;

          Constant *ResC = ConstantInt::get(CmpType, Res);
          Result.emplace_back(ResC, P);
        }

        if (!Result.empty())                                            // INTEL
          RegionInfo.push_back(std::make_pair(BB, BB));                 // INTEL

        return !Result.empty();
      }

      // InstCombine can fold some forms of constant range checks into
      // (icmp (add (x, C1)), C2). See if we have we have such a thing with
      // x as a live-in.
      {
        using namespace PatternMatch;

        Value *AddLHS;
        ConstantInt *AddConst;
        if (isa<ConstantInt>(CmpConst) &&
            match(CmpLHS, m_Add(m_Value(AddLHS), m_ConstantInt(AddConst)))) {
          if (!isa<Instruction>(AddLHS) ||
              cast<Instruction>(AddLHS)->getParent() != BB) {
            for (BasicBlock *P : predecessors(BB)) {
              // If the value is known by LazyValueInfo to be a ConstantRange in
              // a predecessor, use that information to try to thread this
              // block.
              ConstantRange CR = LVI->getConstantRangeOnEdge(
                  AddLHS, P, BB, CxtI ? CxtI : cast<Instruction>(CmpLHS));
              // Propagate the range through the addition.
              CR = CR.add(AddConst->getValue());

              // Get the range where the compare returns true.
              ConstantRange CmpRange = ConstantRange::makeExactICmpRegion(
                  Pred, cast<ConstantInt>(CmpConst)->getValue());

              Constant *ResC;
              if (CmpRange.contains(CR))
                ResC = ConstantInt::getTrue(CmpType);
              else if (CmpRange.inverse().contains(CR))
                ResC = ConstantInt::getFalse(CmpType);
              else
                continue;

              Result.emplace_back(ResC, P);
            }

            if (!Result.empty())                                        // INTEL
              RegionInfo.push_back(std::make_pair(BB, BB));             // INTEL

            return !Result.empty();
          }
        }
      }

      // Try to find a constant value for the LHS of a comparison,
      // and evaluate it statically if we can.
      PredValueInfoTy LHSVals;
<<<<<<< HEAD
      ThreadRegionInfoTy RegionInfoOp0;                                     // INTEL
      ComputeValueKnownInPredecessorsImpl(I->getOperand(0), BB, LHSVals,
                                          RegionInfoOp0,                    // INTEL
=======
      computeValueKnownInPredecessorsImpl(I->getOperand(0), BB, LHSVals,
>>>>>>> c95fff5b
                                          WantInteger, RecursionSet, CxtI);

      for (const auto &LHSVal : LHSVals) {
        Constant *V = LHSVal.first;
        Constant *Folded = ConstantExpr::getCompare(Pred, V, CmpConst);
        if (Constant *KC = getKnownConstant(Folded, WantInteger))
          Result.emplace_back(KC, LHSVal.second);
      }

      if (!Result.empty())                                              // INTEL
        RegionInfo.insert(RegionInfo.end(), RegionInfoOp0.begin(),      // INTEL
                          RegionInfoOp0.end());                         // INTEL

      return !Result.empty();
    }
  }

  if (SelectInst *SI = dyn_cast<SelectInst>(I)) {
    // Handle select instructions where at least one operand is a known constant
    // and we can figure out the condition value for any predecessor block.
    Constant *TrueVal = getKnownConstant(SI->getTrueValue(), Preference);
    Constant *FalseVal = getKnownConstant(SI->getFalseValue(), Preference);
    PredValueInfoTy Conds;
    ThreadRegionInfoTy RegionInfoOp0;                                   // INTEL
    if ((TrueVal || FalseVal) &&
<<<<<<< HEAD
        ComputeValueKnownInPredecessorsImpl(SI->getCondition(), BB, Conds,
                                            RegionInfoOp0,                  // INTEL
=======
        computeValueKnownInPredecessorsImpl(SI->getCondition(), BB, Conds,
>>>>>>> c95fff5b
                                            WantInteger, RecursionSet, CxtI)) {
      for (auto &C : Conds) {
        Constant *Cond = C.first;

        // Figure out what value to use for the condition.
        bool KnownCond;
        if (ConstantInt *CI = dyn_cast<ConstantInt>(Cond)) {
          // A known boolean.
          KnownCond = CI->isOne();
        } else {
          assert(isa<UndefValue>(Cond) && "Unexpected condition value");
          // Either operand will do, so be sure to pick the one that's a known
          // constant.
          // FIXME: Do this more cleverly if both values are known constants?
          KnownCond = (TrueVal != nullptr);
        }

        // See if the select has a known constant value for this predecessor.
        if (Constant *Val = KnownCond ? TrueVal : FalseVal)
          Result.emplace_back(Val, C.second);
      }

      if (!Result.empty())                                              // INTEL
        RegionInfo.insert(RegionInfo.end(), RegionInfoOp0.begin(),      // INTEL
                          RegionInfoOp0.end());                         // INTEL

      return !Result.empty();
    }
  }

  // If all else fails, see if LVI can figure out a constant value for us.
  assert(CxtI->getParent() == BB && "CxtI should be in BB");
  Constant *CI = LVI->getConstant(V, CxtI);
  if (Constant *KC = getKnownConstant(CI, Preference)) {
    for (BasicBlock *Pred : predecessors(BB))
      Result.emplace_back(KC, Pred);
  }

  if (!Result.empty())                                                  // INTEL
    RegionInfo.push_back(std::make_pair(BB, BB));                       // INTEL

  return !Result.empty();
}

/// GetBestDestForBranchOnUndef - If we determine that the specified block ends
/// in an undefined jump, decide which block is best to revector to.
///
/// Since we can pick an arbitrary destination, we pick the successor with the
/// fewest predecessors.  This should reduce the in-degree of the others.
static unsigned getBestDestForJumpOnUndef(BasicBlock *BB) {
  Instruction *BBTerm = BB->getTerminator();
  unsigned MinSucc = 0;
  BasicBlock *TestBB = BBTerm->getSuccessor(MinSucc);
  // Compute the successor with the minimum number of predecessors.
  unsigned MinNumPreds = pred_size(TestBB);
  for (unsigned i = 1, e = BBTerm->getNumSuccessors(); i != e; ++i) {
    TestBB = BBTerm->getSuccessor(i);
    unsigned NumPreds = pred_size(TestBB);
    if (NumPreds < MinNumPreds) {
      MinSucc = i;
      MinNumPreds = NumPreds;
    }
  }

  return MinSucc;
}

static bool hasAddressTakenAndUsed(BasicBlock *BB) {
  if (!BB->hasAddressTaken()) return false;

  // If the block has its address taken, it may be a tree of dead constants
  // hanging off of it.  These shouldn't keep the block alive.
  BlockAddress *BA = BlockAddress::get(BB);
  BA->removeDeadConstantUsers();
  return !BA->use_empty();
}

/// processBlock - If there are any predecessors whose control can be threaded
/// through to a successor, transform them now.
bool JumpThreadingPass::processBlock(BasicBlock *BB) {
  // If the block is trivially dead, just return and let the caller nuke it.
  // This simplifies other transformations.
  if (DTU->isBBPendingDeletion(BB) ||
      (pred_empty(BB) && BB != &BB->getParent()->getEntryBlock()))
    return false;

  // If this block has a single predecessor, and if that pred has a single
  // successor, merge the blocks.  This encourages recursive jump threading
  // because now the condition in this block can be threaded through
  // predecessors of our predecessor block.
  if (maybeMergeBasicBlockIntoOnlyPred(BB))
    return true;

  if (tryToUnfoldSelectInCurrBB(BB))
    return true;

  // Look if we can propagate guards to predecessors.
  if (HasGuards && processGuards(BB))
    return true;

  // What kind of constant we're looking for.
  ConstantPreference Preference = WantInteger;

  // Look to see if the terminator is a conditional branch, switch or indirect
  // branch, if not we can't thread it.
  Value *Condition;
  Instruction *Terminator = BB->getTerminator();
  if (BranchInst *BI = dyn_cast<BranchInst>(Terminator)) {
    // Can't thread an unconditional jump.
    if (BI->isUnconditional()) return false;
    Condition = BI->getCondition();
  } else if (SwitchInst *SI = dyn_cast<SwitchInst>(Terminator)) {
    Condition = SI->getCondition();
  } else if (IndirectBrInst *IB = dyn_cast<IndirectBrInst>(Terminator)) {
    // Can't thread indirect branch with no successors.
    if (IB->getNumSuccessors() == 0) return false;
    Condition = IB->getAddress()->stripPointerCasts();
    Preference = WantBlockAddress;
  } else {
    return false; // Must be an invoke or callbr.
  }

  // Keep track if we constant folded the condition in this invocation.
  bool ConstantFolded = false;

  // Run constant folding to see if we can reduce the condition to a simple
  // constant.
  if (Instruction *I = dyn_cast<Instruction>(Condition)) {
    Value *SimpleVal =
        ConstantFoldInstruction(I, BB->getModule()->getDataLayout(), TLI);
    if (SimpleVal) {
      I->replaceAllUsesWith(SimpleVal);
      if (isInstructionTriviallyDead(I, TLI))
        I->eraseFromParent();
      Condition = SimpleVal;
      ConstantFolded = true;
    }
  }

  // If the terminator is branching on an undef or freeze undef, we can pick any
  // of the successors to branch to.  Let getBestDestForJumpOnUndef decide.
  auto *FI = dyn_cast<FreezeInst>(Condition);
  if (isa<UndefValue>(Condition) ||
      (FI && isa<UndefValue>(FI->getOperand(0)) && FI->hasOneUse())) {
    unsigned BestSucc = getBestDestForJumpOnUndef(BB);
    std::vector<DominatorTree::UpdateType> Updates;

    // Fold the branch/switch.
    Instruction *BBTerm = BB->getTerminator();
    Updates.reserve(BBTerm->getNumSuccessors());
    for (unsigned i = 0, e = BBTerm->getNumSuccessors(); i != e; ++i) {
      if (i == BestSucc) continue;
      BasicBlock *Succ = BBTerm->getSuccessor(i);
      Succ->removePredecessor(BB, true);
      Updates.push_back({DominatorTree::Delete, BB, Succ});
    }

    LLVM_DEBUG(dbgs() << "  In block '" << BB->getName()
                      << "' folding undef terminator: " << *BBTerm << '\n');
    BranchInst::Create(BBTerm->getSuccessor(BestSucc), BBTerm);
    BBTerm->eraseFromParent();
    DTU->applyUpdatesPermissive(Updates);
    if (FI)
      FI->eraseFromParent();
    return true;
  }

  // If the terminator of this block is branching on a constant, simplify the
  // terminator to an unconditional branch.  This can occur due to threading in
  // other blocks.
  if (getKnownConstant(Condition, Preference)) {
    LLVM_DEBUG(dbgs() << "  In block '" << BB->getName()
                      << "' folding terminator: " << *BB->getTerminator()
                      << '\n');
    ++NumFolds;
    ConstantFoldTerminator(BB, true, nullptr, DTU);
    return true;
  }

  Instruction *CondInst = dyn_cast<Instruction>(Condition);

  // All the rest of our checks depend on the condition being an instruction.
  if (!CondInst) {
    // FIXME: Unify this with code below.
    if (processThreadableEdges(Condition, BB, Preference, Terminator))
      return true;
    return ConstantFolded;
  }

  if (CmpInst *CondCmp = dyn_cast<CmpInst>(CondInst)) {
    // If we're branching on a conditional, LVI might be able to determine
    // it's value at the branch instruction.  We only handle comparisons
    // against a constant at this time.
    // TODO: This should be extended to handle switches as well.
    BranchInst *CondBr = dyn_cast<BranchInst>(BB->getTerminator());
    Constant *CondConst = dyn_cast<Constant>(CondCmp->getOperand(1));
    if (CondBr && CondConst) {
      // We should have returned as soon as we turn a conditional branch to
      // unconditional. Because its no longer interesting as far as jump
      // threading is concerned.
      assert(CondBr->isConditional() && "Threading on unconditional terminator");

      LazyValueInfo::Tristate Ret =
        LVI->getPredicateAt(CondCmp->getPredicate(), CondCmp->getOperand(0),
                            CondConst, CondBr);
      if (Ret != LazyValueInfo::Unknown) {
        unsigned ToRemove = Ret == LazyValueInfo::True ? 1 : 0;
        unsigned ToKeep = Ret == LazyValueInfo::True ? 0 : 1;
        BasicBlock *ToRemoveSucc = CondBr->getSuccessor(ToRemove);
        ToRemoveSucc->removePredecessor(BB, true);
        BranchInst *UncondBr =
          BranchInst::Create(CondBr->getSuccessor(ToKeep), CondBr);
        UncondBr->setDebugLoc(CondBr->getDebugLoc());
        CondBr->eraseFromParent();
        if (CondCmp->use_empty())
          CondCmp->eraseFromParent();
        // We can safely replace *some* uses of the CondInst if it has
        // exactly one value as returned by LVI. RAUW is incorrect in the
        // presence of guards and assumes, that have the `Cond` as the use. This
        // is because we use the guards/assume to reason about the `Cond` value
        // at the end of block, but RAUW unconditionally replaces all uses
        // including the guards/assumes themselves and the uses before the
        // guard/assume.
        else if (CondCmp->getParent() == BB) {
          auto *CI = Ret == LazyValueInfo::True ?
            ConstantInt::getTrue(CondCmp->getType()) :
            ConstantInt::getFalse(CondCmp->getType());
          replaceFoldableUses(CondCmp, CI);
        }
        DTU->applyUpdatesPermissive(
            {{DominatorTree::Delete, BB, ToRemoveSucc}});
        return true;
      }

      // We did not manage to simplify this branch, try to see whether
      // CondCmp depends on a known phi-select pattern.
      if (tryToUnfoldSelect(CondCmp, BB))
        return true;
    }
  }

  if (SwitchInst *SI = dyn_cast<SwitchInst>(BB->getTerminator()))
    if (tryToUnfoldSelect(SI, BB))
      return true;

  // Check for some cases that are worth simplifying.  Right now we want to look
  // for loads that are used by a switch or by the condition for the branch.  If
  // we see one, check to see if it's partially redundant.  If so, insert a PHI
  // which can then be used to thread the values.
  Value *SimplifyValue = CondInst;

  if (auto *FI = dyn_cast<FreezeInst>(SimplifyValue))
    // Look into freeze's operand
    SimplifyValue = FI->getOperand(0);

  if (CmpInst *CondCmp = dyn_cast<CmpInst>(SimplifyValue))
    if (isa<Constant>(CondCmp->getOperand(1)))
      SimplifyValue = CondCmp->getOperand(0);

  // TODO: There are other places where load PRE would be profitable, such as
  // more complex comparisons.
  if (LoadInst *LoadI = dyn_cast<LoadInst>(SimplifyValue))
    if (simplifyPartiallyRedundantLoad(LoadI))
      return true;

  // Before threading, try to propagate profile data backwards:
  if (PHINode *PN = dyn_cast<PHINode>(CondInst))
    if (PN->getParent() == BB && isa<BranchInst>(BB->getTerminator()))
      updatePredecessorProfileMetadata(PN, BB);

  // Handle a variety of cases where we are branching on something derived from
  // a PHI node in the current block.  If we can prove that any predecessors
  // compute a predictable value based on a PHI node, thread those predecessors.
  if (processThreadableEdges(CondInst, BB, Preference, Terminator))
    return true;

  // If this is an otherwise-unfoldable branch on a phi node or freeze(phi) in
  // the current block, see if we can simplify.
  PHINode *PN = dyn_cast<PHINode>(
      isa<FreezeInst>(CondInst) ? cast<FreezeInst>(CondInst)->getOperand(0)
                                : CondInst);

  if (PN && PN->getParent() == BB && isa<BranchInst>(BB->getTerminator()))
    return processBranchOnPHI(PN);

  // If this is an otherwise-unfoldable branch on a XOR, see if we can simplify.
  if (CondInst->getOpcode() == Instruction::Xor &&
      CondInst->getParent() == BB && isa<BranchInst>(BB->getTerminator()))
    return processBranchOnXOR(cast<BinaryOperator>(CondInst));

#if INTEL_CUSTOMIZATION
  // If this is an otherwise-unfoldable branch on a OR, see if we can simplify.
  if (ProcessBranchOnOr(BB))
    return true;
#endif // INTEL_CUSTOMIZATION

  // Search for a stronger dominating condition that can be used to simplify a
  // conditional branch leaving BB.
  if (processImpliedCondition(BB))
    return true;

  return false;
}

<<<<<<< HEAD
#if INTEL_CUSTOMIZATION
/// ProcessBranchOnOr - Check if We have an otherwise unthreadable conditional
/// branch on a OR instruction in the current block. See if there are any
/// simplifications we can do based on inputs to the phi node.
///
/// Currently, it handles cases like the examples below. This will not make
/// any changes to BB but propagates first operand values of %p1 and %p2
/// PHINodes to their uses in BB_FALSE.
///
/// Case 1:
/// BB:
///  %p1 = phi i8* [bitcast (void (i8*)* @"Func" to i8*), %b1 ], [ null, %b0 ]
///  %p2 = phi i8* [ %0, %b1 ], [ null, %b0 ]
///  %1 = cleanuppad within none []
///  %cond1 = icmp eq i8* %p2, null
///  %cond2 = icmp eq i8* %p1, null
///  %or.cond = or i1 %cond1, %cond2
///  br i1 %or.cond, label %BB_TRUE, label %BB_FALSE
///
/// BB_FALSE:
///  %fptr = bitcast i8* %p1 to void (i8*)*
///  call void %fptr(i8* %p2)
///
/// Into:
///
/// BB:
///    (No changes to BB)
///
/// BB_FALSE:
///  %fptr = bitcast i8* bitcast (void (i8*)* @"Func" to i8*) to void (i8*)*
///  call void %fptr(i8* %0)
///
/// Case 2:
/// BB:
///  %p0 = phi i1 [false, %b1], [true, %b0]
///  %p1 = phi i8* [bitcast (void (i8*)* @"Func" to i8*), %b1 ], [ null, %b0 ]
///  %p2 = phi i8* [ %0, %b1 ], [ null, %b0 ]
///  %1 = cleanuppad within none []
///  %cond1 = icmp eq i8* %p2, null
///  %or.cond = or i1 %cond1, %p0
///  br i1 %or.cond, label %BB_TRUE, label %BB_FALSE
///
/// BB_FALSE:
///  %fptr = bitcast i8* %p1 to void (i8*)*
///  call void %fptr(i8* %p2)
///
/// Into:
///
/// BB:
///    (No changes to BB)
///
/// BB_FALSE:
///  %fptr = bitcast i8* bitcast (void (i8*)* @"Func" to i8*) to void (i8*)*
///  call void %fptr(i8* %0)
///
bool JumpThreadingPass::ProcessBranchOnOr(BasicBlock *BB) {

  // Check that "PN" is a PHINode with bool constants "true" and "false" as
  // input operands like below and return %FB if it matches. Otherwise, return
  // nullptr.
  //   %p = phi i1 [ true, %TB ], [ false, %FB ]
  //
  auto GetFalsePredBlockOfPHIWithBoolConstants =
      [&](PHINode *PN) -> BasicBlock * {
    if (!PN->getType()->isIntegerTy(1) || PN->getNumIncomingValues() != 2)
      return nullptr;
    if (!all_of(PN->operands(), [](Value *V) { return isa<ConstantInt>(V); }))
      return nullptr;
   // Makes sure operands are not same.
    if (PN->getOperand(0) == PN->getOperand(1))
      return nullptr;
    for (auto *Pred : predecessors(BB)) {
      auto *Input = cast<ConstantInt>(PN->getIncomingValueForBlock(Pred));
      if (!Input->isAllOnesValue())
        return Pred;
    }
    llvm_unreachable("Unexpected PHINode");
  };

  // If the given "PN" is a boolean PHINode with "true" and "false" constant
  // operands, this routine collects all possible implied values of PHINodes in
  // the same BasicBlock of "PN" when value of PN is false. Ex: In the example
  // below, this routine collects {%a, 2} and {%b, 20} in
  // "PHIValuesWhenCondIsFalse" as implied values of PHINodes in %BB if
  // "%p" is input.
  //      BB:
  //       %a = phi i32 [ 4, %TB ], [ 2, %FB ]
  // PN:   %p = phi i1 [ true, %TB ], [ false, %FB ]
  //       %b = phi i64 [ 50, %TB ], [ 20, %FB ]
  //       %c = phi i64 [ 0, %TB ], [ %some, %FB ]
  //       %x = icmp eq i8 %c, 0
  //       %or = or i1 %x, %p
  auto FindImpliedPHIValuesWhenPHINodeIsFalse =
      [&](PHINode *PN,
          SmallDenseMap<PHINode *, Value *> &PHIValuesWhenCondIsFalse) {
        bool FoundPHI = false;
        if (!PN)
          return false;
        BasicBlock *FalsePred = GetFalsePredBlockOfPHIWithBoolConstants(PN);
        if (!FalsePred)
          return false;
        BasicBlock *BB = PN->getParent();
        for (auto II = BB->begin(); II != BB->end(); II++) {
          PHINode *PHI = dyn_cast<PHINode>(II);
          if (!PHI)
            break;
          if (PHI == PN || PHI->getNumIncomingValues() != 2)
            continue;
          // Consider only PHINodes with constant values.
          if (!all_of(PHI->operands(),
                      [](Value *V) { return isa<Constant>(V); }))
            continue;
          // Skip PHI if we already have collected implied value for the PHI.
          if (PHIValuesWhenCondIsFalse.find(PHI) !=
              PHIValuesWhenCondIsFalse.end())
            continue;
          PHIValuesWhenCondIsFalse[PHI] =
              PHI->getIncomingValueForBlock(FalsePred);
          FoundPHI = true;
        }
        return FoundPHI;
      };

  // Returns true if "IC" is a comparison between PHINode and a constant,
  // which is equal to one of input operands of the PHINode. Also checks
  // other input operand of PHINode dominates "FalseBB". If it returns true,
  // the other input operand of the PHINode is saved as implied value of the
  // PHINode in "PHIValuesWhenCondIsFalse". In the example below, {%p2, %0}
  // will be saved in PHIValuesWhenCondIsFalse for the given input "cond1".
  //
  // Ex:
  //  %p2 = phi i8* [ %0, %b1 ], [ Constant1, %b0 ]
  //  %cond1 = icmp eq i8* %p2, Constant1
  //
  auto FindImpliedPHIValueWhenCondIsFalse =
      [this](ICmpInst *IC, BasicBlock *FalseBB,
             SmallDenseMap<PHINode *, Value *> &PHIValuesWhenCondIsFalse) {
        Value *CmpOp0 = IC->getOperand(0);
        Value *CmpOp1 = IC->getOperand(1);
        CmpInst::Predicate Pred = IC->getPredicate();
        if (Pred != CmpInst::ICMP_EQ)
          return false;
        PHINode *PN = dyn_cast<PHINode>(CmpOp0);
        if (!PN)
          return false;
        if (!isa<Constant>(CmpOp1))
          return false;
        if (PN->getNumIncomingValues() != 2)
          return false;
        Value *PNOp0 = PN->getIncomingValue(0);
        Value *PNOp1 = PN->getIncomingValue(1);
        Value *FVal = nullptr;
        if (isa<Constant>(PNOp0) && PNOp0 == CmpOp1)
          FVal = PNOp1;
        else if (isa<Constant>(PNOp1) && PNOp1 == CmpOp1)
          FVal = PNOp0;
        if (!FVal)
          return false;
        // No need to check Dominator information for constants and arguments.
        if (auto FI = dyn_cast<Instruction>(FVal)) {
          DominatorTree &DT = DTU->getDomTree();
          BasicBlock *BB1 = FI->getParent();
          if (!DT.dominates(BB1, FalseBB))
            return false;
        }
        PHIValuesWhenCondIsFalse[PN] = FVal;
        return true;
      };

  // Collect implied values of PHINodes when value of "Cond" is false.
  // Handles only the patterns below:
  //
  // Pattern 1:
  //  %p1 = phi i8* [bitcast (void (i8*)* @"Func" to i8*), %b1 ], [ null, %b0 ]
  //  %cond2 = icmp eq i8* %p1, null
  //
  // Pattern 2:
  //  %p2 = phi i1 [ true, %b1 ], [ false, %b0 ]
  //
  auto CollectPHIValueWhenConditionIsFalse =
      [&](Instruction *Cond, BasicBlock *FalseBB,
          SmallDenseMap<PHINode *, Value *> &PHIValuesWhenCondIsFalse) {
        if (auto IC = dyn_cast<ICmpInst>(Cond))
          return FindImpliedPHIValueWhenCondIsFalse(IC, FalseBB,
                                                    PHIValuesWhenCondIsFalse);
        else if (auto PHI = dyn_cast<PHINode>(Cond))
          return FindImpliedPHIValuesWhenPHINodeIsFalse(
              PHI, PHIValuesWhenCondIsFalse);
        return false;
      };

  auto *BI = dyn_cast<BranchInst>(BB->getTerminator());
  if (!BI || !BI->isConditional())
    return false;
  BasicBlock *FalseBB = BI->getSuccessor(1);
  // FalseBB must have exactly one predecessor.
  if (!FalseBB->getSinglePredecessor())
    return false;

  Value *CondI = BI->getCondition();
  BinaryOperator *BinOp = dyn_cast<BinaryOperator>(CondI);
  if (!BinOp || BinOp->getOpcode() != Instruction::Or)
    return false;
  auto Cond1 = dyn_cast<Instruction>(BinOp->getOperand(0));
  auto Cond2 = dyn_cast<Instruction>(BinOp->getOperand(1));
  if (!Cond1 || !Cond2 || Cond1->getParent() != BB || Cond2->getParent() != BB)
    return false;
  // Allow only if at least one of them is ICmpInst.
  auto LCmp = dyn_cast<ICmpInst>(Cond1);
  auto RCmp = dyn_cast<ICmpInst>(Cond2);
  if (!LCmp && !RCmp)
    return false;
  // Map of PHINodes and their implied false values.
  SmallDenseMap<PHINode *, Value *> PHIValuesWhenCondIsFalse;
  if (!CollectPHIValueWhenConditionIsFalse(Cond1, FalseBB,
                                           PHIValuesWhenCondIsFalse) ||
      !CollectPHIValueWhenConditionIsFalse(Cond2, FalseBB,
                                           PHIValuesWhenCondIsFalse))
    return false;
  DominatorTree &DT = DTU->getDomTree();
  unsigned Count = 0;
  for (const auto &I : PHIValuesWhenCondIsFalse) {
    PHINode *PN = I.first;
    Value *PHIVal = I.second;
    // Replace uses of PN with PHIVal in BasicBlocks that are dominated by
    // FalseBB.
    Count +=
        replaceDominatedUsesWith(PN, PHIVal, DT, BasicBlockEdge(BB, FalseBB));
  }
  // Return false if there is no change.
  return Count != 0;
}
#endif // INTEL_CUSTOMIZATION

bool JumpThreadingPass::ProcessImpliedCondition(BasicBlock *BB) {
=======
bool JumpThreadingPass::processImpliedCondition(BasicBlock *BB) {
>>>>>>> c95fff5b
  auto *BI = dyn_cast<BranchInst>(BB->getTerminator());
  if (!BI || !BI->isConditional())
    return false;

  Value *Cond = BI->getCondition();
  BasicBlock *CurrentBB = BB;
  BasicBlock *CurrentPred = BB->getSinglePredecessor();
  unsigned Iter = 0;

  auto &DL = BB->getModule()->getDataLayout();

  while (CurrentPred && Iter++ < ImplicationSearchThreshold) {
    auto *PBI = dyn_cast<BranchInst>(CurrentPred->getTerminator());
    if (!PBI || !PBI->isConditional())
      return false;
    if (PBI->getSuccessor(0) != CurrentBB && PBI->getSuccessor(1) != CurrentBB)
      return false;

    bool CondIsTrue = PBI->getSuccessor(0) == CurrentBB;
    Optional<bool> Implication =
        isImpliedCondition(PBI->getCondition(), Cond, DL, CondIsTrue);
    if (Implication) {
      BasicBlock *KeepSucc = BI->getSuccessor(*Implication ? 0 : 1);
      BasicBlock *RemoveSucc = BI->getSuccessor(*Implication ? 1 : 0);
      RemoveSucc->removePredecessor(BB);
      BranchInst *UncondBI = BranchInst::Create(KeepSucc, BI);
      UncondBI->setDebugLoc(BI->getDebugLoc());
      BI->eraseFromParent();
      DTU->applyUpdatesPermissive({{DominatorTree::Delete, BB, RemoveSucc}});
      return true;
    }
    CurrentBB = CurrentPred;
    CurrentPred = CurrentBB->getSinglePredecessor();
  }

  return false;
}

/// Return true if Op is an instruction defined in the given block.
static bool isOpDefinedInBlock(Value *Op, BasicBlock *BB) {
  if (Instruction *OpInst = dyn_cast<Instruction>(Op))
    if (OpInst->getParent() == BB)
      return true;
  return false;
}

/// simplifyPartiallyRedundantLoad - If LoadI is an obviously partially
/// redundant load instruction, eliminate it by replacing it with a PHI node.
/// This is an important optimization that encourages jump threading, and needs
/// to be run interlaced with other jump threading tasks.
bool JumpThreadingPass::simplifyPartiallyRedundantLoad(LoadInst *LoadI) {
  // Don't hack volatile and ordered loads.
  if (!LoadI->isUnordered()) return false;

  // If the load is defined in a block with exactly one predecessor, it can't be
  // partially redundant.
  BasicBlock *LoadBB = LoadI->getParent();
  if (LoadBB->getSinglePredecessor())
    return false;

  // If the load is defined in an EH pad, it can't be partially redundant,
  // because the edges between the invoke and the EH pad cannot have other
  // instructions between them.
  if (LoadBB->isEHPad())
    return false;

  Value *LoadedPtr = LoadI->getOperand(0);

  // If the loaded operand is defined in the LoadBB and its not a phi,
  // it can't be available in predecessors.
  if (isOpDefinedInBlock(LoadedPtr, LoadBB) && !isa<PHINode>(LoadedPtr))
    return false;

  // Scan a few instructions up from the load, to see if it is obviously live at
  // the entry to its block.
  BasicBlock::iterator BBIt(LoadI);
  bool IsLoadCSE;
  if (Value *AvailableVal = FindAvailableLoadedValue(
          LoadI, LoadBB, BBIt, DefMaxInstsToScan, AA, &IsLoadCSE)) {
    // If the value of the load is locally available within the block, just use
    // it.  This frequently occurs for reg2mem'd allocas.

    if (IsLoadCSE) {
      LoadInst *NLoadI = cast<LoadInst>(AvailableVal);
      combineMetadataForCSE(NLoadI, LoadI, false);
    };

    // If the returned value is the load itself, replace with an undef. This can
    // only happen in dead loops.
    if (AvailableVal == LoadI)
      AvailableVal = UndefValue::get(LoadI->getType());
    if (AvailableVal->getType() != LoadI->getType())
      AvailableVal = CastInst::CreateBitOrPointerCast(
          AvailableVal, LoadI->getType(), "", LoadI);
    LoadI->replaceAllUsesWith(AvailableVal);
    LoadI->eraseFromParent();
    return true;
  }

  // Otherwise, if we scanned the whole block and got to the top of the block,
  // we know the block is locally transparent to the load.  If not, something
  // might clobber its value.
  if (BBIt != LoadBB->begin())
    return false;

  // If all of the loads and stores that feed the value have the same AA tags,
  // then we can propagate them onto any newly inserted loads.
  AAMDNodes AATags;
  LoadI->getAAMetadata(AATags);

  SmallPtrSet<BasicBlock*, 8> PredsScanned;

  using AvailablePredsTy = SmallVector<std::pair<BasicBlock *, Value *>, 8>;

  AvailablePredsTy AvailablePreds;
  BasicBlock *OneUnavailablePred = nullptr;
  SmallVector<LoadInst*, 8> CSELoads;

  // If we got here, the loaded value is transparent through to the start of the
  // block.  Check to see if it is available in any of the predecessor blocks.
  for (BasicBlock *PredBB : predecessors(LoadBB)) {
    // If we already scanned this predecessor, skip it.
    if (!PredsScanned.insert(PredBB).second)
      continue;

    BBIt = PredBB->end();
    unsigned NumScanedInst = 0;
    Value *PredAvailable = nullptr;
    // NOTE: We don't CSE load that is volatile or anything stronger than
    // unordered, that should have been checked when we entered the function.
    assert(LoadI->isUnordered() &&
           "Attempting to CSE volatile or atomic loads");
    // If this is a load on a phi pointer, phi-translate it and search
    // for available load/store to the pointer in predecessors.
    Value *Ptr = LoadedPtr->DoPHITranslation(LoadBB, PredBB);
    PredAvailable = FindAvailablePtrLoadStore(
        Ptr, LoadI->getType(), LoadI->isAtomic(), PredBB, BBIt,
        DefMaxInstsToScan, AA, &IsLoadCSE, &NumScanedInst);

    // If PredBB has a single predecessor, continue scanning through the
    // single predecessor.
    BasicBlock *SinglePredBB = PredBB;
    while (!PredAvailable && SinglePredBB && BBIt == SinglePredBB->begin() &&
           NumScanedInst < DefMaxInstsToScan) {
      SinglePredBB = SinglePredBB->getSinglePredecessor();
      if (SinglePredBB) {
        BBIt = SinglePredBB->end();
        PredAvailable = FindAvailablePtrLoadStore(
            Ptr, LoadI->getType(), LoadI->isAtomic(), SinglePredBB, BBIt,
            (DefMaxInstsToScan - NumScanedInst), AA, &IsLoadCSE,
            &NumScanedInst);
      }
    }

    if (!PredAvailable) {
      OneUnavailablePred = PredBB;
      continue;
    }

    if (IsLoadCSE)
      CSELoads.push_back(cast<LoadInst>(PredAvailable));

    // If so, this load is partially redundant.  Remember this info so that we
    // can create a PHI node.
    AvailablePreds.emplace_back(PredBB, PredAvailable);
  }

  // If the loaded value isn't available in any predecessor, it isn't partially
  // redundant.
  if (AvailablePreds.empty()) return false;

  // Okay, the loaded value is available in at least one (and maybe all!)
  // predecessors.  If the value is unavailable in more than one unique
  // predecessor, we want to insert a merge block for those common predecessors.
  // This ensures that we only have to insert one reload, thus not increasing
  // code size.
  BasicBlock *UnavailablePred = nullptr;

  // If the value is unavailable in one of predecessors, we will end up
  // inserting a new instruction into them. It is only valid if all the
  // instructions before LoadI are guaranteed to pass execution to its
  // successor, or if LoadI is safe to speculate.
  // TODO: If this logic becomes more complex, and we will perform PRE insertion
  // farther than to a predecessor, we need to reuse the code from GVN's PRE.
  // It requires domination tree analysis, so for this simple case it is an
  // overkill.
  if (PredsScanned.size() != AvailablePreds.size() &&
      !isSafeToSpeculativelyExecute(LoadI))
    for (auto I = LoadBB->begin(); &*I != LoadI; ++I)
      if (!isGuaranteedToTransferExecutionToSuccessor(&*I))
        return false;

  // If there is exactly one predecessor where the value is unavailable, the
  // already computed 'OneUnavailablePred' block is it.  If it ends in an
  // unconditional branch, we know that it isn't a critical edge.
  if (PredsScanned.size() == AvailablePreds.size()+1 &&
      OneUnavailablePred->getTerminator()->getNumSuccessors() == 1) {
    UnavailablePred = OneUnavailablePred;
  } else if (PredsScanned.size() != AvailablePreds.size()) {
    // Otherwise, we had multiple unavailable predecessors or we had a critical
    // edge from the one.
    SmallVector<BasicBlock*, 8> PredsToSplit;
    SmallPtrSet<BasicBlock*, 8> AvailablePredSet;

    for (const auto &AvailablePred : AvailablePreds)
      AvailablePredSet.insert(AvailablePred.first);

    // Add all the unavailable predecessors to the PredsToSplit list.
    for (BasicBlock *P : predecessors(LoadBB)) {
      // If the predecessor is an indirect goto, we can't split the edge.
      // Same for CallBr.
      if (isa<IndirectBrInst>(P->getTerminator()) ||
          isa<CallBrInst>(P->getTerminator()))
        return false;

      if (!AvailablePredSet.count(P))
        PredsToSplit.push_back(P);
    }

    // Split them out to their own block.
    UnavailablePred = splitBlockPreds(LoadBB, PredsToSplit, "thread-pre-split");
  }

  // If the value isn't available in all predecessors, then there will be
  // exactly one where it isn't available.  Insert a load on that edge and add
  // it to the AvailablePreds list.
  if (UnavailablePred) {
    assert(UnavailablePred->getTerminator()->getNumSuccessors() == 1 &&
           "Can't handle critical edge here!");
    LoadInst *NewVal = new LoadInst(
        LoadI->getType(), LoadedPtr->DoPHITranslation(LoadBB, UnavailablePred),
        LoadI->getName() + ".pr", false, LoadI->getAlign(),
        LoadI->getOrdering(), LoadI->getSyncScopeID(),
        UnavailablePred->getTerminator());
    NewVal->setDebugLoc(LoadI->getDebugLoc());
    if (AATags)
      NewVal->setAAMetadata(AATags);

    AvailablePreds.emplace_back(UnavailablePred, NewVal);
  }

  // Now we know that each predecessor of this block has a value in
  // AvailablePreds, sort them for efficient access as we're walking the preds.
  array_pod_sort(AvailablePreds.begin(), AvailablePreds.end());

  // Create a PHI node at the start of the block for the PRE'd load value.
  pred_iterator PB = pred_begin(LoadBB), PE = pred_end(LoadBB);
  PHINode *PN = PHINode::Create(LoadI->getType(), std::distance(PB, PE), "",
                                &LoadBB->front());
  PN->takeName(LoadI);
  PN->setDebugLoc(LoadI->getDebugLoc());

  // Insert new entries into the PHI for each predecessor.  A single block may
  // have multiple entries here.
  for (pred_iterator PI = PB; PI != PE; ++PI) {
    BasicBlock *P = *PI;
    AvailablePredsTy::iterator I =
        llvm::lower_bound(AvailablePreds, std::make_pair(P, (Value *)nullptr));

    assert(I != AvailablePreds.end() && I->first == P &&
           "Didn't find entry for predecessor!");

    // If we have an available predecessor but it requires casting, insert the
    // cast in the predecessor and use the cast. Note that we have to update the
    // AvailablePreds vector as we go so that all of the PHI entries for this
    // predecessor use the same bitcast.
    Value *&PredV = I->second;
    if (PredV->getType() != LoadI->getType())
      PredV = CastInst::CreateBitOrPointerCast(PredV, LoadI->getType(), "",
                                               P->getTerminator());

    PN->addIncoming(PredV, I->first);
  }

  for (LoadInst *PredLoadI : CSELoads) {
    combineMetadataForCSE(PredLoadI, LoadI, true);
  }

  LoadI->replaceAllUsesWith(PN);
  LoadI->eraseFromParent();

  return true;
}

/// findMostPopularDest - The specified list contains multiple possible
/// threadable destinations.  Pick the one that occurs the most frequently in
/// the list.
static BasicBlock *
<<<<<<< HEAD
FindMostPopularDest(BasicBlock *BB,
                    const ThreadRegionInfo &RegionInfo,                 // INTEL
=======
findMostPopularDest(BasicBlock *BB,
>>>>>>> c95fff5b
                    const SmallVectorImpl<std::pair<BasicBlock *,
                                          BasicBlock *>> &PredToDestList) {
  assert(!PredToDestList.empty());

  // Determine popularity.  If there are multiple possible destinations, we
  // explicitly choose to ignore 'undef' destinations.  We prefer to thread
  // blocks with known and real destinations to threading undef.  We'll handle
  // them later if interesting.
  MapVector<BasicBlock *, unsigned> DestPopularity;

  // Populate DestPopularity with the successors in the order they appear in the
  // successor list.  This way, we ensure determinism by iterating it in the
  // same order in std::max_element below.  We map nullptr to 0 so that we can
  // return nullptr when PredToDestList contains nullptr only.
  DestPopularity[nullptr] = 0;
  for (auto *SuccBB : successors(BB))
    DestPopularity[SuccBB] = 0;

  for (const auto &PredToDest : PredToDestList)
    if (PredToDest.second)
      DestPopularity[PredToDest.second]++;

#if INTEL_CUSTOMIZATION
  // Avoid picking a block in the thread region if there are any other
  // available choices, since thread-to-self is disallowed. At this point, we
  // don't know all the blocks in the region, but check the ones we do know,
  // i.e. the blocks that begin & end each sub-region.
  for (auto SubRegion : RegionInfo) {
    DestPopularity[SubRegion.first] = 0;
    DestPopularity[SubRegion.second] = 0;
  }
#endif // INTEL_CUSTOMIZATION

  // Find the most popular dest.
  using VT = decltype(DestPopularity)::value_type;
  auto MostPopular = std::max_element(
      DestPopularity.begin(), DestPopularity.end(),
      [](const VT &L, const VT &R) { return L.second < R.second; });

  // Okay, we have finally picked the most popular destination.
  return MostPopular->first;
}

// Try to evaluate the value of V when the control flows from PredPredBB to
// BB->getSinglePredecessor() and then on to BB.
Constant *JumpThreadingPass::evaluateOnPredecessorEdge(BasicBlock *BB,
                                                       BasicBlock *PredPredBB,
                                                       Value *V) {
  BasicBlock *PredBB = BB->getSinglePredecessor();
  assert(PredBB && "Expected a single predecessor");

  if (Constant *Cst = dyn_cast<Constant>(V)) {
    return Cst;
  }

  // Consult LVI if V is not an instruction in BB or PredBB.
  Instruction *I = dyn_cast<Instruction>(V);
  if (!I || (I->getParent() != BB && I->getParent() != PredBB)) {
    return LVI->getConstantOnEdge(V, PredPredBB, PredBB, nullptr);
  }

  // Look into a PHI argument.
  if (PHINode *PHI = dyn_cast<PHINode>(V)) {
    if (PHI->getParent() == PredBB)
      return dyn_cast<Constant>(PHI->getIncomingValueForBlock(PredPredBB));
    return nullptr;
  }

  // If we have a CmpInst, try to fold it for each incoming edge into PredBB.
  if (CmpInst *CondCmp = dyn_cast<CmpInst>(V)) {
    if (CondCmp->getParent() == BB) {
      Constant *Op0 =
          evaluateOnPredecessorEdge(BB, PredPredBB, CondCmp->getOperand(0));
      Constant *Op1 =
          evaluateOnPredecessorEdge(BB, PredPredBB, CondCmp->getOperand(1));
      if (Op0 && Op1) {
        return ConstantExpr::getCompare(CondCmp->getPredicate(), Op0, Op1);
      }
    }
    return nullptr;
  }

  return nullptr;
}

bool JumpThreadingPass::processThreadableEdges(Value *Cond, BasicBlock *BB,
                                               ConstantPreference Preference,
                                               Instruction *CxtI) {
  // If threading this would thread across a loop header, don't even try to
  // thread the edge.
  if (LoopHeaders.count(BB) && !JumpThreadLoopHeader)                   // INTEL
    return false;

  PredValueInfoTy PredValues;
<<<<<<< HEAD
  // bool Changed = false;                                              // INTEL
  ThreadRegionInfoTy RegionInfo;                                        // INTEL
  if (!ComputeValueKnownInPredecessors(Cond, BB, PredValues,            // INTEL
                                       RegionInfo,                      // INTEL
                                       Preference, CxtI)) {             // INTEL
=======
  if (!computeValueKnownInPredecessors(Cond, BB, PredValues, Preference,
                                       CxtI)) {
>>>>>>> c95fff5b
    // We don't have known values in predecessors.  See if we can thread through
    // BB and its sole predecessor.
    return maybethreadThroughTwoBasicBlocks(BB, Cond);
  }

<<<<<<< HEAD
  assert(!PredValues.empty() && !RegionInfo.empty() &&                  // INTEL
         "ComputeValueKnownInPredecessors returned true with no "       // INTEL
         "values or regions");                                          // INTEL
=======
  assert(!PredValues.empty() &&
         "computeValueKnownInPredecessors returned true with no values");
>>>>>>> c95fff5b

  LLVM_DEBUG(dbgs() << "IN BB: " << *BB;
             for (const auto &PredValue : PredValues) {
               dbgs() << "  BB '" << BB->getName()
                      << "': FOUND condition = " << *PredValue.first
                      << " for pred '" << PredValue.second->getName() << "'.\n";
  });

  // Decide what we want to thread through.  Convert our list of known values to
  // a list of known destinations for each pred.  This also discards duplicate
  // predecessors and keeps track of the undefined inputs (which are represented
  // as a null dest in the PredToDestList).
  SmallPtrSet<BasicBlock*, 16> SeenPreds;
  SmallVector<std::pair<BasicBlock*, BasicBlock*>, 16> PredToDestList;

  BasicBlock *OnlyDest = nullptr;
  BasicBlock *MultipleDestSentinel = (BasicBlock*)(intptr_t)~0ULL;
  Constant *OnlyVal = nullptr;
  Constant *MultipleVal = (Constant *)(intptr_t)~0ULL;
  bool ThreadingBackedge = false;    // INTEL

  for (const auto &PredValue : PredValues) {
    BasicBlock *Pred = PredValue.second;
    if (!SeenPreds.insert(Pred).second)
      continue;  // Duplicate predecessor entry.

    Constant *Val = PredValue.first;

    BasicBlock *DestBB;
    if (isa<UndefValue>(Val))
      DestBB = nullptr;
    else if (BranchInst *BI = dyn_cast<BranchInst>(BB->getTerminator())) {
      assert(isa<ConstantInt>(Val) && "Expecting a constant integer");
      DestBB = BI->getSuccessor(cast<ConstantInt>(Val)->isZero());
    } else if (SwitchInst *SI = dyn_cast<SwitchInst>(BB->getTerminator())) {
      assert(isa<ConstantInt>(Val) && "Expecting a constant integer");
      DestBB = SI->findCaseValue(cast<ConstantInt>(Val))->getCaseSuccessor();
    } else {
      assert(isa<IndirectBrInst>(BB->getTerminator())
              && "Unexpected terminator");
      assert(isa<BlockAddress>(Val) && "Expecting a constant blockaddress");
      DestBB = cast<BlockAddress>(Val)->getBasicBlock();
    }

    // If we have exactly one destination, remember it for efficiency below.
    if (PredToDestList.empty()) {
      OnlyDest = DestBB;
      OnlyVal = Val;
    } else {
      if (OnlyDest != DestBB)
        OnlyDest = MultipleDestSentinel;
      // It possible we have same destination, but different value, e.g. default
      // case in switchinst.
      if (Val != OnlyVal)
        OnlyVal = MultipleVal;
    }

    // If the predecessor ends with an indirect goto, we can't change its
    // destination. Same for CallBr.
    if (isa<IndirectBrInst>(Pred->getTerminator()) ||
        isa<CallBrInst>(Pred->getTerminator()))
      continue;

#if INTEL_CUSTOMIZATION
    if (CountableSingleExitLoopLatches.count(BB) &&
        CountableSingleExitLoopHeaders.count(DestBB))
      ThreadingBackedge = true;
#endif // INTEL_CUSTOMIZATION
    PredToDestList.emplace_back(Pred, DestBB);
  }

  // If all edges were unthreadable, we fail.
  if (PredToDestList.empty())
    return false;

#if INTEL_CUSTOMIZATION
  // Allow threading of backedge only if we can thread all predecessors of latch
  // otherwise we may turn countable loop into non-countable loop by adding
  // additional backedges to it.
  if (ThreadingBackedge) {
    if (PredToDestList.size() != (unsigned)std::distance(pred_begin(BB),
                                                         pred_end(BB)))
      return false;
  }
#endif // INTEL_CUSTOMIZATION

  // If all the predecessors go to a single known successor, we want to fold,
  // not thread. By doing so, we do not need to duplicate the current block and
  // also miss potential opportunities in case we dont/cant duplicate.
  if (OnlyDest && OnlyDest != MultipleDestSentinel &&                  // INTEL
      RegionInfo.size() == 1 &&                                        // INTEL
      RegionInfo.back().first == RegionInfo.back().second) {           // INTEL
    if (BB->hasNPredecessors(PredToDestList.size())) {
      bool SeenFirstBranchToOnlyDest = false;
      std::vector <DominatorTree::UpdateType> Updates;
      Updates.reserve(BB->getTerminator()->getNumSuccessors() - 1);
      for (BasicBlock *SuccBB : successors(BB)) {
        if (SuccBB == OnlyDest && !SeenFirstBranchToOnlyDest) {
          SeenFirstBranchToOnlyDest = true; // Don't modify the first branch.
        } else {
          SuccBB->removePredecessor(BB, true); // This is unreachable successor.
          Updates.push_back({DominatorTree::Delete, BB, SuccBB});
        }
      }

      // Finally update the terminator.
      Instruction *Term = BB->getTerminator();
      BranchInst::Create(OnlyDest, Term);
      Term->eraseFromParent();
      DTU->applyUpdatesPermissive(Updates);

      // If the condition is now dead due to the removal of the old terminator,
      // erase it.
      if (auto *CondInst = dyn_cast<Instruction>(Cond)) {
        if (CondInst->use_empty() && !CondInst->mayHaveSideEffects())
          CondInst->eraseFromParent();
        // We can safely replace *some* uses of the CondInst if it has
        // exactly one value as returned by LVI. RAUW is incorrect in the
        // presence of guards and assumes, that have the `Cond` as the use. This
        // is because we use the guards/assume to reason about the `Cond` value
        // at the end of block, but RAUW unconditionally replaces all uses
        // including the guards/assumes themselves and the uses before the
        // guard/assume.
        else if (OnlyVal && OnlyVal != MultipleVal &&
                 CondInst->getParent() == BB)
          replaceFoldableUses(CondInst, OnlyVal);
      }
      return true;
    }
  }

  // Determine which is the most common successor.  If we have many inputs and
  // this block is a switch, we want to start by threading the batch that goes
  // to the most popular destination first.  If we only know about one
  // threadable destination (the common case) we can avoid this.
  BasicBlock *MostPopularDest = OnlyDest;

  if (MostPopularDest == MultipleDestSentinel) {
    // Remove any loop headers from the Dest list, threadEdge conservatively
    // won't process them, but we might have other destination that are eligible
    // and we still want to process.
    erase_if(PredToDestList,
             [&](const std::pair<BasicBlock *, BasicBlock *> &PredToDest) {
               return LoopHeaders.count(PredToDest.second) != 0;
             });

    if (PredToDestList.empty())
      return false;

<<<<<<< HEAD
    MostPopularDest = FindMostPopularDest(BB, RegionInfo,               // INTEL
                                          PredToDestList);              // INTEL
=======
    MostPopularDest = findMostPopularDest(BB, PredToDestList);
>>>>>>> c95fff5b
  }

  // Now that we know what the most popular destination is, factor all
  // predecessors that will jump to it into a single predecessor.
  SmallVector<BasicBlock*, 16> PredsToFactor;
  for (const auto &PredToDest : PredToDestList)
    if (PredToDest.second == MostPopularDest) {
      BasicBlock *Pred = PredToDest.first;

      // This predecessor may be a switch or something else that has multiple
      // edges to the block.  Factor each of these edges by listing them
      // according to # occurrences in PredsToFactor.
      for (BasicBlock *Succ : successors(Pred))
        if (Succ == RegionInfo.back().first)         // INTEL
          PredsToFactor.push_back(Pred);
    }

  // If the threadable edges are branching on an undefined value, we get to pick
  // the destination that these predecessors should get to.
  if (!MostPopularDest)
    MostPopularDest = BB->getTerminator()->
                            getSuccessor(getBestDestForJumpOnUndef(BB));

  // Ok, try to thread it!
<<<<<<< HEAD
  return TryThreadEdge(RegionInfo, PredsToFactor, MostPopularDest);    // INTEL
=======
  return tryThreadEdge(BB, PredsToFactor, MostPopularDest);
>>>>>>> c95fff5b
}

/// processBranchOnPHI - We have an otherwise unthreadable conditional branch on
/// a PHI node (or freeze PHI) in the current block.  See if there are any
/// simplifications we can do based on inputs to the phi node.
bool JumpThreadingPass::processBranchOnPHI(PHINode *PN) {
  BasicBlock *BB = PN->getParent();

  // TODO: We could make use of this to do it once for blocks with common PHI
  // values.
  SmallVector<BasicBlock*, 1> PredBBs;
  PredBBs.resize(1);

  // If any of the predecessor blocks end in an unconditional branch, we can
  // *duplicate* the conditional branch into that block in order to further
  // encourage jump threading and to eliminate cases where we have branch on a
  // phi of an icmp (branch on icmp is much better).
  // This is still beneficial when a frozen phi is used as the branch condition
  // because it allows CodeGenPrepare to further canonicalize br(freeze(icmp))
  // to br(icmp(freeze ...)).
  for (unsigned i = 0, e = PN->getNumIncomingValues(); i != e; ++i) {
    BasicBlock *PredBB = PN->getIncomingBlock(i);
    if (BranchInst *PredBr = dyn_cast<BranchInst>(PredBB->getTerminator()))
      if (PredBr->isUnconditional()) {
        PredBBs[0] = PredBB;
        // Try to duplicate BB into PredBB.
        if (duplicateCondBranchOnPHIIntoPred(BB, PredBBs))
          return true;
      }
  }

  return false;
}

/// processBranchOnXOR - We have an otherwise unthreadable conditional branch on
/// a xor instruction in the current block.  See if there are any
/// simplifications we can do based on inputs to the xor.
bool JumpThreadingPass::processBranchOnXOR(BinaryOperator *BO) {
  BasicBlock *BB = BO->getParent();

  // If either the LHS or RHS of the xor is a constant, don't do this
  // optimization.
  if (isa<ConstantInt>(BO->getOperand(0)) ||
      isa<ConstantInt>(BO->getOperand(1)))
    return false;

  // If the first instruction in BB isn't a phi, we won't be able to infer
  // anything special about any particular predecessor.
  if (!isa<PHINode>(BB->front()))
    return false;

  // If this BB is a landing pad, we won't be able to split the edge into it.
  if (BB->isEHPad())
    return false;

  // If we have a xor as the branch input to this block, and we know that the
  // LHS or RHS of the xor in any predecessor is true/false, then we can clone
  // the condition into the predecessor and fix that value to true, saving some
  // logical ops on that path and encouraging other paths to simplify.
  //
  // This copies something like this:
  //
  //  BB:
  //    %X = phi i1 [1],  [%X']
  //    %Y = icmp eq i32 %A, %B
  //    %Z = xor i1 %X, %Y
  //    br i1 %Z, ...
  //
  // Into:
  //  BB':
  //    %Y = icmp ne i32 %A, %B
  //    br i1 %Y, ...

  PredValueInfoTy XorOpValues;
  ThreadRegionInfoTy RegionInfo;                                        // INTEL
  bool isLHS = true;
<<<<<<< HEAD
  if (!ComputeValueKnownInPredecessors(BO->getOperand(0), BB, XorOpValues,
                                       RegionInfo,                      // INTEL
                                       WantInteger, BO)) {
    assert(XorOpValues.empty());
    if (!ComputeValueKnownInPredecessors(BO->getOperand(1), BB, XorOpValues,
                                         RegionInfo,                    // INTEL
=======
  if (!computeValueKnownInPredecessors(BO->getOperand(0), BB, XorOpValues,
                                       WantInteger, BO)) {
    assert(XorOpValues.empty());
    if (!computeValueKnownInPredecessors(BO->getOperand(1), BB, XorOpValues,
>>>>>>> c95fff5b
                                         WantInteger, BO))
      return false;
    isLHS = false;
  }

#if INTEL_CUSTOMIZATION
  // Distant jump threading doesn't currently support this transformation.
  if (RegionInfo.size() != 1 ||
      RegionInfo.back().first != RegionInfo.back().second)
    return false;
#endif // INTEL_CUSTOMIZATION

  assert(!XorOpValues.empty() &&
         "computeValueKnownInPredecessors returned true with no values");

  // Scan the information to see which is most popular: true or false.  The
  // predecessors can be of the set true, false, or undef.
  unsigned NumTrue = 0, NumFalse = 0;
  for (const auto &XorOpValue : XorOpValues) {
    if (isa<UndefValue>(XorOpValue.first))
      // Ignore undefs for the count.
      continue;
    if (cast<ConstantInt>(XorOpValue.first)->isZero())
      ++NumFalse;
    else
      ++NumTrue;
  }

  // Determine which value to split on, true, false, or undef if neither.
  ConstantInt *SplitVal = nullptr;
  if (NumTrue > NumFalse)
    SplitVal = ConstantInt::getTrue(BB->getContext());
  else if (NumTrue != 0 || NumFalse != 0)
    SplitVal = ConstantInt::getFalse(BB->getContext());

  // Collect all of the blocks that this can be folded into so that we can
  // factor this once and clone it once.
  SmallVector<BasicBlock*, 8> BlocksToFoldInto;
  for (const auto &XorOpValue : XorOpValues) {
    if (XorOpValue.first != SplitVal && !isa<UndefValue>(XorOpValue.first))
      continue;

    BlocksToFoldInto.push_back(XorOpValue.second);
  }

  // If we inferred a value for all of the predecessors, then duplication won't
  // help us.  However, we can just replace the LHS or RHS with the constant.
  if (BlocksToFoldInto.size() ==
      cast<PHINode>(BB->front()).getNumIncomingValues()) {
    if (!SplitVal) {
      // If all preds provide undef, just nuke the xor, because it is undef too.
      BO->replaceAllUsesWith(UndefValue::get(BO->getType()));
      BO->eraseFromParent();
    } else if (SplitVal->isZero()) {
      // If all preds provide 0, replace the xor with the other input.
      BO->replaceAllUsesWith(BO->getOperand(isLHS));
      BO->eraseFromParent();
    } else {
      // If all preds provide 1, set the computed value to 1.
      BO->setOperand(!isLHS, SplitVal);
    }

    return true;
  }

  // If any of predecessors end with an indirect goto, we can't change its
  // destination. Same for CallBr.
  if (any_of(BlocksToFoldInto, [](BasicBlock *Pred) {
        return isa<IndirectBrInst>(Pred->getTerminator()) ||
               isa<CallBrInst>(Pred->getTerminator());
      }))
    return false;

  // Try to duplicate BB into PredBB.
  return duplicateCondBranchOnPHIIntoPred(BB, BlocksToFoldInto);
}

/// addPHINodeEntriesForMappedBlock - We're adding 'NewPred' as a new
/// predecessor to the PHIBB block.  If it has PHI nodes, add entries for
/// NewPred using the entries from OldPred (suitably mapped).
static void addPHINodeEntriesForMappedBlock(BasicBlock *PHIBB,
                                            BasicBlock *OldPred,
                                            BasicBlock *NewPred,
                                     DenseMap<Instruction*, Value*> &ValueMap) {
  for (PHINode &PN : PHIBB->phis()) {
    // Ok, we have a PHI node.  Figure out what the incoming value was for the
    // DestBlock.
    Value *IV = PN.getIncomingValueForBlock(OldPred);
#if !INTEL_CUSTOMIZATION
    // This code isn't needed with the Intel customizations, because we always
    // run the SSAUpdater to resolve cross-BB references.
    // Remap the value if necessary.
    if (Instruction *Inst = dyn_cast<Instruction>(IV)) {
      DenseMap<Instruction*, Value*>::iterator I = ValueMap.find(Inst);
      if (I != ValueMap.end())
        IV = I->second;
    }
#endif // !INTEL_CUSTOMIZATION

    PN.addIncoming(IV, NewPred);
  }
}

/// Merge basic block BB into its sole predecessor if possible.
bool JumpThreadingPass::maybeMergeBasicBlockIntoOnlyPred(BasicBlock *BB) {
  BasicBlock *SinglePred = BB->getSinglePredecessor();
  if (!SinglePred)
    return false;

  const Instruction *TI = SinglePred->getTerminator();
  if (TI->isExceptionalTerminator() || TI->getNumSuccessors() != 1 ||
      !DoCFGSimplifications ||                                         // INTEL
      SinglePred == BB || hasAddressTakenAndUsed(BB))
    return false;

  // If SinglePred was a loop header, BB becomes one.
  if (LoopHeaders.erase(SinglePred))
    LoopHeaders.insert(BB);

  CountableSingleExitLoopLatches.erase(SinglePred);   // INTEL
  CountableSingleExitLoopHeaders.erase(SinglePred);   // INTEL
  LVI->eraseBlock(SinglePred);
  MergeBasicBlockIntoOnlyPred(BB, DTU);

  // Now that BB is merged into SinglePred (i.e. SinglePred code followed by
  // BB code within one basic block `BB`), we need to invalidate the LVI
  // information associated with BB, because the LVI information need not be
  // true for all of BB after the merge. For example,
  // Before the merge, LVI info and code is as follows:
  // SinglePred: <LVI info1 for %p val>
  // %y = use of %p
  // call @exit() // need not transfer execution to successor.
  // assume(%p) // from this point on %p is true
  // br label %BB
  // BB: <LVI info2 for %p val, i.e. %p is true>
  // %x = use of %p
  // br label exit
  //
  // Note that this LVI info for blocks BB and SinglPred is correct for %p
  // (info2 and info1 respectively). After the merge and the deletion of the
  // LVI info1 for SinglePred. We have the following code:
  // BB: <LVI info2 for %p val>
  // %y = use of %p
  // call @exit()
  // assume(%p)
  // %x = use of %p <-- LVI info2 is correct from here onwards.
  // br label exit
  // LVI info2 for BB is incorrect at the beginning of BB.

  // Invalidate LVI information for BB if the LVI is not provably true for
  // all of BB.
  if (!isGuaranteedToTransferExecutionToSuccessor(BB))
    LVI->eraseBlock(BB);
  return true;
}

/// Update the SSA form.  NewBB contains instructions that are copied from BB.
/// ValueMapping maps old values in BB to new ones in NewBB.
void JumpThreadingPass::updateSSA(
    BasicBlock *BB, BasicBlock *NewBB,
    DenseMap<Instruction *, Value *> &ValueMapping) {
  // If there were values defined in BB that are used outside the block, then we
  // now have to update all uses of the value to use either the original value,
  // the cloned value, or some PHI derived value.  This can require arbitrary
  // PHI insertion, of which we are prepared to do, clean these up now.
  SSAUpdater SSAUpdate;
  SmallVector<Use *, 16> UsesToRename;

  for (Instruction &I : *BB) {
    // Scan all uses of this instruction to see if it is used outside of its
    // block, and if so, record them in UsesToRename.
    for (Use &U : I.uses()) {
      Instruction *User = cast<Instruction>(U.getUser());
      if (PHINode *UserPN = dyn_cast<PHINode>(User)) {
        if (UserPN->getIncomingBlock(U) == BB)
          continue;
      } else if (User->getParent() == BB)
        continue;

      UsesToRename.push_back(&U);
    }

    // If there are no uses outside the block, we're done with this instruction.
    if (UsesToRename.empty())
      continue;
    LLVM_DEBUG(dbgs() << "JT: Renaming non-local uses of: " << I << "\n");

    // We found a use of I outside of BB.  Rename all uses of I that are outside
    // its block to be uses of the appropriate PHI node etc.  See ValuesInBlocks
    // with the two values we know.
    SSAUpdate.Initialize(I.getType(), I.getName());
    SSAUpdate.AddAvailableValue(BB, &I);
    SSAUpdate.AddAvailableValue(NewBB, ValueMapping[&I]);

    while (!UsesToRename.empty())
      SSAUpdate.RewriteUse(*UsesToRename.pop_back_val());
    LLVM_DEBUG(dbgs() << "\n");
  }
}

/// Clone instructions in range [BI, BE) to NewBB.  For PHI nodes, we only clone
/// arguments that come from PredBB.  Return the map from the variables in the
/// source basic block to the variables in the newly created basic block.
DenseMap<Instruction *, Value *>
JumpThreadingPass::cloneInstructions(BasicBlock::iterator BI,
                                     BasicBlock::iterator BE, BasicBlock *NewBB,
                                     BasicBlock *PredBB) {
  // We are going to have to map operands from the source basic block to the new
  // copy of the block 'NewBB'.  If there are PHI nodes in the source basic
  // block, evaluate them to account for entry from PredBB.
  DenseMap<Instruction *, Value *> ValueMapping;

  // Clone the phi nodes of the source basic block into NewBB.  The resulting
  // phi nodes are trivial since NewBB only has one predecessor, but SSAUpdater
  // might need to rewrite the operand of the cloned phi.
  for (; PHINode *PN = dyn_cast<PHINode>(BI); ++BI) {
    PHINode *NewPN = PHINode::Create(PN->getType(), 1, PN->getName(), NewBB);
    NewPN->addIncoming(PN->getIncomingValueForBlock(PredBB), PredBB);
    ValueMapping[PN] = NewPN;
  }

  // Clone the non-phi instructions of the source basic block into NewBB,
  // keeping track of the mapping and using it to remap operands in the cloned
  // instructions.
  for (; BI != BE; ++BI) {
    Instruction *New = BI->clone();
    New->setName(BI->getName());
    NewBB->getInstList().push_back(New);
    ValueMapping[&*BI] = New;

    // Remap operands to patch up intra-block references.
    for (unsigned i = 0, e = New->getNumOperands(); i != e; ++i)
      if (Instruction *Inst = dyn_cast<Instruction>(New->getOperand(i))) {
        DenseMap<Instruction *, Value *>::iterator I = ValueMapping.find(Inst);
        if (I != ValueMapping.end())
          New->setOperand(i, I->second);
      }
  }

  return ValueMapping;
}

#if INTEL_CUSTOMIZATION
/// We intend to thread an edge into the region across a group of blocks to an
/// outgoing edge of the region. In order to do this, we have to duplicate all
/// the code along every path from the top to the bottom of every sub-region.
/// This function returns the set of blocks along those paths in RegionBlocks.
/// The sub-regions are structured such that the top is guaranteed to dominate
/// the bottom.
///
/// NOTE: It's possible that distant jump threading has started from a block
/// that is no longer reachable from the function entry due to earlier
/// threading. It may have traversed phis that have taken it back into the
/// reachable part of the CFG. When this occurs this function will not be able
/// to reach sub-region top from the sub-region bottom. If this occurs this
/// function returns false to indicate that we should abort threading the
/// current edge.
static bool collectThreadRegionBlocks(const ThreadRegionInfo &RegionInfo,
                                   SmallVectorImpl<BasicBlock*> &RegionBlocks) {
  SmallVector<BasicBlock*, 16> WorkStack;
  SmallPtrSet<BasicBlock*, 16> Visited;

  // Collect the blocks within each sub-region. This is just a DFS walk backward
  // from BBBottom to BBTop.
  for (auto SubRegion : RegionInfo) {
    BasicBlock *BBTop = SubRegion.first;
    BasicBlock *BBBottom = SubRegion.second;

    // If we already visited BBBottom in a previous subregion, we need to stop
    // because the remapping logic can't handle the same block being in two
    // subregions. It may be possible to thread such a case, but it would
    // probably require duplicating the shared block.
    if (!Visited.insert(BBBottom).second)
      return false;

    WorkStack.push_back(BBBottom);

    while (!WorkStack.empty()) {
      BasicBlock *BB = WorkStack.back();
      WorkStack.pop_back();
      RegionBlocks.push_back(BB);

      if (BB == BBTop)
        continue;

      for (BasicBlock *Pred : predecessors(BB))
        if (Visited.insert(Pred).second)
          WorkStack.push_back(Pred);
    }

    // If we didn't visit the top of the sub-region then part of the subregion
    // is unreachable and we shouldn't try to thread.
    if (!Visited.count(BBTop))
      return false;
  }

  return true;
}

/// \p OldBB is a block in the thread region, and \p OldSucc is one of its
/// original successors. This routine determines whether the
/// <tt>OldBB->OldSucc</tt> CFG edge in the new thread region needs to target
/// OldSucc or its corresponding new BB.
static bool shouldRemapTarget(BasicBlock *OldBB,
                  BasicBlock *OldSucc,
                  const ThreadRegionInfo &RegionInfo,
                  const DenseMap<BasicBlock*, BasicBlock*> &BlockMapping) {
  DenseMap<BasicBlock*, BasicBlock*>::const_iterator I =
    BlockMapping.find(OldSucc);

  // If OldSucc is not part of the region, then of course we don't remap it.
  if (I == BlockMapping.end())
    return false;

  // If OldSucc is the top of a sub-region, the only edge that can target
  // its corresponding new BB is the one from the previous sub-region.
  bool FoundOldSucc = false;
  for (auto SubRegion : RegionInfo) {
    if (FoundOldSucc)
      return SubRegion.second == OldBB;
    if (OldSucc == SubRegion.first)
      FoundOldSucc = true;
  }

  // If FoundOldSucc is true at this point, it means OldBB-->OldSucc is an edge
  // from inside the region back up to the top of the region. We don't want to
  // remap those. If FoundOldSucc is false, it means that OldSucc isn't the top
  // of a thread region, so we should remap all its predecessors.
  return !FoundOldSucc;
}

/// Determine whether \p OldBB is the top of a thread sub-region. If so, return
/// its predecessor BB through which we are threading. If not, return nullptr.
/// \p PredBB is the predecessor block for the entire thread region.
static BasicBlock* getSubRegionPred(BasicBlock *OldBB,
                                    BasicBlock *PredBB,
                                    const ThreadRegionInfo &RegionInfo) {
  bool FoundOldBB = false;
  for (auto SubRegion : RegionInfo) {
    if (FoundOldBB)
      return SubRegion.second;
    if (OldBB == SubRegion.first)
      FoundOldBB = true;
  }

  // If FoundOldBB is true here, it means that OldBB is the top of the entire
  // thread region.
  if (FoundOldBB)
    return PredBB;

  return nullptr;
}
#endif // INTEL_CUSTOMIZATION

/// Attempt to thread through two successive basic blocks.
bool JumpThreadingPass::maybethreadThroughTwoBasicBlocks(BasicBlock *BB,
                                                         Value *Cond) {
  // Consider:
  //
  // PredBB:
  //   %var = phi i32* [ null, %bb1 ], [ @a, %bb2 ]
  //   %tobool = icmp eq i32 %cond, 0
  //   br i1 %tobool, label %BB, label ...
  //
  // BB:
  //   %cmp = icmp eq i32* %var, null
  //   br i1 %cmp, label ..., label ...
  //
  // We don't know the value of %var at BB even if we know which incoming edge
  // we take to BB.  However, once we duplicate PredBB for each of its incoming
  // edges (say, PredBB1 and PredBB2), we know the value of %var in each copy of
  // PredBB.  Then we can thread edges PredBB1->BB and PredBB2->BB through BB.

  // Require that BB end with a Branch for simplicity.
  BranchInst *CondBr = dyn_cast<BranchInst>(BB->getTerminator());
  if (!CondBr)
    return false;

  // BB must have exactly one predecessor.
  BasicBlock *PredBB = BB->getSinglePredecessor();
  if (!PredBB)
    return false;

  // Require that PredBB end with a conditional Branch. If PredBB ends with an
  // unconditional branch, we should be merging PredBB and BB instead. For
  // simplicity, we don't deal with a switch.
  BranchInst *PredBBBranch = dyn_cast<BranchInst>(PredBB->getTerminator());
  if (!PredBBBranch || PredBBBranch->isUnconditional())
    return false;

  // If PredBB has exactly one incoming edge, we don't gain anything by copying
  // PredBB.
  if (PredBB->getSinglePredecessor())
    return false;

  // Don't thread through PredBB if it contains a successor edge to itself, in
  // which case we would infinite loop.  Suppose we are threading an edge from
  // PredPredBB through PredBB and BB to SuccBB with PredBB containing a
  // successor edge to itself.  If we allowed jump threading in this case, we
  // could duplicate PredBB and BB as, say, PredBB.thread and BB.thread.  Since
  // PredBB.thread has a successor edge to PredBB, we would immediately come up
  // with another jump threading opportunity from PredBB.thread through PredBB
  // and BB to SuccBB.  This jump threading would repeatedly occur.  That is, we
  // would keep peeling one iteration from PredBB.
  if (llvm::is_contained(successors(PredBB), PredBB))
    return false;

  // Don't thread across a loop header.
  if (LoopHeaders.count(PredBB))
    return false;
#if INTEL_CUSTOMIZATION
  // Suppress threading for countable single exit loop headers/latches.
  if (CountableSingleExitLoopHeaders.count(PredBB) ||
      CountableSingleExitLoopLatches.count(PredBB))
    return false;
#endif // INTEL_CUSTOMIZATION

  // Avoid complication with duplicating EH pads.
  if (PredBB->isEHPad())
    return false;

  // Find a predecessor that we can thread.  For simplicity, we only consider a
  // successor edge out of BB to which we thread exactly one incoming edge into
  // PredBB.
  unsigned ZeroCount = 0;
  unsigned OneCount = 0;
  BasicBlock *ZeroPred = nullptr;
  BasicBlock *OnePred = nullptr;
  for (BasicBlock *P : predecessors(PredBB)) {
    if (ConstantInt *CI = dyn_cast_or_null<ConstantInt>(
            evaluateOnPredecessorEdge(BB, P, Cond))) {
      if (CI->isZero()) {
        ZeroCount++;
        ZeroPred = P;
      } else if (CI->isOne()) {
        OneCount++;
        OnePred = P;
      }
    }
  }

  // Disregard complicated cases where we have to thread multiple edges.
  BasicBlock *PredPredBB;
  if (ZeroCount == 1) {
    PredPredBB = ZeroPred;
  } else if (OneCount == 1) {
    PredPredBB = OnePred;
  } else {
    return false;
  }

  BasicBlock *SuccBB = CondBr->getSuccessor(PredPredBB == ZeroPred);

  // If threading to the same block as we come from, we would infinite loop.
  if (SuccBB == BB) {
    LLVM_DEBUG(dbgs() << "  Not threading across BB '" << BB->getName()
                      << "' - would thread to self!\n");
    return false;
  }

  // If threading this would thread across a loop header, don't thread the edge.
  // See the comments above findLoopHeaders for justifications and caveats.
  if (LoopHeaders.count(BB) || LoopHeaders.count(SuccBB)) {
    LLVM_DEBUG({
      bool BBIsHeader = LoopHeaders.count(BB);
      bool SuccIsHeader = LoopHeaders.count(SuccBB);
      dbgs() << "  Not threading across "
             << (BBIsHeader ? "loop header BB '" : "block BB '")
             << BB->getName() << "' to dest "
             << (SuccIsHeader ? "loop header BB '" : "block BB '")
             << SuccBB->getName()
             << "' - it might create an irreducible loop!\n";
    });
    return false;
  }

  // Compute the cost of duplicating BB and PredBB.
  SmallVector<BasicBlock*, 1> RegionBlocks;                            // INTEL
  RegionBlocks.push_back(BB);                                          // INTEL
  unsigned BBCost =
      getJumpThreadDuplicationCost(RegionBlocks, BB, BBDupThreshold);  // INTEL
  RegionBlocks[0] = PredBB;                                            // INTEL
  unsigned PredBBCost = getJumpThreadDuplicationCost(
      RegionBlocks, PredBB, BBDupThreshold);                           // INTEL

  // Give up if costs are too high.  We need to check BBCost and PredBBCost
  // individually before checking their sum because getJumpThreadDuplicationCost
  // return (unsigned)~0 for those basic blocks that cannot be duplicated.
  if (BBCost > BBDupThreshold || PredBBCost > BBDupThreshold ||
      BBCost + PredBBCost > BBDupThreshold) {
    LLVM_DEBUG(dbgs() << "  Not threading BB '" << BB->getName()
                      << "' - Cost is too high: " << PredBBCost
                      << " for PredBB, " << BBCost << "for BB\n");
    return false;
  }

  // Now we are ready to duplicate PredBB.
  threadThroughTwoBasicBlocks(PredPredBB, PredBB, BB, SuccBB);
  return true;
}

void JumpThreadingPass::threadThroughTwoBasicBlocks(BasicBlock *PredPredBB,
                                                    BasicBlock *PredBB,
                                                    BasicBlock *BB,
                                                    BasicBlock *SuccBB) {
  LLVM_DEBUG(dbgs() << "  Threading through '" << PredBB->getName() << "' and '"
                    << BB->getName() << "'\n");

  BranchInst *CondBr = cast<BranchInst>(BB->getTerminator());
  BranchInst *PredBBBranch = cast<BranchInst>(PredBB->getTerminator());

  BasicBlock *NewBB =
      BasicBlock::Create(PredBB->getContext(), PredBB->getName() + ".thread",
                         PredBB->getParent(), PredBB);
  NewBB->moveAfter(PredBB);

  // Set the block frequency of NewBB.
  if (HasProfileData) {
    auto NewBBFreq = BFI->getBlockFreq(PredPredBB) *
                     BPI->getEdgeProbability(PredPredBB, PredBB);
    BFI->setBlockFreq(NewBB, NewBBFreq.getFrequency());
  }

  // We are going to have to map operands from the original BB block to the new
  // copy of the block 'NewBB'.  If there are PHI nodes in PredBB, evaluate them
  // to account for entry from PredPredBB.
  DenseMap<Instruction *, Value *> ValueMapping =
      cloneInstructions(PredBB->begin(), PredBB->end(), NewBB, PredPredBB);

  // Copy the edge probabilities from PredBB to NewBB.
  if (HasProfileData) {
    SmallVector<BranchProbability, 4> Probs;
    for (BasicBlock *Succ : successors(PredBB))
      Probs.push_back(BPI->getEdgeProbability(PredBB, Succ));
    BPI->setEdgeProbability(NewBB, Probs);
  }

  // Update the terminator of PredPredBB to jump to NewBB instead of PredBB.
  // This eliminates predecessors from PredPredBB, which requires us to simplify
  // any PHI nodes in PredBB.
  Instruction *PredPredTerm = PredPredBB->getTerminator();
  for (unsigned i = 0, e = PredPredTerm->getNumSuccessors(); i != e; ++i)
    if (PredPredTerm->getSuccessor(i) == PredBB) {
      PredBB->removePredecessor(PredPredBB, true);
      PredPredTerm->setSuccessor(i, NewBB);
    }

  addPHINodeEntriesForMappedBlock(PredBBBranch->getSuccessor(0), PredBB, NewBB,
                                  ValueMapping);
  addPHINodeEntriesForMappedBlock(PredBBBranch->getSuccessor(1), PredBB, NewBB,
                                  ValueMapping);

  DTU->applyUpdatesPermissive(
      {{DominatorTree::Insert, NewBB, CondBr->getSuccessor(0)},
       {DominatorTree::Insert, NewBB, CondBr->getSuccessor(1)},
       {DominatorTree::Insert, PredPredBB, NewBB},
       {DominatorTree::Delete, PredPredBB, PredBB}});

  updateSSA(PredBB, NewBB, ValueMapping);

  // Clean up things like PHI nodes with single operands, dead instructions,
  // etc.
  SimplifyInstructionsInBlock(NewBB, TLI);
  SimplifyInstructionsInBlock(PredBB, TLI);

  SmallVector<BasicBlock *, 1> PredsToFactor;
  PredsToFactor.push_back(NewBB);
<<<<<<< HEAD
  ThreadRegionInfoTy RegionInfo;                                        // INTEL
  RegionInfo.push_back(std::make_pair(BB, BB));                         // INTEL
  SmallVector<BasicBlock *, 1> RegionBlocks;                            // INTEL
  RegionBlocks.push_back(BB);                                           // INTEL
  ThreadEdge(RegionInfo, RegionBlocks, false, PredsToFactor, SuccBB);   // INTEL
}

#if INTEL_CUSTOMIZATION
/// ThreadEdge was significantly modified to support distant jump threading.
/// Not every line was changed, but the entire routine is under
/// INTEL_CUSTOMIZATION, because any community changes to this routine will need
/// to be manually merged.
///
/// ThreadEdge - We have decided that it is safe and profitable to factor the
/// blocks in PredBBs to one predecessor, then thread an edge from it to SuccBB
/// across a region of blocks.  Transform the IR to reflect this change.

/// TryThreadEdge - Thread an edge if it's safe and profitable to do so.
bool JumpThreadingPass::TryThreadEdge(
    const ThreadRegionInfo &RegionInfo,
    const SmallVectorImpl<BasicBlock *> &PredBBs, BasicBlock *SuccBB) {
  BasicBlock *RegionTop = RegionInfo.back().first;
  BasicBlock *RegionBottom = RegionInfo.front().second;
  SmallVector<BasicBlock*, 16> RegionBlocks;
  bool ThreadingLoopHeader = false;

  // If threading this would thread into a loop header don't thread the edge.
  // See the comments above FindLoopHeaders for justifications and caveats.
  if (LoopHeaders.count(SuccBB) && !JumpThreadLoopHeader) {
    LLVM_DEBUG(dbgs() << "  Not threading to dest loop header BB '"
                      << SuccBB->getName()
                      << "' - it might create an irreducible loop!\n");
    return false;
  }

  if (!collectThreadRegionBlocks(RegionInfo, RegionBlocks))
=======
  threadEdge(BB, PredsToFactor, SuccBB);
}

/// tryThreadEdge - Thread an edge if it's safe and profitable to do so.
bool JumpThreadingPass::tryThreadEdge(
    BasicBlock *BB, const SmallVectorImpl<BasicBlock *> &PredBBs,
    BasicBlock *SuccBB) {
  // If threading to the same block as we come from, we would infinite loop.
  if (SuccBB == BB) {
    LLVM_DEBUG(dbgs() << "  Not threading across BB '" << BB->getName()
                      << "' - would thread to self!\n");
    return false;
  }

  // If threading this would thread across a loop header, don't thread the edge.
  // See the comments above findLoopHeaders for justifications and caveats.
  if (LoopHeaders.count(BB) || LoopHeaders.count(SuccBB)) {
    LLVM_DEBUG({
      bool BBIsHeader = LoopHeaders.count(BB);
      bool SuccIsHeader = LoopHeaders.count(SuccBB);
      dbgs() << "  Not threading across "
          << (BBIsHeader ? "loop header BB '" : "block BB '") << BB->getName()
          << "' to dest " << (SuccIsHeader ? "loop header BB '" : "block BB '")
          << SuccBB->getName() << "' - it might create an irreducible loop!\n";
    });
>>>>>>> c95fff5b
    return false;

  for (auto BB : RegionBlocks) {
    // Avoid threading back to a block in the region. This is a hacky way to
    // prevent the situation where we repeatedly thread across a loop header
    // effectively performing loop unrolling. This is not a general solution.
    // You can easily get into the massive unrolling situation in spite of this
    // check. In order to enable threading across loop headers by default, we
    // need a more robust fix for this problem.
    if (BB == SuccBB) {
      LLVM_DEBUG(dbgs() << "  Not threading across BB '"
                        << RegionBottom->getName()
                        << "' - would thread to self!\n");
      return false;
    }

    // Also avoid thread regions that have internal edges back to the top of
    // the region since threading to SuccBB is only valid when entering
    // RegionTop via PredBB.
    if (BB != RegionBottom)
      for (succ_iterator SI = succ_begin(BB), SE = succ_end(BB); SI != SE; ++SI)
        if (*SI == RegionTop) {
          LLVM_DEBUG(dbgs()
                     << "  Not threading across BB '" << RegionBottom->getName()
                     << "' - internal edge back to RegionTop!\n");
          return false;
        }

    // If threading this would thread across a loop header, don't thread the
    // edge. See the comments above FindLoopHeaders for justifications and
    // caveats.
    if (LoopHeaders.count(BB)) {
      if (!JumpThreadLoopHeader) {
        LLVM_DEBUG(dbgs() << "  Not threading across loop header BB '"
                          << BB->getName() << "' to dest BB '"
                          << SuccBB->getName()
                          << "' - it might create an irreducible loop!\n");
        return false;
      }
      ThreadingLoopHeader = true;

      if (BlockThreadCount[RegionBottom] >= MaxThreadsPerBlock) {
        LLVM_DEBUG(dbgs() << "  Not threading across loop header BB '"
                          << BB->getName()
                          << "' - max thread count reached!\n");
        return false;
      }
    }

    // We are using CountableSingleExitLoopHeaders here instead because-
    // 1) They are only populated when function has pre_loopopt attribute.
    // 2) This function seems to be conservatively adding some bblocks which
    //    are not true loop headers in LoopHeaders.
    if (CountableSingleExitLoopHeaders.count(BB) &&
        isa<SwitchInst>(BB->getTerminator())) {
      LLVM_DEBUG(
          dbgs()
          << "  Not threading across loop header BB '" << BB->getName()
          << "' - header has switch terminator and threading may convert it "
          << "into a latch. Such loops aren't supported by loopopt!\n");
      return false;
    }
  }

  unsigned JumpThreadCost = getJumpThreadDuplicationCost(RegionBlocks,
                                                         RegionBottom,
                                                         BBDupThreshold);
  if (JumpThreadCost > BBDupThreshold) {
    LLVM_DEBUG(dbgs() << "  Not threading BB '" << RegionBottom->getName()
                      << "' - Cost is too high: " << JumpThreadCost << "\n");
    return false;
  }

<<<<<<< HEAD
  if (ConservativeJumpThreading) {
    // Only allow multi-BB thread regions when threading across switches.
    if (RegionBlocks.size() != 1 &&
        !isa<SwitchInst>(RegionBottom->getTerminator())) {
      LLVM_DEBUG(
          dbgs()
          << "  Not threading BB '" << RegionBottom->getName()
          << "' - Using conservative heuristics for distant threading.\n");
      return false;
    }

    // Only thread across loop headers when threading across switches or
    // threading to return blocks, which are known to exit the loop.
    if (ThreadingLoopHeader) {
      if (!isa<ReturnInst>(SuccBB->getTerminator()) &&
          !isa<SwitchInst>(RegionBottom->getTerminator())) {
        LLVM_DEBUG(
            dbgs() << "  Not threading BB '" << RegionBottom->getName()
                   << "' - Using conservative heuristics loop headers.\n");
        return false;
      }
    }
  }
  ThreadEdge(RegionInfo, RegionBlocks, ThreadingLoopHeader, PredBBs, SuccBB);
=======
  threadEdge(BB, PredBBs, SuccBB);
>>>>>>> c95fff5b
  return true;
}

/// threadEdge - We have decided that it is safe and profitable to factor the
/// blocks in PredBBs to one predecessor, then thread an edge from it to SuccBB
/// across BB.  Transform the IR to reflect this change.
<<<<<<< HEAD
void JumpThreadingPass::ThreadEdge(
    const ThreadRegionInfo &RegionInfo,
    const SmallVectorImpl<BasicBlock *> &RegionBlocks, bool ThreadingLoopHeader,
    const SmallVectorImpl<BasicBlock *> &PredBBs, BasicBlock *SuccBB) {
  BasicBlock *RegionTop = RegionInfo.back().first;
  BasicBlock *RegionBottom = RegionInfo.front().second;
=======
void JumpThreadingPass::threadEdge(BasicBlock *BB,
                                   const SmallVectorImpl<BasicBlock *> &PredBBs,
                                   BasicBlock *SuccBB) {
  assert(SuccBB != BB && "Don't create an infinite loop");

  assert(!LoopHeaders.count(BB) && !LoopHeaders.count(SuccBB) &&
         "Don't thread across loop headers");
>>>>>>> c95fff5b

  // And finally, do it!  Start by factoring the predecessors if needed.
  BasicBlock *PredBB;
  if (PredBBs.size() == 1)
    PredBB = PredBBs[0];
  else {
    LLVM_DEBUG(dbgs() << "  Factoring out " << PredBBs.size()
                      << " common predecessors.\n");
<<<<<<< HEAD
    PredBB = SplitBlockPreds(RegionTop, PredBBs, ".thr_comm");
=======
    PredBB = splitBlockPreds(BB, PredBBs, ".thr_comm");
>>>>>>> c95fff5b
  }

  // And finally, do it!
  LLVM_DEBUG(dbgs() << "  Threading edge from '" << PredBB->getName()
                    << "' to '" << SuccBB->getName() << ", across blocks:\n    ";
             for (auto BB : RegionBlocks)
               dbgs() << " " << BB->getName();
             dbgs() << "\n  Ending with" << *RegionBottom << "\n";);

  // FIXME: This LVI update is not optimal. Removing the PredBB-->RegionTop
  //   edge can make overdefined values computable in any block in the region,
  //   not just RegionBottom. We can generalize the LVI->threadEdge algorithm
  //   to support larger-than-BB thread regions.
  LVI->threadEdge(PredBB, RegionBottom, SuccBB);

  DenseMap<Instruction*, Value*> ValueMapping;
  DenseMap<BasicBlock*, BasicBlock*> BlockMapping;
  SmallVector<DominatorTree::UpdateType, 20> DTUpdates;

  for (auto OldBB : RegionBlocks) {
    BasicBlock *NewBB = BasicBlock::Create(OldBB->getContext(),
                                           OldBB->getName()+".thread",
                                           OldBB->getParent(), RegionTop);
    NewBB->moveAfter(PredBB);
    BlockMapping[OldBB] = NewBB;

    // Disallow threading across loop headers for newly created blocks. This is
    // an added safety measure to prevent out of control jump threading.
    BlockThreadCount[NewBB] = MaxThreadsPerBlock;

    // We are going to have to map operands from their original block 'OldBB' to
    // the new copy of the block 'NewBB'.
    BasicBlock::iterator BI = OldBB->begin();
    BasicBlock::iterator BE = OldBB->end();

    // Clone the instructions of OldBB into NewBB, keeping track of
    // the mapping. Delay remapping until all blocks in the region have been
    // cloned. That ensures all required cross-block mappings are available.
    // In RegionBottom, stop cloning at the terminator instruction.
    for (; BI != BE && (!BI->isTerminator() || OldBB != RegionBottom);
         ++BI) {
      Instruction *New = BI->clone();
      New->setName(BI->getName());
      NewBB->getInstList().push_back(New);
      ValueMapping[&*BI] = New;
    }
  }

  // Remap operands to patch up intra-thread-region references.
  for (auto OldBB : RegionBlocks) {
    BasicBlock *NewBB = BlockMapping[OldBB];
    BasicBlock *SubRegionPred = getSubRegionPred(OldBB, PredBB, RegionInfo);

    for (auto &New : *NewBB) {
      if (PHINode *PN = dyn_cast<PHINode>(&New)) {
        if (SubRegionPred) {
          // For region tops, reduce the PHIs to a single incoming value from
          // SubRegionPred. It is necessary to preserve the PHI, even though it
          // looks degenerate, so that we can run the SSAResolver separately
          // for the PHI and its operand.
          for (int i = PN->getNumIncomingValues() - 1; i >= 0; --i)
            if (PN->getIncomingBlock(i) != SubRegionPred)
              PN->removeIncomingValue(i);
            else if (OldBB != RegionTop)
              PN->setIncomingBlock(i, BlockMapping[PN->getIncomingBlock(i)]);
        }
        else {
          // Update intra-region PHI nodes. Any incoming value from a block
          // outside the region can be ignored, because those edges weren't
          // copied to the new threaded code. That includes edges from
          // RegionBottom, since the only edge from RegionBottom that gets
          // copied to the threaded region is RegionBottom-->SuccBB.
          for (int i = PN->getNumIncomingValues() - 1; i >= 0; --i) {
            DenseMap<BasicBlock*, BasicBlock*>::iterator I;
            I = BlockMapping.find(PN->getIncomingBlock(i));
            if (I != BlockMapping.end() &&
                PN->getIncomingBlock(i) != RegionBottom)
              PN->setIncomingBlock(i, BlockMapping[PN->getIncomingBlock(i)]);
            else
              PN->removeIncomingValue(i, /*DeletePHIIfEmpty*/false);
          }
        }

        // Since all PHI operands are cross-block references, there is no
        // sense trying to remap its operands. We'll always use SSAResolver to
        // rewrite its operands.
        continue;
      }

      for (unsigned i = 0, e = New.getNumOperands(); i != e; ++i)
        if (Instruction *Inst = dyn_cast<Instruction>(New.getOperand(i))) {
          // Only remap operands from the same basic block. We know these
          // operands should reference the new version of Inst. For any cross-BB
          // references, we use SSAUpdater to figure out what instruction(s)
          // can reach the use.
          if (Inst->getParent() == OldBB) {
            DenseMap<Instruction*, Value*>::iterator I;
            I = ValueMapping.find(Inst);
            assert (I != ValueMapping.end() &&
                    "Expected to find a mapping for Inst");
            New.setOperand(i, I->second);
          }
        }
        else if (BasicBlock *DestBB = dyn_cast<BasicBlock>(New.getOperand(i))) {
          BasicBlock *NewDestBB = DestBB;
          if (shouldRemapTarget(OldBB, DestBB, RegionInfo, BlockMapping)) {
            NewDestBB = BlockMapping[DestBB];
            New.setOperand(i, NewDestBB);
          }

          if (New.isTerminator())
            // We used to apply DT updates here, which was not correct,
            // because the updates may be submitted only after IR changes.
            DTUpdates.push_back({DominatorTree::Insert, NewBB, NewDestBB});

          // If we are threading across a loop header, we have to update the
          // LoopHeaders set. To do this precisely, we would need to re-run
          // FindLoopHeaders. Instead, we conservatively add any block that
          // *might* be a loop header in the new CFG, which means any block that
          // is a target of a new CFG edge. We catch most of them here.
          if (ThreadingLoopHeader)
            LoopHeaders.insert(DestBB);
        }
    }
  }

<<<<<<< HEAD
  // We didn't copy the terminator from RegionBottom over to its NewBB,
  // because there is now an unconditional jump to SuccBB. Insert the
  // unconditional jump.
  BranchInst *NewBI = BranchInst::Create(SuccBB, BlockMapping[RegionBottom]);
  NewBI->setDebugLoc(RegionBottom->getTerminator()->getDebugLoc());
=======
  // Copy all the instructions from BB to NewBB except the terminator.
  DenseMap<Instruction *, Value *> ValueMapping =
      cloneInstructions(BB->begin(), std::prev(BB->end()), NewBB, PredBB);
>>>>>>> c95fff5b

  // Add the remaining loop header candidates here.
  if (ThreadingLoopHeader) {
    LoopHeaders.insert(SuccBB);
    LoopHeaders.insert(BlockMapping[RegionTop]);
  }

<<<<<<< HEAD
  // Check to see if any blocks that exit the thread region have PHI nodes.
  // If so, we need to add entries to the PHI nodes for the corresponding NewBB
  // now.
  for (auto OldBB : RegionBlocks) {
    // Ignore RegionBottom in this loop and handle it specially afterward. We
    // only need to update its SuccBB successor.
    if (OldBB == RegionBottom)
      continue;
    succ_iterator SI = succ_begin(OldBB), SE = succ_end(OldBB);
    for (; SI != SE; ++SI)
      if (!shouldRemapTarget(OldBB, *SI, RegionInfo, BlockMapping))
        AddPHINodeEntriesForMappedBlock(*SI, OldBB, BlockMapping[OldBB],
                                        ValueMapping);
  }
  AddPHINodeEntriesForMappedBlock(SuccBB, RegionBottom,
                                  BlockMapping[RegionBottom], ValueMapping);
=======
  // Check to see if SuccBB has PHI nodes. If so, we need to add entries to the
  // PHI nodes for NewBB now.
  addPHINodeEntriesForMappedBlock(SuccBB, BB, NewBB, ValueMapping);
>>>>>>> c95fff5b

  // This piece of code used to come after the SSA rewrite that happens next.
  // We need to replace the Pred-->BB CFG arc with Pred-->NewBB before we do
  // the SSA rewrite in order to correctly handle threading across loop
  // headers. For example,
  //
  // BB:
  //     %x = phi i32 [ %y, PredBB ] ...
  //     %a = ... %x ...
  //     %y = ...
  //     %b = ... %y ...
  //
  // NewBB will look like this after cloning, phi translation, & remapping
  // operands and prior to the SSA rewrite:
  //
  // NewBB:
  //     %a.1 = ... %y ...
  //     %y.1 = ...
  //     %b.1 = ... %y.1 ...
  //
  // Based on the CFG, the SSAUpdater code needs to rewrite the use of %y to
  // use the original value (%y), the cloned value (%y.1), or some phi derived
  // value. Without the PredBB-->NewBB edge, the SSAUpdater thinks NewBB has
  // no predecessors and replaces %y with undef.
  //
  // This situation is only possible when BB is a loop header.
  // Proof: As we remap operands in NewBB, uses of instructions from BB get
  //        remapped to use the corresponding instructions from NewBB. The
  //        exception is when the use comes from phi translation, i.e. when
  //        the incoming phi value from PredBB is an instruction from BB. In
  //        order for that to happen, BB must dominate PredBB. That makes
  //        PredBB-->BB a backedge, which puts BB in the LoopHeaders set.
  //
  // Update the terminator of PredBB to jump to the new thread head instead of
  // RegionTop.  This eliminates predecessors from RegionTop, which requires us
  // to simplify any PHI nodes in RegionTop.
  Instruction *PredTerm = PredBB->getTerminator();
  for (unsigned i = 0, e = PredTerm->getNumSuccessors(); i != e; ++i)
    if (PredTerm->getSuccessor(i) == RegionTop) {
      RegionTop->removePredecessor(PredBB, true);
      PredTerm->setSuccessor(i, BlockMapping[RegionTop]);
    }

  // Enqueue required DT updates.
  DTUpdates.append(
      {{DominatorTree::Insert, BlockMapping[RegionBottom], SuccBB},
       {DominatorTree::Insert, PredBB, BlockMapping[RegionTop]},
       {DominatorTree::Delete, PredBB, RegionTop}});
  DTU->applyUpdatesPermissive(DTUpdates);

  // If there were values defined in the region that are used outside the
  // region, then we now have to update all uses of the value to use either the
  // original value, the cloned value, or some PHI derived value. This can
  // require arbitrary PHI insertion, which we are prepared to do. Clean these
  // up now.
  SSAUpdater SSAUpdate;
  SmallVector<Use*, 16> UsesToRename;

  for (auto OldBB : RegionBlocks) {
    for (auto &I : *OldBB) {
      UsesToRename.clear();
      // Scan all uses of this instruction to see if it is used outside of its
      // block, and if so, record them in UsesToRename.
      for (Use &U : I.uses()) {
        Instruction *User = cast<Instruction>(U.getUser());
        // LLORG version uses "DT->dominates(&I, U)" as the right part of the
        // condition below becase it LLORG uses SSAUpdaterBulk. In xmain we
        // update values one by one (no bulk update) so the check is different.
        //
        // TODO: Verify that there are no hidden bugs due to that check here.
        // The test (PR37745.ll) passes in xmain but the issue might be just
        // hidden due to some reason.
        if (!isa<PHINode>(User) && User->getParent() == OldBB)
          continue;

<<<<<<< HEAD
        UsesToRename.push_back(&U);
      }

      // If there are no uses outside the block, we're done with this
      // instruction.
      if (UsesToRename.empty())
        continue;

      LLVM_DEBUG(dbgs() << "JT: Renaming non-local uses of: " << I << "\n");

      // We found a use of I outside the region.  Rename all uses of I that are
      // outside the region to be uses of the appropriate PHI node etc.  Seed
      // ValuesInBlocks with the two values we know.
      SSAUpdate.Initialize(I.getType(), I.getName());
      SSAUpdate.AddAvailableValue(OldBB, &I);

      // It is possible to have Phis in the exisiting block that are created
      // by the SSAUpdate due to the new live-ins from the threaded region
      // and these Phis might not be required in the threaded-block. Therefore,
      // we might not have mapped values for these Phis in ValueMapping.
      // For reference: CMPLRS-4877; test_4877 in intel_loop_headers.ll;
      if (ValueMapping.find(&I) != ValueMapping.end())
        SSAUpdate.AddAvailableValue(BlockMapping[OldBB], ValueMapping[&I]);

      for (auto U : UsesToRename)
        SSAUpdate.RewriteUse(*U);
      LLVM_DEBUG(dbgs() << "\n");
    }
  }
=======
  updateSSA(BB, NewBB, ValueMapping);
>>>>>>> c95fff5b

  // At this point, the IR is fully up to date and consistent.  Do a quick scan
  // over the new instructions and zap any that are constants or dead.  This
  // frequently happens because of phi translation.
  for (auto OldBB : RegionBlocks)
    SimplifyInstructionsInBlock(BlockMapping[OldBB], TLI);

<<<<<<< HEAD
  // Update the edge weights and block frequencies.
  UpdateRegionBlockFreqAndEdgeWeight(PredBB, SuccBB, RegionInfo, RegionBlocks,
                                     BlockMapping);
=======
  // Update the edge weight from BB to SuccBB, which should be less than before.
  updateBlockFreqAndEdgeWeight(PredBB, BB, NewBB, SuccBB);
>>>>>>> c95fff5b

  // Threaded an edge!
  ++BlockThreadCount[RegionBottom];
  ++NumThreads;
}
#endif // INTEL_CUSTOMIZATION

/// Create a new basic block that will be the predecessor of BB and successor of
/// all blocks in Preds. When profile data is available, update the frequency of
/// this new block.
BasicBlock *JumpThreadingPass::splitBlockPreds(BasicBlock *BB,
                                               ArrayRef<BasicBlock *> Preds,
                                               const char *Suffix) {
  SmallVector<BasicBlock *, 2> NewBBs;

  // Collect the frequencies of all predecessors of BB, which will be used to
  // update the edge weight of the result of splitting predecessors.
  DenseMap<BasicBlock *, BlockFrequency> FreqMap;
  if (HasProfileData)
    for (auto Pred : Preds)
      FreqMap.insert(std::make_pair(
          Pred, BFI->getBlockFreq(Pred) * BPI->getEdgeProbability(Pred, BB)));

  // In the case when BB is a LandingPad block we create 2 new predecessors
  // instead of just one.
  if (BB->isLandingPad()) {
    std::string NewName = std::string(Suffix) + ".split-lp";
    SplitLandingPadPredecessors(BB, Preds, Suffix, NewName.c_str(), NewBBs);
  } else {
    NewBBs.push_back(SplitBlockPredecessors(BB, Preds, Suffix));
  }

  std::vector<DominatorTree::UpdateType> Updates;
  Updates.reserve((2 * Preds.size()) + NewBBs.size());
  for (auto NewBB : NewBBs) {
    BlockFrequency NewBBFreq(0);
    Updates.push_back({DominatorTree::Insert, NewBB, BB});
    for (auto Pred : predecessors(NewBB)) {
      Updates.push_back({DominatorTree::Delete, Pred, BB});
      Updates.push_back({DominatorTree::Insert, Pred, NewBB});
      if (HasProfileData) // Update frequencies between Pred -> NewBB.
        NewBBFreq += FreqMap.lookup(Pred);
    }
    if (HasProfileData) {
      // Apply the summed frequency to NewBB.
      BFI->setBlockFreq(NewBB, NewBBFreq.getFrequency());

      // NewBB has exactly one successor.
      SmallVector<BranchProbability, 1> BBSuccProbs;
      BBSuccProbs.push_back(BranchProbability::getOne());
      BPI->setEdgeProbability(NewBB, BBSuccProbs);
    }
  }

  DTU->applyUpdatesPermissive(Updates);
  return NewBBs[0];
}

bool JumpThreadingPass::doesBlockHaveProfileData(BasicBlock *BB) {
  const Instruction *TI = BB->getTerminator();
  assert(TI->getNumSuccessors() > 1 && "not a split");

  MDNode *WeightsNode = TI->getMetadata(LLVMContext::MD_prof);
  if (!WeightsNode)
    return false;

  MDString *MDName = cast<MDString>(WeightsNode->getOperand(0));
  if (MDName->getString() != "branch_weights")
    return false;

  // Ensure there are weights for all of the successors. Note that the first
  // operand to the metadata node is a name, not a weight.
  return WeightsNode->getNumOperands() == TI->getNumSuccessors() + 1;
}

<<<<<<< HEAD
#if INTEL_CUSTOMIZATION
/// This routine was significantly refactored to support multi-BB thread
/// regions. Update the block frequencies and edge weights for all new blocks
/// in the region. Also, update (reduce) the block frequencies of the original
/// blocks, and update the edge frequencies out of RegionBottom, since the
/// RegionBottom->SuccBB edge weight needs to be reduced.
void JumpThreadingPass::UpdateRegionBlockFreqAndEdgeWeight(BasicBlock *PredBB,
                                                           BasicBlock *SuccBB,
                       const ThreadRegionInfo &RegionInfo,
                       const SmallVectorImpl<BasicBlock*> &RegionBlocks,
                       DenseMap<BasicBlock*, BasicBlock*> &BlockMapping) {
=======
/// Update the block frequency of BB and branch weight and the metadata on the
/// edge BB->SuccBB. This is done by scaling the weight of BB->SuccBB by 1 -
/// Freq(PredBB->BB) / Freq(BB->SuccBB).
void JumpThreadingPass::updateBlockFreqAndEdgeWeight(BasicBlock *PredBB,
                                                     BasicBlock *BB,
                                                     BasicBlock *NewBB,
                                                     BasicBlock *SuccBB) {
>>>>>>> c95fff5b
  if (!HasProfileData)
    return;

  assert(BFI && BPI && "BFI & BPI should have been created here");

  BasicBlock *RegionTop = RegionInfo.back().first;
  BasicBlock *RegionBottom = RegionInfo.front().second;
  DenseMap<BasicBlock*, int> BlockPredCount;

  // Initialize BlockPredCount for each new block.
  for (auto BB : RegionBlocks) {
    BasicBlock *NewBB = BlockMapping[BB];
    BlockPredCount[NewBB] = std::distance(pred_begin(NewBB), pred_end(NewBB));
  }

  // Seed the algorithm by computing the block Freq of RegionTop and adding
  // it to the ready block list. The ready block list holds the *original*
  // blocks whose corresponding new block frequencies have been finalized.
  BasicBlock *NewRegionTop = BlockMapping[RegionTop];
  SmallVector<BasicBlock*, 16> ReadyBlocks;
  auto NewRegionTopFreq =
    BFI->getBlockFreq(PredBB) * BPI->getEdgeProbability(PredBB, NewRegionTop);
  BFI->setBlockFreq(NewRegionTop, NewRegionTopFreq.getFrequency());
  ReadyBlocks.push_back(RegionTop);

  while (!ReadyBlocks.empty()) {
    BasicBlock *BB = ReadyBlocks.back();
    BasicBlock *NewBB = BlockMapping[BB];
    ReadyBlocks.pop_back();

    // Since NewBB is partially replacing BB, we have to update the block
    // frequency of BB.
    auto BBOrigFreq = BFI->getBlockFreq(BB);
    auto NewBBFreq = BFI->getBlockFreq(NewBB);
    auto BBNewFreq = BBOrigFreq - NewBBFreq;
    BFI->setBlockFreq(BB, BBNewFreq.getFrequency());

    // The bottom block in the region needs special treatment. We don't have to
    // worry about the outgoing edge weights for NewBB since it now ends in an
    // unconditional branch, but we do need to adjust the edge weights on exit
    // from BB, since the BB->SuccBB edge frequency dropped by the NewBB->SuccBB
    // edge frequency.
    if (BB == RegionBottom) {
      // Collect updated outgoing edges' frequencies from BB and use them to
      // update edge probabilities.
      SmallVector<uint64_t, 4> BBSuccFreq;
      for (BasicBlock *Succ : successors(BB)) {
        auto SuccFreq = BBOrigFreq * BPI->getEdgeProbability(BB, Succ);
        if (Succ == SuccBB)
          SuccFreq -= NewBBFreq;
        BBSuccFreq.push_back(SuccFreq.getFrequency());
      }

      uint64_t MaxBBSuccFreq =
          *std::max_element(BBSuccFreq.begin(), BBSuccFreq.end());

      SmallVector<BranchProbability, 4> BBSuccProbs;
      if (MaxBBSuccFreq == 0)
        BBSuccProbs.assign(BBSuccFreq.size(),
                           {1, static_cast<unsigned>(BBSuccFreq.size())});
      else {
        for (uint64_t Freq : BBSuccFreq)
          BBSuccProbs.push_back(
              BranchProbability::getBranchProbability(Freq, MaxBBSuccFreq));
        // Normalize edge probabilities so that they sum up to one.
        BranchProbability::normalizeProbabilities(BBSuccProbs.begin(),
                                                  BBSuccProbs.end());
      }

      // Update edge probabilities in BPI.
      BPI->setEdgeProbability(BB, BBSuccProbs);

      // Update the profile metadata as well.
      //
      // Don't do this if the profile of the transformed blocks was statically
      // estimated.  (This could occur despite the function having an entry
      // frequency in completely cold parts of the CFG.)
      //
      // In this case we don't want to suggest to subsequent passes that the
      // calculated weights are fully consistent.  Consider this graph:
      //
      //                 check_1
      //             50% /  |
      //             eq_1   | 50%
      //                 \  |
      //                 check_2
      //             50% /  |
      //             eq_2   | 50%
      //                 \  |
      //                 check_3
      //             50% /  |
      //             eq_3   | 50%
      //                 \  |
      //
      // Assuming the blocks check_* all compare the same value against 1, 2
      // and 3, the overall probabilities are inconsistent; the total
      // probability that the value is either 1, 2 or 3 is 150%.
      //
      // As a consequence if we thread eq_1 -> check_2 to check_3,
      // check_2->check_3 becomes 0%.  This is even worse if the edge whose
      // probability becomes 0% is the loop exit edge.  Then based solely on
      // static estimation we would assume the loop was extremely hot.
      //
      // FIXME this locally as well so that BPI and BFI are consistent as well.
      // We shouldn't make edges extremely likely or unlikely based solely on
      // static estimation.
      if (BBSuccProbs.size() >= 2 && doesBlockHaveProfileData(BB)) {
        SmallVector<uint32_t, 4> Weights;
        for (auto Prob : BBSuccProbs)
          Weights.push_back(Prob.getNumerator());

        auto TI = BB->getTerminator();
        TI->setMetadata(
            LLVMContext::MD_prof,
            MDBuilder(BB->getContext()).createBranchWeights(Weights));
      }

      continue;
    }

    unsigned SuccIdx = 0;
    SmallVector<BranchProbability, 4> EdgeProbabilities(
        BB->getTerminator()->getNumSuccessors(),
        BranchProbability::getUnknown());
    for (succ_iterator SI = succ_begin(BB), SE = succ_end(BB); SI != SE;
         ++SI, ++SuccIdx) {
      // The outgoing edge weights for NewBB are copied from BB.
      EdgeProbabilities[SuccIdx] = BPI->getEdgeProbability(BB, SuccIdx);

      // Adjust the block frequency of the successor if it's part of the region.
      if (BlockMapping.find(*SI) == BlockMapping.end())
        continue;

      BasicBlock *NewSucc = BlockMapping[*SI];
      auto EdgeFreq =
          BFI->getBlockFreq(NewBB) * BPI->getEdgeProbability(BB, SuccIdx);
      auto NewSuccFreq = BFI->getBlockFreq(NewSucc) + EdgeFreq;
      BFI->setBlockFreq(NewSucc, NewSuccFreq.getFrequency());

      if (--BlockPredCount[NewSucc] == 0)
        ReadyBlocks.push_back(*SI);
    }
    BPI->setEdgeProbability(NewBB, EdgeProbabilities);
  }
}
#endif // INTEL_CUSTOMIZATION

/// duplicateCondBranchOnPHIIntoPred - PredBB contains an unconditional branch
/// to BB which contains an i1 PHI node and a conditional branch on that PHI.
/// If we can duplicate the contents of BB up into PredBB do so now, this
/// improves the odds that the branch will be on an analyzable instruction like
/// a compare.
bool JumpThreadingPass::duplicateCondBranchOnPHIIntoPred(
    BasicBlock *BB, const SmallVectorImpl<BasicBlock *> &PredBBs) {
  assert(!PredBBs.empty() && "Can't handle an empty set");

  // If BB is a loop header, then duplicating this block outside the loop would
  // cause us to transform this into an irreducible loop, don't do this.
  // See the comments above findLoopHeaders for justifications and caveats.
  if (LoopHeaders.count(BB)) {
    LLVM_DEBUG(dbgs() << "  Not duplicating loop header '" << BB->getName()
                      << "' into predecessor block '" << PredBBs[0]->getName()
                      << "' - it might create an irreducible loop!\n");
    return false;
  }

#if INTEL_CUSTOMIZATION
  // Initially, I enabled this transformation for loop headers under
  // JumpThreadLoopHeader, but that caused out-of-control jump threading,
  // because we were failing to properly update the LoopHeaders set after making
  // this transformation (see cq379894). We may choose to enable this later as
  // it should be fairly simple to add the necessary BB(s) to LoopHeaders, but
  // since it isn't needed for CoreMark, I am simply disabling this for
  // LoopHeaders for now.
  //
  // Another problem with performing this optimization on a loop header is
  // that the transformed code can end up identical to the original code,
  // which would prevent the optimization pass from ever converging! This
  // happens in cases like this:
  //
  //    bb1:
  //      br label %bb2
  //    bb2:
  //      %x = phi i1 [ %x, %bb2 ], [ true, %bb1 ]
  //      br i1 %x, label %bb2, label %bb3
  //
  // After duplicating bb2 into bb1 and doing PHI translation & instruction
  // simplification, bb1 ends up looking exactly the same. So suppress this
  // optimization on single basic block loops for safety.
  pred_iterator PB = pred_begin(BB), PE = pred_end(BB);
  for (pred_iterator PI = PB; PI != PE; ++PI)
    if (*PI == BB) {
      LLVM_DEBUG(
          dbgs() << "  Not duplicating BB '" << BB->getName()
                 << "' into predecessor block '" << PredBBs[0]->getName()
                 << "' - it might prevent jump threading from converging!\n");
      return false;
    }
#endif // INTEL_CUSTOMIZATION

  SmallVector<BasicBlock*, 1> RegionBlocks;                             // INTEL
  RegionBlocks.push_back(BB);                                           // INTEL
  unsigned DuplicationCost =                                            // INTEL
    getJumpThreadDuplicationCost(RegionBlocks, BB, BBDupThreshold);     // INTEL
  if (DuplicationCost > BBDupThreshold) {
    LLVM_DEBUG(dbgs() << "  Not duplicating BB '" << BB->getName()
                      << "' - Cost is too high: " << DuplicationCost << "\n");
    return false;
  }

  // And finally, do it!  Start by factoring the predecessors if needed.
  std::vector<DominatorTree::UpdateType> Updates;
  BasicBlock *PredBB;
  if (PredBBs.size() == 1)
    PredBB = PredBBs[0];
  else {
    LLVM_DEBUG(dbgs() << "  Factoring out " << PredBBs.size()
                      << " common predecessors.\n");
    PredBB = splitBlockPreds(BB, PredBBs, ".thr_comm");
  }
  Updates.push_back({DominatorTree::Delete, PredBB, BB});

  // Okay, we decided to do this!  Clone all the instructions in BB onto the end
  // of PredBB.
  LLVM_DEBUG(dbgs() << "  Duplicating block '" << BB->getName()
                    << "' into end of '" << PredBB->getName()
                    << "' to eliminate branch on phi.  Cost: "
                    << DuplicationCost << " block is:" << *BB << "\n");

  // Unless PredBB ends with an unconditional branch, split the edge so that we
  // can just clone the bits from BB into the end of the new PredBB.
  BranchInst *OldPredBranch = dyn_cast<BranchInst>(PredBB->getTerminator());

  if (!OldPredBranch || !OldPredBranch->isUnconditional()) {
    BasicBlock *OldPredBB = PredBB;
    PredBB = SplitEdge(OldPredBB, BB);
    Updates.push_back({DominatorTree::Insert, OldPredBB, PredBB});
    Updates.push_back({DominatorTree::Insert, PredBB, BB});
    Updates.push_back({DominatorTree::Delete, OldPredBB, BB});
    OldPredBranch = cast<BranchInst>(PredBB->getTerminator());
  }

  // We are going to have to map operands from the original BB block into the
  // PredBB block.  Evaluate PHI nodes in BB.
  DenseMap<Instruction*, Value*> ValueMapping;

  BasicBlock::iterator BI = BB->begin();
  for (; PHINode *PN = dyn_cast<PHINode>(BI); ++BI)
    ValueMapping[PN] = PN->getIncomingValueForBlock(PredBB);
  // Clone the non-phi instructions of BB into PredBB, keeping track of the
  // mapping and using it to remap operands in the cloned instructions.
  for (; BI != BB->end(); ++BI) {
    Instruction *New = BI->clone();

    // Remap operands to patch up intra-block references.
    for (unsigned i = 0, e = New->getNumOperands(); i != e; ++i)
      if (Instruction *Inst = dyn_cast<Instruction>(New->getOperand(i))) {
        DenseMap<Instruction*, Value*>::iterator I = ValueMapping.find(Inst);
        if (I != ValueMapping.end())
          New->setOperand(i, I->second);
      }

    // If this instruction can be simplified after the operands are updated,
    // just use the simplified value instead.  This frequently happens due to
    // phi translation.
    if (Value *IV = SimplifyInstruction(
            New,
            {BB->getModule()->getDataLayout(), TLI, nullptr, nullptr, New})) {
      ValueMapping[&*BI] = IV;
      if (!New->mayHaveSideEffects()) {
        New->deleteValue();
        New = nullptr;
      }
    } else {
      ValueMapping[&*BI] = New;
    }
    if (New) {
      // Otherwise, insert the new instruction into the block.
      New->setName(BI->getName());
      PredBB->getInstList().insert(OldPredBranch->getIterator(), New);
      // Update Dominance from simplified New instruction operands.
      for (unsigned i = 0, e = New->getNumOperands(); i != e; ++i)
        if (BasicBlock *SuccBB = dyn_cast<BasicBlock>(New->getOperand(i)))
          Updates.push_back({DominatorTree::Insert, PredBB, SuccBB});
    }
  }

  // Check to see if the targets of the branch had PHI nodes. If so, we need to
  // add entries to the PHI nodes for branch from PredBB now.
  BranchInst *BBBranch = cast<BranchInst>(BB->getTerminator());
  addPHINodeEntriesForMappedBlock(BBBranch->getSuccessor(0), BB, PredBB,
                                  ValueMapping);
  addPHINodeEntriesForMappedBlock(BBBranch->getSuccessor(1), BB, PredBB,
                                  ValueMapping);

  updateSSA(BB, PredBB, ValueMapping);

  // PredBB no longer jumps to BB, remove entries in the PHI node for the edge
  // that we nuked.
  BB->removePredecessor(PredBB, true);

  // Remove the unconditional branch at the end of the PredBB block.
  OldPredBranch->eraseFromParent();
  DTU->applyUpdatesPermissive(Updates);

  ++NumDupes;
  return true;
}

// Pred is a predecessor of BB with an unconditional branch to BB. SI is
// a Select instruction in Pred. BB has other predecessors and SI is used in
// a PHI node in BB. SI has no other use.
// A new basic block, NewBB, is created and SI is converted to compare and 
// conditional branch. SI is erased from parent.
void JumpThreadingPass::unfoldSelectInstr(BasicBlock *Pred, BasicBlock *BB,
                                          SelectInst *SI, PHINode *SIUse,
                                          unsigned Idx) {
  // Expand the select.
  //
  // Pred --
  //  |    v
  //  |  NewBB
  //  |    |
  //  |-----
  //  v
  // BB
  BranchInst *PredTerm = cast<BranchInst>(Pred->getTerminator());
  BasicBlock *NewBB = BasicBlock::Create(BB->getContext(), "select.unfold",
                                         BB->getParent(), BB);
  // Move the unconditional branch to NewBB.
  PredTerm->removeFromParent();
  NewBB->getInstList().insert(NewBB->end(), PredTerm);
  // Create a conditional branch and update PHI nodes.
  BranchInst::Create(NewBB, BB, SI->getCondition(), Pred);
  SIUse->setIncomingValue(Idx, SI->getFalseValue());
  SIUse->addIncoming(SI->getTrueValue(), NewBB);

  // The select is now dead.
  SI->eraseFromParent();
  DTU->applyUpdatesPermissive({{DominatorTree::Insert, NewBB, BB},
                               {DominatorTree::Insert, Pred, NewBB}});

  // Update any other PHI nodes in BB.
  for (BasicBlock::iterator BI = BB->begin();
       PHINode *Phi = dyn_cast<PHINode>(BI); ++BI)
    if (Phi != SIUse)
      Phi->addIncoming(Phi->getIncomingValueForBlock(Pred), NewBB);

  if (HasProfileData) {
    // NewBB has exactly one successor.
    SmallVector<BranchProbability, 1> BBSuccProbs;
    BBSuccProbs.push_back(BranchProbability::getOne());
    BPI->setEdgeProbability(NewBB, BBSuccProbs);
  }
}

bool JumpThreadingPass::tryToUnfoldSelect(SwitchInst *SI, BasicBlock *BB) {
  PHINode *CondPHI = dyn_cast<PHINode>(SI->getCondition());

  if (!CondPHI || CondPHI->getParent() != BB)
    return false;

  for (unsigned I = 0, E = CondPHI->getNumIncomingValues(); I != E; ++I) {
    BasicBlock *Pred = CondPHI->getIncomingBlock(I);
    SelectInst *PredSI = dyn_cast<SelectInst>(CondPHI->getIncomingValue(I));

    // The second and third condition can be potentially relaxed. Currently
    // the conditions help to simplify the code and allow us to reuse existing
    // code, developed for tryToUnfoldSelect(CmpInst *, BasicBlock *)
    if (!PredSI || PredSI->getParent() != Pred || !PredSI->hasOneUse())
      continue;

    BranchInst *PredTerm = dyn_cast<BranchInst>(Pred->getTerminator());
    if (!PredTerm || !PredTerm->isUnconditional())
      continue;

    unfoldSelectInstr(Pred, BB, PredSI, CondPHI, I);
    return true;
  }
  return false;
}

/// tryToUnfoldSelect - Look for blocks of the form
/// bb1:
///   %a = select
///   br bb2
///
/// bb2:
///   %p = phi [%a, %bb1] ...
///   %c = icmp %p
///   br i1 %c
///
/// And expand the select into a branch structure if one of its arms allows %c
/// to be folded. This later enables threading from bb1 over bb2.
bool JumpThreadingPass::tryToUnfoldSelect(CmpInst *CondCmp, BasicBlock *BB) {
  BranchInst *CondBr = dyn_cast<BranchInst>(BB->getTerminator());
  PHINode *CondLHS = dyn_cast<PHINode>(CondCmp->getOperand(0));
  Constant *CondRHS = cast<Constant>(CondCmp->getOperand(1));

  if (!CondBr || !CondBr->isConditional() || !CondLHS ||
      CondLHS->getParent() != BB)
    return false;

  for (unsigned I = 0, E = CondLHS->getNumIncomingValues(); I != E; ++I) {
    BasicBlock *Pred = CondLHS->getIncomingBlock(I);
    SelectInst *SI = dyn_cast<SelectInst>(CondLHS->getIncomingValue(I));

    // Look if one of the incoming values is a select in the corresponding
    // predecessor.
    if (!SI || SI->getParent() != Pred || !SI->hasOneUse())
      continue;

    BranchInst *PredTerm = dyn_cast<BranchInst>(Pred->getTerminator());
    if (!PredTerm || !PredTerm->isUnconditional())
      continue;

    // Now check if one of the select values would allow us to constant fold the
    // terminator in BB. We don't do the transform if both sides fold, those
    // cases will be threaded in any case.
    LazyValueInfo::Tristate LHSFolds =
        LVI->getPredicateOnEdge(CondCmp->getPredicate(), SI->getOperand(1),
                                CondRHS, Pred, BB, CondCmp);
    LazyValueInfo::Tristate RHSFolds =
        LVI->getPredicateOnEdge(CondCmp->getPredicate(), SI->getOperand(2),
                                CondRHS, Pred, BB, CondCmp);
    if ((LHSFolds != LazyValueInfo::Unknown ||
         RHSFolds != LazyValueInfo::Unknown) &&
        LHSFolds != RHSFolds) {
      unfoldSelectInstr(Pred, BB, SI, CondLHS, I);
      return true;
    }
  }
  return false;
}

/// tryToUnfoldSelectInCurrBB - Look for PHI/Select or PHI/CMP/Select in the
/// same BB in the form
/// bb:
///   %p = phi [false, %bb1], [true, %bb2], [false, %bb3], [true, %bb4], ...
///   %s = select %p, trueval, falseval
///
/// or
///
/// bb:
///   %p = phi [0, %bb1], [1, %bb2], [0, %bb3], [1, %bb4], ...
///   %c = cmp %p, 0
///   %s = select %c, trueval, falseval
///
/// And expand the select into a branch structure. This later enables
/// jump-threading over bb in this pass.
///
/// Using the similar approach of SimplifyCFG::FoldCondBranchOnPHI(), unfold
/// select if the associated PHI has at least one constant.  If the unfolded
/// select is not jump-threaded, it will be folded again in the later
/// optimizations.
bool JumpThreadingPass::tryToUnfoldSelectInCurrBB(BasicBlock *BB) {
  // This transform would reduce the quality of msan diagnostics.
  // Disable this transform under MemorySanitizer.
  if (BB->getParent()->hasFnAttribute(Attribute::SanitizeMemory))
    return false;

  // If threading this would thread across a loop header, don't thread the edge.
  // See the comments above findLoopHeaders for justifications and caveats.
  if (LoopHeaders.count(BB))
    return false;

  for (BasicBlock::iterator BI = BB->begin();
       PHINode *PN = dyn_cast<PHINode>(BI); ++BI) {
    // Look for a Phi having at least one constant incoming value.
    if (llvm::all_of(PN->incoming_values(),
                     [](Value *V) { return !isa<ConstantInt>(V); }))
      continue;

    auto isUnfoldCandidate = [BB](SelectInst *SI, Value *V) {
      // Check if SI is in BB and use V as condition.
      if (SI->getParent() != BB)
        return false;
      Value *Cond = SI->getCondition();
      return (Cond && Cond == V && Cond->getType()->isIntegerTy(1));
    };

    SelectInst *SI = nullptr;
    for (Use &U : PN->uses()) {
      if (ICmpInst *Cmp = dyn_cast<ICmpInst>(U.getUser())) {
        // Look for a ICmp in BB that compares PN with a constant and is the
        // condition of a Select.
        if (Cmp->getParent() == BB && Cmp->hasOneUse() &&
            isa<ConstantInt>(Cmp->getOperand(1 - U.getOperandNo())))
          if (SelectInst *SelectI = dyn_cast<SelectInst>(Cmp->user_back()))
            if (isUnfoldCandidate(SelectI, Cmp->use_begin()->get())) {
              SI = SelectI;
              break;
            }
      } else if (SelectInst *SelectI = dyn_cast<SelectInst>(U.getUser())) {
        // Look for a Select in BB that uses PN as condition.
        if (isUnfoldCandidate(SelectI, U.get())) {
          SI = SelectI;
          break;
        }
      }
    }

    if (!SI)
      continue;
    // Expand the select.
    Value *Cond = SI->getCondition();
    if (InsertFreezeWhenUnfoldingSelect &&
        !isGuaranteedNotToBeUndefOrPoison(Cond, nullptr, SI,
                                          &DTU->getDomTree()))
      Cond = new FreezeInst(Cond, "cond.fr", SI);
    Instruction *Term = SplitBlockAndInsertIfThen(Cond, SI, false);
    BasicBlock *SplitBB = SI->getParent();
    BasicBlock *NewBB = Term->getParent();
    PHINode *NewPN = PHINode::Create(SI->getType(), 2, "", SI);
    NewPN->addIncoming(SI->getTrueValue(), Term->getParent());
    NewPN->addIncoming(SI->getFalseValue(), BB);
    SI->replaceAllUsesWith(NewPN);
    SI->eraseFromParent();
    // NewBB and SplitBB are newly created blocks which require insertion.
    std::vector<DominatorTree::UpdateType> Updates;
    Updates.reserve((2 * SplitBB->getTerminator()->getNumSuccessors()) + 3);
    Updates.push_back({DominatorTree::Insert, BB, SplitBB});
    Updates.push_back({DominatorTree::Insert, BB, NewBB});
    Updates.push_back({DominatorTree::Insert, NewBB, SplitBB});
    // BB's successors were moved to SplitBB, update DTU accordingly.
    for (auto *Succ : successors(SplitBB)) {
      Updates.push_back({DominatorTree::Delete, BB, Succ});
      Updates.push_back({DominatorTree::Insert, SplitBB, Succ});
    }
    DTU->applyUpdatesPermissive(Updates);
    return true;
  }
  return false;
}

/// Try to propagate a guard from the current BB into one of its predecessors
/// in case if another branch of execution implies that the condition of this
/// guard is always true. Currently we only process the simplest case that
/// looks like:
///
/// Start:
///   %cond = ...
///   br i1 %cond, label %T1, label %F1
/// T1:
///   br label %Merge
/// F1:
///   br label %Merge
/// Merge:
///   %condGuard = ...
///   call void(i1, ...) @llvm.experimental.guard( i1 %condGuard )[ "deopt"() ]
///
/// And cond either implies condGuard or !condGuard. In this case all the
/// instructions before the guard can be duplicated in both branches, and the
/// guard is then threaded to one of them.
bool JumpThreadingPass::processGuards(BasicBlock *BB) {
  using namespace PatternMatch;

  // We only want to deal with two predecessors.
  BasicBlock *Pred1, *Pred2;
  auto PI = pred_begin(BB), PE = pred_end(BB);
  if (PI == PE)
    return false;
  Pred1 = *PI++;
  if (PI == PE)
    return false;
  Pred2 = *PI++;
  if (PI != PE)
    return false;
  if (Pred1 == Pred2)
    return false;

  // Try to thread one of the guards of the block.
  // TODO: Look up deeper than to immediate predecessor?
  auto *Parent = Pred1->getSinglePredecessor();
  if (!Parent || Parent != Pred2->getSinglePredecessor())
    return false;

  if (auto *BI = dyn_cast<BranchInst>(Parent->getTerminator()))
    for (auto &I : *BB)
      if (isGuard(&I) && threadGuard(BB, cast<IntrinsicInst>(&I), BI))
        return true;

  return false;
}

/// Try to propagate the guard from BB which is the lower block of a diamond
/// to one of its branches, in case if diamond's condition implies guard's
/// condition.
bool JumpThreadingPass::threadGuard(BasicBlock *BB, IntrinsicInst *Guard,
                                    BranchInst *BI) {
  assert(BI->getNumSuccessors() == 2 && "Wrong number of successors?");
  assert(BI->isConditional() && "Unconditional branch has 2 successors?");
  Value *GuardCond = Guard->getArgOperand(0);
  Value *BranchCond = BI->getCondition();
  BasicBlock *TrueDest = BI->getSuccessor(0);
  BasicBlock *FalseDest = BI->getSuccessor(1);

  auto &DL = BB->getModule()->getDataLayout();
  bool TrueDestIsSafe = false;
  bool FalseDestIsSafe = false;

  // True dest is safe if BranchCond => GuardCond.
  auto Impl = isImpliedCondition(BranchCond, GuardCond, DL);
  if (Impl && *Impl)
    TrueDestIsSafe = true;
  else {
    // False dest is safe if !BranchCond => GuardCond.
    Impl = isImpliedCondition(BranchCond, GuardCond, DL, /* LHSIsTrue */ false);
    if (Impl && *Impl)
      FalseDestIsSafe = true;
  }

  if (!TrueDestIsSafe && !FalseDestIsSafe)
    return false;

  BasicBlock *PredUnguardedBlock = TrueDestIsSafe ? TrueDest : FalseDest;
  BasicBlock *PredGuardedBlock = FalseDestIsSafe ? TrueDest : FalseDest;

  ValueToValueMapTy UnguardedMapping, GuardedMapping;
  Instruction *AfterGuard = Guard->getNextNode();
  SmallVector<BasicBlock*, 1> RegionBlocks;                             // INTEL
  RegionBlocks.push_back(BB);                                           // INTEL
  unsigned Cost =                                                       // INTEL
      getJumpThreadDuplicationCost(RegionBlocks, BB, BBDupThreshold);   // INTEL
  if (Cost > BBDupThreshold)
    return false;
  // Duplicate all instructions before the guard and the guard itself to the
  // branch where implication is not proved.
  BasicBlock *GuardedBlock = DuplicateInstructionsInSplitBetween(
      BB, PredGuardedBlock, AfterGuard, GuardedMapping, *DTU);
  assert(GuardedBlock && "Could not create the guarded block?");
  // Duplicate all instructions before the guard in the unguarded branch.
  // Since we have successfully duplicated the guarded block and this block
  // has fewer instructions, we expect it to succeed.
  BasicBlock *UnguardedBlock = DuplicateInstructionsInSplitBetween(
      BB, PredUnguardedBlock, Guard, UnguardedMapping, *DTU);
  assert(UnguardedBlock && "Could not create the unguarded block?");
  LLVM_DEBUG(dbgs() << "Moved guard " << *Guard << " to block "
                    << GuardedBlock->getName() << "\n");
  // Some instructions before the guard may still have uses. For them, we need
  // to create Phi nodes merging their copies in both guarded and unguarded
  // branches. Those instructions that have no uses can be just removed.
  SmallVector<Instruction *, 4> ToRemove;
  for (auto BI = BB->begin(); &*BI != AfterGuard; ++BI)
    if (!isa<PHINode>(&*BI))
      ToRemove.push_back(&*BI);

  Instruction *InsertionPoint = &*BB->getFirstInsertionPt();
  assert(InsertionPoint && "Empty block?");
  // Substitute with Phis & remove.
  for (auto *Inst : reverse(ToRemove)) {
    if (!Inst->use_empty()) {
      PHINode *NewPN = PHINode::Create(Inst->getType(), 2);
      NewPN->addIncoming(UnguardedMapping[Inst], UnguardedBlock);
      NewPN->addIncoming(GuardedMapping[Inst], GuardedBlock);
      NewPN->insertBefore(InsertionPoint);
      Inst->replaceAllUsesWith(NewPN);
    }
    Inst->eraseFromParent();
  }
  return true;
}<|MERGE_RESOLUTION|>--- conflicted
+++ resolved
@@ -465,7 +465,6 @@
     for (auto &BB : F) {
       if (Unreachable.count(&BB))
         continue;
-<<<<<<< HEAD
 #if INTEL_CUSTOMIZATION
       // If the function is over a certain size, and the number of CFG
       // transforms exceeds the number of blocks in the function by 10X,
@@ -480,10 +479,7 @@
         break;
       }
 #endif // INTEL_CUSTOMIZATION
-      while (ProcessBlock(&BB)) // Thread all of the branches we can over BB.
-=======
       while (processBlock(&BB)) // Thread all of the branches we can over BB.
->>>>>>> c95fff5b
         Changed = true;
 
       // Jump threading may have introduced redundant debug values into BB
@@ -660,7 +656,6 @@
   return Size > Bonus ? Size - Bonus : 0;
 }
 
-<<<<<<< HEAD
 // Approximates checks for common countable loop structure-
 // 1) Header has two predecessors.
 // 2) Latch ends in a conditional branch.
@@ -747,10 +742,7 @@
 }
 #endif // INTEL_CUSTOMIZATION
 
-/// FindLoopHeaders - We do not want jump threading to turn proper loop
-=======
 /// findLoopHeaders - We do not want jump threading to turn proper loop
->>>>>>> c95fff5b
 /// structures into irreducible loops.  Doing this breaks up the loop nesting
 /// hierarchy and pessimizes later transformations.  To prevent this from
 /// happening, we first have to find the loop headers.  Here we approximate this
@@ -799,7 +791,6 @@
   return dyn_cast<ConstantInt>(Val);
 }
 
-<<<<<<< HEAD
 #if INTEL_CUSTOMIZATION
 /// Test whether two ThreadRegions are identical.
 static bool matchingRegionInfo(const ThreadRegionInfo &RegionInfo1,
@@ -817,10 +808,7 @@
 }
 #endif // INTEL_CUSTOMIZATION
 
-/// ComputeValueKnownInPredecessors - Given a basic block BB and a value V, see
-=======
 /// computeValueKnownInPredecessors - Given a basic block BB and a value V, see
->>>>>>> c95fff5b
 /// if we can infer that the value is a known ConstantInt/BlockAddress or undef
 /// in any of our predecessors.  If so, return the known list of value and pred
 /// BB in the result vector.
@@ -915,15 +903,15 @@
     // compile time, so only search back through one PHI.
     if (RegionInfo.size() > 0)
       return false;
-    
+
     RegionInfo.push_back(std::make_pair(PN->getParent(), BB));
     for (unsigned i = 0, e = PN->getNumIncomingValues(); i != e; ++i) {
       Value *InVal = PN->getIncomingValue(i);
       if (PHINode *PN2 = dyn_cast<PHINode>(InVal)) {
-        ComputeValueKnownInPredecessors(PN2, PN2->getParent(), Result,
+        computeValueKnownInPredecessors(PN2, PN2->getParent(), Result,
                                         RegionInfo, Preference, CxtI);
         if (!Result.empty()) {
-          // ComputeValueKnownInPredecessors will have made PN2's block the
+          // computeValueKnownInPredecessors will have made PN2's block the
           // bottom of the thread sub-region. We need to change this to be
           // the relevant predecessor of PN's block.
           assert(RegionInfo.size() == 2 && "Unexpected thread region");
@@ -941,13 +929,8 @@
   // Handle Cast instructions.
   if (CastInst *CI = dyn_cast<CastInst>(I)) {
     Value *Source = CI->getOperand(0);
-<<<<<<< HEAD
-    ComputeValueKnownInPredecessorsImpl(Source, BB, Result, RegionInfo, // INTEL
+    computeValueKnownInPredecessorsImpl(Source, BB, Result, RegionInfo, // INTEL
                                         Preference, RecursionSet, CxtI);// INTEL
-=======
-    computeValueKnownInPredecessorsImpl(Source, BB, Result, Preference,
-                                        RecursionSet, CxtI);
->>>>>>> c95fff5b
     if (Result.empty())
       return false;
 
@@ -960,13 +943,8 @@
 
   if (FreezeInst *FI = dyn_cast<FreezeInst>(I)) {
     Value *Source = FI->getOperand(0);
-<<<<<<< HEAD
-    ComputeValueKnownInPredecessorsImpl(Source, BB, Result, RegionInfo, // INTEL
+    computeValueKnownInPredecessorsImpl(Source, BB, Result, RegionInfo, // INTEL
                                         Preference, RecursionSet, CxtI);// INTEL
-=======
-    computeValueKnownInPredecessorsImpl(Source, BB, Result, Preference,
-                                        RecursionSet, CxtI);
->>>>>>> c95fff5b
 
     erase_if(Result, [](auto &Pair) {
       return !isGuaranteedNotToBeUndefOrPoison(Pair.first);
@@ -985,17 +963,11 @@
       PredValueInfoTy LHSVals, RHSVals;
       ThreadRegionInfoTy RegionInfoOp0, RegionInfoOp1;                  // INTEL
 
-<<<<<<< HEAD
-      ComputeValueKnownInPredecessorsImpl(I->getOperand(0), BB, LHSVals,
+      computeValueKnownInPredecessorsImpl(I->getOperand(0), BB, LHSVals,
                                           RegionInfoOp0,                    // INTEL
                                       WantInteger, RecursionSet, CxtI);
-      ComputeValueKnownInPredecessorsImpl(I->getOperand(1), BB, RHSVals,
+      computeValueKnownInPredecessorsImpl(I->getOperand(1), BB, RHSVals,
                                           RegionInfoOp1,                    // INTEL
-=======
-      computeValueKnownInPredecessorsImpl(I->getOperand(0), BB, LHSVals,
-                                      WantInteger, RecursionSet, CxtI);
-      computeValueKnownInPredecessorsImpl(I->getOperand(1), BB, RHSVals,
->>>>>>> c95fff5b
                                           WantInteger, RecursionSet, CxtI);
 
       if (LHSVals.empty() && RHSVals.empty())
@@ -1049,12 +1021,8 @@
     if (I->getOpcode() == Instruction::Xor &&
         isa<ConstantInt>(I->getOperand(1)) &&
         cast<ConstantInt>(I->getOperand(1))->isOne()) {
-<<<<<<< HEAD
-      ComputeValueKnownInPredecessorsImpl(I->getOperand(0), BB, Result,
+      computeValueKnownInPredecessorsImpl(I->getOperand(0), BB, Result,
                                           RegionInfo,                       // INTEL
-=======
-      computeValueKnownInPredecessorsImpl(I->getOperand(0), BB, Result,
->>>>>>> c95fff5b
                                           WantInteger, RecursionSet, CxtI);
       if (Result.empty())
         return false;
@@ -1074,12 +1042,8 @@
     ThreadRegionInfoTy RegionInfoOp0;                                   // INTEL
     if (ConstantInt *CI = dyn_cast<ConstantInt>(BO->getOperand(1))) {
       PredValueInfoTy LHSVals;
-<<<<<<< HEAD
-      ComputeValueKnownInPredecessorsImpl(BO->getOperand(0), BB, LHSVals,
+      computeValueKnownInPredecessorsImpl(BO->getOperand(0), BB, LHSVals,
                                           RegionInfoOp0,                    // INTEL
-=======
-      computeValueKnownInPredecessorsImpl(BO->getOperand(0), BB, LHSVals,
->>>>>>> c95fff5b
                                           WantInteger, RecursionSet, CxtI);
 
       // Try to use constant folding to simplify the binary operator.
@@ -1250,13 +1214,9 @@
       // Try to find a constant value for the LHS of a comparison,
       // and evaluate it statically if we can.
       PredValueInfoTy LHSVals;
-<<<<<<< HEAD
       ThreadRegionInfoTy RegionInfoOp0;                                     // INTEL
-      ComputeValueKnownInPredecessorsImpl(I->getOperand(0), BB, LHSVals,
+      computeValueKnownInPredecessorsImpl(I->getOperand(0), BB, LHSVals,
                                           RegionInfoOp0,                    // INTEL
-=======
-      computeValueKnownInPredecessorsImpl(I->getOperand(0), BB, LHSVals,
->>>>>>> c95fff5b
                                           WantInteger, RecursionSet, CxtI);
 
       for (const auto &LHSVal : LHSVals) {
@@ -1282,12 +1242,8 @@
     PredValueInfoTy Conds;
     ThreadRegionInfoTy RegionInfoOp0;                                   // INTEL
     if ((TrueVal || FalseVal) &&
-<<<<<<< HEAD
-        ComputeValueKnownInPredecessorsImpl(SI->getCondition(), BB, Conds,
+        computeValueKnownInPredecessorsImpl(SI->getCondition(), BB, Conds,
                                             RegionInfoOp0,                  // INTEL
-=======
-        computeValueKnownInPredecessorsImpl(SI->getCondition(), BB, Conds,
->>>>>>> c95fff5b
                                             WantInteger, RecursionSet, CxtI)) {
       for (auto &C : Conds) {
         Constant *Cond = C.first;
@@ -1580,7 +1536,7 @@
 
 #if INTEL_CUSTOMIZATION
   // If this is an otherwise-unfoldable branch on a OR, see if we can simplify.
-  if (ProcessBranchOnOr(BB))
+  if (processBranchOnOr(BB))
     return true;
 #endif // INTEL_CUSTOMIZATION
 
@@ -1592,9 +1548,8 @@
   return false;
 }
 
-<<<<<<< HEAD
 #if INTEL_CUSTOMIZATION
-/// ProcessBranchOnOr - Check if We have an otherwise unthreadable conditional
+/// processBranchOnOr - Check if We have an otherwise unthreadable conditional
 /// branch on a OR instruction in the current block. See if there are any
 /// simplifications we can do based on inputs to the phi node.
 ///
@@ -1648,7 +1603,7 @@
 ///  %fptr = bitcast i8* bitcast (void (i8*)* @"Func" to i8*) to void (i8*)*
 ///  call void %fptr(i8* %0)
 ///
-bool JumpThreadingPass::ProcessBranchOnOr(BasicBlock *BB) {
+bool JumpThreadingPass::processBranchOnOr(BasicBlock *BB) {
 
   // Check that "PN" is a PHINode with bool constants "true" and "false" as
   // input operands like below and return %FB if it matches. Otherwise, return
@@ -1827,10 +1782,7 @@
 }
 #endif // INTEL_CUSTOMIZATION
 
-bool JumpThreadingPass::ProcessImpliedCondition(BasicBlock *BB) {
-=======
 bool JumpThreadingPass::processImpliedCondition(BasicBlock *BB) {
->>>>>>> c95fff5b
   auto *BI = dyn_cast<BranchInst>(BB->getTerminator());
   if (!BI || !BI->isConditional())
     return false;
@@ -2119,12 +2071,8 @@
 /// threadable destinations.  Pick the one that occurs the most frequently in
 /// the list.
 static BasicBlock *
-<<<<<<< HEAD
-FindMostPopularDest(BasicBlock *BB,
+findMostPopularDest(BasicBlock *BB,
                     const ThreadRegionInfo &RegionInfo,                 // INTEL
-=======
-findMostPopularDest(BasicBlock *BB,
->>>>>>> c95fff5b
                     const SmallVectorImpl<std::pair<BasicBlock *,
                                           BasicBlock *>> &PredToDestList) {
   assert(!PredToDestList.empty());
@@ -2219,29 +2167,19 @@
     return false;
 
   PredValueInfoTy PredValues;
-<<<<<<< HEAD
   // bool Changed = false;                                              // INTEL
   ThreadRegionInfoTy RegionInfo;                                        // INTEL
-  if (!ComputeValueKnownInPredecessors(Cond, BB, PredValues,            // INTEL
+  if (!computeValueKnownInPredecessors(Cond, BB, PredValues,            // INTEL
                                        RegionInfo,                      // INTEL
                                        Preference, CxtI)) {             // INTEL
-=======
-  if (!computeValueKnownInPredecessors(Cond, BB, PredValues, Preference,
-                                       CxtI)) {
->>>>>>> c95fff5b
     // We don't have known values in predecessors.  See if we can thread through
     // BB and its sole predecessor.
     return maybethreadThroughTwoBasicBlocks(BB, Cond);
   }
 
-<<<<<<< HEAD
   assert(!PredValues.empty() && !RegionInfo.empty() &&                  // INTEL
-         "ComputeValueKnownInPredecessors returned true with no "       // INTEL
+         "computeValueKnownInPredecessors returned true with no "       // INTEL
          "values or regions");                                          // INTEL
-=======
-  assert(!PredValues.empty() &&
-         "computeValueKnownInPredecessors returned true with no values");
->>>>>>> c95fff5b
 
   LLVM_DEBUG(dbgs() << "IN BB: " << *BB;
              for (const auto &PredValue : PredValues) {
@@ -2391,12 +2329,8 @@
     if (PredToDestList.empty())
       return false;
 
-<<<<<<< HEAD
-    MostPopularDest = FindMostPopularDest(BB, RegionInfo,               // INTEL
+    MostPopularDest = findMostPopularDest(BB, RegionInfo,               // INTEL
                                           PredToDestList);              // INTEL
-=======
-    MostPopularDest = findMostPopularDest(BB, PredToDestList);
->>>>>>> c95fff5b
   }
 
   // Now that we know what the most popular destination is, factor all
@@ -2421,11 +2355,7 @@
                             getSuccessor(getBestDestForJumpOnUndef(BB));
 
   // Ok, try to thread it!
-<<<<<<< HEAD
-  return TryThreadEdge(RegionInfo, PredsToFactor, MostPopularDest);    // INTEL
-=======
-  return tryThreadEdge(BB, PredsToFactor, MostPopularDest);
->>>>>>> c95fff5b
+  return tryThreadEdge(RegionInfo, PredsToFactor, MostPopularDest);    // INTEL
 }
 
 /// processBranchOnPHI - We have an otherwise unthreadable conditional branch on
@@ -2502,19 +2432,12 @@
   PredValueInfoTy XorOpValues;
   ThreadRegionInfoTy RegionInfo;                                        // INTEL
   bool isLHS = true;
-<<<<<<< HEAD
-  if (!ComputeValueKnownInPredecessors(BO->getOperand(0), BB, XorOpValues,
+  if (!computeValueKnownInPredecessors(BO->getOperand(0), BB, XorOpValues,
                                        RegionInfo,                      // INTEL
                                        WantInteger, BO)) {
     assert(XorOpValues.empty());
-    if (!ComputeValueKnownInPredecessors(BO->getOperand(1), BB, XorOpValues,
+    if (!computeValueKnownInPredecessors(BO->getOperand(1), BB, XorOpValues,
                                          RegionInfo,                    // INTEL
-=======
-  if (!computeValueKnownInPredecessors(BO->getOperand(0), BB, XorOpValues,
-                                       WantInteger, BO)) {
-    assert(XorOpValues.empty());
-    if (!computeValueKnownInPredecessors(BO->getOperand(1), BB, XorOpValues,
->>>>>>> c95fff5b
                                          WantInteger, BO))
       return false;
     isLHS = false;
@@ -3082,12 +3005,11 @@
 
   SmallVector<BasicBlock *, 1> PredsToFactor;
   PredsToFactor.push_back(NewBB);
-<<<<<<< HEAD
   ThreadRegionInfoTy RegionInfo;                                        // INTEL
   RegionInfo.push_back(std::make_pair(BB, BB));                         // INTEL
   SmallVector<BasicBlock *, 1> RegionBlocks;                            // INTEL
   RegionBlocks.push_back(BB);                                           // INTEL
-  ThreadEdge(RegionInfo, RegionBlocks, false, PredsToFactor, SuccBB);   // INTEL
+  threadEdge(RegionInfo, RegionBlocks, false, PredsToFactor, SuccBB);   // INTEL
 }
 
 #if INTEL_CUSTOMIZATION
@@ -3100,8 +3022,8 @@
 /// blocks in PredBBs to one predecessor, then thread an edge from it to SuccBB
 /// across a region of blocks.  Transform the IR to reflect this change.
 
-/// TryThreadEdge - Thread an edge if it's safe and profitable to do so.
-bool JumpThreadingPass::TryThreadEdge(
+/// tryThreadEdge - Thread an edge if it's safe and profitable to do so.
+bool JumpThreadingPass::tryThreadEdge(
     const ThreadRegionInfo &RegionInfo,
     const SmallVectorImpl<BasicBlock *> &PredBBs, BasicBlock *SuccBB) {
   BasicBlock *RegionTop = RegionInfo.back().first;
@@ -3110,7 +3032,7 @@
   bool ThreadingLoopHeader = false;
 
   // If threading this would thread into a loop header don't thread the edge.
-  // See the comments above FindLoopHeaders for justifications and caveats.
+  // See the comments above findLoopHeaders for justifications and caveats.
   if (LoopHeaders.count(SuccBB) && !JumpThreadLoopHeader) {
     LLVM_DEBUG(dbgs() << "  Not threading to dest loop header BB '"
                       << SuccBB->getName()
@@ -3119,33 +3041,6 @@
   }
 
   if (!collectThreadRegionBlocks(RegionInfo, RegionBlocks))
-=======
-  threadEdge(BB, PredsToFactor, SuccBB);
-}
-
-/// tryThreadEdge - Thread an edge if it's safe and profitable to do so.
-bool JumpThreadingPass::tryThreadEdge(
-    BasicBlock *BB, const SmallVectorImpl<BasicBlock *> &PredBBs,
-    BasicBlock *SuccBB) {
-  // If threading to the same block as we come from, we would infinite loop.
-  if (SuccBB == BB) {
-    LLVM_DEBUG(dbgs() << "  Not threading across BB '" << BB->getName()
-                      << "' - would thread to self!\n");
-    return false;
-  }
-
-  // If threading this would thread across a loop header, don't thread the edge.
-  // See the comments above findLoopHeaders for justifications and caveats.
-  if (LoopHeaders.count(BB) || LoopHeaders.count(SuccBB)) {
-    LLVM_DEBUG({
-      bool BBIsHeader = LoopHeaders.count(BB);
-      bool SuccIsHeader = LoopHeaders.count(SuccBB);
-      dbgs() << "  Not threading across "
-          << (BBIsHeader ? "loop header BB '" : "block BB '") << BB->getName()
-          << "' to dest " << (SuccIsHeader ? "loop header BB '" : "block BB '")
-          << SuccBB->getName() << "' - it might create an irreducible loop!\n";
-    });
->>>>>>> c95fff5b
     return false;
 
   for (auto BB : RegionBlocks) {
@@ -3175,7 +3070,7 @@
         }
 
     // If threading this would thread across a loop header, don't thread the
-    // edge. See the comments above FindLoopHeaders for justifications and
+    // edge. See the comments above findLoopHeaders for justifications and
     // caveats.
     if (LoopHeaders.count(BB)) {
       if (!JumpThreadLoopHeader) {
@@ -3219,7 +3114,6 @@
     return false;
   }
 
-<<<<<<< HEAD
   if (ConservativeJumpThreading) {
     // Only allow multi-BB thread regions when threading across switches.
     if (RegionBlocks.size() != 1 &&
@@ -3243,32 +3137,19 @@
       }
     }
   }
-  ThreadEdge(RegionInfo, RegionBlocks, ThreadingLoopHeader, PredBBs, SuccBB);
-=======
-  threadEdge(BB, PredBBs, SuccBB);
->>>>>>> c95fff5b
+  threadEdge(RegionInfo, RegionBlocks, ThreadingLoopHeader, PredBBs, SuccBB);
   return true;
 }
 
 /// threadEdge - We have decided that it is safe and profitable to factor the
 /// blocks in PredBBs to one predecessor, then thread an edge from it to SuccBB
 /// across BB.  Transform the IR to reflect this change.
-<<<<<<< HEAD
-void JumpThreadingPass::ThreadEdge(
+void JumpThreadingPass::threadEdge(
     const ThreadRegionInfo &RegionInfo,
     const SmallVectorImpl<BasicBlock *> &RegionBlocks, bool ThreadingLoopHeader,
     const SmallVectorImpl<BasicBlock *> &PredBBs, BasicBlock *SuccBB) {
   BasicBlock *RegionTop = RegionInfo.back().first;
   BasicBlock *RegionBottom = RegionInfo.front().second;
-=======
-void JumpThreadingPass::threadEdge(BasicBlock *BB,
-                                   const SmallVectorImpl<BasicBlock *> &PredBBs,
-                                   BasicBlock *SuccBB) {
-  assert(SuccBB != BB && "Don't create an infinite loop");
-
-  assert(!LoopHeaders.count(BB) && !LoopHeaders.count(SuccBB) &&
-         "Don't thread across loop headers");
->>>>>>> c95fff5b
 
   // And finally, do it!  Start by factoring the predecessors if needed.
   BasicBlock *PredBB;
@@ -3277,11 +3158,7 @@
   else {
     LLVM_DEBUG(dbgs() << "  Factoring out " << PredBBs.size()
                       << " common predecessors.\n");
-<<<<<<< HEAD
-    PredBB = SplitBlockPreds(RegionTop, PredBBs, ".thr_comm");
-=======
-    PredBB = splitBlockPreds(BB, PredBBs, ".thr_comm");
->>>>>>> c95fff5b
+    PredBB = splitBlockPreds(RegionTop, PredBBs, ".thr_comm");
   }
 
   // And finally, do it!
@@ -3399,7 +3276,7 @@
 
           // If we are threading across a loop header, we have to update the
           // LoopHeaders set. To do this precisely, we would need to re-run
-          // FindLoopHeaders. Instead, we conservatively add any block that
+          // findLoopHeaders. Instead, we conservatively add any block that
           // *might* be a loop header in the new CFG, which means any block that
           // is a target of a new CFG edge. We catch most of them here.
           if (ThreadingLoopHeader)
@@ -3408,17 +3285,11 @@
     }
   }
 
-<<<<<<< HEAD
   // We didn't copy the terminator from RegionBottom over to its NewBB,
   // because there is now an unconditional jump to SuccBB. Insert the
   // unconditional jump.
   BranchInst *NewBI = BranchInst::Create(SuccBB, BlockMapping[RegionBottom]);
   NewBI->setDebugLoc(RegionBottom->getTerminator()->getDebugLoc());
-=======
-  // Copy all the instructions from BB to NewBB except the terminator.
-  DenseMap<Instruction *, Value *> ValueMapping =
-      cloneInstructions(BB->begin(), std::prev(BB->end()), NewBB, PredBB);
->>>>>>> c95fff5b
 
   // Add the remaining loop header candidates here.
   if (ThreadingLoopHeader) {
@@ -3426,7 +3297,6 @@
     LoopHeaders.insert(BlockMapping[RegionTop]);
   }
 
-<<<<<<< HEAD
   // Check to see if any blocks that exit the thread region have PHI nodes.
   // If so, we need to add entries to the PHI nodes for the corresponding NewBB
   // now.
@@ -3438,16 +3308,11 @@
     succ_iterator SI = succ_begin(OldBB), SE = succ_end(OldBB);
     for (; SI != SE; ++SI)
       if (!shouldRemapTarget(OldBB, *SI, RegionInfo, BlockMapping))
-        AddPHINodeEntriesForMappedBlock(*SI, OldBB, BlockMapping[OldBB],
+        addPHINodeEntriesForMappedBlock(*SI, OldBB, BlockMapping[OldBB],
                                         ValueMapping);
   }
-  AddPHINodeEntriesForMappedBlock(SuccBB, RegionBottom,
+  addPHINodeEntriesForMappedBlock(SuccBB, RegionBottom,
                                   BlockMapping[RegionBottom], ValueMapping);
-=======
-  // Check to see if SuccBB has PHI nodes. If so, we need to add entries to the
-  // PHI nodes for NewBB now.
-  addPHINodeEntriesForMappedBlock(SuccBB, BB, NewBB, ValueMapping);
->>>>>>> c95fff5b
 
   // This piece of code used to come after the SSA rewrite that happens next.
   // We need to replace the Pred-->BB CFG arc with Pred-->NewBB before we do
@@ -3523,7 +3388,6 @@
         if (!isa<PHINode>(User) && User->getParent() == OldBB)
           continue;
 
-<<<<<<< HEAD
         UsesToRename.push_back(&U);
       }
 
@@ -3553,9 +3417,6 @@
       LLVM_DEBUG(dbgs() << "\n");
     }
   }
-=======
-  updateSSA(BB, NewBB, ValueMapping);
->>>>>>> c95fff5b
 
   // At this point, the IR is fully up to date and consistent.  Do a quick scan
   // over the new instructions and zap any that are constants or dead.  This
@@ -3563,14 +3424,9 @@
   for (auto OldBB : RegionBlocks)
     SimplifyInstructionsInBlock(BlockMapping[OldBB], TLI);
 
-<<<<<<< HEAD
   // Update the edge weights and block frequencies.
-  UpdateRegionBlockFreqAndEdgeWeight(PredBB, SuccBB, RegionInfo, RegionBlocks,
+  updateRegionBlockFreqAndEdgeWeight(PredBB, SuccBB, RegionInfo, RegionBlocks,
                                      BlockMapping);
-=======
-  // Update the edge weight from BB to SuccBB, which should be less than before.
-  updateBlockFreqAndEdgeWeight(PredBB, BB, NewBB, SuccBB);
->>>>>>> c95fff5b
 
   // Threaded an edge!
   ++BlockThreadCount[RegionBottom];
@@ -3646,27 +3502,17 @@
   return WeightsNode->getNumOperands() == TI->getNumSuccessors() + 1;
 }
 
-<<<<<<< HEAD
 #if INTEL_CUSTOMIZATION
 /// This routine was significantly refactored to support multi-BB thread
 /// regions. Update the block frequencies and edge weights for all new blocks
 /// in the region. Also, update (reduce) the block frequencies of the original
 /// blocks, and update the edge frequencies out of RegionBottom, since the
 /// RegionBottom->SuccBB edge weight needs to be reduced.
-void JumpThreadingPass::UpdateRegionBlockFreqAndEdgeWeight(BasicBlock *PredBB,
+void JumpThreadingPass::updateRegionBlockFreqAndEdgeWeight(BasicBlock *PredBB,
                                                            BasicBlock *SuccBB,
                        const ThreadRegionInfo &RegionInfo,
                        const SmallVectorImpl<BasicBlock*> &RegionBlocks,
                        DenseMap<BasicBlock*, BasicBlock*> &BlockMapping) {
-=======
-/// Update the block frequency of BB and branch weight and the metadata on the
-/// edge BB->SuccBB. This is done by scaling the weight of BB->SuccBB by 1 -
-/// Freq(PredBB->BB) / Freq(BB->SuccBB).
-void JumpThreadingPass::updateBlockFreqAndEdgeWeight(BasicBlock *PredBB,
-                                                     BasicBlock *BB,
-                                                     BasicBlock *NewBB,
-                                                     BasicBlock *SuccBB) {
->>>>>>> c95fff5b
   if (!HasProfileData)
     return;
 
