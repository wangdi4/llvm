//===- JumpThreading.cpp - Thread control through conditional blocks ------===//
//
//                     The LLVM Compiler Infrastructure
//
// This file is distributed under the University of Illinois Open Source
// License. See LICENSE.TXT for details.
//
//===----------------------------------------------------------------------===//
//
// This file implements the Jump Threading pass.
//
//===----------------------------------------------------------------------===//

#include "llvm/Transforms/Scalar/JumpThreading.h"
#include "llvm/ADT/DenseMap.h"
#include "llvm/ADT/DenseSet.h"
#include "llvm/ADT/Optional.h"
#include "llvm/ADT/STLExtras.h"
#include "llvm/ADT/SmallPtrSet.h"
#include "llvm/ADT/SmallVector.h"
#include "llvm/ADT/Statistic.h"
#include "llvm/Analysis/AliasAnalysis.h"
#include "llvm/Analysis/BlockFrequencyInfo.h"
#include "llvm/Analysis/BranchProbabilityInfo.h"
#include "llvm/Analysis/CFG.h"
#include "llvm/Analysis/ConstantFolding.h"
#include "llvm/Analysis/GlobalsModRef.h"
#include "llvm/Analysis/InstructionSimplify.h"
#include "llvm/Analysis/Intel_AggInline.h"          // INTEL
#include "llvm/Analysis/Intel_Andersens.h"          // INTEL
#include "llvm/Analysis/LazyValueInfo.h"
#include "llvm/Transforms/Utils/Intel_IntrinsicUtils.h" // INTEL
#include "llvm/Analysis/Loads.h"
#include "llvm/Analysis/LoopInfo.h"
#include "llvm/Analysis/TargetLibraryInfo.h"
#include "llvm/Analysis/ValueTracking.h"
#include "llvm/IR/BasicBlock.h"
#include "llvm/IR/CFG.h"
#include "llvm/IR/Constant.h"
#include "llvm/IR/ConstantRange.h"
#include "llvm/IR/Constants.h"
#include "llvm/IR/DataLayout.h"
#include "llvm/IR/Dominators.h"
#include "llvm/IR/Function.h"
#include "llvm/IR/InstrTypes.h"
#include "llvm/IR/Instruction.h"
#include "llvm/IR/Instructions.h"
#include "llvm/IR/IntrinsicInst.h"
#include "llvm/IR/Intrinsics.h"
#include "llvm/IR/LLVMContext.h"
#include "llvm/IR/MDBuilder.h"
#include "llvm/IR/Metadata.h"
#include "llvm/IR/Module.h"
#include "llvm/IR/PassManager.h"
#include "llvm/IR/PatternMatch.h"
#include "llvm/IR/Type.h"
#include "llvm/IR/Use.h"
#include "llvm/IR/User.h"
#include "llvm/IR/Value.h"
#include "llvm/Pass.h"
#include "llvm/Support/BlockFrequency.h"
#include "llvm/Support/BranchProbability.h"
#include "llvm/Support/Casting.h"
#include "llvm/Support/CommandLine.h"
#include "llvm/Support/Debug.h"
#include "llvm/Support/raw_ostream.h"
#include "llvm/Transforms/Scalar.h"
#include "llvm/Transforms/Utils/BasicBlockUtils.h"
#include "llvm/Transforms/Utils/Cloning.h"
#include "llvm/Transforms/Utils/Local.h"
#include "llvm/Transforms/Utils/SSAUpdater.h"
#include "llvm/Transforms/Utils/ValueMapper.h"
#include <algorithm>
#include <cassert>
#include <cstddef>
#include <cstdint>
#include <iterator>
#include <memory>
#include <utility>

using namespace llvm;
using namespace jumpthreading;

#define DEBUG_TYPE "jump-threading"

STATISTIC(NumThreads, "Number of jumps threaded");
STATISTIC(NumFolds,   "Number of terminators folded");
STATISTIC(NumDupes,   "Number of branch blocks duplicated to eliminate phi");

static cl::opt<unsigned>
BBDuplicateThreshold("jump-threading-threshold",
          cl::desc("Max block size to duplicate for jump threading"),
          cl::init(6), cl::Hidden);

static cl::opt<unsigned>
ImplicationSearchThreshold(
  "jump-threading-implication-search-threshold",
  cl::desc("The number of predecessors to search for a stronger "
           "condition to use to thread over a weaker condition"),
  cl::init(3), cl::Hidden);

static cl::opt<bool> PrintLVIAfterJumpThreading(
    "print-lvi-after-jump-threading",
    cl::desc("Print the LazyValueInfo cache after JumpThreading"), cl::init(false),
    cl::Hidden);

#if INTEL_CUSTOMIZATION
static cl::opt<bool>
JumpThreadLoopHeader("jump-thread-loop-header",
                     cl::desc("Jump thread through loop header blocks"),
                     cl::init(true), cl::Hidden);

static cl::opt<bool>
DistantJumpThreading("distant-jump-threading",
          cl::desc("Perform jump threading across larger-than-BB regions"),
          cl::init(true), cl::Hidden);

static cl::opt<bool>
ConservativeJumpThreading("conservative-jump-threading",
          cl::desc("Use conservative heuristics for loop headers and multi-BB "
                   "thread regions"),
          cl::init(true), cl::Hidden);
#endif // INTEL_CUSTOMIZATION

namespace {

  /// This pass performs 'jump threading', which looks at blocks that have
  /// multiple predecessors and multiple successors.  If one or more of the
  /// predecessors of the block can be proven to always jump to one of the
  /// successors, we forward the edge from the predecessor to the successor by
  /// duplicating the contents of this block.
  ///
  /// An example of when this can occur is code like this:
  ///
  ///   if () { ...
  ///     X = 4;
  ///   }
  ///   if (X < 3) {
  ///
  /// In this case, the unconditional branch at the end of the first if can be
  /// revectored to the false side of the second if.
  class JumpThreading : public FunctionPass {
    JumpThreadingPass Impl;

  public:
    static char ID; // Pass identification

    JumpThreading(int T = -1, bool AllowCFGSimps = true) :              // INTEL
      FunctionPass(ID), Impl(T, AllowCFGSimps) {                        // INTEL
      initializeJumpThreadingPass(*PassRegistry::getPassRegistry());
    }

    bool runOnFunction(Function &F) override;

    void getAnalysisUsage(AnalysisUsage &AU) const override {
      if (PrintLVIAfterJumpThreading)
        AU.addRequired<DominatorTreeWrapperPass>();
      AU.addRequired<AAResultsWrapperPass>();
      AU.addRequired<LazyValueInfoWrapperPass>();
      AU.addPreserved<GlobalsAAWrapperPass>();
      AU.addPreserved<AndersensAAWrapperPass>();                        // INTEL
      AU.addPreserved<InlineAggressiveWrapperPass>();                   // INTEL
      AU.addRequired<TargetLibraryInfoWrapperPass>();
    }

    void releaseMemory() override { Impl.releaseMemory(); }
  };

} // end anonymous namespace

char JumpThreading::ID = 0;

INITIALIZE_PASS_BEGIN(JumpThreading, "jump-threading",
                "Jump Threading", false, false)
INITIALIZE_PASS_DEPENDENCY(LazyValueInfoWrapperPass)
INITIALIZE_PASS_DEPENDENCY(TargetLibraryInfoWrapperPass)
INITIALIZE_PASS_DEPENDENCY(AAResultsWrapperPass)
INITIALIZE_PASS_END(JumpThreading, "jump-threading",
                "Jump Threading", false, false)

// Public interface to the Jump Threading pass
FunctionPass *llvm::createJumpThreadingPass(int Threshold,              // INTEL
                                            bool AllowCFGSimps) {       // INTEL
  return new JumpThreading(Threshold, AllowCFGSimps);                   // INTEL
}                                                                       // INTEL

JumpThreadingPass::JumpThreadingPass(int T, bool AllowCFGSimps) {       // INTEL
  DoCFGSimplifications = AllowCFGSimps;                                 // INTEL
  BBDupThreshold = (T == -1) ? BBDuplicateThreshold : unsigned(T);
}

// Update branch probability information according to conditional
// branch probablity. This is usually made possible for cloned branches
// in inline instances by the context specific profile in the caller.
// For instance,
//
//  [Block PredBB]
//  [Branch PredBr]
//  if (t) {
//     Block A;
//  } else {
//     Block B;
//  }
//
//  [Block BB]
//  cond = PN([true, %A], [..., %B]); // PHI node
//  [Branch CondBr]
//  if (cond) {
//    ...  // P(cond == true) = 1%
//  }
//
//  Here we know that when block A is taken, cond must be true, which means
//      P(cond == true | A) = 1
//
//  Given that P(cond == true) = P(cond == true | A) * P(A) +
//                               P(cond == true | B) * P(B)
//  we get:
//     P(cond == true ) = P(A) + P(cond == true | B) * P(B)
//
//  which gives us:
//     P(A) is less than P(cond == true), i.e.
//     P(t == true) <= P(cond == true)
//
//  In other words, if we know P(cond == true) is unlikely, we know
//  that P(t == true) is also unlikely.
//
static void updatePredecessorProfileMetadata(PHINode *PN, BasicBlock *BB) {
  BranchInst *CondBr = dyn_cast<BranchInst>(BB->getTerminator());
  if (!CondBr)
    return;

  BranchProbability BP;
  uint64_t TrueWeight, FalseWeight;
  if (!CondBr->extractProfMetadata(TrueWeight, FalseWeight))
    return;

  // Returns the outgoing edge of the dominating predecessor block
  // that leads to the PhiNode's incoming block:
  auto GetPredOutEdge =
      [](BasicBlock *IncomingBB,
         BasicBlock *PhiBB) -> std::pair<BasicBlock *, BasicBlock *> {
    auto *PredBB = IncomingBB;
    auto *SuccBB = PhiBB;
    while (true) {
      BranchInst *PredBr = dyn_cast<BranchInst>(PredBB->getTerminator());
      if (PredBr && PredBr->isConditional())
        return {PredBB, SuccBB};
      auto *SinglePredBB = PredBB->getSinglePredecessor();
      if (!SinglePredBB)
        return {nullptr, nullptr};
      SuccBB = PredBB;
      PredBB = SinglePredBB;
    }
  };

  for (unsigned i = 0, e = PN->getNumIncomingValues(); i != e; ++i) {
    Value *PhiOpnd = PN->getIncomingValue(i);
    ConstantInt *CI = dyn_cast<ConstantInt>(PhiOpnd);

    if (!CI || !CI->getType()->isIntegerTy(1))
      continue;

    BP = (CI->isOne() ? BranchProbability::getBranchProbability(
                            TrueWeight, TrueWeight + FalseWeight)
                      : BranchProbability::getBranchProbability(
                            FalseWeight, TrueWeight + FalseWeight));

    auto PredOutEdge = GetPredOutEdge(PN->getIncomingBlock(i), BB);
    if (!PredOutEdge.first)
      return;

    BasicBlock *PredBB = PredOutEdge.first;
    BranchInst *PredBr = cast<BranchInst>(PredBB->getTerminator());

    uint64_t PredTrueWeight, PredFalseWeight;
    // FIXME: We currently only set the profile data when it is missing.
    // With PGO, this can be used to refine even existing profile data with
    // context information. This needs to be done after more performance
    // testing.
    if (PredBr->extractProfMetadata(PredTrueWeight, PredFalseWeight))
      continue;

    // We can not infer anything useful when BP >= 50%, because BP is the
    // upper bound probability value.
    if (BP >= BranchProbability(50, 100))
      continue;

    SmallVector<uint32_t, 2> Weights;
    if (PredBr->getSuccessor(0) == PredOutEdge.second) {
      Weights.push_back(BP.getNumerator());
      Weights.push_back(BP.getCompl().getNumerator());
    } else {
      Weights.push_back(BP.getCompl().getNumerator());
      Weights.push_back(BP.getNumerator());
    }
    PredBr->setMetadata(LLVMContext::MD_prof,
                        MDBuilder(PredBr->getParent()->getContext())
                            .createBranchWeights(Weights));
  }
}

/// runOnFunction - Toplevel algorithm.
bool JumpThreading::runOnFunction(Function &F) {
  if (skipFunction(F))
    return false;
  auto TLI = &getAnalysis<TargetLibraryInfoWrapperPass>().getTLI();
  auto LVI = &getAnalysis<LazyValueInfoWrapperPass>().getLVI();
  auto AA = &getAnalysis<AAResultsWrapperPass>().getAAResults();
  std::unique_ptr<BlockFrequencyInfo> BFI;
  std::unique_ptr<BranchProbabilityInfo> BPI;
  bool HasProfileData = F.hasProfileData();
  if (HasProfileData) {
    LoopInfo LI{DominatorTree(F)};
    BPI.reset(new BranchProbabilityInfo(F, LI, TLI));
    BFI.reset(new BlockFrequencyInfo(F, *BPI, LI));
  }

  bool Changed = Impl.runImpl(F, TLI, LVI, AA, HasProfileData, std::move(BFI),
                              std::move(BPI));
  if (PrintLVIAfterJumpThreading) {
    dbgs() << "LVI for function '" << F.getName() << "':\n";
    LVI->printLVI(F, getAnalysis<DominatorTreeWrapperPass>().getDomTree(),
                  dbgs());
  }
  return Changed;
}

PreservedAnalyses JumpThreadingPass::run(Function &F,
                                         FunctionAnalysisManager &AM) {
  auto &TLI = AM.getResult<TargetLibraryAnalysis>(F);
  auto &LVI = AM.getResult<LazyValueAnalysis>(F);
  auto &AA = AM.getResult<AAManager>(F);

  std::unique_ptr<BlockFrequencyInfo> BFI;
  std::unique_ptr<BranchProbabilityInfo> BPI;
  if (F.hasProfileData()) {
    LoopInfo LI{DominatorTree(F)};
    BPI.reset(new BranchProbabilityInfo(F, LI, &TLI));
    BFI.reset(new BlockFrequencyInfo(F, *BPI, LI));
  }

  bool Changed = runImpl(F, &TLI, &LVI, &AA, HasProfileData, std::move(BFI),
                         std::move(BPI));

  if (!Changed)
    return PreservedAnalyses::all();
  PreservedAnalyses PA;
  PA.preserve<GlobalsAA>();
  return PA;
}

bool JumpThreadingPass::runImpl(Function &F, TargetLibraryInfo *TLI_,
                                LazyValueInfo *LVI_, AliasAnalysis *AA_,
                                bool HasProfileData_,
                                std::unique_ptr<BlockFrequencyInfo> BFI_,
                                std::unique_ptr<BranchProbabilityInfo> BPI_) {
  DEBUG(dbgs() << "Jump threading on function '" << F.getName() << "'\n");
  TLI = TLI_;
  LVI = LVI_;
  AA = AA_;
  BFI.reset();
  BPI.reset();
  // When profile data is available, we need to update edge weights after
  // successful jump threading, which requires both BPI and BFI being available.
  HasProfileData = HasProfileData_;
  auto *GuardDecl = F.getParent()->getFunction(
      Intrinsic::getName(Intrinsic::experimental_guard));
  HasGuards = GuardDecl && !GuardDecl->use_empty();
  if (HasProfileData) {
    BPI = std::move(BPI_);
    BFI = std::move(BFI_);
  }

  // Remove unreachable blocks from function as they may result in infinite
  // loop. We do threading if we found something profitable. Jump threading a
  // branch can create other opportunities. If these opportunities form a cycle
  // i.e. if any jump threading is undoing previous threading in the path, then
  // we will loop forever. We take care of this issue by not jump threading for
  // back edges. This works for normal cases but not for unreachable blocks as
  // they may have cycle with no back edge.
  bool EverChanged = false;
  EverChanged |= removeUnreachableBlocks(F, LVI);

  FindLoopHeaders(F);

  bool Changed;
  do {
    Changed = false;
    for (Function::iterator I = F.begin(), E = F.end(); I != E;) {
      BasicBlock *BB = &*I;
      // Thread all of the branches we can over this block.
      while (ProcessBlock(BB))
        Changed = true;

      ++I;

      // If the block is trivially dead, zap it.  This eliminates the successor
      // edges which simplifies the CFG.
      if (pred_empty(BB) &&
          BB != &BB->getParent()->getEntryBlock()) {
        DEBUG(dbgs() << "  JT: Deleting dead block '" << BB->getName()
              << "' with terminator: " << *BB->getTerminator() << '\n');
        LoopHeaders.erase(BB);
        CountableLoopLatches.erase(BB);   // INTEL
        LVI->eraseBlock(BB);
        DeleteDeadBlock(BB);
        Changed = true;
        continue;
      }

      BranchInst *BI = dyn_cast<BranchInst>(BB->getTerminator());

      // Can't thread an unconditional jump, but if the block is "almost
      // empty", we can replace uses of it with uses of the successor and make
      // this dead.
      // We should not eliminate the loop header or latch either, because
      // eliminating a loop header or latch might later prevent LoopSimplify
      // from transforming nested loops into simplified form. We will rely on
      // later passes in backend to clean up empty blocks.
      if (BI && BI->isUnconditional() &&
          DoCFGSimplifications &&                                       // INTEL
          BB != &BB->getParent()->getEntryBlock() &&
          // If the terminator is the only non-phi instruction, try to nuke it.
          BB->getFirstNonPHIOrDbg()->isTerminator() && !LoopHeaders.count(BB) &&
          !LoopHeaders.count(BI->getSuccessor(0))) {
        // FIXME: It is always conservatively correct to drop the info
        // for a block even if it doesn't get erased.  This isn't totally
        // awesome, but it allows us to use AssertingVH to prevent nasty
        // dangling pointer issues within LazyValueInfo.
        LVI->eraseBlock(BB);
        CountableLoopLatches.erase(BB); // INTEL
        if (TryToSimplifyUncondBranchFromEmptyBlock(BB))
          Changed = true;
      }
    }
    EverChanged |= Changed;
  } while (Changed);

  LoopHeaders.clear();
  CountableLoopLatches.clear(); // INTEL
  return EverChanged;
}

// Replace uses of Cond with ToVal when safe to do so. If all uses are
// replaced, we can remove Cond. We cannot blindly replace all uses of Cond
// because we may incorrectly replace uses when guards/assumes are uses of
// of `Cond` and we used the guards/assume to reason about the `Cond` value
// at the end of block. RAUW unconditionally replaces all uses
// including the guards/assumes themselves and the uses before the
// guard/assume.
static void ReplaceFoldableUses(Instruction *Cond, Value *ToVal) {
  assert(Cond->getType() == ToVal->getType());
  auto *BB = Cond->getParent();
  // We can unconditionally replace all uses in non-local blocks (i.e. uses
  // strictly dominated by BB), since LVI information is true from the
  // terminator of BB.
  replaceNonLocalUsesWith(Cond, ToVal);
  for (Instruction &I : reverse(*BB)) {
    // Reached the Cond whose uses we are trying to replace, so there are no
    // more uses.
    if (&I == Cond)
      break;
    // We only replace uses in instructions that are guaranteed to reach the end
    // of BB, where we know Cond is ToVal.
    if (!isGuaranteedToTransferExecutionToSuccessor(&I))
      break;
    I.replaceUsesOfWith(Cond, ToVal);
  }
  if (Cond->use_empty() && !Cond->mayHaveSideEffects())
    Cond->eraseFromParent();
}

#if INTEL_CUSTOMIZATION
/// getJumpThreadDuplicationCost - Return the cost of duplicating this region to
/// thread across it. Stop scanning the region when passing the threshold.
static unsigned getJumpThreadDuplicationCost(
  const SmallVectorImpl<BasicBlock*> &RegionBlocks,
  const BasicBlock *RegionBottom,
  unsigned Threshold) {
  const TerminatorInst *BBTerm = RegionBottom->getTerminator();

  unsigned Bonus = 0;
  // Threading through a switch statement is particularly profitable.  If this
  // block ends in a switch, decrease its cost to make it more likely to happen.
  if (isa<SwitchInst>(BBTerm))
    Bonus = 6;

  // The same holds for indirect branches, but slightly more so.
  if (isa<IndirectBrInst>(BBTerm))
    Bonus = 8;


  // Bump the threshold up so the early exit from the loop doesn't skip the
  // terminator-based Size adjustment at the end.
  Threshold += Bonus;

  // Sum up the cost of each instruction until we get to the terminator.  Don't
  // include the terminator because the copy won't include it.
  unsigned Size = 0;
  for (auto BB : RegionBlocks) {
    /// Ignore PHI nodes, these will be flattened when duplication happens.
    BasicBlock::const_iterator I(BB->getFirstNonPHI());

    // FIXME: THREADING will delete values that are just used to compute the
    // branch, so they shouldn't count against the duplication cost.

    // Sum up the cost of each instruction.
    for (; I != BB->end(); ++I) {
      // Don't include the terminator in the region bottom, because the copy
      // won't include it.
      if (isa<TerminatorInst>(I) && BB == RegionBottom)
        continue;

      if (IntelIntrinsicUtils::isIntelDirective(const_cast<Instruction *>(&*I)))
        return Threshold + 1;

      // Stop scanning the block if we've reached the threshold.
      if (Size > Threshold)
        return Size;

      // Debugger intrinsics don't incur code size.
      if (isa<DbgInfoIntrinsic>(I)) continue;

      // If this is a pointer->pointer bitcast, it is free.
      if (isa<BitCastInst>(I) && I->getType()->isPointerTy())
        continue;

      // Bail out if this instruction gives back a token type, it is not
      // possible to duplicate it if it is used outside this BB.
      if (I->getType()->isTokenTy() && I->isUsedOutsideOfBlock(BB))
        return ~0U;

      // All other instructions count for at least one unit.
      ++Size;

      // Calls are more expensive.  If they are non-intrinsic calls, we model
      // them as having cost of 4.  If they are a non-vector intrinsic, we model
      // them as having cost of 2 total, and if they are a vector intrinsic, we
      //  model them as having cost 1.
      if (const CallInst *CI = dyn_cast<CallInst>(I)) {
        if (CI->cannotDuplicate() || CI->isConvergent())
          // Blocks with NoDuplicate are modelled as having infinite cost, so
          // they are never duplicated.
          return ~0U;
        else if (!isa<IntrinsicInst>(CI))
          Size += 3;
        else if (!CI->getType()->isVectorTy())
          Size += 1;
      }
    }
  }

  return Size > Bonus ? Size - Bonus : 0;
}

// Approximates checks for common countable loop structure-
// 1) Header has two predecessors.
// 2) Latch ends in a conditional branch.
// 3) Latch condition is a ICmp instruction.
// 4) One of the compare operands looks like an IV.
//
// Example IR-
// latch:
// %inc = add %iv, 1
// %cmp = icmp lt %inc, 5
// br %cmp, %header, %exit
static bool isCountableLoop(const BasicBlock *HeaderBB,
                            const BasicBlock *LatchBB) {

  if (std::distance(pred_begin(HeaderBB), pred_end(HeaderBB)) != 2)
    return false;

  auto *BrTerm = dyn_cast<BranchInst>(LatchBB->getTerminator());

  if (!BrTerm || BrTerm->isUnconditional())
    return false;

  auto *CmpInst = dyn_cast<ICmpInst>(BrTerm->getCondition());

  if (!CmpInst)
    return false;

  for (const Value *Op : CmpInst->operands()) {
    auto *OpInst = dyn_cast<Instruction>(Op);

    if (!OpInst)
      continue;

    auto ParentBB = OpInst->getParent();
    bool DefinedInHeader = (ParentBB == HeaderBB);
    bool DefinedInHeaderOrLatch = (DefinedInHeader || (ParentBB == LatchBB));

    // If instruction is defined in the header or latch and is among the most
    // common instruction types for an IV (add, sub, GEP and phi), assume it
    // is an IV.
    if (DefinedInHeaderOrLatch &&
        ((OpInst->getOpcode() == Instruction::Add) ||
        (OpInst->getOpcode() == Instruction::Sub) ||
        (OpInst->getOpcode() == Instruction::GetElementPtr) ||
        (DefinedInHeader && isa<PHINode>(OpInst))))
      return true;
  }

  return false;
}

#endif // INTEL_CUSTOMIZATION

/// FindLoopHeaders - We do not want jump threading to turn proper loop
/// structures into irreducible loops.  Doing this breaks up the loop nesting
/// hierarchy and pessimizes later transformations.  To prevent this from
/// happening, we first have to find the loop headers.  Here we approximate this
/// by finding targets of backedges in the CFG.
///
/// Note that there definitely are cases when we want to allow threading of
/// edges across a loop header.  For example, threading a jump from outside the
/// loop (the preheader) to an exit block of the loop is definitely profitable.
/// It is also almost always profitable to thread backedges from within the loop
/// to exit blocks, and is often profitable to thread backedges to other blocks
/// within the loop (forming a nested loop).  This simple analysis is not rich
/// enough to track all of these properties and keep it up-to-date as the CFG
/// mutates, so we don't allow any of these transformations.
void JumpThreadingPass::FindLoopHeaders(Function &F) {
  SmallVector<std::pair<const BasicBlock*,const BasicBlock*>, 32> Edges;
  FindFunctionBackedges(F, Edges);

  for (const auto &Edge : Edges)
    LoopHeaders.insert(Edge.second);
#if INTEL_CUSTOMIZATION
  if (F.isPreLoopOpt())
    for (const auto &Edge : Edges)
      if (isCountableLoop(Edge.second, Edge.first))
        CountableLoopLatches.insert(Edge.first);
#endif // INTEL_CUSTOMIZATION
}

/// getKnownConstant - Helper method to determine if we can thread over a
/// terminator with the given value as its condition, and if so what value to
/// use for that. What kind of value this is depends on whether we want an
/// integer or a block address, but an undef is always accepted.
/// Returns null if Val is null or not an appropriate constant.
static Constant *getKnownConstant(Value *Val, ConstantPreference Preference) {
  if (!Val)
    return nullptr;

  // Undef is "known" enough.
  if (UndefValue *U = dyn_cast<UndefValue>(Val))
    return U;

  if (Preference == WantBlockAddress)
    return dyn_cast<BlockAddress>(Val->stripPointerCasts());

  return dyn_cast<ConstantInt>(Val);
}

#if INTEL_CUSTOMIZATION
/// Test whether two ThreadRegions are identical.
static bool matchingRegionInfo(const ThreadRegionInfo &RegionInfo1,
                               const ThreadRegionInfo &RegionInfo2) {
  ThreadRegionInfoIterator I1 = RegionInfo1.begin(), I1E = RegionInfo1.end();
  ThreadRegionInfoIterator I2 = RegionInfo2.begin(), I2E = RegionInfo2.end();

  while (I1 != I1E && I2 != I2E) {
    if (I1->first != I2->first || I1->second != I2->second)
      return false;
    ++I1, ++I2;
  }

  return I1 == I1E && I2 == I2E;
}
#endif // INTEL_CUSTOMIZATION

/// ComputeValueKnownInPredecessors - Given a basic block BB and a value V, see
/// if we can infer that the value is a known ConstantInt/BlockAddress or undef
/// in any of our predecessors.  If so, return the known list of value and pred
/// BB in the result vector.
///
/// This returns true if there were any known values.
bool JumpThreadingPass::ComputeValueKnownInPredecessors(
    Value *V, BasicBlock *BB, PredValueInfo &Result,
    ThreadRegionInfo &RegionInfo,       // INTEL
    ConstantPreference Preference, Instruction *CxtI) {
  // This method walks up use-def chains recursively.  Because of this, we could
  // get into an infinite loop going around loops in the use-def chain.  To
  // prevent this, keep track of what (value, block) pairs we've already visited
  // and terminate the search if we loop back to them
  if (!RecursionSet.insert(std::make_pair(V, BB)).second)
    return false;

  // An RAII help to remove this pair from the recursion set once the recursion
  // stack pops back out again.
  RecursionSetRemover remover(RecursionSet, std::make_pair(V, BB));

  // If V is a constant, then it is known in all predecessors.
  if (Constant *KC = getKnownConstant(V, Preference)) {
    for (BasicBlock *Pred : predecessors(BB))
      Result.push_back(std::make_pair(KC, Pred));

    RegionInfo.push_back(std::make_pair(BB, BB));                       // INTEL
    return !Result.empty();
  }

  // If V is a non-instruction value, or an instruction in a different block,
  // then it can't be derived from a PHI.
  Instruction *I = dyn_cast<Instruction>(V);
  if (!I || I->getParent() != BB) {

    // Okay, if this is a live-in value, see if it has a known value at the end
    // of any of our predecessors.
    //
    // FIXME: This should be an edge property, not a block end property.
    /// TODO: Per PR2563, we could infer value range information about a
    /// predecessor based on its terminator.
    //
    // FIXME: change this to use the more-rich 'getPredicateOnEdge' method if
    // "I" is a non-local compare-with-a-constant instruction.  This would be
    // able to handle value inequalities better, for example if the compare is
    // "X < 4" and "X < 3" is known true but "X < 4" itself is not available.
    // Perhaps getConstantOnEdge should be smart enough to do this?

    for (BasicBlock *P : predecessors(BB)) {
      // If the value is known by LazyValueInfo to be a constant in a
      // predecessor, use that information to try to thread this block.
      Constant *PredCst = LVI->getConstantOnEdge(V, P, BB, CxtI);
      if (Constant *KC = getKnownConstant(PredCst, Preference))
        Result.push_back(std::make_pair(KC, P));
    }

#if INTEL_CUSTOMIZATION
    if (!Result.empty()) {
      RegionInfo.push_back(std::make_pair(BB, BB));
      return true;
    }

    // If I is a PHI node defined outside BB, we might have a candidate for
    // distant jump threading.
    if (!DistantJumpThreading || !I || !isa<PHINode>(I))
      return false;
#endif // INTEL_CUSTOMIZATION
  }

  /// If I is a PHI node, then we know the incoming values for any constants.
  if (PHINode *PN = dyn_cast<PHINode>(I)) {
    for (unsigned i = 0, e = PN->getNumIncomingValues(); i != e; ++i) {
      Value *InVal = PN->getIncomingValue(i);
      if (Constant *KC = getKnownConstant(InVal, Preference)) {
        Result.push_back(std::make_pair(KC, PN->getIncomingBlock(i)));
      } else {
        Constant *CI = LVI->getConstantOnEdge(InVal,
                                              PN->getIncomingBlock(i),
                                              PN->getParent(), CxtI);   // INTEL
        if (Constant *KC = getKnownConstant(CI, Preference))
          Result.push_back(std::make_pair(KC, PN->getIncomingBlock(i)));
      }
    }

#if INTEL_CUSTOMIZATION
    if (!Result.empty()) {
      RegionInfo.push_back(std::make_pair(PN->getParent(), BB));
      return true;
    }

    if (!DistantJumpThreading)
      return false;

    // We failed to find any constant incoming values to PN. Now look back
    // even further. One of the operands to PN might itself be a PHI node
    // with constant incoming values. This has the potential of really exploding
    // compile time, so only search back through one PHI.
    if (RegionInfo.size() > 0)
      return false;
    
    RegionInfo.push_back(std::make_pair(PN->getParent(), BB));
    for (unsigned i = 0, e = PN->getNumIncomingValues(); i != e; ++i) {
      Value *InVal = PN->getIncomingValue(i);
      if (PHINode *PN2 = dyn_cast<PHINode>(InVal)) {
        ComputeValueKnownInPredecessors(PN2, PN2->getParent(), Result,
                                        RegionInfo, Preference, CxtI);
        if (!Result.empty()) {
          // ComputeValueKnownInPredecessors will have made PN2's block the
          // bottom of the thread sub-region. We need to change this to be
          // the relevant predecessor of PN's block.
          assert(RegionInfo.size() == 2 && "Unexpected thread region");
          RegionInfo.back().second = PN->getIncomingBlock(i);
          return true;
        }
      }
    }
    RegionInfo.pop_back();

    return false;
#endif // INTEL_CUSTOMIZATION
  }

  // Handle Cast instructions.  Only see through Cast when the source operand is
  // PHI or Cmp and the source type is i1 to save the compilation time.
  if (CastInst *CI = dyn_cast<CastInst>(I)) {
    Value *Source = CI->getOperand(0);
    if (!Source->getType()->isIntegerTy(1))
      return false;
    if (!isa<PHINode>(Source) && !isa<CmpInst>(Source))
      return false;
    ComputeValueKnownInPredecessors(Source, BB, Result, RegionInfo,     // INTEL
                                    Preference, CxtI);                  // INTEL
    if (Result.empty())
      return false;

    // Convert the known values.
    for (auto &R : Result)
      R.first = ConstantExpr::getCast(CI->getOpcode(), R.first, CI->getType());

    return true;
  }

  // Handle some boolean conditions.
  if (I->getType()->getPrimitiveSizeInBits() == 1) {
    assert(Preference == WantInteger && "One-bit non-integer type?");
    // X | true -> true
    // X & false -> false
    if (I->getOpcode() == Instruction::Or ||
        I->getOpcode() == Instruction::And) {
      PredValueInfoTy LHSVals, RHSVals;
      ThreadRegionInfoTy RegionInfoOp0, RegionInfoOp1;                  // INTEL

      ComputeValueKnownInPredecessors(I->getOperand(0), BB, LHSVals,
                                      RegionInfoOp0,                    // INTEL
                                      WantInteger, CxtI);
      ComputeValueKnownInPredecessors(I->getOperand(1), BB, RHSVals,
                                      RegionInfoOp1,                    // INTEL
                                      WantInteger, CxtI);

      if (LHSVals.empty() && RHSVals.empty())
        return false;

      ConstantInt *InterestingVal;
      if (I->getOpcode() == Instruction::Or)
        InterestingVal = ConstantInt::getTrue(I->getContext());
      else
        InterestingVal = ConstantInt::getFalse(I->getContext());

      SmallPtrSet<BasicBlock*, 4> LHSKnownBBs;

      // Scan for the sentinel.  If we find an undef, force it to the
      // interesting value: x|undef -> true and x&undef -> false.
      for (const auto &LHSVal : LHSVals)
        if (LHSVal.first == InterestingVal || isa<UndefValue>(LHSVal.first)) {
          Result.emplace_back(InterestingVal, LHSVal.second);
          LHSKnownBBs.insert(LHSVal.second);
        }

#if INTEL_CUSTOMIZATION
      // It is possible that there are known values for both operand 0 and
      // operand 1 but where the top of the thread region is different. Don't
      // attempt to handle this case. Instead, arbitrarily use operand 0's
      // known values when the thread region is different.
      if (!Result.empty() &&
          !matchingRegionInfo(RegionInfoOp0, RegionInfoOp1)) {
        RegionInfo.insert(RegionInfo.end(), RegionInfoOp0.begin(),
                          RegionInfoOp0.end());
        return true;
      }
#endif // INTEL_CUSTOMIZATION

      for (const auto &RHSVal : RHSVals)
        if (RHSVal.first == InterestingVal || isa<UndefValue>(RHSVal.first)) {
          // If we already inferred a value for this block on the LHS, don't
          // re-add it.
          if (!LHSKnownBBs.count(RHSVal.second))
            Result.emplace_back(InterestingVal, RHSVal.second);
        }

      if (!Result.empty())                                              // INTEL
        RegionInfo.insert(RegionInfo.end(), RegionInfoOp1.begin(),      // INTEL
                          RegionInfoOp1.end());                         // INTEL

      return !Result.empty();
    }

    // Handle the NOT form of XOR.
    if (I->getOpcode() == Instruction::Xor &&
        isa<ConstantInt>(I->getOperand(1)) &&
        cast<ConstantInt>(I->getOperand(1))->isOne()) {
      ComputeValueKnownInPredecessors(I->getOperand(0), BB, Result,
                                      RegionInfo,                       // INTEL
                                      WantInteger, CxtI);
      if (Result.empty())
        return false;

      // Invert the known values.
      for (auto &R : Result)
        R.first = ConstantExpr::getNot(R.first);

      return true;
    }

  // Try to simplify some other binary operator values.
  } else if (BinaryOperator *BO = dyn_cast<BinaryOperator>(I)) {
    assert(Preference != WantBlockAddress
            && "A binary operator creating a block address?");

    ThreadRegionInfoTy RegionInfoOp0;                                   // INTEL
    if (ConstantInt *CI = dyn_cast<ConstantInt>(BO->getOperand(1))) {
      PredValueInfoTy LHSVals;
      ComputeValueKnownInPredecessors(BO->getOperand(0), BB, LHSVals,
                                      RegionInfoOp0,                    // INTEL
                                      WantInteger, CxtI);

      // Try to use constant folding to simplify the binary operator.
      for (const auto &LHSVal : LHSVals) {
        Constant *V = LHSVal.first;
        Constant *Folded = ConstantExpr::get(BO->getOpcode(), V, CI);

        if (Constant *KC = getKnownConstant(Folded, WantInteger))
          Result.push_back(std::make_pair(KC, LHSVal.second));
      }
    }

    if (!Result.empty())                                                // INTEL
      RegionInfo.insert(RegionInfo.end(), RegionInfoOp0.begin(),        // INTEL
                        RegionInfoOp0.end());                           // INTEL

    return !Result.empty();
  }

  // Handle compare with phi operand, where the PHI is defined in this block.
  if (CmpInst *Cmp = dyn_cast<CmpInst>(I)) {
    assert(Preference == WantInteger && "Compares only produce integers");
    Type *CmpType = Cmp->getType();
    Value *CmpLHS = Cmp->getOperand(0);
    Value *CmpRHS = Cmp->getOperand(1);
    CmpInst::Predicate Pred = Cmp->getPredicate();

    PHINode *PN = dyn_cast<PHINode>(CmpLHS);
    if (PN && PN->getParent() == BB) {
      const DataLayout &DL = PN->getModule()->getDataLayout();
      // We can do this simplification if any comparisons fold to true or false.
      // See if any do.
      for (unsigned i = 0, e = PN->getNumIncomingValues(); i != e; ++i) {
        BasicBlock *PredBB = PN->getIncomingBlock(i);
        Value *LHS = PN->getIncomingValue(i);
        Value *RHS = CmpRHS->DoPHITranslation(BB, PredBB);

#if INTEL_CUSTOMIZATION
        // When BB is a loop header, LHS can be derived from a Value, %V,
        // computed in BB during a prior iteration of the loop. We have to be
        // careful to avoid trying to simplify a comparison based on a RHS also
        // derived from %V but from the current loop iteration. It is
        // computationally expensive to detect this situation, because %V can be
        // arbitrarily far back in the expression tree for LHS. So
        // conservatively suppress this optimization when BB is a loop header.
        //
        // Note that the problem is provably confined to loop headers. In order
        // for LHS to be derived from %V defined in BB, BB must dominate PredBB,
        // which makes PredBB-->BB a backedge and BB a member of LoopHeaders.
        //
        // Caution! This requires LoopHeaders to be kept up-to-date for
        // correctness. Practically speaking, this isn't a new requirement
        // given the number of failures that occured when first allowing jump
        // threading across loop headers. But this check makes the requirement
        // explicit and intentional.
        if (isa<Instruction>(LHS) && isa<Instruction>(RHS) &&
            LoopHeaders.count(BB))
          continue;
#endif // INTEL_CUSTOMIZATION

        Value *Res = SimplifyCmpInst(Pred, LHS, RHS, {DL});
        if (!Res) {
          if (!isa<Constant>(RHS))
            continue;

          LazyValueInfo::Tristate
            ResT = LVI->getPredicateOnEdge(Pred, LHS,
                                           cast<Constant>(RHS), PredBB, BB,
                                           CxtI ? CxtI : Cmp);
          if (ResT == LazyValueInfo::Unknown)
            continue;
          Res = ConstantInt::get(Type::getInt1Ty(LHS->getContext()), ResT);
        }

        if (Constant *KC = getKnownConstant(Res, WantInteger))
          Result.push_back(std::make_pair(KC, PredBB));
      }

      if (!Result.empty())                                              // INTEL
        RegionInfo.push_back(std::make_pair(BB, BB));                   // INTEL

      return !Result.empty();
    }

    // If comparing a live-in value against a constant, see if we know the
    // live-in value on any predecessors.
    if (isa<Constant>(CmpRHS) && !CmpType->isVectorTy()) {
      Constant *CmpConst = cast<Constant>(CmpRHS);

      if (!isa<Instruction>(CmpLHS) ||
          cast<Instruction>(CmpLHS)->getParent() != BB) {
        for (BasicBlock *P : predecessors(BB)) {
          // If the value is known by LazyValueInfo to be a constant in a
          // predecessor, use that information to try to thread this block.
          LazyValueInfo::Tristate Res =
            LVI->getPredicateOnEdge(Pred, CmpLHS,
                                    CmpConst, P, BB, CxtI ? CxtI : Cmp);
          if (Res == LazyValueInfo::Unknown)
            continue;

          Constant *ResC = ConstantInt::get(CmpType, Res);
          Result.push_back(std::make_pair(ResC, P));
        }

        if (!Result.empty())                                            // INTEL
          RegionInfo.push_back(std::make_pair(BB, BB));                 // INTEL

        return !Result.empty();
      }

      // InstCombine can fold some forms of constant range checks into
      // (icmp (add (x, C1)), C2). See if we have we have such a thing with
      // x as a live-in.
      {
        using namespace PatternMatch;

        Value *AddLHS;
        ConstantInt *AddConst;
        if (isa<ConstantInt>(CmpConst) &&
            match(CmpLHS, m_Add(m_Value(AddLHS), m_ConstantInt(AddConst)))) {
          if (!isa<Instruction>(AddLHS) ||
              cast<Instruction>(AddLHS)->getParent() != BB) {
            for (BasicBlock *P : predecessors(BB)) {
              // If the value is known by LazyValueInfo to be a ConstantRange in
              // a predecessor, use that information to try to thread this
              // block.
              ConstantRange CR = LVI->getConstantRangeOnEdge(
                  AddLHS, P, BB, CxtI ? CxtI : cast<Instruction>(CmpLHS));
              // Propagate the range through the addition.
              CR = CR.add(AddConst->getValue());

              // Get the range where the compare returns true.
              ConstantRange CmpRange = ConstantRange::makeExactICmpRegion(
                  Pred, cast<ConstantInt>(CmpConst)->getValue());

              Constant *ResC;
              if (CmpRange.contains(CR))
                ResC = ConstantInt::getTrue(CmpType);
              else if (CmpRange.inverse().contains(CR))
                ResC = ConstantInt::getFalse(CmpType);
              else
                continue;

              Result.push_back(std::make_pair(ResC, P));
            }

            if (!Result.empty())                                        // INTEL
              RegionInfo.push_back(std::make_pair(BB, BB));             // INTEL

            return !Result.empty();
          }
        }
      }

      // Try to find a constant value for the LHS of a comparison,
      // and evaluate it statically if we can.
      PredValueInfoTy LHSVals;
      ThreadRegionInfoTy RegionInfoOp0;                                 // INTEL
      ComputeValueKnownInPredecessors(I->getOperand(0), BB, LHSVals,
                                      RegionInfoOp0,                    // INTEL
                                      WantInteger, CxtI);

      for (const auto &LHSVal : LHSVals) {
        Constant *V = LHSVal.first;
        Constant *Folded = ConstantExpr::getCompare(Pred, V, CmpConst);
        if (Constant *KC = getKnownConstant(Folded, WantInteger))
          Result.push_back(std::make_pair(KC, LHSVal.second));
      }

      if (!Result.empty())                                              // INTEL
        RegionInfo.insert(RegionInfo.end(), RegionInfoOp0.begin(),      // INTEL
                          RegionInfoOp0.end());                         // INTEL

      return !Result.empty();
    }
  }

  if (SelectInst *SI = dyn_cast<SelectInst>(I)) {
    // Handle select instructions where at least one operand is a known constant
    // and we can figure out the condition value for any predecessor block.
    Constant *TrueVal = getKnownConstant(SI->getTrueValue(), Preference);
    Constant *FalseVal = getKnownConstant(SI->getFalseValue(), Preference);
    PredValueInfoTy Conds;
    ThreadRegionInfoTy RegionInfoOp0;                                   // INTEL
    if ((TrueVal || FalseVal) &&
        ComputeValueKnownInPredecessors(SI->getCondition(), BB, Conds,
                                        RegionInfoOp0,                  // INTEL
                                        WantInteger, CxtI)) {
      for (auto &C : Conds) {
        Constant *Cond = C.first;

        // Figure out what value to use for the condition.
        bool KnownCond;
        if (ConstantInt *CI = dyn_cast<ConstantInt>(Cond)) {
          // A known boolean.
          KnownCond = CI->isOne();
        } else {
          assert(isa<UndefValue>(Cond) && "Unexpected condition value");
          // Either operand will do, so be sure to pick the one that's a known
          // constant.
          // FIXME: Do this more cleverly if both values are known constants?
          KnownCond = (TrueVal != nullptr);
        }

        // See if the select has a known constant value for this predecessor.
        if (Constant *Val = KnownCond ? TrueVal : FalseVal)
          Result.push_back(std::make_pair(Val, C.second));
      }

      if (!Result.empty())                                              // INTEL
        RegionInfo.insert(RegionInfo.end(), RegionInfoOp0.begin(),      // INTEL
                          RegionInfoOp0.end());                         // INTEL

      return !Result.empty();
    }
  }

  // If all else fails, see if LVI can figure out a constant value for us.
  Constant *CI = LVI->getConstant(V, BB, CxtI);
  if (Constant *KC = getKnownConstant(CI, Preference)) {
    for (BasicBlock *Pred : predecessors(BB))
      Result.push_back(std::make_pair(KC, Pred));
  }

  if (!Result.empty())                                                  // INTEL
    RegionInfo.push_back(std::make_pair(BB, BB));                       // INTEL

  return !Result.empty();
}

/// GetBestDestForBranchOnUndef - If we determine that the specified block ends
/// in an undefined jump, decide which block is best to revector to.
///
/// Since we can pick an arbitrary destination, we pick the successor with the
/// fewest predecessors.  This should reduce the in-degree of the others.
static unsigned GetBestDestForJumpOnUndef(BasicBlock *BB) {
  TerminatorInst *BBTerm = BB->getTerminator();
  unsigned MinSucc = 0;
  BasicBlock *TestBB = BBTerm->getSuccessor(MinSucc);
  // Compute the successor with the minimum number of predecessors.
  unsigned MinNumPreds = std::distance(pred_begin(TestBB), pred_end(TestBB));
  for (unsigned i = 1, e = BBTerm->getNumSuccessors(); i != e; ++i) {
    TestBB = BBTerm->getSuccessor(i);
    unsigned NumPreds = std::distance(pred_begin(TestBB), pred_end(TestBB));
    if (NumPreds < MinNumPreds) {
      MinSucc = i;
      MinNumPreds = NumPreds;
    }
  }

  return MinSucc;
}

static bool hasAddressTakenAndUsed(BasicBlock *BB) {
  if (!BB->hasAddressTaken()) return false;

  // If the block has its address taken, it may be a tree of dead constants
  // hanging off of it.  These shouldn't keep the block alive.
  BlockAddress *BA = BlockAddress::get(BB);
  BA->removeDeadConstantUsers();
  return !BA->use_empty();
}

/// ProcessBlock - If there are any predecessors whose control can be threaded
/// through to a successor, transform them now.
bool JumpThreadingPass::ProcessBlock(BasicBlock *BB) {
  // If the block is trivially dead, just return and let the caller nuke it.
  // This simplifies other transformations.
  if (pred_empty(BB) &&
      BB != &BB->getParent()->getEntryBlock())
    return false;

  // If this block has a single predecessor, and if that pred has a single
  // successor, merge the blocks.  This encourages recursive jump threading
  // because now the condition in this block can be threaded through
  // predecessors of our predecessor block.
  if (BasicBlock *SinglePred = BB->getSinglePredecessor()) {
    const TerminatorInst *TI = SinglePred->getTerminator();
    if (!TI->isExceptional() && TI->getNumSuccessors() == 1 &&
        DoCFGSimplifications &&                                         // INTEL
        SinglePred != BB && !hasAddressTakenAndUsed(BB)) {
      // If SinglePred was a loop header, BB becomes one.
      if (LoopHeaders.erase(SinglePred))
        LoopHeaders.insert(BB);

      CountableLoopLatches.erase(SinglePred);   // INTEL
      LVI->eraseBlock(SinglePred);
      MergeBasicBlockIntoOnlyPred(BB);

      // Now that BB is merged into SinglePred (i.e. SinglePred Code followed by
      // BB code within one basic block `BB`), we need to invalidate the LVI
      // information associated with BB, because the LVI information need not be
      // true for all of BB after the merge. For example,
      // Before the merge, LVI info and code is as follows:
      // SinglePred: <LVI info1 for %p val>
      // %y = use of %p
      // call @exit() // need not transfer execution to successor.
      // assume(%p) // from this point on %p is true
      // br label %BB
      // BB: <LVI info2 for %p val, i.e. %p is true>
      // %x = use of %p
      // br label exit
      //
      // Note that this LVI info for blocks BB and SinglPred is correct for %p
      // (info2 and info1 respectively). After the merge and the deletion of the
      // LVI info1 for SinglePred. We have the following code:
      // BB: <LVI info2 for %p val>
      // %y = use of %p
      // call @exit()
      // assume(%p)
      // %x = use of %p <-- LVI info2 is correct from here onwards.
      // br label exit
      // LVI info2 for BB is incorrect at the beginning of BB.

      // Invalidate LVI information for BB if the LVI is not provably true for
      // all of BB.
      if (any_of(*BB, [](Instruction &I) {
            return !isGuaranteedToTransferExecutionToSuccessor(&I);
          }))
        LVI->eraseBlock(BB);
      return true;
    }
  }

  if (TryToUnfoldSelectInCurrBB(BB))
    return true;

  // Look if we can propagate guards to predecessors.
  if (HasGuards && ProcessGuards(BB))
    return true;

  // What kind of constant we're looking for.
  ConstantPreference Preference = WantInteger;

  // Look to see if the terminator is a conditional branch, switch or indirect
  // branch, if not we can't thread it.
  Value *Condition;
  Instruction *Terminator = BB->getTerminator();
  if (BranchInst *BI = dyn_cast<BranchInst>(Terminator)) {
    // Can't thread an unconditional jump.
    if (BI->isUnconditional()) return false;
    Condition = BI->getCondition();
  } else if (SwitchInst *SI = dyn_cast<SwitchInst>(Terminator)) {
    Condition = SI->getCondition();
  } else if (IndirectBrInst *IB = dyn_cast<IndirectBrInst>(Terminator)) {
    // Can't thread indirect branch with no successors.
    if (IB->getNumSuccessors() == 0) return false;
    Condition = IB->getAddress()->stripPointerCasts();
    Preference = WantBlockAddress;
  } else {
    return false; // Must be an invoke.
  }

  // Run constant folding to see if we can reduce the condition to a simple
  // constant.
  if (Instruction *I = dyn_cast<Instruction>(Condition)) {
    Value *SimpleVal =
        ConstantFoldInstruction(I, BB->getModule()->getDataLayout(), TLI);
    if (SimpleVal) {
      I->replaceAllUsesWith(SimpleVal);
      if (isInstructionTriviallyDead(I, TLI))
        I->eraseFromParent();
      Condition = SimpleVal;
    }
  }

  // If the terminator is branching on an undef, we can pick any of the
  // successors to branch to.  Let GetBestDestForJumpOnUndef decide.
  if (isa<UndefValue>(Condition)) {
    unsigned BestSucc = GetBestDestForJumpOnUndef(BB);

    // Fold the branch/switch.
    TerminatorInst *BBTerm = BB->getTerminator();
    for (unsigned i = 0, e = BBTerm->getNumSuccessors(); i != e; ++i) {
      if (i == BestSucc) continue;
      BBTerm->getSuccessor(i)->removePredecessor(BB, true);
    }

    DEBUG(dbgs() << "  In block '" << BB->getName()
          << "' folding undef terminator: " << *BBTerm << '\n');
    BranchInst::Create(BBTerm->getSuccessor(BestSucc), BBTerm);
    BBTerm->eraseFromParent();
    return true;
  }

  // If the terminator of this block is branching on a constant, simplify the
  // terminator to an unconditional branch.  This can occur due to threading in
  // other blocks.
  if (getKnownConstant(Condition, Preference)) {
    DEBUG(dbgs() << "  In block '" << BB->getName()
          << "' folding terminator: " << *BB->getTerminator() << '\n');
    ++NumFolds;
    ConstantFoldTerminator(BB, true);
    return true;
  }

  Instruction *CondInst = dyn_cast<Instruction>(Condition);

  // All the rest of our checks depend on the condition being an instruction.
  if (!CondInst) {
    // FIXME: Unify this with code below.
    if (ProcessThreadableEdges(Condition, BB, Preference, Terminator))
      return true;
    return false;
  }

  if (CmpInst *CondCmp = dyn_cast<CmpInst>(CondInst)) {
    // If we're branching on a conditional, LVI might be able to determine
    // it's value at the branch instruction.  We only handle comparisons
    // against a constant at this time.
    // TODO: This should be extended to handle switches as well.
    BranchInst *CondBr = dyn_cast<BranchInst>(BB->getTerminator());
    Constant *CondConst = dyn_cast<Constant>(CondCmp->getOperand(1));
    if (CondBr && CondConst) {
      // We should have returned as soon as we turn a conditional branch to
      // unconditional. Because its no longer interesting as far as jump
      // threading is concerned.
      assert(CondBr->isConditional() && "Threading on unconditional terminator");

      LazyValueInfo::Tristate Ret =
        LVI->getPredicateAt(CondCmp->getPredicate(), CondCmp->getOperand(0),
                            CondConst, CondBr);
      if (Ret != LazyValueInfo::Unknown) {
        unsigned ToRemove = Ret == LazyValueInfo::True ? 1 : 0;
        unsigned ToKeep = Ret == LazyValueInfo::True ? 0 : 1;
        CondBr->getSuccessor(ToRemove)->removePredecessor(BB, true);
        BranchInst::Create(CondBr->getSuccessor(ToKeep), CondBr);
        CondBr->eraseFromParent();
        if (CondCmp->use_empty())
          CondCmp->eraseFromParent();
        // We can safely replace *some* uses of the CondInst if it has
        // exactly one value as returned by LVI. RAUW is incorrect in the
        // presence of guards and assumes, that have the `Cond` as the use. This
        // is because we use the guards/assume to reason about the `Cond` value
        // at the end of block, but RAUW unconditionally replaces all uses
        // including the guards/assumes themselves and the uses before the
        // guard/assume.
        else if (CondCmp->getParent() == BB) {
          auto *CI = Ret == LazyValueInfo::True ?
            ConstantInt::getTrue(CondCmp->getType()) :
            ConstantInt::getFalse(CondCmp->getType());
          ReplaceFoldableUses(CondCmp, CI);
        }
        return true;
      }

      // We did not manage to simplify this branch, try to see whether
      // CondCmp depends on a known phi-select pattern.
      if (TryToUnfoldSelect(CondCmp, BB))
        return true;
    }
  }

  // Check for some cases that are worth simplifying.  Right now we want to look
  // for loads that are used by a switch or by the condition for the branch.  If
  // we see one, check to see if it's partially redundant.  If so, insert a PHI
  // which can then be used to thread the values.
  Value *SimplifyValue = CondInst;
  if (CmpInst *CondCmp = dyn_cast<CmpInst>(SimplifyValue))
    if (isa<Constant>(CondCmp->getOperand(1)))
      SimplifyValue = CondCmp->getOperand(0);

  // TODO: There are other places where load PRE would be profitable, such as
  // more complex comparisons.
  if (LoadInst *LI = dyn_cast<LoadInst>(SimplifyValue))
    if (SimplifyPartiallyRedundantLoad(LI))
      return true;

  // Before threading, try to propagate profile data backwards:
  if (PHINode *PN = dyn_cast<PHINode>(CondInst))
    if (PN->getParent() == BB && isa<BranchInst>(BB->getTerminator()))
      updatePredecessorProfileMetadata(PN, BB);

  // Handle a variety of cases where we are branching on something derived from
  // a PHI node in the current block.  If we can prove that any predecessors
  // compute a predictable value based on a PHI node, thread those predecessors.
  if (ProcessThreadableEdges(CondInst, BB, Preference, Terminator))
    return true;

  // If this is an otherwise-unfoldable branch on a phi node in the current
  // block, see if we can simplify.
  if (PHINode *PN = dyn_cast<PHINode>(CondInst))
    if (PN->getParent() == BB && isa<BranchInst>(BB->getTerminator()))
      return ProcessBranchOnPHI(PN);

  // If this is an otherwise-unfoldable branch on a XOR, see if we can simplify.
  if (CondInst->getOpcode() == Instruction::Xor &&
      CondInst->getParent() == BB && isa<BranchInst>(BB->getTerminator()))
    return ProcessBranchOnXOR(cast<BinaryOperator>(CondInst));

  // Search for a stronger dominating condition that can be used to simplify a
  // conditional branch leaving BB.
  if (ProcessImpliedCondition(BB))
    return true;

  return false;
}

bool JumpThreadingPass::ProcessImpliedCondition(BasicBlock *BB) {
  auto *BI = dyn_cast<BranchInst>(BB->getTerminator());
  if (!BI || !BI->isConditional())
    return false;

  Value *Cond = BI->getCondition();
  BasicBlock *CurrentBB = BB;
  BasicBlock *CurrentPred = BB->getSinglePredecessor();
  unsigned Iter = 0;

  auto &DL = BB->getModule()->getDataLayout();

  while (CurrentPred && Iter++ < ImplicationSearchThreshold) {
    auto *PBI = dyn_cast<BranchInst>(CurrentPred->getTerminator());
    if (!PBI || !PBI->isConditional())
      return false;
    if (PBI->getSuccessor(0) != CurrentBB && PBI->getSuccessor(1) != CurrentBB)
      return false;

    bool CondIsTrue = PBI->getSuccessor(0) == CurrentBB;
    Optional<bool> Implication =
        isImpliedCondition(PBI->getCondition(), Cond, DL, CondIsTrue);
    if (Implication) {
      BI->getSuccessor(*Implication ? 1 : 0)->removePredecessor(BB);
      BranchInst::Create(BI->getSuccessor(*Implication ? 0 : 1), BI);
      BI->eraseFromParent();
      return true;
    }
    CurrentBB = CurrentPred;
    CurrentPred = CurrentBB->getSinglePredecessor();
  }

  return false;
}

/// Return true if Op is an instruction defined in the given block.
static bool isOpDefinedInBlock(Value *Op, BasicBlock *BB) {
  if (Instruction *OpInst = dyn_cast<Instruction>(Op))
    if (OpInst->getParent() == BB)
      return true;
  return false;
}

/// SimplifyPartiallyRedundantLoad - If LI is an obviously partially redundant
/// load instruction, eliminate it by replacing it with a PHI node.  This is an
/// important optimization that encourages jump threading, and needs to be run
/// interlaced with other jump threading tasks.
bool JumpThreadingPass::SimplifyPartiallyRedundantLoad(LoadInst *LI) {
  // Don't hack volatile and ordered loads.
  if (!LI->isUnordered()) return false;

  // If the load is defined in a block with exactly one predecessor, it can't be
  // partially redundant.
  BasicBlock *LoadBB = LI->getParent();
  if (LoadBB->getSinglePredecessor())
    return false;

  // If the load is defined in an EH pad, it can't be partially redundant,
  // because the edges between the invoke and the EH pad cannot have other
  // instructions between them.
  if (LoadBB->isEHPad())
    return false;

  Value *LoadedPtr = LI->getOperand(0);

  // If the loaded operand is defined in the LoadBB and its not a phi,
  // it can't be available in predecessors.
  if (isOpDefinedInBlock(LoadedPtr, LoadBB) && !isa<PHINode>(LoadedPtr))
    return false;

  // Scan a few instructions up from the load, to see if it is obviously live at
  // the entry to its block.
  BasicBlock::iterator BBIt(LI);
  bool IsLoadCSE;
  if (Value *AvailableVal = FindAvailableLoadedValue(
          LI, LoadBB, BBIt, DefMaxInstsToScan, AA, &IsLoadCSE)) {
    // If the value of the load is locally available within the block, just use
    // it.  This frequently occurs for reg2mem'd allocas.

    if (IsLoadCSE) {
      LoadInst *NLI = cast<LoadInst>(AvailableVal);
      combineMetadataForCSE(NLI, LI);
    };

    // If the returned value is the load itself, replace with an undef. This can
    // only happen in dead loops.
    if (AvailableVal == LI) AvailableVal = UndefValue::get(LI->getType());
    if (AvailableVal->getType() != LI->getType())
      AvailableVal =
          CastInst::CreateBitOrPointerCast(AvailableVal, LI->getType(), "", LI);
    LI->replaceAllUsesWith(AvailableVal);
    LI->eraseFromParent();
    return true;
  }

  // Otherwise, if we scanned the whole block and got to the top of the block,
  // we know the block is locally transparent to the load.  If not, something
  // might clobber its value.
  if (BBIt != LoadBB->begin())
    return false;

  // If all of the loads and stores that feed the value have the same AA tags,
  // then we can propagate them onto any newly inserted loads.
  AAMDNodes AATags;
  LI->getAAMetadata(AATags);

  SmallPtrSet<BasicBlock*, 8> PredsScanned;

  using AvailablePredsTy = SmallVector<std::pair<BasicBlock *, Value *>, 8>;

  AvailablePredsTy AvailablePreds;
  BasicBlock *OneUnavailablePred = nullptr;
  SmallVector<LoadInst*, 8> CSELoads;

  // If we got here, the loaded value is transparent through to the start of the
  // block.  Check to see if it is available in any of the predecessor blocks.
  for (BasicBlock *PredBB : predecessors(LoadBB)) {
    // If we already scanned this predecessor, skip it.
    if (!PredsScanned.insert(PredBB).second)
      continue;

    BBIt = PredBB->end();
    unsigned NumScanedInst = 0;
    Value *PredAvailable = nullptr;
    // NOTE: We don't CSE load that is volatile or anything stronger than
    // unordered, that should have been checked when we entered the function.
    assert(LI->isUnordered() && "Attempting to CSE volatile or atomic loads");
    // If this is a load on a phi pointer, phi-translate it and search
    // for available load/store to the pointer in predecessors.
    Value *Ptr = LoadedPtr->DoPHITranslation(LoadBB, PredBB);
    PredAvailable = FindAvailablePtrLoadStore(
        Ptr, LI->getType(), LI->isAtomic(), PredBB, BBIt, DefMaxInstsToScan,
        AA, &IsLoadCSE, &NumScanedInst);

    // If PredBB has a single predecessor, continue scanning through the
    // single precessor.
    BasicBlock *SinglePredBB = PredBB;
    while (!PredAvailable && SinglePredBB && BBIt == SinglePredBB->begin() &&
           NumScanedInst < DefMaxInstsToScan) {
      SinglePredBB = SinglePredBB->getSinglePredecessor();
      if (SinglePredBB) {
        BBIt = SinglePredBB->end();
        PredAvailable = FindAvailablePtrLoadStore(
            Ptr, LI->getType(), LI->isAtomic(), SinglePredBB, BBIt,
            (DefMaxInstsToScan - NumScanedInst), AA, &IsLoadCSE,
            &NumScanedInst);
      }
    }

    if (!PredAvailable) {
      OneUnavailablePred = PredBB;
      continue;
    }

    if (IsLoadCSE)
      CSELoads.push_back(cast<LoadInst>(PredAvailable));

    // If so, this load is partially redundant.  Remember this info so that we
    // can create a PHI node.
    AvailablePreds.push_back(std::make_pair(PredBB, PredAvailable));
  }

  // If the loaded value isn't available in any predecessor, it isn't partially
  // redundant.
  if (AvailablePreds.empty()) return false;

  // Okay, the loaded value is available in at least one (and maybe all!)
  // predecessors.  If the value is unavailable in more than one unique
  // predecessor, we want to insert a merge block for those common predecessors.
  // This ensures that we only have to insert one reload, thus not increasing
  // code size.
  BasicBlock *UnavailablePred = nullptr;

  // If the value is unavailable in one of predecessors, we will end up
  // inserting a new instruction into them. It is only valid if all the
  // instructions before LI are guaranteed to pass execution to its successor,
  // or if LI is safe to speculate.
  // TODO: If this logic becomes more complex, and we will perform PRE insertion
  // farther than to a predecessor, we need to reuse the code from GVN's PRE.
  // It requires domination tree analysis, so for this simple case it is an
  // overkill.
  if (PredsScanned.size() != AvailablePreds.size() &&
      !isSafeToSpeculativelyExecute(LI))
    for (auto I = LoadBB->begin(); &*I != LI; ++I)
      if (!isGuaranteedToTransferExecutionToSuccessor(&*I))
        return false;

  // If there is exactly one predecessor where the value is unavailable, the
  // already computed 'OneUnavailablePred' block is it.  If it ends in an
  // unconditional branch, we know that it isn't a critical edge.
  if (PredsScanned.size() == AvailablePreds.size()+1 &&
      OneUnavailablePred->getTerminator()->getNumSuccessors() == 1) {
    UnavailablePred = OneUnavailablePred;
  } else if (PredsScanned.size() != AvailablePreds.size()) {
    // Otherwise, we had multiple unavailable predecessors or we had a critical
    // edge from the one.
    SmallVector<BasicBlock*, 8> PredsToSplit;
    SmallPtrSet<BasicBlock*, 8> AvailablePredSet;

    for (const auto &AvailablePred : AvailablePreds)
      AvailablePredSet.insert(AvailablePred.first);

    // Add all the unavailable predecessors to the PredsToSplit list.
    for (BasicBlock *P : predecessors(LoadBB)) {
      // If the predecessor is an indirect goto, we can't split the edge.
      if (isa<IndirectBrInst>(P->getTerminator()))
        return false;

      if (!AvailablePredSet.count(P))
        PredsToSplit.push_back(P);
    }

    // Split them out to their own block.
    UnavailablePred = SplitBlockPreds(LoadBB, PredsToSplit, "thread-pre-split");
  }

  // If the value isn't available in all predecessors, then there will be
  // exactly one where it isn't available.  Insert a load on that edge and add
  // it to the AvailablePreds list.
  if (UnavailablePred) {
    assert(UnavailablePred->getTerminator()->getNumSuccessors() == 1 &&
           "Can't handle critical edge here!");
    LoadInst *NewVal = new LoadInst(
        LoadedPtr->DoPHITranslation(LoadBB, UnavailablePred),
        LI->getName() + ".pr", false, LI->getAlignment(), LI->getOrdering(),
        LI->getSyncScopeID(), UnavailablePred->getTerminator());
    NewVal->setDebugLoc(LI->getDebugLoc());
    if (AATags)
      NewVal->setAAMetadata(AATags);

    AvailablePreds.push_back(std::make_pair(UnavailablePred, NewVal));
  }

  // Now we know that each predecessor of this block has a value in
  // AvailablePreds, sort them for efficient access as we're walking the preds.
  array_pod_sort(AvailablePreds.begin(), AvailablePreds.end());

  // Create a PHI node at the start of the block for the PRE'd load value.
  pred_iterator PB = pred_begin(LoadBB), PE = pred_end(LoadBB);
  PHINode *PN = PHINode::Create(LI->getType(), std::distance(PB, PE), "",
                                &LoadBB->front());
  PN->takeName(LI);
  PN->setDebugLoc(LI->getDebugLoc());

  // Insert new entries into the PHI for each predecessor.  A single block may
  // have multiple entries here.
  for (pred_iterator PI = PB; PI != PE; ++PI) {
    BasicBlock *P = *PI;
    AvailablePredsTy::iterator I =
      std::lower_bound(AvailablePreds.begin(), AvailablePreds.end(),
                       std::make_pair(P, (Value*)nullptr));

    assert(I != AvailablePreds.end() && I->first == P &&
           "Didn't find entry for predecessor!");

    // If we have an available predecessor but it requires casting, insert the
    // cast in the predecessor and use the cast. Note that we have to update the
    // AvailablePreds vector as we go so that all of the PHI entries for this
    // predecessor use the same bitcast.
    Value *&PredV = I->second;
    if (PredV->getType() != LI->getType())
      PredV = CastInst::CreateBitOrPointerCast(PredV, LI->getType(), "",
                                               P->getTerminator());

    PN->addIncoming(PredV, I->first);
  }

  for (LoadInst *PredLI : CSELoads) {
    combineMetadataForCSE(PredLI, LI);
  }

  LI->replaceAllUsesWith(PN);
  LI->eraseFromParent();

  return true;
}

/// FindMostPopularDest - The specified list contains multiple possible
/// threadable destinations.  Pick the one that occurs the most frequently in
/// the list.
static BasicBlock *
FindMostPopularDest(BasicBlock *BB,
                    const ThreadRegionInfo &RegionInfo,                 // INTEL
                    const SmallVectorImpl<std::pair<BasicBlock *,
                                          BasicBlock *>> &PredToDestList) {
  assert(!PredToDestList.empty());

  // Determine popularity.  If there are multiple possible destinations, we
  // explicitly choose to ignore 'undef' destinations.  We prefer to thread
  // blocks with known and real destinations to threading undef.  We'll handle
  // them later if interesting.
  DenseMap<BasicBlock*, unsigned> DestPopularity;
  for (const auto &PredToDest : PredToDestList)
    if (PredToDest.second)
      DestPopularity[PredToDest.second]++;

#if INTEL_CUSTOMIZATION
  // Avoid picking a block in the thread region if there are any other
  // available choices, since thread-to-self is disallowed. At this point, we
  // don't know all the blocks in the region, but check the ones we do know,
  // i.e. the blocks that begin & end each sub-region.
  for (auto SubRegion : RegionInfo) {
    DestPopularity[SubRegion.first] = 0;
    DestPopularity[SubRegion.second] = 0;
  }
#endif // INTEL_CUSTOMIZATION

  // Find the most popular dest.
  DenseMap<BasicBlock*, unsigned>::iterator DPI = DestPopularity.begin();
  BasicBlock *MostPopularDest = DPI->first;
  unsigned Popularity = DPI->second;
  SmallVector<BasicBlock*, 4> SamePopularity;

  for (++DPI; DPI != DestPopularity.end(); ++DPI) {
    // If the popularity of this entry isn't higher than the popularity we've
    // seen so far, ignore it.
    if (DPI->second < Popularity)
      ; // ignore.
    else if (DPI->second == Popularity) {
      // If it is the same as what we've seen so far, keep track of it.
      SamePopularity.push_back(DPI->first);
    } else {
      // If it is more popular, remember it.
      SamePopularity.clear();
      MostPopularDest = DPI->first;
      Popularity = DPI->second;
    }
  }

  // Okay, now we know the most popular destination.  If there is more than one
  // destination, we need to determine one.  This is arbitrary, but we need
  // to make a deterministic decision.  Pick the first one that appears in the
  // successor list.
  if (!SamePopularity.empty()) {
    SamePopularity.push_back(MostPopularDest);
    TerminatorInst *TI = BB->getTerminator();
    for (unsigned i = 0; ; ++i) {
      assert(i != TI->getNumSuccessors() && "Didn't find any successor!");

      if (!is_contained(SamePopularity, TI->getSuccessor(i)))
        continue;

      MostPopularDest = TI->getSuccessor(i);
      break;
    }
  }

  // Okay, we have finally picked the most popular destination.
  return MostPopularDest;
}

bool JumpThreadingPass::ProcessThreadableEdges(Value *Cond, BasicBlock *BB,
                                               ConstantPreference Preference,
                                               Instruction *CxtI) {
  // If threading this would thread across a loop header, don't even try to
  // thread the edge.
  if (LoopHeaders.count(BB) && !JumpThreadLoopHeader)                   // INTEL
    return false;

  PredValueInfoTy PredValues;
  // bool Changed = false;                                              // INTEL
  ThreadRegionInfoTy RegionInfo;                                        // INTEL
  if (!ComputeValueKnownInPredecessors(Cond, BB, PredValues,            // INTEL
                                       RegionInfo,                      // INTEL
                                       Preference, CxtI))               // INTEL
    return false;

  assert(!PredValues.empty() && !RegionInfo.empty() &&                  // INTEL
         "ComputeValueKnownInPredecessors returned true with no "       // INTEL
         "values or regions");                                          // INTEL

  DEBUG(dbgs() << "IN BB: " << *BB;
        for (const auto &PredValue : PredValues) {
          dbgs() << "  BB '" << BB->getName() << "': FOUND condition = "
            << *PredValue.first
            << " for pred '" << PredValue.second->getName() << "'.\n";
        });

  // Decide what we want to thread through.  Convert our list of known values to
  // a list of known destinations for each pred.  This also discards duplicate
  // predecessors and keeps track of the undefined inputs (which are represented
  // as a null dest in the PredToDestList).
  SmallPtrSet<BasicBlock*, 16> SeenPreds;
  SmallVector<std::pair<BasicBlock*, BasicBlock*>, 16> PredToDestList;

  BasicBlock *OnlyDest = nullptr;
  BasicBlock *MultipleDestSentinel = (BasicBlock*)(intptr_t)~0ULL;
  Constant *OnlyVal = nullptr;
  Constant *MultipleVal = (Constant *)(intptr_t)~0ULL;
  bool ThreadingBackedge = false;    // INTEL
  unsigned PredWithKnownDest = 0;
  for (const auto &PredValue : PredValues) {
    BasicBlock *Pred = PredValue.second;
    if (!SeenPreds.insert(Pred).second)
      continue;  // Duplicate predecessor entry.

    Constant *Val = PredValue.first;

    BasicBlock *DestBB;
    if (isa<UndefValue>(Val))
      DestBB = nullptr;
    else if (BranchInst *BI = dyn_cast<BranchInst>(BB->getTerminator())) {
      assert(isa<ConstantInt>(Val) && "Expecting a constant integer");
      DestBB = BI->getSuccessor(cast<ConstantInt>(Val)->isZero());
    } else if (SwitchInst *SI = dyn_cast<SwitchInst>(BB->getTerminator())) {
      assert(isa<ConstantInt>(Val) && "Expecting a constant integer");
      DestBB = SI->findCaseValue(cast<ConstantInt>(Val))->getCaseSuccessor();
    } else {
      assert(isa<IndirectBrInst>(BB->getTerminator())
              && "Unexpected terminator");
      assert(isa<BlockAddress>(Val) && "Expecting a constant blockaddress");
      DestBB = cast<BlockAddress>(Val)->getBasicBlock();
    }

    // If we have exactly one destination, remember it for efficiency below.
    if (PredToDestList.empty()) {
      OnlyDest = DestBB;
      OnlyVal = Val;
    } else {
      if (OnlyDest != DestBB)
        OnlyDest = MultipleDestSentinel;
      // It possible we have same destination, but different value, e.g. default
      // case in switchinst.
      if (Val != OnlyVal)
        OnlyVal = MultipleVal;
    }

    // We know where this predecessor is going.
    ++PredWithKnownDest;

    // If the predecessor ends with an indirect goto, we can't change its
    // destination.
    if (isa<IndirectBrInst>(Pred->getTerminator()))
      continue;

    if (CountableLoopLatches.count(BB) && LoopHeaders.count(DestBB)) // INTEL
      ThreadingBackedge = true;                             // INTEL
    PredToDestList.push_back(std::make_pair(Pred, DestBB));
  }

  // If all edges were unthreadable, we fail.
  if (PredToDestList.empty())
    return false;

#if INTEL_CUSTOMIZATION
  // Allow threading of backedge only if we can thread all predecessors of latch
  // otherwise we may turn countable loop into non-countable loop by adding
  // additional backedges to it.
  if (ThreadingBackedge) {
    if (PredToDestList.size() == (unsigned)std::distance(pred_begin(BB),
                                                         pred_end(BB)))
      CountableLoopLatches.erase(BB);
    else
      return false;
  }
#endif // INTEL_CUSTOMIZATION

  // If all the predecessors go to a single known successor, we want to fold,
  // not thread. By doing so, we do not need to duplicate the current block and
  // also miss potential opportunities in case we dont/cant duplicate.
  if (OnlyDest && OnlyDest != MultipleDestSentinel &&                  // INTEL
      RegionInfo.size() == 1 &&                                        // INTEL
      RegionInfo.back().first == RegionInfo.back().second) {           // INTEL
    if (PredWithKnownDest ==
        (size_t)std::distance(pred_begin(BB), pred_end(BB))) {
      bool SeenFirstBranchToOnlyDest = false;
      for (BasicBlock *SuccBB : successors(BB)) {
        if (SuccBB == OnlyDest && !SeenFirstBranchToOnlyDest)
          SeenFirstBranchToOnlyDest = true; // Don't modify the first branch.
        else
          SuccBB->removePredecessor(BB, true); // This is unreachable successor.
      }

      // Finally update the terminator.
      TerminatorInst *Term = BB->getTerminator();
      BranchInst::Create(OnlyDest, Term);
      Term->eraseFromParent();

      // If the condition is now dead due to the removal of the old terminator,
      // erase it.
      if (auto *CondInst = dyn_cast<Instruction>(Cond)) {
        if (CondInst->use_empty() && !CondInst->mayHaveSideEffects())
          CondInst->eraseFromParent();
        // We can safely replace *some* uses of the CondInst if it has
        // exactly one value as returned by LVI. RAUW is incorrect in the
        // presence of guards and assumes, that have the `Cond` as the use. This
        // is because we use the guards/assume to reason about the `Cond` value
        // at the end of block, but RAUW unconditionally replaces all uses
        // including the guards/assumes themselves and the uses before the
        // guard/assume.
        else if (OnlyVal && OnlyVal != MultipleVal &&
                 CondInst->getParent() == BB)
          ReplaceFoldableUses(CondInst, OnlyVal);
      }
      return true;
    }
  }

  // Determine which is the most common successor.  If we have many inputs and
  // this block is a switch, we want to start by threading the batch that goes
  // to the most popular destination first.  If we only know about one
  // threadable destination (the common case) we can avoid this.
  BasicBlock *MostPopularDest = OnlyDest;

  if (MostPopularDest == MultipleDestSentinel)
    MostPopularDest = FindMostPopularDest(BB, RegionInfo,               // INTEL
                                          PredToDestList);              // INTEL

  // Now that we know what the most popular destination is, factor all
  // predecessors that will jump to it into a single predecessor.
  SmallVector<BasicBlock*, 16> PredsToFactor;
  for (const auto &PredToDest : PredToDestList)
    if (PredToDest.second == MostPopularDest) {
      BasicBlock *Pred = PredToDest.first;

      // This predecessor may be a switch or something else that has multiple
      // edges to the block.  Factor each of these edges by listing them
      // according to # occurrences in PredsToFactor.
      for (BasicBlock *Succ : successors(Pred))
        if (Succ == RegionInfo.back().first)         // INTEL
          PredsToFactor.push_back(Pred);
    }

  // If the threadable edges are branching on an undefined value, we get to pick
  // the destination that these predecessors should get to.
  if (!MostPopularDest)
    MostPopularDest = BB->getTerminator()->
                            getSuccessor(GetBestDestForJumpOnUndef(BB));

  // Ok, try to thread it!
  return ThreadEdge(RegionInfo, PredsToFactor, MostPopularDest);    // INTEL
}

/// ProcessBranchOnPHI - We have an otherwise unthreadable conditional branch on
/// a PHI node in the current block.  See if there are any simplifications we
/// can do based on inputs to the phi node.
bool JumpThreadingPass::ProcessBranchOnPHI(PHINode *PN) {
  BasicBlock *BB = PN->getParent();

  // TODO: We could make use of this to do it once for blocks with common PHI
  // values.
  SmallVector<BasicBlock*, 1> PredBBs;
  PredBBs.resize(1);

  // If any of the predecessor blocks end in an unconditional branch, we can
  // *duplicate* the conditional branch into that block in order to further
  // encourage jump threading and to eliminate cases where we have branch on a
  // phi of an icmp (branch on icmp is much better).
  for (unsigned i = 0, e = PN->getNumIncomingValues(); i != e; ++i) {
    BasicBlock *PredBB = PN->getIncomingBlock(i);
    if (BranchInst *PredBr = dyn_cast<BranchInst>(PredBB->getTerminator()))
      if (PredBr->isUnconditional()) {
        PredBBs[0] = PredBB;
        // Try to duplicate BB into PredBB.
        if (DuplicateCondBranchOnPHIIntoPred(BB, PredBBs))
          return true;
      }
  }

  return false;
}

/// ProcessBranchOnXOR - We have an otherwise unthreadable conditional branch on
/// a xor instruction in the current block.  See if there are any
/// simplifications we can do based on inputs to the xor.
bool JumpThreadingPass::ProcessBranchOnXOR(BinaryOperator *BO) {
  BasicBlock *BB = BO->getParent();

  // If either the LHS or RHS of the xor is a constant, don't do this
  // optimization.
  if (isa<ConstantInt>(BO->getOperand(0)) ||
      isa<ConstantInt>(BO->getOperand(1)))
    return false;

  // If the first instruction in BB isn't a phi, we won't be able to infer
  // anything special about any particular predecessor.
  if (!isa<PHINode>(BB->front()))
    return false;

  // If this BB is a landing pad, we won't be able to split the edge into it.
  if (BB->isEHPad())
    return false;

  // If we have a xor as the branch input to this block, and we know that the
  // LHS or RHS of the xor in any predecessor is true/false, then we can clone
  // the condition into the predecessor and fix that value to true, saving some
  // logical ops on that path and encouraging other paths to simplify.
  //
  // This copies something like this:
  //
  //  BB:
  //    %X = phi i1 [1],  [%X']
  //    %Y = icmp eq i32 %A, %B
  //    %Z = xor i1 %X, %Y
  //    br i1 %Z, ...
  //
  // Into:
  //  BB':
  //    %Y = icmp ne i32 %A, %B
  //    br i1 %Y, ...

  PredValueInfoTy XorOpValues;
  ThreadRegionInfoTy RegionInfo;                                        // INTEL
  bool isLHS = true;
  if (!ComputeValueKnownInPredecessors(BO->getOperand(0), BB, XorOpValues,
                                       RegionInfo,                      // INTEL
                                       WantInteger, BO)) {
    assert(XorOpValues.empty());
    if (!ComputeValueKnownInPredecessors(BO->getOperand(1), BB, XorOpValues,
                                         RegionInfo,                    // INTEL
                                         WantInteger, BO))
      return false;
    isLHS = false;
  }

#if INTEL_CUSTOMIZATION
  // Distant jump threading doesn't currently support this transformation.
  if (RegionInfo.size() != 1 ||
      RegionInfo.back().first != RegionInfo.back().second)
    return false;
#endif // INTEL_CUSTOMIZATION

  assert(!XorOpValues.empty() &&
         "ComputeValueKnownInPredecessors returned true with no values");

  // Scan the information to see which is most popular: true or false.  The
  // predecessors can be of the set true, false, or undef.
  unsigned NumTrue = 0, NumFalse = 0;
  for (const auto &XorOpValue : XorOpValues) {
    if (isa<UndefValue>(XorOpValue.first))
      // Ignore undefs for the count.
      continue;
    if (cast<ConstantInt>(XorOpValue.first)->isZero())
      ++NumFalse;
    else
      ++NumTrue;
  }

  // Determine which value to split on, true, false, or undef if neither.
  ConstantInt *SplitVal = nullptr;
  if (NumTrue > NumFalse)
    SplitVal = ConstantInt::getTrue(BB->getContext());
  else if (NumTrue != 0 || NumFalse != 0)
    SplitVal = ConstantInt::getFalse(BB->getContext());

  // Collect all of the blocks that this can be folded into so that we can
  // factor this once and clone it once.
  SmallVector<BasicBlock*, 8> BlocksToFoldInto;
  for (const auto &XorOpValue : XorOpValues) {
    if (XorOpValue.first != SplitVal && !isa<UndefValue>(XorOpValue.first))
      continue;

    BlocksToFoldInto.push_back(XorOpValue.second);
  }

  // If we inferred a value for all of the predecessors, then duplication won't
  // help us.  However, we can just replace the LHS or RHS with the constant.
  if (BlocksToFoldInto.size() ==
      cast<PHINode>(BB->front()).getNumIncomingValues()) {
    if (!SplitVal) {
      // If all preds provide undef, just nuke the xor, because it is undef too.
      BO->replaceAllUsesWith(UndefValue::get(BO->getType()));
      BO->eraseFromParent();
    } else if (SplitVal->isZero()) {
      // If all preds provide 0, replace the xor with the other input.
      BO->replaceAllUsesWith(BO->getOperand(isLHS));
      BO->eraseFromParent();
    } else {
      // If all preds provide 1, set the computed value to 1.
      BO->setOperand(!isLHS, SplitVal);
    }

    return true;
  }

  // Try to duplicate BB into PredBB.
  return DuplicateCondBranchOnPHIIntoPred(BB, BlocksToFoldInto);
}

/// AddPHINodeEntriesForMappedBlock - We're adding 'NewPred' as a new
/// predecessor to the PHIBB block.  If it has PHI nodes, add entries for
/// NewPred using the entries from OldPred (suitably mapped).
static void AddPHINodeEntriesForMappedBlock(BasicBlock *PHIBB,
                                            BasicBlock *OldPred,
                                            BasicBlock *NewPred,
                                     DenseMap<Instruction*, Value*> &ValueMap) {
  for (PHINode &PN : PHIBB->phis()) {
    // Ok, we have a PHI node.  Figure out what the incoming value was for the
    // DestBlock.
<<<<<<< HEAD
    Value *IV = PN->getIncomingValueForBlock(OldPred);
#if !INTEL_CUSTOMIZATION
    // This code isn't needed with the Intel customizations, because we always
    // run the SSAUpdater to resolve cross-BB references.
=======
    Value *IV = PN.getIncomingValueForBlock(OldPred);

>>>>>>> 79985490
    // Remap the value if necessary.
    if (Instruction *Inst = dyn_cast<Instruction>(IV)) {
      DenseMap<Instruction*, Value*>::iterator I = ValueMap.find(Inst);
      if (I != ValueMap.end())
        IV = I->second;
    }
#endif // !INTEL_CUSTOMIZATION

    PN.addIncoming(IV, NewPred);
  }
}

#if INTEL_CUSTOMIZATION
/// We intend to thread an edge into the region across a group of blocks to an
/// outgoing edge of the region. In order to do this, we have to duplicate all
/// the code along every path from the top to the bottom of every sub-region.
/// This function returns the set of blocks along those paths in RegionBlocks.
/// The sub-regions are structured such that the top is guaranteed to dominate
/// the bottom.
///
/// NOTE: It's possible that distant jump threading has started from a block
/// that is no longer reachable from the function entry due to earlier
/// threading. It may have traversed phis that have taken it back into the
/// reachable part of the CFG. When this occurs this function will not be able
/// to reach sub-region top from the sub-region bottom. If this occurs this
/// function returns false to indicate that we should abort threading the
/// current edge.
static bool collectThreadRegionBlocks(const ThreadRegionInfo &RegionInfo,
                                   SmallVectorImpl<BasicBlock*> &RegionBlocks) {
  SmallVector<BasicBlock*, 16> WorkStack;
  SmallPtrSet<BasicBlock*, 16> Visited;

  // Collect the blocks within each sub-region. This is just a DFS walk backward
  // from BBBottom to BBTop.
  for (auto SubRegion : RegionInfo) {
    BasicBlock *BBTop = SubRegion.first;
    BasicBlock *BBBottom = SubRegion.second;

    // If we already visited BBBottom in a previous subregion, we need to stop
    // because the remapping logic can't handle the same block being in two
    // subregions. It may be possible to thread such a case, but it would
    // probably require duplicating the shared block.
    if (!Visited.insert(BBBottom).second)
      return false;

    WorkStack.push_back(BBBottom);

    while (!WorkStack.empty()) {
      BasicBlock *BB = WorkStack.back();
      WorkStack.pop_back();
      RegionBlocks.push_back(BB);

      if (BB == BBTop)
        continue;

      for (BasicBlock *Pred : predecessors(BB))
        if (Visited.insert(Pred).second)
          WorkStack.push_back(Pred);
    }

    // If we didn't visit the top of the sub-region then part of the subregion
    // is unreachable and we shouldn't try to thread.
    if (!Visited.count(BBTop))
      return false;
  }

  return true;
}

/// \p OldBB is a block in the thread region, and \p OldSucc is one of its
/// original successors. This routine determines whether the
/// <tt>OldBB->OldSucc</tt> CFG edge in the new thread region needs to target
/// OldSucc or its corresponding new BB.
static bool shouldRemapTarget(BasicBlock *OldBB,
                  BasicBlock *OldSucc,
                  const ThreadRegionInfo &RegionInfo,
                  const DenseMap<BasicBlock*, BasicBlock*> &BlockMapping) {
  DenseMap<BasicBlock*, BasicBlock*>::const_iterator I =
    BlockMapping.find(OldSucc);

  // If OldSucc is not part of the region, then of course we don't remap it.
  if (I == BlockMapping.end())
    return false;

  // If OldSucc is the top of a sub-region, the only edge that can target
  // its corresponding new BB is the one from the previous sub-region.
  bool FoundOldSucc = false;
  for (auto SubRegion : RegionInfo) {
    if (FoundOldSucc)
      return SubRegion.second == OldBB;
    if (OldSucc == SubRegion.first)
      FoundOldSucc = true;
  }

  // If FoundOldSucc is true at this point, it means OldBB-->OldSucc is an edge
  // from inside the region back up to the top of the region. We don't want to
  // remap those. If FoundOldSucc is false, it means that OldSucc isn't the top
  // of a thread region, so we should remap all its predecessors.
  return !FoundOldSucc;
}

/// Determine whether \p OldBB is the top of a thread sub-region. If so, return
/// its predecessor BB through which we are threading. If not, return nullptr.
/// \p PredBB is the predecessor block for the entire thread region.
static BasicBlock* getSubRegionPred(BasicBlock *OldBB,
                                    BasicBlock *PredBB,
                                    const ThreadRegionInfo &RegionInfo) {
  bool FoundOldBB = false;
  for (auto SubRegion : RegionInfo) {
    if (FoundOldBB)
      return SubRegion.second;
    if (OldBB == SubRegion.first)
      FoundOldBB = true;
  }

  // If FoundOldBB is true here, it means that OldBB is the top of the entire
  // thread region.
  if (FoundOldBB)
    return PredBB;

  return nullptr;
}

/// ThreadEdge was significantly modified to support distant jump threading.
/// Not every line was changed, but the entire routine is under
/// INTEL_CUSTOMIZATION, because any community changes to this routine will need
/// to be manually merged.
///
/// ThreadEdge - We have decided that it is safe and profitable to factor the
/// blocks in PredBBs to one predecessor, then thread an edge from it to SuccBB
/// across a region of blocks.  Transform the IR to reflect this change.
bool JumpThreadingPass::ThreadEdge(const ThreadRegionInfo &RegionInfo,
                                   const SmallVectorImpl<BasicBlock*> &PredBBs,
                                   BasicBlock *SuccBB) {
  BasicBlock *RegionTop = RegionInfo.back().first;
  BasicBlock *RegionBottom = RegionInfo.front().second;
  SmallVector<BasicBlock*, 16> RegionBlocks;
  bool ThreadingLoopHeader = false;

  // If threading this would thread into a loop header don't thread the edge.
  // See the comments above FindLoopHeaders for justifications and caveats.
  if (LoopHeaders.count(SuccBB) && !JumpThreadLoopHeader) {
    DEBUG(dbgs() << "  Not threading to dest loop header BB '"
                 << SuccBB->getName()
                 << "' - it might create an irreducible loop!\n");
    return false;
  }

  if (!collectThreadRegionBlocks(RegionInfo, RegionBlocks))
    return false;

  for (auto BB : RegionBlocks) {
    // Avoid threading back to a block in the region. This is a hacky way to
    // prevent the situation where we repeatedly thread across a loop header
    // effectively performing loop unrolling. This is not a general solution.
    // You can easily get into the massive unrolling situation in spite of this
    // check. In order to enable threading across loop headers by default, we
    // need a more robust fix for this problem.
    if (BB == SuccBB) {
      DEBUG(dbgs() << "  Not threading across BB '" << RegionBottom->getName()
            << "' - would thread to self!\n");
      return false;
    }

    // Also avoid thread regions that have internal edges back to the top of
    // the region since threading to SuccBB is only valid when entering
    // RegionTop via PredBB.
    if (BB != RegionBottom)
      for (succ_iterator SI = succ_begin(BB), SE = succ_end(BB); SI != SE; ++SI)
        if (*SI == RegionTop) {
          DEBUG(dbgs() << "  Not threading across BB '"
                       << RegionBottom->getName()
                       << "' - internal edge back to RegionTop!\n");
          return false;
        }

    // If threading this would thread across a loop header, don't thread the
    // edge. See the comments above FindLoopHeaders for justifications and
    // caveats.
    if (LoopHeaders.count(BB)) {
      if (!JumpThreadLoopHeader) {
        DEBUG(dbgs() << "  Not threading across loop header BB '"
            << BB->getName()
            << "' to dest BB '" << SuccBB->getName()
            << "' - it might create an irreducible loop!\n");
        return false;
      }
      ThreadingLoopHeader = true;

      if (BlockThreadCount[RegionBottom] >= MaxThreadsPerBlock) {
        DEBUG(dbgs() << "  Not threading across loop header BB '"
              << BB->getName() << "' - max thread count reached!\n");
        return false;
      }
    }
  }

  unsigned JumpThreadCost = getJumpThreadDuplicationCost(RegionBlocks,
                                                         RegionBottom,
                                                         BBDupThreshold);
  if (JumpThreadCost > BBDupThreshold) {
    DEBUG(dbgs() << "  Not threading BB '" << RegionBottom->getName()
          << "' - Cost is too high: " << JumpThreadCost << "\n");
    return false;
  }

  if (ConservativeJumpThreading) {
    // Only allow multi-BB thread regions when threading across switches.
    if (RegionBlocks.size() != 1 &&
        !isa<SwitchInst>(RegionBottom->getTerminator())) {
      DEBUG(dbgs() << "  Not threading BB '" << RegionBottom->getName()
            << "' - Using conservative heuristics for distant threading.\n");
      return false;
    }

    // Only thread across loop headers when threading across switches or
    // threading to return blocks, which are known to exit the loop.
    if (ThreadingLoopHeader) {
      if (!isa<ReturnInst>(SuccBB->getTerminator()) &&
          !isa<SwitchInst>(RegionBottom->getTerminator())) {
        DEBUG(dbgs() << "  Not threading BB '" << RegionBottom->getName()
              << "' - Using conservative heuristics loop headers.\n");
        return false;
      }
    }
  }

  // And finally, do it!  Start by factoring the predecessors if needed.
  BasicBlock *PredBB;
  if (PredBBs.size() == 1)
    PredBB = PredBBs[0];
  else {
    DEBUG(dbgs() << "  Factoring out " << PredBBs.size()
          << " common predecessors.\n");
    PredBB = SplitBlockPreds(RegionTop, PredBBs, ".thr_comm");
  }

  // And finally, do it!
  DEBUG(dbgs() << "  Threading edge from '" << PredBB->getName() << "' to '"
        << SuccBB->getName() << "' with cost: " << JumpThreadCost
        << ", across blocks:\n    ";
        for (auto BB : RegionBlocks)
          dbgs() << " " << BB->getName();
        dbgs() << "\n  Ending with" << *RegionBottom << "\n";);

  // FIXME: This LVI update is not optimal. Removing the PredBB-->RegionTop
  //   edge can make overdefined values computable in any block in the region,
  //   not just RegionBottom. We can generalize the LVI->threadEdge algorithm
  //   to support larger-than-BB thread regions.
  LVI->threadEdge(PredBB, RegionBottom, SuccBB);

  DenseMap<Instruction*, Value*> ValueMapping;
  DenseMap<BasicBlock*, BasicBlock*> BlockMapping;

  for (auto OldBB : RegionBlocks) {
    BasicBlock *NewBB = BasicBlock::Create(OldBB->getContext(),
                                           OldBB->getName()+".thread",
                                           OldBB->getParent(), RegionTop);
    NewBB->moveAfter(PredBB);
    BlockMapping[OldBB] = NewBB;

    // Disallow threading across loop headers for newly created blocks. This is
    // an added safety measure to prevent out of control jump threading.
    BlockThreadCount[NewBB] = MaxThreadsPerBlock;

    // We are going to have to map operands from their original block 'OldBB' to
    // the new copy of the block 'NewBB'.
    BasicBlock::iterator BI = OldBB->begin();
    BasicBlock::iterator BE = OldBB->end();

    // Clone the instructions of OldBB into NewBB, keeping track of
    // the mapping. Delay remapping until all blocks in the region have been
    // cloned. That ensures all required cross-block mappings are available.
    // In RegionBottom, stop cloning at the terminator instruction.
    for (; BI != BE && (!isa<TerminatorInst>(BI) || OldBB != RegionBottom);
         ++BI) {
      Instruction *New = BI->clone();
      New->setName(BI->getName());
      NewBB->getInstList().push_back(New);
      ValueMapping[&*BI] = New;
    }
  }

  // Remap operands to patch up intra-thread-region references.
  for (auto OldBB : RegionBlocks) {
    BasicBlock *NewBB = BlockMapping[OldBB];
    BasicBlock *SubRegionPred = getSubRegionPred(OldBB, PredBB, RegionInfo);

    for (auto &New : *NewBB) {
      if (PHINode *PN = dyn_cast<PHINode>(&New)) {
        if (SubRegionPred) {
          // For region tops, reduce the PHIs to a single incoming value from
          // SubRegionPred. It is necessary to preserve the PHI, even though it
          // looks degenerate, so that we can run the SSAResolver separately
          // for the PHI and its operand.
          for (int i = PN->getNumIncomingValues() - 1; i >= 0; --i)
            if (PN->getIncomingBlock(i) != SubRegionPred)
              PN->removeIncomingValue(i);
            else if (OldBB != RegionTop)
              PN->setIncomingBlock(i, BlockMapping[PN->getIncomingBlock(i)]);
        }
        else {
          // Update intra-region PHI nodes. Any incoming value from a block
          // outside the region can be ignored, because those edges weren't
          // copied to the new threaded code. That includes edges from
          // RegionBottom, since the only edge from RegionBottom that gets
          // copied to the threaded region is RegionBottom-->SuccBB.
          for (int i = PN->getNumIncomingValues() - 1; i >= 0; --i) {
            DenseMap<BasicBlock*, BasicBlock*>::iterator I;
            I = BlockMapping.find(PN->getIncomingBlock(i));
            if (I != BlockMapping.end() &&
                PN->getIncomingBlock(i) != RegionBottom)
              PN->setIncomingBlock(i, BlockMapping[PN->getIncomingBlock(i)]);
            else
              PN->removeIncomingValue(i, /*DeletePHIIfEmpty*/false);
          }
        }

        // Since all PHI operands are cross-block references, there is no
        // sense trying to remap its operands. We'll always use SSAResolver to
        // rewrite its operands.
        continue;
      }

      for (unsigned i = 0, e = New.getNumOperands(); i != e; ++i)
        if (Instruction *Inst = dyn_cast<Instruction>(New.getOperand(i))) {
          // Only remap operands from the same basic block. We know these
          // operands should reference the new version of Inst. For any cross-BB
          // references, we use SSAUpdater to figure out what instruction(s)
          // can reach the use.
          if (Inst->getParent() == OldBB) {
            DenseMap<Instruction*, Value*>::iterator I;
            I = ValueMapping.find(Inst);
            assert (I != ValueMapping.end() &&
                    "Expected to find a mapping for Inst");
            New.setOperand(i, I->second);
          }
        }
        else if (BasicBlock *DestBB = dyn_cast<BasicBlock>(New.getOperand(i))) {
          if (shouldRemapTarget(OldBB, DestBB, RegionInfo, BlockMapping))
            New.setOperand(i, BlockMapping[DestBB]);

          // If we are threading across a loop header, we have to update the
          // LoopHeaders set. To do this precisely, we would need to re-run
          // FindLoopHeaders. Instead, we conservatively add any block that
          // *might* be a loop header in the new CFG, which means any block that
          // is a target of a new CFG edge. We catch most of them here.
          if (ThreadingLoopHeader)
            LoopHeaders.insert(DestBB);
        }
    }
  }

  // We didn't copy the terminator from RegionBottom over to its NewBB,
  // because there is now an unconditional jump to SuccBB. Insert the
  // unconditional jump.
  BranchInst *NewBI = BranchInst::Create(SuccBB, BlockMapping[RegionBottom]);
  NewBI->setDebugLoc(RegionBottom->getTerminator()->getDebugLoc());

  // Add the remaining loop header candidates here.
  if (ThreadingLoopHeader) {
    LoopHeaders.insert(SuccBB);
    LoopHeaders.insert(BlockMapping[RegionTop]);
  }

  // Check to see if any blocks that exit the thread region have PHI nodes.
  // If so, we need to add entries to the PHI nodes for the corresponding NewBB
  // now.
  for (auto OldBB : RegionBlocks) {
    // Ignore RegionBottom in this loop and handle it specially afterward. We
    // only need to update its SuccBB successor.
    if (OldBB == RegionBottom)
      continue;
    succ_iterator SI = succ_begin(OldBB), SE = succ_end(OldBB);
    for (; SI != SE; ++SI)
      if (!shouldRemapTarget(OldBB, *SI, RegionInfo, BlockMapping))
        AddPHINodeEntriesForMappedBlock(*SI, OldBB, BlockMapping[OldBB],
                                        ValueMapping);
  }
  AddPHINodeEntriesForMappedBlock(SuccBB, RegionBottom,
                                  BlockMapping[RegionBottom], ValueMapping);

  // This piece of code used to come after the SSA rewrite that happens next.
  // We need to replace the Pred-->BB CFG arc with Pred-->NewBB before we do
  // the SSA rewrite in order to correctly handle threading across loop
  // headers. For example,
  //
  // BB:
  //     %x = phi i32 [ %y, PredBB ] ...
  //     %a = ... %x ...
  //     %y = ...
  //     %b = ... %y ...
  //
  // NewBB will look like this after cloning, phi translation, & remapping
  // operands and prior to the SSA rewrite:
  //
  // NewBB:
  //     %a.1 = ... %y ...
  //     %y.1 = ...
  //     %b.1 = ... %y.1 ...
  //
  // Based on the CFG, the SSAUpdater code needs to rewrite the use of %y to
  // use the original value (%y), the cloned value (%y.1), or some phi derived
  // value. Without the PredBB-->NewBB edge, the SSAUpdater thinks NewBB has
  // no predecessors and replaces %y with undef.
  //
  // This situation is only possible when BB is a loop header.
  // Proof: As we remap operands in NewBB, uses of instructions from BB get
  //        remapped to use the corresponding instructions from NewBB. The
  //        exception is when the use comes from phi translation, i.e. when
  //        the incoming phi value from PredBB is an instruction from BB. In
  //        order for that to happen, BB must dominate PredBB. That makes
  //        PredBB-->BB a backedge, which puts BB in the LoopHeaders set.
  //
  // Update the terminator of PredBB to jump to the new thread head instead of
  // RegionTop.  This eliminates predecessors from RegionTop, which requires us
  // to simplify any PHI nodes in RegionTop.
  TerminatorInst *PredTerm = PredBB->getTerminator();
  for (unsigned i = 0, e = PredTerm->getNumSuccessors(); i != e; ++i)
    if (PredTerm->getSuccessor(i) == RegionTop) {
      RegionTop->removePredecessor(PredBB, true);
      PredTerm->setSuccessor(i, BlockMapping[RegionTop]);
    }

  // If there were values defined in the region that are used outside the
  // region, then we now have to update all uses of the value to use either the
  // original value, the cloned value, or some PHI derived value. This can
  // require arbitrary PHI insertion, which we are prepared to do. Clean these
  // up now.
  SSAUpdater SSAUpdate;
  SmallVector<Use*, 16> UsesToRename;
  for (auto OldBB : RegionBlocks) {
    for (auto &I : *OldBB) {
      // Scan all uses of this instruction to see if it is used outside of its
      // block, and if so, record them in UsesToRename.
      for (Use &U : I.uses()) {
        Instruction *User = cast<Instruction>(U.getUser());
        if (!isa<PHINode>(User) && User->getParent() == OldBB)
          continue;

        UsesToRename.push_back(&U);
      }

      // If there are no uses outside the block, we're done with this
      // instruction.
      if (UsesToRename.empty())
        continue;

      DEBUG(dbgs() << "JT: Renaming non-local uses of: " << I << "\n");

      // We found a use of I outside the region.  Rename all uses of I that are
      // outside the region to be uses of the appropriate PHI node etc.  Seed
      // ValuesInBlocks with the two values we know.
      SSAUpdate.Initialize(I.getType(), I.getName());
      SSAUpdate.AddAvailableValue(OldBB, &I);

      // It is possible to have Phis in the exisiting block that are created
      // by the SSAUpdate due to the new live-ins from the threaded region
      // and these Phis might not be required in the threaded-block. Therefore,
      // we might not have mapped values for these Phis in ValueMapping.
      // For reference: CMPLRS-4877; test_4877 in intel_loop_headers.ll;
      if (ValueMapping.find(&I) != ValueMapping.end())
        SSAUpdate.AddAvailableValue(BlockMapping[OldBB], ValueMapping[&I]);

      while (!UsesToRename.empty())
        SSAUpdate.RewriteUse(*UsesToRename.pop_back_val());
      DEBUG(dbgs() << "\n");
    }
  }

  // At this point, the IR is fully up to date and consistent.  Do a quick scan
  // over the new instructions and zap any that are constants or dead.  This
  // frequently happens because of phi translation.
  for (auto OldBB : RegionBlocks)
    SimplifyInstructionsInBlock(BlockMapping[OldBB], TLI);

  // Update the edge weights and block frequencies.
  UpdateRegionBlockFreqAndEdgeWeight(PredBB, SuccBB, RegionInfo, RegionBlocks,
                                     BlockMapping);

  // Threaded an edge!
  ++BlockThreadCount[RegionBottom];
  ++NumThreads;
  return true;
}
#endif // INTEL_CUSTOMIZATION

/// Create a new basic block that will be the predecessor of BB and successor of
/// all blocks in Preds. When profile data is available, update the frequency of
/// this new block.
BasicBlock *JumpThreadingPass::SplitBlockPreds(BasicBlock *BB,
                                               ArrayRef<BasicBlock *> Preds,
                                               const char *Suffix) {
  // Collect the frequencies of all predecessors of BB, which will be used to
  // update the edge weight on BB->SuccBB.
  BlockFrequency PredBBFreq(0);
  if (HasProfileData)
    for (auto Pred : Preds)
      PredBBFreq += BFI->getBlockFreq(Pred) * BPI->getEdgeProbability(Pred, BB);

  BasicBlock *PredBB = SplitBlockPredecessors(BB, Preds, Suffix);

  // Set the block frequency of the newly created PredBB, which is the sum of
  // frequencies of Preds.
  if (HasProfileData)
    BFI->setBlockFreq(PredBB, PredBBFreq.getFrequency());
  return PredBB;
}

bool JumpThreadingPass::doesBlockHaveProfileData(BasicBlock *BB) {
  const TerminatorInst *TI = BB->getTerminator();
  assert(TI->getNumSuccessors() > 1 && "not a split");

  MDNode *WeightsNode = TI->getMetadata(LLVMContext::MD_prof);
  if (!WeightsNode)
    return false;

  MDString *MDName = cast<MDString>(WeightsNode->getOperand(0));
  if (MDName->getString() != "branch_weights")
    return false;

  // Ensure there are weights for all of the successors. Note that the first
  // operand to the metadata node is a name, not a weight.
  return WeightsNode->getNumOperands() == TI->getNumSuccessors() + 1;
}

#if INTEL_CUSTOMIZATION
/// This routine was significantly refactored to support multi-BB thread
/// regions. Update the block frequencies and edge weights for all new blocks
/// in the region. Also, update (reduce) the block frequencies of the original
/// blocks, and update the edge frequencies out of RegionBottom, since the
/// RegionBottom->SuccBB edge weight needs to be reduced.
void JumpThreadingPass::UpdateRegionBlockFreqAndEdgeWeight(BasicBlock *PredBB,
                                                           BasicBlock *SuccBB,
                       const ThreadRegionInfo &RegionInfo,
                       const SmallVectorImpl<BasicBlock*> &RegionBlocks,
                       DenseMap<BasicBlock*, BasicBlock*> &BlockMapping) {
  if (!HasProfileData)
    return;

  assert(BFI && BPI && "BFI & BPI should have been created here");

  BasicBlock *RegionTop = RegionInfo.back().first;
  BasicBlock *RegionBottom = RegionInfo.front().second;
  DenseMap<BasicBlock*, int> BlockPredCount;

  // Initialize BlockPredCount for each new block.
  for (auto BB : RegionBlocks) {
    BasicBlock *NewBB = BlockMapping[BB];
    BlockPredCount[NewBB] = std::distance(pred_begin(NewBB), pred_end(NewBB));
  }

  // Seed the algorithm by computing the block Freq of RegionTop and adding
  // it to the ready block list. The ready block list holds the *original*
  // blocks whose corresponding new block frequencies have been finalized.
  BasicBlock *NewRegionTop = BlockMapping[RegionTop];
  SmallVector<BasicBlock*, 16> ReadyBlocks;
  auto NewRegionTopFreq =
    BFI->getBlockFreq(PredBB) * BPI->getEdgeProbability(PredBB, NewRegionTop);
  BFI->setBlockFreq(NewRegionTop, NewRegionTopFreq.getFrequency());
  ReadyBlocks.push_back(RegionTop);

  while (!ReadyBlocks.empty()) {
    BasicBlock *BB = ReadyBlocks.back();
    BasicBlock *NewBB = BlockMapping[BB];
    ReadyBlocks.pop_back();

    // Since NewBB is partially replacing BB, we have to update the block
    // frequency of BB.
    auto BBOrigFreq = BFI->getBlockFreq(BB);
    auto NewBBFreq = BFI->getBlockFreq(NewBB);
    auto BBNewFreq = BBOrigFreq - NewBBFreq;
    BFI->setBlockFreq(BB, BBNewFreq.getFrequency());

    // The bottom block in the region needs special treatment. We don't have to
    // worry about the outgoing edge weights for NewBB since it now ends in an
    // unconditional branch, but we do need to adjust the edge weights on exit
    // from BB, since the BB->SuccBB edge frequency dropped by the NewBB->SuccBB
    // edge frequency.
    if (BB == RegionBottom) {
      // Collect updated outgoing edges' frequencies from BB and use them to
      // update edge probabilities.
      SmallVector<uint64_t, 4> BBSuccFreq;
      for (BasicBlock *Succ : successors(BB)) {
        auto SuccFreq = BBOrigFreq * BPI->getEdgeProbability(BB, Succ);
        if (Succ == SuccBB)
          SuccFreq -= NewBBFreq;
        BBSuccFreq.push_back(SuccFreq.getFrequency());
      }

      uint64_t MaxBBSuccFreq =
        *std::max_element(BBSuccFreq.begin(), BBSuccFreq.end());

      SmallVector<BranchProbability, 4> BBSuccProbs;
      if (MaxBBSuccFreq == 0)
        BBSuccProbs.assign(BBSuccFreq.size(),
                           {1, static_cast<unsigned>(BBSuccFreq.size())});
      else {
        for (uint64_t Freq : BBSuccFreq)
          BBSuccProbs.push_back(
            BranchProbability::getBranchProbability(Freq, MaxBBSuccFreq));
        // Normalize edge probabilities so that they sum up to one.
        BranchProbability::normalizeProbabilities(BBSuccProbs.begin(),
                                                  BBSuccProbs.end());
      }

      // Update edge probabilities in BPI.
      for (int I = 0, E = BBSuccProbs.size(); I < E; I++)
        BPI->setEdgeProbability(BB, I, BBSuccProbs[I]);

      // Update the profile metadata as well.
      //
      // Don't do this if the profile of the transformed blocks was statically
      // estimated.  (This could occur despite the function having an entry
      // frequency in completely cold parts of the CFG.)
      //
      // In this case we don't want to suggest to subsequent passes that the
      // calculated weights are fully consistent.  Consider this graph:
      //
      //                 check_1
      //             50% /  |
      //             eq_1   | 50%
      //                 \  |
      //                 check_2
      //             50% /  |
      //             eq_2   | 50%
      //                 \  |
      //                 check_3
      //             50% /  |
      //             eq_3   | 50%
      //                 \  |
      //
      // Assuming the blocks check_* all compare the same value against 1, 2
      // and 3, the overall probabilities are inconsistent; the total
      // probability that the value is either 1, 2 or 3 is 150%.
      //
      // As a consequence if we thread eq_1 -> check_2 to check_3,
      // check_2->check_3 becomes 0%.  This is even worse if the edge whose
      // probability becomes 0% is the loop exit edge.  Then based solely on
      // static estimation we would assume the loop was extremely hot.
      //
      // FIXME this locally as well so that BPI and BFI are consistent as well.
      // We shouldn't make edges extremely likely or unlikely based solely on
      // static estimation.
      if (BBSuccProbs.size() >= 2 && doesBlockHaveProfileData(BB)) {
        SmallVector<uint32_t, 4> Weights;
        for (auto Prob : BBSuccProbs)
          Weights.push_back(Prob.getNumerator());

        auto TI = BB->getTerminator();
        TI->setMetadata(
          LLVMContext::MD_prof,
          MDBuilder(BB->getContext()).createBranchWeights(Weights));
      }

      continue;
    }

    unsigned SuccIndex = 0;
    for (succ_iterator SI = succ_begin(BB), SE = succ_end(BB); SI != SE;
         ++SI, ++SuccIndex) {
      // The outgoing edge weights for NewBB are copied from BB.
      BPI->setEdgeProbability(NewBB, SuccIndex,
                              BPI->getEdgeProbability(BB, SuccIndex));

      // Adjust the block frequency of the successor if it's part of the region.
      if (BlockMapping.find(*SI) == BlockMapping.end())
        continue;

      BasicBlock *NewSucc = BlockMapping[*SI];
      auto EdgeFreq =
        BFI->getBlockFreq(NewBB) * BPI->getEdgeProbability(BB, SuccIndex);
      auto NewSuccFreq = BFI->getBlockFreq(NewSucc) + EdgeFreq;
      BFI->setBlockFreq(NewSucc, NewSuccFreq.getFrequency());

      if (--BlockPredCount[NewSucc] == 0)
        ReadyBlocks.push_back(*SI);
    }
  }
}
#endif // INTEL_CUSTOMIZATION

/// DuplicateCondBranchOnPHIIntoPred - PredBB contains an unconditional branch
/// to BB which contains an i1 PHI node and a conditional branch on that PHI.
/// If we can duplicate the contents of BB up into PredBB do so now, this
/// improves the odds that the branch will be on an analyzable instruction like
/// a compare.
bool JumpThreadingPass::DuplicateCondBranchOnPHIIntoPred(
    BasicBlock *BB, const SmallVectorImpl<BasicBlock *> &PredBBs) {
  assert(!PredBBs.empty() && "Can't handle an empty set");

  // If BB is a loop header, then duplicating this block outside the loop would
  // cause us to transform this into an irreducible loop, don't do this.
  // See the comments above FindLoopHeaders for justifications and caveats.
  if (LoopHeaders.count(BB)) {
    DEBUG(dbgs() << "  Not duplicating loop header '" << BB->getName()
          << "' into predecessor block '" << PredBBs[0]->getName()
          << "' - it might create an irreducible loop!\n");
    return false;
  }

#if INTEL_CUSTOMIZATION
  // Initially, I enabled this transformation for loop headers under
  // JumpThreadLoopHeader, but that caused out-of-control jump threading,
  // because we were failing to properly update the LoopHeaders set after making
  // this transformation (see cq379894). We may choose to enable this later as
  // it should be fairly simple to add the necessary BB(s) to LoopHeaders, but
  // since it isn't needed for CoreMark, I am simply disabling this for
  // LoopHeaders for now.
  //
  // Another problem with performing this optimization on a loop header is
  // that the transformed code can end up identical to the original code,
  // which would prevent the optimization pass from ever converging! This
  // happens in cases like this:
  //
  //    bb1:
  //      br label %bb2
  //    bb2:
  //      %x = phi i1 [ %x, %bb2 ], [ true, %bb1 ]
  //      br i1 %x, label %bb2, label %bb3
  //
  // After duplicating bb2 into bb1 and doing PHI translation & instruction
  // simplification, bb1 ends up looking exactly the same. So suppress this
  // optimization on single basic block loops for safety.
  pred_iterator PB = pred_begin(BB), PE = pred_end(BB);
  for (pred_iterator PI = PB; PI != PE; ++PI)
    if (*PI == BB) {
      DEBUG(dbgs() << "  Not duplicating BB '" << BB->getName()
            << "' into predecessor block '" << PredBBs[0]->getName()
            << "' - it might prevent jump threading from converging!\n");
      return false;
    }
#endif // INTEL_CUSTOMIZATION

  SmallVector<BasicBlock*, 1> RegionBlocks;                             // INTEL
  RegionBlocks.push_back(BB);                                           // INTEL
  unsigned DuplicationCost =                                            // INTEL
    getJumpThreadDuplicationCost(RegionBlocks, BB, BBDupThreshold);     // INTEL
  if (DuplicationCost > BBDupThreshold) {
    DEBUG(dbgs() << "  Not duplicating BB '" << BB->getName()
          << "' - Cost is too high: " << DuplicationCost << "\n");
    return false;
  }

  // And finally, do it!  Start by factoring the predecessors if needed.
  BasicBlock *PredBB;
  if (PredBBs.size() == 1)
    PredBB = PredBBs[0];
  else {
    DEBUG(dbgs() << "  Factoring out " << PredBBs.size()
          << " common predecessors.\n");
    PredBB = SplitBlockPreds(BB, PredBBs, ".thr_comm");
  }

  // Okay, we decided to do this!  Clone all the instructions in BB onto the end
  // of PredBB.
  DEBUG(dbgs() << "  Duplicating block '" << BB->getName() << "' into end of '"
        << PredBB->getName() << "' to eliminate branch on phi.  Cost: "
        << DuplicationCost << " block is:" << *BB << "\n");

  // Unless PredBB ends with an unconditional branch, split the edge so that we
  // can just clone the bits from BB into the end of the new PredBB.
  BranchInst *OldPredBranch = dyn_cast<BranchInst>(PredBB->getTerminator());

  if (!OldPredBranch || !OldPredBranch->isUnconditional()) {
    PredBB = SplitEdge(PredBB, BB);
    OldPredBranch = cast<BranchInst>(PredBB->getTerminator());
  }

  // We are going to have to map operands from the original BB block into the
  // PredBB block.  Evaluate PHI nodes in BB.
  DenseMap<Instruction*, Value*> ValueMapping;

  BasicBlock::iterator BI = BB->begin();
  for (; PHINode *PN = dyn_cast<PHINode>(BI); ++BI)
    ValueMapping[PN] = PN->getIncomingValueForBlock(PredBB);
  // Clone the non-phi instructions of BB into PredBB, keeping track of the
  // mapping and using it to remap operands in the cloned instructions.
  for (; BI != BB->end(); ++BI) {
    Instruction *New = BI->clone();

    // Remap operands to patch up intra-block references.
    for (unsigned i = 0, e = New->getNumOperands(); i != e; ++i)
      if (Instruction *Inst = dyn_cast<Instruction>(New->getOperand(i))) {
        DenseMap<Instruction*, Value*>::iterator I = ValueMapping.find(Inst);
        if (I != ValueMapping.end())
          New->setOperand(i, I->second);
      }

    // If this instruction can be simplified after the operands are updated,
    // just use the simplified value instead.  This frequently happens due to
    // phi translation.
    if (Value *IV = SimplifyInstruction(
            New,
            {BB->getModule()->getDataLayout(), TLI, nullptr, nullptr, New})) {
      ValueMapping[&*BI] = IV;
      if (!New->mayHaveSideEffects()) {
        New->deleteValue();
        New = nullptr;
      }
    } else {
      ValueMapping[&*BI] = New;
    }
    if (New) {
      // Otherwise, insert the new instruction into the block.
      New->setName(BI->getName());
      PredBB->getInstList().insert(OldPredBranch->getIterator(), New);
    }
  }

  // Check to see if the targets of the branch had PHI nodes. If so, we need to
  // add entries to the PHI nodes for branch from PredBB now.
  BranchInst *BBBranch = cast<BranchInst>(BB->getTerminator());
  AddPHINodeEntriesForMappedBlock(BBBranch->getSuccessor(0), BB, PredBB,
                                  ValueMapping);
  AddPHINodeEntriesForMappedBlock(BBBranch->getSuccessor(1), BB, PredBB,
                                  ValueMapping);

  // If there were values defined in BB that are used outside the block, then we
  // now have to update all uses of the value to use either the original value,
  // the cloned value, or some PHI derived value.  This can require arbitrary
  // PHI insertion, of which we are prepared to do, clean these up now.
  SSAUpdater SSAUpdate;
  SmallVector<Use*, 16> UsesToRename;
  for (Instruction &I : *BB) {
    // Scan all uses of this instruction to see if it is used outside of its
    // block, and if so, record them in UsesToRename.
    for (Use &U : I.uses()) {
      Instruction *User = cast<Instruction>(U.getUser());
      if (PHINode *UserPN = dyn_cast<PHINode>(User)) {
        if (UserPN->getIncomingBlock(U) == BB)
          continue;
      } else if (User->getParent() == BB)
        continue;

      UsesToRename.push_back(&U);
    }

    // If there are no uses outside the block, we're done with this instruction.
    if (UsesToRename.empty())
      continue;

    DEBUG(dbgs() << "JT: Renaming non-local uses of: " << I << "\n");

    // We found a use of I outside of BB.  Rename all uses of I that are outside
    // its block to be uses of the appropriate PHI node etc.  See ValuesInBlocks
    // with the two values we know.
    SSAUpdate.Initialize(I.getType(), I.getName());
    SSAUpdate.AddAvailableValue(BB, &I);
    SSAUpdate.AddAvailableValue(PredBB, ValueMapping[&I]);

    while (!UsesToRename.empty())
      SSAUpdate.RewriteUse(*UsesToRename.pop_back_val());
    DEBUG(dbgs() << "\n");
  }

  // PredBB no longer jumps to BB, remove entries in the PHI node for the edge
  // that we nuked.
  BB->removePredecessor(PredBB, true);

  // Remove the unconditional branch at the end of the PredBB block.
  OldPredBranch->eraseFromParent();

  ++NumDupes;
  return true;
}

/// TryToUnfoldSelect - Look for blocks of the form
/// bb1:
///   %a = select
///   br bb2
///
/// bb2:
///   %p = phi [%a, %bb1] ...
///   %c = icmp %p
///   br i1 %c
///
/// And expand the select into a branch structure if one of its arms allows %c
/// to be folded. This later enables threading from bb1 over bb2.
bool JumpThreadingPass::TryToUnfoldSelect(CmpInst *CondCmp, BasicBlock *BB) {
  BranchInst *CondBr = dyn_cast<BranchInst>(BB->getTerminator());
  PHINode *CondLHS = dyn_cast<PHINode>(CondCmp->getOperand(0));
  Constant *CondRHS = cast<Constant>(CondCmp->getOperand(1));

  if (!CondBr || !CondBr->isConditional() || !CondLHS ||
      CondLHS->getParent() != BB)
    return false;

  for (unsigned I = 0, E = CondLHS->getNumIncomingValues(); I != E; ++I) {
    BasicBlock *Pred = CondLHS->getIncomingBlock(I);
    SelectInst *SI = dyn_cast<SelectInst>(CondLHS->getIncomingValue(I));

    // Look if one of the incoming values is a select in the corresponding
    // predecessor.
    if (!SI || SI->getParent() != Pred || !SI->hasOneUse())
      continue;

    BranchInst *PredTerm = dyn_cast<BranchInst>(Pred->getTerminator());
    if (!PredTerm || !PredTerm->isUnconditional())
      continue;

    // Now check if one of the select values would allow us to constant fold the
    // terminator in BB. We don't do the transform if both sides fold, those
    // cases will be threaded in any case.
    LazyValueInfo::Tristate LHSFolds =
        LVI->getPredicateOnEdge(CondCmp->getPredicate(), SI->getOperand(1),
                                CondRHS, Pred, BB, CondCmp);
    LazyValueInfo::Tristate RHSFolds =
        LVI->getPredicateOnEdge(CondCmp->getPredicate(), SI->getOperand(2),
                                CondRHS, Pred, BB, CondCmp);
    if ((LHSFolds != LazyValueInfo::Unknown ||
         RHSFolds != LazyValueInfo::Unknown) &&
        LHSFolds != RHSFolds) {
      // Expand the select.
      //
      // Pred --
      //  |    v
      //  |  NewBB
      //  |    |
      //  |-----
      //  v
      // BB
      BasicBlock *NewBB = BasicBlock::Create(BB->getContext(), "select.unfold",
                                             BB->getParent(), BB);
      // Move the unconditional branch to NewBB.
      PredTerm->removeFromParent();
      NewBB->getInstList().insert(NewBB->end(), PredTerm);
      // Create a conditional branch and update PHI nodes.
      BranchInst::Create(NewBB, BB, SI->getCondition(), Pred);
      CondLHS->setIncomingValue(I, SI->getFalseValue());
      CondLHS->addIncoming(SI->getTrueValue(), NewBB);
      // The select is now dead.
      SI->eraseFromParent();

      // Update any other PHI nodes in BB.
      for (BasicBlock::iterator BI = BB->begin();
           PHINode *Phi = dyn_cast<PHINode>(BI); ++BI)
        if (Phi != CondLHS)
          Phi->addIncoming(Phi->getIncomingValueForBlock(Pred), NewBB);
      return true;
    }
  }
  return false;
}

/// TryToUnfoldSelectInCurrBB - Look for PHI/Select or PHI/CMP/Select in the
/// same BB in the form
/// bb:
///   %p = phi [false, %bb1], [true, %bb2], [false, %bb3], [true, %bb4], ...
///   %s = select %p, trueval, falseval
///
/// or
///
/// bb:
///   %p = phi [0, %bb1], [1, %bb2], [0, %bb3], [1, %bb4], ...
///   %c = cmp %p, 0
///   %s = select %c, trueval, falseval
///
/// And expand the select into a branch structure. This later enables
/// jump-threading over bb in this pass.
///
/// Using the similar approach of SimplifyCFG::FoldCondBranchOnPHI(), unfold
/// select if the associated PHI has at least one constant.  If the unfolded
/// select is not jump-threaded, it will be folded again in the later
/// optimizations.
bool JumpThreadingPass::TryToUnfoldSelectInCurrBB(BasicBlock *BB) {
  // If threading this would thread across a loop header, don't thread the edge.
  // See the comments above FindLoopHeaders for justifications and caveats.
  if (LoopHeaders.count(BB))
    return false;

  for (BasicBlock::iterator BI = BB->begin();
       PHINode *PN = dyn_cast<PHINode>(BI); ++BI) {
    // Look for a Phi having at least one constant incoming value.
    if (llvm::all_of(PN->incoming_values(),
                     [](Value *V) { return !isa<ConstantInt>(V); }))
      continue;

    auto isUnfoldCandidate = [BB](SelectInst *SI, Value *V) {
      // Check if SI is in BB and use V as condition.
      if (SI->getParent() != BB)
        return false;
      Value *Cond = SI->getCondition();
      return (Cond && Cond == V && Cond->getType()->isIntegerTy(1));
    };

    SelectInst *SI = nullptr;
    for (Use &U : PN->uses()) {
      if (ICmpInst *Cmp = dyn_cast<ICmpInst>(U.getUser())) {
        // Look for a ICmp in BB that compares PN with a constant and is the
        // condition of a Select.
        if (Cmp->getParent() == BB && Cmp->hasOneUse() &&
            isa<ConstantInt>(Cmp->getOperand(1 - U.getOperandNo())))
          if (SelectInst *SelectI = dyn_cast<SelectInst>(Cmp->user_back()))
            if (isUnfoldCandidate(SelectI, Cmp->use_begin()->get())) {
              SI = SelectI;
              break;
            }
      } else if (SelectInst *SelectI = dyn_cast<SelectInst>(U.getUser())) {
        // Look for a Select in BB that uses PN as condtion.
        if (isUnfoldCandidate(SelectI, U.get())) {
          SI = SelectI;
          break;
        }
      }
    }

    if (!SI)
      continue;
    // Expand the select.
    TerminatorInst *Term =
        SplitBlockAndInsertIfThen(SI->getCondition(), SI, false);
    PHINode *NewPN = PHINode::Create(SI->getType(), 2, "", SI);
    NewPN->addIncoming(SI->getTrueValue(), Term->getParent());
    NewPN->addIncoming(SI->getFalseValue(), BB);
    SI->replaceAllUsesWith(NewPN);
    SI->eraseFromParent();
    return true;
  }
  return false;
}

/// Try to propagate a guard from the current BB into one of its predecessors
/// in case if another branch of execution implies that the condition of this
/// guard is always true. Currently we only process the simplest case that
/// looks like:
///
/// Start:
///   %cond = ...
///   br i1 %cond, label %T1, label %F1
/// T1:
///   br label %Merge
/// F1:
///   br label %Merge
/// Merge:
///   %condGuard = ...
///   call void(i1, ...) @llvm.experimental.guard( i1 %condGuard )[ "deopt"() ]
///
/// And cond either implies condGuard or !condGuard. In this case all the
/// instructions before the guard can be duplicated in both branches, and the
/// guard is then threaded to one of them.
bool JumpThreadingPass::ProcessGuards(BasicBlock *BB) {
  using namespace PatternMatch;

  // We only want to deal with two predecessors.
  BasicBlock *Pred1, *Pred2;
  auto PI = pred_begin(BB), PE = pred_end(BB);
  if (PI == PE)
    return false;
  Pred1 = *PI++;
  if (PI == PE)
    return false;
  Pred2 = *PI++;
  if (PI != PE)
    return false;
  if (Pred1 == Pred2)
    return false;

  // Try to thread one of the guards of the block.
  // TODO: Look up deeper than to immediate predecessor?
  auto *Parent = Pred1->getSinglePredecessor();
  if (!Parent || Parent != Pred2->getSinglePredecessor())
    return false;

  if (auto *BI = dyn_cast<BranchInst>(Parent->getTerminator()))
    for (auto &I : *BB)
      if (match(&I, m_Intrinsic<Intrinsic::experimental_guard>()))
        if (ThreadGuard(BB, cast<IntrinsicInst>(&I), BI))
          return true;

  return false;
}

/// Try to propagate the guard from BB which is the lower block of a diamond
/// to one of its branches, in case if diamond's condition implies guard's
/// condition.
bool JumpThreadingPass::ThreadGuard(BasicBlock *BB, IntrinsicInst *Guard,
                                    BranchInst *BI) {
  assert(BI->getNumSuccessors() == 2 && "Wrong number of successors?");
  assert(BI->isConditional() && "Unconditional branch has 2 successors?");
  Value *GuardCond = Guard->getArgOperand(0);
  Value *BranchCond = BI->getCondition();
  BasicBlock *TrueDest = BI->getSuccessor(0);
  BasicBlock *FalseDest = BI->getSuccessor(1);

  auto &DL = BB->getModule()->getDataLayout();
  bool TrueDestIsSafe = false;
  bool FalseDestIsSafe = false;

  // True dest is safe if BranchCond => GuardCond.
  auto Impl = isImpliedCondition(BranchCond, GuardCond, DL);
  if (Impl && *Impl)
    TrueDestIsSafe = true;
  else {
    // False dest is safe if !BranchCond => GuardCond.
    Impl = isImpliedCondition(BranchCond, GuardCond, DL, /* LHSIsTrue */ false);
    if (Impl && *Impl)
      FalseDestIsSafe = true;
  }

  if (!TrueDestIsSafe && !FalseDestIsSafe)
    return false;

  BasicBlock *UnguardedBlock = TrueDestIsSafe ? TrueDest : FalseDest;
  BasicBlock *GuardedBlock = FalseDestIsSafe ? TrueDest : FalseDest;

  ValueToValueMapTy UnguardedMapping, GuardedMapping;
  Instruction *AfterGuard = Guard->getNextNode();
  SmallVector<BasicBlock*, 1> RegionBlocks;                             // INTEL
  RegionBlocks.push_back(BB);                                           // INTEL
  unsigned Cost =                                                       // INTEL
      getJumpThreadDuplicationCost(RegionBlocks, BB, BBDupThreshold);   // INTEL
  if (Cost > BBDupThreshold)
    return false;
  // Duplicate all instructions before the guard and the guard itself to the
  // branch where implication is not proved.
  GuardedBlock = DuplicateInstructionsInSplitBetween(
      BB, GuardedBlock, AfterGuard, GuardedMapping);
  assert(GuardedBlock && "Could not create the guarded block?");
  // Duplicate all instructions before the guard in the unguarded branch.
  // Since we have successfully duplicated the guarded block and this block
  // has fewer instructions, we expect it to succeed.
  UnguardedBlock = DuplicateInstructionsInSplitBetween(BB, UnguardedBlock,
                                                       Guard, UnguardedMapping);
  assert(UnguardedBlock && "Could not create the unguarded block?");
  DEBUG(dbgs() << "Moved guard " << *Guard << " to block "
               << GuardedBlock->getName() << "\n");

  // Some instructions before the guard may still have uses. For them, we need
  // to create Phi nodes merging their copies in both guarded and unguarded
  // branches. Those instructions that have no uses can be just removed.
  SmallVector<Instruction *, 4> ToRemove;
  for (auto BI = BB->begin(); &*BI != AfterGuard; ++BI)
    if (!isa<PHINode>(&*BI))
      ToRemove.push_back(&*BI);

  Instruction *InsertionPoint = &*BB->getFirstInsertionPt();
  assert(InsertionPoint && "Empty block?");
  // Substitute with Phis & remove.
  for (auto *Inst : reverse(ToRemove)) {
    if (!Inst->use_empty()) {
      PHINode *NewPN = PHINode::Create(Inst->getType(), 2);
      NewPN->addIncoming(UnguardedMapping[Inst], UnguardedBlock);
      NewPN->addIncoming(GuardedMapping[Inst], GuardedBlock);
      NewPN->insertBefore(InsertionPoint);
      Inst->replaceAllUsesWith(NewPN);
    }
    Inst->eraseFromParent();
  }
  return true;
}<|MERGE_RESOLUTION|>--- conflicted
+++ resolved
@@ -2090,15 +2090,10 @@
   for (PHINode &PN : PHIBB->phis()) {
     // Ok, we have a PHI node.  Figure out what the incoming value was for the
     // DestBlock.
-<<<<<<< HEAD
-    Value *IV = PN->getIncomingValueForBlock(OldPred);
+    Value *IV = PN.getIncomingValueForBlock(OldPred);
 #if !INTEL_CUSTOMIZATION
     // This code isn't needed with the Intel customizations, because we always
     // run the SSAUpdater to resolve cross-BB references.
-=======
-    Value *IV = PN.getIncomingValueForBlock(OldPred);
-
->>>>>>> 79985490
     // Remap the value if necessary.
     if (Instruction *Inst = dyn_cast<Instruction>(IV)) {
       DenseMap<Instruction*, Value*>::iterator I = ValueMap.find(Inst);
