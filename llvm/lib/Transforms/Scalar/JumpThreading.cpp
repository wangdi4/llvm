//===- JumpThreading.cpp - Thread control through conditional blocks ------===//
//
//                     The LLVM Compiler Infrastructure
//
// This file is distributed under the University of Illinois Open Source
// License. See LICENSE.TXT for details.
//
//===----------------------------------------------------------------------===//
//
// This file implements the Jump Threading pass.
//
//===----------------------------------------------------------------------===//

#include "llvm/Transforms/Scalar/JumpThreading.h"
#include "llvm/ADT/DenseMap.h"
#include "llvm/ADT/DenseSet.h"
#include "llvm/ADT/Optional.h"
#include "llvm/ADT/STLExtras.h"
#include "llvm/ADT/SmallPtrSet.h"
#include "llvm/ADT/SmallVector.h"
#include "llvm/ADT/Statistic.h"
#include "llvm/Analysis/AliasAnalysis.h"
#include "llvm/Analysis/BlockFrequencyInfo.h"
#include "llvm/Analysis/BranchProbabilityInfo.h"
#include "llvm/Analysis/CFG.h"
#include "llvm/Analysis/ConstantFolding.h"
#include "llvm/Analysis/GlobalsModRef.h"
#include "llvm/Analysis/GuardUtils.h"
#include "llvm/Analysis/InstructionSimplify.h"
#include "llvm/Analysis/Intel_AggInline.h"          // INTEL
#include "llvm/Analysis/Intel_Andersens.h"          // INTEL
#include "llvm/Analysis/LazyValueInfo.h"
#include "llvm/Transforms/Utils/Intel_IntrinsicUtils.h" // INTEL
#include "llvm/Analysis/Loads.h"
#include "llvm/Analysis/LoopInfo.h"
#include "llvm/Analysis/TargetLibraryInfo.h"
#include "llvm/Analysis/ValueTracking.h"
#include "llvm/IR/BasicBlock.h"
#include "llvm/IR/CFG.h"
#include "llvm/IR/Constant.h"
#include "llvm/IR/ConstantRange.h"
#include "llvm/IR/Constants.h"
#include "llvm/IR/DataLayout.h"
#include "llvm/IR/DomTreeUpdater.h"
#include "llvm/IR/Dominators.h"
#include "llvm/IR/Function.h"
#include "llvm/IR/InstrTypes.h"
#include "llvm/IR/Instruction.h"
#include "llvm/IR/Instructions.h"
#include "llvm/IR/IntrinsicInst.h"
#include "llvm/IR/Intrinsics.h"
#include "llvm/IR/LLVMContext.h"
#include "llvm/IR/MDBuilder.h"
#include "llvm/IR/Metadata.h"
#include "llvm/IR/Module.h"
#include "llvm/IR/PassManager.h"
#include "llvm/IR/PatternMatch.h"
#include "llvm/IR/Type.h"
#include "llvm/IR/Use.h"
#include "llvm/IR/User.h"
#include "llvm/IR/Value.h"
#include "llvm/Pass.h"
#include "llvm/Support/BlockFrequency.h"
#include "llvm/Support/BranchProbability.h"
#include "llvm/Support/Casting.h"
#include "llvm/Support/CommandLine.h"
#include "llvm/Support/Debug.h"
#include "llvm/Support/raw_ostream.h"
#include "llvm/Transforms/Scalar.h"
#include "llvm/Transforms/Utils/BasicBlockUtils.h"
#include "llvm/Transforms/Utils/Cloning.h"
#include "llvm/Transforms/Utils/Local.h"
#include "llvm/Transforms/Utils/SSAUpdater.h"
#include "llvm/Transforms/Utils/ValueMapper.h"
#include <algorithm>
#include <cassert>
#include <cstddef>
#include <cstdint>
#include <iterator>
#include <memory>
#include <utility>

using namespace llvm;
using namespace jumpthreading;

#define DEBUG_TYPE "jump-threading"

STATISTIC(NumThreads, "Number of jumps threaded");
STATISTIC(NumFolds,   "Number of terminators folded");
STATISTIC(NumDupes,   "Number of branch blocks duplicated to eliminate phi");

static cl::opt<unsigned>
BBDuplicateThreshold("jump-threading-threshold",
          cl::desc("Max block size to duplicate for jump threading"),
          cl::init(6), cl::Hidden);

static cl::opt<unsigned>
ImplicationSearchThreshold(
  "jump-threading-implication-search-threshold",
  cl::desc("The number of predecessors to search for a stronger "
           "condition to use to thread over a weaker condition"),
  cl::init(3), cl::Hidden);

static cl::opt<bool> PrintLVIAfterJumpThreading(
    "print-lvi-after-jump-threading",
    cl::desc("Print the LazyValueInfo cache after JumpThreading"), cl::init(false),
    cl::Hidden);

#if INTEL_CUSTOMIZATION
static cl::opt<bool>
JumpThreadLoopHeader("jump-thread-loop-header",
                     cl::desc("Jump thread through loop header blocks"),
                     cl::init(true), cl::Hidden);

static cl::opt<bool>
DistantJumpThreading("distant-jump-threading",
          cl::desc("Perform jump threading across larger-than-BB regions"),
          cl::init(true), cl::Hidden);

static cl::opt<bool>
ConservativeJumpThreading("conservative-jump-threading",
          cl::desc("Use conservative heuristics for loop headers and multi-BB "
                   "thread regions"),
          cl::init(true), cl::Hidden);
#endif // INTEL_CUSTOMIZATION

namespace {

  /// This pass performs 'jump threading', which looks at blocks that have
  /// multiple predecessors and multiple successors.  If one or more of the
  /// predecessors of the block can be proven to always jump to one of the
  /// successors, we forward the edge from the predecessor to the successor by
  /// duplicating the contents of this block.
  ///
  /// An example of when this can occur is code like this:
  ///
  ///   if () { ...
  ///     X = 4;
  ///   }
  ///   if (X < 3) {
  ///
  /// In this case, the unconditional branch at the end of the first if can be
  /// revectored to the false side of the second if.
  class JumpThreading : public FunctionPass {
    JumpThreadingPass Impl;

  public:
    static char ID; // Pass identification

    JumpThreading(int T = -1, bool AllowCFGSimps = true) :              // INTEL
      FunctionPass(ID), Impl(T, AllowCFGSimps) {                        // INTEL
      initializeJumpThreadingPass(*PassRegistry::getPassRegistry());
    }

    bool runOnFunction(Function &F) override;

    void getAnalysisUsage(AnalysisUsage &AU) const override {
      AU.addRequired<DominatorTreeWrapperPass>();
      AU.addPreserved<DominatorTreeWrapperPass>();
      AU.addRequired<AAResultsWrapperPass>();
      AU.addRequired<LazyValueInfoWrapperPass>();
      AU.addPreserved<LazyValueInfoWrapperPass>();
      AU.addPreserved<GlobalsAAWrapperPass>();
      AU.addPreserved<AndersensAAWrapperPass>();                        // INTEL
      AU.addPreserved<InlineAggressiveWrapperPass>();                   // INTEL
      AU.addRequired<TargetLibraryInfoWrapperPass>();
    }

    void releaseMemory() override { Impl.releaseMemory(); }
  };

} // end anonymous namespace

char JumpThreading::ID = 0;

INITIALIZE_PASS_BEGIN(JumpThreading, "jump-threading",
                "Jump Threading", false, false)
INITIALIZE_PASS_DEPENDENCY(DominatorTreeWrapperPass)
INITIALIZE_PASS_DEPENDENCY(LazyValueInfoWrapperPass)
INITIALIZE_PASS_DEPENDENCY(TargetLibraryInfoWrapperPass)
INITIALIZE_PASS_DEPENDENCY(AAResultsWrapperPass)
INITIALIZE_PASS_END(JumpThreading, "jump-threading",
                "Jump Threading", false, false)

// Public interface to the Jump Threading pass
FunctionPass *llvm::createJumpThreadingPass(int Threshold,              // INTEL
                                            bool AllowCFGSimps) {       // INTEL
  return new JumpThreading(Threshold, AllowCFGSimps);                   // INTEL
}                                                                       // INTEL

JumpThreadingPass::JumpThreadingPass(int T, bool AllowCFGSimps) {       // INTEL
  DoCFGSimplifications = AllowCFGSimps;                                 // INTEL
  BBDupThreshold = (T == -1) ? BBDuplicateThreshold : unsigned(T);
}

// Update branch probability information according to conditional
// branch probability. This is usually made possible for cloned branches
// in inline instances by the context specific profile in the caller.
// For instance,
//
//  [Block PredBB]
//  [Branch PredBr]
//  if (t) {
//     Block A;
//  } else {
//     Block B;
//  }
//
//  [Block BB]
//  cond = PN([true, %A], [..., %B]); // PHI node
//  [Branch CondBr]
//  if (cond) {
//    ...  // P(cond == true) = 1%
//  }
//
//  Here we know that when block A is taken, cond must be true, which means
//      P(cond == true | A) = 1
//
//  Given that P(cond == true) = P(cond == true | A) * P(A) +
//                               P(cond == true | B) * P(B)
//  we get:
//     P(cond == true ) = P(A) + P(cond == true | B) * P(B)
//
//  which gives us:
//     P(A) is less than P(cond == true), i.e.
//     P(t == true) <= P(cond == true)
//
//  In other words, if we know P(cond == true) is unlikely, we know
//  that P(t == true) is also unlikely.
//
static void updatePredecessorProfileMetadata(PHINode *PN, BasicBlock *BB) {
  BranchInst *CondBr = dyn_cast<BranchInst>(BB->getTerminator());
  if (!CondBr)
    return;

  BranchProbability BP;
  uint64_t TrueWeight, FalseWeight;
  if (!CondBr->extractProfMetadata(TrueWeight, FalseWeight))
    return;

  // Returns the outgoing edge of the dominating predecessor block
  // that leads to the PhiNode's incoming block:
  auto GetPredOutEdge =
      [](BasicBlock *IncomingBB,
         BasicBlock *PhiBB) -> std::pair<BasicBlock *, BasicBlock *> {
    auto *PredBB = IncomingBB;
    auto *SuccBB = PhiBB;
    while (true) {
      BranchInst *PredBr = dyn_cast<BranchInst>(PredBB->getTerminator());
      if (PredBr && PredBr->isConditional())
        return {PredBB, SuccBB};
      auto *SinglePredBB = PredBB->getSinglePredecessor();
      if (!SinglePredBB)
        return {nullptr, nullptr};
      SuccBB = PredBB;
      PredBB = SinglePredBB;
    }
  };

  for (unsigned i = 0, e = PN->getNumIncomingValues(); i != e; ++i) {
    Value *PhiOpnd = PN->getIncomingValue(i);
    ConstantInt *CI = dyn_cast<ConstantInt>(PhiOpnd);

    if (!CI || !CI->getType()->isIntegerTy(1))
      continue;

    BP = (CI->isOne() ? BranchProbability::getBranchProbability(
                            TrueWeight, TrueWeight + FalseWeight)
                      : BranchProbability::getBranchProbability(
                            FalseWeight, TrueWeight + FalseWeight));

    auto PredOutEdge = GetPredOutEdge(PN->getIncomingBlock(i), BB);
    if (!PredOutEdge.first)
      return;

    BasicBlock *PredBB = PredOutEdge.first;
    BranchInst *PredBr = cast<BranchInst>(PredBB->getTerminator());

    uint64_t PredTrueWeight, PredFalseWeight;
    // FIXME: We currently only set the profile data when it is missing.
    // With PGO, this can be used to refine even existing profile data with
    // context information. This needs to be done after more performance
    // testing.
    if (PredBr->extractProfMetadata(PredTrueWeight, PredFalseWeight))
      continue;

    // We can not infer anything useful when BP >= 50%, because BP is the
    // upper bound probability value.
    if (BP >= BranchProbability(50, 100))
      continue;

    SmallVector<uint32_t, 2> Weights;
    if (PredBr->getSuccessor(0) == PredOutEdge.second) {
      Weights.push_back(BP.getNumerator());
      Weights.push_back(BP.getCompl().getNumerator());
    } else {
      Weights.push_back(BP.getCompl().getNumerator());
      Weights.push_back(BP.getNumerator());
    }
    PredBr->setMetadata(LLVMContext::MD_prof,
                        MDBuilder(PredBr->getParent()->getContext())
                            .createBranchWeights(Weights));
  }
}

/// runOnFunction - Toplevel algorithm.
bool JumpThreading::runOnFunction(Function &F) {
  if (skipFunction(F))
    return false;
  auto TLI = &getAnalysis<TargetLibraryInfoWrapperPass>().getTLI();
  // Get DT analysis before LVI. When LVI is initialized it conditionally adds
  // DT if it's available.
  auto DT = &getAnalysis<DominatorTreeWrapperPass>().getDomTree();
  auto LVI = &getAnalysis<LazyValueInfoWrapperPass>().getLVI();
  auto AA = &getAnalysis<AAResultsWrapperPass>().getAAResults();
  DomTreeUpdater DTU(*DT, DomTreeUpdater::UpdateStrategy::Lazy);
  std::unique_ptr<BlockFrequencyInfo> BFI;
  std::unique_ptr<BranchProbabilityInfo> BPI;
  bool HasProfileData = F.hasProfileData();
  if (HasProfileData) {
    LoopInfo LI{DominatorTree(F)};
    BPI.reset(new BranchProbabilityInfo(F, LI, TLI));
    BFI.reset(new BlockFrequencyInfo(F, *BPI, LI));
  }

  bool Changed = Impl.runImpl(F, TLI, LVI, AA, &DTU, HasProfileData,
                              std::move(BFI), std::move(BPI));
  if (PrintLVIAfterJumpThreading) {
    dbgs() << "LVI for function '" << F.getName() << "':\n";
    LVI->printLVI(F, *DT, dbgs());
  }
  return Changed;
}

PreservedAnalyses JumpThreadingPass::run(Function &F,
                                         FunctionAnalysisManager &AM) {
  auto &TLI = AM.getResult<TargetLibraryAnalysis>(F);
  // Get DT analysis before LVI. When LVI is initialized it conditionally adds
  // DT if it's available.
  auto &DT = AM.getResult<DominatorTreeAnalysis>(F);
  auto &LVI = AM.getResult<LazyValueAnalysis>(F);
  auto &AA = AM.getResult<AAManager>(F);
  DomTreeUpdater DTU(DT, DomTreeUpdater::UpdateStrategy::Lazy);

  std::unique_ptr<BlockFrequencyInfo> BFI;
  std::unique_ptr<BranchProbabilityInfo> BPI;
  if (F.hasProfileData()) {
    LoopInfo LI{DominatorTree(F)};
    BPI.reset(new BranchProbabilityInfo(F, LI, &TLI));
    BFI.reset(new BlockFrequencyInfo(F, *BPI, LI));
  }

  bool Changed = runImpl(F, &TLI, &LVI, &AA, &DTU, HasProfileData,
                         std::move(BFI), std::move(BPI));

  if (!Changed)
    return PreservedAnalyses::all();
  PreservedAnalyses PA;
  PA.preserve<GlobalsAA>();
  PA.preserve<DominatorTreeAnalysis>();
  PA.preserve<LazyValueAnalysis>();
  PA.preserve<InlineAggAnalysis>();   // INTEL
  PA.preserve<AndersensAA>();         // INTEL
  return PA;
}

bool JumpThreadingPass::runImpl(Function &F, TargetLibraryInfo *TLI_,
                                LazyValueInfo *LVI_, AliasAnalysis *AA_,
                                DomTreeUpdater *DTU_, bool HasProfileData_,
                                std::unique_ptr<BlockFrequencyInfo> BFI_,
                                std::unique_ptr<BranchProbabilityInfo> BPI_) {
  LLVM_DEBUG(dbgs() << "Jump threading on function '" << F.getName() << "'\n");
  TLI = TLI_;
  LVI = LVI_;
  AA = AA_;
  DTU = DTU_;
  BFI.reset();
  BPI.reset();
  // When profile data is available, we need to update edge weights after
  // successful jump threading, which requires both BPI and BFI being available.
  HasProfileData = HasProfileData_;
  auto *GuardDecl = F.getParent()->getFunction(
      Intrinsic::getName(Intrinsic::experimental_guard));
  HasGuards = GuardDecl && !GuardDecl->use_empty();
  if (HasProfileData) {
    BPI = std::move(BPI_);
    BFI = std::move(BFI_);
  }

  // JumpThreading must not processes blocks unreachable from entry. It's a
  // waste of compute time and can potentially lead to hangs.
  SmallPtrSet<BasicBlock *, 16> Unreachable;
  assert(DTU && "DTU isn't passed into JumpThreading before using it.");
  assert(DTU->hasDomTree() && "JumpThreading relies on DomTree to proceed.");
  DominatorTree &DT = DTU->getDomTree();
  for (auto &BB : F)
    if (!DT.isReachableFromEntry(&BB))
      Unreachable.insert(&BB);

  FindLoopHeaders(F);

  bool EverChanged = false;
  bool Changed;
  do {
    Changed = false;
    for (auto &BB : F) {
      if (Unreachable.count(&BB))
        continue;
      while (ProcessBlock(&BB)) // Thread all of the branches we can over BB.
        Changed = true;
      // Stop processing BB if it's the entry or is now deleted. The following
      // routines attempt to eliminate BB and locating a suitable replacement
      // for the entry is non-trivial.
      if (&BB == &F.getEntryBlock() || DTU->isBBPendingDeletion(&BB))
        continue;

      if (pred_empty(&BB)) {
        // When ProcessBlock makes BB unreachable it doesn't bother to fix up
        // the instructions in it. We must remove BB to prevent invalid IR.
        LLVM_DEBUG(dbgs() << "  JT: Deleting dead block '" << BB.getName()
                          << "' with terminator: " << *BB.getTerminator()
                          << '\n');
        LoopHeaders.erase(&BB);
        CountableLoopLatches.erase(&BB);   // INTEL
        CountableLoopHeaders.erase(&BB);   // INTEL
        LVI->eraseBlock(&BB);
        DeleteDeadBlock(&BB, DTU);
        Changed = true;
        continue;
      }

      // ProcessBlock doesn't thread BBs with unconditional TIs. However, if BB
      // is "almost empty", we attempt to merge BB with its sole successor.
      auto *BI = dyn_cast<BranchInst>(BB.getTerminator());
      if (BI && BI->isUnconditional() &&
          DoCFGSimplifications &&                                       // INTEL
          // The terminator must be the only non-phi instruction in BB.
          BB.getFirstNonPHIOrDbg()->isTerminator() &&
          // Don't alter Loop headers and latches to ensure another pass can
          // detect and transform nested loops later.
          !LoopHeaders.count(&BB) && !LoopHeaders.count(BI->getSuccessor(0)) &&
          TryToSimplifyUncondBranchFromEmptyBlock(&BB, DTU)) {
        // BB is valid for cleanup here because we passed in DTU. F remains
        // BB's parent until a DTU->getDomTree() event.
        LVI->eraseBlock(&BB);
        CountableLoopLatches.erase(&BB); // INTEL
        CountableLoopHeaders.erase(&BB); // INTEL
        Changed = true;
      }
    }
    EverChanged |= Changed;
  } while (Changed);

  LoopHeaders.clear();
  CountableLoopLatches.clear(); // INTEL
  CountableLoopHeaders.clear(); // INTEL
  // Flush only the Dominator Tree.
  DTU->getDomTree();
  LVI->enableDT();
  return EverChanged;
}

// Replace uses of Cond with ToVal when safe to do so. If all uses are
// replaced, we can remove Cond. We cannot blindly replace all uses of Cond
// because we may incorrectly replace uses when guards/assumes are uses of
// of `Cond` and we used the guards/assume to reason about the `Cond` value
// at the end of block. RAUW unconditionally replaces all uses
// including the guards/assumes themselves and the uses before the
// guard/assume.
static void ReplaceFoldableUses(Instruction *Cond, Value *ToVal) {
  assert(Cond->getType() == ToVal->getType());
  auto *BB = Cond->getParent();
  // We can unconditionally replace all uses in non-local blocks (i.e. uses
  // strictly dominated by BB), since LVI information is true from the
  // terminator of BB.
  replaceNonLocalUsesWith(Cond, ToVal);
  for (Instruction &I : reverse(*BB)) {
    // Reached the Cond whose uses we are trying to replace, so there are no
    // more uses.
    if (&I == Cond)
      break;
    // We only replace uses in instructions that are guaranteed to reach the end
    // of BB, where we know Cond is ToVal.
    if (!isGuaranteedToTransferExecutionToSuccessor(&I))
      break;
    I.replaceUsesOfWith(Cond, ToVal);
  }
  if (Cond->use_empty() && !Cond->mayHaveSideEffects())
    Cond->eraseFromParent();
}

#if INTEL_CUSTOMIZATION
/// getJumpThreadDuplicationCost - Return the cost of duplicating this region to
/// thread across it. Stop scanning the region when passing the threshold.
static unsigned getJumpThreadDuplicationCost(
  const SmallVectorImpl<BasicBlock*> &RegionBlocks,
  const BasicBlock *RegionBottom,
  unsigned Threshold) {
  const TerminatorInst *BBTerm = RegionBottom->getTerminator();

  unsigned Bonus = 0;
  // Threading through a switch statement is particularly profitable.  If this
  // block ends in a switch, decrease its cost to make it more likely to happen.
  if (isa<SwitchInst>(BBTerm))
    Bonus = 6;

  // The same holds for indirect branches, but slightly more so.
  if (isa<IndirectBrInst>(BBTerm))
    Bonus = 8;


  // Bump the threshold up so the early exit from the loop doesn't skip the
  // terminator-based Size adjustment at the end.
  Threshold += Bonus;

  // Sum up the cost of each instruction until we get to the terminator.  Don't
  // include the terminator because the copy won't include it.
  unsigned Size = 0;
  for (auto BB : RegionBlocks) {
    /// Ignore PHI nodes, these will be flattened when duplication happens.
    BasicBlock::const_iterator I(BB->getFirstNonPHI());

    // FIXME: THREADING will delete values that are just used to compute the
    // branch, so they shouldn't count against the duplication cost.

    // Sum up the cost of each instruction.
    for (; I != BB->end(); ++I) {
      // Don't include the terminator in the region bottom, because the copy
      // won't include it.
      if (isa<TerminatorInst>(I) && BB == RegionBottom)
        continue;

      if (IntelIntrinsicUtils::isIntelDirective(const_cast<Instruction *>(&*I)))
        return Threshold + 1;

      // Stop scanning the block if we've reached the threshold.
      if (Size > Threshold)
        return Size;

      // Debugger intrinsics don't incur code size.
      if (isa<DbgInfoIntrinsic>(I)) continue;

      // If this is a pointer->pointer bitcast, it is free.
      if (isa<BitCastInst>(I) && I->getType()->isPointerTy())
        continue;

      // Bail out if this instruction gives back a token type, it is not
      // possible to duplicate it if it is used outside this BB.
      if (I->getType()->isTokenTy() && I->isUsedOutsideOfBlock(BB))
        return ~0U;

      // All other instructions count for at least one unit.
      ++Size;

      // Calls are more expensive.  If they are non-intrinsic calls, we model
      // them as having cost of 4.  If they are a non-vector intrinsic, we model
      // them as having cost of 2 total, and if they are a vector intrinsic, we
      //  model them as having cost 1.
      if (const CallInst *CI = dyn_cast<CallInst>(I)) {
        if (CI->cannotDuplicate() || CI->isConvergent())
          // Blocks with NoDuplicate are modelled as having infinite cost, so
          // they are never duplicated.
          return ~0U;
        else if (!isa<IntrinsicInst>(CI))
          Size += 3;
        else if (!CI->getType()->isVectorTy())
          Size += 1;
      }
    }
  }

  return Size > Bonus ? Size - Bonus : 0;
}

// Approximates checks for common countable loop structure-
// 1) Header has two predecessors.
// 2) Latch ends in a conditional branch.
// 3) Latch condition is a ICmp instruction.
// 4) One of the compare operands looks like an IV.
//
// Example IR-
// latch:
// %inc = add %iv, 1
// %cmp = icmp lt %inc, 5
// br %cmp, %header, %exit
static bool isCountableLoop(const BasicBlock *HeaderBB,
                            const BasicBlock *LatchBB) {

  if (std::distance(pred_begin(HeaderBB), pred_end(HeaderBB)) != 2)
    return false;

  auto *BrTerm = dyn_cast<BranchInst>(LatchBB->getTerminator());

  if (!BrTerm || BrTerm->isUnconditional())
    return false;

  auto *CmpInst = dyn_cast<ICmpInst>(BrTerm->getCondition());

  if (!CmpInst)
    return false;

  for (const Value *Op : CmpInst->operands()) {
    auto *OpInst = dyn_cast<Instruction>(Op);

    if (!OpInst)
      continue;

    auto ParentBB = OpInst->getParent();
    bool DefinedInHeader = (ParentBB == HeaderBB);
    bool DefinedInHeaderOrLatch = (DefinedInHeader || (ParentBB == LatchBB));

    // If instruction is defined in the header or latch and is among the most
    // common instruction types for an IV (add, sub, GEP and phi), assume it
    // is an IV.
    if (DefinedInHeaderOrLatch &&
        ((OpInst->getOpcode() == Instruction::Add) ||
        (OpInst->getOpcode() == Instruction::Sub) ||
        (OpInst->getOpcode() == Instruction::GetElementPtr) ||
        (DefinedInHeader && isa<PHINode>(OpInst))))
      return true;
  }

  return false;
}

#endif // INTEL_CUSTOMIZATION

/// FindLoopHeaders - We do not want jump threading to turn proper loop
/// structures into irreducible loops.  Doing this breaks up the loop nesting
/// hierarchy and pessimizes later transformations.  To prevent this from
/// happening, we first have to find the loop headers.  Here we approximate this
/// by finding targets of backedges in the CFG.
///
/// Note that there definitely are cases when we want to allow threading of
/// edges across a loop header.  For example, threading a jump from outside the
/// loop (the preheader) to an exit block of the loop is definitely profitable.
/// It is also almost always profitable to thread backedges from within the loop
/// to exit blocks, and is often profitable to thread backedges to other blocks
/// within the loop (forming a nested loop).  This simple analysis is not rich
/// enough to track all of these properties and keep it up-to-date as the CFG
/// mutates, so we don't allow any of these transformations.
void JumpThreadingPass::FindLoopHeaders(Function &F) {
  SmallVector<std::pair<const BasicBlock*,const BasicBlock*>, 32> Edges;
  FindFunctionBackedges(F, Edges);

  for (const auto &Edge : Edges)
    LoopHeaders.insert(Edge.second);
#if INTEL_CUSTOMIZATION
  if (F.isPreLoopOpt())
    for (const auto &Edge : Edges)
      if (isCountableLoop(Edge.second, Edge.first)) {
        CountableLoopLatches.insert(Edge.first);
        CountableLoopHeaders.insert(Edge.second);
      }
#endif // INTEL_CUSTOMIZATION
}

/// getKnownConstant - Helper method to determine if we can thread over a
/// terminator with the given value as its condition, and if so what value to
/// use for that. What kind of value this is depends on whether we want an
/// integer or a block address, but an undef is always accepted.
/// Returns null if Val is null or not an appropriate constant.
static Constant *getKnownConstant(Value *Val, ConstantPreference Preference) {
  if (!Val)
    return nullptr;

  // Undef is "known" enough.
  if (UndefValue *U = dyn_cast<UndefValue>(Val))
    return U;

  if (Preference == WantBlockAddress)
    return dyn_cast<BlockAddress>(Val->stripPointerCasts());

  return dyn_cast<ConstantInt>(Val);
}

#if INTEL_CUSTOMIZATION
/// Test whether two ThreadRegions are identical.
static bool matchingRegionInfo(const ThreadRegionInfo &RegionInfo1,
                               const ThreadRegionInfo &RegionInfo2) {
  ThreadRegionInfoIterator I1 = RegionInfo1.begin(), I1E = RegionInfo1.end();
  ThreadRegionInfoIterator I2 = RegionInfo2.begin(), I2E = RegionInfo2.end();

  while (I1 != I1E && I2 != I2E) {
    if (I1->first != I2->first || I1->second != I2->second)
      return false;
    ++I1, ++I2;
  }

  return I1 == I1E && I2 == I2E;
}
#endif // INTEL_CUSTOMIZATION

/// ComputeValueKnownInPredecessors - Given a basic block BB and a value V, see
/// if we can infer that the value is a known ConstantInt/BlockAddress or undef
/// in any of our predecessors.  If so, return the known list of value and pred
/// BB in the result vector.
///
/// This returns true if there were any known values.
bool JumpThreadingPass::ComputeValueKnownInPredecessors(
    Value *V, BasicBlock *BB, PredValueInfo &Result,
    ThreadRegionInfo &RegionInfo,       // INTEL
    ConstantPreference Preference, Instruction *CxtI) {
  // This method walks up use-def chains recursively.  Because of this, we could
  // get into an infinite loop going around loops in the use-def chain.  To
  // prevent this, keep track of what (value, block) pairs we've already visited
  // and terminate the search if we loop back to them
  if (!RecursionSet.insert(std::make_pair(V, BB)).second)
    return false;

  // An RAII help to remove this pair from the recursion set once the recursion
  // stack pops back out again.
  RecursionSetRemover remover(RecursionSet, std::make_pair(V, BB));

  // If V is a constant, then it is known in all predecessors.
  if (Constant *KC = getKnownConstant(V, Preference)) {
    for (BasicBlock *Pred : predecessors(BB))
      Result.push_back(std::make_pair(KC, Pred));

    RegionInfo.push_back(std::make_pair(BB, BB));                       // INTEL
    return !Result.empty();
  }

  // If V is a non-instruction value, or an instruction in a different block,
  // then it can't be derived from a PHI.
  Instruction *I = dyn_cast<Instruction>(V);
  if (!I || I->getParent() != BB) {

    // Okay, if this is a live-in value, see if it has a known value at the end
    // of any of our predecessors.
    //
    // FIXME: This should be an edge property, not a block end property.
    /// TODO: Per PR2563, we could infer value range information about a
    /// predecessor based on its terminator.
    //
    // FIXME: change this to use the more-rich 'getPredicateOnEdge' method if
    // "I" is a non-local compare-with-a-constant instruction.  This would be
    // able to handle value inequalities better, for example if the compare is
    // "X < 4" and "X < 3" is known true but "X < 4" itself is not available.
    // Perhaps getConstantOnEdge should be smart enough to do this?

    if (DTU->hasPendingDomTreeUpdates())
      LVI->disableDT();
    else
      LVI->enableDT();
    for (BasicBlock *P : predecessors(BB)) {
      // If the value is known by LazyValueInfo to be a constant in a
      // predecessor, use that information to try to thread this block.
      Constant *PredCst = LVI->getConstantOnEdge(V, P, BB, CxtI);
      if (Constant *KC = getKnownConstant(PredCst, Preference))
        Result.push_back(std::make_pair(KC, P));
    }

#if INTEL_CUSTOMIZATION
    if (!Result.empty()) {
      RegionInfo.push_back(std::make_pair(BB, BB));
      return true;
    }

    // If I is a PHI node defined outside BB, we might have a candidate for
    // distant jump threading.
    if (!DistantJumpThreading || !I || !isa<PHINode>(I))
      return false;
#endif // INTEL_CUSTOMIZATION
  }

  /// If I is a PHI node, then we know the incoming values for any constants.
  if (PHINode *PN = dyn_cast<PHINode>(I)) {
    if (DTU->hasPendingDomTreeUpdates())
      LVI->disableDT();
    else
      LVI->enableDT();
    for (unsigned i = 0, e = PN->getNumIncomingValues(); i != e; ++i) {
      Value *InVal = PN->getIncomingValue(i);
      if (Constant *KC = getKnownConstant(InVal, Preference)) {
        Result.push_back(std::make_pair(KC, PN->getIncomingBlock(i)));
      } else {
        Constant *CI = LVI->getConstantOnEdge(InVal,
                                              PN->getIncomingBlock(i),
                                              PN->getParent(), CxtI);   // INTEL
        if (Constant *KC = getKnownConstant(CI, Preference))
          Result.push_back(std::make_pair(KC, PN->getIncomingBlock(i)));
      }
    }

#if INTEL_CUSTOMIZATION
    if (!Result.empty()) {
      RegionInfo.push_back(std::make_pair(PN->getParent(), BB));
      return true;
    }

    if (!DistantJumpThreading)
      return false;

    // We failed to find any constant incoming values to PN. Now look back
    // even further. One of the operands to PN might itself be a PHI node
    // with constant incoming values. This has the potential of really exploding
    // compile time, so only search back through one PHI.
    if (RegionInfo.size() > 0)
      return false;
    
    RegionInfo.push_back(std::make_pair(PN->getParent(), BB));
    for (unsigned i = 0, e = PN->getNumIncomingValues(); i != e; ++i) {
      Value *InVal = PN->getIncomingValue(i);
      if (PHINode *PN2 = dyn_cast<PHINode>(InVal)) {
        ComputeValueKnownInPredecessors(PN2, PN2->getParent(), Result,
                                        RegionInfo, Preference, CxtI);
        if (!Result.empty()) {
          // ComputeValueKnownInPredecessors will have made PN2's block the
          // bottom of the thread sub-region. We need to change this to be
          // the relevant predecessor of PN's block.
          assert(RegionInfo.size() == 2 && "Unexpected thread region");
          RegionInfo.back().second = PN->getIncomingBlock(i);
          return true;
        }
      }
    }
    RegionInfo.pop_back();

    return false;
#endif // INTEL_CUSTOMIZATION
  }

  // Handle Cast instructions.  Only see through Cast when the source operand is
  // PHI or Cmp to save the compilation time.
  if (CastInst *CI = dyn_cast<CastInst>(I)) {
    Value *Source = CI->getOperand(0);
    if (!isa<PHINode>(Source) && !isa<CmpInst>(Source))
      return false;
    ComputeValueKnownInPredecessors(Source, BB, Result, RegionInfo,     // INTEL
                                    Preference, CxtI);                  // INTEL
    if (Result.empty())
      return false;

    // Convert the known values.
    for (auto &R : Result)
      R.first = ConstantExpr::getCast(CI->getOpcode(), R.first, CI->getType());

    return true;
  }

  // Handle some boolean conditions.
  if (I->getType()->getPrimitiveSizeInBits() == 1) {
    assert(Preference == WantInteger && "One-bit non-integer type?");
    // X | true -> true
    // X & false -> false
    if (I->getOpcode() == Instruction::Or ||
        I->getOpcode() == Instruction::And) {
      PredValueInfoTy LHSVals, RHSVals;
      ThreadRegionInfoTy RegionInfoOp0, RegionInfoOp1;                  // INTEL

      ComputeValueKnownInPredecessors(I->getOperand(0), BB, LHSVals,
                                      RegionInfoOp0,                    // INTEL
                                      WantInteger, CxtI);
      ComputeValueKnownInPredecessors(I->getOperand(1), BB, RHSVals,
                                      RegionInfoOp1,                    // INTEL
                                      WantInteger, CxtI);

      if (LHSVals.empty() && RHSVals.empty())
        return false;

      ConstantInt *InterestingVal;
      if (I->getOpcode() == Instruction::Or)
        InterestingVal = ConstantInt::getTrue(I->getContext());
      else
        InterestingVal = ConstantInt::getFalse(I->getContext());

      SmallPtrSet<BasicBlock*, 4> LHSKnownBBs;

      // Scan for the sentinel.  If we find an undef, force it to the
      // interesting value: x|undef -> true and x&undef -> false.
      for (const auto &LHSVal : LHSVals)
        if (LHSVal.first == InterestingVal || isa<UndefValue>(LHSVal.first)) {
          Result.emplace_back(InterestingVal, LHSVal.second);
          LHSKnownBBs.insert(LHSVal.second);
        }

#if INTEL_CUSTOMIZATION
      // It is possible that there are known values for both operand 0 and
      // operand 1 but where the top of the thread region is different. Don't
      // attempt to handle this case. Instead, arbitrarily use operand 0's
      // known values when the thread region is different.
      if (!Result.empty() &&
          !matchingRegionInfo(RegionInfoOp0, RegionInfoOp1)) {
        RegionInfo.insert(RegionInfo.end(), RegionInfoOp0.begin(),
                          RegionInfoOp0.end());
        return true;
      }
#endif // INTEL_CUSTOMIZATION

      for (const auto &RHSVal : RHSVals)
        if (RHSVal.first == InterestingVal || isa<UndefValue>(RHSVal.first)) {
          // If we already inferred a value for this block on the LHS, don't
          // re-add it.
          if (!LHSKnownBBs.count(RHSVal.second))
            Result.emplace_back(InterestingVal, RHSVal.second);
        }

      if (!Result.empty())                                              // INTEL
        RegionInfo.insert(RegionInfo.end(), RegionInfoOp1.begin(),      // INTEL
                          RegionInfoOp1.end());                         // INTEL

      return !Result.empty();
    }

    // Handle the NOT form of XOR.
    if (I->getOpcode() == Instruction::Xor &&
        isa<ConstantInt>(I->getOperand(1)) &&
        cast<ConstantInt>(I->getOperand(1))->isOne()) {
      ComputeValueKnownInPredecessors(I->getOperand(0), BB, Result,
                                      RegionInfo,                       // INTEL
                                      WantInteger, CxtI);
      if (Result.empty())
        return false;

      // Invert the known values.
      for (auto &R : Result)
        R.first = ConstantExpr::getNot(R.first);

      return true;
    }

  // Try to simplify some other binary operator values.
  } else if (BinaryOperator *BO = dyn_cast<BinaryOperator>(I)) {
    assert(Preference != WantBlockAddress
            && "A binary operator creating a block address?");

    ThreadRegionInfoTy RegionInfoOp0;                                   // INTEL
    if (ConstantInt *CI = dyn_cast<ConstantInt>(BO->getOperand(1))) {
      PredValueInfoTy LHSVals;
      ComputeValueKnownInPredecessors(BO->getOperand(0), BB, LHSVals,
                                      RegionInfoOp0,                    // INTEL
                                      WantInteger, CxtI);

      // Try to use constant folding to simplify the binary operator.
      for (const auto &LHSVal : LHSVals) {
        Constant *V = LHSVal.first;
        Constant *Folded = ConstantExpr::get(BO->getOpcode(), V, CI);

        if (Constant *KC = getKnownConstant(Folded, WantInteger))
          Result.push_back(std::make_pair(KC, LHSVal.second));
      }
    }

    if (!Result.empty())                                                // INTEL
      RegionInfo.insert(RegionInfo.end(), RegionInfoOp0.begin(),        // INTEL
                        RegionInfoOp0.end());                           // INTEL

    return !Result.empty();
  }

  // Handle compare with phi operand, where the PHI is defined in this block.
  if (CmpInst *Cmp = dyn_cast<CmpInst>(I)) {
    assert(Preference == WantInteger && "Compares only produce integers");
    Type *CmpType = Cmp->getType();
    Value *CmpLHS = Cmp->getOperand(0);
    Value *CmpRHS = Cmp->getOperand(1);
    CmpInst::Predicate Pred = Cmp->getPredicate();

    PHINode *PN = dyn_cast<PHINode>(CmpLHS);
    if (!PN)
      PN = dyn_cast<PHINode>(CmpRHS);
    if (PN && PN->getParent() == BB) {
      const DataLayout &DL = PN->getModule()->getDataLayout();
      // We can do this simplification if any comparisons fold to true or false.
      // See if any do.
      if (DTU->hasPendingDomTreeUpdates())
        LVI->disableDT();
      else
        LVI->enableDT();
      for (unsigned i = 0, e = PN->getNumIncomingValues(); i != e; ++i) {
        BasicBlock *PredBB = PN->getIncomingBlock(i);
        Value *LHS, *RHS;
        if (PN == CmpLHS) {
          LHS = PN->getIncomingValue(i);
          RHS = CmpRHS->DoPHITranslation(BB, PredBB);
        } else {
          LHS = CmpLHS->DoPHITranslation(BB, PredBB);
          RHS = PN->getIncomingValue(i);
        }

#if INTEL_CUSTOMIZATION
        // When BB is a loop header, LHS can be derived from a Value, %V,
        // computed in BB during a prior iteration of the loop. We have to be
        // careful to avoid trying to simplify a comparison based on a RHS also
        // derived from %V but from the current loop iteration. It is
        // computationally expensive to detect this situation, because %V can be
        // arbitrarily far back in the expression tree for LHS. So
        // conservatively suppress this optimization when BB is a loop header.
        //
        // Note that the problem is provably confined to loop headers. In order
        // for LHS to be derived from %V defined in BB, BB must dominate PredBB,
        // which makes PredBB-->BB a backedge and BB a member of LoopHeaders.
        //
        // Caution! This requires LoopHeaders to be kept up-to-date for
        // correctness. Practically speaking, this isn't a new requirement
        // given the number of failures that occured when first allowing jump
        // threading across loop headers. But this check makes the requirement
        // explicit and intentional.
        if (isa<Instruction>(LHS) && isa<Instruction>(RHS) &&
            LoopHeaders.count(BB))
          continue;
#endif // INTEL_CUSTOMIZATION

        Value *Res = SimplifyCmpInst(Pred, LHS, RHS, {DL});
        if (!Res) {
          if (!isa<Constant>(RHS))
            continue;

          // getPredicateOnEdge call will make no sense if LHS is defined in BB.
          auto LHSInst = dyn_cast<Instruction>(LHS);
          if (LHSInst && LHSInst->getParent() == BB)
            continue;

          LazyValueInfo::Tristate
            ResT = LVI->getPredicateOnEdge(Pred, LHS,
                                           cast<Constant>(RHS), PredBB, BB,
                                           CxtI ? CxtI : Cmp);
          if (ResT == LazyValueInfo::Unknown)
            continue;
          Res = ConstantInt::get(Type::getInt1Ty(LHS->getContext()), ResT);
        }

        if (Constant *KC = getKnownConstant(Res, WantInteger))
          Result.push_back(std::make_pair(KC, PredBB));
      }

      if (!Result.empty())                                              // INTEL
        RegionInfo.push_back(std::make_pair(BB, BB));                   // INTEL

      return !Result.empty();
    }

    // If comparing a live-in value against a constant, see if we know the
    // live-in value on any predecessors.
    if (isa<Constant>(CmpRHS) && !CmpType->isVectorTy()) {
      Constant *CmpConst = cast<Constant>(CmpRHS);

      if (!isa<Instruction>(CmpLHS) ||
          cast<Instruction>(CmpLHS)->getParent() != BB) {
        if (DTU->hasPendingDomTreeUpdates())
          LVI->disableDT();
        else
          LVI->enableDT();
        for (BasicBlock *P : predecessors(BB)) {
          // If the value is known by LazyValueInfo to be a constant in a
          // predecessor, use that information to try to thread this block.
          LazyValueInfo::Tristate Res =
            LVI->getPredicateOnEdge(Pred, CmpLHS,
                                    CmpConst, P, BB, CxtI ? CxtI : Cmp);
          if (Res == LazyValueInfo::Unknown)
            continue;

          Constant *ResC = ConstantInt::get(CmpType, Res);
          Result.push_back(std::make_pair(ResC, P));
        }

        if (!Result.empty())                                            // INTEL
          RegionInfo.push_back(std::make_pair(BB, BB));                 // INTEL

        return !Result.empty();
      }

      // InstCombine can fold some forms of constant range checks into
      // (icmp (add (x, C1)), C2). See if we have we have such a thing with
      // x as a live-in.
      {
        using namespace PatternMatch;

        Value *AddLHS;
        ConstantInt *AddConst;
        if (isa<ConstantInt>(CmpConst) &&
            match(CmpLHS, m_Add(m_Value(AddLHS), m_ConstantInt(AddConst)))) {
          if (!isa<Instruction>(AddLHS) ||
              cast<Instruction>(AddLHS)->getParent() != BB) {
            if (DTU->hasPendingDomTreeUpdates())
              LVI->disableDT();
            else
              LVI->enableDT();
            for (BasicBlock *P : predecessors(BB)) {
              // If the value is known by LazyValueInfo to be a ConstantRange in
              // a predecessor, use that information to try to thread this
              // block.
              ConstantRange CR = LVI->getConstantRangeOnEdge(
                  AddLHS, P, BB, CxtI ? CxtI : cast<Instruction>(CmpLHS));
              // Propagate the range through the addition.
              CR = CR.add(AddConst->getValue());

              // Get the range where the compare returns true.
              ConstantRange CmpRange = ConstantRange::makeExactICmpRegion(
                  Pred, cast<ConstantInt>(CmpConst)->getValue());

              Constant *ResC;
              if (CmpRange.contains(CR))
                ResC = ConstantInt::getTrue(CmpType);
              else if (CmpRange.inverse().contains(CR))
                ResC = ConstantInt::getFalse(CmpType);
              else
                continue;

              Result.push_back(std::make_pair(ResC, P));
            }

            if (!Result.empty())                                        // INTEL
              RegionInfo.push_back(std::make_pair(BB, BB));             // INTEL

            return !Result.empty();
          }
        }
      }

      // Try to find a constant value for the LHS of a comparison,
      // and evaluate it statically if we can.
      PredValueInfoTy LHSVals;
      ThreadRegionInfoTy RegionInfoOp0;                                 // INTEL
      ComputeValueKnownInPredecessors(I->getOperand(0), BB, LHSVals,
                                      RegionInfoOp0,                    // INTEL
                                      WantInteger, CxtI);

      for (const auto &LHSVal : LHSVals) {
        Constant *V = LHSVal.first;
        Constant *Folded = ConstantExpr::getCompare(Pred, V, CmpConst);
        if (Constant *KC = getKnownConstant(Folded, WantInteger))
          Result.push_back(std::make_pair(KC, LHSVal.second));
      }

      if (!Result.empty())                                              // INTEL
        RegionInfo.insert(RegionInfo.end(), RegionInfoOp0.begin(),      // INTEL
                          RegionInfoOp0.end());                         // INTEL

      return !Result.empty();
    }
  }

  if (SelectInst *SI = dyn_cast<SelectInst>(I)) {
    // Handle select instructions where at least one operand is a known constant
    // and we can figure out the condition value for any predecessor block.
    Constant *TrueVal = getKnownConstant(SI->getTrueValue(), Preference);
    Constant *FalseVal = getKnownConstant(SI->getFalseValue(), Preference);
    PredValueInfoTy Conds;
    ThreadRegionInfoTy RegionInfoOp0;                                   // INTEL
    if ((TrueVal || FalseVal) &&
        ComputeValueKnownInPredecessors(SI->getCondition(), BB, Conds,
                                        RegionInfoOp0,                  // INTEL
                                        WantInteger, CxtI)) {
      for (auto &C : Conds) {
        Constant *Cond = C.first;

        // Figure out what value to use for the condition.
        bool KnownCond;
        if (ConstantInt *CI = dyn_cast<ConstantInt>(Cond)) {
          // A known boolean.
          KnownCond = CI->isOne();
        } else {
          assert(isa<UndefValue>(Cond) && "Unexpected condition value");
          // Either operand will do, so be sure to pick the one that's a known
          // constant.
          // FIXME: Do this more cleverly if both values are known constants?
          KnownCond = (TrueVal != nullptr);
        }

        // See if the select has a known constant value for this predecessor.
        if (Constant *Val = KnownCond ? TrueVal : FalseVal)
          Result.push_back(std::make_pair(Val, C.second));
      }

      if (!Result.empty())                                              // INTEL
        RegionInfo.insert(RegionInfo.end(), RegionInfoOp0.begin(),      // INTEL
                          RegionInfoOp0.end());                         // INTEL

      return !Result.empty();
    }
  }

  // If all else fails, see if LVI can figure out a constant value for us.
  if (DTU->hasPendingDomTreeUpdates())
    LVI->disableDT();
  else
    LVI->enableDT();
  Constant *CI = LVI->getConstant(V, BB, CxtI);
  if (Constant *KC = getKnownConstant(CI, Preference)) {
    for (BasicBlock *Pred : predecessors(BB))
      Result.push_back(std::make_pair(KC, Pred));
  }

  if (!Result.empty())                                                  // INTEL
    RegionInfo.push_back(std::make_pair(BB, BB));                       // INTEL

  return !Result.empty();
}

/// GetBestDestForBranchOnUndef - If we determine that the specified block ends
/// in an undefined jump, decide which block is best to revector to.
///
/// Since we can pick an arbitrary destination, we pick the successor with the
/// fewest predecessors.  This should reduce the in-degree of the others.
static unsigned GetBestDestForJumpOnUndef(BasicBlock *BB) {
  Instruction *BBTerm = BB->getTerminator();
  unsigned MinSucc = 0;
  BasicBlock *TestBB = BBTerm->getSuccessor(MinSucc);
  // Compute the successor with the minimum number of predecessors.
  unsigned MinNumPreds = pred_size(TestBB);
  for (unsigned i = 1, e = BBTerm->getNumSuccessors(); i != e; ++i) {
    TestBB = BBTerm->getSuccessor(i);
    unsigned NumPreds = pred_size(TestBB);
    if (NumPreds < MinNumPreds) {
      MinSucc = i;
      MinNumPreds = NumPreds;
    }
  }

  return MinSucc;
}

static bool hasAddressTakenAndUsed(BasicBlock *BB) {
  if (!BB->hasAddressTaken()) return false;

  // If the block has its address taken, it may be a tree of dead constants
  // hanging off of it.  These shouldn't keep the block alive.
  BlockAddress *BA = BlockAddress::get(BB);
  BA->removeDeadConstantUsers();
  return !BA->use_empty();
}

/// ProcessBlock - If there are any predecessors whose control can be threaded
/// through to a successor, transform them now.
bool JumpThreadingPass::ProcessBlock(BasicBlock *BB) {
  // If the block is trivially dead, just return and let the caller nuke it.
  // This simplifies other transformations.
  if (DTU->isBBPendingDeletion(BB) ||
      (pred_empty(BB) && BB != &BB->getParent()->getEntryBlock()))
    return false;

  // If this block has a single predecessor, and if that pred has a single
  // successor, merge the blocks.  This encourages recursive jump threading
  // because now the condition in this block can be threaded through
  // predecessors of our predecessor block.
  if (BasicBlock *SinglePred = BB->getSinglePredecessor()) {
    const Instruction *TI = SinglePred->getTerminator();
    if (!TI->isExceptionalTerminator() && TI->getNumSuccessors() == 1 &&
        DoCFGSimplifications &&                                         // INTEL
        SinglePred != BB && !hasAddressTakenAndUsed(BB)) {
      // If SinglePred was a loop header, BB becomes one.
      if (LoopHeaders.erase(SinglePred))
        LoopHeaders.insert(BB);

      CountableLoopLatches.erase(SinglePred);   // INTEL
      CountableLoopHeaders.erase(SinglePred);   // INTEL
      LVI->eraseBlock(SinglePred);
      MergeBasicBlockIntoOnlyPred(BB, DTU);

      // Now that BB is merged into SinglePred (i.e. SinglePred Code followed by
      // BB code within one basic block `BB`), we need to invalidate the LVI
      // information associated with BB, because the LVI information need not be
      // true for all of BB after the merge. For example,
      // Before the merge, LVI info and code is as follows:
      // SinglePred: <LVI info1 for %p val>
      // %y = use of %p
      // call @exit() // need not transfer execution to successor.
      // assume(%p) // from this point on %p is true
      // br label %BB
      // BB: <LVI info2 for %p val, i.e. %p is true>
      // %x = use of %p
      // br label exit
      //
      // Note that this LVI info for blocks BB and SinglPred is correct for %p
      // (info2 and info1 respectively). After the merge and the deletion of the
      // LVI info1 for SinglePred. We have the following code:
      // BB: <LVI info2 for %p val>
      // %y = use of %p
      // call @exit()
      // assume(%p)
      // %x = use of %p <-- LVI info2 is correct from here onwards.
      // br label exit
      // LVI info2 for BB is incorrect at the beginning of BB.

      // Invalidate LVI information for BB if the LVI is not provably true for
      // all of BB.
      if (!isGuaranteedToTransferExecutionToSuccessor(BB))
        LVI->eraseBlock(BB);
      return true;
    }
  }

  if (TryToUnfoldSelectInCurrBB(BB))
    return true;

  // Look if we can propagate guards to predecessors.
  if (HasGuards && ProcessGuards(BB))
    return true;

  // What kind of constant we're looking for.
  ConstantPreference Preference = WantInteger;

  // Look to see if the terminator is a conditional branch, switch or indirect
  // branch, if not we can't thread it.
  Value *Condition;
  Instruction *Terminator = BB->getTerminator();
  if (BranchInst *BI = dyn_cast<BranchInst>(Terminator)) {
    // Can't thread an unconditional jump.
    if (BI->isUnconditional()) return false;
    Condition = BI->getCondition();
  } else if (SwitchInst *SI = dyn_cast<SwitchInst>(Terminator)) {
    Condition = SI->getCondition();
  } else if (IndirectBrInst *IB = dyn_cast<IndirectBrInst>(Terminator)) {
    // Can't thread indirect branch with no successors.
    if (IB->getNumSuccessors() == 0) return false;
    Condition = IB->getAddress()->stripPointerCasts();
    Preference = WantBlockAddress;
  } else {
    return false; // Must be an invoke.
  }

  // Run constant folding to see if we can reduce the condition to a simple
  // constant.
  if (Instruction *I = dyn_cast<Instruction>(Condition)) {
    Value *SimpleVal =
        ConstantFoldInstruction(I, BB->getModule()->getDataLayout(), TLI);
    if (SimpleVal) {
      I->replaceAllUsesWith(SimpleVal);
      if (isInstructionTriviallyDead(I, TLI))
        I->eraseFromParent();
      Condition = SimpleVal;
    }
  }

  // If the terminator is branching on an undef, we can pick any of the
  // successors to branch to.  Let GetBestDestForJumpOnUndef decide.
  if (isa<UndefValue>(Condition)) {
    unsigned BestSucc = GetBestDestForJumpOnUndef(BB);
    std::vector<DominatorTree::UpdateType> Updates;

    // Fold the branch/switch.
    Instruction *BBTerm = BB->getTerminator();
    Updates.reserve(BBTerm->getNumSuccessors());
    for (unsigned i = 0, e = BBTerm->getNumSuccessors(); i != e; ++i) {
      if (i == BestSucc) continue;
      BasicBlock *Succ = BBTerm->getSuccessor(i);
      Succ->removePredecessor(BB, true);
      Updates.push_back({DominatorTree::Delete, BB, Succ});
    }

    LLVM_DEBUG(dbgs() << "  In block '" << BB->getName()
                      << "' folding undef terminator: " << *BBTerm << '\n');
    BranchInst::Create(BBTerm->getSuccessor(BestSucc), BBTerm);
    BBTerm->eraseFromParent();
    DTU->applyUpdates(Updates);
    return true;
  }

  // If the terminator of this block is branching on a constant, simplify the
  // terminator to an unconditional branch.  This can occur due to threading in
  // other blocks.
  if (getKnownConstant(Condition, Preference)) {
    LLVM_DEBUG(dbgs() << "  In block '" << BB->getName()
                      << "' folding terminator: " << *BB->getTerminator()
                      << '\n');
    ++NumFolds;
    ConstantFoldTerminator(BB, true, nullptr, DTU);
    return true;
  }

  Instruction *CondInst = dyn_cast<Instruction>(Condition);

  // All the rest of our checks depend on the condition being an instruction.
  if (!CondInst) {
    // FIXME: Unify this with code below.
    if (ProcessThreadableEdges(Condition, BB, Preference, Terminator))
      return true;
    return false;
  }

  if (CmpInst *CondCmp = dyn_cast<CmpInst>(CondInst)) {
    // If we're branching on a conditional, LVI might be able to determine
    // it's value at the branch instruction.  We only handle comparisons
    // against a constant at this time.
    // TODO: This should be extended to handle switches as well.
    BranchInst *CondBr = dyn_cast<BranchInst>(BB->getTerminator());
    Constant *CondConst = dyn_cast<Constant>(CondCmp->getOperand(1));
    if (CondBr && CondConst) {
      // We should have returned as soon as we turn a conditional branch to
      // unconditional. Because its no longer interesting as far as jump
      // threading is concerned.
      assert(CondBr->isConditional() && "Threading on unconditional terminator");

      if (DTU->hasPendingDomTreeUpdates())
        LVI->disableDT();
      else
        LVI->enableDT();
      LazyValueInfo::Tristate Ret =
        LVI->getPredicateAt(CondCmp->getPredicate(), CondCmp->getOperand(0),
                            CondConst, CondBr);
      if (Ret != LazyValueInfo::Unknown) {
        unsigned ToRemove = Ret == LazyValueInfo::True ? 1 : 0;
        unsigned ToKeep = Ret == LazyValueInfo::True ? 0 : 1;
        BasicBlock *ToRemoveSucc = CondBr->getSuccessor(ToRemove);
        ToRemoveSucc->removePredecessor(BB, true);
        BranchInst::Create(CondBr->getSuccessor(ToKeep), CondBr);
        CondBr->eraseFromParent();
        if (CondCmp->use_empty())
          CondCmp->eraseFromParent();
        // We can safely replace *some* uses of the CondInst if it has
        // exactly one value as returned by LVI. RAUW is incorrect in the
        // presence of guards and assumes, that have the `Cond` as the use. This
        // is because we use the guards/assume to reason about the `Cond` value
        // at the end of block, but RAUW unconditionally replaces all uses
        // including the guards/assumes themselves and the uses before the
        // guard/assume.
        else if (CondCmp->getParent() == BB) {
          auto *CI = Ret == LazyValueInfo::True ?
            ConstantInt::getTrue(CondCmp->getType()) :
            ConstantInt::getFalse(CondCmp->getType());
          ReplaceFoldableUses(CondCmp, CI);
        }
        DTU->deleteEdgeRelaxed(BB, ToRemoveSucc);
        return true;
      }

      // We did not manage to simplify this branch, try to see whether
      // CondCmp depends on a known phi-select pattern.
      if (TryToUnfoldSelect(CondCmp, BB))
        return true;
    }
  }

  // Check for some cases that are worth simplifying.  Right now we want to look
  // for loads that are used by a switch or by the condition for the branch.  If
  // we see one, check to see if it's partially redundant.  If so, insert a PHI
  // which can then be used to thread the values.
  Value *SimplifyValue = CondInst;
  if (CmpInst *CondCmp = dyn_cast<CmpInst>(SimplifyValue))
    if (isa<Constant>(CondCmp->getOperand(1)))
      SimplifyValue = CondCmp->getOperand(0);

  // TODO: There are other places where load PRE would be profitable, such as
  // more complex comparisons.
  if (LoadInst *LoadI = dyn_cast<LoadInst>(SimplifyValue))
    if (SimplifyPartiallyRedundantLoad(LoadI))
      return true;

  // Before threading, try to propagate profile data backwards:
  if (PHINode *PN = dyn_cast<PHINode>(CondInst))
    if (PN->getParent() == BB && isa<BranchInst>(BB->getTerminator()))
      updatePredecessorProfileMetadata(PN, BB);

  // Handle a variety of cases where we are branching on something derived from
  // a PHI node in the current block.  If we can prove that any predecessors
  // compute a predictable value based on a PHI node, thread those predecessors.
  if (ProcessThreadableEdges(CondInst, BB, Preference, Terminator))
    return true;

  // If this is an otherwise-unfoldable branch on a phi node in the current
  // block, see if we can simplify.
  if (PHINode *PN = dyn_cast<PHINode>(CondInst))
    if (PN->getParent() == BB && isa<BranchInst>(BB->getTerminator()))
      return ProcessBranchOnPHI(PN);

  // If this is an otherwise-unfoldable branch on a XOR, see if we can simplify.
  if (CondInst->getOpcode() == Instruction::Xor &&
      CondInst->getParent() == BB && isa<BranchInst>(BB->getTerminator()))
    return ProcessBranchOnXOR(cast<BinaryOperator>(CondInst));

  // Search for a stronger dominating condition that can be used to simplify a
  // conditional branch leaving BB.
  if (ProcessImpliedCondition(BB))
    return true;

  return false;
}

bool JumpThreadingPass::ProcessImpliedCondition(BasicBlock *BB) {
  auto *BI = dyn_cast<BranchInst>(BB->getTerminator());
  if (!BI || !BI->isConditional())
    return false;

  Value *Cond = BI->getCondition();
  BasicBlock *CurrentBB = BB;
  BasicBlock *CurrentPred = BB->getSinglePredecessor();
  unsigned Iter = 0;

  auto &DL = BB->getModule()->getDataLayout();

  while (CurrentPred && Iter++ < ImplicationSearchThreshold) {
    auto *PBI = dyn_cast<BranchInst>(CurrentPred->getTerminator());
    if (!PBI || !PBI->isConditional())
      return false;
    if (PBI->getSuccessor(0) != CurrentBB && PBI->getSuccessor(1) != CurrentBB)
      return false;

    bool CondIsTrue = PBI->getSuccessor(0) == CurrentBB;
    Optional<bool> Implication =
        isImpliedCondition(PBI->getCondition(), Cond, DL, CondIsTrue);
    if (Implication) {
      BasicBlock *KeepSucc = BI->getSuccessor(*Implication ? 0 : 1);
      BasicBlock *RemoveSucc = BI->getSuccessor(*Implication ? 1 : 0);
      RemoveSucc->removePredecessor(BB);
      BranchInst::Create(KeepSucc, BI);
      BI->eraseFromParent();
      DTU->deleteEdgeRelaxed(BB, RemoveSucc);
      return true;
    }
    CurrentBB = CurrentPred;
    CurrentPred = CurrentBB->getSinglePredecessor();
  }

  return false;
}

/// Return true if Op is an instruction defined in the given block.
static bool isOpDefinedInBlock(Value *Op, BasicBlock *BB) {
  if (Instruction *OpInst = dyn_cast<Instruction>(Op))
    if (OpInst->getParent() == BB)
      return true;
  return false;
}

/// SimplifyPartiallyRedundantLoad - If LoadI is an obviously partially
/// redundant load instruction, eliminate it by replacing it with a PHI node.
/// This is an important optimization that encourages jump threading, and needs
/// to be run interlaced with other jump threading tasks.
bool JumpThreadingPass::SimplifyPartiallyRedundantLoad(LoadInst *LoadI) {
  // Don't hack volatile and ordered loads.
  if (!LoadI->isUnordered()) return false;

  // If the load is defined in a block with exactly one predecessor, it can't be
  // partially redundant.
  BasicBlock *LoadBB = LoadI->getParent();
  if (LoadBB->getSinglePredecessor())
    return false;

  // If the load is defined in an EH pad, it can't be partially redundant,
  // because the edges between the invoke and the EH pad cannot have other
  // instructions between them.
  if (LoadBB->isEHPad())
    return false;

  Value *LoadedPtr = LoadI->getOperand(0);

  // If the loaded operand is defined in the LoadBB and its not a phi,
  // it can't be available in predecessors.
  if (isOpDefinedInBlock(LoadedPtr, LoadBB) && !isa<PHINode>(LoadedPtr))
    return false;

  // Scan a few instructions up from the load, to see if it is obviously live at
  // the entry to its block.
  BasicBlock::iterator BBIt(LoadI);
  bool IsLoadCSE;
  if (Value *AvailableVal = FindAvailableLoadedValue(
          LoadI, LoadBB, BBIt, DefMaxInstsToScan, AA, &IsLoadCSE)) {
    // If the value of the load is locally available within the block, just use
    // it.  This frequently occurs for reg2mem'd allocas.

    if (IsLoadCSE) {
      LoadInst *NLoadI = cast<LoadInst>(AvailableVal);
      combineMetadataForCSE(NLoadI, LoadI, false);
    };

    // If the returned value is the load itself, replace with an undef. This can
    // only happen in dead loops.
    if (AvailableVal == LoadI)
      AvailableVal = UndefValue::get(LoadI->getType());
    if (AvailableVal->getType() != LoadI->getType())
      AvailableVal = CastInst::CreateBitOrPointerCast(
          AvailableVal, LoadI->getType(), "", LoadI);
    LoadI->replaceAllUsesWith(AvailableVal);
    LoadI->eraseFromParent();
    return true;
  }

  // Otherwise, if we scanned the whole block and got to the top of the block,
  // we know the block is locally transparent to the load.  If not, something
  // might clobber its value.
  if (BBIt != LoadBB->begin())
    return false;

  // If all of the loads and stores that feed the value have the same AA tags,
  // then we can propagate them onto any newly inserted loads.
  AAMDNodes AATags;
  LoadI->getAAMetadata(AATags);

  SmallPtrSet<BasicBlock*, 8> PredsScanned;

  using AvailablePredsTy = SmallVector<std::pair<BasicBlock *, Value *>, 8>;

  AvailablePredsTy AvailablePreds;
  BasicBlock *OneUnavailablePred = nullptr;
  SmallVector<LoadInst*, 8> CSELoads;

  // If we got here, the loaded value is transparent through to the start of the
  // block.  Check to see if it is available in any of the predecessor blocks.
  for (BasicBlock *PredBB : predecessors(LoadBB)) {
    // If we already scanned this predecessor, skip it.
    if (!PredsScanned.insert(PredBB).second)
      continue;

    BBIt = PredBB->end();
    unsigned NumScanedInst = 0;
    Value *PredAvailable = nullptr;
    // NOTE: We don't CSE load that is volatile or anything stronger than
    // unordered, that should have been checked when we entered the function.
    assert(LoadI->isUnordered() &&
           "Attempting to CSE volatile or atomic loads");
    // If this is a load on a phi pointer, phi-translate it and search
    // for available load/store to the pointer in predecessors.
    Value *Ptr = LoadedPtr->DoPHITranslation(LoadBB, PredBB);
    PredAvailable = FindAvailablePtrLoadStore(
        Ptr, LoadI->getType(), LoadI->isAtomic(), PredBB, BBIt,
        DefMaxInstsToScan, AA, &IsLoadCSE, &NumScanedInst);

    // If PredBB has a single predecessor, continue scanning through the
    // single predecessor.
    BasicBlock *SinglePredBB = PredBB;
    while (!PredAvailable && SinglePredBB && BBIt == SinglePredBB->begin() &&
           NumScanedInst < DefMaxInstsToScan) {
      SinglePredBB = SinglePredBB->getSinglePredecessor();
      if (SinglePredBB) {
        BBIt = SinglePredBB->end();
        PredAvailable = FindAvailablePtrLoadStore(
            Ptr, LoadI->getType(), LoadI->isAtomic(), SinglePredBB, BBIt,
            (DefMaxInstsToScan - NumScanedInst), AA, &IsLoadCSE,
            &NumScanedInst);
      }
    }

    if (!PredAvailable) {
      OneUnavailablePred = PredBB;
      continue;
    }

    if (IsLoadCSE)
      CSELoads.push_back(cast<LoadInst>(PredAvailable));

    // If so, this load is partially redundant.  Remember this info so that we
    // can create a PHI node.
    AvailablePreds.push_back(std::make_pair(PredBB, PredAvailable));
  }

  // If the loaded value isn't available in any predecessor, it isn't partially
  // redundant.
  if (AvailablePreds.empty()) return false;

  // Okay, the loaded value is available in at least one (and maybe all!)
  // predecessors.  If the value is unavailable in more than one unique
  // predecessor, we want to insert a merge block for those common predecessors.
  // This ensures that we only have to insert one reload, thus not increasing
  // code size.
  BasicBlock *UnavailablePred = nullptr;

  // If the value is unavailable in one of predecessors, we will end up
  // inserting a new instruction into them. It is only valid if all the
  // instructions before LoadI are guaranteed to pass execution to its
  // successor, or if LoadI is safe to speculate.
  // TODO: If this logic becomes more complex, and we will perform PRE insertion
  // farther than to a predecessor, we need to reuse the code from GVN's PRE.
  // It requires domination tree analysis, so for this simple case it is an
  // overkill.
  if (PredsScanned.size() != AvailablePreds.size() &&
      !isSafeToSpeculativelyExecute(LoadI))
    for (auto I = LoadBB->begin(); &*I != LoadI; ++I)
      if (!isGuaranteedToTransferExecutionToSuccessor(&*I))
        return false;

  // If there is exactly one predecessor where the value is unavailable, the
  // already computed 'OneUnavailablePred' block is it.  If it ends in an
  // unconditional branch, we know that it isn't a critical edge.
  if (PredsScanned.size() == AvailablePreds.size()+1 &&
      OneUnavailablePred->getTerminator()->getNumSuccessors() == 1) {
    UnavailablePred = OneUnavailablePred;
  } else if (PredsScanned.size() != AvailablePreds.size()) {
    // Otherwise, we had multiple unavailable predecessors or we had a critical
    // edge from the one.
    SmallVector<BasicBlock*, 8> PredsToSplit;
    SmallPtrSet<BasicBlock*, 8> AvailablePredSet;

    for (const auto &AvailablePred : AvailablePreds)
      AvailablePredSet.insert(AvailablePred.first);

    // Add all the unavailable predecessors to the PredsToSplit list.
    for (BasicBlock *P : predecessors(LoadBB)) {
      // If the predecessor is an indirect goto, we can't split the edge.
      if (isa<IndirectBrInst>(P->getTerminator()))
        return false;

      if (!AvailablePredSet.count(P))
        PredsToSplit.push_back(P);
    }

    // Split them out to their own block.
    UnavailablePred = SplitBlockPreds(LoadBB, PredsToSplit, "thread-pre-split");
  }

  // If the value isn't available in all predecessors, then there will be
  // exactly one where it isn't available.  Insert a load on that edge and add
  // it to the AvailablePreds list.
  if (UnavailablePred) {
    assert(UnavailablePred->getTerminator()->getNumSuccessors() == 1 &&
           "Can't handle critical edge here!");
    LoadInst *NewVal =
        new LoadInst(LoadedPtr->DoPHITranslation(LoadBB, UnavailablePred),
                     LoadI->getName() + ".pr", false, LoadI->getAlignment(),
                     LoadI->getOrdering(), LoadI->getSyncScopeID(),
                     UnavailablePred->getTerminator());
    NewVal->setDebugLoc(LoadI->getDebugLoc());
    if (AATags)
      NewVal->setAAMetadata(AATags);

    AvailablePreds.push_back(std::make_pair(UnavailablePred, NewVal));
  }

  // Now we know that each predecessor of this block has a value in
  // AvailablePreds, sort them for efficient access as we're walking the preds.
  array_pod_sort(AvailablePreds.begin(), AvailablePreds.end());

  // Create a PHI node at the start of the block for the PRE'd load value.
  pred_iterator PB = pred_begin(LoadBB), PE = pred_end(LoadBB);
  PHINode *PN = PHINode::Create(LoadI->getType(), std::distance(PB, PE), "",
                                &LoadBB->front());
  PN->takeName(LoadI);
  PN->setDebugLoc(LoadI->getDebugLoc());

  // Insert new entries into the PHI for each predecessor.  A single block may
  // have multiple entries here.
  for (pred_iterator PI = PB; PI != PE; ++PI) {
    BasicBlock *P = *PI;
    AvailablePredsTy::iterator I =
      std::lower_bound(AvailablePreds.begin(), AvailablePreds.end(),
                       std::make_pair(P, (Value*)nullptr));

    assert(I != AvailablePreds.end() && I->first == P &&
           "Didn't find entry for predecessor!");

    // If we have an available predecessor but it requires casting, insert the
    // cast in the predecessor and use the cast. Note that we have to update the
    // AvailablePreds vector as we go so that all of the PHI entries for this
    // predecessor use the same bitcast.
    Value *&PredV = I->second;
    if (PredV->getType() != LoadI->getType())
      PredV = CastInst::CreateBitOrPointerCast(PredV, LoadI->getType(), "",
                                               P->getTerminator());

    PN->addIncoming(PredV, I->first);
  }

  for (LoadInst *PredLoadI : CSELoads) {
    combineMetadataForCSE(PredLoadI, LoadI, true);
  }

  LoadI->replaceAllUsesWith(PN);
  LoadI->eraseFromParent();

  return true;
}

/// FindMostPopularDest - The specified list contains multiple possible
/// threadable destinations.  Pick the one that occurs the most frequently in
/// the list.
static BasicBlock *
FindMostPopularDest(BasicBlock *BB,
                    const ThreadRegionInfo &RegionInfo,                 // INTEL
                    const SmallVectorImpl<std::pair<BasicBlock *,
                                          BasicBlock *>> &PredToDestList) {
  assert(!PredToDestList.empty());

  // Determine popularity.  If there are multiple possible destinations, we
  // explicitly choose to ignore 'undef' destinations.  We prefer to thread
  // blocks with known and real destinations to threading undef.  We'll handle
  // them later if interesting.
  DenseMap<BasicBlock*, unsigned> DestPopularity;
  for (const auto &PredToDest : PredToDestList)
    if (PredToDest.second)
      DestPopularity[PredToDest.second]++;

  if (DestPopularity.empty())
    return nullptr;

#if INTEL_CUSTOMIZATION
  // Avoid picking a block in the thread region if there are any other
  // available choices, since thread-to-self is disallowed. At this point, we
  // don't know all the blocks in the region, but check the ones we do know,
  // i.e. the blocks that begin & end each sub-region.
  for (auto SubRegion : RegionInfo) {
    DestPopularity[SubRegion.first] = 0;
    DestPopularity[SubRegion.second] = 0;
  }
#endif // INTEL_CUSTOMIZATION

  // Find the most popular dest.
  DenseMap<BasicBlock*, unsigned>::iterator DPI = DestPopularity.begin();
  BasicBlock *MostPopularDest = DPI->first;
  unsigned Popularity = DPI->second;
  SmallVector<BasicBlock*, 4> SamePopularity;

  for (++DPI; DPI != DestPopularity.end(); ++DPI) {
    // If the popularity of this entry isn't higher than the popularity we've
    // seen so far, ignore it.
    if (DPI->second < Popularity)
      ; // ignore.
    else if (DPI->second == Popularity) {
      // If it is the same as what we've seen so far, keep track of it.
      SamePopularity.push_back(DPI->first);
    } else {
      // If it is more popular, remember it.
      SamePopularity.clear();
      MostPopularDest = DPI->first;
      Popularity = DPI->second;
    }
  }

  // Okay, now we know the most popular destination.  If there is more than one
  // destination, we need to determine one.  This is arbitrary, but we need
  // to make a deterministic decision.  Pick the first one that appears in the
  // successor list.
  if (!SamePopularity.empty()) {
    SamePopularity.push_back(MostPopularDest);
    Instruction *TI = BB->getTerminator();
    for (unsigned i = 0; ; ++i) {
      assert(i != TI->getNumSuccessors() && "Didn't find any successor!");

      if (!is_contained(SamePopularity, TI->getSuccessor(i)))
        continue;

      MostPopularDest = TI->getSuccessor(i);
      break;
    }
  }

  // Okay, we have finally picked the most popular destination.
  return MostPopularDest;
}

bool JumpThreadingPass::ProcessThreadableEdges(Value *Cond, BasicBlock *BB,
                                               ConstantPreference Preference,
                                               Instruction *CxtI) {
  // If threading this would thread across a loop header, don't even try to
  // thread the edge.
  if (LoopHeaders.count(BB) && !JumpThreadLoopHeader)                   // INTEL
    return false;

  PredValueInfoTy PredValues;
  // bool Changed = false;                                              // INTEL
  ThreadRegionInfoTy RegionInfo;                                        // INTEL
  if (!ComputeValueKnownInPredecessors(Cond, BB, PredValues,            // INTEL
                                       RegionInfo,                      // INTEL
                                       Preference, CxtI))               // INTEL
    return false;

  assert(!PredValues.empty() && !RegionInfo.empty() &&                  // INTEL
         "ComputeValueKnownInPredecessors returned true with no "       // INTEL
         "values or regions");                                          // INTEL

  LLVM_DEBUG(dbgs() << "IN BB: " << *BB;
             for (const auto &PredValue : PredValues) {
               dbgs() << "  BB '" << BB->getName()
                      << "': FOUND condition = " << *PredValue.first
                      << " for pred '" << PredValue.second->getName() << "'.\n";
  });

  // Decide what we want to thread through.  Convert our list of known values to
  // a list of known destinations for each pred.  This also discards duplicate
  // predecessors and keeps track of the undefined inputs (which are represented
  // as a null dest in the PredToDestList).
  SmallPtrSet<BasicBlock*, 16> SeenPreds;
  SmallVector<std::pair<BasicBlock*, BasicBlock*>, 16> PredToDestList;

  BasicBlock *OnlyDest = nullptr;
  BasicBlock *MultipleDestSentinel = (BasicBlock*)(intptr_t)~0ULL;
  Constant *OnlyVal = nullptr;
  Constant *MultipleVal = (Constant *)(intptr_t)~0ULL;
  bool ThreadingBackedge = false;    // INTEL
  unsigned PredWithKnownDest = 0;
  for (const auto &PredValue : PredValues) {
    BasicBlock *Pred = PredValue.second;
    if (!SeenPreds.insert(Pred).second)
      continue;  // Duplicate predecessor entry.

    Constant *Val = PredValue.first;

    BasicBlock *DestBB;
    if (isa<UndefValue>(Val))
      DestBB = nullptr;
    else if (BranchInst *BI = dyn_cast<BranchInst>(BB->getTerminator())) {
      assert(isa<ConstantInt>(Val) && "Expecting a constant integer");
      DestBB = BI->getSuccessor(cast<ConstantInt>(Val)->isZero());
    } else if (SwitchInst *SI = dyn_cast<SwitchInst>(BB->getTerminator())) {
      assert(isa<ConstantInt>(Val) && "Expecting a constant integer");
      DestBB = SI->findCaseValue(cast<ConstantInt>(Val))->getCaseSuccessor();
    } else {
      assert(isa<IndirectBrInst>(BB->getTerminator())
              && "Unexpected terminator");
      assert(isa<BlockAddress>(Val) && "Expecting a constant blockaddress");
      DestBB = cast<BlockAddress>(Val)->getBasicBlock();
    }

    // If we have exactly one destination, remember it for efficiency below.
    if (PredToDestList.empty()) {
      OnlyDest = DestBB;
      OnlyVal = Val;
    } else {
      if (OnlyDest != DestBB)
        OnlyDest = MultipleDestSentinel;
      // It possible we have same destination, but different value, e.g. default
      // case in switchinst.
      if (Val != OnlyVal)
        OnlyVal = MultipleVal;
    }

    // We know where this predecessor is going.
    ++PredWithKnownDest;

    // If the predecessor ends with an indirect goto, we can't change its
    // destination.
    if (isa<IndirectBrInst>(Pred->getTerminator()))
      continue;

#if INTEL_CUSTOMIZATION
    if (CountableLoopLatches.count(BB) && CountableLoopHeaders.count(DestBB))
      ThreadingBackedge = true;
#endif // INTEL_CUSTOMIZATION
    PredToDestList.push_back(std::make_pair(Pred, DestBB));
  }

  // If all edges were unthreadable, we fail.
  if (PredToDestList.empty())
    return false;

#if INTEL_CUSTOMIZATION
  // Allow threading of backedge only if we can thread all predecessors of latch
  // otherwise we may turn countable loop into non-countable loop by adding
  // additional backedges to it.
  if (ThreadingBackedge) {
    if (PredToDestList.size() != (unsigned)std::distance(pred_begin(BB),
                                                         pred_end(BB)))
      return false;
  }
#endif // INTEL_CUSTOMIZATION

  // If all the predecessors go to a single known successor, we want to fold,
  // not thread. By doing so, we do not need to duplicate the current block and
  // also miss potential opportunities in case we dont/cant duplicate.
  if (OnlyDest && OnlyDest != MultipleDestSentinel &&                  // INTEL
      RegionInfo.size() == 1 &&                                        // INTEL
      RegionInfo.back().first == RegionInfo.back().second) {           // INTEL
    if (PredWithKnownDest == (size_t)pred_size(BB)) {
      bool SeenFirstBranchToOnlyDest = false;
      std::vector <DominatorTree::UpdateType> Updates;
      Updates.reserve(BB->getTerminator()->getNumSuccessors() - 1);
      for (BasicBlock *SuccBB : successors(BB)) {
        if (SuccBB == OnlyDest && !SeenFirstBranchToOnlyDest) {
          SeenFirstBranchToOnlyDest = true; // Don't modify the first branch.
        } else {
          SuccBB->removePredecessor(BB, true); // This is unreachable successor.
          Updates.push_back({DominatorTree::Delete, BB, SuccBB});
        }
      }

      // Finally update the terminator.
      Instruction *Term = BB->getTerminator();
      BranchInst::Create(OnlyDest, Term);
      Term->eraseFromParent();
      DTU->applyUpdates(Updates);

      // If the condition is now dead due to the removal of the old terminator,
      // erase it.
      if (auto *CondInst = dyn_cast<Instruction>(Cond)) {
        if (CondInst->use_empty() && !CondInst->mayHaveSideEffects())
          CondInst->eraseFromParent();
        // We can safely replace *some* uses of the CondInst if it has
        // exactly one value as returned by LVI. RAUW is incorrect in the
        // presence of guards and assumes, that have the `Cond` as the use. This
        // is because we use the guards/assume to reason about the `Cond` value
        // at the end of block, but RAUW unconditionally replaces all uses
        // including the guards/assumes themselves and the uses before the
        // guard/assume.
        else if (OnlyVal && OnlyVal != MultipleVal &&
                 CondInst->getParent() == BB)
          ReplaceFoldableUses(CondInst, OnlyVal);
      }
      return true;
    }
  }

  // Determine which is the most common successor.  If we have many inputs and
  // this block is a switch, we want to start by threading the batch that goes
  // to the most popular destination first.  If we only know about one
  // threadable destination (the common case) we can avoid this.
  BasicBlock *MostPopularDest = OnlyDest;

  if (MostPopularDest == MultipleDestSentinel) {
    // Remove any loop headers from the Dest list, ThreadEdge conservatively
    // won't process them, but we might have other destination that are eligible
    // and we still want to process.
    erase_if(PredToDestList,
             [&](const std::pair<BasicBlock *, BasicBlock *> &PredToDest) {
               return LoopHeaders.count(PredToDest.second) != 0;
             });

    if (PredToDestList.empty())
      return false;

    MostPopularDest = FindMostPopularDest(BB, RegionInfo,               // INTEL
                                          PredToDestList);              // INTEL
  }

  // Now that we know what the most popular destination is, factor all
  // predecessors that will jump to it into a single predecessor.
  SmallVector<BasicBlock*, 16> PredsToFactor;
  for (const auto &PredToDest : PredToDestList)
    if (PredToDest.second == MostPopularDest) {
      BasicBlock *Pred = PredToDest.first;

      // This predecessor may be a switch or something else that has multiple
      // edges to the block.  Factor each of these edges by listing them
      // according to # occurrences in PredsToFactor.
      for (BasicBlock *Succ : successors(Pred))
        if (Succ == RegionInfo.back().first)         // INTEL
          PredsToFactor.push_back(Pred);
    }

  // If the threadable edges are branching on an undefined value, we get to pick
  // the destination that these predecessors should get to.
  if (!MostPopularDest)
    MostPopularDest = BB->getTerminator()->
                            getSuccessor(GetBestDestForJumpOnUndef(BB));

  // Ok, try to thread it!
  return ThreadEdge(RegionInfo, PredsToFactor, MostPopularDest);    // INTEL
}

/// ProcessBranchOnPHI - We have an otherwise unthreadable conditional branch on
/// a PHI node in the current block.  See if there are any simplifications we
/// can do based on inputs to the phi node.
bool JumpThreadingPass::ProcessBranchOnPHI(PHINode *PN) {
  BasicBlock *BB = PN->getParent();

  // TODO: We could make use of this to do it once for blocks with common PHI
  // values.
  SmallVector<BasicBlock*, 1> PredBBs;
  PredBBs.resize(1);

  // If any of the predecessor blocks end in an unconditional branch, we can
  // *duplicate* the conditional branch into that block in order to further
  // encourage jump threading and to eliminate cases where we have branch on a
  // phi of an icmp (branch on icmp is much better).
  for (unsigned i = 0, e = PN->getNumIncomingValues(); i != e; ++i) {
    BasicBlock *PredBB = PN->getIncomingBlock(i);
    if (BranchInst *PredBr = dyn_cast<BranchInst>(PredBB->getTerminator()))
      if (PredBr->isUnconditional()) {
        PredBBs[0] = PredBB;
        // Try to duplicate BB into PredBB.
        if (DuplicateCondBranchOnPHIIntoPred(BB, PredBBs))
          return true;
      }
  }

  return false;
}

/// ProcessBranchOnXOR - We have an otherwise unthreadable conditional branch on
/// a xor instruction in the current block.  See if there are any
/// simplifications we can do based on inputs to the xor.
bool JumpThreadingPass::ProcessBranchOnXOR(BinaryOperator *BO) {
  BasicBlock *BB = BO->getParent();

  // If either the LHS or RHS of the xor is a constant, don't do this
  // optimization.
  if (isa<ConstantInt>(BO->getOperand(0)) ||
      isa<ConstantInt>(BO->getOperand(1)))
    return false;

  // If the first instruction in BB isn't a phi, we won't be able to infer
  // anything special about any particular predecessor.
  if (!isa<PHINode>(BB->front()))
    return false;

  // If this BB is a landing pad, we won't be able to split the edge into it.
  if (BB->isEHPad())
    return false;

  // If we have a xor as the branch input to this block, and we know that the
  // LHS or RHS of the xor in any predecessor is true/false, then we can clone
  // the condition into the predecessor and fix that value to true, saving some
  // logical ops on that path and encouraging other paths to simplify.
  //
  // This copies something like this:
  //
  //  BB:
  //    %X = phi i1 [1],  [%X']
  //    %Y = icmp eq i32 %A, %B
  //    %Z = xor i1 %X, %Y
  //    br i1 %Z, ...
  //
  // Into:
  //  BB':
  //    %Y = icmp ne i32 %A, %B
  //    br i1 %Y, ...

  PredValueInfoTy XorOpValues;
  ThreadRegionInfoTy RegionInfo;                                        // INTEL
  bool isLHS = true;
  if (!ComputeValueKnownInPredecessors(BO->getOperand(0), BB, XorOpValues,
                                       RegionInfo,                      // INTEL
                                       WantInteger, BO)) {
    assert(XorOpValues.empty());
    if (!ComputeValueKnownInPredecessors(BO->getOperand(1), BB, XorOpValues,
                                         RegionInfo,                    // INTEL
                                         WantInteger, BO))
      return false;
    isLHS = false;
  }

#if INTEL_CUSTOMIZATION
  // Distant jump threading doesn't currently support this transformation.
  if (RegionInfo.size() != 1 ||
      RegionInfo.back().first != RegionInfo.back().second)
    return false;
#endif // INTEL_CUSTOMIZATION

  assert(!XorOpValues.empty() &&
         "ComputeValueKnownInPredecessors returned true with no values");

  // Scan the information to see which is most popular: true or false.  The
  // predecessors can be of the set true, false, or undef.
  unsigned NumTrue = 0, NumFalse = 0;
  for (const auto &XorOpValue : XorOpValues) {
    if (isa<UndefValue>(XorOpValue.first))
      // Ignore undefs for the count.
      continue;
    if (cast<ConstantInt>(XorOpValue.first)->isZero())
      ++NumFalse;
    else
      ++NumTrue;
  }

  // Determine which value to split on, true, false, or undef if neither.
  ConstantInt *SplitVal = nullptr;
  if (NumTrue > NumFalse)
    SplitVal = ConstantInt::getTrue(BB->getContext());
  else if (NumTrue != 0 || NumFalse != 0)
    SplitVal = ConstantInt::getFalse(BB->getContext());

  // Collect all of the blocks that this can be folded into so that we can
  // factor this once and clone it once.
  SmallVector<BasicBlock*, 8> BlocksToFoldInto;
  for (const auto &XorOpValue : XorOpValues) {
    if (XorOpValue.first != SplitVal && !isa<UndefValue>(XorOpValue.first))
      continue;

    BlocksToFoldInto.push_back(XorOpValue.second);
  }

  // If we inferred a value for all of the predecessors, then duplication won't
  // help us.  However, we can just replace the LHS or RHS with the constant.
  if (BlocksToFoldInto.size() ==
      cast<PHINode>(BB->front()).getNumIncomingValues()) {
    if (!SplitVal) {
      // If all preds provide undef, just nuke the xor, because it is undef too.
      BO->replaceAllUsesWith(UndefValue::get(BO->getType()));
      BO->eraseFromParent();
    } else if (SplitVal->isZero()) {
      // If all preds provide 0, replace the xor with the other input.
      BO->replaceAllUsesWith(BO->getOperand(isLHS));
      BO->eraseFromParent();
    } else {
      // If all preds provide 1, set the computed value to 1.
      BO->setOperand(!isLHS, SplitVal);
    }

    return true;
  }

  // Try to duplicate BB into PredBB.
  return DuplicateCondBranchOnPHIIntoPred(BB, BlocksToFoldInto);
}

/// AddPHINodeEntriesForMappedBlock - We're adding 'NewPred' as a new
/// predecessor to the PHIBB block.  If it has PHI nodes, add entries for
/// NewPred using the entries from OldPred (suitably mapped).
static void AddPHINodeEntriesForMappedBlock(BasicBlock *PHIBB,
                                            BasicBlock *OldPred,
                                            BasicBlock *NewPred,
                                     DenseMap<Instruction*, Value*> &ValueMap) {
  for (PHINode &PN : PHIBB->phis()) {
    // Ok, we have a PHI node.  Figure out what the incoming value was for the
    // DestBlock.
    Value *IV = PN.getIncomingValueForBlock(OldPred);
#if !INTEL_CUSTOMIZATION
    // This code isn't needed with the Intel customizations, because we always
    // run the SSAUpdater to resolve cross-BB references.
    // Remap the value if necessary.
    if (Instruction *Inst = dyn_cast<Instruction>(IV)) {
      DenseMap<Instruction*, Value*>::iterator I = ValueMap.find(Inst);
      if (I != ValueMap.end())
        IV = I->second;
    }
#endif // !INTEL_CUSTOMIZATION

    PN.addIncoming(IV, NewPred);
  }
}

#if INTEL_CUSTOMIZATION
/// We intend to thread an edge into the region across a group of blocks to an
/// outgoing edge of the region. In order to do this, we have to duplicate all
/// the code along every path from the top to the bottom of every sub-region.
/// This function returns the set of blocks along those paths in RegionBlocks.
/// The sub-regions are structured such that the top is guaranteed to dominate
/// the bottom.
///
/// NOTE: It's possible that distant jump threading has started from a block
/// that is no longer reachable from the function entry due to earlier
/// threading. It may have traversed phis that have taken it back into the
/// reachable part of the CFG. When this occurs this function will not be able
/// to reach sub-region top from the sub-region bottom. If this occurs this
/// function returns false to indicate that we should abort threading the
/// current edge.
static bool collectThreadRegionBlocks(const ThreadRegionInfo &RegionInfo,
                                   SmallVectorImpl<BasicBlock*> &RegionBlocks) {
  SmallVector<BasicBlock*, 16> WorkStack;
  SmallPtrSet<BasicBlock*, 16> Visited;

  // Collect the blocks within each sub-region. This is just a DFS walk backward
  // from BBBottom to BBTop.
  for (auto SubRegion : RegionInfo) {
    BasicBlock *BBTop = SubRegion.first;
    BasicBlock *BBBottom = SubRegion.second;

    // If we already visited BBBottom in a previous subregion, we need to stop
    // because the remapping logic can't handle the same block being in two
    // subregions. It may be possible to thread such a case, but it would
    // probably require duplicating the shared block.
    if (!Visited.insert(BBBottom).second)
      return false;

    WorkStack.push_back(BBBottom);

    while (!WorkStack.empty()) {
      BasicBlock *BB = WorkStack.back();
      WorkStack.pop_back();
      RegionBlocks.push_back(BB);

      if (BB == BBTop)
        continue;

      for (BasicBlock *Pred : predecessors(BB))
        if (Visited.insert(Pred).second)
          WorkStack.push_back(Pred);
    }

    // If we didn't visit the top of the sub-region then part of the subregion
    // is unreachable and we shouldn't try to thread.
    if (!Visited.count(BBTop))
      return false;
  }

  return true;
}

/// \p OldBB is a block in the thread region, and \p OldSucc is one of its
/// original successors. This routine determines whether the
/// <tt>OldBB->OldSucc</tt> CFG edge in the new thread region needs to target
/// OldSucc or its corresponding new BB.
static bool shouldRemapTarget(BasicBlock *OldBB,
                  BasicBlock *OldSucc,
                  const ThreadRegionInfo &RegionInfo,
                  const DenseMap<BasicBlock*, BasicBlock*> &BlockMapping) {
  DenseMap<BasicBlock*, BasicBlock*>::const_iterator I =
    BlockMapping.find(OldSucc);

  // If OldSucc is not part of the region, then of course we don't remap it.
  if (I == BlockMapping.end())
    return false;

  // If OldSucc is the top of a sub-region, the only edge that can target
  // its corresponding new BB is the one from the previous sub-region.
  bool FoundOldSucc = false;
  for (auto SubRegion : RegionInfo) {
    if (FoundOldSucc)
      return SubRegion.second == OldBB;
    if (OldSucc == SubRegion.first)
      FoundOldSucc = true;
  }

  // If FoundOldSucc is true at this point, it means OldBB-->OldSucc is an edge
  // from inside the region back up to the top of the region. We don't want to
  // remap those. If FoundOldSucc is false, it means that OldSucc isn't the top
  // of a thread region, so we should remap all its predecessors.
  return !FoundOldSucc;
}

/// Determine whether \p OldBB is the top of a thread sub-region. If so, return
/// its predecessor BB through which we are threading. If not, return nullptr.
/// \p PredBB is the predecessor block for the entire thread region.
static BasicBlock* getSubRegionPred(BasicBlock *OldBB,
                                    BasicBlock *PredBB,
                                    const ThreadRegionInfo &RegionInfo) {
  bool FoundOldBB = false;
  for (auto SubRegion : RegionInfo) {
    if (FoundOldBB)
      return SubRegion.second;
    if (OldBB == SubRegion.first)
      FoundOldBB = true;
  }

  // If FoundOldBB is true here, it means that OldBB is the top of the entire
  // thread region.
  if (FoundOldBB)
    return PredBB;

  return nullptr;
}

/// ThreadEdge was significantly modified to support distant jump threading.
/// Not every line was changed, but the entire routine is under
/// INTEL_CUSTOMIZATION, because any community changes to this routine will need
/// to be manually merged.
///
/// ThreadEdge - We have decided that it is safe and profitable to factor the
/// blocks in PredBBs to one predecessor, then thread an edge from it to SuccBB
/// across a region of blocks.  Transform the IR to reflect this change.
bool JumpThreadingPass::ThreadEdge(const ThreadRegionInfo &RegionInfo,
                                   const SmallVectorImpl<BasicBlock*> &PredBBs,
                                   BasicBlock *SuccBB) {
  BasicBlock *RegionTop = RegionInfo.back().first;
  BasicBlock *RegionBottom = RegionInfo.front().second;
  SmallVector<BasicBlock*, 16> RegionBlocks;
  bool ThreadingLoopHeader = false;

  // If threading this would thread into a loop header don't thread the edge.
  // See the comments above FindLoopHeaders for justifications and caveats.
  if (LoopHeaders.count(SuccBB) && !JumpThreadLoopHeader) {
    LLVM_DEBUG(dbgs() << "  Not threading to dest loop header BB '"
                      << SuccBB->getName()
                      << "' - it might create an irreducible loop!\n");
    return false;
  }

  if (!collectThreadRegionBlocks(RegionInfo, RegionBlocks))
    return false;

  for (auto BB : RegionBlocks) {
    // Avoid threading back to a block in the region. This is a hacky way to
    // prevent the situation where we repeatedly thread across a loop header
    // effectively performing loop unrolling. This is not a general solution.
    // You can easily get into the massive unrolling situation in spite of this
    // check. In order to enable threading across loop headers by default, we
    // need a more robust fix for this problem.
    if (BB == SuccBB) {
      LLVM_DEBUG(dbgs() << "  Not threading across BB '"
                        << RegionBottom->getName()
                        << "' - would thread to self!\n");
      return false;
    }

    // Also avoid thread regions that have internal edges back to the top of
    // the region since threading to SuccBB is only valid when entering
    // RegionTop via PredBB.
    if (BB != RegionBottom)
      for (succ_iterator SI = succ_begin(BB), SE = succ_end(BB); SI != SE; ++SI)
        if (*SI == RegionTop) {
          LLVM_DEBUG(dbgs()
                     << "  Not threading across BB '" << RegionBottom->getName()
                     << "' - internal edge back to RegionTop!\n");
          return false;
        }

    // If threading this would thread across a loop header, don't thread the
    // edge. See the comments above FindLoopHeaders for justifications and
    // caveats.
    if (LoopHeaders.count(BB)) {
      if (!JumpThreadLoopHeader) {
        LLVM_DEBUG(dbgs() << "  Not threading across loop header BB '"
                          << BB->getName() << "' to dest BB '"
                          << SuccBB->getName()
                          << "' - it might create an irreducible loop!\n");
        return false;
      }
      ThreadingLoopHeader = true;

      if (BlockThreadCount[RegionBottom] >= MaxThreadsPerBlock) {
        LLVM_DEBUG(dbgs() << "  Not threading across loop header BB '"
                          << BB->getName()
                          << "' - max thread count reached!\n");
        return false;
      }
    }

    // We are using CountableLoopHeaders here instead because-
    // 1) They are only populated when function has pre_loopopt attribute.
    // 2) This function seems to be conservatively adding some bblocks which
    //    are not true loop headers in LoopHeaders.
    if (CountableLoopHeaders.count(BB)
        && isa<SwitchInst>(BB->getTerminator())) {
      LLVM_DEBUG(
          dbgs()
          << "  Not threading across loop header BB '" << BB->getName()
          << "' - header has switch terminator and threading may convert it "
          << "into a latch. Such loops aren't supported by loopopt!\n");
      return false;
    }
  }

  unsigned JumpThreadCost = getJumpThreadDuplicationCost(RegionBlocks,
                                                         RegionBottom,
                                                         BBDupThreshold);
  if (JumpThreadCost > BBDupThreshold) {
    LLVM_DEBUG(dbgs() << "  Not threading BB '" << RegionBottom->getName()
                      << "' - Cost is too high: " << JumpThreadCost << "\n");
    return false;
  }

  if (ConservativeJumpThreading) {
    // Only allow multi-BB thread regions when threading across switches.
    if (RegionBlocks.size() != 1 &&
        !isa<SwitchInst>(RegionBottom->getTerminator())) {
      LLVM_DEBUG(
          dbgs()
          << "  Not threading BB '" << RegionBottom->getName()
          << "' - Using conservative heuristics for distant threading.\n");
      return false;
    }

    // Only thread across loop headers when threading across switches or
    // threading to return blocks, which are known to exit the loop.
    if (ThreadingLoopHeader) {
      if (!isa<ReturnInst>(SuccBB->getTerminator()) &&
          !isa<SwitchInst>(RegionBottom->getTerminator())) {
        LLVM_DEBUG(
            dbgs() << "  Not threading BB '" << RegionBottom->getName()
                   << "' - Using conservative heuristics loop headers.\n");
        return false;
      }
    }
  }

  // And finally, do it!  Start by factoring the predecessors if needed.
  BasicBlock *PredBB;
  if (PredBBs.size() == 1)
    PredBB = PredBBs[0];
  else {
    LLVM_DEBUG(dbgs() << "  Factoring out " << PredBBs.size()
                      << " common predecessors.\n");
    PredBB = SplitBlockPreds(RegionTop, PredBBs, ".thr_comm");
  }

  // And finally, do it!
#if INTEL_CUSTOMIZATION
  LLVM_DEBUG(dbgs() << "  Threading edge from '" << PredBB->getName()
                    << "' to '" << SuccBB->getName() << "' with cost: "
                    << JumpThreadCost << ", across blocks:\n    ";
             for (auto BB : RegionBlocks)
               dbgs() << " " << BB->getName();
             dbgs() << "\n  Ending with" << *RegionBottom << "\n";);
#endif // INTEL_CUSTOMIZATION

  if (DTU->hasPendingDomTreeUpdates())
    LVI->disableDT();
  else
    LVI->enableDT();
#if INTEL_CUSTOMIZATION
  // FIXME: This LVI update is not optimal. Removing the PredBB-->RegionTop
  //   edge can make overdefined values computable in any block in the region,
  //   not just RegionBottom. We can generalize the LVI->threadEdge algorithm
  //   to support larger-than-BB thread regions.
  LVI->threadEdge(PredBB, RegionBottom, SuccBB);
#endif // INTEL_CUSTOMIZATION
  DenseMap<Instruction*, Value*> ValueMapping;
  DenseMap<BasicBlock*, BasicBlock*> BlockMapping;

  for (auto OldBB : RegionBlocks) {
    BasicBlock *NewBB = BasicBlock::Create(OldBB->getContext(),
                                           OldBB->getName()+".thread",
                                           OldBB->getParent(), RegionTop);
    NewBB->moveAfter(PredBB);
    BlockMapping[OldBB] = NewBB;

    // Disallow threading across loop headers for newly created blocks. This is
    // an added safety measure to prevent out of control jump threading.
    BlockThreadCount[NewBB] = MaxThreadsPerBlock;

    // We are going to have to map operands from their original block 'OldBB' to
    // the new copy of the block 'NewBB'.
    BasicBlock::iterator BI = OldBB->begin();
    BasicBlock::iterator BE = OldBB->end();

    // Clone the instructions of OldBB into NewBB, keeping track of
    // the mapping. Delay remapping until all blocks in the region have been
    // cloned. That ensures all required cross-block mappings are available.
    // In RegionBottom, stop cloning at the terminator instruction.
    for (; BI != BE && (!isa<TerminatorInst>(BI) || OldBB != RegionBottom);
         ++BI) {
      Instruction *New = BI->clone();
      New->setName(BI->getName());
      NewBB->getInstList().push_back(New);
      ValueMapping[&*BI] = New;
    }
  }

  // Remap operands to patch up intra-thread-region references.
  for (auto OldBB : RegionBlocks) {
    BasicBlock *NewBB = BlockMapping[OldBB];
    BasicBlock *SubRegionPred = getSubRegionPred(OldBB, PredBB, RegionInfo);

    for (auto &New : *NewBB) {
      if (PHINode *PN = dyn_cast<PHINode>(&New)) {
        if (SubRegionPred) {
          // For region tops, reduce the PHIs to a single incoming value from
          // SubRegionPred. It is necessary to preserve the PHI, even though it
          // looks degenerate, so that we can run the SSAResolver separately
          // for the PHI and its operand.
          for (int i = PN->getNumIncomingValues() - 1; i >= 0; --i)
            if (PN->getIncomingBlock(i) != SubRegionPred)
              PN->removeIncomingValue(i);
            else if (OldBB != RegionTop)
              PN->setIncomingBlock(i, BlockMapping[PN->getIncomingBlock(i)]);
        }
        else {
          // Update intra-region PHI nodes. Any incoming value from a block
          // outside the region can be ignored, because those edges weren't
          // copied to the new threaded code. That includes edges from
          // RegionBottom, since the only edge from RegionBottom that gets
          // copied to the threaded region is RegionBottom-->SuccBB.
          for (int i = PN->getNumIncomingValues() - 1; i >= 0; --i) {
            DenseMap<BasicBlock*, BasicBlock*>::iterator I;
            I = BlockMapping.find(PN->getIncomingBlock(i));
            if (I != BlockMapping.end() &&
                PN->getIncomingBlock(i) != RegionBottom)
              PN->setIncomingBlock(i, BlockMapping[PN->getIncomingBlock(i)]);
            else
              PN->removeIncomingValue(i, /*DeletePHIIfEmpty*/false);
          }
        }

        // Since all PHI operands are cross-block references, there is no
        // sense trying to remap its operands. We'll always use SSAResolver to
        // rewrite its operands.
        continue;
      }

      for (unsigned i = 0, e = New.getNumOperands(); i != e; ++i)
        if (Instruction *Inst = dyn_cast<Instruction>(New.getOperand(i))) {
          // Only remap operands from the same basic block. We know these
          // operands should reference the new version of Inst. For any cross-BB
          // references, we use SSAUpdater to figure out what instruction(s)
          // can reach the use.
          if (Inst->getParent() == OldBB) {
            DenseMap<Instruction*, Value*>::iterator I;
            I = ValueMapping.find(Inst);
            assert (I != ValueMapping.end() &&
                    "Expected to find a mapping for Inst");
            New.setOperand(i, I->second);
          }
        }
        else if (BasicBlock *DestBB = dyn_cast<BasicBlock>(New.getOperand(i))) {
          BasicBlock *NewDestBB = DestBB;
          if (shouldRemapTarget(OldBB, DestBB, RegionInfo, BlockMapping)) {
            NewDestBB = BlockMapping[DestBB];
            New.setOperand(i, NewDestBB);
          }

          if (New.isTerminator())
            DTU->applyUpdates({{DominatorTree::Insert, NewBB, NewDestBB}});

          // If we are threading across a loop header, we have to update the
          // LoopHeaders set. To do this precisely, we would need to re-run
          // FindLoopHeaders. Instead, we conservatively add any block that
          // *might* be a loop header in the new CFG, which means any block that
          // is a target of a new CFG edge. We catch most of them here.
          if (ThreadingLoopHeader)
            LoopHeaders.insert(DestBB);
        }
    }
  }

  // We didn't copy the terminator from RegionBottom over to its NewBB,
  // because there is now an unconditional jump to SuccBB. Insert the
  // unconditional jump.
  BranchInst *NewBI = BranchInst::Create(SuccBB, BlockMapping[RegionBottom]);
  NewBI->setDebugLoc(RegionBottom->getTerminator()->getDebugLoc());

  // Add the remaining loop header candidates here.
  if (ThreadingLoopHeader) {
    LoopHeaders.insert(SuccBB);
    LoopHeaders.insert(BlockMapping[RegionTop]);
  }

<<<<<<< HEAD
  // Check to see if any blocks that exit the thread region have PHI nodes.
  // If so, we need to add entries to the PHI nodes for the corresponding NewBB
  // now.
  for (auto OldBB : RegionBlocks) {
    // Ignore RegionBottom in this loop and handle it specially afterward. We
    // only need to update its SuccBB successor.
    if (OldBB == RegionBottom)
      continue;
    succ_iterator SI = succ_begin(OldBB), SE = succ_end(OldBB);
    for (; SI != SE; ++SI)
      if (!shouldRemapTarget(OldBB, *SI, RegionInfo, BlockMapping))
        AddPHINodeEntriesForMappedBlock(*SI, OldBB, BlockMapping[OldBB],
                                        ValueMapping);
  }
  AddPHINodeEntriesForMappedBlock(SuccBB, RegionBottom,
                                  BlockMapping[RegionBottom], ValueMapping);

  // This piece of code used to come after the SSA rewrite that happens next.
  // We need to replace the Pred-->BB CFG arc with Pred-->NewBB before we do
  // the SSA rewrite in order to correctly handle threading across loop
  // headers. For example,
  //
  // BB:
  //     %x = phi i32 [ %y, PredBB ] ...
  //     %a = ... %x ...
  //     %y = ...
  //     %b = ... %y ...
  //
  // NewBB will look like this after cloning, phi translation, & remapping
  // operands and prior to the SSA rewrite:
  //
  // NewBB:
  //     %a.1 = ... %y ...
  //     %y.1 = ...
  //     %b.1 = ... %y.1 ...
  //
  // Based on the CFG, the SSAUpdater code needs to rewrite the use of %y to
  // use the original value (%y), the cloned value (%y.1), or some phi derived
  // value. Without the PredBB-->NewBB edge, the SSAUpdater thinks NewBB has
  // no predecessors and replaces %y with undef.
  //
  // This situation is only possible when BB is a loop header.
  // Proof: As we remap operands in NewBB, uses of instructions from BB get
  //        remapped to use the corresponding instructions from NewBB. The
  //        exception is when the use comes from phi translation, i.e. when
  //        the incoming phi value from PredBB is an instruction from BB. In
  //        order for that to happen, BB must dominate PredBB. That makes
  //        PredBB-->BB a backedge, which puts BB in the LoopHeaders set.
  //
  // Update the terminator of PredBB to jump to the new thread head instead of
  // RegionTop.  This eliminates predecessors from RegionTop, which requires us
  // to simplify any PHI nodes in RegionTop.
  TerminatorInst *PredTerm = PredBB->getTerminator();
=======
  // Update the terminator of PredBB to jump to NewBB instead of BB.  This
  // eliminates predecessors from BB, which requires us to simplify any PHI
  // nodes in BB.
  Instruction *PredTerm = PredBB->getTerminator();
>>>>>>> 62ac69d4
  for (unsigned i = 0, e = PredTerm->getNumSuccessors(); i != e; ++i)
    if (PredTerm->getSuccessor(i) == RegionTop) {
      RegionTop->removePredecessor(PredBB, true);
      PredTerm->setSuccessor(i, BlockMapping[RegionTop]);
    }

  DTU->applyUpdates({{DominatorTree::Insert, BlockMapping[RegionBottom],
                      SuccBB},
                     {DominatorTree::Insert, PredBB, BlockMapping[RegionTop]},
                     {DominatorTree::Delete, PredBB, RegionTop}});

  // Apply all updates we queued with DTU and get the updated Dominator Tree.
  DominatorTree *DT = &DTU->getDomTree();
  (void)DT;


  // If there were values defined in the region that are used outside the
  // region, then we now have to update all uses of the value to use either the
  // original value, the cloned value, or some PHI derived value. This can
  // require arbitrary PHI insertion, which we are prepared to do. Clean these
  // up now.
  SSAUpdater SSAUpdate;
  SmallVector<Use*, 16> UsesToRename;

  for (auto OldBB : RegionBlocks) {
    for (auto &I : *OldBB) {
      UsesToRename.clear();
      // Scan all uses of this instruction to see if it is used outside of its
      // block, and if so, record them in UsesToRename.
      for (Use &U : I.uses()) {
        Instruction *User = cast<Instruction>(U.getUser());
        // LLORG version uses "DT->dominates(&I, U)" as the right part of the
        // condition below becase it LLORG uses SSAUpdaterBulk. In xmain we
        // update values one by one (no bulk update) so the check is different.
        //
        // TODO: Verify that there are no hidden bugs due to that check here.
        // The test (PR37745.ll) passes in xmain but the issue might be just
        // hidden due to some reason.
        if (!isa<PHINode>(User) && User->getParent() == OldBB)
          continue;

        UsesToRename.push_back(&U);
      }

      // If there are no uses outside the block, we're done with this
      // instruction.
      if (UsesToRename.empty())
        continue;

      LLVM_DEBUG(dbgs() << "JT: Renaming non-local uses of: " << I << "\n");

      // We found a use of I outside the region.  Rename all uses of I that are
      // outside the region to be uses of the appropriate PHI node etc.  Seed
      // ValuesInBlocks with the two values we know.
      SSAUpdate.Initialize(I.getType(), I.getName());
      SSAUpdate.AddAvailableValue(OldBB, &I);

      // It is possible to have Phis in the exisiting block that are created
      // by the SSAUpdate due to the new live-ins from the threaded region
      // and these Phis might not be required in the threaded-block. Therefore,
      // we might not have mapped values for these Phis in ValueMapping.
      // For reference: CMPLRS-4877; test_4877 in intel_loop_headers.ll;
      if (ValueMapping.find(&I) != ValueMapping.end())
        SSAUpdate.AddAvailableValue(BlockMapping[OldBB], ValueMapping[&I]);

      for (auto U : UsesToRename)
        SSAUpdate.RewriteUse(*U);
      LLVM_DEBUG(dbgs() << "\n");
    }
  }

  // At this point, the IR is fully up to date and consistent.  Do a quick scan
  // over the new instructions and zap any that are constants or dead.  This
  // frequently happens because of phi translation.
  for (auto OldBB : RegionBlocks)
    SimplifyInstructionsInBlock(BlockMapping[OldBB], TLI);

  // Update the edge weights and block frequencies.
  UpdateRegionBlockFreqAndEdgeWeight(PredBB, SuccBB, RegionInfo, RegionBlocks,
                                     BlockMapping);

  // Threaded an edge!
  ++BlockThreadCount[RegionBottom];
  ++NumThreads;
  return true;
}
#endif // INTEL_CUSTOMIZATION

/// Create a new basic block that will be the predecessor of BB and successor of
/// all blocks in Preds. When profile data is available, update the frequency of
/// this new block.
BasicBlock *JumpThreadingPass::SplitBlockPreds(BasicBlock *BB,
                                               ArrayRef<BasicBlock *> Preds,
                                               const char *Suffix) {
  SmallVector<BasicBlock *, 2> NewBBs;

  // Collect the frequencies of all predecessors of BB, which will be used to
  // update the edge weight of the result of splitting predecessors.
  DenseMap<BasicBlock *, BlockFrequency> FreqMap;
  if (HasProfileData)
    for (auto Pred : Preds)
      FreqMap.insert(std::make_pair(
          Pred, BFI->getBlockFreq(Pred) * BPI->getEdgeProbability(Pred, BB)));

  // In the case when BB is a LandingPad block we create 2 new predecessors
  // instead of just one.
  if (BB->isLandingPad()) {
    std::string NewName = std::string(Suffix) + ".split-lp";
    SplitLandingPadPredecessors(BB, Preds, Suffix, NewName.c_str(), NewBBs);
  } else {
    NewBBs.push_back(SplitBlockPredecessors(BB, Preds, Suffix));
  }

  std::vector<DominatorTree::UpdateType> Updates;
  Updates.reserve((2 * Preds.size()) + NewBBs.size());
  for (auto NewBB : NewBBs) {
    BlockFrequency NewBBFreq(0);
    Updates.push_back({DominatorTree::Insert, NewBB, BB});
    for (auto Pred : predecessors(NewBB)) {
      Updates.push_back({DominatorTree::Delete, Pred, BB});
      Updates.push_back({DominatorTree::Insert, Pred, NewBB});
      if (HasProfileData) // Update frequencies between Pred -> NewBB.
        NewBBFreq += FreqMap.lookup(Pred);
    }
    if (HasProfileData) // Apply the summed frequency to NewBB.
      BFI->setBlockFreq(NewBB, NewBBFreq.getFrequency());
  }

  DTU->applyUpdates(Updates);
  return NewBBs[0];
}

bool JumpThreadingPass::doesBlockHaveProfileData(BasicBlock *BB) {
  const Instruction *TI = BB->getTerminator();
  assert(TI->getNumSuccessors() > 1 && "not a split");

  MDNode *WeightsNode = TI->getMetadata(LLVMContext::MD_prof);
  if (!WeightsNode)
    return false;

  MDString *MDName = cast<MDString>(WeightsNode->getOperand(0));
  if (MDName->getString() != "branch_weights")
    return false;

  // Ensure there are weights for all of the successors. Note that the first
  // operand to the metadata node is a name, not a weight.
  return WeightsNode->getNumOperands() == TI->getNumSuccessors() + 1;
}

#if INTEL_CUSTOMIZATION
/// This routine was significantly refactored to support multi-BB thread
/// regions. Update the block frequencies and edge weights for all new blocks
/// in the region. Also, update (reduce) the block frequencies of the original
/// blocks, and update the edge frequencies out of RegionBottom, since the
/// RegionBottom->SuccBB edge weight needs to be reduced.
void JumpThreadingPass::UpdateRegionBlockFreqAndEdgeWeight(BasicBlock *PredBB,
                                                           BasicBlock *SuccBB,
                       const ThreadRegionInfo &RegionInfo,
                       const SmallVectorImpl<BasicBlock*> &RegionBlocks,
                       DenseMap<BasicBlock*, BasicBlock*> &BlockMapping) {
  if (!HasProfileData)
    return;

  assert(BFI && BPI && "BFI & BPI should have been created here");

  BasicBlock *RegionTop = RegionInfo.back().first;
  BasicBlock *RegionBottom = RegionInfo.front().second;
  DenseMap<BasicBlock*, int> BlockPredCount;

  // Initialize BlockPredCount for each new block.
  for (auto BB : RegionBlocks) {
    BasicBlock *NewBB = BlockMapping[BB];
    BlockPredCount[NewBB] = std::distance(pred_begin(NewBB), pred_end(NewBB));
  }

  // Seed the algorithm by computing the block Freq of RegionTop and adding
  // it to the ready block list. The ready block list holds the *original*
  // blocks whose corresponding new block frequencies have been finalized.
  BasicBlock *NewRegionTop = BlockMapping[RegionTop];
  SmallVector<BasicBlock*, 16> ReadyBlocks;
  auto NewRegionTopFreq =
    BFI->getBlockFreq(PredBB) * BPI->getEdgeProbability(PredBB, NewRegionTop);
  BFI->setBlockFreq(NewRegionTop, NewRegionTopFreq.getFrequency());
  ReadyBlocks.push_back(RegionTop);

  while (!ReadyBlocks.empty()) {
    BasicBlock *BB = ReadyBlocks.back();
    BasicBlock *NewBB = BlockMapping[BB];
    ReadyBlocks.pop_back();

    // Since NewBB is partially replacing BB, we have to update the block
    // frequency of BB.
    auto BBOrigFreq = BFI->getBlockFreq(BB);
    auto NewBBFreq = BFI->getBlockFreq(NewBB);
    auto BBNewFreq = BBOrigFreq - NewBBFreq;
    BFI->setBlockFreq(BB, BBNewFreq.getFrequency());

    // The bottom block in the region needs special treatment. We don't have to
    // worry about the outgoing edge weights for NewBB since it now ends in an
    // unconditional branch, but we do need to adjust the edge weights on exit
    // from BB, since the BB->SuccBB edge frequency dropped by the NewBB->SuccBB
    // edge frequency.
    if (BB == RegionBottom) {
      // Collect updated outgoing edges' frequencies from BB and use them to
      // update edge probabilities.
      SmallVector<uint64_t, 4> BBSuccFreq;
      for (BasicBlock *Succ : successors(BB)) {
        auto SuccFreq = BBOrigFreq * BPI->getEdgeProbability(BB, Succ);
        if (Succ == SuccBB)
          SuccFreq -= NewBBFreq;
        BBSuccFreq.push_back(SuccFreq.getFrequency());
      }

      uint64_t MaxBBSuccFreq =
        *std::max_element(BBSuccFreq.begin(), BBSuccFreq.end());

      SmallVector<BranchProbability, 4> BBSuccProbs;
      if (MaxBBSuccFreq == 0)
        BBSuccProbs.assign(BBSuccFreq.size(),
                           {1, static_cast<unsigned>(BBSuccFreq.size())});
      else {
        for (uint64_t Freq : BBSuccFreq)
          BBSuccProbs.push_back(
            BranchProbability::getBranchProbability(Freq, MaxBBSuccFreq));
        // Normalize edge probabilities so that they sum up to one.
        BranchProbability::normalizeProbabilities(BBSuccProbs.begin(),
                                                  BBSuccProbs.end());
      }

      // Update edge probabilities in BPI.
      for (int I = 0, E = BBSuccProbs.size(); I < E; I++)
        BPI->setEdgeProbability(BB, I, BBSuccProbs[I]);

      // Update the profile metadata as well.
      //
      // Don't do this if the profile of the transformed blocks was statically
      // estimated.  (This could occur despite the function having an entry
      // frequency in completely cold parts of the CFG.)
      //
      // In this case we don't want to suggest to subsequent passes that the
      // calculated weights are fully consistent.  Consider this graph:
      //
      //                 check_1
      //             50% /  |
      //             eq_1   | 50%
      //                 \  |
      //                 check_2
      //             50% /  |
      //             eq_2   | 50%
      //                 \  |
      //                 check_3
      //             50% /  |
      //             eq_3   | 50%
      //                 \  |
      //
      // Assuming the blocks check_* all compare the same value against 1, 2
      // and 3, the overall probabilities are inconsistent; the total
      // probability that the value is either 1, 2 or 3 is 150%.
      //
      // As a consequence if we thread eq_1 -> check_2 to check_3,
      // check_2->check_3 becomes 0%.  This is even worse if the edge whose
      // probability becomes 0% is the loop exit edge.  Then based solely on
      // static estimation we would assume the loop was extremely hot.
      //
      // FIXME this locally as well so that BPI and BFI are consistent as well.
      // We shouldn't make edges extremely likely or unlikely based solely on
      // static estimation.
      if (BBSuccProbs.size() >= 2 && doesBlockHaveProfileData(BB)) {
        SmallVector<uint32_t, 4> Weights;
        for (auto Prob : BBSuccProbs)
          Weights.push_back(Prob.getNumerator());

        auto TI = BB->getTerminator();
        TI->setMetadata(
          LLVMContext::MD_prof,
          MDBuilder(BB->getContext()).createBranchWeights(Weights));
      }

      continue;
    }

    unsigned SuccIndex = 0;
    for (succ_iterator SI = succ_begin(BB), SE = succ_end(BB); SI != SE;
         ++SI, ++SuccIndex) {
      // The outgoing edge weights for NewBB are copied from BB.
      BPI->setEdgeProbability(NewBB, SuccIndex,
                              BPI->getEdgeProbability(BB, SuccIndex));

      // Adjust the block frequency of the successor if it's part of the region.
      if (BlockMapping.find(*SI) == BlockMapping.end())
        continue;

      BasicBlock *NewSucc = BlockMapping[*SI];
      auto EdgeFreq =
        BFI->getBlockFreq(NewBB) * BPI->getEdgeProbability(BB, SuccIndex);
      auto NewSuccFreq = BFI->getBlockFreq(NewSucc) + EdgeFreq;
      BFI->setBlockFreq(NewSucc, NewSuccFreq.getFrequency());

      if (--BlockPredCount[NewSucc] == 0)
        ReadyBlocks.push_back(*SI);
    }
  }
}
#endif // INTEL_CUSTOMIZATION

/// DuplicateCondBranchOnPHIIntoPred - PredBB contains an unconditional branch
/// to BB which contains an i1 PHI node and a conditional branch on that PHI.
/// If we can duplicate the contents of BB up into PredBB do so now, this
/// improves the odds that the branch will be on an analyzable instruction like
/// a compare.
bool JumpThreadingPass::DuplicateCondBranchOnPHIIntoPred(
    BasicBlock *BB, const SmallVectorImpl<BasicBlock *> &PredBBs) {
  assert(!PredBBs.empty() && "Can't handle an empty set");

  // If BB is a loop header, then duplicating this block outside the loop would
  // cause us to transform this into an irreducible loop, don't do this.
  // See the comments above FindLoopHeaders for justifications and caveats.
  if (LoopHeaders.count(BB)) {
    LLVM_DEBUG(dbgs() << "  Not duplicating loop header '" << BB->getName()
                      << "' into predecessor block '" << PredBBs[0]->getName()
                      << "' - it might create an irreducible loop!\n");
    return false;
  }

#if INTEL_CUSTOMIZATION
  // Initially, I enabled this transformation for loop headers under
  // JumpThreadLoopHeader, but that caused out-of-control jump threading,
  // because we were failing to properly update the LoopHeaders set after making
  // this transformation (see cq379894). We may choose to enable this later as
  // it should be fairly simple to add the necessary BB(s) to LoopHeaders, but
  // since it isn't needed for CoreMark, I am simply disabling this for
  // LoopHeaders for now.
  //
  // Another problem with performing this optimization on a loop header is
  // that the transformed code can end up identical to the original code,
  // which would prevent the optimization pass from ever converging! This
  // happens in cases like this:
  //
  //    bb1:
  //      br label %bb2
  //    bb2:
  //      %x = phi i1 [ %x, %bb2 ], [ true, %bb1 ]
  //      br i1 %x, label %bb2, label %bb3
  //
  // After duplicating bb2 into bb1 and doing PHI translation & instruction
  // simplification, bb1 ends up looking exactly the same. So suppress this
  // optimization on single basic block loops for safety.
  pred_iterator PB = pred_begin(BB), PE = pred_end(BB);
  for (pred_iterator PI = PB; PI != PE; ++PI)
    if (*PI == BB) {
      LLVM_DEBUG(
          dbgs() << "  Not duplicating BB '" << BB->getName()
                 << "' into predecessor block '" << PredBBs[0]->getName()
                 << "' - it might prevent jump threading from converging!\n");
      return false;
    }
#endif // INTEL_CUSTOMIZATION

  SmallVector<BasicBlock*, 1> RegionBlocks;                             // INTEL
  RegionBlocks.push_back(BB);                                           // INTEL
  unsigned DuplicationCost =                                            // INTEL
    getJumpThreadDuplicationCost(RegionBlocks, BB, BBDupThreshold);     // INTEL
  if (DuplicationCost > BBDupThreshold) {
    LLVM_DEBUG(dbgs() << "  Not duplicating BB '" << BB->getName()
                      << "' - Cost is too high: " << DuplicationCost << "\n");
    return false;
  }

  // And finally, do it!  Start by factoring the predecessors if needed.
  std::vector<DominatorTree::UpdateType> Updates;
  BasicBlock *PredBB;
  if (PredBBs.size() == 1)
    PredBB = PredBBs[0];
  else {
    LLVM_DEBUG(dbgs() << "  Factoring out " << PredBBs.size()
                      << " common predecessors.\n");
    PredBB = SplitBlockPreds(BB, PredBBs, ".thr_comm");
  }
  Updates.push_back({DominatorTree::Delete, PredBB, BB});

  // Okay, we decided to do this!  Clone all the instructions in BB onto the end
  // of PredBB.
  LLVM_DEBUG(dbgs() << "  Duplicating block '" << BB->getName()
                    << "' into end of '" << PredBB->getName()
                    << "' to eliminate branch on phi.  Cost: "
                    << DuplicationCost << " block is:" << *BB << "\n");

  // Unless PredBB ends with an unconditional branch, split the edge so that we
  // can just clone the bits from BB into the end of the new PredBB.
  BranchInst *OldPredBranch = dyn_cast<BranchInst>(PredBB->getTerminator());

  if (!OldPredBranch || !OldPredBranch->isUnconditional()) {
    BasicBlock *OldPredBB = PredBB;
    PredBB = SplitEdge(OldPredBB, BB);
    Updates.push_back({DominatorTree::Insert, OldPredBB, PredBB});
    Updates.push_back({DominatorTree::Insert, PredBB, BB});
    Updates.push_back({DominatorTree::Delete, OldPredBB, BB});
    OldPredBranch = cast<BranchInst>(PredBB->getTerminator());
  }

  // We are going to have to map operands from the original BB block into the
  // PredBB block.  Evaluate PHI nodes in BB.
  DenseMap<Instruction*, Value*> ValueMapping;

  BasicBlock::iterator BI = BB->begin();
  for (; PHINode *PN = dyn_cast<PHINode>(BI); ++BI)
    ValueMapping[PN] = PN->getIncomingValueForBlock(PredBB);
  // Clone the non-phi instructions of BB into PredBB, keeping track of the
  // mapping and using it to remap operands in the cloned instructions.
  for (; BI != BB->end(); ++BI) {
    Instruction *New = BI->clone();

    // Remap operands to patch up intra-block references.
    for (unsigned i = 0, e = New->getNumOperands(); i != e; ++i)
      if (Instruction *Inst = dyn_cast<Instruction>(New->getOperand(i))) {
        DenseMap<Instruction*, Value*>::iterator I = ValueMapping.find(Inst);
        if (I != ValueMapping.end())
          New->setOperand(i, I->second);
      }

    // If this instruction can be simplified after the operands are updated,
    // just use the simplified value instead.  This frequently happens due to
    // phi translation.
    if (Value *IV = SimplifyInstruction(
            New,
            {BB->getModule()->getDataLayout(), TLI, nullptr, nullptr, New})) {
      ValueMapping[&*BI] = IV;
      if (!New->mayHaveSideEffects()) {
        New->deleteValue();
        New = nullptr;
      }
    } else {
      ValueMapping[&*BI] = New;
    }
    if (New) {
      // Otherwise, insert the new instruction into the block.
      New->setName(BI->getName());
      PredBB->getInstList().insert(OldPredBranch->getIterator(), New);
      // Update Dominance from simplified New instruction operands.
      for (unsigned i = 0, e = New->getNumOperands(); i != e; ++i)
        if (BasicBlock *SuccBB = dyn_cast<BasicBlock>(New->getOperand(i)))
          Updates.push_back({DominatorTree::Insert, PredBB, SuccBB});
    }
  }

  // Check to see if the targets of the branch had PHI nodes. If so, we need to
  // add entries to the PHI nodes for branch from PredBB now.
  BranchInst *BBBranch = cast<BranchInst>(BB->getTerminator());
  AddPHINodeEntriesForMappedBlock(BBBranch->getSuccessor(0), BB, PredBB,
                                  ValueMapping);
  AddPHINodeEntriesForMappedBlock(BBBranch->getSuccessor(1), BB, PredBB,
                                  ValueMapping);

  // If there were values defined in BB that are used outside the block, then we
  // now have to update all uses of the value to use either the original value,
  // the cloned value, or some PHI derived value.  This can require arbitrary
  // PHI insertion, of which we are prepared to do, clean these up now.
  SSAUpdater SSAUpdate;
  SmallVector<Use*, 16> UsesToRename;
  for (Instruction &I : *BB) {
    // Scan all uses of this instruction to see if it is used outside of its
    // block, and if so, record them in UsesToRename.
    for (Use &U : I.uses()) {
      Instruction *User = cast<Instruction>(U.getUser());
      if (PHINode *UserPN = dyn_cast<PHINode>(User)) {
        if (UserPN->getIncomingBlock(U) == BB)
          continue;
      } else if (User->getParent() == BB)
        continue;

      UsesToRename.push_back(&U);
    }

    // If there are no uses outside the block, we're done with this instruction.
    if (UsesToRename.empty())
      continue;

    LLVM_DEBUG(dbgs() << "JT: Renaming non-local uses of: " << I << "\n");

    // We found a use of I outside of BB.  Rename all uses of I that are outside
    // its block to be uses of the appropriate PHI node etc.  See ValuesInBlocks
    // with the two values we know.
    SSAUpdate.Initialize(I.getType(), I.getName());
    SSAUpdate.AddAvailableValue(BB, &I);
    SSAUpdate.AddAvailableValue(PredBB, ValueMapping[&I]);

    while (!UsesToRename.empty())
      SSAUpdate.RewriteUse(*UsesToRename.pop_back_val());
    LLVM_DEBUG(dbgs() << "\n");
  }

  // PredBB no longer jumps to BB, remove entries in the PHI node for the edge
  // that we nuked.
  BB->removePredecessor(PredBB, true);

  // Remove the unconditional branch at the end of the PredBB block.
  OldPredBranch->eraseFromParent();
  DTU->applyUpdates(Updates);

  ++NumDupes;
  return true;
}

/// TryToUnfoldSelect - Look for blocks of the form
/// bb1:
///   %a = select
///   br bb2
///
/// bb2:
///   %p = phi [%a, %bb1] ...
///   %c = icmp %p
///   br i1 %c
///
/// And expand the select into a branch structure if one of its arms allows %c
/// to be folded. This later enables threading from bb1 over bb2.
bool JumpThreadingPass::TryToUnfoldSelect(CmpInst *CondCmp, BasicBlock *BB) {
  BranchInst *CondBr = dyn_cast<BranchInst>(BB->getTerminator());
  PHINode *CondLHS = dyn_cast<PHINode>(CondCmp->getOperand(0));
  Constant *CondRHS = cast<Constant>(CondCmp->getOperand(1));

  if (!CondBr || !CondBr->isConditional() || !CondLHS ||
      CondLHS->getParent() != BB)
    return false;

  for (unsigned I = 0, E = CondLHS->getNumIncomingValues(); I != E; ++I) {
    BasicBlock *Pred = CondLHS->getIncomingBlock(I);
    SelectInst *SI = dyn_cast<SelectInst>(CondLHS->getIncomingValue(I));

    // Look if one of the incoming values is a select in the corresponding
    // predecessor.
    if (!SI || SI->getParent() != Pred || !SI->hasOneUse())
      continue;

    BranchInst *PredTerm = dyn_cast<BranchInst>(Pred->getTerminator());
    if (!PredTerm || !PredTerm->isUnconditional())
      continue;

    // Now check if one of the select values would allow us to constant fold the
    // terminator in BB. We don't do the transform if both sides fold, those
    // cases will be threaded in any case.
    if (DTU->hasPendingDomTreeUpdates())
      LVI->disableDT();
    else
      LVI->enableDT();
    LazyValueInfo::Tristate LHSFolds =
        LVI->getPredicateOnEdge(CondCmp->getPredicate(), SI->getOperand(1),
                                CondRHS, Pred, BB, CondCmp);
    LazyValueInfo::Tristate RHSFolds =
        LVI->getPredicateOnEdge(CondCmp->getPredicate(), SI->getOperand(2),
                                CondRHS, Pred, BB, CondCmp);
    if ((LHSFolds != LazyValueInfo::Unknown ||
         RHSFolds != LazyValueInfo::Unknown) &&
        LHSFolds != RHSFolds) {
      // Expand the select.
      //
      // Pred --
      //  |    v
      //  |  NewBB
      //  |    |
      //  |-----
      //  v
      // BB
      BasicBlock *NewBB = BasicBlock::Create(BB->getContext(), "select.unfold",
                                             BB->getParent(), BB);
      // Move the unconditional branch to NewBB.
      PredTerm->removeFromParent();
      NewBB->getInstList().insert(NewBB->end(), PredTerm);
      // Create a conditional branch and update PHI nodes.
      BranchInst::Create(NewBB, BB, SI->getCondition(), Pred);
      CondLHS->setIncomingValue(I, SI->getFalseValue());
      CondLHS->addIncoming(SI->getTrueValue(), NewBB);
      // The select is now dead.
      SI->eraseFromParent();

      DTU->applyUpdates({{DominatorTree::Insert, NewBB, BB},
                         {DominatorTree::Insert, Pred, NewBB}});
      // Update any other PHI nodes in BB.
      for (BasicBlock::iterator BI = BB->begin();
           PHINode *Phi = dyn_cast<PHINode>(BI); ++BI)
        if (Phi != CondLHS)
          Phi->addIncoming(Phi->getIncomingValueForBlock(Pred), NewBB);
      return true;
    }
  }
  return false;
}

/// TryToUnfoldSelectInCurrBB - Look for PHI/Select or PHI/CMP/Select in the
/// same BB in the form
/// bb:
///   %p = phi [false, %bb1], [true, %bb2], [false, %bb3], [true, %bb4], ...
///   %s = select %p, trueval, falseval
///
/// or
///
/// bb:
///   %p = phi [0, %bb1], [1, %bb2], [0, %bb3], [1, %bb4], ...
///   %c = cmp %p, 0
///   %s = select %c, trueval, falseval
///
/// And expand the select into a branch structure. This later enables
/// jump-threading over bb in this pass.
///
/// Using the similar approach of SimplifyCFG::FoldCondBranchOnPHI(), unfold
/// select if the associated PHI has at least one constant.  If the unfolded
/// select is not jump-threaded, it will be folded again in the later
/// optimizations.
bool JumpThreadingPass::TryToUnfoldSelectInCurrBB(BasicBlock *BB) {
  // If threading this would thread across a loop header, don't thread the edge.
  // See the comments above FindLoopHeaders for justifications and caveats.
  if (LoopHeaders.count(BB))
    return false;

  for (BasicBlock::iterator BI = BB->begin();
       PHINode *PN = dyn_cast<PHINode>(BI); ++BI) {
    // Look for a Phi having at least one constant incoming value.
    if (llvm::all_of(PN->incoming_values(),
                     [](Value *V) { return !isa<ConstantInt>(V); }))
      continue;

    auto isUnfoldCandidate = [BB](SelectInst *SI, Value *V) {
      // Check if SI is in BB and use V as condition.
      if (SI->getParent() != BB)
        return false;
      Value *Cond = SI->getCondition();
      return (Cond && Cond == V && Cond->getType()->isIntegerTy(1));
    };

    SelectInst *SI = nullptr;
    for (Use &U : PN->uses()) {
      if (ICmpInst *Cmp = dyn_cast<ICmpInst>(U.getUser())) {
        // Look for a ICmp in BB that compares PN with a constant and is the
        // condition of a Select.
        if (Cmp->getParent() == BB && Cmp->hasOneUse() &&
            isa<ConstantInt>(Cmp->getOperand(1 - U.getOperandNo())))
          if (SelectInst *SelectI = dyn_cast<SelectInst>(Cmp->user_back()))
            if (isUnfoldCandidate(SelectI, Cmp->use_begin()->get())) {
              SI = SelectI;
              break;
            }
      } else if (SelectInst *SelectI = dyn_cast<SelectInst>(U.getUser())) {
        // Look for a Select in BB that uses PN as condition.
        if (isUnfoldCandidate(SelectI, U.get())) {
          SI = SelectI;
          break;
        }
      }
    }

    if (!SI)
      continue;
    // Expand the select.
    Instruction *Term =
        SplitBlockAndInsertIfThen(SI->getCondition(), SI, false);
    BasicBlock *SplitBB = SI->getParent();
    BasicBlock *NewBB = Term->getParent();
    PHINode *NewPN = PHINode::Create(SI->getType(), 2, "", SI);
    NewPN->addIncoming(SI->getTrueValue(), Term->getParent());
    NewPN->addIncoming(SI->getFalseValue(), BB);
    SI->replaceAllUsesWith(NewPN);
    SI->eraseFromParent();
    // NewBB and SplitBB are newly created blocks which require insertion.
    std::vector<DominatorTree::UpdateType> Updates;
    Updates.reserve((2 * SplitBB->getTerminator()->getNumSuccessors()) + 3);
    Updates.push_back({DominatorTree::Insert, BB, SplitBB});
    Updates.push_back({DominatorTree::Insert, BB, NewBB});
    Updates.push_back({DominatorTree::Insert, NewBB, SplitBB});
    // BB's successors were moved to SplitBB, update DTU accordingly.
    for (auto *Succ : successors(SplitBB)) {
      Updates.push_back({DominatorTree::Delete, BB, Succ});
      Updates.push_back({DominatorTree::Insert, SplitBB, Succ});
    }
    DTU->applyUpdates(Updates);
    return true;
  }
  return false;
}

/// Try to propagate a guard from the current BB into one of its predecessors
/// in case if another branch of execution implies that the condition of this
/// guard is always true. Currently we only process the simplest case that
/// looks like:
///
/// Start:
///   %cond = ...
///   br i1 %cond, label %T1, label %F1
/// T1:
///   br label %Merge
/// F1:
///   br label %Merge
/// Merge:
///   %condGuard = ...
///   call void(i1, ...) @llvm.experimental.guard( i1 %condGuard )[ "deopt"() ]
///
/// And cond either implies condGuard or !condGuard. In this case all the
/// instructions before the guard can be duplicated in both branches, and the
/// guard is then threaded to one of them.
bool JumpThreadingPass::ProcessGuards(BasicBlock *BB) {
  using namespace PatternMatch;

  // We only want to deal with two predecessors.
  BasicBlock *Pred1, *Pred2;
  auto PI = pred_begin(BB), PE = pred_end(BB);
  if (PI == PE)
    return false;
  Pred1 = *PI++;
  if (PI == PE)
    return false;
  Pred2 = *PI++;
  if (PI != PE)
    return false;
  if (Pred1 == Pred2)
    return false;

  // Try to thread one of the guards of the block.
  // TODO: Look up deeper than to immediate predecessor?
  auto *Parent = Pred1->getSinglePredecessor();
  if (!Parent || Parent != Pred2->getSinglePredecessor())
    return false;

  if (auto *BI = dyn_cast<BranchInst>(Parent->getTerminator()))
    for (auto &I : *BB)
      if (isGuard(&I) && ThreadGuard(BB, cast<IntrinsicInst>(&I), BI))
        return true;

  return false;
}

/// Try to propagate the guard from BB which is the lower block of a diamond
/// to one of its branches, in case if diamond's condition implies guard's
/// condition.
bool JumpThreadingPass::ThreadGuard(BasicBlock *BB, IntrinsicInst *Guard,
                                    BranchInst *BI) {
  assert(BI->getNumSuccessors() == 2 && "Wrong number of successors?");
  assert(BI->isConditional() && "Unconditional branch has 2 successors?");
  Value *GuardCond = Guard->getArgOperand(0);
  Value *BranchCond = BI->getCondition();
  BasicBlock *TrueDest = BI->getSuccessor(0);
  BasicBlock *FalseDest = BI->getSuccessor(1);

  auto &DL = BB->getModule()->getDataLayout();
  bool TrueDestIsSafe = false;
  bool FalseDestIsSafe = false;

  // True dest is safe if BranchCond => GuardCond.
  auto Impl = isImpliedCondition(BranchCond, GuardCond, DL);
  if (Impl && *Impl)
    TrueDestIsSafe = true;
  else {
    // False dest is safe if !BranchCond => GuardCond.
    Impl = isImpliedCondition(BranchCond, GuardCond, DL, /* LHSIsTrue */ false);
    if (Impl && *Impl)
      FalseDestIsSafe = true;
  }

  if (!TrueDestIsSafe && !FalseDestIsSafe)
    return false;

  BasicBlock *PredUnguardedBlock = TrueDestIsSafe ? TrueDest : FalseDest;
  BasicBlock *PredGuardedBlock = FalseDestIsSafe ? TrueDest : FalseDest;

  ValueToValueMapTy UnguardedMapping, GuardedMapping;
  Instruction *AfterGuard = Guard->getNextNode();
  SmallVector<BasicBlock*, 1> RegionBlocks;                             // INTEL
  RegionBlocks.push_back(BB);                                           // INTEL
  unsigned Cost =                                                       // INTEL
      getJumpThreadDuplicationCost(RegionBlocks, BB, BBDupThreshold);   // INTEL
  if (Cost > BBDupThreshold)
    return false;
  // Duplicate all instructions before the guard and the guard itself to the
  // branch where implication is not proved.
  BasicBlock *GuardedBlock = DuplicateInstructionsInSplitBetween(
      BB, PredGuardedBlock, AfterGuard, GuardedMapping);
  assert(GuardedBlock && "Could not create the guarded block?");
  // Duplicate all instructions before the guard in the unguarded branch.
  // Since we have successfully duplicated the guarded block and this block
  // has fewer instructions, we expect it to succeed.
  BasicBlock *UnguardedBlock = DuplicateInstructionsInSplitBetween(
      BB, PredUnguardedBlock, Guard, UnguardedMapping);
  assert(UnguardedBlock && "Could not create the unguarded block?");
  LLVM_DEBUG(dbgs() << "Moved guard " << *Guard << " to block "
                    << GuardedBlock->getName() << "\n");
  // DuplicateInstructionsInSplitBetween inserts a new block "BB.split" between
  // PredBB and BB. We need to perform two inserts and one delete for each of
  // the above calls to update Dominators.
  DTU->applyUpdates(
      {// Guarded block split.
       {DominatorTree::Delete, PredGuardedBlock, BB},
       {DominatorTree::Insert, PredGuardedBlock, GuardedBlock},
       {DominatorTree::Insert, GuardedBlock, BB},
       // Unguarded block split.
       {DominatorTree::Delete, PredUnguardedBlock, BB},
       {DominatorTree::Insert, PredUnguardedBlock, UnguardedBlock},
       {DominatorTree::Insert, UnguardedBlock, BB}});
  // Some instructions before the guard may still have uses. For them, we need
  // to create Phi nodes merging their copies in both guarded and unguarded
  // branches. Those instructions that have no uses can be just removed.
  SmallVector<Instruction *, 4> ToRemove;
  for (auto BI = BB->begin(); &*BI != AfterGuard; ++BI)
    if (!isa<PHINode>(&*BI))
      ToRemove.push_back(&*BI);

  Instruction *InsertionPoint = &*BB->getFirstInsertionPt();
  assert(InsertionPoint && "Empty block?");
  // Substitute with Phis & remove.
  for (auto *Inst : reverse(ToRemove)) {
    if (!Inst->use_empty()) {
      PHINode *NewPN = PHINode::Create(Inst->getType(), 2);
      NewPN->addIncoming(UnguardedMapping[Inst], UnguardedBlock);
      NewPN->addIncoming(GuardedMapping[Inst], GuardedBlock);
      NewPN->insertBefore(InsertionPoint);
      Inst->replaceAllUsesWith(NewPN);
    }
    Inst->eraseFromParent();
  }
  return true;
}<|MERGE_RESOLUTION|>--- conflicted
+++ resolved
@@ -496,7 +496,7 @@
   const SmallVectorImpl<BasicBlock*> &RegionBlocks,
   const BasicBlock *RegionBottom,
   unsigned Threshold) {
-  const TerminatorInst *BBTerm = RegionBottom->getTerminator();
+  const Instruction *BBTerm = RegionBottom->getTerminator();
 
   unsigned Bonus = 0;
   // Threading through a switch statement is particularly profitable.  If this
@@ -2583,7 +2583,6 @@
     LoopHeaders.insert(BlockMapping[RegionTop]);
   }
 
-<<<<<<< HEAD
   // Check to see if any blocks that exit the thread region have PHI nodes.
   // If so, we need to add entries to the PHI nodes for the corresponding NewBB
   // now.
@@ -2636,13 +2635,7 @@
   // Update the terminator of PredBB to jump to the new thread head instead of
   // RegionTop.  This eliminates predecessors from RegionTop, which requires us
   // to simplify any PHI nodes in RegionTop.
-  TerminatorInst *PredTerm = PredBB->getTerminator();
-=======
-  // Update the terminator of PredBB to jump to NewBB instead of BB.  This
-  // eliminates predecessors from BB, which requires us to simplify any PHI
-  // nodes in BB.
   Instruction *PredTerm = PredBB->getTerminator();
->>>>>>> 62ac69d4
   for (unsigned i = 0, e = PredTerm->getNumSuccessors(); i != e; ++i)
     if (PredTerm->getSuccessor(i) == RegionTop) {
       RegionTop->removePredecessor(PredBB, true);
