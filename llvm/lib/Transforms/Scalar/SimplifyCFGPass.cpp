--- conflicted
+++ resolved
@@ -218,11 +218,8 @@
   void getAnalysisUsage(AnalysisUsage &AU) const override {
     AU.addRequired<AssumptionCacheTracker>();
     AU.addRequired<TargetTransformInfoWrapperPass>();
-<<<<<<< HEAD
     AU.addPreserved<AndersensAAWrapperPass>();     // INTEL
-=======
     AU.addPreserved<GlobalsAAWrapperPass>();
->>>>>>> 8f509a70
   }
 };
 }
