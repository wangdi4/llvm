--- conflicted
+++ resolved
@@ -325,12 +325,7 @@
   PreservedAnalyses PA;
   if (RequireAndPreserveDomTree)
     PA.preserve<DominatorTreeAnalysis>();
-<<<<<<< HEAD
-  PA.preserve<GlobalsAA>();
-  PA.preserve<AndersensAA>();        // INTEL
   PA.preserve<WholeProgramAnalysis>(); // INTEL
-=======
->>>>>>> 6b9524a0
   return PA;
 }
 
