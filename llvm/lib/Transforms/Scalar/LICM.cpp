--- conflicted
+++ resolved
@@ -281,13 +281,8 @@
 
   PA.preserve<DominatorTreeAnalysis>();
   PA.preserve<LoopAnalysis>();
-<<<<<<< HEAD
-  if (AR.MSSA)
-    PA.preserve<MemorySSAAnalysis>();
+  PA.preserve<MemorySSAAnalysis>();
   PA.preserve<WholeProgramAnalysis>();  // INTEL
-=======
-  PA.preserve<MemorySSAAnalysis>();
->>>>>>> 3dd8c917
 
   return PA;
 }
