--- conflicted
+++ resolved
@@ -1813,28 +1813,20 @@
   // Conservatively strip all metadata on the instruction unless we were
   // guaranteed to execute I if we entered the loop, in which case the metadata
   // is valid in the loop preheader.
-<<<<<<< HEAD
 #if INTEL_CUSTOMIZATION
   const unsigned KnownIDs[] = {LLVMContext::MD_std_container_ptr,
                                LLVMContext::MD_std_container_ptr_iter};
 #endif // INTEL_CUSTOMIZATION
-  if (I.hasMetadataOtherThanDebugLoc() &&
-=======
   // Similarly, If I is a call and it is not guaranteed to execute in the loop,
   // then moving to the preheader means we should strip attributes on the call
   // that can cause UB since we may be hoisting above conditions that allowed
   // inferring those attributes. They may not be valid at the preheader.
   if ((I.hasMetadataOtherThanDebugLoc() || isa<CallInst>(I)) &&
->>>>>>> 8ee5759f
       // The check on hasMetadataOtherThanDebugLoc is to prevent us from burning
       // time in isGuaranteedToExecute if we don't actually have anything to
       // drop.  It is a compile time optimization, not required for correctness.
       !SafetyInfo->isGuaranteedToExecute(I, DT, CurLoop))
-<<<<<<< HEAD
-    I.dropUnknownNonDebugMetadata(KnownIDs); // INTEL
-=======
-    I.dropUndefImplyingAttrsAndUnknownMetadata();
->>>>>>> 8ee5759f
+    I.dropUndefImplyingAttrsAndUnknownMetadata(KnownIDs); // INTEL
 
   if (isa<PHINode>(I))
     // Move the new node to the end of the phi list in the destination block.
