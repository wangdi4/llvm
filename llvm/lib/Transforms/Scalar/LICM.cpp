--- conflicted
+++ resolved
@@ -37,7 +37,6 @@
 #include "llvm/Analysis/BasicAliasAnalysis.h"
 #include "llvm/Analysis/ConstantFolding.h"
 #include "llvm/Analysis/GlobalsModRef.h"
-#include "llvm/Analysis/Intel_Andersens.h"  // INTEL
 #include "llvm/Analysis/LoopInfo.h"
 #include "llvm/Analysis/LoopPass.h"
 #include "llvm/Analysis/ScalarEvolution.h"
@@ -119,22 +118,6 @@
     ///
     void getAnalysisUsage(AnalysisUsage &AU) const override {
       AU.setPreservesCFG();
-<<<<<<< HEAD
-      AU.addRequired<DominatorTreeWrapperPass>();
-      AU.addRequired<LoopInfoWrapperPass>();
-      AU.addRequiredID(LoopSimplifyID);
-      AU.addPreservedID(LoopSimplifyID);
-      AU.addRequiredID(LCSSAID);
-      AU.addPreservedID(LCSSAID);
-      AU.addRequired<AAResultsWrapperPass>();
-      AU.addPreserved<AAResultsWrapperPass>();
-      AU.addPreserved<BasicAAWrapperPass>();
-      AU.addPreserved<GlobalsAAWrapperPass>();
-      AU.addPreserved<AndersensAAWrapperPass>();     // INTEL
-      AU.addPreserved<ScalarEvolutionWrapperPass>();
-      AU.addPreserved<SCEVAAWrapperPass>();
-=======
->>>>>>> abcee45b
       AU.addRequired<TargetLibraryInfoWrapperPass>();
       getLoopAnalysisUsage(AU);
     }
@@ -179,14 +162,6 @@
 INITIALIZE_PASS_BEGIN(LICM, "licm", "Loop Invariant Code Motion", false, false)
 INITIALIZE_PASS_DEPENDENCY(LoopPass)
 INITIALIZE_PASS_DEPENDENCY(TargetLibraryInfoWrapperPass)
-<<<<<<< HEAD
-INITIALIZE_PASS_DEPENDENCY(BasicAAWrapperPass)
-INITIALIZE_PASS_DEPENDENCY(AAResultsWrapperPass)
-INITIALIZE_PASS_DEPENDENCY(GlobalsAAWrapperPass)
-INITIALIZE_PASS_DEPENDENCY(AndersensAAWrapperPass)  // INTEL
-INITIALIZE_PASS_DEPENDENCY(SCEVAAWrapperPass)
-=======
->>>>>>> abcee45b
 INITIALIZE_PASS_END(LICM, "licm", "Loop Invariant Code Motion", false, false)
 
 Pass *llvm::createLICMPass() { return new LICM(); }
