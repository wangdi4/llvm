//===-- LICM.cpp - Loop Invariant Code Motion Pass ------------------------===//
// INTEL_CUSTOMIZATION
//
// INTEL CONFIDENTIAL
//
// Modifications, Copyright (C) 2021 Intel Corporation
//
// This software and the related documents are Intel copyrighted materials, and
// your use of them is governed by the express license under which they were
// provided to you ("License"). Unless the License provides otherwise, you may not
// use, modify, copy, publish, distribute, disclose or transmit this software or
// the related documents without Intel's prior written permission.
//
// This software and the related documents are provided as is, with no express
// or implied warranties, other than those that are expressly stated in the
// License.
//
// end INTEL_CUSTOMIZATION
//
// Part of the LLVM Project, under the Apache License v2.0 with LLVM Exceptions.
// See https://llvm.org/LICENSE.txt for license information.
// SPDX-License-Identifier: Apache-2.0 WITH LLVM-exception
//
//===----------------------------------------------------------------------===//
//
// This pass performs loop invariant code motion, attempting to remove as much
// code from the body of a loop as possible.  It does this by either hoisting
// code into the preheader block, or by sinking code to the exit blocks if it is
// safe.  This pass also promotes must-aliased memory locations in the loop to
// live in registers, thus hoisting and sinking "invariant" loads and stores.
//
// Hoisting operations out of loops is a canonicalization transform.  It
// enables and simplifies subsequent optimizations in the middle-end.
// Rematerialization of hoisted instructions to reduce register pressure is the
// responsibility of the back-end, which has more accurate information about
// register pressure and also handles other optimizations than LICM that
// increase live-ranges.
//
// This pass uses alias analysis for two purposes:
//
//  1. Moving loop invariant loads and calls out of loops.  If we can determine
//     that a load or call inside of a loop never aliases anything stored to,
//     we can hoist it or sink it like any other instruction.
//  2. Scalar Promotion of Memory - If there is a store instruction inside of
//     the loop, we try to move the store to happen AFTER the loop instead of
//     inside of the loop.  This can only happen if a few conditions are true:
//       A. The pointer stored through is loop invariant
//       B. There are no stores or loads in the loop which _may_ alias the
//          pointer.  There are no calls in the loop which mod/ref the pointer.
//     If these conditions are true, we can promote the loads and stores in the
//     loop of the pointer to use a temporary alloca'd variable.  We then use
//     the SSAUpdater to construct the appropriate SSA form for the value.
//
//===----------------------------------------------------------------------===//

#include "llvm/Transforms/Scalar/LICM.h"
#include "llvm/ADT/PriorityWorklist.h"
#include "llvm/ADT/SetOperations.h"
#include "llvm/ADT/Statistic.h"
#include "llvm/Analysis/AliasAnalysis.h"
#include "llvm/Analysis/AliasSetTracker.h"
#include "llvm/Analysis/AssumptionCache.h"
#include "llvm/Analysis/CaptureTracking.h"
#include "llvm/Analysis/ConstantFolding.h"
#include "llvm/Analysis/GuardUtils.h"
#include "llvm/Analysis/LazyBlockFrequencyInfo.h"
#include "llvm/Analysis/Loads.h"
#include "llvm/Analysis/LoopInfo.h"
#include "llvm/Analysis/LoopIterator.h"
#include "llvm/Analysis/LoopNestAnalysis.h"
#include "llvm/Analysis/LoopPass.h"
#include "llvm/Analysis/MemorySSA.h"
#include "llvm/Analysis/MemorySSAUpdater.h"
#include "llvm/Analysis/MustExecute.h"
#include "llvm/Analysis/OptimizationRemarkEmitter.h"
#include "llvm/Analysis/ScalarEvolution.h"
#include "llvm/Analysis/TargetLibraryInfo.h"
#include "llvm/Analysis/TargetTransformInfo.h"
#include "llvm/Analysis/ValueTracking.h"
#include "llvm/IR/CFG.h"
#include "llvm/IR/Constants.h"
#include "llvm/IR/DataLayout.h"
#include "llvm/IR/DebugInfoMetadata.h"
#include "llvm/IR/DerivedTypes.h"
#include "llvm/IR/Dominators.h"
#include "llvm/IR/Instructions.h"
#include "llvm/IR/IntrinsicInst.h"
#include "llvm/IR/IRBuilder.h"
#include "llvm/IR/LLVMContext.h"
#include "llvm/IR/Metadata.h"
#include "llvm/IR/PatternMatch.h"
#include "llvm/IR/PredIteratorCache.h"
#include "llvm/InitializePasses.h"
#include "llvm/Support/CommandLine.h"
#include "llvm/Support/Debug.h"
#include "llvm/Support/raw_ostream.h"
#include "llvm/Target/TargetOptions.h"
#include "llvm/Transforms/Scalar.h"
#include "llvm/Transforms/Utils/AssumeBundleBuilder.h"
#include "llvm/Transforms/Utils/BasicBlockUtils.h"
#include "llvm/Transforms/Utils/Local.h"
#include "llvm/Transforms/Utils/LoopUtils.h"
#include "llvm/Transforms/Utils/SSAUpdater.h"
#include <algorithm>
#include <utility>

#if INTEL_CUSTOMIZATION
#include "llvm/Analysis/Intel_WP.h"
#endif // INTEL_CUSTOMIZATION

using namespace llvm;

namespace llvm {
class LPMUpdater;
} // namespace llvm

#define DEBUG_TYPE "licm"

STATISTIC(NumCreatedBlocks, "Number of blocks created");
STATISTIC(NumClonedBranches, "Number of branches cloned");
STATISTIC(NumSunk, "Number of instructions sunk out of loop");
STATISTIC(NumHoisted, "Number of instructions hoisted out of loop");
STATISTIC(NumMovedLoads, "Number of load insts hoisted or sunk");
STATISTIC(NumMovedCalls, "Number of call insts hoisted or sunk");
STATISTIC(NumPromotionCandidates, "Number of promotion candidates");
STATISTIC(NumLoadPromoted, "Number of load-only promotions");
STATISTIC(NumLoadStorePromoted, "Number of load and store promotions");
STATISTIC(NumMinMaxHoisted,
          "Number min/max expressions hoisted out of the loop");

/// Memory promotion is enabled by default.
static cl::opt<bool>
    DisablePromotion("disable-licm-promotion", cl::Hidden, cl::init(false),
                     cl::desc("Disable memory promotion in LICM pass"));

#if INTEL_CUSTOMIZATION
static cl::opt<bool>
    DisableLICM("disable-licm", cl::Hidden, cl::init(false),
                cl::desc("Disable LICM completely, for debugging."));
#endif // INTEL_CUSTOMIZATION

static cl::opt<bool> ControlFlowHoisting(
    "licm-control-flow-hoisting", cl::Hidden, cl::init(false),
    cl::desc("Enable control flow (and PHI) hoisting in LICM"));

static cl::opt<bool>
    SingleThread("licm-force-thread-model-single", cl::Hidden, cl::init(false),
                 cl::desc("Force thread model single in LICM pass"));

static cl::opt<uint32_t> MaxNumUsesTraversed(
    "licm-max-num-uses-traversed", cl::Hidden, cl::init(8),
    cl::desc("Max num uses visited for identifying load "
             "invariance in loop using invariant start (default = 8)"));

// Experimental option to allow imprecision in LICM in pathological cases, in
// exchange for faster compile. This is to be removed if MemorySSA starts to
// address the same issue. LICM calls MemorySSAWalker's
// getClobberingMemoryAccess, up to the value of the Cap, getting perfect
// accuracy. Afterwards, LICM will call into MemorySSA's getDefiningAccess,
// which may not be precise, since optimizeUses is capped. The result is
// correct, but we may not get as "far up" as possible to get which access is
// clobbering the one queried.
cl::opt<unsigned> llvm::SetLicmMssaOptCap(
    "licm-mssa-optimization-cap", cl::init(100), cl::Hidden,
    cl::desc("Enable imprecision in LICM in pathological cases, in exchange "
             "for faster compile. Caps the MemorySSA clobbering calls."));

// Experimentally, memory promotion carries less importance than sinking and
// hoisting. Limit when we do promotion when using MemorySSA, in order to save
// compile time.
cl::opt<unsigned> llvm::SetLicmMssaNoAccForPromotionCap(
    "licm-mssa-max-acc-promotion", cl::init(250), cl::Hidden,
    cl::desc("[LICM & MemorySSA] When MSSA in LICM is disabled, this has no "
             "effect. When MSSA in LICM is enabled, then this is the maximum "
             "number of accesses allowed to be present in a loop in order to "
             "enable memory promotion."));

#if INTEL_CUSTOMIZATION
cl::opt<bool> LICMUpdateHoistedDebugInfo(
    "licm-update-hoisted-debug-info", cl::Hidden, cl::init(false),
    cl::desc("Update (by clearing) debug info for hoisted instructions"));
#endif // INTEL_CUSTOMIZATION

static bool inSubLoop(BasicBlock *BB, Loop *CurLoop, LoopInfo *LI);
static bool isNotUsedOrFreeInLoop(const Instruction &I, const Loop *CurLoop,
                                  const LoopSafetyInfo *SafetyInfo,
                                  TargetTransformInfo *TTI, bool &FreeInLoop,
                                  bool LoopNestMode);
static void hoist(Instruction &I, const DominatorTree *DT, const Loop *CurLoop,
                  BasicBlock *Dest, ICFLoopSafetyInfo *SafetyInfo,
                  MemorySSAUpdater &MSSAU, ScalarEvolution *SE,
                  OptimizationRemarkEmitter *ORE);
static bool sink(Instruction &I, LoopInfo *LI, DominatorTree *DT,
                 const Loop *CurLoop, ICFLoopSafetyInfo *SafetyInfo,
                 MemorySSAUpdater &MSSAU, OptimizationRemarkEmitter *ORE);
static bool isSafeToExecuteUnconditionally(
    Instruction &Inst, const DominatorTree *DT, const TargetLibraryInfo *TLI,
    const Loop *CurLoop, const LoopSafetyInfo *SafetyInfo,
    OptimizationRemarkEmitter *ORE, const Instruction *CtxI,
    AssumptionCache *AC, bool AllowSpeculation);
static bool pointerInvalidatedByLoop(MemorySSA *MSSA, MemoryUse *MU,
                                     Loop *CurLoop, Instruction &I,
                                     SinkAndHoistLICMFlags &Flags,
                                     bool InvariantGroup);
static bool pointerInvalidatedByBlock(BasicBlock &BB, MemorySSA &MSSA,
                                      MemoryUse &MU);
/// Try to simplify things like (A < INV_1 AND icmp A < INV_2) into (A <
/// min(INV_1, INV_2)), if INV_1 and INV_2 are both loop invariants and their
/// minimun can be computed outside of loop, and X is not a loop-invariant.
static bool hoistMinMax(Instruction &I, Loop &L, ICFLoopSafetyInfo &SafetyInfo,
                        MemorySSAUpdater &MSSAU);
static Instruction *cloneInstructionInExitBlock(
    Instruction &I, BasicBlock &ExitBlock, PHINode &PN, const LoopInfo *LI,
    const LoopSafetyInfo *SafetyInfo, MemorySSAUpdater &MSSAU);

static void eraseInstruction(Instruction &I, ICFLoopSafetyInfo &SafetyInfo,
                             MemorySSAUpdater &MSSAU);

static void moveInstructionBefore(Instruction &I, Instruction &Dest,
                                  ICFLoopSafetyInfo &SafetyInfo,
                                  MemorySSAUpdater &MSSAU, ScalarEvolution *SE);

static void foreachMemoryAccess(MemorySSA *MSSA, Loop *L,
                                function_ref<void(Instruction *)> Fn);
using PointersAndHasReadsOutsideSet =
    std::pair<SmallSetVector<Value *, 8>, bool>;
static SmallVector<PointersAndHasReadsOutsideSet, 0>
collectPromotionCandidates(MemorySSA *MSSA, AliasAnalysis *AA, Loop *L);

namespace {
struct LoopInvariantCodeMotion {
  bool runOnLoop(Loop *L, AAResults *AA, LoopInfo *LI, DominatorTree *DT,
                 AssumptionCache *AC, TargetLibraryInfo *TLI,
                 TargetTransformInfo *TTI, ScalarEvolution *SE, MemorySSA *MSSA,
                 OptimizationRemarkEmitter *ORE, bool LoopNestMode = false);

  LoopInvariantCodeMotion(unsigned LicmMssaOptCap,
                          unsigned LicmMssaNoAccForPromotionCap,
                          bool LicmAllowSpeculation)
      : LicmMssaOptCap(LicmMssaOptCap),
        LicmMssaNoAccForPromotionCap(LicmMssaNoAccForPromotionCap),
        LicmAllowSpeculation(LicmAllowSpeculation) {}

private:
  unsigned LicmMssaOptCap;
  unsigned LicmMssaNoAccForPromotionCap;
  bool LicmAllowSpeculation;
};

struct LegacyLICMPass : public LoopPass {
  static char ID; // Pass identification, replacement for typeid
  LegacyLICMPass(
      unsigned LicmMssaOptCap = SetLicmMssaOptCap,
      unsigned LicmMssaNoAccForPromotionCap = SetLicmMssaNoAccForPromotionCap,
      bool LicmAllowSpeculation = true)
      : LoopPass(ID), LICM(LicmMssaOptCap, LicmMssaNoAccForPromotionCap,
                           LicmAllowSpeculation) {
    initializeLegacyLICMPassPass(*PassRegistry::getPassRegistry());
  }

  bool runOnLoop(Loop *L, LPPassManager &LPM) override {
    if (skipLoop(L))
      return false;

    LLVM_DEBUG(dbgs() << "Perform LICM on Loop with header at block "
                      << L->getHeader()->getNameOrAsOperand() << "\n");

    Function *F = L->getHeader()->getParent();

    auto *SE = getAnalysisIfAvailable<ScalarEvolutionWrapperPass>();
    MemorySSA *MSSA = &getAnalysis<MemorySSAWrapperPass>().getMSSA();
    // For the old PM, we can't use OptimizationRemarkEmitter as an analysis
    // pass. Function analyses need to be preserved across loop transformations
    // but ORE cannot be preserved (see comment before the pass definition).
    OptimizationRemarkEmitter ORE(L->getHeader()->getParent());
    return LICM.runOnLoop(
        L, &getAnalysis<AAResultsWrapperPass>().getAAResults(),
        &getAnalysis<LoopInfoWrapperPass>().getLoopInfo(),
        &getAnalysis<DominatorTreeWrapperPass>().getDomTree(),
        &getAnalysis<AssumptionCacheTracker>().getAssumptionCache(*F),
        &getAnalysis<TargetLibraryInfoWrapperPass>().getTLI(*F),
        &getAnalysis<TargetTransformInfoWrapperPass>().getTTI(*F),
        SE ? &SE->getSE() : nullptr, MSSA, &ORE);
  }

  /// This transformation requires natural loop information & requires that
  /// loop preheaders be inserted into the CFG...
  ///
  void getAnalysisUsage(AnalysisUsage &AU) const override {
    AU.addPreserved<DominatorTreeWrapperPass>();
    AU.addPreserved<LoopInfoWrapperPass>();
    AU.addRequired<TargetLibraryInfoWrapperPass>();
    AU.addRequired<MemorySSAWrapperPass>();
    AU.addPreserved<MemorySSAWrapperPass>();
    AU.addRequired<TargetTransformInfoWrapperPass>();
    AU.addRequired<AssumptionCacheTracker>();
    getLoopAnalysisUsage(AU);
    LazyBlockFrequencyInfoPass::getLazyBFIAnalysisUsage(AU);
    AU.addPreserved<LazyBlockFrequencyInfoPass>();
    AU.addPreserved<LazyBranchProbabilityInfoPass>();
    AU.addPreserved<WholeProgramWrapperPass>();  // INTEL
  }

private:
  LoopInvariantCodeMotion LICM;
};
} // namespace

PreservedAnalyses LICMPass::run(Loop &L, LoopAnalysisManager &AM,
                                LoopStandardAnalysisResults &AR, LPMUpdater &) {
  if (!AR.MSSA)
    report_fatal_error("LICM requires MemorySSA (loop-mssa)",
                       /*GenCrashDiag*/false);

  // For the new PM, we also can't use OptimizationRemarkEmitter as an analysis
  // pass.  Function analyses need to be preserved across loop transformations
  // but ORE cannot be preserved (see comment before the pass definition).
  OptimizationRemarkEmitter ORE(L.getHeader()->getParent());

  LoopInvariantCodeMotion LICM(Opts.MssaOptCap, Opts.MssaNoAccForPromotionCap,
                               Opts.AllowSpeculation);
  if (!LICM.runOnLoop(&L, &AR.AA, &AR.LI, &AR.DT, &AR.AC, &AR.TLI, &AR.TTI,
                      &AR.SE, AR.MSSA, &ORE))
    return PreservedAnalyses::all();

  auto PA = getLoopPassPreservedAnalyses();
  PA.preserve<MemorySSAAnalysis>();
  PA.preserve<WholeProgramAnalysis>();  // INTEL

  return PA;
}

void LICMPass::printPipeline(
    raw_ostream &OS, function_ref<StringRef(StringRef)> MapClassName2PassName) {
  static_cast<PassInfoMixin<LICMPass> *>(this)->printPipeline(
      OS, MapClassName2PassName);

  OS << '<';
  OS << (Opts.AllowSpeculation ? "" : "no-") << "allowspeculation";
  OS << '>';
}

PreservedAnalyses LNICMPass::run(LoopNest &LN, LoopAnalysisManager &AM,
                                 LoopStandardAnalysisResults &AR,
                                 LPMUpdater &) {
  if (!AR.MSSA)
    report_fatal_error("LNICM requires MemorySSA (loop-mssa)",
                       /*GenCrashDiag*/false);

  // For the new PM, we also can't use OptimizationRemarkEmitter as an analysis
  // pass.  Function analyses need to be preserved across loop transformations
  // but ORE cannot be preserved (see comment before the pass definition).
  OptimizationRemarkEmitter ORE(LN.getParent());

  LoopInvariantCodeMotion LICM(Opts.MssaOptCap, Opts.MssaNoAccForPromotionCap,
                               Opts.AllowSpeculation);

  Loop &OutermostLoop = LN.getOutermostLoop();
  bool Changed = LICM.runOnLoop(&OutermostLoop, &AR.AA, &AR.LI, &AR.DT, &AR.AC,
                                &AR.TLI, &AR.TTI, &AR.SE, AR.MSSA, &ORE, true);

  if (!Changed)
    return PreservedAnalyses::all();

  auto PA = getLoopPassPreservedAnalyses();

  PA.preserve<DominatorTreeAnalysis>();
  PA.preserve<LoopAnalysis>();
  PA.preserve<MemorySSAAnalysis>();

  return PA;
}

void LNICMPass::printPipeline(
    raw_ostream &OS, function_ref<StringRef(StringRef)> MapClassName2PassName) {
  static_cast<PassInfoMixin<LNICMPass> *>(this)->printPipeline(
      OS, MapClassName2PassName);

  OS << '<';
  OS << (Opts.AllowSpeculation ? "" : "no-") << "allowspeculation";
  OS << '>';
}

char LegacyLICMPass::ID = 0;
INITIALIZE_PASS_BEGIN(LegacyLICMPass, "licm", "Loop Invariant Code Motion",
                      false, false)
INITIALIZE_PASS_DEPENDENCY(LoopPass)
INITIALIZE_PASS_DEPENDENCY(TargetLibraryInfoWrapperPass)
INITIALIZE_PASS_DEPENDENCY(TargetTransformInfoWrapperPass)
INITIALIZE_PASS_DEPENDENCY(MemorySSAWrapperPass)
INITIALIZE_PASS_DEPENDENCY(LazyBFIPass)
INITIALIZE_PASS_END(LegacyLICMPass, "licm", "Loop Invariant Code Motion", false,
                    false)

Pass *llvm::createLICMPass() { return new LegacyLICMPass(); }
Pass *llvm::createLICMPass(unsigned LicmMssaOptCap,
                           unsigned LicmMssaNoAccForPromotionCap,
                           bool LicmAllowSpeculation) {
  return new LegacyLICMPass(LicmMssaOptCap, LicmMssaNoAccForPromotionCap,
                            LicmAllowSpeculation);
}

llvm::SinkAndHoistLICMFlags::SinkAndHoistLICMFlags(bool IsSink, Loop *L,
                                                   MemorySSA *MSSA)
    : SinkAndHoistLICMFlags(SetLicmMssaOptCap, SetLicmMssaNoAccForPromotionCap,
                            IsSink, L, MSSA) {}

llvm::SinkAndHoistLICMFlags::SinkAndHoistLICMFlags(
    unsigned LicmMssaOptCap, unsigned LicmMssaNoAccForPromotionCap, bool IsSink,
    Loop *L, MemorySSA *MSSA)
    : LicmMssaOptCap(LicmMssaOptCap),
      LicmMssaNoAccForPromotionCap(LicmMssaNoAccForPromotionCap),
      IsSink(IsSink) {
  assert(((L != nullptr) == (MSSA != nullptr)) &&
         "Unexpected values for SinkAndHoistLICMFlags");
  if (!MSSA)
    return;

  unsigned AccessCapCount = 0;
  for (auto *BB : L->getBlocks())
    if (const auto *Accesses = MSSA->getBlockAccesses(BB))
      for (const auto &MA : *Accesses) {
        (void)MA;
        ++AccessCapCount;
        if (AccessCapCount > LicmMssaNoAccForPromotionCap) {
          NoOfMemAccTooLarge = true;
          return;
        }
      }
}

/// Hoist expressions out of the specified loop. Note, alias info for inner
/// loop is not preserved so it is not a good idea to run LICM multiple
/// times on one loop.
bool LoopInvariantCodeMotion::runOnLoop(Loop *L, AAResults *AA, LoopInfo *LI,
                                        DominatorTree *DT, AssumptionCache *AC,
                                        TargetLibraryInfo *TLI,
                                        TargetTransformInfo *TTI,
                                        ScalarEvolution *SE, MemorySSA *MSSA,
                                        OptimizationRemarkEmitter *ORE,
                                        bool LoopNestMode) {
  bool Changed = false;

  assert(L->isLCSSAForm(*DT) && "Loop is not in LCSSA form.");

#if INTEL_CUSTOMIZATION
  if (DisableLICM)
    return false;
#endif // INTEL_CUSTOMIZATION

  MSSA->ensureOptimizedUses();

  // If this loop has metadata indicating that LICM is not to be performed then
  // just exit.
  if (hasDisableLICMTransformsHint(L)) {
    return false;
  }

  // Don't sink stores from loops with coroutine suspend instructions.
  // LICM would sink instructions into the default destination of
  // the coroutine switch. The default destination of the switch is to
  // handle the case where the coroutine is suspended, by which point the
  // coroutine frame may have been destroyed. No instruction can be sunk there.
  // FIXME: This would unfortunately hurt the performance of coroutines, however
  // there is currently no general solution for this. Similar issues could also
  // potentially happen in other passes where instructions are being moved
  // across that edge.
  bool HasCoroSuspendInst = llvm::any_of(L->getBlocks(), [](BasicBlock *BB) {
    return llvm::any_of(*BB, [](Instruction &I) {
      IntrinsicInst *II = dyn_cast<IntrinsicInst>(&I);
      return II && II->getIntrinsicID() == Intrinsic::coro_suspend;
    });
  });

  MemorySSAUpdater MSSAU(MSSA);
  SinkAndHoistLICMFlags Flags(LicmMssaOptCap, LicmMssaNoAccForPromotionCap,
                              /*IsSink=*/true, L, MSSA);

  // Get the preheader block to move instructions into...
  BasicBlock *Preheader = L->getLoopPreheader();

  // Compute loop safety information.
  ICFLoopSafetyInfo SafetyInfo;
  SafetyInfo.computeLoopSafetyInfo(L);

  // We want to visit all of the instructions in this loop... that are not parts
  // of our subloops (they have already had their invariants hoisted out of
  // their loop, into this loop, so there is no need to process the BODIES of
  // the subloops).
  //
  // Traverse the body of the loop in depth first order on the dominator tree so
  // that we are guaranteed to see definitions before we see uses.  This allows
  // us to sink instructions in one pass, without iteration.  After sinking
  // instructions, we perform another pass to hoist them out of the loop.
  if (L->hasDedicatedExits())
    Changed |=
        LoopNestMode
            ? sinkRegionForLoopNest(DT->getNode(L->getHeader()), AA, LI, DT,
                                    TLI, TTI, L, MSSAU, &SafetyInfo, Flags, ORE)
            : sinkRegion(DT->getNode(L->getHeader()), AA, LI, DT, TLI, TTI, L,
                         MSSAU, &SafetyInfo, Flags, ORE);
  Flags.setIsSink(false);
  if (Preheader)
    Changed |= hoistRegion(DT->getNode(L->getHeader()), AA, LI, DT, AC, TLI, L,
                           MSSAU, SE, &SafetyInfo, Flags, ORE, LoopNestMode,
                           LicmAllowSpeculation);

  // Now that all loop invariants have been removed from the loop, promote any
  // memory references to scalars that we can.
  // Don't sink stores from loops without dedicated block exits. Exits
  // containing indirect branches are not transformed by loop simplify,
  // make sure we catch that. An additional load may be generated in the
  // preheader for SSA updater, so also avoid sinking when no preheader
  // is available.
  if (!DisablePromotion && Preheader && L->hasDedicatedExits() &&
      !Flags.tooManyMemoryAccesses() && !HasCoroSuspendInst) {
    // Figure out the loop exits and their insertion points
    SmallVector<BasicBlock *, 8> ExitBlocks;
    L->getUniqueExitBlocks(ExitBlocks);

    // We can't insert into a catchswitch.
    bool HasCatchSwitch = llvm::any_of(ExitBlocks, [](BasicBlock *Exit) {
      return isa<CatchSwitchInst>(Exit->getTerminator());
    });

    if (!HasCatchSwitch) {
      SmallVector<Instruction *, 8> InsertPts;
      SmallVector<MemoryAccess *, 8> MSSAInsertPts;
      InsertPts.reserve(ExitBlocks.size());
      MSSAInsertPts.reserve(ExitBlocks.size());
      for (BasicBlock *ExitBlock : ExitBlocks) {
        InsertPts.push_back(&*ExitBlock->getFirstInsertionPt());
        MSSAInsertPts.push_back(nullptr);
      }

      PredIteratorCache PIC;

      // Promoting one set of accesses may make the pointers for another set
      // loop invariant, so run this in a loop.
      bool Promoted = false;
      bool LocalPromoted;
      do {
        LocalPromoted = false;
        for (auto [PointerMustAliases, HasReadsOutsideSet] :
             collectPromotionCandidates(MSSA, AA, L)) {
          LocalPromoted |= promoteLoopAccessesToScalars(
              PointerMustAliases, ExitBlocks, InsertPts, MSSAInsertPts, PIC, LI,
              DT, AC, TLI, TTI, L, MSSAU, &SafetyInfo, ORE,
              LicmAllowSpeculation, HasReadsOutsideSet);
        }
        Promoted |= LocalPromoted;
      } while (LocalPromoted);

      // Once we have promoted values across the loop body we have to
      // recursively reform LCSSA as any nested loop may now have values defined
      // within the loop used in the outer loop.
      // FIXME: This is really heavy handed. It would be a bit better to use an
      // SSAUpdater strategy during promotion that was LCSSA aware and reformed
      // it as it went.
      if (Promoted)
        formLCSSARecursively(*L, *DT, LI, SE);

      Changed |= Promoted;
    }
  }

  // Check that neither this loop nor its parent have had LCSSA broken. LICM is
  // specifically moving instructions across the loop boundary and so it is
  // especially in need of basic functional correctness checking here.
  assert(L->isLCSSAForm(*DT) && "Loop not left in LCSSA form after LICM!");
  assert((L->isOutermost() || L->getParentLoop()->isLCSSAForm(*DT)) &&
         "Parent loop not left in LCSSA form after LICM!");

  if (VerifyMemorySSA)
    MSSA->verifyMemorySSA();

  if (Changed && SE)
    SE->forgetLoopDispositions();
  return Changed;
}

/// Walk the specified region of the CFG (defined by all blocks dominated by
/// the specified block, and that are in the current loop) in reverse depth
/// first order w.r.t the DominatorTree.  This allows us to visit uses before
/// definitions, allowing us to sink a loop body in one pass without iteration.
///
bool llvm::sinkRegion(DomTreeNode *N, AAResults *AA, LoopInfo *LI,
                      DominatorTree *DT, TargetLibraryInfo *TLI,
                      TargetTransformInfo *TTI, Loop *CurLoop,
                      MemorySSAUpdater &MSSAU, ICFLoopSafetyInfo *SafetyInfo,
                      SinkAndHoistLICMFlags &Flags,
                      OptimizationRemarkEmitter *ORE, Loop *OutermostLoop) {

  // Verify inputs.
  assert(N != nullptr && AA != nullptr && LI != nullptr && DT != nullptr &&
         CurLoop != nullptr && SafetyInfo != nullptr &&
         "Unexpected input to sinkRegion.");

  // We want to visit children before parents. We will enqueue all the parents
  // before their children in the worklist and process the worklist in reverse
  // order.
  SmallVector<DomTreeNode *, 16> Worklist = collectChildrenInLoop(N, CurLoop);

  bool Changed = false;
  for (DomTreeNode *DTN : reverse(Worklist)) {
    BasicBlock *BB = DTN->getBlock();
    // Only need to process the contents of this block if it is not part of a
    // subloop (which would already have been processed).
    if (inSubLoop(BB, CurLoop, LI))
      continue;

    for (BasicBlock::iterator II = BB->end(); II != BB->begin();) {
      Instruction &I = *--II;

      // The instruction is not used in the loop if it is dead.  In this case,
      // we just delete it instead of sinking it.
      if (isInstructionTriviallyDead(&I, TLI)) {
        LLVM_DEBUG(dbgs() << "LICM deleting dead inst: " << I << '\n');
        salvageKnowledge(&I);
        salvageDebugInfo(I);
        ++II;
        eraseInstruction(I, *SafetyInfo, MSSAU);
        Changed = true;
        continue;
      }

      // Check to see if we can sink this instruction to the exit blocks
      // of the loop.  We can do this if the all users of the instruction are
      // outside of the loop.  In this case, it doesn't even matter if the
      // operands of the instruction are loop invariant.
      //
      bool FreeInLoop = false;
      bool LoopNestMode = OutermostLoop != nullptr;
      if (!I.mayHaveSideEffects() &&
          isNotUsedOrFreeInLoop(I, LoopNestMode ? OutermostLoop : CurLoop,
                                SafetyInfo, TTI, FreeInLoop, LoopNestMode) &&
          canSinkOrHoistInst(I, AA, DT, CurLoop, MSSAU, true, Flags, ORE)) {
        if (sink(I, LI, DT, CurLoop, SafetyInfo, MSSAU, ORE)) {
          if (!FreeInLoop) {
            ++II;
            salvageDebugInfo(I);
            eraseInstruction(I, *SafetyInfo, MSSAU);
          }
          Changed = true;
        }
      }
    }
  }
  if (VerifyMemorySSA)
    MSSAU.getMemorySSA()->verifyMemorySSA();
  return Changed;
}

bool llvm::sinkRegionForLoopNest(DomTreeNode *N, AAResults *AA, LoopInfo *LI,
                                 DominatorTree *DT, TargetLibraryInfo *TLI,
                                 TargetTransformInfo *TTI, Loop *CurLoop,
                                 MemorySSAUpdater &MSSAU,
                                 ICFLoopSafetyInfo *SafetyInfo,
                                 SinkAndHoistLICMFlags &Flags,
                                 OptimizationRemarkEmitter *ORE) {

  bool Changed = false;
  SmallPriorityWorklist<Loop *, 4> Worklist;
  Worklist.insert(CurLoop);
  appendLoopsToWorklist(*CurLoop, Worklist);
  while (!Worklist.empty()) {
    Loop *L = Worklist.pop_back_val();
    Changed |= sinkRegion(DT->getNode(L->getHeader()), AA, LI, DT, TLI, TTI, L,
                          MSSAU, SafetyInfo, Flags, ORE, CurLoop);
  }
  return Changed;
}

namespace {
// This is a helper class for hoistRegion to make it able to hoist control flow
// in order to be able to hoist phis. The way this works is that we initially
// start hoisting to the loop preheader, and when we see a loop invariant branch
// we make note of this. When we then come to hoist an instruction that's
// conditional on such a branch we duplicate the branch and the relevant control
// flow, then hoist the instruction into the block corresponding to its original
// block in the duplicated control flow.
class ControlFlowHoister {
private:
  // Information about the loop we are hoisting from
  LoopInfo *LI;
  DominatorTree *DT;
  Loop *CurLoop;
  MemorySSAUpdater &MSSAU;

  // A map of blocks in the loop to the block their instructions will be hoisted
  // to.
  DenseMap<BasicBlock *, BasicBlock *> HoistDestinationMap;

  // The branches that we can hoist, mapped to the block that marks a
  // convergence point of their control flow.
  DenseMap<BranchInst *, BasicBlock *> HoistableBranches;

public:
  ControlFlowHoister(LoopInfo *LI, DominatorTree *DT, Loop *CurLoop,
                     MemorySSAUpdater &MSSAU)
      : LI(LI), DT(DT), CurLoop(CurLoop), MSSAU(MSSAU) {}

  void registerPossiblyHoistableBranch(BranchInst *BI) {
    // We can only hoist conditional branches with loop invariant operands.
    if (!ControlFlowHoisting || !BI->isConditional() ||
        !CurLoop->hasLoopInvariantOperands(BI))
      return;

    // The branch destinations need to be in the loop, and we don't gain
    // anything by duplicating conditional branches with duplicate successors,
    // as it's essentially the same as an unconditional branch.
    BasicBlock *TrueDest = BI->getSuccessor(0);
    BasicBlock *FalseDest = BI->getSuccessor(1);
    if (!CurLoop->contains(TrueDest) || !CurLoop->contains(FalseDest) ||
        TrueDest == FalseDest)
      return;

    // We can hoist BI if one branch destination is the successor of the other,
    // or both have common successor which we check by seeing if the
    // intersection of their successors is non-empty.
    // TODO: This could be expanded to allowing branches where both ends
    // eventually converge to a single block.
    SmallPtrSet<BasicBlock *, 4> TrueDestSucc, FalseDestSucc;
    TrueDestSucc.insert(succ_begin(TrueDest), succ_end(TrueDest));
    FalseDestSucc.insert(succ_begin(FalseDest), succ_end(FalseDest));
    BasicBlock *CommonSucc = nullptr;
    if (TrueDestSucc.count(FalseDest)) {
      CommonSucc = FalseDest;
    } else if (FalseDestSucc.count(TrueDest)) {
      CommonSucc = TrueDest;
    } else {
      set_intersect(TrueDestSucc, FalseDestSucc);
      // If there's one common successor use that.
      if (TrueDestSucc.size() == 1)
        CommonSucc = *TrueDestSucc.begin();
      // If there's more than one pick whichever appears first in the block list
      // (we can't use the value returned by TrueDestSucc.begin() as it's
      // unpredicatable which element gets returned).
      else if (!TrueDestSucc.empty()) {
        Function *F = TrueDest->getParent();
        auto IsSucc = [&](BasicBlock &BB) { return TrueDestSucc.count(&BB); };
        auto It = llvm::find_if(*F, IsSucc);
        assert(It != F->end() && "Could not find successor in function");
        CommonSucc = &*It;
      }
    }
    // The common successor has to be dominated by the branch, as otherwise
    // there will be some other path to the successor that will not be
    // controlled by this branch so any phi we hoist would be controlled by the
    // wrong condition. This also takes care of avoiding hoisting of loop back
    // edges.
    // TODO: In some cases this could be relaxed if the successor is dominated
    // by another block that's been hoisted and we can guarantee that the
    // control flow has been replicated exactly.
    if (CommonSucc && DT->dominates(BI, CommonSucc))
      HoistableBranches[BI] = CommonSucc;
  }

  bool canHoistPHI(PHINode *PN) {
    // The phi must have loop invariant operands.
    if (!ControlFlowHoisting || !CurLoop->hasLoopInvariantOperands(PN))
      return false;
    // We can hoist phis if the block they are in is the target of hoistable
    // branches which cover all of the predecessors of the block.
    SmallPtrSet<BasicBlock *, 8> PredecessorBlocks;
    BasicBlock *BB = PN->getParent();
    for (BasicBlock *PredBB : predecessors(BB))
      PredecessorBlocks.insert(PredBB);
    // If we have less predecessor blocks than predecessors then the phi will
    // have more than one incoming value for the same block which we can't
    // handle.
    // TODO: This could be handled be erasing some of the duplicate incoming
    // values.
    if (PredecessorBlocks.size() != pred_size(BB))
      return false;
    for (auto &Pair : HoistableBranches) {
      if (Pair.second == BB) {
        // Which blocks are predecessors via this branch depends on if the
        // branch is triangle-like or diamond-like.
        if (Pair.first->getSuccessor(0) == BB) {
          PredecessorBlocks.erase(Pair.first->getParent());
          PredecessorBlocks.erase(Pair.first->getSuccessor(1));
        } else if (Pair.first->getSuccessor(1) == BB) {
          PredecessorBlocks.erase(Pair.first->getParent());
          PredecessorBlocks.erase(Pair.first->getSuccessor(0));
        } else {
          PredecessorBlocks.erase(Pair.first->getSuccessor(0));
          PredecessorBlocks.erase(Pair.first->getSuccessor(1));
        }
      }
    }
    // PredecessorBlocks will now be empty if for every predecessor of BB we
    // found a hoistable branch source.
    return PredecessorBlocks.empty();
  }

  BasicBlock *getOrCreateHoistedBlock(BasicBlock *BB) {
    if (!ControlFlowHoisting)
      return CurLoop->getLoopPreheader();
    // If BB has already been hoisted, return that
    if (HoistDestinationMap.count(BB))
      return HoistDestinationMap[BB];

    // Check if this block is conditional based on a pending branch
    auto HasBBAsSuccessor =
        [&](DenseMap<BranchInst *, BasicBlock *>::value_type &Pair) {
          return BB != Pair.second && (Pair.first->getSuccessor(0) == BB ||
                                       Pair.first->getSuccessor(1) == BB);
        };
    auto It = llvm::find_if(HoistableBranches, HasBBAsSuccessor);

    // If not involved in a pending branch, hoist to preheader
    BasicBlock *InitialPreheader = CurLoop->getLoopPreheader();
    if (It == HoistableBranches.end()) {
      LLVM_DEBUG(dbgs() << "LICM using "
                        << InitialPreheader->getNameOrAsOperand()
                        << " as hoist destination for "
                        << BB->getNameOrAsOperand() << "\n");
      HoistDestinationMap[BB] = InitialPreheader;
      return InitialPreheader;
    }
    BranchInst *BI = It->first;
    assert(std::find_if(++It, HoistableBranches.end(), HasBBAsSuccessor) ==
               HoistableBranches.end() &&
           "BB is expected to be the target of at most one branch");

    LLVMContext &C = BB->getContext();
    BasicBlock *TrueDest = BI->getSuccessor(0);
    BasicBlock *FalseDest = BI->getSuccessor(1);
    BasicBlock *CommonSucc = HoistableBranches[BI];
    BasicBlock *HoistTarget = getOrCreateHoistedBlock(BI->getParent());

    // Create hoisted versions of blocks that currently don't have them
    auto CreateHoistedBlock = [&](BasicBlock *Orig) {
      if (HoistDestinationMap.count(Orig))
        return HoistDestinationMap[Orig];
      BasicBlock *New =
          BasicBlock::Create(C, Orig->getName() + ".licm", Orig->getParent());
      HoistDestinationMap[Orig] = New;
      DT->addNewBlock(New, HoistTarget);
      if (CurLoop->getParentLoop())
        CurLoop->getParentLoop()->addBasicBlockToLoop(New, *LI);
      ++NumCreatedBlocks;
      LLVM_DEBUG(dbgs() << "LICM created " << New->getName()
                        << " as hoist destination for " << Orig->getName()
                        << "\n");
      return New;
    };
    BasicBlock *HoistTrueDest = CreateHoistedBlock(TrueDest);
    BasicBlock *HoistFalseDest = CreateHoistedBlock(FalseDest);
    BasicBlock *HoistCommonSucc = CreateHoistedBlock(CommonSucc);

    // Link up these blocks with branches.
    if (!HoistCommonSucc->getTerminator()) {
      // The new common successor we've generated will branch to whatever that
      // hoist target branched to.
      BasicBlock *TargetSucc = HoistTarget->getSingleSuccessor();
      assert(TargetSucc && "Expected hoist target to have a single successor");
      HoistCommonSucc->moveBefore(TargetSucc);
      BranchInst::Create(TargetSucc, HoistCommonSucc);
    }
    if (!HoistTrueDest->getTerminator()) {
      HoistTrueDest->moveBefore(HoistCommonSucc);
      BranchInst::Create(HoistCommonSucc, HoistTrueDest);
    }
    if (!HoistFalseDest->getTerminator()) {
      HoistFalseDest->moveBefore(HoistCommonSucc);
      BranchInst::Create(HoistCommonSucc, HoistFalseDest);
    }

    // If BI is being cloned to what was originally the preheader then
    // HoistCommonSucc will now be the new preheader.
    if (HoistTarget == InitialPreheader) {
      // Phis in the loop header now need to use the new preheader.
      InitialPreheader->replaceSuccessorsPhiUsesWith(HoistCommonSucc);
      MSSAU.wireOldPredecessorsToNewImmediatePredecessor(
          HoistTarget->getSingleSuccessor(), HoistCommonSucc, {HoistTarget});
      // The new preheader dominates the loop header.
      DomTreeNode *PreheaderNode = DT->getNode(HoistCommonSucc);
      DomTreeNode *HeaderNode = DT->getNode(CurLoop->getHeader());
      DT->changeImmediateDominator(HeaderNode, PreheaderNode);
      // The preheader hoist destination is now the new preheader, with the
      // exception of the hoist destination of this branch.
      for (auto &Pair : HoistDestinationMap)
        if (Pair.second == InitialPreheader && Pair.first != BI->getParent())
          Pair.second = HoistCommonSucc;
    }

    // Now finally clone BI.
    ReplaceInstWithInst(
        HoistTarget->getTerminator(),
        BranchInst::Create(HoistTrueDest, HoistFalseDest, BI->getCondition()));
    ++NumClonedBranches;

    assert(CurLoop->getLoopPreheader() &&
           "Hoisting blocks should not have destroyed preheader");
    return HoistDestinationMap[BB];
  }
};
} // namespace

/// Walk the specified region of the CFG (defined by all blocks dominated by
/// the specified block, and that are in the current loop) in depth first
/// order w.r.t the DominatorTree.  This allows us to visit definitions before
/// uses, allowing us to hoist a loop body in one pass without iteration.
///
bool llvm::hoistRegion(DomTreeNode *N, AAResults *AA, LoopInfo *LI,
                       DominatorTree *DT, AssumptionCache *AC,
                       TargetLibraryInfo *TLI, Loop *CurLoop,
                       MemorySSAUpdater &MSSAU, ScalarEvolution *SE,
                       ICFLoopSafetyInfo *SafetyInfo,
                       SinkAndHoistLICMFlags &Flags,
                       OptimizationRemarkEmitter *ORE, bool LoopNestMode,
                       bool AllowSpeculation) {
  // Verify inputs.
  assert(N != nullptr && AA != nullptr && LI != nullptr && DT != nullptr &&
         CurLoop != nullptr && SafetyInfo != nullptr &&
         "Unexpected input to hoistRegion.");

  ControlFlowHoister CFH(LI, DT, CurLoop, MSSAU);

  // Keep track of instructions that have been hoisted, as they may need to be
  // re-hoisted if they end up not dominating all of their uses.
  SmallVector<Instruction *, 16> HoistedInstructions;

  // For PHI hoisting to work we need to hoist blocks before their successors.
  // We can do this by iterating through the blocks in the loop in reverse
  // post-order.
  LoopBlocksRPO Worklist(CurLoop);
  Worklist.perform(LI);
  bool Changed = false;
  for (BasicBlock *BB : Worklist) {
    // Only need to process the contents of this block if it is not part of a
    // subloop (which would already have been processed).
    if (!LoopNestMode && inSubLoop(BB, CurLoop, LI))
      continue;

    for (Instruction &I : llvm::make_early_inc_range(*BB)) {
      // Try constant folding this instruction.  If all the operands are
      // constants, it is technically hoistable, but it would be better to
      // just fold it.
      if (Constant *C = ConstantFoldInstruction(
              &I, I.getModule()->getDataLayout(), TLI)) {
        LLVM_DEBUG(dbgs() << "LICM folding inst: " << I << "  --> " << *C
                          << '\n');
        // FIXME MSSA: Such replacements may make accesses unoptimized (D51960).
        I.replaceAllUsesWith(C);
        if (isInstructionTriviallyDead(&I, TLI))
          eraseInstruction(I, *SafetyInfo, MSSAU);
        Changed = true;
        continue;
      }

      // Try hoisting the instruction out to the preheader.  We can only do
      // this if all of the operands of the instruction are loop invariant and
      // if it is safe to hoist the instruction. We also check block frequency
      // to make sure instruction only gets hoisted into colder blocks.
      // TODO: It may be safe to hoist if we are hoisting to a conditional block
      // and we have accurately duplicated the control flow from the loop header
      // to that block.
      if (CurLoop->hasLoopInvariantOperands(&I) &&
          canSinkOrHoistInst(I, AA, DT, CurLoop, MSSAU, true, Flags, ORE) &&
          isSafeToExecuteUnconditionally(
              I, DT, TLI, CurLoop, SafetyInfo, ORE,
              CurLoop->getLoopPreheader()->getTerminator(), AC,
              AllowSpeculation)) {
        hoist(I, DT, CurLoop, CFH.getOrCreateHoistedBlock(BB), SafetyInfo,
              MSSAU, SE, ORE);
        HoistedInstructions.push_back(&I);
        Changed = true;
        continue;
      }

      // Attempt to remove floating point division out of the loop by
      // converting it to a reciprocal multiplication.
      if (I.getOpcode() == Instruction::FDiv && I.hasAllowReciprocal() &&
          CurLoop->isLoopInvariant(I.getOperand(1))) {
        auto Divisor = I.getOperand(1);
        auto One = llvm::ConstantFP::get(Divisor->getType(), 1.0);
        auto ReciprocalDivisor = BinaryOperator::CreateFDiv(One, Divisor);
        ReciprocalDivisor->setFastMathFlags(I.getFastMathFlags());
        SafetyInfo->insertInstructionTo(ReciprocalDivisor, I.getParent());
        ReciprocalDivisor->insertBefore(&I);

        auto Product =
            BinaryOperator::CreateFMul(I.getOperand(0), ReciprocalDivisor);
        Product->setFastMathFlags(I.getFastMathFlags());
        SafetyInfo->insertInstructionTo(Product, I.getParent());
        Product->insertAfter(&I);
        I.replaceAllUsesWith(Product);
        eraseInstruction(I, *SafetyInfo, MSSAU);

        hoist(*ReciprocalDivisor, DT, CurLoop, CFH.getOrCreateHoistedBlock(BB),
              SafetyInfo, MSSAU, SE, ORE);
        HoistedInstructions.push_back(ReciprocalDivisor);
        Changed = true;
        continue;
      }

      auto IsInvariantStart = [&](Instruction &I) {
        using namespace PatternMatch;
        return I.use_empty() &&
               match(&I, m_Intrinsic<Intrinsic::invariant_start>());
      };
      auto MustExecuteWithoutWritesBefore = [&](Instruction &I) {
        return SafetyInfo->isGuaranteedToExecute(I, DT, CurLoop) &&
               SafetyInfo->doesNotWriteMemoryBefore(I, CurLoop);
      };
      if ((IsInvariantStart(I) || isGuard(&I)) &&
          CurLoop->hasLoopInvariantOperands(&I) &&
          MustExecuteWithoutWritesBefore(I)) {
        hoist(I, DT, CurLoop, CFH.getOrCreateHoistedBlock(BB), SafetyInfo,
              MSSAU, SE, ORE);
        HoistedInstructions.push_back(&I);
        Changed = true;
        continue;
      }

      if (PHINode *PN = dyn_cast<PHINode>(&I)) {
        if (CFH.canHoistPHI(PN)) {
          // Redirect incoming blocks first to ensure that we create hoisted
          // versions of those blocks before we hoist the phi.
          for (unsigned int i = 0; i < PN->getNumIncomingValues(); ++i)
            PN->setIncomingBlock(
                i, CFH.getOrCreateHoistedBlock(PN->getIncomingBlock(i)));
          hoist(*PN, DT, CurLoop, CFH.getOrCreateHoistedBlock(BB), SafetyInfo,
                MSSAU, SE, ORE);
          assert(DT->dominates(PN, BB) && "Conditional PHIs not expected");
          Changed = true;
          continue;
        }
      }

      // Optimize complex patterns, such as (x < INV1 && x < INV2), turning them
      // into (x < min(INV1, INV2)), and hoisting the invariant part of this
      // expression out of the loop.
      if (hoistMinMax(I, *CurLoop, *SafetyInfo, MSSAU)) {
        ++NumMinMaxHoisted;
        Changed = true;
        continue;
      }

      // Remember possibly hoistable branches so we can actually hoist them
      // later if needed.
      if (BranchInst *BI = dyn_cast<BranchInst>(&I))
        CFH.registerPossiblyHoistableBranch(BI);
    }
  }

  // If we hoisted instructions to a conditional block they may not dominate
  // their uses that weren't hoisted (such as phis where some operands are not
  // loop invariant). If so make them unconditional by moving them to their
  // immediate dominator. We iterate through the instructions in reverse order
  // which ensures that when we rehoist an instruction we rehoist its operands,
  // and also keep track of where in the block we are rehoisting to to make sure
  // that we rehoist instructions before the instructions that use them.
  Instruction *HoistPoint = nullptr;
  if (ControlFlowHoisting) {
    for (Instruction *I : reverse(HoistedInstructions)) {
      if (!llvm::all_of(I->uses(),
                        [&](Use &U) { return DT->dominates(I, U); })) {
        BasicBlock *Dominator =
            DT->getNode(I->getParent())->getIDom()->getBlock();
        if (!HoistPoint || !DT->dominates(HoistPoint->getParent(), Dominator)) {
          if (HoistPoint)
            assert(DT->dominates(Dominator, HoistPoint->getParent()) &&
                   "New hoist point expected to dominate old hoist point");
          HoistPoint = Dominator->getTerminator();
        }
        LLVM_DEBUG(dbgs() << "LICM rehoisting to "
                          << HoistPoint->getParent()->getNameOrAsOperand()
                          << ": " << *I << "\n");
        moveInstructionBefore(*I, *HoistPoint, *SafetyInfo, MSSAU, SE);
        HoistPoint = I;
        Changed = true;
      }
    }
  }
  if (VerifyMemorySSA)
    MSSAU.getMemorySSA()->verifyMemorySSA();

    // Now that we've finished hoisting make sure that LI and DT are still
    // valid.
#ifdef EXPENSIVE_CHECKS
  if (Changed) {
    assert(DT->verify(DominatorTree::VerificationLevel::Fast) &&
           "Dominator tree verification failed");
    LI->verify(*DT);
  }
#endif

  return Changed;
}

// Return true if LI is invariant within scope of the loop. LI is invariant if
// CurLoop is dominated by an invariant.start representing the same memory
// location and size as the memory location LI loads from, and also the
// invariant.start has no uses.
static bool isLoadInvariantInLoop(LoadInst *LI, DominatorTree *DT,
                                  Loop *CurLoop) {
  Value *Addr = LI->getOperand(0);
  const DataLayout &DL = LI->getModule()->getDataLayout();
  const TypeSize LocSizeInBits = DL.getTypeSizeInBits(LI->getType());

  // It is not currently possible for clang to generate an invariant.start
  // intrinsic with scalable vector types because we don't support thread local
  // sizeless types and we don't permit sizeless types in structs or classes.
  // Furthermore, even if support is added for this in future the intrinsic
  // itself is defined to have a size of -1 for variable sized objects. This
  // makes it impossible to verify if the intrinsic envelops our region of
  // interest. For example, both <vscale x 32 x i8> and <vscale x 16 x i8>
  // types would have a -1 parameter, but the former is clearly double the size
  // of the latter.
  if (LocSizeInBits.isScalable())
    return false;

  // if the type is i8 addrspace(x)*, we know this is the type of
  // llvm.invariant.start operand
  auto *PtrInt8Ty = PointerType::get(Type::getInt8Ty(LI->getContext()),
                                     LI->getPointerAddressSpace());
  unsigned BitcastsVisited = 0;
  // Look through bitcasts until we reach the i8* type (this is invariant.start
  // operand type).
  while (Addr->getType() != PtrInt8Ty) {
    auto *BC = dyn_cast<BitCastInst>(Addr);
    // Avoid traversing high number of bitcast uses.
    if (++BitcastsVisited > MaxNumUsesTraversed || !BC)
      return false;
    Addr = BC->getOperand(0);
  }
  // If we've ended up at a global/constant, bail. We shouldn't be looking at
  // uselists for non-local Values in a loop pass.
  if (isa<Constant>(Addr))
    return false;

  unsigned UsesVisited = 0;
  // Traverse all uses of the load operand value, to see if invariant.start is
  // one of the uses, and whether it dominates the load instruction.
  for (auto *U : Addr->users()) {
    // Avoid traversing for Load operand with high number of users.
    if (++UsesVisited > MaxNumUsesTraversed)
      return false;
    IntrinsicInst *II = dyn_cast<IntrinsicInst>(U);
    // If there are escaping uses of invariant.start instruction, the load maybe
    // non-invariant.
    if (!II || II->getIntrinsicID() != Intrinsic::invariant_start ||
        !II->use_empty())
      continue;
    ConstantInt *InvariantSize = cast<ConstantInt>(II->getArgOperand(0));
    // The intrinsic supports having a -1 argument for variable sized objects
    // so we should check for that here.
    if (InvariantSize->isNegative())
      continue;
    uint64_t InvariantSizeInBits = InvariantSize->getSExtValue() * 8;
    // Confirm the invariant.start location size contains the load operand size
    // in bits. Also, the invariant.start should dominate the load, and we
    // should not hoist the load out of a loop that contains this dominating
    // invariant.start.
    if (LocSizeInBits.getFixedValue() <= InvariantSizeInBits &&
        DT->properlyDominates(II->getParent(), CurLoop->getHeader()))
      return true;
  }

  return false;
}

namespace {
/// Return true if-and-only-if we know how to (mechanically) both hoist and
/// sink a given instruction out of a loop.  Does not address legality
/// concerns such as aliasing or speculation safety.
bool isHoistableAndSinkableInst(Instruction &I) {
  // Only these instructions are hoistable/sinkable.
  return (isa<LoadInst>(I) || isa<StoreInst>(I) || isa<CallInst>(I) ||
          isa<FenceInst>(I) || isa<CastInst>(I) || isa<UnaryOperator>(I) ||
          isa<BinaryOperator>(I) || isa<SelectInst>(I) ||
          isa<GetElementPtrInst>(I) || isa<CmpInst>(I) ||
          isa<InsertElementInst>(I) || isa<ExtractElementInst>(I) ||
          isa<ShuffleVectorInst>(I) || isa<ExtractValueInst>(I) ||
          isa<InsertValueInst>(I) || isa<FreezeInst>(I));
}
/// Return true if MSSA knows there are no MemoryDefs in the loop.
bool isReadOnly(const MemorySSAUpdater &MSSAU, const Loop *L) {
  for (auto *BB : L->getBlocks())
    if (MSSAU.getMemorySSA()->getBlockDefs(BB))
      return false;
  return true;
}

/// Return true if I is the only Instruction with a MemoryAccess in L.
bool isOnlyMemoryAccess(const Instruction *I, const Loop *L,
                        const MemorySSAUpdater &MSSAU) {
  for (auto *BB : L->getBlocks())
    if (auto *Accs = MSSAU.getMemorySSA()->getBlockAccesses(BB)) {
      int NotAPhi = 0;
      for (const auto &Acc : *Accs) {
        if (isa<MemoryPhi>(&Acc))
          continue;
        const auto *MUD = cast<MemoryUseOrDef>(&Acc);
        if (MUD->getMemoryInst() != I || NotAPhi++ == 1)
          return false;
      }
    }
  return true;
}
}

bool llvm::canSinkOrHoistInst(Instruction &I, AAResults *AA, DominatorTree *DT,
                              Loop *CurLoop, MemorySSAUpdater &MSSAU,
                              bool TargetExecutesOncePerLoop,
                              SinkAndHoistLICMFlags &Flags,
                              OptimizationRemarkEmitter *ORE) {
  // If we don't understand the instruction, bail early.
  if (!isHoistableAndSinkableInst(I))
    return false;

  MemorySSA *MSSA = MSSAU.getMemorySSA();
  // Loads have extra constraints we have to verify before we can hoist them.
  if (LoadInst *LI = dyn_cast<LoadInst>(&I)) {
    if (!LI->isUnordered())
      return false; // Don't sink/hoist volatile or ordered atomic loads!

    // Loads from constant memory are always safe to move, even if they end up
    // in the same alias set as something that ends up being modified.
    if (!isModSet(AA->getModRefInfoMask(LI->getOperand(0))))
      return true;
    if (LI->hasMetadata(LLVMContext::MD_invariant_load))
      return true;

    if (LI->isAtomic() && !TargetExecutesOncePerLoop)
      return false; // Don't risk duplicating unordered loads

    // This checks for an invariant.start dominating the load.
    if (isLoadInvariantInLoop(LI, DT, CurLoop))
      return true;

    auto MU = cast<MemoryUse>(MSSA->getMemoryAccess(LI));

    bool InvariantGroup = LI->hasMetadata(LLVMContext::MD_invariant_group);

    bool Invalidated = pointerInvalidatedByLoop(
        MSSA, MU, CurLoop, I, Flags, InvariantGroup);
    // Check loop-invariant address because this may also be a sinkable load
    // whose address is not necessarily loop-invariant.
    if (ORE && Invalidated && CurLoop->isLoopInvariant(LI->getPointerOperand()))
      ORE->emit([&]() {
        return OptimizationRemarkMissed(
                   DEBUG_TYPE, "LoadWithLoopInvariantAddressInvalidated", LI)
               << "failed to move load with loop-invariant address "
                  "because the loop may invalidate its value";
      });

    return !Invalidated;
  } else if (CallInst *CI = dyn_cast<CallInst>(&I)) {
    // Don't sink or hoist dbg info; it's legal, but not useful.
    if (isa<DbgInfoIntrinsic>(I))
      return false;

    // Don't sink calls which can throw.
    if (CI->mayThrow())
      return false;

    // Convergent attribute has been used on operations that involve
    // inter-thread communication which results are implicitly affected by the
    // enclosing control flows. It is not safe to hoist or sink such operations
    // across control flow.
    if (CI->isConvergent())
      return false;

    using namespace PatternMatch;
    if (match(CI, m_Intrinsic<Intrinsic::assume>()))
      // Assumes don't actually alias anything or throw
      return true;

    if (match(CI, m_Intrinsic<Intrinsic::experimental_widenable_condition>()))
      // Widenable conditions don't actually alias anything or throw
      return true;

    // Handle simple cases by querying alias analysis.
    MemoryEffects Behavior = AA->getMemoryEffects(CI);
    if (Behavior.doesNotAccessMemory())
      return true;
    if (Behavior.onlyReadsMemory()) {
      // A readonly argmemonly function only reads from memory pointed to by
      // it's arguments with arbitrary offsets.  If we can prove there are no
      // writes to this memory in the loop, we can hoist or sink.
      if (Behavior.onlyAccessesArgPointees()) {
        // TODO: expand to writeable arguments
        for (Value *Op : CI->args())
          if (Op->getType()->isPointerTy() &&
              pointerInvalidatedByLoop(
                  MSSA, cast<MemoryUse>(MSSA->getMemoryAccess(CI)), CurLoop, I,
                  Flags, /*InvariantGroup=*/false))
            return false;
        return true;
      }

      // If this call only reads from memory and there are no writes to memory
      // in the loop, we can hoist or sink the call as appropriate.
      if (isReadOnly(MSSAU, CurLoop))
        return true;
    }

    // FIXME: This should use mod/ref information to see if we can hoist or
    // sink the call.

    return false;
  } else if (auto *FI = dyn_cast<FenceInst>(&I)) {
    // Fences alias (most) everything to provide ordering.  For the moment,
    // just give up if there are any other memory operations in the loop.
    return isOnlyMemoryAccess(FI, CurLoop, MSSAU);
  } else if (auto *SI = dyn_cast<StoreInst>(&I)) {
    if (!SI->isUnordered())
      return false; // Don't sink/hoist volatile or ordered atomic store!

    // We can only hoist a store that we can prove writes a value which is not
    // read or overwritten within the loop.  For those cases, we fallback to
    // load store promotion instead.  TODO: We can extend this to cases where
    // there is exactly one write to the location and that write dominates an
    // arbitrary number of reads in the loop.
    if (isOnlyMemoryAccess(SI, CurLoop, MSSAU))
      return true;
    // If there are more accesses than the Promotion cap or no "quota" to
    // check clobber, then give up as we're not walking a list that long.
    if (Flags.tooManyMemoryAccesses() || Flags.tooManyClobberingCalls())
      return false;
    // If there are interfering Uses (i.e. their defining access is in the
    // loop), or ordered loads (stored as Defs!), don't move this store.
    // Could do better here, but this is conservatively correct.
    // TODO: Cache set of Uses on the first walk in runOnLoop, update when
    // moving accesses. Can also extend to dominating uses.
    auto *SIMD = MSSA->getMemoryAccess(SI);
    for (auto *BB : CurLoop->getBlocks())
      if (auto *Accesses = MSSA->getBlockAccesses(BB)) {
        for (const auto &MA : *Accesses)
          if (const auto *MU = dyn_cast<MemoryUse>(&MA)) {
            auto *MD = MU->getDefiningAccess();
            if (!MSSA->isLiveOnEntryDef(MD) &&
                CurLoop->contains(MD->getBlock()))
              return false;
            // Disable hoisting past potentially interfering loads. Optimized
            // Uses may point to an access outside the loop, as getClobbering
            // checks the previous iteration when walking the backedge.
            // FIXME: More precise: no Uses that alias SI.
            if (!Flags.getIsSink() && !MSSA->dominates(SIMD, MU))
              return false;
          } else if (const auto *MD = dyn_cast<MemoryDef>(&MA)) {
            if (auto *LI = dyn_cast<LoadInst>(MD->getMemoryInst())) {
              (void)LI; // Silence warning.
              assert(!LI->isUnordered() && "Expected unordered load");
              return false;
            }
            // Any call, while it may not be clobbering SI, it may be a use.
            if (auto *CI = dyn_cast<CallInst>(MD->getMemoryInst())) {
              // Check if the call may read from the memory location written
              // to by SI. Check CI's attributes and arguments; the number of
              // such checks performed is limited above by NoOfMemAccTooLarge.
              ModRefInfo MRI = AA->getModRefInfo(CI, MemoryLocation::get(SI));
              if (isModOrRefSet(MRI))
                return false;
            }
          }
      }
    auto *Source = MSSA->getSkipSelfWalker()->getClobberingMemoryAccess(SI);
    Flags.incrementClobberingCalls();
    // If there are no clobbering Defs in the loop, store is safe to hoist.
    return MSSA->isLiveOnEntryDef(Source) ||
           !CurLoop->contains(Source->getBlock());
  }

  assert(!I.mayReadOrWriteMemory() && "unhandled aliasing");

  // We've established mechanical ability and aliasing, it's up to the caller
  // to check fault safety
  return true;
}

/// Returns true if a PHINode is a trivially replaceable with an
/// Instruction.
/// This is true when all incoming values are that instruction.
/// This pattern occurs most often with LCSSA PHI nodes.
///
static bool isTriviallyReplaceablePHI(const PHINode &PN, const Instruction &I) {
  for (const Value *IncValue : PN.incoming_values())
    if (IncValue != &I)
      return false;

  return true;
}

/// Return true if the instruction is free in the loop.
static bool isFreeInLoop(const Instruction &I, const Loop *CurLoop,
                         const TargetTransformInfo *TTI) {
  InstructionCost CostI =
      TTI->getInstructionCost(&I, TargetTransformInfo::TCK_SizeAndLatency);

  if (auto *GEP = dyn_cast<GetElementPtrInst>(&I)) {
    if (CostI != TargetTransformInfo::TCC_Free)
      return false;
    // For a GEP, we cannot simply use getInstructionCost because currently
    // it optimistically assumes that a GEP will fold into addressing mode
    // regardless of its users.
    const BasicBlock *BB = GEP->getParent();
    for (const User *U : GEP->users()) {
      const Instruction *UI = cast<Instruction>(U);
      if (CurLoop->contains(UI) &&
          (BB != UI->getParent() ||
           (!isa<StoreInst>(UI) && !isa<LoadInst>(UI))))
        return false;
    }
    return true;
  }

  return CostI == TargetTransformInfo::TCC_Free;
}

/// Return true if the only users of this instruction are outside of
/// the loop. If this is true, we can sink the instruction to the exit
/// blocks of the loop.
///
/// We also return true if the instruction could be folded away in lowering.
/// (e.g.,  a GEP can be folded into a load as an addressing mode in the loop).
static bool isNotUsedOrFreeInLoop(const Instruction &I, const Loop *CurLoop,
                                  const LoopSafetyInfo *SafetyInfo,
                                  TargetTransformInfo *TTI, bool &FreeInLoop,
                                  bool LoopNestMode) {
  const auto &BlockColors = SafetyInfo->getBlockColors();
  bool IsFree = isFreeInLoop(I, CurLoop, TTI);
  for (const User *U : I.users()) {
    const Instruction *UI = cast<Instruction>(U);
    if (const PHINode *PN = dyn_cast<PHINode>(UI)) {
      const BasicBlock *BB = PN->getParent();
      // We cannot sink uses in catchswitches.
      if (isa<CatchSwitchInst>(BB->getTerminator()))
        return false;

      // We need to sink a callsite to a unique funclet.  Avoid sinking if the
      // phi use is too muddled.
      if (isa<CallInst>(I))
        if (!BlockColors.empty() &&
            BlockColors.find(const_cast<BasicBlock *>(BB))->second.size() != 1)
          return false;

      if (LoopNestMode) {
        while (isa<PHINode>(UI) && UI->hasOneUser() &&
               UI->getNumOperands() == 1) {
          if (!CurLoop->contains(UI))
            break;
          UI = cast<Instruction>(UI->user_back());
        }
      }
    }

    if (CurLoop->contains(UI)) {
      if (IsFree) {
        FreeInLoop = true;
        continue;
      }
      return false;
    }
  }
  return true;
}

static Instruction *cloneInstructionInExitBlock(
    Instruction &I, BasicBlock &ExitBlock, PHINode &PN, const LoopInfo *LI,
    const LoopSafetyInfo *SafetyInfo, MemorySSAUpdater &MSSAU) {
  Instruction *New;
  if (auto *CI = dyn_cast<CallInst>(&I)) {
    const auto &BlockColors = SafetyInfo->getBlockColors();

    // Sinking call-sites need to be handled differently from other
    // instructions.  The cloned call-site needs a funclet bundle operand
    // appropriate for its location in the CFG.
    SmallVector<OperandBundleDef, 1> OpBundles;
    for (unsigned BundleIdx = 0, BundleEnd = CI->getNumOperandBundles();
         BundleIdx != BundleEnd; ++BundleIdx) {
      OperandBundleUse Bundle = CI->getOperandBundleAt(BundleIdx);
      if (Bundle.getTagID() == LLVMContext::OB_funclet)
        continue;

      OpBundles.emplace_back(Bundle);
    }

    if (!BlockColors.empty()) {
      const ColorVector &CV = BlockColors.find(&ExitBlock)->second;
      assert(CV.size() == 1 && "non-unique color for exit block!");
      BasicBlock *BBColor = CV.front();
      Instruction *EHPad = BBColor->getFirstNonPHI();
      if (EHPad->isEHPad())
        OpBundles.emplace_back("funclet", EHPad);
    }

    New = CallInst::Create(CI, OpBundles);
  } else {
    New = I.clone();
  }

  New->insertInto(&ExitBlock, ExitBlock.getFirstInsertionPt());
  if (!I.getName().empty())
    New->setName(I.getName() + ".le");

  if (MSSAU.getMemorySSA()->getMemoryAccess(&I)) {
    // Create a new MemoryAccess and let MemorySSA set its defining access.
    MemoryAccess *NewMemAcc = MSSAU.createMemoryAccessInBB(
        New, nullptr, New->getParent(), MemorySSA::Beginning);
    if (NewMemAcc) {
      if (auto *MemDef = dyn_cast<MemoryDef>(NewMemAcc))
        MSSAU.insertDef(MemDef, /*RenameUses=*/true);
      else {
        auto *MemUse = cast<MemoryUse>(NewMemAcc);
        MSSAU.insertUse(MemUse, /*RenameUses=*/true);
      }
    }
  }

  // Build LCSSA PHI nodes for any in-loop operands (if legal).  Note that
  // this is particularly cheap because we can rip off the PHI node that we're
  // replacing for the number and blocks of the predecessors.
  // OPT: If this shows up in a profile, we can instead finish sinking all
  // invariant instructions, and then walk their operands to re-establish
  // LCSSA. That will eliminate creating PHI nodes just to nuke them when
  // sinking bottom-up.
  for (Use &Op : New->operands())
    if (LI->wouldBeOutOfLoopUseRequiringLCSSA(Op.get(), PN.getParent())) {
      auto *OInst = cast<Instruction>(Op.get());
      PHINode *OpPN =
        PHINode::Create(OInst->getType(), PN.getNumIncomingValues(),
                        OInst->getName() + ".lcssa", &ExitBlock.front());
      for (unsigned i = 0, e = PN.getNumIncomingValues(); i != e; ++i)
        OpPN->addIncoming(OInst, PN.getIncomingBlock(i));
      Op = OpPN;
    }
  return New;
}

static void eraseInstruction(Instruction &I, ICFLoopSafetyInfo &SafetyInfo,
                             MemorySSAUpdater &MSSAU) {
  MSSAU.removeMemoryAccess(&I);
  SafetyInfo.removeInstruction(&I);
  I.eraseFromParent();
}

static void moveInstructionBefore(Instruction &I, Instruction &Dest,
                                  ICFLoopSafetyInfo &SafetyInfo,
                                  MemorySSAUpdater &MSSAU,
                                  ScalarEvolution *SE) {
  SafetyInfo.removeInstruction(&I);
  SafetyInfo.insertInstructionTo(&I, Dest.getParent());
  I.moveBefore(&Dest);
  if (MemoryUseOrDef *OldMemAcc = cast_or_null<MemoryUseOrDef>(
          MSSAU.getMemorySSA()->getMemoryAccess(&I)))
    MSSAU.moveToPlace(OldMemAcc, Dest.getParent(), MemorySSA::BeforeTerminator);
  if (SE)
    SE->forgetValue(&I);
}

static Instruction *sinkThroughTriviallyReplaceablePHI(
    PHINode *TPN, Instruction *I, LoopInfo *LI,
    SmallDenseMap<BasicBlock *, Instruction *, 32> &SunkCopies,
    const LoopSafetyInfo *SafetyInfo, const Loop *CurLoop,
    MemorySSAUpdater &MSSAU) {
  assert(isTriviallyReplaceablePHI(*TPN, *I) &&
         "Expect only trivially replaceable PHI");
  BasicBlock *ExitBlock = TPN->getParent();
  Instruction *New;
  auto It = SunkCopies.find(ExitBlock);
  if (It != SunkCopies.end())
    New = It->second;
  else
    New = SunkCopies[ExitBlock] = cloneInstructionInExitBlock(
        *I, *ExitBlock, *TPN, LI, SafetyInfo, MSSAU);
  return New;
}

static bool canSplitPredecessors(PHINode *PN, LoopSafetyInfo *SafetyInfo) {
  BasicBlock *BB = PN->getParent();
  if (!BB->canSplitPredecessors())
    return false;
  // It's not impossible to split EHPad blocks, but if BlockColors already exist
  // it require updating BlockColors for all offspring blocks accordingly. By
  // skipping such corner case, we can make updating BlockColors after splitting
  // predecessor fairly simple.
  if (!SafetyInfo->getBlockColors().empty() && BB->getFirstNonPHI()->isEHPad())
    return false;
  for (BasicBlock *BBPred : predecessors(BB)) {
    if (isa<IndirectBrInst>(BBPred->getTerminator()))
      return false;
  }
  return true;
}

static void splitPredecessorsOfLoopExit(PHINode *PN, DominatorTree *DT,
                                        LoopInfo *LI, const Loop *CurLoop,
                                        LoopSafetyInfo *SafetyInfo,
                                        MemorySSAUpdater *MSSAU) {
#ifndef NDEBUG
  SmallVector<BasicBlock *, 32> ExitBlocks;
  CurLoop->getUniqueExitBlocks(ExitBlocks);
  SmallPtrSet<BasicBlock *, 32> ExitBlockSet(ExitBlocks.begin(),
                                             ExitBlocks.end());
#endif
  BasicBlock *ExitBB = PN->getParent();
  assert(ExitBlockSet.count(ExitBB) && "Expect the PHI is in an exit block.");

  // Split predecessors of the loop exit to make instructions in the loop are
  // exposed to exit blocks through trivially replaceable PHIs while keeping the
  // loop in the canonical form where each predecessor of each exit block should
  // be contained within the loop. For example, this will convert the loop below
  // from
  //
  // LB1:
  //   %v1 =
  //   br %LE, %LB2
  // LB2:
  //   %v2 =
  //   br %LE, %LB1
  // LE:
  //   %p = phi [%v1, %LB1], [%v2, %LB2] <-- non-trivially replaceable
  //
  // to
  //
  // LB1:
  //   %v1 =
  //   br %LE.split, %LB2
  // LB2:
  //   %v2 =
  //   br %LE.split2, %LB1
  // LE.split:
  //   %p1 = phi [%v1, %LB1]  <-- trivially replaceable
  //   br %LE
  // LE.split2:
  //   %p2 = phi [%v2, %LB2]  <-- trivially replaceable
  //   br %LE
  // LE:
  //   %p = phi [%p1, %LE.split], [%p2, %LE.split2]
  //
  const auto &BlockColors = SafetyInfo->getBlockColors();
  SmallSetVector<BasicBlock *, 8> PredBBs(pred_begin(ExitBB), pred_end(ExitBB));
  while (!PredBBs.empty()) {
    BasicBlock *PredBB = *PredBBs.begin();
    assert(CurLoop->contains(PredBB) &&
           "Expect all predecessors are in the loop");
    if (PN->getBasicBlockIndex(PredBB) >= 0) {
      BasicBlock *NewPred = SplitBlockPredecessors(
          ExitBB, PredBB, ".split.loop.exit", DT, LI, MSSAU, true);
      // Since we do not allow splitting EH-block with BlockColors in
      // canSplitPredecessors(), we can simply assign predecessor's color to
      // the new block.
      if (!BlockColors.empty())
        // Grab a reference to the ColorVector to be inserted before getting the
        // reference to the vector we are copying because inserting the new
        // element in BlockColors might cause the map to be reallocated.
        SafetyInfo->copyColors(NewPred, PredBB);
    }
    PredBBs.remove(PredBB);
  }
}

/// When an instruction is found to only be used outside of the loop, this
/// function moves it to the exit blocks and patches up SSA form as needed.
/// This method is guaranteed to remove the original instruction from its
/// position, and may either delete it or move it to outside of the loop.
///
static bool sink(Instruction &I, LoopInfo *LI, DominatorTree *DT,
                 const Loop *CurLoop, ICFLoopSafetyInfo *SafetyInfo,
                 MemorySSAUpdater &MSSAU, OptimizationRemarkEmitter *ORE) {
  bool Changed = false;
  LLVM_DEBUG(dbgs() << "LICM sinking instruction: " << I << "\n");

  // Iterate over users to be ready for actual sinking. Replace users via
  // unreachable blocks with undef and make all user PHIs trivially replaceable.
  SmallPtrSet<Instruction *, 8> VisitedUsers;
  for (Value::user_iterator UI = I.user_begin(), UE = I.user_end(); UI != UE;) {
    auto *User = cast<Instruction>(*UI);
    Use &U = UI.getUse();
    ++UI;

    if (VisitedUsers.count(User) || CurLoop->contains(User))
      continue;

    if (!DT->isReachableFromEntry(User->getParent())) {
      U = PoisonValue::get(I.getType());
      Changed = true;
      continue;
    }

    // The user must be a PHI node.
    PHINode *PN = cast<PHINode>(User);

    // Surprisingly, instructions can be used outside of loops without any
    // exits.  This can only happen in PHI nodes if the incoming block is
    // unreachable.
    BasicBlock *BB = PN->getIncomingBlock(U);
    if (!DT->isReachableFromEntry(BB)) {
      U = PoisonValue::get(I.getType());
      Changed = true;
      continue;
    }

    VisitedUsers.insert(PN);
    if (isTriviallyReplaceablePHI(*PN, I))
      continue;

    if (!canSplitPredecessors(PN, SafetyInfo))
      return Changed;

    // Split predecessors of the PHI so that we can make users trivially
    // replaceable.
    splitPredecessorsOfLoopExit(PN, DT, LI, CurLoop, SafetyInfo, &MSSAU);

    // Should rebuild the iterators, as they may be invalidated by
    // splitPredecessorsOfLoopExit().
    UI = I.user_begin();
    UE = I.user_end();
  }

  if (VisitedUsers.empty())
    return Changed;

  ORE->emit([&]() {
    return OptimizationRemark(DEBUG_TYPE, "InstSunk", &I)
           << "sinking " << ore::NV("Inst", &I);
  });
  if (isa<LoadInst>(I))
    ++NumMovedLoads;
  else if (isa<CallInst>(I))
    ++NumMovedCalls;
  ++NumSunk;

#ifndef NDEBUG
  SmallVector<BasicBlock *, 32> ExitBlocks;
  CurLoop->getUniqueExitBlocks(ExitBlocks);
  SmallPtrSet<BasicBlock *, 32> ExitBlockSet(ExitBlocks.begin(),
                                             ExitBlocks.end());
#endif

  // Clones of this instruction. Don't create more than one per exit block!
  SmallDenseMap<BasicBlock *, Instruction *, 32> SunkCopies;

  // If this instruction is only used outside of the loop, then all users are
  // PHI nodes in exit blocks due to LCSSA form. Just RAUW them with clones of
  // the instruction.
  // First check if I is worth sinking for all uses. Sink only when it is worth
  // across all uses.
  SmallSetVector<User*, 8> Users(I.user_begin(), I.user_end());
  for (auto *UI : Users) {
    auto *User = cast<Instruction>(UI);

    if (CurLoop->contains(User))
      continue;

    PHINode *PN = cast<PHINode>(User);
    assert(ExitBlockSet.count(PN->getParent()) &&
           "The LCSSA PHI is not in an exit block!");

    // The PHI must be trivially replaceable.
    Instruction *New = sinkThroughTriviallyReplaceablePHI(
        PN, &I, LI, SunkCopies, SafetyInfo, CurLoop, MSSAU);
    PN->replaceAllUsesWith(New);
    eraseInstruction(*PN, *SafetyInfo, MSSAU);
    Changed = true;
  }
  return Changed;
}

/// When an instruction is found to only use loop invariant operands that
/// is safe to hoist, this instruction is called to do the dirty work.
///
static void hoist(Instruction &I, const DominatorTree *DT, const Loop *CurLoop,
                  BasicBlock *Dest, ICFLoopSafetyInfo *SafetyInfo,
                  MemorySSAUpdater &MSSAU, ScalarEvolution *SE,
                  OptimizationRemarkEmitter *ORE) {
  LLVM_DEBUG(dbgs() << "LICM hoisting to " << Dest->getNameOrAsOperand() << ": "
                    << I << "\n");
  ORE->emit([&]() {
    return OptimizationRemark(DEBUG_TYPE, "Hoisted", &I) << "hoisting "
                                                         << ore::NV("Inst", &I);
  });

  // Metadata can be dependent on conditions we are hoisting above.
  // Conservatively strip all metadata on the instruction unless we were
  // guaranteed to execute I if we entered the loop, in which case the metadata
  // is valid in the loop preheader.
#if INTEL_CUSTOMIZATION
  const unsigned KnownIDs[] = {LLVMContext::MD_std_container_ptr,
                               LLVMContext::MD_std_container_ptr_iter};
#endif // INTEL_CUSTOMIZATION
  // Similarly, If I is a call and it is not guaranteed to execute in the loop,
  // then moving to the preheader means we should strip attributes on the call
  // that can cause UB since we may be hoisting above conditions that allowed
  // inferring those attributes. They may not be valid at the preheader.
  if ((I.hasMetadataOtherThanDebugLoc() || isa<CallInst>(I)) &&
      // The check on hasMetadataOtherThanDebugLoc is to prevent us from burning
      // time in isGuaranteedToExecute if we don't actually have anything to
      // drop.  It is a compile time optimization, not required for correctness.
      !SafetyInfo->isGuaranteedToExecute(I, DT, CurLoop))
    I.dropUndefImplyingAttrsAndUnknownMetadata(KnownIDs); // INTEL

  if (isa<PHINode>(I))
    // Move the new node to the end of the phi list in the destination block.
    moveInstructionBefore(I, *Dest->getFirstNonPHI(), *SafetyInfo, MSSAU, SE);
  else
    // Move the new node to the destination block, before its terminator.
    moveInstructionBefore(I, *Dest->getTerminator(), *SafetyInfo, MSSAU, SE);

#if INTEL_CUSTOMIZATION
  // By default we maintain the original source correlation. This preservces
  // inline debug information and provides more accurate information for
  // tools like VTune.
  if (LICMUpdateHoistedDebugInfo)
#endif // INTEL_CUSTOMIZATION
  I.updateLocationAfterHoist();

  if (isa<LoadInst>(I))
    ++NumMovedLoads;
  else if (isa<CallInst>(I))
    ++NumMovedCalls;
  ++NumHoisted;
}

/// Only sink or hoist an instruction if it is not a trapping instruction,
/// or if the instruction is known not to trap when moved to the preheader.
/// or if it is a trapping instruction and is guaranteed to execute.
static bool isSafeToExecuteUnconditionally(
    Instruction &Inst, const DominatorTree *DT, const TargetLibraryInfo *TLI,
    const Loop *CurLoop, const LoopSafetyInfo *SafetyInfo,
    OptimizationRemarkEmitter *ORE, const Instruction *CtxI,
    AssumptionCache *AC, bool AllowSpeculation) {
  if (AllowSpeculation &&
      isSafeToSpeculativelyExecute(&Inst, CtxI, AC, DT, TLI))
    return true;

  bool GuaranteedToExecute =
      SafetyInfo->isGuaranteedToExecute(Inst, DT, CurLoop);

  if (!GuaranteedToExecute) {
    auto *LI = dyn_cast<LoadInst>(&Inst);
    if (LI && CurLoop->isLoopInvariant(LI->getPointerOperand()))
      ORE->emit([&]() {
        return OptimizationRemarkMissed(
                   DEBUG_TYPE, "LoadWithLoopInvariantAddressCondExecuted", LI)
               << "failed to hoist load with loop-invariant address "
                  "because load is conditionally executed";
      });
  }

  return GuaranteedToExecute;
}

namespace {
class LoopPromoter : public LoadAndStorePromoter {
  Value *SomePtr; // Designated pointer to store to.
  SmallVectorImpl<BasicBlock *> &LoopExitBlocks;
  SmallVectorImpl<Instruction *> &LoopInsertPts;
  SmallVectorImpl<MemoryAccess *> &MSSAInsertPts;
  PredIteratorCache &PredCache;
  MemorySSAUpdater &MSSAU;
  LoopInfo &LI;
  DebugLoc DL;
  Align Alignment;
  bool UnorderedAtomic;
  AAMDNodes AATags;
  ICFLoopSafetyInfo &SafetyInfo;
  bool CanInsertStoresInExitBlocks;
  ArrayRef<const Instruction *> Uses;

  // We're about to add a use of V in a loop exit block.  Insert an LCSSA phi
  // (if legal) if doing so would add an out-of-loop use to an instruction
  // defined in-loop.
  Value *maybeInsertLCSSAPHI(Value *V, BasicBlock *BB) const {
    if (!LI.wouldBeOutOfLoopUseRequiringLCSSA(V, BB))
      return V;

    Instruction *I = cast<Instruction>(V);
    // We need to create an LCSSA PHI node for the incoming value and
    // store that.
    PHINode *PN = PHINode::Create(I->getType(), PredCache.size(BB),
                                  I->getName() + ".lcssa", &BB->front());
    for (BasicBlock *Pred : PredCache.get(BB))
      PN->addIncoming(I, Pred);
    return PN;
  }

public:
  LoopPromoter(Value *SP, ArrayRef<const Instruction *> Insts, SSAUpdater &S,
               SmallVectorImpl<BasicBlock *> &LEB,
               SmallVectorImpl<Instruction *> &LIP,
               SmallVectorImpl<MemoryAccess *> &MSSAIP, PredIteratorCache &PIC,
               MemorySSAUpdater &MSSAU, LoopInfo &li, DebugLoc dl,
               Align Alignment, bool UnorderedAtomic, const AAMDNodes &AATags,
               ICFLoopSafetyInfo &SafetyInfo, bool CanInsertStoresInExitBlocks)
      : LoadAndStorePromoter(Insts, S), SomePtr(SP), LoopExitBlocks(LEB),
        LoopInsertPts(LIP), MSSAInsertPts(MSSAIP), PredCache(PIC), MSSAU(MSSAU),
        LI(li), DL(std::move(dl)), Alignment(Alignment),
        UnorderedAtomic(UnorderedAtomic), AATags(AATags),
        SafetyInfo(SafetyInfo),
        CanInsertStoresInExitBlocks(CanInsertStoresInExitBlocks), Uses(Insts) {}

  void insertStoresInLoopExitBlocks() {
    // Insert stores after in the loop exit blocks.  Each exit block gets a
    // store of the live-out values that feed them.  Since we've already told
    // the SSA updater about the defs in the loop and the preheader
    // definition, it is all set and we can start using it.
    DIAssignID *NewID = nullptr;
    for (unsigned i = 0, e = LoopExitBlocks.size(); i != e; ++i) {
      BasicBlock *ExitBlock = LoopExitBlocks[i];
      Value *LiveInValue = SSA.GetValueInMiddleOfBlock(ExitBlock);
      LiveInValue = maybeInsertLCSSAPHI(LiveInValue, ExitBlock);
      Value *Ptr = maybeInsertLCSSAPHI(SomePtr, ExitBlock);
      Instruction *InsertPos = LoopInsertPts[i];
      StoreInst *NewSI = new StoreInst(LiveInValue, Ptr, InsertPos);
      if (UnorderedAtomic)
        NewSI->setOrdering(AtomicOrdering::Unordered);
      NewSI->setAlignment(Alignment);
      NewSI->setDebugLoc(DL);
      // Attach DIAssignID metadata to the new store, generating it on the
      // first loop iteration.
      if (i == 0) {
        // NewSI will have its DIAssignID set here if there are any stores in
        // Uses with a DIAssignID attachment. This merged ID will then be
        // attached to the other inserted stores (in the branch below).
        NewSI->mergeDIAssignID(Uses);
        NewID = cast_or_null<DIAssignID>(
            NewSI->getMetadata(LLVMContext::MD_DIAssignID));
      } else {
        // Attach the DIAssignID (or nullptr) merged from Uses in the branch
        // above.
        NewSI->setMetadata(LLVMContext::MD_DIAssignID, NewID);
      }

      if (AATags)
        NewSI->setAAMetadata(AATags);

      MemoryAccess *MSSAInsertPoint = MSSAInsertPts[i];
      MemoryAccess *NewMemAcc;
      if (!MSSAInsertPoint) {
        NewMemAcc = MSSAU.createMemoryAccessInBB(
            NewSI, nullptr, NewSI->getParent(), MemorySSA::Beginning);
      } else {
        NewMemAcc =
            MSSAU.createMemoryAccessAfter(NewSI, nullptr, MSSAInsertPoint);
      }
      MSSAInsertPts[i] = NewMemAcc;
      MSSAU.insertDef(cast<MemoryDef>(NewMemAcc), true);
      // FIXME: true for safety, false may still be correct.
    }
  }

  void doExtraRewritesBeforeFinalDeletion() override {
    if (CanInsertStoresInExitBlocks)
      insertStoresInLoopExitBlocks();
  }

  void instructionDeleted(Instruction *I) const override {
    SafetyInfo.removeInstruction(I);
    MSSAU.removeMemoryAccess(I);
  }

  bool shouldDelete(Instruction *I) const override {
    if (isa<StoreInst>(I))
      return CanInsertStoresInExitBlocks;
    return true;
  }
};

bool isNotCapturedBeforeOrInLoop(const Value *V, const Loop *L,
                                 DominatorTree *DT) {
  // We can perform the captured-before check against any instruction in the
  // loop header, as the loop header is reachable from any instruction inside
  // the loop.
  // TODO: ReturnCaptures=true shouldn't be necessary here.
  return !PointerMayBeCapturedBefore(V, /* ReturnCaptures */ true,
                                     /* StoreCaptures */ true,
                                     L->getHeader()->getTerminator(), DT);
}

/// Return true if we can prove that a caller cannot inspect the object if an
/// unwind occurs inside the loop.
bool isNotVisibleOnUnwindInLoop(const Value *Object, const Loop *L,
                                DominatorTree *DT) {
  bool RequiresNoCaptureBeforeUnwind;
  if (!isNotVisibleOnUnwind(Object, RequiresNoCaptureBeforeUnwind))
    return false;

  return !RequiresNoCaptureBeforeUnwind ||
         isNotCapturedBeforeOrInLoop(Object, L, DT);
}

bool isWritableObject(const Value *Object) {
  // TODO: Alloca might not be writable after its lifetime ends.
  // See https://github.com/llvm/llvm-project/issues/51838.
  if (isa<AllocaInst>(Object))
    return true;

  // TODO: Also handle sret.
  if (auto *A = dyn_cast<Argument>(Object))
    return A->hasByValAttr();

  if (auto *G = dyn_cast<GlobalVariable>(Object))
    return !G->isConstant();

  // TODO: Noalias has nothing to do with writability, this should check for
  // an allocator function.
  return isNoAliasCall(Object);
}

bool isThreadLocalObject(const Value *Object, const Loop *L, DominatorTree *DT,
                         TargetTransformInfo *TTI) {
  // The object must be function-local to start with, and then not captured
  // before/in the loop.
  return (isIdentifiedFunctionLocal(Object) &&
          isNotCapturedBeforeOrInLoop(Object, L, DT)) ||
         (TTI->isSingleThreaded() || SingleThread);
}

} // namespace

/// Try to promote memory values to scalars by sinking stores out of the
/// loop and moving loads to before the loop.  We do this by looping over
/// the stores in the loop, looking for stores to Must pointers which are
/// loop invariant.
///
bool llvm::promoteLoopAccessesToScalars(
    const SmallSetVector<Value *, 8> &PointerMustAliases,
    SmallVectorImpl<BasicBlock *> &ExitBlocks,
    SmallVectorImpl<Instruction *> &InsertPts,
    SmallVectorImpl<MemoryAccess *> &MSSAInsertPts, PredIteratorCache &PIC,
    LoopInfo *LI, DominatorTree *DT, AssumptionCache *AC,
    const TargetLibraryInfo *TLI, TargetTransformInfo *TTI, Loop *CurLoop,
    MemorySSAUpdater &MSSAU, ICFLoopSafetyInfo *SafetyInfo,
    OptimizationRemarkEmitter *ORE, bool AllowSpeculation,
    bool HasReadsOutsideSet) {
  // Verify inputs.
  assert(LI != nullptr && DT != nullptr && CurLoop != nullptr &&
         SafetyInfo != nullptr &&
         "Unexpected Input to promoteLoopAccessesToScalars");

  LLVM_DEBUG({
    dbgs() << "Trying to promote set of must-aliased pointers:\n";
    for (Value *Ptr : PointerMustAliases)
      dbgs() << "  " << *Ptr << "\n";
  });
  ++NumPromotionCandidates;

  Value *SomePtr = *PointerMustAliases.begin();
  BasicBlock *Preheader = CurLoop->getLoopPreheader();

  // It is not safe to promote a load/store from the loop if the load/store is
  // conditional.  For example, turning:
  //
  //    for () { if (c) *P += 1; }
  //
  // into:
  //
  //    tmp = *P;  for () { if (c) tmp +=1; } *P = tmp;
  //
  // is not safe, because *P may only be valid to access if 'c' is true.
  //
  // The safety property divides into two parts:
  // p1) The memory may not be dereferenceable on entry to the loop.  In this
  //    case, we can't insert the required load in the preheader.
  // p2) The memory model does not allow us to insert a store along any dynamic
  //    path which did not originally have one.
  //
  // If at least one store is guaranteed to execute, both properties are
  // satisfied, and promotion is legal.
  //
  // This, however, is not a necessary condition. Even if no store/load is
  // guaranteed to execute, we can still establish these properties.
  // We can establish (p1) by proving that hoisting the load into the preheader
  // is safe (i.e. proving dereferenceability on all paths through the loop). We
  // can use any access within the alias set to prove dereferenceability,
  // since they're all must alias.
  //
  // There are two ways establish (p2):
  // a) Prove the location is thread-local. In this case the memory model
  // requirement does not apply, and stores are safe to insert.
  // b) Prove a store dominates every exit block. In this case, if an exit
  // blocks is reached, the original dynamic path would have taken us through
  // the store, so inserting a store into the exit block is safe. Note that this
  // is different from the store being guaranteed to execute. For instance,
  // if an exception is thrown on the first iteration of the loop, the original
  // store is never executed, but the exit blocks are not executed either.

  bool DereferenceableInPH = false;
  bool StoreIsGuanteedToExecute = false;
  bool FoundLoadToPromote = false;
  // Goes from Unknown to either Safe or Unsafe, but can't switch between them.
  enum {
    StoreSafe,
    StoreUnsafe,
    StoreSafetyUnknown,
  } StoreSafety = StoreSafetyUnknown;

  SmallVector<Instruction *, 64> LoopUses;

  // We start with an alignment of one and try to find instructions that allow
  // us to prove better alignment.
  Align Alignment;
  // Keep track of which types of access we see
  bool SawUnorderedAtomic = false;
  bool SawNotAtomic = false;
  AAMDNodes AATags;

  const DataLayout &MDL = Preheader->getModule()->getDataLayout();

  // If there are reads outside the promoted set, then promoting stores is
  // definitely not safe.
  if (HasReadsOutsideSet)
    StoreSafety = StoreUnsafe;

  if (StoreSafety == StoreSafetyUnknown && SafetyInfo->anyBlockMayThrow()) {
    // If a loop can throw, we have to insert a store along each unwind edge.
    // That said, we can't actually make the unwind edge explicit. Therefore,
    // we have to prove that the store is dead along the unwind edge.  We do
    // this by proving that the caller can't have a reference to the object
    // after return and thus can't possibly load from the object.
    Value *Object = getUnderlyingObject(SomePtr);
    if (!isNotVisibleOnUnwindInLoop(Object, CurLoop, DT))
      StoreSafety = StoreUnsafe;
  }

  // Check that all accesses to pointers in the alias set use the same type.
  // We cannot (yet) promote a memory location that is loaded and stored in
  // different sizes.  While we are at it, collect alignment and AA info.
  Type *AccessTy = nullptr;
  for (Value *ASIV : PointerMustAliases) {
    for (Use &U : ASIV->uses()) {
      // Ignore instructions that are outside the loop.
      Instruction *UI = dyn_cast<Instruction>(U.getUser());
      if (!UI || !CurLoop->contains(UI))
        continue;

      // If there is an non-load/store instruction in the loop, we can't promote
      // it.
      if (LoadInst *Load = dyn_cast<LoadInst>(UI)) {
        if (!Load->isUnordered())
          return false;

        SawUnorderedAtomic |= Load->isAtomic();
        SawNotAtomic |= !Load->isAtomic();
        FoundLoadToPromote = true;

        Align InstAlignment = Load->getAlign();

        // Note that proving a load safe to speculate requires proving
        // sufficient alignment at the target location.  Proving it guaranteed
        // to execute does as well.  Thus we can increase our guaranteed
        // alignment as well.
        if (!DereferenceableInPH || (InstAlignment > Alignment))
          if (isSafeToExecuteUnconditionally(
                  *Load, DT, TLI, CurLoop, SafetyInfo, ORE,
                  Preheader->getTerminator(), AC, AllowSpeculation)) {
            DereferenceableInPH = true;
            Alignment = std::max(Alignment, InstAlignment);
          }
      } else if (const StoreInst *Store = dyn_cast<StoreInst>(UI)) {
        // Stores *of* the pointer are not interesting, only stores *to* the
        // pointer.
        if (U.getOperandNo() != StoreInst::getPointerOperandIndex())
          continue;
        if (!Store->isUnordered())
          return false;

        SawUnorderedAtomic |= Store->isAtomic();
        SawNotAtomic |= !Store->isAtomic();

        // If the store is guaranteed to execute, both properties are satisfied.
        // We may want to check if a store is guaranteed to execute even if we
        // already know that promotion is safe, since it may have higher
        // alignment than any other guaranteed stores, in which case we can
        // raise the alignment on the promoted store.
        Align InstAlignment = Store->getAlign();
        bool GuaranteedToExecute =
            SafetyInfo->isGuaranteedToExecute(*UI, DT, CurLoop);
        StoreIsGuanteedToExecute |= GuaranteedToExecute;
        if (GuaranteedToExecute) {
          DereferenceableInPH = true;
          if (StoreSafety == StoreSafetyUnknown)
            StoreSafety = StoreSafe;
          Alignment = std::max(Alignment, InstAlignment);
        }

        // If a store dominates all exit blocks, it is safe to sink.
        // As explained above, if an exit block was executed, a dominating
        // store must have been executed at least once, so we are not
        // introducing stores on paths that did not have them.
        // Note that this only looks at explicit exit blocks. If we ever
        // start sinking stores into unwind edges (see above), this will break.
        if (StoreSafety == StoreSafetyUnknown &&
            llvm::all_of(ExitBlocks, [&](BasicBlock *Exit) {
              return DT->dominates(Store->getParent(), Exit);
            }))
          StoreSafety = StoreSafe;

        // If the store is not guaranteed to execute, we may still get
        // deref info through it.
        if (!DereferenceableInPH) {
          DereferenceableInPH = isDereferenceableAndAlignedPointer(
              Store->getPointerOperand(), Store->getValueOperand()->getType(),
              Store->getAlign(), MDL, Preheader->getTerminator(), AC, DT, TLI);
        }
      } else
        continue; // Not a load or store.

      if (!AccessTy)
        AccessTy = getLoadStoreType(UI);
      else if (AccessTy != getLoadStoreType(UI))
        return false;

      // Merge the AA tags.
      if (LoopUses.empty()) {
        // On the first load/store, just take its AA tags.
        AATags = UI->getAAMetadata();
      } else if (AATags) {
        AATags = AATags.merge(UI->getAAMetadata());
      }

      LoopUses.push_back(UI);
    }
  }

  // If we found both an unordered atomic instruction and a non-atomic memory
  // access, bail.  We can't blindly promote non-atomic to atomic since we
  // might not be able to lower the result.  We can't downgrade since that
  // would violate memory model.  Also, align 0 is an error for atomics.
  if (SawUnorderedAtomic && SawNotAtomic)
    return false;

  // If we're inserting an atomic load in the preheader, we must be able to
  // lower it.  We're only guaranteed to be able to lower naturally aligned
  // atomics.
  if (SawUnorderedAtomic && Alignment < MDL.getTypeStoreSize(AccessTy))
    return false;

  // If we couldn't prove we can hoist the load, bail.
  if (!DereferenceableInPH) {
    LLVM_DEBUG(dbgs() << "Not promoting: Not dereferenceable in preheader\n");
    return false;
  }

  // We know we can hoist the load, but don't have a guaranteed store.
  // Check whether the location is writable and thread-local. If it is, then we
  // can insert stores along paths which originally didn't have them without
  // violating the memory model.
  if (StoreSafety == StoreSafetyUnknown) {
    Value *Object = getUnderlyingObject(SomePtr);
    if (isWritableObject(Object) &&
        isThreadLocalObject(Object, CurLoop, DT, TTI))
      StoreSafety = StoreSafe;
  }

  // If we've still failed to prove we can sink the store, hoist the load
  // only, if possible.
#if INTEL_CUSTOMIZATION
  // Don't promote the load without the store when AVX512 HIR is enabled,
  // it will create an extra loop carried phi, which HIR will try to break.
  // Has negative effects on cpu2017 and Polyhedron.
  // Partially reverts https://reviews.llvm.org/D113289.
  // AVX2 benchmarks are affected less (total change is neutral)
  auto TTIAVX512 =
      TargetTransformInfo::AdvancedOptLevel::AO_TargetHasIntelAVX512;
  bool NoNewLCDeps = TTI && TTI->isAdvancedOptEnabled(TTIAVX512);

  if (StoreSafety != StoreSafe && (!FoundLoadToPromote || NoNewLCDeps))
#endif // INTEL_CUSTOMIZATION
    // If we cannot hoist the load either, give up.
    return false;

  // Lets do the promotion!
  if (StoreSafety == StoreSafe) {
    LLVM_DEBUG(dbgs() << "LICM: Promoting load/store of the value: " << *SomePtr
                      << '\n');
    ++NumLoadStorePromoted;
  } else {
    LLVM_DEBUG(dbgs() << "LICM: Promoting load of the value: " << *SomePtr
                      << '\n');
    ++NumLoadPromoted;
  }

  ORE->emit([&]() {
    return OptimizationRemark(DEBUG_TYPE, "PromoteLoopAccessesToScalar",
                              LoopUses[0])
           << "Moving accesses to memory location out of the loop";
  });

  // Look at all the loop uses, and try to merge their locations.
  std::vector<const DILocation *> LoopUsesLocs;
  for (auto *U : LoopUses)
    LoopUsesLocs.push_back(U->getDebugLoc().get());
  auto DL = DebugLoc(DILocation::getMergedLocations(LoopUsesLocs));

  // We use the SSAUpdater interface to insert phi nodes as required.
  SmallVector<PHINode *, 16> NewPHIs;
  SSAUpdater SSA(&NewPHIs);
  LoopPromoter Promoter(SomePtr, LoopUses, SSA, ExitBlocks, InsertPts,
                        MSSAInsertPts, PIC, MSSAU, *LI, DL, Alignment,
                        SawUnorderedAtomic, AATags, *SafetyInfo,
                        StoreSafety == StoreSafe);

  // Set up the preheader to have a definition of the value.  It is the live-out
  // value from the preheader that uses in the loop will use.
  LoadInst *PreheaderLoad = nullptr;
  if (FoundLoadToPromote || !StoreIsGuanteedToExecute) {
    PreheaderLoad =
        new LoadInst(AccessTy, SomePtr, SomePtr->getName() + ".promoted",
                     Preheader->getTerminator());
    if (SawUnorderedAtomic)
      PreheaderLoad->setOrdering(AtomicOrdering::Unordered);
    PreheaderLoad->setAlignment(Alignment);
    PreheaderLoad->setDebugLoc(DebugLoc());
    if (AATags)
      PreheaderLoad->setAAMetadata(AATags);

    MemoryAccess *PreheaderLoadMemoryAccess = MSSAU.createMemoryAccessInBB(
        PreheaderLoad, nullptr, PreheaderLoad->getParent(), MemorySSA::End);
    MemoryUse *NewMemUse = cast<MemoryUse>(PreheaderLoadMemoryAccess);
    MSSAU.insertUse(NewMemUse, /*RenameUses=*/true);
    SSA.AddAvailableValue(Preheader, PreheaderLoad);
  } else {
    SSA.AddAvailableValue(Preheader, PoisonValue::get(AccessTy));
  }

  if (VerifyMemorySSA)
    MSSAU.getMemorySSA()->verifyMemorySSA();
  // Rewrite all the loads in the loop and remember all the definitions from
  // stores in the loop.
  Promoter.run(LoopUses);

  if (VerifyMemorySSA)
    MSSAU.getMemorySSA()->verifyMemorySSA();
  // If the SSAUpdater didn't use the load in the preheader, just zap it now.
  if (PreheaderLoad && PreheaderLoad->use_empty())
    eraseInstruction(*PreheaderLoad, *SafetyInfo, MSSAU);

  return true;
}

static void foreachMemoryAccess(MemorySSA *MSSA, Loop *L,
                                function_ref<void(Instruction *)> Fn) {
  for (const BasicBlock *BB : L->blocks())
    if (const auto *Accesses = MSSA->getBlockAccesses(BB))
      for (const auto &Access : *Accesses)
        if (const auto *MUD = dyn_cast<MemoryUseOrDef>(&Access))
          Fn(MUD->getMemoryInst());
}

// The bool indicates whether there might be reads outside the set, in which
// case only loads may be promoted.
static SmallVector<PointersAndHasReadsOutsideSet, 0>
collectPromotionCandidates(MemorySSA *MSSA, AliasAnalysis *AA, Loop *L) {
  BatchAAResults BatchAA(*AA);
  AliasSetTracker AST(BatchAA);

  auto IsPotentiallyPromotable = [L](const Instruction *I) {
    if (const auto *SI = dyn_cast<StoreInst>(I))
      return L->isLoopInvariant(SI->getPointerOperand());
    if (const auto *LI = dyn_cast<LoadInst>(I))
      return L->isLoopInvariant(LI->getPointerOperand());
    return false;
  };

  // Populate AST with potentially promotable accesses.
  SmallPtrSet<Value *, 16> AttemptingPromotion;
  foreachMemoryAccess(MSSA, L, [&](Instruction *I) {
    if (IsPotentiallyPromotable(I)) {
      AttemptingPromotion.insert(I);
      AST.add(I);
    }
  });

  // We're only interested in must-alias sets that contain a mod.
  SmallVector<PointerIntPair<const AliasSet *, 1, bool>, 8> Sets;
  for (AliasSet &AS : AST)
    if (!AS.isForwardingAliasSet() && AS.isMod() && AS.isMustAlias())
      Sets.push_back({&AS, false});

  if (Sets.empty())
    return {}; // Nothing to promote...

  // Discard any sets for which there is an aliasing non-promotable access.
  foreachMemoryAccess(MSSA, L, [&](Instruction *I) {
    if (AttemptingPromotion.contains(I))
      return;

    llvm::erase_if(Sets, [&](PointerIntPair<const AliasSet *, 1, bool> &Pair) {
      ModRefInfo MR = Pair.getPointer()->aliasesUnknownInst(I, BatchAA);
      // Cannot promote if there are writes outside the set.
      if (isModSet(MR))
        return true;
      if (isRefSet(MR)) {
        // Remember reads outside the set.
        Pair.setInt(true);
        // If this is a mod-only set and there are reads outside the set,
        // we will not be able to promote, so bail out early.
        return !Pair.getPointer()->isRef();
      }
      return false;
    });
  });

  SmallVector<std::pair<SmallSetVector<Value *, 8>, bool>, 0> Result;
  for (auto [Set, HasReadsOutsideSet] : Sets) {
    SmallSetVector<Value *, 8> PointerMustAliases;
    for (const auto &ASI : *Set)
      PointerMustAliases.insert(ASI.getValue());
    Result.emplace_back(std::move(PointerMustAliases), HasReadsOutsideSet);
  }

  return Result;
}

static bool pointerInvalidatedByLoop(MemorySSA *MSSA, MemoryUse *MU,
                                     Loop *CurLoop, Instruction &I,
                                     SinkAndHoistLICMFlags &Flags,
                                     bool InvariantGroup) {
  // For hoisting, use the walker to determine safety
  if (!Flags.getIsSink()) {
    MemoryAccess *Source;
    // See declaration of SetLicmMssaOptCap for usage details.
    if (Flags.tooManyClobberingCalls())
      Source = MU->getDefiningAccess();
    else {
      Source = MSSA->getSkipSelfWalker()->getClobberingMemoryAccess(MU);
      Flags.incrementClobberingCalls();
    }
    // If hoisting an invariant group, we only need to check that there
    // is no store to the loaded pointer between the start of the loop,
    // and the load (since all values must be the same).

    // This can be checked in two conditions:
    // 1) if the memoryaccess is outside the loop
    // 2) the earliest access is at the loop header,
    // if the memory loaded is the phi node

    return !MSSA->isLiveOnEntryDef(Source) &&
           CurLoop->contains(Source->getBlock()) &&
           !(InvariantGroup && Source->getBlock() == CurLoop->getHeader() && isa<MemoryPhi>(Source));
  }

  // For sinking, we'd need to check all Defs below this use. The getClobbering
  // call will look on the backedge of the loop, but will check aliasing with
  // the instructions on the previous iteration.
  // For example:
  // for (i ... )
  //   load a[i] ( Use (LoE)
  //   store a[i] ( 1 = Def (2), with 2 = Phi for the loop.
  //   i++;
  // The load sees no clobbering inside the loop, as the backedge alias check
  // does phi translation, and will check aliasing against store a[i-1].
  // However sinking the load outside the loop, below the store is incorrect.

  // For now, only sink if there are no Defs in the loop, and the existing ones
  // precede the use and are in the same block.
  // FIXME: Increase precision: Safe to sink if Use post dominates the Def;
  // needs PostDominatorTreeAnalysis.
  // FIXME: More precise: no Defs that alias this Use.
  if (Flags.tooManyMemoryAccesses())
    return true;
  for (auto *BB : CurLoop->getBlocks())
    if (pointerInvalidatedByBlock(*BB, *MSSA, *MU))
      return true;
  // When sinking, the source block may not be part of the loop so check it.
  if (!CurLoop->contains(&I))
    return pointerInvalidatedByBlock(*I.getParent(), *MSSA, *MU);

  return false;
}

bool pointerInvalidatedByBlock(BasicBlock &BB, MemorySSA &MSSA, MemoryUse &MU) {
  if (const auto *Accesses = MSSA.getBlockDefs(&BB))
    for (const auto &MA : *Accesses)
      if (const auto *MD = dyn_cast<MemoryDef>(&MA))
        if (MU.getBlock() != MD->getBlock() || !MSSA.locallyDominates(MD, &MU))
          return true;
  return false;
}

static bool hoistMinMax(Instruction &I, Loop &L, ICFLoopSafetyInfo &SafetyInfo,
                        MemorySSAUpdater &MSSAU) {
<<<<<<< HEAD
  auto *Preheader = L.getLoopPreheader();
  assert(Preheader && "Loop is not in simplify form?");
=======
>>>>>>> 9b37f9b7
  bool Inverse = false;
  bool IsLogical = false;
  using namespace PatternMatch;
  Value *Cond1, *Cond2;
  if (match(&I, m_Or(m_Value(Cond1), m_Value(Cond2))))
    Inverse = true;
  else if (match(&I, m_LogicalOr(m_Value(Cond1), m_Value(Cond2)))) {
    Inverse = true;
    IsLogical = true;
  } else if (match(&I, m_And(m_Value(Cond1), m_Value(Cond2)))) {
    // Do nothing
  } else if (match(&I, m_LogicalAnd(m_Value(Cond1), m_Value(Cond2))))
    IsLogical = true;
  else
    return false;

  auto MatchICmpAgainstInvariant = [&](Value *C, ICmpInst::Predicate &P,
                                       Value *&LHS, Value *&RHS) {
    if (!match(C, m_OneUse(m_ICmp(P, m_Value(LHS), m_Value(RHS)))))
      return false;
    if (!ICmpInst::isRelational(P))
      return false;
    if (L.isLoopInvariant(LHS)) {
      std::swap(LHS, RHS);
      P = ICmpInst::getSwappedPredicate(P);
    }
    if (L.isLoopInvariant(LHS) || !L.isLoopInvariant(RHS))
      return false;
    if (Inverse)
      P = ICmpInst::getInversePredicate(P);
    return true;
  };
  ICmpInst::Predicate P1, P2;
  Value *LHS1, *LHS2, *RHS1, *RHS2;
  if (!MatchICmpAgainstInvariant(Cond1, P1, LHS1, RHS1) ||
      !MatchICmpAgainstInvariant(Cond2, P2, LHS2, RHS2))
    return false;
  if (P1 != P2 || LHS1 != LHS2)
    return false;

  // Everything is fine, we can do the transform.
  bool UseMin = ICmpInst::isLT(P1) || ICmpInst::isLE(P1);
  assert(
      (UseMin || ICmpInst::isGT(P1) || ICmpInst::isGE(P1)) &&
      "Relational predicate is either less (or equal) or greater (or equal)!");
  Intrinsic::ID id = ICmpInst::isSigned(P1)
                         ? (UseMin ? Intrinsic::smin : Intrinsic::smax)
                         : (UseMin ? Intrinsic::umin : Intrinsic::umax);
<<<<<<< HEAD
=======
  auto *Preheader = L.getLoopPreheader();
  assert(Preheader && "Loop is not in simplify form?");
>>>>>>> 9b37f9b7
  IRBuilder<> Builder(Preheader->getTerminator());
  // We are about to create a new guaranteed use for RHS2 which might not exist
  // before (if it was a non-taken input of logical and/or instruction). If it
  // was poison, we need to freeze it. Note that no new use for LHS and RHS1 are
  // introduced, so they don't need this.
  if (IsLogical)
    RHS2 = Builder.CreateFreeze(RHS2, RHS2->getName() + ".fr");
  Value *NewRHS = Builder.CreateBinaryIntrinsic(
      id, RHS1, RHS2, nullptr, StringRef("invariant.") +
                                   (ICmpInst::isSigned(P1) ? "s" : "u") +
                                   (UseMin ? "min" : "max"));
  Builder.SetInsertPoint(&I);
  ICmpInst::Predicate P = P1;
  if (Inverse)
    P = ICmpInst::getInversePredicate(P);
  Value *NewCond = Builder.CreateICmp(P, LHS1, NewRHS);
  NewCond->takeName(&I);
  I.replaceAllUsesWith(NewCond);
  eraseInstruction(I, SafetyInfo, MSSAU);
  eraseInstruction(*cast<Instruction>(Cond1), SafetyInfo, MSSAU);
  eraseInstruction(*cast<Instruction>(Cond2), SafetyInfo, MSSAU);
  return true;
}

/// Little predicate that returns true if the specified basic block is in
/// a subloop of the current one, not the current one itself.
///
static bool inSubLoop(BasicBlock *BB, Loop *CurLoop, LoopInfo *LI) {
  assert(CurLoop->contains(BB) && "Only valid if BB is IN the loop");
  return LI->getLoopFor(BB) != CurLoop;
}<|MERGE_RESOLUTION|>--- conflicted
+++ resolved
@@ -2478,11 +2478,6 @@
 
 static bool hoistMinMax(Instruction &I, Loop &L, ICFLoopSafetyInfo &SafetyInfo,
                         MemorySSAUpdater &MSSAU) {
-<<<<<<< HEAD
-  auto *Preheader = L.getLoopPreheader();
-  assert(Preheader && "Loop is not in simplify form?");
-=======
->>>>>>> 9b37f9b7
   bool Inverse = false;
   bool IsLogical = false;
   using namespace PatternMatch;
@@ -2531,11 +2526,8 @@
   Intrinsic::ID id = ICmpInst::isSigned(P1)
                          ? (UseMin ? Intrinsic::smin : Intrinsic::smax)
                          : (UseMin ? Intrinsic::umin : Intrinsic::umax);
-<<<<<<< HEAD
-=======
   auto *Preheader = L.getLoopPreheader();
   assert(Preheader && "Loop is not in simplify form?");
->>>>>>> 9b37f9b7
   IRBuilder<> Builder(Preheader->getTerminator());
   // We are about to create a new guaranteed use for RHS2 which might not exist
   // before (if it was a non-taken input of logical and/or instruction). If it
