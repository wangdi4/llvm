--- conflicted
+++ resolved
@@ -355,10 +355,5 @@
   PreservedAnalyses PA;
   PA.preserveSet<CFGAnalyses>();
   PA.preserve<ScalarEvolutionAnalysis>();
-<<<<<<< HEAD
-  PA.preserve<GlobalsAA>();
-  PA.preserve<AndersensAA>();            // INTEL
-=======
->>>>>>> 6b9524a0
   return PA;
 }