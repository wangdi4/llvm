--- conflicted
+++ resolved
@@ -60,10 +60,7 @@
 #include "llvm/Analysis/InlineCost.h"
 #include "llvm/Analysis/InstructionSimplify.h"
 #include "llvm/Analysis/Intel_Andersens.h"  // INTEL
-<<<<<<< HEAD
-=======
 #include "llvm/Analysis/Intel_WP.h"         // INTEL
->>>>>>> a04ae881
 #include "llvm/Analysis/Loads.h"
 #include "llvm/Analysis/OptimizationRemarkEmitter.h"
 #include "llvm/Analysis/PostDominators.h"
@@ -842,10 +839,7 @@
     AU.addRequired<OptimizationRemarkEmitterWrapperPass>();
     AU.addPreserved<GlobalsAAWrapperPass>();
     AU.addPreserved<AndersensAAWrapperPass>();  // INTEL
-<<<<<<< HEAD
-=======
     AU.addPreserved<WholeProgramWrapperPass>(); // INTEL
->>>>>>> a04ae881
     AU.addPreserved<DominatorTreeWrapperPass>();
     AU.addPreserved<PostDominatorTreeWrapperPass>();
   }
@@ -907,10 +901,7 @@
   PreservedAnalyses PA;
   PA.preserve<GlobalsAA>();
   PA.preserve<AndersensAA>();         // INTEL
-<<<<<<< HEAD
-=======
   PA.preserve<WholeProgramAnalysis>();// INTEL
->>>>>>> a04ae881
   PA.preserve<DominatorTreeAnalysis>();
   PA.preserve<PostDominatorTreeAnalysis>();
   return PA;
