//===- LoopDeletion.cpp - Dead Loop Deletion Pass ---------------===//
//
// Part of the LLVM Project, under the Apache License v2.0 with LLVM Exceptions.
// See https://llvm.org/LICENSE.txt for license information.
// SPDX-License-Identifier: Apache-2.0 WITH LLVM-exception
//
//===----------------------------------------------------------------------===//
//
// This file implements the Dead Loop Deletion Pass. This pass is responsible
// for eliminating loops with non-infinite computable trip counts that have no
// side effects or volatile instructions, and do not contribute to the
// computation of the function's return value.
//
//===----------------------------------------------------------------------===//

#include "llvm/Transforms/Scalar/LoopDeletion.h"
#include "llvm/ADT/SmallVector.h"
#include "llvm/ADT/Statistic.h"
#include "llvm/Analysis/GlobalsModRef.h"
#include "llvm/Analysis/LoopPass.h"
#include "llvm/Analysis/MemorySSA.h"
#include "llvm/Analysis/OptimizationRemarkEmitter.h"
#include "llvm/IR/Dominators.h"
#include "llvm/IR/PatternMatch.h"
#include "llvm/InitializePasses.h"
#include "llvm/Transforms/Scalar.h"
#include "llvm/Transforms/Scalar/LoopPassManager.h"
#include "llvm/Transforms/Utils/LoopUtils.h"
using namespace llvm;

#define DEBUG_TYPE "loop-delete"

STATISTIC(NumDeleted, "Number of loops deleted");

enum class LoopDeletionResult {
  Unmodified,
  Modified,
  Deleted,
};

#if INTEL_CUSTOMIZATION
// Analyze a loop for this pattern:
//
// while.header:
//   %src = phi (%ptr , %initial)
//   %ptr = getelementptr inbounds Ty, Ty* %src, CONST
//   ...
//   br %condition, %while.header, %loop.exit
// loop.exit:
//   PN = phi %ptr
//
// "ptr" is a simple pointer-type induction variable that is incremented by
// a constant amount on every loop iteration, and initialized outside the loop.
//
// "PN" is the phi at the loop exit for the loop result. It must have only one
// incoming value, which implies that the loop body dominates the exit, and
// the loop has  executed at least one time.
// "inc" is set to the integer increment value from the GEP.
// The function returns the initial value "%initial".
// If the loop does not fit this pattern, nullptr is returned.
static Value *getInitialValueAndInc(Loop *L, PHINode *PN, uint64_t &inc,
                                    const DataLayout &DL) {
  PHINode *HeaderPhi = nullptr;
  Instruction *UpdateInst = nullptr;
  int64_t Increment = 0;

  // exit phi must have 1 arg
  if (PN->getNumIncomingValues() > 1)
    return nullptr;
  Value *ValInLoop = PN->getIncomingValue(0);

  // Since this is pointer type, we're looking for a GEP increment.
  if (auto *G = dyn_cast<GetElementPtrInst>(ValInLoop)) {
    if (G->getNumIndices() != 1 || !G->hasAllConstantIndices())
      return nullptr;
    if (ConstantInt *IdxCI = dyn_cast<ConstantInt>(G->getOperand(1))) {
      int64_t IdxVal = IdxCI->getSExtValue();
      // Increment = sizeof(Ty) * index
      Increment = DL.getTypeAllocSize(G->getResultElementType()) * IdxVal;
      if (Increment <= 0)
        return nullptr;
      HeaderPhi = dyn_cast<PHINode>(G->getPointerOperand());
      UpdateInst = G;
    }
  }

  if (UpdateInst == nullptr)
    return nullptr;

  // No other updates to the induction pointer are allowed.
  // There should be a phi at the top of the loop with the GEP and the initial
  // value.
  if (!HeaderPhi || HeaderPhi->getParent() != L->getHeader() ||
      HeaderPhi->getNumIncomingValues() != 2)
    return nullptr;

  Value *InitVal = nullptr;
  if (HeaderPhi->getIncomingValue(0) == UpdateInst)
    InitVal = HeaderPhi->getIncomingValue(1);
  else if (HeaderPhi->getIncomingValue(1) == UpdateInst)
    InitVal = HeaderPhi->getIncomingValue(0);
  else
    return nullptr;

  // Make sure the initial value is really outside the loop.
  if (!L->isLoopInvariant(InitVal))
    return nullptr;

  inc = Increment;
  return InitVal;
}

// Remove any bitcasts and ptrtoint instructions defining V, returning the
// original source (or V itself).
static Value *stripCast(Value *V) {
  if (!V)
    return nullptr;
  // backwards walk of sequence: [bitcast], [bitcast],...[ptrtoint]
  if (auto *ConvInst = dyn_cast<PtrToIntInst>(V))
    V = ConvInst->getOperand(0);
  return V->stripPointerCasts();
}

// Used by the array "len" optimization below.
// Given a Value "len" that is the result of a computation with minimum
// value "MinVal", we may be able to prove that "len" can be replaced
// with the constant "MinVal".
// One case is if "len" is ultimately used in a zero-compare
// instruction, and no other instructions along the way, can make "len" zero.
//
// "I" is the use of "len", where we start walking the uses.
// "MinVal" is the constant minimum value of "len".
// "depth" is a recursion limiter (capped at 2 levels).
//
// Example:
//  %sub.ptr.sub.i = sub i64 %sub.ptr.lhs.cast.i, %sub.ptr.rhs.cast.i
//  %9 = lshr exact i64 %sub.ptr.sub.i, 1
//  %conv2.i = trunc i64 %9 to i32
//  %retval.0.i98 = phi i32 [ %conv2.i, %while.end.i ], [ 0, %lor.lhs.false.i ],
//                            [ 0, %if.end ]
//  %13 = or i32 %retval.0.i111, %retval.0.i98
//  %14 = icmp eq i32 %13, 0
//  %tobool5 = icmp ne i32 %retval.0.i98, 0
//
// If we can prove that the subtraction must be at least 2,
// we can replace the subtraction with the constant 2, without changing
// the result of the two compares.
static bool AllUsesCmpZero(Instruction *I, uint64_t MinVal,
                           const DataLayout &DL, uint32_t depth) {
  bool found = false;
  if (!I)
    return false;

  // Walk the uses of I until we hit a compare.
  // We use a while-loop to process a chain of single-uses.
  // Then we handle multiple-uses with recursion.
  while (MinVal > 0) {
    CmpInst *Cmp = dyn_cast<CmpInst>(I);
    if (Cmp) {
      // Found a compare. Must be eq 0 or ne 0.
      if ((Cmp->getPredicate() != ICmpInst::ICMP_EQ) &&
          (Cmp->getPredicate() != ICmpInst::ICMP_NE))
        break;
      ConstantInt *CmpVal = dyn_cast<ConstantInt>(Cmp->getOperand(1));
      if (!CmpVal || !CmpVal->isZero())
        break;
      found = true;
      break;
    }

    // Process other instructions that we can prove won't make MinVal zero.
    ConstantInt *ShVal = nullptr;
    uint64_t TruncBits = 0;
    unsigned Opcode = I->getOpcode();
    switch (Opcode) {
    case Instruction::LShr:
      if ((ShVal = dyn_cast<ConstantInt>(I->getOperand(1))))
        MinVal = MinVal >> ShVal->getZExtValue();
      else
        MinVal = 0;
      break;
    case Instruction::AShr:
      if ((ShVal = dyn_cast<ConstantInt>(I->getOperand(1))))
        MinVal = (int64_t)MinVal >> ShVal->getZExtValue();
      else
        MinVal = 0;
      break;
    case Instruction::Shl:
      if ((ShVal = dyn_cast<ConstantInt>(I->getOperand(1))) &&
          I->hasNoUnsignedWrap())
        MinVal = MinVal << ShVal->getZExtValue();
      else
        MinVal = 0;
      break;
    case Instruction::Trunc:
      TruncBits = DL.getTypeStoreSize(I->getType());
      MinVal = MinVal & ((1ULL << TruncBits) - 1);
      break;
    case Instruction::Or:
      // OR will not change nonzero to zero.
      break;
    case Instruction::PHI:
      // Tracing PHI in forward direction; no-op.
      break;
    default:
      // Anything else, we bail out.
      MinVal = 0;
      break;
    }
    if (!I->hasOneUse())
      break; // multiple uses are OK. Recursive loop is below.

    // One use, look at the next inst in the chain.
    I = I->user_back();
  }

  // Handle instructions with multiple uses by searching each use recursively.
  // Each use must end in a zero-compare with the same allowable instructions.
  if (!found && MinVal > 0 && !I->hasOneUse() && depth < 2) {
    // depth check limits searching to 4 paths: more hits are very unlikely
    for (auto UIter = I->use_begin(), EIter = I->use_end();
         UIter != EIter;) { // inc is in loop
      Use &U = *UIter++;
      Instruction *User = dyn_cast<Instruction>(U.getUser());
      if (User == nullptr) {
        break;
      }
      found = AllUsesCmpZero(User, MinVal, DL, depth + 1);
      if (!found)
        break;
    }
  }
  return found;
}
#endif // INTEL_CUSTOMIZATION

/// Determines if a loop is dead.
///
/// This assumes that we've already checked for unique exit and exiting blocks,
/// and that the code is in LCSSA form.
static bool isLoopDead(Loop *L, ScalarEvolution &SE,
                       SmallVectorImpl<BasicBlock *> &ExitingBlocks,
                       BasicBlock *ExitBlock, bool &Changed,
#if INTEL_CUSTOMIZATION
                       bool &NotInfinite,
#endif // INTEL_CUSTOMIZATION
                       BasicBlock *Preheader) {
  // Make sure that all PHI entries coming from the loop are loop invariant.
  // Because the code is in LCSSA form, any values used outside of the loop
  // must pass through a PHI in the exit block, meaning that this check is
  // sufficient to guarantee that no loop-variant values are used outside
  // of the loop.
  bool AllEntriesInvariant = true;
  bool AllOutgoingValuesSame = true;
<<<<<<< HEAD
  for (PHINode &P : ExitBlock->phis()) {
    Value *incoming = P.getIncomingValueForBlock(ExitingBlocks[0]);

    // Make sure all exiting blocks produce the same incoming value for the exit
    // block.  If there are different incoming values for different exiting
    // blocks, then it is impossible to statically determine which value should
    // be used.
    AllOutgoingValuesSame =
        all_of(makeArrayRef(ExitingBlocks).slice(1), [&](BasicBlock *BB) {
          return incoming == P.getIncomingValueForBlock(BB);
        });

    if (!AllOutgoingValuesSame)
      break;

    if (Instruction *I = dyn_cast<Instruction>(incoming))
      if (!L->makeLoopInvariant(I, Changed, Preheader->getTerminator())) {

#if INTEL_CUSTOMIZATION
        // p = pstart;
        // {
        //   p++; // actually p += sizeof(*p) in bytes
        // } while (*p)
        // pp = PHI(p) // 1 arg only
        // len = pp-pstart;
        // if (len != 0)
        //
        // If "p" and "len" are only used to make the computation above, the
        // loop is dead. "len" is guaranteed to be nonzero, as pointer
        // wraparound is undefined.
        // We can replace p with undef, and len with sizeof(*p), without
        // changing the code behavior. The loop deleter will then remove the
        // loop, if the loop has no side effects, all other results are
        // invariant, etc. (the usual criteria)
        AllEntriesInvariant = false;
        if (!I->getType()->isPointerTy())
          // cannot be generalized to integers without knowing if the loop
          // will terminate.
          break;

        uint64_t MinVal = 0;
        assert(P.getModule() != nullptr && "Null module found!");
        const DataLayout &DL = P.getModule()->getDataLayout();

        // First, analyze the loop and get the initial value "pstart" and
        // the real pointer increment value.
        Value *Initial = getInitialValueAndInc(L, &P, MinVal, DL);
        if (Initial == nullptr || MinVal == 0)
          break;

        // Find the instruction defining "len" above, by starting at the phi
        // at the loop exit, and walking its uses.
        // getInitialValueandInc() checks that the phi has only 1 incoming
        // x value.
        // This is important, as the "len" computation must be dominated
        // by the loop body so that we are guaranteed the loop has executed
        // at least once.
        Instruction *SubResult = nullptr;
        Instruction *CurrInst = &P;
        while (CurrInst->hasOneUse()) {
          // pattern may be:
          //   %P = phi [x]
          //   %1 = ptrtoint %P
          //   %2 = ptrtoint %Initial
          //   %len = sub %1 %2
          // Only ptrtoint and bitcast are allowed.
          Instruction *User = CurrInst->user_back();
          if (User->getOpcode() == Instruction::Sub) {
            // "len" must be as above: operand 0 is directly derived from
            // the phi, and operand 1 must be the initial value of "p".
            if (User->getOperand(0) != CurrInst)
              break;
            // The other sub operand may have some ptrtoints that we need
            // to get through.
            if (stripCast(User->getOperand(1)) == Initial)
              SubResult = User;
            CurrInst = User;
            break;
          }
          if (!isa<BitCastInst>(User) && !isa<PtrToIntInst>(User))
            break;
          CurrInst = User;
        }

        if (SubResult == nullptr)
          break;

        LLVM_DEBUG(
            dbgs()
                << "Loop result is always positive, looking for zero test.\n";
            SubResult->print(dbgs()); dbgs() << "\n");

        if (!CurrInst->hasOneUse())
          break;

        assert(CurrInst == SubResult && "Incorrect subtract pattern match");

        // CurrInst is now the subtraction resulting in "len".
        // We need to prove that "len" is only used to test zero/nonzero.
        // Some other operands may be applied to "len" before the compare.
        // As long as these operations do not change the zero/nonzero property
        // of "len", they can be ignored. More detail in AllUsesCmpZero().
        CurrInst = CurrInst->user_back();
        bool AllCmp = AllUsesCmpZero(CurrInst, MinVal, DL, 0);

        if (AllCmp) {
          // Replace "len" with the loop increment value (the minimum
          // difference if the loop only iterated one time). The subtraction
          // is now dead.
          LLVM_DEBUG(dbgs() << "Loop result only used in zero-test, can "
                            << "replace with constant " << MinVal << "\n");

          Value *MinValIR =
              ConstantInt::get(SubResult->getType(), MinVal, false);
          SubResult->replaceAllUsesWith(MinValIR);

          // I is the result incoming from the loop, which is the phi
          // argument "p" in the example. Replace it with a constant, to
          // force "p" to be dead. This allows the loop to be deleted if
          // suitable.
          I->replaceUsesOutsideBlock(
              UndefValue::get(cast<PointerType>(I->getType())), I->getParent());
          // Pointer increments can't roll over, tell the caller.
          NotInfinite = true;
          // This doesn't mean "all" entries; we will still continue to
          // check the other
          // live-out values of the loop and reset this flag if needed.
          AllEntriesInvariant = true;

          continue; // keep checking other live values
        }
#endif // INTEL_CUSTOMIZATION

        AllEntriesInvariant = false;
=======
  if (!L->hasNoExitBlocks()) {
    for (PHINode &P : ExitBlock->phis()) {
      Value *incoming = P.getIncomingValueForBlock(ExitingBlocks[0]);

      // Make sure all exiting blocks produce the same incoming value for the
      // block. If there are different incoming values for different exiting
      // blocks, then it is impossible to statically determine which value
      // should be used.
      AllOutgoingValuesSame =
          all_of(makeArrayRef(ExitingBlocks).slice(1), [&](BasicBlock *BB) {
            return incoming == P.getIncomingValueForBlock(BB);
          });

      if (!AllOutgoingValuesSame)
>>>>>>> babc224c
        break;

      if (Instruction *I = dyn_cast<Instruction>(incoming))
        if (!L->makeLoopInvariant(I, Changed, Preheader->getTerminator())) {
          AllEntriesInvariant = false;
          break;
        }
    }
  }

  if (Changed)
    SE.forgetLoopDispositions(L);

  if (!AllEntriesInvariant || !AllOutgoingValuesSame)
    return false;

  // Make sure that no instructions in the block have potential side-effects.
  // This includes instructions that could write to memory, and loads that are
  // marked volatile.
  for (auto &I : L->blocks())
    if (any_of(*I, [](Instruction &I) {
          return I.mayHaveSideEffects() && !I.isDroppable();
        }))
      return false;
  return true;
}

/// This function returns true if there is no viable path from the
/// entry block to the header of \p L. Right now, it only does
/// a local search to save compile time.
static bool isLoopNeverExecuted(Loop *L) {
  using namespace PatternMatch;

  auto *Preheader = L->getLoopPreheader();
  // TODO: We can relax this constraint, since we just need a loop
  // predecessor.
  assert(Preheader && "Needs preheader!");

  if (Preheader == &Preheader->getParent()->getEntryBlock())
    return false;
  // All predecessors of the preheader should have a constant conditional
  // branch, with the loop's preheader as not-taken.
  for (auto *Pred: predecessors(Preheader)) {
    BasicBlock *Taken, *NotTaken;
    ConstantInt *Cond;
    if (!match(Pred->getTerminator(),
               m_Br(m_ConstantInt(Cond), Taken, NotTaken)))
      return false;
    if (!Cond->getZExtValue())
      std::swap(Taken, NotTaken);
    if (Taken == Preheader)
      return false;
  }
  assert(!pred_empty(Preheader) &&
         "Preheader should have predecessors at this point!");
  // All the predecessors have the loop preheader as not-taken target.
  return true;
}

/// Remove a loop if it is dead.
///
/// A loop is considered dead if it does not impact the observable behavior of
/// the program other than finite running time. This never removes a loop that
/// might be infinite (unless it is never executed), as doing so could change
/// the halting/non-halting nature of a program.
///
/// This entire process relies pretty heavily on LoopSimplify form and LCSSA in
/// order to make various safety checks work.
///
/// \returns true if any changes were made. This may mutate the loop even if it
/// is unable to delete it due to hoisting trivially loop invariant
/// instructions out of the loop.
static LoopDeletionResult deleteLoopIfDead(Loop *L, DominatorTree &DT,
                                           ScalarEvolution &SE, LoopInfo &LI,
                                           MemorySSA *MSSA,
                                           OptimizationRemarkEmitter &ORE) {
  assert(L->isLCSSAForm(DT) && "Expected LCSSA!");

  // We can only remove the loop if there is a preheader that we can branch from
  // after removing it. Also, if LoopSimplify form is not available, stay out
  // of trouble.
  BasicBlock *Preheader = L->getLoopPreheader();
  if (!Preheader || !L->hasDedicatedExits()) {
    LLVM_DEBUG(
        dbgs()
        << "Deletion requires Loop with preheader and dedicated exits.\n");
    return LoopDeletionResult::Unmodified;
  }
  // We can't remove loops that contain subloops.  If the subloops were dead,
  // they would already have been removed in earlier executions of this pass.
  if (L->begin() != L->end()) {
    LLVM_DEBUG(dbgs() << "Loop contains subloops.\n");
    return LoopDeletionResult::Unmodified;
  }


  BasicBlock *ExitBlock = L->getUniqueExitBlock();

  if (ExitBlock && isLoopNeverExecuted(L)) {
    LLVM_DEBUG(dbgs() << "Loop is proven to never execute, delete it!");
    // We need to forget the loop before setting the incoming values of the exit
    // phis to undef, so we properly invalidate the SCEV expressions for those
    // phis.
    SE.forgetLoop(L);
    // Set incoming value to undef for phi nodes in the exit block.
    for (PHINode &P : ExitBlock->phis()) {
      std::fill(P.incoming_values().begin(), P.incoming_values().end(),
                UndefValue::get(P.getType()));
    }
    ORE.emit([&]() {
      return OptimizationRemark(DEBUG_TYPE, "NeverExecutes", L->getStartLoc(),
                                L->getHeader())
             << "Loop deleted because it never executes";
    });
    deleteDeadLoop(L, &DT, &SE, &LI, MSSA);
    ++NumDeleted;
    return LoopDeletionResult::Deleted;
  }

  // The remaining checks below are for a loop being dead because all statements
  // in the loop are invariant.
  SmallVector<BasicBlock *, 4> ExitingBlocks;
  L->getExitingBlocks(ExitingBlocks);

  // We require that the loop has at most one exit block. Otherwise, we'd be in
  // the situation of needing to be able to solve statically which exit block
  // will be branched to, or trying to preserve the branching logic in a loop
  // invariant manner.
  if (!ExitBlock && !L->hasNoExitBlocks()) {
    LLVM_DEBUG(dbgs() << "Deletion requires at most one exit block.\n");
    return LoopDeletionResult::Unmodified;
  }
  // Finally, we have to check that the loop really is dead.
  bool Changed = false;
#if INTEL_CUSTOMIZATION
  bool NotInfinite = false;
  if (!isLoopDead(L, SE, ExitingBlocks, ExitBlock, Changed, NotInfinite,
                  Preheader)) {
#endif // INTEL_CUSTOMIZATION
    LLVM_DEBUG(dbgs() << "Loop is not invariant, cannot delete.\n");
    return Changed ? LoopDeletionResult::Modified
                   : LoopDeletionResult::Unmodified;
  }

  // Don't remove loops for which we can't solve the trip count.
  // They could be infinite, in which case we'd be changing program behavior.
  const SCEV *S = SE.getConstantMaxBackedgeTakenCount(L);
#if INTEL_CUSTOMIZATION
  if (isa<SCEVCouldNotCompute>(S) && !NotInfinite) {
#endif // INTEL_CUSTOMIZATION
    LLVM_DEBUG(dbgs() << "Could not compute SCEV MaxBackedgeTakenCount.\n");
    return Changed ? LoopDeletionResult::Modified
                   : LoopDeletionResult::Unmodified;
  }

  LLVM_DEBUG(dbgs() << "Loop is invariant, delete it!");
  ORE.emit([&]() {
    return OptimizationRemark(DEBUG_TYPE, "Invariant", L->getStartLoc(),
                              L->getHeader())
           << "Loop deleted because it is invariant";
  });
  deleteDeadLoop(L, &DT, &SE, &LI, MSSA);
  ++NumDeleted;

  return LoopDeletionResult::Deleted;
}

PreservedAnalyses LoopDeletionPass::run(Loop &L, LoopAnalysisManager &AM,
                                        LoopStandardAnalysisResults &AR,
                                        LPMUpdater &Updater) {

  LLVM_DEBUG(dbgs() << "Analyzing Loop for deletion: ");
  LLVM_DEBUG(L.dump());
  std::string LoopName = std::string(L.getName());
  // For the new PM, we can't use OptimizationRemarkEmitter as an analysis
  // pass. Function analyses need to be preserved across loop transformations
  // but ORE cannot be preserved (see comment before the pass definition).
  OptimizationRemarkEmitter ORE(L.getHeader()->getParent());
  auto Result = deleteLoopIfDead(&L, AR.DT, AR.SE, AR.LI, AR.MSSA, ORE);
  if (Result == LoopDeletionResult::Unmodified)
    return PreservedAnalyses::all();

  if (Result == LoopDeletionResult::Deleted)
    Updater.markLoopAsDeleted(L, LoopName);

  auto PA = getLoopPassPreservedAnalyses();
  if (AR.MSSA)
    PA.preserve<MemorySSAAnalysis>();
  return PA;
}

namespace {
class LoopDeletionLegacyPass : public LoopPass {
public:
  static char ID; // Pass ID, replacement for typeid
  LoopDeletionLegacyPass() : LoopPass(ID) {
    initializeLoopDeletionLegacyPassPass(*PassRegistry::getPassRegistry());
  }

  // Possibly eliminate loop L if it is dead.
  bool runOnLoop(Loop *L, LPPassManager &) override;

  void getAnalysisUsage(AnalysisUsage &AU) const override {
    AU.addPreserved<MemorySSAWrapperPass>();
    getLoopAnalysisUsage(AU);
  }
};
}

char LoopDeletionLegacyPass::ID = 0;
INITIALIZE_PASS_BEGIN(LoopDeletionLegacyPass, "loop-deletion",
                      "Delete dead loops", false, false)
INITIALIZE_PASS_DEPENDENCY(LoopPass)
INITIALIZE_PASS_END(LoopDeletionLegacyPass, "loop-deletion",
                    "Delete dead loops", false, false)

Pass *llvm::createLoopDeletionPass() { return new LoopDeletionLegacyPass(); }

bool LoopDeletionLegacyPass::runOnLoop(Loop *L, LPPassManager &LPM) {
  if (skipLoop(L))
    return false;
  DominatorTree &DT = getAnalysis<DominatorTreeWrapperPass>().getDomTree();
  ScalarEvolution &SE = getAnalysis<ScalarEvolutionWrapperPass>().getSE();
  LoopInfo &LI = getAnalysis<LoopInfoWrapperPass>().getLoopInfo();
  auto *MSSAAnalysis = getAnalysisIfAvailable<MemorySSAWrapperPass>();
  MemorySSA *MSSA = nullptr;
  if (MSSAAnalysis)
    MSSA = &MSSAAnalysis->getMSSA();
  // For the old PM, we can't use OptimizationRemarkEmitter as an analysis
  // pass.  Function analyses need to be preserved across loop transformations
  // but ORE cannot be preserved (see comment before the pass definition).
  OptimizationRemarkEmitter ORE(L->getHeader()->getParent());

  LLVM_DEBUG(dbgs() << "Analyzing Loop for deletion: ");
  LLVM_DEBUG(L->dump());

  LoopDeletionResult Result = deleteLoopIfDead(L, DT, SE, LI, MSSA, ORE);

  if (Result == LoopDeletionResult::Deleted)
    LPM.markLoopAsDeleted(*L);

  return Result != LoopDeletionResult::Unmodified;
}<|MERGE_RESOLUTION|>--- conflicted
+++ resolved
@@ -252,142 +252,6 @@
   // of the loop.
   bool AllEntriesInvariant = true;
   bool AllOutgoingValuesSame = true;
-<<<<<<< HEAD
-  for (PHINode &P : ExitBlock->phis()) {
-    Value *incoming = P.getIncomingValueForBlock(ExitingBlocks[0]);
-
-    // Make sure all exiting blocks produce the same incoming value for the exit
-    // block.  If there are different incoming values for different exiting
-    // blocks, then it is impossible to statically determine which value should
-    // be used.
-    AllOutgoingValuesSame =
-        all_of(makeArrayRef(ExitingBlocks).slice(1), [&](BasicBlock *BB) {
-          return incoming == P.getIncomingValueForBlock(BB);
-        });
-
-    if (!AllOutgoingValuesSame)
-      break;
-
-    if (Instruction *I = dyn_cast<Instruction>(incoming))
-      if (!L->makeLoopInvariant(I, Changed, Preheader->getTerminator())) {
-
-#if INTEL_CUSTOMIZATION
-        // p = pstart;
-        // {
-        //   p++; // actually p += sizeof(*p) in bytes
-        // } while (*p)
-        // pp = PHI(p) // 1 arg only
-        // len = pp-pstart;
-        // if (len != 0)
-        //
-        // If "p" and "len" are only used to make the computation above, the
-        // loop is dead. "len" is guaranteed to be nonzero, as pointer
-        // wraparound is undefined.
-        // We can replace p with undef, and len with sizeof(*p), without
-        // changing the code behavior. The loop deleter will then remove the
-        // loop, if the loop has no side effects, all other results are
-        // invariant, etc. (the usual criteria)
-        AllEntriesInvariant = false;
-        if (!I->getType()->isPointerTy())
-          // cannot be generalized to integers without knowing if the loop
-          // will terminate.
-          break;
-
-        uint64_t MinVal = 0;
-        assert(P.getModule() != nullptr && "Null module found!");
-        const DataLayout &DL = P.getModule()->getDataLayout();
-
-        // First, analyze the loop and get the initial value "pstart" and
-        // the real pointer increment value.
-        Value *Initial = getInitialValueAndInc(L, &P, MinVal, DL);
-        if (Initial == nullptr || MinVal == 0)
-          break;
-
-        // Find the instruction defining "len" above, by starting at the phi
-        // at the loop exit, and walking its uses.
-        // getInitialValueandInc() checks that the phi has only 1 incoming
-        // x value.
-        // This is important, as the "len" computation must be dominated
-        // by the loop body so that we are guaranteed the loop has executed
-        // at least once.
-        Instruction *SubResult = nullptr;
-        Instruction *CurrInst = &P;
-        while (CurrInst->hasOneUse()) {
-          // pattern may be:
-          //   %P = phi [x]
-          //   %1 = ptrtoint %P
-          //   %2 = ptrtoint %Initial
-          //   %len = sub %1 %2
-          // Only ptrtoint and bitcast are allowed.
-          Instruction *User = CurrInst->user_back();
-          if (User->getOpcode() == Instruction::Sub) {
-            // "len" must be as above: operand 0 is directly derived from
-            // the phi, and operand 1 must be the initial value of "p".
-            if (User->getOperand(0) != CurrInst)
-              break;
-            // The other sub operand may have some ptrtoints that we need
-            // to get through.
-            if (stripCast(User->getOperand(1)) == Initial)
-              SubResult = User;
-            CurrInst = User;
-            break;
-          }
-          if (!isa<BitCastInst>(User) && !isa<PtrToIntInst>(User))
-            break;
-          CurrInst = User;
-        }
-
-        if (SubResult == nullptr)
-          break;
-
-        LLVM_DEBUG(
-            dbgs()
-                << "Loop result is always positive, looking for zero test.\n";
-            SubResult->print(dbgs()); dbgs() << "\n");
-
-        if (!CurrInst->hasOneUse())
-          break;
-
-        assert(CurrInst == SubResult && "Incorrect subtract pattern match");
-
-        // CurrInst is now the subtraction resulting in "len".
-        // We need to prove that "len" is only used to test zero/nonzero.
-        // Some other operands may be applied to "len" before the compare.
-        // As long as these operations do not change the zero/nonzero property
-        // of "len", they can be ignored. More detail in AllUsesCmpZero().
-        CurrInst = CurrInst->user_back();
-        bool AllCmp = AllUsesCmpZero(CurrInst, MinVal, DL, 0);
-
-        if (AllCmp) {
-          // Replace "len" with the loop increment value (the minimum
-          // difference if the loop only iterated one time). The subtraction
-          // is now dead.
-          LLVM_DEBUG(dbgs() << "Loop result only used in zero-test, can "
-                            << "replace with constant " << MinVal << "\n");
-
-          Value *MinValIR =
-              ConstantInt::get(SubResult->getType(), MinVal, false);
-          SubResult->replaceAllUsesWith(MinValIR);
-
-          // I is the result incoming from the loop, which is the phi
-          // argument "p" in the example. Replace it with a constant, to
-          // force "p" to be dead. This allows the loop to be deleted if
-          // suitable.
-          I->replaceUsesOutsideBlock(
-              UndefValue::get(cast<PointerType>(I->getType())), I->getParent());
-          // Pointer increments can't roll over, tell the caller.
-          NotInfinite = true;
-          // This doesn't mean "all" entries; we will still continue to
-          // check the other
-          // live-out values of the loop and reset this flag if needed.
-          AllEntriesInvariant = true;
-
-          continue; // keep checking other live values
-        }
-#endif // INTEL_CUSTOMIZATION
-
-        AllEntriesInvariant = false;
-=======
   if (!L->hasNoExitBlocks()) {
     for (PHINode &P : ExitBlock->phis()) {
       Value *incoming = P.getIncomingValueForBlock(ExitingBlocks[0]);
@@ -402,11 +266,125 @@
           });
 
       if (!AllOutgoingValuesSame)
->>>>>>> babc224c
         break;
 
       if (Instruction *I = dyn_cast<Instruction>(incoming))
         if (!L->makeLoopInvariant(I, Changed, Preheader->getTerminator())) {
+#if INTEL_CUSTOMIZATION
+          // p = pstart;
+          // {
+          //   p++; // actually p += sizeof(*p) in bytes
+          // } while (*p)
+          // pp = PHI(p) // 1 arg only
+          // len = pp-pstart;
+          // if (len != 0)
+          //
+          // If "p" and "len" are only used to make the computation above, the
+          // loop is dead. "len" is guaranteed to be nonzero, as pointer
+          // wraparound is undefined.
+          // We can replace p with undef, and len with sizeof(*p), without
+          // changing the code behavior. The loop deleter will then remove the
+          // loop, if the loop has no side effects, all other results are
+          // invariant, etc. (the usual criteria)
+          AllEntriesInvariant = false;
+          if (!I->getType()->isPointerTy())
+            // cannot be generalized to integers without knowing if the loop
+            // will terminate.
+            break;
+
+          uint64_t MinVal = 0;
+          assert(P.getModule() != nullptr && "Null module found!");
+          const DataLayout &DL = P.getModule()->getDataLayout();
+
+          // First, analyze the loop and get the initial value "pstart" and
+          // the real pointer increment value.
+          Value *Initial = getInitialValueAndInc(L, &P, MinVal, DL);
+          if (Initial == nullptr || MinVal == 0)
+            break;
+
+          // Find the instruction defining "len" above, by starting at the phi
+          // at the loop exit, and walking its uses.
+          // getInitialValueandInc() checks that the phi has only 1 incoming
+          // x value.
+          // This is important, as the "len" computation must be dominated
+          // by the loop body so that we are guaranteed the loop has executed
+          // at least once.
+          Instruction *SubResult = nullptr;
+          Instruction *CurrInst = &P;
+          while (CurrInst->hasOneUse()) {
+            // pattern may be:
+            //   %P = phi [x]
+            //   %1 = ptrtoint %P
+            //   %2 = ptrtoint %Initial
+            //   %len = sub %1 %2
+            // Only ptrtoint and bitcast are allowed.
+            Instruction *User = CurrInst->user_back();
+            if (User->getOpcode() == Instruction::Sub) {
+              // "len" must be as above: operand 0 is directly derived from
+              // the phi, and operand 1 must be the initial value of "p".
+              if (User->getOperand(0) != CurrInst)
+                break;
+              // The other sub operand may have some ptrtoints that we need
+              // to get through.
+              if (stripCast(User->getOperand(1)) == Initial)
+                SubResult = User;
+              CurrInst = User;
+              break;
+            }
+            if (!isa<BitCastInst>(User) && !isa<PtrToIntInst>(User))
+              break;
+            CurrInst = User;
+          }
+
+          if (SubResult == nullptr)
+            break;
+
+          LLVM_DEBUG(
+              dbgs()
+                  << "Loop result is always positive, looking for zero test.\n";
+              SubResult->print(dbgs()); dbgs() << "\n");
+
+          if (!CurrInst->hasOneUse())
+            break;
+
+          assert(CurrInst == SubResult && "Incorrect subtract pattern match");
+
+          // CurrInst is now the subtraction resulting in "len".
+          // We need to prove that "len" is only used to test zero/nonzero.
+          // Some other operands may be applied to "len" before the compare.
+          // As long as these operations do not change the zero/nonzero property
+          // of "len", they can be ignored. More detail in AllUsesCmpZero().
+          CurrInst = CurrInst->user_back();
+          bool AllCmp = AllUsesCmpZero(CurrInst, MinVal, DL, 0);
+
+          if (AllCmp) {
+            // Replace "len" with the loop increment value (the minimum
+            // difference if the loop only iterated one time). The subtraction
+            // is now dead.
+            LLVM_DEBUG(dbgs() << "Loop result only used in zero-test, can "
+                              << "replace with constant " << MinVal << "\n");
+
+            Value *MinValIR =
+                ConstantInt::get(SubResult->getType(), MinVal, false);
+            SubResult->replaceAllUsesWith(MinValIR);
+
+            // I is the result incoming from the loop, which is the phi
+            // argument "p" in the example. Replace it with a constant, to
+            // force "p" to be dead. This allows the loop to be deleted if
+            // suitable.
+            I->replaceUsesOutsideBlock(
+                UndefValue::get(cast<PointerType>(I->getType())),
+                I->getParent());
+            // Pointer increments can't roll over, tell the caller.
+            NotInfinite = true;
+            // This doesn't mean "all" entries; we will still continue to
+            // check the other
+            // live-out values of the loop and reset this flag if needed.
+            AllEntriesInvariant = true;
+
+            continue; // keep checking other live values
+          }
+#endif // INTEL_CUSTOMIZATION
           AllEntriesInvariant = false;
           break;
         }
