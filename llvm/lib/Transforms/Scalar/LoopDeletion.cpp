//===- LoopDeletion.cpp - Dead Loop Deletion Pass ---------------===//
//
// Part of the LLVM Project, under the Apache License v2.0 with LLVM Exceptions.
// See https://llvm.org/LICENSE.txt for license information.
// SPDX-License-Identifier: Apache-2.0 WITH LLVM-exception
//
//===----------------------------------------------------------------------===//
//
// This file implements the Dead Loop Deletion Pass. This pass is responsible
// for eliminating loops with non-infinite computable trip counts that have no
// side effects or volatile instructions, and do not contribute to the
// computation of the function's return value.
//
//===----------------------------------------------------------------------===//

#include "llvm/Transforms/Scalar/LoopDeletion.h"
#include "llvm/ADT/SmallVector.h"
#include "llvm/ADT/Statistic.h"
#include "llvm/Analysis/GlobalsModRef.h"
#include "llvm/Analysis/LoopPass.h"
#include "llvm/Analysis/MemorySSA.h"
#include "llvm/Analysis/OptimizationRemarkEmitter.h"
#include "llvm/IR/Dominators.h"
#include "llvm/IR/PatternMatch.h"
#include "llvm/InitializePasses.h"
#include "llvm/Transforms/Scalar.h"
#include "llvm/Transforms/Scalar/LoopPassManager.h"
#include "llvm/Transforms/Utils/LoopUtils.h"
using namespace llvm;

#define DEBUG_TYPE "loop-delete"

STATISTIC(NumDeleted, "Number of loops deleted");

enum class LoopDeletionResult {
  Unmodified,
  Modified,
  Deleted,
};

#if INTEL_CUSTOMIZATION
// Analyze a loop for this pattern:
//
// while.header:
//   %src = phi (%ptr , %initial)
//   %ptr = getelementptr inbounds Ty, Ty* %src, CONST
//   ...
//   br %condition, %while.header, %loop.exit
// loop.exit:
//   PN = phi %ptr
//
// "ptr" is a simple pointer-type induction variable that is incremented by
// a constant amount on every loop iteration, and initialized outside the loop.
//
// "PN" is the phi at the loop exit for the loop result. It must have only one
// incoming value, which implies that the loop body dominates the exit, and
// the loop has  executed at least one time.
// "inc" is set to the integer increment value from the GEP.
// The function returns the initial value "%initial".
// If the loop does not fit this pattern, nullptr is returned.
static Value *getInitialValueAndInc(Loop *L, PHINode *PN, uint64_t &inc,
                                    const DataLayout &DL) {
  PHINode *HeaderPhi = nullptr;
  Instruction *UpdateInst = nullptr;
  int64_t Increment = 0;

  // exit phi must have 1 arg
  if (PN->getNumIncomingValues() > 1)
    return nullptr;
  Value *ValInLoop = PN->getIncomingValue(0);

  // Since this is pointer type, we're looking for a GEP increment.
  if (auto *G = dyn_cast<GetElementPtrInst>(ValInLoop)) {
    if (G->getNumIndices() != 1 || !G->hasAllConstantIndices())
      return nullptr;
    if (ConstantInt *IdxCI = dyn_cast<ConstantInt>(G->getOperand(1))) {
      int64_t IdxVal = IdxCI->getSExtValue();
      // Increment = sizeof(Ty) * index
      Increment = DL.getTypeAllocSize(G->getResultElementType()) * IdxVal;
      if (Increment <= 0)
        return nullptr;
      HeaderPhi = dyn_cast<PHINode>(G->getPointerOperand());
      UpdateInst = G;
    }
  }

  if (UpdateInst == nullptr)
    return nullptr;

  // No other updates to the induction pointer are allowed.
  // There should be a phi at the top of the loop with the GEP and the initial
  // value.
  if (!HeaderPhi || HeaderPhi->getParent() != L->getHeader() ||
      HeaderPhi->getNumIncomingValues() != 2)
    return nullptr;

  Value *InitVal = nullptr;
  if (HeaderPhi->getIncomingValue(0) == UpdateInst)
    InitVal = HeaderPhi->getIncomingValue(1);
  else if (HeaderPhi->getIncomingValue(1) == UpdateInst)
    InitVal = HeaderPhi->getIncomingValue(0);
  else
    return nullptr;

  // Make sure the initial value is really outside the loop.
  if (!L->isLoopInvariant(InitVal))
    return nullptr;

  inc = Increment;
  return InitVal;
}

// Remove any bitcasts and ptrtoint instructions defining V, returning the
// original source (or V itself).
static Value *stripCast(Value *V) {
  if (!V)
    return nullptr;
  // backwards walk of sequence: [bitcast], [bitcast],...[ptrtoint]
  if (auto *ConvInst = dyn_cast<PtrToIntInst>(V))
    V = ConvInst->getOperand(0);
  return V->stripPointerCasts();
}

// Used by the array "len" optimization below.
// Given a Value "len" that is the result of a computation with minimum
// value "MinVal", we may be able to prove that "len" can be replaced
// with the constant "MinVal".
// One case is if "len" is ultimately used in a zero-compare
// instruction, and no other instructions along the way, can make "len" zero.
//
// "I" is the use of "len", where we start walking the uses.
// "MinVal" is the constant minimum value of "len".
// "depth" is a recursion limiter (capped at 2 levels).
//
// Example:
//  %sub.ptr.sub.i = sub i64 %sub.ptr.lhs.cast.i, %sub.ptr.rhs.cast.i
//  %9 = lshr exact i64 %sub.ptr.sub.i, 1
//  %conv2.i = trunc i64 %9 to i32
//  %retval.0.i98 = phi i32 [ %conv2.i, %while.end.i ], [ 0, %lor.lhs.false.i ],
//                            [ 0, %if.end ]
//  %13 = or i32 %retval.0.i111, %retval.0.i98
//  %14 = icmp eq i32 %13, 0
//  %tobool5 = icmp ne i32 %retval.0.i98, 0
//
// If we can prove that the subtraction must be at least 2,
// we can replace the subtraction with the constant 2, without changing
// the result of the two compares.
static bool AllUsesCmpZero(Instruction *I, uint64_t MinVal,
                           const DataLayout &DL, uint32_t depth) {
  bool found = false;
  if (!I)
    return false;

  // Walk the uses of I until we hit a compare.
  // We use a while-loop to process a chain of single-uses.
  // Then we handle multiple-uses with recursion.
  while (MinVal > 0) {
    CmpInst *Cmp = dyn_cast<CmpInst>(I);
    if (Cmp) {
      // Found a compare. Must be eq 0 or ne 0.
      if ((Cmp->getPredicate() != ICmpInst::ICMP_EQ) &&
          (Cmp->getPredicate() != ICmpInst::ICMP_NE))
        break;
      ConstantInt *CmpVal = dyn_cast<ConstantInt>(Cmp->getOperand(1));
      if (!CmpVal || !CmpVal->isZero())
        break;
      found = true;
      break;
    }

    // Process other instructions that we can prove won't make MinVal zero.
    ConstantInt *ShVal = nullptr;
    uint64_t TruncBits = 0;
    unsigned Opcode = I->getOpcode();
    switch (Opcode) {
    case Instruction::LShr:
      if ((ShVal = dyn_cast<ConstantInt>(I->getOperand(1))))
        MinVal = MinVal >> ShVal->getZExtValue();
      else
        MinVal = 0;
      break;
    case Instruction::AShr:
      if ((ShVal = dyn_cast<ConstantInt>(I->getOperand(1))))
        MinVal = (int64_t)MinVal >> ShVal->getZExtValue();
      else
        MinVal = 0;
      break;
    case Instruction::Shl:
      if ((ShVal = dyn_cast<ConstantInt>(I->getOperand(1))) &&
          I->hasNoUnsignedWrap())
        MinVal = MinVal << ShVal->getZExtValue();
      else
        MinVal = 0;
      break;
    case Instruction::Trunc:
      TruncBits = DL.getTypeStoreSize(I->getType());
      MinVal = MinVal & ((1ULL << TruncBits) - 1);
      break;
    case Instruction::Or:
      // OR will not change nonzero to zero.
      break;
    case Instruction::PHI:
      // Tracing PHI in forward direction; no-op.
      break;
    default:
      // Anything else, we bail out.
      MinVal = 0;
      break;
    }
    if (!I->hasOneUse())
      break; // multiple uses are OK. Recursive loop is below.

    // One use, look at the next inst in the chain.
    I = I->user_back();
  }

  // Handle instructions with multiple uses by searching each use recursively.
  // Each use must end in a zero-compare with the same allowable instructions.
  if (!found && MinVal > 0 && !I->hasOneUse() && depth < 2) {
    // depth check limits searching to 4 paths: more hits are very unlikely
    for (auto UIter = I->use_begin(), EIter = I->use_end();
         UIter != EIter;) { // inc is in loop
      Use &U = *UIter++;
      Instruction *User = dyn_cast<Instruction>(U.getUser());
      if (User == nullptr) {
        break;
      }
      found = AllUsesCmpZero(User, MinVal, DL, depth + 1);
      if (!found)
        break;
    }
  }
  return found;
}
#endif // INTEL_CUSTOMIZATION

/// Determines if a loop is dead.
///
/// This assumes that we've already checked for unique exit and exiting blocks,
/// and that the code is in LCSSA form.
static bool isLoopDead(Loop *L, ScalarEvolution &SE,
                       SmallVectorImpl<BasicBlock *> &ExitingBlocks,
                       BasicBlock *ExitBlock, bool &Changed,
#if INTEL_CUSTOMIZATION
                       bool &NotInfinite,
#endif // INTEL_CUSTOMIZATION
                       BasicBlock *Preheader) {
  // Make sure that all PHI entries coming from the loop are loop invariant.
  // Because the code is in LCSSA form, any values used outside of the loop
  // must pass through a PHI in the exit block, meaning that this check is
  // sufficient to guarantee that no loop-variant values are used outside
  // of the loop.
  bool AllEntriesInvariant = true;
  bool AllOutgoingValuesSame = true;
  if (!L->hasNoExitBlocks()) {
    for (PHINode &P : ExitBlock->phis()) {
      Value *incoming = P.getIncomingValueForBlock(ExitingBlocks[0]);

      // Make sure all exiting blocks produce the same incoming value for the
      // block. If there are different incoming values for different exiting
      // blocks, then it is impossible to statically determine which value
      // should be used.
      AllOutgoingValuesSame =
          all_of(makeArrayRef(ExitingBlocks).slice(1), [&](BasicBlock *BB) {
            return incoming == P.getIncomingValueForBlock(BB);
          });

      if (!AllOutgoingValuesSame)
        break;

      if (Instruction *I = dyn_cast<Instruction>(incoming))
        if (!L->makeLoopInvariant(I, Changed, Preheader->getTerminator())) {
#if INTEL_CUSTOMIZATION
          // p = pstart;
          // {
          //   p++; // actually p += sizeof(*p) in bytes
          // } while (*p)
          // pp = PHI(p) // 1 arg only
          // len = pp-pstart;
          // if (len != 0)
          //
          // If "p" and "len" are only used to make the computation above, the
          // loop is dead. "len" is guaranteed to be nonzero, as pointer
          // wraparound is undefined.
          // We can replace p with undef, and len with sizeof(*p), without
          // changing the code behavior. The loop deleter will then remove the
          // loop, if the loop has no side effects, all other results are
          // invariant, etc. (the usual criteria)
          AllEntriesInvariant = false;
          if (!I->getType()->isPointerTy())
            // cannot be generalized to integers without knowing if the loop
            // will terminate.
            break;

          uint64_t MinVal = 0;
          assert(P.getModule() != nullptr && "Null module found!");
          const DataLayout &DL = P.getModule()->getDataLayout();

          // First, analyze the loop and get the initial value "pstart" and
          // the real pointer increment value.
          Value *Initial = getInitialValueAndInc(L, &P, MinVal, DL);
          if (Initial == nullptr || MinVal == 0)
            break;

          // Find the instruction defining "len" above, by starting at the phi
          // at the loop exit, and walking its uses.
          // getInitialValueandInc() checks that the phi has only 1 incoming
          // x value.
          // This is important, as the "len" computation must be dominated
          // by the loop body so that we are guaranteed the loop has executed
          // at least once.
          Instruction *SubResult = nullptr;
          Instruction *CurrInst = &P;
          while (CurrInst->hasOneUse()) {
            // pattern may be:
            //   %P = phi [x]
            //   %1 = ptrtoint %P
            //   %2 = ptrtoint %Initial
            //   %len = sub %1 %2
            // Only ptrtoint and bitcast are allowed.
            Instruction *User = CurrInst->user_back();
            if (User->getOpcode() == Instruction::Sub) {
              // "len" must be as above: operand 0 is directly derived from
              // the phi, and operand 1 must be the initial value of "p".
              if (User->getOperand(0) != CurrInst)
                break;
              // The other sub operand may have some ptrtoints that we need
              // to get through.
              if (stripCast(User->getOperand(1)) == Initial)
                SubResult = User;
              CurrInst = User;
              break;
            }
            if (!isa<BitCastInst>(User) && !isa<PtrToIntInst>(User))
              break;
            CurrInst = User;
          }

          if (SubResult == nullptr)
            break;

          LLVM_DEBUG(
              dbgs()
                  << "Loop result is always positive, looking for zero test.\n";
              SubResult->print(dbgs()); dbgs() << "\n");

          if (!CurrInst->hasOneUse())
            break;

          assert(CurrInst == SubResult && "Incorrect subtract pattern match");

          // CurrInst is now the subtraction resulting in "len".
          // We need to prove that "len" is only used to test zero/nonzero.
          // Some other operands may be applied to "len" before the compare.
          // As long as these operations do not change the zero/nonzero property
          // of "len", they can be ignored. More detail in AllUsesCmpZero().
          CurrInst = CurrInst->user_back();
          bool AllCmp = AllUsesCmpZero(CurrInst, MinVal, DL, 0);

          if (AllCmp) {
            // Replace "len" with the loop increment value (the minimum
            // difference if the loop only iterated one time). The subtraction
            // is now dead.
            LLVM_DEBUG(dbgs() << "Loop result only used in zero-test, can "
                              << "replace with constant " << MinVal << "\n");

            Value *MinValIR =
                ConstantInt::get(SubResult->getType(), MinVal, false);
            SubResult->replaceAllUsesWith(MinValIR);

            // I is the result incoming from the loop, which is the phi
            // argument "p" in the example. Replace it with a constant, to
            // force "p" to be dead. This allows the loop to be deleted if
            // suitable.
            I->replaceUsesOutsideBlock(
                UndefValue::get(cast<PointerType>(I->getType())),
                I->getParent());
            // Pointer increments can't roll over, tell the caller.
            NotInfinite = true;
            // This doesn't mean "all" entries; we will still continue to
            // check the other
            // live-out values of the loop and reset this flag if needed.
            AllEntriesInvariant = true;

            continue; // keep checking other live values
          }
#endif // INTEL_CUSTOMIZATION
          AllEntriesInvariant = false;
          break;
        }
    }
  }

  if (Changed)
    SE.forgetLoopDispositions(L);

  if (!AllEntriesInvariant || !AllOutgoingValuesSame)
    return false;

  // Make sure that no instructions in the block have potential side-effects.
  // This includes instructions that could write to memory, and loads that are
  // marked volatile.
  for (auto &I : L->blocks())
    if (any_of(*I, [](Instruction &I) {
          return I.mayHaveSideEffects() && !I.isDroppable();
        }))
      return false;
  return true;
}

/// This function returns true if there is no viable path from the
/// entry block to the header of \p L. Right now, it only does
/// a local search to save compile time.
static bool isLoopNeverExecuted(Loop *L) {
  using namespace PatternMatch;

  auto *Preheader = L->getLoopPreheader();
  // TODO: We can relax this constraint, since we just need a loop
  // predecessor.
  assert(Preheader && "Needs preheader!");

  if (Preheader == &Preheader->getParent()->getEntryBlock())
    return false;
  // All predecessors of the preheader should have a constant conditional
  // branch, with the loop's preheader as not-taken.
  for (auto *Pred: predecessors(Preheader)) {
    BasicBlock *Taken, *NotTaken;
    ConstantInt *Cond;
    if (!match(Pred->getTerminator(),
               m_Br(m_ConstantInt(Cond), Taken, NotTaken)))
      return false;
    if (!Cond->getZExtValue())
      std::swap(Taken, NotTaken);
    if (Taken == Preheader)
      return false;
  }
  assert(!pred_empty(Preheader) &&
         "Preheader should have predecessors at this point!");
  // All the predecessors have the loop preheader as not-taken target.
  return true;
}

/// Remove a loop if it is dead.
///
/// A loop is considered dead if it does not impact the observable behavior of
/// the program other than finite running time. This never removes a loop that
/// might be infinite (unless it is never executed), as doing so could change
/// the halting/non-halting nature of a program.
///
/// This entire process relies pretty heavily on LoopSimplify form and LCSSA in
/// order to make various safety checks work.
///
/// \returns true if any changes were made. This may mutate the loop even if it
/// is unable to delete it due to hoisting trivially loop invariant
/// instructions out of the loop.
static LoopDeletionResult deleteLoopIfDead(Loop *L, DominatorTree &DT,
                                           ScalarEvolution &SE, LoopInfo &LI,
                                           MemorySSA *MSSA,
                                           OptimizationRemarkEmitter &ORE) {
  assert(L->isLCSSAForm(DT) && "Expected LCSSA!");

  // We can only remove the loop if there is a preheader that we can branch from
  // after removing it. Also, if LoopSimplify form is not available, stay out
  // of trouble.
  BasicBlock *Preheader = L->getLoopPreheader();
  if (!Preheader || !L->hasDedicatedExits()) {
    LLVM_DEBUG(
        dbgs()
        << "Deletion requires Loop with preheader and dedicated exits.\n");
    return LoopDeletionResult::Unmodified;
  }
  // We can't remove loops that contain subloops.  If the subloops were dead,
  // they would already have been removed in earlier executions of this pass.
  if (L->begin() != L->end()) {
    LLVM_DEBUG(dbgs() << "Loop contains subloops.\n");
    return LoopDeletionResult::Unmodified;
  }


  BasicBlock *ExitBlock = L->getUniqueExitBlock();

  if (ExitBlock && isLoopNeverExecuted(L)) {
    LLVM_DEBUG(dbgs() << "Loop is proven to never execute, delete it!");
    // We need to forget the loop before setting the incoming values of the exit
    // phis to undef, so we properly invalidate the SCEV expressions for those
    // phis.
    SE.forgetLoop(L);
    // Set incoming value to undef for phi nodes in the exit block.
    for (PHINode &P : ExitBlock->phis()) {
      std::fill(P.incoming_values().begin(), P.incoming_values().end(),
                UndefValue::get(P.getType()));
    }
    ORE.emit([&]() {
      return OptimizationRemark(DEBUG_TYPE, "NeverExecutes", L->getStartLoc(),
                                L->getHeader())
             << "Loop deleted because it never executes";
    });
    deleteDeadLoop(L, &DT, &SE, &LI, MSSA);
    ++NumDeleted;
    return LoopDeletionResult::Deleted;
  }

  // The remaining checks below are for a loop being dead because all statements
  // in the loop are invariant.
  SmallVector<BasicBlock *, 4> ExitingBlocks;
  L->getExitingBlocks(ExitingBlocks);

  // We require that the loop has at most one exit block. Otherwise, we'd be in
  // the situation of needing to be able to solve statically which exit block
  // will be branched to, or trying to preserve the branching logic in a loop
  // invariant manner.
  if (!ExitBlock && !L->hasNoExitBlocks()) {
    LLVM_DEBUG(dbgs() << "Deletion requires at most one exit block.\n");
    return LoopDeletionResult::Unmodified;
  }
  // Finally, we have to check that the loop really is dead.
  bool Changed = false;
#if INTEL_CUSTOMIZATION
  bool NotInfinite = false;
  if (!isLoopDead(L, SE, ExitingBlocks, ExitBlock, Changed, NotInfinite,
                  Preheader)) {
#endif // INTEL_CUSTOMIZATION
    LLVM_DEBUG(dbgs() << "Loop is not invariant, cannot delete.\n");
    return Changed ? LoopDeletionResult::Modified
                   : LoopDeletionResult::Unmodified;
  }

  // Don't remove loops for which we can't solve the trip count.
  // They could be infinite, in which case we'd be changing program behavior.
  const SCEV *S = SE.getConstantMaxBackedgeTakenCount(L);
<<<<<<< HEAD
#if INTEL_CUSTOMIZATION
  if (isa<SCEVCouldNotCompute>(S) && !NotInfinite &&
#endif // INTEL_CUSTOMIZATION
      !L->getHeader()->getParent()->mustProgress() && !hasMustProgress(L)) {
    LLVM_DEBUG(dbgs() << "Could not compute SCEV MaxBackedgeTakenCount and was "
                         "not required to make progress.\n");
=======
  if (isa<SCEVCouldNotCompute>(S)) {
    LLVM_DEBUG(dbgs() << "Could not compute SCEV MaxBackedgeTakenCount.\n");
>>>>>>> 8bee4d4e
    return Changed ? LoopDeletionResult::Modified
                   : LoopDeletionResult::Unmodified;
  }

  LLVM_DEBUG(dbgs() << "Loop is invariant, delete it!");
  ORE.emit([&]() {
    return OptimizationRemark(DEBUG_TYPE, "Invariant", L->getStartLoc(),
                              L->getHeader())
           << "Loop deleted because it is invariant";
  });
  deleteDeadLoop(L, &DT, &SE, &LI, MSSA);
  ++NumDeleted;

  return LoopDeletionResult::Deleted;
}

PreservedAnalyses LoopDeletionPass::run(Loop &L, LoopAnalysisManager &AM,
                                        LoopStandardAnalysisResults &AR,
                                        LPMUpdater &Updater) {

  LLVM_DEBUG(dbgs() << "Analyzing Loop for deletion: ");
  LLVM_DEBUG(L.dump());
  std::string LoopName = std::string(L.getName());
  // For the new PM, we can't use OptimizationRemarkEmitter as an analysis
  // pass. Function analyses need to be preserved across loop transformations
  // but ORE cannot be preserved (see comment before the pass definition).
  OptimizationRemarkEmitter ORE(L.getHeader()->getParent());
  auto Result = deleteLoopIfDead(&L, AR.DT, AR.SE, AR.LI, AR.MSSA, ORE);
  if (Result == LoopDeletionResult::Unmodified)
    return PreservedAnalyses::all();

  if (Result == LoopDeletionResult::Deleted)
    Updater.markLoopAsDeleted(L, LoopName);

  auto PA = getLoopPassPreservedAnalyses();
  if (AR.MSSA)
    PA.preserve<MemorySSAAnalysis>();
  return PA;
}

namespace {
class LoopDeletionLegacyPass : public LoopPass {
public:
  static char ID; // Pass ID, replacement for typeid
  LoopDeletionLegacyPass() : LoopPass(ID) {
    initializeLoopDeletionLegacyPassPass(*PassRegistry::getPassRegistry());
  }

  // Possibly eliminate loop L if it is dead.
  bool runOnLoop(Loop *L, LPPassManager &) override;

  void getAnalysisUsage(AnalysisUsage &AU) const override {
    AU.addPreserved<MemorySSAWrapperPass>();
    getLoopAnalysisUsage(AU);
  }
};
}

char LoopDeletionLegacyPass::ID = 0;
INITIALIZE_PASS_BEGIN(LoopDeletionLegacyPass, "loop-deletion",
                      "Delete dead loops", false, false)
INITIALIZE_PASS_DEPENDENCY(LoopPass)
INITIALIZE_PASS_END(LoopDeletionLegacyPass, "loop-deletion",
                    "Delete dead loops", false, false)

Pass *llvm::createLoopDeletionPass() { return new LoopDeletionLegacyPass(); }

bool LoopDeletionLegacyPass::runOnLoop(Loop *L, LPPassManager &LPM) {
  if (skipLoop(L))
    return false;
  DominatorTree &DT = getAnalysis<DominatorTreeWrapperPass>().getDomTree();
  ScalarEvolution &SE = getAnalysis<ScalarEvolutionWrapperPass>().getSE();
  LoopInfo &LI = getAnalysis<LoopInfoWrapperPass>().getLoopInfo();
  auto *MSSAAnalysis = getAnalysisIfAvailable<MemorySSAWrapperPass>();
  MemorySSA *MSSA = nullptr;
  if (MSSAAnalysis)
    MSSA = &MSSAAnalysis->getMSSA();
  // For the old PM, we can't use OptimizationRemarkEmitter as an analysis
  // pass.  Function analyses need to be preserved across loop transformations
  // but ORE cannot be preserved (see comment before the pass definition).
  OptimizationRemarkEmitter ORE(L->getHeader()->getParent());

  LLVM_DEBUG(dbgs() << "Analyzing Loop for deletion: ");
  LLVM_DEBUG(L->dump());

  LoopDeletionResult Result = deleteLoopIfDead(L, DT, SE, LI, MSSA, ORE);

  if (Result == LoopDeletionResult::Deleted)
    LPM.markLoopAsDeleted(*L);

  return Result != LoopDeletionResult::Unmodified;
}<|MERGE_RESOLUTION|>--- conflicted
+++ resolved
@@ -528,17 +528,11 @@
   // Don't remove loops for which we can't solve the trip count.
   // They could be infinite, in which case we'd be changing program behavior.
   const SCEV *S = SE.getConstantMaxBackedgeTakenCount(L);
-<<<<<<< HEAD
+
 #if INTEL_CUSTOMIZATION
-  if (isa<SCEVCouldNotCompute>(S) && !NotInfinite &&
+  if (isa<SCEVCouldNotCompute>(S) && !NotInfinite) {
 #endif // INTEL_CUSTOMIZATION
-      !L->getHeader()->getParent()->mustProgress() && !hasMustProgress(L)) {
-    LLVM_DEBUG(dbgs() << "Could not compute SCEV MaxBackedgeTakenCount and was "
-                         "not required to make progress.\n");
-=======
-  if (isa<SCEVCouldNotCompute>(S)) {
     LLVM_DEBUG(dbgs() << "Could not compute SCEV MaxBackedgeTakenCount.\n");
->>>>>>> 8bee4d4e
     return Changed ? LoopDeletionResult::Modified
                    : LoopDeletionResult::Unmodified;
   }
