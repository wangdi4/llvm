//===- LoopDeletion.cpp - Dead Loop Deletion Pass ---------------===//
//
// Part of the LLVM Project, under the Apache License v2.0 with LLVM Exceptions.
// See https://llvm.org/LICENSE.txt for license information.
// SPDX-License-Identifier: Apache-2.0 WITH LLVM-exception
//
//===----------------------------------------------------------------------===//
//
// This file implements the Dead Loop Deletion Pass. This pass is responsible
// for eliminating loops with non-infinite computable trip counts that have no
// side effects or volatile instructions, and do not contribute to the
// computation of the function's return value.
//
//===----------------------------------------------------------------------===//

#include "llvm/Transforms/Scalar/LoopDeletion.h"
#include "llvm/ADT/SmallVector.h"
#include "llvm/ADT/Statistic.h"
#include "llvm/Analysis/GlobalsModRef.h"
#include "llvm/Analysis/LoopPass.h"
#include "llvm/Analysis/MemorySSA.h"
#include "llvm/IR/Dominators.h"
#include "llvm/IR/PatternMatch.h"
#include "llvm/InitializePasses.h"
#include "llvm/Transforms/Scalar.h"
#include "llvm/Transforms/Scalar/LoopPassManager.h"
#include "llvm/Transforms/Utils/LoopUtils.h"
using namespace llvm;

#define DEBUG_TYPE "loop-delete"

STATISTIC(NumDeleted, "Number of loops deleted");

enum class LoopDeletionResult {
  Unmodified,
  Modified,
  Deleted,
};

#if INTEL_CUSTOMIZATION
// Analyze a loop for this pattern:
//
// while.header:
//   %src = phi (%ptr , %initial)
//   %ptr = getelementptr inbounds Ty, Ty* %src, CONST
//   ...
//   br %condition, %while.header, %loop.exit
// loop.exit:
//   PN = phi %ptr
//
// "ptr" is a simple pointer-type induction variable that is incremented by
// a constant amount on every loop iteration, and initialized outside the loop.
//
// "PN" is the phi at the loop exit for the loop result. It must have only one
// incoming value, which implies that the loop body dominates the exit, and
// the loop has  executed at least one time.
// "inc" is set to the integer increment value from the GEP.
// The function returns the initial value "%initial".
// If the loop does not fit this pattern, nullptr is returned.
static Value *getInitialValueAndInc(Loop *L, PHINode *PN, uint64_t &inc,
                                    const DataLayout &DL) {
  PHINode *HeaderPhi = nullptr;
  Instruction *UpdateInst = nullptr;
  int64_t Increment = 0;

  // exit phi must have 1 arg
  if (PN->getNumIncomingValues() > 1)
    return nullptr;
  Value *ValInLoop = PN->getIncomingValue(0);

  // Since this is pointer type, we're looking for a GEP increment.
  if (auto *G = dyn_cast<GetElementPtrInst>(ValInLoop)) {
    if (G->getNumIndices() != 1 || !G->hasAllConstantIndices())
      return nullptr;
    if (ConstantInt *IdxCI = dyn_cast<ConstantInt>(G->getOperand(1))) {
      int64_t IdxVal = IdxCI->getSExtValue();
      // Increment = sizeof(Ty) * index
      Increment = DL.getTypeAllocSize(G->getResultElementType()) * IdxVal;
      if (Increment <= 0)
        return nullptr;
      HeaderPhi = dyn_cast<PHINode>(G->getPointerOperand());
      UpdateInst = G;
    }
  }

  if (UpdateInst == nullptr)
    return nullptr;

  // No other updates to the induction pointer are allowed.
  // There should be a phi at the top of the loop with the GEP and the initial
  // value.
  if (!HeaderPhi || HeaderPhi->getParent() != L->getHeader() ||
      HeaderPhi->getNumIncomingValues() != 2)
    return nullptr;

  Value *InitVal = nullptr;
  if (HeaderPhi->getIncomingValue(0) == UpdateInst)
    InitVal = HeaderPhi->getIncomingValue(1);
  else if (HeaderPhi->getIncomingValue(1) == UpdateInst)
    InitVal = HeaderPhi->getIncomingValue(0);
  else
    return nullptr;

  // Make sure the initial value is really outside the loop.
  if (!L->isLoopInvariant(InitVal))
    return nullptr;

  inc = Increment;
  return InitVal;
}

// Remove any bitcasts and ptrtoint instructions defining V, returning the
// original source (or V itself).
static Value *stripCast(Value *V) {
  if (!V)
    return nullptr;
  // backwards walk of sequence: [bitcast], [bitcast],...[ptrtoint]
  if (auto *ConvInst = dyn_cast<PtrToIntInst>(V))
    V = ConvInst->getOperand(0);
  return V->stripPointerCasts();
}

// Used by the array "len" optimization below.
// Given a Value "len" that is the result of a computation with minimum
// value "MinVal", we may be able to prove that "len" can be replaced
// with the constant "MinVal".
// One case is if "len" is ultimately used in a zero-compare
// instruction, and no other instructions along the way, can make "len" zero.
//
// "I" is the use of "len", where we start walking the uses.
// "MinVal" is the constant minimum value of "len".
// "depth" is a recursion limiter (capped at 2 levels).
//
// Example:
//  %sub.ptr.sub.i = sub i64 %sub.ptr.lhs.cast.i, %sub.ptr.rhs.cast.i
//  %9 = lshr exact i64 %sub.ptr.sub.i, 1
//  %conv2.i = trunc i64 %9 to i32
//  %retval.0.i98 = phi i32 [ %conv2.i, %while.end.i ], [ 0, %lor.lhs.false.i ],
//                            [ 0, %if.end ]
//  %13 = or i32 %retval.0.i111, %retval.0.i98
//  %14 = icmp eq i32 %13, 0
//  %tobool5 = icmp ne i32 %retval.0.i98, 0
//
// If we can prove that the subtraction must be at least 2,
// we can replace the subtraction with the constant 2, without changing
// the result of the two compares.
static bool AllUsesCmpZero(Instruction *I, uint64_t MinVal,
                           const DataLayout &DL, uint32_t depth) {
  bool found = false;
  if (!I)
    return false;

  // Walk the uses of I until we hit a compare.
  // We use a while-loop to process a chain of single-uses.
  // Then we handle multiple-uses with recursion.
  while (MinVal > 0) {
    CmpInst *Cmp = dyn_cast<CmpInst>(I);
    if (Cmp) {
      // Found a compare. Must be eq 0 or ne 0.
      if ((Cmp->getPredicate() != ICmpInst::ICMP_EQ) &&
          (Cmp->getPredicate() != ICmpInst::ICMP_NE))
        break;
      ConstantInt *CmpVal = dyn_cast<ConstantInt>(Cmp->getOperand(1));
      if (!CmpVal || !CmpVal->isZero())
        break;
      found = true;
      break;
    }

    // Process other instructions that we can prove won't make MinVal zero.
    ConstantInt *ShVal = nullptr;
    uint64_t TruncBits = 0;
    unsigned Opcode = I->getOpcode();
    switch (Opcode) {
    case Instruction::LShr:
      if ((ShVal = dyn_cast<ConstantInt>(I->getOperand(1))))
        MinVal = MinVal >> ShVal->getZExtValue();
      else
        MinVal = 0;
      break;
    case Instruction::AShr:
      if ((ShVal = dyn_cast<ConstantInt>(I->getOperand(1))))
        MinVal = (int64_t)MinVal >> ShVal->getZExtValue();
      else
        MinVal = 0;
      break;
    case Instruction::Shl:
      if ((ShVal = dyn_cast<ConstantInt>(I->getOperand(1))) &&
          I->hasNoUnsignedWrap())
        MinVal = MinVal << ShVal->getZExtValue();
      else
        MinVal = 0;
      break;
    case Instruction::Trunc:
      TruncBits = DL.getTypeStoreSize(I->getType());
      MinVal = MinVal & ((1ULL << TruncBits) - 1);
      break;
    case Instruction::Or:
      // OR will not change nonzero to zero.
      break;
    case Instruction::PHI:
      // Tracing PHI in forward direction; no-op.
      break;
    default:
      // Anything else, we bail out.
      MinVal = 0;
      break;
    }
    if (!I->hasOneUse())
      break; // multiple uses are OK. Recursive loop is below.

    // One use, look at the next inst in the chain.
    I = I->user_back();
  }

  // Handle instructions with multiple uses by searching each use recursively.
  // Each use must end in a zero-compare with the same allowable instructions.
  if (!found && MinVal > 0 && !I->hasOneUse() && depth < 2) {
    // depth check limits searching to 4 paths: more hits are very unlikely
    for (auto UIter = I->use_begin(), EIter = I->use_end();
         UIter != EIter;) { // inc is in loop
      Use &U = *UIter++;
      Instruction *User = dyn_cast<Instruction>(U.getUser());
      if (User == nullptr) {
        break;
      }
      found = AllUsesCmpZero(User, MinVal, DL, depth + 1);
      if (!found)
        break;
    }
  }
  return found;
}
#endif // INTEL_CUSTOMIZATION

/// Determines if a loop is dead.
///
/// This assumes that we've already checked for unique exit and exiting blocks,
/// and that the code is in LCSSA form.
static bool isLoopDead(Loop *L, ScalarEvolution &SE,
                       SmallVectorImpl<BasicBlock *> &ExitingBlocks,
                       BasicBlock *ExitBlock, bool &Changed,
#if INTEL_CUSTOMIZATION
                       bool &NotInfinite,
#endif // INTEL_CUSTOMIZATION
                       BasicBlock *Preheader) {
  // Make sure that all PHI entries coming from the loop are loop invariant.
  // Because the code is in LCSSA form, any values used outside of the loop
  // must pass through a PHI in the exit block, meaning that this check is
  // sufficient to guarantee that no loop-variant values are used outside
  // of the loop.
  bool AllEntriesInvariant = true;
  bool AllOutgoingValuesSame = true;
  for (PHINode &P : ExitBlock->phis()) {
    Value *incoming = P.getIncomingValueForBlock(ExitingBlocks[0]);

    // Make sure all exiting blocks produce the same incoming value for the exit
    // block.  If there are different incoming values for different exiting
    // blocks, then it is impossible to statically determine which value should
    // be used.
    AllOutgoingValuesSame =
        all_of(makeArrayRef(ExitingBlocks).slice(1), [&](BasicBlock *BB) {
          return incoming == P.getIncomingValueForBlock(BB);
        });

    if (!AllOutgoingValuesSame)
      break;

    if (Instruction *I = dyn_cast<Instruction>(incoming))
      if (!L->makeLoopInvariant(I, Changed, Preheader->getTerminator())) {

#if INTEL_CUSTOMIZATION
        // p = pstart;
        // {
        //   p++; // actually p += sizeof(*p) in bytes
        // } while (*p)
        // pp = PHI(p) // 1 arg only
        // len = pp-pstart;
        // if (len != 0)
        //
        // If "p" and "len" are only used to make the computation above, the
        // loop is dead. "len" is guaranteed to be nonzero, as pointer
        // wraparound is undefined.
        // We can replace p with undef, and len with sizeof(*p), without
        // changing the code behavior. The loop deleter will then remove the
        // loop, if the loop has no side effects, all other results are
        // invariant, etc. (the usual criteria)
        AllEntriesInvariant = false;
        if (!I->getType()->isPointerTy())
          // cannot be generalized to integers without knowing if the loop
          // will terminate.
          break;

        uint64_t MinVal = 0;
        assert(P.getModule() != nullptr && "Null module found!");
        const DataLayout &DL = P.getModule()->getDataLayout();

        // First, analyze the loop and get the initial value "pstart" and
        // the real pointer increment value.
        Value *Initial = getInitialValueAndInc(L, &P, MinVal, DL);
        if (Initial == nullptr || MinVal == 0)
          break;

        // Find the instruction defining "len" above, by starting at the phi
        // at the loop exit, and walking its uses.
        // getInitialValueandInc() checks that the phi has only 1 incoming
        // x value.
        // This is important, as the "len" computation must be dominated
        // by the loop body so that we are guaranteed the loop has executed
        // at least once.
        Instruction *SubResult = nullptr;
        Instruction *CurrInst = &P;
        while (CurrInst->hasOneUse()) {
          // pattern may be:
          //   %P = phi [x]
          //   %1 = ptrtoint %P
          //   %2 = ptrtoint %Initial
          //   %len = sub %1 %2
          // Only ptrtoint and bitcast are allowed.
          Instruction *User = CurrInst->user_back();
          if (User->getOpcode() == Instruction::Sub) {
            // "len" must be as above: operand 0 is directly derived from
            // the phi, and operand 1 must be the initial value of "p".
            if (User->getOperand(0) != CurrInst)
              break;
            // The other sub operand may have some ptrtoints that we need
            // to get through.
            if (stripCast(User->getOperand(1)) == Initial)
              SubResult = User;
            CurrInst = User;
            break;
          }
          if (!isa<BitCastInst>(User) && !isa<PtrToIntInst>(User))
            break;
          CurrInst = User;
        }

        if (SubResult == nullptr)
          break;

        LLVM_DEBUG(
            dbgs()
                << "Loop result is always positive, looking for zero test.\n";
            SubResult->print(dbgs()); dbgs() << "\n");

        if (!CurrInst->hasOneUse())
          break;

        assert(CurrInst == SubResult && "Incorrect subtract pattern match");

        // CurrInst is now the subtraction resulting in "len".
        // We need to prove that "len" is only used to test zero/nonzero.
        // Some other operands may be applied to "len" before the compare.
        // As long as these operations do not change the zero/nonzero property
        // of "len", they can be ignored. More detail in AllUsesCmpZero().
        CurrInst = CurrInst->user_back();
        bool AllCmp = AllUsesCmpZero(CurrInst, MinVal, DL, 0);

        if (AllCmp) {
          // Replace "len" with the loop increment value (the minimum
          // difference if the loop only iterated one time). The subtraction
          // is now dead.
          LLVM_DEBUG(dbgs() << "Loop result only used in zero-test, can "
                            << "replace with constant " << MinVal << "\n");

          Value *MinValIR =
              ConstantInt::get(SubResult->getType(), MinVal, false);
          SubResult->replaceAllUsesWith(MinValIR);

          // I is the result incoming from the loop, which is the phi
          // argument "p" in the example. Replace it with a constant, to
          // force "p" to be dead. This allows the loop to be deleted if
          // suitable.
          I->replaceUsesOutsideBlock(
              UndefValue::get(cast<PointerType>(I->getType())), I->getParent());
          // Pointer increments can't roll over, tell the caller.
          NotInfinite = true;
          // This doesn't mean "all" entries; we will still continue to
          // check the other
          // live-out values of the loop and reset this flag if needed.
          AllEntriesInvariant = true;

          continue; // keep checking other live values
        }
#endif // INTEL_CUSTOMIZATION

        AllEntriesInvariant = false;
        break;
      }
  }

  if (Changed)
    SE.forgetLoopDispositions(L);

  if (!AllEntriesInvariant || !AllOutgoingValuesSame)
    return false;

  // Make sure that no instructions in the block have potential side-effects.
  // This includes instructions that could write to memory, and loads that are
  // marked volatile.
  for (auto &I : L->blocks())
    if (any_of(*I, [](Instruction &I) { return I.mayHaveSideEffects(); }))
      return false;
  return true;
}

/// This function returns true if there is no viable path from the
/// entry block to the header of \p L. Right now, it only does
/// a local search to save compile time.
static bool isLoopNeverExecuted(Loop *L) {
  using namespace PatternMatch;

  auto *Preheader = L->getLoopPreheader();
  // TODO: We can relax this constraint, since we just need a loop
  // predecessor.
  assert(Preheader && "Needs preheader!");

  if (Preheader == &Preheader->getParent()->getEntryBlock())
    return false;
  // All predecessors of the preheader should have a constant conditional
  // branch, with the loop's preheader as not-taken.
  for (auto *Pred: predecessors(Preheader)) {
    BasicBlock *Taken, *NotTaken;
    ConstantInt *Cond;
    if (!match(Pred->getTerminator(),
               m_Br(m_ConstantInt(Cond), Taken, NotTaken)))
      return false;
    if (!Cond->getZExtValue())
      std::swap(Taken, NotTaken);
    if (Taken == Preheader)
      return false;
  }
  assert(!pred_empty(Preheader) &&
         "Preheader should have predecessors at this point!");
  // All the predecessors have the loop preheader as not-taken target.
  return true;
}

/// Remove a loop if it is dead.
///
/// A loop is considered dead if it does not impact the observable behavior of
/// the program other than finite running time. This never removes a loop that
/// might be infinite (unless it is never executed), as doing so could change
/// the halting/non-halting nature of a program.
///
/// This entire process relies pretty heavily on LoopSimplify form and LCSSA in
/// order to make various safety checks work.
///
/// \returns true if any changes were made. This may mutate the loop even if it
/// is unable to delete it due to hoisting trivially loop invariant
/// instructions out of the loop.
static LoopDeletionResult deleteLoopIfDead(Loop *L, DominatorTree &DT,
                                           ScalarEvolution &SE, LoopInfo &LI,
                                           MemorySSA *MSSA) {
  assert(L->isLCSSAForm(DT) && "Expected LCSSA!");

  // We can only remove the loop if there is a preheader that we can branch from
  // after removing it. Also, if LoopSimplify form is not available, stay out
  // of trouble.
  BasicBlock *Preheader = L->getLoopPreheader();
  if (!Preheader || !L->hasDedicatedExits()) {
    LLVM_DEBUG(
        dbgs()
        << "Deletion requires Loop with preheader and dedicated exits.\n");
    return LoopDeletionResult::Unmodified;
  }
  // We can't remove loops that contain subloops.  If the subloops were dead,
  // they would already have been removed in earlier executions of this pass.
  if (L->begin() != L->end()) {
    LLVM_DEBUG(dbgs() << "Loop contains subloops.\n");
    return LoopDeletionResult::Unmodified;
  }


  BasicBlock *ExitBlock = L->getUniqueExitBlock();

  if (ExitBlock && isLoopNeverExecuted(L)) {
    LLVM_DEBUG(dbgs() << "Loop is proven to never execute, delete it!");
    // Set incoming value to undef for phi nodes in the exit block.
    for (PHINode &P : ExitBlock->phis()) {
      std::fill(P.incoming_values().begin(), P.incoming_values().end(),
                UndefValue::get(P.getType()));
    }
    deleteDeadLoop(L, &DT, &SE, &LI, MSSA);
    ++NumDeleted;
    return LoopDeletionResult::Deleted;
  }

  // The remaining checks below are for a loop being dead because all statements
  // in the loop are invariant.
  SmallVector<BasicBlock *, 4> ExitingBlocks;
  L->getExitingBlocks(ExitingBlocks);

  // We require that the loop only have a single exit block.  Otherwise, we'd
  // be in the situation of needing to be able to solve statically which exit
  // block will be branched to, or trying to preserve the branching logic in
  // a loop invariant manner.
  if (!ExitBlock) {
    LLVM_DEBUG(dbgs() << "Deletion requires single exit block\n");
    return LoopDeletionResult::Unmodified;
  }
  // Finally, we have to check that the loop really is dead.
  bool Changed = false;
#if INTEL_CUSTOMIZATION
  bool NotInfinite = false;
  if (!isLoopDead(L, SE, ExitingBlocks, ExitBlock, Changed, NotInfinite,
                  Preheader)) {
#endif // INTEL_CUSTOMIZATION
    LLVM_DEBUG(dbgs() << "Loop is not invariant, cannot delete.\n");
    return Changed ? LoopDeletionResult::Modified
                   : LoopDeletionResult::Unmodified;
  }

  // Don't remove loops for which we can't solve the trip count.
  // They could be infinite, in which case we'd be changing program behavior.
  const SCEV *S = SE.getConstantMaxBackedgeTakenCount(L);
#if INTEL_CUSTOMIZATION
  if (isa<SCEVCouldNotCompute>(S) && !NotInfinite) {
#endif // INTEL_CUSTOMIZATION
    LLVM_DEBUG(dbgs() << "Could not compute SCEV MaxBackedgeTakenCount.\n");
    return Changed ? LoopDeletionResult::Modified
                   : LoopDeletionResult::Unmodified;
  }

  LLVM_DEBUG(dbgs() << "Loop is invariant, delete it!");
  deleteDeadLoop(L, &DT, &SE, &LI, MSSA);
  ++NumDeleted;

  return LoopDeletionResult::Deleted;
}

PreservedAnalyses LoopDeletionPass::run(Loop &L, LoopAnalysisManager &AM,
                                        LoopStandardAnalysisResults &AR,
                                        LPMUpdater &Updater) {

  LLVM_DEBUG(dbgs() << "Analyzing Loop for deletion: ");
  LLVM_DEBUG(L.dump());
<<<<<<< HEAD
  std::string LoopName = L.getName();
=======
  std::string LoopName = std::string(L.getName());
>>>>>>> 586bea3e
  auto Result = deleteLoopIfDead(&L, AR.DT, AR.SE, AR.LI, AR.MSSA);
  if (Result == LoopDeletionResult::Unmodified)
    return PreservedAnalyses::all();

  if (Result == LoopDeletionResult::Deleted)
    Updater.markLoopAsDeleted(L, LoopName);

  auto PA = getLoopPassPreservedAnalyses();
  if (AR.MSSA)
    PA.preserve<MemorySSAAnalysis>();
  return PA;
}

namespace {
class LoopDeletionLegacyPass : public LoopPass {
public:
  static char ID; // Pass ID, replacement for typeid
  LoopDeletionLegacyPass() : LoopPass(ID) {
    initializeLoopDeletionLegacyPassPass(*PassRegistry::getPassRegistry());
  }

  // Possibly eliminate loop L if it is dead.
  bool runOnLoop(Loop *L, LPPassManager &) override;

  void getAnalysisUsage(AnalysisUsage &AU) const override {
    AU.addPreserved<MemorySSAWrapperPass>();
    getLoopAnalysisUsage(AU);
  }
};
}

char LoopDeletionLegacyPass::ID = 0;
INITIALIZE_PASS_BEGIN(LoopDeletionLegacyPass, "loop-deletion",
                      "Delete dead loops", false, false)
INITIALIZE_PASS_DEPENDENCY(LoopPass)
INITIALIZE_PASS_END(LoopDeletionLegacyPass, "loop-deletion",
                    "Delete dead loops", false, false)

Pass *llvm::createLoopDeletionPass() { return new LoopDeletionLegacyPass(); }

bool LoopDeletionLegacyPass::runOnLoop(Loop *L, LPPassManager &LPM) {
  if (skipLoop(L))
    return false;
  DominatorTree &DT = getAnalysis<DominatorTreeWrapperPass>().getDomTree();
  ScalarEvolution &SE = getAnalysis<ScalarEvolutionWrapperPass>().getSE();
  LoopInfo &LI = getAnalysis<LoopInfoWrapperPass>().getLoopInfo();
  auto *MSSAAnalysis = getAnalysisIfAvailable<MemorySSAWrapperPass>();
  MemorySSA *MSSA = nullptr;
  if (MSSAAnalysis)
    MSSA = &MSSAAnalysis->getMSSA();

  LLVM_DEBUG(dbgs() << "Analyzing Loop for deletion: ");
  LLVM_DEBUG(L->dump());

  LoopDeletionResult Result = deleteLoopIfDead(L, DT, SE, LI, MSSA);

  if (Result == LoopDeletionResult::Deleted)
    LPM.markLoopAsDeleted(*L);

  return Result != LoopDeletionResult::Unmodified;
}<|MERGE_RESOLUTION|>--- conflicted
+++ resolved
@@ -535,11 +535,7 @@
 
   LLVM_DEBUG(dbgs() << "Analyzing Loop for deletion: ");
   LLVM_DEBUG(L.dump());
-<<<<<<< HEAD
-  std::string LoopName = L.getName();
-=======
   std::string LoopName = std::string(L.getName());
->>>>>>> 586bea3e
   auto Result = deleteLoopIfDead(&L, AR.DT, AR.SE, AR.LI, AR.MSSA);
   if (Result == LoopDeletionResult::Unmodified)
     return PreservedAnalyses::all();
