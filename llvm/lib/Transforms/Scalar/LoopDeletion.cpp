--- conflicted
+++ resolved
@@ -528,18 +528,10 @@
   // Don't remove loops for which we can't solve the trip count.
   // They could be infinite, in which case we'd be changing program behavior.
   const SCEV *S = SE.getConstantMaxBackedgeTakenCount(L);
-<<<<<<< HEAD
 #if INTEL_CUSTOMIZATION
-  if (isa<SCEVCouldNotCompute>(S) &&
-      !L->getHeader()->getParent()->mustProgress() && !hasMustProgress(L) &&
-      !NotInfinite) {
+  if (isa<SCEVCouldNotCompute>(S) && !NotInfinite) {
 #endif // INTEL_CUSTOMIZATION
-    LLVM_DEBUG(dbgs() << "Could not compute SCEV MaxBackedgeTakenCount and was "
-                         "not required to make progress.\n");
-=======
-  if (isa<SCEVCouldNotCompute>(S)) {
     LLVM_DEBUG(dbgs() << "Could not compute SCEV MaxBackedgeTakenCount.\n");
->>>>>>> 04a08964
     return Changed ? LoopDeletionResult::Modified
                    : LoopDeletionResult::Unmodified;
   }
