//===- LoopDeletion.cpp - Dead Loop Deletion Pass ---------------===//
//
// Part of the LLVM Project, under the Apache License v2.0 with LLVM Exceptions.
// See https://llvm.org/LICENSE.txt for license information.
// SPDX-License-Identifier: Apache-2.0 WITH LLVM-exception
//
//===----------------------------------------------------------------------===//
//
// This file implements the Dead Loop Deletion Pass. This pass is responsible
// for eliminating loops with non-infinite computable trip counts that have no
// side effects or volatile instructions, and do not contribute to the
// computation of the function's return value.
//
//===----------------------------------------------------------------------===//

#include "llvm/Transforms/Scalar/LoopDeletion.h"
#include "llvm/ADT/SmallVector.h"
#include "llvm/ADT/Statistic.h"
#include "llvm/Analysis/GlobalsModRef.h"
#include "llvm/Analysis/LoopPass.h"
#include "llvm/Analysis/MemorySSA.h"
#include "llvm/Analysis/OptimizationRemarkEmitter.h"
#include "llvm/IR/Dominators.h"
#include "llvm/IR/PatternMatch.h"
#include "llvm/InitializePasses.h"
#include "llvm/Transforms/Scalar.h"
#include "llvm/Transforms/Scalar/LoopPassManager.h"
#include "llvm/Transforms/Utils/LoopUtils.h"

using namespace llvm;

#define DEBUG_TYPE "loop-delete"

STATISTIC(NumDeleted, "Number of loops deleted");

enum class LoopDeletionResult {
  Unmodified,
  Modified,
  Deleted,
};

<<<<<<< HEAD
#if INTEL_CUSTOMIZATION
// Analyze a loop for this pattern:
//
// while.header:
//   %src = phi (%ptr , %initial)
//   %ptr = getelementptr inbounds Ty, Ty* %src, CONST
//   ...
//   br %condition, %while.header, %loop.exit
// loop.exit:
//   PN = phi %ptr
//
// "ptr" is a simple pointer-type induction variable that is incremented by
// a constant amount on every loop iteration, and initialized outside the loop.
//
// "PN" is the phi at the loop exit for the loop result. It must have only one
// incoming value, which implies that the loop body dominates the exit, and
// the loop has  executed at least one time.
// "inc" is set to the integer increment value from the GEP.
// The function returns the initial value "%initial".
// If the loop does not fit this pattern, nullptr is returned.
static Value *getInitialValueAndInc(Loop *L, PHINode *PN, uint64_t &inc,
                                    const DataLayout &DL) {
  PHINode *HeaderPhi = nullptr;
  Instruction *UpdateInst = nullptr;
  int64_t Increment = 0;

  // exit phi must have 1 arg
  if (PN->getNumIncomingValues() > 1)
    return nullptr;
  Value *ValInLoop = PN->getIncomingValue(0);

  // Since this is pointer type, we're looking for a GEP increment.
  if (auto *G = dyn_cast<GetElementPtrInst>(ValInLoop)) {
    if (G->getNumIndices() != 1 || !G->hasAllConstantIndices())
      return nullptr;
    if (ConstantInt *IdxCI = dyn_cast<ConstantInt>(G->getOperand(1))) {
      int64_t IdxVal = IdxCI->getSExtValue();
      // Increment = sizeof(Ty) * index
      Increment = DL.getTypeAllocSize(G->getResultElementType()) * IdxVal;
      if (Increment <= 0)
        return nullptr;
      HeaderPhi = dyn_cast<PHINode>(G->getPointerOperand());
      UpdateInst = G;
    }
  }

  if (UpdateInst == nullptr)
    return nullptr;

  // No other updates to the induction pointer are allowed.
  // There should be a phi at the top of the loop with the GEP and the initial
  // value.
  if (!HeaderPhi || HeaderPhi->getParent() != L->getHeader() ||
      HeaderPhi->getNumIncomingValues() != 2)
    return nullptr;

  Value *InitVal = nullptr;
  if (HeaderPhi->getIncomingValue(0) == UpdateInst)
    InitVal = HeaderPhi->getIncomingValue(1);
  else if (HeaderPhi->getIncomingValue(1) == UpdateInst)
    InitVal = HeaderPhi->getIncomingValue(0);
  else
    return nullptr;

  // Make sure the initial value is really outside the loop.
  if (!L->isLoopInvariant(InitVal))
    return nullptr;

  inc = Increment;
  return InitVal;
}

// Remove any bitcasts and ptrtoint instructions defining V, returning the
// original source (or V itself).
static Value *stripCast(Value *V) {
  if (!V)
    return nullptr;
  // backwards walk of sequence: [bitcast], [bitcast],...[ptrtoint]
  if (auto *ConvInst = dyn_cast<PtrToIntInst>(V))
    V = ConvInst->getOperand(0);
  return V->stripPointerCasts();
}

// Used by the array "len" optimization below.
// Given a Value "len" that is the result of a computation with minimum
// value "MinVal", we may be able to prove that "len" can be replaced
// with the constant "MinVal".
// One case is if "len" is ultimately used in a zero-compare
// instruction, and no other instructions along the way, can make "len" zero.
//
// "I" is the use of "len", where we start walking the uses.
// "MinVal" is the constant minimum value of "len".
// "depth" is a recursion limiter (capped at 2 levels).
//
// Example:
//  %sub.ptr.sub.i = sub i64 %sub.ptr.lhs.cast.i, %sub.ptr.rhs.cast.i
//  %9 = lshr exact i64 %sub.ptr.sub.i, 1
//  %conv2.i = trunc i64 %9 to i32
//  %retval.0.i98 = phi i32 [ %conv2.i, %while.end.i ], [ 0, %lor.lhs.false.i ],
//                            [ 0, %if.end ]
//  %13 = or i32 %retval.0.i111, %retval.0.i98
//  %14 = icmp eq i32 %13, 0
//  %tobool5 = icmp ne i32 %retval.0.i98, 0
//
// If we can prove that the subtraction must be at least 2,
// we can replace the subtraction with the constant 2, without changing
// the result of the two compares.
static bool AllUsesCmpZero(Instruction *I, uint64_t MinVal,
                           const DataLayout &DL, uint32_t depth) {
  bool found = false;
  if (!I)
    return false;

  // Walk the uses of I until we hit a compare.
  // We use a while-loop to process a chain of single-uses.
  // Then we handle multiple-uses with recursion.
  while (MinVal > 0) {
    CmpInst *Cmp = dyn_cast<CmpInst>(I);
    if (Cmp) {
      // Found a compare. Must be eq 0 or ne 0.
      if ((Cmp->getPredicate() != ICmpInst::ICMP_EQ) &&
          (Cmp->getPredicate() != ICmpInst::ICMP_NE))
        break;
      ConstantInt *CmpVal = dyn_cast<ConstantInt>(Cmp->getOperand(1));
      if (!CmpVal || !CmpVal->isZero())
        break;
      found = true;
      break;
    }

    // Process other instructions that we can prove won't make MinVal zero.
    ConstantInt *ShVal = nullptr;
    uint64_t TruncBits = 0;
    unsigned Opcode = I->getOpcode();
    switch (Opcode) {
    case Instruction::LShr:
      if ((ShVal = dyn_cast<ConstantInt>(I->getOperand(1))))
        MinVal = MinVal >> ShVal->getZExtValue();
      else
        MinVal = 0;
      break;
    case Instruction::AShr:
      if ((ShVal = dyn_cast<ConstantInt>(I->getOperand(1))))
        MinVal = (int64_t)MinVal >> ShVal->getZExtValue();
      else
        MinVal = 0;
      break;
    case Instruction::Shl:
      if ((ShVal = dyn_cast<ConstantInt>(I->getOperand(1))) &&
          I->hasNoUnsignedWrap())
        MinVal = MinVal << ShVal->getZExtValue();
      else
        MinVal = 0;
      break;
    case Instruction::Trunc:
      TruncBits = DL.getTypeStoreSize(I->getType());
      MinVal = MinVal & ((1ULL << TruncBits) - 1);
      break;
    case Instruction::Or:
      // OR will not change nonzero to zero.
      break;
    case Instruction::PHI:
      // Tracing PHI in forward direction; no-op.
      break;
    default:
      // Anything else, we bail out.
      MinVal = 0;
      break;
    }
    if (!I->hasOneUse())
      break; // multiple uses are OK. Recursive loop is below.

    // One use, look at the next inst in the chain.
    I = I->user_back();
  }

  // Handle instructions with multiple uses by searching each use recursively.
  // Each use must end in a zero-compare with the same allowable instructions.
  if (!found && MinVal > 0 && !I->hasOneUse() && depth < 2) {
    // depth check limits searching to 4 paths: more hits are very unlikely
    for (auto UIter = I->use_begin(), EIter = I->use_end();
         UIter != EIter;) { // inc is in loop
      Use &U = *UIter++;
      Instruction *User = dyn_cast<Instruction>(U.getUser());
      if (User == nullptr) {
        break;
      }
      found = AllUsesCmpZero(User, MinVal, DL, depth + 1);
      if (!found)
        break;
    }
  }
  return found;
}
#endif // INTEL_CUSTOMIZATION
=======
static LoopDeletionResult merge(LoopDeletionResult A, LoopDeletionResult B) {
  if (A == LoopDeletionResult::Deleted || B == LoopDeletionResult::Deleted)
    return LoopDeletionResult::Deleted;
  if (A == LoopDeletionResult::Modified || B == LoopDeletionResult::Modified)
    return LoopDeletionResult::Modified;
  return LoopDeletionResult::Unmodified;
}
>>>>>>> 4739dd67

/// Determines if a loop is dead.
///
/// This assumes that we've already checked for unique exit and exiting blocks,
/// and that the code is in LCSSA form.
static bool isLoopDead(Loop *L, ScalarEvolution &SE,
                       SmallVectorImpl<BasicBlock *> &ExitingBlocks,
                       BasicBlock *ExitBlock, bool &Changed,
#if INTEL_CUSTOMIZATION
                       bool &NotInfinite,
#endif // INTEL_CUSTOMIZATION
                       BasicBlock *Preheader) {
  // Make sure that all PHI entries coming from the loop are loop invariant.
  // Because the code is in LCSSA form, any values used outside of the loop
  // must pass through a PHI in the exit block, meaning that this check is
  // sufficient to guarantee that no loop-variant values are used outside
  // of the loop.
  bool AllEntriesInvariant = true;
  bool AllOutgoingValuesSame = true;
  if (!L->hasNoExitBlocks()) {
    for (PHINode &P : ExitBlock->phis()) {
      Value *incoming = P.getIncomingValueForBlock(ExitingBlocks[0]);

      // Make sure all exiting blocks produce the same incoming value for the
      // block. If there are different incoming values for different exiting
      // blocks, then it is impossible to statically determine which value
      // should be used.
      AllOutgoingValuesSame =
          all_of(makeArrayRef(ExitingBlocks).slice(1), [&](BasicBlock *BB) {
            return incoming == P.getIncomingValueForBlock(BB);
          });

      if (!AllOutgoingValuesSame)
        break;

      if (Instruction *I = dyn_cast<Instruction>(incoming))
        if (!L->makeLoopInvariant(I, Changed, Preheader->getTerminator())) {
#if INTEL_CUSTOMIZATION
          // p = pstart;
          // {
          //   p++; // actually p += sizeof(*p) in bytes
          // } while (*p)
          // pp = PHI(p) // 1 arg only
          // len = pp-pstart;
          // if (len != 0)
          //
          // If "p" and "len" are only used to make the computation above, the
          // loop is dead. "len" is guaranteed to be nonzero, as pointer
          // wraparound is undefined.
          // We can replace p with undef, and len with sizeof(*p), without
          // changing the code behavior. The loop deleter will then remove the
          // loop, if the loop has no side effects, all other results are
          // invariant, etc. (the usual criteria)
          AllEntriesInvariant = false;
          if (!I->getType()->isPointerTy())
            // cannot be generalized to integers without knowing if the loop
            // will terminate.
            break;

          uint64_t MinVal = 0;
          assert(P.getModule() != nullptr && "Null module found!");
          const DataLayout &DL = P.getModule()->getDataLayout();

          // First, analyze the loop and get the initial value "pstart" and
          // the real pointer increment value.
          Value *Initial = getInitialValueAndInc(L, &P, MinVal, DL);
          if (Initial == nullptr || MinVal == 0)
            break;

          // Find the instruction defining "len" above, by starting at the phi
          // at the loop exit, and walking its uses.
          // getInitialValueandInc() checks that the phi has only 1 incoming
          // x value.
          // This is important, as the "len" computation must be dominated
          // by the loop body so that we are guaranteed the loop has executed
          // at least once.
          Instruction *SubResult = nullptr;
          Instruction *CurrInst = &P;
          while (CurrInst->hasOneUse()) {
            // pattern may be:
            //   %P = phi [x]
            //   %1 = ptrtoint %P
            //   %2 = ptrtoint %Initial
            //   %len = sub %1 %2
            // Only ptrtoint and bitcast are allowed.
            Instruction *User = CurrInst->user_back();
            if (User->getOpcode() == Instruction::Sub) {
              // "len" must be as above: operand 0 is directly derived from
              // the phi, and operand 1 must be the initial value of "p".
              if (User->getOperand(0) != CurrInst)
                break;
              // The other sub operand may have some ptrtoints that we need
              // to get through.
              if (stripCast(User->getOperand(1)) == Initial)
                SubResult = User;
              CurrInst = User;
              break;
            }
            if (!isa<BitCastInst>(User) && !isa<PtrToIntInst>(User))
              break;
            CurrInst = User;
          }

          if (SubResult == nullptr)
            break;

          LLVM_DEBUG(
              dbgs()
                  << "Loop result is always positive, looking for zero test.\n";
              SubResult->print(dbgs()); dbgs() << "\n");

          if (!CurrInst->hasOneUse())
            break;

          assert(CurrInst == SubResult && "Incorrect subtract pattern match");

          // CurrInst is now the subtraction resulting in "len".
          // We need to prove that "len" is only used to test zero/nonzero.
          // Some other operands may be applied to "len" before the compare.
          // As long as these operations do not change the zero/nonzero property
          // of "len", they can be ignored. More detail in AllUsesCmpZero().
          CurrInst = CurrInst->user_back();
          bool AllCmp = AllUsesCmpZero(CurrInst, MinVal, DL, 0);

          if (AllCmp) {
            // Replace "len" with the loop increment value (the minimum
            // difference if the loop only iterated one time). The subtraction
            // is now dead.
            LLVM_DEBUG(dbgs() << "Loop result only used in zero-test, can "
                              << "replace with constant " << MinVal << "\n");

            Value *MinValIR =
                ConstantInt::get(SubResult->getType(), MinVal, false);
            SubResult->replaceAllUsesWith(MinValIR);

            // I is the result incoming from the loop, which is the phi
            // argument "p" in the example. Replace it with a constant, to
            // force "p" to be dead. This allows the loop to be deleted if
            // suitable.
            I->replaceUsesOutsideBlock(
                UndefValue::get(cast<PointerType>(I->getType())),
                I->getParent());
            // Pointer increments can't roll over, tell the caller.
            NotInfinite = true;
            // This doesn't mean "all" entries; we will still continue to
            // check the other
            // live-out values of the loop and reset this flag if needed.
            AllEntriesInvariant = true;

            continue; // keep checking other live values
          }
#endif // INTEL_CUSTOMIZATION
          AllEntriesInvariant = false;
          break;
        }
    }
  }

  if (Changed)
    SE.forgetLoopDispositions(L);

  if (!AllEntriesInvariant || !AllOutgoingValuesSame)
    return false;

  // Make sure that no instructions in the block have potential side-effects.
  // This includes instructions that could write to memory, and loads that are
  // marked volatile.
  for (auto &I : L->blocks())
    if (any_of(*I, [](Instruction &I) {
          return I.mayHaveSideEffects() && !I.isDroppable();
        }))
      return false;
  return true;
}

/// This function returns true if there is no viable path from the
/// entry block to the header of \p L. Right now, it only does
/// a local search to save compile time.
static bool isLoopNeverExecuted(Loop *L) {
  using namespace PatternMatch;

  auto *Preheader = L->getLoopPreheader();
  // TODO: We can relax this constraint, since we just need a loop
  // predecessor.
  assert(Preheader && "Needs preheader!");

  if (Preheader == &Preheader->getParent()->getEntryBlock())
    return false;
  // All predecessors of the preheader should have a constant conditional
  // branch, with the loop's preheader as not-taken.
  for (auto *Pred: predecessors(Preheader)) {
    BasicBlock *Taken, *NotTaken;
    ConstantInt *Cond;
    if (!match(Pred->getTerminator(),
               m_Br(m_ConstantInt(Cond), Taken, NotTaken)))
      return false;
    if (!Cond->getZExtValue())
      std::swap(Taken, NotTaken);
    if (Taken == Preheader)
      return false;
  }
  assert(!pred_empty(Preheader) &&
         "Preheader should have predecessors at this point!");
  // All the predecessors have the loop preheader as not-taken target.
  return true;
}

/// If we can prove the backedge is untaken, remove it.  This destroys the
/// loop, but leaves the (now trivially loop invariant) control flow and
/// side effects (if any) in place.
static LoopDeletionResult
breakBackedgeIfNotTaken(Loop *L, DominatorTree &DT, ScalarEvolution &SE,
                        LoopInfo &LI, MemorySSA *MSSA,
                        OptimizationRemarkEmitter &ORE) {
  assert(L->isLCSSAForm(DT) && "Expected LCSSA!");

  if (!L->getLoopLatch())
    return LoopDeletionResult::Unmodified;

  auto *BTC = SE.getBackedgeTakenCount(L);
  if (!BTC->isZero())
    return LoopDeletionResult::Unmodified;

  // For non-outermost loops, the tricky case is that we can drop blocks
  // out of both inner and outer loops at the same time.  This results in
  // new exiting block for the outer loop appearing, and possibly needing
  // an lcssa phi inserted.  (See loop_nest_lcssa test case in zero-btc.ll)
  // TODO: We can handle a bunch of cases here without much work, revisit.
  if (!L->isOutermost())
    return LoopDeletionResult::Unmodified;

  breakLoopBackedge(L, DT, SE, LI, MSSA);
  return LoopDeletionResult::Deleted;
}

/// Remove a loop if it is dead.
///
/// A loop is considered dead either if it does not impact the observable
/// behavior of the program other than finite running time, or if it is
/// required to make progress by an attribute such as 'mustprogress' or
/// 'llvm.loop.mustprogress' and does not make any. This may remove
/// infinite loops that have been required to make progress.
///
/// This entire process relies pretty heavily on LoopSimplify form and LCSSA in
/// order to make various safety checks work.
///
/// \returns true if any changes were made. This may mutate the loop even if it
/// is unable to delete it due to hoisting trivially loop invariant
/// instructions out of the loop.
static LoopDeletionResult deleteLoopIfDead(Loop *L, DominatorTree &DT,
                                           ScalarEvolution &SE, LoopInfo &LI,
                                           MemorySSA *MSSA,
                                           OptimizationRemarkEmitter &ORE) {
  assert(L->isLCSSAForm(DT) && "Expected LCSSA!");

  // We can only remove the loop if there is a preheader that we can branch from
  // after removing it. Also, if LoopSimplify form is not available, stay out
  // of trouble.
  BasicBlock *Preheader = L->getLoopPreheader();
  if (!Preheader || !L->hasDedicatedExits()) {
    LLVM_DEBUG(
        dbgs()
        << "Deletion requires Loop with preheader and dedicated exits.\n");
    return LoopDeletionResult::Unmodified;
  }

  BasicBlock *ExitBlock = L->getUniqueExitBlock();

  if (ExitBlock && isLoopNeverExecuted(L)) {
    LLVM_DEBUG(dbgs() << "Loop is proven to never execute, delete it!");
    // We need to forget the loop before setting the incoming values of the exit
    // phis to undef, so we properly invalidate the SCEV expressions for those
    // phis.
    SE.forgetLoop(L);
    // Set incoming value to undef for phi nodes in the exit block.
    for (PHINode &P : ExitBlock->phis()) {
      std::fill(P.incoming_values().begin(), P.incoming_values().end(),
                UndefValue::get(P.getType()));
    }
    ORE.emit([&]() {
      return OptimizationRemark(DEBUG_TYPE, "NeverExecutes", L->getStartLoc(),
                                L->getHeader())
             << "Loop deleted because it never executes";
    });
    deleteDeadLoop(L, &DT, &SE, &LI, MSSA);
    ++NumDeleted;
    return LoopDeletionResult::Deleted;
  }

  // The remaining checks below are for a loop being dead because all statements
  // in the loop are invariant.
  SmallVector<BasicBlock *, 4> ExitingBlocks;
  L->getExitingBlocks(ExitingBlocks);

  // We require that the loop has at most one exit block. Otherwise, we'd be in
  // the situation of needing to be able to solve statically which exit block
  // will be branched to, or trying to preserve the branching logic in a loop
  // invariant manner.
  if (!ExitBlock && !L->hasNoExitBlocks()) {
    LLVM_DEBUG(dbgs() << "Deletion requires at most one exit block.\n");
    return LoopDeletionResult::Unmodified;
  }
  // Finally, we have to check that the loop really is dead.
  bool Changed = false;
#if INTEL_CUSTOMIZATION
  bool NotInfinite = false;
  if (!isLoopDead(L, SE, ExitingBlocks, ExitBlock, Changed, NotInfinite,
                  Preheader)) {
#endif // INTEL_CUSTOMIZATION
    LLVM_DEBUG(dbgs() << "Loop is not invariant, cannot delete.\n");
    return Changed ? LoopDeletionResult::Modified
                   : LoopDeletionResult::Unmodified;
  }

  // Don't remove loops for which we can't solve the trip count unless the loop
  // was required to make progress but has been determined to be dead.
  const SCEV *S = SE.getConstantMaxBackedgeTakenCount(L);

#if INTEL_CUSTOMIZATION
  if (isa<SCEVCouldNotCompute>(S) && !NotInfinite &&
      !L->getHeader()->getParent()->mustProgress() && !hasMustProgress(L)) {
#endif // INTEL_CUSTOMIZATION
    LLVM_DEBUG(dbgs() << "Could not compute SCEV MaxBackedgeTakenCount and was "
                         "not required to make progress.\n");
    return Changed ? LoopDeletionResult::Modified
                   : LoopDeletionResult::Unmodified;
  }

  LLVM_DEBUG(dbgs() << "Loop is invariant, delete it!");
  ORE.emit([&]() {
    return OptimizationRemark(DEBUG_TYPE, "Invariant", L->getStartLoc(),
                              L->getHeader())
           << "Loop deleted because it is invariant";
  });
  deleteDeadLoop(L, &DT, &SE, &LI, MSSA);
  ++NumDeleted;

  return LoopDeletionResult::Deleted;
}

PreservedAnalyses LoopDeletionPass::run(Loop &L, LoopAnalysisManager &AM,
                                        LoopStandardAnalysisResults &AR,
                                        LPMUpdater &Updater) {

  LLVM_DEBUG(dbgs() << "Analyzing Loop for deletion: ");
  LLVM_DEBUG(L.dump());
  std::string LoopName = std::string(L.getName());
  // For the new PM, we can't use OptimizationRemarkEmitter as an analysis
  // pass. Function analyses need to be preserved across loop transformations
  // but ORE cannot be preserved (see comment before the pass definition).
  OptimizationRemarkEmitter ORE(L.getHeader()->getParent());
  auto Result = deleteLoopIfDead(&L, AR.DT, AR.SE, AR.LI, AR.MSSA, ORE);

  // If we can prove the backedge isn't taken, just break it and be done.  This
  // leaves the loop structure in place which means it can handle dispatching
  // to the right exit based on whatever loop invariant structure remains.
  if (Result != LoopDeletionResult::Deleted)
    Result = merge(Result, breakBackedgeIfNotTaken(&L, AR.DT, AR.SE, AR.LI,
                                                   AR.MSSA, ORE));

  if (Result == LoopDeletionResult::Unmodified)
    return PreservedAnalyses::all();

  if (Result == LoopDeletionResult::Deleted)
    Updater.markLoopAsDeleted(L, LoopName);

  auto PA = getLoopPassPreservedAnalyses();
  if (AR.MSSA)
    PA.preserve<MemorySSAAnalysis>();
  return PA;
}

namespace {
class LoopDeletionLegacyPass : public LoopPass {
public:
  static char ID; // Pass ID, replacement for typeid
  LoopDeletionLegacyPass() : LoopPass(ID) {
    initializeLoopDeletionLegacyPassPass(*PassRegistry::getPassRegistry());
  }

  // Possibly eliminate loop L if it is dead.
  bool runOnLoop(Loop *L, LPPassManager &) override;

  void getAnalysisUsage(AnalysisUsage &AU) const override {
    AU.addPreserved<MemorySSAWrapperPass>();
    getLoopAnalysisUsage(AU);
  }
};
}

char LoopDeletionLegacyPass::ID = 0;
INITIALIZE_PASS_BEGIN(LoopDeletionLegacyPass, "loop-deletion",
                      "Delete dead loops", false, false)
INITIALIZE_PASS_DEPENDENCY(LoopPass)
INITIALIZE_PASS_END(LoopDeletionLegacyPass, "loop-deletion",
                    "Delete dead loops", false, false)

Pass *llvm::createLoopDeletionPass() { return new LoopDeletionLegacyPass(); }

bool LoopDeletionLegacyPass::runOnLoop(Loop *L, LPPassManager &LPM) {
  if (skipLoop(L))
    return false;
  DominatorTree &DT = getAnalysis<DominatorTreeWrapperPass>().getDomTree();
  ScalarEvolution &SE = getAnalysis<ScalarEvolutionWrapperPass>().getSE();
  LoopInfo &LI = getAnalysis<LoopInfoWrapperPass>().getLoopInfo();
  auto *MSSAAnalysis = getAnalysisIfAvailable<MemorySSAWrapperPass>();
  MemorySSA *MSSA = nullptr;
  if (MSSAAnalysis)
    MSSA = &MSSAAnalysis->getMSSA();
  // For the old PM, we can't use OptimizationRemarkEmitter as an analysis
  // pass.  Function analyses need to be preserved across loop transformations
  // but ORE cannot be preserved (see comment before the pass definition).
  OptimizationRemarkEmitter ORE(L->getHeader()->getParent());

  LLVM_DEBUG(dbgs() << "Analyzing Loop for deletion: ");
  LLVM_DEBUG(L->dump());

  LoopDeletionResult Result = deleteLoopIfDead(L, DT, SE, LI, MSSA, ORE);

  // If we can prove the backedge isn't taken, just break it and be done.  This
  // leaves the loop structure in place which means it can handle dispatching
  // to the right exit based on whatever loop invariant structure remains.
  if (Result != LoopDeletionResult::Deleted)
    Result = merge(Result, breakBackedgeIfNotTaken(L, DT, SE, LI, MSSA, ORE));

  if (Result == LoopDeletionResult::Deleted)
    LPM.markLoopAsDeleted(*L);

  return Result != LoopDeletionResult::Unmodified;
}<|MERGE_RESOLUTION|>--- conflicted
+++ resolved
@@ -39,7 +39,14 @@
   Deleted,
 };
 
-<<<<<<< HEAD
+static LoopDeletionResult merge(LoopDeletionResult A, LoopDeletionResult B) {
+  if (A == LoopDeletionResult::Deleted || B == LoopDeletionResult::Deleted)
+    return LoopDeletionResult::Deleted;
+  if (A == LoopDeletionResult::Modified || B == LoopDeletionResult::Modified)
+    return LoopDeletionResult::Modified;
+  return LoopDeletionResult::Unmodified;
+}
+
 #if INTEL_CUSTOMIZATION
 // Analyze a loop for this pattern:
 //
@@ -235,15 +242,6 @@
   return found;
 }
 #endif // INTEL_CUSTOMIZATION
-=======
-static LoopDeletionResult merge(LoopDeletionResult A, LoopDeletionResult B) {
-  if (A == LoopDeletionResult::Deleted || B == LoopDeletionResult::Deleted)
-    return LoopDeletionResult::Deleted;
-  if (A == LoopDeletionResult::Modified || B == LoopDeletionResult::Modified)
-    return LoopDeletionResult::Modified;
-  return LoopDeletionResult::Unmodified;
-}
->>>>>>> 4739dd67
 
 /// Determines if a loop is dead.
 ///
