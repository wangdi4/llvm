--- conflicted
+++ resolved
@@ -100,10 +100,23 @@
 
   DEPENDS
   intrinsics_gen
-<<<<<<< HEAD
 # INTEL_COLLAB
   directives_gen
 # end INTEL_COLLAB
+
+  COMPONENT_NAME
+  Scalar
+
+  LINK_COMPONENTS
+  AggressiveInstCombine
+  Analysis
+  Core
+  InstCombine
+# INTEL_CUSTOMIZATION
+  Intel_OptReport
+# end INTEL_CUSTOMIZATION
+  Support
+  TransformUtils
   )
 
 # INTEL_CUSTOMIZATION
@@ -116,18 +129,4 @@
   target_link_libraries(LLVMScalarOpts PRIVATE LLVMIntel_CSAScalarOpt)
 endif()
 # end INTEL_FEATURE_CSA
-# end INTEL_CUSTOMIZATION
-=======
-
-  COMPONENT_NAME
-  Scalar
-
-  LINK_COMPONENTS
-  AggressiveInstCombine
-  Analysis
-  Core
-  InstCombine
-  Support
-  TransformUtils
-  )
->>>>>>> 02f9fdea
+# end INTEL_CUSTOMIZATION