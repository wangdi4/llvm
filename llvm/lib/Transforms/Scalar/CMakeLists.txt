--- conflicted
+++ resolved
@@ -35,10 +35,7 @@
   Intel_MultiVersioning.cpp
   Intel_AddSubReassociate.cpp
   Intel_LoopCarriedCSE.cpp
-<<<<<<< HEAD
-=======
   IVSplit.cpp
->>>>>>> a04ae881
 # end INTEL_CUSTOMIZATION
   JumpThreading.cpp
   LICM.cpp
