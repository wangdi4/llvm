--- conflicted
+++ resolved
@@ -361,8 +361,6 @@
 static void combineAAMetadata(Instruction *ReplInst, Instruction *I) {
   // FIXME: MD_tbaa_struct and MD_mem_parallel_loop_access should also be
   // handled here, but combineMetadata doesn't support them yet
-<<<<<<< HEAD
-=======
 #if INTEL_CUSTOMIZATION
   unsigned KnownIDs[] = {LLVMContext::MD_tbaa,
                          LLVMContext::MD_alias_scope,
@@ -372,15 +370,11 @@
                          LLVMContext::MD_std_container_ptr,
                          LLVMContext::MD_std_container_ptr_iter};
 #else
->>>>>>> 2c3d3aad
   unsigned KnownIDs[] = {LLVMContext::MD_tbaa, LLVMContext::MD_alias_scope,
                          LLVMContext::MD_noalias,
                          LLVMContext::MD_invariant_group,
                          LLVMContext::MD_access_group};
-<<<<<<< HEAD
-=======
 #endif // INTEL_CUSTOMIZATION
->>>>>>> 2c3d3aad
   combineMetadata(ReplInst, I, KnownIDs, true);
 }
 
@@ -1153,17 +1147,6 @@
   // Update AA metadata
   // FIXME: MD_tbaa_struct and MD_mem_parallel_loop_access should also be
   // handled here, but combineMetadata doesn't support them yet
-<<<<<<< HEAD
-#if INTEL_CUSTOMIZATION
-  unsigned KnownIDs[] = {LLVMContext::MD_tbaa, LLVMContext::MD_alias_scope,
-                         LLVMContext::MD_noalias,
-                         LLVMContext::MD_invariant_group,
-                         LLVMContext::MD_access_group,
-                         LLVMContext::MD_std_container_ptr,
-                         LLVMContext::MD_std_container_ptr_iter};
-#endif // INTEL_CUSTOMIZATION
-=======
->>>>>>> 2c3d3aad
   combineAAMetadata(C, cpyLoad);
   if (cpyLoad != cpyStore)
     combineAAMetadata(C, cpyStore);
