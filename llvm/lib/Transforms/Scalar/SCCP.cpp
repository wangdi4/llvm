//===- SCCP.cpp - Sparse Conditional Constant Propagation -----------------===//
//
// Part of the LLVM Project, under the Apache License v2.0 with LLVM Exceptions.
// See https://llvm.org/LICENSE.txt for license information.
// SPDX-License-Identifier: Apache-2.0 WITH LLVM-exception
//
//===----------------------------------------------------------------------===//
//
// This file implements sparse conditional constant propagation and merging:
//
// Specifically, this:
//   * Assumes values are constant unless proven otherwise
//   * Assumes BasicBlocks are dead unless proven otherwise
//   * Proves values to be constant, and replaces them with constants
//   * Proves conditional branches to be unconditional
//
//===----------------------------------------------------------------------===//

#include "llvm/Transforms/Scalar/SCCP.h"
#include "llvm/ADT/ArrayRef.h"
#include "llvm/ADT/DenseMap.h"
#include "llvm/ADT/DenseSet.h"
#include "llvm/ADT/MapVector.h"
#include "llvm/ADT/PointerIntPair.h"
#include "llvm/ADT/STLExtras.h"
#include "llvm/ADT/SmallPtrSet.h"
#include "llvm/ADT/SmallVector.h"
#include "llvm/ADT/Statistic.h"
#include "llvm/Analysis/ConstantFolding.h"
#include "llvm/Analysis/GlobalsModRef.h"
#include "llvm/Analysis/Intel_Andersens.h"  // INTEL
#include "llvm/Analysis/Intel_WP.h"         // INTEL
#include "llvm/Analysis/ConstantFolding.h"
#include "llvm/Analysis/TargetLibraryInfo.h"
#include "llvm/Analysis/ValueLattice.h"
#include "llvm/Analysis/ValueLatticeUtils.h"
#include "llvm/IR/BasicBlock.h"
#include "llvm/IR/CallSite.h"
#include "llvm/IR/Constant.h"
#include "llvm/IR/Constants.h"
#include "llvm/IR/DataLayout.h"
#include "llvm/IR/DerivedTypes.h"
#include "llvm/IR/Function.h"
#include "llvm/IR/GlobalVariable.h"
#include "llvm/IR/InstVisitor.h"
#include "llvm/IR/InstrTypes.h"
#include "llvm/IR/Instruction.h"
#include "llvm/IR/Instructions.h"
#include "llvm/IR/Module.h"
#include "llvm/IR/PassManager.h"
#include "llvm/IR/Type.h"
#include "llvm/IR/User.h"
#include "llvm/IR/Value.h"
#include "llvm/InitializePasses.h"
#include "llvm/Pass.h"
#include "llvm/Support/Casting.h"
#include "llvm/Support/Debug.h"
#include "llvm/Support/ErrorHandling.h"
#include "llvm/Support/raw_ostream.h"
#include "llvm/Transforms/Scalar.h"
#include "llvm/Transforms/Utils/Local.h"
#include "llvm/Transforms/Utils/PredicateInfo.h"
#include <cassert>
#include <utility>
#include <vector>

using namespace llvm;

#define DEBUG_TYPE "sccp"

STATISTIC(NumInstRemoved, "Number of instructions removed");
STATISTIC(NumDeadBlocks , "Number of basic blocks unreachable");

STATISTIC(IPNumInstRemoved, "Number of instructions removed by IPSCCP");
STATISTIC(IPNumArgsElimed ,"Number of arguments constant propagated by IPSCCP");
STATISTIC(IPNumGlobalConst, "Number of globals found to be constant by IPSCCP");

namespace {

// Use ValueLatticeElement as LatticeVal.
using LatticeVal = ValueLatticeElement;

// Helper to check if \p LV is either a constant or a constant
// range with a single element. This should cover exactly the same cases as the
// old LatticeVal::isConstant() and is intended to be used in the transition
// from LatticeVal to LatticeValueElement.
bool isConstant(const LatticeVal &LV) {
  return LV.isConstant() ||
         (LV.isConstantRange() && LV.getConstantRange().isSingleElement());
}

// Helper to check if \p LV is either overdefined or a constant range with more
// than a single element. This should cover exactly the same cases as the old
// LatticeVal::isOverdefined() and is intended to be used in the transition from
// LatticeVal to LatticeValueElement.
bool isOverdefined(const LatticeVal &LV) {
  return LV.isOverdefined() ||
         (LV.isConstantRange() && !LV.getConstantRange().isSingleElement());
}

//===----------------------------------------------------------------------===//
//
/// SCCPSolver - This class is a general purpose solver for Sparse Conditional
/// Constant Propagation.
///
class SCCPSolver : public InstVisitor<SCCPSolver> {
  const DataLayout &DL;
  std::function<const TargetLibraryInfo &(Function &)> GetTLI;
  SmallPtrSet<BasicBlock *, 8> BBExecutable; // The BBs that are executable.
  DenseMap<Value *, LatticeVal> ValueState;  // The state each value is in.

  /// StructValueState - This maintains ValueState for values that have
  /// StructType, for example for formal arguments, calls, insertelement, etc.
  DenseMap<std::pair<Value *, unsigned>, LatticeVal> StructValueState;

  /// GlobalValue - If we are tracking any values for the contents of a global
  /// variable, we keep a mapping from the constant accessor to the element of
  /// the global, to the currently known value.  If the value becomes
  /// overdefined, it's entry is simply removed from this map.
  DenseMap<GlobalVariable *, LatticeVal> TrackedGlobals;

  /// TrackedRetVals - If we are tracking arguments into and the return
  /// value out of a function, it will have an entry in this map, indicating
  /// what the known return value for the function is.
  MapVector<Function *, LatticeVal> TrackedRetVals;

  /// TrackedMultipleRetVals - Same as TrackedRetVals, but used for functions
  /// that return multiple values.
  MapVector<std::pair<Function *, unsigned>, LatticeVal> TrackedMultipleRetVals;

  /// MRVFunctionsTracked - Each function in TrackedMultipleRetVals is
  /// represented here for efficient lookup.
  SmallPtrSet<Function *, 16> MRVFunctionsTracked;

  /// MustTailFunctions - Each function here is a callee of non-removable
  /// musttail call site.
  SmallPtrSet<Function *, 16> MustTailCallees;

  /// TrackingIncomingArguments - This is the set of functions for whose
  /// arguments we make optimistic assumptions about and try to prove as
  /// constants.
  SmallPtrSet<Function *, 16> TrackingIncomingArguments;

  /// The reason for two worklists is that overdefined is the lowest state
  /// on the lattice, and moving things to overdefined as fast as possible
  /// makes SCCP converge much faster.
  ///
  /// By having a separate worklist, we accomplish this because everything
  /// possibly overdefined will become overdefined at the soonest possible
  /// point.
  SmallVector<Value *, 64> OverdefinedInstWorkList;
  SmallVector<Value *, 64> InstWorkList;

  // The BasicBlock work list
  SmallVector<BasicBlock *, 64>  BBWorkList;

  /// KnownFeasibleEdges - Entries in this set are edges which have already had
  /// PHI nodes retriggered.
  using Edge = std::pair<BasicBlock *, BasicBlock *>;
  DenseSet<Edge> KnownFeasibleEdges;

  DenseMap<Function *, AnalysisResultsForFn> AnalysisResults;
  DenseMap<Value *, SmallPtrSet<User *, 2>> AdditionalUsers;

  LLVMContext &Ctx;

public:
  void addAnalysis(Function &F, AnalysisResultsForFn A) {
    AnalysisResults.insert({&F, std::move(A)});
  }

  const PredicateBase *getPredicateInfoFor(Instruction *I) {
    auto A = AnalysisResults.find(I->getParent()->getParent());
    if (A == AnalysisResults.end())
      return nullptr;
    return A->second.PredInfo->getPredicateInfoFor(I);
  }

  DomTreeUpdater getDTU(Function &F) {
    auto A = AnalysisResults.find(&F);
    assert(A != AnalysisResults.end() && "Need analysis results for function.");
    return {A->second.DT, A->second.PDT, DomTreeUpdater::UpdateStrategy::Lazy};
  }

  SCCPSolver(const DataLayout &DL,
             std::function<const TargetLibraryInfo &(Function &)> GetTLI,
             LLVMContext &Ctx)
      : DL(DL), GetTLI(std::move(GetTLI)), Ctx(Ctx) {}

  /// MarkBlockExecutable - This method can be used by clients to mark all of
  /// the blocks that are known to be intrinsically live in the processed unit.
  ///
  /// This returns true if the block was not considered live before.
  bool MarkBlockExecutable(BasicBlock *BB) {
    if (!BBExecutable.insert(BB).second)
      return false;
    LLVM_DEBUG(dbgs() << "Marking Block Executable: " << BB->getName() << '\n');
    BBWorkList.push_back(BB);  // Add the block to the work list!
    return true;
  }

  /// TrackValueOfGlobalVariable - Clients can use this method to
  /// inform the SCCPSolver that it should track loads and stores to the
  /// specified global variable if it can.  This is only legal to call if
  /// performing Interprocedural SCCP.
  void TrackValueOfGlobalVariable(GlobalVariable *GV) {
    // We only track the contents of scalar globals.
    if (GV->getValueType()->isSingleValueType()) {
      LatticeVal &IV = TrackedGlobals[GV];
      if (!isa<UndefValue>(GV->getInitializer()))
        IV.markConstant(GV->getInitializer());
    }
  }

  /// AddTrackedFunction - If the SCCP solver is supposed to track calls into
  /// and out of the specified function (which cannot have its address taken),
  /// this method must be called.
  void AddTrackedFunction(Function *F) {
    // Add an entry, F -> undef.
    if (auto *STy = dyn_cast<StructType>(F->getReturnType())) {
      MRVFunctionsTracked.insert(F);
      for (unsigned i = 0, e = STy->getNumElements(); i != e; ++i)
        TrackedMultipleRetVals.insert(std::make_pair(std::make_pair(F, i),
                                                     LatticeVal()));
    } else
      TrackedRetVals.insert(std::make_pair(F, LatticeVal()));
  }

  /// AddMustTailCallee - If the SCCP solver finds that this function is called
  /// from non-removable musttail call site.
  void AddMustTailCallee(Function *F) {
    MustTailCallees.insert(F);
  }

  /// Returns true if the given function is called from non-removable musttail
  /// call site.
  bool isMustTailCallee(Function *F) {
    return MustTailCallees.count(F);
  }

  void AddArgumentTrackedFunction(Function *F) {
    TrackingIncomingArguments.insert(F);
  }

  /// Returns true if the given function is in the solver's set of
  /// argument-tracked functions.
  bool isArgumentTrackedFunction(Function *F) {
    return TrackingIncomingArguments.count(F);
  }

  /// Solve - Solve for constants and executable blocks.
  void Solve();

  /// ResolvedUndefsIn - While solving the dataflow for a function, we assume
  /// that branches on undef values cannot reach any of their successors.
  /// However, this is not a safe assumption.  After we solve dataflow, this
  /// method should be use to handle this.  If this returns true, the solver
  /// should be rerun.
  bool ResolvedUndefsIn(Function &F);

  bool isBlockExecutable(BasicBlock *BB) const {
    return BBExecutable.count(BB);
  }

  // isEdgeFeasible - Return true if the control flow edge from the 'From' basic
  // block to the 'To' basic block is currently feasible.
  bool isEdgeFeasible(BasicBlock *From, BasicBlock *To);

  std::vector<LatticeVal> getStructLatticeValueFor(Value *V) const {
    std::vector<LatticeVal> StructValues;
    auto *STy = dyn_cast<StructType>(V->getType());
    assert(STy && "getStructLatticeValueFor() can be called only on structs");
    for (unsigned i = 0, e = STy->getNumElements(); i != e; ++i) {
      auto I = StructValueState.find(std::make_pair(V, i));
      assert(I != StructValueState.end() && "Value not in valuemap!");
      StructValues.push_back(I->second);
    }
    return StructValues;
  }

  const LatticeVal &getLatticeValueFor(Value *V) const {
    assert(!V->getType()->isStructTy() &&
           "Should use getStructLatticeValueFor");
    DenseMap<Value *, LatticeVal>::const_iterator I = ValueState.find(V);
    assert(I != ValueState.end() &&
           "V not found in ValueState nor Paramstate map!");
    return I->second;
  }

  /// getTrackedRetVals - Get the inferred return value map.
  const MapVector<Function*, LatticeVal> &getTrackedRetVals() {
    return TrackedRetVals;
  }

  /// getTrackedGlobals - Get and return the set of inferred initializers for
  /// global variables.
  const DenseMap<GlobalVariable*, LatticeVal> &getTrackedGlobals() {
    return TrackedGlobals;
  }

  /// getMRVFunctionsTracked - Get the set of functions which return multiple
  /// values tracked by the pass.
  const SmallPtrSet<Function *, 16> getMRVFunctionsTracked() {
    return MRVFunctionsTracked;
  }

  /// getMustTailCallees - Get the set of functions which are called
  /// from non-removable musttail call sites.
  const SmallPtrSet<Function *, 16> getMustTailCallees() {
    return MustTailCallees;
  }

  /// markOverdefined - Mark the specified value overdefined.  This
  /// works with both scalars and structs.
  void markOverdefined(Value *V) {
    if (auto *STy = dyn_cast<StructType>(V->getType()))
      for (unsigned i = 0, e = STy->getNumElements(); i != e; ++i)
        markOverdefined(getStructValueState(V, i), V);
    else
      markOverdefined(ValueState[V], V);
  }

  // isStructLatticeConstant - Return true if all the lattice values
  // corresponding to elements of the structure are constants,
  // false otherwise.
  bool isStructLatticeConstant(Function *F, StructType *STy) {
    for (unsigned i = 0, e = STy->getNumElements(); i != e; ++i) {
      const auto &It = TrackedMultipleRetVals.find(std::make_pair(F, i));
      assert(It != TrackedMultipleRetVals.end());
      LatticeVal LV = It->second;
      if (!isConstant(LV))
        return false;
    }
    return true;
  }

  /// Helper to return a Constant if \p LV is either a constant or a constant
  /// range with a single element.
  Constant *getConstant(const LatticeVal &LV) const {
    if (LV.isConstant())
      return LV.getConstant();

    if (LV.isConstantRange()) {
      auto &CR = LV.getConstantRange();
      if (CR.getSingleElement())
        return ConstantInt::get(Ctx, *CR.getSingleElement());
    }
    return nullptr;
  }

private:
  ConstantInt *getConstantInt(const LatticeVal &IV) const {
    return dyn_cast_or_null<ConstantInt>(getConstant(IV));
  }

  // pushToWorkList - Helper for markConstant/markOverdefined
  void pushToWorkList(LatticeVal &IV, Value *V) {
    if (isOverdefined(IV))
      return OverdefinedInstWorkList.push_back(V);
    InstWorkList.push_back(V);
  }

  // Helper to push \p V to the worklist, after updating it to \p IV. Also
  // prints a debug message with the updated value.
  void pushToWorkListMsg(LatticeVal &IV, Value *V) {
    LLVM_DEBUG(dbgs() << "updated " << IV << ": " << *V << '\n');
    if (isOverdefined(IV))
      return OverdefinedInstWorkList.push_back(V);
    InstWorkList.push_back(V);
  }

  // markConstant - Make a value be marked as "constant".  If the value
  // is not already a constant, add it to the instruction work list so that
  // the users of the instruction are updated later.
  bool markConstant(LatticeVal &IV, Value *V, Constant *C) {
    if (!IV.markConstant(C)) return false;
    LLVM_DEBUG(dbgs() << "markConstant: " << *C << ": " << *V << '\n');
    pushToWorkList(IV, V);
    return true;
  }

  bool markConstant(Value *V, Constant *C) {
    assert(!V->getType()->isStructTy() && "structs should use mergeInValue");
    return markConstant(ValueState[V], V, C);
  }

  // markOverdefined - Make a value be marked as "overdefined". If the
  // value is not already overdefined, add it to the overdefined instruction
  // work list so that the users of the instruction are updated later.
  bool markOverdefined(LatticeVal &IV, Value *V) {
    if (!IV.markOverdefined()) return false;

    LLVM_DEBUG(dbgs() << "markOverdefined: ";
               if (auto *F = dyn_cast<Function>(V)) dbgs()
               << "Function '" << F->getName() << "'\n";
               else dbgs() << *V << '\n');
    // Only instructions go on the work list
    pushToWorkList(IV, V);
    return true;
  }

  bool mergeInValue(LatticeVal &IV, Value *V, LatticeVal MergeWithV,
                    bool Widen = true) {
    // Do a simple form of widening, to avoid extending a range repeatedly in a
    // loop. If IV is a constant range, it means we already set it once. If
    // MergeWithV would extend IV, mark V as overdefined.
    if (Widen && IV.isConstantRange() && MergeWithV.isConstantRange() &&
        !IV.getConstantRange().contains(MergeWithV.getConstantRange())) {
      markOverdefined(IV, V);
      return true;
    }
    if (IV.mergeIn(MergeWithV, DL)) {
      pushToWorkList(IV, V);
      LLVM_DEBUG(dbgs() << "Merged " << MergeWithV << " into " << *V << " : "
                        << IV << "\n");
      return true;
    }
    return false;
  }

  bool mergeInValue(Value *V, LatticeVal MergeWithV, bool Widen = true) {
    assert(!V->getType()->isStructTy() &&
           "non-structs should use markConstant");
    return mergeInValue(ValueState[V], V, MergeWithV, Widen);
  }

  /// getValueState - Return the LatticeVal object that corresponds to the
  /// value.  This function handles the case when the value hasn't been seen yet
  /// by properly seeding constants etc.
  LatticeVal &getValueState(Value *V) {
    assert(!V->getType()->isStructTy() && "Should use getStructValueState");

    std::pair<DenseMap<Value*, LatticeVal>::iterator, bool> I =
      ValueState.insert(std::make_pair(V, LatticeVal()));
    LatticeVal &LV = I.first->second;

    if (!I.second)
      return LV;  // Common case, already in the map.

    if (auto *C = dyn_cast<Constant>(V))
      LV.markConstant(C);          // Constants are constant

    // All others are unknown by default.
    return LV;
  }

  LatticeVal toLatticeVal(const ValueLatticeElement &V, Type *T) {
    LatticeVal Res;
    if (V.isUnknownOrUndef())
      return Res;

    if (V.isConstant()) {
      Res.markConstant(V.getConstant());
      return Res;
    }
    if (V.isConstantRange() && V.getConstantRange().isSingleElement()) {
      Res.markConstant(
          ConstantInt::get(T, *V.getConstantRange().getSingleElement()));
      return Res;
    }
    Res.markOverdefined();
    return Res;
  }

  /// getStructValueState - Return the LatticeVal object that corresponds to the
  /// value/field pair.  This function handles the case when the value hasn't
  /// been seen yet by properly seeding constants etc.
  LatticeVal &getStructValueState(Value *V, unsigned i) {
    assert(V->getType()->isStructTy() && "Should use getValueState");
    assert(i < cast<StructType>(V->getType())->getNumElements() &&
           "Invalid element #");

    std::pair<DenseMap<std::pair<Value*, unsigned>, LatticeVal>::iterator,
              bool> I = StructValueState.insert(
                        std::make_pair(std::make_pair(V, i), LatticeVal()));
    LatticeVal &LV = I.first->second;

    if (!I.second)
      return LV;  // Common case, already in the map.

    if (auto *C = dyn_cast<Constant>(V)) {
      Constant *Elt = C->getAggregateElement(i);

      if (!Elt)
        LV.markOverdefined();      // Unknown sort of constant.
      else if (isa<UndefValue>(Elt))
        ; // Undef values remain unknown.
      else
        LV.markConstant(Elt);      // Constants are constant.
    }

    // All others are underdefined by default.
    return LV;
  }

  /// markEdgeExecutable - Mark a basic block as executable, adding it to the BB
  /// work list if it is not already executable.
  bool markEdgeExecutable(BasicBlock *Source, BasicBlock *Dest) {
    if (!KnownFeasibleEdges.insert(Edge(Source, Dest)).second)
      return false;  // This edge is already known to be executable!

    if (!MarkBlockExecutable(Dest)) {
      // If the destination is already executable, we just made an *edge*
      // feasible that wasn't before.  Revisit the PHI nodes in the block
      // because they have potentially new operands.
      LLVM_DEBUG(dbgs() << "Marking Edge Executable: " << Source->getName()
                        << " -> " << Dest->getName() << '\n');

      for (PHINode &PN : Dest->phis())
        visitPHINode(PN);
    }
    return true;
  }

  // getFeasibleSuccessors - Return a vector of booleans to indicate which
  // successors are reachable from a given terminator instruction.
  void getFeasibleSuccessors(Instruction &TI, SmallVectorImpl<bool> &Succs);

  // OperandChangedState - This method is invoked on all of the users of an
  // instruction that was just changed state somehow.  Based on this
  // information, we need to update the specified user of this instruction.
  void OperandChangedState(Instruction *I) {
    if (BBExecutable.count(I->getParent()))   // Inst is executable?
      visit(*I);
  }

  // Add U as additional user of V.
  void addAdditionalUser(Value *V, User *U) {
    auto Iter = AdditionalUsers.insert({V, {}});
    Iter.first->second.insert(U);
  }

  // Mark I's users as changed, including AdditionalUsers.
  void markUsersAsChanged(Value *I) {
    for (User *U : I->users())
      if (auto *UI = dyn_cast<Instruction>(U))
        OperandChangedState(UI);

    auto Iter = AdditionalUsers.find(I);
    if (Iter != AdditionalUsers.end()) {
      for (User *U : Iter->second)
        if (auto *UI = dyn_cast<Instruction>(U))
          OperandChangedState(UI);
    }
  }

private:
  friend class InstVisitor<SCCPSolver>;

  // visit implementations - Something changed in this instruction.  Either an
  // operand made a transition, or the instruction is newly executable.  Change
  // the value type of I to reflect these changes if appropriate.
  void visitPHINode(PHINode &I);

  // Terminators

  void visitReturnInst(ReturnInst &I);
  void visitTerminator(Instruction &TI);

  void visitCastInst(CastInst &I);
  void visitSelectInst(SelectInst &I);
  void visitUnaryOperator(Instruction &I);
  void visitBinaryOperator(Instruction &I);
  void visitCmpInst(CmpInst &I);
  void visitExtractValueInst(ExtractValueInst &EVI);
  void visitInsertValueInst(InsertValueInst &IVI);

  void visitCatchSwitchInst(CatchSwitchInst &CPI) {
    markOverdefined(&CPI);
    visitTerminator(CPI);
  }

  // Instructions that cannot be folded away.

  void visitStoreInst     (StoreInst &I);
  void visitLoadInst      (LoadInst &I);
  void visitGetElementPtrInst(GetElementPtrInst &I);

  void visitCallInst      (CallInst &I) {
    visitCallSite(&I);
  }

  void visitInvokeInst    (InvokeInst &II) {
    visitCallSite(&II);
    visitTerminator(II);
  }

  void visitCallBrInst    (CallBrInst &CBI) {
    visitCallSite(&CBI);
    visitTerminator(CBI);
  }

  void visitCallSite      (CallSite CS);
  void visitResumeInst    (ResumeInst &I) { /*returns void*/ }
  void visitUnreachableInst(UnreachableInst &I) { /*returns void*/ }
  void visitFenceInst     (FenceInst &I) { /*returns void*/ }

  void visitInstruction(Instruction &I) {
    // All the instructions we don't do any special handling for just
    // go to overdefined.
    LLVM_DEBUG(dbgs() << "SCCP: Don't know how to handle: " << I << '\n');
    markOverdefined(&I);
  }
};

} // end anonymous namespace

// getFeasibleSuccessors - Return a vector of booleans to indicate which
// successors are reachable from a given terminator instruction.
void SCCPSolver::getFeasibleSuccessors(Instruction &TI,
                                       SmallVectorImpl<bool> &Succs) {
  Succs.resize(TI.getNumSuccessors());
  if (auto *BI = dyn_cast<BranchInst>(&TI)) {
    if (BI->isUnconditional()) {
      Succs[0] = true;
      return;
    }

    LatticeVal BCValue = getValueState(BI->getCondition());
    ConstantInt *CI = getConstantInt(BCValue);
    if (!CI) {
      // Overdefined condition variables, and branches on unfoldable constant
      // conditions, mean the branch could go either way.
      if (!BCValue.isUnknownOrUndef())
        Succs[0] = Succs[1] = true;
      return;
    }

    // Constant condition variables mean the branch can only go a single way.
    Succs[CI->isZero()] = true;
    return;
  }

  // Unwinding instructions successors are always executable.
  if (TI.isExceptionalTerminator()) {
    Succs.assign(TI.getNumSuccessors(), true);
    return;
  }

  if (auto *SI = dyn_cast<SwitchInst>(&TI)) {
    if (!SI->getNumCases()) {
      Succs[0] = true;
      return;
    }
    LatticeVal SCValue = getValueState(SI->getCondition());
    ConstantInt *CI = getConstantInt(SCValue);

    if (!CI) {   // Overdefined or unknown condition?
      // All destinations are executable!
      if (!SCValue.isUnknownOrUndef())
        Succs.assign(TI.getNumSuccessors(), true);
      return;
    }

    Succs[SI->findCaseValue(CI)->getSuccessorIndex()] = true;
    return;
  }

  // In case of indirect branch and its address is a blockaddress, we mark
  // the target as executable.
  if (auto *IBR = dyn_cast<IndirectBrInst>(&TI)) {
    // Casts are folded by visitCastInst.
    LatticeVal IBRValue = getValueState(IBR->getAddress());
    BlockAddress *Addr = dyn_cast_or_null<BlockAddress>(getConstant(IBRValue));
    if (!Addr) {   // Overdefined or unknown condition?
      // All destinations are executable!
      if (!IBRValue.isUnknownOrUndef())
        Succs.assign(TI.getNumSuccessors(), true);
      return;
    }

    BasicBlock* T = Addr->getBasicBlock();
    assert(Addr->getFunction() == T->getParent() &&
           "Block address of a different function ?");
    for (unsigned i = 0; i < IBR->getNumSuccessors(); ++i) {
      // This is the target.
      if (IBR->getDestination(i) == T) {
        Succs[i] = true;
        return;
      }
    }

    // If we didn't find our destination in the IBR successor list, then we
    // have undefined behavior. Its ok to assume no successor is executable.
    return;
  }

  // In case of callbr, we pessimistically assume that all successors are
  // feasible.
  if (isa<CallBrInst>(&TI)) {
    Succs.assign(TI.getNumSuccessors(), true);
    return;
  }

  LLVM_DEBUG(dbgs() << "Unknown terminator instruction: " << TI << '\n');
  llvm_unreachable("SCCP: Don't know how to handle this terminator!");
}

// isEdgeFeasible - Return true if the control flow edge from the 'From' basic
// block to the 'To' basic block is currently feasible.
bool SCCPSolver::isEdgeFeasible(BasicBlock *From, BasicBlock *To) {
  // Check if we've called markEdgeExecutable on the edge yet. (We could
  // be more aggressive and try to consider edges which haven't been marked
  // yet, but there isn't any need.)
  return KnownFeasibleEdges.count(Edge(From, To));
}

// visit Implementations - Something changed in this instruction, either an
// operand made a transition, or the instruction is newly executable.  Change
// the value type of I to reflect these changes if appropriate.  This method
// makes sure to do the following actions:
//
// 1. If a phi node merges two constants in, and has conflicting value coming
//    from different branches, or if the PHI node merges in an overdefined
//    value, then the PHI node becomes overdefined.
// 2. If a phi node merges only constants in, and they all agree on value, the
//    PHI node becomes a constant value equal to that.
// 3. If V <- x (op) y && isConstant(x) && isConstant(y) V = Constant
// 4. If V <- x (op) y && (isOverdefined(x) || isOverdefined(y)) V = Overdefined
// 5. If V <- MEM or V <- CALL or V <- (unknown) then V = Overdefined
// 6. If a conditional branch has a value that is constant, make the selected
//    destination executable
// 7. If a conditional branch has a value that is overdefined, make all
//    successors executable.
void SCCPSolver::visitPHINode(PHINode &PN) {
  // If this PN returns a struct, just mark the result overdefined.
  // TODO: We could do a lot better than this if code actually uses this.
  if (PN.getType()->isStructTy())
    return (void)markOverdefined(&PN);

  if (isOverdefined(getValueState(&PN))) {
    return (void)markOverdefined(&PN);
  }

  // Super-extra-high-degree PHI nodes are unlikely to ever be marked constant,
  // and slow us down a lot.  Just mark them overdefined.
  if (PN.getNumIncomingValues() > 64)
    return (void)markOverdefined(&PN);

  // Look at all of the executable operands of the PHI node.  If any of them
  // are overdefined, the PHI becomes overdefined as well.  If they are all
  // constant, and they agree with each other, the PHI becomes the identical
  // constant.  If they are constant and don't agree, the PHI is overdefined.
  // If there are no executable operands, the PHI remains unknown.
  Constant *OperandVal = nullptr;
  for (unsigned i = 0, e = PN.getNumIncomingValues(); i != e; ++i) {
    LatticeVal IV = getValueState(PN.getIncomingValue(i));
    if (IV.isUnknownOrUndef()) continue;  // Doesn't influence PHI node.

    if (!isEdgeFeasible(PN.getIncomingBlock(i), PN.getParent()))
      continue;

    if (isOverdefined(IV)) // PHI node becomes overdefined!
      return (void)markOverdefined(&PN);

    if (!OperandVal) {   // Grab the first value.
      OperandVal = getConstant(IV);
      continue;
    }

    // There is already a reachable operand.  If we conflict with it,
    // then the PHI node becomes overdefined.  If we agree with it, we
    // can continue on.

    // Check to see if there are two different constants merging, if so, the PHI
    // node is overdefined.
    if (getConstant(IV) != OperandVal)
      return (void)markOverdefined(&PN);
  }

  // If we exited the loop, this means that the PHI node only has constant
  // arguments that agree with each other(and OperandVal is the constant) or
  // OperandVal is null because there are no defined incoming arguments.  If
  // this is the case, the PHI remains unknown.
  if (OperandVal)
    markConstant(&PN, OperandVal);      // Acquire operand value
}

void SCCPSolver::visitReturnInst(ReturnInst &I) {
  if (I.getNumOperands() == 0) return;  // ret void

  // ResolvedUndefsIn might mark I as overdefined. Bail out, even if we would
  // discover a concrete value later.
  if (isOverdefined(ValueState[&I]))
    return;

  Function *F = I.getParent()->getParent();
  Value *ResultOp = I.getOperand(0);

  // If we are tracking the return value of this function, merge it in.
  if (!TrackedRetVals.empty() && !ResultOp->getType()->isStructTy()) {
    MapVector<Function*, LatticeVal>::iterator TFRVI =
      TrackedRetVals.find(F);
    if (TFRVI != TrackedRetVals.end()) {
      mergeInValue(TFRVI->second, F, getValueState(ResultOp));
      return;
    }
  }

  // Handle functions that return multiple values.
  if (!TrackedMultipleRetVals.empty()) {
    if (auto *STy = dyn_cast<StructType>(ResultOp->getType()))
      if (MRVFunctionsTracked.count(F))
        for (unsigned i = 0, e = STy->getNumElements(); i != e; ++i)
          mergeInValue(TrackedMultipleRetVals[std::make_pair(F, i)], F,
                       getStructValueState(ResultOp, i));
  }
}

void SCCPSolver::visitTerminator(Instruction &TI) {
  SmallVector<bool, 16> SuccFeasible;
  getFeasibleSuccessors(TI, SuccFeasible);

  BasicBlock *BB = TI.getParent();

  // Mark all feasible successors executable.
  for (unsigned i = 0, e = SuccFeasible.size(); i != e; ++i)
    if (SuccFeasible[i])
      markEdgeExecutable(BB, TI.getSuccessor(i));
}

void SCCPSolver::visitCastInst(CastInst &I) {
  // ResolvedUndefsIn might mark I as overdefined. Bail out, even if we would
  // discover a concrete value later.
  if (isOverdefined(ValueState[&I]))
    return;

  LatticeVal OpSt = getValueState(I.getOperand(0));
  if (Constant *OpC = getConstant(OpSt)) {
    // Fold the constant as we build.
    Constant *C = ConstantFoldCastOperand(I.getOpcode(), OpC, I.getType(), DL);
    if (isa<UndefValue>(C))
      return;
    // Propagate constant value
    markConstant(&I, C);
<<<<<<< HEAD
  } else if (!OpSt.isUnknown())
=======
  } else if (!OpSt.isUnknownOrUndef())
>>>>>>> 1fd087d2
    markOverdefined(&I);
}

void SCCPSolver::visitExtractValueInst(ExtractValueInst &EVI) {
  // ResolvedUndefsIn might mark I as overdefined. Bail out, even if we would
  // discover a concrete value later.
  if (isOverdefined(ValueState[&EVI]))
    return;

  // If this returns a struct, mark all elements over defined, we don't track
  // structs in structs.
  if (EVI.getType()->isStructTy())
    return (void)markOverdefined(&EVI);

  // If this is extracting from more than one level of struct, we don't know.
  if (EVI.getNumIndices() != 1)
    return (void)markOverdefined(&EVI);

  Value *AggVal = EVI.getAggregateOperand();
  if (AggVal->getType()->isStructTy()) {
    unsigned i = *EVI.idx_begin();
    LatticeVal EltVal = getStructValueState(AggVal, i);
    mergeInValue(getValueState(&EVI), &EVI, EltVal);
  } else {
    // Otherwise, must be extracting from an array.
    return (void)markOverdefined(&EVI);
  }
}

void SCCPSolver::visitInsertValueInst(InsertValueInst &IVI) {
  auto *STy = dyn_cast<StructType>(IVI.getType());
  if (!STy)
    return (void)markOverdefined(&IVI);

  // ResolvedUndefsIn might mark I as overdefined. Bail out, even if we would
  // discover a concrete value later.
  if (isOverdefined(ValueState[&IVI]))
    return;

  // If this has more than one index, we can't handle it, drive all results to
  // undef.
  if (IVI.getNumIndices() != 1)
    return (void)markOverdefined(&IVI);

  Value *Aggr = IVI.getAggregateOperand();
  unsigned Idx = *IVI.idx_begin();

  // Compute the result based on what we're inserting.
  for (unsigned i = 0, e = STy->getNumElements(); i != e; ++i) {
    // This passes through all values that aren't the inserted element.
    if (i != Idx) {
      LatticeVal EltVal = getStructValueState(Aggr, i);
      mergeInValue(getStructValueState(&IVI, i), &IVI, EltVal);
      continue;
    }

    Value *Val = IVI.getInsertedValueOperand();
    if (Val->getType()->isStructTy())
      // We don't track structs in structs.
      markOverdefined(getStructValueState(&IVI, i), &IVI);
    else {
      LatticeVal InVal = getValueState(Val);
      mergeInValue(getStructValueState(&IVI, i), &IVI, InVal);
    }
  }
}

void SCCPSolver::visitSelectInst(SelectInst &I) {
  // If this select returns a struct, just mark the result overdefined.
  // TODO: We could do a lot better than this if code actually uses this.
  if (I.getType()->isStructTy())
    return (void)markOverdefined(&I);

  // ResolvedUndefsIn might mark I as overdefined. Bail out, even if we would
  // discover a concrete value later.
  if (isOverdefined(ValueState[&I]))
    return;

  LatticeVal CondValue = getValueState(I.getCondition());
  if (CondValue.isUnknownOrUndef())
    return;

  if (ConstantInt *CondCB = getConstantInt(CondValue)) {
    Value *OpVal = CondCB->isZero() ? I.getFalseValue() : I.getTrueValue();
    mergeInValue(&I, getValueState(OpVal));
    return;
  }

  // Otherwise, the condition is overdefined or a constant we can't evaluate.
  // See if we can produce something better than overdefined based on the T/F
  // value.
  LatticeVal TVal = getValueState(I.getTrueValue());
  LatticeVal FVal = getValueState(I.getFalseValue());

  // select ?, C, C -> C.
  if (isConstant(TVal) && isConstant(FVal) &&
      getConstant(TVal) == getConstant(FVal))
    return (void)markConstant(&I, getConstant(FVal));

  if (TVal.isUnknownOrUndef())   // select ?, undef, X -> X.
    return (void)mergeInValue(&I, FVal);
  if (FVal.isUnknownOrUndef())   // select ?, X, undef -> X.
    return (void)mergeInValue(&I, TVal);
  markOverdefined(&I);
}

// Handle Unary Operators.
void SCCPSolver::visitUnaryOperator(Instruction &I) {
  LatticeVal V0State = getValueState(I.getOperand(0));

  LatticeVal &IV = ValueState[&I];
  // ResolvedUndefsIn might mark I as overdefined. Bail out, even if we would
  // discover a concrete value later.
  if (isOverdefined(IV)) return;

  if (isConstant(V0State)) {
    Constant *C = ConstantExpr::get(I.getOpcode(), getConstant(V0State));

    // op Y -> undef.
    if (isa<UndefValue>(C))
      return;
    return (void)markConstant(IV, &I, C);
  }

  // If something is undef, wait for it to resolve.
  if (!isOverdefined(V0State))
    return;

  markOverdefined(&I);
}

// Handle Binary Operators.
void SCCPSolver::visitBinaryOperator(Instruction &I) {
  LatticeVal V1State = getValueState(I.getOperand(0));
  LatticeVal V2State = getValueState(I.getOperand(1));

  LatticeVal &IV = ValueState[&I];
  if (isOverdefined(IV)) {
    markOverdefined(&I);
    return;
  }

  if (isConstant(V1State) && isConstant(V2State)) {
    Constant *C = ConstantExpr::get(I.getOpcode(), getConstant(V1State),
                                    getConstant(V2State));
    // X op Y -> undef.
    if (isa<UndefValue>(C))
      return;
    return (void)markConstant(IV, &I, C);
  }

  // If something is undef, wait for it to resolve.
<<<<<<< HEAD
  if (V1State.isUnknown() || V2State.isUnknown())
=======
  if (V1State.isUnknownOrUndef() || V2State.isUnknownOrUndef())
>>>>>>> 1fd087d2
    return;

  // Otherwise, one of our operands is overdefined.  Try to produce something
  // better than overdefined with some tricks.
  // If this is 0 / Y, it doesn't matter that the second operand is
  // overdefined, and we can replace it with zero.
  if (I.getOpcode() == Instruction::UDiv || I.getOpcode() == Instruction::SDiv)
    if (isConstant(V1State) && getConstant(V1State)->isNullValue())
      return (void)markConstant(IV, &I, getConstant(V1State));

  // If this is:
  // -> AND/MUL with 0
  // -> OR with -1
  // it doesn't matter that the other operand is overdefined.
  if (I.getOpcode() == Instruction::And || I.getOpcode() == Instruction::Mul ||
      I.getOpcode() == Instruction::Or) {
    LatticeVal *NonOverdefVal = nullptr;
    if (!isOverdefined(V1State))
      NonOverdefVal = &V1State;

    else if (!isOverdefined(V2State))
      NonOverdefVal = &V2State;
    if (NonOverdefVal) {
      if (!isConstant(*NonOverdefVal))
        return;

      if (I.getOpcode() == Instruction::And ||
          I.getOpcode() == Instruction::Mul) {
        // X and 0 = 0
        // X * 0 = 0
        if (getConstant(*NonOverdefVal)->isNullValue())
          return (void)markConstant(IV, &I, getConstant(*NonOverdefVal));
      } else {
        // X or -1 = -1
        if (ConstantInt *CI = getConstantInt(*NonOverdefVal))
          if (CI->isMinusOne())
            return (void)markConstant(IV, &I, CI);
      }
    }
  }

  markOverdefined(&I);
}

// Handle ICmpInst instruction.
void SCCPSolver::visitCmpInst(CmpInst &I) {
  // Do not cache this lookup, getValueState calls later in the function might
  // invalidate the reference.
  if (isOverdefined(ValueState[&I])) {
    markOverdefined(&I);
    return;
  }

  Value *Op1 = I.getOperand(0);
  Value *Op2 = I.getOperand(1);

  // For parameters, use ParamState which includes constant range info if
  // available.
  auto V1State = getValueState(Op1);
  auto V2State = getValueState(Op2);

  Constant *C = V1State.getCompare(I.getPredicate(), I.getType(), V2State);
  if (C) {
    if (isa<UndefValue>(C))
      return;
    LatticeVal CV;
    CV.markConstant(C);
    mergeInValue(&I, CV);
    return;
  }

  // If operands are still unknown, wait for it to resolve.
<<<<<<< HEAD
  if ((V1State.isUnknown() || V2State.isUnknown()) &&
=======
  if ((V1State.isUnknownOrUndef() || V2State.isUnknownOrUndef()) &&
>>>>>>> 1fd087d2
      !isConstant(ValueState[&I]))
    return;

  markOverdefined(&I);
}

// Handle getelementptr instructions.  If all operands are constants then we
// can turn this into a getelementptr ConstantExpr.
void SCCPSolver::visitGetElementPtrInst(GetElementPtrInst &I) {
  if (isOverdefined(ValueState[&I])) return;

  SmallVector<Constant*, 8> Operands;
  Operands.reserve(I.getNumOperands());

  for (unsigned i = 0, e = I.getNumOperands(); i != e; ++i) {
    LatticeVal State = getValueState(I.getOperand(i));
    if (State.isUnknownOrUndef())
      return;  // Operands are not resolved yet.

    if (isOverdefined(State))
      return (void)markOverdefined(&I);

    if (Constant *C = getConstant(State)) {
      Operands.push_back(C);
      continue;
    }

    return (void)markOverdefined(&I);
  }

  Constant *Ptr = Operands[0];
  auto Indices = makeArrayRef(Operands.begin() + 1, Operands.end());
  Constant *C =
      ConstantExpr::getGetElementPtr(I.getSourceElementType(), Ptr, Indices);
  if (isa<UndefValue>(C))
      return;
  markConstant(&I, C);
}

void SCCPSolver::visitStoreInst(StoreInst &SI) {
  // If this store is of a struct, ignore it.
  if (SI.getOperand(0)->getType()->isStructTy())
    return;

  if (TrackedGlobals.empty() || !isa<GlobalVariable>(SI.getOperand(1)))
    return;

  // ResolvedUndefsIn might mark I as overdefined. Bail out, even if we would
  // discover a concrete value later.
  if (isOverdefined(ValueState[&SI]))
    return;

  GlobalVariable *GV = cast<GlobalVariable>(SI.getOperand(1));
  DenseMap<GlobalVariable*, LatticeVal>::iterator I = TrackedGlobals.find(GV);
  if (I == TrackedGlobals.end())
    return;

  // Get the value we are storing into the global, then merge it.
  mergeInValue(I->second, GV, getValueState(SI.getOperand(0)));
  if (isOverdefined(I->second))
    TrackedGlobals.erase(I);      // No need to keep tracking this!
}

// Handle load instructions.  If the operand is a constant pointer to a constant
// global, we can replace the load with the loaded constant value!
void SCCPSolver::visitLoadInst(LoadInst &I) {
  // If this load is of a struct, just mark the result overdefined.
  if (I.getType()->isStructTy())
    return (void)markOverdefined(&I);

  // ResolvedUndefsIn might mark I as overdefined. Bail out, even if we would
  // discover a concrete value later.
  if (isOverdefined(ValueState[&I]))
    return;

  LatticeVal PtrVal = getValueState(I.getOperand(0));
  if (PtrVal.isUnknownOrUndef())
    return; // The pointer is not resolved yet!

  LatticeVal &IV = ValueState[&I];

  if (!isConstant(PtrVal) || I.isVolatile())
    return (void)markOverdefined(IV, &I);

  Constant *Ptr = getConstant(PtrVal);

  // load null is undefined.
  if (isa<ConstantPointerNull>(Ptr)) {
    if (NullPointerIsDefined(I.getFunction(), I.getPointerAddressSpace()))
      return (void)markOverdefined(IV, &I);
    else
      return;
  }

  // Transform load (constant global) into the value loaded.
  if (auto *GV = dyn_cast<GlobalVariable>(Ptr)) {
    if (!TrackedGlobals.empty()) {
      // If we are tracking this global, merge in the known value for it.
      DenseMap<GlobalVariable*, LatticeVal>::iterator It =
        TrackedGlobals.find(GV);
      if (It != TrackedGlobals.end()) {
        mergeInValue(IV, &I, It->second);
        return;
      }
    }
  }

  // Transform load from a constant into a constant if possible.
  if (Constant *C = ConstantFoldLoadFromConstPtr(Ptr, I.getType(), DL)) {
    if (isa<UndefValue>(C))
      return;
    return (void)markConstant(IV, &I, C);
  }

  // Otherwise we cannot say for certain what value this load will produce.
  // Bail out.
  markOverdefined(IV, &I);
}

void SCCPSolver::visitCallSite(CallSite CS) {
  Function *F = CS.getCalledFunction();
  Instruction *I = CS.getInstruction();

  if (auto *II = dyn_cast<IntrinsicInst>(I)) {
    if (II->getIntrinsicID() == Intrinsic::ssa_copy) {
      if (isOverdefined(ValueState[I]))
        return (void)markOverdefined(I);

      auto *PI = getPredicateInfoFor(I);
      if (!PI)
        return;

      Value *CopyOf = I->getOperand(0);
      auto *PBranch = dyn_cast<PredicateBranch>(PI);
      if (!PBranch) {
        mergeInValue(ValueState[I], I, getValueState(CopyOf));
        return;
      }

      Value *Cond = PBranch->Condition;

      // Everything below relies on the condition being a comparison.
      auto *Cmp = dyn_cast<CmpInst>(Cond);
      if (!Cmp) {
        mergeInValue(ValueState[I], I, getValueState(CopyOf));
        return;
      }

      Value *CmpOp0 = Cmp->getOperand(0);
      Value *CmpOp1 = Cmp->getOperand(1);
      if (CopyOf != CmpOp0 && CopyOf != CmpOp1) {
        mergeInValue(ValueState[I], I, getValueState(CopyOf));
        return;
      }

      if (CmpOp0 != CopyOf)
        std::swap(CmpOp0, CmpOp1);

      LatticeVal OriginalVal = getValueState(CopyOf);
      LatticeVal EqVal = getValueState(CmpOp1);
      LatticeVal &IV = ValueState[I];
      if (PBranch->TrueEdge && Cmp->getPredicate() == CmpInst::ICMP_EQ) {
        addAdditionalUser(CmpOp1, I);
        if (isConstant(OriginalVal))
          mergeInValue(IV, I, OriginalVal);
        else
          mergeInValue(IV, I, EqVal);
        return;
      }
      if (!PBranch->TrueEdge && Cmp->getPredicate() == CmpInst::ICMP_NE) {
        addAdditionalUser(CmpOp1, I);
        if (isConstant(OriginalVal))
          mergeInValue(IV, I, OriginalVal);
        else
          mergeInValue(IV, I, EqVal);
        return;
      }

      return (void)mergeInValue(IV, I, getValueState(CopyOf));
    }
  }

  // The common case is that we aren't tracking the callee, either because we
  // are not doing interprocedural analysis or the callee is indirect, or is
  // external.  Handle these cases first.
  if (!F || F->isDeclaration()) {
CallOverdefined:
    // Void return and not tracking callee, just bail.
    if (I->getType()->isVoidTy()) return;

    // Otherwise, if we have a single return value case, and if the function is
    // a declaration, maybe we can constant fold it.
    if (F && F->isDeclaration() && !I->getType()->isStructTy() &&
        canConstantFoldCallTo(cast<CallBase>(CS.getInstruction()), F)) {
      SmallVector<Constant*, 8> Operands;
      for (CallSite::arg_iterator AI = CS.arg_begin(), E = CS.arg_end();
           AI != E; ++AI) {
        if (AI->get()->getType()->isStructTy())
          return markOverdefined(I); // Can't handle struct args.
        LatticeVal State = getValueState(*AI);

        if (State.isUnknownOrUndef())
          return;  // Operands are not resolved yet.
        if (isOverdefined(State))
          return (void)markOverdefined(I);
        assert(isConstant(State) && "Unknown state!");
        Operands.push_back(getConstant(State));
      }

      if (isOverdefined(getValueState(I)))
        return;

      // If we can constant fold this, mark the result of the call as a
      // constant.
      if (Constant *C = ConstantFoldCall(cast<CallBase>(CS.getInstruction()), F,
                                         Operands, &GetTLI(*F))) {
        // call -> undef.
        if (isa<UndefValue>(C))
          return;
        return (void)markConstant(I, C);
      }
    }

    // Otherwise, we don't know anything about this call, mark it overdefined.
    return (void)markOverdefined(I);
  }

  // If this is a local function that doesn't have its address taken, mark its
  // entry block executable and merge in the actual arguments to the call into
  // the formal arguments of the function.
  if (!TrackingIncomingArguments.empty() && TrackingIncomingArguments.count(F)){
    MarkBlockExecutable(&F->front());

    // Propagate information from this call site into the callee.
    CallSite::arg_iterator CAI = CS.arg_begin();
    for (Function::arg_iterator AI = F->arg_begin(), E = F->arg_end();
         AI != E; ++AI, ++CAI) {
      // If this argument is byval, and if the function is not readonly, there
      // will be an implicit copy formed of the input aggregate.
      if (AI->hasByValAttr() && !F->onlyReadsMemory()) {
        markOverdefined(&*AI);
        continue;
      }

      if (auto *STy = dyn_cast<StructType>(AI->getType())) {
        for (unsigned i = 0, e = STy->getNumElements(); i != e; ++i) {
          LatticeVal CallArg = getStructValueState(*CAI, i);
          mergeInValue(getStructValueState(&*AI, i), &*AI, CallArg, false);
        }
      } else
        mergeInValue(&*AI, getValueState(*CAI), false);
    }
  }

  // If this is a single/zero retval case, see if we're tracking the function.
  if (auto *STy = dyn_cast<StructType>(F->getReturnType())) {
    if (!MRVFunctionsTracked.count(F))
      goto CallOverdefined;  // Not tracking this callee.

    // If we are tracking this callee, propagate the result of the function
    // into this call site.
    for (unsigned i = 0, e = STy->getNumElements(); i != e; ++i)
      mergeInValue(getStructValueState(I, i), I,
                   TrackedMultipleRetVals[std::make_pair(F, i)]);
  } else {
    MapVector<Function*, LatticeVal>::iterator TFRVI = TrackedRetVals.find(F);
    if (TFRVI == TrackedRetVals.end())
      goto CallOverdefined;  // Not tracking this callee.

    // If so, propagate the return value of the callee into this call result.
    mergeInValue(I, TFRVI->second);
  }
}

void SCCPSolver::Solve() {
  // Process the work lists until they are empty!
  while (!BBWorkList.empty() || !InstWorkList.empty() ||
         !OverdefinedInstWorkList.empty()) {
    // Process the overdefined instruction's work list first, which drives other
    // things to overdefined more quickly.
    while (!OverdefinedInstWorkList.empty()) {
      Value *I = OverdefinedInstWorkList.pop_back_val();

      LLVM_DEBUG(dbgs() << "\nPopped off OI-WL: " << *I << '\n');

      // "I" got into the work list because it either made the transition from
      // bottom to constant, or to overdefined.
      //
      // Anything on this worklist that is overdefined need not be visited
      // since all of its users will have already been marked as overdefined
      // Update all of the users of this instruction's value.
      //
      markUsersAsChanged(I);
    }

    // Process the instruction work list.
    while (!InstWorkList.empty()) {
      Value *I = InstWorkList.pop_back_val();

      LLVM_DEBUG(dbgs() << "\nPopped off I-WL: " << *I << '\n');

      // "I" got into the work list because it made the transition from undef to
      // constant.
      //
      // Anything on this worklist that is overdefined need not be visited
      // since all of its users will have already been marked as overdefined.
      // Update all of the users of this instruction's value.
      //
      if (I->getType()->isStructTy() || !isOverdefined(getValueState(I)))
        markUsersAsChanged(I);
    }

    // Process the basic block work list.
    while (!BBWorkList.empty()) {
      BasicBlock *BB = BBWorkList.back();
      BBWorkList.pop_back();

      LLVM_DEBUG(dbgs() << "\nPopped off BBWL: " << *BB << '\n');

      // Notify all instructions in this basic block that they are newly
      // executable.
      visit(BB);
    }
  }
}

/// ResolvedUndefsIn - While solving the dataflow for a function, we assume
/// that branches on undef values cannot reach any of their successors.
/// However, this is not a safe assumption.  After we solve dataflow, this
/// method should be use to handle this.  If this returns true, the solver
/// should be rerun.
///
/// This method handles this by finding an unresolved branch and marking it one
/// of the edges from the block as being feasible, even though the condition
/// doesn't say it would otherwise be.  This allows SCCP to find the rest of the
/// CFG and only slightly pessimizes the analysis results (by marking one,
/// potentially infeasible, edge feasible).  This cannot usefully modify the
/// constraints on the condition of the branch, as that would impact other users
/// of the value.
///
/// This scan also checks for values that use undefs. It conservatively marks
/// them as overdefined.
bool SCCPSolver::ResolvedUndefsIn(Function &F) {
  for (BasicBlock &BB : F) {
    if (!BBExecutable.count(&BB))
      continue;

    for (Instruction &I : BB) {
      // Look for instructions which produce undef values.
      if (I.getType()->isVoidTy()) continue;

      if (auto *STy = dyn_cast<StructType>(I.getType())) {
        // Only a few things that can be structs matter for undef.

        // Tracked calls must never be marked overdefined in ResolvedUndefsIn.
        if (CallSite CS = CallSite(&I))
          if (Function *F = CS.getCalledFunction())
            if (MRVFunctionsTracked.count(F))
              continue;

        // extractvalue and insertvalue don't need to be marked; they are
        // tracked as precisely as their operands.
        if (isa<ExtractValueInst>(I) || isa<InsertValueInst>(I))
          continue;
        // Send the results of everything else to overdefined.  We could be
        // more precise than this but it isn't worth bothering.
        for (unsigned i = 0, e = STy->getNumElements(); i != e; ++i) {
          LatticeVal &LV = getStructValueState(&I, i);
          if (LV.isUnknownOrUndef())
            markOverdefined(LV, &I);
        }
        continue;
      }

      LatticeVal &LV = getValueState(&I);
      if (!LV.isUnknownOrUndef())
        continue;

      // There are two reasons a call can have an undef result
      // 1. It could be tracked.
      // 2. It could be constant-foldable.
      // Because of the way we solve return values, tracked calls must
      // never be marked overdefined in ResolvedUndefsIn.
      if (CallSite CS = CallSite(&I))
        if (Function *F = CS.getCalledFunction())
          if (TrackedRetVals.count(F))
            continue;

      if (isa<LoadInst>(I)) {
        // A load here means one of two things: a load of undef from a global,
        // a load from an unknown pointer.  Either way, having it return undef
        // is okay.
        continue;
      }

      markOverdefined(&I);
      return true;
    }

    // Check to see if we have a branch or switch on an undefined value.  If so
    // we force the branch to go one way or the other to make the successor
    // values live.  It doesn't really matter which way we force it.
    Instruction *TI = BB.getTerminator();
    if (auto *BI = dyn_cast<BranchInst>(TI)) {
      if (!BI->isConditional()) continue;
      if (!getValueState(BI->getCondition()).isUnknownOrUndef())
        continue;

      // If the input to SCCP is actually branch on undef, fix the undef to
      // false.
      if (isa<UndefValue>(BI->getCondition())) {
        BI->setCondition(ConstantInt::getFalse(BI->getContext()));
        markEdgeExecutable(&BB, TI->getSuccessor(1));
        return true;
      }

      // Otherwise, it is a branch on a symbolic value which is currently
      // considered to be undef.  Make sure some edge is executable, so a
      // branch on "undef" always flows somewhere.
      // FIXME: Distinguish between dead code and an LLVM "undef" value.
      BasicBlock *DefaultSuccessor = TI->getSuccessor(1);
      if (markEdgeExecutable(&BB, DefaultSuccessor))
        return true;

      continue;
    }

   if (auto *IBR = dyn_cast<IndirectBrInst>(TI)) {
      // Indirect branch with no successor ?. Its ok to assume it branches
      // to no target.
      if (IBR->getNumSuccessors() < 1)
        continue;

      if (!getValueState(IBR->getAddress()).isUnknownOrUndef())
        continue;

      // If the input to SCCP is actually branch on undef, fix the undef to
      // the first successor of the indirect branch.
      if (isa<UndefValue>(IBR->getAddress())) {
        IBR->setAddress(BlockAddress::get(IBR->getSuccessor(0)));
        markEdgeExecutable(&BB, IBR->getSuccessor(0));
        return true;
      }

      // Otherwise, it is a branch on a symbolic value which is currently
      // considered to be undef.  Make sure some edge is executable, so a
      // branch on "undef" always flows somewhere.
      // FIXME: IndirectBr on "undef" doesn't actually need to go anywhere:
      // we can assume the branch has undefined behavior instead.
      BasicBlock *DefaultSuccessor = IBR->getSuccessor(0);
      if (markEdgeExecutable(&BB, DefaultSuccessor))
        return true;

      continue;
    }

    if (auto *SI = dyn_cast<SwitchInst>(TI)) {
      if (!SI->getNumCases() ||
          !getValueState(SI->getCondition()).isUnknownOrUndef())
        continue;

      // If the input to SCCP is actually switch on undef, fix the undef to
      // the first constant.
      if (isa<UndefValue>(SI->getCondition())) {
        SI->setCondition(SI->case_begin()->getCaseValue());
        markEdgeExecutable(&BB, SI->case_begin()->getCaseSuccessor());
        return true;
      }

      // Otherwise, it is a branch on a symbolic value which is currently
      // considered to be undef.  Make sure some edge is executable, so a
      // branch on "undef" always flows somewhere.
      // FIXME: Distinguish between dead code and an LLVM "undef" value.
      BasicBlock *DefaultSuccessor = SI->case_begin()->getCaseSuccessor();
      if (markEdgeExecutable(&BB, DefaultSuccessor))
        return true;

      continue;
    }
  }

  return false;
}

static bool tryToReplaceWithConstant(SCCPSolver &Solver, Value *V) {
  Constant *Const = nullptr;
  if (V->getType()->isStructTy()) {
    std::vector<LatticeVal> IVs = Solver.getStructLatticeValueFor(V);
    if (any_of(IVs, [](const LatticeVal &LV) { return isOverdefined(LV); }))
      return false;
    std::vector<Constant *> ConstVals;
    auto *ST = cast<StructType>(V->getType());
    for (unsigned i = 0, e = ST->getNumElements(); i != e; ++i) {
      LatticeVal V = IVs[i];
      ConstVals.push_back(isConstant(V)
                              ? Solver.getConstant(V)
                              : UndefValue::get(ST->getElementType(i)));
    }
    Const = ConstantStruct::get(ST, ConstVals);
  } else {
    const LatticeVal &IV = Solver.getLatticeValueFor(V);
    if (isOverdefined(IV))
      return false;

    Const =
        isConstant(IV) ? Solver.getConstant(IV) : UndefValue::get(V->getType());
  }
  assert(Const && "Constant is nullptr here!");

  // Replacing `musttail` instructions with constant breaks `musttail` invariant
  // unless the call itself can be removed
  CallInst *CI = dyn_cast<CallInst>(V);
  if (CI && CI->isMustTailCall() && !CI->isSafeToRemove()) {
    CallSite CS(CI);
    Function *F = CS.getCalledFunction();

    // Don't zap returns of the callee
    if (F)
      Solver.AddMustTailCallee(F);

    LLVM_DEBUG(dbgs() << "  Can\'t treat the result of musttail call : " << *CI
                      << " as a constant\n");
    return false;
  }

  LLVM_DEBUG(dbgs() << "  Constant: " << *Const << " = " << *V << '\n');

  // Replaces all of the uses of a variable with uses of the constant.
  V->replaceAllUsesWith(Const);
  return true;
}

// runSCCP() - Run the Sparse Conditional Constant Propagation algorithm,
// and return true if the function was modified.
static bool runSCCP(Function &F, const DataLayout &DL,
                    const TargetLibraryInfo *TLI) {
  LLVM_DEBUG(dbgs() << "SCCP on function '" << F.getName() << "'\n");
  SCCPSolver Solver(
      DL, [TLI](Function &F) -> const TargetLibraryInfo & { return *TLI; },
      F.getContext());

  // Mark the first block of the function as being executable.
  Solver.MarkBlockExecutable(&F.front());

  // Mark all arguments to the function as being overdefined.
  for (Argument &AI : F.args())
    Solver.markOverdefined(&AI);

  // Solve for constants.
  bool ResolvedUndefs = true;
  while (ResolvedUndefs) {
    Solver.Solve();
    LLVM_DEBUG(dbgs() << "RESOLVING UNDEFs\n");
    ResolvedUndefs = Solver.ResolvedUndefsIn(F);
  }

  bool MadeChanges = false;

  // If we decided that there are basic blocks that are dead in this function,
  // delete their contents now.  Note that we cannot actually delete the blocks,
  // as we cannot modify the CFG of the function.

  for (BasicBlock &BB : F) {
    if (!Solver.isBlockExecutable(&BB)) {
      LLVM_DEBUG(dbgs() << "  BasicBlock Dead:" << BB);

      ++NumDeadBlocks;
      NumInstRemoved += removeAllNonTerminatorAndEHPadInstructions(&BB);

      MadeChanges = true;
      continue;
    }

    // Iterate over all of the instructions in a function, replacing them with
    // constants if we have found them to be of constant values.
    for (BasicBlock::iterator BI = BB.begin(), E = BB.end(); BI != E;) {
      Instruction *Inst = &*BI++;
      if (Inst->getType()->isVoidTy() || Inst->isTerminator())
        continue;

      if (tryToReplaceWithConstant(Solver, Inst)) {
        if (isInstructionTriviallyDead(Inst))
          Inst->eraseFromParent();
        // Hey, we just changed something!
        MadeChanges = true;
        ++NumInstRemoved;
      }
    }
  }

  return MadeChanges;
}

PreservedAnalyses SCCPPass::run(Function &F, FunctionAnalysisManager &AM) {
  const DataLayout &DL = F.getParent()->getDataLayout();
  auto &TLI = AM.getResult<TargetLibraryAnalysis>(F);
  if (!runSCCP(F, DL, &TLI))
    return PreservedAnalyses::all();

  auto PA = PreservedAnalyses();
  PA.preserve<GlobalsAA>();
  PA.preserveSet<CFGAnalyses>();
  PA.preserve<AndersensAA>();     // INTEL
  PA.preserve<WholeProgramAnalysis>();  // INTEL
  return PA;
}

namespace {

//===--------------------------------------------------------------------===//
//
/// SCCP Class - This class uses the SCCPSolver to implement a per-function
/// Sparse Conditional Constant Propagator.
///
class SCCPLegacyPass : public FunctionPass {
public:
  // Pass identification, replacement for typeid
  static char ID;

  SCCPLegacyPass() : FunctionPass(ID) {
    initializeSCCPLegacyPassPass(*PassRegistry::getPassRegistry());
  }

  void getAnalysisUsage(AnalysisUsage &AU) const override {
    AU.addRequired<TargetLibraryInfoWrapperPass>();
    AU.addPreserved<GlobalsAAWrapperPass>();
    AU.setPreservesCFG();
    AU.addPreserved<AndersensAAWrapperPass>();  // INTEL
    AU.addPreserved<WholeProgramWrapperPass>(); // INTEL
  }

  // runOnFunction - Run the Sparse Conditional Constant Propagation
  // algorithm, and return true if the function was modified.
  bool runOnFunction(Function &F) override {
    if (skipFunction(F))
      return false;
    const DataLayout &DL = F.getParent()->getDataLayout();
    const TargetLibraryInfo *TLI =
        &getAnalysis<TargetLibraryInfoWrapperPass>().getTLI(F);
    return runSCCP(F, DL, TLI);
  }
};

} // end anonymous namespace

char SCCPLegacyPass::ID = 0;

INITIALIZE_PASS_BEGIN(SCCPLegacyPass, "sccp",
                      "Sparse Conditional Constant Propagation", false, false)
INITIALIZE_PASS_DEPENDENCY(TargetLibraryInfoWrapperPass)
INITIALIZE_PASS_END(SCCPLegacyPass, "sccp",
                    "Sparse Conditional Constant Propagation", false, false)

// createSCCPPass - This is the public interface to this file.
FunctionPass *llvm::createSCCPPass() { return new SCCPLegacyPass(); }

static void findReturnsToZap(Function &F,
                             SmallVector<ReturnInst *, 8> &ReturnsToZap,
                             SCCPSolver &Solver) {
  // We can only do this if we know that nothing else can call the function.
  if (!Solver.isArgumentTrackedFunction(&F))
    return;

  // There is a non-removable musttail call site of this function. Zapping
  // returns is not allowed.
  if (Solver.isMustTailCallee(&F)) {
    LLVM_DEBUG(dbgs() << "Can't zap returns of the function : " << F.getName()
                      << " due to present musttail call of it\n");
    return;
  }

  assert(
      all_of(F.users(),
             [&Solver](User *U) {
               if (isa<Instruction>(U) &&
                   !Solver.isBlockExecutable(cast<Instruction>(U)->getParent()))
                 return true;
               // Non-callsite uses are not impacted by zapping. Also, constant
               // uses (like blockaddresses) could stuck around, without being
               // used in the underlying IR, meaning we do not have lattice
               // values for them.
               if (!CallSite(U))
                 return true;
               if (U->getType()->isStructTy()) {
                 return all_of(
                     Solver.getStructLatticeValueFor(U),
                     [](const LatticeVal &LV) { return !isOverdefined(LV); });
               }
               return !isOverdefined(Solver.getLatticeValueFor(U));
             }) &&
      "We can only zap functions where all live users have a concrete value");

  for (BasicBlock &BB : F) {
    if (CallInst *CI = BB.getTerminatingMustTailCall()) {
      LLVM_DEBUG(dbgs() << "Can't zap return of the block due to present "
                        << "musttail call : " << *CI << "\n");
      (void)CI;
      return;
    }

    if (auto *RI = dyn_cast<ReturnInst>(BB.getTerminator()))
      if (!isa<UndefValue>(RI->getOperand(0)))
        ReturnsToZap.push_back(RI);
  }
}

// Update the condition for terminators that are branching on indeterminate
// values, forcing them to use a specific edge.
static void forceIndeterminateEdge(Instruction* I, SCCPSolver &Solver) {
  BasicBlock *Dest = nullptr;
  Constant *C = nullptr;
  if (SwitchInst *SI = dyn_cast<SwitchInst>(I)) {
    if (!isa<ConstantInt>(SI->getCondition())) {
      // Indeterminate switch; use first case value.
      Dest = SI->case_begin()->getCaseSuccessor();
      C = SI->case_begin()->getCaseValue();
    }
  } else if (BranchInst *BI = dyn_cast<BranchInst>(I)) {
    if (!isa<ConstantInt>(BI->getCondition())) {
      // Indeterminate branch; use false.
      Dest = BI->getSuccessor(1);
      C = ConstantInt::getFalse(BI->getContext());
    }
  } else if (IndirectBrInst *IBR = dyn_cast<IndirectBrInst>(I)) {
    if (!isa<BlockAddress>(IBR->getAddress()->stripPointerCasts())) {
      // Indeterminate indirectbr; use successor 0.
      Dest = IBR->getSuccessor(0);
      C = BlockAddress::get(IBR->getSuccessor(0));
    }
  } else {
    llvm_unreachable("Unexpected terminator instruction");
  }
  if (C) {
    assert(Solver.isEdgeFeasible(I->getParent(), Dest) &&
           "Didn't find feasible edge?");
    (void)Dest;

    I->setOperand(0, C);
  }
}

bool llvm::runIPSCCP(
    Module &M, const DataLayout &DL,
    std::function<const TargetLibraryInfo &(Function &)> GetTLI,
    function_ref<AnalysisResultsForFn(Function &)> getAnalysis) {
  SCCPSolver Solver(DL, GetTLI, M.getContext());

  // Loop over all functions, marking arguments to those with their addresses
  // taken or that are external as overdefined.
  for (Function &F : M) {
    if (F.isDeclaration())
      continue;

    Solver.addAnalysis(F, getAnalysis(F));

    // Determine if we can track the function's return values. If so, add the
    // function to the solver's set of return-tracked functions.
    if (canTrackReturnsInterprocedurally(&F))
      Solver.AddTrackedFunction(&F);

    // Determine if we can track the function's arguments. If so, add the
    // function to the solver's set of argument-tracked functions.
    if (canTrackArgumentsInterprocedurally(&F)) {
      Solver.AddArgumentTrackedFunction(&F);
      continue;
    }

    // Assume the function is called.
    Solver.MarkBlockExecutable(&F.front());

    // Assume nothing about the incoming arguments.
    for (Argument &AI : F.args())
      Solver.markOverdefined(&AI);
  }

  // Determine if we can track any of the module's global variables. If so, add
  // the global variables we can track to the solver's set of tracked global
  // variables.
  for (GlobalVariable &G : M.globals()) {
    G.removeDeadConstantUsers();
    if (canTrackGlobalVariableInterprocedurally(&G))
      Solver.TrackValueOfGlobalVariable(&G);
  }

  // Solve for constants.
  bool ResolvedUndefs = true;
  Solver.Solve();
  while (ResolvedUndefs) {
    LLVM_DEBUG(dbgs() << "RESOLVING UNDEFS\n");
    ResolvedUndefs = false;
    for (Function &F : M)
      if (Solver.ResolvedUndefsIn(F)) {
        // We run Solve() after we resolved an undef in a function, because
        // we might deduce a fact that eliminates an undef in another function.
        Solver.Solve();
        ResolvedUndefs = true;
      }
  }

  bool MadeChanges = false;

  // Iterate over all of the instructions in the module, replacing them with
  // constants if we have found them to be of constant values.

  for (Function &F : M) {
    if (F.isDeclaration())
      continue;

    SmallVector<BasicBlock *, 512> BlocksToErase;

    if (Solver.isBlockExecutable(&F.front()))
      for (Function::arg_iterator AI = F.arg_begin(), E = F.arg_end(); AI != E;
           ++AI) {
        if (!AI->use_empty() && tryToReplaceWithConstant(Solver, &*AI)) {
          ++IPNumArgsElimed;
          continue;
        }
      }

    for (Function::iterator BB = F.begin(), E = F.end(); BB != E; ++BB) {
      if (!Solver.isBlockExecutable(&*BB)) {
        LLVM_DEBUG(dbgs() << "  BasicBlock Dead:" << *BB);
        ++NumDeadBlocks;

        MadeChanges = true;

        if (&*BB != &F.front())
          BlocksToErase.push_back(&*BB);
        continue;
      }

      for (BasicBlock::iterator BI = BB->begin(), E = BB->end(); BI != E; ) {
        Instruction *Inst = &*BI++;
        if (Inst->getType()->isVoidTy())
          continue;
        if (tryToReplaceWithConstant(Solver, Inst)) {
          if (Inst->isSafeToRemove())
            Inst->eraseFromParent();
          // Hey, we just changed something!
          MadeChanges = true;
          ++IPNumInstRemoved;
        }
      }
    }

    DomTreeUpdater DTU = Solver.getDTU(F);
    // Change dead blocks to unreachable. We do it after replacing constants
    // in all executable blocks, because changeToUnreachable may remove PHI
    // nodes in executable blocks we found values for. The function's entry
    // block is not part of BlocksToErase, so we have to handle it separately.
    for (BasicBlock *BB : BlocksToErase) {
      NumInstRemoved +=
          changeToUnreachable(BB->getFirstNonPHI(), /*UseLLVMTrap=*/false,
                              /*PreserveLCSSA=*/false, &DTU);
    }
    if (!Solver.isBlockExecutable(&F.front()))
      NumInstRemoved += changeToUnreachable(F.front().getFirstNonPHI(),
                                            /*UseLLVMTrap=*/false,
                                            /*PreserveLCSSA=*/false, &DTU);

    // Now that all instructions in the function are constant folded,
    // use ConstantFoldTerminator to get rid of in-edges, record DT updates and
    // delete dead BBs.
    for (BasicBlock *DeadBB : BlocksToErase) {
      // If there are any PHI nodes in this successor, drop entries for BB now.
      for (Value::user_iterator UI = DeadBB->user_begin(),
                                UE = DeadBB->user_end();
           UI != UE;) {
        // Grab the user and then increment the iterator early, as the user
        // will be deleted. Step past all adjacent uses from the same user.
        auto *I = dyn_cast<Instruction>(*UI);
        do { ++UI; } while (UI != UE && *UI == I);

        // Ignore blockaddress users; BasicBlock's dtor will handle them.
        if (!I) continue;

        // If we have forced an edge for an indeterminate value, then force the
        // terminator to fold to that edge.
        forceIndeterminateEdge(I, Solver);
        BasicBlock *InstBB = I->getParent();
        bool Folded = ConstantFoldTerminator(InstBB,
                                             /*DeleteDeadConditions=*/false,
                                             /*TLI=*/nullptr, &DTU);
        assert(Folded &&
              "Expect TermInst on constantint or blockaddress to be folded");
        (void) Folded;
        // If we folded the terminator to an unconditional branch to another
        // dead block, replace it with Unreachable, to avoid trying to fold that
        // branch again.
        BranchInst *BI = cast<BranchInst>(InstBB->getTerminator());
        if (BI && BI->isUnconditional() &&
            !Solver.isBlockExecutable(BI->getSuccessor(0))) {
          InstBB->getTerminator()->eraseFromParent();
          new UnreachableInst(InstBB->getContext(), InstBB);
        }
      }
      // Mark dead BB for deletion.
      DTU.deleteBB(DeadBB);
    }

    for (BasicBlock &BB : F) {
      for (BasicBlock::iterator BI = BB.begin(), E = BB.end(); BI != E;) {
        Instruction *Inst = &*BI++;
        if (Solver.getPredicateInfoFor(Inst)) {
          if (auto *II = dyn_cast<IntrinsicInst>(Inst)) {
            if (II->getIntrinsicID() == Intrinsic::ssa_copy) {
              Value *Op = II->getOperand(0);
              Inst->replaceAllUsesWith(Op);
              Inst->eraseFromParent();
            }
          }
        }
      }
    }
  }

  // If we inferred constant or undef return values for a function, we replaced
  // all call uses with the inferred value.  This means we don't need to bother
  // actually returning anything from the function.  Replace all return
  // instructions with return undef.
  //
  // Do this in two stages: first identify the functions we should process, then
  // actually zap their returns.  This is important because we can only do this
  // if the address of the function isn't taken.  In cases where a return is the
  // last use of a function, the order of processing functions would affect
  // whether other functions are optimizable.
  SmallVector<ReturnInst*, 8> ReturnsToZap;

  const MapVector<Function*, LatticeVal> &RV = Solver.getTrackedRetVals();
  for (const auto &I : RV) {
    Function *F = I.first;
    if (isOverdefined(I.second) || F->getReturnType()->isVoidTy())
      continue;
    findReturnsToZap(*F, ReturnsToZap, Solver);
  }

  for (auto F : Solver.getMRVFunctionsTracked()) {
    assert(F->getReturnType()->isStructTy() &&
           "The return type should be a struct");
    StructType *STy = cast<StructType>(F->getReturnType());
    if (Solver.isStructLatticeConstant(F, STy))
      findReturnsToZap(*F, ReturnsToZap, Solver);
  }

  // Zap all returns which we've identified as zap to change.
  for (unsigned i = 0, e = ReturnsToZap.size(); i != e; ++i) {
    Function *F = ReturnsToZap[i]->getParent()->getParent();
    ReturnsToZap[i]->setOperand(0, UndefValue::get(F->getReturnType()));
  }

  // If we inferred constant or undef values for globals variables, we can
  // delete the global and any stores that remain to it.
  const DenseMap<GlobalVariable*, LatticeVal> &TG = Solver.getTrackedGlobals();
  for (DenseMap<GlobalVariable*, LatticeVal>::const_iterator I = TG.begin(),
         E = TG.end(); I != E; ++I) {
    GlobalVariable *GV = I->first;
    if (isOverdefined(I->second))
      continue;
    LLVM_DEBUG(dbgs() << "Found that GV '" << GV->getName()
                      << "' is constant!\n");
    while (!GV->use_empty()) {
      StoreInst *SI = cast<StoreInst>(GV->user_back());
      SI->eraseFromParent();
    }
#if INTEL_COLLAB
    if (GV->isTargetDeclare())
      LLVM_DEBUG(dbgs() << "Constant GV '" << GV->getName()
                        << "' is target-declare and not removed\n");
    else
#endif // INTEL_COLLAB
    M.getGlobalList().erase(GV);
    ++IPNumGlobalConst;
  }

  return MadeChanges;
}<|MERGE_RESOLUTION|>--- conflicted
+++ resolved
@@ -833,11 +833,7 @@
       return;
     // Propagate constant value
     markConstant(&I, C);
-<<<<<<< HEAD
-  } else if (!OpSt.isUnknown())
-=======
   } else if (!OpSt.isUnknownOrUndef())
->>>>>>> 1fd087d2
     markOverdefined(&I);
 }
 
@@ -990,11 +986,7 @@
   }
 
   // If something is undef, wait for it to resolve.
-<<<<<<< HEAD
-  if (V1State.isUnknown() || V2State.isUnknown())
-=======
   if (V1State.isUnknownOrUndef() || V2State.isUnknownOrUndef())
->>>>>>> 1fd087d2
     return;
 
   // Otherwise, one of our operands is overdefined.  Try to produce something
@@ -1067,11 +1059,7 @@
   }
 
   // If operands are still unknown, wait for it to resolve.
-<<<<<<< HEAD
-  if ((V1State.isUnknown() || V2State.isUnknown()) &&
-=======
   if ((V1State.isUnknownOrUndef() || V2State.isUnknownOrUndef()) &&
->>>>>>> 1fd087d2
       !isConstant(ValueState[&I]))
     return;
 
