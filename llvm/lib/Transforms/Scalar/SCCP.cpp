//===- SCCP.cpp - Sparse Conditional Constant Propagation -----------------===//
//
// Part of the LLVM Project, under the Apache License v2.0 with LLVM Exceptions.
// See https://llvm.org/LICENSE.txt for license information.
// SPDX-License-Identifier: Apache-2.0 WITH LLVM-exception
//
//===----------------------------------------------------------------------===//
//
// This file implements sparse conditional constant propagation and merging:
//
// Specifically, this:
//   * Assumes values are constant unless proven otherwise
//   * Assumes BasicBlocks are dead unless proven otherwise
//   * Proves values to be constant, and replaces them with constants
//   * Proves conditional branches to be unconditional
//
//===----------------------------------------------------------------------===//

#include "llvm/Transforms/Scalar/SCCP.h"
#include "llvm/ADT/ArrayRef.h"
#include "llvm/ADT/DenseMap.h"
#include "llvm/ADT/DenseSet.h"
#include "llvm/ADT/MapVector.h"
#include "llvm/ADT/PointerIntPair.h"
#include "llvm/ADT/STLExtras.h"
#include "llvm/ADT/SetVector.h"
#include "llvm/ADT/SmallPtrSet.h"
#include "llvm/ADT/SmallVector.h"
#include "llvm/ADT/Statistic.h"
#include "llvm/Analysis/ConstantFolding.h"
#include "llvm/Analysis/DomTreeUpdater.h"
#include "llvm/Analysis/GlobalsModRef.h"
#include "llvm/Analysis/InstructionSimplify.h"
#include "llvm/Analysis/Intel_Andersens.h"  // INTEL
#include "llvm/Analysis/Intel_WP.h"         // INTEL
#include "llvm/Analysis/TargetLibraryInfo.h"
#include "llvm/Analysis/ValueLattice.h"
#include "llvm/Analysis/ValueLatticeUtils.h"
#include "llvm/IR/AbstractCallSite.h" // INTEL
#include "llvm/Analysis/ValueTracking.h"
#include "llvm/IR/BasicBlock.h"
#include "llvm/IR/Constant.h"
#include "llvm/IR/Constants.h"
#include "llvm/IR/DataLayout.h"
#include "llvm/IR/DerivedTypes.h"
#include "llvm/IR/Function.h"
#include "llvm/IR/GlobalVariable.h"
#include "llvm/IR/InstVisitor.h"
#include "llvm/IR/InstrTypes.h"
#include "llvm/IR/Instruction.h"
#include "llvm/IR/Instructions.h"
#include "llvm/IR/Module.h"
#include "llvm/IR/PassManager.h"
#include "llvm/IR/Type.h"
#include "llvm/IR/User.h"
#include "llvm/IR/Value.h"
#include "llvm/InitializePasses.h"
#include "llvm/Pass.h"
#include "llvm/Support/Casting.h"
#include "llvm/Support/CommandLine.h" // INTEL
#include "llvm/Support/Debug.h"
#include "llvm/Support/ErrorHandling.h"
#include "llvm/Support/raw_ostream.h"
#include "llvm/Transforms/Scalar.h"
#include "llvm/Transforms/Utils/Local.h"
#include "llvm/Transforms/Utils/PredicateInfo.h"
#include <cassert>
#include <utility>
#include <vector>

using namespace llvm;

#define DEBUG_TYPE "sccp"

STATISTIC(NumInstRemoved, "Number of instructions removed");
STATISTIC(NumDeadBlocks , "Number of basic blocks unreachable");
STATISTIC(NumInstReplaced,
          "Number of instructions replaced with (simpler) instruction");

STATISTIC(IPNumInstRemoved, "Number of instructions removed by IPSCCP");
STATISTIC(IPNumArgsElimed ,"Number of arguments constant propagated by IPSCCP");
STATISTIC(IPNumGlobalConst, "Number of globals found to be constant by IPSCCP");
STATISTIC(
    IPNumInstReplaced,
    "Number of instructions replaced with (simpler) instruction by IPSCCP");

#if INTEL_CUSTOMIZATION
static cl::opt<bool>
    EnableCallbacks("sccp-enable-callbacks", cl::init(true), cl::Hidden,
                    cl::desc("propagate constants to callback calls"));
#endif // INTEL_CUSTOMIZATION

// Helper to check if \p LV is either a constant or a constant
// range with a single element. This should cover exactly the same cases as the
// old ValueLatticeElement::isConstant() and is intended to be used in the
// transition to ValueLatticeElement.
static bool isConstant(const ValueLatticeElement &LV) {
  return LV.isConstant() ||
         (LV.isConstantRange() && LV.getConstantRange().isSingleElement());
}

// Helper to check if \p LV is either overdefined or a constant range with more
// than a single element. This should cover exactly the same cases as the old
// ValueLatticeElement::isOverdefined() and is intended to be used in the
// transition to ValueLatticeElement.
static bool isOverdefined(const ValueLatticeElement &LV) {
  return !LV.isUnknownOrUndef() && !isConstant(LV);
}

static bool tryToReplaceWithConstant(SCCPSolver &Solver, Value *V) {
  Constant *Const = nullptr;
  if (V->getType()->isStructTy()) {
    std::vector<ValueLatticeElement> IVs = Solver.getStructLatticeValueFor(V);
    if (any_of(IVs,
               [](const ValueLatticeElement &LV) { return isOverdefined(LV); }))
      return false;
    std::vector<Constant *> ConstVals;
    auto *ST = cast<StructType>(V->getType());
    for (unsigned i = 0, e = ST->getNumElements(); i != e; ++i) {
      ValueLatticeElement V = IVs[i];
      ConstVals.push_back(isConstant(V)
                              ? Solver.getConstant(V)
                              : UndefValue::get(ST->getElementType(i)));
    }
    Const = ConstantStruct::get(ST, ConstVals);
  } else {
    const ValueLatticeElement &IV = Solver.getLatticeValueFor(V);
    if (isOverdefined(IV))
      return false;

    Const =
        isConstant(IV) ? Solver.getConstant(IV) : UndefValue::get(V->getType());
  }
  assert(Const && "Constant is nullptr here!");

  // Replacing `musttail` instructions with constant breaks `musttail` invariant
  // unless the call itself can be removed.
  // Calls with "clang.arc.attachedcall" implicitly use the return value and
  // those uses cannot be updated with a constant.
  CallBase *CB = dyn_cast<CallBase>(V);
  if (CB && ((CB->isMustTailCall() && !CB->isSafeToRemove()) ||
             CB->getOperandBundle(LLVMContext::OB_clang_arc_attachedcall))) {
    Function *F = CB->getCalledFunction();

    // Don't zap returns of the callee
    if (F)
      Solver.addToMustPreserveReturnsInFunctions(F);

    LLVM_DEBUG(dbgs() << "  Can\'t treat the result of call " << *CB
                      << " as a constant\n");
    return false;
  }

  LLVM_DEBUG(dbgs() << "  Constant: " << *Const << " = " << *V << '\n');

  // Replaces all of the uses of a variable with uses of the constant.
  V->replaceAllUsesWith(Const);
  return true;
}

static bool simplifyInstsInBlock(SCCPSolver &Solver, BasicBlock &BB,
                                 SmallPtrSetImpl<Value *> &InsertedValues,
                                 Statistic &InstRemovedStat,
                                 Statistic &InstReplacedStat) {
  bool MadeChanges = false;
  for (Instruction &Inst : make_early_inc_range(BB)) {
    if (Inst.getType()->isVoidTy())
      continue;
#if INTEL_CUSTOMIZATION
    // If a +CData is used in other non-fneg instructions, we don't fold the
    // -CData, because this usually generate unnecessary load -CData from Data
    // section. We tend to combine the fneg with its user at Codegen.
    // e.g fneg(+CData) + fmadd --> fnmadd
    if (Inst.getOpcode() == Instruction::FNeg &&
        ConstantHasNonFNegUse(Inst.getOperand(0)))
      continue;
#endif // INTEL_CUSTOMIZATION
    if (tryToReplaceWithConstant(Solver, &Inst)) {
      if (Inst.isSafeToRemove())
        Inst.eraseFromParent();
      // Hey, we just changed something!
      MadeChanges = true;
      ++InstRemovedStat;
    } else if (isa<SExtInst>(&Inst)) {
      Value *ExtOp = Inst.getOperand(0);
      if (isa<Constant>(ExtOp) || InsertedValues.count(ExtOp))
        continue;
      const ValueLatticeElement &IV = Solver.getLatticeValueFor(ExtOp);
      if (!IV.isConstantRange(/*UndefAllowed=*/false))
        continue;
      if (IV.getConstantRange().isAllNonNegative()) {
        auto *ZExt = new ZExtInst(ExtOp, Inst.getType(), "", &Inst);
        InsertedValues.insert(ZExt);
        Inst.replaceAllUsesWith(ZExt);
        Solver.removeLatticeValueFor(&Inst);
        Inst.eraseFromParent();
        InstReplacedStat++;
        MadeChanges = true;
      }
    }
  }
  return MadeChanges;
}

// runSCCP() - Run the Sparse Conditional Constant Propagation algorithm,
// and return true if the function was modified.
static bool runSCCP(Function &F, const DataLayout &DL,
                    const TargetLibraryInfo *TLI) {
  LLVM_DEBUG(dbgs() << "SCCP on function '" << F.getName() << "'\n");
  SCCPSolver Solver(
      DL, [TLI](Function &F) -> const TargetLibraryInfo & { return *TLI; },
      F.getContext());

  // Mark the first block of the function as being executable.
  Solver.markBlockExecutable(&F.front());

  // Mark all arguments to the function as being overdefined.
  for (Argument &AI : F.args())
    Solver.markOverdefined(&AI);

  // Solve for constants.
  bool ResolvedUndefs = true;
  while (ResolvedUndefs) {
    Solver.solve();
    LLVM_DEBUG(dbgs() << "RESOLVING UNDEFs\n");
    ResolvedUndefs = Solver.resolvedUndefsIn(F);
  }

  bool MadeChanges = false;

  // If we decided that there are basic blocks that are dead in this function,
  // delete their contents now.  Note that we cannot actually delete the blocks,
  // as we cannot modify the CFG of the function.

  SmallPtrSet<Value *, 32> InsertedValues;
  for (BasicBlock &BB : F) {
    if (!Solver.isBlockExecutable(&BB)) {
      LLVM_DEBUG(dbgs() << "  BasicBlock Dead:" << BB);

      ++NumDeadBlocks;
      NumInstRemoved += removeAllNonTerminatorAndEHPadInstructions(&BB).first;

      MadeChanges = true;
      continue;
    }

    MadeChanges |= simplifyInstsInBlock(Solver, BB, InsertedValues,
                                        NumInstRemoved, NumInstReplaced);
  }

  return MadeChanges;
}

PreservedAnalyses SCCPPass::run(Function &F, FunctionAnalysisManager &AM) {
  const DataLayout &DL = F.getParent()->getDataLayout();
  auto &TLI = AM.getResult<TargetLibraryAnalysis>(F);
  if (!runSCCP(F, DL, &TLI))
    return PreservedAnalyses::all();

  auto PA = PreservedAnalyses();
  PA.preserve<GlobalsAA>();
  PA.preserveSet<CFGAnalyses>();
  PA.preserve<AndersensAA>();     // INTEL
  PA.preserve<WholeProgramAnalysis>();  // INTEL
  return PA;
}

namespace {

//===--------------------------------------------------------------------===//
//
/// SCCP Class - This class uses the SCCPSolver to implement a per-function
/// Sparse Conditional Constant Propagator.
///
class SCCPLegacyPass : public FunctionPass {
public:
  // Pass identification, replacement for typeid
  static char ID;

  SCCPLegacyPass() : FunctionPass(ID) {
    initializeSCCPLegacyPassPass(*PassRegistry::getPassRegistry());
  }

  void getAnalysisUsage(AnalysisUsage &AU) const override {
    AU.addRequired<TargetLibraryInfoWrapperPass>();
    AU.addPreserved<GlobalsAAWrapperPass>();
    AU.setPreservesCFG();
    AU.addPreserved<AndersensAAWrapperPass>();  // INTEL
    AU.addPreserved<WholeProgramWrapperPass>(); // INTEL
  }

  // runOnFunction - Run the Sparse Conditional Constant Propagation
  // algorithm, and return true if the function was modified.
  bool runOnFunction(Function &F) override {
    if (skipFunction(F))
      return false;
    const DataLayout &DL = F.getParent()->getDataLayout();
    const TargetLibraryInfo *TLI =
        &getAnalysis<TargetLibraryInfoWrapperPass>().getTLI(F);
    return runSCCP(F, DL, TLI);
  }
};

} // end anonymous namespace

char SCCPLegacyPass::ID = 0;

INITIALIZE_PASS_BEGIN(SCCPLegacyPass, "sccp",
                      "Sparse Conditional Constant Propagation", false, false)
INITIALIZE_PASS_DEPENDENCY(TargetLibraryInfoWrapperPass)
INITIALIZE_PASS_END(SCCPLegacyPass, "sccp",
                    "Sparse Conditional Constant Propagation", false, false)

// createSCCPPass - This is the public interface to this file.
FunctionPass *llvm::createSCCPPass() { return new SCCPLegacyPass(); }

static void findReturnsToZap(Function &F,
                             SmallVector<ReturnInst *, 8> &ReturnsToZap,
                             SCCPSolver &Solver) {
  // We can only do this if we know that nothing else can call the function.
  if (!Solver.isArgumentTrackedFunction(&F))
    return;

  if (Solver.mustPreserveReturn(&F)) {
    LLVM_DEBUG(
        dbgs()
        << "Can't zap returns of the function : " << F.getName()
        << " due to present musttail or \"clang.arc.attachedcall\" call of "
           "it\n");
    return;
  }

#if INTEL_CUSTOMIZATION
  // Cannot do this if function is used as a callback.
  if (EnableCallbacks && any_of(F.uses(), [](const Use &U) {
        AbstractCallSite ACS(&U);
        return ACS && ACS.isCallbackCall();
      })) {
    LLVM_DEBUG(dbgs() << "Can't zap returns of the function : " << F.getName()
                      << " because it is used as a callback\n");
    return;
  }
#endif // INTEL_CUSTOMIZATION

  assert(
      all_of(F.users(),
             [&Solver](User *U) {
               if (isa<Instruction>(U) &&
                   !Solver.isBlockExecutable(cast<Instruction>(U)->getParent()))
                 return true;
               // Non-callsite uses are not impacted by zapping. Also, constant
               // uses (like blockaddresses) could stuck around, without being
               // used in the underlying IR, meaning we do not have lattice
               // values for them.
               if (!isa<CallBase>(U))
                 return true;
               if (U->getType()->isStructTy()) {
                 return all_of(Solver.getStructLatticeValueFor(U),
                               [](const ValueLatticeElement &LV) {
                                 return !isOverdefined(LV);
                               });
               }
               return !isOverdefined(Solver.getLatticeValueFor(U));
             }) &&
      "We can only zap functions where all live users have a concrete value");

  for (BasicBlock &BB : F) {
    if (CallInst *CI = BB.getTerminatingMustTailCall()) {
      LLVM_DEBUG(dbgs() << "Can't zap return of the block due to present "
                        << "musttail call : " << *CI << "\n");
      (void)CI;
      return;
    }

    if (auto *RI = dyn_cast<ReturnInst>(BB.getTerminator()))
      if (!isa<UndefValue>(RI->getOperand(0)))
        ReturnsToZap.push_back(RI);
  }
}

static bool removeNonFeasibleEdges(const SCCPSolver &Solver, BasicBlock *BB,
                                   DomTreeUpdater &DTU) {
  SmallPtrSet<BasicBlock *, 8> FeasibleSuccessors;
  bool HasNonFeasibleEdges = false;
  for (BasicBlock *Succ : successors(BB)) {
    if (Solver.isEdgeFeasible(BB, Succ))
      FeasibleSuccessors.insert(Succ);
    else
      HasNonFeasibleEdges = true;
  }

  // All edges feasible, nothing to do.
  if (!HasNonFeasibleEdges)
    return false;

  // SCCP can only determine non-feasible edges for br, switch and indirectbr.
  Instruction *TI = BB->getTerminator();
  assert((isa<BranchInst>(TI) || isa<SwitchInst>(TI) ||
          isa<IndirectBrInst>(TI)) &&
         "Terminator must be a br, switch or indirectbr");

  if (FeasibleSuccessors.size() == 1) {
    // Replace with an unconditional branch to the only feasible successor.
    BasicBlock *OnlyFeasibleSuccessor = *FeasibleSuccessors.begin();
    SmallVector<DominatorTree::UpdateType, 8> Updates;
    bool HaveSeenOnlyFeasibleSuccessor = false;
    for (BasicBlock *Succ : successors(BB)) {
      if (Succ == OnlyFeasibleSuccessor && !HaveSeenOnlyFeasibleSuccessor) {
        // Don't remove the edge to the only feasible successor the first time
        // we see it. We still do need to remove any multi-edges to it though.
        HaveSeenOnlyFeasibleSuccessor = true;
        continue;
      }

      Succ->removePredecessor(BB);
      Updates.push_back({DominatorTree::Delete, BB, Succ});
    }

    BranchInst::Create(OnlyFeasibleSuccessor, BB);
    TI->eraseFromParent();
    DTU.applyUpdatesPermissive(Updates);
  } else if (FeasibleSuccessors.size() > 1) {
    SwitchInstProfUpdateWrapper SI(*cast<SwitchInst>(TI));
    SmallVector<DominatorTree::UpdateType, 8> Updates;
    for (auto CI = SI->case_begin(); CI != SI->case_end();) {
      if (FeasibleSuccessors.contains(CI->getCaseSuccessor())) {
        ++CI;
        continue;
      }

      BasicBlock *Succ = CI->getCaseSuccessor();
      Succ->removePredecessor(BB);
      Updates.push_back({DominatorTree::Delete, BB, Succ});
      SI.removeCase(CI);
      // Don't increment CI, as we removed a case.
    }

    DTU.applyUpdatesPermissive(Updates);
  } else {
    llvm_unreachable("Must have at least one feasible successor");
  }
  return true;
}

bool llvm::runIPSCCP(
    Module &M, const DataLayout &DL,
    std::function<const TargetLibraryInfo &(Function &)> GetTLI,
    function_ref<AnalysisResultsForFn(Function &)> getAnalysis) {
  SCCPSolver Solver(DL, GetTLI, M.getContext());

  // Loop over all functions, marking arguments to those with their addresses
  // taken or that are external as overdefined.
  for (Function &F : M) {
    if (F.isDeclaration())
      continue;

    Solver.addAnalysis(F, getAnalysis(F));

    // Determine if we can track the function's return values. If so, add the
    // function to the solver's set of return-tracked functions.
    if (canTrackReturnsInterprocedurally(&F))
      Solver.addTrackedFunction(&F);

    // Determine if we can track the function's arguments. If so, add the
    // function to the solver's set of argument-tracked functions.
<<<<<<< HEAD
    if (canTrackArgumentsInterprocedurally(&F, EnableCallbacks)) { // INTEL
      Solver.AddArgumentTrackedFunction(&F);
=======
    if (canTrackArgumentsInterprocedurally(&F)) {
      Solver.addArgumentTrackedFunction(&F);
>>>>>>> 39d29817
      continue;
    }

    // Assume the function is called.
    Solver.markBlockExecutable(&F.front());

    // Assume nothing about the incoming arguments.
    for (Argument &AI : F.args())
      Solver.markOverdefined(&AI);
  }

  // Determine if we can track any of the module's global variables. If so, add
  // the global variables we can track to the solver's set of tracked global
  // variables.
  for (GlobalVariable &G : M.globals()) {
    G.removeDeadConstantUsers();
    if (canTrackGlobalVariableInterprocedurally(&G))
      Solver.trackValueOfGlobalVariable(&G);
  }

  // Solve for constants.
  bool ResolvedUndefs = true;
  Solver.solve();
  while (ResolvedUndefs) {
    LLVM_DEBUG(dbgs() << "RESOLVING UNDEFS\n");
    ResolvedUndefs = false;
    for (Function &F : M) {
      if (Solver.resolvedUndefsIn(F))
        ResolvedUndefs = true;
    }
    if (ResolvedUndefs)
      Solver.solve();
  }

  bool MadeChanges = false;

  // Iterate over all of the instructions in the module, replacing them with
  // constants if we have found them to be of constant values.

  for (Function &F : M) {
    if (F.isDeclaration())
      continue;

    SmallVector<BasicBlock *, 512> BlocksToErase;

    if (Solver.isBlockExecutable(&F.front())) {
      bool ReplacedPointerArg = false;
      for (Argument &Arg : F.args()) {
        if (!Arg.use_empty() && tryToReplaceWithConstant(Solver, &Arg)) {
          ReplacedPointerArg |= Arg.getType()->isPointerTy();
          ++IPNumArgsElimed;
        }
      }

      // If we replaced an argument, the argmemonly and
      // inaccessiblemem_or_argmemonly attributes do not hold any longer. Remove
      // them from both the function and callsites.
      if (ReplacedPointerArg) {
        AttrBuilder AttributesToRemove;
        AttributesToRemove.addAttribute(Attribute::ArgMemOnly);
        AttributesToRemove.addAttribute(Attribute::InaccessibleMemOrArgMemOnly);
        F.removeAttributes(AttributeList::FunctionIndex, AttributesToRemove);

        for (User *U : F.users()) {
          auto *CB = dyn_cast<CallBase>(U);
          if (!CB || CB->getCalledFunction() != &F)
            continue;

          CB->removeAttributes(AttributeList::FunctionIndex,
                               AttributesToRemove);
        }
      }
    }

    SmallPtrSet<Value *, 32> InsertedValues;
    for (BasicBlock &BB : F) {
      if (!Solver.isBlockExecutable(&BB)) {
        LLVM_DEBUG(dbgs() << "  BasicBlock Dead:" << BB);
        ++NumDeadBlocks;

        MadeChanges = true;

        if (&BB != &F.front())
          BlocksToErase.push_back(&BB);
        continue;
      }

      MadeChanges |= simplifyInstsInBlock(Solver, BB, InsertedValues,
                                          IPNumInstRemoved, IPNumInstReplaced);
    }

    DomTreeUpdater DTU = Solver.getDTU(F);
    // Change dead blocks to unreachable. We do it after replacing constants
    // in all executable blocks, because changeToUnreachable may remove PHI
    // nodes in executable blocks we found values for. The function's entry
    // block is not part of BlocksToErase, so we have to handle it separately.
    for (BasicBlock *BB : BlocksToErase) {
      NumInstRemoved +=
          changeToUnreachable(BB->getFirstNonPHI(), /*UseLLVMTrap=*/false,
                              /*PreserveLCSSA=*/false, &DTU);
    }
    if (!Solver.isBlockExecutable(&F.front()))
      NumInstRemoved += changeToUnreachable(F.front().getFirstNonPHI(),
                                            /*UseLLVMTrap=*/false,
                                            /*PreserveLCSSA=*/false, &DTU);

    for (BasicBlock &BB : F)
      MadeChanges |= removeNonFeasibleEdges(Solver, &BB, DTU);

    for (BasicBlock *DeadBB : BlocksToErase)
      DTU.deleteBB(DeadBB);

    for (BasicBlock &BB : F) {
      for (BasicBlock::iterator BI = BB.begin(), E = BB.end(); BI != E;) {
        Instruction *Inst = &*BI++;
        if (Solver.getPredicateInfoFor(Inst)) {
          if (auto *II = dyn_cast<IntrinsicInst>(Inst)) {
            if (II->getIntrinsicID() == Intrinsic::ssa_copy) {
              Value *Op = II->getOperand(0);
              Inst->replaceAllUsesWith(Op);
              Inst->eraseFromParent();
            }
          }
        }
      }
    }
  }

  // If we inferred constant or undef return values for a function, we replaced
  // all call uses with the inferred value.  This means we don't need to bother
  // actually returning anything from the function.  Replace all return
  // instructions with return undef.
  //
  // Do this in two stages: first identify the functions we should process, then
  // actually zap their returns.  This is important because we can only do this
  // if the address of the function isn't taken.  In cases where a return is the
  // last use of a function, the order of processing functions would affect
  // whether other functions are optimizable.
  SmallVector<ReturnInst*, 8> ReturnsToZap;

  for (const auto &I : Solver.getTrackedRetVals()) {
    Function *F = I.first;
    const ValueLatticeElement &ReturnValue = I.second;

    // If there is a known constant range for the return value, add !range
    // metadata to the function's call sites.
    if (ReturnValue.isConstantRange() &&
        !ReturnValue.getConstantRange().isSingleElement()) {
      // Do not add range metadata if the return value may include undef.
      if (ReturnValue.isConstantRangeIncludingUndef())
        continue;

      auto &CR = ReturnValue.getConstantRange();
      for (User *User : F->users()) {
        auto *CB = dyn_cast<CallBase>(User);
        if (!CB || CB->getCalledFunction() != F)
          continue;

        // Limit to cases where the return value is guaranteed to be neither
        // poison nor undef. Poison will be outside any range and currently
        // values outside of the specified range cause immediate undefined
        // behavior.
        if (!isGuaranteedNotToBeUndefOrPoison(CB, nullptr, CB))
          continue;

        // Do not touch existing metadata for now.
        // TODO: We should be able to take the intersection of the existing
        // metadata and the inferred range.
        if (CB->getMetadata(LLVMContext::MD_range))
          continue;

        LLVMContext &Context = CB->getParent()->getContext();
        Metadata *RangeMD[] = {
            ConstantAsMetadata::get(ConstantInt::get(Context, CR.getLower())),
            ConstantAsMetadata::get(ConstantInt::get(Context, CR.getUpper()))};
        CB->setMetadata(LLVMContext::MD_range, MDNode::get(Context, RangeMD));
      }
      continue;
    }
    if (F->getReturnType()->isVoidTy())
      continue;
    if (isConstant(ReturnValue) || ReturnValue.isUnknownOrUndef())
      findReturnsToZap(*F, ReturnsToZap, Solver);
  }

  for (auto F : Solver.getMRVFunctionsTracked()) {
    assert(F->getReturnType()->isStructTy() &&
           "The return type should be a struct");
    StructType *STy = cast<StructType>(F->getReturnType());
    if (Solver.isStructLatticeConstant(F, STy))
      findReturnsToZap(*F, ReturnsToZap, Solver);
  }

  // Zap all returns which we've identified as zap to change.
  SmallSetVector<Function *, 8> FuncZappedReturn;
  for (unsigned i = 0, e = ReturnsToZap.size(); i != e; ++i) {
    Function *F = ReturnsToZap[i]->getParent()->getParent();
    ReturnsToZap[i]->setOperand(0, UndefValue::get(F->getReturnType()));
    // Record all functions that are zapped.
    FuncZappedReturn.insert(F);
  }

  // Remove the returned attribute for zapped functions and the
  // corresponding call sites.
  for (Function *F : FuncZappedReturn) {
    for (Argument &A : F->args())
      F->removeParamAttr(A.getArgNo(), Attribute::Returned);
    for (Use &U : F->uses()) {
      // Skip over blockaddr users.
      if (isa<BlockAddress>(U.getUser()))
        continue;
      CallBase *CB = cast<CallBase>(U.getUser());
      for (Use &Arg : CB->args())
        CB->removeParamAttr(CB->getArgOperandNo(&Arg), Attribute::Returned);
    }
  }

  // If we inferred constant or undef values for globals variables, we can
  // delete the global and any stores that remain to it.
  for (auto &I : make_early_inc_range(Solver.getTrackedGlobals())) {
    GlobalVariable *GV = I.first;
    if (isOverdefined(I.second))
      continue;
    LLVM_DEBUG(dbgs() << "Found that GV '" << GV->getName()
                      << "' is constant!\n");
    while (!GV->use_empty()) {
      StoreInst *SI = cast<StoreInst>(GV->user_back());
      SI->eraseFromParent();
      MadeChanges = true;
    }
#if INTEL_COLLAB
    if (GV->isTargetDeclare())
      LLVM_DEBUG(dbgs() << "Constant GV '" << GV->getName()
                        << "' is target-declare and not removed\n");
    else
#endif // INTEL_COLLAB
    M.getGlobalList().erase(GV);
    ++IPNumGlobalConst;
  }

  return MadeChanges;
}<|MERGE_RESOLUTION|>--- conflicted
+++ resolved
@@ -463,13 +463,8 @@
 
     // Determine if we can track the function's arguments. If so, add the
     // function to the solver's set of argument-tracked functions.
-<<<<<<< HEAD
     if (canTrackArgumentsInterprocedurally(&F, EnableCallbacks)) { // INTEL
       Solver.AddArgumentTrackedFunction(&F);
-=======
-    if (canTrackArgumentsInterprocedurally(&F)) {
-      Solver.addArgumentTrackedFunction(&F);
->>>>>>> 39d29817
       continue;
     }
 
