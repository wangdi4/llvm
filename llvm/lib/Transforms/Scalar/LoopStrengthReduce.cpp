//===- LoopStrengthReduce.cpp - Strength Reduce IVs in Loops --------------===//
//
// Part of the LLVM Project, under the Apache License v2.0 with LLVM Exceptions.
// See https://llvm.org/LICENSE.txt for license information.
// SPDX-License-Identifier: Apache-2.0 WITH LLVM-exception
//
//===----------------------------------------------------------------------===//
//
// This transformation analyzes and transforms the induction variables (and
// computations derived from them) into forms suitable for efficient execution
// on the target.
//
// This pass performs a strength reduction on array references inside loops that
// have as one or more of their components the loop induction variable, it
// rewrites expressions to take advantage of scaled-index addressing modes
// available on the target, and it performs a variety of other optimizations
// related to loop induction variables.
//
// Terminology note: this code has a lot of handling for "post-increment" or
// "post-inc" users. This is not talking about post-increment addressing modes;
// it is instead talking about code like this:
//
//   %i = phi [ 0, %entry ], [ %i.next, %latch ]
//   ...
//   %i.next = add %i, 1
//   %c = icmp eq %i.next, %n
//
// The SCEV for %i is {0,+,1}<%L>. The SCEV for %i.next is {1,+,1}<%L>, however
// it's useful to think about these as the same register, with some uses using
// the value of the register before the add and some using it after. In this
// example, the icmp is a post-increment user, since it uses %i.next, which is
// the value of the induction variable after the increment. The other common
// case of post-increment users is users outside the loop.
//
// TODO: More sophistication in the way Formulae are generated and filtered.
//
// TODO: Handle multiple loops at a time.
//
// TODO: Should the addressing mode BaseGV be changed to a ConstantExpr instead
//       of a GlobalValue?
//
// TODO: When truncation is free, truncate ICmp users' operands to make it a
//       smaller encoding (on x86 at least).
//
// TODO: When a negated register is used by an add (such as in a list of
//       multiple base registers, or as the increment expression in an addrec),
//       we may not actually need both reg and (-1 * reg) in registers; the
//       negation can be implemented by using a sub instead of an add. The
//       lack of support for taking this into consideration when making
//       register pressure decisions is partly worked around by the "Special"
//       use kind.
//
//===----------------------------------------------------------------------===//

#include "llvm/Transforms/Scalar/LoopStrengthReduce.h"
#include "llvm/ADT/APInt.h"
#include "llvm/ADT/DenseMap.h"
#include "llvm/ADT/DenseSet.h"
#include "llvm/ADT/Hashing.h"
#include "llvm/ADT/PointerIntPair.h"
#include "llvm/ADT/STLExtras.h"
#include "llvm/ADT/SetVector.h"
#include "llvm/ADT/SmallBitVector.h"
#include "llvm/ADT/SmallPtrSet.h"
#include "llvm/ADT/SmallSet.h"
#include "llvm/ADT/SmallVector.h"
#include "llvm/ADT/iterator_range.h"
#include "llvm/Analysis/AssumptionCache.h"
#include "llvm/Analysis/IVUsers.h"
#include "llvm/Analysis/LoopAnalysisManager.h"
#include "llvm/Analysis/LoopInfo.h"
#include "llvm/Analysis/LoopPass.h"
#include "llvm/Analysis/MemorySSA.h"
#include "llvm/Analysis/MemorySSAUpdater.h"
#include "llvm/Analysis/ScalarEvolution.h"
#include "llvm/Analysis/ScalarEvolutionExpressions.h"
#include "llvm/Analysis/ScalarEvolutionNormalization.h"
#include "llvm/Analysis/TargetLibraryInfo.h"
#include "llvm/Analysis/TargetTransformInfo.h"
#include "llvm/Config/llvm-config.h"
#include "llvm/IR/BasicBlock.h"
#include "llvm/IR/Constant.h"
#include "llvm/IR/Constants.h"
#include "llvm/IR/DebugInfoMetadata.h"
#include "llvm/IR/DerivedTypes.h"
#include "llvm/IR/Dominators.h"
#include "llvm/IR/GlobalValue.h"
#include "llvm/IR/IRBuilder.h"
#include "llvm/IR/InstrTypes.h"
#include "llvm/IR/Instruction.h"
#include "llvm/IR/Instructions.h"
#include "llvm/IR/IntrinsicInst.h"
#include "llvm/IR/Intrinsics.h"
#include "llvm/IR/Module.h"
#include "llvm/IR/OperandTraits.h"
#include "llvm/IR/Operator.h"
#include "llvm/IR/PassManager.h"
#include "llvm/IR/Type.h"
#include "llvm/IR/Use.h"
#include "llvm/IR/User.h"
#include "llvm/IR/Value.h"
#include "llvm/IR/ValueHandle.h"
#include "llvm/InitializePasses.h"
#include "llvm/Pass.h"
#include "llvm/Support/Casting.h"
#include "llvm/Support/CommandLine.h"
#include "llvm/Support/Compiler.h"
#include "llvm/Support/Debug.h"
#include "llvm/Support/ErrorHandling.h"
#include "llvm/Support/MathExtras.h"
#include "llvm/Support/raw_ostream.h"
#include "llvm/Transforms/Scalar.h"
#include "llvm/Transforms/Utils.h"
#include "llvm/Transforms/Utils/BasicBlockUtils.h"
#include "llvm/Transforms/Utils/Local.h"
#include "llvm/Transforms/Utils/ScalarEvolutionExpander.h"
#include <algorithm>
#include <cassert>
#include <cstddef>
#include <cstdint>
#include <cstdlib>
#include <iterator>
#include <limits>
#include <map>
#include <numeric>
#include <utility>

using namespace llvm;

#define DEBUG_TYPE "loop-reduce"

/// MaxIVUsers is an arbitrary threshold that provides an early opportunity for
/// bail out. This threshold is far beyond the number of users that LSR can
/// conceivably solve, so it should not affect generated code, but catches the
/// worst cases before LSR burns too much compile time and stack space.
static const unsigned MaxIVUsers = 200;

// Temporary flag to cleanup congruent phis after LSR phi expansion.
// It's currently disabled until we can determine whether it's truly useful or
// not. The flag should be removed after the v3.0 release.
// This is now needed for ivchains.
static cl::opt<bool> EnablePhiElim(
  "enable-lsr-phielim", cl::Hidden, cl::init(true),
  cl::desc("Enable LSR phi elimination"));

// The flag adds instruction count to solutions cost comparision.
static cl::opt<bool> InsnsCost(
  "lsr-insns-cost", cl::Hidden, cl::init(true),
  cl::desc("Add instruction count to a LSR cost model"));

// Flag to choose how to narrow complex lsr solution
static cl::opt<bool> LSRExpNarrow(
  "lsr-exp-narrow", cl::Hidden, cl::init(false),
  cl::desc("Narrow LSR complex solution using"
           " expectation of registers number"));

// Flag to narrow search space by filtering non-optimal formulae with
// the same ScaledReg and Scale.
static cl::opt<bool> FilterSameScaledReg(
    "lsr-filter-same-scaled-reg", cl::Hidden, cl::init(true),
    cl::desc("Narrow LSR search space by filtering non-optimal formulae"
             " with the same ScaledReg and Scale"));

static cl::opt<bool> EnableBackedgeIndexing(
  "lsr-backedge-indexing", cl::Hidden, cl::init(true),
  cl::desc("Enable the generation of cross iteration indexed memops"));

static cl::opt<unsigned> ComplexityLimit(
  "lsr-complexity-limit", cl::Hidden,
  cl::init(std::numeric_limits<uint16_t>::max()),
  cl::desc("LSR search space complexity limit"));

static cl::opt<unsigned> SetupCostDepthLimit(
    "lsr-setupcost-depth-limit", cl::Hidden, cl::init(7),
    cl::desc("The limit on recursion depth for LSRs setup cost"));

#ifndef NDEBUG
// Stress test IV chain generation.
static cl::opt<bool> StressIVChain(
  "stress-ivchain", cl::Hidden, cl::init(false),
  cl::desc("Stress test LSR IV chains"));
#else
static bool StressIVChain = false;
#endif

#if INTEL_CUSTOMIZATION
// LSR on abnormal deep loop can significantly increase register pressure.
static cl::opt<unsigned> LSRLoopDepthLimit(
  "lsr-loop-depth-limit", cl::Hidden,
  cl::init(57),
  cl::desc("LSR loop depth limit"));
#endif // INTEL_CUSTOMIZATION

namespace {

struct MemAccessTy {
  /// Used in situations where the accessed memory type is unknown.
  static const unsigned UnknownAddressSpace =
      std::numeric_limits<unsigned>::max();

  Type *MemTy = nullptr;
  unsigned AddrSpace = UnknownAddressSpace;

  MemAccessTy() = default;
  MemAccessTy(Type *Ty, unsigned AS) : MemTy(Ty), AddrSpace(AS) {}

  bool operator==(MemAccessTy Other) const {
    return MemTy == Other.MemTy && AddrSpace == Other.AddrSpace;
  }

  bool operator!=(MemAccessTy Other) const { return !(*this == Other); }

  static MemAccessTy getUnknown(LLVMContext &Ctx,
                                unsigned AS = UnknownAddressSpace) {
    return MemAccessTy(Type::getVoidTy(Ctx), AS);
  }

  Type *getType() { return MemTy; }
};

/// This class holds data which is used to order reuse candidates.
class RegSortData {
public:
  /// This represents the set of LSRUse indices which reference
  /// a particular register.
  SmallBitVector UsedByIndices;

  void print(raw_ostream &OS) const;
  void dump() const;
};

} // end anonymous namespace

#if !defined(NDEBUG) || defined(LLVM_ENABLE_DUMP)
void RegSortData::print(raw_ostream &OS) const {
  OS << "[NumUses=" << UsedByIndices.count() << ']';
}

LLVM_DUMP_METHOD void RegSortData::dump() const {
  print(errs()); errs() << '\n';
}
#endif

namespace {

/// Map register candidates to information about how they are used.
class RegUseTracker {
  using RegUsesTy = DenseMap<const SCEV *, RegSortData>;

  RegUsesTy RegUsesMap;
  SmallVector<const SCEV *, 16> RegSequence;

public:
  void countRegister(const SCEV *Reg, size_t LUIdx);
  void dropRegister(const SCEV *Reg, size_t LUIdx);
  void swapAndDropUse(size_t LUIdx, size_t LastLUIdx);

  bool isRegUsedByUsesOtherThan(const SCEV *Reg, size_t LUIdx) const;

  const SmallBitVector &getUsedByIndices(const SCEV *Reg) const;

  void clear();

  using iterator = SmallVectorImpl<const SCEV *>::iterator;
  using const_iterator = SmallVectorImpl<const SCEV *>::const_iterator;

  iterator begin() { return RegSequence.begin(); }
  iterator end()   { return RegSequence.end(); }
  const_iterator begin() const { return RegSequence.begin(); }
  const_iterator end() const   { return RegSequence.end(); }
};

} // end anonymous namespace

void
RegUseTracker::countRegister(const SCEV *Reg, size_t LUIdx) {
  std::pair<RegUsesTy::iterator, bool> Pair =
    RegUsesMap.insert(std::make_pair(Reg, RegSortData()));
  RegSortData &RSD = Pair.first->second;
  if (Pair.second)
    RegSequence.push_back(Reg);
  RSD.UsedByIndices.resize(std::max(RSD.UsedByIndices.size(), LUIdx + 1));
  RSD.UsedByIndices.set(LUIdx);
}

void
RegUseTracker::dropRegister(const SCEV *Reg, size_t LUIdx) {
  RegUsesTy::iterator It = RegUsesMap.find(Reg);
  assert(It != RegUsesMap.end());
  RegSortData &RSD = It->second;
  assert(RSD.UsedByIndices.size() > LUIdx);
  RSD.UsedByIndices.reset(LUIdx);
}

void
RegUseTracker::swapAndDropUse(size_t LUIdx, size_t LastLUIdx) {
  assert(LUIdx <= LastLUIdx);

  // Update RegUses. The data structure is not optimized for this purpose;
  // we must iterate through it and update each of the bit vectors.
  for (auto &Pair : RegUsesMap) {
    SmallBitVector &UsedByIndices = Pair.second.UsedByIndices;
    if (LUIdx < UsedByIndices.size())
      UsedByIndices[LUIdx] =
        LastLUIdx < UsedByIndices.size() ? UsedByIndices[LastLUIdx] : false;
    UsedByIndices.resize(std::min(UsedByIndices.size(), LastLUIdx));
  }
}

bool
RegUseTracker::isRegUsedByUsesOtherThan(const SCEV *Reg, size_t LUIdx) const {
  RegUsesTy::const_iterator I = RegUsesMap.find(Reg);
  if (I == RegUsesMap.end())
    return false;
  const SmallBitVector &UsedByIndices = I->second.UsedByIndices;
  int i = UsedByIndices.find_first();
  if (i == -1) return false;
  if ((size_t)i != LUIdx) return true;
  return UsedByIndices.find_next(i) != -1;
}

const SmallBitVector &RegUseTracker::getUsedByIndices(const SCEV *Reg) const {
  RegUsesTy::const_iterator I = RegUsesMap.find(Reg);
  assert(I != RegUsesMap.end() && "Unknown register!");
  return I->second.UsedByIndices;
}

void RegUseTracker::clear() {
  RegUsesMap.clear();
  RegSequence.clear();
}

namespace {

/// This class holds information that describes a formula for computing
/// satisfying a use. It may include broken-out immediates and scaled registers.
struct Formula {
  /// Global base address used for complex addressing.
  GlobalValue *BaseGV = nullptr;

  /// Base offset for complex addressing.
  int64_t BaseOffset = 0;

  /// Whether any complex addressing has a base register.
  bool HasBaseReg = false;

  /// The scale of any complex addressing.
  int64_t Scale = 0;

  /// The list of "base" registers for this use. When this is non-empty. The
  /// canonical representation of a formula is
  /// 1. BaseRegs.size > 1 implies ScaledReg != NULL and
  /// 2. ScaledReg != NULL implies Scale != 1 || !BaseRegs.empty().
  /// 3. The reg containing recurrent expr related with currect loop in the
  /// formula should be put in the ScaledReg.
  /// #1 enforces that the scaled register is always used when at least two
  /// registers are needed by the formula: e.g., reg1 + reg2 is reg1 + 1 * reg2.
  /// #2 enforces that 1 * reg is reg.
  /// #3 ensures invariant regs with respect to current loop can be combined
  /// together in LSR codegen.
  /// This invariant can be temporarily broken while building a formula.
  /// However, every formula inserted into the LSRInstance must be in canonical
  /// form.
  SmallVector<const SCEV *, 4> BaseRegs;

  /// The 'scaled' register for this use. This should be non-null when Scale is
  /// not zero.
  const SCEV *ScaledReg = nullptr;

  /// An additional constant offset which added near the use. This requires a
  /// temporary register, but the offset itself can live in an add immediate
  /// field rather than a register.
  int64_t UnfoldedOffset = 0;

  Formula() = default;

  void initialMatch(const SCEV *S, Loop *L, ScalarEvolution &SE);

  bool isCanonical(const Loop &L) const;

  void canonicalize(const Loop &L);

  bool unscale();

  bool hasZeroEnd() const;

  size_t getNumRegs() const;
  Type *getType() const;

  void deleteBaseReg(const SCEV *&S);

  bool referencesReg(const SCEV *S) const;
  bool hasRegsUsedByUsesOtherThan(size_t LUIdx,
                                  const RegUseTracker &RegUses) const;

  void print(raw_ostream &OS) const;
  void dump() const;
};

} // end anonymous namespace

/// Recursion helper for initialMatch.
static void DoInitialMatch(const SCEV *S, Loop *L,
                           SmallVectorImpl<const SCEV *> &Good,
                           SmallVectorImpl<const SCEV *> &Bad,
                           ScalarEvolution &SE) {
  // Collect expressions which properly dominate the loop header.
  if (SE.properlyDominates(S, L->getHeader())) {
    Good.push_back(S);
    return;
  }

  // Look at add operands.
  if (const SCEVAddExpr *Add = dyn_cast<SCEVAddExpr>(S)) {
    for (const SCEV *S : Add->operands())
      DoInitialMatch(S, L, Good, Bad, SE);
    return;
  }

  // Look at addrec operands.
  if (const SCEVAddRecExpr *AR = dyn_cast<SCEVAddRecExpr>(S))
    if (!AR->getStart()->isZero() && AR->isAffine()) {
      DoInitialMatch(AR->getStart(), L, Good, Bad, SE);
      DoInitialMatch(SE.getAddRecExpr(SE.getConstant(AR->getType(), 0),
                                      AR->getStepRecurrence(SE),
                                      // FIXME: AR->getNoWrapFlags()
                                      AR->getLoop(), SCEV::FlagAnyWrap),
                     L, Good, Bad, SE);
      return;
    }

  // Handle a multiplication by -1 (negation) if it didn't fold.
  if (const SCEVMulExpr *Mul = dyn_cast<SCEVMulExpr>(S))
    if (Mul->getOperand(0)->isAllOnesValue()) {
      SmallVector<const SCEV *, 4> Ops(drop_begin(Mul->operands()));
      const SCEV *NewMul = SE.getMulExpr(Ops);

      SmallVector<const SCEV *, 4> MyGood;
      SmallVector<const SCEV *, 4> MyBad;
      DoInitialMatch(NewMul, L, MyGood, MyBad, SE);
      const SCEV *NegOne = SE.getSCEV(ConstantInt::getAllOnesValue(
        SE.getEffectiveSCEVType(NewMul->getType())));
      for (const SCEV *S : MyGood)
        Good.push_back(SE.getMulExpr(NegOne, S));
      for (const SCEV *S : MyBad)
        Bad.push_back(SE.getMulExpr(NegOne, S));
      return;
    }

  // Ok, we can't do anything interesting. Just stuff the whole thing into a
  // register and hope for the best.
  Bad.push_back(S);
}

/// Incorporate loop-variant parts of S into this Formula, attempting to keep
/// all loop-invariant and loop-computable values in a single base register.
void Formula::initialMatch(const SCEV *S, Loop *L, ScalarEvolution &SE) {
  SmallVector<const SCEV *, 4> Good;
  SmallVector<const SCEV *, 4> Bad;
  DoInitialMatch(S, L, Good, Bad, SE);
  if (!Good.empty()) {
    const SCEV *Sum = SE.getAddExpr(Good);
    if (!Sum->isZero())
      BaseRegs.push_back(Sum);
    HasBaseReg = true;
  }
  if (!Bad.empty()) {
    const SCEV *Sum = SE.getAddExpr(Bad);
    if (!Sum->isZero())
      BaseRegs.push_back(Sum);
    HasBaseReg = true;
  }
  canonicalize(*L);
}

/// Check whether or not this formula satisfies the canonical
/// representation.
/// \see Formula::BaseRegs.
bool Formula::isCanonical(const Loop &L) const {
  if (!ScaledReg)
    return BaseRegs.size() <= 1;

  if (Scale != 1)
    return true;

  if (Scale == 1 && BaseRegs.empty())
    return false;

  const SCEVAddRecExpr *SAR = dyn_cast<const SCEVAddRecExpr>(ScaledReg);
  if (SAR && SAR->getLoop() == &L)
    return true;

  // If ScaledReg is not a recurrent expr, or it is but its loop is not current
  // loop, meanwhile BaseRegs contains a recurrent expr reg related with current
  // loop, we want to swap the reg in BaseRegs with ScaledReg.
  auto I = find_if(BaseRegs, [&](const SCEV *S) {
    return isa<const SCEVAddRecExpr>(S) &&
           (cast<SCEVAddRecExpr>(S)->getLoop() == &L);
  });
  return I == BaseRegs.end();
}

/// Helper method to morph a formula into its canonical representation.
/// \see Formula::BaseRegs.
/// Every formula having more than one base register, must use the ScaledReg
/// field. Otherwise, we would have to do special cases everywhere in LSR
/// to treat reg1 + reg2 + ... the same way as reg1 + 1*reg2 + ...
/// On the other hand, 1*reg should be canonicalized into reg.
void Formula::canonicalize(const Loop &L) {
  if (isCanonical(L))
    return;
  // So far we did not need this case. This is easy to implement but it is
  // useless to maintain dead code. Beside it could hurt compile time.
  assert(!BaseRegs.empty() && "1*reg => reg, should not be needed.");

  // Keep the invariant sum in BaseRegs and one of the variant sum in ScaledReg.
  if (!ScaledReg) {
    ScaledReg = BaseRegs.pop_back_val();
    Scale = 1;
  }

  // If ScaledReg is an invariant with respect to L, find the reg from
  // BaseRegs containing the recurrent expr related with Loop L. Swap the
  // reg with ScaledReg.
  const SCEVAddRecExpr *SAR = dyn_cast<const SCEVAddRecExpr>(ScaledReg);
  if (!SAR || SAR->getLoop() != &L) {
    auto I = find_if(BaseRegs, [&](const SCEV *S) {
      return isa<const SCEVAddRecExpr>(S) &&
             (cast<SCEVAddRecExpr>(S)->getLoop() == &L);
    });
    if (I != BaseRegs.end())
      std::swap(ScaledReg, *I);
  }
}

/// Get rid of the scale in the formula.
/// In other words, this method morphes reg1 + 1*reg2 into reg1 + reg2.
/// \return true if it was possible to get rid of the scale, false otherwise.
/// \note After this operation the formula may not be in the canonical form.
bool Formula::unscale() {
  if (Scale != 1)
    return false;
  Scale = 0;
  BaseRegs.push_back(ScaledReg);
  ScaledReg = nullptr;
  return true;
}

bool Formula::hasZeroEnd() const {
  if (UnfoldedOffset || BaseOffset)
    return false;
  if (BaseRegs.size() != 1 || ScaledReg)
    return false;
  return true;
}

/// Return the total number of register operands used by this formula. This does
/// not include register uses implied by non-constant addrec strides.
size_t Formula::getNumRegs() const {
  return !!ScaledReg + BaseRegs.size();
}

/// Return the type of this formula, if it has one, or null otherwise. This type
/// is meaningless except for the bit size.
Type *Formula::getType() const {
  return !BaseRegs.empty() ? BaseRegs.front()->getType() :
         ScaledReg ? ScaledReg->getType() :
         BaseGV ? BaseGV->getType() :
         nullptr;
}

/// Delete the given base reg from the BaseRegs list.
void Formula::deleteBaseReg(const SCEV *&S) {
  if (&S != &BaseRegs.back())
    std::swap(S, BaseRegs.back());
  BaseRegs.pop_back();
}

/// Test if this formula references the given register.
bool Formula::referencesReg(const SCEV *S) const {
  return S == ScaledReg || is_contained(BaseRegs, S);
}

/// Test whether this formula uses registers which are used by uses other than
/// the use with the given index.
bool Formula::hasRegsUsedByUsesOtherThan(size_t LUIdx,
                                         const RegUseTracker &RegUses) const {
  if (ScaledReg)
    if (RegUses.isRegUsedByUsesOtherThan(ScaledReg, LUIdx))
      return true;
  for (const SCEV *BaseReg : BaseRegs)
    if (RegUses.isRegUsedByUsesOtherThan(BaseReg, LUIdx))
      return true;
  return false;
}

#if !defined(NDEBUG) || defined(LLVM_ENABLE_DUMP)
void Formula::print(raw_ostream &OS) const {
  bool First = true;
  if (BaseGV) {
    if (!First) OS << " + "; else First = false;
    BaseGV->printAsOperand(OS, /*PrintType=*/false);
  }
  if (BaseOffset != 0) {
    if (!First) OS << " + "; else First = false;
    OS << BaseOffset;
  }
  for (const SCEV *BaseReg : BaseRegs) {
    if (!First) OS << " + "; else First = false;
    OS << "reg(" << *BaseReg << ')';
  }
  if (HasBaseReg && BaseRegs.empty()) {
    if (!First) OS << " + "; else First = false;
    OS << "**error: HasBaseReg**";
  } else if (!HasBaseReg && !BaseRegs.empty()) {
    if (!First) OS << " + "; else First = false;
    OS << "**error: !HasBaseReg**";
  }
  if (Scale != 0) {
    if (!First) OS << " + "; else First = false;
    OS << Scale << "*reg(";
    if (ScaledReg)
      OS << *ScaledReg;
    else
      OS << "<unknown>";
    OS << ')';
  }
  if (UnfoldedOffset != 0) {
    if (!First) OS << " + ";
    OS << "imm(" << UnfoldedOffset << ')';
  }
}

LLVM_DUMP_METHOD void Formula::dump() const {
  print(errs()); errs() << '\n';
}
#endif

/// Return true if the given addrec can be sign-extended without changing its
/// value.
static bool isAddRecSExtable(const SCEVAddRecExpr *AR, ScalarEvolution &SE) {
  Type *WideTy =
    IntegerType::get(SE.getContext(), SE.getTypeSizeInBits(AR->getType()) + 1);
  return isa<SCEVAddRecExpr>(SE.getSignExtendExpr(AR, WideTy));
}

/// Return true if the given add can be sign-extended without changing its
/// value.
static bool isAddSExtable(const SCEVAddExpr *A, ScalarEvolution &SE) {
  Type *WideTy =
    IntegerType::get(SE.getContext(), SE.getTypeSizeInBits(A->getType()) + 1);
  return isa<SCEVAddExpr>(SE.getSignExtendExpr(A, WideTy));
}

/// Return true if the given mul can be sign-extended without changing its
/// value.
static bool isMulSExtable(const SCEVMulExpr *M, ScalarEvolution &SE) {
  Type *WideTy =
    IntegerType::get(SE.getContext(),
                     SE.getTypeSizeInBits(M->getType()) * M->getNumOperands());
  return isa<SCEVMulExpr>(SE.getSignExtendExpr(M, WideTy));
}

/// Return an expression for LHS /s RHS, if it can be determined and if the
/// remainder is known to be zero, or null otherwise. If IgnoreSignificantBits
/// is true, expressions like (X * Y) /s Y are simplified to Y, ignoring that
/// the multiplication may overflow, which is useful when the result will be
/// used in a context where the most significant bits are ignored.
static const SCEV *getExactSDiv(const SCEV *LHS, const SCEV *RHS,
                                ScalarEvolution &SE,
                                bool IgnoreSignificantBits = false) {
  // Handle the trivial case, which works for any SCEV type.
  if (LHS == RHS)
    return SE.getConstant(LHS->getType(), 1);

  // Handle a few RHS special cases.
  const SCEVConstant *RC = dyn_cast<SCEVConstant>(RHS);
  if (RC) {
    const APInt &RA = RC->getAPInt();
    // Handle x /s -1 as x * -1, to give ScalarEvolution a chance to do
    // some folding.
    if (RA.isAllOnesValue())
      return SE.getMulExpr(LHS, RC);
    // Handle x /s 1 as x.
    if (RA == 1)
      return LHS;
  }

  // Check for a division of a constant by a constant.
  if (const SCEVConstant *C = dyn_cast<SCEVConstant>(LHS)) {
    if (!RC)
      return nullptr;
    const APInt &LA = C->getAPInt();
    const APInt &RA = RC->getAPInt();
    if (LA.srem(RA) != 0)
      return nullptr;
    return SE.getConstant(LA.sdiv(RA));
  }

  // Distribute the sdiv over addrec operands, if the addrec doesn't overflow.
  if (const SCEVAddRecExpr *AR = dyn_cast<SCEVAddRecExpr>(LHS)) {
    if ((IgnoreSignificantBits || isAddRecSExtable(AR, SE)) && AR->isAffine()) {
      const SCEV *Step = getExactSDiv(AR->getStepRecurrence(SE), RHS, SE,
                                      IgnoreSignificantBits);
      if (!Step) return nullptr;
      const SCEV *Start = getExactSDiv(AR->getStart(), RHS, SE,
                                       IgnoreSignificantBits);
      if (!Start) return nullptr;
      // FlagNW is independent of the start value, step direction, and is
      // preserved with smaller magnitude steps.
      // FIXME: AR->getNoWrapFlags(SCEV::FlagNW)
      return SE.getAddRecExpr(Start, Step, AR->getLoop(), SCEV::FlagAnyWrap);
    }
    return nullptr;
  }

  // Distribute the sdiv over add operands, if the add doesn't overflow.
  if (const SCEVAddExpr *Add = dyn_cast<SCEVAddExpr>(LHS)) {
    if (IgnoreSignificantBits || isAddSExtable(Add, SE)) {
      SmallVector<const SCEV *, 8> Ops;
      for (const SCEV *S : Add->operands()) {
        const SCEV *Op = getExactSDiv(S, RHS, SE, IgnoreSignificantBits);
        if (!Op) return nullptr;
        Ops.push_back(Op);
      }
      return SE.getAddExpr(Ops);
    }
    return nullptr;
  }

  // Check for a multiply operand that we can pull RHS out of.
  if (const SCEVMulExpr *Mul = dyn_cast<SCEVMulExpr>(LHS)) {
    if (IgnoreSignificantBits || isMulSExtable(Mul, SE)) {
      SmallVector<const SCEV *, 4> Ops;
      bool Found = false;
      for (const SCEV *S : Mul->operands()) {
        if (!Found)
          if (const SCEV *Q = getExactSDiv(S, RHS, SE,
                                           IgnoreSignificantBits)) {
            S = Q;
            Found = true;
          }
        Ops.push_back(S);
      }
      return Found ? SE.getMulExpr(Ops) : nullptr;
    }
    return nullptr;
  }

  // Otherwise we don't know.
  return nullptr;
}

/// If S involves the addition of a constant integer value, return that integer
/// value, and mutate S to point to a new SCEV with that value excluded.
static int64_t ExtractImmediate(const SCEV *&S, ScalarEvolution &SE) {
  if (const SCEVConstant *C = dyn_cast<SCEVConstant>(S)) {
    if (C->getAPInt().getMinSignedBits() <= 64) {
      S = SE.getConstant(C->getType(), 0);
      return C->getValue()->getSExtValue();
    }
  } else if (const SCEVAddExpr *Add = dyn_cast<SCEVAddExpr>(S)) {
    SmallVector<const SCEV *, 8> NewOps(Add->operands());
    int64_t Result = ExtractImmediate(NewOps.front(), SE);
    if (Result != 0)
      S = SE.getAddExpr(NewOps);
    return Result;
  } else if (const SCEVAddRecExpr *AR = dyn_cast<SCEVAddRecExpr>(S)) {
    SmallVector<const SCEV *, 8> NewOps(AR->operands());
    int64_t Result = ExtractImmediate(NewOps.front(), SE);
    if (Result != 0)
      S = SE.getAddRecExpr(NewOps, AR->getLoop(),
                           // FIXME: AR->getNoWrapFlags(SCEV::FlagNW)
                           SCEV::FlagAnyWrap);
    return Result;
  }
  return 0;
}

/// If S involves the addition of a GlobalValue address, return that symbol, and
/// mutate S to point to a new SCEV with that value excluded.
static GlobalValue *ExtractSymbol(const SCEV *&S, ScalarEvolution &SE) {
  if (const SCEVUnknown *U = dyn_cast<SCEVUnknown>(S)) {
    if (GlobalValue *GV = dyn_cast<GlobalValue>(U->getValue())) {
      S = SE.getConstant(GV->getType(), 0);
      return GV;
    }
  } else if (const SCEVAddExpr *Add = dyn_cast<SCEVAddExpr>(S)) {
    SmallVector<const SCEV *, 8> NewOps(Add->operands());
    GlobalValue *Result = ExtractSymbol(NewOps.back(), SE);
    if (Result)
      S = SE.getAddExpr(NewOps);
    return Result;
  } else if (const SCEVAddRecExpr *AR = dyn_cast<SCEVAddRecExpr>(S)) {
    SmallVector<const SCEV *, 8> NewOps(AR->operands());
    GlobalValue *Result = ExtractSymbol(NewOps.front(), SE);
    if (Result)
      S = SE.getAddRecExpr(NewOps, AR->getLoop(),
                           // FIXME: AR->getNoWrapFlags(SCEV::FlagNW)
                           SCEV::FlagAnyWrap);
    return Result;
  }
  return nullptr;
}

/// Returns true if the specified instruction is using the specified value as an
/// address.
static bool isAddressUse(const TargetTransformInfo &TTI,
                         Instruction *Inst, Value *OperandVal) {
  bool isAddress = isa<LoadInst>(Inst);
  if (StoreInst *SI = dyn_cast<StoreInst>(Inst)) {
    if (SI->getPointerOperand() == OperandVal)
      isAddress = true;
  } else if (IntrinsicInst *II = dyn_cast<IntrinsicInst>(Inst)) {
    // Addressing modes can also be folded into prefetches and a variety
    // of intrinsics.
    switch (II->getIntrinsicID()) {
    case Intrinsic::memset:
    case Intrinsic::prefetch:
    case Intrinsic::masked_load:
      if (II->getArgOperand(0) == OperandVal)
        isAddress = true;
      break;
    case Intrinsic::masked_store:
      if (II->getArgOperand(1) == OperandVal)
        isAddress = true;
      break;
    case Intrinsic::memmove:
    case Intrinsic::memcpy:
      if (II->getArgOperand(0) == OperandVal ||
          II->getArgOperand(1) == OperandVal)
        isAddress = true;
      break;
    default: {
      MemIntrinsicInfo IntrInfo;
      if (TTI.getTgtMemIntrinsic(II, IntrInfo)) {
        if (IntrInfo.PtrVal == OperandVal)
          isAddress = true;
      }
    }
    }
  } else if (AtomicRMWInst *RMW = dyn_cast<AtomicRMWInst>(Inst)) {
    if (RMW->getPointerOperand() == OperandVal)
      isAddress = true;
  } else if (AtomicCmpXchgInst *CmpX = dyn_cast<AtomicCmpXchgInst>(Inst)) {
    if (CmpX->getPointerOperand() == OperandVal)
      isAddress = true;
  }
  return isAddress;
}

/// Return the type of the memory being accessed.
static MemAccessTy getAccessType(const TargetTransformInfo &TTI,
                                 Instruction *Inst, Value *OperandVal) {
  MemAccessTy AccessTy(Inst->getType(), MemAccessTy::UnknownAddressSpace);
  if (const StoreInst *SI = dyn_cast<StoreInst>(Inst)) {
    AccessTy.MemTy = SI->getOperand(0)->getType();
    AccessTy.AddrSpace = SI->getPointerAddressSpace();
  } else if (const LoadInst *LI = dyn_cast<LoadInst>(Inst)) {
    AccessTy.AddrSpace = LI->getPointerAddressSpace();
  } else if (const AtomicRMWInst *RMW = dyn_cast<AtomicRMWInst>(Inst)) {
    AccessTy.AddrSpace = RMW->getPointerAddressSpace();
  } else if (const AtomicCmpXchgInst *CmpX = dyn_cast<AtomicCmpXchgInst>(Inst)) {
    AccessTy.AddrSpace = CmpX->getPointerAddressSpace();
  } else if (IntrinsicInst *II = dyn_cast<IntrinsicInst>(Inst)) {
    switch (II->getIntrinsicID()) {
    case Intrinsic::prefetch:
    case Intrinsic::memset:
      AccessTy.AddrSpace = II->getArgOperand(0)->getType()->getPointerAddressSpace();
      AccessTy.MemTy = OperandVal->getType();
      break;
    case Intrinsic::memmove:
    case Intrinsic::memcpy:
      AccessTy.AddrSpace = OperandVal->getType()->getPointerAddressSpace();
      AccessTy.MemTy = OperandVal->getType();
      break;
    case Intrinsic::masked_load:
      AccessTy.AddrSpace =
          II->getArgOperand(0)->getType()->getPointerAddressSpace();
      break;
    case Intrinsic::masked_store:
      AccessTy.MemTy = II->getOperand(0)->getType();
      AccessTy.AddrSpace =
          II->getArgOperand(1)->getType()->getPointerAddressSpace();
      break;
    default: {
      MemIntrinsicInfo IntrInfo;
      if (TTI.getTgtMemIntrinsic(II, IntrInfo) && IntrInfo.PtrVal) {
        AccessTy.AddrSpace
          = IntrInfo.PtrVal->getType()->getPointerAddressSpace();
      }

      break;
    }
    }
  }

  // All pointers have the same requirements, so canonicalize them to an
  // arbitrary pointer type to minimize variation.
  if (PointerType *PTy = dyn_cast<PointerType>(AccessTy.MemTy))
    AccessTy.MemTy = PointerType::get(IntegerType::get(PTy->getContext(), 1),
                                      PTy->getAddressSpace());

  return AccessTy;
}

using PhiSCEVCacheT = DenseMap<PHINode *, const SCEV *>; // INTEL

/// Return true if this AddRec is already a phi in its loop.
#if INTEL_CUSTOMIZATION
static bool isExistingPhi(const SCEVAddRecExpr *AR, ScalarEvolution &SE,
                          PhiSCEVCacheT *PhiSCEVCache = nullptr) {
  for (PHINode &PN : AR->getLoop()->getHeader()->phis()) {
    if (SE.isSCEVable(PN.getType())) {
      const SCEV *PhiSCEV = [&]() {
        if (PhiSCEVCache) {
          // retrieve SCEV expression for this phi node from cache.
          auto Iter = PhiSCEVCache->find(&PN);
          if (Iter != PhiSCEVCache->end()) {
            return Iter->second;
          } else {
            const SCEV *PhiSCEV = SE.getSCEV(&PN);
            PhiSCEVCache->insert(std::make_pair(&PN, PhiSCEV));
            return PhiSCEV;
          }
        }
        return SE.getSCEV(&PN);
      }();
      if ((SE.getEffectiveSCEVType(PN.getType()) ==
           SE.getEffectiveSCEVType(AR->getType())) &&
          PhiSCEV == AR)
        return true;
    }
  }
  return false;
}
#endif // INTEL_CUSTOMIZATION

/// Check if expanding this expression is likely to incur significant cost. This
/// is tricky because SCEV doesn't track which expressions are actually computed
/// by the current IR.
///
/// We currently allow expansion of IV increments that involve adds,
/// multiplication by constants, and AddRecs from existing phis.
///
/// TODO: Allow UDivExpr if we can find an existing IV increment that is an
/// obvious multiple of the UDivExpr.
static bool isHighCostExpansion(const SCEV *S,
                                SmallPtrSetImpl<const SCEV*> &Processed,
                                ScalarEvolution &SE) {
  // Zero/One operand expressions
  switch (S->getSCEVType()) {
  case scUnknown:
  case scConstant:
    return false;
  case scTruncate:
    return isHighCostExpansion(cast<SCEVTruncateExpr>(S)->getOperand(),
                               Processed, SE);
  case scZeroExtend:
    return isHighCostExpansion(cast<SCEVZeroExtendExpr>(S)->getOperand(),
                               Processed, SE);
  case scSignExtend:
    return isHighCostExpansion(cast<SCEVSignExtendExpr>(S)->getOperand(),
                               Processed, SE);
  default:
    break;
  }

  if (!Processed.insert(S).second)
    return false;

  if (const SCEVAddExpr *Add = dyn_cast<SCEVAddExpr>(S)) {
    for (const SCEV *S : Add->operands()) {
      if (isHighCostExpansion(S, Processed, SE))
        return true;
    }
    return false;
  }

  if (const SCEVMulExpr *Mul = dyn_cast<SCEVMulExpr>(S)) {
    if (Mul->getNumOperands() == 2) {
      // Multiplication by a constant is ok
      if (isa<SCEVConstant>(Mul->getOperand(0)))
        return isHighCostExpansion(Mul->getOperand(1), Processed, SE);

      // If we have the value of one operand, check if an existing
      // multiplication already generates this expression.
      if (const SCEVUnknown *U = dyn_cast<SCEVUnknown>(Mul->getOperand(1))) {
        Value *UVal = U->getValue();
        for (User *UR : UVal->users()) {
          // If U is a constant, it may be used by a ConstantExpr.
          Instruction *UI = dyn_cast<Instruction>(UR);
          if (UI && UI->getOpcode() == Instruction::Mul &&
              SE.isSCEVable(UI->getType())) {
            return SE.getSCEV(UI) == Mul;
          }
        }
      }
    }
  }

  if (const SCEVAddRecExpr *AR = dyn_cast<SCEVAddRecExpr>(S)) {
    if (isExistingPhi(AR, SE))
      return false;
  }

  // Fow now, consider any other type of expression (div/mul/min/max) high cost.
  return true;
}

namespace {

class LSRUse;

} // end anonymous namespace

/// Check if the addressing mode defined by \p F is completely
/// folded in \p LU at isel time.
/// This includes address-mode folding and special icmp tricks.
/// This function returns true if \p LU can accommodate what \p F
/// defines and up to 1 base + 1 scaled + offset.
/// In other words, if \p F has several base registers, this function may
/// still return true. Therefore, users still need to account for
/// additional base registers and/or unfolded offsets to derive an
/// accurate cost model.
static bool isAMCompletelyFolded(const TargetTransformInfo &TTI,
                                 const LSRUse &LU, const Formula &F);

// Get the cost of the scaling factor used in F for LU.
static unsigned getScalingFactorCost(const TargetTransformInfo &TTI,
                                     const LSRUse &LU, const Formula &F,
                                     const Loop &L);

namespace {

/// This class is used to measure and compare candidate formulae.
class Cost {
  const Loop *L = nullptr;
  ScalarEvolution *SE = nullptr;
  const TargetTransformInfo *TTI = nullptr;
  TargetTransformInfo::LSRCost C;
  PhiSCEVCacheT *PhiSCEVCache = nullptr; // INTEL

public:
  Cost() = delete;
#if INTEL_CUSTOMIZATION
  Cost(const Loop *L, ScalarEvolution &SE, const TargetTransformInfo &TTI,
       PhiSCEVCacheT *PhiSCEVCache = nullptr)
      : L(L), SE(&SE), TTI(&TTI), PhiSCEVCache(PhiSCEVCache) {
#endif // INTEL_CUSTOMIZATION
    C.Insns = 0;
    C.NumRegs = 0;
    C.AddRecCost = 0;
    C.NumIVMuls = 0;
    C.NumBaseAdds = 0;
    C.ImmCost = 0;
    C.SetupCost = 0;
    C.ScaleCost = 0;
  }

  bool isLess(Cost &Other);

  void Lose();

#ifndef NDEBUG
  // Once any of the metrics loses, they must all remain losers.
  bool isValid() {
    return ((C.Insns | C.NumRegs | C.AddRecCost | C.NumIVMuls | C.NumBaseAdds
             | C.ImmCost | C.SetupCost | C.ScaleCost) != ~0u)
      || ((C.Insns & C.NumRegs & C.AddRecCost & C.NumIVMuls & C.NumBaseAdds
           & C.ImmCost & C.SetupCost & C.ScaleCost) == ~0u);
  }
#endif

  bool isLoser() {
    assert(isValid() && "invalid cost");
    return C.NumRegs == ~0u;
  }

  void RateFormula(const Formula &F,
                   SmallPtrSetImpl<const SCEV *> &Regs,
                   const DenseSet<const SCEV *> &VisitedRegs,
                   const LSRUse &LU,
                   SmallPtrSetImpl<const SCEV *> *LoserRegs = nullptr);

  void print(raw_ostream &OS) const;
  void dump() const;

private:
  void RateRegister(const Formula &F, const SCEV *Reg,
                    SmallPtrSetImpl<const SCEV *> &Regs);
  void RatePrimaryRegister(const Formula &F, const SCEV *Reg,
                           SmallPtrSetImpl<const SCEV *> &Regs,
                           SmallPtrSetImpl<const SCEV *> *LoserRegs);
};

/// An operand value in an instruction which is to be replaced with some
/// equivalent, possibly strength-reduced, replacement.
struct LSRFixup {
  /// The instruction which will be updated.
  Instruction *UserInst = nullptr;

  /// The operand of the instruction which will be replaced. The operand may be
  /// used more than once; every instance will be replaced.
  Value *OperandValToReplace = nullptr;

  /// If this user is to use the post-incremented value of an induction
  /// variable, this set is non-empty and holds the loops associated with the
  /// induction variable.
  PostIncLoopSet PostIncLoops;

  /// A constant offset to be added to the LSRUse expression.  This allows
  /// multiple fixups to share the same LSRUse with different offsets, for
  /// example in an unrolled loop.
  int64_t Offset = 0;

  LSRFixup() = default;

  bool isUseFullyOutsideLoop(const Loop *L) const;

  void print(raw_ostream &OS) const;
  void dump() const;
};

/// A DenseMapInfo implementation for holding DenseMaps and DenseSets of sorted
/// SmallVectors of const SCEV*.
struct UniquifierDenseMapInfo {
  static SmallVector<const SCEV *, 4> getEmptyKey() {
    SmallVector<const SCEV *, 4>  V;
    V.push_back(reinterpret_cast<const SCEV *>(-1));
    return V;
  }

  static SmallVector<const SCEV *, 4> getTombstoneKey() {
    SmallVector<const SCEV *, 4> V;
    V.push_back(reinterpret_cast<const SCEV *>(-2));
    return V;
  }

  static unsigned getHashValue(const SmallVector<const SCEV *, 4> &V) {
    return static_cast<unsigned>(hash_combine_range(V.begin(), V.end()));
  }

  static bool isEqual(const SmallVector<const SCEV *, 4> &LHS,
                      const SmallVector<const SCEV *, 4> &RHS) {
    return LHS == RHS;
  }
};

/// This class holds the state that LSR keeps for each use in IVUsers, as well
/// as uses invented by LSR itself. It includes information about what kinds of
/// things can be folded into the user, information about the user itself, and
/// information about how the use may be satisfied.  TODO: Represent multiple
/// users of the same expression in common?
class LSRUse {
  DenseSet<SmallVector<const SCEV *, 4>, UniquifierDenseMapInfo> Uniquifier;

public:
  /// An enum for a kind of use, indicating what types of scaled and immediate
  /// operands it might support.
  enum KindType {
    Basic,   ///< A normal use, with no folding.
    Special, ///< A special case of basic, allowing -1 scales.
    Address, ///< An address use; folding according to TargetLowering
    ICmpZero ///< An equality icmp with both operands folded into one.
    // TODO: Add a generic icmp too?
  };

  using SCEVUseKindPair = PointerIntPair<const SCEV *, 2, KindType>;

  KindType Kind;
  MemAccessTy AccessTy;

  /// The list of operands which are to be replaced.
  SmallVector<LSRFixup, 8> Fixups;

  /// Keep track of the min and max offsets of the fixups.
  int64_t MinOffset = std::numeric_limits<int64_t>::max();
  int64_t MaxOffset = std::numeric_limits<int64_t>::min();

  /// This records whether all of the fixups using this LSRUse are outside of
  /// the loop, in which case some special-case heuristics may be used.
  bool AllFixupsOutsideLoop = true;

  /// RigidFormula is set to true to guarantee that this use will be associated
  /// with a single formula--the one that initially matched. Some SCEV
  /// expressions cannot be expanded. This allows LSR to consider the registers
  /// used by those expressions without the need to expand them later after
  /// changing the formula.
  bool RigidFormula = false;

  /// This records the widest use type for any fixup using this
  /// LSRUse. FindUseWithSimilarFormula can't consider uses with different max
  /// fixup widths to be equivalent, because the narrower one may be relying on
  /// the implicit truncation to truncate away bogus bits.
  Type *WidestFixupType = nullptr;

  /// A list of ways to build a value that can satisfy this user.  After the
  /// list is populated, one of these is selected heuristically and used to
  /// formulate a replacement for OperandValToReplace in UserInst.
  SmallVector<Formula, 12> Formulae;

  /// The set of register candidates used by all formulae in this LSRUse.
  SmallPtrSet<const SCEV *, 4> Regs;

  LSRUse(KindType K, MemAccessTy AT) : Kind(K), AccessTy(AT) {}

  LSRFixup &getNewFixup() {
    Fixups.push_back(LSRFixup());
    return Fixups.back();
  }

  void pushFixup(LSRFixup &f) {
    Fixups.push_back(f);
    if (f.Offset > MaxOffset)
      MaxOffset = f.Offset;
    if (f.Offset < MinOffset)
      MinOffset = f.Offset;
  }

  bool HasFormulaWithSameRegs(const Formula &F) const;
  float getNotSelectedProbability(const SCEV *Reg) const;
  bool InsertFormula(const Formula &F, const Loop &L);
  void DeleteFormula(Formula &F);
  void RecomputeRegs(size_t LUIdx, RegUseTracker &Reguses);

  void print(raw_ostream &OS) const;
  void dump() const;
};

} // end anonymous namespace

static bool isAMCompletelyFolded(const TargetTransformInfo &TTI,
                                 LSRUse::KindType Kind, MemAccessTy AccessTy,
                                 GlobalValue *BaseGV, int64_t BaseOffset,
                                 bool HasBaseReg, int64_t Scale,
                                 Instruction *Fixup = nullptr);

static unsigned getSetupCost(const SCEV *Reg, unsigned Depth) {
  if (isa<SCEVUnknown>(Reg) || isa<SCEVConstant>(Reg))
    return 1;
  if (Depth == 0)
    return 0;
  if (const auto *S = dyn_cast<SCEVAddRecExpr>(Reg))
    return getSetupCost(S->getStart(), Depth - 1);
  if (auto S = dyn_cast<SCEVIntegralCastExpr>(Reg))
    return getSetupCost(S->getOperand(), Depth - 1);
  if (auto S = dyn_cast<SCEVNAryExpr>(Reg))
    return std::accumulate(S->op_begin(), S->op_end(), 0,
                           [&](unsigned i, const SCEV *Reg) {
                             return i + getSetupCost(Reg, Depth - 1);
                           });
  if (auto S = dyn_cast<SCEVUDivExpr>(Reg))
    return getSetupCost(S->getLHS(), Depth - 1) +
           getSetupCost(S->getRHS(), Depth - 1);
  return 0;
}

/// Tally up interesting quantities from the given register.
void Cost::RateRegister(const Formula &F, const SCEV *Reg,
                        SmallPtrSetImpl<const SCEV *> &Regs) {
  if (const SCEVAddRecExpr *AR = dyn_cast<SCEVAddRecExpr>(Reg)) {
    // If this is an addrec for another loop, it should be an invariant
    // with respect to L since L is the innermost loop (at least
    // for now LSR only handles innermost loops).
    if (AR->getLoop() != L) {
      // If the AddRec exists, consider it's register free and leave it alone.
<<<<<<< HEAD
      if (isExistingPhi(AR, *SE, PhiSCEVCache) && // INTEL
          AMK != TTI::AMK_PostIndexed)            // INTEL
=======
      if (isExistingPhi(AR, *SE) && !TTI->shouldFavorPostInc())
>>>>>>> effc3b07
        return;

      // It is bad to allow LSR for current loop to add induction variables
      // for its sibling loops.
      if (!AR->getLoop()->contains(L)) {
        Lose();
        return;
      }

      // Otherwise, it will be an invariant with respect to Loop L.
      ++C.NumRegs;
      return;
    }

    unsigned LoopCost = 1;
    if (TTI->isIndexedLoadLegal(TTI->MIM_PostInc, AR->getType()) ||
        TTI->isIndexedStoreLegal(TTI->MIM_PostInc, AR->getType())) {

      // If the step size matches the base offset, we could use pre-indexed
      // addressing.
      if (TTI->shouldFavorBackedgeIndex(L)) {
        if (auto *Step = dyn_cast<SCEVConstant>(AR->getStepRecurrence(*SE)))
          if (Step->getAPInt() == F.BaseOffset)
            LoopCost = 0;
      }

      if (TTI->shouldFavorPostInc()) {
        const SCEV *LoopStep = AR->getStepRecurrence(*SE);
        if (isa<SCEVConstant>(LoopStep)) {
          const SCEV *LoopStart = AR->getStart();
          if (!isa<SCEVConstant>(LoopStart) &&
              SE->isLoopInvariant(LoopStart, L))
            LoopCost = 0;
        }
      }
    }
    C.AddRecCost += LoopCost;

    // Add the step value register, if it needs one.
    // TODO: The non-affine case isn't precisely modeled here.
    if (!AR->isAffine() || !isa<SCEVConstant>(AR->getOperand(1))) {
      if (!Regs.count(AR->getOperand(1))) {
        RateRegister(F, AR->getOperand(1), Regs);
        if (isLoser())
          return;
      }
    }
  }
  ++C.NumRegs;

  // Rough heuristic; favor registers which don't require extra setup
  // instructions in the preheader.
  C.SetupCost += getSetupCost(Reg, SetupCostDepthLimit);
  // Ensure we don't, even with the recusion limit, produce invalid costs.
  C.SetupCost = std::min<unsigned>(C.SetupCost, 1 << 16);

  C.NumIVMuls += isa<SCEVMulExpr>(Reg) &&
               SE->hasComputableLoopEvolution(Reg, L);
}

/// Record this register in the set. If we haven't seen it before, rate
/// it. Optional LoserRegs provides a way to declare any formula that refers to
/// one of those regs an instant loser.
void Cost::RatePrimaryRegister(const Formula &F, const SCEV *Reg,
                               SmallPtrSetImpl<const SCEV *> &Regs,
                               SmallPtrSetImpl<const SCEV *> *LoserRegs) {
  if (LoserRegs && LoserRegs->count(Reg)) {
    Lose();
    return;
  }
  if (Regs.insert(Reg).second) {
    RateRegister(F, Reg, Regs);
    if (LoserRegs && isLoser())
      LoserRegs->insert(Reg);
  }
}

void Cost::RateFormula(const Formula &F,
                       SmallPtrSetImpl<const SCEV *> &Regs,
                       const DenseSet<const SCEV *> &VisitedRegs,
                       const LSRUse &LU,
                       SmallPtrSetImpl<const SCEV *> *LoserRegs) {
  assert(F.isCanonical(*L) && "Cost is accurate only for canonical formula");
  // Tally up the registers.
  unsigned PrevAddRecCost = C.AddRecCost;
  unsigned PrevNumRegs = C.NumRegs;
  unsigned PrevNumBaseAdds = C.NumBaseAdds;
  if (const SCEV *ScaledReg = F.ScaledReg) {
    if (VisitedRegs.count(ScaledReg)) {
      Lose();
      return;
    }
    RatePrimaryRegister(F, ScaledReg, Regs, LoserRegs);
    if (isLoser())
      return;
  }
  for (const SCEV *BaseReg : F.BaseRegs) {
    if (VisitedRegs.count(BaseReg)) {
      Lose();
      return;
    }
    RatePrimaryRegister(F, BaseReg, Regs, LoserRegs);
    if (isLoser())
      return;
  }

  // Determine how many (unfolded) adds we'll need inside the loop.
  size_t NumBaseParts = F.getNumRegs();
  if (NumBaseParts > 1)
    // Do not count the base and a possible second register if the target
    // allows to fold 2 registers.
    C.NumBaseAdds +=
        NumBaseParts - (1 + (F.Scale && isAMCompletelyFolded(*TTI, LU, F)));
  C.NumBaseAdds += (F.UnfoldedOffset != 0);

  // Accumulate non-free scaling amounts.
  C.ScaleCost += getScalingFactorCost(*TTI, LU, F, *L);

  // Tally up the non-zero immediates.
  for (const LSRFixup &Fixup : LU.Fixups) {
    int64_t O = Fixup.Offset;
    int64_t Offset = (uint64_t)O + F.BaseOffset;
    if (F.BaseGV)
      C.ImmCost += 64; // Handle symbolic values conservatively.
                     // TODO: This should probably be the pointer size.
    else if (Offset != 0)
      C.ImmCost += APInt(64, Offset, true).getMinSignedBits();

    // Check with target if this offset with this instruction is
    // specifically not supported.
    if (LU.Kind == LSRUse::Address && Offset != 0 &&
        !isAMCompletelyFolded(*TTI, LSRUse::Address, LU.AccessTy, F.BaseGV,
                              Offset, F.HasBaseReg, F.Scale, Fixup.UserInst))
      C.NumBaseAdds++;
  }

  // If we don't count instruction cost exit here.
  if (!InsnsCost) {
    assert(isValid() && "invalid cost");
    return;
  }

  // Treat every new register that exceeds TTI.getNumberOfRegisters() - 1 as
  // additional instruction (at least fill).
  // TODO: Need distinguish register class?
  unsigned TTIRegNum = TTI->getNumberOfRegisters(
                       TTI->getRegisterClassForType(false, F.getType())) - 1;
  if (C.NumRegs > TTIRegNum) {
    // Cost already exceeded TTIRegNum, then only newly added register can add
    // new instructions.
    if (PrevNumRegs > TTIRegNum)
      C.Insns += (C.NumRegs - PrevNumRegs);
    else
      C.Insns += (C.NumRegs - TTIRegNum);
  }

  // If ICmpZero formula ends with not 0, it could not be replaced by
  // just add or sub. We'll need to compare final result of AddRec.
  // That means we'll need an additional instruction. But if the target can
  // macro-fuse a compare with a branch, don't count this extra instruction.
  // For -10 + {0, +, 1}:
  // i = i + 1;
  // cmp i, 10
  //
  // For {-10, +, 1}:
  // i = i + 1;
  if (LU.Kind == LSRUse::ICmpZero && !F.hasZeroEnd() &&
      !TTI->canMacroFuseCmp())
    C.Insns++;
  // Each new AddRec adds 1 instruction to calculation.
  C.Insns += (C.AddRecCost - PrevAddRecCost);

  // BaseAdds adds instructions for unfolded registers.
  if (LU.Kind != LSRUse::ICmpZero)
    C.Insns += C.NumBaseAdds - PrevNumBaseAdds;
  assert(isValid() && "invalid cost");
}

/// Set this cost to a losing value.
void Cost::Lose() {
  C.Insns = std::numeric_limits<unsigned>::max();
  C.NumRegs = std::numeric_limits<unsigned>::max();
  C.AddRecCost = std::numeric_limits<unsigned>::max();
  C.NumIVMuls = std::numeric_limits<unsigned>::max();
  C.NumBaseAdds = std::numeric_limits<unsigned>::max();
  C.ImmCost = std::numeric_limits<unsigned>::max();
  C.SetupCost = std::numeric_limits<unsigned>::max();
  C.ScaleCost = std::numeric_limits<unsigned>::max();
}

/// Choose the lower cost.
bool Cost::isLess(Cost &Other) {
  if (InsnsCost.getNumOccurrences() > 0 && InsnsCost &&
      C.Insns != Other.C.Insns)
    return C.Insns < Other.C.Insns;
  return TTI->isLSRCostLess(C, Other.C);
}

#if !defined(NDEBUG) || defined(LLVM_ENABLE_DUMP)
void Cost::print(raw_ostream &OS) const {
  if (InsnsCost)
    OS << C.Insns << " instruction" << (C.Insns == 1 ? " " : "s ");
  OS << C.NumRegs << " reg" << (C.NumRegs == 1 ? "" : "s");
  if (C.AddRecCost != 0)
    OS << ", with addrec cost " << C.AddRecCost;
  if (C.NumIVMuls != 0)
    OS << ", plus " << C.NumIVMuls << " IV mul"
       << (C.NumIVMuls == 1 ? "" : "s");
  if (C.NumBaseAdds != 0)
    OS << ", plus " << C.NumBaseAdds << " base add"
       << (C.NumBaseAdds == 1 ? "" : "s");
  if (C.ScaleCost != 0)
    OS << ", plus " << C.ScaleCost << " scale cost";
  if (C.ImmCost != 0)
    OS << ", plus " << C.ImmCost << " imm cost";
  if (C.SetupCost != 0)
    OS << ", plus " << C.SetupCost << " setup cost";
}

LLVM_DUMP_METHOD void Cost::dump() const {
  print(errs()); errs() << '\n';
}
#endif

/// Test whether this fixup always uses its value outside of the given loop.
bool LSRFixup::isUseFullyOutsideLoop(const Loop *L) const {
  // PHI nodes use their value in their incoming blocks.
  if (const PHINode *PN = dyn_cast<PHINode>(UserInst)) {
    for (unsigned i = 0, e = PN->getNumIncomingValues(); i != e; ++i)
      if (PN->getIncomingValue(i) == OperandValToReplace &&
          L->contains(PN->getIncomingBlock(i)))
        return false;
    return true;
  }

  return !L->contains(UserInst);
}

#if !defined(NDEBUG) || defined(LLVM_ENABLE_DUMP)
void LSRFixup::print(raw_ostream &OS) const {
  OS << "UserInst=";
  // Store is common and interesting enough to be worth special-casing.
  if (StoreInst *Store = dyn_cast<StoreInst>(UserInst)) {
    OS << "store ";
    Store->getOperand(0)->printAsOperand(OS, /*PrintType=*/false);
  } else if (UserInst->getType()->isVoidTy())
    OS << UserInst->getOpcodeName();
  else
    UserInst->printAsOperand(OS, /*PrintType=*/false);

  OS << ", OperandValToReplace=";
  OperandValToReplace->printAsOperand(OS, /*PrintType=*/false);

  for (const Loop *PIL : PostIncLoops) {
    OS << ", PostIncLoop=";
    PIL->getHeader()->printAsOperand(OS, /*PrintType=*/false);
  }

  if (Offset != 0)
    OS << ", Offset=" << Offset;
}

LLVM_DUMP_METHOD void LSRFixup::dump() const {
  print(errs()); errs() << '\n';
}
#endif

/// Test whether this use as a formula which has the same registers as the given
/// formula.
bool LSRUse::HasFormulaWithSameRegs(const Formula &F) const {
  SmallVector<const SCEV *, 4> Key = F.BaseRegs;
  if (F.ScaledReg) Key.push_back(F.ScaledReg);
  // Unstable sort by host order ok, because this is only used for uniquifying.
  llvm::sort(Key);
  return Uniquifier.count(Key);
}

/// The function returns a probability of selecting formula without Reg.
float LSRUse::getNotSelectedProbability(const SCEV *Reg) const {
  unsigned FNum = 0;
  for (const Formula &F : Formulae)
    if (F.referencesReg(Reg))
      FNum++;
  return ((float)(Formulae.size() - FNum)) / Formulae.size();
}

/// If the given formula has not yet been inserted, add it to the list, and
/// return true. Return false otherwise.  The formula must be in canonical form.
bool LSRUse::InsertFormula(const Formula &F, const Loop &L) {
  assert(F.isCanonical(L) && "Invalid canonical representation");

  if (!Formulae.empty() && RigidFormula)
    return false;

  SmallVector<const SCEV *, 4> Key = F.BaseRegs;
  if (F.ScaledReg) Key.push_back(F.ScaledReg);
  // Unstable sort by host order ok, because this is only used for uniquifying.
  llvm::sort(Key);

  if (!Uniquifier.insert(Key).second)
    return false;

  // Using a register to hold the value of 0 is not profitable.
  assert((!F.ScaledReg || !F.ScaledReg->isZero()) &&
         "Zero allocated in a scaled register!");
#ifndef NDEBUG
  for (const SCEV *BaseReg : F.BaseRegs)
    assert(!BaseReg->isZero() && "Zero allocated in a base register!");
#endif

  // Add the formula to the list.
  Formulae.push_back(F);

  // Record registers now being used by this use.
  Regs.insert(F.BaseRegs.begin(), F.BaseRegs.end());
  if (F.ScaledReg)
    Regs.insert(F.ScaledReg);

  return true;
}

/// Remove the given formula from this use's list.
void LSRUse::DeleteFormula(Formula &F) {
  if (&F != &Formulae.back())
    std::swap(F, Formulae.back());
  Formulae.pop_back();
}

/// Recompute the Regs field, and update RegUses.
void LSRUse::RecomputeRegs(size_t LUIdx, RegUseTracker &RegUses) {
  // Now that we've filtered out some formulae, recompute the Regs set.
  SmallPtrSet<const SCEV *, 4> OldRegs = std::move(Regs);
  Regs.clear();
  for (const Formula &F : Formulae) {
    if (F.ScaledReg) Regs.insert(F.ScaledReg);
    Regs.insert(F.BaseRegs.begin(), F.BaseRegs.end());
  }

  // Update the RegTracker.
  for (const SCEV *S : OldRegs)
    if (!Regs.count(S))
      RegUses.dropRegister(S, LUIdx);
}

#if !defined(NDEBUG) || defined(LLVM_ENABLE_DUMP)
void LSRUse::print(raw_ostream &OS) const {
  OS << "LSR Use: Kind=";
  switch (Kind) {
  case Basic:    OS << "Basic"; break;
  case Special:  OS << "Special"; break;
  case ICmpZero: OS << "ICmpZero"; break;
  case Address:
    OS << "Address of ";
    if (AccessTy.MemTy->isPointerTy())
      OS << "pointer"; // the full pointer type could be really verbose
    else {
      OS << *AccessTy.MemTy;
    }

    OS << " in addrspace(" << AccessTy.AddrSpace << ')';
  }

  OS << ", Offsets={";
  bool NeedComma = false;
  for (const LSRFixup &Fixup : Fixups) {
    if (NeedComma) OS << ',';
    OS << Fixup.Offset;
    NeedComma = true;
  }
  OS << '}';

  if (AllFixupsOutsideLoop)
    OS << ", all-fixups-outside-loop";

  if (WidestFixupType)
    OS << ", widest fixup type: " << *WidestFixupType;
}

LLVM_DUMP_METHOD void LSRUse::dump() const {
  print(errs()); errs() << '\n';
}
#endif

static bool isAMCompletelyFolded(const TargetTransformInfo &TTI,
                                 LSRUse::KindType Kind, MemAccessTy AccessTy,
                                 GlobalValue *BaseGV, int64_t BaseOffset,
                                 bool HasBaseReg, int64_t Scale,
                                 Instruction *Fixup/*= nullptr*/) {
  switch (Kind) {
  case LSRUse::Address:
    return TTI.isLegalAddressingMode(AccessTy.MemTy, BaseGV, BaseOffset,
                                     HasBaseReg, Scale, AccessTy.AddrSpace, Fixup);

  case LSRUse::ICmpZero:
    // There's not even a target hook for querying whether it would be legal to
    // fold a GV into an ICmp.
    if (BaseGV)
      return false;

    // ICmp only has two operands; don't allow more than two non-trivial parts.
    if (Scale != 0 && HasBaseReg && BaseOffset != 0)
      return false;

    // ICmp only supports no scale or a -1 scale, as we can "fold" a -1 scale by
    // putting the scaled register in the other operand of the icmp.
    if (Scale != 0 && Scale != -1)
      return false;

    // If we have low-level target information, ask the target if it can fold an
    // integer immediate on an icmp.
    if (BaseOffset != 0) {
      // We have one of:
      // ICmpZero     BaseReg + BaseOffset => ICmp BaseReg, -BaseOffset
      // ICmpZero -1*ScaleReg + BaseOffset => ICmp ScaleReg, BaseOffset
      // Offs is the ICmp immediate.
      if (Scale == 0)
        // The cast does the right thing with
        // std::numeric_limits<int64_t>::min().
        BaseOffset = -(uint64_t)BaseOffset;
      return TTI.isLegalICmpImmediate(BaseOffset);
    }

    // ICmpZero BaseReg + -1*ScaleReg => ICmp BaseReg, ScaleReg
    return true;

  case LSRUse::Basic:
    // Only handle single-register values.
    return !BaseGV && Scale == 0 && BaseOffset == 0;

  case LSRUse::Special:
    // Special case Basic to handle -1 scales.
    return !BaseGV && (Scale == 0 || Scale == -1) && BaseOffset == 0;
  }

  llvm_unreachable("Invalid LSRUse Kind!");
}

static bool isAMCompletelyFolded(const TargetTransformInfo &TTI,
                                 int64_t MinOffset, int64_t MaxOffset,
                                 LSRUse::KindType Kind, MemAccessTy AccessTy,
                                 GlobalValue *BaseGV, int64_t BaseOffset,
                                 bool HasBaseReg, int64_t Scale) {
  // Check for overflow.
  if (((int64_t)((uint64_t)BaseOffset + MinOffset) > BaseOffset) !=
      (MinOffset > 0))
    return false;
  MinOffset = (uint64_t)BaseOffset + MinOffset;
  if (((int64_t)((uint64_t)BaseOffset + MaxOffset) > BaseOffset) !=
      (MaxOffset > 0))
    return false;
  MaxOffset = (uint64_t)BaseOffset + MaxOffset;

  return isAMCompletelyFolded(TTI, Kind, AccessTy, BaseGV, MinOffset,
                              HasBaseReg, Scale) &&
         isAMCompletelyFolded(TTI, Kind, AccessTy, BaseGV, MaxOffset,
                              HasBaseReg, Scale);
}

static bool isAMCompletelyFolded(const TargetTransformInfo &TTI,
                                 int64_t MinOffset, int64_t MaxOffset,
                                 LSRUse::KindType Kind, MemAccessTy AccessTy,
                                 const Formula &F, const Loop &L) {
  // For the purpose of isAMCompletelyFolded either having a canonical formula
  // or a scale not equal to zero is correct.
  // Problems may arise from non canonical formulae having a scale == 0.
  // Strictly speaking it would best to just rely on canonical formulae.
  // However, when we generate the scaled formulae, we first check that the
  // scaling factor is profitable before computing the actual ScaledReg for
  // compile time sake.
  assert((F.isCanonical(L) || F.Scale != 0));
  return isAMCompletelyFolded(TTI, MinOffset, MaxOffset, Kind, AccessTy,
                              F.BaseGV, F.BaseOffset, F.HasBaseReg, F.Scale);
}

/// Test whether we know how to expand the current formula.
static bool isLegalUse(const TargetTransformInfo &TTI, int64_t MinOffset,
                       int64_t MaxOffset, LSRUse::KindType Kind,
                       MemAccessTy AccessTy, GlobalValue *BaseGV,
                       int64_t BaseOffset, bool HasBaseReg, int64_t Scale) {
  // We know how to expand completely foldable formulae.
  return isAMCompletelyFolded(TTI, MinOffset, MaxOffset, Kind, AccessTy, BaseGV,
                              BaseOffset, HasBaseReg, Scale) ||
         // Or formulae that use a base register produced by a sum of base
         // registers.
         (Scale == 1 &&
          isAMCompletelyFolded(TTI, MinOffset, MaxOffset, Kind, AccessTy,
                               BaseGV, BaseOffset, true, 0));
}

static bool isLegalUse(const TargetTransformInfo &TTI, int64_t MinOffset,
                       int64_t MaxOffset, LSRUse::KindType Kind,
                       MemAccessTy AccessTy, const Formula &F) {
  return isLegalUse(TTI, MinOffset, MaxOffset, Kind, AccessTy, F.BaseGV,
                    F.BaseOffset, F.HasBaseReg, F.Scale);
}

static bool isAMCompletelyFolded(const TargetTransformInfo &TTI,
                                 const LSRUse &LU, const Formula &F) {
  // Target may want to look at the user instructions.
  if (LU.Kind == LSRUse::Address && TTI.LSRWithInstrQueries()) {
    for (const LSRFixup &Fixup : LU.Fixups)
      if (!isAMCompletelyFolded(TTI, LSRUse::Address, LU.AccessTy, F.BaseGV,
                                (F.BaseOffset + Fixup.Offset), F.HasBaseReg,
                                F.Scale, Fixup.UserInst))
        return false;
    return true;
  }

  return isAMCompletelyFolded(TTI, LU.MinOffset, LU.MaxOffset, LU.Kind,
                              LU.AccessTy, F.BaseGV, F.BaseOffset, F.HasBaseReg,
                              F.Scale);
}

static unsigned getScalingFactorCost(const TargetTransformInfo &TTI,
                                     const LSRUse &LU, const Formula &F,
                                     const Loop &L) {
  if (!F.Scale)
    return 0;

  // If the use is not completely folded in that instruction, we will have to
  // pay an extra cost only for scale != 1.
  if (!isAMCompletelyFolded(TTI, LU.MinOffset, LU.MaxOffset, LU.Kind,
                            LU.AccessTy, F, L))
    return F.Scale != 1;

  switch (LU.Kind) {
  case LSRUse::Address: {
    // Check the scaling factor cost with both the min and max offsets.
    int ScaleCostMinOffset = TTI.getScalingFactorCost(
        LU.AccessTy.MemTy, F.BaseGV, F.BaseOffset + LU.MinOffset, F.HasBaseReg,
        F.Scale, LU.AccessTy.AddrSpace);
    int ScaleCostMaxOffset = TTI.getScalingFactorCost(
        LU.AccessTy.MemTy, F.BaseGV, F.BaseOffset + LU.MaxOffset, F.HasBaseReg,
        F.Scale, LU.AccessTy.AddrSpace);

    assert(ScaleCostMinOffset >= 0 && ScaleCostMaxOffset >= 0 &&
           "Legal addressing mode has an illegal cost!");
    return std::max(ScaleCostMinOffset, ScaleCostMaxOffset);
  }
  case LSRUse::ICmpZero:
  case LSRUse::Basic:
  case LSRUse::Special:
    // The use is completely folded, i.e., everything is folded into the
    // instruction.
    return 0;
  }

  llvm_unreachable("Invalid LSRUse Kind!");
}

static bool isAlwaysFoldable(const TargetTransformInfo &TTI,
                             LSRUse::KindType Kind, MemAccessTy AccessTy,
                             GlobalValue *BaseGV, int64_t BaseOffset,
                             bool HasBaseReg) {
  // Fast-path: zero is always foldable.
  if (BaseOffset == 0 && !BaseGV) return true;

  // Conservatively, create an address with an immediate and a
  // base and a scale.
  int64_t Scale = Kind == LSRUse::ICmpZero ? -1 : 1;

  // Canonicalize a scale of 1 to a base register if the formula doesn't
  // already have a base register.
  if (!HasBaseReg && Scale == 1) {
    Scale = 0;
    HasBaseReg = true;
  }

  return isAMCompletelyFolded(TTI, Kind, AccessTy, BaseGV, BaseOffset,
                              HasBaseReg, Scale);
}

static bool isAlwaysFoldable(const TargetTransformInfo &TTI,
                             ScalarEvolution &SE, int64_t MinOffset,
                             int64_t MaxOffset, LSRUse::KindType Kind,
                             MemAccessTy AccessTy, const SCEV *S,
                             bool HasBaseReg) {
  // Fast-path: zero is always foldable.
  if (S->isZero()) return true;

  // Conservatively, create an address with an immediate and a
  // base and a scale.
  int64_t BaseOffset = ExtractImmediate(S, SE);
  GlobalValue *BaseGV = ExtractSymbol(S, SE);

  // If there's anything else involved, it's not foldable.
  if (!S->isZero()) return false;

  // Fast-path: zero is always foldable.
  if (BaseOffset == 0 && !BaseGV) return true;

  // Conservatively, create an address with an immediate and a
  // base and a scale.
  int64_t Scale = Kind == LSRUse::ICmpZero ? -1 : 1;

  return isAMCompletelyFolded(TTI, MinOffset, MaxOffset, Kind, AccessTy, BaseGV,
                              BaseOffset, HasBaseReg, Scale);
}

namespace {

/// An individual increment in a Chain of IV increments.  Relate an IV user to
/// an expression that computes the IV it uses from the IV used by the previous
/// link in the Chain.
///
/// For the head of a chain, IncExpr holds the absolute SCEV expression for the
/// original IVOperand. The head of the chain's IVOperand is only valid during
/// chain collection, before LSR replaces IV users. During chain generation,
/// IncExpr can be used to find the new IVOperand that computes the same
/// expression.
struct IVInc {
  Instruction *UserInst;
  Value* IVOperand;
  const SCEV *IncExpr;

  IVInc(Instruction *U, Value *O, const SCEV *E)
      : UserInst(U), IVOperand(O), IncExpr(E) {}
};

// The list of IV increments in program order.  We typically add the head of a
// chain without finding subsequent links.
struct IVChain {
  SmallVector<IVInc, 1> Incs;
  const SCEV *ExprBase = nullptr;

  IVChain() = default;
  IVChain(const IVInc &Head, const SCEV *Base)
      : Incs(1, Head), ExprBase(Base) {}

  using const_iterator = SmallVectorImpl<IVInc>::const_iterator;

  // Return the first increment in the chain.
  const_iterator begin() const {
    assert(!Incs.empty());
    return std::next(Incs.begin());
  }
  const_iterator end() const {
    return Incs.end();
  }

  // Returns true if this chain contains any increments.
  bool hasIncs() const { return Incs.size() >= 2; }

  // Add an IVInc to the end of this chain.
  void add(const IVInc &X) { Incs.push_back(X); }

  // Returns the last UserInst in the chain.
  Instruction *tailUserInst() const { return Incs.back().UserInst; }

  // Returns true if IncExpr can be profitably added to this chain.
  bool isProfitableIncrement(const SCEV *OperExpr,
                             const SCEV *IncExpr,
                             ScalarEvolution&);
};

/// Helper for CollectChains to track multiple IV increment uses.  Distinguish
/// between FarUsers that definitely cross IV increments and NearUsers that may
/// be used between IV increments.
struct ChainUsers {
  SmallPtrSet<Instruction*, 4> FarUsers;
  SmallPtrSet<Instruction*, 4> NearUsers;
};

/// This class holds state for the main loop strength reduction logic.
class LSRInstance {
  IVUsers &IU;
  ScalarEvolution &SE;
  DominatorTree &DT;
  LoopInfo &LI;
  AssumptionCache &AC;
  TargetLibraryInfo &TLI;
  const TargetTransformInfo &TTI;
  Loop *const L;
  MemorySSAUpdater *MSSAU;
  bool FavorBackedgeIndex = false;
  bool Changed = false;

  /// This is the insert position that the current loop's induction variable
  /// increment should be placed. In simple loops, this is the latch block's
  /// terminator. But in more complicated cases, this is a position which will
  /// dominate all the in-loop post-increment users.
  Instruction *IVIncInsertPos = nullptr;

  /// Interesting factors between use strides.
  ///
  /// We explicitly use a SetVector which contains a SmallSet, instead of the
  /// default, a SmallDenseSet, because we need to use the full range of
  /// int64_ts, and there's currently no good way of doing that with
  /// SmallDenseSet.
  SetVector<int64_t, SmallVector<int64_t, 8>, SmallSet<int64_t, 8>> Factors;

  /// Interesting use types, to facilitate truncation reuse.
  SmallSetVector<Type *, 4> Types;

  /// The list of interesting uses.
  mutable SmallVector<LSRUse, 16> Uses;

  /// Track which uses use which register candidates.
  RegUseTracker RegUses;

  // Limit the number of chains to avoid quadratic behavior. We don't expect to
  // have more than a few IV increment chains in a loop. Missing a Chain falls
  // back to normal LSR behavior for those uses.
  static const unsigned MaxChains = 8;

  /// IV users can form a chain of IV increments.
  SmallVector<IVChain, MaxChains> IVChainVec;

  /// IV users that belong to profitable IVChains.
  SmallPtrSet<Use*, MaxChains> IVIncSet;

  void OptimizeShadowIV();
  bool FindIVUserForCond(ICmpInst *Cond, IVStrideUse *&CondUse);
  ICmpInst *OptimizeMax(ICmpInst *Cond, IVStrideUse* &CondUse);
  void OptimizeLoopTermCond();

  void ChainInstruction(Instruction *UserInst, Instruction *IVOper,
                        SmallVectorImpl<ChainUsers> &ChainUsersVec);
  void FinalizeChain(IVChain &Chain);
  void CollectChains();
  void GenerateIVChain(const IVChain &Chain, SCEVExpander &Rewriter,
                       SmallVectorImpl<WeakTrackingVH> &DeadInsts);

  void CollectInterestingTypesAndFactors();
  void CollectFixupsAndInitialFormulae();

  // Support for sharing of LSRUses between LSRFixups.
  using UseMapTy = DenseMap<LSRUse::SCEVUseKindPair, size_t>;
  UseMapTy UseMap;

  bool reconcileNewOffset(LSRUse &LU, int64_t NewOffset, bool HasBaseReg,
                          LSRUse::KindType Kind, MemAccessTy AccessTy);

  std::pair<size_t, int64_t> getUse(const SCEV *&Expr, LSRUse::KindType Kind,
                                    MemAccessTy AccessTy);

  void DeleteUse(LSRUse &LU, size_t LUIdx);

  LSRUse *FindUseWithSimilarFormula(const Formula &F, const LSRUse &OrigLU);

  void InsertInitialFormula(const SCEV *S, LSRUse &LU, size_t LUIdx);
  void InsertSupplementalFormula(const SCEV *S, LSRUse &LU, size_t LUIdx);
  void CountRegisters(const Formula &F, size_t LUIdx);
  bool InsertFormula(LSRUse &LU, unsigned LUIdx, const Formula &F);

  void CollectLoopInvariantFixupsAndFormulae();

  void GenerateReassociations(LSRUse &LU, unsigned LUIdx, Formula Base,
                              unsigned Depth = 0);

  void GenerateReassociationsImpl(LSRUse &LU, unsigned LUIdx,
                                  const Formula &Base, unsigned Depth,
                                  size_t Idx, bool IsScaledReg = false);
  void GenerateCombinations(LSRUse &LU, unsigned LUIdx, Formula Base);
  void GenerateSymbolicOffsetsImpl(LSRUse &LU, unsigned LUIdx,
                                   const Formula &Base, size_t Idx,
                                   bool IsScaledReg = false);
  void GenerateSymbolicOffsets(LSRUse &LU, unsigned LUIdx, Formula Base);
  void GenerateConstantOffsetsImpl(LSRUse &LU, unsigned LUIdx,
                                   const Formula &Base,
                                   const SmallVectorImpl<int64_t> &Worklist,
                                   size_t Idx, bool IsScaledReg = false);
  void GenerateConstantOffsets(LSRUse &LU, unsigned LUIdx, Formula Base);
  void GenerateICmpZeroScales(LSRUse &LU, unsigned LUIdx, Formula Base);
  void GenerateScales(LSRUse &LU, unsigned LUIdx, Formula Base);
  void GenerateTruncates(LSRUse &LU, unsigned LUIdx, Formula Base);
  void GenerateCrossUseConstantOffsets();
  void GenerateAllReuseFormulae();

  void FilterOutUndesirableDedicatedRegisters();

  size_t EstimateSearchSpaceComplexity() const;
  void NarrowSearchSpaceByDetectingSupersets();
  void NarrowSearchSpaceByCollapsingUnrolledCode();
  void NarrowSearchSpaceByRefilteringUndesirableDedicatedRegisters();
  void NarrowSearchSpaceByFilterFormulaWithSameScaledReg();
  void NarrowSearchSpaceByFilterPostInc();
  void NarrowSearchSpaceByDeletingCostlyFormulas();
  void NarrowSearchSpaceByPickingWinnerRegs();
  void NarrowSearchSpaceUsingHeuristics();

  void SolveRecurse(SmallVectorImpl<const Formula *> &Solution,
                    Cost &SolutionCost,
                    SmallVectorImpl<const Formula *> &Workspace,
                    const Cost &CurCost,
                    const SmallPtrSet<const SCEV *, 16> &CurRegs,
                    DenseSet<const SCEV *> &VisitedRegs) const;
  void Solve(SmallVectorImpl<const Formula *> &Solution) const;

  BasicBlock::iterator
    HoistInsertPosition(BasicBlock::iterator IP,
                        const SmallVectorImpl<Instruction *> &Inputs) const;
  BasicBlock::iterator
    AdjustInsertPositionForExpand(BasicBlock::iterator IP,
                                  const LSRFixup &LF,
                                  const LSRUse &LU,
                                  SCEVExpander &Rewriter) const;

  Value *Expand(const LSRUse &LU, const LSRFixup &LF, const Formula &F,
                BasicBlock::iterator IP, SCEVExpander &Rewriter,
                SmallVectorImpl<WeakTrackingVH> &DeadInsts) const;
  void RewriteForPHI(PHINode *PN, const LSRUse &LU, const LSRFixup &LF,
                     const Formula &F, SCEVExpander &Rewriter,
                     SmallVectorImpl<WeakTrackingVH> &DeadInsts) const;
  void Rewrite(const LSRUse &LU, const LSRFixup &LF, const Formula &F,
               SCEVExpander &Rewriter,
               SmallVectorImpl<WeakTrackingVH> &DeadInsts) const;
  void ImplementSolution(const SmallVectorImpl<const Formula *> &Solution);

public:
  LSRInstance(Loop *L, IVUsers &IU, ScalarEvolution &SE, DominatorTree &DT,
              LoopInfo &LI, const TargetTransformInfo &TTI, AssumptionCache &AC,
              TargetLibraryInfo &TLI, MemorySSAUpdater *MSSAU);

  bool getChanged() const { return Changed; }

  void print_factors_and_types(raw_ostream &OS) const;
  void print_fixups(raw_ostream &OS) const;
  void print_uses(raw_ostream &OS) const;
  void print(raw_ostream &OS) const;
  void dump() const;
};

} // end anonymous namespace

/// If IV is used in a int-to-float cast inside the loop then try to eliminate
/// the cast operation.
void LSRInstance::OptimizeShadowIV() {
  const SCEV *BackedgeTakenCount = SE.getBackedgeTakenCount(L);
  if (isa<SCEVCouldNotCompute>(BackedgeTakenCount))
    return;

  for (IVUsers::const_iterator UI = IU.begin(), E = IU.end();
       UI != E; /* empty */) {
    IVUsers::const_iterator CandidateUI = UI;
    ++UI;
    Instruction *ShadowUse = CandidateUI->getUser();
    Type *DestTy = nullptr;
    bool IsSigned = false;

    /* If shadow use is a int->float cast then insert a second IV
       to eliminate this cast.

         for (unsigned i = 0; i < n; ++i)
           foo((double)i);

       is transformed into

         double d = 0.0;
         for (unsigned i = 0; i < n; ++i, ++d)
           foo(d);
    */
    if (UIToFPInst *UCast = dyn_cast<UIToFPInst>(CandidateUI->getUser())) {
      IsSigned = false;
      DestTy = UCast->getDestTy();
    }
    else if (SIToFPInst *SCast = dyn_cast<SIToFPInst>(CandidateUI->getUser())) {
      IsSigned = true;
      DestTy = SCast->getDestTy();
    }
    if (!DestTy) continue;

    // If target does not support DestTy natively then do not apply
    // this transformation.
    if (!TTI.isTypeLegal(DestTy)) continue;

    PHINode *PH = dyn_cast<PHINode>(ShadowUse->getOperand(0));
    if (!PH) continue;
    if (PH->getNumIncomingValues() != 2) continue;

    // If the calculation in integers overflows, the result in FP type will
    // differ. So we only can do this transformation if we are guaranteed to not
    // deal with overflowing values
    const SCEVAddRecExpr *AR = dyn_cast<SCEVAddRecExpr>(SE.getSCEV(PH));
    if (!AR) continue;
    if (IsSigned && !AR->hasNoSignedWrap()) continue;
    if (!IsSigned && !AR->hasNoUnsignedWrap()) continue;

    Type *SrcTy = PH->getType();
    int Mantissa = DestTy->getFPMantissaWidth();
    if (Mantissa == -1) continue;
    if ((int)SE.getTypeSizeInBits(SrcTy) > Mantissa)
      continue;

    unsigned Entry, Latch;
    if (PH->getIncomingBlock(0) == L->getLoopPreheader()) {
      Entry = 0;
      Latch = 1;
    } else {
      Entry = 1;
      Latch = 0;
    }

    ConstantInt *Init = dyn_cast<ConstantInt>(PH->getIncomingValue(Entry));
    if (!Init) continue;
    Constant *NewInit = ConstantFP::get(DestTy, IsSigned ?
                                        (double)Init->getSExtValue() :
                                        (double)Init->getZExtValue());

    BinaryOperator *Incr =
      dyn_cast<BinaryOperator>(PH->getIncomingValue(Latch));
    if (!Incr) continue;
    if (Incr->getOpcode() != Instruction::Add
        && Incr->getOpcode() != Instruction::Sub)
      continue;

    /* Initialize new IV, double d = 0.0 in above example. */
    ConstantInt *C = nullptr;
    if (Incr->getOperand(0) == PH)
      C = dyn_cast<ConstantInt>(Incr->getOperand(1));
    else if (Incr->getOperand(1) == PH)
      C = dyn_cast<ConstantInt>(Incr->getOperand(0));
    else
      continue;

    if (!C) continue;

    // Ignore negative constants, as the code below doesn't handle them
    // correctly. TODO: Remove this restriction.
    if (!C->getValue().isStrictlyPositive()) continue;

    /* Add new PHINode. */
    PHINode *NewPH = PHINode::Create(DestTy, 2, "IV.S.", PH);

    /* create new increment. '++d' in above example. */
    Constant *CFP = ConstantFP::get(DestTy, C->getZExtValue());
    BinaryOperator *NewIncr =
      BinaryOperator::Create(Incr->getOpcode() == Instruction::Add ?
                               Instruction::FAdd : Instruction::FSub,
                             NewPH, CFP, "IV.S.next.", Incr);

    NewPH->addIncoming(NewInit, PH->getIncomingBlock(Entry));
    NewPH->addIncoming(NewIncr, PH->getIncomingBlock(Latch));

    /* Remove cast operation */
    ShadowUse->replaceAllUsesWith(NewPH);
    ShadowUse->eraseFromParent();
    Changed = true;
    break;
  }
}

/// If Cond has an operand that is an expression of an IV, set the IV user and
/// stride information and return true, otherwise return false.
bool LSRInstance::FindIVUserForCond(ICmpInst *Cond, IVStrideUse *&CondUse) {
  for (IVStrideUse &U : IU)
    if (U.getUser() == Cond) {
      // NOTE: we could handle setcc instructions with multiple uses here, but
      // InstCombine does it as well for simple uses, it's not clear that it
      // occurs enough in real life to handle.
      CondUse = &U;
      return true;
    }
  return false;
}

/// Rewrite the loop's terminating condition if it uses a max computation.
///
/// This is a narrow solution to a specific, but acute, problem. For loops
/// like this:
///
///   i = 0;
///   do {
///     p[i] = 0.0;
///   } while (++i < n);
///
/// the trip count isn't just 'n', because 'n' might not be positive. And
/// unfortunately this can come up even for loops where the user didn't use
/// a C do-while loop. For example, seemingly well-behaved top-test loops
/// will commonly be lowered like this:
///
///   if (n > 0) {
///     i = 0;
///     do {
///       p[i] = 0.0;
///     } while (++i < n);
///   }
///
/// and then it's possible for subsequent optimization to obscure the if
/// test in such a way that indvars can't find it.
///
/// When indvars can't find the if test in loops like this, it creates a
/// max expression, which allows it to give the loop a canonical
/// induction variable:
///
///   i = 0;
///   max = n < 1 ? 1 : n;
///   do {
///     p[i] = 0.0;
///   } while (++i != max);
///
/// Canonical induction variables are necessary because the loop passes
/// are designed around them. The most obvious example of this is the
/// LoopInfo analysis, which doesn't remember trip count values. It
/// expects to be able to rediscover the trip count each time it is
/// needed, and it does this using a simple analysis that only succeeds if
/// the loop has a canonical induction variable.
///
/// However, when it comes time to generate code, the maximum operation
/// can be quite costly, especially if it's inside of an outer loop.
///
/// This function solves this problem by detecting this type of loop and
/// rewriting their conditions from ICMP_NE back to ICMP_SLT, and deleting
/// the instructions for the maximum computation.
ICmpInst *LSRInstance::OptimizeMax(ICmpInst *Cond, IVStrideUse* &CondUse) {
  // Check that the loop matches the pattern we're looking for.
  if (Cond->getPredicate() != CmpInst::ICMP_EQ &&
      Cond->getPredicate() != CmpInst::ICMP_NE)
    return Cond;

  SelectInst *Sel = dyn_cast<SelectInst>(Cond->getOperand(1));
  if (!Sel || !Sel->hasOneUse()) return Cond;

  const SCEV *BackedgeTakenCount = SE.getBackedgeTakenCount(L);
  if (isa<SCEVCouldNotCompute>(BackedgeTakenCount))
    return Cond;
  const SCEV *One = SE.getConstant(BackedgeTakenCount->getType(), 1);

  // Add one to the backedge-taken count to get the trip count.
  const SCEV *IterationCount = SE.getAddExpr(One, BackedgeTakenCount);
  if (IterationCount != SE.getSCEV(Sel)) return Cond;

  // Check for a max calculation that matches the pattern. There's no check
  // for ICMP_ULE here because the comparison would be with zero, which
  // isn't interesting.
  CmpInst::Predicate Pred = ICmpInst::BAD_ICMP_PREDICATE;
  const SCEVNAryExpr *Max = nullptr;
  if (const SCEVSMaxExpr *S = dyn_cast<SCEVSMaxExpr>(BackedgeTakenCount)) {
    Pred = ICmpInst::ICMP_SLE;
    Max = S;
  } else if (const SCEVSMaxExpr *S = dyn_cast<SCEVSMaxExpr>(IterationCount)) {
    Pred = ICmpInst::ICMP_SLT;
    Max = S;
  } else if (const SCEVUMaxExpr *U = dyn_cast<SCEVUMaxExpr>(IterationCount)) {
    Pred = ICmpInst::ICMP_ULT;
    Max = U;
  } else {
    // No match; bail.
    return Cond;
  }

  // To handle a max with more than two operands, this optimization would
  // require additional checking and setup.
  if (Max->getNumOperands() != 2)
    return Cond;

  const SCEV *MaxLHS = Max->getOperand(0);
  const SCEV *MaxRHS = Max->getOperand(1);

  // ScalarEvolution canonicalizes constants to the left. For < and >, look
  // for a comparison with 1. For <= and >=, a comparison with zero.
  if (!MaxLHS ||
      (ICmpInst::isTrueWhenEqual(Pred) ? !MaxLHS->isZero() : (MaxLHS != One)))
    return Cond;

  // Check the relevant induction variable for conformance to
  // the pattern.
  const SCEV *IV = SE.getSCEV(Cond->getOperand(0));
  const SCEVAddRecExpr *AR = dyn_cast<SCEVAddRecExpr>(IV);
  if (!AR || !AR->isAffine() ||
      AR->getStart() != One ||
      AR->getStepRecurrence(SE) != One)
    return Cond;

  assert(AR->getLoop() == L &&
         "Loop condition operand is an addrec in a different loop!");

  // Check the right operand of the select, and remember it, as it will
  // be used in the new comparison instruction.
  Value *NewRHS = nullptr;
  if (ICmpInst::isTrueWhenEqual(Pred)) {
    // Look for n+1, and grab n.
    if (AddOperator *BO = dyn_cast<AddOperator>(Sel->getOperand(1)))
      if (ConstantInt *BO1 = dyn_cast<ConstantInt>(BO->getOperand(1)))
         if (BO1->isOne() && SE.getSCEV(BO->getOperand(0)) == MaxRHS)
           NewRHS = BO->getOperand(0);
    if (AddOperator *BO = dyn_cast<AddOperator>(Sel->getOperand(2)))
      if (ConstantInt *BO1 = dyn_cast<ConstantInt>(BO->getOperand(1)))
        if (BO1->isOne() && SE.getSCEV(BO->getOperand(0)) == MaxRHS)
          NewRHS = BO->getOperand(0);
    if (!NewRHS)
      return Cond;
  } else if (SE.getSCEV(Sel->getOperand(1)) == MaxRHS)
    NewRHS = Sel->getOperand(1);
  else if (SE.getSCEV(Sel->getOperand(2)) == MaxRHS)
    NewRHS = Sel->getOperand(2);
  else if (const SCEVUnknown *SU = dyn_cast<SCEVUnknown>(MaxRHS))
    NewRHS = SU->getValue();
  else
    // Max doesn't match expected pattern.
    return Cond;

  // Determine the new comparison opcode. It may be signed or unsigned,
  // and the original comparison may be either equality or inequality.
  if (Cond->getPredicate() == CmpInst::ICMP_EQ)
    Pred = CmpInst::getInversePredicate(Pred);

  // Ok, everything looks ok to change the condition into an SLT or SGE and
  // delete the max calculation.
  ICmpInst *NewCond =
    new ICmpInst(Cond, Pred, Cond->getOperand(0), NewRHS, "scmp");

  // Delete the max calculation instructions.
  Cond->replaceAllUsesWith(NewCond);
  CondUse->setUser(NewCond);
  Instruction *Cmp = cast<Instruction>(Sel->getOperand(0));
  Cond->eraseFromParent();
  Sel->eraseFromParent();
  if (Cmp->use_empty())
    Cmp->eraseFromParent();
  return NewCond;
}

/// Change loop terminating condition to use the postinc iv when possible.
void
LSRInstance::OptimizeLoopTermCond() {
  SmallPtrSet<Instruction *, 4> PostIncs;

  // We need a different set of heuristics for rotated and non-rotated loops.
  // If a loop is rotated then the latch is also the backedge, so inserting
  // post-inc expressions just before the latch is ideal. To reduce live ranges
  // it also makes sense to rewrite terminating conditions to use post-inc
  // expressions.
  //
  // If the loop is not rotated then the latch is not a backedge; the latch
  // check is done in the loop head. Adding post-inc expressions before the
  // latch will cause overlapping live-ranges of pre-inc and post-inc expressions
  // in the loop body. In this case we do *not* want to use post-inc expressions
  // in the latch check, and we want to insert post-inc expressions before
  // the backedge.
  BasicBlock *LatchBlock = L->getLoopLatch();
  SmallVector<BasicBlock*, 8> ExitingBlocks;
  L->getExitingBlocks(ExitingBlocks);
  if (llvm::all_of(ExitingBlocks, [&LatchBlock](const BasicBlock *BB) {
        return LatchBlock != BB;
      })) {
    // The backedge doesn't exit the loop; treat this as a head-tested loop.
    IVIncInsertPos = LatchBlock->getTerminator();
    return;
  }

  // Otherwise treat this as a rotated loop.
  for (BasicBlock *ExitingBlock : ExitingBlocks) {
    // Get the terminating condition for the loop if possible.  If we
    // can, we want to change it to use a post-incremented version of its
    // induction variable, to allow coalescing the live ranges for the IV into
    // one register value.

    BranchInst *TermBr = dyn_cast<BranchInst>(ExitingBlock->getTerminator());
    if (!TermBr)
      continue;
    // FIXME: Overly conservative, termination condition could be an 'or' etc..
    if (TermBr->isUnconditional() || !isa<ICmpInst>(TermBr->getCondition()))
      continue;

    // Search IVUsesByStride to find Cond's IVUse if there is one.
    IVStrideUse *CondUse = nullptr;
    ICmpInst *Cond = cast<ICmpInst>(TermBr->getCondition());
    if (!FindIVUserForCond(Cond, CondUse))
      continue;

    // If the trip count is computed in terms of a max (due to ScalarEvolution
    // being unable to find a sufficient guard, for example), change the loop
    // comparison to use SLT or ULT instead of NE.
    // One consequence of doing this now is that it disrupts the count-down
    // optimization. That's not always a bad thing though, because in such
    // cases it may still be worthwhile to avoid a max.
    Cond = OptimizeMax(Cond, CondUse);

    // If this exiting block dominates the latch block, it may also use
    // the post-inc value if it won't be shared with other uses.
    // Check for dominance.
    if (!DT.dominates(ExitingBlock, LatchBlock))
      continue;

    // Conservatively avoid trying to use the post-inc value in non-latch
    // exits if there may be pre-inc users in intervening blocks.
    if (LatchBlock != ExitingBlock)
      for (IVUsers::const_iterator UI = IU.begin(), E = IU.end(); UI != E; ++UI)
        // Test if the use is reachable from the exiting block. This dominator
        // query is a conservative approximation of reachability.
        if (&*UI != CondUse &&
            !DT.properlyDominates(UI->getUser()->getParent(), ExitingBlock)) {
          // Conservatively assume there may be reuse if the quotient of their
          // strides could be a legal scale.
          const SCEV *A = IU.getStride(*CondUse, L);
          const SCEV *B = IU.getStride(*UI, L);
          if (!A || !B) continue;
          if (SE.getTypeSizeInBits(A->getType()) !=
              SE.getTypeSizeInBits(B->getType())) {
            if (SE.getTypeSizeInBits(A->getType()) >
                SE.getTypeSizeInBits(B->getType()))
              B = SE.getSignExtendExpr(B, A->getType());
            else
              A = SE.getSignExtendExpr(A, B->getType());
          }
          if (const SCEVConstant *D =
                dyn_cast_or_null<SCEVConstant>(getExactSDiv(B, A, SE))) {
            const ConstantInt *C = D->getValue();
            // Stride of one or negative one can have reuse with non-addresses.
            if (C->isOne() || C->isMinusOne())
              goto decline_post_inc;
            // Avoid weird situations.
            if (C->getValue().getMinSignedBits() >= 64 ||
                C->getValue().isMinSignedValue())
              goto decline_post_inc;
            // Check for possible scaled-address reuse.
            if (isAddressUse(TTI, UI->getUser(), UI->getOperandValToReplace())) {
              MemAccessTy AccessTy = getAccessType(
                  TTI, UI->getUser(), UI->getOperandValToReplace());
              int64_t Scale = C->getSExtValue();
              if (TTI.isLegalAddressingMode(AccessTy.MemTy, /*BaseGV=*/nullptr,
                                            /*BaseOffset=*/0,
                                            /*HasBaseReg=*/false, Scale,
                                            AccessTy.AddrSpace))
                goto decline_post_inc;
              Scale = -Scale;
              if (TTI.isLegalAddressingMode(AccessTy.MemTy, /*BaseGV=*/nullptr,
                                            /*BaseOffset=*/0,
                                            /*HasBaseReg=*/false, Scale,
                                            AccessTy.AddrSpace))
                goto decline_post_inc;
            }
          }
        }

    LLVM_DEBUG(dbgs() << "  Change loop exiting icmp to use postinc iv: "
                      << *Cond << '\n');

    // It's possible for the setcc instruction to be anywhere in the loop, and
    // possible for it to have multiple users.  If it is not immediately before
    // the exiting block branch, move it.
    if (&*++BasicBlock::iterator(Cond) != TermBr) {
      if (Cond->hasOneUse()) {
        Cond->moveBefore(TermBr);
      } else {
        // Clone the terminating condition and insert into the loopend.
        ICmpInst *OldCond = Cond;
        Cond = cast<ICmpInst>(Cond->clone());
        Cond->setName(L->getHeader()->getName() + ".termcond");
        ExitingBlock->getInstList().insert(TermBr->getIterator(), Cond);

        // Clone the IVUse, as the old use still exists!
        CondUse = &IU.AddUser(Cond, CondUse->getOperandValToReplace());
        TermBr->replaceUsesOfWith(OldCond, Cond);
      }
    }

    // If we get to here, we know that we can transform the setcc instruction to
    // use the post-incremented version of the IV, allowing us to coalesce the
    // live ranges for the IV correctly.
    CondUse->transformToPostInc(L);
    Changed = true;

    PostIncs.insert(Cond);
  decline_post_inc:;
  }

  // Determine an insertion point for the loop induction variable increment. It
  // must dominate all the post-inc comparisons we just set up, and it must
  // dominate the loop latch edge.
  IVIncInsertPos = L->getLoopLatch()->getTerminator();
  for (Instruction *Inst : PostIncs) {
    BasicBlock *BB =
      DT.findNearestCommonDominator(IVIncInsertPos->getParent(),
                                    Inst->getParent());
    if (BB == Inst->getParent())
      IVIncInsertPos = Inst;
    else if (BB != IVIncInsertPos->getParent())
      IVIncInsertPos = BB->getTerminator();
  }
}

/// Determine if the given use can accommodate a fixup at the given offset and
/// other details. If so, update the use and return true.
bool LSRInstance::reconcileNewOffset(LSRUse &LU, int64_t NewOffset,
                                     bool HasBaseReg, LSRUse::KindType Kind,
                                     MemAccessTy AccessTy) {
  int64_t NewMinOffset = LU.MinOffset;
  int64_t NewMaxOffset = LU.MaxOffset;
  MemAccessTy NewAccessTy = AccessTy;

  // Check for a mismatched kind. It's tempting to collapse mismatched kinds to
  // something conservative, however this can pessimize in the case that one of
  // the uses will have all its uses outside the loop, for example.
  if (LU.Kind != Kind)
    return false;

  // Check for a mismatched access type, and fall back conservatively as needed.
  // TODO: Be less conservative when the type is similar and can use the same
  // addressing modes.
  if (Kind == LSRUse::Address) {
    if (AccessTy.MemTy != LU.AccessTy.MemTy) {
      NewAccessTy = MemAccessTy::getUnknown(AccessTy.MemTy->getContext(),
                                            AccessTy.AddrSpace);
    }
  }

  // Conservatively assume HasBaseReg is true for now.
  if (NewOffset < LU.MinOffset) {
    if (!isAlwaysFoldable(TTI, Kind, NewAccessTy, /*BaseGV=*/nullptr,
                          LU.MaxOffset - NewOffset, HasBaseReg))
      return false;
    NewMinOffset = NewOffset;
  } else if (NewOffset > LU.MaxOffset) {
    if (!isAlwaysFoldable(TTI, Kind, NewAccessTy, /*BaseGV=*/nullptr,
                          NewOffset - LU.MinOffset, HasBaseReg))
      return false;
    NewMaxOffset = NewOffset;
  }

  // Update the use.
  LU.MinOffset = NewMinOffset;
  LU.MaxOffset = NewMaxOffset;
  LU.AccessTy = NewAccessTy;
  return true;
}

/// Return an LSRUse index and an offset value for a fixup which needs the given
/// expression, with the given kind and optional access type.  Either reuse an
/// existing use or create a new one, as needed.
std::pair<size_t, int64_t> LSRInstance::getUse(const SCEV *&Expr,
                                               LSRUse::KindType Kind,
                                               MemAccessTy AccessTy) {
  const SCEV *Copy = Expr;
  int64_t Offset = ExtractImmediate(Expr, SE);

  // Basic uses can't accept any offset, for example.
  if (!isAlwaysFoldable(TTI, Kind, AccessTy, /*BaseGV=*/ nullptr,
                        Offset, /*HasBaseReg=*/ true)) {
    Expr = Copy;
    Offset = 0;
  }

  std::pair<UseMapTy::iterator, bool> P =
    UseMap.insert(std::make_pair(LSRUse::SCEVUseKindPair(Expr, Kind), 0));
  if (!P.second) {
    // A use already existed with this base.
    size_t LUIdx = P.first->second;
    LSRUse &LU = Uses[LUIdx];
    if (reconcileNewOffset(LU, Offset, /*HasBaseReg=*/true, Kind, AccessTy))
      // Reuse this use.
      return std::make_pair(LUIdx, Offset);
  }

  // Create a new use.
  size_t LUIdx = Uses.size();
  P.first->second = LUIdx;
  Uses.push_back(LSRUse(Kind, AccessTy));
  LSRUse &LU = Uses[LUIdx];

  LU.MinOffset = Offset;
  LU.MaxOffset = Offset;
  return std::make_pair(LUIdx, Offset);
}

/// Delete the given use from the Uses list.
void LSRInstance::DeleteUse(LSRUse &LU, size_t LUIdx) {
  if (&LU != &Uses.back())
    std::swap(LU, Uses.back());
  Uses.pop_back();

  // Update RegUses.
  RegUses.swapAndDropUse(LUIdx, Uses.size());
}

/// Look for a use distinct from OrigLU which is has a formula that has the same
/// registers as the given formula.
LSRUse *
LSRInstance::FindUseWithSimilarFormula(const Formula &OrigF,
                                       const LSRUse &OrigLU) {
  // Search all uses for the formula. This could be more clever.
  for (size_t LUIdx = 0, NumUses = Uses.size(); LUIdx != NumUses; ++LUIdx) {
    LSRUse &LU = Uses[LUIdx];
    // Check whether this use is close enough to OrigLU, to see whether it's
    // worthwhile looking through its formulae.
    // Ignore ICmpZero uses because they may contain formulae generated by
    // GenerateICmpZeroScales, in which case adding fixup offsets may
    // be invalid.
    if (&LU != &OrigLU &&
        LU.Kind != LSRUse::ICmpZero &&
        LU.Kind == OrigLU.Kind && OrigLU.AccessTy == LU.AccessTy &&
        LU.WidestFixupType == OrigLU.WidestFixupType &&
        LU.HasFormulaWithSameRegs(OrigF)) {
      // Scan through this use's formulae.
      for (const Formula &F : LU.Formulae) {
        // Check to see if this formula has the same registers and symbols
        // as OrigF.
        if (F.BaseRegs == OrigF.BaseRegs &&
            F.ScaledReg == OrigF.ScaledReg &&
            F.BaseGV == OrigF.BaseGV &&
            F.Scale == OrigF.Scale &&
            F.UnfoldedOffset == OrigF.UnfoldedOffset) {
          if (F.BaseOffset == 0)
            return &LU;
          // This is the formula where all the registers and symbols matched;
          // there aren't going to be any others. Since we declined it, we
          // can skip the rest of the formulae and proceed to the next LSRUse.
          break;
        }
      }
    }
  }

  // Nothing looked good.
  return nullptr;
}

void LSRInstance::CollectInterestingTypesAndFactors() {
  SmallSetVector<const SCEV *, 4> Strides;

  // Collect interesting types and strides.
  SmallVector<const SCEV *, 4> Worklist;
  for (const IVStrideUse &U : IU) {
    const SCEV *Expr = IU.getExpr(U);

    // Collect interesting types.
    Types.insert(SE.getEffectiveSCEVType(Expr->getType()));

    // Add strides for mentioned loops.
    Worklist.push_back(Expr);
    do {
      const SCEV *S = Worklist.pop_back_val();
      if (const SCEVAddRecExpr *AR = dyn_cast<SCEVAddRecExpr>(S)) {
        if (AR->getLoop() == L)
          Strides.insert(AR->getStepRecurrence(SE));
        Worklist.push_back(AR->getStart());
      } else if (const SCEVAddExpr *Add = dyn_cast<SCEVAddExpr>(S)) {
        Worklist.append(Add->op_begin(), Add->op_end());
      }
    } while (!Worklist.empty());
  }

  // Compute interesting factors from the set of interesting strides.
  for (SmallSetVector<const SCEV *, 4>::const_iterator
       I = Strides.begin(), E = Strides.end(); I != E; ++I)
    for (SmallSetVector<const SCEV *, 4>::const_iterator NewStrideIter =
         std::next(I); NewStrideIter != E; ++NewStrideIter) {
      const SCEV *OldStride = *I;
      const SCEV *NewStride = *NewStrideIter;

      if (SE.getTypeSizeInBits(OldStride->getType()) !=
          SE.getTypeSizeInBits(NewStride->getType())) {
        if (SE.getTypeSizeInBits(OldStride->getType()) >
            SE.getTypeSizeInBits(NewStride->getType()))
          NewStride = SE.getSignExtendExpr(NewStride, OldStride->getType());
        else
          OldStride = SE.getSignExtendExpr(OldStride, NewStride->getType());
      }
      if (const SCEVConstant *Factor =
            dyn_cast_or_null<SCEVConstant>(getExactSDiv(NewStride, OldStride,
                                                        SE, true))) {
        if (Factor->getAPInt().getMinSignedBits() <= 64)
          Factors.insert(Factor->getAPInt().getSExtValue());
      } else if (const SCEVConstant *Factor =
                   dyn_cast_or_null<SCEVConstant>(getExactSDiv(OldStride,
                                                               NewStride,
                                                               SE, true))) {
        if (Factor->getAPInt().getMinSignedBits() <= 64)
          Factors.insert(Factor->getAPInt().getSExtValue());
      }
    }

  // If all uses use the same type, don't bother looking for truncation-based
  // reuse.
  if (Types.size() == 1)
    Types.clear();

  LLVM_DEBUG(print_factors_and_types(dbgs()));
}

/// Helper for CollectChains that finds an IV operand (computed by an AddRec in
/// this loop) within [OI,OE) or returns OE. If IVUsers mapped Instructions to
/// IVStrideUses, we could partially skip this.
static User::op_iterator
findIVOperand(User::op_iterator OI, User::op_iterator OE,
              Loop *L, ScalarEvolution &SE) {
  for(; OI != OE; ++OI) {
    if (Instruction *Oper = dyn_cast<Instruction>(*OI)) {
      if (!SE.isSCEVable(Oper->getType()))
        continue;

      if (const SCEVAddRecExpr *AR =
          dyn_cast<SCEVAddRecExpr>(SE.getSCEV(Oper))) {
        if (AR->getLoop() == L)
          break;
      }
    }
  }
  return OI;
}

/// IVChain logic must consistently peek base TruncInst operands, so wrap it in
/// a convenient helper.
static Value *getWideOperand(Value *Oper) {
  if (TruncInst *Trunc = dyn_cast<TruncInst>(Oper))
    return Trunc->getOperand(0);
  return Oper;
}

/// Return true if we allow an IV chain to include both types.
static bool isCompatibleIVType(Value *LVal, Value *RVal) {
  Type *LType = LVal->getType();
  Type *RType = RVal->getType();
  return (LType == RType) || (LType->isPointerTy() && RType->isPointerTy() &&
                              // Different address spaces means (possibly)
                              // different types of the pointer implementation,
                              // e.g. i16 vs i32 so disallow that.
                              (LType->getPointerAddressSpace() ==
                               RType->getPointerAddressSpace()));
}

/// Return an approximation of this SCEV expression's "base", or NULL for any
/// constant. Returning the expression itself is conservative. Returning a
/// deeper subexpression is more precise and valid as long as it isn't less
/// complex than another subexpression. For expressions involving multiple
/// unscaled values, we need to return the pointer-type SCEVUnknown. This avoids
/// forming chains across objects, such as: PrevOper==a[i], IVOper==b[i],
/// IVInc==b-a.
///
/// Since SCEVUnknown is the rightmost type, and pointers are the rightmost
/// SCEVUnknown, we simply return the rightmost SCEV operand.
static const SCEV *getExprBase(const SCEV *S) {
  switch (S->getSCEVType()) {
  default: // uncluding scUnknown.
    return S;
  case scConstant:
    return nullptr;
  case scTruncate:
    return getExprBase(cast<SCEVTruncateExpr>(S)->getOperand());
  case scZeroExtend:
    return getExprBase(cast<SCEVZeroExtendExpr>(S)->getOperand());
  case scSignExtend:
    return getExprBase(cast<SCEVSignExtendExpr>(S)->getOperand());
  case scAddExpr: {
    // Skip over scaled operands (scMulExpr) to follow add operands as long as
    // there's nothing more complex.
    // FIXME: not sure if we want to recognize negation.
    const SCEVAddExpr *Add = cast<SCEVAddExpr>(S);
    for (std::reverse_iterator<SCEVAddExpr::op_iterator> I(Add->op_end()),
           E(Add->op_begin()); I != E; ++I) {
      const SCEV *SubExpr = *I;
      if (SubExpr->getSCEVType() == scAddExpr)
        return getExprBase(SubExpr);

      if (SubExpr->getSCEVType() != scMulExpr)
        return SubExpr;
    }
    return S; // all operands are scaled, be conservative.
  }
  case scAddRecExpr:
    return getExprBase(cast<SCEVAddRecExpr>(S)->getStart());
  }
  llvm_unreachable("Unknown SCEV kind!");
}

/// Return true if the chain increment is profitable to expand into a loop
/// invariant value, which may require its own register. A profitable chain
/// increment will be an offset relative to the same base. We allow such offsets
/// to potentially be used as chain increment as long as it's not obviously
/// expensive to expand using real instructions.
bool IVChain::isProfitableIncrement(const SCEV *OperExpr,
                                    const SCEV *IncExpr,
                                    ScalarEvolution &SE) {
  // Aggressively form chains when -stress-ivchain.
  if (StressIVChain)
    return true;

  // Do not replace a constant offset from IV head with a nonconstant IV
  // increment.
  if (!isa<SCEVConstant>(IncExpr)) {
    const SCEV *HeadExpr = SE.getSCEV(getWideOperand(Incs[0].IVOperand));
    if (isa<SCEVConstant>(SE.getMinusSCEV(OperExpr, HeadExpr)))
      return false;
  }

  SmallPtrSet<const SCEV*, 8> Processed;
  return !isHighCostExpansion(IncExpr, Processed, SE);
}

/// Return true if the number of registers needed for the chain is estimated to
/// be less than the number required for the individual IV users. First prohibit
/// any IV users that keep the IV live across increments (the Users set should
/// be empty). Next count the number and type of increments in the chain.
///
/// Chaining IVs can lead to considerable code bloat if ISEL doesn't
/// effectively use postinc addressing modes. Only consider it profitable it the
/// increments can be computed in fewer registers when chained.
///
/// TODO: Consider IVInc free if it's already used in another chains.
static bool isProfitableChain(IVChain &Chain,
                              SmallPtrSetImpl<Instruction *> &Users,
                              ScalarEvolution &SE,
                              const TargetTransformInfo &TTI) {
  if (StressIVChain)
    return true;

  if (!Chain.hasIncs())
    return false;

  if (!Users.empty()) {
    LLVM_DEBUG(dbgs() << "Chain: " << *Chain.Incs[0].UserInst << " users:\n";
               for (Instruction *Inst
                    : Users) { dbgs() << "  " << *Inst << "\n"; });
    return false;
  }
  assert(!Chain.Incs.empty() && "empty IV chains are not allowed");

  // The chain itself may require a register, so intialize cost to 1.
  int cost = 1;

  // A complete chain likely eliminates the need for keeping the original IV in
  // a register. LSR does not currently know how to form a complete chain unless
  // the header phi already exists.
  if (isa<PHINode>(Chain.tailUserInst())
      && SE.getSCEV(Chain.tailUserInst()) == Chain.Incs[0].IncExpr) {
    --cost;
  }
  const SCEV *LastIncExpr = nullptr;
  unsigned NumConstIncrements = 0;
  unsigned NumVarIncrements = 0;
  unsigned NumReusedIncrements = 0;

  if (TTI.isProfitableLSRChainElement(Chain.Incs[0].UserInst))
    return true;

  for (const IVInc &Inc : Chain) {
    if (TTI.isProfitableLSRChainElement(Inc.UserInst))
      return true;
    if (Inc.IncExpr->isZero())
      continue;

    // Incrementing by zero or some constant is neutral. We assume constants can
    // be folded into an addressing mode or an add's immediate operand.
    if (isa<SCEVConstant>(Inc.IncExpr)) {
      ++NumConstIncrements;
      continue;
    }

    if (Inc.IncExpr == LastIncExpr)
      ++NumReusedIncrements;
    else
      ++NumVarIncrements;

    LastIncExpr = Inc.IncExpr;
  }
  // An IV chain with a single increment is handled by LSR's postinc
  // uses. However, a chain with multiple increments requires keeping the IV's
  // value live longer than it needs to be if chained.
  if (NumConstIncrements > 1)
    --cost;

  // Materializing increment expressions in the preheader that didn't exist in
  // the original code may cost a register. For example, sign-extended array
  // indices can produce ridiculous increments like this:
  // IV + ((sext i32 (2 * %s) to i64) + (-1 * (sext i32 %s to i64)))
  cost += NumVarIncrements;

  // Reusing variable increments likely saves a register to hold the multiple of
  // the stride.
  cost -= NumReusedIncrements;

  LLVM_DEBUG(dbgs() << "Chain: " << *Chain.Incs[0].UserInst << " Cost: " << cost
                    << "\n");

  return cost < 0;
}

/// Add this IV user to an existing chain or make it the head of a new chain.
void LSRInstance::ChainInstruction(Instruction *UserInst, Instruction *IVOper,
                                   SmallVectorImpl<ChainUsers> &ChainUsersVec) {
  // When IVs are used as types of varying widths, they are generally converted
  // to a wider type with some uses remaining narrow under a (free) trunc.
  Value *const NextIV = getWideOperand(IVOper);
  const SCEV *const OperExpr = SE.getSCEV(NextIV);
  const SCEV *const OperExprBase = getExprBase(OperExpr);

  // Visit all existing chains. Check if its IVOper can be computed as a
  // profitable loop invariant increment from the last link in the Chain.
  unsigned ChainIdx = 0, NChains = IVChainVec.size();
  const SCEV *LastIncExpr = nullptr;
  for (; ChainIdx < NChains; ++ChainIdx) {
    IVChain &Chain = IVChainVec[ChainIdx];

    // Prune the solution space aggressively by checking that both IV operands
    // are expressions that operate on the same unscaled SCEVUnknown. This
    // "base" will be canceled by the subsequent getMinusSCEV call. Checking
    // first avoids creating extra SCEV expressions.
    if (!StressIVChain && Chain.ExprBase != OperExprBase)
      continue;

    Value *PrevIV = getWideOperand(Chain.Incs.back().IVOperand);
    if (!isCompatibleIVType(PrevIV, NextIV))
      continue;

    // A phi node terminates a chain.
    if (isa<PHINode>(UserInst) && isa<PHINode>(Chain.tailUserInst()))
      continue;

    // The increment must be loop-invariant so it can be kept in a register.
    const SCEV *PrevExpr = SE.getSCEV(PrevIV);
    const SCEV *IncExpr = SE.getMinusSCEV(OperExpr, PrevExpr);
    if (!SE.isLoopInvariant(IncExpr, L))
      continue;

    if (Chain.isProfitableIncrement(OperExpr, IncExpr, SE)) {
      LastIncExpr = IncExpr;
      break;
    }
  }
  // If we haven't found a chain, create a new one, unless we hit the max. Don't
  // bother for phi nodes, because they must be last in the chain.
  if (ChainIdx == NChains) {
    if (isa<PHINode>(UserInst))
      return;
    if (NChains >= MaxChains && !StressIVChain) {
      LLVM_DEBUG(dbgs() << "IV Chain Limit\n");
      return;
    }
    LastIncExpr = OperExpr;
    // IVUsers may have skipped over sign/zero extensions. We don't currently
    // attempt to form chains involving extensions unless they can be hoisted
    // into this loop's AddRec.
    if (!isa<SCEVAddRecExpr>(LastIncExpr))
      return;
    ++NChains;
    IVChainVec.push_back(IVChain(IVInc(UserInst, IVOper, LastIncExpr),
                                 OperExprBase));
    ChainUsersVec.resize(NChains);
    LLVM_DEBUG(dbgs() << "IV Chain#" << ChainIdx << " Head: (" << *UserInst
                      << ") IV=" << *LastIncExpr << "\n");
  } else {
    LLVM_DEBUG(dbgs() << "IV Chain#" << ChainIdx << "  Inc: (" << *UserInst
                      << ") IV+" << *LastIncExpr << "\n");
    // Add this IV user to the end of the chain.
    IVChainVec[ChainIdx].add(IVInc(UserInst, IVOper, LastIncExpr));
  }
  IVChain &Chain = IVChainVec[ChainIdx];

  SmallPtrSet<Instruction*,4> &NearUsers = ChainUsersVec[ChainIdx].NearUsers;
  // This chain's NearUsers become FarUsers.
  if (!LastIncExpr->isZero()) {
    ChainUsersVec[ChainIdx].FarUsers.insert(NearUsers.begin(),
                                            NearUsers.end());
    NearUsers.clear();
  }

  // All other uses of IVOperand become near uses of the chain.
  // We currently ignore intermediate values within SCEV expressions, assuming
  // they will eventually be used be the current chain, or can be computed
  // from one of the chain increments. To be more precise we could
  // transitively follow its user and only add leaf IV users to the set.
  for (User *U : IVOper->users()) {
    Instruction *OtherUse = dyn_cast<Instruction>(U);
    if (!OtherUse)
      continue;
    // Uses in the chain will no longer be uses if the chain is formed.
    // Include the head of the chain in this iteration (not Chain.begin()).
    IVChain::const_iterator IncIter = Chain.Incs.begin();
    IVChain::const_iterator IncEnd = Chain.Incs.end();
    for( ; IncIter != IncEnd; ++IncIter) {
      if (IncIter->UserInst == OtherUse)
        break;
    }
    if (IncIter != IncEnd)
      continue;

    if (SE.isSCEVable(OtherUse->getType())
        && !isa<SCEVUnknown>(SE.getSCEV(OtherUse))
        && IU.isIVUserOrOperand(OtherUse)) {
      continue;
    }
    NearUsers.insert(OtherUse);
  }

  // Since this user is part of the chain, it's no longer considered a use
  // of the chain.
  ChainUsersVec[ChainIdx].FarUsers.erase(UserInst);
}

/// Populate the vector of Chains.
///
/// This decreases ILP at the architecture level. Targets with ample registers,
/// multiple memory ports, and no register renaming probably don't want
/// this. However, such targets should probably disable LSR altogether.
///
/// The job of LSR is to make a reasonable choice of induction variables across
/// the loop. Subsequent passes can easily "unchain" computation exposing more
/// ILP *within the loop* if the target wants it.
///
/// Finding the best IV chain is potentially a scheduling problem. Since LSR
/// will not reorder memory operations, it will recognize this as a chain, but
/// will generate redundant IV increments. Ideally this would be corrected later
/// by a smart scheduler:
///        = A[i]
///        = A[i+x]
/// A[i]   =
/// A[i+x] =
///
/// TODO: Walk the entire domtree within this loop, not just the path to the
/// loop latch. This will discover chains on side paths, but requires
/// maintaining multiple copies of the Chains state.
void LSRInstance::CollectChains() {
  LLVM_DEBUG(dbgs() << "Collecting IV Chains.\n");
  SmallVector<ChainUsers, 8> ChainUsersVec;

  SmallVector<BasicBlock *,8> LatchPath;
  BasicBlock *LoopHeader = L->getHeader();
  for (DomTreeNode *Rung = DT.getNode(L->getLoopLatch());
       Rung->getBlock() != LoopHeader; Rung = Rung->getIDom()) {
    LatchPath.push_back(Rung->getBlock());
  }
  LatchPath.push_back(LoopHeader);

  // Walk the instruction stream from the loop header to the loop latch.
  for (BasicBlock *BB : reverse(LatchPath)) {
    for (Instruction &I : *BB) {
      // Skip instructions that weren't seen by IVUsers analysis.
      if (isa<PHINode>(I) || !IU.isIVUserOrOperand(&I))
        continue;

      // Ignore users that are part of a SCEV expression. This way we only
      // consider leaf IV Users. This effectively rediscovers a portion of
      // IVUsers analysis but in program order this time.
      if (SE.isSCEVable(I.getType()) && !isa<SCEVUnknown>(SE.getSCEV(&I)))
          continue;

      // Remove this instruction from any NearUsers set it may be in.
      for (unsigned ChainIdx = 0, NChains = IVChainVec.size();
           ChainIdx < NChains; ++ChainIdx) {
        ChainUsersVec[ChainIdx].NearUsers.erase(&I);
      }
      // Search for operands that can be chained.
      SmallPtrSet<Instruction*, 4> UniqueOperands;
      User::op_iterator IVOpEnd = I.op_end();
      User::op_iterator IVOpIter = findIVOperand(I.op_begin(), IVOpEnd, L, SE);
      while (IVOpIter != IVOpEnd) {
        Instruction *IVOpInst = cast<Instruction>(*IVOpIter);
        if (UniqueOperands.insert(IVOpInst).second)
          ChainInstruction(&I, IVOpInst, ChainUsersVec);
        IVOpIter = findIVOperand(std::next(IVOpIter), IVOpEnd, L, SE);
      }
    } // Continue walking down the instructions.
  } // Continue walking down the domtree.
  // Visit phi backedges to determine if the chain can generate the IV postinc.
  for (PHINode &PN : L->getHeader()->phis()) {
    if (!SE.isSCEVable(PN.getType()))
      continue;

    Instruction *IncV =
        dyn_cast<Instruction>(PN.getIncomingValueForBlock(L->getLoopLatch()));
    if (IncV)
      ChainInstruction(&PN, IncV, ChainUsersVec);
  }
  // Remove any unprofitable chains.
  unsigned ChainIdx = 0;
  for (unsigned UsersIdx = 0, NChains = IVChainVec.size();
       UsersIdx < NChains; ++UsersIdx) {
    if (!isProfitableChain(IVChainVec[UsersIdx],
                           ChainUsersVec[UsersIdx].FarUsers, SE, TTI))
      continue;
    // Preserve the chain at UsesIdx.
    if (ChainIdx != UsersIdx)
      IVChainVec[ChainIdx] = IVChainVec[UsersIdx];
    FinalizeChain(IVChainVec[ChainIdx]);
    ++ChainIdx;
  }
  IVChainVec.resize(ChainIdx);
}

void LSRInstance::FinalizeChain(IVChain &Chain) {
  assert(!Chain.Incs.empty() && "empty IV chains are not allowed");
  LLVM_DEBUG(dbgs() << "Final Chain: " << *Chain.Incs[0].UserInst << "\n");
  
  for (const IVInc &Inc : Chain) {
    LLVM_DEBUG(dbgs() << "        Inc: " << *Inc.UserInst << "\n");
    auto UseI = find(Inc.UserInst->operands(), Inc.IVOperand);
    assert(UseI != Inc.UserInst->op_end() && "cannot find IV operand");
    IVIncSet.insert(UseI);
  }
}

/// Return true if the IVInc can be folded into an addressing mode.
static bool canFoldIVIncExpr(const SCEV *IncExpr, Instruction *UserInst,
                             Value *Operand, const TargetTransformInfo &TTI) {
  const SCEVConstant *IncConst = dyn_cast<SCEVConstant>(IncExpr);
  if (!IncConst || !isAddressUse(TTI, UserInst, Operand))
    return false;

  if (IncConst->getAPInt().getMinSignedBits() > 64)
    return false;

  MemAccessTy AccessTy = getAccessType(TTI, UserInst, Operand);
  int64_t IncOffset = IncConst->getValue()->getSExtValue();
  if (!isAlwaysFoldable(TTI, LSRUse::Address, AccessTy, /*BaseGV=*/nullptr,
                        IncOffset, /*HasBaseReg=*/false))
    return false;

  return true;
}

/// Generate an add or subtract for each IVInc in a chain to materialize the IV
/// user's operand from the previous IV user's operand.
void LSRInstance::GenerateIVChain(const IVChain &Chain, SCEVExpander &Rewriter,
                                  SmallVectorImpl<WeakTrackingVH> &DeadInsts) {
  // Find the new IVOperand for the head of the chain. It may have been replaced
  // by LSR.
  const IVInc &Head = Chain.Incs[0];
  User::op_iterator IVOpEnd = Head.UserInst->op_end();
  // findIVOperand returns IVOpEnd if it can no longer find a valid IV user.
  User::op_iterator IVOpIter = findIVOperand(Head.UserInst->op_begin(),
                                             IVOpEnd, L, SE);
  Value *IVSrc = nullptr;
  while (IVOpIter != IVOpEnd) {
    IVSrc = getWideOperand(*IVOpIter);

    // If this operand computes the expression that the chain needs, we may use
    // it. (Check this after setting IVSrc which is used below.)
    //
    // Note that if Head.IncExpr is wider than IVSrc, then this phi is too
    // narrow for the chain, so we can no longer use it. We do allow using a
    // wider phi, assuming the LSR checked for free truncation. In that case we
    // should already have a truncate on this operand such that
    // getSCEV(IVSrc) == IncExpr.
    if (SE.getSCEV(*IVOpIter) == Head.IncExpr
        || SE.getSCEV(IVSrc) == Head.IncExpr) {
      break;
    }
    IVOpIter = findIVOperand(std::next(IVOpIter), IVOpEnd, L, SE);
  }
  if (IVOpIter == IVOpEnd) {
    // Gracefully give up on this chain.
    LLVM_DEBUG(dbgs() << "Concealed chain head: " << *Head.UserInst << "\n");
    return;
  }
  assert(IVSrc && "Failed to find IV chain source");

  LLVM_DEBUG(dbgs() << "Generate chain at: " << *IVSrc << "\n");
  Type *IVTy = IVSrc->getType();
  Type *IntTy = SE.getEffectiveSCEVType(IVTy);
  const SCEV *LeftOverExpr = nullptr;
  for (const IVInc &Inc : Chain) {
    Instruction *InsertPt = Inc.UserInst;
    if (isa<PHINode>(InsertPt))
      InsertPt = L->getLoopLatch()->getTerminator();

    // IVOper will replace the current IV User's operand. IVSrc is the IV
    // value currently held in a register.
    Value *IVOper = IVSrc;
    if (!Inc.IncExpr->isZero()) {
      // IncExpr was the result of subtraction of two narrow values, so must
      // be signed.
      const SCEV *IncExpr = SE.getNoopOrSignExtend(Inc.IncExpr, IntTy);
      LeftOverExpr = LeftOverExpr ?
        SE.getAddExpr(LeftOverExpr, IncExpr) : IncExpr;
    }
    if (LeftOverExpr && !LeftOverExpr->isZero()) {
      // Expand the IV increment.
      Rewriter.clearPostInc();
      Value *IncV = Rewriter.expandCodeFor(LeftOverExpr, IntTy, InsertPt);
      const SCEV *IVOperExpr = SE.getAddExpr(SE.getUnknown(IVSrc),
                                             SE.getUnknown(IncV));
      IVOper = Rewriter.expandCodeFor(IVOperExpr, IVTy, InsertPt);

      // If an IV increment can't be folded, use it as the next IV value.
      if (!canFoldIVIncExpr(LeftOverExpr, Inc.UserInst, Inc.IVOperand, TTI)) {
        assert(IVTy == IVOper->getType() && "inconsistent IV increment type");
        IVSrc = IVOper;
        LeftOverExpr = nullptr;
      }
    }
    Type *OperTy = Inc.IVOperand->getType();
    if (IVTy != OperTy) {
      assert(SE.getTypeSizeInBits(IVTy) >= SE.getTypeSizeInBits(OperTy) &&
             "cannot extend a chained IV");
      IRBuilder<> Builder(InsertPt);
      IVOper = Builder.CreateTruncOrBitCast(IVOper, OperTy, "lsr.chain");
    }
    Inc.UserInst->replaceUsesOfWith(Inc.IVOperand, IVOper);
    if (auto *OperandIsInstr = dyn_cast<Instruction>(Inc.IVOperand))
      DeadInsts.emplace_back(OperandIsInstr);
  }
  // If LSR created a new, wider phi, we may also replace its postinc. We only
  // do this if we also found a wide value for the head of the chain.
  if (isa<PHINode>(Chain.tailUserInst())) {
    for (PHINode &Phi : L->getHeader()->phis()) {
      if (!isCompatibleIVType(&Phi, IVSrc))
        continue;
      Instruction *PostIncV = dyn_cast<Instruction>(
          Phi.getIncomingValueForBlock(L->getLoopLatch()));
      if (!PostIncV || (SE.getSCEV(PostIncV) != SE.getSCEV(IVSrc)))
        continue;
      Value *IVOper = IVSrc;
      Type *PostIncTy = PostIncV->getType();
      if (IVTy != PostIncTy) {
        assert(PostIncTy->isPointerTy() && "mixing int/ptr IV types");
        IRBuilder<> Builder(L->getLoopLatch()->getTerminator());
        Builder.SetCurrentDebugLocation(PostIncV->getDebugLoc());
        IVOper = Builder.CreatePointerCast(IVSrc, PostIncTy, "lsr.chain");
      }
      Phi.replaceUsesOfWith(PostIncV, IVOper);
      DeadInsts.emplace_back(PostIncV);
    }
  }
}

void LSRInstance::CollectFixupsAndInitialFormulae() {
  BranchInst *ExitBranch = nullptr;
  bool SaveCmp = TTI.canSaveCmp(L, &ExitBranch, &SE, &LI, &DT, &AC, &TLI);

  for (const IVStrideUse &U : IU) {
    Instruction *UserInst = U.getUser();
    // Skip IV users that are part of profitable IV Chains.
    User::op_iterator UseI =
        find(UserInst->operands(), U.getOperandValToReplace());
    assert(UseI != UserInst->op_end() && "cannot find IV operand");
    if (IVIncSet.count(UseI)) {
      LLVM_DEBUG(dbgs() << "Use is in profitable chain: " << **UseI << '\n');
      continue;
    }

    LSRUse::KindType Kind = LSRUse::Basic;
    MemAccessTy AccessTy;
    if (isAddressUse(TTI, UserInst, U.getOperandValToReplace())) {
      Kind = LSRUse::Address;
      AccessTy = getAccessType(TTI, UserInst, U.getOperandValToReplace());
    }

    const SCEV *S = IU.getExpr(U);
    PostIncLoopSet TmpPostIncLoops = U.getPostIncLoops();

    // Equality (== and !=) ICmps are special. We can rewrite (i == N) as
    // (N - i == 0), and this allows (N - i) to be the expression that we work
    // with rather than just N or i, so we can consider the register
    // requirements for both N and i at the same time. Limiting this code to
    // equality icmps is not a problem because all interesting loops use
    // equality icmps, thanks to IndVarSimplify.
    if (ICmpInst *CI = dyn_cast<ICmpInst>(UserInst)) {
      // If CI can be saved in some target, like replaced inside hardware loop
      // in PowerPC, no need to generate initial formulae for it.
      if (SaveCmp && CI == dyn_cast<ICmpInst>(ExitBranch->getCondition()))
        continue;
      if (CI->isEquality()) {
        // Swap the operands if needed to put the OperandValToReplace on the
        // left, for consistency.
        Value *NV = CI->getOperand(1);
        if (NV == U.getOperandValToReplace()) {
          CI->setOperand(1, CI->getOperand(0));
          CI->setOperand(0, NV);
          NV = CI->getOperand(1);
          Changed = true;
        }

        // x == y  -->  x - y == 0
        const SCEV *N = SE.getSCEV(NV);
        if (SE.isLoopInvariant(N, L) && isSafeToExpand(N, SE)) {
          // S is normalized, so normalize N before folding it into S
          // to keep the result normalized.
          N = normalizeForPostIncUse(N, TmpPostIncLoops, SE);
          Kind = LSRUse::ICmpZero;
          S = SE.getMinusSCEV(N, S);
        }

        // -1 and the negations of all interesting strides (except the negation
        // of -1) are now also interesting.
        for (size_t i = 0, e = Factors.size(); i != e; ++i)
          if (Factors[i] != -1)
            Factors.insert(-(uint64_t)Factors[i]);
        Factors.insert(-1);
      }
    }

    // Get or create an LSRUse.
    std::pair<size_t, int64_t> P = getUse(S, Kind, AccessTy);
    size_t LUIdx = P.first;
    int64_t Offset = P.second;
    LSRUse &LU = Uses[LUIdx];

    // Record the fixup.
    LSRFixup &LF = LU.getNewFixup();
    LF.UserInst = UserInst;
    LF.OperandValToReplace = U.getOperandValToReplace();
    LF.PostIncLoops = TmpPostIncLoops;
    LF.Offset = Offset;
    LU.AllFixupsOutsideLoop &= LF.isUseFullyOutsideLoop(L);

    if (!LU.WidestFixupType ||
        SE.getTypeSizeInBits(LU.WidestFixupType) <
        SE.getTypeSizeInBits(LF.OperandValToReplace->getType()))
      LU.WidestFixupType = LF.OperandValToReplace->getType();

    // If this is the first use of this LSRUse, give it a formula.
    if (LU.Formulae.empty()) {
      InsertInitialFormula(S, LU, LUIdx);
      CountRegisters(LU.Formulae.back(), LUIdx);
    }
  }

  LLVM_DEBUG(print_fixups(dbgs()));
}

/// Insert a formula for the given expression into the given use, separating out
/// loop-variant portions from loop-invariant and loop-computable portions.
void
LSRInstance::InsertInitialFormula(const SCEV *S, LSRUse &LU, size_t LUIdx) {
  // Mark uses whose expressions cannot be expanded.
  if (!isSafeToExpand(S, SE))
    LU.RigidFormula = true;

  Formula F;
  F.initialMatch(S, L, SE);
  bool Inserted = InsertFormula(LU, LUIdx, F);
  assert(Inserted && "Initial formula already exists!"); (void)Inserted;
}

/// Insert a simple single-register formula for the given expression into the
/// given use.
void
LSRInstance::InsertSupplementalFormula(const SCEV *S,
                                       LSRUse &LU, size_t LUIdx) {
  Formula F;
  F.BaseRegs.push_back(S);
  F.HasBaseReg = true;
  bool Inserted = InsertFormula(LU, LUIdx, F);
  assert(Inserted && "Supplemental formula already exists!"); (void)Inserted;
}

/// Note which registers are used by the given formula, updating RegUses.
void LSRInstance::CountRegisters(const Formula &F, size_t LUIdx) {
  if (F.ScaledReg)
    RegUses.countRegister(F.ScaledReg, LUIdx);
  for (const SCEV *BaseReg : F.BaseRegs)
    RegUses.countRegister(BaseReg, LUIdx);
}

/// If the given formula has not yet been inserted, add it to the list, and
/// return true. Return false otherwise.
bool LSRInstance::InsertFormula(LSRUse &LU, unsigned LUIdx, const Formula &F) {
  // Do not insert formula that we will not be able to expand.
  assert(isLegalUse(TTI, LU.MinOffset, LU.MaxOffset, LU.Kind, LU.AccessTy, F) &&
         "Formula is illegal");

  if (!LU.InsertFormula(F, *L))
    return false;

  CountRegisters(F, LUIdx);
  return true;
}

/// Check for other uses of loop-invariant values which we're tracking. These
/// other uses will pin these values in registers, making them less profitable
/// for elimination.
/// TODO: This currently misses non-constant addrec step registers.
/// TODO: Should this give more weight to users inside the loop?
void
LSRInstance::CollectLoopInvariantFixupsAndFormulae() {
#if INTEL_CUSTOMIZATION
  // Return "true" if "V" is an operand of "PN" and incoming predecessor
  // block of "V" that ends in an EHPad.
  auto IsPHIIncomingBBEndsWithEHPad = [](const PHINode *PN,
                                             const Value *V) {
    if (!PN)
      return false;
    for (unsigned I = 0, E = PN->getNumIncomingValues(); I != E; ++I)
      if (PN->getIncomingValue(I) == V) {
        const BasicBlock *UseBB = PN->getIncomingBlock(I);
        // Return false if the instruction is in a BB which ends in an EHPad.
        if (UseBB->getTerminator()->isEHPad())
          return true;
      }
    return false;
  };
#endif // INTEL_CUSTOMIZATION
  SmallVector<const SCEV *, 8> Worklist(RegUses.begin(), RegUses.end());
  SmallPtrSet<const SCEV *, 32> Visited;

  while (!Worklist.empty()) {
    const SCEV *S = Worklist.pop_back_val();

    // Don't process the same SCEV twice
    if (!Visited.insert(S).second)
      continue;

    if (const SCEVNAryExpr *N = dyn_cast<SCEVNAryExpr>(S))
      Worklist.append(N->op_begin(), N->op_end());
    else if (const SCEVIntegralCastExpr *C = dyn_cast<SCEVIntegralCastExpr>(S))
      Worklist.push_back(C->getOperand());
    else if (const SCEVUDivExpr *D = dyn_cast<SCEVUDivExpr>(S)) {
      Worklist.push_back(D->getLHS());
      Worklist.push_back(D->getRHS());
    } else if (const SCEVUnknown *US = dyn_cast<SCEVUnknown>(S)) {
      const Value *V = US->getValue();
      if (const Instruction *Inst = dyn_cast<Instruction>(V)) {
        // Look for instructions defined outside the loop.
        if (L->contains(Inst)) continue;
      } else if (isa<UndefValue>(V))
        // Undef doesn't have a live range, so it doesn't matter.
        continue;
      for (const Use &U : V->uses()) {
        const Instruction *UserInst = dyn_cast<Instruction>(U.getUser());
        // Ignore non-instructions.
        if (!UserInst)
          continue;
        // Ignore instructions in other functions (as can happen with
        // Constants).
        if (UserInst->getParent()->getParent() != L->getHeader()->getParent())
          continue;
        // Ignore instructions not dominated by the loop.
        const BasicBlock *UseBB = !isa<PHINode>(UserInst) ?
          UserInst->getParent() :
          cast<PHINode>(UserInst)->getIncomingBlock(
            PHINode::getIncomingValueNumForOperand(U.getOperandNo()));
        if (!DT.dominates(L->getHeader(), UseBB))
          continue;
        // Don't bother if the instruction is in a BB which ends in an EHPad.
        if (UseBB->getTerminator()->isEHPad())
          continue;
        // Don't bother rewriting PHIs in catchswitch blocks.
        if (isa<CatchSwitchInst>(UserInst->getParent()->getTerminator()))
          continue;
#if INTEL_CUSTOMIZATION
        // The same "V" operand may be coming from multiple incoming blocks.
        // Later the transformation can't handle if any of incoming block
        // of operand "V" ends with EHPad instructions. So, skip rewriting
        // PHI node if incoming block of "V" ends with EHPad instruction.
        if (IsPHIIncomingBBEndsWithEHPad(dyn_cast<PHINode>(UserInst), V))
          continue;
#endif // INTEL_CUSTOMIZATION
        // Ignore uses which are part of other SCEV expressions, to avoid
        // analyzing them multiple times.
        if (SE.isSCEVable(UserInst->getType())) {
          const SCEV *UserS = SE.getSCEV(const_cast<Instruction *>(UserInst));
          // If the user is a no-op, look through to its uses.
          if (!isa<SCEVUnknown>(UserS))
            continue;
          if (UserS == US) {
            Worklist.push_back(
              SE.getUnknown(const_cast<Instruction *>(UserInst)));
            continue;
          }
        }
        // Ignore icmp instructions which are already being analyzed.
        if (const ICmpInst *ICI = dyn_cast<ICmpInst>(UserInst)) {
          unsigned OtherIdx = !U.getOperandNo();
          Value *OtherOp = const_cast<Value *>(ICI->getOperand(OtherIdx));
          if (SE.hasComputableLoopEvolution(SE.getSCEV(OtherOp), L))
            continue;
        }

        std::pair<size_t, int64_t> P = getUse(
            S, LSRUse::Basic, MemAccessTy());
        size_t LUIdx = P.first;
        int64_t Offset = P.second;
        LSRUse &LU = Uses[LUIdx];
        LSRFixup &LF = LU.getNewFixup();
        LF.UserInst = const_cast<Instruction *>(UserInst);
        LF.OperandValToReplace = U;
        LF.Offset = Offset;
        LU.AllFixupsOutsideLoop &= LF.isUseFullyOutsideLoop(L);
        if (!LU.WidestFixupType ||
            SE.getTypeSizeInBits(LU.WidestFixupType) <
            SE.getTypeSizeInBits(LF.OperandValToReplace->getType()))
          LU.WidestFixupType = LF.OperandValToReplace->getType();
        InsertSupplementalFormula(US, LU, LUIdx);
        CountRegisters(LU.Formulae.back(), Uses.size() - 1);
        break;
      }
    }
  }
}

/// Split S into subexpressions which can be pulled out into separate
/// registers. If C is non-null, multiply each subexpression by C.
///
/// Return remainder expression after factoring the subexpressions captured by
/// Ops. If Ops is complete, return NULL.
static const SCEV *CollectSubexprs(const SCEV *S, const SCEVConstant *C,
                                   SmallVectorImpl<const SCEV *> &Ops,
                                   const Loop *L,
                                   ScalarEvolution &SE,
                                   unsigned Depth = 0) {
  // Arbitrarily cap recursion to protect compile time.
  if (Depth >= 3)
    return S;

  if (const SCEVAddExpr *Add = dyn_cast<SCEVAddExpr>(S)) {
    // Break out add operands.
    for (const SCEV *S : Add->operands()) {
      const SCEV *Remainder = CollectSubexprs(S, C, Ops, L, SE, Depth+1);
      if (Remainder)
        Ops.push_back(C ? SE.getMulExpr(C, Remainder) : Remainder);
    }
    return nullptr;
  } else if (const SCEVAddRecExpr *AR = dyn_cast<SCEVAddRecExpr>(S)) {
    // Split a non-zero base out of an addrec.
    if (AR->getStart()->isZero() || !AR->isAffine())
      return S;

    const SCEV *Remainder = CollectSubexprs(AR->getStart(),
                                            C, Ops, L, SE, Depth+1);
    // Split the non-zero AddRec unless it is part of a nested recurrence that
    // does not pertain to this loop.
    if (Remainder && (AR->getLoop() == L || !isa<SCEVAddRecExpr>(Remainder))) {
      Ops.push_back(C ? SE.getMulExpr(C, Remainder) : Remainder);
      Remainder = nullptr;
    }
    if (Remainder != AR->getStart()) {
      if (!Remainder)
        Remainder = SE.getConstant(AR->getType(), 0);
      return SE.getAddRecExpr(Remainder,
                              AR->getStepRecurrence(SE),
                              AR->getLoop(),
                              //FIXME: AR->getNoWrapFlags(SCEV::FlagNW)
                              SCEV::FlagAnyWrap);
    }
  } else if (const SCEVMulExpr *Mul = dyn_cast<SCEVMulExpr>(S)) {
    // Break (C * (a + b + c)) into C*a + C*b + C*c.
    if (Mul->getNumOperands() != 2)
      return S;
    if (const SCEVConstant *Op0 =
        dyn_cast<SCEVConstant>(Mul->getOperand(0))) {
      C = C ? cast<SCEVConstant>(SE.getMulExpr(C, Op0)) : Op0;
      const SCEV *Remainder =
        CollectSubexprs(Mul->getOperand(1), C, Ops, L, SE, Depth+1);
      if (Remainder)
        Ops.push_back(SE.getMulExpr(C, Remainder));
      return nullptr;
    }
  }
  return S;
}

/// Return true if the SCEV represents a value that may end up as a
/// post-increment operation.
static bool mayUsePostIncMode(const TargetTransformInfo &TTI,
                              LSRUse &LU, const SCEV *S, const Loop *L,
                              ScalarEvolution &SE) {
  if (LU.Kind != LSRUse::Address ||
      !LU.AccessTy.getType()->isIntOrIntVectorTy())
    return false;
  const SCEVAddRecExpr *AR = dyn_cast<SCEVAddRecExpr>(S);
  if (!AR)
    return false;
  const SCEV *LoopStep = AR->getStepRecurrence(SE);
  if (!isa<SCEVConstant>(LoopStep))
    return false;
  // Check if a post-indexed load/store can be used.
  if (TTI.isIndexedLoadLegal(TTI.MIM_PostInc, AR->getType()) ||
      TTI.isIndexedStoreLegal(TTI.MIM_PostInc, AR->getType())) {
    const SCEV *LoopStart = AR->getStart();
    if (!isa<SCEVConstant>(LoopStart) && SE.isLoopInvariant(LoopStart, L))
      return true;
  }
  return false;
}

/// Helper function for LSRInstance::GenerateReassociations.
void LSRInstance::GenerateReassociationsImpl(LSRUse &LU, unsigned LUIdx,
                                             const Formula &Base,
                                             unsigned Depth, size_t Idx,
                                             bool IsScaledReg) {
  const SCEV *BaseReg = IsScaledReg ? Base.ScaledReg : Base.BaseRegs[Idx];
  // Don't generate reassociations for the base register of a value that
  // may generate a post-increment operator. The reason is that the
  // reassociations cause extra base+register formula to be created,
  // and possibly chosen, but the post-increment is more efficient.
  if (TTI.shouldFavorPostInc() && mayUsePostIncMode(TTI, LU, BaseReg, L, SE))
    return;
  SmallVector<const SCEV *, 8> AddOps;
  const SCEV *Remainder = CollectSubexprs(BaseReg, nullptr, AddOps, L, SE);
  if (Remainder)
    AddOps.push_back(Remainder);

  if (AddOps.size() == 1)
    return;

  for (SmallVectorImpl<const SCEV *>::const_iterator J = AddOps.begin(),
                                                     JE = AddOps.end();
       J != JE; ++J) {
    // Loop-variant "unknown" values are uninteresting; we won't be able to
    // do anything meaningful with them.
    if (isa<SCEVUnknown>(*J) && !SE.isLoopInvariant(*J, L))
      continue;

    // Don't pull a constant into a register if the constant could be folded
    // into an immediate field.
    if (isAlwaysFoldable(TTI, SE, LU.MinOffset, LU.MaxOffset, LU.Kind,
                         LU.AccessTy, *J, Base.getNumRegs() > 1))
      continue;

    // Collect all operands except *J.
    SmallVector<const SCEV *, 8> InnerAddOps(
        ((const SmallVector<const SCEV *, 8> &)AddOps).begin(), J);
    InnerAddOps.append(std::next(J),
                       ((const SmallVector<const SCEV *, 8> &)AddOps).end());

    // Don't leave just a constant behind in a register if the constant could
    // be folded into an immediate field.
    if (InnerAddOps.size() == 1 &&
        isAlwaysFoldable(TTI, SE, LU.MinOffset, LU.MaxOffset, LU.Kind,
                         LU.AccessTy, InnerAddOps[0], Base.getNumRegs() > 1))
      continue;

    const SCEV *InnerSum = SE.getAddExpr(InnerAddOps);
    if (InnerSum->isZero())
      continue;
    Formula F = Base;

    // Add the remaining pieces of the add back into the new formula.
    const SCEVConstant *InnerSumSC = dyn_cast<SCEVConstant>(InnerSum);
    if (InnerSumSC && SE.getTypeSizeInBits(InnerSumSC->getType()) <= 64 &&
        TTI.isLegalAddImmediate((uint64_t)F.UnfoldedOffset +
                                InnerSumSC->getValue()->getZExtValue())) {
      F.UnfoldedOffset =
          (uint64_t)F.UnfoldedOffset + InnerSumSC->getValue()->getZExtValue();
      if (IsScaledReg)
        F.ScaledReg = nullptr;
      else
        F.BaseRegs.erase(F.BaseRegs.begin() + Idx);
    } else if (IsScaledReg)
      F.ScaledReg = InnerSum;
    else
      F.BaseRegs[Idx] = InnerSum;

    // Add J as its own register, or an unfolded immediate.
    const SCEVConstant *SC = dyn_cast<SCEVConstant>(*J);
    if (SC && SE.getTypeSizeInBits(SC->getType()) <= 64 &&
        TTI.isLegalAddImmediate((uint64_t)F.UnfoldedOffset +
                                SC->getValue()->getZExtValue()))
      F.UnfoldedOffset =
          (uint64_t)F.UnfoldedOffset + SC->getValue()->getZExtValue();
    else
      F.BaseRegs.push_back(*J);
    // We may have changed the number of register in base regs, adjust the
    // formula accordingly.
    F.canonicalize(*L);

    if (InsertFormula(LU, LUIdx, F))
      // If that formula hadn't been seen before, recurse to find more like
      // it.
      // Add check on Log16(AddOps.size()) - same as Log2_32(AddOps.size()) >> 2)
      // Because just Depth is not enough to bound compile time.
      // This means that every time AddOps.size() is greater 16^x we will add
      // x to Depth.
      GenerateReassociations(LU, LUIdx, LU.Formulae.back(),
                             Depth + 1 + (Log2_32(AddOps.size()) >> 2));
  }
}

/// Split out subexpressions from adds and the bases of addrecs.
void LSRInstance::GenerateReassociations(LSRUse &LU, unsigned LUIdx,
                                         Formula Base, unsigned Depth) {
  assert(Base.isCanonical(*L) && "Input must be in the canonical form");
  // Arbitrarily cap recursion to protect compile time.
  if (Depth >= 3)
    return;

  for (size_t i = 0, e = Base.BaseRegs.size(); i != e; ++i)
    GenerateReassociationsImpl(LU, LUIdx, Base, Depth, i);

  if (Base.Scale == 1)
    GenerateReassociationsImpl(LU, LUIdx, Base, Depth,
                               /* Idx */ -1, /* IsScaledReg */ true);
}

///  Generate a formula consisting of all of the loop-dominating registers added
/// into a single register.
void LSRInstance::GenerateCombinations(LSRUse &LU, unsigned LUIdx,
                                       Formula Base) {
  // This method is only interesting on a plurality of registers.
  if (Base.BaseRegs.size() + (Base.Scale == 1) +
      (Base.UnfoldedOffset != 0) <= 1)
    return;

  // Flatten the representation, i.e., reg1 + 1*reg2 => reg1 + reg2, before
  // processing the formula.
  Base.unscale();
  SmallVector<const SCEV *, 4> Ops;
  Formula NewBase = Base;
  NewBase.BaseRegs.clear();
  Type *CombinedIntegerType = nullptr;
  for (const SCEV *BaseReg : Base.BaseRegs) {
    if (SE.properlyDominates(BaseReg, L->getHeader()) &&
        !SE.hasComputableLoopEvolution(BaseReg, L)) {
      if (!CombinedIntegerType)
        CombinedIntegerType = SE.getEffectiveSCEVType(BaseReg->getType());
      Ops.push_back(BaseReg);
    }
    else
      NewBase.BaseRegs.push_back(BaseReg);
  }

  // If no register is relevant, we're done.
  if (Ops.size() == 0)
    return;

  // Utility function for generating the required variants of the combined
  // registers.
  auto GenerateFormula = [&](const SCEV *Sum) {
    Formula F = NewBase;

    // TODO: If Sum is zero, it probably means ScalarEvolution missed an
    // opportunity to fold something. For now, just ignore such cases
    // rather than proceed with zero in a register.
    if (Sum->isZero())
      return;

    F.BaseRegs.push_back(Sum);
    F.canonicalize(*L);
    (void)InsertFormula(LU, LUIdx, F);
  };

  // If we collected at least two registers, generate a formula combining them.
  if (Ops.size() > 1) {
    SmallVector<const SCEV *, 4> OpsCopy(Ops); // Don't let SE modify Ops.
    GenerateFormula(SE.getAddExpr(OpsCopy));
  }

  // If we have an unfolded offset, generate a formula combining it with the
  // registers collected.
  if (NewBase.UnfoldedOffset) {
    assert(CombinedIntegerType && "Missing a type for the unfolded offset");
    Ops.push_back(SE.getConstant(CombinedIntegerType, NewBase.UnfoldedOffset,
                                 true));
    NewBase.UnfoldedOffset = 0;
    GenerateFormula(SE.getAddExpr(Ops));
  }
}

/// Helper function for LSRInstance::GenerateSymbolicOffsets.
void LSRInstance::GenerateSymbolicOffsetsImpl(LSRUse &LU, unsigned LUIdx,
                                              const Formula &Base, size_t Idx,
                                              bool IsScaledReg) {
  const SCEV *G = IsScaledReg ? Base.ScaledReg : Base.BaseRegs[Idx];
  GlobalValue *GV = ExtractSymbol(G, SE);
  if (G->isZero() || !GV)
    return;
  Formula F = Base;
  F.BaseGV = GV;
  if (!isLegalUse(TTI, LU.MinOffset, LU.MaxOffset, LU.Kind, LU.AccessTy, F))
    return;
  if (IsScaledReg)
    F.ScaledReg = G;
  else
    F.BaseRegs[Idx] = G;
  (void)InsertFormula(LU, LUIdx, F);
}

/// Generate reuse formulae using symbolic offsets.
void LSRInstance::GenerateSymbolicOffsets(LSRUse &LU, unsigned LUIdx,
                                          Formula Base) {
  // We can't add a symbolic offset if the address already contains one.
  if (Base.BaseGV) return;

  for (size_t i = 0, e = Base.BaseRegs.size(); i != e; ++i)
    GenerateSymbolicOffsetsImpl(LU, LUIdx, Base, i);
  if (Base.Scale == 1)
    GenerateSymbolicOffsetsImpl(LU, LUIdx, Base, /* Idx */ -1,
                                /* IsScaledReg */ true);
}

/// Helper function for LSRInstance::GenerateConstantOffsets.
void LSRInstance::GenerateConstantOffsetsImpl(
    LSRUse &LU, unsigned LUIdx, const Formula &Base,
    const SmallVectorImpl<int64_t> &Worklist, size_t Idx, bool IsScaledReg) {

  auto GenerateOffset = [&](const SCEV *G, int64_t Offset) {
    Formula F = Base;
    F.BaseOffset = (uint64_t)Base.BaseOffset - Offset;

    if (isLegalUse(TTI, LU.MinOffset - Offset, LU.MaxOffset - Offset, LU.Kind,
                   LU.AccessTy, F)) {
      // Add the offset to the base register.
      const SCEV *NewG = SE.getAddExpr(SE.getConstant(G->getType(), Offset), G);
      // If it cancelled out, drop the base register, otherwise update it.
      if (NewG->isZero()) {
        if (IsScaledReg) {
          F.Scale = 0;
          F.ScaledReg = nullptr;
        } else
          F.deleteBaseReg(F.BaseRegs[Idx]);
        F.canonicalize(*L);
      } else if (IsScaledReg)
        F.ScaledReg = NewG;
      else
        F.BaseRegs[Idx] = NewG;

      (void)InsertFormula(LU, LUIdx, F);
    }
  };

  const SCEV *G = IsScaledReg ? Base.ScaledReg : Base.BaseRegs[Idx];

  // With constant offsets and constant steps, we can generate pre-inc
  // accesses by having the offset equal the step. So, for access #0 with a
  // step of 8, we generate a G - 8 base which would require the first access
  // to be ((G - 8) + 8),+,8. The pre-indexed access then updates the pointer
  // for itself and hopefully becomes the base for other accesses. This means
  // means that a single pre-indexed access can be generated to become the new
  // base pointer for each iteration of the loop, resulting in no extra add/sub
  // instructions for pointer updating.
  if (FavorBackedgeIndex && LU.Kind == LSRUse::Address) {
    if (auto *GAR = dyn_cast<SCEVAddRecExpr>(G)) {
      if (auto *StepRec =
          dyn_cast<SCEVConstant>(GAR->getStepRecurrence(SE))) {
        const APInt &StepInt = StepRec->getAPInt();
        int64_t Step = StepInt.isNegative() ?
          StepInt.getSExtValue() : StepInt.getZExtValue();

        for (int64_t Offset : Worklist) {
          Offset -= Step;
          GenerateOffset(G, Offset);
        }
      }
    }
  }
  for (int64_t Offset : Worklist)
    GenerateOffset(G, Offset);

  int64_t Imm = ExtractImmediate(G, SE);
  if (G->isZero() || Imm == 0)
    return;
  Formula F = Base;
  F.BaseOffset = (uint64_t)F.BaseOffset + Imm;
  if (!isLegalUse(TTI, LU.MinOffset, LU.MaxOffset, LU.Kind, LU.AccessTy, F))
    return;
  if (IsScaledReg) {
    F.ScaledReg = G;
  } else {
    F.BaseRegs[Idx] = G;
    // We may generate non canonical Formula if G is a recurrent expr reg
    // related with current loop while F.ScaledReg is not.
    F.canonicalize(*L);
  }
  (void)InsertFormula(LU, LUIdx, F);
}

/// GenerateConstantOffsets - Generate reuse formulae using symbolic offsets.
void LSRInstance::GenerateConstantOffsets(LSRUse &LU, unsigned LUIdx,
                                          Formula Base) {
  // TODO: For now, just add the min and max offset, because it usually isn't
  // worthwhile looking at everything inbetween.
  SmallVector<int64_t, 2> Worklist;
  Worklist.push_back(LU.MinOffset);
  if (LU.MaxOffset != LU.MinOffset)
    Worklist.push_back(LU.MaxOffset);

  for (size_t i = 0, e = Base.BaseRegs.size(); i != e; ++i)
    GenerateConstantOffsetsImpl(LU, LUIdx, Base, Worklist, i);
  if (Base.Scale == 1)
    GenerateConstantOffsetsImpl(LU, LUIdx, Base, Worklist, /* Idx */ -1,
                                /* IsScaledReg */ true);
}

/// For ICmpZero, check to see if we can scale up the comparison. For example, x
/// == y -> x*c == y*c.
void LSRInstance::GenerateICmpZeroScales(LSRUse &LU, unsigned LUIdx,
                                         Formula Base) {
  if (LU.Kind != LSRUse::ICmpZero) return;

  // Determine the integer type for the base formula.
  Type *IntTy = Base.getType();
  if (!IntTy) return;
  if (SE.getTypeSizeInBits(IntTy) > 64) return;

  // Don't do this if there is more than one offset.
  if (LU.MinOffset != LU.MaxOffset) return;

  // Check if transformation is valid. It is illegal to multiply pointer.
  if (Base.ScaledReg && Base.ScaledReg->getType()->isPointerTy())
    return;
  for (const SCEV *BaseReg : Base.BaseRegs)
    if (BaseReg->getType()->isPointerTy())
      return;
  assert(!Base.BaseGV && "ICmpZero use is not legal!");

  // Check each interesting stride.
  for (int64_t Factor : Factors) {
    // Check that the multiplication doesn't overflow.
    if (Base.BaseOffset == std::numeric_limits<int64_t>::min() && Factor == -1)
      continue;
    int64_t NewBaseOffset = (uint64_t)Base.BaseOffset * Factor;
    if (NewBaseOffset / Factor != Base.BaseOffset)
      continue;
    // If the offset will be truncated at this use, check that it is in bounds.
    if (!IntTy->isPointerTy() &&
        !ConstantInt::isValueValidForType(IntTy, NewBaseOffset))
      continue;

    // Check that multiplying with the use offset doesn't overflow.
    int64_t Offset = LU.MinOffset;
    if (Offset == std::numeric_limits<int64_t>::min() && Factor == -1)
      continue;
    Offset = (uint64_t)Offset * Factor;
    if (Offset / Factor != LU.MinOffset)
      continue;
    // If the offset will be truncated at this use, check that it is in bounds.
    if (!IntTy->isPointerTy() &&
        !ConstantInt::isValueValidForType(IntTy, Offset))
      continue;

    Formula F = Base;
    F.BaseOffset = NewBaseOffset;

    // Check that this scale is legal.
    if (!isLegalUse(TTI, Offset, Offset, LU.Kind, LU.AccessTy, F))
      continue;

    // Compensate for the use having MinOffset built into it.
    F.BaseOffset = (uint64_t)F.BaseOffset + Offset - LU.MinOffset;

    const SCEV *FactorS = SE.getConstant(IntTy, Factor);

    // Check that multiplying with each base register doesn't overflow.
    for (size_t i = 0, e = F.BaseRegs.size(); i != e; ++i) {
      F.BaseRegs[i] = SE.getMulExpr(F.BaseRegs[i], FactorS);
      if (getExactSDiv(F.BaseRegs[i], FactorS, SE) != Base.BaseRegs[i])
        goto next;
    }

    // Check that multiplying with the scaled register doesn't overflow.
    if (F.ScaledReg) {
      F.ScaledReg = SE.getMulExpr(F.ScaledReg, FactorS);
      if (getExactSDiv(F.ScaledReg, FactorS, SE) != Base.ScaledReg)
        continue;
    }

    // Check that multiplying with the unfolded offset doesn't overflow.
    if (F.UnfoldedOffset != 0) {
      if (F.UnfoldedOffset == std::numeric_limits<int64_t>::min() &&
          Factor == -1)
        continue;
      F.UnfoldedOffset = (uint64_t)F.UnfoldedOffset * Factor;
      if (F.UnfoldedOffset / Factor != Base.UnfoldedOffset)
        continue;
      // If the offset will be truncated, check that it is in bounds.
      if (!IntTy->isPointerTy() &&
          !ConstantInt::isValueValidForType(IntTy, F.UnfoldedOffset))
        continue;
    }

    // If we make it here and it's legal, add it.
    (void)InsertFormula(LU, LUIdx, F);
  next:;
  }
}

/// Generate stride factor reuse formulae by making use of scaled-offset address
/// modes, for example.
void LSRInstance::GenerateScales(LSRUse &LU, unsigned LUIdx, Formula Base) {
  // Determine the integer type for the base formula.
  Type *IntTy = Base.getType();
  if (!IntTy) return;

  // If this Formula already has a scaled register, we can't add another one.
  // Try to unscale the formula to generate a better scale.
  if (Base.Scale != 0 && !Base.unscale())
    return;

  assert(Base.Scale == 0 && "unscale did not did its job!");

  // Check each interesting stride.
  for (int64_t Factor : Factors) {
    Base.Scale = Factor;
    Base.HasBaseReg = Base.BaseRegs.size() > 1;
    // Check whether this scale is going to be legal.
    if (!isLegalUse(TTI, LU.MinOffset, LU.MaxOffset, LU.Kind, LU.AccessTy,
                    Base)) {
      // As a special-case, handle special out-of-loop Basic users specially.
      // TODO: Reconsider this special case.
      if (LU.Kind == LSRUse::Basic &&
          isLegalUse(TTI, LU.MinOffset, LU.MaxOffset, LSRUse::Special,
                     LU.AccessTy, Base) &&
          LU.AllFixupsOutsideLoop)
        LU.Kind = LSRUse::Special;
      else
        continue;
    }
    // For an ICmpZero, negating a solitary base register won't lead to
    // new solutions.
    if (LU.Kind == LSRUse::ICmpZero &&
        !Base.HasBaseReg && Base.BaseOffset == 0 && !Base.BaseGV)
      continue;
    // For each addrec base reg, if its loop is current loop, apply the scale.
    for (size_t i = 0, e = Base.BaseRegs.size(); i != e; ++i) {
      const SCEVAddRecExpr *AR = dyn_cast<SCEVAddRecExpr>(Base.BaseRegs[i]);
      if (AR && (AR->getLoop() == L || LU.AllFixupsOutsideLoop)) {
        const SCEV *FactorS = SE.getConstant(IntTy, Factor);
        if (FactorS->isZero())
          continue;
        // Divide out the factor, ignoring high bits, since we'll be
        // scaling the value back up in the end.
        if (const SCEV *Quotient = getExactSDiv(AR, FactorS, SE, true)) {
          // TODO: This could be optimized to avoid all the copying.
          Formula F = Base;
          F.ScaledReg = Quotient;
          F.deleteBaseReg(F.BaseRegs[i]);
          // The canonical representation of 1*reg is reg, which is already in
          // Base. In that case, do not try to insert the formula, it will be
          // rejected anyway.
          if (F.Scale == 1 && (F.BaseRegs.empty() ||
                               (AR->getLoop() != L && LU.AllFixupsOutsideLoop)))
            continue;
          // If AllFixupsOutsideLoop is true and F.Scale is 1, we may generate
          // non canonical Formula with ScaledReg's loop not being L.
          if (F.Scale == 1 && LU.AllFixupsOutsideLoop)
            F.canonicalize(*L);
          (void)InsertFormula(LU, LUIdx, F);
        }
      }
    }
  }
}

/// Generate reuse formulae from different IV types.
void LSRInstance::GenerateTruncates(LSRUse &LU, unsigned LUIdx, Formula Base) {
  // Don't bother truncating symbolic values.
  if (Base.BaseGV) return;

  // Determine the integer type for the base formula.
  Type *DstTy = Base.getType();
  if (!DstTy) return;
  DstTy = SE.getEffectiveSCEVType(DstTy);

  for (Type *SrcTy : Types) {
    if (SrcTy != DstTy && TTI.isTruncateFree(SrcTy, DstTy)) {
      Formula F = Base;

      // Sometimes SCEV is able to prove zero during ext transform. It may
      // happen if SCEV did not do all possible transforms while creating the
      // initial node (maybe due to depth limitations), but it can do them while
      // taking ext.
      if (F.ScaledReg) {
        const SCEV *NewScaledReg = SE.getAnyExtendExpr(F.ScaledReg, SrcTy);
        if (NewScaledReg->isZero())
         continue;
        F.ScaledReg = NewScaledReg;
      }
      bool HasZeroBaseReg = false;
      for (const SCEV *&BaseReg : F.BaseRegs) {
        const SCEV *NewBaseReg = SE.getAnyExtendExpr(BaseReg, SrcTy);
        if (NewBaseReg->isZero()) {
          HasZeroBaseReg = true;
          break;
        }
        BaseReg = NewBaseReg;
      }
      if (HasZeroBaseReg)
        continue;

      // TODO: This assumes we've done basic processing on all uses and
      // have an idea what the register usage is.
      if (!F.hasRegsUsedByUsesOtherThan(LUIdx, RegUses))
        continue;

      F.canonicalize(*L);
      (void)InsertFormula(LU, LUIdx, F);
    }
  }
}

namespace {

/// Helper class for GenerateCrossUseConstantOffsets. It's used to defer
/// modifications so that the search phase doesn't have to worry about the data
/// structures moving underneath it.
struct WorkItem {
  size_t LUIdx;
  int64_t Imm;
  const SCEV *OrigReg;

  WorkItem(size_t LI, int64_t I, const SCEV *R)
      : LUIdx(LI), Imm(I), OrigReg(R) {}

  void print(raw_ostream &OS) const;
  void dump() const;
};

} // end anonymous namespace

#if !defined(NDEBUG) || defined(LLVM_ENABLE_DUMP)
void WorkItem::print(raw_ostream &OS) const {
  OS << "in formulae referencing " << *OrigReg << " in use " << LUIdx
     << " , add offset " << Imm;
}

LLVM_DUMP_METHOD void WorkItem::dump() const {
  print(errs()); errs() << '\n';
}
#endif

/// Look for registers which are a constant distance apart and try to form reuse
/// opportunities between them.
void LSRInstance::GenerateCrossUseConstantOffsets() {
  // Group the registers by their value without any added constant offset.
  using ImmMapTy = std::map<int64_t, const SCEV *>;

  DenseMap<const SCEV *, ImmMapTy> Map;
  DenseMap<const SCEV *, SmallBitVector> UsedByIndicesMap;
  SmallVector<const SCEV *, 8> Sequence;
  for (const SCEV *Use : RegUses) {
    const SCEV *Reg = Use; // Make a copy for ExtractImmediate to modify.
    int64_t Imm = ExtractImmediate(Reg, SE);
    auto Pair = Map.insert(std::make_pair(Reg, ImmMapTy()));
    if (Pair.second)
      Sequence.push_back(Reg);
    Pair.first->second.insert(std::make_pair(Imm, Use));
    UsedByIndicesMap[Reg] |= RegUses.getUsedByIndices(Use);
  }

  // Now examine each set of registers with the same base value. Build up
  // a list of work to do and do the work in a separate step so that we're
  // not adding formulae and register counts while we're searching.
  SmallVector<WorkItem, 32> WorkItems;
  SmallSet<std::pair<size_t, int64_t>, 32> UniqueItems;
  for (const SCEV *Reg : Sequence) {
    const ImmMapTy &Imms = Map.find(Reg)->second;

    // It's not worthwhile looking for reuse if there's only one offset.
    if (Imms.size() == 1)
      continue;

    LLVM_DEBUG(dbgs() << "Generating cross-use offsets for " << *Reg << ':';
               for (const auto &Entry
                    : Imms) dbgs()
               << ' ' << Entry.first;
               dbgs() << '\n');

    // Examine each offset.
    for (ImmMapTy::const_iterator J = Imms.begin(), JE = Imms.end();
         J != JE; ++J) {
      const SCEV *OrigReg = J->second;

      int64_t JImm = J->first;
      const SmallBitVector &UsedByIndices = RegUses.getUsedByIndices(OrigReg);

      if (!isa<SCEVConstant>(OrigReg) &&
          UsedByIndicesMap[Reg].count() == 1) {
        LLVM_DEBUG(dbgs() << "Skipping cross-use reuse for " << *OrigReg
                          << '\n');
        continue;
      }

      // Conservatively examine offsets between this orig reg a few selected
      // other orig regs.
      int64_t First = Imms.begin()->first;
      int64_t Last = std::prev(Imms.end())->first;
      // Compute (First + Last)  / 2 without overflow using the fact that
      // First + Last = 2 * (First + Last) + (First ^ Last).
      int64_t Avg = (First & Last) + ((First ^ Last) >> 1);
      // If the result is negative and First is odd and Last even (or vice versa),
      // we rounded towards -inf. Add 1 in that case, to round towards 0.
      Avg = Avg + ((First ^ Last) & ((uint64_t)Avg >> 63));
      ImmMapTy::const_iterator OtherImms[] = {
          Imms.begin(), std::prev(Imms.end()),
         Imms.lower_bound(Avg)};
      for (size_t i = 0, e = array_lengthof(OtherImms); i != e; ++i) {
        ImmMapTy::const_iterator M = OtherImms[i];
        if (M == J || M == JE) continue;

        // Compute the difference between the two.
        int64_t Imm = (uint64_t)JImm - M->first;
        for (unsigned LUIdx : UsedByIndices.set_bits())
          // Make a memo of this use, offset, and register tuple.
          if (UniqueItems.insert(std::make_pair(LUIdx, Imm)).second)
            WorkItems.push_back(WorkItem(LUIdx, Imm, OrigReg));
      }
    }
  }

  Map.clear();
  Sequence.clear();
  UsedByIndicesMap.clear();
  UniqueItems.clear();

  // Now iterate through the worklist and add new formulae.
  for (const WorkItem &WI : WorkItems) {
    size_t LUIdx = WI.LUIdx;
    LSRUse &LU = Uses[LUIdx];
    int64_t Imm = WI.Imm;
    const SCEV *OrigReg = WI.OrigReg;

    Type *IntTy = SE.getEffectiveSCEVType(OrigReg->getType());
    const SCEV *NegImmS = SE.getSCEV(ConstantInt::get(IntTy, -(uint64_t)Imm));
    unsigned BitWidth = SE.getTypeSizeInBits(IntTy);

    // TODO: Use a more targeted data structure.
    for (size_t L = 0, LE = LU.Formulae.size(); L != LE; ++L) {
      Formula F = LU.Formulae[L];
      // FIXME: The code for the scaled and unscaled registers looks
      // very similar but slightly different. Investigate if they
      // could be merged. That way, we would not have to unscale the
      // Formula.
      F.unscale();
      // Use the immediate in the scaled register.
      if (F.ScaledReg == OrigReg) {
        int64_t Offset = (uint64_t)F.BaseOffset + Imm * (uint64_t)F.Scale;
        // Don't create 50 + reg(-50).
        if (F.referencesReg(SE.getSCEV(
                   ConstantInt::get(IntTy, -(uint64_t)Offset))))
          continue;
        Formula NewF = F;
        NewF.BaseOffset = Offset;
        if (!isLegalUse(TTI, LU.MinOffset, LU.MaxOffset, LU.Kind, LU.AccessTy,
                        NewF))
          continue;
        NewF.ScaledReg = SE.getAddExpr(NegImmS, NewF.ScaledReg);

        // If the new scale is a constant in a register, and adding the constant
        // value to the immediate would produce a value closer to zero than the
        // immediate itself, then the formula isn't worthwhile.
        if (const SCEVConstant *C = dyn_cast<SCEVConstant>(NewF.ScaledReg))
          if (C->getValue()->isNegative() != (NewF.BaseOffset < 0) &&
              (C->getAPInt().abs() * APInt(BitWidth, F.Scale))
                  .ule(std::abs(NewF.BaseOffset)))
            continue;

        // OK, looks good.
        NewF.canonicalize(*this->L);
        (void)InsertFormula(LU, LUIdx, NewF);
      } else {
        // Use the immediate in a base register.
        for (size_t N = 0, NE = F.BaseRegs.size(); N != NE; ++N) {
          const SCEV *BaseReg = F.BaseRegs[N];
          if (BaseReg != OrigReg)
            continue;
          Formula NewF = F;
          NewF.BaseOffset = (uint64_t)NewF.BaseOffset + Imm;
          if (!isLegalUse(TTI, LU.MinOffset, LU.MaxOffset,
                          LU.Kind, LU.AccessTy, NewF)) {
            if (TTI.shouldFavorPostInc() &&
                mayUsePostIncMode(TTI, LU, OrigReg, this->L, SE))
              continue;
            if (!TTI.isLegalAddImmediate((uint64_t)NewF.UnfoldedOffset + Imm))
              continue;
            NewF = F;
            NewF.UnfoldedOffset = (uint64_t)NewF.UnfoldedOffset + Imm;
          }
          NewF.BaseRegs[N] = SE.getAddExpr(NegImmS, BaseReg);

          // If the new formula has a constant in a register, and adding the
          // constant value to the immediate would produce a value closer to
          // zero than the immediate itself, then the formula isn't worthwhile.
          for (const SCEV *NewReg : NewF.BaseRegs)
            if (const SCEVConstant *C = dyn_cast<SCEVConstant>(NewReg))
              if ((C->getAPInt() + NewF.BaseOffset)
                      .abs()
                      .slt(std::abs(NewF.BaseOffset)) &&
                  (C->getAPInt() + NewF.BaseOffset).countTrailingZeros() >=
                      countTrailingZeros<uint64_t>(NewF.BaseOffset))
                goto skip_formula;

          // Ok, looks good.
          NewF.canonicalize(*this->L);
          (void)InsertFormula(LU, LUIdx, NewF);
          break;
        skip_formula:;
        }
      }
    }
  }
}

/// Generate formulae for each use.
void
LSRInstance::GenerateAllReuseFormulae() {
  // This is split into multiple loops so that hasRegsUsedByUsesOtherThan
  // queries are more precise.
  for (size_t LUIdx = 0, NumUses = Uses.size(); LUIdx != NumUses; ++LUIdx) {
    LSRUse &LU = Uses[LUIdx];
    for (size_t i = 0, f = LU.Formulae.size(); i != f; ++i)
      GenerateReassociations(LU, LUIdx, LU.Formulae[i]);
    for (size_t i = 0, f = LU.Formulae.size(); i != f; ++i)
      GenerateCombinations(LU, LUIdx, LU.Formulae[i]);
  }
  for (size_t LUIdx = 0, NumUses = Uses.size(); LUIdx != NumUses; ++LUIdx) {
    LSRUse &LU = Uses[LUIdx];
    for (size_t i = 0, f = LU.Formulae.size(); i != f; ++i)
      GenerateSymbolicOffsets(LU, LUIdx, LU.Formulae[i]);
    for (size_t i = 0, f = LU.Formulae.size(); i != f; ++i)
      GenerateConstantOffsets(LU, LUIdx, LU.Formulae[i]);
    for (size_t i = 0, f = LU.Formulae.size(); i != f; ++i)
      GenerateICmpZeroScales(LU, LUIdx, LU.Formulae[i]);
    for (size_t i = 0, f = LU.Formulae.size(); i != f; ++i)
      GenerateScales(LU, LUIdx, LU.Formulae[i]);
  }
  for (size_t LUIdx = 0, NumUses = Uses.size(); LUIdx != NumUses; ++LUIdx) {
    LSRUse &LU = Uses[LUIdx];
    for (size_t i = 0, f = LU.Formulae.size(); i != f; ++i)
      GenerateTruncates(LU, LUIdx, LU.Formulae[i]);
  }

  GenerateCrossUseConstantOffsets();

  LLVM_DEBUG(dbgs() << "\n"
                       "After generating reuse formulae:\n";
             print_uses(dbgs()));
}

/// If there are multiple formulae with the same set of registers used
/// by other uses, pick the best one and delete the others.
void LSRInstance::FilterOutUndesirableDedicatedRegisters() {
  DenseSet<const SCEV *> VisitedRegs;
  SmallPtrSet<const SCEV *, 16> Regs;
  SmallPtrSet<const SCEV *, 16> LoserRegs;
#ifndef NDEBUG
  bool ChangedFormulae = false;
#endif

  // Collect the best formula for each unique set of shared registers. This
  // is reset for each use.
  using BestFormulaeTy =
      DenseMap<SmallVector<const SCEV *, 4>, size_t, UniquifierDenseMapInfo>;

#if INTEL_CUSTOMIZATION
  // A cache of SCEV expressions for phi nodes in outer loop.
  // This cache is needed to improve compile time for scenarios with
  // large number of uses, formulas and phi nodes in outer loop.
  PhiSCEVCacheT PhiSCEVCache;
#endif // INTEL_CUSTOMIZATION

  BestFormulaeTy BestFormulae;

  for (size_t LUIdx = 0, NumUses = Uses.size(); LUIdx != NumUses; ++LUIdx) {
    LSRUse &LU = Uses[LUIdx];
    LLVM_DEBUG(dbgs() << "Filtering for use "; LU.print(dbgs());
               dbgs() << '\n');

    bool Any = false;
    for (size_t FIdx = 0, NumForms = LU.Formulae.size();
         FIdx != NumForms; ++FIdx) {
      Formula &F = LU.Formulae[FIdx];

      // Some formulas are instant losers. For example, they may depend on
      // nonexistent AddRecs from other loops. These need to be filtered
      // immediately, otherwise heuristics could choose them over others leading
      // to an unsatisfactory solution. Passing LoserRegs into RateFormula here
      // avoids the need to recompute this information across formulae using the
      // same bad AddRec. Passing LoserRegs is also essential unless we remove
      // the corresponding bad register from the Regs set.
      Cost CostF(L, SE, TTI, &PhiSCEVCache); // INTEL
      Regs.clear();
      CostF.RateFormula(F, Regs, VisitedRegs, LU, &LoserRegs);
      if (CostF.isLoser()) {
        // During initial formula generation, undesirable formulae are generated
        // by uses within other loops that have some non-trivial address mode or
        // use the postinc form of the IV. LSR needs to provide these formulae
        // as the basis of rediscovering the desired formula that uses an AddRec
        // corresponding to the existing phi. Once all formulae have been
        // generated, these initial losers may be pruned.
        LLVM_DEBUG(dbgs() << "  Filtering loser "; F.print(dbgs());
                   dbgs() << "\n");
      }
      else {
        SmallVector<const SCEV *, 4> Key;
        for (const SCEV *Reg : F.BaseRegs) {
          if (RegUses.isRegUsedByUsesOtherThan(Reg, LUIdx))
            Key.push_back(Reg);
        }
        if (F.ScaledReg &&
            RegUses.isRegUsedByUsesOtherThan(F.ScaledReg, LUIdx))
          Key.push_back(F.ScaledReg);
        // Unstable sort by host order ok, because this is only used for
        // uniquifying.
        llvm::sort(Key);

        std::pair<BestFormulaeTy::const_iterator, bool> P =
          BestFormulae.insert(std::make_pair(Key, FIdx));
        if (P.second)
          continue;

        Formula &Best = LU.Formulae[P.first->second];

        Cost CostBest(L, SE, TTI);
        Regs.clear();
        CostBest.RateFormula(Best, Regs, VisitedRegs, LU);
        if (CostF.isLess(CostBest))
          std::swap(F, Best);
        LLVM_DEBUG(dbgs() << "  Filtering out formula "; F.print(dbgs());
                   dbgs() << "\n"
                             "    in favor of formula ";
                   Best.print(dbgs()); dbgs() << '\n');
      }
#ifndef NDEBUG
      ChangedFormulae = true;
#endif
      LU.DeleteFormula(F);
      --FIdx;
      --NumForms;
      Any = true;
    }

    // Now that we've filtered out some formulae, recompute the Regs set.
    if (Any)
      LU.RecomputeRegs(LUIdx, RegUses);

    // Reset this to prepare for the next use.
    BestFormulae.clear();
  }

  LLVM_DEBUG(if (ChangedFormulae) {
    dbgs() << "\n"
              "After filtering out undesirable candidates:\n";
    print_uses(dbgs());
  });
}

/// Estimate the worst-case number of solutions the solver might have to
/// consider. It almost never considers this many solutions because it prune the
/// search space, but the pruning isn't always sufficient.
size_t LSRInstance::EstimateSearchSpaceComplexity() const {
  size_t Power = 1;
  for (const LSRUse &LU : Uses) {
    size_t FSize = LU.Formulae.size();
    if (FSize >= ComplexityLimit) {
      Power = ComplexityLimit;
      break;
    }
    Power *= FSize;
    if (Power >= ComplexityLimit)
      break;
  }
  return Power;
}

/// When one formula uses a superset of the registers of another formula, it
/// won't help reduce register pressure (though it may not necessarily hurt
/// register pressure); remove it to simplify the system.
void LSRInstance::NarrowSearchSpaceByDetectingSupersets() {
  if (EstimateSearchSpaceComplexity() >= ComplexityLimit) {
    LLVM_DEBUG(dbgs() << "The search space is too complex.\n");

    LLVM_DEBUG(dbgs() << "Narrowing the search space by eliminating formulae "
                         "which use a superset of registers used by other "
                         "formulae.\n");

    for (size_t LUIdx = 0, NumUses = Uses.size(); LUIdx != NumUses; ++LUIdx) {
      LSRUse &LU = Uses[LUIdx];
      bool Any = false;
      for (size_t i = 0, e = LU.Formulae.size(); i != e; ++i) {
        Formula &F = LU.Formulae[i];
        // Look for a formula with a constant or GV in a register. If the use
        // also has a formula with that same value in an immediate field,
        // delete the one that uses a register.
        for (SmallVectorImpl<const SCEV *>::const_iterator
             I = F.BaseRegs.begin(), E = F.BaseRegs.end(); I != E; ++I) {
          if (const SCEVConstant *C = dyn_cast<SCEVConstant>(*I)) {
            Formula NewF = F;
            //FIXME: Formulas should store bitwidth to do wrapping properly.
            //       See PR41034.
            NewF.BaseOffset += (uint64_t)C->getValue()->getSExtValue();
            NewF.BaseRegs.erase(NewF.BaseRegs.begin() +
                                (I - F.BaseRegs.begin()));
            if (LU.HasFormulaWithSameRegs(NewF)) {
              LLVM_DEBUG(dbgs() << "  Deleting "; F.print(dbgs());
                         dbgs() << '\n');
              LU.DeleteFormula(F);
              --i;
              --e;
              Any = true;
              break;
            }
          } else if (const SCEVUnknown *U = dyn_cast<SCEVUnknown>(*I)) {
            if (GlobalValue *GV = dyn_cast<GlobalValue>(U->getValue()))
              if (!F.BaseGV) {
                Formula NewF = F;
                NewF.BaseGV = GV;
                NewF.BaseRegs.erase(NewF.BaseRegs.begin() +
                                    (I - F.BaseRegs.begin()));
                if (LU.HasFormulaWithSameRegs(NewF)) {
                  LLVM_DEBUG(dbgs() << "  Deleting "; F.print(dbgs());
                             dbgs() << '\n');
                  LU.DeleteFormula(F);
                  --i;
                  --e;
                  Any = true;
                  break;
                }
              }
          }
        }
      }
      if (Any)
        LU.RecomputeRegs(LUIdx, RegUses);
    }

    LLVM_DEBUG(dbgs() << "After pre-selection:\n"; print_uses(dbgs()));
  }
}

/// When there are many registers for expressions like A, A+1, A+2, etc.,
/// allocate a single register for them.
void LSRInstance::NarrowSearchSpaceByCollapsingUnrolledCode() {
  if (EstimateSearchSpaceComplexity() < ComplexityLimit) 
    return;

  LLVM_DEBUG(
      dbgs() << "The search space is too complex.\n"
                "Narrowing the search space by assuming that uses separated "
                "by a constant offset will use the same registers.\n");

  // This is especially useful for unrolled loops.

  for (size_t LUIdx = 0, NumUses = Uses.size(); LUIdx != NumUses; ++LUIdx) {
    LSRUse &LU = Uses[LUIdx];
    for (const Formula &F : LU.Formulae) {
      if (F.BaseOffset == 0 || (F.Scale != 0 && F.Scale != 1))
        continue;

      LSRUse *LUThatHas = FindUseWithSimilarFormula(F, LU);
      if (!LUThatHas)
        continue;

      if (!reconcileNewOffset(*LUThatHas, F.BaseOffset, /*HasBaseReg=*/ false,
                              LU.Kind, LU.AccessTy))
        continue;

      LLVM_DEBUG(dbgs() << "  Deleting use "; LU.print(dbgs()); dbgs() << '\n');

      LUThatHas->AllFixupsOutsideLoop &= LU.AllFixupsOutsideLoop;

      // Transfer the fixups of LU to LUThatHas.
      for (LSRFixup &Fixup : LU.Fixups) {
        Fixup.Offset += F.BaseOffset;
        LUThatHas->pushFixup(Fixup);
        LLVM_DEBUG(dbgs() << "New fixup has offset " << Fixup.Offset << '\n');
      }

      // Delete formulae from the new use which are no longer legal.
      bool Any = false;
      for (size_t i = 0, e = LUThatHas->Formulae.size(); i != e; ++i) {
        Formula &F = LUThatHas->Formulae[i];
        if (!isLegalUse(TTI, LUThatHas->MinOffset, LUThatHas->MaxOffset,
                        LUThatHas->Kind, LUThatHas->AccessTy, F)) {
          LLVM_DEBUG(dbgs() << "  Deleting "; F.print(dbgs()); dbgs() << '\n');
          LUThatHas->DeleteFormula(F);
          --i;
          --e;
          Any = true;
        }
      }

      if (Any)
        LUThatHas->RecomputeRegs(LUThatHas - &Uses.front(), RegUses);

      // Delete the old use.
      DeleteUse(LU, LUIdx);
      --LUIdx;
      --NumUses;
      break;
    }
  }

  LLVM_DEBUG(dbgs() << "After pre-selection:\n"; print_uses(dbgs()));
}

/// Call FilterOutUndesirableDedicatedRegisters again, if necessary, now that
/// we've done more filtering, as it may be able to find more formulae to
/// eliminate.
void LSRInstance::NarrowSearchSpaceByRefilteringUndesirableDedicatedRegisters(){
  if (EstimateSearchSpaceComplexity() >= ComplexityLimit) {
    LLVM_DEBUG(dbgs() << "The search space is too complex.\n");

    LLVM_DEBUG(dbgs() << "Narrowing the search space by re-filtering out "
                         "undesirable dedicated registers.\n");

    FilterOutUndesirableDedicatedRegisters();

    LLVM_DEBUG(dbgs() << "After pre-selection:\n"; print_uses(dbgs()));
  }
}

/// If a LSRUse has multiple formulae with the same ScaledReg and Scale.
/// Pick the best one and delete the others.
/// This narrowing heuristic is to keep as many formulae with different
/// Scale and ScaledReg pair as possible while narrowing the search space.
/// The benefit is that it is more likely to find out a better solution
/// from a formulae set with more Scale and ScaledReg variations than
/// a formulae set with the same Scale and ScaledReg. The picking winner
/// reg heuristic will often keep the formulae with the same Scale and
/// ScaledReg and filter others, and we want to avoid that if possible.
void LSRInstance::NarrowSearchSpaceByFilterFormulaWithSameScaledReg() {
  if (EstimateSearchSpaceComplexity() < ComplexityLimit)
    return;

  LLVM_DEBUG(
      dbgs() << "The search space is too complex.\n"
                "Narrowing the search space by choosing the best Formula "
                "from the Formulae with the same Scale and ScaledReg.\n");

  // Map the "Scale * ScaledReg" pair to the best formula of current LSRUse.
  using BestFormulaeTy = DenseMap<std::pair<const SCEV *, int64_t>, size_t>;

  BestFormulaeTy BestFormulae;
#ifndef NDEBUG
  bool ChangedFormulae = false;
#endif
  DenseSet<const SCEV *> VisitedRegs;
  SmallPtrSet<const SCEV *, 16> Regs;

  for (size_t LUIdx = 0, NumUses = Uses.size(); LUIdx != NumUses; ++LUIdx) {
    LSRUse &LU = Uses[LUIdx];
    LLVM_DEBUG(dbgs() << "Filtering for use "; LU.print(dbgs());
               dbgs() << '\n');

    // Return true if Formula FA is better than Formula FB.
    auto IsBetterThan = [&](Formula &FA, Formula &FB) {
      // First we will try to choose the Formula with fewer new registers.
      // For a register used by current Formula, the more the register is
      // shared among LSRUses, the less we increase the register number
      // counter of the formula.
      size_t FARegNum = 0;
      for (const SCEV *Reg : FA.BaseRegs) {
        const SmallBitVector &UsedByIndices = RegUses.getUsedByIndices(Reg);
        FARegNum += (NumUses - UsedByIndices.count() + 1);
      }
      size_t FBRegNum = 0;
      for (const SCEV *Reg : FB.BaseRegs) {
        const SmallBitVector &UsedByIndices = RegUses.getUsedByIndices(Reg);
        FBRegNum += (NumUses - UsedByIndices.count() + 1);
      }
      if (FARegNum != FBRegNum)
        return FARegNum < FBRegNum;

      // If the new register numbers are the same, choose the Formula with
      // less Cost.
      Cost CostFA(L, SE, TTI);
      Cost CostFB(L, SE, TTI);
      Regs.clear();
      CostFA.RateFormula(FA, Regs, VisitedRegs, LU);
      Regs.clear();
      CostFB.RateFormula(FB, Regs, VisitedRegs, LU);
      return CostFA.isLess(CostFB);
    };

    bool Any = false;
    for (size_t FIdx = 0, NumForms = LU.Formulae.size(); FIdx != NumForms;
         ++FIdx) {
      Formula &F = LU.Formulae[FIdx];
      if (!F.ScaledReg)
        continue;
      auto P = BestFormulae.insert({{F.ScaledReg, F.Scale}, FIdx});
      if (P.second)
        continue;

      Formula &Best = LU.Formulae[P.first->second];
      if (IsBetterThan(F, Best))
        std::swap(F, Best);
      LLVM_DEBUG(dbgs() << "  Filtering out formula "; F.print(dbgs());
                 dbgs() << "\n"
                           "    in favor of formula ";
                 Best.print(dbgs()); dbgs() << '\n');
#ifndef NDEBUG
      ChangedFormulae = true;
#endif
      LU.DeleteFormula(F);
      --FIdx;
      --NumForms;
      Any = true;
    }
    if (Any)
      LU.RecomputeRegs(LUIdx, RegUses);

    // Reset this to prepare for the next use.
    BestFormulae.clear();
  }

  LLVM_DEBUG(if (ChangedFormulae) {
    dbgs() << "\n"
              "After filtering out undesirable candidates:\n";
    print_uses(dbgs());
  });
}

/// If we are over the complexity limit, filter out any post-inc prefering
/// variables to only post-inc values.
void LSRInstance::NarrowSearchSpaceByFilterPostInc() {
  if (!TTI.shouldFavorPostInc())
    return;
  if (EstimateSearchSpaceComplexity() < ComplexityLimit)
    return;

  LLVM_DEBUG(dbgs() << "The search space is too complex.\n"
                       "Narrowing the search space by choosing the lowest "
                       "register Formula for PostInc Uses.\n");

  for (size_t LUIdx = 0, NumUses = Uses.size(); LUIdx != NumUses; ++LUIdx) {
    LSRUse &LU = Uses[LUIdx];

    if (LU.Kind != LSRUse::Address)
      continue;
    if (!TTI.isIndexedLoadLegal(TTI.MIM_PostInc, LU.AccessTy.getType()) &&
        !TTI.isIndexedStoreLegal(TTI.MIM_PostInc, LU.AccessTy.getType()))
      continue;

    size_t MinRegs = std::numeric_limits<size_t>::max();
    for (const Formula &F : LU.Formulae)
      MinRegs = std::min(F.getNumRegs(), MinRegs);

    bool Any = false;
    for (size_t FIdx = 0, NumForms = LU.Formulae.size(); FIdx != NumForms;
         ++FIdx) {
      Formula &F = LU.Formulae[FIdx];
      if (F.getNumRegs() > MinRegs) {
        LLVM_DEBUG(dbgs() << "  Filtering out formula "; F.print(dbgs());
                   dbgs() << "\n");
        LU.DeleteFormula(F);
        --FIdx;
        --NumForms;
        Any = true;
      }
    }
    if (Any)
      LU.RecomputeRegs(LUIdx, RegUses);

    if (EstimateSearchSpaceComplexity() < ComplexityLimit)
      break;
  }

  LLVM_DEBUG(dbgs() << "After pre-selection:\n"; print_uses(dbgs()));
}

/// The function delete formulas with high registers number expectation.
/// Assuming we don't know the value of each formula (already delete
/// all inefficient), generate probability of not selecting for each
/// register.
/// For example,
/// Use1:
///  reg(a) + reg({0,+,1})
///  reg(a) + reg({-1,+,1}) + 1
///  reg({a,+,1})
/// Use2:
///  reg(b) + reg({0,+,1})
///  reg(b) + reg({-1,+,1}) + 1
///  reg({b,+,1})
/// Use3:
///  reg(c) + reg(b) + reg({0,+,1})
///  reg(c) + reg({b,+,1})
///
/// Probability of not selecting
///                 Use1   Use2    Use3
/// reg(a)         (1/3) *   1   *   1
/// reg(b)           1   * (1/3) * (1/2)
/// reg({0,+,1})   (2/3) * (2/3) * (1/2)
/// reg({-1,+,1})  (2/3) * (2/3) *   1
/// reg({a,+,1})   (2/3) *   1   *   1
/// reg({b,+,1})     1   * (2/3) * (2/3)
/// reg(c)           1   *   1   *   0
///
/// Now count registers number mathematical expectation for each formula:
/// Note that for each use we exclude probability if not selecting for the use.
/// For example for Use1 probability for reg(a) would be just 1 * 1 (excluding
/// probabilty 1/3 of not selecting for Use1).
/// Use1:
///  reg(a) + reg({0,+,1})          1 + 1/3       -- to be deleted
///  reg(a) + reg({-1,+,1}) + 1     1 + 4/9       -- to be deleted
///  reg({a,+,1})                   1
/// Use2:
///  reg(b) + reg({0,+,1})          1/2 + 1/3     -- to be deleted
///  reg(b) + reg({-1,+,1}) + 1     1/2 + 2/3     -- to be deleted
///  reg({b,+,1})                   2/3
/// Use3:
///  reg(c) + reg(b) + reg({0,+,1}) 1 + 1/3 + 4/9 -- to be deleted
///  reg(c) + reg({b,+,1})          1 + 2/3
void LSRInstance::NarrowSearchSpaceByDeletingCostlyFormulas() {
  if (EstimateSearchSpaceComplexity() < ComplexityLimit)
    return;
  // Ok, we have too many of formulae on our hands to conveniently handle.
  // Use a rough heuristic to thin out the list.

  // Set of Regs wich will be 100% used in final solution.
  // Used in each formula of a solution (in example above this is reg(c)).
  // We can skip them in calculations.
  SmallPtrSet<const SCEV *, 4> UniqRegs;
  LLVM_DEBUG(dbgs() << "The search space is too complex.\n");

  // Map each register to probability of not selecting
  DenseMap <const SCEV *, float> RegNumMap;
  for (const SCEV *Reg : RegUses) {
    if (UniqRegs.count(Reg))
      continue;
    float PNotSel = 1;
    for (const LSRUse &LU : Uses) {
      if (!LU.Regs.count(Reg))
        continue;
      float P = LU.getNotSelectedProbability(Reg);
      if (P != 0.0)
        PNotSel *= P;
      else
        UniqRegs.insert(Reg);
    }
    RegNumMap.insert(std::make_pair(Reg, PNotSel));
  }

  LLVM_DEBUG(
      dbgs() << "Narrowing the search space by deleting costly formulas\n");

  // Delete formulas where registers number expectation is high.
  for (size_t LUIdx = 0, NumUses = Uses.size(); LUIdx != NumUses; ++LUIdx) {
    LSRUse &LU = Uses[LUIdx];
    // If nothing to delete - continue.
    if (LU.Formulae.size() < 2)
      continue;
    // This is temporary solution to test performance. Float should be
    // replaced with round independent type (based on integers) to avoid
    // different results for different target builds.
    float FMinRegNum = LU.Formulae[0].getNumRegs();
    float FMinARegNum = LU.Formulae[0].getNumRegs();
    size_t MinIdx = 0;
    for (size_t i = 0, e = LU.Formulae.size(); i != e; ++i) {
      Formula &F = LU.Formulae[i];
      float FRegNum = 0;
      float FARegNum = 0;
      for (const SCEV *BaseReg : F.BaseRegs) {
        if (UniqRegs.count(BaseReg))
          continue;
        FRegNum += RegNumMap[BaseReg] / LU.getNotSelectedProbability(BaseReg);
        if (isa<SCEVAddRecExpr>(BaseReg))
          FARegNum +=
              RegNumMap[BaseReg] / LU.getNotSelectedProbability(BaseReg);
      }
      if (const SCEV *ScaledReg = F.ScaledReg) {
        if (!UniqRegs.count(ScaledReg)) {
          FRegNum +=
              RegNumMap[ScaledReg] / LU.getNotSelectedProbability(ScaledReg);
          if (isa<SCEVAddRecExpr>(ScaledReg))
            FARegNum +=
                RegNumMap[ScaledReg] / LU.getNotSelectedProbability(ScaledReg);
        }
      }
      if (FMinRegNum > FRegNum ||
          (FMinRegNum == FRegNum && FMinARegNum > FARegNum)) {
        FMinRegNum = FRegNum;
        FMinARegNum = FARegNum;
        MinIdx = i;
      }
    }
    LLVM_DEBUG(dbgs() << "  The formula "; LU.Formulae[MinIdx].print(dbgs());
               dbgs() << " with min reg num " << FMinRegNum << '\n');
    if (MinIdx != 0)
      std::swap(LU.Formulae[MinIdx], LU.Formulae[0]);
    while (LU.Formulae.size() != 1) {
      LLVM_DEBUG(dbgs() << "  Deleting "; LU.Formulae.back().print(dbgs());
                 dbgs() << '\n');
      LU.Formulae.pop_back();
    }
    LU.RecomputeRegs(LUIdx, RegUses);
    assert(LU.Formulae.size() == 1 && "Should be exactly 1 min regs formula");
    Formula &F = LU.Formulae[0];
    LLVM_DEBUG(dbgs() << "  Leaving only "; F.print(dbgs()); dbgs() << '\n');
    // When we choose the formula, the regs become unique.
    UniqRegs.insert(F.BaseRegs.begin(), F.BaseRegs.end());
    if (F.ScaledReg)
      UniqRegs.insert(F.ScaledReg);
  }
  LLVM_DEBUG(dbgs() << "After pre-selection:\n"; print_uses(dbgs()));
}

/// Pick a register which seems likely to be profitable, and then in any use
/// which has any reference to that register, delete all formulae which do not
/// reference that register.
void LSRInstance::NarrowSearchSpaceByPickingWinnerRegs() {
  // With all other options exhausted, loop until the system is simple
  // enough to handle.
  SmallPtrSet<const SCEV *, 4> Taken;
  while (EstimateSearchSpaceComplexity() >= ComplexityLimit) {
    // Ok, we have too many of formulae on our hands to conveniently handle.
    // Use a rough heuristic to thin out the list.
    LLVM_DEBUG(dbgs() << "The search space is too complex.\n");

    // Pick the register which is used by the most LSRUses, which is likely
    // to be a good reuse register candidate.
    const SCEV *Best = nullptr;
    unsigned BestNum = 0;
    for (const SCEV *Reg : RegUses) {
      if (Taken.count(Reg))
        continue;
      if (!Best) {
        Best = Reg;
        BestNum = RegUses.getUsedByIndices(Reg).count();
      } else {
        unsigned Count = RegUses.getUsedByIndices(Reg).count();
        if (Count > BestNum) {
          Best = Reg;
          BestNum = Count;
        }
      }
    }
    assert(Best && "Failed to find best LSRUse candidate");

    LLVM_DEBUG(dbgs() << "Narrowing the search space by assuming " << *Best
                      << " will yield profitable reuse.\n");
    Taken.insert(Best);

    // In any use with formulae which references this register, delete formulae
    // which don't reference it.
    for (size_t LUIdx = 0, NumUses = Uses.size(); LUIdx != NumUses; ++LUIdx) {
      LSRUse &LU = Uses[LUIdx];
      if (!LU.Regs.count(Best)) continue;

      bool Any = false;
      for (size_t i = 0, e = LU.Formulae.size(); i != e; ++i) {
        Formula &F = LU.Formulae[i];
        if (!F.referencesReg(Best)) {
          LLVM_DEBUG(dbgs() << "  Deleting "; F.print(dbgs()); dbgs() << '\n');
          LU.DeleteFormula(F);
          --e;
          --i;
          Any = true;
          assert(e != 0 && "Use has no formulae left! Is Regs inconsistent?");
          continue;
        }
      }

      if (Any)
        LU.RecomputeRegs(LUIdx, RegUses);
    }

    LLVM_DEBUG(dbgs() << "After pre-selection:\n"; print_uses(dbgs()));
  }
}

/// If there are an extraordinary number of formulae to choose from, use some
/// rough heuristics to prune down the number of formulae. This keeps the main
/// solver from taking an extraordinary amount of time in some worst-case
/// scenarios.
void LSRInstance::NarrowSearchSpaceUsingHeuristics() {
  NarrowSearchSpaceByDetectingSupersets();
  NarrowSearchSpaceByCollapsingUnrolledCode();
  NarrowSearchSpaceByRefilteringUndesirableDedicatedRegisters();
  if (FilterSameScaledReg)
    NarrowSearchSpaceByFilterFormulaWithSameScaledReg();
  NarrowSearchSpaceByFilterPostInc();
  if (LSRExpNarrow)
    NarrowSearchSpaceByDeletingCostlyFormulas();
  else
    NarrowSearchSpaceByPickingWinnerRegs();
}

/// This is the recursive solver.
void LSRInstance::SolveRecurse(SmallVectorImpl<const Formula *> &Solution,
                               Cost &SolutionCost,
                               SmallVectorImpl<const Formula *> &Workspace,
                               const Cost &CurCost,
                               const SmallPtrSet<const SCEV *, 16> &CurRegs,
                               DenseSet<const SCEV *> &VisitedRegs) const {
  // Some ideas:
  //  - prune more:
  //    - use more aggressive filtering
  //    - sort the formula so that the most profitable solutions are found first
  //    - sort the uses too
  //  - search faster:
  //    - don't compute a cost, and then compare. compare while computing a cost
  //      and bail early.
  //    - track register sets with SmallBitVector

  const LSRUse &LU = Uses[Workspace.size()];

  // If this use references any register that's already a part of the
  // in-progress solution, consider it a requirement that a formula must
  // reference that register in order to be considered. This prunes out
  // unprofitable searching.
  SmallSetVector<const SCEV *, 4> ReqRegs;
  for (const SCEV *S : CurRegs)
    if (LU.Regs.count(S))
      ReqRegs.insert(S);

  SmallPtrSet<const SCEV *, 16> NewRegs;
  Cost NewCost(L, SE, TTI);
  for (const Formula &F : LU.Formulae) {
    // Ignore formulae which may not be ideal in terms of register reuse of
    // ReqRegs.  The formula should use all required registers before
    // introducing new ones.
    // This can sometimes (notably when trying to favour postinc) lead to
    // sub-optimial decisions. There it is best left to the cost modelling to
    // get correct.
    if (!TTI.shouldFavorPostInc() || LU.Kind != LSRUse::Address) {
      int NumReqRegsToFind = std::min(F.getNumRegs(), ReqRegs.size());
      for (const SCEV *Reg : ReqRegs) {
        if ((F.ScaledReg && F.ScaledReg == Reg) ||
            is_contained(F.BaseRegs, Reg)) {
          --NumReqRegsToFind;
          if (NumReqRegsToFind == 0)
            break;
        }
      }
      if (NumReqRegsToFind != 0) {
        // If none of the formulae satisfied the required registers, then we could
        // clear ReqRegs and try again. Currently, we simply give up in this case.
        continue;
      }
    }

    // Evaluate the cost of the current formula. If it's already worse than
    // the current best, prune the search at that point.
    NewCost = CurCost;
    NewRegs = CurRegs;
    NewCost.RateFormula(F, NewRegs, VisitedRegs, LU);
    if (NewCost.isLess(SolutionCost)) {
      Workspace.push_back(&F);
      if (Workspace.size() != Uses.size()) {
        SolveRecurse(Solution, SolutionCost, Workspace, NewCost,
                     NewRegs, VisitedRegs);
        if (F.getNumRegs() == 1 && Workspace.size() == 1)
          VisitedRegs.insert(F.ScaledReg ? F.ScaledReg : F.BaseRegs[0]);
      } else {
        LLVM_DEBUG(dbgs() << "New best at "; NewCost.print(dbgs());
                   dbgs() << ".\nRegs:\n";
                   for (const SCEV *S : NewRegs) dbgs()
                      << "- " << *S << "\n";
                   dbgs() << '\n');

        SolutionCost = NewCost;
        Solution = Workspace;
      }
      Workspace.pop_back();
    }
  }
}

/// Choose one formula from each use. Return the results in the given Solution
/// vector.
void LSRInstance::Solve(SmallVectorImpl<const Formula *> &Solution) const {
  SmallVector<const Formula *, 8> Workspace;
  Cost SolutionCost(L, SE, TTI);
  SolutionCost.Lose();
  Cost CurCost(L, SE, TTI);
  SmallPtrSet<const SCEV *, 16> CurRegs;
  DenseSet<const SCEV *> VisitedRegs;
  Workspace.reserve(Uses.size());

  // SolveRecurse does all the work.
  SolveRecurse(Solution, SolutionCost, Workspace, CurCost,
               CurRegs, VisitedRegs);
  if (Solution.empty()) {
    LLVM_DEBUG(dbgs() << "\nNo Satisfactory Solution\n");
    return;
  }

  // Ok, we've now made all our decisions.
  LLVM_DEBUG(dbgs() << "\n"
                       "The chosen solution requires ";
             SolutionCost.print(dbgs()); dbgs() << ":\n";
             for (size_t i = 0, e = Uses.size(); i != e; ++i) {
               dbgs() << "  ";
               Uses[i].print(dbgs());
               dbgs() << "\n"
                         "    ";
               Solution[i]->print(dbgs());
               dbgs() << '\n';
             });

  assert(Solution.size() == Uses.size() && "Malformed solution!");
}

/// Helper for AdjustInsertPositionForExpand. Climb up the dominator tree far as
/// we can go while still being dominated by the input positions. This helps
/// canonicalize the insert position, which encourages sharing.
BasicBlock::iterator
LSRInstance::HoistInsertPosition(BasicBlock::iterator IP,
                                 const SmallVectorImpl<Instruction *> &Inputs)
                                                                         const {
  Instruction *Tentative = &*IP;
  while (true) {
    bool AllDominate = true;
    Instruction *BetterPos = nullptr;
    // Don't bother attempting to insert before a catchswitch, their basic block
    // cannot have other non-PHI instructions.
    if (isa<CatchSwitchInst>(Tentative))
      return IP;

    for (Instruction *Inst : Inputs) {
      if (Inst == Tentative || !DT.dominates(Inst, Tentative)) {
        AllDominate = false;
        break;
      }
      // Attempt to find an insert position in the middle of the block,
      // instead of at the end, so that it can be used for other expansions.
      if (Tentative->getParent() == Inst->getParent() &&
          (!BetterPos || !DT.dominates(Inst, BetterPos)))
        BetterPos = &*std::next(BasicBlock::iterator(Inst));
    }
    if (!AllDominate)
      break;
    if (BetterPos)
      IP = BetterPos->getIterator();
    else
      IP = Tentative->getIterator();

    const Loop *IPLoop = LI.getLoopFor(IP->getParent());
    unsigned IPLoopDepth = IPLoop ? IPLoop->getLoopDepth() : 0;

    BasicBlock *IDom;
    for (DomTreeNode *Rung = DT.getNode(IP->getParent()); ; ) {
      if (!Rung) return IP;
      Rung = Rung->getIDom();
      if (!Rung) return IP;
      IDom = Rung->getBlock();

      // Don't climb into a loop though.
      const Loop *IDomLoop = LI.getLoopFor(IDom);
      unsigned IDomDepth = IDomLoop ? IDomLoop->getLoopDepth() : 0;
      if (IDomDepth <= IPLoopDepth &&
          (IDomDepth != IPLoopDepth || IDomLoop == IPLoop))
        break;
    }

    Tentative = IDom->getTerminator();
  }

  return IP;
}

/// Determine an input position which will be dominated by the operands and
/// which will dominate the result.
BasicBlock::iterator
LSRInstance::AdjustInsertPositionForExpand(BasicBlock::iterator LowestIP,
                                           const LSRFixup &LF,
                                           const LSRUse &LU,
                                           SCEVExpander &Rewriter) const {
  // Collect some instructions which must be dominated by the
  // expanding replacement. These must be dominated by any operands that
  // will be required in the expansion.
  SmallVector<Instruction *, 4> Inputs;
  if (Instruction *I = dyn_cast<Instruction>(LF.OperandValToReplace))
    Inputs.push_back(I);
  if (LU.Kind == LSRUse::ICmpZero)
    if (Instruction *I =
          dyn_cast<Instruction>(cast<ICmpInst>(LF.UserInst)->getOperand(1)))
      Inputs.push_back(I);
  if (LF.PostIncLoops.count(L)) {
    if (LF.isUseFullyOutsideLoop(L))
      Inputs.push_back(L->getLoopLatch()->getTerminator());
    else
      Inputs.push_back(IVIncInsertPos);
  }
  // The expansion must also be dominated by the increment positions of any
  // loops it for which it is using post-inc mode.
  for (const Loop *PIL : LF.PostIncLoops) {
    if (PIL == L) continue;

    // Be dominated by the loop exit.
    SmallVector<BasicBlock *, 4> ExitingBlocks;
    PIL->getExitingBlocks(ExitingBlocks);
    if (!ExitingBlocks.empty()) {
      BasicBlock *BB = ExitingBlocks[0];
      for (unsigned i = 1, e = ExitingBlocks.size(); i != e; ++i)
        BB = DT.findNearestCommonDominator(BB, ExitingBlocks[i]);
      Inputs.push_back(BB->getTerminator());
    }
  }

  assert(!isa<PHINode>(LowestIP) && !LowestIP->isEHPad()
         && !isa<DbgInfoIntrinsic>(LowestIP) &&
         "Insertion point must be a normal instruction");

  // Then, climb up the immediate dominator tree as far as we can go while
  // still being dominated by the input positions.
  BasicBlock::iterator IP = HoistInsertPosition(LowestIP, Inputs);

  // Don't insert instructions before PHI nodes.
  while (isa<PHINode>(IP)) ++IP;

  // Ignore landingpad instructions.
  while (IP->isEHPad()) ++IP;

  // Ignore debug intrinsics.
  while (isa<DbgInfoIntrinsic>(IP)) ++IP;

  // Set IP below instructions recently inserted by SCEVExpander. This keeps the
  // IP consistent across expansions and allows the previously inserted
  // instructions to be reused by subsequent expansion.
  while (Rewriter.isInsertedInstruction(&*IP) && IP != LowestIP)
    ++IP;

  return IP;
}

/// Emit instructions for the leading candidate expression for this LSRUse (this
/// is called "expanding").
Value *LSRInstance::Expand(const LSRUse &LU, const LSRFixup &LF,
                           const Formula &F, BasicBlock::iterator IP,
                           SCEVExpander &Rewriter,
                           SmallVectorImpl<WeakTrackingVH> &DeadInsts) const {
  if (LU.RigidFormula)
    return LF.OperandValToReplace;

  // Determine an input position which will be dominated by the operands and
  // which will dominate the result.
  IP = AdjustInsertPositionForExpand(IP, LF, LU, Rewriter);
  Rewriter.setInsertPoint(&*IP);

  // Inform the Rewriter if we have a post-increment use, so that it can
  // perform an advantageous expansion.
  Rewriter.setPostInc(LF.PostIncLoops);

  // This is the type that the user actually needs.
  Type *OpTy = LF.OperandValToReplace->getType();
  // This will be the type that we'll initially expand to.
  Type *Ty = F.getType();
  if (!Ty)
    // No type known; just expand directly to the ultimate type.
    Ty = OpTy;
  else if (SE.getEffectiveSCEVType(Ty) == SE.getEffectiveSCEVType(OpTy))
    // Expand directly to the ultimate type if it's the right size.
    Ty = OpTy;
  // This is the type to do integer arithmetic in.
  Type *IntTy = SE.getEffectiveSCEVType(Ty);

  // Build up a list of operands to add together to form the full base.
  SmallVector<const SCEV *, 8> Ops;

  // Expand the BaseRegs portion.
  for (const SCEV *Reg : F.BaseRegs) {
    assert(!Reg->isZero() && "Zero allocated in a base register!");

    // If we're expanding for a post-inc user, make the post-inc adjustment.
    Reg = denormalizeForPostIncUse(Reg, LF.PostIncLoops, SE);
    Ops.push_back(SE.getUnknown(Rewriter.expandCodeFor(Reg, nullptr)));
  }

  // Expand the ScaledReg portion.
  Value *ICmpScaledV = nullptr;
  if (F.Scale != 0) {
    const SCEV *ScaledS = F.ScaledReg;

    // If we're expanding for a post-inc user, make the post-inc adjustment.
    PostIncLoopSet &Loops = const_cast<PostIncLoopSet &>(LF.PostIncLoops);
    ScaledS = denormalizeForPostIncUse(ScaledS, Loops, SE);

    if (LU.Kind == LSRUse::ICmpZero) {
      // Expand ScaleReg as if it was part of the base regs.
      if (F.Scale == 1)
        Ops.push_back(
            SE.getUnknown(Rewriter.expandCodeFor(ScaledS, nullptr)));
      else {
        // An interesting way of "folding" with an icmp is to use a negated
        // scale, which we'll implement by inserting it into the other operand
        // of the icmp.
        assert(F.Scale == -1 &&
               "The only scale supported by ICmpZero uses is -1!");
        ICmpScaledV = Rewriter.expandCodeFor(ScaledS, nullptr);
      }
    } else {
      // Otherwise just expand the scaled register and an explicit scale,
      // which is expected to be matched as part of the address.

      // Flush the operand list to suppress SCEVExpander hoisting address modes.
      // Unless the addressing mode will not be folded.
      if (!Ops.empty() && LU.Kind == LSRUse::Address &&
          isAMCompletelyFolded(TTI, LU, F)) {
        Value *FullV = Rewriter.expandCodeFor(SE.getAddExpr(Ops), nullptr);
        Ops.clear();
        Ops.push_back(SE.getUnknown(FullV));
      }
      ScaledS = SE.getUnknown(Rewriter.expandCodeFor(ScaledS, nullptr));
      if (F.Scale != 1)
        ScaledS =
            SE.getMulExpr(ScaledS, SE.getConstant(ScaledS->getType(), F.Scale));
      Ops.push_back(ScaledS);
    }
  }

  // Expand the GV portion.
  if (F.BaseGV) {
    // Flush the operand list to suppress SCEVExpander hoisting.
    if (!Ops.empty()) {
      Value *FullV = Rewriter.expandCodeFor(SE.getAddExpr(Ops), Ty);
      Ops.clear();
      Ops.push_back(SE.getUnknown(FullV));
    }
    Ops.push_back(SE.getUnknown(F.BaseGV));
  }

  // Flush the operand list to suppress SCEVExpander hoisting of both folded and
  // unfolded offsets. LSR assumes they both live next to their uses.
  if (!Ops.empty()) {
    Value *FullV = Rewriter.expandCodeFor(SE.getAddExpr(Ops), Ty);
    Ops.clear();
    Ops.push_back(SE.getUnknown(FullV));
  }

  // Expand the immediate portion.
  int64_t Offset = (uint64_t)F.BaseOffset + LF.Offset;
  if (Offset != 0) {
    if (LU.Kind == LSRUse::ICmpZero) {
      // The other interesting way of "folding" with an ICmpZero is to use a
      // negated immediate.
      if (!ICmpScaledV)
        ICmpScaledV = ConstantInt::get(IntTy, -(uint64_t)Offset);
      else {
        Ops.push_back(SE.getUnknown(ICmpScaledV));
        ICmpScaledV = ConstantInt::get(IntTy, Offset);
      }
    } else {
      // Just add the immediate values. These again are expected to be matched
      // as part of the address.
      Ops.push_back(SE.getUnknown(ConstantInt::getSigned(IntTy, Offset)));
    }
  }

  // Expand the unfolded offset portion.
  int64_t UnfoldedOffset = F.UnfoldedOffset;
  if (UnfoldedOffset != 0) {
    // Just add the immediate values.
    Ops.push_back(SE.getUnknown(ConstantInt::getSigned(IntTy,
                                                       UnfoldedOffset)));
  }

  // Emit instructions summing all the operands.
  const SCEV *FullS = Ops.empty() ?
                      SE.getConstant(IntTy, 0) :
                      SE.getAddExpr(Ops);
  Value *FullV = Rewriter.expandCodeFor(FullS, Ty);

  // We're done expanding now, so reset the rewriter.
  Rewriter.clearPostInc();

  // An ICmpZero Formula represents an ICmp which we're handling as a
  // comparison against zero. Now that we've expanded an expression for that
  // form, update the ICmp's other operand.
  if (LU.Kind == LSRUse::ICmpZero) {
    ICmpInst *CI = cast<ICmpInst>(LF.UserInst);
    if (auto *OperandIsInstr = dyn_cast<Instruction>(CI->getOperand(1)))
      DeadInsts.emplace_back(OperandIsInstr);
    assert(!F.BaseGV && "ICmp does not support folding a global value and "
                           "a scale at the same time!");
    if (F.Scale == -1) {
      if (ICmpScaledV->getType() != OpTy) {
        Instruction *Cast =
          CastInst::Create(CastInst::getCastOpcode(ICmpScaledV, false,
                                                   OpTy, false),
                           ICmpScaledV, OpTy, "tmp", CI);
        ICmpScaledV = Cast;
      }
      CI->setOperand(1, ICmpScaledV);
    } else {
      // A scale of 1 means that the scale has been expanded as part of the
      // base regs.
      assert((F.Scale == 0 || F.Scale == 1) &&
             "ICmp does not support folding a global value and "
             "a scale at the same time!");
      Constant *C = ConstantInt::getSigned(SE.getEffectiveSCEVType(OpTy),
                                           -(uint64_t)Offset);
      if (C->getType() != OpTy)
        C = ConstantExpr::getCast(CastInst::getCastOpcode(C, false,
                                                          OpTy, false),
                                  C, OpTy);

      CI->setOperand(1, C);
    }
  }

  return FullV;
}

/// Helper for Rewrite. PHI nodes are special because the use of their operands
/// effectively happens in their predecessor blocks, so the expression may need
/// to be expanded in multiple places.
void LSRInstance::RewriteForPHI(
    PHINode *PN, const LSRUse &LU, const LSRFixup &LF, const Formula &F,
    SCEVExpander &Rewriter, SmallVectorImpl<WeakTrackingVH> &DeadInsts) const {
  DenseMap<BasicBlock *, Value *> Inserted;
  for (unsigned i = 0, e = PN->getNumIncomingValues(); i != e; ++i)
    if (PN->getIncomingValue(i) == LF.OperandValToReplace) {
      bool needUpdateFixups = false;
      BasicBlock *BB = PN->getIncomingBlock(i);

      // If this is a critical edge, split the edge so that we do not insert
      // the code on all predecessor/successor paths.  We do this unless this
      // is the canonical backedge for this loop, which complicates post-inc
      // users.
      if (e != 1 && BB->getTerminator()->getNumSuccessors() > 1 &&
          !isa<IndirectBrInst>(BB->getTerminator()) &&
          !isa<CatchSwitchInst>(BB->getTerminator())) {
        BasicBlock *Parent = PN->getParent();
        Loop *PNLoop = LI.getLoopFor(Parent);
        if (!PNLoop || Parent != PNLoop->getHeader()) {
          // Split the critical edge.
          BasicBlock *NewBB = nullptr;
          if (!Parent->isLandingPad()) {
            NewBB =
                SplitCriticalEdge(BB, Parent,
                                  CriticalEdgeSplittingOptions(&DT, &LI, MSSAU)
                                      .setMergeIdenticalEdges()
                                      .setKeepOneInputPHIs());
          } else {
            SmallVector<BasicBlock*, 2> NewBBs;
            SplitLandingPadPredecessors(Parent, BB, "", "", NewBBs, &DT, &LI);
            NewBB = NewBBs[0];
          }
          // If NewBB==NULL, then SplitCriticalEdge refused to split because all
          // phi predecessors are identical. The simple thing to do is skip
          // splitting in this case rather than complicate the API.
          if (NewBB) {
            // If PN is outside of the loop and BB is in the loop, we want to
            // move the block to be immediately before the PHI block, not
            // immediately after BB.
            if (L->contains(BB) && !L->contains(PN))
              NewBB->moveBefore(PN->getParent());

            // Splitting the edge can reduce the number of PHI entries we have.
            e = PN->getNumIncomingValues();
            BB = NewBB;
            i = PN->getBasicBlockIndex(BB);

            needUpdateFixups = true;
          }
        }
      }

      std::pair<DenseMap<BasicBlock *, Value *>::iterator, bool> Pair =
        Inserted.insert(std::make_pair(BB, static_cast<Value *>(nullptr)));
      if (!Pair.second)
        PN->setIncomingValue(i, Pair.first->second);
      else {
        Value *FullV = Expand(LU, LF, F, BB->getTerminator()->getIterator(),
                              Rewriter, DeadInsts);

        // If this is reuse-by-noop-cast, insert the noop cast.
        Type *OpTy = LF.OperandValToReplace->getType();
        if (FullV->getType() != OpTy)
          FullV =
            CastInst::Create(CastInst::getCastOpcode(FullV, false,
                                                     OpTy, false),
                             FullV, LF.OperandValToReplace->getType(),
                             "tmp", BB->getTerminator());

        PN->setIncomingValue(i, FullV);
        Pair.first->second = FullV;
      }

      // If LSR splits critical edge and phi node has other pending
      // fixup operands, we need to update those pending fixups. Otherwise
      // formulae will not be implemented completely and some instructions
      // will not be eliminated.
      if (needUpdateFixups) {
        for (size_t LUIdx = 0, NumUses = Uses.size(); LUIdx != NumUses; ++LUIdx)
          for (LSRFixup &Fixup : Uses[LUIdx].Fixups)
            // If fixup is supposed to rewrite some operand in the phi
            // that was just updated, it may be already moved to
            // another phi node. Such fixup requires update.
            if (Fixup.UserInst == PN) {
              // Check if the operand we try to replace still exists in the
              // original phi.
              bool foundInOriginalPHI = false;
              for (const auto &val : PN->incoming_values())
                if (val == Fixup.OperandValToReplace) {
                  foundInOriginalPHI = true;
                  break;
                }

              // If fixup operand found in original PHI - nothing to do.
              if (foundInOriginalPHI)
                continue;

              // Otherwise it might be moved to another PHI and requires update.
              // If fixup operand not found in any of the incoming blocks that
              // means we have already rewritten it - nothing to do.
              for (const auto &Block : PN->blocks())
                for (BasicBlock::iterator I = Block->begin(); isa<PHINode>(I);
                     ++I) {
                  PHINode *NewPN = cast<PHINode>(I);
                  for (const auto &val : NewPN->incoming_values())
                    if (val == Fixup.OperandValToReplace)
                      Fixup.UserInst = NewPN;
                }
            }
      }
    }
}

/// Emit instructions for the leading candidate expression for this LSRUse (this
/// is called "expanding"), and update the UserInst to reference the newly
/// expanded value.
void LSRInstance::Rewrite(const LSRUse &LU, const LSRFixup &LF,
                          const Formula &F, SCEVExpander &Rewriter,
                          SmallVectorImpl<WeakTrackingVH> &DeadInsts) const {
  // First, find an insertion point that dominates UserInst. For PHI nodes,
  // find the nearest block which dominates all the relevant uses.
  if (PHINode *PN = dyn_cast<PHINode>(LF.UserInst)) {
    RewriteForPHI(PN, LU, LF, F, Rewriter, DeadInsts);
  } else {
    Value *FullV =
      Expand(LU, LF, F, LF.UserInst->getIterator(), Rewriter, DeadInsts);

    // If this is reuse-by-noop-cast, insert the noop cast.
    Type *OpTy = LF.OperandValToReplace->getType();
    if (FullV->getType() != OpTy) {
      Instruction *Cast =
        CastInst::Create(CastInst::getCastOpcode(FullV, false, OpTy, false),
                         FullV, OpTy, "tmp", LF.UserInst);
      FullV = Cast;
    }

    // Update the user. ICmpZero is handled specially here (for now) because
    // Expand may have updated one of the operands of the icmp already, and
    // its new value may happen to be equal to LF.OperandValToReplace, in
    // which case doing replaceUsesOfWith leads to replacing both operands
    // with the same value. TODO: Reorganize this.
    if (LU.Kind == LSRUse::ICmpZero)
      LF.UserInst->setOperand(0, FullV);
    else
      LF.UserInst->replaceUsesOfWith(LF.OperandValToReplace, FullV);
  }

  if (auto *OperandIsInstr = dyn_cast<Instruction>(LF.OperandValToReplace))
    DeadInsts.emplace_back(OperandIsInstr);
}

/// Rewrite all the fixup locations with new values, following the chosen
/// solution.
void LSRInstance::ImplementSolution(
    const SmallVectorImpl<const Formula *> &Solution) {
  // Keep track of instructions we may have made dead, so that
  // we can remove them after we are done working.
  SmallVector<WeakTrackingVH, 16> DeadInsts;

  SCEVExpander Rewriter(SE, L->getHeader()->getModule()->getDataLayout(), "lsr",
                        false);
#ifndef NDEBUG
  Rewriter.setDebugType(DEBUG_TYPE);
#endif
  Rewriter.disableCanonicalMode();
  Rewriter.enableLSRMode();
  Rewriter.setIVIncInsertPos(L, IVIncInsertPos);

  // Mark phi nodes that terminate chains so the expander tries to reuse them.
  for (const IVChain &Chain : IVChainVec) {
    if (PHINode *PN = dyn_cast<PHINode>(Chain.tailUserInst()))
      Rewriter.setChainedPhi(PN);
  }

  // Expand the new value definitions and update the users.
  for (size_t LUIdx = 0, NumUses = Uses.size(); LUIdx != NumUses; ++LUIdx)
    for (const LSRFixup &Fixup : Uses[LUIdx].Fixups) {
      Rewrite(Uses[LUIdx], Fixup, *Solution[LUIdx], Rewriter, DeadInsts);
      Changed = true;
    }

  for (const IVChain &Chain : IVChainVec) {
    GenerateIVChain(Chain, Rewriter, DeadInsts);
    Changed = true;
  }
  // Clean up after ourselves. This must be done before deleting any
  // instructions.
  Rewriter.clear();

  Changed |= RecursivelyDeleteTriviallyDeadInstructionsPermissive(DeadInsts,
                                                                  &TLI, MSSAU);
}

LSRInstance::LSRInstance(Loop *L, IVUsers &IU, ScalarEvolution &SE,
                         DominatorTree &DT, LoopInfo &LI,
                         const TargetTransformInfo &TTI, AssumptionCache &AC,
                         TargetLibraryInfo &TLI, MemorySSAUpdater *MSSAU)
    : IU(IU), SE(SE), DT(DT), LI(LI), AC(AC), TLI(TLI), TTI(TTI), L(L),
      MSSAU(MSSAU), FavorBackedgeIndex(EnableBackedgeIndexing &&
                                       TTI.shouldFavorBackedgeIndex(L)) {
  // If LoopSimplify form is not available, stay out of trouble.
  if (!L->isLoopSimplifyForm())
    return;

  // If there's no interesting work to be done, bail early.
  if (IU.empty()) return;

  // If there's too much analysis to be done, bail early. We won't be able to
  // model the problem anyway.
  unsigned NumUsers = 0;
  for (const IVStrideUse &U : IU) {
    if (++NumUsers > MaxIVUsers) {
      (void)U;
      LLVM_DEBUG(dbgs() << "LSR skipping loop, too many IV Users in " << U
                        << "\n");
      return;
    }
    // Bail out if we have a PHI on an EHPad that gets a value from a
    // CatchSwitchInst.  Because the CatchSwitchInst cannot be split, there is
    // no good place to stick any instructions.
    if (auto *PN = dyn_cast<PHINode>(U.getUser())) {
       auto *FirstNonPHI = PN->getParent()->getFirstNonPHI();
       if (isa<FuncletPadInst>(FirstNonPHI) ||
           isa<CatchSwitchInst>(FirstNonPHI))
         for (BasicBlock *PredBB : PN->blocks())
           if (isa<CatchSwitchInst>(PredBB->getFirstNonPHI()))
             return;
    }
  }

#ifndef NDEBUG
  // All dominating loops must have preheaders, or SCEVExpander may not be able
  // to materialize an AddRecExpr whose Start is an outer AddRecExpr.
  //
  // IVUsers analysis should only create users that are dominated by simple loop
  // headers. Since this loop should dominate all of its users, its user list
  // should be empty if this loop itself is not within a simple loop nest.
  for (DomTreeNode *Rung = DT.getNode(L->getLoopPreheader());
       Rung; Rung = Rung->getIDom()) {
    BasicBlock *BB = Rung->getBlock();
    const Loop *DomLoop = LI.getLoopFor(BB);
    if (DomLoop && DomLoop->getHeader() == BB) {
      assert(DomLoop->getLoopPreheader() && "LSR needs a simplified loop nest");
    }
  }
#endif // DEBUG

  LLVM_DEBUG(dbgs() << "\nLSR on loop ";
             L->getHeader()->printAsOperand(dbgs(), /*PrintType=*/false);
             dbgs() << ":\n");

  // First, perform some low-level loop optimizations.
  OptimizeShadowIV();
  OptimizeLoopTermCond();

  // If loop preparation eliminates all interesting IV users, bail.
  if (IU.empty()) return;

  // Skip nested loops until we can model them better with formulae.
  if (!L->isInnermost()) {
    LLVM_DEBUG(dbgs() << "LSR skipping outer loop " << *L << "\n");
    return;
  }

#if INTEL_CUSTOMIZATION
  // JIRA: CMPLRLLVM-19856
  if(L->getLoopDepth() >= LSRLoopDepthLimit) {
    LLVM_DEBUG(dbgs() << "LSR skipping abnormal deep loop " << *L << "\n");
    return;
  }
#endif // INTEL_CUSTOMIZATION

  // Start collecting data and preparing for the solver.
  // If number of registers is not the major cost, we cannot benefit from the
  // current profitable chain optimization which is based on number of
  // registers.
  // FIXME: add profitable chain optimization for other kinds major cost, for
  // example number of instructions.
  if (TTI.isNumRegsMajorCostOfLSR() || StressIVChain)
    CollectChains();
  CollectInterestingTypesAndFactors();
  CollectFixupsAndInitialFormulae();
  CollectLoopInvariantFixupsAndFormulae();

  if (Uses.empty())
    return;

  LLVM_DEBUG(dbgs() << "LSR found " << Uses.size() << " uses:\n";
             print_uses(dbgs()));

  // Now use the reuse data to generate a bunch of interesting ways
  // to formulate the values needed for the uses.
  GenerateAllReuseFormulae();

  FilterOutUndesirableDedicatedRegisters();
  NarrowSearchSpaceUsingHeuristics();

  SmallVector<const Formula *, 8> Solution;
  Solve(Solution);

  // Release memory that is no longer needed.
  Factors.clear();
  Types.clear();
  RegUses.clear();

  if (Solution.empty())
    return;

#ifndef NDEBUG
  // Formulae should be legal.
  for (const LSRUse &LU : Uses) {
    for (const Formula &F : LU.Formulae)
      assert(isLegalUse(TTI, LU.MinOffset, LU.MaxOffset, LU.Kind, LU.AccessTy,
                        F) && "Illegal formula generated!");
  };
#endif

  // Now that we've decided what we want, make it so.
  ImplementSolution(Solution);
}

#if !defined(NDEBUG) || defined(LLVM_ENABLE_DUMP)
void LSRInstance::print_factors_and_types(raw_ostream &OS) const {
  if (Factors.empty() && Types.empty()) return;

  OS << "LSR has identified the following interesting factors and types: ";
  bool First = true;

  for (int64_t Factor : Factors) {
    if (!First) OS << ", ";
    First = false;
    OS << '*' << Factor;
  }

  for (Type *Ty : Types) {
    if (!First) OS << ", ";
    First = false;
    OS << '(' << *Ty << ')';
  }
  OS << '\n';
}

void LSRInstance::print_fixups(raw_ostream &OS) const {
  OS << "LSR is examining the following fixup sites:\n";
  for (const LSRUse &LU : Uses)
    for (const LSRFixup &LF : LU.Fixups) {
      dbgs() << "  ";
      LF.print(OS);
      OS << '\n';
    }
}

void LSRInstance::print_uses(raw_ostream &OS) const {
  OS << "LSR is examining the following uses:\n";
  for (const LSRUse &LU : Uses) {
    dbgs() << "  ";
    LU.print(OS);
    OS << '\n';
    for (const Formula &F : LU.Formulae) {
      OS << "    ";
      F.print(OS);
      OS << '\n';
    }
  }
}

void LSRInstance::print(raw_ostream &OS) const {
  print_factors_and_types(OS);
  print_fixups(OS);
  print_uses(OS);
}

LLVM_DUMP_METHOD void LSRInstance::dump() const {
  print(errs()); errs() << '\n';
}
#endif

namespace {

class LoopStrengthReduce : public LoopPass {
public:
  static char ID; // Pass ID, replacement for typeid

  LoopStrengthReduce();

private:
  bool runOnLoop(Loop *L, LPPassManager &LPM) override;
  void getAnalysisUsage(AnalysisUsage &AU) const override;
};

} // end anonymous namespace

LoopStrengthReduce::LoopStrengthReduce() : LoopPass(ID) {
  initializeLoopStrengthReducePass(*PassRegistry::getPassRegistry());
}

void LoopStrengthReduce::getAnalysisUsage(AnalysisUsage &AU) const {
  // We split critical edges, so we change the CFG.  However, we do update
  // many analyses if they are around.
  AU.addPreservedID(LoopSimplifyID);

  AU.addRequired<LoopInfoWrapperPass>();
  AU.addPreserved<LoopInfoWrapperPass>();
  AU.addRequiredID(LoopSimplifyID);
  AU.addRequired<DominatorTreeWrapperPass>();
  AU.addPreserved<DominatorTreeWrapperPass>();
  AU.addRequired<ScalarEvolutionWrapperPass>();
  AU.addPreserved<ScalarEvolutionWrapperPass>();
  AU.addRequired<AssumptionCacheTracker>();
  AU.addRequired<TargetLibraryInfoWrapperPass>();
  // Requiring LoopSimplify a second time here prevents IVUsers from running
  // twice, since LoopSimplify was invalidated by running ScalarEvolution.
  AU.addRequiredID(LoopSimplifyID);
  AU.addRequired<IVUsersWrapperPass>();
  AU.addPreserved<IVUsersWrapperPass>();
  AU.addRequired<TargetTransformInfoWrapperPass>();
  AU.addPreserved<MemorySSAWrapperPass>();
}

using EqualValues = SmallVector<std::tuple<WeakVH, int64_t, DIExpression *>, 4>;
using EqualValuesMap = DenseMap<DbgValueInst *, EqualValues>;

static void DbgGatherEqualValues(Loop *L, ScalarEvolution &SE,
                                 EqualValuesMap &DbgValueToEqualSet) {
  for (auto &B : L->getBlocks()) {
    for (auto &I : *B) {
      auto DVI = dyn_cast<DbgValueInst>(&I);
      if (!DVI)
        continue;
      auto V = DVI->getVariableLocation();
      if (!V || !SE.isSCEVable(V->getType()))
        continue;
      auto DbgValueSCEV = SE.getSCEV(V);
      EqualValues EqSet;
      for (PHINode &Phi : L->getHeader()->phis()) {
        if (V->getType() != Phi.getType())
          continue;
        if (!SE.isSCEVable(Phi.getType()))
          continue;
        auto PhiSCEV = SE.getSCEV(&Phi);
        Optional<APInt> Offset =
                SE.computeConstantDifference(DbgValueSCEV, PhiSCEV);
        if (Offset && Offset->getMinSignedBits() <= 64)
          EqSet.emplace_back(std::make_tuple(
              &Phi, Offset.getValue().getSExtValue(), DVI->getExpression()));
      }
      DbgValueToEqualSet[DVI] = std::move(EqSet);
    }
  }
}

static void DbgApplyEqualValues(EqualValuesMap &DbgValueToEqualSet) {
  for (auto A : DbgValueToEqualSet) {
    auto DVI = A.first;
    // Only update those that are now undef.
    if (!isa_and_nonnull<UndefValue>(DVI->getVariableLocation()))
      continue;
    for (auto EV : A.second) {
      auto V = std::get<WeakVH>(EV);
      if (!V)
        continue;
      auto DbgDIExpr = std::get<DIExpression *>(EV);
      auto Offset = std::get<int64_t>(EV);
      auto &Ctx = DVI->getContext();
      DVI->setOperand(0, MetadataAsValue::get(Ctx, ValueAsMetadata::get(V)));
      if (Offset) {
        SmallVector<uint64_t, 8> Ops;
        DIExpression::appendOffset(Ops, Offset);
        DbgDIExpr = DIExpression::prependOpcodes(DbgDIExpr, Ops, true);
      }
      DVI->setOperand(2, MetadataAsValue::get(Ctx, DbgDIExpr));
      break;
    }
  }
}

static bool ReduceLoopStrength(Loop *L, IVUsers &IU, ScalarEvolution &SE,
                               DominatorTree &DT, LoopInfo &LI,
                               const TargetTransformInfo &TTI,
                               AssumptionCache &AC, TargetLibraryInfo &TLI,
                               MemorySSA *MSSA) {

  bool Changed = false;
  std::unique_ptr<MemorySSAUpdater> MSSAU;
  if (MSSA)
    MSSAU = std::make_unique<MemorySSAUpdater>(MSSA);

  // Run the main LSR transformation.
  Changed |=
      LSRInstance(L, IU, SE, DT, LI, TTI, AC, TLI, MSSAU.get()).getChanged();

  // Debug preservation - before we start removing anything create equivalence
  // sets for the llvm.dbg.value intrinsics.
  EqualValuesMap DbgValueToEqualSet;
  DbgGatherEqualValues(L, SE, DbgValueToEqualSet);

  // Remove any extra phis created by processing inner loops.
  Changed |= DeleteDeadPHIs(L->getHeader(), &TLI, MSSAU.get());
  if (EnablePhiElim && L->isLoopSimplifyForm()) {
    SmallVector<WeakTrackingVH, 16> DeadInsts;
    const DataLayout &DL = L->getHeader()->getModule()->getDataLayout();
    SCEVExpander Rewriter(SE, DL, "lsr", false);
#ifndef NDEBUG
    Rewriter.setDebugType(DEBUG_TYPE);
#endif
    unsigned numFolded = Rewriter.replaceCongruentIVs(L, &DT, DeadInsts, &TTI);
    if (numFolded) {
      Changed = true;
      RecursivelyDeleteTriviallyDeadInstructionsPermissive(DeadInsts, &TLI,
                                                           MSSAU.get());
      DeleteDeadPHIs(L->getHeader(), &TLI, MSSAU.get());
    }
  }

  DbgApplyEqualValues(DbgValueToEqualSet);

  return Changed;
}

bool LoopStrengthReduce::runOnLoop(Loop *L, LPPassManager & /*LPM*/) {
  if (skipLoop(L))
    return false;

  auto &IU = getAnalysis<IVUsersWrapperPass>().getIU();
  auto &SE = getAnalysis<ScalarEvolutionWrapperPass>().getSE();
  auto &DT = getAnalysis<DominatorTreeWrapperPass>().getDomTree();
  auto &LI = getAnalysis<LoopInfoWrapperPass>().getLoopInfo();
  const auto &TTI = getAnalysis<TargetTransformInfoWrapperPass>().getTTI(
      *L->getHeader()->getParent());
  auto &AC = getAnalysis<AssumptionCacheTracker>().getAssumptionCache(
      *L->getHeader()->getParent());
  auto &TLI = getAnalysis<TargetLibraryInfoWrapperPass>().getTLI(
      *L->getHeader()->getParent());
  auto *MSSAAnalysis = getAnalysisIfAvailable<MemorySSAWrapperPass>();
  MemorySSA *MSSA = nullptr;
  if (MSSAAnalysis)
    MSSA = &MSSAAnalysis->getMSSA();
  return ReduceLoopStrength(L, IU, SE, DT, LI, TTI, AC, TLI, MSSA);
}

PreservedAnalyses LoopStrengthReducePass::run(Loop &L, LoopAnalysisManager &AM,
                                              LoopStandardAnalysisResults &AR,
                                              LPMUpdater &) {
  if (!ReduceLoopStrength(&L, AM.getResult<IVUsersAnalysis>(L, AR), AR.SE,
                          AR.DT, AR.LI, AR.TTI, AR.AC, AR.TLI, AR.MSSA))
    return PreservedAnalyses::all();

  auto PA = getLoopPassPreservedAnalyses();
  if (AR.MSSA)
    PA.preserve<MemorySSAAnalysis>();
  return PA;
}

char LoopStrengthReduce::ID = 0;

INITIALIZE_PASS_BEGIN(LoopStrengthReduce, "loop-reduce",
                      "Loop Strength Reduction", false, false)
INITIALIZE_PASS_DEPENDENCY(TargetTransformInfoWrapperPass)
INITIALIZE_PASS_DEPENDENCY(DominatorTreeWrapperPass)
INITIALIZE_PASS_DEPENDENCY(ScalarEvolutionWrapperPass)
INITIALIZE_PASS_DEPENDENCY(IVUsersWrapperPass)
INITIALIZE_PASS_DEPENDENCY(LoopInfoWrapperPass)
INITIALIZE_PASS_DEPENDENCY(LoopSimplify)
INITIALIZE_PASS_END(LoopStrengthReduce, "loop-reduce",
                    "Loop Strength Reduction", false, false)

Pass *llvm::createLoopStrengthReducePass() { return new LoopStrengthReduce(); }<|MERGE_RESOLUTION|>--- conflicted
+++ resolved
@@ -1265,12 +1265,8 @@
     // for now LSR only handles innermost loops).
     if (AR->getLoop() != L) {
       // If the AddRec exists, consider it's register free and leave it alone.
-<<<<<<< HEAD
       if (isExistingPhi(AR, *SE, PhiSCEVCache) && // INTEL
-          AMK != TTI::AMK_PostIndexed)            // INTEL
-=======
-      if (isExistingPhi(AR, *SE) && !TTI->shouldFavorPostInc())
->>>>>>> effc3b07
+          !TTI->shouldFavorPostInc())             // INTEL
         return;
 
       // It is bad to allow LSR for current loop to add induction variables
