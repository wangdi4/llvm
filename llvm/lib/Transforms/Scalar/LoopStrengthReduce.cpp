//===- LoopStrengthReduce.cpp - Strength Reduce IVs in Loops --------------===//
//
// Part of the LLVM Project, under the Apache License v2.0 with LLVM Exceptions.
// See https://llvm.org/LICENSE.txt for license information.
// SPDX-License-Identifier: Apache-2.0 WITH LLVM-exception
//
//===----------------------------------------------------------------------===//
//
// This transformation analyzes and transforms the induction variables (and
// computations derived from them) into forms suitable for efficient execution
// on the target.
//
// This pass performs a strength reduction on array references inside loops that
// have as one or more of their components the loop induction variable, it
// rewrites expressions to take advantage of scaled-index addressing modes
// available on the target, and it performs a variety of other optimizations
// related to loop induction variables.
//
// Terminology note: this code has a lot of handling for "post-increment" or
// "post-inc" users. This is not talking about post-increment addressing modes;
// it is instead talking about code like this:
//
//   %i = phi [ 0, %entry ], [ %i.next, %latch ]
//   ...
//   %i.next = add %i, 1
//   %c = icmp eq %i.next, %n
//
// The SCEV for %i is {0,+,1}<%L>. The SCEV for %i.next is {1,+,1}<%L>, however
// it's useful to think about these as the same register, with some uses using
// the value of the register before the add and some using it after. In this
// example, the icmp is a post-increment user, since it uses %i.next, which is
// the value of the induction variable after the increment. The other common
// case of post-increment users is users outside the loop.
//
// TODO: More sophistication in the way Formulae are generated and filtered.
//
// TODO: Handle multiple loops at a time.
//
// TODO: Should the addressing mode BaseGV be changed to a ConstantExpr instead
//       of a GlobalValue?
//
// TODO: When truncation is free, truncate ICmp users' operands to make it a
//       smaller encoding (on x86 at least).
//
// TODO: When a negated register is used by an add (such as in a list of
//       multiple base registers, or as the increment expression in an addrec),
//       we may not actually need both reg and (-1 * reg) in registers; the
//       negation can be implemented by using a sub instead of an add. The
//       lack of support for taking this into consideration when making
//       register pressure decisions is partly worked around by the "Special"
//       use kind.
//
//===----------------------------------------------------------------------===//

#include "llvm/Transforms/Scalar/LoopStrengthReduce.h"
#include "llvm/ADT/APInt.h"
#include "llvm/ADT/DenseMap.h"
#include "llvm/ADT/DenseSet.h"
#include "llvm/ADT/Hashing.h"
#include "llvm/ADT/PointerIntPair.h"
#include "llvm/ADT/STLExtras.h"
#include "llvm/ADT/SetVector.h"
#include "llvm/ADT/SmallBitVector.h"
#include "llvm/ADT/SmallPtrSet.h"
#include "llvm/ADT/SmallSet.h"
#include "llvm/ADT/SmallVector.h"
#include "llvm/ADT/iterator_range.h"
#include "llvm/Analysis/AssumptionCache.h"
#include "llvm/Analysis/IVUsers.h"
#include "llvm/Analysis/LoopAnalysisManager.h"
#include "llvm/Analysis/LoopInfo.h"
#include "llvm/Analysis/LoopPass.h"
#include "llvm/Analysis/MemorySSA.h"
#include "llvm/Analysis/MemorySSAUpdater.h"
#include "llvm/Analysis/ScalarEvolution.h"
#include "llvm/Analysis/ScalarEvolutionExpressions.h"
#include "llvm/Analysis/ScalarEvolutionNormalization.h"
#include "llvm/Analysis/TargetLibraryInfo.h"
#include "llvm/Analysis/TargetTransformInfo.h"
#include "llvm/Config/llvm-config.h"
#include "llvm/IR/BasicBlock.h"
#include "llvm/IR/Constant.h"
#include "llvm/IR/Constants.h"
#include "llvm/IR/DebugInfoMetadata.h"
#include "llvm/IR/DerivedTypes.h"
#include "llvm/IR/Dominators.h"
#include "llvm/IR/GlobalValue.h"
#include "llvm/IR/IRBuilder.h"
#include "llvm/IR/InstrTypes.h"
#include "llvm/IR/Instruction.h"
#include "llvm/IR/Instructions.h"
#include "llvm/IR/IntrinsicInst.h"
#include "llvm/IR/Intrinsics.h"
#include "llvm/IR/Module.h"
#include "llvm/IR/OperandTraits.h"
#include "llvm/IR/Operator.h"
#include "llvm/IR/PassManager.h"
#include "llvm/IR/Type.h"
#include "llvm/IR/Use.h"
#include "llvm/IR/User.h"
#include "llvm/IR/Value.h"
#include "llvm/IR/ValueHandle.h"
#include "llvm/InitializePasses.h"
#include "llvm/Pass.h"
#include "llvm/Support/Casting.h"
#include "llvm/Support/CommandLine.h"
#include "llvm/Support/Compiler.h"
#include "llvm/Support/Debug.h"
#include "llvm/Support/ErrorHandling.h"
#include "llvm/Support/MathExtras.h"
#include "llvm/Support/raw_ostream.h"
#include "llvm/Transforms/Scalar.h"
#include "llvm/Transforms/Utils.h"
#include "llvm/Transforms/Utils/BasicBlockUtils.h"
#include "llvm/Transforms/Utils/Local.h"
#include "llvm/Transforms/Utils/ScalarEvolutionExpander.h"
#include <algorithm>
#include <cassert>
#include <cstddef>
#include <cstdint>
#include <cstdlib>
#include <iterator>
#include <limits>
#include <map>
#include <numeric>
#include <utility>

using namespace llvm;

#define DEBUG_TYPE "loop-reduce"

/// MaxIVUsers is an arbitrary threshold that provides an early opportunity for
/// bail out. This threshold is far beyond the number of users that LSR can
/// conceivably solve, so it should not affect generated code, but catches the
/// worst cases before LSR burns too much compile time and stack space.
static const unsigned MaxIVUsers = 200;

// Temporary flag to cleanup congruent phis after LSR phi expansion.
// It's currently disabled until we can determine whether it's truly useful or
// not. The flag should be removed after the v3.0 release.
// This is now needed for ivchains.
static cl::opt<bool> EnablePhiElim(
  "enable-lsr-phielim", cl::Hidden, cl::init(true),
  cl::desc("Enable LSR phi elimination"));

// The flag adds instruction count to solutions cost comparision.
static cl::opt<bool> InsnsCost(
  "lsr-insns-cost", cl::Hidden, cl::init(true),
  cl::desc("Add instruction count to a LSR cost model"));

// Flag to choose how to narrow complex lsr solution
static cl::opt<bool> LSRExpNarrow(
  "lsr-exp-narrow", cl::Hidden, cl::init(false),
  cl::desc("Narrow LSR complex solution using"
           " expectation of registers number"));

// Flag to narrow search space by filtering non-optimal formulae with
// the same ScaledReg and Scale.
static cl::opt<bool> FilterSameScaledReg(
    "lsr-filter-same-scaled-reg", cl::Hidden, cl::init(true),
    cl::desc("Narrow LSR search space by filtering non-optimal formulae"
             " with the same ScaledReg and Scale"));

static cl::opt<bool> EnableBackedgeIndexing(
  "lsr-backedge-indexing", cl::Hidden, cl::init(true),
  cl::desc("Enable the generation of cross iteration indexed memops"));

static cl::opt<unsigned> ComplexityLimit(
  "lsr-complexity-limit", cl::Hidden,
  cl::init(std::numeric_limits<uint16_t>::max()),
  cl::desc("LSR search space complexity limit"));

static cl::opt<unsigned> SetupCostDepthLimit(
    "lsr-setupcost-depth-limit", cl::Hidden, cl::init(7),
    cl::desc("The limit on recursion depth for LSRs setup cost"));

#ifndef NDEBUG
// Stress test IV chain generation.
static cl::opt<bool> StressIVChain(
  "stress-ivchain", cl::Hidden, cl::init(false),
  cl::desc("Stress test LSR IV chains"));
#else
static bool StressIVChain = false;
#endif

#if INTEL_CUSTOMIZATION
// LSR on abnormal deep loop can significantly increase register pressure.
static cl::opt<unsigned> LSRLoopDepthLimit(
  "lsr-loop-depth-limit", cl::Hidden,
  cl::init(57),
  cl::desc("LSR loop depth limit"));
#endif // INTEL_CUSTOMIZATION

namespace {

struct MemAccessTy {
  /// Used in situations where the accessed memory type is unknown.
  static const unsigned UnknownAddressSpace =
      std::numeric_limits<unsigned>::max();

  Type *MemTy = nullptr;
  unsigned AddrSpace = UnknownAddressSpace;

  MemAccessTy() = default;
  MemAccessTy(Type *Ty, unsigned AS) : MemTy(Ty), AddrSpace(AS) {}

  bool operator==(MemAccessTy Other) const {
    return MemTy == Other.MemTy && AddrSpace == Other.AddrSpace;
  }

  bool operator!=(MemAccessTy Other) const { return !(*this == Other); }

  static MemAccessTy getUnknown(LLVMContext &Ctx,
                                unsigned AS = UnknownAddressSpace) {
    return MemAccessTy(Type::getVoidTy(Ctx), AS);
  }

  Type *getType() { return MemTy; }
};

/// This class holds data which is used to order reuse candidates.
class RegSortData {
public:
  /// This represents the set of LSRUse indices which reference
  /// a particular register.
  SmallBitVector UsedByIndices;

  void print(raw_ostream &OS) const;
  void dump() const;
};

} // end anonymous namespace

#if !defined(NDEBUG) || defined(LLVM_ENABLE_DUMP)
void RegSortData::print(raw_ostream &OS) const {
  OS << "[NumUses=" << UsedByIndices.count() << ']';
}

LLVM_DUMP_METHOD void RegSortData::dump() const {
  print(errs()); errs() << '\n';
}
#endif

namespace {

/// Map register candidates to information about how they are used.
class RegUseTracker {
  using RegUsesTy = DenseMap<const SCEV *, RegSortData>;

  RegUsesTy RegUsesMap;
  SmallVector<const SCEV *, 16> RegSequence;

public:
  void countRegister(const SCEV *Reg, size_t LUIdx);
  void dropRegister(const SCEV *Reg, size_t LUIdx);
  void swapAndDropUse(size_t LUIdx, size_t LastLUIdx);

  bool isRegUsedByUsesOtherThan(const SCEV *Reg, size_t LUIdx) const;

  const SmallBitVector &getUsedByIndices(const SCEV *Reg) const;

  void clear();

  using iterator = SmallVectorImpl<const SCEV *>::iterator;
  using const_iterator = SmallVectorImpl<const SCEV *>::const_iterator;

  iterator begin() { return RegSequence.begin(); }
  iterator end()   { return RegSequence.end(); }
  const_iterator begin() const { return RegSequence.begin(); }
  const_iterator end() const   { return RegSequence.end(); }
};

} // end anonymous namespace

void
RegUseTracker::countRegister(const SCEV *Reg, size_t LUIdx) {
  std::pair<RegUsesTy::iterator, bool> Pair =
    RegUsesMap.insert(std::make_pair(Reg, RegSortData()));
  RegSortData &RSD = Pair.first->second;
  if (Pair.second)
    RegSequence.push_back(Reg);
  RSD.UsedByIndices.resize(std::max(RSD.UsedByIndices.size(), LUIdx + 1));
  RSD.UsedByIndices.set(LUIdx);
}

void
RegUseTracker::dropRegister(const SCEV *Reg, size_t LUIdx) {
  RegUsesTy::iterator It = RegUsesMap.find(Reg);
  assert(It != RegUsesMap.end());
  RegSortData &RSD = It->second;
  assert(RSD.UsedByIndices.size() > LUIdx);
  RSD.UsedByIndices.reset(LUIdx);
}

void
RegUseTracker::swapAndDropUse(size_t LUIdx, size_t LastLUIdx) {
  assert(LUIdx <= LastLUIdx);

  // Update RegUses. The data structure is not optimized for this purpose;
  // we must iterate through it and update each of the bit vectors.
  for (auto &Pair : RegUsesMap) {
    SmallBitVector &UsedByIndices = Pair.second.UsedByIndices;
    if (LUIdx < UsedByIndices.size())
      UsedByIndices[LUIdx] =
        LastLUIdx < UsedByIndices.size() ? UsedByIndices[LastLUIdx] : false;
    UsedByIndices.resize(std::min(UsedByIndices.size(), LastLUIdx));
  }
}

bool
RegUseTracker::isRegUsedByUsesOtherThan(const SCEV *Reg, size_t LUIdx) const {
  RegUsesTy::const_iterator I = RegUsesMap.find(Reg);
  if (I == RegUsesMap.end())
    return false;
  const SmallBitVector &UsedByIndices = I->second.UsedByIndices;
  int i = UsedByIndices.find_first();
  if (i == -1) return false;
  if ((size_t)i != LUIdx) return true;
  return UsedByIndices.find_next(i) != -1;
}

const SmallBitVector &RegUseTracker::getUsedByIndices(const SCEV *Reg) const {
  RegUsesTy::const_iterator I = RegUsesMap.find(Reg);
  assert(I != RegUsesMap.end() && "Unknown register!");
  return I->second.UsedByIndices;
}

void RegUseTracker::clear() {
  RegUsesMap.clear();
  RegSequence.clear();
}

namespace {

/// This class holds information that describes a formula for computing
/// satisfying a use. It may include broken-out immediates and scaled registers.
struct Formula {
  /// Global base address used for complex addressing.
  GlobalValue *BaseGV = nullptr;

  /// Base offset for complex addressing.
  int64_t BaseOffset = 0;

  /// Whether any complex addressing has a base register.
  bool HasBaseReg = false;

  /// The scale of any complex addressing.
  int64_t Scale = 0;

  /// The list of "base" registers for this use. When this is non-empty. The
  /// canonical representation of a formula is
  /// 1. BaseRegs.size > 1 implies ScaledReg != NULL and
  /// 2. ScaledReg != NULL implies Scale != 1 || !BaseRegs.empty().
  /// 3. The reg containing recurrent expr related with currect loop in the
  /// formula should be put in the ScaledReg.
  /// #1 enforces that the scaled register is always used when at least two
  /// registers are needed by the formula: e.g., reg1 + reg2 is reg1 + 1 * reg2.
  /// #2 enforces that 1 * reg is reg.
  /// #3 ensures invariant regs with respect to current loop can be combined
  /// together in LSR codegen.
  /// This invariant can be temporarily broken while building a formula.
  /// However, every formula inserted into the LSRInstance must be in canonical
  /// form.
  SmallVector<const SCEV *, 4> BaseRegs;

  /// The 'scaled' register for this use. This should be non-null when Scale is
  /// not zero.
  const SCEV *ScaledReg = nullptr;

  /// An additional constant offset which added near the use. This requires a
  /// temporary register, but the offset itself can live in an add immediate
  /// field rather than a register.
  int64_t UnfoldedOffset = 0;

  Formula() = default;

  void initialMatch(const SCEV *S, Loop *L, ScalarEvolution &SE);

  bool isCanonical(const Loop &L) const;

  void canonicalize(const Loop &L);

  bool unscale();

  bool hasZeroEnd() const;

  size_t getNumRegs() const;
  Type *getType() const;

  void deleteBaseReg(const SCEV *&S);

  bool referencesReg(const SCEV *S) const;
  bool hasRegsUsedByUsesOtherThan(size_t LUIdx,
                                  const RegUseTracker &RegUses) const;

  void print(raw_ostream &OS) const;
  void dump() const;
};

} // end anonymous namespace

/// Recursion helper for initialMatch.
static void DoInitialMatch(const SCEV *S, Loop *L,
                           SmallVectorImpl<const SCEV *> &Good,
                           SmallVectorImpl<const SCEV *> &Bad,
                           ScalarEvolution &SE) {
  // Collect expressions which properly dominate the loop header.
  if (SE.properlyDominates(S, L->getHeader())) {
    Good.push_back(S);
    return;
  }

  // Look at add operands.
  if (const SCEVAddExpr *Add = dyn_cast<SCEVAddExpr>(S)) {
    for (const SCEV *S : Add->operands())
      DoInitialMatch(S, L, Good, Bad, SE);
    return;
  }

  // Look at addrec operands.
  if (const SCEVAddRecExpr *AR = dyn_cast<SCEVAddRecExpr>(S))
    if (!AR->getStart()->isZero() && AR->isAffine()) {
      DoInitialMatch(AR->getStart(), L, Good, Bad, SE);
      DoInitialMatch(SE.getAddRecExpr(SE.getConstant(AR->getType(), 0),
                                      AR->getStepRecurrence(SE),
                                      // FIXME: AR->getNoWrapFlags()
                                      AR->getLoop(), SCEV::FlagAnyWrap),
                     L, Good, Bad, SE);
      return;
    }

  // Handle a multiplication by -1 (negation) if it didn't fold.
  if (const SCEVMulExpr *Mul = dyn_cast<SCEVMulExpr>(S))
    if (Mul->getOperand(0)->isAllOnesValue()) {
      SmallVector<const SCEV *, 4> Ops(drop_begin(Mul->operands()));
      const SCEV *NewMul = SE.getMulExpr(Ops);

      SmallVector<const SCEV *, 4> MyGood;
      SmallVector<const SCEV *, 4> MyBad;
      DoInitialMatch(NewMul, L, MyGood, MyBad, SE);
      const SCEV *NegOne = SE.getSCEV(ConstantInt::getAllOnesValue(
        SE.getEffectiveSCEVType(NewMul->getType())));
      for (const SCEV *S : MyGood)
        Good.push_back(SE.getMulExpr(NegOne, S));
      for (const SCEV *S : MyBad)
        Bad.push_back(SE.getMulExpr(NegOne, S));
      return;
    }

  // Ok, we can't do anything interesting. Just stuff the whole thing into a
  // register and hope for the best.
  Bad.push_back(S);
}

/// Incorporate loop-variant parts of S into this Formula, attempting to keep
/// all loop-invariant and loop-computable values in a single base register.
void Formula::initialMatch(const SCEV *S, Loop *L, ScalarEvolution &SE) {
  SmallVector<const SCEV *, 4> Good;
  SmallVector<const SCEV *, 4> Bad;
  DoInitialMatch(S, L, Good, Bad, SE);
  if (!Good.empty()) {
    const SCEV *Sum = SE.getAddExpr(Good);
    if (!Sum->isZero())
      BaseRegs.push_back(Sum);
    HasBaseReg = true;
  }
  if (!Bad.empty()) {
    const SCEV *Sum = SE.getAddExpr(Bad);
    if (!Sum->isZero())
      BaseRegs.push_back(Sum);
    HasBaseReg = true;
  }
  canonicalize(*L);
}

/// Check whether or not this formula satisfies the canonical
/// representation.
/// \see Formula::BaseRegs.
bool Formula::isCanonical(const Loop &L) const {
  if (!ScaledReg)
    return BaseRegs.size() <= 1;

  if (Scale != 1)
    return true;

  if (Scale == 1 && BaseRegs.empty())
    return false;

  const SCEVAddRecExpr *SAR = dyn_cast<const SCEVAddRecExpr>(ScaledReg);
  if (SAR && SAR->getLoop() == &L)
    return true;

  // If ScaledReg is not a recurrent expr, or it is but its loop is not current
  // loop, meanwhile BaseRegs contains a recurrent expr reg related with current
  // loop, we want to swap the reg in BaseRegs with ScaledReg.
  auto I = find_if(BaseRegs, [&](const SCEV *S) {
    return isa<const SCEVAddRecExpr>(S) &&
           (cast<SCEVAddRecExpr>(S)->getLoop() == &L);
  });
  return I == BaseRegs.end();
}

/// Helper method to morph a formula into its canonical representation.
/// \see Formula::BaseRegs.
/// Every formula having more than one base register, must use the ScaledReg
/// field. Otherwise, we would have to do special cases everywhere in LSR
/// to treat reg1 + reg2 + ... the same way as reg1 + 1*reg2 + ...
/// On the other hand, 1*reg should be canonicalized into reg.
void Formula::canonicalize(const Loop &L) {
  if (isCanonical(L))
    return;
  // So far we did not need this case. This is easy to implement but it is
  // useless to maintain dead code. Beside it could hurt compile time.
  assert(!BaseRegs.empty() && "1*reg => reg, should not be needed.");

  // Keep the invariant sum in BaseRegs and one of the variant sum in ScaledReg.
  if (!ScaledReg) {
    ScaledReg = BaseRegs.pop_back_val();
    Scale = 1;
  }

  // If ScaledReg is an invariant with respect to L, find the reg from
  // BaseRegs containing the recurrent expr related with Loop L. Swap the
  // reg with ScaledReg.
  const SCEVAddRecExpr *SAR = dyn_cast<const SCEVAddRecExpr>(ScaledReg);
  if (!SAR || SAR->getLoop() != &L) {
    auto I = find_if(BaseRegs, [&](const SCEV *S) {
      return isa<const SCEVAddRecExpr>(S) &&
             (cast<SCEVAddRecExpr>(S)->getLoop() == &L);
    });
    if (I != BaseRegs.end())
      std::swap(ScaledReg, *I);
  }
}

/// Get rid of the scale in the formula.
/// In other words, this method morphes reg1 + 1*reg2 into reg1 + reg2.
/// \return true if it was possible to get rid of the scale, false otherwise.
/// \note After this operation the formula may not be in the canonical form.
bool Formula::unscale() {
  if (Scale != 1)
    return false;
  Scale = 0;
  BaseRegs.push_back(ScaledReg);
  ScaledReg = nullptr;
  return true;
}

bool Formula::hasZeroEnd() const {
  if (UnfoldedOffset || BaseOffset)
    return false;
  if (BaseRegs.size() != 1 || ScaledReg)
    return false;
  return true;
}

/// Return the total number of register operands used by this formula. This does
/// not include register uses implied by non-constant addrec strides.
size_t Formula::getNumRegs() const {
  return !!ScaledReg + BaseRegs.size();
}

/// Return the type of this formula, if it has one, or null otherwise. This type
/// is meaningless except for the bit size.
Type *Formula::getType() const {
  return !BaseRegs.empty() ? BaseRegs.front()->getType() :
         ScaledReg ? ScaledReg->getType() :
         BaseGV ? BaseGV->getType() :
         nullptr;
}

/// Delete the given base reg from the BaseRegs list.
void Formula::deleteBaseReg(const SCEV *&S) {
  if (&S != &BaseRegs.back())
    std::swap(S, BaseRegs.back());
  BaseRegs.pop_back();
}

/// Test if this formula references the given register.
bool Formula::referencesReg(const SCEV *S) const {
  return S == ScaledReg || is_contained(BaseRegs, S);
}

/// Test whether this formula uses registers which are used by uses other than
/// the use with the given index.
bool Formula::hasRegsUsedByUsesOtherThan(size_t LUIdx,
                                         const RegUseTracker &RegUses) const {
  if (ScaledReg)
    if (RegUses.isRegUsedByUsesOtherThan(ScaledReg, LUIdx))
      return true;
  for (const SCEV *BaseReg : BaseRegs)
    if (RegUses.isRegUsedByUsesOtherThan(BaseReg, LUIdx))
      return true;
  return false;
}

#if !defined(NDEBUG) || defined(LLVM_ENABLE_DUMP)
void Formula::print(raw_ostream &OS) const {
  bool First = true;
  if (BaseGV) {
    if (!First) OS << " + "; else First = false;
    BaseGV->printAsOperand(OS, /*PrintType=*/false);
  }
  if (BaseOffset != 0) {
    if (!First) OS << " + "; else First = false;
    OS << BaseOffset;
  }
  for (const SCEV *BaseReg : BaseRegs) {
    if (!First) OS << " + "; else First = false;
    OS << "reg(" << *BaseReg << ')';
  }
  if (HasBaseReg && BaseRegs.empty()) {
    if (!First) OS << " + "; else First = false;
    OS << "**error: HasBaseReg**";
  } else if (!HasBaseReg && !BaseRegs.empty()) {
    if (!First) OS << " + "; else First = false;
    OS << "**error: !HasBaseReg**";
  }
  if (Scale != 0) {
    if (!First) OS << " + "; else First = false;
    OS << Scale << "*reg(";
    if (ScaledReg)
      OS << *ScaledReg;
    else
      OS << "<unknown>";
    OS << ')';
  }
  if (UnfoldedOffset != 0) {
    if (!First) OS << " + ";
    OS << "imm(" << UnfoldedOffset << ')';
  }
}

LLVM_DUMP_METHOD void Formula::dump() const {
  print(errs()); errs() << '\n';
}
#endif

/// Return true if the given addrec can be sign-extended without changing its
/// value.
static bool isAddRecSExtable(const SCEVAddRecExpr *AR, ScalarEvolution &SE) {
  Type *WideTy =
    IntegerType::get(SE.getContext(), SE.getTypeSizeInBits(AR->getType()) + 1);
  return isa<SCEVAddRecExpr>(SE.getSignExtendExpr(AR, WideTy));
}

/// Return true if the given add can be sign-extended without changing its
/// value.
static bool isAddSExtable(const SCEVAddExpr *A, ScalarEvolution &SE) {
  Type *WideTy =
    IntegerType::get(SE.getContext(), SE.getTypeSizeInBits(A->getType()) + 1);
  return isa<SCEVAddExpr>(SE.getSignExtendExpr(A, WideTy));
}

/// Return true if the given mul can be sign-extended without changing its
/// value.
static bool isMulSExtable(const SCEVMulExpr *M, ScalarEvolution &SE) {
  Type *WideTy =
    IntegerType::get(SE.getContext(),
                     SE.getTypeSizeInBits(M->getType()) * M->getNumOperands());
  return isa<SCEVMulExpr>(SE.getSignExtendExpr(M, WideTy));
}

/// Return an expression for LHS /s RHS, if it can be determined and if the
/// remainder is known to be zero, or null otherwise. If IgnoreSignificantBits
/// is true, expressions like (X * Y) /s Y are simplified to Y, ignoring that
/// the multiplication may overflow, which is useful when the result will be
/// used in a context where the most significant bits are ignored.
static const SCEV *getExactSDiv(const SCEV *LHS, const SCEV *RHS,
                                ScalarEvolution &SE,
                                bool IgnoreSignificantBits = false) {
  // Handle the trivial case, which works for any SCEV type.
  if (LHS == RHS)
    return SE.getConstant(LHS->getType(), 1);

  // Handle a few RHS special cases.
  const SCEVConstant *RC = dyn_cast<SCEVConstant>(RHS);
  if (RC) {
    const APInt &RA = RC->getAPInt();
    // Handle x /s -1 as x * -1, to give ScalarEvolution a chance to do
    // some folding.
    if (RA.isAllOnesValue())
      return SE.getMulExpr(LHS, RC);
    // Handle x /s 1 as x.
    if (RA == 1)
      return LHS;
  }

  // Check for a division of a constant by a constant.
  if (const SCEVConstant *C = dyn_cast<SCEVConstant>(LHS)) {
    if (!RC)
      return nullptr;
    const APInt &LA = C->getAPInt();
    const APInt &RA = RC->getAPInt();
    if (LA.srem(RA) != 0)
      return nullptr;
    return SE.getConstant(LA.sdiv(RA));
  }

  // Distribute the sdiv over addrec operands, if the addrec doesn't overflow.
  if (const SCEVAddRecExpr *AR = dyn_cast<SCEVAddRecExpr>(LHS)) {
    if ((IgnoreSignificantBits || isAddRecSExtable(AR, SE)) && AR->isAffine()) {
      const SCEV *Step = getExactSDiv(AR->getStepRecurrence(SE), RHS, SE,
                                      IgnoreSignificantBits);
      if (!Step) return nullptr;
      const SCEV *Start = getExactSDiv(AR->getStart(), RHS, SE,
                                       IgnoreSignificantBits);
      if (!Start) return nullptr;
      // FlagNW is independent of the start value, step direction, and is
      // preserved with smaller magnitude steps.
      // FIXME: AR->getNoWrapFlags(SCEV::FlagNW)
      return SE.getAddRecExpr(Start, Step, AR->getLoop(), SCEV::FlagAnyWrap);
    }
    return nullptr;
  }

  // Distribute the sdiv over add operands, if the add doesn't overflow.
  if (const SCEVAddExpr *Add = dyn_cast<SCEVAddExpr>(LHS)) {
    if (IgnoreSignificantBits || isAddSExtable(Add, SE)) {
      SmallVector<const SCEV *, 8> Ops;
      for (const SCEV *S : Add->operands()) {
        const SCEV *Op = getExactSDiv(S, RHS, SE, IgnoreSignificantBits);
        if (!Op) return nullptr;
        Ops.push_back(Op);
      }
      return SE.getAddExpr(Ops);
    }
    return nullptr;
  }

  // Check for a multiply operand that we can pull RHS out of.
  if (const SCEVMulExpr *Mul = dyn_cast<SCEVMulExpr>(LHS)) {
    if (IgnoreSignificantBits || isMulSExtable(Mul, SE)) {
      SmallVector<const SCEV *, 4> Ops;
      bool Found = false;
      for (const SCEV *S : Mul->operands()) {
        if (!Found)
          if (const SCEV *Q = getExactSDiv(S, RHS, SE,
                                           IgnoreSignificantBits)) {
            S = Q;
            Found = true;
          }
        Ops.push_back(S);
      }
      return Found ? SE.getMulExpr(Ops) : nullptr;
    }
    return nullptr;
  }

  // Otherwise we don't know.
  return nullptr;
}

/// If S involves the addition of a constant integer value, return that integer
/// value, and mutate S to point to a new SCEV with that value excluded.
static int64_t ExtractImmediate(const SCEV *&S, ScalarEvolution &SE) {
  if (const SCEVConstant *C = dyn_cast<SCEVConstant>(S)) {
    if (C->getAPInt().getMinSignedBits() <= 64) {
      S = SE.getConstant(C->getType(), 0);
      return C->getValue()->getSExtValue();
    }
  } else if (const SCEVAddExpr *Add = dyn_cast<SCEVAddExpr>(S)) {
    SmallVector<const SCEV *, 8> NewOps(Add->operands());
    int64_t Result = ExtractImmediate(NewOps.front(), SE);
    if (Result != 0)
      S = SE.getAddExpr(NewOps);
    return Result;
  } else if (const SCEVAddRecExpr *AR = dyn_cast<SCEVAddRecExpr>(S)) {
    SmallVector<const SCEV *, 8> NewOps(AR->operands());
    int64_t Result = ExtractImmediate(NewOps.front(), SE);
    if (Result != 0)
      S = SE.getAddRecExpr(NewOps, AR->getLoop(),
                           // FIXME: AR->getNoWrapFlags(SCEV::FlagNW)
                           SCEV::FlagAnyWrap);
    return Result;
  }
  return 0;
}

/// If S involves the addition of a GlobalValue address, return that symbol, and
/// mutate S to point to a new SCEV with that value excluded.
static GlobalValue *ExtractSymbol(const SCEV *&S, ScalarEvolution &SE) {
  if (const SCEVUnknown *U = dyn_cast<SCEVUnknown>(S)) {
    if (GlobalValue *GV = dyn_cast<GlobalValue>(U->getValue())) {
      S = SE.getConstant(GV->getType(), 0);
      return GV;
    }
  } else if (const SCEVAddExpr *Add = dyn_cast<SCEVAddExpr>(S)) {
    SmallVector<const SCEV *, 8> NewOps(Add->operands());
    GlobalValue *Result = ExtractSymbol(NewOps.back(), SE);
    if (Result)
      S = SE.getAddExpr(NewOps);
    return Result;
  } else if (const SCEVAddRecExpr *AR = dyn_cast<SCEVAddRecExpr>(S)) {
    SmallVector<const SCEV *, 8> NewOps(AR->operands());
    GlobalValue *Result = ExtractSymbol(NewOps.front(), SE);
    if (Result)
      S = SE.getAddRecExpr(NewOps, AR->getLoop(),
                           // FIXME: AR->getNoWrapFlags(SCEV::FlagNW)
                           SCEV::FlagAnyWrap);
    return Result;
  }
  return nullptr;
}

/// Returns true if the specified instruction is using the specified value as an
/// address.
static bool isAddressUse(const TargetTransformInfo &TTI,
                         Instruction *Inst, Value *OperandVal) {
  bool isAddress = isa<LoadInst>(Inst);
  if (StoreInst *SI = dyn_cast<StoreInst>(Inst)) {
    if (SI->getPointerOperand() == OperandVal)
      isAddress = true;
  } else if (IntrinsicInst *II = dyn_cast<IntrinsicInst>(Inst)) {
    // Addressing modes can also be folded into prefetches and a variety
    // of intrinsics.
    switch (II->getIntrinsicID()) {
    case Intrinsic::memset:
    case Intrinsic::prefetch:
    case Intrinsic::masked_load:
      if (II->getArgOperand(0) == OperandVal)
        isAddress = true;
      break;
    case Intrinsic::masked_store:
      if (II->getArgOperand(1) == OperandVal)
        isAddress = true;
      break;
    case Intrinsic::memmove:
    case Intrinsic::memcpy:
      if (II->getArgOperand(0) == OperandVal ||
          II->getArgOperand(1) == OperandVal)
        isAddress = true;
      break;
    default: {
      MemIntrinsicInfo IntrInfo;
      if (TTI.getTgtMemIntrinsic(II, IntrInfo)) {
        if (IntrInfo.PtrVal == OperandVal)
          isAddress = true;
      }
    }
    }
  } else if (AtomicRMWInst *RMW = dyn_cast<AtomicRMWInst>(Inst)) {
    if (RMW->getPointerOperand() == OperandVal)
      isAddress = true;
  } else if (AtomicCmpXchgInst *CmpX = dyn_cast<AtomicCmpXchgInst>(Inst)) {
    if (CmpX->getPointerOperand() == OperandVal)
      isAddress = true;
  }
  return isAddress;
}

/// Return the type of the memory being accessed.
static MemAccessTy getAccessType(const TargetTransformInfo &TTI,
                                 Instruction *Inst, Value *OperandVal) {
  MemAccessTy AccessTy(Inst->getType(), MemAccessTy::UnknownAddressSpace);
  if (const StoreInst *SI = dyn_cast<StoreInst>(Inst)) {
    AccessTy.MemTy = SI->getOperand(0)->getType();
    AccessTy.AddrSpace = SI->getPointerAddressSpace();
  } else if (const LoadInst *LI = dyn_cast<LoadInst>(Inst)) {
    AccessTy.AddrSpace = LI->getPointerAddressSpace();
  } else if (const AtomicRMWInst *RMW = dyn_cast<AtomicRMWInst>(Inst)) {
    AccessTy.AddrSpace = RMW->getPointerAddressSpace();
  } else if (const AtomicCmpXchgInst *CmpX = dyn_cast<AtomicCmpXchgInst>(Inst)) {
    AccessTy.AddrSpace = CmpX->getPointerAddressSpace();
  } else if (IntrinsicInst *II = dyn_cast<IntrinsicInst>(Inst)) {
    switch (II->getIntrinsicID()) {
    case Intrinsic::prefetch:
    case Intrinsic::memset:
      AccessTy.AddrSpace = II->getArgOperand(0)->getType()->getPointerAddressSpace();
      AccessTy.MemTy = OperandVal->getType();
      break;
    case Intrinsic::memmove:
    case Intrinsic::memcpy:
      AccessTy.AddrSpace = OperandVal->getType()->getPointerAddressSpace();
      AccessTy.MemTy = OperandVal->getType();
      break;
    case Intrinsic::masked_load:
      AccessTy.AddrSpace =
          II->getArgOperand(0)->getType()->getPointerAddressSpace();
      break;
    case Intrinsic::masked_store:
      AccessTy.MemTy = II->getOperand(0)->getType();
      AccessTy.AddrSpace =
          II->getArgOperand(1)->getType()->getPointerAddressSpace();
      break;
    default: {
      MemIntrinsicInfo IntrInfo;
      if (TTI.getTgtMemIntrinsic(II, IntrInfo) && IntrInfo.PtrVal) {
        AccessTy.AddrSpace
          = IntrInfo.PtrVal->getType()->getPointerAddressSpace();
      }

      break;
    }
    }
  }

  // All pointers have the same requirements, so canonicalize them to an
  // arbitrary pointer type to minimize variation.
  if (PointerType *PTy = dyn_cast<PointerType>(AccessTy.MemTy))
    AccessTy.MemTy = PointerType::get(IntegerType::get(PTy->getContext(), 1),
                                      PTy->getAddressSpace());

  return AccessTy;
}

using PhiSCEVCacheT = DenseMap<PHINode *, const SCEV *>; // INTEL

/// Return true if this AddRec is already a phi in its loop.
#if INTEL_CUSTOMIZATION
static bool isExistingPhi(const SCEVAddRecExpr *AR, ScalarEvolution &SE,
                          PhiSCEVCacheT *PhiSCEVCache = nullptr) {
  for (PHINode &PN : AR->getLoop()->getHeader()->phis()) {
    if (SE.isSCEVable(PN.getType())) {
      const SCEV *PhiSCEV = [&]() {
        if (PhiSCEVCache) {
          // retrieve SCEV expression for this phi node from cache.
          auto Iter = PhiSCEVCache->find(&PN);
          if (Iter != PhiSCEVCache->end()) {
            return Iter->second;
          } else {
            const SCEV *PhiSCEV = SE.getSCEV(&PN);
            PhiSCEVCache->insert(std::make_pair(&PN, PhiSCEV));
            return PhiSCEV;
          }
        }
        return SE.getSCEV(&PN);
      }();
      if ((SE.getEffectiveSCEVType(PN.getType()) ==
           SE.getEffectiveSCEVType(AR->getType())) &&
          PhiSCEV == AR)
        return true;
    }
  }
  return false;
}
#endif // INTEL_CUSTOMIZATION

/// Check if expanding this expression is likely to incur significant cost. This
/// is tricky because SCEV doesn't track which expressions are actually computed
/// by the current IR.
///
/// We currently allow expansion of IV increments that involve adds,
/// multiplication by constants, and AddRecs from existing phis.
///
/// TODO: Allow UDivExpr if we can find an existing IV increment that is an
/// obvious multiple of the UDivExpr.
static bool isHighCostExpansion(const SCEV *S,
                                SmallPtrSetImpl<const SCEV*> &Processed,
                                ScalarEvolution &SE) {
  // Zero/One operand expressions
  switch (S->getSCEVType()) {
  case scUnknown:
  case scConstant:
    return false;
  case scTruncate:
    return isHighCostExpansion(cast<SCEVTruncateExpr>(S)->getOperand(),
                               Processed, SE);
  case scZeroExtend:
    return isHighCostExpansion(cast<SCEVZeroExtendExpr>(S)->getOperand(),
                               Processed, SE);
  case scSignExtend:
    return isHighCostExpansion(cast<SCEVSignExtendExpr>(S)->getOperand(),
                               Processed, SE);
  default:
    break;
  }

  if (!Processed.insert(S).second)
    return false;

  if (const SCEVAddExpr *Add = dyn_cast<SCEVAddExpr>(S)) {
    for (const SCEV *S : Add->operands()) {
      if (isHighCostExpansion(S, Processed, SE))
        return true;
    }
    return false;
  }

  if (const SCEVMulExpr *Mul = dyn_cast<SCEVMulExpr>(S)) {
    if (Mul->getNumOperands() == 2) {
      // Multiplication by a constant is ok
      if (isa<SCEVConstant>(Mul->getOperand(0)))
        return isHighCostExpansion(Mul->getOperand(1), Processed, SE);

      // If we have the value of one operand, check if an existing
      // multiplication already generates this expression.
      if (const SCEVUnknown *U = dyn_cast<SCEVUnknown>(Mul->getOperand(1))) {
        Value *UVal = U->getValue();
        for (User *UR : UVal->users()) {
          // If U is a constant, it may be used by a ConstantExpr.
          Instruction *UI = dyn_cast<Instruction>(UR);
          if (UI && UI->getOpcode() == Instruction::Mul &&
              SE.isSCEVable(UI->getType())) {
            return SE.getSCEV(UI) == Mul;
          }
        }
      }
    }
  }

  if (const SCEVAddRecExpr *AR = dyn_cast<SCEVAddRecExpr>(S)) {
    if (isExistingPhi(AR, SE))
      return false;
  }

  // Fow now, consider any other type of expression (div/mul/min/max) high cost.
  return true;
}

namespace {

class LSRUse;

} // end anonymous namespace

/// Check if the addressing mode defined by \p F is completely
/// folded in \p LU at isel time.
/// This includes address-mode folding and special icmp tricks.
/// This function returns true if \p LU can accommodate what \p F
/// defines and up to 1 base + 1 scaled + offset.
/// In other words, if \p F has several base registers, this function may
/// still return true. Therefore, users still need to account for
/// additional base registers and/or unfolded offsets to derive an
/// accurate cost model.
static bool isAMCompletelyFolded(const TargetTransformInfo &TTI,
                                 const LSRUse &LU, const Formula &F);

// Get the cost of the scaling factor used in F for LU.
static unsigned getScalingFactorCost(const TargetTransformInfo &TTI,
                                     const LSRUse &LU, const Formula &F,
                                     const Loop &L);

namespace {

/// This class is used to measure and compare candidate formulae.
class Cost {
  const Loop *L = nullptr;
  ScalarEvolution *SE = nullptr;
  const TargetTransformInfo *TTI = nullptr;
  TargetTransformInfo::LSRCost C;
  PhiSCEVCacheT *PhiSCEVCache = nullptr; // INTEL

public:
  Cost() = delete;
#if INTEL_CUSTOMIZATION
  Cost(const Loop *L, ScalarEvolution &SE, const TargetTransformInfo &TTI,
       PhiSCEVCacheT *PhiSCEVCache = nullptr)
      : L(L), SE(&SE), TTI(&TTI), PhiSCEVCache(PhiSCEVCache) {
#endif // INTEL_CUSTOMIZATION
    C.Insns = 0;
    C.NumRegs = 0;
    C.AddRecCost = 0;
    C.NumIVMuls = 0;
    C.NumBaseAdds = 0;
    C.ImmCost = 0;
    C.SetupCost = 0;
    C.ScaleCost = 0;
  }

  bool isLess(Cost &Other);

  void Lose();

#ifndef NDEBUG
  // Once any of the metrics loses, they must all remain losers.
  bool isValid() {
    return ((C.Insns | C.NumRegs | C.AddRecCost | C.NumIVMuls | C.NumBaseAdds
             | C.ImmCost | C.SetupCost | C.ScaleCost) != ~0u)
      || ((C.Insns & C.NumRegs & C.AddRecCost & C.NumIVMuls & C.NumBaseAdds
           & C.ImmCost & C.SetupCost & C.ScaleCost) == ~0u);
  }
#endif

  bool isLoser() {
    assert(isValid() && "invalid cost");
    return C.NumRegs == ~0u;
  }

  void RateFormula(const Formula &F,
                   SmallPtrSetImpl<const SCEV *> &Regs,
                   const DenseSet<const SCEV *> &VisitedRegs,
                   const LSRUse &LU,
                   SmallPtrSetImpl<const SCEV *> *LoserRegs = nullptr);

  void print(raw_ostream &OS) const;
  void dump() const;

private:
  void RateRegister(const Formula &F, const SCEV *Reg,
                    SmallPtrSetImpl<const SCEV *> &Regs);
  void RatePrimaryRegister(const Formula &F, const SCEV *Reg,
                           SmallPtrSetImpl<const SCEV *> &Regs,
                           SmallPtrSetImpl<const SCEV *> *LoserRegs);
};

/// An operand value in an instruction which is to be replaced with some
/// equivalent, possibly strength-reduced, replacement.
struct LSRFixup {
  /// The instruction which will be updated.
  Instruction *UserInst = nullptr;

  /// The operand of the instruction which will be replaced. The operand may be
  /// used more than once; every instance will be replaced.
  Value *OperandValToReplace = nullptr;

  /// If this user is to use the post-incremented value of an induction
  /// variable, this set is non-empty and holds the loops associated with the
  /// induction variable.
  PostIncLoopSet PostIncLoops;

  /// A constant offset to be added to the LSRUse expression.  This allows
  /// multiple fixups to share the same LSRUse with different offsets, for
  /// example in an unrolled loop.
  int64_t Offset = 0;

  LSRFixup() = default;

  bool isUseFullyOutsideLoop(const Loop *L) const;

  void print(raw_ostream &OS) const;
  void dump() const;
};

/// A DenseMapInfo implementation for holding DenseMaps and DenseSets of sorted
/// SmallVectors of const SCEV*.
struct UniquifierDenseMapInfo {
  static SmallVector<const SCEV *, 4> getEmptyKey() {
    SmallVector<const SCEV *, 4>  V;
    V.push_back(reinterpret_cast<const SCEV *>(-1));
    return V;
  }

  static SmallVector<const SCEV *, 4> getTombstoneKey() {
    SmallVector<const SCEV *, 4> V;
    V.push_back(reinterpret_cast<const SCEV *>(-2));
    return V;
  }

  static unsigned getHashValue(const SmallVector<const SCEV *, 4> &V) {
    return static_cast<unsigned>(hash_combine_range(V.begin(), V.end()));
  }

  static bool isEqual(const SmallVector<const SCEV *, 4> &LHS,
                      const SmallVector<const SCEV *, 4> &RHS) {
    return LHS == RHS;
  }
};

/// This class holds the state that LSR keeps for each use in IVUsers, as well
/// as uses invented by LSR itself. It includes information about what kinds of
/// things can be folded into the user, information about the user itself, and
/// information about how the use may be satisfied.  TODO: Represent multiple
/// users of the same expression in common?
class LSRUse {
  DenseSet<SmallVector<const SCEV *, 4>, UniquifierDenseMapInfo> Uniquifier;

public:
  /// An enum for a kind of use, indicating what types of scaled and immediate
  /// operands it might support.
  enum KindType {
    Basic,   ///< A normal use, with no folding.
    Special, ///< A special case of basic, allowing -1 scales.
    Address, ///< An address use; folding according to TargetLowering
    ICmpZero ///< An equality icmp with both operands folded into one.
    // TODO: Add a generic icmp too?
  };

  using SCEVUseKindPair = PointerIntPair<const SCEV *, 2, KindType>;

  KindType Kind;
  MemAccessTy AccessTy;

  /// The list of operands which are to be replaced.
  SmallVector<LSRFixup, 8> Fixups;

  /// Keep track of the min and max offsets of the fixups.
  int64_t MinOffset = std::numeric_limits<int64_t>::max();
  int64_t MaxOffset = std::numeric_limits<int64_t>::min();

  /// This records whether all of the fixups using this LSRUse are outside of
  /// the loop, in which case some special-case heuristics may be used.
  bool AllFixupsOutsideLoop = true;

  /// RigidFormula is set to true to guarantee that this use will be associated
  /// with a single formula--the one that initially matched. Some SCEV
  /// expressions cannot be expanded. This allows LSR to consider the registers
  /// used by those expressions without the need to expand them later after
  /// changing the formula.
  bool RigidFormula = false;

  /// This records the widest use type for any fixup using this
  /// LSRUse. FindUseWithSimilarFormula can't consider uses with different max
  /// fixup widths to be equivalent, because the narrower one may be relying on
  /// the implicit truncation to truncate away bogus bits.
  Type *WidestFixupType = nullptr;

  /// A list of ways to build a value that can satisfy this user.  After the
  /// list is populated, one of these is selected heuristically and used to
  /// formulate a replacement for OperandValToReplace in UserInst.
  SmallVector<Formula, 12> Formulae;

  /// The set of register candidates used by all formulae in this LSRUse.
  SmallPtrSet<const SCEV *, 4> Regs;

  LSRUse(KindType K, MemAccessTy AT) : Kind(K), AccessTy(AT) {}

  LSRFixup &getNewFixup() {
    Fixups.push_back(LSRFixup());
    return Fixups.back();
  }

  void pushFixup(LSRFixup &f) {
    Fixups.push_back(f);
    if (f.Offset > MaxOffset)
      MaxOffset = f.Offset;
    if (f.Offset < MinOffset)
      MinOffset = f.Offset;
  }

  bool HasFormulaWithSameRegs(const Formula &F) const;
  float getNotSelectedProbability(const SCEV *Reg) const;
  bool InsertFormula(const Formula &F, const Loop &L);
  void DeleteFormula(Formula &F);
  void RecomputeRegs(size_t LUIdx, RegUseTracker &Reguses);

  void print(raw_ostream &OS) const;
  void dump() const;
};

} // end anonymous namespace

static bool isAMCompletelyFolded(const TargetTransformInfo &TTI,
                                 LSRUse::KindType Kind, MemAccessTy AccessTy,
                                 GlobalValue *BaseGV, int64_t BaseOffset,
                                 bool HasBaseReg, int64_t Scale,
                                 Instruction *Fixup = nullptr);

static unsigned getSetupCost(const SCEV *Reg, unsigned Depth) {
  if (isa<SCEVUnknown>(Reg) || isa<SCEVConstant>(Reg))
    return 1;
  if (Depth == 0)
    return 0;
  if (const auto *S = dyn_cast<SCEVAddRecExpr>(Reg))
    return getSetupCost(S->getStart(), Depth - 1);
  if (auto S = dyn_cast<SCEVIntegralCastExpr>(Reg))
    return getSetupCost(S->getOperand(), Depth - 1);
  if (auto S = dyn_cast<SCEVNAryExpr>(Reg))
    return std::accumulate(S->op_begin(), S->op_end(), 0,
                           [&](unsigned i, const SCEV *Reg) {
                             return i + getSetupCost(Reg, Depth - 1);
                           });
  if (auto S = dyn_cast<SCEVUDivExpr>(Reg))
    return getSetupCost(S->getLHS(), Depth - 1) +
           getSetupCost(S->getRHS(), Depth - 1);
  return 0;
}

/// Tally up interesting quantities from the given register.
void Cost::RateRegister(const Formula &F, const SCEV *Reg,
                        SmallPtrSetImpl<const SCEV *> &Regs) {
  TTI::AddressingModeKind AMK = TTI->getPreferredAddressingMode(L, SE);

  if (const SCEVAddRecExpr *AR = dyn_cast<SCEVAddRecExpr>(Reg)) {
    // If this is an addrec for another loop, it should be an invariant
    // with respect to L since L is the innermost loop (at least
    // for now LSR only handles innermost loops).
    if (AR->getLoop() != L) {
      // If the AddRec exists, consider it's register free and leave it alone.
<<<<<<< HEAD
      if (isExistingPhi(AR, *SE, PhiSCEVCache) && // INTEL
          !TTI->shouldFavorPostInc())             // INTEL
=======
      if (isExistingPhi(AR, *SE) && AMK != TTI::AMK_PostIndexed)
>>>>>>> 357237e9
        return;

      // It is bad to allow LSR for current loop to add induction variables
      // for its sibling loops.
      if (!AR->getLoop()->contains(L)) {
        Lose();
        return;
      }

      // Otherwise, it will be an invariant with respect to Loop L.
      ++C.NumRegs;
      return;
    }

    unsigned LoopCost = 1;
    if (TTI->isIndexedLoadLegal(TTI->MIM_PostInc, AR->getType()) ||
        TTI->isIndexedStoreLegal(TTI->MIM_PostInc, AR->getType())) {

      // If the step size matches the base offset, we could use pre-indexed
      // addressing.
      if (AMK == TTI::AMK_PreIndexed) {
        if (auto *Step = dyn_cast<SCEVConstant>(AR->getStepRecurrence(*SE)))
          if (Step->getAPInt() == F.BaseOffset)
            LoopCost = 0;
      } else if (AMK == TTI::AMK_PostIndexed) {
        const SCEV *LoopStep = AR->getStepRecurrence(*SE);
        if (isa<SCEVConstant>(LoopStep)) {
          const SCEV *LoopStart = AR->getStart();
          if (!isa<SCEVConstant>(LoopStart) &&
              SE->isLoopInvariant(LoopStart, L))
            LoopCost = 0;
        }
      }
    }
    C.AddRecCost += LoopCost;

    // Add the step value register, if it needs one.
    // TODO: The non-affine case isn't precisely modeled here.
    if (!AR->isAffine() || !isa<SCEVConstant>(AR->getOperand(1))) {
      if (!Regs.count(AR->getOperand(1))) {
        RateRegister(F, AR->getOperand(1), Regs);
        if (isLoser())
          return;
      }
    }
  }
  ++C.NumRegs;

  // Rough heuristic; favor registers which don't require extra setup
  // instructions in the preheader.
  C.SetupCost += getSetupCost(Reg, SetupCostDepthLimit);
  // Ensure we don't, even with the recusion limit, produce invalid costs.
  C.SetupCost = std::min<unsigned>(C.SetupCost, 1 << 16);

  C.NumIVMuls += isa<SCEVMulExpr>(Reg) &&
               SE->hasComputableLoopEvolution(Reg, L);
}

/// Record this register in the set. If we haven't seen it before, rate
/// it. Optional LoserRegs provides a way to declare any formula that refers to
/// one of those regs an instant loser.
void Cost::RatePrimaryRegister(const Formula &F, const SCEV *Reg,
                               SmallPtrSetImpl<const SCEV *> &Regs,
                               SmallPtrSetImpl<const SCEV *> *LoserRegs) {
  if (LoserRegs && LoserRegs->count(Reg)) {
    Lose();
    return;
  }
  if (Regs.insert(Reg).second) {
    RateRegister(F, Reg, Regs);
    if (LoserRegs && isLoser())
      LoserRegs->insert(Reg);
  }
}

void Cost::RateFormula(const Formula &F,
                       SmallPtrSetImpl<const SCEV *> &Regs,
                       const DenseSet<const SCEV *> &VisitedRegs,
                       const LSRUse &LU,
                       SmallPtrSetImpl<const SCEV *> *LoserRegs) {
  assert(F.isCanonical(*L) && "Cost is accurate only for canonical formula");
  // Tally up the registers.
  unsigned PrevAddRecCost = C.AddRecCost;
  unsigned PrevNumRegs = C.NumRegs;
  unsigned PrevNumBaseAdds = C.NumBaseAdds;
  if (const SCEV *ScaledReg = F.ScaledReg) {
    if (VisitedRegs.count(ScaledReg)) {
      Lose();
      return;
    }
    RatePrimaryRegister(F, ScaledReg, Regs, LoserRegs);
    if (isLoser())
      return;
  }
  for (const SCEV *BaseReg : F.BaseRegs) {
    if (VisitedRegs.count(BaseReg)) {
      Lose();
      return;
    }
    RatePrimaryRegister(F, BaseReg, Regs, LoserRegs);
    if (isLoser())
      return;
  }

  // Determine how many (unfolded) adds we'll need inside the loop.
  size_t NumBaseParts = F.getNumRegs();
  if (NumBaseParts > 1)
    // Do not count the base and a possible second register if the target
    // allows to fold 2 registers.
    C.NumBaseAdds +=
        NumBaseParts - (1 + (F.Scale && isAMCompletelyFolded(*TTI, LU, F)));
  C.NumBaseAdds += (F.UnfoldedOffset != 0);

  // Accumulate non-free scaling amounts.
  C.ScaleCost += getScalingFactorCost(*TTI, LU, F, *L);

  // Tally up the non-zero immediates.
  for (const LSRFixup &Fixup : LU.Fixups) {
    int64_t O = Fixup.Offset;
    int64_t Offset = (uint64_t)O + F.BaseOffset;
    if (F.BaseGV)
      C.ImmCost += 64; // Handle symbolic values conservatively.
                     // TODO: This should probably be the pointer size.
    else if (Offset != 0)
      C.ImmCost += APInt(64, Offset, true).getMinSignedBits();

    // Check with target if this offset with this instruction is
    // specifically not supported.
    if (LU.Kind == LSRUse::Address && Offset != 0 &&
        !isAMCompletelyFolded(*TTI, LSRUse::Address, LU.AccessTy, F.BaseGV,
                              Offset, F.HasBaseReg, F.Scale, Fixup.UserInst))
      C.NumBaseAdds++;
  }

  // If we don't count instruction cost exit here.
  if (!InsnsCost) {
    assert(isValid() && "invalid cost");
    return;
  }

  // Treat every new register that exceeds TTI.getNumberOfRegisters() - 1 as
  // additional instruction (at least fill).
  // TODO: Need distinguish register class?
  unsigned TTIRegNum = TTI->getNumberOfRegisters(
                       TTI->getRegisterClassForType(false, F.getType())) - 1;
  if (C.NumRegs > TTIRegNum) {
    // Cost already exceeded TTIRegNum, then only newly added register can add
    // new instructions.
    if (PrevNumRegs > TTIRegNum)
      C.Insns += (C.NumRegs - PrevNumRegs);
    else
      C.Insns += (C.NumRegs - TTIRegNum);
  }

  // If ICmpZero formula ends with not 0, it could not be replaced by
  // just add or sub. We'll need to compare final result of AddRec.
  // That means we'll need an additional instruction. But if the target can
  // macro-fuse a compare with a branch, don't count this extra instruction.
  // For -10 + {0, +, 1}:
  // i = i + 1;
  // cmp i, 10
  //
  // For {-10, +, 1}:
  // i = i + 1;
  if (LU.Kind == LSRUse::ICmpZero && !F.hasZeroEnd() &&
      !TTI->canMacroFuseCmp())
    C.Insns++;
  // Each new AddRec adds 1 instruction to calculation.
  C.Insns += (C.AddRecCost - PrevAddRecCost);

  // BaseAdds adds instructions for unfolded registers.
  if (LU.Kind != LSRUse::ICmpZero)
    C.Insns += C.NumBaseAdds - PrevNumBaseAdds;
  assert(isValid() && "invalid cost");
}

/// Set this cost to a losing value.
void Cost::Lose() {
  C.Insns = std::numeric_limits<unsigned>::max();
  C.NumRegs = std::numeric_limits<unsigned>::max();
  C.AddRecCost = std::numeric_limits<unsigned>::max();
  C.NumIVMuls = std::numeric_limits<unsigned>::max();
  C.NumBaseAdds = std::numeric_limits<unsigned>::max();
  C.ImmCost = std::numeric_limits<unsigned>::max();
  C.SetupCost = std::numeric_limits<unsigned>::max();
  C.ScaleCost = std::numeric_limits<unsigned>::max();
}

/// Choose the lower cost.
bool Cost::isLess(Cost &Other) {
  if (InsnsCost.getNumOccurrences() > 0 && InsnsCost &&
      C.Insns != Other.C.Insns)
    return C.Insns < Other.C.Insns;
  return TTI->isLSRCostLess(C, Other.C);
}

#if !defined(NDEBUG) || defined(LLVM_ENABLE_DUMP)
void Cost::print(raw_ostream &OS) const {
  if (InsnsCost)
    OS << C.Insns << " instruction" << (C.Insns == 1 ? " " : "s ");
  OS << C.NumRegs << " reg" << (C.NumRegs == 1 ? "" : "s");
  if (C.AddRecCost != 0)
    OS << ", with addrec cost " << C.AddRecCost;
  if (C.NumIVMuls != 0)
    OS << ", plus " << C.NumIVMuls << " IV mul"
       << (C.NumIVMuls == 1 ? "" : "s");
  if (C.NumBaseAdds != 0)
    OS << ", plus " << C.NumBaseAdds << " base add"
       << (C.NumBaseAdds == 1 ? "" : "s");
  if (C.ScaleCost != 0)
    OS << ", plus " << C.ScaleCost << " scale cost";
  if (C.ImmCost != 0)
    OS << ", plus " << C.ImmCost << " imm cost";
  if (C.SetupCost != 0)
    OS << ", plus " << C.SetupCost << " setup cost";
}

LLVM_DUMP_METHOD void Cost::dump() const {
  print(errs()); errs() << '\n';
}
#endif

/// Test whether this fixup always uses its value outside of the given loop.
bool LSRFixup::isUseFullyOutsideLoop(const Loop *L) const {
  // PHI nodes use their value in their incoming blocks.
  if (const PHINode *PN = dyn_cast<PHINode>(UserInst)) {
    for (unsigned i = 0, e = PN->getNumIncomingValues(); i != e; ++i)
      if (PN->getIncomingValue(i) == OperandValToReplace &&
          L->contains(PN->getIncomingBlock(i)))
        return false;
    return true;
  }

  return !L->contains(UserInst);
}

#if !defined(NDEBUG) || defined(LLVM_ENABLE_DUMP)
void LSRFixup::print(raw_ostream &OS) const {
  OS << "UserInst=";
  // Store is common and interesting enough to be worth special-casing.
  if (StoreInst *Store = dyn_cast<StoreInst>(UserInst)) {
    OS << "store ";
    Store->getOperand(0)->printAsOperand(OS, /*PrintType=*/false);
  } else if (UserInst->getType()->isVoidTy())
    OS << UserInst->getOpcodeName();
  else
    UserInst->printAsOperand(OS, /*PrintType=*/false);

  OS << ", OperandValToReplace=";
  OperandValToReplace->printAsOperand(OS, /*PrintType=*/false);

  for (const Loop *PIL : PostIncLoops) {
    OS << ", PostIncLoop=";
    PIL->getHeader()->printAsOperand(OS, /*PrintType=*/false);
  }

  if (Offset != 0)
    OS << ", Offset=" << Offset;
}

LLVM_DUMP_METHOD void LSRFixup::dump() const {
  print(errs()); errs() << '\n';
}
#endif

/// Test whether this use as a formula which has the same registers as the given
/// formula.
bool LSRUse::HasFormulaWithSameRegs(const Formula &F) const {
  SmallVector<const SCEV *, 4> Key = F.BaseRegs;
  if (F.ScaledReg) Key.push_back(F.ScaledReg);
  // Unstable sort by host order ok, because this is only used for uniquifying.
  llvm::sort(Key);
  return Uniquifier.count(Key);
}

/// The function returns a probability of selecting formula without Reg.
float LSRUse::getNotSelectedProbability(const SCEV *Reg) const {
  unsigned FNum = 0;
  for (const Formula &F : Formulae)
    if (F.referencesReg(Reg))
      FNum++;
  return ((float)(Formulae.size() - FNum)) / Formulae.size();
}

/// If the given formula has not yet been inserted, add it to the list, and
/// return true. Return false otherwise.  The formula must be in canonical form.
bool LSRUse::InsertFormula(const Formula &F, const Loop &L) {
  assert(F.isCanonical(L) && "Invalid canonical representation");

  if (!Formulae.empty() && RigidFormula)
    return false;

  SmallVector<const SCEV *, 4> Key = F.BaseRegs;
  if (F.ScaledReg) Key.push_back(F.ScaledReg);
  // Unstable sort by host order ok, because this is only used for uniquifying.
  llvm::sort(Key);

  if (!Uniquifier.insert(Key).second)
    return false;

  // Using a register to hold the value of 0 is not profitable.
  assert((!F.ScaledReg || !F.ScaledReg->isZero()) &&
         "Zero allocated in a scaled register!");
#ifndef NDEBUG
  for (const SCEV *BaseReg : F.BaseRegs)
    assert(!BaseReg->isZero() && "Zero allocated in a base register!");
#endif

  // Add the formula to the list.
  Formulae.push_back(F);

  // Record registers now being used by this use.
  Regs.insert(F.BaseRegs.begin(), F.BaseRegs.end());
  if (F.ScaledReg)
    Regs.insert(F.ScaledReg);

  return true;
}

/// Remove the given formula from this use's list.
void LSRUse::DeleteFormula(Formula &F) {
  if (&F != &Formulae.back())
    std::swap(F, Formulae.back());
  Formulae.pop_back();
}

/// Recompute the Regs field, and update RegUses.
void LSRUse::RecomputeRegs(size_t LUIdx, RegUseTracker &RegUses) {
  // Now that we've filtered out some formulae, recompute the Regs set.
  SmallPtrSet<const SCEV *, 4> OldRegs = std::move(Regs);
  Regs.clear();
  for (const Formula &F : Formulae) {
    if (F.ScaledReg) Regs.insert(F.ScaledReg);
    Regs.insert(F.BaseRegs.begin(), F.BaseRegs.end());
  }

  // Update the RegTracker.
  for (const SCEV *S : OldRegs)
    if (!Regs.count(S))
      RegUses.dropRegister(S, LUIdx);
}

#if !defined(NDEBUG) || defined(LLVM_ENABLE_DUMP)
void LSRUse::print(raw_ostream &OS) const {
  OS << "LSR Use: Kind=";
  switch (Kind) {
  case Basic:    OS << "Basic"; break;
  case Special:  OS << "Special"; break;
  case ICmpZero: OS << "ICmpZero"; break;
  case Address:
    OS << "Address of ";
    if (AccessTy.MemTy->isPointerTy())
      OS << "pointer"; // the full pointer type could be really verbose
    else {
      OS << *AccessTy.MemTy;
    }

    OS << " in addrspace(" << AccessTy.AddrSpace << ')';
  }

  OS << ", Offsets={";
  bool NeedComma = false;
  for (const LSRFixup &Fixup : Fixups) {
    if (NeedComma) OS << ',';
    OS << Fixup.Offset;
    NeedComma = true;
  }
  OS << '}';

  if (AllFixupsOutsideLoop)
    OS << ", all-fixups-outside-loop";

  if (WidestFixupType)
    OS << ", widest fixup type: " << *WidestFixupType;
}

LLVM_DUMP_METHOD void LSRUse::dump() const {
  print(errs()); errs() << '\n';
}
#endif

static bool isAMCompletelyFolded(const TargetTransformInfo &TTI,
                                 LSRUse::KindType Kind, MemAccessTy AccessTy,
                                 GlobalValue *BaseGV, int64_t BaseOffset,
                                 bool HasBaseReg, int64_t Scale,
                                 Instruction *Fixup/*= nullptr*/) {
  switch (Kind) {
  case LSRUse::Address:
    return TTI.isLegalAddressingMode(AccessTy.MemTy, BaseGV, BaseOffset,
                                     HasBaseReg, Scale, AccessTy.AddrSpace, Fixup);

  case LSRUse::ICmpZero:
    // There's not even a target hook for querying whether it would be legal to
    // fold a GV into an ICmp.
    if (BaseGV)
      return false;

    // ICmp only has two operands; don't allow more than two non-trivial parts.
    if (Scale != 0 && HasBaseReg && BaseOffset != 0)
      return false;

    // ICmp only supports no scale or a -1 scale, as we can "fold" a -1 scale by
    // putting the scaled register in the other operand of the icmp.
    if (Scale != 0 && Scale != -1)
      return false;

    // If we have low-level target information, ask the target if it can fold an
    // integer immediate on an icmp.
    if (BaseOffset != 0) {
      // We have one of:
      // ICmpZero     BaseReg + BaseOffset => ICmp BaseReg, -BaseOffset
      // ICmpZero -1*ScaleReg + BaseOffset => ICmp ScaleReg, BaseOffset
      // Offs is the ICmp immediate.
      if (Scale == 0)
        // The cast does the right thing with
        // std::numeric_limits<int64_t>::min().
        BaseOffset = -(uint64_t)BaseOffset;
      return TTI.isLegalICmpImmediate(BaseOffset);
    }

    // ICmpZero BaseReg + -1*ScaleReg => ICmp BaseReg, ScaleReg
    return true;

  case LSRUse::Basic:
    // Only handle single-register values.
    return !BaseGV && Scale == 0 && BaseOffset == 0;

  case LSRUse::Special:
    // Special case Basic to handle -1 scales.
    return !BaseGV && (Scale == 0 || Scale == -1) && BaseOffset == 0;
  }

  llvm_unreachable("Invalid LSRUse Kind!");
}

static bool isAMCompletelyFolded(const TargetTransformInfo &TTI,
                                 int64_t MinOffset, int64_t MaxOffset,
                                 LSRUse::KindType Kind, MemAccessTy AccessTy,
                                 GlobalValue *BaseGV, int64_t BaseOffset,
                                 bool HasBaseReg, int64_t Scale) {
  // Check for overflow.
  if (((int64_t)((uint64_t)BaseOffset + MinOffset) > BaseOffset) !=
      (MinOffset > 0))
    return false;
  MinOffset = (uint64_t)BaseOffset + MinOffset;
  if (((int64_t)((uint64_t)BaseOffset + MaxOffset) > BaseOffset) !=
      (MaxOffset > 0))
    return false;
  MaxOffset = (uint64_t)BaseOffset + MaxOffset;

  return isAMCompletelyFolded(TTI, Kind, AccessTy, BaseGV, MinOffset,
                              HasBaseReg, Scale) &&
         isAMCompletelyFolded(TTI, Kind, AccessTy, BaseGV, MaxOffset,
                              HasBaseReg, Scale);
}

static bool isAMCompletelyFolded(const TargetTransformInfo &TTI,
                                 int64_t MinOffset, int64_t MaxOffset,
                                 LSRUse::KindType Kind, MemAccessTy AccessTy,
                                 const Formula &F, const Loop &L) {
  // For the purpose of isAMCompletelyFolded either having a canonical formula
  // or a scale not equal to zero is correct.
  // Problems may arise from non canonical formulae having a scale == 0.
  // Strictly speaking it would best to just rely on canonical formulae.
  // However, when we generate the scaled formulae, we first check that the
  // scaling factor is profitable before computing the actual ScaledReg for
  // compile time sake.
  assert((F.isCanonical(L) || F.Scale != 0));
  return isAMCompletelyFolded(TTI, MinOffset, MaxOffset, Kind, AccessTy,
                              F.BaseGV, F.BaseOffset, F.HasBaseReg, F.Scale);
}

/// Test whether we know how to expand the current formula.
static bool isLegalUse(const TargetTransformInfo &TTI, int64_t MinOffset,
                       int64_t MaxOffset, LSRUse::KindType Kind,
                       MemAccessTy AccessTy, GlobalValue *BaseGV,
                       int64_t BaseOffset, bool HasBaseReg, int64_t Scale) {
  // We know how to expand completely foldable formulae.
  return isAMCompletelyFolded(TTI, MinOffset, MaxOffset, Kind, AccessTy, BaseGV,
                              BaseOffset, HasBaseReg, Scale) ||
         // Or formulae that use a base register produced by a sum of base
         // registers.
         (Scale == 1 &&
          isAMCompletelyFolded(TTI, MinOffset, MaxOffset, Kind, AccessTy,
                               BaseGV, BaseOffset, true, 0));
}

static bool isLegalUse(const TargetTransformInfo &TTI, int64_t MinOffset,
                       int64_t MaxOffset, LSRUse::KindType Kind,
                       MemAccessTy AccessTy, const Formula &F) {
  return isLegalUse(TTI, MinOffset, MaxOffset, Kind, AccessTy, F.BaseGV,
                    F.BaseOffset, F.HasBaseReg, F.Scale);
}

static bool isAMCompletelyFolded(const TargetTransformInfo &TTI,
                                 const LSRUse &LU, const Formula &F) {
  // Target may want to look at the user instructions.
  if (LU.Kind == LSRUse::Address && TTI.LSRWithInstrQueries()) {
    for (const LSRFixup &Fixup : LU.Fixups)
      if (!isAMCompletelyFolded(TTI, LSRUse::Address, LU.AccessTy, F.BaseGV,
                                (F.BaseOffset + Fixup.Offset), F.HasBaseReg,
                                F.Scale, Fixup.UserInst))
        return false;
    return true;
  }

  return isAMCompletelyFolded(TTI, LU.MinOffset, LU.MaxOffset, LU.Kind,
                              LU.AccessTy, F.BaseGV, F.BaseOffset, F.HasBaseReg,
                              F.Scale);
}

static unsigned getScalingFactorCost(const TargetTransformInfo &TTI,
                                     const LSRUse &LU, const Formula &F,
                                     const Loop &L) {
  if (!F.Scale)
    return 0;

  // If the use is not completely folded in that instruction, we will have to
  // pay an extra cost only for scale != 1.
  if (!isAMCompletelyFolded(TTI, LU.MinOffset, LU.MaxOffset, LU.Kind,
                            LU.AccessTy, F, L))
    return F.Scale != 1;

  switch (LU.Kind) {
  case LSRUse::Address: {
    // Check the scaling factor cost with both the min and max offsets.
    int ScaleCostMinOffset = TTI.getScalingFactorCost(
        LU.AccessTy.MemTy, F.BaseGV, F.BaseOffset + LU.MinOffset, F.HasBaseReg,
        F.Scale, LU.AccessTy.AddrSpace);
    int ScaleCostMaxOffset = TTI.getScalingFactorCost(
        LU.AccessTy.MemTy, F.BaseGV, F.BaseOffset + LU.MaxOffset, F.HasBaseReg,
        F.Scale, LU.AccessTy.AddrSpace);

    assert(ScaleCostMinOffset >= 0 && ScaleCostMaxOffset >= 0 &&
           "Legal addressing mode has an illegal cost!");
    return std::max(ScaleCostMinOffset, ScaleCostMaxOffset);
  }
  case LSRUse::ICmpZero:
  case LSRUse::Basic:
  case LSRUse::Special:
    // The use is completely folded, i.e., everything is folded into the
    // instruction.
    return 0;
  }

  llvm_unreachable("Invalid LSRUse Kind!");
}

static bool isAlwaysFoldable(const TargetTransformInfo &TTI,
                             LSRUse::KindType Kind, MemAccessTy AccessTy,
                             GlobalValue *BaseGV, int64_t BaseOffset,
                             bool HasBaseReg) {
  // Fast-path: zero is always foldable.
  if (BaseOffset == 0 && !BaseGV) return true;

  // Conservatively, create an address with an immediate and a
  // base and a scale.
  int64_t Scale = Kind == LSRUse::ICmpZero ? -1 : 1;

  // Canonicalize a scale of 1 to a base register if the formula doesn't
  // already have a base register.
  if (!HasBaseReg && Scale == 1) {
    Scale = 0;
    HasBaseReg = true;
  }

  return isAMCompletelyFolded(TTI, Kind, AccessTy, BaseGV, BaseOffset,
                              HasBaseReg, Scale);
}

static bool isAlwaysFoldable(const TargetTransformInfo &TTI,
                             ScalarEvolution &SE, int64_t MinOffset,
                             int64_t MaxOffset, LSRUse::KindType Kind,
                             MemAccessTy AccessTy, const SCEV *S,
                             bool HasBaseReg) {
  // Fast-path: zero is always foldable.
  if (S->isZero()) return true;

  // Conservatively, create an address with an immediate and a
  // base and a scale.
  int64_t BaseOffset = ExtractImmediate(S, SE);
  GlobalValue *BaseGV = ExtractSymbol(S, SE);

  // If there's anything else involved, it's not foldable.
  if (!S->isZero()) return false;

  // Fast-path: zero is always foldable.
  if (BaseOffset == 0 && !BaseGV) return true;

  // Conservatively, create an address with an immediate and a
  // base and a scale.
  int64_t Scale = Kind == LSRUse::ICmpZero ? -1 : 1;

  return isAMCompletelyFolded(TTI, MinOffset, MaxOffset, Kind, AccessTy, BaseGV,
                              BaseOffset, HasBaseReg, Scale);
}

namespace {

/// An individual increment in a Chain of IV increments.  Relate an IV user to
/// an expression that computes the IV it uses from the IV used by the previous
/// link in the Chain.
///
/// For the head of a chain, IncExpr holds the absolute SCEV expression for the
/// original IVOperand. The head of the chain's IVOperand is only valid during
/// chain collection, before LSR replaces IV users. During chain generation,
/// IncExpr can be used to find the new IVOperand that computes the same
/// expression.
struct IVInc {
  Instruction *UserInst;
  Value* IVOperand;
  const SCEV *IncExpr;

  IVInc(Instruction *U, Value *O, const SCEV *E)
      : UserInst(U), IVOperand(O), IncExpr(E) {}
};

// The list of IV increments in program order.  We typically add the head of a
// chain without finding subsequent links.
struct IVChain {
  SmallVector<IVInc, 1> Incs;
  const SCEV *ExprBase = nullptr;

  IVChain() = default;
  IVChain(const IVInc &Head, const SCEV *Base)
      : Incs(1, Head), ExprBase(Base) {}

  using const_iterator = SmallVectorImpl<IVInc>::const_iterator;

  // Return the first increment in the chain.
  const_iterator begin() const {
    assert(!Incs.empty());
    return std::next(Incs.begin());
  }
  const_iterator end() const {
    return Incs.end();
  }

  // Returns true if this chain contains any increments.
  bool hasIncs() const { return Incs.size() >= 2; }

  // Add an IVInc to the end of this chain.
  void add(const IVInc &X) { Incs.push_back(X); }

  // Returns the last UserInst in the chain.
  Instruction *tailUserInst() const { return Incs.back().UserInst; }

  // Returns true if IncExpr can be profitably added to this chain.
  bool isProfitableIncrement(const SCEV *OperExpr,
                             const SCEV *IncExpr,
                             ScalarEvolution&);
};

/// Helper for CollectChains to track multiple IV increment uses.  Distinguish
/// between FarUsers that definitely cross IV increments and NearUsers that may
/// be used between IV increments.
struct ChainUsers {
  SmallPtrSet<Instruction*, 4> FarUsers;
  SmallPtrSet<Instruction*, 4> NearUsers;
};

/// This class holds state for the main loop strength reduction logic.
class LSRInstance {
  IVUsers &IU;
  ScalarEvolution &SE;
  DominatorTree &DT;
  LoopInfo &LI;
  AssumptionCache &AC;
  TargetLibraryInfo &TLI;
  const TargetTransformInfo &TTI;
  Loop *const L;
  MemorySSAUpdater *MSSAU;
  bool FavorBackedgeIndex = false;
  bool Changed = false;

  /// This is the insert position that the current loop's induction variable
  /// increment should be placed. In simple loops, this is the latch block's
  /// terminator. But in more complicated cases, this is a position which will
  /// dominate all the in-loop post-increment users.
  Instruction *IVIncInsertPos = nullptr;

  /// Interesting factors between use strides.
  ///
  /// We explicitly use a SetVector which contains a SmallSet, instead of the
  /// default, a SmallDenseSet, because we need to use the full range of
  /// int64_ts, and there's currently no good way of doing that with
  /// SmallDenseSet.
  SetVector<int64_t, SmallVector<int64_t, 8>, SmallSet<int64_t, 8>> Factors;

  /// Interesting use types, to facilitate truncation reuse.
  SmallSetVector<Type *, 4> Types;

  /// The list of interesting uses.
  mutable SmallVector<LSRUse, 16> Uses;

  /// Track which uses use which register candidates.
  RegUseTracker RegUses;

  // Limit the number of chains to avoid quadratic behavior. We don't expect to
  // have more than a few IV increment chains in a loop. Missing a Chain falls
  // back to normal LSR behavior for those uses.
  static const unsigned MaxChains = 8;

  /// IV users can form a chain of IV increments.
  SmallVector<IVChain, MaxChains> IVChainVec;

  /// IV users that belong to profitable IVChains.
  SmallPtrSet<Use*, MaxChains> IVIncSet;

  void OptimizeShadowIV();
  bool FindIVUserForCond(ICmpInst *Cond, IVStrideUse *&CondUse);
  ICmpInst *OptimizeMax(ICmpInst *Cond, IVStrideUse* &CondUse);
  void OptimizeLoopTermCond();

  void ChainInstruction(Instruction *UserInst, Instruction *IVOper,
                        SmallVectorImpl<ChainUsers> &ChainUsersVec);
  void FinalizeChain(IVChain &Chain);
  void CollectChains();
  void GenerateIVChain(const IVChain &Chain, SCEVExpander &Rewriter,
                       SmallVectorImpl<WeakTrackingVH> &DeadInsts);

  void CollectInterestingTypesAndFactors();
  void CollectFixupsAndInitialFormulae();

  // Support for sharing of LSRUses between LSRFixups.
  using UseMapTy = DenseMap<LSRUse::SCEVUseKindPair, size_t>;
  UseMapTy UseMap;

  bool reconcileNewOffset(LSRUse &LU, int64_t NewOffset, bool HasBaseReg,
                          LSRUse::KindType Kind, MemAccessTy AccessTy);

  std::pair<size_t, int64_t> getUse(const SCEV *&Expr, LSRUse::KindType Kind,
                                    MemAccessTy AccessTy);

  void DeleteUse(LSRUse &LU, size_t LUIdx);

  LSRUse *FindUseWithSimilarFormula(const Formula &F, const LSRUse &OrigLU);

  void InsertInitialFormula(const SCEV *S, LSRUse &LU, size_t LUIdx);
  void InsertSupplementalFormula(const SCEV *S, LSRUse &LU, size_t LUIdx);
  void CountRegisters(const Formula &F, size_t LUIdx);
  bool InsertFormula(LSRUse &LU, unsigned LUIdx, const Formula &F);

  void CollectLoopInvariantFixupsAndFormulae();

  void GenerateReassociations(LSRUse &LU, unsigned LUIdx, Formula Base,
                              unsigned Depth = 0);

  void GenerateReassociationsImpl(LSRUse &LU, unsigned LUIdx,
                                  const Formula &Base, unsigned Depth,
                                  size_t Idx, bool IsScaledReg = false);
  void GenerateCombinations(LSRUse &LU, unsigned LUIdx, Formula Base);
  void GenerateSymbolicOffsetsImpl(LSRUse &LU, unsigned LUIdx,
                                   const Formula &Base, size_t Idx,
                                   bool IsScaledReg = false);
  void GenerateSymbolicOffsets(LSRUse &LU, unsigned LUIdx, Formula Base);
  void GenerateConstantOffsetsImpl(LSRUse &LU, unsigned LUIdx,
                                   const Formula &Base,
                                   const SmallVectorImpl<int64_t> &Worklist,
                                   size_t Idx, bool IsScaledReg = false);
  void GenerateConstantOffsets(LSRUse &LU, unsigned LUIdx, Formula Base);
  void GenerateICmpZeroScales(LSRUse &LU, unsigned LUIdx, Formula Base);
  void GenerateScales(LSRUse &LU, unsigned LUIdx, Formula Base);
  void GenerateTruncates(LSRUse &LU, unsigned LUIdx, Formula Base);
  void GenerateCrossUseConstantOffsets();
  void GenerateAllReuseFormulae();

  void FilterOutUndesirableDedicatedRegisters();

  size_t EstimateSearchSpaceComplexity() const;
  void NarrowSearchSpaceByDetectingSupersets();
  void NarrowSearchSpaceByCollapsingUnrolledCode();
  void NarrowSearchSpaceByRefilteringUndesirableDedicatedRegisters();
  void NarrowSearchSpaceByFilterFormulaWithSameScaledReg();
  void NarrowSearchSpaceByFilterPostInc();
  void NarrowSearchSpaceByDeletingCostlyFormulas();
  void NarrowSearchSpaceByPickingWinnerRegs();
  void NarrowSearchSpaceUsingHeuristics();

  void SolveRecurse(SmallVectorImpl<const Formula *> &Solution,
                    Cost &SolutionCost,
                    SmallVectorImpl<const Formula *> &Workspace,
                    const Cost &CurCost,
                    const SmallPtrSet<const SCEV *, 16> &CurRegs,
                    DenseSet<const SCEV *> &VisitedRegs) const;
  void Solve(SmallVectorImpl<const Formula *> &Solution) const;

  BasicBlock::iterator
    HoistInsertPosition(BasicBlock::iterator IP,
                        const SmallVectorImpl<Instruction *> &Inputs) const;
  BasicBlock::iterator
    AdjustInsertPositionForExpand(BasicBlock::iterator IP,
                                  const LSRFixup &LF,
                                  const LSRUse &LU,
                                  SCEVExpander &Rewriter) const;

  Value *Expand(const LSRUse &LU, const LSRFixup &LF, const Formula &F,
                BasicBlock::iterator IP, SCEVExpander &Rewriter,
                SmallVectorImpl<WeakTrackingVH> &DeadInsts) const;
  void RewriteForPHI(PHINode *PN, const LSRUse &LU, const LSRFixup &LF,
                     const Formula &F, SCEVExpander &Rewriter,
                     SmallVectorImpl<WeakTrackingVH> &DeadInsts) const;
  void Rewrite(const LSRUse &LU, const LSRFixup &LF, const Formula &F,
               SCEVExpander &Rewriter,
               SmallVectorImpl<WeakTrackingVH> &DeadInsts) const;
  void ImplementSolution(const SmallVectorImpl<const Formula *> &Solution);

public:
  LSRInstance(Loop *L, IVUsers &IU, ScalarEvolution &SE, DominatorTree &DT,
              LoopInfo &LI, const TargetTransformInfo &TTI, AssumptionCache &AC,
              TargetLibraryInfo &TLI, MemorySSAUpdater *MSSAU);

  bool getChanged() const { return Changed; }

  void print_factors_and_types(raw_ostream &OS) const;
  void print_fixups(raw_ostream &OS) const;
  void print_uses(raw_ostream &OS) const;
  void print(raw_ostream &OS) const;
  void dump() const;
};

} // end anonymous namespace

/// If IV is used in a int-to-float cast inside the loop then try to eliminate
/// the cast operation.
void LSRInstance::OptimizeShadowIV() {
  const SCEV *BackedgeTakenCount = SE.getBackedgeTakenCount(L);
  if (isa<SCEVCouldNotCompute>(BackedgeTakenCount))
    return;

  for (IVUsers::const_iterator UI = IU.begin(), E = IU.end();
       UI != E; /* empty */) {
    IVUsers::const_iterator CandidateUI = UI;
    ++UI;
    Instruction *ShadowUse = CandidateUI->getUser();
    Type *DestTy = nullptr;
    bool IsSigned = false;

    /* If shadow use is a int->float cast then insert a second IV
       to eliminate this cast.

         for (unsigned i = 0; i < n; ++i)
           foo((double)i);

       is transformed into

         double d = 0.0;
         for (unsigned i = 0; i < n; ++i, ++d)
           foo(d);
    */
    if (UIToFPInst *UCast = dyn_cast<UIToFPInst>(CandidateUI->getUser())) {
      IsSigned = false;
      DestTy = UCast->getDestTy();
    }
    else if (SIToFPInst *SCast = dyn_cast<SIToFPInst>(CandidateUI->getUser())) {
      IsSigned = true;
      DestTy = SCast->getDestTy();
    }
    if (!DestTy) continue;

    // If target does not support DestTy natively then do not apply
    // this transformation.
    if (!TTI.isTypeLegal(DestTy)) continue;

    PHINode *PH = dyn_cast<PHINode>(ShadowUse->getOperand(0));
    if (!PH) continue;
    if (PH->getNumIncomingValues() != 2) continue;

    // If the calculation in integers overflows, the result in FP type will
    // differ. So we only can do this transformation if we are guaranteed to not
    // deal with overflowing values
    const SCEVAddRecExpr *AR = dyn_cast<SCEVAddRecExpr>(SE.getSCEV(PH));
    if (!AR) continue;
    if (IsSigned && !AR->hasNoSignedWrap()) continue;
    if (!IsSigned && !AR->hasNoUnsignedWrap()) continue;

    Type *SrcTy = PH->getType();
    int Mantissa = DestTy->getFPMantissaWidth();
    if (Mantissa == -1) continue;
    if ((int)SE.getTypeSizeInBits(SrcTy) > Mantissa)
      continue;

    unsigned Entry, Latch;
    if (PH->getIncomingBlock(0) == L->getLoopPreheader()) {
      Entry = 0;
      Latch = 1;
    } else {
      Entry = 1;
      Latch = 0;
    }

    ConstantInt *Init = dyn_cast<ConstantInt>(PH->getIncomingValue(Entry));
    if (!Init) continue;
    Constant *NewInit = ConstantFP::get(DestTy, IsSigned ?
                                        (double)Init->getSExtValue() :
                                        (double)Init->getZExtValue());

    BinaryOperator *Incr =
      dyn_cast<BinaryOperator>(PH->getIncomingValue(Latch));
    if (!Incr) continue;
    if (Incr->getOpcode() != Instruction::Add
        && Incr->getOpcode() != Instruction::Sub)
      continue;

    /* Initialize new IV, double d = 0.0 in above example. */
    ConstantInt *C = nullptr;
    if (Incr->getOperand(0) == PH)
      C = dyn_cast<ConstantInt>(Incr->getOperand(1));
    else if (Incr->getOperand(1) == PH)
      C = dyn_cast<ConstantInt>(Incr->getOperand(0));
    else
      continue;

    if (!C) continue;

    // Ignore negative constants, as the code below doesn't handle them
    // correctly. TODO: Remove this restriction.
    if (!C->getValue().isStrictlyPositive()) continue;

    /* Add new PHINode. */
    PHINode *NewPH = PHINode::Create(DestTy, 2, "IV.S.", PH);

    /* create new increment. '++d' in above example. */
    Constant *CFP = ConstantFP::get(DestTy, C->getZExtValue());
    BinaryOperator *NewIncr =
      BinaryOperator::Create(Incr->getOpcode() == Instruction::Add ?
                               Instruction::FAdd : Instruction::FSub,
                             NewPH, CFP, "IV.S.next.", Incr);

    NewPH->addIncoming(NewInit, PH->getIncomingBlock(Entry));
    NewPH->addIncoming(NewIncr, PH->getIncomingBlock(Latch));

    /* Remove cast operation */
    ShadowUse->replaceAllUsesWith(NewPH);
    ShadowUse->eraseFromParent();
    Changed = true;
    break;
  }
}

/// If Cond has an operand that is an expression of an IV, set the IV user and
/// stride information and return true, otherwise return false.
bool LSRInstance::FindIVUserForCond(ICmpInst *Cond, IVStrideUse *&CondUse) {
  for (IVStrideUse &U : IU)
    if (U.getUser() == Cond) {
      // NOTE: we could handle setcc instructions with multiple uses here, but
      // InstCombine does it as well for simple uses, it's not clear that it
      // occurs enough in real life to handle.
      CondUse = &U;
      return true;
    }
  return false;
}

/// Rewrite the loop's terminating condition if it uses a max computation.
///
/// This is a narrow solution to a specific, but acute, problem. For loops
/// like this:
///
///   i = 0;
///   do {
///     p[i] = 0.0;
///   } while (++i < n);
///
/// the trip count isn't just 'n', because 'n' might not be positive. And
/// unfortunately this can come up even for loops where the user didn't use
/// a C do-while loop. For example, seemingly well-behaved top-test loops
/// will commonly be lowered like this:
///
///   if (n > 0) {
///     i = 0;
///     do {
///       p[i] = 0.0;
///     } while (++i < n);
///   }
///
/// and then it's possible for subsequent optimization to obscure the if
/// test in such a way that indvars can't find it.
///
/// When indvars can't find the if test in loops like this, it creates a
/// max expression, which allows it to give the loop a canonical
/// induction variable:
///
///   i = 0;
///   max = n < 1 ? 1 : n;
///   do {
///     p[i] = 0.0;
///   } while (++i != max);
///
/// Canonical induction variables are necessary because the loop passes
/// are designed around them. The most obvious example of this is the
/// LoopInfo analysis, which doesn't remember trip count values. It
/// expects to be able to rediscover the trip count each time it is
/// needed, and it does this using a simple analysis that only succeeds if
/// the loop has a canonical induction variable.
///
/// However, when it comes time to generate code, the maximum operation
/// can be quite costly, especially if it's inside of an outer loop.
///
/// This function solves this problem by detecting this type of loop and
/// rewriting their conditions from ICMP_NE back to ICMP_SLT, and deleting
/// the instructions for the maximum computation.
ICmpInst *LSRInstance::OptimizeMax(ICmpInst *Cond, IVStrideUse* &CondUse) {
  // Check that the loop matches the pattern we're looking for.
  if (Cond->getPredicate() != CmpInst::ICMP_EQ &&
      Cond->getPredicate() != CmpInst::ICMP_NE)
    return Cond;

  SelectInst *Sel = dyn_cast<SelectInst>(Cond->getOperand(1));
  if (!Sel || !Sel->hasOneUse()) return Cond;

  const SCEV *BackedgeTakenCount = SE.getBackedgeTakenCount(L);
  if (isa<SCEVCouldNotCompute>(BackedgeTakenCount))
    return Cond;
  const SCEV *One = SE.getConstant(BackedgeTakenCount->getType(), 1);

  // Add one to the backedge-taken count to get the trip count.
  const SCEV *IterationCount = SE.getAddExpr(One, BackedgeTakenCount);
  if (IterationCount != SE.getSCEV(Sel)) return Cond;

  // Check for a max calculation that matches the pattern. There's no check
  // for ICMP_ULE here because the comparison would be with zero, which
  // isn't interesting.
  CmpInst::Predicate Pred = ICmpInst::BAD_ICMP_PREDICATE;
  const SCEVNAryExpr *Max = nullptr;
  if (const SCEVSMaxExpr *S = dyn_cast<SCEVSMaxExpr>(BackedgeTakenCount)) {
    Pred = ICmpInst::ICMP_SLE;
    Max = S;
  } else if (const SCEVSMaxExpr *S = dyn_cast<SCEVSMaxExpr>(IterationCount)) {
    Pred = ICmpInst::ICMP_SLT;
    Max = S;
  } else if (const SCEVUMaxExpr *U = dyn_cast<SCEVUMaxExpr>(IterationCount)) {
    Pred = ICmpInst::ICMP_ULT;
    Max = U;
  } else {
    // No match; bail.
    return Cond;
  }

  // To handle a max with more than two operands, this optimization would
  // require additional checking and setup.
  if (Max->getNumOperands() != 2)
    return Cond;

  const SCEV *MaxLHS = Max->getOperand(0);
  const SCEV *MaxRHS = Max->getOperand(1);

  // ScalarEvolution canonicalizes constants to the left. For < and >, look
  // for a comparison with 1. For <= and >=, a comparison with zero.
  if (!MaxLHS ||
      (ICmpInst::isTrueWhenEqual(Pred) ? !MaxLHS->isZero() : (MaxLHS != One)))
    return Cond;

  // Check the relevant induction variable for conformance to
  // the pattern.
  const SCEV *IV = SE.getSCEV(Cond->getOperand(0));
  const SCEVAddRecExpr *AR = dyn_cast<SCEVAddRecExpr>(IV);
  if (!AR || !AR->isAffine() ||
      AR->getStart() != One ||
      AR->getStepRecurrence(SE) != One)
    return Cond;

  assert(AR->getLoop() == L &&
         "Loop condition operand is an addrec in a different loop!");

  // Check the right operand of the select, and remember it, as it will
  // be used in the new comparison instruction.
  Value *NewRHS = nullptr;
  if (ICmpInst::isTrueWhenEqual(Pred)) {
    // Look for n+1, and grab n.
    if (AddOperator *BO = dyn_cast<AddOperator>(Sel->getOperand(1)))
      if (ConstantInt *BO1 = dyn_cast<ConstantInt>(BO->getOperand(1)))
         if (BO1->isOne() && SE.getSCEV(BO->getOperand(0)) == MaxRHS)
           NewRHS = BO->getOperand(0);
    if (AddOperator *BO = dyn_cast<AddOperator>(Sel->getOperand(2)))
      if (ConstantInt *BO1 = dyn_cast<ConstantInt>(BO->getOperand(1)))
        if (BO1->isOne() && SE.getSCEV(BO->getOperand(0)) == MaxRHS)
          NewRHS = BO->getOperand(0);
    if (!NewRHS)
      return Cond;
  } else if (SE.getSCEV(Sel->getOperand(1)) == MaxRHS)
    NewRHS = Sel->getOperand(1);
  else if (SE.getSCEV(Sel->getOperand(2)) == MaxRHS)
    NewRHS = Sel->getOperand(2);
  else if (const SCEVUnknown *SU = dyn_cast<SCEVUnknown>(MaxRHS))
    NewRHS = SU->getValue();
  else
    // Max doesn't match expected pattern.
    return Cond;

  // Determine the new comparison opcode. It may be signed or unsigned,
  // and the original comparison may be either equality or inequality.
  if (Cond->getPredicate() == CmpInst::ICMP_EQ)
    Pred = CmpInst::getInversePredicate(Pred);

  // Ok, everything looks ok to change the condition into an SLT or SGE and
  // delete the max calculation.
  ICmpInst *NewCond =
    new ICmpInst(Cond, Pred, Cond->getOperand(0), NewRHS, "scmp");

  // Delete the max calculation instructions.
  Cond->replaceAllUsesWith(NewCond);
  CondUse->setUser(NewCond);
  Instruction *Cmp = cast<Instruction>(Sel->getOperand(0));
  Cond->eraseFromParent();
  Sel->eraseFromParent();
  if (Cmp->use_empty())
    Cmp->eraseFromParent();
  return NewCond;
}

/// Change loop terminating condition to use the postinc iv when possible.
void
LSRInstance::OptimizeLoopTermCond() {
  SmallPtrSet<Instruction *, 4> PostIncs;

  // We need a different set of heuristics for rotated and non-rotated loops.
  // If a loop is rotated then the latch is also the backedge, so inserting
  // post-inc expressions just before the latch is ideal. To reduce live ranges
  // it also makes sense to rewrite terminating conditions to use post-inc
  // expressions.
  //
  // If the loop is not rotated then the latch is not a backedge; the latch
  // check is done in the loop head. Adding post-inc expressions before the
  // latch will cause overlapping live-ranges of pre-inc and post-inc expressions
  // in the loop body. In this case we do *not* want to use post-inc expressions
  // in the latch check, and we want to insert post-inc expressions before
  // the backedge.
  BasicBlock *LatchBlock = L->getLoopLatch();
  SmallVector<BasicBlock*, 8> ExitingBlocks;
  L->getExitingBlocks(ExitingBlocks);
  if (llvm::all_of(ExitingBlocks, [&LatchBlock](const BasicBlock *BB) {
        return LatchBlock != BB;
      })) {
    // The backedge doesn't exit the loop; treat this as a head-tested loop.
    IVIncInsertPos = LatchBlock->getTerminator();
    return;
  }

  // Otherwise treat this as a rotated loop.
  for (BasicBlock *ExitingBlock : ExitingBlocks) {
    // Get the terminating condition for the loop if possible.  If we
    // can, we want to change it to use a post-incremented version of its
    // induction variable, to allow coalescing the live ranges for the IV into
    // one register value.

    BranchInst *TermBr = dyn_cast<BranchInst>(ExitingBlock->getTerminator());
    if (!TermBr)
      continue;
    // FIXME: Overly conservative, termination condition could be an 'or' etc..
    if (TermBr->isUnconditional() || !isa<ICmpInst>(TermBr->getCondition()))
      continue;

    // Search IVUsesByStride to find Cond's IVUse if there is one.
    IVStrideUse *CondUse = nullptr;
    ICmpInst *Cond = cast<ICmpInst>(TermBr->getCondition());
    if (!FindIVUserForCond(Cond, CondUse))
      continue;

    // If the trip count is computed in terms of a max (due to ScalarEvolution
    // being unable to find a sufficient guard, for example), change the loop
    // comparison to use SLT or ULT instead of NE.
    // One consequence of doing this now is that it disrupts the count-down
    // optimization. That's not always a bad thing though, because in such
    // cases it may still be worthwhile to avoid a max.
    Cond = OptimizeMax(Cond, CondUse);

    // If this exiting block dominates the latch block, it may also use
    // the post-inc value if it won't be shared with other uses.
    // Check for dominance.
    if (!DT.dominates(ExitingBlock, LatchBlock))
      continue;

    // Conservatively avoid trying to use the post-inc value in non-latch
    // exits if there may be pre-inc users in intervening blocks.
    if (LatchBlock != ExitingBlock)
      for (IVUsers::const_iterator UI = IU.begin(), E = IU.end(); UI != E; ++UI)
        // Test if the use is reachable from the exiting block. This dominator
        // query is a conservative approximation of reachability.
        if (&*UI != CondUse &&
            !DT.properlyDominates(UI->getUser()->getParent(), ExitingBlock)) {
          // Conservatively assume there may be reuse if the quotient of their
          // strides could be a legal scale.
          const SCEV *A = IU.getStride(*CondUse, L);
          const SCEV *B = IU.getStride(*UI, L);
          if (!A || !B) continue;
          if (SE.getTypeSizeInBits(A->getType()) !=
              SE.getTypeSizeInBits(B->getType())) {
            if (SE.getTypeSizeInBits(A->getType()) >
                SE.getTypeSizeInBits(B->getType()))
              B = SE.getSignExtendExpr(B, A->getType());
            else
              A = SE.getSignExtendExpr(A, B->getType());
          }
          if (const SCEVConstant *D =
                dyn_cast_or_null<SCEVConstant>(getExactSDiv(B, A, SE))) {
            const ConstantInt *C = D->getValue();
            // Stride of one or negative one can have reuse with non-addresses.
            if (C->isOne() || C->isMinusOne())
              goto decline_post_inc;
            // Avoid weird situations.
            if (C->getValue().getMinSignedBits() >= 64 ||
                C->getValue().isMinSignedValue())
              goto decline_post_inc;
            // Check for possible scaled-address reuse.
            if (isAddressUse(TTI, UI->getUser(), UI->getOperandValToReplace())) {
              MemAccessTy AccessTy = getAccessType(
                  TTI, UI->getUser(), UI->getOperandValToReplace());
              int64_t Scale = C->getSExtValue();
              if (TTI.isLegalAddressingMode(AccessTy.MemTy, /*BaseGV=*/nullptr,
                                            /*BaseOffset=*/0,
                                            /*HasBaseReg=*/false, Scale,
                                            AccessTy.AddrSpace))
                goto decline_post_inc;
              Scale = -Scale;
              if (TTI.isLegalAddressingMode(AccessTy.MemTy, /*BaseGV=*/nullptr,
                                            /*BaseOffset=*/0,
                                            /*HasBaseReg=*/false, Scale,
                                            AccessTy.AddrSpace))
                goto decline_post_inc;
            }
          }
        }

    LLVM_DEBUG(dbgs() << "  Change loop exiting icmp to use postinc iv: "
                      << *Cond << '\n');

    // It's possible for the setcc instruction to be anywhere in the loop, and
    // possible for it to have multiple users.  If it is not immediately before
    // the exiting block branch, move it.
    if (&*++BasicBlock::iterator(Cond) != TermBr) {
      if (Cond->hasOneUse()) {
        Cond->moveBefore(TermBr);
      } else {
        // Clone the terminating condition and insert into the loopend.
        ICmpInst *OldCond = Cond;
        Cond = cast<ICmpInst>(Cond->clone());
        Cond->setName(L->getHeader()->getName() + ".termcond");
        ExitingBlock->getInstList().insert(TermBr->getIterator(), Cond);

        // Clone the IVUse, as the old use still exists!
        CondUse = &IU.AddUser(Cond, CondUse->getOperandValToReplace());
        TermBr->replaceUsesOfWith(OldCond, Cond);
      }
    }

    // If we get to here, we know that we can transform the setcc instruction to
    // use the post-incremented version of the IV, allowing us to coalesce the
    // live ranges for the IV correctly.
    CondUse->transformToPostInc(L);
    Changed = true;

    PostIncs.insert(Cond);
  decline_post_inc:;
  }

  // Determine an insertion point for the loop induction variable increment. It
  // must dominate all the post-inc comparisons we just set up, and it must
  // dominate the loop latch edge.
  IVIncInsertPos = L->getLoopLatch()->getTerminator();
  for (Instruction *Inst : PostIncs) {
    BasicBlock *BB =
      DT.findNearestCommonDominator(IVIncInsertPos->getParent(),
                                    Inst->getParent());
    if (BB == Inst->getParent())
      IVIncInsertPos = Inst;
    else if (BB != IVIncInsertPos->getParent())
      IVIncInsertPos = BB->getTerminator();
  }
}

/// Determine if the given use can accommodate a fixup at the given offset and
/// other details. If so, update the use and return true.
bool LSRInstance::reconcileNewOffset(LSRUse &LU, int64_t NewOffset,
                                     bool HasBaseReg, LSRUse::KindType Kind,
                                     MemAccessTy AccessTy) {
  int64_t NewMinOffset = LU.MinOffset;
  int64_t NewMaxOffset = LU.MaxOffset;
  MemAccessTy NewAccessTy = AccessTy;

  // Check for a mismatched kind. It's tempting to collapse mismatched kinds to
  // something conservative, however this can pessimize in the case that one of
  // the uses will have all its uses outside the loop, for example.
  if (LU.Kind != Kind)
    return false;

  // Check for a mismatched access type, and fall back conservatively as needed.
  // TODO: Be less conservative when the type is similar and can use the same
  // addressing modes.
  if (Kind == LSRUse::Address) {
    if (AccessTy.MemTy != LU.AccessTy.MemTy) {
      NewAccessTy = MemAccessTy::getUnknown(AccessTy.MemTy->getContext(),
                                            AccessTy.AddrSpace);
    }
  }

  // Conservatively assume HasBaseReg is true for now.
  if (NewOffset < LU.MinOffset) {
    if (!isAlwaysFoldable(TTI, Kind, NewAccessTy, /*BaseGV=*/nullptr,
                          LU.MaxOffset - NewOffset, HasBaseReg))
      return false;
    NewMinOffset = NewOffset;
  } else if (NewOffset > LU.MaxOffset) {
    if (!isAlwaysFoldable(TTI, Kind, NewAccessTy, /*BaseGV=*/nullptr,
                          NewOffset - LU.MinOffset, HasBaseReg))
      return false;
    NewMaxOffset = NewOffset;
  }

  // Update the use.
  LU.MinOffset = NewMinOffset;
  LU.MaxOffset = NewMaxOffset;
  LU.AccessTy = NewAccessTy;
  return true;
}

/// Return an LSRUse index and an offset value for a fixup which needs the given
/// expression, with the given kind and optional access type.  Either reuse an
/// existing use or create a new one, as needed.
std::pair<size_t, int64_t> LSRInstance::getUse(const SCEV *&Expr,
                                               LSRUse::KindType Kind,
                                               MemAccessTy AccessTy) {
  const SCEV *Copy = Expr;
  int64_t Offset = ExtractImmediate(Expr, SE);

  // Basic uses can't accept any offset, for example.
  if (!isAlwaysFoldable(TTI, Kind, AccessTy, /*BaseGV=*/ nullptr,
                        Offset, /*HasBaseReg=*/ true)) {
    Expr = Copy;
    Offset = 0;
  }

  std::pair<UseMapTy::iterator, bool> P =
    UseMap.insert(std::make_pair(LSRUse::SCEVUseKindPair(Expr, Kind), 0));
  if (!P.second) {
    // A use already existed with this base.
    size_t LUIdx = P.first->second;
    LSRUse &LU = Uses[LUIdx];
    if (reconcileNewOffset(LU, Offset, /*HasBaseReg=*/true, Kind, AccessTy))
      // Reuse this use.
      return std::make_pair(LUIdx, Offset);
  }

  // Create a new use.
  size_t LUIdx = Uses.size();
  P.first->second = LUIdx;
  Uses.push_back(LSRUse(Kind, AccessTy));
  LSRUse &LU = Uses[LUIdx];

  LU.MinOffset = Offset;
  LU.MaxOffset = Offset;
  return std::make_pair(LUIdx, Offset);
}

/// Delete the given use from the Uses list.
void LSRInstance::DeleteUse(LSRUse &LU, size_t LUIdx) {
  if (&LU != &Uses.back())
    std::swap(LU, Uses.back());
  Uses.pop_back();

  // Update RegUses.
  RegUses.swapAndDropUse(LUIdx, Uses.size());
}

/// Look for a use distinct from OrigLU which is has a formula that has the same
/// registers as the given formula.
LSRUse *
LSRInstance::FindUseWithSimilarFormula(const Formula &OrigF,
                                       const LSRUse &OrigLU) {
  // Search all uses for the formula. This could be more clever.
  for (size_t LUIdx = 0, NumUses = Uses.size(); LUIdx != NumUses; ++LUIdx) {
    LSRUse &LU = Uses[LUIdx];
    // Check whether this use is close enough to OrigLU, to see whether it's
    // worthwhile looking through its formulae.
    // Ignore ICmpZero uses because they may contain formulae generated by
    // GenerateICmpZeroScales, in which case adding fixup offsets may
    // be invalid.
    if (&LU != &OrigLU &&
        LU.Kind != LSRUse::ICmpZero &&
        LU.Kind == OrigLU.Kind && OrigLU.AccessTy == LU.AccessTy &&
        LU.WidestFixupType == OrigLU.WidestFixupType &&
        LU.HasFormulaWithSameRegs(OrigF)) {
      // Scan through this use's formulae.
      for (const Formula &F : LU.Formulae) {
        // Check to see if this formula has the same registers and symbols
        // as OrigF.
        if (F.BaseRegs == OrigF.BaseRegs &&
            F.ScaledReg == OrigF.ScaledReg &&
            F.BaseGV == OrigF.BaseGV &&
            F.Scale == OrigF.Scale &&
            F.UnfoldedOffset == OrigF.UnfoldedOffset) {
          if (F.BaseOffset == 0)
            return &LU;
          // This is the formula where all the registers and symbols matched;
          // there aren't going to be any others. Since we declined it, we
          // can skip the rest of the formulae and proceed to the next LSRUse.
          break;
        }
      }
    }
  }

  // Nothing looked good.
  return nullptr;
}

void LSRInstance::CollectInterestingTypesAndFactors() {
  SmallSetVector<const SCEV *, 4> Strides;

  // Collect interesting types and strides.
  SmallVector<const SCEV *, 4> Worklist;
  for (const IVStrideUse &U : IU) {
    const SCEV *Expr = IU.getExpr(U);

    // Collect interesting types.
    Types.insert(SE.getEffectiveSCEVType(Expr->getType()));

    // Add strides for mentioned loops.
    Worklist.push_back(Expr);
    do {
      const SCEV *S = Worklist.pop_back_val();
      if (const SCEVAddRecExpr *AR = dyn_cast<SCEVAddRecExpr>(S)) {
        if (AR->getLoop() == L)
          Strides.insert(AR->getStepRecurrence(SE));
        Worklist.push_back(AR->getStart());
      } else if (const SCEVAddExpr *Add = dyn_cast<SCEVAddExpr>(S)) {
        Worklist.append(Add->op_begin(), Add->op_end());
      }
    } while (!Worklist.empty());
  }

  // Compute interesting factors from the set of interesting strides.
  for (SmallSetVector<const SCEV *, 4>::const_iterator
       I = Strides.begin(), E = Strides.end(); I != E; ++I)
    for (SmallSetVector<const SCEV *, 4>::const_iterator NewStrideIter =
         std::next(I); NewStrideIter != E; ++NewStrideIter) {
      const SCEV *OldStride = *I;
      const SCEV *NewStride = *NewStrideIter;

      if (SE.getTypeSizeInBits(OldStride->getType()) !=
          SE.getTypeSizeInBits(NewStride->getType())) {
        if (SE.getTypeSizeInBits(OldStride->getType()) >
            SE.getTypeSizeInBits(NewStride->getType()))
          NewStride = SE.getSignExtendExpr(NewStride, OldStride->getType());
        else
          OldStride = SE.getSignExtendExpr(OldStride, NewStride->getType());
      }
      if (const SCEVConstant *Factor =
            dyn_cast_or_null<SCEVConstant>(getExactSDiv(NewStride, OldStride,
                                                        SE, true))) {
        if (Factor->getAPInt().getMinSignedBits() <= 64)
          Factors.insert(Factor->getAPInt().getSExtValue());
      } else if (const SCEVConstant *Factor =
                   dyn_cast_or_null<SCEVConstant>(getExactSDiv(OldStride,
                                                               NewStride,
                                                               SE, true))) {
        if (Factor->getAPInt().getMinSignedBits() <= 64)
          Factors.insert(Factor->getAPInt().getSExtValue());
      }
    }

  // If all uses use the same type, don't bother looking for truncation-based
  // reuse.
  if (Types.size() == 1)
    Types.clear();

  LLVM_DEBUG(print_factors_and_types(dbgs()));
}

/// Helper for CollectChains that finds an IV operand (computed by an AddRec in
/// this loop) within [OI,OE) or returns OE. If IVUsers mapped Instructions to
/// IVStrideUses, we could partially skip this.
static User::op_iterator
findIVOperand(User::op_iterator OI, User::op_iterator OE,
              Loop *L, ScalarEvolution &SE) {
  for(; OI != OE; ++OI) {
    if (Instruction *Oper = dyn_cast<Instruction>(*OI)) {
      if (!SE.isSCEVable(Oper->getType()))
        continue;

      if (const SCEVAddRecExpr *AR =
          dyn_cast<SCEVAddRecExpr>(SE.getSCEV(Oper))) {
        if (AR->getLoop() == L)
          break;
      }
    }
  }
  return OI;
}

/// IVChain logic must consistently peek base TruncInst operands, so wrap it in
/// a convenient helper.
static Value *getWideOperand(Value *Oper) {
  if (TruncInst *Trunc = dyn_cast<TruncInst>(Oper))
    return Trunc->getOperand(0);
  return Oper;
}

/// Return true if we allow an IV chain to include both types.
static bool isCompatibleIVType(Value *LVal, Value *RVal) {
  Type *LType = LVal->getType();
  Type *RType = RVal->getType();
  return (LType == RType) || (LType->isPointerTy() && RType->isPointerTy() &&
                              // Different address spaces means (possibly)
                              // different types of the pointer implementation,
                              // e.g. i16 vs i32 so disallow that.
                              (LType->getPointerAddressSpace() ==
                               RType->getPointerAddressSpace()));
}

/// Return an approximation of this SCEV expression's "base", or NULL for any
/// constant. Returning the expression itself is conservative. Returning a
/// deeper subexpression is more precise and valid as long as it isn't less
/// complex than another subexpression. For expressions involving multiple
/// unscaled values, we need to return the pointer-type SCEVUnknown. This avoids
/// forming chains across objects, such as: PrevOper==a[i], IVOper==b[i],
/// IVInc==b-a.
///
/// Since SCEVUnknown is the rightmost type, and pointers are the rightmost
/// SCEVUnknown, we simply return the rightmost SCEV operand.
static const SCEV *getExprBase(const SCEV *S) {
  switch (S->getSCEVType()) {
  default: // uncluding scUnknown.
    return S;
  case scConstant:
    return nullptr;
  case scTruncate:
    return getExprBase(cast<SCEVTruncateExpr>(S)->getOperand());
  case scZeroExtend:
    return getExprBase(cast<SCEVZeroExtendExpr>(S)->getOperand());
  case scSignExtend:
    return getExprBase(cast<SCEVSignExtendExpr>(S)->getOperand());
  case scAddExpr: {
    // Skip over scaled operands (scMulExpr) to follow add operands as long as
    // there's nothing more complex.
    // FIXME: not sure if we want to recognize negation.
    const SCEVAddExpr *Add = cast<SCEVAddExpr>(S);
    for (std::reverse_iterator<SCEVAddExpr::op_iterator> I(Add->op_end()),
           E(Add->op_begin()); I != E; ++I) {
      const SCEV *SubExpr = *I;
      if (SubExpr->getSCEVType() == scAddExpr)
        return getExprBase(SubExpr);

      if (SubExpr->getSCEVType() != scMulExpr)
        return SubExpr;
    }
    return S; // all operands are scaled, be conservative.
  }
  case scAddRecExpr:
    return getExprBase(cast<SCEVAddRecExpr>(S)->getStart());
  }
  llvm_unreachable("Unknown SCEV kind!");
}

/// Return true if the chain increment is profitable to expand into a loop
/// invariant value, which may require its own register. A profitable chain
/// increment will be an offset relative to the same base. We allow such offsets
/// to potentially be used as chain increment as long as it's not obviously
/// expensive to expand using real instructions.
bool IVChain::isProfitableIncrement(const SCEV *OperExpr,
                                    const SCEV *IncExpr,
                                    ScalarEvolution &SE) {
  // Aggressively form chains when -stress-ivchain.
  if (StressIVChain)
    return true;

  // Do not replace a constant offset from IV head with a nonconstant IV
  // increment.
  if (!isa<SCEVConstant>(IncExpr)) {
    const SCEV *HeadExpr = SE.getSCEV(getWideOperand(Incs[0].IVOperand));
    if (isa<SCEVConstant>(SE.getMinusSCEV(OperExpr, HeadExpr)))
      return false;
  }

  SmallPtrSet<const SCEV*, 8> Processed;
  return !isHighCostExpansion(IncExpr, Processed, SE);
}

/// Return true if the number of registers needed for the chain is estimated to
/// be less than the number required for the individual IV users. First prohibit
/// any IV users that keep the IV live across increments (the Users set should
/// be empty). Next count the number and type of increments in the chain.
///
/// Chaining IVs can lead to considerable code bloat if ISEL doesn't
/// effectively use postinc addressing modes. Only consider it profitable it the
/// increments can be computed in fewer registers when chained.
///
/// TODO: Consider IVInc free if it's already used in another chains.
static bool isProfitableChain(IVChain &Chain,
                              SmallPtrSetImpl<Instruction *> &Users,
                              ScalarEvolution &SE,
                              const TargetTransformInfo &TTI) {
  if (StressIVChain)
    return true;

  if (!Chain.hasIncs())
    return false;

  if (!Users.empty()) {
    LLVM_DEBUG(dbgs() << "Chain: " << *Chain.Incs[0].UserInst << " users:\n";
               for (Instruction *Inst
                    : Users) { dbgs() << "  " << *Inst << "\n"; });
    return false;
  }
  assert(!Chain.Incs.empty() && "empty IV chains are not allowed");

  // The chain itself may require a register, so intialize cost to 1.
  int cost = 1;

  // A complete chain likely eliminates the need for keeping the original IV in
  // a register. LSR does not currently know how to form a complete chain unless
  // the header phi already exists.
  if (isa<PHINode>(Chain.tailUserInst())
      && SE.getSCEV(Chain.tailUserInst()) == Chain.Incs[0].IncExpr) {
    --cost;
  }
  const SCEV *LastIncExpr = nullptr;
  unsigned NumConstIncrements = 0;
  unsigned NumVarIncrements = 0;
  unsigned NumReusedIncrements = 0;

  if (TTI.isProfitableLSRChainElement(Chain.Incs[0].UserInst))
    return true;

  for (const IVInc &Inc : Chain) {
    if (TTI.isProfitableLSRChainElement(Inc.UserInst))
      return true;
    if (Inc.IncExpr->isZero())
      continue;

    // Incrementing by zero or some constant is neutral. We assume constants can
    // be folded into an addressing mode or an add's immediate operand.
    if (isa<SCEVConstant>(Inc.IncExpr)) {
      ++NumConstIncrements;
      continue;
    }

    if (Inc.IncExpr == LastIncExpr)
      ++NumReusedIncrements;
    else
      ++NumVarIncrements;

    LastIncExpr = Inc.IncExpr;
  }
  // An IV chain with a single increment is handled by LSR's postinc
  // uses. However, a chain with multiple increments requires keeping the IV's
  // value live longer than it needs to be if chained.
  if (NumConstIncrements > 1)
    --cost;

  // Materializing increment expressions in the preheader that didn't exist in
  // the original code may cost a register. For example, sign-extended array
  // indices can produce ridiculous increments like this:
  // IV + ((sext i32 (2 * %s) to i64) + (-1 * (sext i32 %s to i64)))
  cost += NumVarIncrements;

  // Reusing variable increments likely saves a register to hold the multiple of
  // the stride.
  cost -= NumReusedIncrements;

  LLVM_DEBUG(dbgs() << "Chain: " << *Chain.Incs[0].UserInst << " Cost: " << cost
                    << "\n");

  return cost < 0;
}

/// Add this IV user to an existing chain or make it the head of a new chain.
void LSRInstance::ChainInstruction(Instruction *UserInst, Instruction *IVOper,
                                   SmallVectorImpl<ChainUsers> &ChainUsersVec) {
  // When IVs are used as types of varying widths, they are generally converted
  // to a wider type with some uses remaining narrow under a (free) trunc.
  Value *const NextIV = getWideOperand(IVOper);
  const SCEV *const OperExpr = SE.getSCEV(NextIV);
  const SCEV *const OperExprBase = getExprBase(OperExpr);

  // Visit all existing chains. Check if its IVOper can be computed as a
  // profitable loop invariant increment from the last link in the Chain.
  unsigned ChainIdx = 0, NChains = IVChainVec.size();
  const SCEV *LastIncExpr = nullptr;
  for (; ChainIdx < NChains; ++ChainIdx) {
    IVChain &Chain = IVChainVec[ChainIdx];

    // Prune the solution space aggressively by checking that both IV operands
    // are expressions that operate on the same unscaled SCEVUnknown. This
    // "base" will be canceled by the subsequent getMinusSCEV call. Checking
    // first avoids creating extra SCEV expressions.
    if (!StressIVChain && Chain.ExprBase != OperExprBase)
      continue;

    Value *PrevIV = getWideOperand(Chain.Incs.back().IVOperand);
    if (!isCompatibleIVType(PrevIV, NextIV))
      continue;

    // A phi node terminates a chain.
    if (isa<PHINode>(UserInst) && isa<PHINode>(Chain.tailUserInst()))
      continue;

    // The increment must be loop-invariant so it can be kept in a register.
    const SCEV *PrevExpr = SE.getSCEV(PrevIV);
    const SCEV *IncExpr = SE.getMinusSCEV(OperExpr, PrevExpr);
    if (!SE.isLoopInvariant(IncExpr, L))
      continue;

    if (Chain.isProfitableIncrement(OperExpr, IncExpr, SE)) {
      LastIncExpr = IncExpr;
      break;
    }
  }
  // If we haven't found a chain, create a new one, unless we hit the max. Don't
  // bother for phi nodes, because they must be last in the chain.
  if (ChainIdx == NChains) {
    if (isa<PHINode>(UserInst))
      return;
    if (NChains >= MaxChains && !StressIVChain) {
      LLVM_DEBUG(dbgs() << "IV Chain Limit\n");
      return;
    }
    LastIncExpr = OperExpr;
    // IVUsers may have skipped over sign/zero extensions. We don't currently
    // attempt to form chains involving extensions unless they can be hoisted
    // into this loop's AddRec.
    if (!isa<SCEVAddRecExpr>(LastIncExpr))
      return;
    ++NChains;
    IVChainVec.push_back(IVChain(IVInc(UserInst, IVOper, LastIncExpr),
                                 OperExprBase));
    ChainUsersVec.resize(NChains);
    LLVM_DEBUG(dbgs() << "IV Chain#" << ChainIdx << " Head: (" << *UserInst
                      << ") IV=" << *LastIncExpr << "\n");
  } else {
    LLVM_DEBUG(dbgs() << "IV Chain#" << ChainIdx << "  Inc: (" << *UserInst
                      << ") IV+" << *LastIncExpr << "\n");
    // Add this IV user to the end of the chain.
    IVChainVec[ChainIdx].add(IVInc(UserInst, IVOper, LastIncExpr));
  }
  IVChain &Chain = IVChainVec[ChainIdx];

  SmallPtrSet<Instruction*,4> &NearUsers = ChainUsersVec[ChainIdx].NearUsers;
  // This chain's NearUsers become FarUsers.
  if (!LastIncExpr->isZero()) {
    ChainUsersVec[ChainIdx].FarUsers.insert(NearUsers.begin(),
                                            NearUsers.end());
    NearUsers.clear();
  }

  // All other uses of IVOperand become near uses of the chain.
  // We currently ignore intermediate values within SCEV expressions, assuming
  // they will eventually be used be the current chain, or can be computed
  // from one of the chain increments. To be more precise we could
  // transitively follow its user and only add leaf IV users to the set.
  for (User *U : IVOper->users()) {
    Instruction *OtherUse = dyn_cast<Instruction>(U);
    if (!OtherUse)
      continue;
    // Uses in the chain will no longer be uses if the chain is formed.
    // Include the head of the chain in this iteration (not Chain.begin()).
    IVChain::const_iterator IncIter = Chain.Incs.begin();
    IVChain::const_iterator IncEnd = Chain.Incs.end();
    for( ; IncIter != IncEnd; ++IncIter) {
      if (IncIter->UserInst == OtherUse)
        break;
    }
    if (IncIter != IncEnd)
      continue;

    if (SE.isSCEVable(OtherUse->getType())
        && !isa<SCEVUnknown>(SE.getSCEV(OtherUse))
        && IU.isIVUserOrOperand(OtherUse)) {
      continue;
    }
    NearUsers.insert(OtherUse);
  }

  // Since this user is part of the chain, it's no longer considered a use
  // of the chain.
  ChainUsersVec[ChainIdx].FarUsers.erase(UserInst);
}

/// Populate the vector of Chains.
///
/// This decreases ILP at the architecture level. Targets with ample registers,
/// multiple memory ports, and no register renaming probably don't want
/// this. However, such targets should probably disable LSR altogether.
///
/// The job of LSR is to make a reasonable choice of induction variables across
/// the loop. Subsequent passes can easily "unchain" computation exposing more
/// ILP *within the loop* if the target wants it.
///
/// Finding the best IV chain is potentially a scheduling problem. Since LSR
/// will not reorder memory operations, it will recognize this as a chain, but
/// will generate redundant IV increments. Ideally this would be corrected later
/// by a smart scheduler:
///        = A[i]
///        = A[i+x]
/// A[i]   =
/// A[i+x] =
///
/// TODO: Walk the entire domtree within this loop, not just the path to the
/// loop latch. This will discover chains on side paths, but requires
/// maintaining multiple copies of the Chains state.
void LSRInstance::CollectChains() {
  LLVM_DEBUG(dbgs() << "Collecting IV Chains.\n");
  SmallVector<ChainUsers, 8> ChainUsersVec;

  SmallVector<BasicBlock *,8> LatchPath;
  BasicBlock *LoopHeader = L->getHeader();
  for (DomTreeNode *Rung = DT.getNode(L->getLoopLatch());
       Rung->getBlock() != LoopHeader; Rung = Rung->getIDom()) {
    LatchPath.push_back(Rung->getBlock());
  }
  LatchPath.push_back(LoopHeader);

  // Walk the instruction stream from the loop header to the loop latch.
  for (BasicBlock *BB : reverse(LatchPath)) {
    for (Instruction &I : *BB) {
      // Skip instructions that weren't seen by IVUsers analysis.
      if (isa<PHINode>(I) || !IU.isIVUserOrOperand(&I))
        continue;

      // Ignore users that are part of a SCEV expression. This way we only
      // consider leaf IV Users. This effectively rediscovers a portion of
      // IVUsers analysis but in program order this time.
      if (SE.isSCEVable(I.getType()) && !isa<SCEVUnknown>(SE.getSCEV(&I)))
          continue;

      // Remove this instruction from any NearUsers set it may be in.
      for (unsigned ChainIdx = 0, NChains = IVChainVec.size();
           ChainIdx < NChains; ++ChainIdx) {
        ChainUsersVec[ChainIdx].NearUsers.erase(&I);
      }
      // Search for operands that can be chained.
      SmallPtrSet<Instruction*, 4> UniqueOperands;
      User::op_iterator IVOpEnd = I.op_end();
      User::op_iterator IVOpIter = findIVOperand(I.op_begin(), IVOpEnd, L, SE);
      while (IVOpIter != IVOpEnd) {
        Instruction *IVOpInst = cast<Instruction>(*IVOpIter);
        if (UniqueOperands.insert(IVOpInst).second)
          ChainInstruction(&I, IVOpInst, ChainUsersVec);
        IVOpIter = findIVOperand(std::next(IVOpIter), IVOpEnd, L, SE);
      }
    } // Continue walking down the instructions.
  } // Continue walking down the domtree.
  // Visit phi backedges to determine if the chain can generate the IV postinc.
  for (PHINode &PN : L->getHeader()->phis()) {
    if (!SE.isSCEVable(PN.getType()))
      continue;

    Instruction *IncV =
        dyn_cast<Instruction>(PN.getIncomingValueForBlock(L->getLoopLatch()));
    if (IncV)
      ChainInstruction(&PN, IncV, ChainUsersVec);
  }
  // Remove any unprofitable chains.
  unsigned ChainIdx = 0;
  for (unsigned UsersIdx = 0, NChains = IVChainVec.size();
       UsersIdx < NChains; ++UsersIdx) {
    if (!isProfitableChain(IVChainVec[UsersIdx],
                           ChainUsersVec[UsersIdx].FarUsers, SE, TTI))
      continue;
    // Preserve the chain at UsesIdx.
    if (ChainIdx != UsersIdx)
      IVChainVec[ChainIdx] = IVChainVec[UsersIdx];
    FinalizeChain(IVChainVec[ChainIdx]);
    ++ChainIdx;
  }
  IVChainVec.resize(ChainIdx);
}

void LSRInstance::FinalizeChain(IVChain &Chain) {
  assert(!Chain.Incs.empty() && "empty IV chains are not allowed");
  LLVM_DEBUG(dbgs() << "Final Chain: " << *Chain.Incs[0].UserInst << "\n");
  
  for (const IVInc &Inc : Chain) {
    LLVM_DEBUG(dbgs() << "        Inc: " << *Inc.UserInst << "\n");
    auto UseI = find(Inc.UserInst->operands(), Inc.IVOperand);
    assert(UseI != Inc.UserInst->op_end() && "cannot find IV operand");
    IVIncSet.insert(UseI);
  }
}

/// Return true if the IVInc can be folded into an addressing mode.
static bool canFoldIVIncExpr(const SCEV *IncExpr, Instruction *UserInst,
                             Value *Operand, const TargetTransformInfo &TTI) {
  const SCEVConstant *IncConst = dyn_cast<SCEVConstant>(IncExpr);
  if (!IncConst || !isAddressUse(TTI, UserInst, Operand))
    return false;

  if (IncConst->getAPInt().getMinSignedBits() > 64)
    return false;

  MemAccessTy AccessTy = getAccessType(TTI, UserInst, Operand);
  int64_t IncOffset = IncConst->getValue()->getSExtValue();
  if (!isAlwaysFoldable(TTI, LSRUse::Address, AccessTy, /*BaseGV=*/nullptr,
                        IncOffset, /*HasBaseReg=*/false))
    return false;

  return true;
}

/// Generate an add or subtract for each IVInc in a chain to materialize the IV
/// user's operand from the previous IV user's operand.
void LSRInstance::GenerateIVChain(const IVChain &Chain, SCEVExpander &Rewriter,
                                  SmallVectorImpl<WeakTrackingVH> &DeadInsts) {
  // Find the new IVOperand for the head of the chain. It may have been replaced
  // by LSR.
  const IVInc &Head = Chain.Incs[0];
  User::op_iterator IVOpEnd = Head.UserInst->op_end();
  // findIVOperand returns IVOpEnd if it can no longer find a valid IV user.
  User::op_iterator IVOpIter = findIVOperand(Head.UserInst->op_begin(),
                                             IVOpEnd, L, SE);
  Value *IVSrc = nullptr;
  while (IVOpIter != IVOpEnd) {
    IVSrc = getWideOperand(*IVOpIter);

    // If this operand computes the expression that the chain needs, we may use
    // it. (Check this after setting IVSrc which is used below.)
    //
    // Note that if Head.IncExpr is wider than IVSrc, then this phi is too
    // narrow for the chain, so we can no longer use it. We do allow using a
    // wider phi, assuming the LSR checked for free truncation. In that case we
    // should already have a truncate on this operand such that
    // getSCEV(IVSrc) == IncExpr.
    if (SE.getSCEV(*IVOpIter) == Head.IncExpr
        || SE.getSCEV(IVSrc) == Head.IncExpr) {
      break;
    }
    IVOpIter = findIVOperand(std::next(IVOpIter), IVOpEnd, L, SE);
  }
  if (IVOpIter == IVOpEnd) {
    // Gracefully give up on this chain.
    LLVM_DEBUG(dbgs() << "Concealed chain head: " << *Head.UserInst << "\n");
    return;
  }
  assert(IVSrc && "Failed to find IV chain source");

  LLVM_DEBUG(dbgs() << "Generate chain at: " << *IVSrc << "\n");
  Type *IVTy = IVSrc->getType();
  Type *IntTy = SE.getEffectiveSCEVType(IVTy);
  const SCEV *LeftOverExpr = nullptr;
  for (const IVInc &Inc : Chain) {
    Instruction *InsertPt = Inc.UserInst;
    if (isa<PHINode>(InsertPt))
      InsertPt = L->getLoopLatch()->getTerminator();

    // IVOper will replace the current IV User's operand. IVSrc is the IV
    // value currently held in a register.
    Value *IVOper = IVSrc;
    if (!Inc.IncExpr->isZero()) {
      // IncExpr was the result of subtraction of two narrow values, so must
      // be signed.
      const SCEV *IncExpr = SE.getNoopOrSignExtend(Inc.IncExpr, IntTy);
      LeftOverExpr = LeftOverExpr ?
        SE.getAddExpr(LeftOverExpr, IncExpr) : IncExpr;
    }
    if (LeftOverExpr && !LeftOverExpr->isZero()) {
      // Expand the IV increment.
      Rewriter.clearPostInc();
      Value *IncV = Rewriter.expandCodeFor(LeftOverExpr, IntTy, InsertPt);
      const SCEV *IVOperExpr = SE.getAddExpr(SE.getUnknown(IVSrc),
                                             SE.getUnknown(IncV));
      IVOper = Rewriter.expandCodeFor(IVOperExpr, IVTy, InsertPt);

      // If an IV increment can't be folded, use it as the next IV value.
      if (!canFoldIVIncExpr(LeftOverExpr, Inc.UserInst, Inc.IVOperand, TTI)) {
        assert(IVTy == IVOper->getType() && "inconsistent IV increment type");
        IVSrc = IVOper;
        LeftOverExpr = nullptr;
      }
    }
    Type *OperTy = Inc.IVOperand->getType();
    if (IVTy != OperTy) {
      assert(SE.getTypeSizeInBits(IVTy) >= SE.getTypeSizeInBits(OperTy) &&
             "cannot extend a chained IV");
      IRBuilder<> Builder(InsertPt);
      IVOper = Builder.CreateTruncOrBitCast(IVOper, OperTy, "lsr.chain");
    }
    Inc.UserInst->replaceUsesOfWith(Inc.IVOperand, IVOper);
    if (auto *OperandIsInstr = dyn_cast<Instruction>(Inc.IVOperand))
      DeadInsts.emplace_back(OperandIsInstr);
  }
  // If LSR created a new, wider phi, we may also replace its postinc. We only
  // do this if we also found a wide value for the head of the chain.
  if (isa<PHINode>(Chain.tailUserInst())) {
    for (PHINode &Phi : L->getHeader()->phis()) {
      if (!isCompatibleIVType(&Phi, IVSrc))
        continue;
      Instruction *PostIncV = dyn_cast<Instruction>(
          Phi.getIncomingValueForBlock(L->getLoopLatch()));
      if (!PostIncV || (SE.getSCEV(PostIncV) != SE.getSCEV(IVSrc)))
        continue;
      Value *IVOper = IVSrc;
      Type *PostIncTy = PostIncV->getType();
      if (IVTy != PostIncTy) {
        assert(PostIncTy->isPointerTy() && "mixing int/ptr IV types");
        IRBuilder<> Builder(L->getLoopLatch()->getTerminator());
        Builder.SetCurrentDebugLocation(PostIncV->getDebugLoc());
        IVOper = Builder.CreatePointerCast(IVSrc, PostIncTy, "lsr.chain");
      }
      Phi.replaceUsesOfWith(PostIncV, IVOper);
      DeadInsts.emplace_back(PostIncV);
    }
  }
}

void LSRInstance::CollectFixupsAndInitialFormulae() {
  BranchInst *ExitBranch = nullptr;
  bool SaveCmp = TTI.canSaveCmp(L, &ExitBranch, &SE, &LI, &DT, &AC, &TLI);

  for (const IVStrideUse &U : IU) {
    Instruction *UserInst = U.getUser();
    // Skip IV users that are part of profitable IV Chains.
    User::op_iterator UseI =
        find(UserInst->operands(), U.getOperandValToReplace());
    assert(UseI != UserInst->op_end() && "cannot find IV operand");
    if (IVIncSet.count(UseI)) {
      LLVM_DEBUG(dbgs() << "Use is in profitable chain: " << **UseI << '\n');
      continue;
    }

    LSRUse::KindType Kind = LSRUse::Basic;
    MemAccessTy AccessTy;
    if (isAddressUse(TTI, UserInst, U.getOperandValToReplace())) {
      Kind = LSRUse::Address;
      AccessTy = getAccessType(TTI, UserInst, U.getOperandValToReplace());
    }

    const SCEV *S = IU.getExpr(U);
    PostIncLoopSet TmpPostIncLoops = U.getPostIncLoops();

    // Equality (== and !=) ICmps are special. We can rewrite (i == N) as
    // (N - i == 0), and this allows (N - i) to be the expression that we work
    // with rather than just N or i, so we can consider the register
    // requirements for both N and i at the same time. Limiting this code to
    // equality icmps is not a problem because all interesting loops use
    // equality icmps, thanks to IndVarSimplify.
    if (ICmpInst *CI = dyn_cast<ICmpInst>(UserInst)) {
      // If CI can be saved in some target, like replaced inside hardware loop
      // in PowerPC, no need to generate initial formulae for it.
      if (SaveCmp && CI == dyn_cast<ICmpInst>(ExitBranch->getCondition()))
        continue;
      if (CI->isEquality()) {
        // Swap the operands if needed to put the OperandValToReplace on the
        // left, for consistency.
        Value *NV = CI->getOperand(1);
        if (NV == U.getOperandValToReplace()) {
          CI->setOperand(1, CI->getOperand(0));
          CI->setOperand(0, NV);
          NV = CI->getOperand(1);
          Changed = true;
        }

        // x == y  -->  x - y == 0
        const SCEV *N = SE.getSCEV(NV);
        if (SE.isLoopInvariant(N, L) && isSafeToExpand(N, SE)) {
          // S is normalized, so normalize N before folding it into S
          // to keep the result normalized.
          N = normalizeForPostIncUse(N, TmpPostIncLoops, SE);
          Kind = LSRUse::ICmpZero;
          S = SE.getMinusSCEV(N, S);
        }

        // -1 and the negations of all interesting strides (except the negation
        // of -1) are now also interesting.
        for (size_t i = 0, e = Factors.size(); i != e; ++i)
          if (Factors[i] != -1)
            Factors.insert(-(uint64_t)Factors[i]);
        Factors.insert(-1);
      }
    }

    // Get or create an LSRUse.
    std::pair<size_t, int64_t> P = getUse(S, Kind, AccessTy);
    size_t LUIdx = P.first;
    int64_t Offset = P.second;
    LSRUse &LU = Uses[LUIdx];

    // Record the fixup.
    LSRFixup &LF = LU.getNewFixup();
    LF.UserInst = UserInst;
    LF.OperandValToReplace = U.getOperandValToReplace();
    LF.PostIncLoops = TmpPostIncLoops;
    LF.Offset = Offset;
    LU.AllFixupsOutsideLoop &= LF.isUseFullyOutsideLoop(L);

    if (!LU.WidestFixupType ||
        SE.getTypeSizeInBits(LU.WidestFixupType) <
        SE.getTypeSizeInBits(LF.OperandValToReplace->getType()))
      LU.WidestFixupType = LF.OperandValToReplace->getType();

    // If this is the first use of this LSRUse, give it a formula.
    if (LU.Formulae.empty()) {
      InsertInitialFormula(S, LU, LUIdx);
      CountRegisters(LU.Formulae.back(), LUIdx);
    }
  }

  LLVM_DEBUG(print_fixups(dbgs()));
}

/// Insert a formula for the given expression into the given use, separating out
/// loop-variant portions from loop-invariant and loop-computable portions.
void
LSRInstance::InsertInitialFormula(const SCEV *S, LSRUse &LU, size_t LUIdx) {
  // Mark uses whose expressions cannot be expanded.
  if (!isSafeToExpand(S, SE))
    LU.RigidFormula = true;

  Formula F;
  F.initialMatch(S, L, SE);
  bool Inserted = InsertFormula(LU, LUIdx, F);
  assert(Inserted && "Initial formula already exists!"); (void)Inserted;
}

/// Insert a simple single-register formula for the given expression into the
/// given use.
void
LSRInstance::InsertSupplementalFormula(const SCEV *S,
                                       LSRUse &LU, size_t LUIdx) {
  Formula F;
  F.BaseRegs.push_back(S);
  F.HasBaseReg = true;
  bool Inserted = InsertFormula(LU, LUIdx, F);
  assert(Inserted && "Supplemental formula already exists!"); (void)Inserted;
}

/// Note which registers are used by the given formula, updating RegUses.
void LSRInstance::CountRegisters(const Formula &F, size_t LUIdx) {
  if (F.ScaledReg)
    RegUses.countRegister(F.ScaledReg, LUIdx);
  for (const SCEV *BaseReg : F.BaseRegs)
    RegUses.countRegister(BaseReg, LUIdx);
}

/// If the given formula has not yet been inserted, add it to the list, and
/// return true. Return false otherwise.
bool LSRInstance::InsertFormula(LSRUse &LU, unsigned LUIdx, const Formula &F) {
  // Do not insert formula that we will not be able to expand.
  assert(isLegalUse(TTI, LU.MinOffset, LU.MaxOffset, LU.Kind, LU.AccessTy, F) &&
         "Formula is illegal");

  if (!LU.InsertFormula(F, *L))
    return false;

  CountRegisters(F, LUIdx);
  return true;
}

/// Check for other uses of loop-invariant values which we're tracking. These
/// other uses will pin these values in registers, making them less profitable
/// for elimination.
/// TODO: This currently misses non-constant addrec step registers.
/// TODO: Should this give more weight to users inside the loop?
void
LSRInstance::CollectLoopInvariantFixupsAndFormulae() {
#if INTEL_CUSTOMIZATION
  // Return "true" if "V" is an operand of "PN" and incoming predecessor
  // block of "V" that ends in an EHPad.
  auto IsPHIIncomingBBEndsWithEHPad = [](const PHINode *PN,
                                             const Value *V) {
    if (!PN)
      return false;
    for (unsigned I = 0, E = PN->getNumIncomingValues(); I != E; ++I)
      if (PN->getIncomingValue(I) == V) {
        const BasicBlock *UseBB = PN->getIncomingBlock(I);
        // Return false if the instruction is in a BB which ends in an EHPad.
        if (UseBB->getTerminator()->isEHPad())
          return true;
      }
    return false;
  };
#endif // INTEL_CUSTOMIZATION
  SmallVector<const SCEV *, 8> Worklist(RegUses.begin(), RegUses.end());
  SmallPtrSet<const SCEV *, 32> Visited;

  while (!Worklist.empty()) {
    const SCEV *S = Worklist.pop_back_val();

    // Don't process the same SCEV twice
    if (!Visited.insert(S).second)
      continue;

    if (const SCEVNAryExpr *N = dyn_cast<SCEVNAryExpr>(S))
      Worklist.append(N->op_begin(), N->op_end());
    else if (const SCEVIntegralCastExpr *C = dyn_cast<SCEVIntegralCastExpr>(S))
      Worklist.push_back(C->getOperand());
    else if (const SCEVUDivExpr *D = dyn_cast<SCEVUDivExpr>(S)) {
      Worklist.push_back(D->getLHS());
      Worklist.push_back(D->getRHS());
    } else if (const SCEVUnknown *US = dyn_cast<SCEVUnknown>(S)) {
      const Value *V = US->getValue();
      if (const Instruction *Inst = dyn_cast<Instruction>(V)) {
        // Look for instructions defined outside the loop.
        if (L->contains(Inst)) continue;
      } else if (isa<UndefValue>(V))
        // Undef doesn't have a live range, so it doesn't matter.
        continue;
      for (const Use &U : V->uses()) {
        const Instruction *UserInst = dyn_cast<Instruction>(U.getUser());
        // Ignore non-instructions.
        if (!UserInst)
          continue;
        // Ignore instructions in other functions (as can happen with
        // Constants).
        if (UserInst->getParent()->getParent() != L->getHeader()->getParent())
          continue;
        // Ignore instructions not dominated by the loop.
        const BasicBlock *UseBB = !isa<PHINode>(UserInst) ?
          UserInst->getParent() :
          cast<PHINode>(UserInst)->getIncomingBlock(
            PHINode::getIncomingValueNumForOperand(U.getOperandNo()));
        if (!DT.dominates(L->getHeader(), UseBB))
          continue;
        // Don't bother if the instruction is in a BB which ends in an EHPad.
        if (UseBB->getTerminator()->isEHPad())
          continue;
        // Don't bother rewriting PHIs in catchswitch blocks.
        if (isa<CatchSwitchInst>(UserInst->getParent()->getTerminator()))
          continue;
#if INTEL_CUSTOMIZATION
        // The same "V" operand may be coming from multiple incoming blocks.
        // Later the transformation can't handle if any of incoming block
        // of operand "V" ends with EHPad instructions. So, skip rewriting
        // PHI node if incoming block of "V" ends with EHPad instruction.
        if (IsPHIIncomingBBEndsWithEHPad(dyn_cast<PHINode>(UserInst), V))
          continue;
#endif // INTEL_CUSTOMIZATION
        // Ignore uses which are part of other SCEV expressions, to avoid
        // analyzing them multiple times.
        if (SE.isSCEVable(UserInst->getType())) {
          const SCEV *UserS = SE.getSCEV(const_cast<Instruction *>(UserInst));
          // If the user is a no-op, look through to its uses.
          if (!isa<SCEVUnknown>(UserS))
            continue;
          if (UserS == US) {
            Worklist.push_back(
              SE.getUnknown(const_cast<Instruction *>(UserInst)));
            continue;
          }
        }
        // Ignore icmp instructions which are already being analyzed.
        if (const ICmpInst *ICI = dyn_cast<ICmpInst>(UserInst)) {
          unsigned OtherIdx = !U.getOperandNo();
          Value *OtherOp = const_cast<Value *>(ICI->getOperand(OtherIdx));
          if (SE.hasComputableLoopEvolution(SE.getSCEV(OtherOp), L))
            continue;
        }

        std::pair<size_t, int64_t> P = getUse(
            S, LSRUse::Basic, MemAccessTy());
        size_t LUIdx = P.first;
        int64_t Offset = P.second;
        LSRUse &LU = Uses[LUIdx];
        LSRFixup &LF = LU.getNewFixup();
        LF.UserInst = const_cast<Instruction *>(UserInst);
        LF.OperandValToReplace = U;
        LF.Offset = Offset;
        LU.AllFixupsOutsideLoop &= LF.isUseFullyOutsideLoop(L);
        if (!LU.WidestFixupType ||
            SE.getTypeSizeInBits(LU.WidestFixupType) <
            SE.getTypeSizeInBits(LF.OperandValToReplace->getType()))
          LU.WidestFixupType = LF.OperandValToReplace->getType();
        InsertSupplementalFormula(US, LU, LUIdx);
        CountRegisters(LU.Formulae.back(), Uses.size() - 1);
        break;
      }
    }
  }
}

/// Split S into subexpressions which can be pulled out into separate
/// registers. If C is non-null, multiply each subexpression by C.
///
/// Return remainder expression after factoring the subexpressions captured by
/// Ops. If Ops is complete, return NULL.
static const SCEV *CollectSubexprs(const SCEV *S, const SCEVConstant *C,
                                   SmallVectorImpl<const SCEV *> &Ops,
                                   const Loop *L,
                                   ScalarEvolution &SE,
                                   unsigned Depth = 0) {
  // Arbitrarily cap recursion to protect compile time.
  if (Depth >= 3)
    return S;

  if (const SCEVAddExpr *Add = dyn_cast<SCEVAddExpr>(S)) {
    // Break out add operands.
    for (const SCEV *S : Add->operands()) {
      const SCEV *Remainder = CollectSubexprs(S, C, Ops, L, SE, Depth+1);
      if (Remainder)
        Ops.push_back(C ? SE.getMulExpr(C, Remainder) : Remainder);
    }
    return nullptr;
  } else if (const SCEVAddRecExpr *AR = dyn_cast<SCEVAddRecExpr>(S)) {
    // Split a non-zero base out of an addrec.
    if (AR->getStart()->isZero() || !AR->isAffine())
      return S;

    const SCEV *Remainder = CollectSubexprs(AR->getStart(),
                                            C, Ops, L, SE, Depth+1);
    // Split the non-zero AddRec unless it is part of a nested recurrence that
    // does not pertain to this loop.
    if (Remainder && (AR->getLoop() == L || !isa<SCEVAddRecExpr>(Remainder))) {
      Ops.push_back(C ? SE.getMulExpr(C, Remainder) : Remainder);
      Remainder = nullptr;
    }
    if (Remainder != AR->getStart()) {
      if (!Remainder)
        Remainder = SE.getConstant(AR->getType(), 0);
      return SE.getAddRecExpr(Remainder,
                              AR->getStepRecurrence(SE),
                              AR->getLoop(),
                              //FIXME: AR->getNoWrapFlags(SCEV::FlagNW)
                              SCEV::FlagAnyWrap);
    }
  } else if (const SCEVMulExpr *Mul = dyn_cast<SCEVMulExpr>(S)) {
    // Break (C * (a + b + c)) into C*a + C*b + C*c.
    if (Mul->getNumOperands() != 2)
      return S;
    if (const SCEVConstant *Op0 =
        dyn_cast<SCEVConstant>(Mul->getOperand(0))) {
      C = C ? cast<SCEVConstant>(SE.getMulExpr(C, Op0)) : Op0;
      const SCEV *Remainder =
        CollectSubexprs(Mul->getOperand(1), C, Ops, L, SE, Depth+1);
      if (Remainder)
        Ops.push_back(SE.getMulExpr(C, Remainder));
      return nullptr;
    }
  }
  return S;
}

/// Return true if the SCEV represents a value that may end up as a
/// post-increment operation.
static bool mayUsePostIncMode(const TargetTransformInfo &TTI,
                              LSRUse &LU, const SCEV *S, const Loop *L,
                              ScalarEvolution &SE) {
  if (LU.Kind != LSRUse::Address ||
      !LU.AccessTy.getType()->isIntOrIntVectorTy())
    return false;
  const SCEVAddRecExpr *AR = dyn_cast<SCEVAddRecExpr>(S);
  if (!AR)
    return false;
  const SCEV *LoopStep = AR->getStepRecurrence(SE);
  if (!isa<SCEVConstant>(LoopStep))
    return false;
  // Check if a post-indexed load/store can be used.
  if (TTI.isIndexedLoadLegal(TTI.MIM_PostInc, AR->getType()) ||
      TTI.isIndexedStoreLegal(TTI.MIM_PostInc, AR->getType())) {
    const SCEV *LoopStart = AR->getStart();
    if (!isa<SCEVConstant>(LoopStart) && SE.isLoopInvariant(LoopStart, L))
      return true;
  }
  return false;
}

/// Helper function for LSRInstance::GenerateReassociations.
void LSRInstance::GenerateReassociationsImpl(LSRUse &LU, unsigned LUIdx,
                                             const Formula &Base,
                                             unsigned Depth, size_t Idx,
                                             bool IsScaledReg) {
  const SCEV *BaseReg = IsScaledReg ? Base.ScaledReg : Base.BaseRegs[Idx];
  // Don't generate reassociations for the base register of a value that
  // may generate a post-increment operator. The reason is that the
  // reassociations cause extra base+register formula to be created,
  // and possibly chosen, but the post-increment is more efficient.
  TTI::AddressingModeKind AMK = TTI.getPreferredAddressingMode(L, &SE);
  if (AMK == TTI::AMK_PostIndexed && mayUsePostIncMode(TTI, LU, BaseReg, L, SE))
    return;
  SmallVector<const SCEV *, 8> AddOps;
  const SCEV *Remainder = CollectSubexprs(BaseReg, nullptr, AddOps, L, SE);
  if (Remainder)
    AddOps.push_back(Remainder);

  if (AddOps.size() == 1)
    return;

  for (SmallVectorImpl<const SCEV *>::const_iterator J = AddOps.begin(),
                                                     JE = AddOps.end();
       J != JE; ++J) {
    // Loop-variant "unknown" values are uninteresting; we won't be able to
    // do anything meaningful with them.
    if (isa<SCEVUnknown>(*J) && !SE.isLoopInvariant(*J, L))
      continue;

    // Don't pull a constant into a register if the constant could be folded
    // into an immediate field.
    if (isAlwaysFoldable(TTI, SE, LU.MinOffset, LU.MaxOffset, LU.Kind,
                         LU.AccessTy, *J, Base.getNumRegs() > 1))
      continue;

    // Collect all operands except *J.
    SmallVector<const SCEV *, 8> InnerAddOps(
        ((const SmallVector<const SCEV *, 8> &)AddOps).begin(), J);
    InnerAddOps.append(std::next(J),
                       ((const SmallVector<const SCEV *, 8> &)AddOps).end());

    // Don't leave just a constant behind in a register if the constant could
    // be folded into an immediate field.
    if (InnerAddOps.size() == 1 &&
        isAlwaysFoldable(TTI, SE, LU.MinOffset, LU.MaxOffset, LU.Kind,
                         LU.AccessTy, InnerAddOps[0], Base.getNumRegs() > 1))
      continue;

    const SCEV *InnerSum = SE.getAddExpr(InnerAddOps);
    if (InnerSum->isZero())
      continue;
    Formula F = Base;

    // Add the remaining pieces of the add back into the new formula.
    const SCEVConstant *InnerSumSC = dyn_cast<SCEVConstant>(InnerSum);
    if (InnerSumSC && SE.getTypeSizeInBits(InnerSumSC->getType()) <= 64 &&
        TTI.isLegalAddImmediate((uint64_t)F.UnfoldedOffset +
                                InnerSumSC->getValue()->getZExtValue())) {
      F.UnfoldedOffset =
          (uint64_t)F.UnfoldedOffset + InnerSumSC->getValue()->getZExtValue();
      if (IsScaledReg)
        F.ScaledReg = nullptr;
      else
        F.BaseRegs.erase(F.BaseRegs.begin() + Idx);
    } else if (IsScaledReg)
      F.ScaledReg = InnerSum;
    else
      F.BaseRegs[Idx] = InnerSum;

    // Add J as its own register, or an unfolded immediate.
    const SCEVConstant *SC = dyn_cast<SCEVConstant>(*J);
    if (SC && SE.getTypeSizeInBits(SC->getType()) <= 64 &&
        TTI.isLegalAddImmediate((uint64_t)F.UnfoldedOffset +
                                SC->getValue()->getZExtValue()))
      F.UnfoldedOffset =
          (uint64_t)F.UnfoldedOffset + SC->getValue()->getZExtValue();
    else
      F.BaseRegs.push_back(*J);
    // We may have changed the number of register in base regs, adjust the
    // formula accordingly.
    F.canonicalize(*L);

    if (InsertFormula(LU, LUIdx, F))
      // If that formula hadn't been seen before, recurse to find more like
      // it.
      // Add check on Log16(AddOps.size()) - same as Log2_32(AddOps.size()) >> 2)
      // Because just Depth is not enough to bound compile time.
      // This means that every time AddOps.size() is greater 16^x we will add
      // x to Depth.
      GenerateReassociations(LU, LUIdx, LU.Formulae.back(),
                             Depth + 1 + (Log2_32(AddOps.size()) >> 2));
  }
}

/// Split out subexpressions from adds and the bases of addrecs.
void LSRInstance::GenerateReassociations(LSRUse &LU, unsigned LUIdx,
                                         Formula Base, unsigned Depth) {
  assert(Base.isCanonical(*L) && "Input must be in the canonical form");
  // Arbitrarily cap recursion to protect compile time.
  if (Depth >= 3)
    return;

  for (size_t i = 0, e = Base.BaseRegs.size(); i != e; ++i)
    GenerateReassociationsImpl(LU, LUIdx, Base, Depth, i);

  if (Base.Scale == 1)
    GenerateReassociationsImpl(LU, LUIdx, Base, Depth,
                               /* Idx */ -1, /* IsScaledReg */ true);
}

///  Generate a formula consisting of all of the loop-dominating registers added
/// into a single register.
void LSRInstance::GenerateCombinations(LSRUse &LU, unsigned LUIdx,
                                       Formula Base) {
  // This method is only interesting on a plurality of registers.
  if (Base.BaseRegs.size() + (Base.Scale == 1) +
      (Base.UnfoldedOffset != 0) <= 1)
    return;

  // Flatten the representation, i.e., reg1 + 1*reg2 => reg1 + reg2, before
  // processing the formula.
  Base.unscale();
  SmallVector<const SCEV *, 4> Ops;
  Formula NewBase = Base;
  NewBase.BaseRegs.clear();
  Type *CombinedIntegerType = nullptr;
  for (const SCEV *BaseReg : Base.BaseRegs) {
    if (SE.properlyDominates(BaseReg, L->getHeader()) &&
        !SE.hasComputableLoopEvolution(BaseReg, L)) {
      if (!CombinedIntegerType)
        CombinedIntegerType = SE.getEffectiveSCEVType(BaseReg->getType());
      Ops.push_back(BaseReg);
    }
    else
      NewBase.BaseRegs.push_back(BaseReg);
  }

  // If no register is relevant, we're done.
  if (Ops.size() == 0)
    return;

  // Utility function for generating the required variants of the combined
  // registers.
  auto GenerateFormula = [&](const SCEV *Sum) {
    Formula F = NewBase;

    // TODO: If Sum is zero, it probably means ScalarEvolution missed an
    // opportunity to fold something. For now, just ignore such cases
    // rather than proceed with zero in a register.
    if (Sum->isZero())
      return;

    F.BaseRegs.push_back(Sum);
    F.canonicalize(*L);
    (void)InsertFormula(LU, LUIdx, F);
  };

  // If we collected at least two registers, generate a formula combining them.
  if (Ops.size() > 1) {
    SmallVector<const SCEV *, 4> OpsCopy(Ops); // Don't let SE modify Ops.
    GenerateFormula(SE.getAddExpr(OpsCopy));
  }

  // If we have an unfolded offset, generate a formula combining it with the
  // registers collected.
  if (NewBase.UnfoldedOffset) {
    assert(CombinedIntegerType && "Missing a type for the unfolded offset");
    Ops.push_back(SE.getConstant(CombinedIntegerType, NewBase.UnfoldedOffset,
                                 true));
    NewBase.UnfoldedOffset = 0;
    GenerateFormula(SE.getAddExpr(Ops));
  }
}

/// Helper function for LSRInstance::GenerateSymbolicOffsets.
void LSRInstance::GenerateSymbolicOffsetsImpl(LSRUse &LU, unsigned LUIdx,
                                              const Formula &Base, size_t Idx,
                                              bool IsScaledReg) {
  const SCEV *G = IsScaledReg ? Base.ScaledReg : Base.BaseRegs[Idx];
  GlobalValue *GV = ExtractSymbol(G, SE);
  if (G->isZero() || !GV)
    return;
  Formula F = Base;
  F.BaseGV = GV;
  if (!isLegalUse(TTI, LU.MinOffset, LU.MaxOffset, LU.Kind, LU.AccessTy, F))
    return;
  if (IsScaledReg)
    F.ScaledReg = G;
  else
    F.BaseRegs[Idx] = G;
  (void)InsertFormula(LU, LUIdx, F);
}

/// Generate reuse formulae using symbolic offsets.
void LSRInstance::GenerateSymbolicOffsets(LSRUse &LU, unsigned LUIdx,
                                          Formula Base) {
  // We can't add a symbolic offset if the address already contains one.
  if (Base.BaseGV) return;

  for (size_t i = 0, e = Base.BaseRegs.size(); i != e; ++i)
    GenerateSymbolicOffsetsImpl(LU, LUIdx, Base, i);
  if (Base.Scale == 1)
    GenerateSymbolicOffsetsImpl(LU, LUIdx, Base, /* Idx */ -1,
                                /* IsScaledReg */ true);
}

/// Helper function for LSRInstance::GenerateConstantOffsets.
void LSRInstance::GenerateConstantOffsetsImpl(
    LSRUse &LU, unsigned LUIdx, const Formula &Base,
    const SmallVectorImpl<int64_t> &Worklist, size_t Idx, bool IsScaledReg) {

  auto GenerateOffset = [&](const SCEV *G, int64_t Offset) {
    Formula F = Base;
    F.BaseOffset = (uint64_t)Base.BaseOffset - Offset;

    if (isLegalUse(TTI, LU.MinOffset - Offset, LU.MaxOffset - Offset, LU.Kind,
                   LU.AccessTy, F)) {
      // Add the offset to the base register.
      const SCEV *NewG = SE.getAddExpr(SE.getConstant(G->getType(), Offset), G);
      // If it cancelled out, drop the base register, otherwise update it.
      if (NewG->isZero()) {
        if (IsScaledReg) {
          F.Scale = 0;
          F.ScaledReg = nullptr;
        } else
          F.deleteBaseReg(F.BaseRegs[Idx]);
        F.canonicalize(*L);
      } else if (IsScaledReg)
        F.ScaledReg = NewG;
      else
        F.BaseRegs[Idx] = NewG;

      (void)InsertFormula(LU, LUIdx, F);
    }
  };

  const SCEV *G = IsScaledReg ? Base.ScaledReg : Base.BaseRegs[Idx];

  // With constant offsets and constant steps, we can generate pre-inc
  // accesses by having the offset equal the step. So, for access #0 with a
  // step of 8, we generate a G - 8 base which would require the first access
  // to be ((G - 8) + 8),+,8. The pre-indexed access then updates the pointer
  // for itself and hopefully becomes the base for other accesses. This means
  // means that a single pre-indexed access can be generated to become the new
  // base pointer for each iteration of the loop, resulting in no extra add/sub
  // instructions for pointer updating.
  if (FavorBackedgeIndex && LU.Kind == LSRUse::Address) {
    if (auto *GAR = dyn_cast<SCEVAddRecExpr>(G)) {
      if (auto *StepRec =
          dyn_cast<SCEVConstant>(GAR->getStepRecurrence(SE))) {
        const APInt &StepInt = StepRec->getAPInt();
        int64_t Step = StepInt.isNegative() ?
          StepInt.getSExtValue() : StepInt.getZExtValue();

        for (int64_t Offset : Worklist) {
          Offset -= Step;
          GenerateOffset(G, Offset);
        }
      }
    }
  }
  for (int64_t Offset : Worklist)
    GenerateOffset(G, Offset);

  int64_t Imm = ExtractImmediate(G, SE);
  if (G->isZero() || Imm == 0)
    return;
  Formula F = Base;
  F.BaseOffset = (uint64_t)F.BaseOffset + Imm;
  if (!isLegalUse(TTI, LU.MinOffset, LU.MaxOffset, LU.Kind, LU.AccessTy, F))
    return;
  if (IsScaledReg) {
    F.ScaledReg = G;
  } else {
    F.BaseRegs[Idx] = G;
    // We may generate non canonical Formula if G is a recurrent expr reg
    // related with current loop while F.ScaledReg is not.
    F.canonicalize(*L);
  }
  (void)InsertFormula(LU, LUIdx, F);
}

/// GenerateConstantOffsets - Generate reuse formulae using symbolic offsets.
void LSRInstance::GenerateConstantOffsets(LSRUse &LU, unsigned LUIdx,
                                          Formula Base) {
  // TODO: For now, just add the min and max offset, because it usually isn't
  // worthwhile looking at everything inbetween.
  SmallVector<int64_t, 2> Worklist;
  Worklist.push_back(LU.MinOffset);
  if (LU.MaxOffset != LU.MinOffset)
    Worklist.push_back(LU.MaxOffset);

  for (size_t i = 0, e = Base.BaseRegs.size(); i != e; ++i)
    GenerateConstantOffsetsImpl(LU, LUIdx, Base, Worklist, i);
  if (Base.Scale == 1)
    GenerateConstantOffsetsImpl(LU, LUIdx, Base, Worklist, /* Idx */ -1,
                                /* IsScaledReg */ true);
}

/// For ICmpZero, check to see if we can scale up the comparison. For example, x
/// == y -> x*c == y*c.
void LSRInstance::GenerateICmpZeroScales(LSRUse &LU, unsigned LUIdx,
                                         Formula Base) {
  if (LU.Kind != LSRUse::ICmpZero) return;

  // Determine the integer type for the base formula.
  Type *IntTy = Base.getType();
  if (!IntTy) return;
  if (SE.getTypeSizeInBits(IntTy) > 64) return;

  // Don't do this if there is more than one offset.
  if (LU.MinOffset != LU.MaxOffset) return;

  // Check if transformation is valid. It is illegal to multiply pointer.
  if (Base.ScaledReg && Base.ScaledReg->getType()->isPointerTy())
    return;
  for (const SCEV *BaseReg : Base.BaseRegs)
    if (BaseReg->getType()->isPointerTy())
      return;
  assert(!Base.BaseGV && "ICmpZero use is not legal!");

  // Check each interesting stride.
  for (int64_t Factor : Factors) {
    // Check that the multiplication doesn't overflow.
    if (Base.BaseOffset == std::numeric_limits<int64_t>::min() && Factor == -1)
      continue;
    int64_t NewBaseOffset = (uint64_t)Base.BaseOffset * Factor;
    if (NewBaseOffset / Factor != Base.BaseOffset)
      continue;
    // If the offset will be truncated at this use, check that it is in bounds.
    if (!IntTy->isPointerTy() &&
        !ConstantInt::isValueValidForType(IntTy, NewBaseOffset))
      continue;

    // Check that multiplying with the use offset doesn't overflow.
    int64_t Offset = LU.MinOffset;
    if (Offset == std::numeric_limits<int64_t>::min() && Factor == -1)
      continue;
    Offset = (uint64_t)Offset * Factor;
    if (Offset / Factor != LU.MinOffset)
      continue;
    // If the offset will be truncated at this use, check that it is in bounds.
    if (!IntTy->isPointerTy() &&
        !ConstantInt::isValueValidForType(IntTy, Offset))
      continue;

    Formula F = Base;
    F.BaseOffset = NewBaseOffset;

    // Check that this scale is legal.
    if (!isLegalUse(TTI, Offset, Offset, LU.Kind, LU.AccessTy, F))
      continue;

    // Compensate for the use having MinOffset built into it.
    F.BaseOffset = (uint64_t)F.BaseOffset + Offset - LU.MinOffset;

    const SCEV *FactorS = SE.getConstant(IntTy, Factor);

    // Check that multiplying with each base register doesn't overflow.
    for (size_t i = 0, e = F.BaseRegs.size(); i != e; ++i) {
      F.BaseRegs[i] = SE.getMulExpr(F.BaseRegs[i], FactorS);
      if (getExactSDiv(F.BaseRegs[i], FactorS, SE) != Base.BaseRegs[i])
        goto next;
    }

    // Check that multiplying with the scaled register doesn't overflow.
    if (F.ScaledReg) {
      F.ScaledReg = SE.getMulExpr(F.ScaledReg, FactorS);
      if (getExactSDiv(F.ScaledReg, FactorS, SE) != Base.ScaledReg)
        continue;
    }

    // Check that multiplying with the unfolded offset doesn't overflow.
    if (F.UnfoldedOffset != 0) {
      if (F.UnfoldedOffset == std::numeric_limits<int64_t>::min() &&
          Factor == -1)
        continue;
      F.UnfoldedOffset = (uint64_t)F.UnfoldedOffset * Factor;
      if (F.UnfoldedOffset / Factor != Base.UnfoldedOffset)
        continue;
      // If the offset will be truncated, check that it is in bounds.
      if (!IntTy->isPointerTy() &&
          !ConstantInt::isValueValidForType(IntTy, F.UnfoldedOffset))
        continue;
    }

    // If we make it here and it's legal, add it.
    (void)InsertFormula(LU, LUIdx, F);
  next:;
  }
}

/// Generate stride factor reuse formulae by making use of scaled-offset address
/// modes, for example.
void LSRInstance::GenerateScales(LSRUse &LU, unsigned LUIdx, Formula Base) {
  // Determine the integer type for the base formula.
  Type *IntTy = Base.getType();
  if (!IntTy) return;

  // If this Formula already has a scaled register, we can't add another one.
  // Try to unscale the formula to generate a better scale.
  if (Base.Scale != 0 && !Base.unscale())
    return;

  assert(Base.Scale == 0 && "unscale did not did its job!");

  // Check each interesting stride.
  for (int64_t Factor : Factors) {
    Base.Scale = Factor;
    Base.HasBaseReg = Base.BaseRegs.size() > 1;
    // Check whether this scale is going to be legal.
    if (!isLegalUse(TTI, LU.MinOffset, LU.MaxOffset, LU.Kind, LU.AccessTy,
                    Base)) {
      // As a special-case, handle special out-of-loop Basic users specially.
      // TODO: Reconsider this special case.
      if (LU.Kind == LSRUse::Basic &&
          isLegalUse(TTI, LU.MinOffset, LU.MaxOffset, LSRUse::Special,
                     LU.AccessTy, Base) &&
          LU.AllFixupsOutsideLoop)
        LU.Kind = LSRUse::Special;
      else
        continue;
    }
    // For an ICmpZero, negating a solitary base register won't lead to
    // new solutions.
    if (LU.Kind == LSRUse::ICmpZero &&
        !Base.HasBaseReg && Base.BaseOffset == 0 && !Base.BaseGV)
      continue;
    // For each addrec base reg, if its loop is current loop, apply the scale.
    for (size_t i = 0, e = Base.BaseRegs.size(); i != e; ++i) {
      const SCEVAddRecExpr *AR = dyn_cast<SCEVAddRecExpr>(Base.BaseRegs[i]);
      if (AR && (AR->getLoop() == L || LU.AllFixupsOutsideLoop)) {
        const SCEV *FactorS = SE.getConstant(IntTy, Factor);
        if (FactorS->isZero())
          continue;
        // Divide out the factor, ignoring high bits, since we'll be
        // scaling the value back up in the end.
        if (const SCEV *Quotient = getExactSDiv(AR, FactorS, SE, true)) {
          // TODO: This could be optimized to avoid all the copying.
          Formula F = Base;
          F.ScaledReg = Quotient;
          F.deleteBaseReg(F.BaseRegs[i]);
          // The canonical representation of 1*reg is reg, which is already in
          // Base. In that case, do not try to insert the formula, it will be
          // rejected anyway.
          if (F.Scale == 1 && (F.BaseRegs.empty() ||
                               (AR->getLoop() != L && LU.AllFixupsOutsideLoop)))
            continue;
          // If AllFixupsOutsideLoop is true and F.Scale is 1, we may generate
          // non canonical Formula with ScaledReg's loop not being L.
          if (F.Scale == 1 && LU.AllFixupsOutsideLoop)
            F.canonicalize(*L);
          (void)InsertFormula(LU, LUIdx, F);
        }
      }
    }
  }
}

/// Generate reuse formulae from different IV types.
void LSRInstance::GenerateTruncates(LSRUse &LU, unsigned LUIdx, Formula Base) {
  // Don't bother truncating symbolic values.
  if (Base.BaseGV) return;

  // Determine the integer type for the base formula.
  Type *DstTy = Base.getType();
  if (!DstTy) return;
  DstTy = SE.getEffectiveSCEVType(DstTy);

  for (Type *SrcTy : Types) {
    if (SrcTy != DstTy && TTI.isTruncateFree(SrcTy, DstTy)) {
      Formula F = Base;

      // Sometimes SCEV is able to prove zero during ext transform. It may
      // happen if SCEV did not do all possible transforms while creating the
      // initial node (maybe due to depth limitations), but it can do them while
      // taking ext.
      if (F.ScaledReg) {
        const SCEV *NewScaledReg = SE.getAnyExtendExpr(F.ScaledReg, SrcTy);
        if (NewScaledReg->isZero())
         continue;
        F.ScaledReg = NewScaledReg;
      }
      bool HasZeroBaseReg = false;
      for (const SCEV *&BaseReg : F.BaseRegs) {
        const SCEV *NewBaseReg = SE.getAnyExtendExpr(BaseReg, SrcTy);
        if (NewBaseReg->isZero()) {
          HasZeroBaseReg = true;
          break;
        }
        BaseReg = NewBaseReg;
      }
      if (HasZeroBaseReg)
        continue;

      // TODO: This assumes we've done basic processing on all uses and
      // have an idea what the register usage is.
      if (!F.hasRegsUsedByUsesOtherThan(LUIdx, RegUses))
        continue;

      F.canonicalize(*L);
      (void)InsertFormula(LU, LUIdx, F);
    }
  }
}

namespace {

/// Helper class for GenerateCrossUseConstantOffsets. It's used to defer
/// modifications so that the search phase doesn't have to worry about the data
/// structures moving underneath it.
struct WorkItem {
  size_t LUIdx;
  int64_t Imm;
  const SCEV *OrigReg;

  WorkItem(size_t LI, int64_t I, const SCEV *R)
      : LUIdx(LI), Imm(I), OrigReg(R) {}

  void print(raw_ostream &OS) const;
  void dump() const;
};

} // end anonymous namespace

#if !defined(NDEBUG) || defined(LLVM_ENABLE_DUMP)
void WorkItem::print(raw_ostream &OS) const {
  OS << "in formulae referencing " << *OrigReg << " in use " << LUIdx
     << " , add offset " << Imm;
}

LLVM_DUMP_METHOD void WorkItem::dump() const {
  print(errs()); errs() << '\n';
}
#endif

/// Look for registers which are a constant distance apart and try to form reuse
/// opportunities between them.
void LSRInstance::GenerateCrossUseConstantOffsets() {
  // Group the registers by their value without any added constant offset.
  using ImmMapTy = std::map<int64_t, const SCEV *>;

  DenseMap<const SCEV *, ImmMapTy> Map;
  DenseMap<const SCEV *, SmallBitVector> UsedByIndicesMap;
  SmallVector<const SCEV *, 8> Sequence;
  for (const SCEV *Use : RegUses) {
    const SCEV *Reg = Use; // Make a copy for ExtractImmediate to modify.
    int64_t Imm = ExtractImmediate(Reg, SE);
    auto Pair = Map.insert(std::make_pair(Reg, ImmMapTy()));
    if (Pair.second)
      Sequence.push_back(Reg);
    Pair.first->second.insert(std::make_pair(Imm, Use));
    UsedByIndicesMap[Reg] |= RegUses.getUsedByIndices(Use);
  }

  // Now examine each set of registers with the same base value. Build up
  // a list of work to do and do the work in a separate step so that we're
  // not adding formulae and register counts while we're searching.
  SmallVector<WorkItem, 32> WorkItems;
  SmallSet<std::pair<size_t, int64_t>, 32> UniqueItems;
  for (const SCEV *Reg : Sequence) {
    const ImmMapTy &Imms = Map.find(Reg)->second;

    // It's not worthwhile looking for reuse if there's only one offset.
    if (Imms.size() == 1)
      continue;

    LLVM_DEBUG(dbgs() << "Generating cross-use offsets for " << *Reg << ':';
               for (const auto &Entry
                    : Imms) dbgs()
               << ' ' << Entry.first;
               dbgs() << '\n');

    // Examine each offset.
    for (ImmMapTy::const_iterator J = Imms.begin(), JE = Imms.end();
         J != JE; ++J) {
      const SCEV *OrigReg = J->second;

      int64_t JImm = J->first;
      const SmallBitVector &UsedByIndices = RegUses.getUsedByIndices(OrigReg);

      if (!isa<SCEVConstant>(OrigReg) &&
          UsedByIndicesMap[Reg].count() == 1) {
        LLVM_DEBUG(dbgs() << "Skipping cross-use reuse for " << *OrigReg
                          << '\n');
        continue;
      }

      // Conservatively examine offsets between this orig reg a few selected
      // other orig regs.
      int64_t First = Imms.begin()->first;
      int64_t Last = std::prev(Imms.end())->first;
      // Compute (First + Last)  / 2 without overflow using the fact that
      // First + Last = 2 * (First + Last) + (First ^ Last).
      int64_t Avg = (First & Last) + ((First ^ Last) >> 1);
      // If the result is negative and First is odd and Last even (or vice versa),
      // we rounded towards -inf. Add 1 in that case, to round towards 0.
      Avg = Avg + ((First ^ Last) & ((uint64_t)Avg >> 63));
      ImmMapTy::const_iterator OtherImms[] = {
          Imms.begin(), std::prev(Imms.end()),
         Imms.lower_bound(Avg)};
      for (size_t i = 0, e = array_lengthof(OtherImms); i != e; ++i) {
        ImmMapTy::const_iterator M = OtherImms[i];
        if (M == J || M == JE) continue;

        // Compute the difference between the two.
        int64_t Imm = (uint64_t)JImm - M->first;
        for (unsigned LUIdx : UsedByIndices.set_bits())
          // Make a memo of this use, offset, and register tuple.
          if (UniqueItems.insert(std::make_pair(LUIdx, Imm)).second)
            WorkItems.push_back(WorkItem(LUIdx, Imm, OrigReg));
      }
    }
  }

  Map.clear();
  Sequence.clear();
  UsedByIndicesMap.clear();
  UniqueItems.clear();

  // Now iterate through the worklist and add new formulae.
  for (const WorkItem &WI : WorkItems) {
    size_t LUIdx = WI.LUIdx;
    LSRUse &LU = Uses[LUIdx];
    int64_t Imm = WI.Imm;
    const SCEV *OrigReg = WI.OrigReg;

    Type *IntTy = SE.getEffectiveSCEVType(OrigReg->getType());
    const SCEV *NegImmS = SE.getSCEV(ConstantInt::get(IntTy, -(uint64_t)Imm));
    unsigned BitWidth = SE.getTypeSizeInBits(IntTy);

    // TODO: Use a more targeted data structure.
    for (size_t L = 0, LE = LU.Formulae.size(); L != LE; ++L) {
      Formula F = LU.Formulae[L];
      // FIXME: The code for the scaled and unscaled registers looks
      // very similar but slightly different. Investigate if they
      // could be merged. That way, we would not have to unscale the
      // Formula.
      F.unscale();
      // Use the immediate in the scaled register.
      if (F.ScaledReg == OrigReg) {
        int64_t Offset = (uint64_t)F.BaseOffset + Imm * (uint64_t)F.Scale;
        // Don't create 50 + reg(-50).
        if (F.referencesReg(SE.getSCEV(
                   ConstantInt::get(IntTy, -(uint64_t)Offset))))
          continue;
        Formula NewF = F;
        NewF.BaseOffset = Offset;
        if (!isLegalUse(TTI, LU.MinOffset, LU.MaxOffset, LU.Kind, LU.AccessTy,
                        NewF))
          continue;
        NewF.ScaledReg = SE.getAddExpr(NegImmS, NewF.ScaledReg);

        // If the new scale is a constant in a register, and adding the constant
        // value to the immediate would produce a value closer to zero than the
        // immediate itself, then the formula isn't worthwhile.
        if (const SCEVConstant *C = dyn_cast<SCEVConstant>(NewF.ScaledReg))
          if (C->getValue()->isNegative() != (NewF.BaseOffset < 0) &&
              (C->getAPInt().abs() * APInt(BitWidth, F.Scale))
                  .ule(std::abs(NewF.BaseOffset)))
            continue;

        // OK, looks good.
        NewF.canonicalize(*this->L);
        (void)InsertFormula(LU, LUIdx, NewF);
      } else {
        // Use the immediate in a base register.
        for (size_t N = 0, NE = F.BaseRegs.size(); N != NE; ++N) {
          const SCEV *BaseReg = F.BaseRegs[N];
          if (BaseReg != OrigReg)
            continue;
          Formula NewF = F;
          NewF.BaseOffset = (uint64_t)NewF.BaseOffset + Imm;
          if (!isLegalUse(TTI, LU.MinOffset, LU.MaxOffset,
                          LU.Kind, LU.AccessTy, NewF)) {
            if (TTI.getPreferredAddressingMode(this->L, &SE) ==
                    TTI::AMK_PostIndexed &&
                mayUsePostIncMode(TTI, LU, OrigReg, this->L, SE))
              continue;
            if (!TTI.isLegalAddImmediate((uint64_t)NewF.UnfoldedOffset + Imm))
              continue;
            NewF = F;
            NewF.UnfoldedOffset = (uint64_t)NewF.UnfoldedOffset + Imm;
          }
          NewF.BaseRegs[N] = SE.getAddExpr(NegImmS, BaseReg);

          // If the new formula has a constant in a register, and adding the
          // constant value to the immediate would produce a value closer to
          // zero than the immediate itself, then the formula isn't worthwhile.
          for (const SCEV *NewReg : NewF.BaseRegs)
            if (const SCEVConstant *C = dyn_cast<SCEVConstant>(NewReg))
              if ((C->getAPInt() + NewF.BaseOffset)
                      .abs()
                      .slt(std::abs(NewF.BaseOffset)) &&
                  (C->getAPInt() + NewF.BaseOffset).countTrailingZeros() >=
                      countTrailingZeros<uint64_t>(NewF.BaseOffset))
                goto skip_formula;

          // Ok, looks good.
          NewF.canonicalize(*this->L);
          (void)InsertFormula(LU, LUIdx, NewF);
          break;
        skip_formula:;
        }
      }
    }
  }
}

/// Generate formulae for each use.
void
LSRInstance::GenerateAllReuseFormulae() {
  // This is split into multiple loops so that hasRegsUsedByUsesOtherThan
  // queries are more precise.
  for (size_t LUIdx = 0, NumUses = Uses.size(); LUIdx != NumUses; ++LUIdx) {
    LSRUse &LU = Uses[LUIdx];
    for (size_t i = 0, f = LU.Formulae.size(); i != f; ++i)
      GenerateReassociations(LU, LUIdx, LU.Formulae[i]);
    for (size_t i = 0, f = LU.Formulae.size(); i != f; ++i)
      GenerateCombinations(LU, LUIdx, LU.Formulae[i]);
  }
  for (size_t LUIdx = 0, NumUses = Uses.size(); LUIdx != NumUses; ++LUIdx) {
    LSRUse &LU = Uses[LUIdx];
    for (size_t i = 0, f = LU.Formulae.size(); i != f; ++i)
      GenerateSymbolicOffsets(LU, LUIdx, LU.Formulae[i]);
    for (size_t i = 0, f = LU.Formulae.size(); i != f; ++i)
      GenerateConstantOffsets(LU, LUIdx, LU.Formulae[i]);
    for (size_t i = 0, f = LU.Formulae.size(); i != f; ++i)
      GenerateICmpZeroScales(LU, LUIdx, LU.Formulae[i]);
    for (size_t i = 0, f = LU.Formulae.size(); i != f; ++i)
      GenerateScales(LU, LUIdx, LU.Formulae[i]);
  }
  for (size_t LUIdx = 0, NumUses = Uses.size(); LUIdx != NumUses; ++LUIdx) {
    LSRUse &LU = Uses[LUIdx];
    for (size_t i = 0, f = LU.Formulae.size(); i != f; ++i)
      GenerateTruncates(LU, LUIdx, LU.Formulae[i]);
  }

  GenerateCrossUseConstantOffsets();

  LLVM_DEBUG(dbgs() << "\n"
                       "After generating reuse formulae:\n";
             print_uses(dbgs()));
}

/// If there are multiple formulae with the same set of registers used
/// by other uses, pick the best one and delete the others.
void LSRInstance::FilterOutUndesirableDedicatedRegisters() {
  DenseSet<const SCEV *> VisitedRegs;
  SmallPtrSet<const SCEV *, 16> Regs;
  SmallPtrSet<const SCEV *, 16> LoserRegs;
#ifndef NDEBUG
  bool ChangedFormulae = false;
#endif

  // Collect the best formula for each unique set of shared registers. This
  // is reset for each use.
  using BestFormulaeTy =
      DenseMap<SmallVector<const SCEV *, 4>, size_t, UniquifierDenseMapInfo>;

#if INTEL_CUSTOMIZATION
  // A cache of SCEV expressions for phi nodes in outer loop.
  // This cache is needed to improve compile time for scenarios with
  // large number of uses, formulas and phi nodes in outer loop.
  PhiSCEVCacheT PhiSCEVCache;
#endif // INTEL_CUSTOMIZATION

  BestFormulaeTy BestFormulae;

  for (size_t LUIdx = 0, NumUses = Uses.size(); LUIdx != NumUses; ++LUIdx) {
    LSRUse &LU = Uses[LUIdx];
    LLVM_DEBUG(dbgs() << "Filtering for use "; LU.print(dbgs());
               dbgs() << '\n');

    bool Any = false;
    for (size_t FIdx = 0, NumForms = LU.Formulae.size();
         FIdx != NumForms; ++FIdx) {
      Formula &F = LU.Formulae[FIdx];

      // Some formulas are instant losers. For example, they may depend on
      // nonexistent AddRecs from other loops. These need to be filtered
      // immediately, otherwise heuristics could choose them over others leading
      // to an unsatisfactory solution. Passing LoserRegs into RateFormula here
      // avoids the need to recompute this information across formulae using the
      // same bad AddRec. Passing LoserRegs is also essential unless we remove
      // the corresponding bad register from the Regs set.
      Cost CostF(L, SE, TTI, &PhiSCEVCache); // INTEL
      Regs.clear();
      CostF.RateFormula(F, Regs, VisitedRegs, LU, &LoserRegs);
      if (CostF.isLoser()) {
        // During initial formula generation, undesirable formulae are generated
        // by uses within other loops that have some non-trivial address mode or
        // use the postinc form of the IV. LSR needs to provide these formulae
        // as the basis of rediscovering the desired formula that uses an AddRec
        // corresponding to the existing phi. Once all formulae have been
        // generated, these initial losers may be pruned.
        LLVM_DEBUG(dbgs() << "  Filtering loser "; F.print(dbgs());
                   dbgs() << "\n");
      }
      else {
        SmallVector<const SCEV *, 4> Key;
        for (const SCEV *Reg : F.BaseRegs) {
          if (RegUses.isRegUsedByUsesOtherThan(Reg, LUIdx))
            Key.push_back(Reg);
        }
        if (F.ScaledReg &&
            RegUses.isRegUsedByUsesOtherThan(F.ScaledReg, LUIdx))
          Key.push_back(F.ScaledReg);
        // Unstable sort by host order ok, because this is only used for
        // uniquifying.
        llvm::sort(Key);

        std::pair<BestFormulaeTy::const_iterator, bool> P =
          BestFormulae.insert(std::make_pair(Key, FIdx));
        if (P.second)
          continue;

        Formula &Best = LU.Formulae[P.first->second];

        Cost CostBest(L, SE, TTI);
        Regs.clear();
        CostBest.RateFormula(Best, Regs, VisitedRegs, LU);
        if (CostF.isLess(CostBest))
          std::swap(F, Best);
        LLVM_DEBUG(dbgs() << "  Filtering out formula "; F.print(dbgs());
                   dbgs() << "\n"
                             "    in favor of formula ";
                   Best.print(dbgs()); dbgs() << '\n');
      }
#ifndef NDEBUG
      ChangedFormulae = true;
#endif
      LU.DeleteFormula(F);
      --FIdx;
      --NumForms;
      Any = true;
    }

    // Now that we've filtered out some formulae, recompute the Regs set.
    if (Any)
      LU.RecomputeRegs(LUIdx, RegUses);

    // Reset this to prepare for the next use.
    BestFormulae.clear();
  }

  LLVM_DEBUG(if (ChangedFormulae) {
    dbgs() << "\n"
              "After filtering out undesirable candidates:\n";
    print_uses(dbgs());
  });
}

/// Estimate the worst-case number of solutions the solver might have to
/// consider. It almost never considers this many solutions because it prune the
/// search space, but the pruning isn't always sufficient.
size_t LSRInstance::EstimateSearchSpaceComplexity() const {
  size_t Power = 1;
  for (const LSRUse &LU : Uses) {
    size_t FSize = LU.Formulae.size();
    if (FSize >= ComplexityLimit) {
      Power = ComplexityLimit;
      break;
    }
    Power *= FSize;
    if (Power >= ComplexityLimit)
      break;
  }
  return Power;
}

/// When one formula uses a superset of the registers of another formula, it
/// won't help reduce register pressure (though it may not necessarily hurt
/// register pressure); remove it to simplify the system.
void LSRInstance::NarrowSearchSpaceByDetectingSupersets() {
  if (EstimateSearchSpaceComplexity() >= ComplexityLimit) {
    LLVM_DEBUG(dbgs() << "The search space is too complex.\n");

    LLVM_DEBUG(dbgs() << "Narrowing the search space by eliminating formulae "
                         "which use a superset of registers used by other "
                         "formulae.\n");

    for (size_t LUIdx = 0, NumUses = Uses.size(); LUIdx != NumUses; ++LUIdx) {
      LSRUse &LU = Uses[LUIdx];
      bool Any = false;
      for (size_t i = 0, e = LU.Formulae.size(); i != e; ++i) {
        Formula &F = LU.Formulae[i];
        // Look for a formula with a constant or GV in a register. If the use
        // also has a formula with that same value in an immediate field,
        // delete the one that uses a register.
        for (SmallVectorImpl<const SCEV *>::const_iterator
             I = F.BaseRegs.begin(), E = F.BaseRegs.end(); I != E; ++I) {
          if (const SCEVConstant *C = dyn_cast<SCEVConstant>(*I)) {
            Formula NewF = F;
            //FIXME: Formulas should store bitwidth to do wrapping properly.
            //       See PR41034.
            NewF.BaseOffset += (uint64_t)C->getValue()->getSExtValue();
            NewF.BaseRegs.erase(NewF.BaseRegs.begin() +
                                (I - F.BaseRegs.begin()));
            if (LU.HasFormulaWithSameRegs(NewF)) {
              LLVM_DEBUG(dbgs() << "  Deleting "; F.print(dbgs());
                         dbgs() << '\n');
              LU.DeleteFormula(F);
              --i;
              --e;
              Any = true;
              break;
            }
          } else if (const SCEVUnknown *U = dyn_cast<SCEVUnknown>(*I)) {
            if (GlobalValue *GV = dyn_cast<GlobalValue>(U->getValue()))
              if (!F.BaseGV) {
                Formula NewF = F;
                NewF.BaseGV = GV;
                NewF.BaseRegs.erase(NewF.BaseRegs.begin() +
                                    (I - F.BaseRegs.begin()));
                if (LU.HasFormulaWithSameRegs(NewF)) {
                  LLVM_DEBUG(dbgs() << "  Deleting "; F.print(dbgs());
                             dbgs() << '\n');
                  LU.DeleteFormula(F);
                  --i;
                  --e;
                  Any = true;
                  break;
                }
              }
          }
        }
      }
      if (Any)
        LU.RecomputeRegs(LUIdx, RegUses);
    }

    LLVM_DEBUG(dbgs() << "After pre-selection:\n"; print_uses(dbgs()));
  }
}

/// When there are many registers for expressions like A, A+1, A+2, etc.,
/// allocate a single register for them.
void LSRInstance::NarrowSearchSpaceByCollapsingUnrolledCode() {
  if (EstimateSearchSpaceComplexity() < ComplexityLimit) 
    return;

  LLVM_DEBUG(
      dbgs() << "The search space is too complex.\n"
                "Narrowing the search space by assuming that uses separated "
                "by a constant offset will use the same registers.\n");

  // This is especially useful for unrolled loops.

  for (size_t LUIdx = 0, NumUses = Uses.size(); LUIdx != NumUses; ++LUIdx) {
    LSRUse &LU = Uses[LUIdx];
    for (const Formula &F : LU.Formulae) {
      if (F.BaseOffset == 0 || (F.Scale != 0 && F.Scale != 1))
        continue;

      LSRUse *LUThatHas = FindUseWithSimilarFormula(F, LU);
      if (!LUThatHas)
        continue;

      if (!reconcileNewOffset(*LUThatHas, F.BaseOffset, /*HasBaseReg=*/ false,
                              LU.Kind, LU.AccessTy))
        continue;

      LLVM_DEBUG(dbgs() << "  Deleting use "; LU.print(dbgs()); dbgs() << '\n');

      LUThatHas->AllFixupsOutsideLoop &= LU.AllFixupsOutsideLoop;

      // Transfer the fixups of LU to LUThatHas.
      for (LSRFixup &Fixup : LU.Fixups) {
        Fixup.Offset += F.BaseOffset;
        LUThatHas->pushFixup(Fixup);
        LLVM_DEBUG(dbgs() << "New fixup has offset " << Fixup.Offset << '\n');
      }

      // Delete formulae from the new use which are no longer legal.
      bool Any = false;
      for (size_t i = 0, e = LUThatHas->Formulae.size(); i != e; ++i) {
        Formula &F = LUThatHas->Formulae[i];
        if (!isLegalUse(TTI, LUThatHas->MinOffset, LUThatHas->MaxOffset,
                        LUThatHas->Kind, LUThatHas->AccessTy, F)) {
          LLVM_DEBUG(dbgs() << "  Deleting "; F.print(dbgs()); dbgs() << '\n');
          LUThatHas->DeleteFormula(F);
          --i;
          --e;
          Any = true;
        }
      }

      if (Any)
        LUThatHas->RecomputeRegs(LUThatHas - &Uses.front(), RegUses);

      // Delete the old use.
      DeleteUse(LU, LUIdx);
      --LUIdx;
      --NumUses;
      break;
    }
  }

  LLVM_DEBUG(dbgs() << "After pre-selection:\n"; print_uses(dbgs()));
}

/// Call FilterOutUndesirableDedicatedRegisters again, if necessary, now that
/// we've done more filtering, as it may be able to find more formulae to
/// eliminate.
void LSRInstance::NarrowSearchSpaceByRefilteringUndesirableDedicatedRegisters(){
  if (EstimateSearchSpaceComplexity() >= ComplexityLimit) {
    LLVM_DEBUG(dbgs() << "The search space is too complex.\n");

    LLVM_DEBUG(dbgs() << "Narrowing the search space by re-filtering out "
                         "undesirable dedicated registers.\n");

    FilterOutUndesirableDedicatedRegisters();

    LLVM_DEBUG(dbgs() << "After pre-selection:\n"; print_uses(dbgs()));
  }
}

/// If a LSRUse has multiple formulae with the same ScaledReg and Scale.
/// Pick the best one and delete the others.
/// This narrowing heuristic is to keep as many formulae with different
/// Scale and ScaledReg pair as possible while narrowing the search space.
/// The benefit is that it is more likely to find out a better solution
/// from a formulae set with more Scale and ScaledReg variations than
/// a formulae set with the same Scale and ScaledReg. The picking winner
/// reg heuristic will often keep the formulae with the same Scale and
/// ScaledReg and filter others, and we want to avoid that if possible.
void LSRInstance::NarrowSearchSpaceByFilterFormulaWithSameScaledReg() {
  if (EstimateSearchSpaceComplexity() < ComplexityLimit)
    return;

  LLVM_DEBUG(
      dbgs() << "The search space is too complex.\n"
                "Narrowing the search space by choosing the best Formula "
                "from the Formulae with the same Scale and ScaledReg.\n");

  // Map the "Scale * ScaledReg" pair to the best formula of current LSRUse.
  using BestFormulaeTy = DenseMap<std::pair<const SCEV *, int64_t>, size_t>;

  BestFormulaeTy BestFormulae;
#ifndef NDEBUG
  bool ChangedFormulae = false;
#endif
  DenseSet<const SCEV *> VisitedRegs;
  SmallPtrSet<const SCEV *, 16> Regs;

  for (size_t LUIdx = 0, NumUses = Uses.size(); LUIdx != NumUses; ++LUIdx) {
    LSRUse &LU = Uses[LUIdx];
    LLVM_DEBUG(dbgs() << "Filtering for use "; LU.print(dbgs());
               dbgs() << '\n');

    // Return true if Formula FA is better than Formula FB.
    auto IsBetterThan = [&](Formula &FA, Formula &FB) {
      // First we will try to choose the Formula with fewer new registers.
      // For a register used by current Formula, the more the register is
      // shared among LSRUses, the less we increase the register number
      // counter of the formula.
      size_t FARegNum = 0;
      for (const SCEV *Reg : FA.BaseRegs) {
        const SmallBitVector &UsedByIndices = RegUses.getUsedByIndices(Reg);
        FARegNum += (NumUses - UsedByIndices.count() + 1);
      }
      size_t FBRegNum = 0;
      for (const SCEV *Reg : FB.BaseRegs) {
        const SmallBitVector &UsedByIndices = RegUses.getUsedByIndices(Reg);
        FBRegNum += (NumUses - UsedByIndices.count() + 1);
      }
      if (FARegNum != FBRegNum)
        return FARegNum < FBRegNum;

      // If the new register numbers are the same, choose the Formula with
      // less Cost.
      Cost CostFA(L, SE, TTI);
      Cost CostFB(L, SE, TTI);
      Regs.clear();
      CostFA.RateFormula(FA, Regs, VisitedRegs, LU);
      Regs.clear();
      CostFB.RateFormula(FB, Regs, VisitedRegs, LU);
      return CostFA.isLess(CostFB);
    };

    bool Any = false;
    for (size_t FIdx = 0, NumForms = LU.Formulae.size(); FIdx != NumForms;
         ++FIdx) {
      Formula &F = LU.Formulae[FIdx];
      if (!F.ScaledReg)
        continue;
      auto P = BestFormulae.insert({{F.ScaledReg, F.Scale}, FIdx});
      if (P.second)
        continue;

      Formula &Best = LU.Formulae[P.first->second];
      if (IsBetterThan(F, Best))
        std::swap(F, Best);
      LLVM_DEBUG(dbgs() << "  Filtering out formula "; F.print(dbgs());
                 dbgs() << "\n"
                           "    in favor of formula ";
                 Best.print(dbgs()); dbgs() << '\n');
#ifndef NDEBUG
      ChangedFormulae = true;
#endif
      LU.DeleteFormula(F);
      --FIdx;
      --NumForms;
      Any = true;
    }
    if (Any)
      LU.RecomputeRegs(LUIdx, RegUses);

    // Reset this to prepare for the next use.
    BestFormulae.clear();
  }

  LLVM_DEBUG(if (ChangedFormulae) {
    dbgs() << "\n"
              "After filtering out undesirable candidates:\n";
    print_uses(dbgs());
  });
}

/// If we are over the complexity limit, filter out any post-inc prefering
/// variables to only post-inc values.
void LSRInstance::NarrowSearchSpaceByFilterPostInc() {
  if (TTI.getPreferredAddressingMode(L, &SE) != TTI::AMK_PostIndexed)
    return;
  if (EstimateSearchSpaceComplexity() < ComplexityLimit)
    return;

  LLVM_DEBUG(dbgs() << "The search space is too complex.\n"
                       "Narrowing the search space by choosing the lowest "
                       "register Formula for PostInc Uses.\n");

  for (size_t LUIdx = 0, NumUses = Uses.size(); LUIdx != NumUses; ++LUIdx) {
    LSRUse &LU = Uses[LUIdx];

    if (LU.Kind != LSRUse::Address)
      continue;
    if (!TTI.isIndexedLoadLegal(TTI.MIM_PostInc, LU.AccessTy.getType()) &&
        !TTI.isIndexedStoreLegal(TTI.MIM_PostInc, LU.AccessTy.getType()))
      continue;

    size_t MinRegs = std::numeric_limits<size_t>::max();
    for (const Formula &F : LU.Formulae)
      MinRegs = std::min(F.getNumRegs(), MinRegs);

    bool Any = false;
    for (size_t FIdx = 0, NumForms = LU.Formulae.size(); FIdx != NumForms;
         ++FIdx) {
      Formula &F = LU.Formulae[FIdx];
      if (F.getNumRegs() > MinRegs) {
        LLVM_DEBUG(dbgs() << "  Filtering out formula "; F.print(dbgs());
                   dbgs() << "\n");
        LU.DeleteFormula(F);
        --FIdx;
        --NumForms;
        Any = true;
      }
    }
    if (Any)
      LU.RecomputeRegs(LUIdx, RegUses);

    if (EstimateSearchSpaceComplexity() < ComplexityLimit)
      break;
  }

  LLVM_DEBUG(dbgs() << "After pre-selection:\n"; print_uses(dbgs()));
}

/// The function delete formulas with high registers number expectation.
/// Assuming we don't know the value of each formula (already delete
/// all inefficient), generate probability of not selecting for each
/// register.
/// For example,
/// Use1:
///  reg(a) + reg({0,+,1})
///  reg(a) + reg({-1,+,1}) + 1
///  reg({a,+,1})
/// Use2:
///  reg(b) + reg({0,+,1})
///  reg(b) + reg({-1,+,1}) + 1
///  reg({b,+,1})
/// Use3:
///  reg(c) + reg(b) + reg({0,+,1})
///  reg(c) + reg({b,+,1})
///
/// Probability of not selecting
///                 Use1   Use2    Use3
/// reg(a)         (1/3) *   1   *   1
/// reg(b)           1   * (1/3) * (1/2)
/// reg({0,+,1})   (2/3) * (2/3) * (1/2)
/// reg({-1,+,1})  (2/3) * (2/3) *   1
/// reg({a,+,1})   (2/3) *   1   *   1
/// reg({b,+,1})     1   * (2/3) * (2/3)
/// reg(c)           1   *   1   *   0
///
/// Now count registers number mathematical expectation for each formula:
/// Note that for each use we exclude probability if not selecting for the use.
/// For example for Use1 probability for reg(a) would be just 1 * 1 (excluding
/// probabilty 1/3 of not selecting for Use1).
/// Use1:
///  reg(a) + reg({0,+,1})          1 + 1/3       -- to be deleted
///  reg(a) + reg({-1,+,1}) + 1     1 + 4/9       -- to be deleted
///  reg({a,+,1})                   1
/// Use2:
///  reg(b) + reg({0,+,1})          1/2 + 1/3     -- to be deleted
///  reg(b) + reg({-1,+,1}) + 1     1/2 + 2/3     -- to be deleted
///  reg({b,+,1})                   2/3
/// Use3:
///  reg(c) + reg(b) + reg({0,+,1}) 1 + 1/3 + 4/9 -- to be deleted
///  reg(c) + reg({b,+,1})          1 + 2/3
void LSRInstance::NarrowSearchSpaceByDeletingCostlyFormulas() {
  if (EstimateSearchSpaceComplexity() < ComplexityLimit)
    return;
  // Ok, we have too many of formulae on our hands to conveniently handle.
  // Use a rough heuristic to thin out the list.

  // Set of Regs wich will be 100% used in final solution.
  // Used in each formula of a solution (in example above this is reg(c)).
  // We can skip them in calculations.
  SmallPtrSet<const SCEV *, 4> UniqRegs;
  LLVM_DEBUG(dbgs() << "The search space is too complex.\n");

  // Map each register to probability of not selecting
  DenseMap <const SCEV *, float> RegNumMap;
  for (const SCEV *Reg : RegUses) {
    if (UniqRegs.count(Reg))
      continue;
    float PNotSel = 1;
    for (const LSRUse &LU : Uses) {
      if (!LU.Regs.count(Reg))
        continue;
      float P = LU.getNotSelectedProbability(Reg);
      if (P != 0.0)
        PNotSel *= P;
      else
        UniqRegs.insert(Reg);
    }
    RegNumMap.insert(std::make_pair(Reg, PNotSel));
  }

  LLVM_DEBUG(
      dbgs() << "Narrowing the search space by deleting costly formulas\n");

  // Delete formulas where registers number expectation is high.
  for (size_t LUIdx = 0, NumUses = Uses.size(); LUIdx != NumUses; ++LUIdx) {
    LSRUse &LU = Uses[LUIdx];
    // If nothing to delete - continue.
    if (LU.Formulae.size() < 2)
      continue;
    // This is temporary solution to test performance. Float should be
    // replaced with round independent type (based on integers) to avoid
    // different results for different target builds.
    float FMinRegNum = LU.Formulae[0].getNumRegs();
    float FMinARegNum = LU.Formulae[0].getNumRegs();
    size_t MinIdx = 0;
    for (size_t i = 0, e = LU.Formulae.size(); i != e; ++i) {
      Formula &F = LU.Formulae[i];
      float FRegNum = 0;
      float FARegNum = 0;
      for (const SCEV *BaseReg : F.BaseRegs) {
        if (UniqRegs.count(BaseReg))
          continue;
        FRegNum += RegNumMap[BaseReg] / LU.getNotSelectedProbability(BaseReg);
        if (isa<SCEVAddRecExpr>(BaseReg))
          FARegNum +=
              RegNumMap[BaseReg] / LU.getNotSelectedProbability(BaseReg);
      }
      if (const SCEV *ScaledReg = F.ScaledReg) {
        if (!UniqRegs.count(ScaledReg)) {
          FRegNum +=
              RegNumMap[ScaledReg] / LU.getNotSelectedProbability(ScaledReg);
          if (isa<SCEVAddRecExpr>(ScaledReg))
            FARegNum +=
                RegNumMap[ScaledReg] / LU.getNotSelectedProbability(ScaledReg);
        }
      }
      if (FMinRegNum > FRegNum ||
          (FMinRegNum == FRegNum && FMinARegNum > FARegNum)) {
        FMinRegNum = FRegNum;
        FMinARegNum = FARegNum;
        MinIdx = i;
      }
    }
    LLVM_DEBUG(dbgs() << "  The formula "; LU.Formulae[MinIdx].print(dbgs());
               dbgs() << " with min reg num " << FMinRegNum << '\n');
    if (MinIdx != 0)
      std::swap(LU.Formulae[MinIdx], LU.Formulae[0]);
    while (LU.Formulae.size() != 1) {
      LLVM_DEBUG(dbgs() << "  Deleting "; LU.Formulae.back().print(dbgs());
                 dbgs() << '\n');
      LU.Formulae.pop_back();
    }
    LU.RecomputeRegs(LUIdx, RegUses);
    assert(LU.Formulae.size() == 1 && "Should be exactly 1 min regs formula");
    Formula &F = LU.Formulae[0];
    LLVM_DEBUG(dbgs() << "  Leaving only "; F.print(dbgs()); dbgs() << '\n');
    // When we choose the formula, the regs become unique.
    UniqRegs.insert(F.BaseRegs.begin(), F.BaseRegs.end());
    if (F.ScaledReg)
      UniqRegs.insert(F.ScaledReg);
  }
  LLVM_DEBUG(dbgs() << "After pre-selection:\n"; print_uses(dbgs()));
}

/// Pick a register which seems likely to be profitable, and then in any use
/// which has any reference to that register, delete all formulae which do not
/// reference that register.
void LSRInstance::NarrowSearchSpaceByPickingWinnerRegs() {
  // With all other options exhausted, loop until the system is simple
  // enough to handle.
  SmallPtrSet<const SCEV *, 4> Taken;
  while (EstimateSearchSpaceComplexity() >= ComplexityLimit) {
    // Ok, we have too many of formulae on our hands to conveniently handle.
    // Use a rough heuristic to thin out the list.
    LLVM_DEBUG(dbgs() << "The search space is too complex.\n");

    // Pick the register which is used by the most LSRUses, which is likely
    // to be a good reuse register candidate.
    const SCEV *Best = nullptr;
    unsigned BestNum = 0;
    for (const SCEV *Reg : RegUses) {
      if (Taken.count(Reg))
        continue;
      if (!Best) {
        Best = Reg;
        BestNum = RegUses.getUsedByIndices(Reg).count();
      } else {
        unsigned Count = RegUses.getUsedByIndices(Reg).count();
        if (Count > BestNum) {
          Best = Reg;
          BestNum = Count;
        }
      }
    }
    assert(Best && "Failed to find best LSRUse candidate");

    LLVM_DEBUG(dbgs() << "Narrowing the search space by assuming " << *Best
                      << " will yield profitable reuse.\n");
    Taken.insert(Best);

    // In any use with formulae which references this register, delete formulae
    // which don't reference it.
    for (size_t LUIdx = 0, NumUses = Uses.size(); LUIdx != NumUses; ++LUIdx) {
      LSRUse &LU = Uses[LUIdx];
      if (!LU.Regs.count(Best)) continue;

      bool Any = false;
      for (size_t i = 0, e = LU.Formulae.size(); i != e; ++i) {
        Formula &F = LU.Formulae[i];
        if (!F.referencesReg(Best)) {
          LLVM_DEBUG(dbgs() << "  Deleting "; F.print(dbgs()); dbgs() << '\n');
          LU.DeleteFormula(F);
          --e;
          --i;
          Any = true;
          assert(e != 0 && "Use has no formulae left! Is Regs inconsistent?");
          continue;
        }
      }

      if (Any)
        LU.RecomputeRegs(LUIdx, RegUses);
    }

    LLVM_DEBUG(dbgs() << "After pre-selection:\n"; print_uses(dbgs()));
  }
}

/// If there are an extraordinary number of formulae to choose from, use some
/// rough heuristics to prune down the number of formulae. This keeps the main
/// solver from taking an extraordinary amount of time in some worst-case
/// scenarios.
void LSRInstance::NarrowSearchSpaceUsingHeuristics() {
  NarrowSearchSpaceByDetectingSupersets();
  NarrowSearchSpaceByCollapsingUnrolledCode();
  NarrowSearchSpaceByRefilteringUndesirableDedicatedRegisters();
  if (FilterSameScaledReg)
    NarrowSearchSpaceByFilterFormulaWithSameScaledReg();
  NarrowSearchSpaceByFilterPostInc();
  if (LSRExpNarrow)
    NarrowSearchSpaceByDeletingCostlyFormulas();
  else
    NarrowSearchSpaceByPickingWinnerRegs();
}

/// This is the recursive solver.
void LSRInstance::SolveRecurse(SmallVectorImpl<const Formula *> &Solution,
                               Cost &SolutionCost,
                               SmallVectorImpl<const Formula *> &Workspace,
                               const Cost &CurCost,
                               const SmallPtrSet<const SCEV *, 16> &CurRegs,
                               DenseSet<const SCEV *> &VisitedRegs) const {
  // Some ideas:
  //  - prune more:
  //    - use more aggressive filtering
  //    - sort the formula so that the most profitable solutions are found first
  //    - sort the uses too
  //  - search faster:
  //    - don't compute a cost, and then compare. compare while computing a cost
  //      and bail early.
  //    - track register sets with SmallBitVector

  const LSRUse &LU = Uses[Workspace.size()];

  // If this use references any register that's already a part of the
  // in-progress solution, consider it a requirement that a formula must
  // reference that register in order to be considered. This prunes out
  // unprofitable searching.
  SmallSetVector<const SCEV *, 4> ReqRegs;
  for (const SCEV *S : CurRegs)
    if (LU.Regs.count(S))
      ReqRegs.insert(S);

  SmallPtrSet<const SCEV *, 16> NewRegs;
  Cost NewCost(L, SE, TTI);
  for (const Formula &F : LU.Formulae) {
    // Ignore formulae which may not be ideal in terms of register reuse of
    // ReqRegs.  The formula should use all required registers before
    // introducing new ones.
    // This can sometimes (notably when trying to favour postinc) lead to
    // sub-optimial decisions. There it is best left to the cost modelling to
    // get correct.
    if (TTI.getPreferredAddressingMode(L, &SE) != TTI::AMK_PostIndexed ||
        LU.Kind != LSRUse::Address) {
      int NumReqRegsToFind = std::min(F.getNumRegs(), ReqRegs.size());
      for (const SCEV *Reg : ReqRegs) {
        if ((F.ScaledReg && F.ScaledReg == Reg) ||
            is_contained(F.BaseRegs, Reg)) {
          --NumReqRegsToFind;
          if (NumReqRegsToFind == 0)
            break;
        }
      }
      if (NumReqRegsToFind != 0) {
        // If none of the formulae satisfied the required registers, then we could
        // clear ReqRegs and try again. Currently, we simply give up in this case.
        continue;
      }
    }

    // Evaluate the cost of the current formula. If it's already worse than
    // the current best, prune the search at that point.
    NewCost = CurCost;
    NewRegs = CurRegs;
    NewCost.RateFormula(F, NewRegs, VisitedRegs, LU);
    if (NewCost.isLess(SolutionCost)) {
      Workspace.push_back(&F);
      if (Workspace.size() != Uses.size()) {
        SolveRecurse(Solution, SolutionCost, Workspace, NewCost,
                     NewRegs, VisitedRegs);
        if (F.getNumRegs() == 1 && Workspace.size() == 1)
          VisitedRegs.insert(F.ScaledReg ? F.ScaledReg : F.BaseRegs[0]);
      } else {
        LLVM_DEBUG(dbgs() << "New best at "; NewCost.print(dbgs());
                   dbgs() << ".\nRegs:\n";
                   for (const SCEV *S : NewRegs) dbgs()
                      << "- " << *S << "\n";
                   dbgs() << '\n');

        SolutionCost = NewCost;
        Solution = Workspace;
      }
      Workspace.pop_back();
    }
  }
}

/// Choose one formula from each use. Return the results in the given Solution
/// vector.
void LSRInstance::Solve(SmallVectorImpl<const Formula *> &Solution) const {
  SmallVector<const Formula *, 8> Workspace;
  Cost SolutionCost(L, SE, TTI);
  SolutionCost.Lose();
  Cost CurCost(L, SE, TTI);
  SmallPtrSet<const SCEV *, 16> CurRegs;
  DenseSet<const SCEV *> VisitedRegs;
  Workspace.reserve(Uses.size());

  // SolveRecurse does all the work.
  SolveRecurse(Solution, SolutionCost, Workspace, CurCost,
               CurRegs, VisitedRegs);
  if (Solution.empty()) {
    LLVM_DEBUG(dbgs() << "\nNo Satisfactory Solution\n");
    return;
  }

  // Ok, we've now made all our decisions.
  LLVM_DEBUG(dbgs() << "\n"
                       "The chosen solution requires ";
             SolutionCost.print(dbgs()); dbgs() << ":\n";
             for (size_t i = 0, e = Uses.size(); i != e; ++i) {
               dbgs() << "  ";
               Uses[i].print(dbgs());
               dbgs() << "\n"
                         "    ";
               Solution[i]->print(dbgs());
               dbgs() << '\n';
             });

  assert(Solution.size() == Uses.size() && "Malformed solution!");
}

/// Helper for AdjustInsertPositionForExpand. Climb up the dominator tree far as
/// we can go while still being dominated by the input positions. This helps
/// canonicalize the insert position, which encourages sharing.
BasicBlock::iterator
LSRInstance::HoistInsertPosition(BasicBlock::iterator IP,
                                 const SmallVectorImpl<Instruction *> &Inputs)
                                                                         const {
  Instruction *Tentative = &*IP;
  while (true) {
    bool AllDominate = true;
    Instruction *BetterPos = nullptr;
    // Don't bother attempting to insert before a catchswitch, their basic block
    // cannot have other non-PHI instructions.
    if (isa<CatchSwitchInst>(Tentative))
      return IP;

    for (Instruction *Inst : Inputs) {
      if (Inst == Tentative || !DT.dominates(Inst, Tentative)) {
        AllDominate = false;
        break;
      }
      // Attempt to find an insert position in the middle of the block,
      // instead of at the end, so that it can be used for other expansions.
      if (Tentative->getParent() == Inst->getParent() &&
          (!BetterPos || !DT.dominates(Inst, BetterPos)))
        BetterPos = &*std::next(BasicBlock::iterator(Inst));
    }
    if (!AllDominate)
      break;
    if (BetterPos)
      IP = BetterPos->getIterator();
    else
      IP = Tentative->getIterator();

    const Loop *IPLoop = LI.getLoopFor(IP->getParent());
    unsigned IPLoopDepth = IPLoop ? IPLoop->getLoopDepth() : 0;

    BasicBlock *IDom;
    for (DomTreeNode *Rung = DT.getNode(IP->getParent()); ; ) {
      if (!Rung) return IP;
      Rung = Rung->getIDom();
      if (!Rung) return IP;
      IDom = Rung->getBlock();

      // Don't climb into a loop though.
      const Loop *IDomLoop = LI.getLoopFor(IDom);
      unsigned IDomDepth = IDomLoop ? IDomLoop->getLoopDepth() : 0;
      if (IDomDepth <= IPLoopDepth &&
          (IDomDepth != IPLoopDepth || IDomLoop == IPLoop))
        break;
    }

    Tentative = IDom->getTerminator();
  }

  return IP;
}

/// Determine an input position which will be dominated by the operands and
/// which will dominate the result.
BasicBlock::iterator
LSRInstance::AdjustInsertPositionForExpand(BasicBlock::iterator LowestIP,
                                           const LSRFixup &LF,
                                           const LSRUse &LU,
                                           SCEVExpander &Rewriter) const {
  // Collect some instructions which must be dominated by the
  // expanding replacement. These must be dominated by any operands that
  // will be required in the expansion.
  SmallVector<Instruction *, 4> Inputs;
  if (Instruction *I = dyn_cast<Instruction>(LF.OperandValToReplace))
    Inputs.push_back(I);
  if (LU.Kind == LSRUse::ICmpZero)
    if (Instruction *I =
          dyn_cast<Instruction>(cast<ICmpInst>(LF.UserInst)->getOperand(1)))
      Inputs.push_back(I);
  if (LF.PostIncLoops.count(L)) {
    if (LF.isUseFullyOutsideLoop(L))
      Inputs.push_back(L->getLoopLatch()->getTerminator());
    else
      Inputs.push_back(IVIncInsertPos);
  }
  // The expansion must also be dominated by the increment positions of any
  // loops it for which it is using post-inc mode.
  for (const Loop *PIL : LF.PostIncLoops) {
    if (PIL == L) continue;

    // Be dominated by the loop exit.
    SmallVector<BasicBlock *, 4> ExitingBlocks;
    PIL->getExitingBlocks(ExitingBlocks);
    if (!ExitingBlocks.empty()) {
      BasicBlock *BB = ExitingBlocks[0];
      for (unsigned i = 1, e = ExitingBlocks.size(); i != e; ++i)
        BB = DT.findNearestCommonDominator(BB, ExitingBlocks[i]);
      Inputs.push_back(BB->getTerminator());
    }
  }

  assert(!isa<PHINode>(LowestIP) && !LowestIP->isEHPad()
         && !isa<DbgInfoIntrinsic>(LowestIP) &&
         "Insertion point must be a normal instruction");

  // Then, climb up the immediate dominator tree as far as we can go while
  // still being dominated by the input positions.
  BasicBlock::iterator IP = HoistInsertPosition(LowestIP, Inputs);

  // Don't insert instructions before PHI nodes.
  while (isa<PHINode>(IP)) ++IP;

  // Ignore landingpad instructions.
  while (IP->isEHPad()) ++IP;

  // Ignore debug intrinsics.
  while (isa<DbgInfoIntrinsic>(IP)) ++IP;

  // Set IP below instructions recently inserted by SCEVExpander. This keeps the
  // IP consistent across expansions and allows the previously inserted
  // instructions to be reused by subsequent expansion.
  while (Rewriter.isInsertedInstruction(&*IP) && IP != LowestIP)
    ++IP;

  return IP;
}

/// Emit instructions for the leading candidate expression for this LSRUse (this
/// is called "expanding").
Value *LSRInstance::Expand(const LSRUse &LU, const LSRFixup &LF,
                           const Formula &F, BasicBlock::iterator IP,
                           SCEVExpander &Rewriter,
                           SmallVectorImpl<WeakTrackingVH> &DeadInsts) const {
  if (LU.RigidFormula)
    return LF.OperandValToReplace;

  // Determine an input position which will be dominated by the operands and
  // which will dominate the result.
  IP = AdjustInsertPositionForExpand(IP, LF, LU, Rewriter);
  Rewriter.setInsertPoint(&*IP);

  // Inform the Rewriter if we have a post-increment use, so that it can
  // perform an advantageous expansion.
  Rewriter.setPostInc(LF.PostIncLoops);

  // This is the type that the user actually needs.
  Type *OpTy = LF.OperandValToReplace->getType();
  // This will be the type that we'll initially expand to.
  Type *Ty = F.getType();
  if (!Ty)
    // No type known; just expand directly to the ultimate type.
    Ty = OpTy;
  else if (SE.getEffectiveSCEVType(Ty) == SE.getEffectiveSCEVType(OpTy))
    // Expand directly to the ultimate type if it's the right size.
    Ty = OpTy;
  // This is the type to do integer arithmetic in.
  Type *IntTy = SE.getEffectiveSCEVType(Ty);

  // Build up a list of operands to add together to form the full base.
  SmallVector<const SCEV *, 8> Ops;

  // Expand the BaseRegs portion.
  for (const SCEV *Reg : F.BaseRegs) {
    assert(!Reg->isZero() && "Zero allocated in a base register!");

    // If we're expanding for a post-inc user, make the post-inc adjustment.
    Reg = denormalizeForPostIncUse(Reg, LF.PostIncLoops, SE);
    Ops.push_back(SE.getUnknown(Rewriter.expandCodeFor(Reg, nullptr)));
  }

  // Expand the ScaledReg portion.
  Value *ICmpScaledV = nullptr;
  if (F.Scale != 0) {
    const SCEV *ScaledS = F.ScaledReg;

    // If we're expanding for a post-inc user, make the post-inc adjustment.
    PostIncLoopSet &Loops = const_cast<PostIncLoopSet &>(LF.PostIncLoops);
    ScaledS = denormalizeForPostIncUse(ScaledS, Loops, SE);

    if (LU.Kind == LSRUse::ICmpZero) {
      // Expand ScaleReg as if it was part of the base regs.
      if (F.Scale == 1)
        Ops.push_back(
            SE.getUnknown(Rewriter.expandCodeFor(ScaledS, nullptr)));
      else {
        // An interesting way of "folding" with an icmp is to use a negated
        // scale, which we'll implement by inserting it into the other operand
        // of the icmp.
        assert(F.Scale == -1 &&
               "The only scale supported by ICmpZero uses is -1!");
        ICmpScaledV = Rewriter.expandCodeFor(ScaledS, nullptr);
      }
    } else {
      // Otherwise just expand the scaled register and an explicit scale,
      // which is expected to be matched as part of the address.

      // Flush the operand list to suppress SCEVExpander hoisting address modes.
      // Unless the addressing mode will not be folded.
      if (!Ops.empty() && LU.Kind == LSRUse::Address &&
          isAMCompletelyFolded(TTI, LU, F)) {
        Value *FullV = Rewriter.expandCodeFor(SE.getAddExpr(Ops), nullptr);
        Ops.clear();
        Ops.push_back(SE.getUnknown(FullV));
      }
      ScaledS = SE.getUnknown(Rewriter.expandCodeFor(ScaledS, nullptr));
      if (F.Scale != 1)
        ScaledS =
            SE.getMulExpr(ScaledS, SE.getConstant(ScaledS->getType(), F.Scale));
      Ops.push_back(ScaledS);
    }
  }

  // Expand the GV portion.
  if (F.BaseGV) {
    // Flush the operand list to suppress SCEVExpander hoisting.
    if (!Ops.empty()) {
      Value *FullV = Rewriter.expandCodeFor(SE.getAddExpr(Ops), Ty);
      Ops.clear();
      Ops.push_back(SE.getUnknown(FullV));
    }
    Ops.push_back(SE.getUnknown(F.BaseGV));
  }

  // Flush the operand list to suppress SCEVExpander hoisting of both folded and
  // unfolded offsets. LSR assumes they both live next to their uses.
  if (!Ops.empty()) {
    Value *FullV = Rewriter.expandCodeFor(SE.getAddExpr(Ops), Ty);
    Ops.clear();
    Ops.push_back(SE.getUnknown(FullV));
  }

  // Expand the immediate portion.
  int64_t Offset = (uint64_t)F.BaseOffset + LF.Offset;
  if (Offset != 0) {
    if (LU.Kind == LSRUse::ICmpZero) {
      // The other interesting way of "folding" with an ICmpZero is to use a
      // negated immediate.
      if (!ICmpScaledV)
        ICmpScaledV = ConstantInt::get(IntTy, -(uint64_t)Offset);
      else {
        Ops.push_back(SE.getUnknown(ICmpScaledV));
        ICmpScaledV = ConstantInt::get(IntTy, Offset);
      }
    } else {
      // Just add the immediate values. These again are expected to be matched
      // as part of the address.
      Ops.push_back(SE.getUnknown(ConstantInt::getSigned(IntTy, Offset)));
    }
  }

  // Expand the unfolded offset portion.
  int64_t UnfoldedOffset = F.UnfoldedOffset;
  if (UnfoldedOffset != 0) {
    // Just add the immediate values.
    Ops.push_back(SE.getUnknown(ConstantInt::getSigned(IntTy,
                                                       UnfoldedOffset)));
  }

  // Emit instructions summing all the operands.
  const SCEV *FullS = Ops.empty() ?
                      SE.getConstant(IntTy, 0) :
                      SE.getAddExpr(Ops);
  Value *FullV = Rewriter.expandCodeFor(FullS, Ty);

  // We're done expanding now, so reset the rewriter.
  Rewriter.clearPostInc();

  // An ICmpZero Formula represents an ICmp which we're handling as a
  // comparison against zero. Now that we've expanded an expression for that
  // form, update the ICmp's other operand.
  if (LU.Kind == LSRUse::ICmpZero) {
    ICmpInst *CI = cast<ICmpInst>(LF.UserInst);
    if (auto *OperandIsInstr = dyn_cast<Instruction>(CI->getOperand(1)))
      DeadInsts.emplace_back(OperandIsInstr);
    assert(!F.BaseGV && "ICmp does not support folding a global value and "
                           "a scale at the same time!");
    if (F.Scale == -1) {
      if (ICmpScaledV->getType() != OpTy) {
        Instruction *Cast =
          CastInst::Create(CastInst::getCastOpcode(ICmpScaledV, false,
                                                   OpTy, false),
                           ICmpScaledV, OpTy, "tmp", CI);
        ICmpScaledV = Cast;
      }
      CI->setOperand(1, ICmpScaledV);
    } else {
      // A scale of 1 means that the scale has been expanded as part of the
      // base regs.
      assert((F.Scale == 0 || F.Scale == 1) &&
             "ICmp does not support folding a global value and "
             "a scale at the same time!");
      Constant *C = ConstantInt::getSigned(SE.getEffectiveSCEVType(OpTy),
                                           -(uint64_t)Offset);
      if (C->getType() != OpTy)
        C = ConstantExpr::getCast(CastInst::getCastOpcode(C, false,
                                                          OpTy, false),
                                  C, OpTy);

      CI->setOperand(1, C);
    }
  }

  return FullV;
}

/// Helper for Rewrite. PHI nodes are special because the use of their operands
/// effectively happens in their predecessor blocks, so the expression may need
/// to be expanded in multiple places.
void LSRInstance::RewriteForPHI(
    PHINode *PN, const LSRUse &LU, const LSRFixup &LF, const Formula &F,
    SCEVExpander &Rewriter, SmallVectorImpl<WeakTrackingVH> &DeadInsts) const {
  DenseMap<BasicBlock *, Value *> Inserted;
  for (unsigned i = 0, e = PN->getNumIncomingValues(); i != e; ++i)
    if (PN->getIncomingValue(i) == LF.OperandValToReplace) {
      bool needUpdateFixups = false;
      BasicBlock *BB = PN->getIncomingBlock(i);

      // If this is a critical edge, split the edge so that we do not insert
      // the code on all predecessor/successor paths.  We do this unless this
      // is the canonical backedge for this loop, which complicates post-inc
      // users.
      if (e != 1 && BB->getTerminator()->getNumSuccessors() > 1 &&
          !isa<IndirectBrInst>(BB->getTerminator()) &&
          !isa<CatchSwitchInst>(BB->getTerminator())) {
        BasicBlock *Parent = PN->getParent();
        Loop *PNLoop = LI.getLoopFor(Parent);
        if (!PNLoop || Parent != PNLoop->getHeader()) {
          // Split the critical edge.
          BasicBlock *NewBB = nullptr;
          if (!Parent->isLandingPad()) {
            NewBB =
                SplitCriticalEdge(BB, Parent,
                                  CriticalEdgeSplittingOptions(&DT, &LI, MSSAU)
                                      .setMergeIdenticalEdges()
                                      .setKeepOneInputPHIs());
          } else {
            SmallVector<BasicBlock*, 2> NewBBs;
            SplitLandingPadPredecessors(Parent, BB, "", "", NewBBs, &DT, &LI);
            NewBB = NewBBs[0];
          }
          // If NewBB==NULL, then SplitCriticalEdge refused to split because all
          // phi predecessors are identical. The simple thing to do is skip
          // splitting in this case rather than complicate the API.
          if (NewBB) {
            // If PN is outside of the loop and BB is in the loop, we want to
            // move the block to be immediately before the PHI block, not
            // immediately after BB.
            if (L->contains(BB) && !L->contains(PN))
              NewBB->moveBefore(PN->getParent());

            // Splitting the edge can reduce the number of PHI entries we have.
            e = PN->getNumIncomingValues();
            BB = NewBB;
            i = PN->getBasicBlockIndex(BB);

            needUpdateFixups = true;
          }
        }
      }

      std::pair<DenseMap<BasicBlock *, Value *>::iterator, bool> Pair =
        Inserted.insert(std::make_pair(BB, static_cast<Value *>(nullptr)));
      if (!Pair.second)
        PN->setIncomingValue(i, Pair.first->second);
      else {
        Value *FullV = Expand(LU, LF, F, BB->getTerminator()->getIterator(),
                              Rewriter, DeadInsts);

        // If this is reuse-by-noop-cast, insert the noop cast.
        Type *OpTy = LF.OperandValToReplace->getType();
        if (FullV->getType() != OpTy)
          FullV =
            CastInst::Create(CastInst::getCastOpcode(FullV, false,
                                                     OpTy, false),
                             FullV, LF.OperandValToReplace->getType(),
                             "tmp", BB->getTerminator());

        PN->setIncomingValue(i, FullV);
        Pair.first->second = FullV;
      }

      // If LSR splits critical edge and phi node has other pending
      // fixup operands, we need to update those pending fixups. Otherwise
      // formulae will not be implemented completely and some instructions
      // will not be eliminated.
      if (needUpdateFixups) {
        for (size_t LUIdx = 0, NumUses = Uses.size(); LUIdx != NumUses; ++LUIdx)
          for (LSRFixup &Fixup : Uses[LUIdx].Fixups)
            // If fixup is supposed to rewrite some operand in the phi
            // that was just updated, it may be already moved to
            // another phi node. Such fixup requires update.
            if (Fixup.UserInst == PN) {
              // Check if the operand we try to replace still exists in the
              // original phi.
              bool foundInOriginalPHI = false;
              for (const auto &val : PN->incoming_values())
                if (val == Fixup.OperandValToReplace) {
                  foundInOriginalPHI = true;
                  break;
                }

              // If fixup operand found in original PHI - nothing to do.
              if (foundInOriginalPHI)
                continue;

              // Otherwise it might be moved to another PHI and requires update.
              // If fixup operand not found in any of the incoming blocks that
              // means we have already rewritten it - nothing to do.
              for (const auto &Block : PN->blocks())
                for (BasicBlock::iterator I = Block->begin(); isa<PHINode>(I);
                     ++I) {
                  PHINode *NewPN = cast<PHINode>(I);
                  for (const auto &val : NewPN->incoming_values())
                    if (val == Fixup.OperandValToReplace)
                      Fixup.UserInst = NewPN;
                }
            }
      }
    }
}

/// Emit instructions for the leading candidate expression for this LSRUse (this
/// is called "expanding"), and update the UserInst to reference the newly
/// expanded value.
void LSRInstance::Rewrite(const LSRUse &LU, const LSRFixup &LF,
                          const Formula &F, SCEVExpander &Rewriter,
                          SmallVectorImpl<WeakTrackingVH> &DeadInsts) const {
  // First, find an insertion point that dominates UserInst. For PHI nodes,
  // find the nearest block which dominates all the relevant uses.
  if (PHINode *PN = dyn_cast<PHINode>(LF.UserInst)) {
    RewriteForPHI(PN, LU, LF, F, Rewriter, DeadInsts);
  } else {
    Value *FullV =
      Expand(LU, LF, F, LF.UserInst->getIterator(), Rewriter, DeadInsts);

    // If this is reuse-by-noop-cast, insert the noop cast.
    Type *OpTy = LF.OperandValToReplace->getType();
    if (FullV->getType() != OpTy) {
      Instruction *Cast =
        CastInst::Create(CastInst::getCastOpcode(FullV, false, OpTy, false),
                         FullV, OpTy, "tmp", LF.UserInst);
      FullV = Cast;
    }

    // Update the user. ICmpZero is handled specially here (for now) because
    // Expand may have updated one of the operands of the icmp already, and
    // its new value may happen to be equal to LF.OperandValToReplace, in
    // which case doing replaceUsesOfWith leads to replacing both operands
    // with the same value. TODO: Reorganize this.
    if (LU.Kind == LSRUse::ICmpZero)
      LF.UserInst->setOperand(0, FullV);
    else
      LF.UserInst->replaceUsesOfWith(LF.OperandValToReplace, FullV);
  }

  if (auto *OperandIsInstr = dyn_cast<Instruction>(LF.OperandValToReplace))
    DeadInsts.emplace_back(OperandIsInstr);
}

/// Rewrite all the fixup locations with new values, following the chosen
/// solution.
void LSRInstance::ImplementSolution(
    const SmallVectorImpl<const Formula *> &Solution) {
  // Keep track of instructions we may have made dead, so that
  // we can remove them after we are done working.
  SmallVector<WeakTrackingVH, 16> DeadInsts;

  SCEVExpander Rewriter(SE, L->getHeader()->getModule()->getDataLayout(), "lsr",
                        false);
#ifndef NDEBUG
  Rewriter.setDebugType(DEBUG_TYPE);
#endif
  Rewriter.disableCanonicalMode();
  Rewriter.enableLSRMode();
  Rewriter.setIVIncInsertPos(L, IVIncInsertPos);

  // Mark phi nodes that terminate chains so the expander tries to reuse them.
  for (const IVChain &Chain : IVChainVec) {
    if (PHINode *PN = dyn_cast<PHINode>(Chain.tailUserInst()))
      Rewriter.setChainedPhi(PN);
  }

  // Expand the new value definitions and update the users.
  for (size_t LUIdx = 0, NumUses = Uses.size(); LUIdx != NumUses; ++LUIdx)
    for (const LSRFixup &Fixup : Uses[LUIdx].Fixups) {
      Rewrite(Uses[LUIdx], Fixup, *Solution[LUIdx], Rewriter, DeadInsts);
      Changed = true;
    }

  for (const IVChain &Chain : IVChainVec) {
    GenerateIVChain(Chain, Rewriter, DeadInsts);
    Changed = true;
  }
  // Clean up after ourselves. This must be done before deleting any
  // instructions.
  Rewriter.clear();

  Changed |= RecursivelyDeleteTriviallyDeadInstructionsPermissive(DeadInsts,
                                                                  &TLI, MSSAU);
}

LSRInstance::LSRInstance(Loop *L, IVUsers &IU, ScalarEvolution &SE,
                         DominatorTree &DT, LoopInfo &LI,
                         const TargetTransformInfo &TTI, AssumptionCache &AC,
                         TargetLibraryInfo &TLI, MemorySSAUpdater *MSSAU)
    : IU(IU), SE(SE), DT(DT), LI(LI), AC(AC), TLI(TLI), TTI(TTI), L(L),
      MSSAU(MSSAU), FavorBackedgeIndex(EnableBackedgeIndexing &&
                                       TTI.getPreferredAddressingMode(L, &SE) ==
                                           TTI::AMK_PreIndexed) {
  // If LoopSimplify form is not available, stay out of trouble.
  if (!L->isLoopSimplifyForm())
    return;

  // If there's no interesting work to be done, bail early.
  if (IU.empty()) return;

  // If there's too much analysis to be done, bail early. We won't be able to
  // model the problem anyway.
  unsigned NumUsers = 0;
  for (const IVStrideUse &U : IU) {
    if (++NumUsers > MaxIVUsers) {
      (void)U;
      LLVM_DEBUG(dbgs() << "LSR skipping loop, too many IV Users in " << U
                        << "\n");
      return;
    }
    // Bail out if we have a PHI on an EHPad that gets a value from a
    // CatchSwitchInst.  Because the CatchSwitchInst cannot be split, there is
    // no good place to stick any instructions.
    if (auto *PN = dyn_cast<PHINode>(U.getUser())) {
       auto *FirstNonPHI = PN->getParent()->getFirstNonPHI();
       if (isa<FuncletPadInst>(FirstNonPHI) ||
           isa<CatchSwitchInst>(FirstNonPHI))
         for (BasicBlock *PredBB : PN->blocks())
           if (isa<CatchSwitchInst>(PredBB->getFirstNonPHI()))
             return;
    }
  }

#ifndef NDEBUG
  // All dominating loops must have preheaders, or SCEVExpander may not be able
  // to materialize an AddRecExpr whose Start is an outer AddRecExpr.
  //
  // IVUsers analysis should only create users that are dominated by simple loop
  // headers. Since this loop should dominate all of its users, its user list
  // should be empty if this loop itself is not within a simple loop nest.
  for (DomTreeNode *Rung = DT.getNode(L->getLoopPreheader());
       Rung; Rung = Rung->getIDom()) {
    BasicBlock *BB = Rung->getBlock();
    const Loop *DomLoop = LI.getLoopFor(BB);
    if (DomLoop && DomLoop->getHeader() == BB) {
      assert(DomLoop->getLoopPreheader() && "LSR needs a simplified loop nest");
    }
  }
#endif // DEBUG

  LLVM_DEBUG(dbgs() << "\nLSR on loop ";
             L->getHeader()->printAsOperand(dbgs(), /*PrintType=*/false);
             dbgs() << ":\n");

  // First, perform some low-level loop optimizations.
  OptimizeShadowIV();
  OptimizeLoopTermCond();

  // If loop preparation eliminates all interesting IV users, bail.
  if (IU.empty()) return;

  // Skip nested loops until we can model them better with formulae.
  if (!L->isInnermost()) {
    LLVM_DEBUG(dbgs() << "LSR skipping outer loop " << *L << "\n");
    return;
  }

#if INTEL_CUSTOMIZATION
  // JIRA: CMPLRLLVM-19856
  if(L->getLoopDepth() >= LSRLoopDepthLimit) {
    LLVM_DEBUG(dbgs() << "LSR skipping abnormal deep loop " << *L << "\n");
    return;
  }
#endif // INTEL_CUSTOMIZATION

  // Start collecting data and preparing for the solver.
  // If number of registers is not the major cost, we cannot benefit from the
  // current profitable chain optimization which is based on number of
  // registers.
  // FIXME: add profitable chain optimization for other kinds major cost, for
  // example number of instructions.
  if (TTI.isNumRegsMajorCostOfLSR() || StressIVChain)
    CollectChains();
  CollectInterestingTypesAndFactors();
  CollectFixupsAndInitialFormulae();
  CollectLoopInvariantFixupsAndFormulae();

  if (Uses.empty())
    return;

  LLVM_DEBUG(dbgs() << "LSR found " << Uses.size() << " uses:\n";
             print_uses(dbgs()));

  // Now use the reuse data to generate a bunch of interesting ways
  // to formulate the values needed for the uses.
  GenerateAllReuseFormulae();

  FilterOutUndesirableDedicatedRegisters();
  NarrowSearchSpaceUsingHeuristics();

  SmallVector<const Formula *, 8> Solution;
  Solve(Solution);

  // Release memory that is no longer needed.
  Factors.clear();
  Types.clear();
  RegUses.clear();

  if (Solution.empty())
    return;

#ifndef NDEBUG
  // Formulae should be legal.
  for (const LSRUse &LU : Uses) {
    for (const Formula &F : LU.Formulae)
      assert(isLegalUse(TTI, LU.MinOffset, LU.MaxOffset, LU.Kind, LU.AccessTy,
                        F) && "Illegal formula generated!");
  };
#endif

  // Now that we've decided what we want, make it so.
  ImplementSolution(Solution);
}

#if !defined(NDEBUG) || defined(LLVM_ENABLE_DUMP)
void LSRInstance::print_factors_and_types(raw_ostream &OS) const {
  if (Factors.empty() && Types.empty()) return;

  OS << "LSR has identified the following interesting factors and types: ";
  bool First = true;

  for (int64_t Factor : Factors) {
    if (!First) OS << ", ";
    First = false;
    OS << '*' << Factor;
  }

  for (Type *Ty : Types) {
    if (!First) OS << ", ";
    First = false;
    OS << '(' << *Ty << ')';
  }
  OS << '\n';
}

void LSRInstance::print_fixups(raw_ostream &OS) const {
  OS << "LSR is examining the following fixup sites:\n";
  for (const LSRUse &LU : Uses)
    for (const LSRFixup &LF : LU.Fixups) {
      dbgs() << "  ";
      LF.print(OS);
      OS << '\n';
    }
}

void LSRInstance::print_uses(raw_ostream &OS) const {
  OS << "LSR is examining the following uses:\n";
  for (const LSRUse &LU : Uses) {
    dbgs() << "  ";
    LU.print(OS);
    OS << '\n';
    for (const Formula &F : LU.Formulae) {
      OS << "    ";
      F.print(OS);
      OS << '\n';
    }
  }
}

void LSRInstance::print(raw_ostream &OS) const {
  print_factors_and_types(OS);
  print_fixups(OS);
  print_uses(OS);
}

LLVM_DUMP_METHOD void LSRInstance::dump() const {
  print(errs()); errs() << '\n';
}
#endif

namespace {

class LoopStrengthReduce : public LoopPass {
public:
  static char ID; // Pass ID, replacement for typeid

  LoopStrengthReduce();

private:
  bool runOnLoop(Loop *L, LPPassManager &LPM) override;
  void getAnalysisUsage(AnalysisUsage &AU) const override;
};

} // end anonymous namespace

LoopStrengthReduce::LoopStrengthReduce() : LoopPass(ID) {
  initializeLoopStrengthReducePass(*PassRegistry::getPassRegistry());
}

void LoopStrengthReduce::getAnalysisUsage(AnalysisUsage &AU) const {
  // We split critical edges, so we change the CFG.  However, we do update
  // many analyses if they are around.
  AU.addPreservedID(LoopSimplifyID);

  AU.addRequired<LoopInfoWrapperPass>();
  AU.addPreserved<LoopInfoWrapperPass>();
  AU.addRequiredID(LoopSimplifyID);
  AU.addRequired<DominatorTreeWrapperPass>();
  AU.addPreserved<DominatorTreeWrapperPass>();
  AU.addRequired<ScalarEvolutionWrapperPass>();
  AU.addPreserved<ScalarEvolutionWrapperPass>();
  AU.addRequired<AssumptionCacheTracker>();
  AU.addRequired<TargetLibraryInfoWrapperPass>();
  // Requiring LoopSimplify a second time here prevents IVUsers from running
  // twice, since LoopSimplify was invalidated by running ScalarEvolution.
  AU.addRequiredID(LoopSimplifyID);
  AU.addRequired<IVUsersWrapperPass>();
  AU.addPreserved<IVUsersWrapperPass>();
  AU.addRequired<TargetTransformInfoWrapperPass>();
  AU.addPreserved<MemorySSAWrapperPass>();
}

using EqualValues = SmallVector<std::tuple<WeakVH, int64_t, DIExpression *>, 4>;
using EqualValuesMap = DenseMap<DbgValueInst *, EqualValues>;

static void DbgGatherEqualValues(Loop *L, ScalarEvolution &SE,
                                 EqualValuesMap &DbgValueToEqualSet) {
  for (auto &B : L->getBlocks()) {
    for (auto &I : *B) {
      auto DVI = dyn_cast<DbgValueInst>(&I);
      if (!DVI)
        continue;
      auto V = DVI->getVariableLocation();
      if (!V || !SE.isSCEVable(V->getType()))
        continue;
      auto DbgValueSCEV = SE.getSCEV(V);
      EqualValues EqSet;
      for (PHINode &Phi : L->getHeader()->phis()) {
        if (V->getType() != Phi.getType())
          continue;
        if (!SE.isSCEVable(Phi.getType()))
          continue;
        auto PhiSCEV = SE.getSCEV(&Phi);
        Optional<APInt> Offset =
                SE.computeConstantDifference(DbgValueSCEV, PhiSCEV);
        if (Offset && Offset->getMinSignedBits() <= 64)
          EqSet.emplace_back(std::make_tuple(
              &Phi, Offset.getValue().getSExtValue(), DVI->getExpression()));
      }
      DbgValueToEqualSet[DVI] = std::move(EqSet);
    }
  }
}

static void DbgApplyEqualValues(EqualValuesMap &DbgValueToEqualSet) {
  for (auto A : DbgValueToEqualSet) {
    auto DVI = A.first;
    // Only update those that are now undef.
    if (!isa_and_nonnull<UndefValue>(DVI->getVariableLocation()))
      continue;
    for (auto EV : A.second) {
      auto V = std::get<WeakVH>(EV);
      if (!V)
        continue;
      auto DbgDIExpr = std::get<DIExpression *>(EV);
      auto Offset = std::get<int64_t>(EV);
      auto &Ctx = DVI->getContext();
      DVI->setOperand(0, MetadataAsValue::get(Ctx, ValueAsMetadata::get(V)));
      if (Offset) {
        SmallVector<uint64_t, 8> Ops;
        DIExpression::appendOffset(Ops, Offset);
        DbgDIExpr = DIExpression::prependOpcodes(DbgDIExpr, Ops, true);
      }
      DVI->setOperand(2, MetadataAsValue::get(Ctx, DbgDIExpr));
      break;
    }
  }
}

static bool ReduceLoopStrength(Loop *L, IVUsers &IU, ScalarEvolution &SE,
                               DominatorTree &DT, LoopInfo &LI,
                               const TargetTransformInfo &TTI,
                               AssumptionCache &AC, TargetLibraryInfo &TLI,
                               MemorySSA *MSSA) {

  bool Changed = false;
  std::unique_ptr<MemorySSAUpdater> MSSAU;
  if (MSSA)
    MSSAU = std::make_unique<MemorySSAUpdater>(MSSA);

  // Run the main LSR transformation.
  Changed |=
      LSRInstance(L, IU, SE, DT, LI, TTI, AC, TLI, MSSAU.get()).getChanged();

  // Debug preservation - before we start removing anything create equivalence
  // sets for the llvm.dbg.value intrinsics.
  EqualValuesMap DbgValueToEqualSet;
  DbgGatherEqualValues(L, SE, DbgValueToEqualSet);

  // Remove any extra phis created by processing inner loops.
  Changed |= DeleteDeadPHIs(L->getHeader(), &TLI, MSSAU.get());
  if (EnablePhiElim && L->isLoopSimplifyForm()) {
    SmallVector<WeakTrackingVH, 16> DeadInsts;
    const DataLayout &DL = L->getHeader()->getModule()->getDataLayout();
    SCEVExpander Rewriter(SE, DL, "lsr", false);
#ifndef NDEBUG
    Rewriter.setDebugType(DEBUG_TYPE);
#endif
    unsigned numFolded = Rewriter.replaceCongruentIVs(L, &DT, DeadInsts, &TTI);
    if (numFolded) {
      Changed = true;
      RecursivelyDeleteTriviallyDeadInstructionsPermissive(DeadInsts, &TLI,
                                                           MSSAU.get());
      DeleteDeadPHIs(L->getHeader(), &TLI, MSSAU.get());
    }
  }

  DbgApplyEqualValues(DbgValueToEqualSet);

  return Changed;
}

bool LoopStrengthReduce::runOnLoop(Loop *L, LPPassManager & /*LPM*/) {
  if (skipLoop(L))
    return false;

  auto &IU = getAnalysis<IVUsersWrapperPass>().getIU();
  auto &SE = getAnalysis<ScalarEvolutionWrapperPass>().getSE();
  auto &DT = getAnalysis<DominatorTreeWrapperPass>().getDomTree();
  auto &LI = getAnalysis<LoopInfoWrapperPass>().getLoopInfo();
  const auto &TTI = getAnalysis<TargetTransformInfoWrapperPass>().getTTI(
      *L->getHeader()->getParent());
  auto &AC = getAnalysis<AssumptionCacheTracker>().getAssumptionCache(
      *L->getHeader()->getParent());
  auto &TLI = getAnalysis<TargetLibraryInfoWrapperPass>().getTLI(
      *L->getHeader()->getParent());
  auto *MSSAAnalysis = getAnalysisIfAvailable<MemorySSAWrapperPass>();
  MemorySSA *MSSA = nullptr;
  if (MSSAAnalysis)
    MSSA = &MSSAAnalysis->getMSSA();
  return ReduceLoopStrength(L, IU, SE, DT, LI, TTI, AC, TLI, MSSA);
}

PreservedAnalyses LoopStrengthReducePass::run(Loop &L, LoopAnalysisManager &AM,
                                              LoopStandardAnalysisResults &AR,
                                              LPMUpdater &) {
  if (!ReduceLoopStrength(&L, AM.getResult<IVUsersAnalysis>(L, AR), AR.SE,
                          AR.DT, AR.LI, AR.TTI, AR.AC, AR.TLI, AR.MSSA))
    return PreservedAnalyses::all();

  auto PA = getLoopPassPreservedAnalyses();
  if (AR.MSSA)
    PA.preserve<MemorySSAAnalysis>();
  return PA;
}

char LoopStrengthReduce::ID = 0;

INITIALIZE_PASS_BEGIN(LoopStrengthReduce, "loop-reduce",
                      "Loop Strength Reduction", false, false)
INITIALIZE_PASS_DEPENDENCY(TargetTransformInfoWrapperPass)
INITIALIZE_PASS_DEPENDENCY(DominatorTreeWrapperPass)
INITIALIZE_PASS_DEPENDENCY(ScalarEvolutionWrapperPass)
INITIALIZE_PASS_DEPENDENCY(IVUsersWrapperPass)
INITIALIZE_PASS_DEPENDENCY(LoopInfoWrapperPass)
INITIALIZE_PASS_DEPENDENCY(LoopSimplify)
INITIALIZE_PASS_END(LoopStrengthReduce, "loop-reduce",
                    "Loop Strength Reduction", false, false)

Pass *llvm::createLoopStrengthReducePass() { return new LoopStrengthReduce(); }<|MERGE_RESOLUTION|>--- conflicted
+++ resolved
@@ -1267,12 +1267,8 @@
     // for now LSR only handles innermost loops).
     if (AR->getLoop() != L) {
       // If the AddRec exists, consider it's register free and leave it alone.
-<<<<<<< HEAD
       if (isExistingPhi(AR, *SE, PhiSCEVCache) && // INTEL
-          !TTI->shouldFavorPostInc())             // INTEL
-=======
-      if (isExistingPhi(AR, *SE) && AMK != TTI::AMK_PostIndexed)
->>>>>>> 357237e9
+          AMK != TTI::AMK_PostIndexed)             // INTEL
         return;
 
       // It is bad to allow LSR for current loop to add induction variables
