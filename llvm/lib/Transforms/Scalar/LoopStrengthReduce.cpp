//===- LoopStrengthReduce.cpp - Strength Reduce IVs in Loops --------------===//
//
// Part of the LLVM Project, under the Apache License v2.0 with LLVM Exceptions.
// See https://llvm.org/LICENSE.txt for license information.
// SPDX-License-Identifier: Apache-2.0 WITH LLVM-exception
//
//===----------------------------------------------------------------------===//
//
// This transformation analyzes and transforms the induction variables (and
// computations derived from them) into forms suitable for efficient execution
// on the target.
//
// This pass performs a strength reduction on array references inside loops that
// have as one or more of their components the loop induction variable, it
// rewrites expressions to take advantage of scaled-index addressing modes
// available on the target, and it performs a variety of other optimizations
// related to loop induction variables.
//
// Terminology note: this code has a lot of handling for "post-increment" or
// "post-inc" users. This is not talking about post-increment addressing modes;
// it is instead talking about code like this:
//
//   %i = phi [ 0, %entry ], [ %i.next, %latch ]
//   ...
//   %i.next = add %i, 1
//   %c = icmp eq %i.next, %n
//
// The SCEV for %i is {0,+,1}<%L>. The SCEV for %i.next is {1,+,1}<%L>, however
// it's useful to think about these as the same register, with some uses using
// the value of the register before the add and some using it after. In this
// example, the icmp is a post-increment user, since it uses %i.next, which is
// the value of the induction variable after the increment. The other common
// case of post-increment users is users outside the loop.
//
// TODO: More sophistication in the way Formulae are generated and filtered.
//
// TODO: Handle multiple loops at a time.
//
// TODO: Should the addressing mode BaseGV be changed to a ConstantExpr instead
//       of a GlobalValue?
//
// TODO: When truncation is free, truncate ICmp users' operands to make it a
//       smaller encoding (on x86 at least).
//
// TODO: When a negated register is used by an add (such as in a list of
//       multiple base registers, or as the increment expression in an addrec),
//       we may not actually need both reg and (-1 * reg) in registers; the
//       negation can be implemented by using a sub instead of an add. The
//       lack of support for taking this into consideration when making
//       register pressure decisions is partly worked around by the "Special"
//       use kind.
//
//===----------------------------------------------------------------------===//

#include "llvm/Transforms/Scalar/LoopStrengthReduce.h"
#include "llvm/ADT/APInt.h"
#include "llvm/ADT/DenseMap.h"
#include "llvm/ADT/DenseSet.h"
#include "llvm/ADT/Hashing.h"
#include "llvm/ADT/PointerIntPair.h"
#include "llvm/ADT/STLExtras.h"
#include "llvm/ADT/SetVector.h"
#include "llvm/ADT/SmallBitVector.h"
#include "llvm/ADT/SmallPtrSet.h"
#include "llvm/ADT/SmallSet.h"
#include "llvm/ADT/SmallVector.h"
#include "llvm/ADT/iterator_range.h"
#include "llvm/Analysis/AssumptionCache.h"
#include "llvm/Analysis/IVUsers.h"
#include "llvm/Analysis/LoopAnalysisManager.h"
#include "llvm/Analysis/LoopInfo.h"
#include "llvm/Analysis/LoopPass.h"
#include "llvm/Analysis/MemorySSA.h"
#include "llvm/Analysis/MemorySSAUpdater.h"
#include "llvm/Analysis/ScalarEvolution.h"
#include "llvm/Analysis/ScalarEvolutionExpressions.h"
#include "llvm/Analysis/ScalarEvolutionNormalization.h"
#include "llvm/Analysis/TargetLibraryInfo.h"
#include "llvm/Analysis/TargetTransformInfo.h"
#include "llvm/Config/llvm-config.h"
#include "llvm/IR/BasicBlock.h"
#include "llvm/IR/Constant.h"
#include "llvm/IR/Constants.h"
#include "llvm/IR/DebugInfoMetadata.h"
#include "llvm/IR/DerivedTypes.h"
#include "llvm/IR/Dominators.h"
#include "llvm/IR/GlobalValue.h"
#include "llvm/IR/IRBuilder.h"
#include "llvm/IR/InstrTypes.h"
#include "llvm/IR/Instruction.h"
#include "llvm/IR/Instructions.h"
#include "llvm/IR/IntrinsicInst.h"
#include "llvm/IR/Intrinsics.h"
#include "llvm/IR/Module.h"
#include "llvm/IR/OperandTraits.h"
#include "llvm/IR/Operator.h"
#include "llvm/IR/PassManager.h"
#include "llvm/IR/Type.h"
#include "llvm/IR/Use.h"
#include "llvm/IR/User.h"
#include "llvm/IR/Value.h"
#include "llvm/IR/ValueHandle.h"
#include "llvm/InitializePasses.h"
#include "llvm/Pass.h"
#include "llvm/Support/Casting.h"
#include "llvm/Support/CommandLine.h"
#include "llvm/Support/Compiler.h"
#include "llvm/Support/Debug.h"
#include "llvm/Support/ErrorHandling.h"
#include "llvm/Support/MathExtras.h"
#include "llvm/Support/raw_ostream.h"
#include "llvm/Transforms/Scalar.h"
#include "llvm/Transforms/Utils.h"
#include "llvm/Transforms/Utils/BasicBlockUtils.h"
#include "llvm/Transforms/Utils/Local.h"
#include "llvm/Transforms/Utils/ScalarEvolutionExpander.h"
#include <algorithm>
#include <cassert>
#include <cstddef>
#include <cstdint>
#include <cstdlib>
#include <iterator>
#include <limits>
#include <map>
#include <numeric>
#include <utility>

using namespace llvm;

#define DEBUG_TYPE "loop-reduce"

/// MaxIVUsers is an arbitrary threshold that provides an early opportunity for
/// bail out. This threshold is far beyond the number of users that LSR can
/// conceivably solve, so it should not affect generated code, but catches the
/// worst cases before LSR burns too much compile time and stack space.
static const unsigned MaxIVUsers = 200;

// Temporary flag to cleanup congruent phis after LSR phi expansion.
// It's currently disabled until we can determine whether it's truly useful or
// not. The flag should be removed after the v3.0 release.
// This is now needed for ivchains.
static cl::opt<bool> EnablePhiElim(
  "enable-lsr-phielim", cl::Hidden, cl::init(true),
  cl::desc("Enable LSR phi elimination"));

// The flag adds instruction count to solutions cost comparision.
static cl::opt<bool> InsnsCost(
  "lsr-insns-cost", cl::Hidden, cl::init(true),
  cl::desc("Add instruction count to a LSR cost model"));

// Flag to choose how to narrow complex lsr solution
static cl::opt<bool> LSRExpNarrow(
  "lsr-exp-narrow", cl::Hidden, cl::init(false),
  cl::desc("Narrow LSR complex solution using"
           " expectation of registers number"));

// Flag to narrow search space by filtering non-optimal formulae with
// the same ScaledReg and Scale.
static cl::opt<bool> FilterSameScaledReg(
    "lsr-filter-same-scaled-reg", cl::Hidden, cl::init(true),
    cl::desc("Narrow LSR search space by filtering non-optimal formulae"
             " with the same ScaledReg and Scale"));

static cl::opt<unsigned> ComplexityLimit(
  "lsr-complexity-limit", cl::Hidden,
  cl::init(std::numeric_limits<uint16_t>::max()),
  cl::desc("LSR search space complexity limit"));

static cl::opt<unsigned> SetupCostDepthLimit(
    "lsr-setupcost-depth-limit", cl::Hidden, cl::init(7),
    cl::desc("The limit on recursion depth for LSRs setup cost"));

#ifndef NDEBUG
// Stress test IV chain generation.
static cl::opt<bool> StressIVChain(
  "stress-ivchain", cl::Hidden, cl::init(false),
  cl::desc("Stress test LSR IV chains"));
#else
static bool StressIVChain = false;
#endif

#if INTEL_CUSTOMIZATION
// LSR on abnormal deep loop can significantly increase register pressure.
static cl::opt<unsigned> LSRLoopDepthLimit(
  "lsr-loop-depth-limit", cl::Hidden,
  cl::init(57),
  cl::desc("LSR loop depth limit"));
#endif // INTEL_CUSTOMIZATION

namespace {

struct MemAccessTy {
  /// Used in situations where the accessed memory type is unknown.
  static const unsigned UnknownAddressSpace =
      std::numeric_limits<unsigned>::max();

  Type *MemTy = nullptr;
  unsigned AddrSpace = UnknownAddressSpace;

  MemAccessTy() = default;
  MemAccessTy(Type *Ty, unsigned AS) : MemTy(Ty), AddrSpace(AS) {}

  bool operator==(MemAccessTy Other) const {
    return MemTy == Other.MemTy && AddrSpace == Other.AddrSpace;
  }

  bool operator!=(MemAccessTy Other) const { return !(*this == Other); }

  static MemAccessTy getUnknown(LLVMContext &Ctx,
                                unsigned AS = UnknownAddressSpace) {
    return MemAccessTy(Type::getVoidTy(Ctx), AS);
  }

  Type *getType() { return MemTy; }
};

/// This class holds data which is used to order reuse candidates.
class RegSortData {
public:
  /// This represents the set of LSRUse indices which reference
  /// a particular register.
  SmallBitVector UsedByIndices;

  void print(raw_ostream &OS) const;
  void dump() const;
};

} // end anonymous namespace

#if !defined(NDEBUG) || defined(LLVM_ENABLE_DUMP)
void RegSortData::print(raw_ostream &OS) const {
  OS << "[NumUses=" << UsedByIndices.count() << ']';
}

LLVM_DUMP_METHOD void RegSortData::dump() const {
  print(errs()); errs() << '\n';
}
#endif

namespace {

/// Map register candidates to information about how they are used.
class RegUseTracker {
  using RegUsesTy = DenseMap<const SCEV *, RegSortData>;

  RegUsesTy RegUsesMap;
  SmallVector<const SCEV *, 16> RegSequence;

public:
  void countRegister(const SCEV *Reg, size_t LUIdx);
  void dropRegister(const SCEV *Reg, size_t LUIdx);
  void swapAndDropUse(size_t LUIdx, size_t LastLUIdx);

  bool isRegUsedByUsesOtherThan(const SCEV *Reg, size_t LUIdx) const;

  const SmallBitVector &getUsedByIndices(const SCEV *Reg) const;

  void clear();

  using iterator = SmallVectorImpl<const SCEV *>::iterator;
  using const_iterator = SmallVectorImpl<const SCEV *>::const_iterator;

  iterator begin() { return RegSequence.begin(); }
  iterator end()   { return RegSequence.end(); }
  const_iterator begin() const { return RegSequence.begin(); }
  const_iterator end() const   { return RegSequence.end(); }
};

} // end anonymous namespace

void
RegUseTracker::countRegister(const SCEV *Reg, size_t LUIdx) {
  std::pair<RegUsesTy::iterator, bool> Pair =
    RegUsesMap.insert(std::make_pair(Reg, RegSortData()));
  RegSortData &RSD = Pair.first->second;
  if (Pair.second)
    RegSequence.push_back(Reg);
  RSD.UsedByIndices.resize(std::max(RSD.UsedByIndices.size(), LUIdx + 1));
  RSD.UsedByIndices.set(LUIdx);
}

void
RegUseTracker::dropRegister(const SCEV *Reg, size_t LUIdx) {
  RegUsesTy::iterator It = RegUsesMap.find(Reg);
  assert(It != RegUsesMap.end());
  RegSortData &RSD = It->second;
  assert(RSD.UsedByIndices.size() > LUIdx);
  RSD.UsedByIndices.reset(LUIdx);
}

void
RegUseTracker::swapAndDropUse(size_t LUIdx, size_t LastLUIdx) {
  assert(LUIdx <= LastLUIdx);

  // Update RegUses. The data structure is not optimized for this purpose;
  // we must iterate through it and update each of the bit vectors.
  for (auto &Pair : RegUsesMap) {
    SmallBitVector &UsedByIndices = Pair.second.UsedByIndices;
    if (LUIdx < UsedByIndices.size())
      UsedByIndices[LUIdx] =
        LastLUIdx < UsedByIndices.size() ? UsedByIndices[LastLUIdx] : false;
    UsedByIndices.resize(std::min(UsedByIndices.size(), LastLUIdx));
  }
}

bool
RegUseTracker::isRegUsedByUsesOtherThan(const SCEV *Reg, size_t LUIdx) const {
  RegUsesTy::const_iterator I = RegUsesMap.find(Reg);
  if (I == RegUsesMap.end())
    return false;
  const SmallBitVector &UsedByIndices = I->second.UsedByIndices;
  int i = UsedByIndices.find_first();
  if (i == -1) return false;
  if ((size_t)i != LUIdx) return true;
  return UsedByIndices.find_next(i) != -1;
}

const SmallBitVector &RegUseTracker::getUsedByIndices(const SCEV *Reg) const {
  RegUsesTy::const_iterator I = RegUsesMap.find(Reg);
  assert(I != RegUsesMap.end() && "Unknown register!");
  return I->second.UsedByIndices;
}

void RegUseTracker::clear() {
  RegUsesMap.clear();
  RegSequence.clear();
}

namespace {

/// This class holds information that describes a formula for computing
/// satisfying a use. It may include broken-out immediates and scaled registers.
struct Formula {
  /// Global base address used for complex addressing.
  GlobalValue *BaseGV = nullptr;

  /// Base offset for complex addressing.
  int64_t BaseOffset = 0;

  /// Whether any complex addressing has a base register.
  bool HasBaseReg = false;

  /// The scale of any complex addressing.
  int64_t Scale = 0;

  /// The list of "base" registers for this use. When this is non-empty. The
  /// canonical representation of a formula is
  /// 1. BaseRegs.size > 1 implies ScaledReg != NULL and
  /// 2. ScaledReg != NULL implies Scale != 1 || !BaseRegs.empty().
  /// 3. The reg containing recurrent expr related with currect loop in the
  /// formula should be put in the ScaledReg.
  /// #1 enforces that the scaled register is always used when at least two
  /// registers are needed by the formula: e.g., reg1 + reg2 is reg1 + 1 * reg2.
  /// #2 enforces that 1 * reg is reg.
  /// #3 ensures invariant regs with respect to current loop can be combined
  /// together in LSR codegen.
  /// This invariant can be temporarily broken while building a formula.
  /// However, every formula inserted into the LSRInstance must be in canonical
  /// form.
  SmallVector<const SCEV *, 4> BaseRegs;

  /// The 'scaled' register for this use. This should be non-null when Scale is
  /// not zero.
  const SCEV *ScaledReg = nullptr;

  /// An additional constant offset which added near the use. This requires a
  /// temporary register, but the offset itself can live in an add immediate
  /// field rather than a register.
  int64_t UnfoldedOffset = 0;

  Formula() = default;

  void initialMatch(const SCEV *S, Loop *L, ScalarEvolution &SE);

  bool isCanonical(const Loop &L) const;

  void canonicalize(const Loop &L);

  bool unscale();

  bool hasZeroEnd() const;

  size_t getNumRegs() const;
  Type *getType() const;

  void deleteBaseReg(const SCEV *&S);

  bool referencesReg(const SCEV *S) const;
  bool hasRegsUsedByUsesOtherThan(size_t LUIdx,
                                  const RegUseTracker &RegUses) const;

  void print(raw_ostream &OS) const;
  void dump() const;
};

} // end anonymous namespace

/// Recursion helper for initialMatch.
static void DoInitialMatch(const SCEV *S, Loop *L,
                           SmallVectorImpl<const SCEV *> &Good,
                           SmallVectorImpl<const SCEV *> &Bad,
                           ScalarEvolution &SE) {
  // Collect expressions which properly dominate the loop header.
  if (SE.properlyDominates(S, L->getHeader())) {
    Good.push_back(S);
    return;
  }

  // Look at add operands.
  if (const SCEVAddExpr *Add = dyn_cast<SCEVAddExpr>(S)) {
    for (const SCEV *S : Add->operands())
      DoInitialMatch(S, L, Good, Bad, SE);
    return;
  }

  // Look at addrec operands.
  if (const SCEVAddRecExpr *AR = dyn_cast<SCEVAddRecExpr>(S))
    if (!AR->getStart()->isZero() && AR->isAffine()) {
      DoInitialMatch(AR->getStart(), L, Good, Bad, SE);
      DoInitialMatch(SE.getAddRecExpr(SE.getConstant(AR->getType(), 0),
                                      AR->getStepRecurrence(SE),
                                      // FIXME: AR->getNoWrapFlags()
                                      AR->getLoop(), SCEV::FlagAnyWrap),
                     L, Good, Bad, SE);
      return;
    }

  // Handle a multiplication by -1 (negation) if it didn't fold.
  if (const SCEVMulExpr *Mul = dyn_cast<SCEVMulExpr>(S))
    if (Mul->getOperand(0)->isAllOnesValue()) {
      SmallVector<const SCEV *, 4> Ops(drop_begin(Mul->operands()));
      const SCEV *NewMul = SE.getMulExpr(Ops);

      SmallVector<const SCEV *, 4> MyGood;
      SmallVector<const SCEV *, 4> MyBad;
      DoInitialMatch(NewMul, L, MyGood, MyBad, SE);
      const SCEV *NegOne = SE.getSCEV(ConstantInt::getAllOnesValue(
        SE.getEffectiveSCEVType(NewMul->getType())));
      for (const SCEV *S : MyGood)
        Good.push_back(SE.getMulExpr(NegOne, S));
      for (const SCEV *S : MyBad)
        Bad.push_back(SE.getMulExpr(NegOne, S));
      return;
    }

  // Ok, we can't do anything interesting. Just stuff the whole thing into a
  // register and hope for the best.
  Bad.push_back(S);
}

/// Incorporate loop-variant parts of S into this Formula, attempting to keep
/// all loop-invariant and loop-computable values in a single base register.
void Formula::initialMatch(const SCEV *S, Loop *L, ScalarEvolution &SE) {
  SmallVector<const SCEV *, 4> Good;
  SmallVector<const SCEV *, 4> Bad;
  DoInitialMatch(S, L, Good, Bad, SE);
  if (!Good.empty()) {
    const SCEV *Sum = SE.getAddExpr(Good);
    if (!Sum->isZero())
      BaseRegs.push_back(Sum);
    HasBaseReg = true;
  }
  if (!Bad.empty()) {
    const SCEV *Sum = SE.getAddExpr(Bad);
    if (!Sum->isZero())
      BaseRegs.push_back(Sum);
    HasBaseReg = true;
  }
  canonicalize(*L);
}

/// Check whether or not this formula satisfies the canonical
/// representation.
/// \see Formula::BaseRegs.
bool Formula::isCanonical(const Loop &L) const {
  if (!ScaledReg)
    return BaseRegs.size() <= 1;

  if (Scale != 1)
    return true;

  if (Scale == 1 && BaseRegs.empty())
    return false;

  const SCEVAddRecExpr *SAR = dyn_cast<const SCEVAddRecExpr>(ScaledReg);
  if (SAR && SAR->getLoop() == &L)
    return true;

  // If ScaledReg is not a recurrent expr, or it is but its loop is not current
  // loop, meanwhile BaseRegs contains a recurrent expr reg related with current
  // loop, we want to swap the reg in BaseRegs with ScaledReg.
  auto I = find_if(BaseRegs, [&](const SCEV *S) {
    return isa<const SCEVAddRecExpr>(S) &&
           (cast<SCEVAddRecExpr>(S)->getLoop() == &L);
  });
  return I == BaseRegs.end();
}

/// Helper method to morph a formula into its canonical representation.
/// \see Formula::BaseRegs.
/// Every formula having more than one base register, must use the ScaledReg
/// field. Otherwise, we would have to do special cases everywhere in LSR
/// to treat reg1 + reg2 + ... the same way as reg1 + 1*reg2 + ...
/// On the other hand, 1*reg should be canonicalized into reg.
void Formula::canonicalize(const Loop &L) {
  if (isCanonical(L))
    return;
  // So far we did not need this case. This is easy to implement but it is
  // useless to maintain dead code. Beside it could hurt compile time.
  assert(!BaseRegs.empty() && "1*reg => reg, should not be needed.");

  // Keep the invariant sum in BaseRegs and one of the variant sum in ScaledReg.
  if (!ScaledReg) {
    ScaledReg = BaseRegs.pop_back_val();
    Scale = 1;
  }

  // If ScaledReg is an invariant with respect to L, find the reg from
  // BaseRegs containing the recurrent expr related with Loop L. Swap the
  // reg with ScaledReg.
  const SCEVAddRecExpr *SAR = dyn_cast<const SCEVAddRecExpr>(ScaledReg);
  if (!SAR || SAR->getLoop() != &L) {
    auto I = find_if(BaseRegs, [&](const SCEV *S) {
      return isa<const SCEVAddRecExpr>(S) &&
             (cast<SCEVAddRecExpr>(S)->getLoop() == &L);
    });
    if (I != BaseRegs.end())
      std::swap(ScaledReg, *I);
  }
}

/// Get rid of the scale in the formula.
/// In other words, this method morphes reg1 + 1*reg2 into reg1 + reg2.
/// \return true if it was possible to get rid of the scale, false otherwise.
/// \note After this operation the formula may not be in the canonical form.
bool Formula::unscale() {
  if (Scale != 1)
    return false;
  Scale = 0;
  BaseRegs.push_back(ScaledReg);
  ScaledReg = nullptr;
  return true;
}

bool Formula::hasZeroEnd() const {
  if (UnfoldedOffset || BaseOffset)
    return false;
  if (BaseRegs.size() != 1 || ScaledReg)
    return false;
  return true;
}

/// Return the total number of register operands used by this formula. This does
/// not include register uses implied by non-constant addrec strides.
size_t Formula::getNumRegs() const {
  return !!ScaledReg + BaseRegs.size();
}

/// Return the type of this formula, if it has one, or null otherwise. This type
/// is meaningless except for the bit size.
Type *Formula::getType() const {
  return !BaseRegs.empty() ? BaseRegs.front()->getType() :
         ScaledReg ? ScaledReg->getType() :
         BaseGV ? BaseGV->getType() :
         nullptr;
}

/// Delete the given base reg from the BaseRegs list.
void Formula::deleteBaseReg(const SCEV *&S) {
  if (&S != &BaseRegs.back())
    std::swap(S, BaseRegs.back());
  BaseRegs.pop_back();
}

/// Test if this formula references the given register.
bool Formula::referencesReg(const SCEV *S) const {
  return S == ScaledReg || is_contained(BaseRegs, S);
}

/// Test whether this formula uses registers which are used by uses other than
/// the use with the given index.
bool Formula::hasRegsUsedByUsesOtherThan(size_t LUIdx,
                                         const RegUseTracker &RegUses) const {
  if (ScaledReg)
    if (RegUses.isRegUsedByUsesOtherThan(ScaledReg, LUIdx))
      return true;
  for (const SCEV *BaseReg : BaseRegs)
    if (RegUses.isRegUsedByUsesOtherThan(BaseReg, LUIdx))
      return true;
  return false;
}

#if !defined(NDEBUG) || defined(LLVM_ENABLE_DUMP)
void Formula::print(raw_ostream &OS) const {
  bool First = true;
  if (BaseGV) {
    if (!First) OS << " + "; else First = false;
    BaseGV->printAsOperand(OS, /*PrintType=*/false);
  }
  if (BaseOffset != 0) {
    if (!First) OS << " + "; else First = false;
    OS << BaseOffset;
  }
  for (const SCEV *BaseReg : BaseRegs) {
    if (!First) OS << " + "; else First = false;
    OS << "reg(" << *BaseReg << ')';
  }
  if (HasBaseReg && BaseRegs.empty()) {
    if (!First) OS << " + "; else First = false;
    OS << "**error: HasBaseReg**";
  } else if (!HasBaseReg && !BaseRegs.empty()) {
    if (!First) OS << " + "; else First = false;
    OS << "**error: !HasBaseReg**";
  }
  if (Scale != 0) {
    if (!First) OS << " + "; else First = false;
    OS << Scale << "*reg(";
    if (ScaledReg)
      OS << *ScaledReg;
    else
      OS << "<unknown>";
    OS << ')';
  }
  if (UnfoldedOffset != 0) {
    if (!First) OS << " + ";
    OS << "imm(" << UnfoldedOffset << ')';
  }
}

LLVM_DUMP_METHOD void Formula::dump() const {
  print(errs()); errs() << '\n';
}
#endif

/// Return true if the given addrec can be sign-extended without changing its
/// value.
static bool isAddRecSExtable(const SCEVAddRecExpr *AR, ScalarEvolution &SE) {
  Type *WideTy =
    IntegerType::get(SE.getContext(), SE.getTypeSizeInBits(AR->getType()) + 1);
  return isa<SCEVAddRecExpr>(SE.getSignExtendExpr(AR, WideTy));
}

/// Return true if the given add can be sign-extended without changing its
/// value.
static bool isAddSExtable(const SCEVAddExpr *A, ScalarEvolution &SE) {
  Type *WideTy =
    IntegerType::get(SE.getContext(), SE.getTypeSizeInBits(A->getType()) + 1);
  return isa<SCEVAddExpr>(SE.getSignExtendExpr(A, WideTy));
}

/// Return true if the given mul can be sign-extended without changing its
/// value.
static bool isMulSExtable(const SCEVMulExpr *M, ScalarEvolution &SE) {
  Type *WideTy =
    IntegerType::get(SE.getContext(),
                     SE.getTypeSizeInBits(M->getType()) * M->getNumOperands());
  return isa<SCEVMulExpr>(SE.getSignExtendExpr(M, WideTy));
}

/// Return an expression for LHS /s RHS, if it can be determined and if the
/// remainder is known to be zero, or null otherwise. If IgnoreSignificantBits
/// is true, expressions like (X * Y) /s Y are simplified to Y, ignoring that
/// the multiplication may overflow, which is useful when the result will be
/// used in a context where the most significant bits are ignored.
static const SCEV *getExactSDiv(const SCEV *LHS, const SCEV *RHS,
                                ScalarEvolution &SE,
                                bool IgnoreSignificantBits = false) {
  // Handle the trivial case, which works for any SCEV type.
  if (LHS == RHS)
    return SE.getConstant(LHS->getType(), 1);

  // Handle a few RHS special cases.
  const SCEVConstant *RC = dyn_cast<SCEVConstant>(RHS);
  if (RC) {
    const APInt &RA = RC->getAPInt();
    // Handle x /s -1 as x * -1, to give ScalarEvolution a chance to do
    // some folding.
    if (RA.isAllOnesValue())
      return SE.getMulExpr(LHS, RC);
    // Handle x /s 1 as x.
    if (RA == 1)
      return LHS;
  }

  // Check for a division of a constant by a constant.
  if (const SCEVConstant *C = dyn_cast<SCEVConstant>(LHS)) {
    if (!RC)
      return nullptr;
    const APInt &LA = C->getAPInt();
    const APInt &RA = RC->getAPInt();
    if (LA.srem(RA) != 0)
      return nullptr;
    return SE.getConstant(LA.sdiv(RA));
  }

  // Distribute the sdiv over addrec operands, if the addrec doesn't overflow.
  if (const SCEVAddRecExpr *AR = dyn_cast<SCEVAddRecExpr>(LHS)) {
    if ((IgnoreSignificantBits || isAddRecSExtable(AR, SE)) && AR->isAffine()) {
      const SCEV *Step = getExactSDiv(AR->getStepRecurrence(SE), RHS, SE,
                                      IgnoreSignificantBits);
      if (!Step) return nullptr;
      const SCEV *Start = getExactSDiv(AR->getStart(), RHS, SE,
                                       IgnoreSignificantBits);
      if (!Start) return nullptr;
      // FlagNW is independent of the start value, step direction, and is
      // preserved with smaller magnitude steps.
      // FIXME: AR->getNoWrapFlags(SCEV::FlagNW)
      return SE.getAddRecExpr(Start, Step, AR->getLoop(), SCEV::FlagAnyWrap);
    }
    return nullptr;
  }

  // Distribute the sdiv over add operands, if the add doesn't overflow.
  if (const SCEVAddExpr *Add = dyn_cast<SCEVAddExpr>(LHS)) {
    if (IgnoreSignificantBits || isAddSExtable(Add, SE)) {
      SmallVector<const SCEV *, 8> Ops;
      for (const SCEV *S : Add->operands()) {
        const SCEV *Op = getExactSDiv(S, RHS, SE, IgnoreSignificantBits);
        if (!Op) return nullptr;
        Ops.push_back(Op);
      }
      return SE.getAddExpr(Ops);
    }
    return nullptr;
  }

  // Check for a multiply operand that we can pull RHS out of.
  if (const SCEVMulExpr *Mul = dyn_cast<SCEVMulExpr>(LHS)) {
    if (IgnoreSignificantBits || isMulSExtable(Mul, SE)) {
      SmallVector<const SCEV *, 4> Ops;
      bool Found = false;
      for (const SCEV *S : Mul->operands()) {
        if (!Found)
          if (const SCEV *Q = getExactSDiv(S, RHS, SE,
                                           IgnoreSignificantBits)) {
            S = Q;
            Found = true;
          }
        Ops.push_back(S);
      }
      return Found ? SE.getMulExpr(Ops) : nullptr;
    }
    return nullptr;
  }

  // Otherwise we don't know.
  return nullptr;
}

/// If S involves the addition of a constant integer value, return that integer
/// value, and mutate S to point to a new SCEV with that value excluded.
static int64_t ExtractImmediate(const SCEV *&S, ScalarEvolution &SE) {
  if (const SCEVConstant *C = dyn_cast<SCEVConstant>(S)) {
    if (C->getAPInt().getMinSignedBits() <= 64) {
      S = SE.getConstant(C->getType(), 0);
      return C->getValue()->getSExtValue();
    }
  } else if (const SCEVAddExpr *Add = dyn_cast<SCEVAddExpr>(S)) {
    SmallVector<const SCEV *, 8> NewOps(Add->operands());
    int64_t Result = ExtractImmediate(NewOps.front(), SE);
    if (Result != 0)
      S = SE.getAddExpr(NewOps);
    return Result;
  } else if (const SCEVAddRecExpr *AR = dyn_cast<SCEVAddRecExpr>(S)) {
    SmallVector<const SCEV *, 8> NewOps(AR->operands());
    int64_t Result = ExtractImmediate(NewOps.front(), SE);
    if (Result != 0)
      S = SE.getAddRecExpr(NewOps, AR->getLoop(),
                           // FIXME: AR->getNoWrapFlags(SCEV::FlagNW)
                           SCEV::FlagAnyWrap);
    return Result;
  }
  return 0;
}

/// If S involves the addition of a GlobalValue address, return that symbol, and
/// mutate S to point to a new SCEV with that value excluded.
static GlobalValue *ExtractSymbol(const SCEV *&S, ScalarEvolution &SE) {
  if (const SCEVUnknown *U = dyn_cast<SCEVUnknown>(S)) {
    if (GlobalValue *GV = dyn_cast<GlobalValue>(U->getValue())) {
      S = SE.getConstant(GV->getType(), 0);
      return GV;
    }
  } else if (const SCEVAddExpr *Add = dyn_cast<SCEVAddExpr>(S)) {
    SmallVector<const SCEV *, 8> NewOps(Add->operands());
    GlobalValue *Result = ExtractSymbol(NewOps.back(), SE);
    if (Result)
      S = SE.getAddExpr(NewOps);
    return Result;
  } else if (const SCEVAddRecExpr *AR = dyn_cast<SCEVAddRecExpr>(S)) {
    SmallVector<const SCEV *, 8> NewOps(AR->operands());
    GlobalValue *Result = ExtractSymbol(NewOps.front(), SE);
    if (Result)
      S = SE.getAddRecExpr(NewOps, AR->getLoop(),
                           // FIXME: AR->getNoWrapFlags(SCEV::FlagNW)
                           SCEV::FlagAnyWrap);
    return Result;
  }
  return nullptr;
}

/// Returns true if the specified instruction is using the specified value as an
/// address.
static bool isAddressUse(const TargetTransformInfo &TTI,
                         Instruction *Inst, Value *OperandVal) {
  bool isAddress = isa<LoadInst>(Inst);
  if (StoreInst *SI = dyn_cast<StoreInst>(Inst)) {
    if (SI->getPointerOperand() == OperandVal)
      isAddress = true;
  } else if (IntrinsicInst *II = dyn_cast<IntrinsicInst>(Inst)) {
    // Addressing modes can also be folded into prefetches and a variety
    // of intrinsics.
    switch (II->getIntrinsicID()) {
    case Intrinsic::memset:
    case Intrinsic::prefetch:
    case Intrinsic::masked_load:
      if (II->getArgOperand(0) == OperandVal)
        isAddress = true;
      break;
    case Intrinsic::masked_store:
      if (II->getArgOperand(1) == OperandVal)
        isAddress = true;
      break;
    case Intrinsic::memmove:
    case Intrinsic::memcpy:
      if (II->getArgOperand(0) == OperandVal ||
          II->getArgOperand(1) == OperandVal)
        isAddress = true;
      break;
    default: {
      MemIntrinsicInfo IntrInfo;
      if (TTI.getTgtMemIntrinsic(II, IntrInfo)) {
        if (IntrInfo.PtrVal == OperandVal)
          isAddress = true;
      }
    }
    }
  } else if (AtomicRMWInst *RMW = dyn_cast<AtomicRMWInst>(Inst)) {
    if (RMW->getPointerOperand() == OperandVal)
      isAddress = true;
  } else if (AtomicCmpXchgInst *CmpX = dyn_cast<AtomicCmpXchgInst>(Inst)) {
    if (CmpX->getPointerOperand() == OperandVal)
      isAddress = true;
  }
  return isAddress;
}

/// Return the type of the memory being accessed.
static MemAccessTy getAccessType(const TargetTransformInfo &TTI,
                                 Instruction *Inst, Value *OperandVal) {
  MemAccessTy AccessTy(Inst->getType(), MemAccessTy::UnknownAddressSpace);
  if (const StoreInst *SI = dyn_cast<StoreInst>(Inst)) {
    AccessTy.MemTy = SI->getOperand(0)->getType();
    AccessTy.AddrSpace = SI->getPointerAddressSpace();
  } else if (const LoadInst *LI = dyn_cast<LoadInst>(Inst)) {
    AccessTy.AddrSpace = LI->getPointerAddressSpace();
  } else if (const AtomicRMWInst *RMW = dyn_cast<AtomicRMWInst>(Inst)) {
    AccessTy.AddrSpace = RMW->getPointerAddressSpace();
  } else if (const AtomicCmpXchgInst *CmpX = dyn_cast<AtomicCmpXchgInst>(Inst)) {
    AccessTy.AddrSpace = CmpX->getPointerAddressSpace();
  } else if (IntrinsicInst *II = dyn_cast<IntrinsicInst>(Inst)) {
    switch (II->getIntrinsicID()) {
    case Intrinsic::prefetch:
    case Intrinsic::memset:
      AccessTy.AddrSpace = II->getArgOperand(0)->getType()->getPointerAddressSpace();
      AccessTy.MemTy = OperandVal->getType();
      break;
    case Intrinsic::memmove:
    case Intrinsic::memcpy:
      AccessTy.AddrSpace = OperandVal->getType()->getPointerAddressSpace();
      AccessTy.MemTy = OperandVal->getType();
      break;
    case Intrinsic::masked_load:
      AccessTy.AddrSpace =
          II->getArgOperand(0)->getType()->getPointerAddressSpace();
      break;
    case Intrinsic::masked_store:
      AccessTy.MemTy = II->getOperand(0)->getType();
      AccessTy.AddrSpace =
          II->getArgOperand(1)->getType()->getPointerAddressSpace();
      break;
    default: {
      MemIntrinsicInfo IntrInfo;
      if (TTI.getTgtMemIntrinsic(II, IntrInfo) && IntrInfo.PtrVal) {
        AccessTy.AddrSpace
          = IntrInfo.PtrVal->getType()->getPointerAddressSpace();
      }

      break;
    }
    }
  }

  // All pointers have the same requirements, so canonicalize them to an
  // arbitrary pointer type to minimize variation.
  if (PointerType *PTy = dyn_cast<PointerType>(AccessTy.MemTy))
    AccessTy.MemTy = PointerType::get(IntegerType::get(PTy->getContext(), 1),
                                      PTy->getAddressSpace());

  return AccessTy;
}

using PhiSCEVCacheT = DenseMap<PHINode *, const SCEV *>; // INTEL

/// Return true if this AddRec is already a phi in its loop.
#if INTEL_CUSTOMIZATION
static bool isExistingPhi(const SCEVAddRecExpr *AR, ScalarEvolution &SE,
                          PhiSCEVCacheT *PhiSCEVCache = nullptr) {
  for (PHINode &PN : AR->getLoop()->getHeader()->phis()) {
    if (SE.isSCEVable(PN.getType())) {
      const SCEV *PhiSCEV = [&]() {
        if (PhiSCEVCache) {
          // retrieve SCEV expression for this phi node from cache.
          auto Iter = PhiSCEVCache->find(&PN);
          if (Iter != PhiSCEVCache->end()) {
            return Iter->second;
          } else {
            const SCEV *PhiSCEV = SE.getSCEV(&PN);
            PhiSCEVCache->insert(std::make_pair(&PN, PhiSCEV));
            return PhiSCEV;
          }
        }
        return SE.getSCEV(&PN);
      }();
      if ((SE.getEffectiveSCEVType(PN.getType()) ==
           SE.getEffectiveSCEVType(AR->getType())) &&
          PhiSCEV == AR)
        return true;
    }
  }
  return false;
}
#endif // INTEL_CUSTOMIZATION

/// Check if expanding this expression is likely to incur significant cost. This
/// is tricky because SCEV doesn't track which expressions are actually computed
/// by the current IR.
///
/// We currently allow expansion of IV increments that involve adds,
/// multiplication by constants, and AddRecs from existing phis.
///
/// TODO: Allow UDivExpr if we can find an existing IV increment that is an
/// obvious multiple of the UDivExpr.
static bool isHighCostExpansion(const SCEV *S,
                                SmallPtrSetImpl<const SCEV*> &Processed,
                                ScalarEvolution &SE) {
  // Zero/One operand expressions
  switch (S->getSCEVType()) {
  case scUnknown:
  case scConstant:
    return false;
  case scTruncate:
    return isHighCostExpansion(cast<SCEVTruncateExpr>(S)->getOperand(),
                               Processed, SE);
  case scZeroExtend:
    return isHighCostExpansion(cast<SCEVZeroExtendExpr>(S)->getOperand(),
                               Processed, SE);
  case scSignExtend:
    return isHighCostExpansion(cast<SCEVSignExtendExpr>(S)->getOperand(),
                               Processed, SE);
  default:
    break;
  }

  if (!Processed.insert(S).second)
    return false;

  if (const SCEVAddExpr *Add = dyn_cast<SCEVAddExpr>(S)) {
    for (const SCEV *S : Add->operands()) {
      if (isHighCostExpansion(S, Processed, SE))
        return true;
    }
    return false;
  }

  if (const SCEVMulExpr *Mul = dyn_cast<SCEVMulExpr>(S)) {
    if (Mul->getNumOperands() == 2) {
      // Multiplication by a constant is ok
      if (isa<SCEVConstant>(Mul->getOperand(0)))
        return isHighCostExpansion(Mul->getOperand(1), Processed, SE);

      // If we have the value of one operand, check if an existing
      // multiplication already generates this expression.
      if (const SCEVUnknown *U = dyn_cast<SCEVUnknown>(Mul->getOperand(1))) {
        Value *UVal = U->getValue();
        for (User *UR : UVal->users()) {
          // If U is a constant, it may be used by a ConstantExpr.
          Instruction *UI = dyn_cast<Instruction>(UR);
          if (UI && UI->getOpcode() == Instruction::Mul &&
              SE.isSCEVable(UI->getType())) {
            return SE.getSCEV(UI) == Mul;
          }
        }
      }
    }
  }

  if (const SCEVAddRecExpr *AR = dyn_cast<SCEVAddRecExpr>(S)) {
    if (isExistingPhi(AR, SE))
      return false;
  }

  // Fow now, consider any other type of expression (div/mul/min/max) high cost.
  return true;
}

namespace {

class LSRUse;

} // end anonymous namespace

/// Check if the addressing mode defined by \p F is completely
/// folded in \p LU at isel time.
/// This includes address-mode folding and special icmp tricks.
/// This function returns true if \p LU can accommodate what \p F
/// defines and up to 1 base + 1 scaled + offset.
/// In other words, if \p F has several base registers, this function may
/// still return true. Therefore, users still need to account for
/// additional base registers and/or unfolded offsets to derive an
/// accurate cost model.
static bool isAMCompletelyFolded(const TargetTransformInfo &TTI,
                                 const LSRUse &LU, const Formula &F);

// Get the cost of the scaling factor used in F for LU.
static unsigned getScalingFactorCost(const TargetTransformInfo &TTI,
                                     const LSRUse &LU, const Formula &F,
                                     const Loop &L);

namespace {

/// This class is used to measure and compare candidate formulae.
class Cost {
  const Loop *L = nullptr;
  ScalarEvolution *SE = nullptr;
  const TargetTransformInfo *TTI = nullptr;
  TargetTransformInfo::LSRCost C;
<<<<<<< HEAD
  PhiSCEVCacheT *PhiSCEVCache = nullptr; // INTEL

public:
  Cost() = delete;
#if INTEL_CUSTOMIZATION
  Cost(const Loop *L, ScalarEvolution &SE, const TargetTransformInfo &TTI,
       PhiSCEVCacheT *PhiSCEVCache = nullptr)
      : L(L), SE(&SE), TTI(&TTI), PhiSCEVCache(PhiSCEVCache) {
#endif // INTEL_CUSTOMIZATION
=======
  TTI::AddressingModeKind AMK = TTI::AMK_None;

public:
  Cost() = delete;
  Cost(const Loop *L, ScalarEvolution &SE, const TargetTransformInfo &TTI,
       TTI::AddressingModeKind AMK) :
    L(L), SE(&SE), TTI(&TTI), AMK(AMK) {
>>>>>>> dea4a63e
    C.Insns = 0;
    C.NumRegs = 0;
    C.AddRecCost = 0;
    C.NumIVMuls = 0;
    C.NumBaseAdds = 0;
    C.ImmCost = 0;
    C.SetupCost = 0;
    C.ScaleCost = 0;
  }

  bool isLess(Cost &Other);

  void Lose();

#ifndef NDEBUG
  // Once any of the metrics loses, they must all remain losers.
  bool isValid() {
    return ((C.Insns | C.NumRegs | C.AddRecCost | C.NumIVMuls | C.NumBaseAdds
             | C.ImmCost | C.SetupCost | C.ScaleCost) != ~0u)
      || ((C.Insns & C.NumRegs & C.AddRecCost & C.NumIVMuls & C.NumBaseAdds
           & C.ImmCost & C.SetupCost & C.ScaleCost) == ~0u);
  }
#endif

  bool isLoser() {
    assert(isValid() && "invalid cost");
    return C.NumRegs == ~0u;
  }

  void RateFormula(const Formula &F,
                   SmallPtrSetImpl<const SCEV *> &Regs,
                   const DenseSet<const SCEV *> &VisitedRegs,
                   const LSRUse &LU,
                   SmallPtrSetImpl<const SCEV *> *LoserRegs = nullptr);

  void print(raw_ostream &OS) const;
  void dump() const;

private:
  void RateRegister(const Formula &F, const SCEV *Reg,
                    SmallPtrSetImpl<const SCEV *> &Regs);
  void RatePrimaryRegister(const Formula &F, const SCEV *Reg,
                           SmallPtrSetImpl<const SCEV *> &Regs,
                           SmallPtrSetImpl<const SCEV *> *LoserRegs);
};

/// An operand value in an instruction which is to be replaced with some
/// equivalent, possibly strength-reduced, replacement.
struct LSRFixup {
  /// The instruction which will be updated.
  Instruction *UserInst = nullptr;

  /// The operand of the instruction which will be replaced. The operand may be
  /// used more than once; every instance will be replaced.
  Value *OperandValToReplace = nullptr;

  /// If this user is to use the post-incremented value of an induction
  /// variable, this set is non-empty and holds the loops associated with the
  /// induction variable.
  PostIncLoopSet PostIncLoops;

  /// A constant offset to be added to the LSRUse expression.  This allows
  /// multiple fixups to share the same LSRUse with different offsets, for
  /// example in an unrolled loop.
  int64_t Offset = 0;

  LSRFixup() = default;

  bool isUseFullyOutsideLoop(const Loop *L) const;

  void print(raw_ostream &OS) const;
  void dump() const;
};

/// A DenseMapInfo implementation for holding DenseMaps and DenseSets of sorted
/// SmallVectors of const SCEV*.
struct UniquifierDenseMapInfo {
  static SmallVector<const SCEV *, 4> getEmptyKey() {
    SmallVector<const SCEV *, 4>  V;
    V.push_back(reinterpret_cast<const SCEV *>(-1));
    return V;
  }

  static SmallVector<const SCEV *, 4> getTombstoneKey() {
    SmallVector<const SCEV *, 4> V;
    V.push_back(reinterpret_cast<const SCEV *>(-2));
    return V;
  }

  static unsigned getHashValue(const SmallVector<const SCEV *, 4> &V) {
    return static_cast<unsigned>(hash_combine_range(V.begin(), V.end()));
  }

  static bool isEqual(const SmallVector<const SCEV *, 4> &LHS,
                      const SmallVector<const SCEV *, 4> &RHS) {
    return LHS == RHS;
  }
};

/// This class holds the state that LSR keeps for each use in IVUsers, as well
/// as uses invented by LSR itself. It includes information about what kinds of
/// things can be folded into the user, information about the user itself, and
/// information about how the use may be satisfied.  TODO: Represent multiple
/// users of the same expression in common?
class LSRUse {
  DenseSet<SmallVector<const SCEV *, 4>, UniquifierDenseMapInfo> Uniquifier;

public:
  /// An enum for a kind of use, indicating what types of scaled and immediate
  /// operands it might support.
  enum KindType {
    Basic,   ///< A normal use, with no folding.
    Special, ///< A special case of basic, allowing -1 scales.
    Address, ///< An address use; folding according to TargetLowering
    ICmpZero ///< An equality icmp with both operands folded into one.
    // TODO: Add a generic icmp too?
  };

  using SCEVUseKindPair = PointerIntPair<const SCEV *, 2, KindType>;

  KindType Kind;
  MemAccessTy AccessTy;

  /// The list of operands which are to be replaced.
  SmallVector<LSRFixup, 8> Fixups;

  /// Keep track of the min and max offsets of the fixups.
  int64_t MinOffset = std::numeric_limits<int64_t>::max();
  int64_t MaxOffset = std::numeric_limits<int64_t>::min();

  /// This records whether all of the fixups using this LSRUse are outside of
  /// the loop, in which case some special-case heuristics may be used.
  bool AllFixupsOutsideLoop = true;

  /// RigidFormula is set to true to guarantee that this use will be associated
  /// with a single formula--the one that initially matched. Some SCEV
  /// expressions cannot be expanded. This allows LSR to consider the registers
  /// used by those expressions without the need to expand them later after
  /// changing the formula.
  bool RigidFormula = false;

  /// This records the widest use type for any fixup using this
  /// LSRUse. FindUseWithSimilarFormula can't consider uses with different max
  /// fixup widths to be equivalent, because the narrower one may be relying on
  /// the implicit truncation to truncate away bogus bits.
  Type *WidestFixupType = nullptr;

  /// A list of ways to build a value that can satisfy this user.  After the
  /// list is populated, one of these is selected heuristically and used to
  /// formulate a replacement for OperandValToReplace in UserInst.
  SmallVector<Formula, 12> Formulae;

  /// The set of register candidates used by all formulae in this LSRUse.
  SmallPtrSet<const SCEV *, 4> Regs;

  LSRUse(KindType K, MemAccessTy AT) : Kind(K), AccessTy(AT) {}

  LSRFixup &getNewFixup() {
    Fixups.push_back(LSRFixup());
    return Fixups.back();
  }

  void pushFixup(LSRFixup &f) {
    Fixups.push_back(f);
    if (f.Offset > MaxOffset)
      MaxOffset = f.Offset;
    if (f.Offset < MinOffset)
      MinOffset = f.Offset;
  }

  bool HasFormulaWithSameRegs(const Formula &F) const;
  float getNotSelectedProbability(const SCEV *Reg) const;
  bool InsertFormula(const Formula &F, const Loop &L);
  void DeleteFormula(Formula &F);
  void RecomputeRegs(size_t LUIdx, RegUseTracker &Reguses);

  void print(raw_ostream &OS) const;
  void dump() const;
};

} // end anonymous namespace

static bool isAMCompletelyFolded(const TargetTransformInfo &TTI,
                                 LSRUse::KindType Kind, MemAccessTy AccessTy,
                                 GlobalValue *BaseGV, int64_t BaseOffset,
                                 bool HasBaseReg, int64_t Scale,
                                 Instruction *Fixup = nullptr);

static unsigned getSetupCost(const SCEV *Reg, unsigned Depth) {
  if (isa<SCEVUnknown>(Reg) || isa<SCEVConstant>(Reg))
    return 1;
  if (Depth == 0)
    return 0;
  if (const auto *S = dyn_cast<SCEVAddRecExpr>(Reg))
    return getSetupCost(S->getStart(), Depth - 1);
  if (auto S = dyn_cast<SCEVIntegralCastExpr>(Reg))
    return getSetupCost(S->getOperand(), Depth - 1);
  if (auto S = dyn_cast<SCEVNAryExpr>(Reg))
    return std::accumulate(S->op_begin(), S->op_end(), 0,
                           [&](unsigned i, const SCEV *Reg) {
                             return i + getSetupCost(Reg, Depth - 1);
                           });
  if (auto S = dyn_cast<SCEVUDivExpr>(Reg))
    return getSetupCost(S->getLHS(), Depth - 1) +
           getSetupCost(S->getRHS(), Depth - 1);
  return 0;
}

/// Tally up interesting quantities from the given register.
void Cost::RateRegister(const Formula &F, const SCEV *Reg,
                        SmallPtrSetImpl<const SCEV *> &Regs) {
  if (const SCEVAddRecExpr *AR = dyn_cast<SCEVAddRecExpr>(Reg)) {
    // If this is an addrec for another loop, it should be an invariant
    // with respect to L since L is the innermost loop (at least
    // for now LSR only handles innermost loops).
    if (AR->getLoop() != L) {
      // If the AddRec exists, consider it's register free and leave it alone.
      if (isExistingPhi(AR, *SE, PhiSCEVCache) && // INTEL
          AMK != TTI::AMK_PostIndexed)             // INTEL
        return;

      // It is bad to allow LSR for current loop to add induction variables
      // for its sibling loops.
      if (!AR->getLoop()->contains(L)) {
        Lose();
        return;
      }

      // Otherwise, it will be an invariant with respect to Loop L.
      ++C.NumRegs;
      return;
    }

    unsigned LoopCost = 1;
    if (TTI->isIndexedLoadLegal(TTI->MIM_PostInc, AR->getType()) ||
        TTI->isIndexedStoreLegal(TTI->MIM_PostInc, AR->getType())) {

      // If the step size matches the base offset, we could use pre-indexed
      // addressing.
      if (AMK == TTI::AMK_PreIndexed) {
        if (auto *Step = dyn_cast<SCEVConstant>(AR->getStepRecurrence(*SE)))
          if (Step->getAPInt() == F.BaseOffset)
            LoopCost = 0;
      } else if (AMK == TTI::AMK_PostIndexed) {
        const SCEV *LoopStep = AR->getStepRecurrence(*SE);
        if (isa<SCEVConstant>(LoopStep)) {
          const SCEV *LoopStart = AR->getStart();
          if (!isa<SCEVConstant>(LoopStart) &&
              SE->isLoopInvariant(LoopStart, L))
            LoopCost = 0;
        }
      }
    }
    C.AddRecCost += LoopCost;

    // Add the step value register, if it needs one.
    // TODO: The non-affine case isn't precisely modeled here.
    if (!AR->isAffine() || !isa<SCEVConstant>(AR->getOperand(1))) {
      if (!Regs.count(AR->getOperand(1))) {
        RateRegister(F, AR->getOperand(1), Regs);
        if (isLoser())
          return;
      }
    }
  }
  ++C.NumRegs;

  // Rough heuristic; favor registers which don't require extra setup
  // instructions in the preheader.
  C.SetupCost += getSetupCost(Reg, SetupCostDepthLimit);
  // Ensure we don't, even with the recusion limit, produce invalid costs.
  C.SetupCost = std::min<unsigned>(C.SetupCost, 1 << 16);

  C.NumIVMuls += isa<SCEVMulExpr>(Reg) &&
               SE->hasComputableLoopEvolution(Reg, L);
}

/// Record this register in the set. If we haven't seen it before, rate
/// it. Optional LoserRegs provides a way to declare any formula that refers to
/// one of those regs an instant loser.
void Cost::RatePrimaryRegister(const Formula &F, const SCEV *Reg,
                               SmallPtrSetImpl<const SCEV *> &Regs,
                               SmallPtrSetImpl<const SCEV *> *LoserRegs) {
  if (LoserRegs && LoserRegs->count(Reg)) {
    Lose();
    return;
  }
  if (Regs.insert(Reg).second) {
    RateRegister(F, Reg, Regs);
    if (LoserRegs && isLoser())
      LoserRegs->insert(Reg);
  }
}

void Cost::RateFormula(const Formula &F,
                       SmallPtrSetImpl<const SCEV *> &Regs,
                       const DenseSet<const SCEV *> &VisitedRegs,
                       const LSRUse &LU,
                       SmallPtrSetImpl<const SCEV *> *LoserRegs) {
  assert(F.isCanonical(*L) && "Cost is accurate only for canonical formula");
  // Tally up the registers.
  unsigned PrevAddRecCost = C.AddRecCost;
  unsigned PrevNumRegs = C.NumRegs;
  unsigned PrevNumBaseAdds = C.NumBaseAdds;
  if (const SCEV *ScaledReg = F.ScaledReg) {
    if (VisitedRegs.count(ScaledReg)) {
      Lose();
      return;
    }
    RatePrimaryRegister(F, ScaledReg, Regs, LoserRegs);
    if (isLoser())
      return;
  }
  for (const SCEV *BaseReg : F.BaseRegs) {
    if (VisitedRegs.count(BaseReg)) {
      Lose();
      return;
    }
    RatePrimaryRegister(F, BaseReg, Regs, LoserRegs);
    if (isLoser())
      return;
  }

  // Determine how many (unfolded) adds we'll need inside the loop.
  size_t NumBaseParts = F.getNumRegs();
  if (NumBaseParts > 1)
    // Do not count the base and a possible second register if the target
    // allows to fold 2 registers.
    C.NumBaseAdds +=
        NumBaseParts - (1 + (F.Scale && isAMCompletelyFolded(*TTI, LU, F)));
  C.NumBaseAdds += (F.UnfoldedOffset != 0);

  // Accumulate non-free scaling amounts.
  C.ScaleCost += getScalingFactorCost(*TTI, LU, F, *L);

  // Tally up the non-zero immediates.
  for (const LSRFixup &Fixup : LU.Fixups) {
    int64_t O = Fixup.Offset;
    int64_t Offset = (uint64_t)O + F.BaseOffset;
    if (F.BaseGV)
      C.ImmCost += 64; // Handle symbolic values conservatively.
                     // TODO: This should probably be the pointer size.
    else if (Offset != 0)
      C.ImmCost += APInt(64, Offset, true).getMinSignedBits();

    // Check with target if this offset with this instruction is
    // specifically not supported.
    if (LU.Kind == LSRUse::Address && Offset != 0 &&
        !isAMCompletelyFolded(*TTI, LSRUse::Address, LU.AccessTy, F.BaseGV,
                              Offset, F.HasBaseReg, F.Scale, Fixup.UserInst))
      C.NumBaseAdds++;
  }

  // If we don't count instruction cost exit here.
  if (!InsnsCost) {
    assert(isValid() && "invalid cost");
    return;
  }

  // Treat every new register that exceeds TTI.getNumberOfRegisters() - 1 as
  // additional instruction (at least fill).
  // TODO: Need distinguish register class?
  unsigned TTIRegNum = TTI->getNumberOfRegisters(
                       TTI->getRegisterClassForType(false, F.getType())) - 1;
  if (C.NumRegs > TTIRegNum) {
    // Cost already exceeded TTIRegNum, then only newly added register can add
    // new instructions.
    if (PrevNumRegs > TTIRegNum)
      C.Insns += (C.NumRegs - PrevNumRegs);
    else
      C.Insns += (C.NumRegs - TTIRegNum);
  }

  // If ICmpZero formula ends with not 0, it could not be replaced by
  // just add or sub. We'll need to compare final result of AddRec.
  // That means we'll need an additional instruction. But if the target can
  // macro-fuse a compare with a branch, don't count this extra instruction.
  // For -10 + {0, +, 1}:
  // i = i + 1;
  // cmp i, 10
  //
  // For {-10, +, 1}:
  // i = i + 1;
  if (LU.Kind == LSRUse::ICmpZero && !F.hasZeroEnd() &&
      !TTI->canMacroFuseCmp())
    C.Insns++;
  // Each new AddRec adds 1 instruction to calculation.
  C.Insns += (C.AddRecCost - PrevAddRecCost);

  // BaseAdds adds instructions for unfolded registers.
  if (LU.Kind != LSRUse::ICmpZero)
    C.Insns += C.NumBaseAdds - PrevNumBaseAdds;
  assert(isValid() && "invalid cost");
}

/// Set this cost to a losing value.
void Cost::Lose() {
  C.Insns = std::numeric_limits<unsigned>::max();
  C.NumRegs = std::numeric_limits<unsigned>::max();
  C.AddRecCost = std::numeric_limits<unsigned>::max();
  C.NumIVMuls = std::numeric_limits<unsigned>::max();
  C.NumBaseAdds = std::numeric_limits<unsigned>::max();
  C.ImmCost = std::numeric_limits<unsigned>::max();
  C.SetupCost = std::numeric_limits<unsigned>::max();
  C.ScaleCost = std::numeric_limits<unsigned>::max();
}

/// Choose the lower cost.
bool Cost::isLess(Cost &Other) {
  if (InsnsCost.getNumOccurrences() > 0 && InsnsCost &&
      C.Insns != Other.C.Insns)
    return C.Insns < Other.C.Insns;
  return TTI->isLSRCostLess(C, Other.C);
}

#if !defined(NDEBUG) || defined(LLVM_ENABLE_DUMP)
void Cost::print(raw_ostream &OS) const {
  if (InsnsCost)
    OS << C.Insns << " instruction" << (C.Insns == 1 ? " " : "s ");
  OS << C.NumRegs << " reg" << (C.NumRegs == 1 ? "" : "s");
  if (C.AddRecCost != 0)
    OS << ", with addrec cost " << C.AddRecCost;
  if (C.NumIVMuls != 0)
    OS << ", plus " << C.NumIVMuls << " IV mul"
       << (C.NumIVMuls == 1 ? "" : "s");
  if (C.NumBaseAdds != 0)
    OS << ", plus " << C.NumBaseAdds << " base add"
       << (C.NumBaseAdds == 1 ? "" : "s");
  if (C.ScaleCost != 0)
    OS << ", plus " << C.ScaleCost << " scale cost";
  if (C.ImmCost != 0)
    OS << ", plus " << C.ImmCost << " imm cost";
  if (C.SetupCost != 0)
    OS << ", plus " << C.SetupCost << " setup cost";
}

LLVM_DUMP_METHOD void Cost::dump() const {
  print(errs()); errs() << '\n';
}
#endif

/// Test whether this fixup always uses its value outside of the given loop.
bool LSRFixup::isUseFullyOutsideLoop(const Loop *L) const {
  // PHI nodes use their value in their incoming blocks.
  if (const PHINode *PN = dyn_cast<PHINode>(UserInst)) {
    for (unsigned i = 0, e = PN->getNumIncomingValues(); i != e; ++i)
      if (PN->getIncomingValue(i) == OperandValToReplace &&
          L->contains(PN->getIncomingBlock(i)))
        return false;
    return true;
  }

  return !L->contains(UserInst);
}

#if !defined(NDEBUG) || defined(LLVM_ENABLE_DUMP)
void LSRFixup::print(raw_ostream &OS) const {
  OS << "UserInst=";
  // Store is common and interesting enough to be worth special-casing.
  if (StoreInst *Store = dyn_cast<StoreInst>(UserInst)) {
    OS << "store ";
    Store->getOperand(0)->printAsOperand(OS, /*PrintType=*/false);
  } else if (UserInst->getType()->isVoidTy())
    OS << UserInst->getOpcodeName();
  else
    UserInst->printAsOperand(OS, /*PrintType=*/false);

  OS << ", OperandValToReplace=";
  OperandValToReplace->printAsOperand(OS, /*PrintType=*/false);

  for (const Loop *PIL : PostIncLoops) {
    OS << ", PostIncLoop=";
    PIL->getHeader()->printAsOperand(OS, /*PrintType=*/false);
  }

  if (Offset != 0)
    OS << ", Offset=" << Offset;
}

LLVM_DUMP_METHOD void LSRFixup::dump() const {
  print(errs()); errs() << '\n';
}
#endif

/// Test whether this use as a formula which has the same registers as the given
/// formula.
bool LSRUse::HasFormulaWithSameRegs(const Formula &F) const {
  SmallVector<const SCEV *, 4> Key = F.BaseRegs;
  if (F.ScaledReg) Key.push_back(F.ScaledReg);
  // Unstable sort by host order ok, because this is only used for uniquifying.
  llvm::sort(Key);
  return Uniquifier.count(Key);
}

/// The function returns a probability of selecting formula without Reg.
float LSRUse::getNotSelectedProbability(const SCEV *Reg) const {
  unsigned FNum = 0;
  for (const Formula &F : Formulae)
    if (F.referencesReg(Reg))
      FNum++;
  return ((float)(Formulae.size() - FNum)) / Formulae.size();
}

/// If the given formula has not yet been inserted, add it to the list, and
/// return true. Return false otherwise.  The formula must be in canonical form.
bool LSRUse::InsertFormula(const Formula &F, const Loop &L) {
  assert(F.isCanonical(L) && "Invalid canonical representation");

  if (!Formulae.empty() && RigidFormula)
    return false;

  SmallVector<const SCEV *, 4> Key = F.BaseRegs;
  if (F.ScaledReg) Key.push_back(F.ScaledReg);
  // Unstable sort by host order ok, because this is only used for uniquifying.
  llvm::sort(Key);

  if (!Uniquifier.insert(Key).second)
    return false;

  // Using a register to hold the value of 0 is not profitable.
  assert((!F.ScaledReg || !F.ScaledReg->isZero()) &&
         "Zero allocated in a scaled register!");
#ifndef NDEBUG
  for (const SCEV *BaseReg : F.BaseRegs)
    assert(!BaseReg->isZero() && "Zero allocated in a base register!");
#endif

  // Add the formula to the list.
  Formulae.push_back(F);

  // Record registers now being used by this use.
  Regs.insert(F.BaseRegs.begin(), F.BaseRegs.end());
  if (F.ScaledReg)
    Regs.insert(F.ScaledReg);

  return true;
}

/// Remove the given formula from this use's list.
void LSRUse::DeleteFormula(Formula &F) {
  if (&F != &Formulae.back())
    std::swap(F, Formulae.back());
  Formulae.pop_back();
}

/// Recompute the Regs field, and update RegUses.
void LSRUse::RecomputeRegs(size_t LUIdx, RegUseTracker &RegUses) {
  // Now that we've filtered out some formulae, recompute the Regs set.
  SmallPtrSet<const SCEV *, 4> OldRegs = std::move(Regs);
  Regs.clear();
  for (const Formula &F : Formulae) {
    if (F.ScaledReg) Regs.insert(F.ScaledReg);
    Regs.insert(F.BaseRegs.begin(), F.BaseRegs.end());
  }

  // Update the RegTracker.
  for (const SCEV *S : OldRegs)
    if (!Regs.count(S))
      RegUses.dropRegister(S, LUIdx);
}

#if !defined(NDEBUG) || defined(LLVM_ENABLE_DUMP)
void LSRUse::print(raw_ostream &OS) const {
  OS << "LSR Use: Kind=";
  switch (Kind) {
  case Basic:    OS << "Basic"; break;
  case Special:  OS << "Special"; break;
  case ICmpZero: OS << "ICmpZero"; break;
  case Address:
    OS << "Address of ";
    if (AccessTy.MemTy->isPointerTy())
      OS << "pointer"; // the full pointer type could be really verbose
    else {
      OS << *AccessTy.MemTy;
    }

    OS << " in addrspace(" << AccessTy.AddrSpace << ')';
  }

  OS << ", Offsets={";
  bool NeedComma = false;
  for (const LSRFixup &Fixup : Fixups) {
    if (NeedComma) OS << ',';
    OS << Fixup.Offset;
    NeedComma = true;
  }
  OS << '}';

  if (AllFixupsOutsideLoop)
    OS << ", all-fixups-outside-loop";

  if (WidestFixupType)
    OS << ", widest fixup type: " << *WidestFixupType;
}

LLVM_DUMP_METHOD void LSRUse::dump() const {
  print(errs()); errs() << '\n';
}
#endif

static bool isAMCompletelyFolded(const TargetTransformInfo &TTI,
                                 LSRUse::KindType Kind, MemAccessTy AccessTy,
                                 GlobalValue *BaseGV, int64_t BaseOffset,
                                 bool HasBaseReg, int64_t Scale,
                                 Instruction *Fixup/*= nullptr*/) {
  switch (Kind) {
  case LSRUse::Address:
    return TTI.isLegalAddressingMode(AccessTy.MemTy, BaseGV, BaseOffset,
                                     HasBaseReg, Scale, AccessTy.AddrSpace, Fixup);

  case LSRUse::ICmpZero:
    // There's not even a target hook for querying whether it would be legal to
    // fold a GV into an ICmp.
    if (BaseGV)
      return false;

    // ICmp only has two operands; don't allow more than two non-trivial parts.
    if (Scale != 0 && HasBaseReg && BaseOffset != 0)
      return false;

    // ICmp only supports no scale or a -1 scale, as we can "fold" a -1 scale by
    // putting the scaled register in the other operand of the icmp.
    if (Scale != 0 && Scale != -1)
      return false;

    // If we have low-level target information, ask the target if it can fold an
    // integer immediate on an icmp.
    if (BaseOffset != 0) {
      // We have one of:
      // ICmpZero     BaseReg + BaseOffset => ICmp BaseReg, -BaseOffset
      // ICmpZero -1*ScaleReg + BaseOffset => ICmp ScaleReg, BaseOffset
      // Offs is the ICmp immediate.
      if (Scale == 0)
        // The cast does the right thing with
        // std::numeric_limits<int64_t>::min().
        BaseOffset = -(uint64_t)BaseOffset;
      return TTI.isLegalICmpImmediate(BaseOffset);
    }

    // ICmpZero BaseReg + -1*ScaleReg => ICmp BaseReg, ScaleReg
    return true;

  case LSRUse::Basic:
    // Only handle single-register values.
    return !BaseGV && Scale == 0 && BaseOffset == 0;

  case LSRUse::Special:
    // Special case Basic to handle -1 scales.
    return !BaseGV && (Scale == 0 || Scale == -1) && BaseOffset == 0;
  }

  llvm_unreachable("Invalid LSRUse Kind!");
}

static bool isAMCompletelyFolded(const TargetTransformInfo &TTI,
                                 int64_t MinOffset, int64_t MaxOffset,
                                 LSRUse::KindType Kind, MemAccessTy AccessTy,
                                 GlobalValue *BaseGV, int64_t BaseOffset,
                                 bool HasBaseReg, int64_t Scale) {
  // Check for overflow.
  if (((int64_t)((uint64_t)BaseOffset + MinOffset) > BaseOffset) !=
      (MinOffset > 0))
    return false;
  MinOffset = (uint64_t)BaseOffset + MinOffset;
  if (((int64_t)((uint64_t)BaseOffset + MaxOffset) > BaseOffset) !=
      (MaxOffset > 0))
    return false;
  MaxOffset = (uint64_t)BaseOffset + MaxOffset;

  return isAMCompletelyFolded(TTI, Kind, AccessTy, BaseGV, MinOffset,
                              HasBaseReg, Scale) &&
         isAMCompletelyFolded(TTI, Kind, AccessTy, BaseGV, MaxOffset,
                              HasBaseReg, Scale);
}

static bool isAMCompletelyFolded(const TargetTransformInfo &TTI,
                                 int64_t MinOffset, int64_t MaxOffset,
                                 LSRUse::KindType Kind, MemAccessTy AccessTy,
                                 const Formula &F, const Loop &L) {
  // For the purpose of isAMCompletelyFolded either having a canonical formula
  // or a scale not equal to zero is correct.
  // Problems may arise from non canonical formulae having a scale == 0.
  // Strictly speaking it would best to just rely on canonical formulae.
  // However, when we generate the scaled formulae, we first check that the
  // scaling factor is profitable before computing the actual ScaledReg for
  // compile time sake.
  assert((F.isCanonical(L) || F.Scale != 0));
  return isAMCompletelyFolded(TTI, MinOffset, MaxOffset, Kind, AccessTy,
                              F.BaseGV, F.BaseOffset, F.HasBaseReg, F.Scale);
}

/// Test whether we know how to expand the current formula.
static bool isLegalUse(const TargetTransformInfo &TTI, int64_t MinOffset,
                       int64_t MaxOffset, LSRUse::KindType Kind,
                       MemAccessTy AccessTy, GlobalValue *BaseGV,
                       int64_t BaseOffset, bool HasBaseReg, int64_t Scale) {
  // We know how to expand completely foldable formulae.
  return isAMCompletelyFolded(TTI, MinOffset, MaxOffset, Kind, AccessTy, BaseGV,
                              BaseOffset, HasBaseReg, Scale) ||
         // Or formulae that use a base register produced by a sum of base
         // registers.
         (Scale == 1 &&
          isAMCompletelyFolded(TTI, MinOffset, MaxOffset, Kind, AccessTy,
                               BaseGV, BaseOffset, true, 0));
}

static bool isLegalUse(const TargetTransformInfo &TTI, int64_t MinOffset,
                       int64_t MaxOffset, LSRUse::KindType Kind,
                       MemAccessTy AccessTy, const Formula &F) {
  return isLegalUse(TTI, MinOffset, MaxOffset, Kind, AccessTy, F.BaseGV,
                    F.BaseOffset, F.HasBaseReg, F.Scale);
}

static bool isAMCompletelyFolded(const TargetTransformInfo &TTI,
                                 const LSRUse &LU, const Formula &F) {
  // Target may want to look at the user instructions.
  if (LU.Kind == LSRUse::Address && TTI.LSRWithInstrQueries()) {
    for (const LSRFixup &Fixup : LU.Fixups)
      if (!isAMCompletelyFolded(TTI, LSRUse::Address, LU.AccessTy, F.BaseGV,
                                (F.BaseOffset + Fixup.Offset), F.HasBaseReg,
                                F.Scale, Fixup.UserInst))
        return false;
    return true;
  }

  return isAMCompletelyFolded(TTI, LU.MinOffset, LU.MaxOffset, LU.Kind,
                              LU.AccessTy, F.BaseGV, F.BaseOffset, F.HasBaseReg,
                              F.Scale);
}

static unsigned getScalingFactorCost(const TargetTransformInfo &TTI,
                                     const LSRUse &LU, const Formula &F,
                                     const Loop &L) {
  if (!F.Scale)
    return 0;

  // If the use is not completely folded in that instruction, we will have to
  // pay an extra cost only for scale != 1.
  if (!isAMCompletelyFolded(TTI, LU.MinOffset, LU.MaxOffset, LU.Kind,
                            LU.AccessTy, F, L))
    return F.Scale != 1;

  switch (LU.Kind) {
  case LSRUse::Address: {
    // Check the scaling factor cost with both the min and max offsets.
    int ScaleCostMinOffset = TTI.getScalingFactorCost(
        LU.AccessTy.MemTy, F.BaseGV, F.BaseOffset + LU.MinOffset, F.HasBaseReg,
        F.Scale, LU.AccessTy.AddrSpace);
    int ScaleCostMaxOffset = TTI.getScalingFactorCost(
        LU.AccessTy.MemTy, F.BaseGV, F.BaseOffset + LU.MaxOffset, F.HasBaseReg,
        F.Scale, LU.AccessTy.AddrSpace);

    assert(ScaleCostMinOffset >= 0 && ScaleCostMaxOffset >= 0 &&
           "Legal addressing mode has an illegal cost!");
    return std::max(ScaleCostMinOffset, ScaleCostMaxOffset);
  }
  case LSRUse::ICmpZero:
  case LSRUse::Basic:
  case LSRUse::Special:
    // The use is completely folded, i.e., everything is folded into the
    // instruction.
    return 0;
  }

  llvm_unreachable("Invalid LSRUse Kind!");
}

static bool isAlwaysFoldable(const TargetTransformInfo &TTI,
                             LSRUse::KindType Kind, MemAccessTy AccessTy,
                             GlobalValue *BaseGV, int64_t BaseOffset,
                             bool HasBaseReg) {
  // Fast-path: zero is always foldable.
  if (BaseOffset == 0 && !BaseGV) return true;

  // Conservatively, create an address with an immediate and a
  // base and a scale.
  int64_t Scale = Kind == LSRUse::ICmpZero ? -1 : 1;

  // Canonicalize a scale of 1 to a base register if the formula doesn't
  // already have a base register.
  if (!HasBaseReg && Scale == 1) {
    Scale = 0;
    HasBaseReg = true;
  }

  return isAMCompletelyFolded(TTI, Kind, AccessTy, BaseGV, BaseOffset,
                              HasBaseReg, Scale);
}

static bool isAlwaysFoldable(const TargetTransformInfo &TTI,
                             ScalarEvolution &SE, int64_t MinOffset,
                             int64_t MaxOffset, LSRUse::KindType Kind,
                             MemAccessTy AccessTy, const SCEV *S,
                             bool HasBaseReg) {
  // Fast-path: zero is always foldable.
  if (S->isZero()) return true;

  // Conservatively, create an address with an immediate and a
  // base and a scale.
  int64_t BaseOffset = ExtractImmediate(S, SE);
  GlobalValue *BaseGV = ExtractSymbol(S, SE);

  // If there's anything else involved, it's not foldable.
  if (!S->isZero()) return false;

  // Fast-path: zero is always foldable.
  if (BaseOffset == 0 && !BaseGV) return true;

  // Conservatively, create an address with an immediate and a
  // base and a scale.
  int64_t Scale = Kind == LSRUse::ICmpZero ? -1 : 1;

  return isAMCompletelyFolded(TTI, MinOffset, MaxOffset, Kind, AccessTy, BaseGV,
                              BaseOffset, HasBaseReg, Scale);
}

namespace {

/// An individual increment in a Chain of IV increments.  Relate an IV user to
/// an expression that computes the IV it uses from the IV used by the previous
/// link in the Chain.
///
/// For the head of a chain, IncExpr holds the absolute SCEV expression for the
/// original IVOperand. The head of the chain's IVOperand is only valid during
/// chain collection, before LSR replaces IV users. During chain generation,
/// IncExpr can be used to find the new IVOperand that computes the same
/// expression.
struct IVInc {
  Instruction *UserInst;
  Value* IVOperand;
  const SCEV *IncExpr;

  IVInc(Instruction *U, Value *O, const SCEV *E)
      : UserInst(U), IVOperand(O), IncExpr(E) {}
};

// The list of IV increments in program order.  We typically add the head of a
// chain without finding subsequent links.
struct IVChain {
  SmallVector<IVInc, 1> Incs;
  const SCEV *ExprBase = nullptr;

  IVChain() = default;
  IVChain(const IVInc &Head, const SCEV *Base)
      : Incs(1, Head), ExprBase(Base) {}

  using const_iterator = SmallVectorImpl<IVInc>::const_iterator;

  // Return the first increment in the chain.
  const_iterator begin() const {
    assert(!Incs.empty());
    return std::next(Incs.begin());
  }
  const_iterator end() const {
    return Incs.end();
  }

  // Returns true if this chain contains any increments.
  bool hasIncs() const { return Incs.size() >= 2; }

  // Add an IVInc to the end of this chain.
  void add(const IVInc &X) { Incs.push_back(X); }

  // Returns the last UserInst in the chain.
  Instruction *tailUserInst() const { return Incs.back().UserInst; }

  // Returns true if IncExpr can be profitably added to this chain.
  bool isProfitableIncrement(const SCEV *OperExpr,
                             const SCEV *IncExpr,
                             ScalarEvolution&);
};

/// Helper for CollectChains to track multiple IV increment uses.  Distinguish
/// between FarUsers that definitely cross IV increments and NearUsers that may
/// be used between IV increments.
struct ChainUsers {
  SmallPtrSet<Instruction*, 4> FarUsers;
  SmallPtrSet<Instruction*, 4> NearUsers;
};

/// This class holds state for the main loop strength reduction logic.
class LSRInstance {
  IVUsers &IU;
  ScalarEvolution &SE;
  DominatorTree &DT;
  LoopInfo &LI;
  AssumptionCache &AC;
  TargetLibraryInfo &TLI;
  const TargetTransformInfo &TTI;
  Loop *const L;
  MemorySSAUpdater *MSSAU;
  TTI::AddressingModeKind AMK;
  bool Changed = false;

  /// This is the insert position that the current loop's induction variable
  /// increment should be placed. In simple loops, this is the latch block's
  /// terminator. But in more complicated cases, this is a position which will
  /// dominate all the in-loop post-increment users.
  Instruction *IVIncInsertPos = nullptr;

  /// Interesting factors between use strides.
  ///
  /// We explicitly use a SetVector which contains a SmallSet, instead of the
  /// default, a SmallDenseSet, because we need to use the full range of
  /// int64_ts, and there's currently no good way of doing that with
  /// SmallDenseSet.
  SetVector<int64_t, SmallVector<int64_t, 8>, SmallSet<int64_t, 8>> Factors;

  /// Interesting use types, to facilitate truncation reuse.
  SmallSetVector<Type *, 4> Types;

  /// The list of interesting uses.
  mutable SmallVector<LSRUse, 16> Uses;

  /// Track which uses use which register candidates.
  RegUseTracker RegUses;

  // Limit the number of chains to avoid quadratic behavior. We don't expect to
  // have more than a few IV increment chains in a loop. Missing a Chain falls
  // back to normal LSR behavior for those uses.
  static const unsigned MaxChains = 8;

  /// IV users can form a chain of IV increments.
  SmallVector<IVChain, MaxChains> IVChainVec;

  /// IV users that belong to profitable IVChains.
  SmallPtrSet<Use*, MaxChains> IVIncSet;

  void OptimizeShadowIV();
  bool FindIVUserForCond(ICmpInst *Cond, IVStrideUse *&CondUse);
  ICmpInst *OptimizeMax(ICmpInst *Cond, IVStrideUse* &CondUse);
  void OptimizeLoopTermCond();

  void ChainInstruction(Instruction *UserInst, Instruction *IVOper,
                        SmallVectorImpl<ChainUsers> &ChainUsersVec);
  void FinalizeChain(IVChain &Chain);
  void CollectChains();
  void GenerateIVChain(const IVChain &Chain, SCEVExpander &Rewriter,
                       SmallVectorImpl<WeakTrackingVH> &DeadInsts);

  void CollectInterestingTypesAndFactors();
  void CollectFixupsAndInitialFormulae();

  // Support for sharing of LSRUses between LSRFixups.
  using UseMapTy = DenseMap<LSRUse::SCEVUseKindPair, size_t>;
  UseMapTy UseMap;

  bool reconcileNewOffset(LSRUse &LU, int64_t NewOffset, bool HasBaseReg,
                          LSRUse::KindType Kind, MemAccessTy AccessTy);

  std::pair<size_t, int64_t> getUse(const SCEV *&Expr, LSRUse::KindType Kind,
                                    MemAccessTy AccessTy);

  void DeleteUse(LSRUse &LU, size_t LUIdx);

  LSRUse *FindUseWithSimilarFormula(const Formula &F, const LSRUse &OrigLU);

  void InsertInitialFormula(const SCEV *S, LSRUse &LU, size_t LUIdx);
  void InsertSupplementalFormula(const SCEV *S, LSRUse &LU, size_t LUIdx);
  void CountRegisters(const Formula &F, size_t LUIdx);
  bool InsertFormula(LSRUse &LU, unsigned LUIdx, const Formula &F);

  void CollectLoopInvariantFixupsAndFormulae();

  void GenerateReassociations(LSRUse &LU, unsigned LUIdx, Formula Base,
                              unsigned Depth = 0);

  void GenerateReassociationsImpl(LSRUse &LU, unsigned LUIdx,
                                  const Formula &Base, unsigned Depth,
                                  size_t Idx, bool IsScaledReg = false);
  void GenerateCombinations(LSRUse &LU, unsigned LUIdx, Formula Base);
  void GenerateSymbolicOffsetsImpl(LSRUse &LU, unsigned LUIdx,
                                   const Formula &Base, size_t Idx,
                                   bool IsScaledReg = false);
  void GenerateSymbolicOffsets(LSRUse &LU, unsigned LUIdx, Formula Base);
  void GenerateConstantOffsetsImpl(LSRUse &LU, unsigned LUIdx,
                                   const Formula &Base,
                                   const SmallVectorImpl<int64_t> &Worklist,
                                   size_t Idx, bool IsScaledReg = false);
  void GenerateConstantOffsets(LSRUse &LU, unsigned LUIdx, Formula Base);
  void GenerateICmpZeroScales(LSRUse &LU, unsigned LUIdx, Formula Base);
  void GenerateScales(LSRUse &LU, unsigned LUIdx, Formula Base);
  void GenerateTruncates(LSRUse &LU, unsigned LUIdx, Formula Base);
  void GenerateCrossUseConstantOffsets();
  void GenerateAllReuseFormulae();

  void FilterOutUndesirableDedicatedRegisters();

  size_t EstimateSearchSpaceComplexity() const;
  void NarrowSearchSpaceByDetectingSupersets();
  void NarrowSearchSpaceByCollapsingUnrolledCode();
  void NarrowSearchSpaceByRefilteringUndesirableDedicatedRegisters();
  void NarrowSearchSpaceByFilterFormulaWithSameScaledReg();
  void NarrowSearchSpaceByFilterPostInc();
  void NarrowSearchSpaceByDeletingCostlyFormulas();
  void NarrowSearchSpaceByPickingWinnerRegs();
  void NarrowSearchSpaceUsingHeuristics();

  void SolveRecurse(SmallVectorImpl<const Formula *> &Solution,
                    Cost &SolutionCost,
                    SmallVectorImpl<const Formula *> &Workspace,
                    const Cost &CurCost,
                    const SmallPtrSet<const SCEV *, 16> &CurRegs,
                    DenseSet<const SCEV *> &VisitedRegs) const;
  void Solve(SmallVectorImpl<const Formula *> &Solution) const;

  BasicBlock::iterator
    HoistInsertPosition(BasicBlock::iterator IP,
                        const SmallVectorImpl<Instruction *> &Inputs) const;
  BasicBlock::iterator
    AdjustInsertPositionForExpand(BasicBlock::iterator IP,
                                  const LSRFixup &LF,
                                  const LSRUse &LU,
                                  SCEVExpander &Rewriter) const;

  Value *Expand(const LSRUse &LU, const LSRFixup &LF, const Formula &F,
                BasicBlock::iterator IP, SCEVExpander &Rewriter,
                SmallVectorImpl<WeakTrackingVH> &DeadInsts) const;
  void RewriteForPHI(PHINode *PN, const LSRUse &LU, const LSRFixup &LF,
                     const Formula &F, SCEVExpander &Rewriter,
                     SmallVectorImpl<WeakTrackingVH> &DeadInsts) const;
  void Rewrite(const LSRUse &LU, const LSRFixup &LF, const Formula &F,
               SCEVExpander &Rewriter,
               SmallVectorImpl<WeakTrackingVH> &DeadInsts) const;
  void ImplementSolution(const SmallVectorImpl<const Formula *> &Solution);

public:
  LSRInstance(Loop *L, IVUsers &IU, ScalarEvolution &SE, DominatorTree &DT,
              LoopInfo &LI, const TargetTransformInfo &TTI, AssumptionCache &AC,
              TargetLibraryInfo &TLI, MemorySSAUpdater *MSSAU);

  bool getChanged() const { return Changed; }

  void print_factors_and_types(raw_ostream &OS) const;
  void print_fixups(raw_ostream &OS) const;
  void print_uses(raw_ostream &OS) const;
  void print(raw_ostream &OS) const;
  void dump() const;
};

} // end anonymous namespace

/// If IV is used in a int-to-float cast inside the loop then try to eliminate
/// the cast operation.
void LSRInstance::OptimizeShadowIV() {
  const SCEV *BackedgeTakenCount = SE.getBackedgeTakenCount(L);
  if (isa<SCEVCouldNotCompute>(BackedgeTakenCount))
    return;

  for (IVUsers::const_iterator UI = IU.begin(), E = IU.end();
       UI != E; /* empty */) {
    IVUsers::const_iterator CandidateUI = UI;
    ++UI;
    Instruction *ShadowUse = CandidateUI->getUser();
    Type *DestTy = nullptr;
    bool IsSigned = false;

    /* If shadow use is a int->float cast then insert a second IV
       to eliminate this cast.

         for (unsigned i = 0; i < n; ++i)
           foo((double)i);

       is transformed into

         double d = 0.0;
         for (unsigned i = 0; i < n; ++i, ++d)
           foo(d);
    */
    if (UIToFPInst *UCast = dyn_cast<UIToFPInst>(CandidateUI->getUser())) {
      IsSigned = false;
      DestTy = UCast->getDestTy();
    }
    else if (SIToFPInst *SCast = dyn_cast<SIToFPInst>(CandidateUI->getUser())) {
      IsSigned = true;
      DestTy = SCast->getDestTy();
    }
    if (!DestTy) continue;

    // If target does not support DestTy natively then do not apply
    // this transformation.
    if (!TTI.isTypeLegal(DestTy)) continue;

    PHINode *PH = dyn_cast<PHINode>(ShadowUse->getOperand(0));
    if (!PH) continue;
    if (PH->getNumIncomingValues() != 2) continue;

    // If the calculation in integers overflows, the result in FP type will
    // differ. So we only can do this transformation if we are guaranteed to not
    // deal with overflowing values
    const SCEVAddRecExpr *AR = dyn_cast<SCEVAddRecExpr>(SE.getSCEV(PH));
    if (!AR) continue;
    if (IsSigned && !AR->hasNoSignedWrap()) continue;
    if (!IsSigned && !AR->hasNoUnsignedWrap()) continue;

    Type *SrcTy = PH->getType();
    int Mantissa = DestTy->getFPMantissaWidth();
    if (Mantissa == -1) continue;
    if ((int)SE.getTypeSizeInBits(SrcTy) > Mantissa)
      continue;

    unsigned Entry, Latch;
    if (PH->getIncomingBlock(0) == L->getLoopPreheader()) {
      Entry = 0;
      Latch = 1;
    } else {
      Entry = 1;
      Latch = 0;
    }

    ConstantInt *Init = dyn_cast<ConstantInt>(PH->getIncomingValue(Entry));
    if (!Init) continue;
    Constant *NewInit = ConstantFP::get(DestTy, IsSigned ?
                                        (double)Init->getSExtValue() :
                                        (double)Init->getZExtValue());

    BinaryOperator *Incr =
      dyn_cast<BinaryOperator>(PH->getIncomingValue(Latch));
    if (!Incr) continue;
    if (Incr->getOpcode() != Instruction::Add
        && Incr->getOpcode() != Instruction::Sub)
      continue;

    /* Initialize new IV, double d = 0.0 in above example. */
    ConstantInt *C = nullptr;
    if (Incr->getOperand(0) == PH)
      C = dyn_cast<ConstantInt>(Incr->getOperand(1));
    else if (Incr->getOperand(1) == PH)
      C = dyn_cast<ConstantInt>(Incr->getOperand(0));
    else
      continue;

    if (!C) continue;

    // Ignore negative constants, as the code below doesn't handle them
    // correctly. TODO: Remove this restriction.
    if (!C->getValue().isStrictlyPositive()) continue;

    /* Add new PHINode. */
    PHINode *NewPH = PHINode::Create(DestTy, 2, "IV.S.", PH);

    /* create new increment. '++d' in above example. */
    Constant *CFP = ConstantFP::get(DestTy, C->getZExtValue());
    BinaryOperator *NewIncr =
      BinaryOperator::Create(Incr->getOpcode() == Instruction::Add ?
                               Instruction::FAdd : Instruction::FSub,
                             NewPH, CFP, "IV.S.next.", Incr);

    NewPH->addIncoming(NewInit, PH->getIncomingBlock(Entry));
    NewPH->addIncoming(NewIncr, PH->getIncomingBlock(Latch));

    /* Remove cast operation */
    ShadowUse->replaceAllUsesWith(NewPH);
    ShadowUse->eraseFromParent();
    Changed = true;
    break;
  }
}

/// If Cond has an operand that is an expression of an IV, set the IV user and
/// stride information and return true, otherwise return false.
bool LSRInstance::FindIVUserForCond(ICmpInst *Cond, IVStrideUse *&CondUse) {
  for (IVStrideUse &U : IU)
    if (U.getUser() == Cond) {
      // NOTE: we could handle setcc instructions with multiple uses here, but
      // InstCombine does it as well for simple uses, it's not clear that it
      // occurs enough in real life to handle.
      CondUse = &U;
      return true;
    }
  return false;
}

/// Rewrite the loop's terminating condition if it uses a max computation.
///
/// This is a narrow solution to a specific, but acute, problem. For loops
/// like this:
///
///   i = 0;
///   do {
///     p[i] = 0.0;
///   } while (++i < n);
///
/// the trip count isn't just 'n', because 'n' might not be positive. And
/// unfortunately this can come up even for loops where the user didn't use
/// a C do-while loop. For example, seemingly well-behaved top-test loops
/// will commonly be lowered like this:
///
///   if (n > 0) {
///     i = 0;
///     do {
///       p[i] = 0.0;
///     } while (++i < n);
///   }
///
/// and then it's possible for subsequent optimization to obscure the if
/// test in such a way that indvars can't find it.
///
/// When indvars can't find the if test in loops like this, it creates a
/// max expression, which allows it to give the loop a canonical
/// induction variable:
///
///   i = 0;
///   max = n < 1 ? 1 : n;
///   do {
///     p[i] = 0.0;
///   } while (++i != max);
///
/// Canonical induction variables are necessary because the loop passes
/// are designed around them. The most obvious example of this is the
/// LoopInfo analysis, which doesn't remember trip count values. It
/// expects to be able to rediscover the trip count each time it is
/// needed, and it does this using a simple analysis that only succeeds if
/// the loop has a canonical induction variable.
///
/// However, when it comes time to generate code, the maximum operation
/// can be quite costly, especially if it's inside of an outer loop.
///
/// This function solves this problem by detecting this type of loop and
/// rewriting their conditions from ICMP_NE back to ICMP_SLT, and deleting
/// the instructions for the maximum computation.
ICmpInst *LSRInstance::OptimizeMax(ICmpInst *Cond, IVStrideUse* &CondUse) {
  // Check that the loop matches the pattern we're looking for.
  if (Cond->getPredicate() != CmpInst::ICMP_EQ &&
      Cond->getPredicate() != CmpInst::ICMP_NE)
    return Cond;

  SelectInst *Sel = dyn_cast<SelectInst>(Cond->getOperand(1));
  if (!Sel || !Sel->hasOneUse()) return Cond;

  const SCEV *BackedgeTakenCount = SE.getBackedgeTakenCount(L);
  if (isa<SCEVCouldNotCompute>(BackedgeTakenCount))
    return Cond;
  const SCEV *One = SE.getConstant(BackedgeTakenCount->getType(), 1);

  // Add one to the backedge-taken count to get the trip count.
  const SCEV *IterationCount = SE.getAddExpr(One, BackedgeTakenCount);
  if (IterationCount != SE.getSCEV(Sel)) return Cond;

  // Check for a max calculation that matches the pattern. There's no check
  // for ICMP_ULE here because the comparison would be with zero, which
  // isn't interesting.
  CmpInst::Predicate Pred = ICmpInst::BAD_ICMP_PREDICATE;
  const SCEVNAryExpr *Max = nullptr;
  if (const SCEVSMaxExpr *S = dyn_cast<SCEVSMaxExpr>(BackedgeTakenCount)) {
    Pred = ICmpInst::ICMP_SLE;
    Max = S;
  } else if (const SCEVSMaxExpr *S = dyn_cast<SCEVSMaxExpr>(IterationCount)) {
    Pred = ICmpInst::ICMP_SLT;
    Max = S;
  } else if (const SCEVUMaxExpr *U = dyn_cast<SCEVUMaxExpr>(IterationCount)) {
    Pred = ICmpInst::ICMP_ULT;
    Max = U;
  } else {
    // No match; bail.
    return Cond;
  }

  // To handle a max with more than two operands, this optimization would
  // require additional checking and setup.
  if (Max->getNumOperands() != 2)
    return Cond;

  const SCEV *MaxLHS = Max->getOperand(0);
  const SCEV *MaxRHS = Max->getOperand(1);

  // ScalarEvolution canonicalizes constants to the left. For < and >, look
  // for a comparison with 1. For <= and >=, a comparison with zero.
  if (!MaxLHS ||
      (ICmpInst::isTrueWhenEqual(Pred) ? !MaxLHS->isZero() : (MaxLHS != One)))
    return Cond;

  // Check the relevant induction variable for conformance to
  // the pattern.
  const SCEV *IV = SE.getSCEV(Cond->getOperand(0));
  const SCEVAddRecExpr *AR = dyn_cast<SCEVAddRecExpr>(IV);
  if (!AR || !AR->isAffine() ||
      AR->getStart() != One ||
      AR->getStepRecurrence(SE) != One)
    return Cond;

  assert(AR->getLoop() == L &&
         "Loop condition operand is an addrec in a different loop!");

  // Check the right operand of the select, and remember it, as it will
  // be used in the new comparison instruction.
  Value *NewRHS = nullptr;
  if (ICmpInst::isTrueWhenEqual(Pred)) {
    // Look for n+1, and grab n.
    if (AddOperator *BO = dyn_cast<AddOperator>(Sel->getOperand(1)))
      if (ConstantInt *BO1 = dyn_cast<ConstantInt>(BO->getOperand(1)))
         if (BO1->isOne() && SE.getSCEV(BO->getOperand(0)) == MaxRHS)
           NewRHS = BO->getOperand(0);
    if (AddOperator *BO = dyn_cast<AddOperator>(Sel->getOperand(2)))
      if (ConstantInt *BO1 = dyn_cast<ConstantInt>(BO->getOperand(1)))
        if (BO1->isOne() && SE.getSCEV(BO->getOperand(0)) == MaxRHS)
          NewRHS = BO->getOperand(0);
    if (!NewRHS)
      return Cond;
  } else if (SE.getSCEV(Sel->getOperand(1)) == MaxRHS)
    NewRHS = Sel->getOperand(1);
  else if (SE.getSCEV(Sel->getOperand(2)) == MaxRHS)
    NewRHS = Sel->getOperand(2);
  else if (const SCEVUnknown *SU = dyn_cast<SCEVUnknown>(MaxRHS))
    NewRHS = SU->getValue();
  else
    // Max doesn't match expected pattern.
    return Cond;

  // Determine the new comparison opcode. It may be signed or unsigned,
  // and the original comparison may be either equality or inequality.
  if (Cond->getPredicate() == CmpInst::ICMP_EQ)
    Pred = CmpInst::getInversePredicate(Pred);

  // Ok, everything looks ok to change the condition into an SLT or SGE and
  // delete the max calculation.
  ICmpInst *NewCond =
    new ICmpInst(Cond, Pred, Cond->getOperand(0), NewRHS, "scmp");

  // Delete the max calculation instructions.
  Cond->replaceAllUsesWith(NewCond);
  CondUse->setUser(NewCond);
  Instruction *Cmp = cast<Instruction>(Sel->getOperand(0));
  Cond->eraseFromParent();
  Sel->eraseFromParent();
  if (Cmp->use_empty())
    Cmp->eraseFromParent();
  return NewCond;
}

/// Change loop terminating condition to use the postinc iv when possible.
void
LSRInstance::OptimizeLoopTermCond() {
  SmallPtrSet<Instruction *, 4> PostIncs;

  // We need a different set of heuristics for rotated and non-rotated loops.
  // If a loop is rotated then the latch is also the backedge, so inserting
  // post-inc expressions just before the latch is ideal. To reduce live ranges
  // it also makes sense to rewrite terminating conditions to use post-inc
  // expressions.
  //
  // If the loop is not rotated then the latch is not a backedge; the latch
  // check is done in the loop head. Adding post-inc expressions before the
  // latch will cause overlapping live-ranges of pre-inc and post-inc expressions
  // in the loop body. In this case we do *not* want to use post-inc expressions
  // in the latch check, and we want to insert post-inc expressions before
  // the backedge.
  BasicBlock *LatchBlock = L->getLoopLatch();
  SmallVector<BasicBlock*, 8> ExitingBlocks;
  L->getExitingBlocks(ExitingBlocks);
  if (llvm::all_of(ExitingBlocks, [&LatchBlock](const BasicBlock *BB) {
        return LatchBlock != BB;
      })) {
    // The backedge doesn't exit the loop; treat this as a head-tested loop.
    IVIncInsertPos = LatchBlock->getTerminator();
    return;
  }

  // Otherwise treat this as a rotated loop.
  for (BasicBlock *ExitingBlock : ExitingBlocks) {
    // Get the terminating condition for the loop if possible.  If we
    // can, we want to change it to use a post-incremented version of its
    // induction variable, to allow coalescing the live ranges for the IV into
    // one register value.

    BranchInst *TermBr = dyn_cast<BranchInst>(ExitingBlock->getTerminator());
    if (!TermBr)
      continue;
    // FIXME: Overly conservative, termination condition could be an 'or' etc..
    if (TermBr->isUnconditional() || !isa<ICmpInst>(TermBr->getCondition()))
      continue;

    // Search IVUsesByStride to find Cond's IVUse if there is one.
    IVStrideUse *CondUse = nullptr;
    ICmpInst *Cond = cast<ICmpInst>(TermBr->getCondition());
    if (!FindIVUserForCond(Cond, CondUse))
      continue;

    // If the trip count is computed in terms of a max (due to ScalarEvolution
    // being unable to find a sufficient guard, for example), change the loop
    // comparison to use SLT or ULT instead of NE.
    // One consequence of doing this now is that it disrupts the count-down
    // optimization. That's not always a bad thing though, because in such
    // cases it may still be worthwhile to avoid a max.
    Cond = OptimizeMax(Cond, CondUse);

    // If this exiting block dominates the latch block, it may also use
    // the post-inc value if it won't be shared with other uses.
    // Check for dominance.
    if (!DT.dominates(ExitingBlock, LatchBlock))
      continue;

    // Conservatively avoid trying to use the post-inc value in non-latch
    // exits if there may be pre-inc users in intervening blocks.
    if (LatchBlock != ExitingBlock)
      for (IVUsers::const_iterator UI = IU.begin(), E = IU.end(); UI != E; ++UI)
        // Test if the use is reachable from the exiting block. This dominator
        // query is a conservative approximation of reachability.
        if (&*UI != CondUse &&
            !DT.properlyDominates(UI->getUser()->getParent(), ExitingBlock)) {
          // Conservatively assume there may be reuse if the quotient of their
          // strides could be a legal scale.
          const SCEV *A = IU.getStride(*CondUse, L);
          const SCEV *B = IU.getStride(*UI, L);
          if (!A || !B) continue;
          if (SE.getTypeSizeInBits(A->getType()) !=
              SE.getTypeSizeInBits(B->getType())) {
            if (SE.getTypeSizeInBits(A->getType()) >
                SE.getTypeSizeInBits(B->getType()))
              B = SE.getSignExtendExpr(B, A->getType());
            else
              A = SE.getSignExtendExpr(A, B->getType());
          }
          if (const SCEVConstant *D =
                dyn_cast_or_null<SCEVConstant>(getExactSDiv(B, A, SE))) {
            const ConstantInt *C = D->getValue();
            // Stride of one or negative one can have reuse with non-addresses.
            if (C->isOne() || C->isMinusOne())
              goto decline_post_inc;
            // Avoid weird situations.
            if (C->getValue().getMinSignedBits() >= 64 ||
                C->getValue().isMinSignedValue())
              goto decline_post_inc;
            // Check for possible scaled-address reuse.
            if (isAddressUse(TTI, UI->getUser(), UI->getOperandValToReplace())) {
              MemAccessTy AccessTy = getAccessType(
                  TTI, UI->getUser(), UI->getOperandValToReplace());
              int64_t Scale = C->getSExtValue();
              if (TTI.isLegalAddressingMode(AccessTy.MemTy, /*BaseGV=*/nullptr,
                                            /*BaseOffset=*/0,
                                            /*HasBaseReg=*/false, Scale,
                                            AccessTy.AddrSpace))
                goto decline_post_inc;
              Scale = -Scale;
              if (TTI.isLegalAddressingMode(AccessTy.MemTy, /*BaseGV=*/nullptr,
                                            /*BaseOffset=*/0,
                                            /*HasBaseReg=*/false, Scale,
                                            AccessTy.AddrSpace))
                goto decline_post_inc;
            }
          }
        }

    LLVM_DEBUG(dbgs() << "  Change loop exiting icmp to use postinc iv: "
                      << *Cond << '\n');

    // It's possible for the setcc instruction to be anywhere in the loop, and
    // possible for it to have multiple users.  If it is not immediately before
    // the exiting block branch, move it.
    if (&*++BasicBlock::iterator(Cond) != TermBr) {
      if (Cond->hasOneUse()) {
        Cond->moveBefore(TermBr);
      } else {
        // Clone the terminating condition and insert into the loopend.
        ICmpInst *OldCond = Cond;
        Cond = cast<ICmpInst>(Cond->clone());
        Cond->setName(L->getHeader()->getName() + ".termcond");
        ExitingBlock->getInstList().insert(TermBr->getIterator(), Cond);

        // Clone the IVUse, as the old use still exists!
        CondUse = &IU.AddUser(Cond, CondUse->getOperandValToReplace());
        TermBr->replaceUsesOfWith(OldCond, Cond);
      }
    }

    // If we get to here, we know that we can transform the setcc instruction to
    // use the post-incremented version of the IV, allowing us to coalesce the
    // live ranges for the IV correctly.
    CondUse->transformToPostInc(L);
    Changed = true;

    PostIncs.insert(Cond);
  decline_post_inc:;
  }

  // Determine an insertion point for the loop induction variable increment. It
  // must dominate all the post-inc comparisons we just set up, and it must
  // dominate the loop latch edge.
  IVIncInsertPos = L->getLoopLatch()->getTerminator();
  for (Instruction *Inst : PostIncs) {
    BasicBlock *BB =
      DT.findNearestCommonDominator(IVIncInsertPos->getParent(),
                                    Inst->getParent());
    if (BB == Inst->getParent())
      IVIncInsertPos = Inst;
    else if (BB != IVIncInsertPos->getParent())
      IVIncInsertPos = BB->getTerminator();
  }
}

/// Determine if the given use can accommodate a fixup at the given offset and
/// other details. If so, update the use and return true.
bool LSRInstance::reconcileNewOffset(LSRUse &LU, int64_t NewOffset,
                                     bool HasBaseReg, LSRUse::KindType Kind,
                                     MemAccessTy AccessTy) {
  int64_t NewMinOffset = LU.MinOffset;
  int64_t NewMaxOffset = LU.MaxOffset;
  MemAccessTy NewAccessTy = AccessTy;

  // Check for a mismatched kind. It's tempting to collapse mismatched kinds to
  // something conservative, however this can pessimize in the case that one of
  // the uses will have all its uses outside the loop, for example.
  if (LU.Kind != Kind)
    return false;

  // Check for a mismatched access type, and fall back conservatively as needed.
  // TODO: Be less conservative when the type is similar and can use the same
  // addressing modes.
  if (Kind == LSRUse::Address) {
    if (AccessTy.MemTy != LU.AccessTy.MemTy) {
      NewAccessTy = MemAccessTy::getUnknown(AccessTy.MemTy->getContext(),
                                            AccessTy.AddrSpace);
    }
  }

  // Conservatively assume HasBaseReg is true for now.
  if (NewOffset < LU.MinOffset) {
    if (!isAlwaysFoldable(TTI, Kind, NewAccessTy, /*BaseGV=*/nullptr,
                          LU.MaxOffset - NewOffset, HasBaseReg))
      return false;
    NewMinOffset = NewOffset;
  } else if (NewOffset > LU.MaxOffset) {
    if (!isAlwaysFoldable(TTI, Kind, NewAccessTy, /*BaseGV=*/nullptr,
                          NewOffset - LU.MinOffset, HasBaseReg))
      return false;
    NewMaxOffset = NewOffset;
  }

  // Update the use.
  LU.MinOffset = NewMinOffset;
  LU.MaxOffset = NewMaxOffset;
  LU.AccessTy = NewAccessTy;
  return true;
}

/// Return an LSRUse index and an offset value for a fixup which needs the given
/// expression, with the given kind and optional access type.  Either reuse an
/// existing use or create a new one, as needed.
std::pair<size_t, int64_t> LSRInstance::getUse(const SCEV *&Expr,
                                               LSRUse::KindType Kind,
                                               MemAccessTy AccessTy) {
  const SCEV *Copy = Expr;
  int64_t Offset = ExtractImmediate(Expr, SE);

  // Basic uses can't accept any offset, for example.
  if (!isAlwaysFoldable(TTI, Kind, AccessTy, /*BaseGV=*/ nullptr,
                        Offset, /*HasBaseReg=*/ true)) {
    Expr = Copy;
    Offset = 0;
  }

  std::pair<UseMapTy::iterator, bool> P =
    UseMap.insert(std::make_pair(LSRUse::SCEVUseKindPair(Expr, Kind), 0));
  if (!P.second) {
    // A use already existed with this base.
    size_t LUIdx = P.first->second;
    LSRUse &LU = Uses[LUIdx];
    if (reconcileNewOffset(LU, Offset, /*HasBaseReg=*/true, Kind, AccessTy))
      // Reuse this use.
      return std::make_pair(LUIdx, Offset);
  }

  // Create a new use.
  size_t LUIdx = Uses.size();
  P.first->second = LUIdx;
  Uses.push_back(LSRUse(Kind, AccessTy));
  LSRUse &LU = Uses[LUIdx];

  LU.MinOffset = Offset;
  LU.MaxOffset = Offset;
  return std::make_pair(LUIdx, Offset);
}

/// Delete the given use from the Uses list.
void LSRInstance::DeleteUse(LSRUse &LU, size_t LUIdx) {
  if (&LU != &Uses.back())
    std::swap(LU, Uses.back());
  Uses.pop_back();

  // Update RegUses.
  RegUses.swapAndDropUse(LUIdx, Uses.size());
}

/// Look for a use distinct from OrigLU which is has a formula that has the same
/// registers as the given formula.
LSRUse *
LSRInstance::FindUseWithSimilarFormula(const Formula &OrigF,
                                       const LSRUse &OrigLU) {
  // Search all uses for the formula. This could be more clever.
  for (size_t LUIdx = 0, NumUses = Uses.size(); LUIdx != NumUses; ++LUIdx) {
    LSRUse &LU = Uses[LUIdx];
    // Check whether this use is close enough to OrigLU, to see whether it's
    // worthwhile looking through its formulae.
    // Ignore ICmpZero uses because they may contain formulae generated by
    // GenerateICmpZeroScales, in which case adding fixup offsets may
    // be invalid.
    if (&LU != &OrigLU &&
        LU.Kind != LSRUse::ICmpZero &&
        LU.Kind == OrigLU.Kind && OrigLU.AccessTy == LU.AccessTy &&
        LU.WidestFixupType == OrigLU.WidestFixupType &&
        LU.HasFormulaWithSameRegs(OrigF)) {
      // Scan through this use's formulae.
      for (const Formula &F : LU.Formulae) {
        // Check to see if this formula has the same registers and symbols
        // as OrigF.
        if (F.BaseRegs == OrigF.BaseRegs &&
            F.ScaledReg == OrigF.ScaledReg &&
            F.BaseGV == OrigF.BaseGV &&
            F.Scale == OrigF.Scale &&
            F.UnfoldedOffset == OrigF.UnfoldedOffset) {
          if (F.BaseOffset == 0)
            return &LU;
          // This is the formula where all the registers and symbols matched;
          // there aren't going to be any others. Since we declined it, we
          // can skip the rest of the formulae and proceed to the next LSRUse.
          break;
        }
      }
    }
  }

  // Nothing looked good.
  return nullptr;
}

void LSRInstance::CollectInterestingTypesAndFactors() {
  SmallSetVector<const SCEV *, 4> Strides;

  // Collect interesting types and strides.
  SmallVector<const SCEV *, 4> Worklist;
  for (const IVStrideUse &U : IU) {
    const SCEV *Expr = IU.getExpr(U);

    // Collect interesting types.
    Types.insert(SE.getEffectiveSCEVType(Expr->getType()));

    // Add strides for mentioned loops.
    Worklist.push_back(Expr);
    do {
      const SCEV *S = Worklist.pop_back_val();
      if (const SCEVAddRecExpr *AR = dyn_cast<SCEVAddRecExpr>(S)) {
        if (AR->getLoop() == L)
          Strides.insert(AR->getStepRecurrence(SE));
        Worklist.push_back(AR->getStart());
      } else if (const SCEVAddExpr *Add = dyn_cast<SCEVAddExpr>(S)) {
        Worklist.append(Add->op_begin(), Add->op_end());
      }
    } while (!Worklist.empty());
  }

  // Compute interesting factors from the set of interesting strides.
  for (SmallSetVector<const SCEV *, 4>::const_iterator
       I = Strides.begin(), E = Strides.end(); I != E; ++I)
    for (SmallSetVector<const SCEV *, 4>::const_iterator NewStrideIter =
         std::next(I); NewStrideIter != E; ++NewStrideIter) {
      const SCEV *OldStride = *I;
      const SCEV *NewStride = *NewStrideIter;

      if (SE.getTypeSizeInBits(OldStride->getType()) !=
          SE.getTypeSizeInBits(NewStride->getType())) {
        if (SE.getTypeSizeInBits(OldStride->getType()) >
            SE.getTypeSizeInBits(NewStride->getType()))
          NewStride = SE.getSignExtendExpr(NewStride, OldStride->getType());
        else
          OldStride = SE.getSignExtendExpr(OldStride, NewStride->getType());
      }
      if (const SCEVConstant *Factor =
            dyn_cast_or_null<SCEVConstant>(getExactSDiv(NewStride, OldStride,
                                                        SE, true))) {
        if (Factor->getAPInt().getMinSignedBits() <= 64)
          Factors.insert(Factor->getAPInt().getSExtValue());
      } else if (const SCEVConstant *Factor =
                   dyn_cast_or_null<SCEVConstant>(getExactSDiv(OldStride,
                                                               NewStride,
                                                               SE, true))) {
        if (Factor->getAPInt().getMinSignedBits() <= 64)
          Factors.insert(Factor->getAPInt().getSExtValue());
      }
    }

  // If all uses use the same type, don't bother looking for truncation-based
  // reuse.
  if (Types.size() == 1)
    Types.clear();

  LLVM_DEBUG(print_factors_and_types(dbgs()));
}

/// Helper for CollectChains that finds an IV operand (computed by an AddRec in
/// this loop) within [OI,OE) or returns OE. If IVUsers mapped Instructions to
/// IVStrideUses, we could partially skip this.
static User::op_iterator
findIVOperand(User::op_iterator OI, User::op_iterator OE,
              Loop *L, ScalarEvolution &SE) {
  for(; OI != OE; ++OI) {
    if (Instruction *Oper = dyn_cast<Instruction>(*OI)) {
      if (!SE.isSCEVable(Oper->getType()))
        continue;

      if (const SCEVAddRecExpr *AR =
          dyn_cast<SCEVAddRecExpr>(SE.getSCEV(Oper))) {
        if (AR->getLoop() == L)
          break;
      }
    }
  }
  return OI;
}

/// IVChain logic must consistently peek base TruncInst operands, so wrap it in
/// a convenient helper.
static Value *getWideOperand(Value *Oper) {
  if (TruncInst *Trunc = dyn_cast<TruncInst>(Oper))
    return Trunc->getOperand(0);
  return Oper;
}

/// Return true if we allow an IV chain to include both types.
static bool isCompatibleIVType(Value *LVal, Value *RVal) {
  Type *LType = LVal->getType();
  Type *RType = RVal->getType();
  return (LType == RType) || (LType->isPointerTy() && RType->isPointerTy() &&
                              // Different address spaces means (possibly)
                              // different types of the pointer implementation,
                              // e.g. i16 vs i32 so disallow that.
                              (LType->getPointerAddressSpace() ==
                               RType->getPointerAddressSpace()));
}

/// Return an approximation of this SCEV expression's "base", or NULL for any
/// constant. Returning the expression itself is conservative. Returning a
/// deeper subexpression is more precise and valid as long as it isn't less
/// complex than another subexpression. For expressions involving multiple
/// unscaled values, we need to return the pointer-type SCEVUnknown. This avoids
/// forming chains across objects, such as: PrevOper==a[i], IVOper==b[i],
/// IVInc==b-a.
///
/// Since SCEVUnknown is the rightmost type, and pointers are the rightmost
/// SCEVUnknown, we simply return the rightmost SCEV operand.
static const SCEV *getExprBase(const SCEV *S) {
  switch (S->getSCEVType()) {
  default: // uncluding scUnknown.
    return S;
  case scConstant:
    return nullptr;
  case scTruncate:
    return getExprBase(cast<SCEVTruncateExpr>(S)->getOperand());
  case scZeroExtend:
    return getExprBase(cast<SCEVZeroExtendExpr>(S)->getOperand());
  case scSignExtend:
    return getExprBase(cast<SCEVSignExtendExpr>(S)->getOperand());
  case scAddExpr: {
    // Skip over scaled operands (scMulExpr) to follow add operands as long as
    // there's nothing more complex.
    // FIXME: not sure if we want to recognize negation.
    const SCEVAddExpr *Add = cast<SCEVAddExpr>(S);
    for (std::reverse_iterator<SCEVAddExpr::op_iterator> I(Add->op_end()),
           E(Add->op_begin()); I != E; ++I) {
      const SCEV *SubExpr = *I;
      if (SubExpr->getSCEVType() == scAddExpr)
        return getExprBase(SubExpr);

      if (SubExpr->getSCEVType() != scMulExpr)
        return SubExpr;
    }
    return S; // all operands are scaled, be conservative.
  }
  case scAddRecExpr:
    return getExprBase(cast<SCEVAddRecExpr>(S)->getStart());
  }
  llvm_unreachable("Unknown SCEV kind!");
}

/// Return true if the chain increment is profitable to expand into a loop
/// invariant value, which may require its own register. A profitable chain
/// increment will be an offset relative to the same base. We allow such offsets
/// to potentially be used as chain increment as long as it's not obviously
/// expensive to expand using real instructions.
bool IVChain::isProfitableIncrement(const SCEV *OperExpr,
                                    const SCEV *IncExpr,
                                    ScalarEvolution &SE) {
  // Aggressively form chains when -stress-ivchain.
  if (StressIVChain)
    return true;

  // Do not replace a constant offset from IV head with a nonconstant IV
  // increment.
  if (!isa<SCEVConstant>(IncExpr)) {
    const SCEV *HeadExpr = SE.getSCEV(getWideOperand(Incs[0].IVOperand));
    if (isa<SCEVConstant>(SE.getMinusSCEV(OperExpr, HeadExpr)))
      return false;
  }

  SmallPtrSet<const SCEV*, 8> Processed;
  return !isHighCostExpansion(IncExpr, Processed, SE);
}

/// Return true if the number of registers needed for the chain is estimated to
/// be less than the number required for the individual IV users. First prohibit
/// any IV users that keep the IV live across increments (the Users set should
/// be empty). Next count the number and type of increments in the chain.
///
/// Chaining IVs can lead to considerable code bloat if ISEL doesn't
/// effectively use postinc addressing modes. Only consider it profitable it the
/// increments can be computed in fewer registers when chained.
///
/// TODO: Consider IVInc free if it's already used in another chains.
static bool isProfitableChain(IVChain &Chain,
                              SmallPtrSetImpl<Instruction *> &Users,
                              ScalarEvolution &SE,
                              const TargetTransformInfo &TTI) {
  if (StressIVChain)
    return true;

  if (!Chain.hasIncs())
    return false;

  if (!Users.empty()) {
    LLVM_DEBUG(dbgs() << "Chain: " << *Chain.Incs[0].UserInst << " users:\n";
               for (Instruction *Inst
                    : Users) { dbgs() << "  " << *Inst << "\n"; });
    return false;
  }
  assert(!Chain.Incs.empty() && "empty IV chains are not allowed");

  // The chain itself may require a register, so intialize cost to 1.
  int cost = 1;

  // A complete chain likely eliminates the need for keeping the original IV in
  // a register. LSR does not currently know how to form a complete chain unless
  // the header phi already exists.
  if (isa<PHINode>(Chain.tailUserInst())
      && SE.getSCEV(Chain.tailUserInst()) == Chain.Incs[0].IncExpr) {
    --cost;
  }
  const SCEV *LastIncExpr = nullptr;
  unsigned NumConstIncrements = 0;
  unsigned NumVarIncrements = 0;
  unsigned NumReusedIncrements = 0;

  if (TTI.isProfitableLSRChainElement(Chain.Incs[0].UserInst))
    return true;

  for (const IVInc &Inc : Chain) {
    if (TTI.isProfitableLSRChainElement(Inc.UserInst))
      return true;
    if (Inc.IncExpr->isZero())
      continue;

    // Incrementing by zero or some constant is neutral. We assume constants can
    // be folded into an addressing mode or an add's immediate operand.
    if (isa<SCEVConstant>(Inc.IncExpr)) {
      ++NumConstIncrements;
      continue;
    }

    if (Inc.IncExpr == LastIncExpr)
      ++NumReusedIncrements;
    else
      ++NumVarIncrements;

    LastIncExpr = Inc.IncExpr;
  }
  // An IV chain with a single increment is handled by LSR's postinc
  // uses. However, a chain with multiple increments requires keeping the IV's
  // value live longer than it needs to be if chained.
  if (NumConstIncrements > 1)
    --cost;

  // Materializing increment expressions in the preheader that didn't exist in
  // the original code may cost a register. For example, sign-extended array
  // indices can produce ridiculous increments like this:
  // IV + ((sext i32 (2 * %s) to i64) + (-1 * (sext i32 %s to i64)))
  cost += NumVarIncrements;

  // Reusing variable increments likely saves a register to hold the multiple of
  // the stride.
  cost -= NumReusedIncrements;

  LLVM_DEBUG(dbgs() << "Chain: " << *Chain.Incs[0].UserInst << " Cost: " << cost
                    << "\n");

  return cost < 0;
}

/// Add this IV user to an existing chain or make it the head of a new chain.
void LSRInstance::ChainInstruction(Instruction *UserInst, Instruction *IVOper,
                                   SmallVectorImpl<ChainUsers> &ChainUsersVec) {
  // When IVs are used as types of varying widths, they are generally converted
  // to a wider type with some uses remaining narrow under a (free) trunc.
  Value *const NextIV = getWideOperand(IVOper);
  const SCEV *const OperExpr = SE.getSCEV(NextIV);
  const SCEV *const OperExprBase = getExprBase(OperExpr);

  // Visit all existing chains. Check if its IVOper can be computed as a
  // profitable loop invariant increment from the last link in the Chain.
  unsigned ChainIdx = 0, NChains = IVChainVec.size();
  const SCEV *LastIncExpr = nullptr;
  for (; ChainIdx < NChains; ++ChainIdx) {
    IVChain &Chain = IVChainVec[ChainIdx];

    // Prune the solution space aggressively by checking that both IV operands
    // are expressions that operate on the same unscaled SCEVUnknown. This
    // "base" will be canceled by the subsequent getMinusSCEV call. Checking
    // first avoids creating extra SCEV expressions.
    if (!StressIVChain && Chain.ExprBase != OperExprBase)
      continue;

    Value *PrevIV = getWideOperand(Chain.Incs.back().IVOperand);
    if (!isCompatibleIVType(PrevIV, NextIV))
      continue;

    // A phi node terminates a chain.
    if (isa<PHINode>(UserInst) && isa<PHINode>(Chain.tailUserInst()))
      continue;

    // The increment must be loop-invariant so it can be kept in a register.
    const SCEV *PrevExpr = SE.getSCEV(PrevIV);
    const SCEV *IncExpr = SE.getMinusSCEV(OperExpr, PrevExpr);
    if (!SE.isLoopInvariant(IncExpr, L))
      continue;

    if (Chain.isProfitableIncrement(OperExpr, IncExpr, SE)) {
      LastIncExpr = IncExpr;
      break;
    }
  }
  // If we haven't found a chain, create a new one, unless we hit the max. Don't
  // bother for phi nodes, because they must be last in the chain.
  if (ChainIdx == NChains) {
    if (isa<PHINode>(UserInst))
      return;
    if (NChains >= MaxChains && !StressIVChain) {
      LLVM_DEBUG(dbgs() << "IV Chain Limit\n");
      return;
    }
    LastIncExpr = OperExpr;
    // IVUsers may have skipped over sign/zero extensions. We don't currently
    // attempt to form chains involving extensions unless they can be hoisted
    // into this loop's AddRec.
    if (!isa<SCEVAddRecExpr>(LastIncExpr))
      return;
    ++NChains;
    IVChainVec.push_back(IVChain(IVInc(UserInst, IVOper, LastIncExpr),
                                 OperExprBase));
    ChainUsersVec.resize(NChains);
    LLVM_DEBUG(dbgs() << "IV Chain#" << ChainIdx << " Head: (" << *UserInst
                      << ") IV=" << *LastIncExpr << "\n");
  } else {
    LLVM_DEBUG(dbgs() << "IV Chain#" << ChainIdx << "  Inc: (" << *UserInst
                      << ") IV+" << *LastIncExpr << "\n");
    // Add this IV user to the end of the chain.
    IVChainVec[ChainIdx].add(IVInc(UserInst, IVOper, LastIncExpr));
  }
  IVChain &Chain = IVChainVec[ChainIdx];

  SmallPtrSet<Instruction*,4> &NearUsers = ChainUsersVec[ChainIdx].NearUsers;
  // This chain's NearUsers become FarUsers.
  if (!LastIncExpr->isZero()) {
    ChainUsersVec[ChainIdx].FarUsers.insert(NearUsers.begin(),
                                            NearUsers.end());
    NearUsers.clear();
  }

  // All other uses of IVOperand become near uses of the chain.
  // We currently ignore intermediate values within SCEV expressions, assuming
  // they will eventually be used be the current chain, or can be computed
  // from one of the chain increments. To be more precise we could
  // transitively follow its user and only add leaf IV users to the set.
  for (User *U : IVOper->users()) {
    Instruction *OtherUse = dyn_cast<Instruction>(U);
    if (!OtherUse)
      continue;
    // Uses in the chain will no longer be uses if the chain is formed.
    // Include the head of the chain in this iteration (not Chain.begin()).
    IVChain::const_iterator IncIter = Chain.Incs.begin();
    IVChain::const_iterator IncEnd = Chain.Incs.end();
    for( ; IncIter != IncEnd; ++IncIter) {
      if (IncIter->UserInst == OtherUse)
        break;
    }
    if (IncIter != IncEnd)
      continue;

    if (SE.isSCEVable(OtherUse->getType())
        && !isa<SCEVUnknown>(SE.getSCEV(OtherUse))
        && IU.isIVUserOrOperand(OtherUse)) {
      continue;
    }
    NearUsers.insert(OtherUse);
  }

  // Since this user is part of the chain, it's no longer considered a use
  // of the chain.
  ChainUsersVec[ChainIdx].FarUsers.erase(UserInst);
}

/// Populate the vector of Chains.
///
/// This decreases ILP at the architecture level. Targets with ample registers,
/// multiple memory ports, and no register renaming probably don't want
/// this. However, such targets should probably disable LSR altogether.
///
/// The job of LSR is to make a reasonable choice of induction variables across
/// the loop. Subsequent passes can easily "unchain" computation exposing more
/// ILP *within the loop* if the target wants it.
///
/// Finding the best IV chain is potentially a scheduling problem. Since LSR
/// will not reorder memory operations, it will recognize this as a chain, but
/// will generate redundant IV increments. Ideally this would be corrected later
/// by a smart scheduler:
///        = A[i]
///        = A[i+x]
/// A[i]   =
/// A[i+x] =
///
/// TODO: Walk the entire domtree within this loop, not just the path to the
/// loop latch. This will discover chains on side paths, but requires
/// maintaining multiple copies of the Chains state.
void LSRInstance::CollectChains() {
  LLVM_DEBUG(dbgs() << "Collecting IV Chains.\n");
  SmallVector<ChainUsers, 8> ChainUsersVec;

  SmallVector<BasicBlock *,8> LatchPath;
  BasicBlock *LoopHeader = L->getHeader();
  for (DomTreeNode *Rung = DT.getNode(L->getLoopLatch());
       Rung->getBlock() != LoopHeader; Rung = Rung->getIDom()) {
    LatchPath.push_back(Rung->getBlock());
  }
  LatchPath.push_back(LoopHeader);

  // Walk the instruction stream from the loop header to the loop latch.
  for (BasicBlock *BB : reverse(LatchPath)) {
    for (Instruction &I : *BB) {
      // Skip instructions that weren't seen by IVUsers analysis.
      if (isa<PHINode>(I) || !IU.isIVUserOrOperand(&I))
        continue;

      // Ignore users that are part of a SCEV expression. This way we only
      // consider leaf IV Users. This effectively rediscovers a portion of
      // IVUsers analysis but in program order this time.
      if (SE.isSCEVable(I.getType()) && !isa<SCEVUnknown>(SE.getSCEV(&I)))
          continue;

      // Remove this instruction from any NearUsers set it may be in.
      for (unsigned ChainIdx = 0, NChains = IVChainVec.size();
           ChainIdx < NChains; ++ChainIdx) {
        ChainUsersVec[ChainIdx].NearUsers.erase(&I);
      }
      // Search for operands that can be chained.
      SmallPtrSet<Instruction*, 4> UniqueOperands;
      User::op_iterator IVOpEnd = I.op_end();
      User::op_iterator IVOpIter = findIVOperand(I.op_begin(), IVOpEnd, L, SE);
      while (IVOpIter != IVOpEnd) {
        Instruction *IVOpInst = cast<Instruction>(*IVOpIter);
        if (UniqueOperands.insert(IVOpInst).second)
          ChainInstruction(&I, IVOpInst, ChainUsersVec);
        IVOpIter = findIVOperand(std::next(IVOpIter), IVOpEnd, L, SE);
      }
    } // Continue walking down the instructions.
  } // Continue walking down the domtree.
  // Visit phi backedges to determine if the chain can generate the IV postinc.
  for (PHINode &PN : L->getHeader()->phis()) {
    if (!SE.isSCEVable(PN.getType()))
      continue;

    Instruction *IncV =
        dyn_cast<Instruction>(PN.getIncomingValueForBlock(L->getLoopLatch()));
    if (IncV)
      ChainInstruction(&PN, IncV, ChainUsersVec);
  }
  // Remove any unprofitable chains.
  unsigned ChainIdx = 0;
  for (unsigned UsersIdx = 0, NChains = IVChainVec.size();
       UsersIdx < NChains; ++UsersIdx) {
    if (!isProfitableChain(IVChainVec[UsersIdx],
                           ChainUsersVec[UsersIdx].FarUsers, SE, TTI))
      continue;
    // Preserve the chain at UsesIdx.
    if (ChainIdx != UsersIdx)
      IVChainVec[ChainIdx] = IVChainVec[UsersIdx];
    FinalizeChain(IVChainVec[ChainIdx]);
    ++ChainIdx;
  }
  IVChainVec.resize(ChainIdx);
}

void LSRInstance::FinalizeChain(IVChain &Chain) {
  assert(!Chain.Incs.empty() && "empty IV chains are not allowed");
  LLVM_DEBUG(dbgs() << "Final Chain: " << *Chain.Incs[0].UserInst << "\n");
  
  for (const IVInc &Inc : Chain) {
    LLVM_DEBUG(dbgs() << "        Inc: " << *Inc.UserInst << "\n");
    auto UseI = find(Inc.UserInst->operands(), Inc.IVOperand);
    assert(UseI != Inc.UserInst->op_end() && "cannot find IV operand");
    IVIncSet.insert(UseI);
  }
}

/// Return true if the IVInc can be folded into an addressing mode.
static bool canFoldIVIncExpr(const SCEV *IncExpr, Instruction *UserInst,
                             Value *Operand, const TargetTransformInfo &TTI) {
  const SCEVConstant *IncConst = dyn_cast<SCEVConstant>(IncExpr);
  if (!IncConst || !isAddressUse(TTI, UserInst, Operand))
    return false;

  if (IncConst->getAPInt().getMinSignedBits() > 64)
    return false;

  MemAccessTy AccessTy = getAccessType(TTI, UserInst, Operand);
  int64_t IncOffset = IncConst->getValue()->getSExtValue();
  if (!isAlwaysFoldable(TTI, LSRUse::Address, AccessTy, /*BaseGV=*/nullptr,
                        IncOffset, /*HasBaseReg=*/false))
    return false;

  return true;
}

/// Generate an add or subtract for each IVInc in a chain to materialize the IV
/// user's operand from the previous IV user's operand.
void LSRInstance::GenerateIVChain(const IVChain &Chain, SCEVExpander &Rewriter,
                                  SmallVectorImpl<WeakTrackingVH> &DeadInsts) {
  // Find the new IVOperand for the head of the chain. It may have been replaced
  // by LSR.
  const IVInc &Head = Chain.Incs[0];
  User::op_iterator IVOpEnd = Head.UserInst->op_end();
  // findIVOperand returns IVOpEnd if it can no longer find a valid IV user.
  User::op_iterator IVOpIter = findIVOperand(Head.UserInst->op_begin(),
                                             IVOpEnd, L, SE);
  Value *IVSrc = nullptr;
  while (IVOpIter != IVOpEnd) {
    IVSrc = getWideOperand(*IVOpIter);

    // If this operand computes the expression that the chain needs, we may use
    // it. (Check this after setting IVSrc which is used below.)
    //
    // Note that if Head.IncExpr is wider than IVSrc, then this phi is too
    // narrow for the chain, so we can no longer use it. We do allow using a
    // wider phi, assuming the LSR checked for free truncation. In that case we
    // should already have a truncate on this operand such that
    // getSCEV(IVSrc) == IncExpr.
    if (SE.getSCEV(*IVOpIter) == Head.IncExpr
        || SE.getSCEV(IVSrc) == Head.IncExpr) {
      break;
    }
    IVOpIter = findIVOperand(std::next(IVOpIter), IVOpEnd, L, SE);
  }
  if (IVOpIter == IVOpEnd) {
    // Gracefully give up on this chain.
    LLVM_DEBUG(dbgs() << "Concealed chain head: " << *Head.UserInst << "\n");
    return;
  }
  assert(IVSrc && "Failed to find IV chain source");

  LLVM_DEBUG(dbgs() << "Generate chain at: " << *IVSrc << "\n");
  Type *IVTy = IVSrc->getType();
  Type *IntTy = SE.getEffectiveSCEVType(IVTy);
  const SCEV *LeftOverExpr = nullptr;
  for (const IVInc &Inc : Chain) {
    Instruction *InsertPt = Inc.UserInst;
    if (isa<PHINode>(InsertPt))
      InsertPt = L->getLoopLatch()->getTerminator();

    // IVOper will replace the current IV User's operand. IVSrc is the IV
    // value currently held in a register.
    Value *IVOper = IVSrc;
    if (!Inc.IncExpr->isZero()) {
      // IncExpr was the result of subtraction of two narrow values, so must
      // be signed.
      const SCEV *IncExpr = SE.getNoopOrSignExtend(Inc.IncExpr, IntTy);
      LeftOverExpr = LeftOverExpr ?
        SE.getAddExpr(LeftOverExpr, IncExpr) : IncExpr;
    }
    if (LeftOverExpr && !LeftOverExpr->isZero()) {
      // Expand the IV increment.
      Rewriter.clearPostInc();
      Value *IncV = Rewriter.expandCodeFor(LeftOverExpr, IntTy, InsertPt);
      const SCEV *IVOperExpr = SE.getAddExpr(SE.getUnknown(IVSrc),
                                             SE.getUnknown(IncV));
      IVOper = Rewriter.expandCodeFor(IVOperExpr, IVTy, InsertPt);

      // If an IV increment can't be folded, use it as the next IV value.
      if (!canFoldIVIncExpr(LeftOverExpr, Inc.UserInst, Inc.IVOperand, TTI)) {
        assert(IVTy == IVOper->getType() && "inconsistent IV increment type");
        IVSrc = IVOper;
        LeftOverExpr = nullptr;
      }
    }
    Type *OperTy = Inc.IVOperand->getType();
    if (IVTy != OperTy) {
      assert(SE.getTypeSizeInBits(IVTy) >= SE.getTypeSizeInBits(OperTy) &&
             "cannot extend a chained IV");
      IRBuilder<> Builder(InsertPt);
      IVOper = Builder.CreateTruncOrBitCast(IVOper, OperTy, "lsr.chain");
    }
    Inc.UserInst->replaceUsesOfWith(Inc.IVOperand, IVOper);
    if (auto *OperandIsInstr = dyn_cast<Instruction>(Inc.IVOperand))
      DeadInsts.emplace_back(OperandIsInstr);
  }
  // If LSR created a new, wider phi, we may also replace its postinc. We only
  // do this if we also found a wide value for the head of the chain.
  if (isa<PHINode>(Chain.tailUserInst())) {
    for (PHINode &Phi : L->getHeader()->phis()) {
      if (!isCompatibleIVType(&Phi, IVSrc))
        continue;
      Instruction *PostIncV = dyn_cast<Instruction>(
          Phi.getIncomingValueForBlock(L->getLoopLatch()));
      if (!PostIncV || (SE.getSCEV(PostIncV) != SE.getSCEV(IVSrc)))
        continue;
      Value *IVOper = IVSrc;
      Type *PostIncTy = PostIncV->getType();
      if (IVTy != PostIncTy) {
        assert(PostIncTy->isPointerTy() && "mixing int/ptr IV types");
        IRBuilder<> Builder(L->getLoopLatch()->getTerminator());
        Builder.SetCurrentDebugLocation(PostIncV->getDebugLoc());
        IVOper = Builder.CreatePointerCast(IVSrc, PostIncTy, "lsr.chain");
      }
      Phi.replaceUsesOfWith(PostIncV, IVOper);
      DeadInsts.emplace_back(PostIncV);
    }
  }
}

void LSRInstance::CollectFixupsAndInitialFormulae() {
  BranchInst *ExitBranch = nullptr;
  bool SaveCmp = TTI.canSaveCmp(L, &ExitBranch, &SE, &LI, &DT, &AC, &TLI);

  for (const IVStrideUse &U : IU) {
    Instruction *UserInst = U.getUser();
    // Skip IV users that are part of profitable IV Chains.
    User::op_iterator UseI =
        find(UserInst->operands(), U.getOperandValToReplace());
    assert(UseI != UserInst->op_end() && "cannot find IV operand");
    if (IVIncSet.count(UseI)) {
      LLVM_DEBUG(dbgs() << "Use is in profitable chain: " << **UseI << '\n');
      continue;
    }

    LSRUse::KindType Kind = LSRUse::Basic;
    MemAccessTy AccessTy;
    if (isAddressUse(TTI, UserInst, U.getOperandValToReplace())) {
      Kind = LSRUse::Address;
      AccessTy = getAccessType(TTI, UserInst, U.getOperandValToReplace());
    }

    const SCEV *S = IU.getExpr(U);
    PostIncLoopSet TmpPostIncLoops = U.getPostIncLoops();

    // Equality (== and !=) ICmps are special. We can rewrite (i == N) as
    // (N - i == 0), and this allows (N - i) to be the expression that we work
    // with rather than just N or i, so we can consider the register
    // requirements for both N and i at the same time. Limiting this code to
    // equality icmps is not a problem because all interesting loops use
    // equality icmps, thanks to IndVarSimplify.
    if (ICmpInst *CI = dyn_cast<ICmpInst>(UserInst)) {
      // If CI can be saved in some target, like replaced inside hardware loop
      // in PowerPC, no need to generate initial formulae for it.
      if (SaveCmp && CI == dyn_cast<ICmpInst>(ExitBranch->getCondition()))
        continue;
      if (CI->isEquality()) {
        // Swap the operands if needed to put the OperandValToReplace on the
        // left, for consistency.
        Value *NV = CI->getOperand(1);
        if (NV == U.getOperandValToReplace()) {
          CI->setOperand(1, CI->getOperand(0));
          CI->setOperand(0, NV);
          NV = CI->getOperand(1);
          Changed = true;
        }

        // x == y  -->  x - y == 0
        const SCEV *N = SE.getSCEV(NV);
        if (SE.isLoopInvariant(N, L) && isSafeToExpand(N, SE)) {
          // S is normalized, so normalize N before folding it into S
          // to keep the result normalized.
          N = normalizeForPostIncUse(N, TmpPostIncLoops, SE);
          Kind = LSRUse::ICmpZero;
          S = SE.getMinusSCEV(N, S);
        }

        // -1 and the negations of all interesting strides (except the negation
        // of -1) are now also interesting.
        for (size_t i = 0, e = Factors.size(); i != e; ++i)
          if (Factors[i] != -1)
            Factors.insert(-(uint64_t)Factors[i]);
        Factors.insert(-1);
      }
    }

    // Get or create an LSRUse.
    std::pair<size_t, int64_t> P = getUse(S, Kind, AccessTy);
    size_t LUIdx = P.first;
    int64_t Offset = P.second;
    LSRUse &LU = Uses[LUIdx];

    // Record the fixup.
    LSRFixup &LF = LU.getNewFixup();
    LF.UserInst = UserInst;
    LF.OperandValToReplace = U.getOperandValToReplace();
    LF.PostIncLoops = TmpPostIncLoops;
    LF.Offset = Offset;
    LU.AllFixupsOutsideLoop &= LF.isUseFullyOutsideLoop(L);

    if (!LU.WidestFixupType ||
        SE.getTypeSizeInBits(LU.WidestFixupType) <
        SE.getTypeSizeInBits(LF.OperandValToReplace->getType()))
      LU.WidestFixupType = LF.OperandValToReplace->getType();

    // If this is the first use of this LSRUse, give it a formula.
    if (LU.Formulae.empty()) {
      InsertInitialFormula(S, LU, LUIdx);
      CountRegisters(LU.Formulae.back(), LUIdx);
    }
  }

  LLVM_DEBUG(print_fixups(dbgs()));
}

/// Insert a formula for the given expression into the given use, separating out
/// loop-variant portions from loop-invariant and loop-computable portions.
void
LSRInstance::InsertInitialFormula(const SCEV *S, LSRUse &LU, size_t LUIdx) {
  // Mark uses whose expressions cannot be expanded.
  if (!isSafeToExpand(S, SE))
    LU.RigidFormula = true;

  Formula F;
  F.initialMatch(S, L, SE);
  bool Inserted = InsertFormula(LU, LUIdx, F);
  assert(Inserted && "Initial formula already exists!"); (void)Inserted;
}

/// Insert a simple single-register formula for the given expression into the
/// given use.
void
LSRInstance::InsertSupplementalFormula(const SCEV *S,
                                       LSRUse &LU, size_t LUIdx) {
  Formula F;
  F.BaseRegs.push_back(S);
  F.HasBaseReg = true;
  bool Inserted = InsertFormula(LU, LUIdx, F);
  assert(Inserted && "Supplemental formula already exists!"); (void)Inserted;
}

/// Note which registers are used by the given formula, updating RegUses.
void LSRInstance::CountRegisters(const Formula &F, size_t LUIdx) {
  if (F.ScaledReg)
    RegUses.countRegister(F.ScaledReg, LUIdx);
  for (const SCEV *BaseReg : F.BaseRegs)
    RegUses.countRegister(BaseReg, LUIdx);
}

/// If the given formula has not yet been inserted, add it to the list, and
/// return true. Return false otherwise.
bool LSRInstance::InsertFormula(LSRUse &LU, unsigned LUIdx, const Formula &F) {
  // Do not insert formula that we will not be able to expand.
  assert(isLegalUse(TTI, LU.MinOffset, LU.MaxOffset, LU.Kind, LU.AccessTy, F) &&
         "Formula is illegal");

  if (!LU.InsertFormula(F, *L))
    return false;

  CountRegisters(F, LUIdx);
  return true;
}

/// Check for other uses of loop-invariant values which we're tracking. These
/// other uses will pin these values in registers, making them less profitable
/// for elimination.
/// TODO: This currently misses non-constant addrec step registers.
/// TODO: Should this give more weight to users inside the loop?
void
LSRInstance::CollectLoopInvariantFixupsAndFormulae() {
#if INTEL_CUSTOMIZATION
  // Return "true" if "V" is an operand of "PN" and incoming predecessor
  // block of "V" that ends in an EHPad.
  auto IsPHIIncomingBBEndsWithEHPad = [](const PHINode *PN,
                                             const Value *V) {
    if (!PN)
      return false;
    for (unsigned I = 0, E = PN->getNumIncomingValues(); I != E; ++I)
      if (PN->getIncomingValue(I) == V) {
        const BasicBlock *UseBB = PN->getIncomingBlock(I);
        // Return false if the instruction is in a BB which ends in an EHPad.
        if (UseBB->getTerminator()->isEHPad())
          return true;
      }
    return false;
  };
#endif // INTEL_CUSTOMIZATION
  SmallVector<const SCEV *, 8> Worklist(RegUses.begin(), RegUses.end());
  SmallPtrSet<const SCEV *, 32> Visited;

  while (!Worklist.empty()) {
    const SCEV *S = Worklist.pop_back_val();

    // Don't process the same SCEV twice
    if (!Visited.insert(S).second)
      continue;

    if (const SCEVNAryExpr *N = dyn_cast<SCEVNAryExpr>(S))
      Worklist.append(N->op_begin(), N->op_end());
    else if (const SCEVIntegralCastExpr *C = dyn_cast<SCEVIntegralCastExpr>(S))
      Worklist.push_back(C->getOperand());
    else if (const SCEVUDivExpr *D = dyn_cast<SCEVUDivExpr>(S)) {
      Worklist.push_back(D->getLHS());
      Worklist.push_back(D->getRHS());
    } else if (const SCEVUnknown *US = dyn_cast<SCEVUnknown>(S)) {
      const Value *V = US->getValue();
      if (const Instruction *Inst = dyn_cast<Instruction>(V)) {
        // Look for instructions defined outside the loop.
        if (L->contains(Inst)) continue;
      } else if (isa<UndefValue>(V))
        // Undef doesn't have a live range, so it doesn't matter.
        continue;
      for (const Use &U : V->uses()) {
        const Instruction *UserInst = dyn_cast<Instruction>(U.getUser());
        // Ignore non-instructions.
        if (!UserInst)
          continue;
        // Ignore instructions in other functions (as can happen with
        // Constants).
        if (UserInst->getParent()->getParent() != L->getHeader()->getParent())
          continue;
        // Ignore instructions not dominated by the loop.
        const BasicBlock *UseBB = !isa<PHINode>(UserInst) ?
          UserInst->getParent() :
          cast<PHINode>(UserInst)->getIncomingBlock(
            PHINode::getIncomingValueNumForOperand(U.getOperandNo()));
        if (!DT.dominates(L->getHeader(), UseBB))
          continue;
        // Don't bother if the instruction is in a BB which ends in an EHPad.
        if (UseBB->getTerminator()->isEHPad())
          continue;
        // Don't bother rewriting PHIs in catchswitch blocks.
        if (isa<CatchSwitchInst>(UserInst->getParent()->getTerminator()))
          continue;
#if INTEL_CUSTOMIZATION
        // The same "V" operand may be coming from multiple incoming blocks.
        // Later the transformation can't handle if any of incoming block
        // of operand "V" ends with EHPad instructions. So, skip rewriting
        // PHI node if incoming block of "V" ends with EHPad instruction.
        if (IsPHIIncomingBBEndsWithEHPad(dyn_cast<PHINode>(UserInst), V))
          continue;
#endif // INTEL_CUSTOMIZATION
        // Ignore uses which are part of other SCEV expressions, to avoid
        // analyzing them multiple times.
        if (SE.isSCEVable(UserInst->getType())) {
          const SCEV *UserS = SE.getSCEV(const_cast<Instruction *>(UserInst));
          // If the user is a no-op, look through to its uses.
          if (!isa<SCEVUnknown>(UserS))
            continue;
          if (UserS == US) {
            Worklist.push_back(
              SE.getUnknown(const_cast<Instruction *>(UserInst)));
            continue;
          }
        }
        // Ignore icmp instructions which are already being analyzed.
        if (const ICmpInst *ICI = dyn_cast<ICmpInst>(UserInst)) {
          unsigned OtherIdx = !U.getOperandNo();
          Value *OtherOp = const_cast<Value *>(ICI->getOperand(OtherIdx));
          if (SE.hasComputableLoopEvolution(SE.getSCEV(OtherOp), L))
            continue;
        }

        std::pair<size_t, int64_t> P = getUse(
            S, LSRUse::Basic, MemAccessTy());
        size_t LUIdx = P.first;
        int64_t Offset = P.second;
        LSRUse &LU = Uses[LUIdx];
        LSRFixup &LF = LU.getNewFixup();
        LF.UserInst = const_cast<Instruction *>(UserInst);
        LF.OperandValToReplace = U;
        LF.Offset = Offset;
        LU.AllFixupsOutsideLoop &= LF.isUseFullyOutsideLoop(L);
        if (!LU.WidestFixupType ||
            SE.getTypeSizeInBits(LU.WidestFixupType) <
            SE.getTypeSizeInBits(LF.OperandValToReplace->getType()))
          LU.WidestFixupType = LF.OperandValToReplace->getType();
        InsertSupplementalFormula(US, LU, LUIdx);
        CountRegisters(LU.Formulae.back(), Uses.size() - 1);
        break;
      }
    }
  }
}

/// Split S into subexpressions which can be pulled out into separate
/// registers. If C is non-null, multiply each subexpression by C.
///
/// Return remainder expression after factoring the subexpressions captured by
/// Ops. If Ops is complete, return NULL.
static const SCEV *CollectSubexprs(const SCEV *S, const SCEVConstant *C,
                                   SmallVectorImpl<const SCEV *> &Ops,
                                   const Loop *L,
                                   ScalarEvolution &SE,
                                   unsigned Depth = 0) {
  // Arbitrarily cap recursion to protect compile time.
  if (Depth >= 3)
    return S;

  if (const SCEVAddExpr *Add = dyn_cast<SCEVAddExpr>(S)) {
    // Break out add operands.
    for (const SCEV *S : Add->operands()) {
      const SCEV *Remainder = CollectSubexprs(S, C, Ops, L, SE, Depth+1);
      if (Remainder)
        Ops.push_back(C ? SE.getMulExpr(C, Remainder) : Remainder);
    }
    return nullptr;
  } else if (const SCEVAddRecExpr *AR = dyn_cast<SCEVAddRecExpr>(S)) {
    // Split a non-zero base out of an addrec.
    if (AR->getStart()->isZero() || !AR->isAffine())
      return S;

    const SCEV *Remainder = CollectSubexprs(AR->getStart(),
                                            C, Ops, L, SE, Depth+1);
    // Split the non-zero AddRec unless it is part of a nested recurrence that
    // does not pertain to this loop.
    if (Remainder && (AR->getLoop() == L || !isa<SCEVAddRecExpr>(Remainder))) {
      Ops.push_back(C ? SE.getMulExpr(C, Remainder) : Remainder);
      Remainder = nullptr;
    }
    if (Remainder != AR->getStart()) {
      if (!Remainder)
        Remainder = SE.getConstant(AR->getType(), 0);
      return SE.getAddRecExpr(Remainder,
                              AR->getStepRecurrence(SE),
                              AR->getLoop(),
                              //FIXME: AR->getNoWrapFlags(SCEV::FlagNW)
                              SCEV::FlagAnyWrap);
    }
  } else if (const SCEVMulExpr *Mul = dyn_cast<SCEVMulExpr>(S)) {
    // Break (C * (a + b + c)) into C*a + C*b + C*c.
    if (Mul->getNumOperands() != 2)
      return S;
    if (const SCEVConstant *Op0 =
        dyn_cast<SCEVConstant>(Mul->getOperand(0))) {
      C = C ? cast<SCEVConstant>(SE.getMulExpr(C, Op0)) : Op0;
      const SCEV *Remainder =
        CollectSubexprs(Mul->getOperand(1), C, Ops, L, SE, Depth+1);
      if (Remainder)
        Ops.push_back(SE.getMulExpr(C, Remainder));
      return nullptr;
    }
  }
  return S;
}

/// Return true if the SCEV represents a value that may end up as a
/// post-increment operation.
static bool mayUsePostIncMode(const TargetTransformInfo &TTI,
                              LSRUse &LU, const SCEV *S, const Loop *L,
                              ScalarEvolution &SE) {
  if (LU.Kind != LSRUse::Address ||
      !LU.AccessTy.getType()->isIntOrIntVectorTy())
    return false;
  const SCEVAddRecExpr *AR = dyn_cast<SCEVAddRecExpr>(S);
  if (!AR)
    return false;
  const SCEV *LoopStep = AR->getStepRecurrence(SE);
  if (!isa<SCEVConstant>(LoopStep))
    return false;
  // Check if a post-indexed load/store can be used.
  if (TTI.isIndexedLoadLegal(TTI.MIM_PostInc, AR->getType()) ||
      TTI.isIndexedStoreLegal(TTI.MIM_PostInc, AR->getType())) {
    const SCEV *LoopStart = AR->getStart();
    if (!isa<SCEVConstant>(LoopStart) && SE.isLoopInvariant(LoopStart, L))
      return true;
  }
  return false;
}

/// Helper function for LSRInstance::GenerateReassociations.
void LSRInstance::GenerateReassociationsImpl(LSRUse &LU, unsigned LUIdx,
                                             const Formula &Base,
                                             unsigned Depth, size_t Idx,
                                             bool IsScaledReg) {
  const SCEV *BaseReg = IsScaledReg ? Base.ScaledReg : Base.BaseRegs[Idx];
  // Don't generate reassociations for the base register of a value that
  // may generate a post-increment operator. The reason is that the
  // reassociations cause extra base+register formula to be created,
  // and possibly chosen, but the post-increment is more efficient.
  if (AMK == TTI::AMK_PostIndexed && mayUsePostIncMode(TTI, LU, BaseReg, L, SE))
    return;
  SmallVector<const SCEV *, 8> AddOps;
  const SCEV *Remainder = CollectSubexprs(BaseReg, nullptr, AddOps, L, SE);
  if (Remainder)
    AddOps.push_back(Remainder);

  if (AddOps.size() == 1)
    return;

  for (SmallVectorImpl<const SCEV *>::const_iterator J = AddOps.begin(),
                                                     JE = AddOps.end();
       J != JE; ++J) {
    // Loop-variant "unknown" values are uninteresting; we won't be able to
    // do anything meaningful with them.
    if (isa<SCEVUnknown>(*J) && !SE.isLoopInvariant(*J, L))
      continue;

    // Don't pull a constant into a register if the constant could be folded
    // into an immediate field.
    if (isAlwaysFoldable(TTI, SE, LU.MinOffset, LU.MaxOffset, LU.Kind,
                         LU.AccessTy, *J, Base.getNumRegs() > 1))
      continue;

    // Collect all operands except *J.
    SmallVector<const SCEV *, 8> InnerAddOps(
        ((const SmallVector<const SCEV *, 8> &)AddOps).begin(), J);
    InnerAddOps.append(std::next(J),
                       ((const SmallVector<const SCEV *, 8> &)AddOps).end());

    // Don't leave just a constant behind in a register if the constant could
    // be folded into an immediate field.
    if (InnerAddOps.size() == 1 &&
        isAlwaysFoldable(TTI, SE, LU.MinOffset, LU.MaxOffset, LU.Kind,
                         LU.AccessTy, InnerAddOps[0], Base.getNumRegs() > 1))
      continue;

    const SCEV *InnerSum = SE.getAddExpr(InnerAddOps);
    if (InnerSum->isZero())
      continue;
    Formula F = Base;

    // Add the remaining pieces of the add back into the new formula.
    const SCEVConstant *InnerSumSC = dyn_cast<SCEVConstant>(InnerSum);
    if (InnerSumSC && SE.getTypeSizeInBits(InnerSumSC->getType()) <= 64 &&
        TTI.isLegalAddImmediate((uint64_t)F.UnfoldedOffset +
                                InnerSumSC->getValue()->getZExtValue())) {
      F.UnfoldedOffset =
          (uint64_t)F.UnfoldedOffset + InnerSumSC->getValue()->getZExtValue();
      if (IsScaledReg)
        F.ScaledReg = nullptr;
      else
        F.BaseRegs.erase(F.BaseRegs.begin() + Idx);
    } else if (IsScaledReg)
      F.ScaledReg = InnerSum;
    else
      F.BaseRegs[Idx] = InnerSum;

    // Add J as its own register, or an unfolded immediate.
    const SCEVConstant *SC = dyn_cast<SCEVConstant>(*J);
    if (SC && SE.getTypeSizeInBits(SC->getType()) <= 64 &&
        TTI.isLegalAddImmediate((uint64_t)F.UnfoldedOffset +
                                SC->getValue()->getZExtValue()))
      F.UnfoldedOffset =
          (uint64_t)F.UnfoldedOffset + SC->getValue()->getZExtValue();
    else
      F.BaseRegs.push_back(*J);
    // We may have changed the number of register in base regs, adjust the
    // formula accordingly.
    F.canonicalize(*L);

    if (InsertFormula(LU, LUIdx, F))
      // If that formula hadn't been seen before, recurse to find more like
      // it.
      // Add check on Log16(AddOps.size()) - same as Log2_32(AddOps.size()) >> 2)
      // Because just Depth is not enough to bound compile time.
      // This means that every time AddOps.size() is greater 16^x we will add
      // x to Depth.
      GenerateReassociations(LU, LUIdx, LU.Formulae.back(),
                             Depth + 1 + (Log2_32(AddOps.size()) >> 2));
  }
}

/// Split out subexpressions from adds and the bases of addrecs.
void LSRInstance::GenerateReassociations(LSRUse &LU, unsigned LUIdx,
                                         Formula Base, unsigned Depth) {
  assert(Base.isCanonical(*L) && "Input must be in the canonical form");
  // Arbitrarily cap recursion to protect compile time.
  if (Depth >= 3)
    return;

  for (size_t i = 0, e = Base.BaseRegs.size(); i != e; ++i)
    GenerateReassociationsImpl(LU, LUIdx, Base, Depth, i);

  if (Base.Scale == 1)
    GenerateReassociationsImpl(LU, LUIdx, Base, Depth,
                               /* Idx */ -1, /* IsScaledReg */ true);
}

///  Generate a formula consisting of all of the loop-dominating registers added
/// into a single register.
void LSRInstance::GenerateCombinations(LSRUse &LU, unsigned LUIdx,
                                       Formula Base) {
  // This method is only interesting on a plurality of registers.
  if (Base.BaseRegs.size() + (Base.Scale == 1) +
      (Base.UnfoldedOffset != 0) <= 1)
    return;

  // Flatten the representation, i.e., reg1 + 1*reg2 => reg1 + reg2, before
  // processing the formula.
  Base.unscale();
  SmallVector<const SCEV *, 4> Ops;
  Formula NewBase = Base;
  NewBase.BaseRegs.clear();
  Type *CombinedIntegerType = nullptr;
  for (const SCEV *BaseReg : Base.BaseRegs) {
    if (SE.properlyDominates(BaseReg, L->getHeader()) &&
        !SE.hasComputableLoopEvolution(BaseReg, L)) {
      if (!CombinedIntegerType)
        CombinedIntegerType = SE.getEffectiveSCEVType(BaseReg->getType());
      Ops.push_back(BaseReg);
    }
    else
      NewBase.BaseRegs.push_back(BaseReg);
  }

  // If no register is relevant, we're done.
  if (Ops.size() == 0)
    return;

  // Utility function for generating the required variants of the combined
  // registers.
  auto GenerateFormula = [&](const SCEV *Sum) {
    Formula F = NewBase;

    // TODO: If Sum is zero, it probably means ScalarEvolution missed an
    // opportunity to fold something. For now, just ignore such cases
    // rather than proceed with zero in a register.
    if (Sum->isZero())
      return;

    F.BaseRegs.push_back(Sum);
    F.canonicalize(*L);
    (void)InsertFormula(LU, LUIdx, F);
  };

  // If we collected at least two registers, generate a formula combining them.
  if (Ops.size() > 1) {
    SmallVector<const SCEV *, 4> OpsCopy(Ops); // Don't let SE modify Ops.
    GenerateFormula(SE.getAddExpr(OpsCopy));
  }

  // If we have an unfolded offset, generate a formula combining it with the
  // registers collected.
  if (NewBase.UnfoldedOffset) {
    assert(CombinedIntegerType && "Missing a type for the unfolded offset");
    Ops.push_back(SE.getConstant(CombinedIntegerType, NewBase.UnfoldedOffset,
                                 true));
    NewBase.UnfoldedOffset = 0;
    GenerateFormula(SE.getAddExpr(Ops));
  }
}

/// Helper function for LSRInstance::GenerateSymbolicOffsets.
void LSRInstance::GenerateSymbolicOffsetsImpl(LSRUse &LU, unsigned LUIdx,
                                              const Formula &Base, size_t Idx,
                                              bool IsScaledReg) {
  const SCEV *G = IsScaledReg ? Base.ScaledReg : Base.BaseRegs[Idx];
  GlobalValue *GV = ExtractSymbol(G, SE);
  if (G->isZero() || !GV)
    return;
  Formula F = Base;
  F.BaseGV = GV;
  if (!isLegalUse(TTI, LU.MinOffset, LU.MaxOffset, LU.Kind, LU.AccessTy, F))
    return;
  if (IsScaledReg)
    F.ScaledReg = G;
  else
    F.BaseRegs[Idx] = G;
  (void)InsertFormula(LU, LUIdx, F);
}

/// Generate reuse formulae using symbolic offsets.
void LSRInstance::GenerateSymbolicOffsets(LSRUse &LU, unsigned LUIdx,
                                          Formula Base) {
  // We can't add a symbolic offset if the address already contains one.
  if (Base.BaseGV) return;

  for (size_t i = 0, e = Base.BaseRegs.size(); i != e; ++i)
    GenerateSymbolicOffsetsImpl(LU, LUIdx, Base, i);
  if (Base.Scale == 1)
    GenerateSymbolicOffsetsImpl(LU, LUIdx, Base, /* Idx */ -1,
                                /* IsScaledReg */ true);
}

/// Helper function for LSRInstance::GenerateConstantOffsets.
void LSRInstance::GenerateConstantOffsetsImpl(
    LSRUse &LU, unsigned LUIdx, const Formula &Base,
    const SmallVectorImpl<int64_t> &Worklist, size_t Idx, bool IsScaledReg) {

  auto GenerateOffset = [&](const SCEV *G, int64_t Offset) {
    Formula F = Base;
    F.BaseOffset = (uint64_t)Base.BaseOffset - Offset;

    if (isLegalUse(TTI, LU.MinOffset - Offset, LU.MaxOffset - Offset, LU.Kind,
                   LU.AccessTy, F)) {
      // Add the offset to the base register.
      const SCEV *NewG = SE.getAddExpr(SE.getConstant(G->getType(), Offset), G);
      // If it cancelled out, drop the base register, otherwise update it.
      if (NewG->isZero()) {
        if (IsScaledReg) {
          F.Scale = 0;
          F.ScaledReg = nullptr;
        } else
          F.deleteBaseReg(F.BaseRegs[Idx]);
        F.canonicalize(*L);
      } else if (IsScaledReg)
        F.ScaledReg = NewG;
      else
        F.BaseRegs[Idx] = NewG;

      (void)InsertFormula(LU, LUIdx, F);
    }
  };

  const SCEV *G = IsScaledReg ? Base.ScaledReg : Base.BaseRegs[Idx];

  // With constant offsets and constant steps, we can generate pre-inc
  // accesses by having the offset equal the step. So, for access #0 with a
  // step of 8, we generate a G - 8 base which would require the first access
  // to be ((G - 8) + 8),+,8. The pre-indexed access then updates the pointer
  // for itself and hopefully becomes the base for other accesses. This means
  // means that a single pre-indexed access can be generated to become the new
  // base pointer for each iteration of the loop, resulting in no extra add/sub
  // instructions for pointer updating.
  if (AMK == TTI::AMK_PreIndexed && LU.Kind == LSRUse::Address) {
    if (auto *GAR = dyn_cast<SCEVAddRecExpr>(G)) {
      if (auto *StepRec =
          dyn_cast<SCEVConstant>(GAR->getStepRecurrence(SE))) {
        const APInt &StepInt = StepRec->getAPInt();
        int64_t Step = StepInt.isNegative() ?
          StepInt.getSExtValue() : StepInt.getZExtValue();

        for (int64_t Offset : Worklist) {
          Offset -= Step;
          GenerateOffset(G, Offset);
        }
      }
    }
  }
  for (int64_t Offset : Worklist)
    GenerateOffset(G, Offset);

  int64_t Imm = ExtractImmediate(G, SE);
  if (G->isZero() || Imm == 0)
    return;
  Formula F = Base;
  F.BaseOffset = (uint64_t)F.BaseOffset + Imm;
  if (!isLegalUse(TTI, LU.MinOffset, LU.MaxOffset, LU.Kind, LU.AccessTy, F))
    return;
  if (IsScaledReg) {
    F.ScaledReg = G;
  } else {
    F.BaseRegs[Idx] = G;
    // We may generate non canonical Formula if G is a recurrent expr reg
    // related with current loop while F.ScaledReg is not.
    F.canonicalize(*L);
  }
  (void)InsertFormula(LU, LUIdx, F);
}

/// GenerateConstantOffsets - Generate reuse formulae using symbolic offsets.
void LSRInstance::GenerateConstantOffsets(LSRUse &LU, unsigned LUIdx,
                                          Formula Base) {
  // TODO: For now, just add the min and max offset, because it usually isn't
  // worthwhile looking at everything inbetween.
  SmallVector<int64_t, 2> Worklist;
  Worklist.push_back(LU.MinOffset);
  if (LU.MaxOffset != LU.MinOffset)
    Worklist.push_back(LU.MaxOffset);

  for (size_t i = 0, e = Base.BaseRegs.size(); i != e; ++i)
    GenerateConstantOffsetsImpl(LU, LUIdx, Base, Worklist, i);
  if (Base.Scale == 1)
    GenerateConstantOffsetsImpl(LU, LUIdx, Base, Worklist, /* Idx */ -1,
                                /* IsScaledReg */ true);
}

/// For ICmpZero, check to see if we can scale up the comparison. For example, x
/// == y -> x*c == y*c.
void LSRInstance::GenerateICmpZeroScales(LSRUse &LU, unsigned LUIdx,
                                         Formula Base) {
  if (LU.Kind != LSRUse::ICmpZero) return;

  // Determine the integer type for the base formula.
  Type *IntTy = Base.getType();
  if (!IntTy) return;
  if (SE.getTypeSizeInBits(IntTy) > 64) return;

  // Don't do this if there is more than one offset.
  if (LU.MinOffset != LU.MaxOffset) return;

  // Check if transformation is valid. It is illegal to multiply pointer.
  if (Base.ScaledReg && Base.ScaledReg->getType()->isPointerTy())
    return;
  for (const SCEV *BaseReg : Base.BaseRegs)
    if (BaseReg->getType()->isPointerTy())
      return;
  assert(!Base.BaseGV && "ICmpZero use is not legal!");

  // Check each interesting stride.
  for (int64_t Factor : Factors) {
    // Check that the multiplication doesn't overflow.
    if (Base.BaseOffset == std::numeric_limits<int64_t>::min() && Factor == -1)
      continue;
    int64_t NewBaseOffset = (uint64_t)Base.BaseOffset * Factor;
    if (NewBaseOffset / Factor != Base.BaseOffset)
      continue;
    // If the offset will be truncated at this use, check that it is in bounds.
    if (!IntTy->isPointerTy() &&
        !ConstantInt::isValueValidForType(IntTy, NewBaseOffset))
      continue;

    // Check that multiplying with the use offset doesn't overflow.
    int64_t Offset = LU.MinOffset;
    if (Offset == std::numeric_limits<int64_t>::min() && Factor == -1)
      continue;
    Offset = (uint64_t)Offset * Factor;
    if (Offset / Factor != LU.MinOffset)
      continue;
    // If the offset will be truncated at this use, check that it is in bounds.
    if (!IntTy->isPointerTy() &&
        !ConstantInt::isValueValidForType(IntTy, Offset))
      continue;

    Formula F = Base;
    F.BaseOffset = NewBaseOffset;

    // Check that this scale is legal.
    if (!isLegalUse(TTI, Offset, Offset, LU.Kind, LU.AccessTy, F))
      continue;

    // Compensate for the use having MinOffset built into it.
    F.BaseOffset = (uint64_t)F.BaseOffset + Offset - LU.MinOffset;

    const SCEV *FactorS = SE.getConstant(IntTy, Factor);

    // Check that multiplying with each base register doesn't overflow.
    for (size_t i = 0, e = F.BaseRegs.size(); i != e; ++i) {
      F.BaseRegs[i] = SE.getMulExpr(F.BaseRegs[i], FactorS);
      if (getExactSDiv(F.BaseRegs[i], FactorS, SE) != Base.BaseRegs[i])
        goto next;
    }

    // Check that multiplying with the scaled register doesn't overflow.
    if (F.ScaledReg) {
      F.ScaledReg = SE.getMulExpr(F.ScaledReg, FactorS);
      if (getExactSDiv(F.ScaledReg, FactorS, SE) != Base.ScaledReg)
        continue;
    }

    // Check that multiplying with the unfolded offset doesn't overflow.
    if (F.UnfoldedOffset != 0) {
      if (F.UnfoldedOffset == std::numeric_limits<int64_t>::min() &&
          Factor == -1)
        continue;
      F.UnfoldedOffset = (uint64_t)F.UnfoldedOffset * Factor;
      if (F.UnfoldedOffset / Factor != Base.UnfoldedOffset)
        continue;
      // If the offset will be truncated, check that it is in bounds.
      if (!IntTy->isPointerTy() &&
          !ConstantInt::isValueValidForType(IntTy, F.UnfoldedOffset))
        continue;
    }

    // If we make it here and it's legal, add it.
    (void)InsertFormula(LU, LUIdx, F);
  next:;
  }
}

/// Generate stride factor reuse formulae by making use of scaled-offset address
/// modes, for example.
void LSRInstance::GenerateScales(LSRUse &LU, unsigned LUIdx, Formula Base) {
  // Determine the integer type for the base formula.
  Type *IntTy = Base.getType();
  if (!IntTy) return;

  // If this Formula already has a scaled register, we can't add another one.
  // Try to unscale the formula to generate a better scale.
  if (Base.Scale != 0 && !Base.unscale())
    return;

  assert(Base.Scale == 0 && "unscale did not did its job!");

  // Check each interesting stride.
  for (int64_t Factor : Factors) {
    Base.Scale = Factor;
    Base.HasBaseReg = Base.BaseRegs.size() > 1;
    // Check whether this scale is going to be legal.
    if (!isLegalUse(TTI, LU.MinOffset, LU.MaxOffset, LU.Kind, LU.AccessTy,
                    Base)) {
      // As a special-case, handle special out-of-loop Basic users specially.
      // TODO: Reconsider this special case.
      if (LU.Kind == LSRUse::Basic &&
          isLegalUse(TTI, LU.MinOffset, LU.MaxOffset, LSRUse::Special,
                     LU.AccessTy, Base) &&
          LU.AllFixupsOutsideLoop)
        LU.Kind = LSRUse::Special;
      else
        continue;
    }
    // For an ICmpZero, negating a solitary base register won't lead to
    // new solutions.
    if (LU.Kind == LSRUse::ICmpZero &&
        !Base.HasBaseReg && Base.BaseOffset == 0 && !Base.BaseGV)
      continue;
    // For each addrec base reg, if its loop is current loop, apply the scale.
    for (size_t i = 0, e = Base.BaseRegs.size(); i != e; ++i) {
      const SCEVAddRecExpr *AR = dyn_cast<SCEVAddRecExpr>(Base.BaseRegs[i]);
      if (AR && (AR->getLoop() == L || LU.AllFixupsOutsideLoop)) {
        const SCEV *FactorS = SE.getConstant(IntTy, Factor);
        if (FactorS->isZero())
          continue;
        // Divide out the factor, ignoring high bits, since we'll be
        // scaling the value back up in the end.
        if (const SCEV *Quotient = getExactSDiv(AR, FactorS, SE, true)) {
          // TODO: This could be optimized to avoid all the copying.
          Formula F = Base;
          F.ScaledReg = Quotient;
          F.deleteBaseReg(F.BaseRegs[i]);
          // The canonical representation of 1*reg is reg, which is already in
          // Base. In that case, do not try to insert the formula, it will be
          // rejected anyway.
          if (F.Scale == 1 && (F.BaseRegs.empty() ||
                               (AR->getLoop() != L && LU.AllFixupsOutsideLoop)))
            continue;
          // If AllFixupsOutsideLoop is true and F.Scale is 1, we may generate
          // non canonical Formula with ScaledReg's loop not being L.
          if (F.Scale == 1 && LU.AllFixupsOutsideLoop)
            F.canonicalize(*L);
          (void)InsertFormula(LU, LUIdx, F);
        }
      }
    }
  }
}

/// Generate reuse formulae from different IV types.
void LSRInstance::GenerateTruncates(LSRUse &LU, unsigned LUIdx, Formula Base) {
  // Don't bother truncating symbolic values.
  if (Base.BaseGV) return;

  // Determine the integer type for the base formula.
  Type *DstTy = Base.getType();
  if (!DstTy) return;
  DstTy = SE.getEffectiveSCEVType(DstTy);

  for (Type *SrcTy : Types) {
    if (SrcTy != DstTy && TTI.isTruncateFree(SrcTy, DstTy)) {
      Formula F = Base;

      // Sometimes SCEV is able to prove zero during ext transform. It may
      // happen if SCEV did not do all possible transforms while creating the
      // initial node (maybe due to depth limitations), but it can do them while
      // taking ext.
      if (F.ScaledReg) {
        const SCEV *NewScaledReg = SE.getAnyExtendExpr(F.ScaledReg, SrcTy);
        if (NewScaledReg->isZero())
         continue;
        F.ScaledReg = NewScaledReg;
      }
      bool HasZeroBaseReg = false;
      for (const SCEV *&BaseReg : F.BaseRegs) {
        const SCEV *NewBaseReg = SE.getAnyExtendExpr(BaseReg, SrcTy);
        if (NewBaseReg->isZero()) {
          HasZeroBaseReg = true;
          break;
        }
        BaseReg = NewBaseReg;
      }
      if (HasZeroBaseReg)
        continue;

      // TODO: This assumes we've done basic processing on all uses and
      // have an idea what the register usage is.
      if (!F.hasRegsUsedByUsesOtherThan(LUIdx, RegUses))
        continue;

      F.canonicalize(*L);
      (void)InsertFormula(LU, LUIdx, F);
    }
  }
}

namespace {

/// Helper class for GenerateCrossUseConstantOffsets. It's used to defer
/// modifications so that the search phase doesn't have to worry about the data
/// structures moving underneath it.
struct WorkItem {
  size_t LUIdx;
  int64_t Imm;
  const SCEV *OrigReg;

  WorkItem(size_t LI, int64_t I, const SCEV *R)
      : LUIdx(LI), Imm(I), OrigReg(R) {}

  void print(raw_ostream &OS) const;
  void dump() const;
};

} // end anonymous namespace

#if !defined(NDEBUG) || defined(LLVM_ENABLE_DUMP)
void WorkItem::print(raw_ostream &OS) const {
  OS << "in formulae referencing " << *OrigReg << " in use " << LUIdx
     << " , add offset " << Imm;
}

LLVM_DUMP_METHOD void WorkItem::dump() const {
  print(errs()); errs() << '\n';
}
#endif

/// Look for registers which are a constant distance apart and try to form reuse
/// opportunities between them.
void LSRInstance::GenerateCrossUseConstantOffsets() {
  // Group the registers by their value without any added constant offset.
  using ImmMapTy = std::map<int64_t, const SCEV *>;

  DenseMap<const SCEV *, ImmMapTy> Map;
  DenseMap<const SCEV *, SmallBitVector> UsedByIndicesMap;
  SmallVector<const SCEV *, 8> Sequence;
  for (const SCEV *Use : RegUses) {
    const SCEV *Reg = Use; // Make a copy for ExtractImmediate to modify.
    int64_t Imm = ExtractImmediate(Reg, SE);
    auto Pair = Map.insert(std::make_pair(Reg, ImmMapTy()));
    if (Pair.second)
      Sequence.push_back(Reg);
    Pair.first->second.insert(std::make_pair(Imm, Use));
    UsedByIndicesMap[Reg] |= RegUses.getUsedByIndices(Use);
  }

  // Now examine each set of registers with the same base value. Build up
  // a list of work to do and do the work in a separate step so that we're
  // not adding formulae and register counts while we're searching.
  SmallVector<WorkItem, 32> WorkItems;
  SmallSet<std::pair<size_t, int64_t>, 32> UniqueItems;
  for (const SCEV *Reg : Sequence) {
    const ImmMapTy &Imms = Map.find(Reg)->second;

    // It's not worthwhile looking for reuse if there's only one offset.
    if (Imms.size() == 1)
      continue;

    LLVM_DEBUG(dbgs() << "Generating cross-use offsets for " << *Reg << ':';
               for (const auto &Entry
                    : Imms) dbgs()
               << ' ' << Entry.first;
               dbgs() << '\n');

    // Examine each offset.
    for (ImmMapTy::const_iterator J = Imms.begin(), JE = Imms.end();
         J != JE; ++J) {
      const SCEV *OrigReg = J->second;

      int64_t JImm = J->first;
      const SmallBitVector &UsedByIndices = RegUses.getUsedByIndices(OrigReg);

      if (!isa<SCEVConstant>(OrigReg) &&
          UsedByIndicesMap[Reg].count() == 1) {
        LLVM_DEBUG(dbgs() << "Skipping cross-use reuse for " << *OrigReg
                          << '\n');
        continue;
      }

      // Conservatively examine offsets between this orig reg a few selected
      // other orig regs.
      int64_t First = Imms.begin()->first;
      int64_t Last = std::prev(Imms.end())->first;
      // Compute (First + Last)  / 2 without overflow using the fact that
      // First + Last = 2 * (First + Last) + (First ^ Last).
      int64_t Avg = (First & Last) + ((First ^ Last) >> 1);
      // If the result is negative and First is odd and Last even (or vice versa),
      // we rounded towards -inf. Add 1 in that case, to round towards 0.
      Avg = Avg + ((First ^ Last) & ((uint64_t)Avg >> 63));
      ImmMapTy::const_iterator OtherImms[] = {
          Imms.begin(), std::prev(Imms.end()),
         Imms.lower_bound(Avg)};
      for (size_t i = 0, e = array_lengthof(OtherImms); i != e; ++i) {
        ImmMapTy::const_iterator M = OtherImms[i];
        if (M == J || M == JE) continue;

        // Compute the difference between the two.
        int64_t Imm = (uint64_t)JImm - M->first;
        for (unsigned LUIdx : UsedByIndices.set_bits())
          // Make a memo of this use, offset, and register tuple.
          if (UniqueItems.insert(std::make_pair(LUIdx, Imm)).second)
            WorkItems.push_back(WorkItem(LUIdx, Imm, OrigReg));
      }
    }
  }

  Map.clear();
  Sequence.clear();
  UsedByIndicesMap.clear();
  UniqueItems.clear();

  // Now iterate through the worklist and add new formulae.
  for (const WorkItem &WI : WorkItems) {
    size_t LUIdx = WI.LUIdx;
    LSRUse &LU = Uses[LUIdx];
    int64_t Imm = WI.Imm;
    const SCEV *OrigReg = WI.OrigReg;

    Type *IntTy = SE.getEffectiveSCEVType(OrigReg->getType());
    const SCEV *NegImmS = SE.getSCEV(ConstantInt::get(IntTy, -(uint64_t)Imm));
    unsigned BitWidth = SE.getTypeSizeInBits(IntTy);

    // TODO: Use a more targeted data structure.
    for (size_t L = 0, LE = LU.Formulae.size(); L != LE; ++L) {
      Formula F = LU.Formulae[L];
      // FIXME: The code for the scaled and unscaled registers looks
      // very similar but slightly different. Investigate if they
      // could be merged. That way, we would not have to unscale the
      // Formula.
      F.unscale();
      // Use the immediate in the scaled register.
      if (F.ScaledReg == OrigReg) {
        int64_t Offset = (uint64_t)F.BaseOffset + Imm * (uint64_t)F.Scale;
        // Don't create 50 + reg(-50).
        if (F.referencesReg(SE.getSCEV(
                   ConstantInt::get(IntTy, -(uint64_t)Offset))))
          continue;
        Formula NewF = F;
        NewF.BaseOffset = Offset;
        if (!isLegalUse(TTI, LU.MinOffset, LU.MaxOffset, LU.Kind, LU.AccessTy,
                        NewF))
          continue;
        NewF.ScaledReg = SE.getAddExpr(NegImmS, NewF.ScaledReg);

        // If the new scale is a constant in a register, and adding the constant
        // value to the immediate would produce a value closer to zero than the
        // immediate itself, then the formula isn't worthwhile.
        if (const SCEVConstant *C = dyn_cast<SCEVConstant>(NewF.ScaledReg))
          if (C->getValue()->isNegative() != (NewF.BaseOffset < 0) &&
              (C->getAPInt().abs() * APInt(BitWidth, F.Scale))
                  .ule(std::abs(NewF.BaseOffset)))
            continue;

        // OK, looks good.
        NewF.canonicalize(*this->L);
        (void)InsertFormula(LU, LUIdx, NewF);
      } else {
        // Use the immediate in a base register.
        for (size_t N = 0, NE = F.BaseRegs.size(); N != NE; ++N) {
          const SCEV *BaseReg = F.BaseRegs[N];
          if (BaseReg != OrigReg)
            continue;
          Formula NewF = F;
          NewF.BaseOffset = (uint64_t)NewF.BaseOffset + Imm;
          if (!isLegalUse(TTI, LU.MinOffset, LU.MaxOffset,
                          LU.Kind, LU.AccessTy, NewF)) {
            if (AMK == TTI::AMK_PostIndexed &&
                mayUsePostIncMode(TTI, LU, OrigReg, this->L, SE))
              continue;
            if (!TTI.isLegalAddImmediate((uint64_t)NewF.UnfoldedOffset + Imm))
              continue;
            NewF = F;
            NewF.UnfoldedOffset = (uint64_t)NewF.UnfoldedOffset + Imm;
          }
          NewF.BaseRegs[N] = SE.getAddExpr(NegImmS, BaseReg);

          // If the new formula has a constant in a register, and adding the
          // constant value to the immediate would produce a value closer to
          // zero than the immediate itself, then the formula isn't worthwhile.
          for (const SCEV *NewReg : NewF.BaseRegs)
            if (const SCEVConstant *C = dyn_cast<SCEVConstant>(NewReg))
              if ((C->getAPInt() + NewF.BaseOffset)
                      .abs()
                      .slt(std::abs(NewF.BaseOffset)) &&
                  (C->getAPInt() + NewF.BaseOffset).countTrailingZeros() >=
                      countTrailingZeros<uint64_t>(NewF.BaseOffset))
                goto skip_formula;

          // Ok, looks good.
          NewF.canonicalize(*this->L);
          (void)InsertFormula(LU, LUIdx, NewF);
          break;
        skip_formula:;
        }
      }
    }
  }
}

/// Generate formulae for each use.
void
LSRInstance::GenerateAllReuseFormulae() {
  // This is split into multiple loops so that hasRegsUsedByUsesOtherThan
  // queries are more precise.
  for (size_t LUIdx = 0, NumUses = Uses.size(); LUIdx != NumUses; ++LUIdx) {
    LSRUse &LU = Uses[LUIdx];
    for (size_t i = 0, f = LU.Formulae.size(); i != f; ++i)
      GenerateReassociations(LU, LUIdx, LU.Formulae[i]);
    for (size_t i = 0, f = LU.Formulae.size(); i != f; ++i)
      GenerateCombinations(LU, LUIdx, LU.Formulae[i]);
  }
  for (size_t LUIdx = 0, NumUses = Uses.size(); LUIdx != NumUses; ++LUIdx) {
    LSRUse &LU = Uses[LUIdx];
    for (size_t i = 0, f = LU.Formulae.size(); i != f; ++i)
      GenerateSymbolicOffsets(LU, LUIdx, LU.Formulae[i]);
    for (size_t i = 0, f = LU.Formulae.size(); i != f; ++i)
      GenerateConstantOffsets(LU, LUIdx, LU.Formulae[i]);
    for (size_t i = 0, f = LU.Formulae.size(); i != f; ++i)
      GenerateICmpZeroScales(LU, LUIdx, LU.Formulae[i]);
    for (size_t i = 0, f = LU.Formulae.size(); i != f; ++i)
      GenerateScales(LU, LUIdx, LU.Formulae[i]);
  }
  for (size_t LUIdx = 0, NumUses = Uses.size(); LUIdx != NumUses; ++LUIdx) {
    LSRUse &LU = Uses[LUIdx];
    for (size_t i = 0, f = LU.Formulae.size(); i != f; ++i)
      GenerateTruncates(LU, LUIdx, LU.Formulae[i]);
  }

  GenerateCrossUseConstantOffsets();

  LLVM_DEBUG(dbgs() << "\n"
                       "After generating reuse formulae:\n";
             print_uses(dbgs()));
}

/// If there are multiple formulae with the same set of registers used
/// by other uses, pick the best one and delete the others.
void LSRInstance::FilterOutUndesirableDedicatedRegisters() {
  DenseSet<const SCEV *> VisitedRegs;
  SmallPtrSet<const SCEV *, 16> Regs;
  SmallPtrSet<const SCEV *, 16> LoserRegs;
#ifndef NDEBUG
  bool ChangedFormulae = false;
#endif

  // Collect the best formula for each unique set of shared registers. This
  // is reset for each use.
  using BestFormulaeTy =
      DenseMap<SmallVector<const SCEV *, 4>, size_t, UniquifierDenseMapInfo>;

#if INTEL_CUSTOMIZATION
  // A cache of SCEV expressions for phi nodes in outer loop.
  // This cache is needed to improve compile time for scenarios with
  // large number of uses, formulas and phi nodes in outer loop.
  PhiSCEVCacheT PhiSCEVCache;
#endif // INTEL_CUSTOMIZATION

  BestFormulaeTy BestFormulae;

  for (size_t LUIdx = 0, NumUses = Uses.size(); LUIdx != NumUses; ++LUIdx) {
    LSRUse &LU = Uses[LUIdx];
    LLVM_DEBUG(dbgs() << "Filtering for use "; LU.print(dbgs());
               dbgs() << '\n');

    bool Any = false;
    for (size_t FIdx = 0, NumForms = LU.Formulae.size();
         FIdx != NumForms; ++FIdx) {
      Formula &F = LU.Formulae[FIdx];

      // Some formulas are instant losers. For example, they may depend on
      // nonexistent AddRecs from other loops. These need to be filtered
      // immediately, otherwise heuristics could choose them over others leading
      // to an unsatisfactory solution. Passing LoserRegs into RateFormula here
      // avoids the need to recompute this information across formulae using the
      // same bad AddRec. Passing LoserRegs is also essential unless we remove
      // the corresponding bad register from the Regs set.
<<<<<<< HEAD
      Cost CostF(L, SE, TTI, &PhiSCEVCache); // INTEL
=======
      Cost CostF(L, SE, TTI, AMK);
>>>>>>> dea4a63e
      Regs.clear();
      CostF.RateFormula(F, Regs, VisitedRegs, LU, &LoserRegs);
      if (CostF.isLoser()) {
        // During initial formula generation, undesirable formulae are generated
        // by uses within other loops that have some non-trivial address mode or
        // use the postinc form of the IV. LSR needs to provide these formulae
        // as the basis of rediscovering the desired formula that uses an AddRec
        // corresponding to the existing phi. Once all formulae have been
        // generated, these initial losers may be pruned.
        LLVM_DEBUG(dbgs() << "  Filtering loser "; F.print(dbgs());
                   dbgs() << "\n");
      }
      else {
        SmallVector<const SCEV *, 4> Key;
        for (const SCEV *Reg : F.BaseRegs) {
          if (RegUses.isRegUsedByUsesOtherThan(Reg, LUIdx))
            Key.push_back(Reg);
        }
        if (F.ScaledReg &&
            RegUses.isRegUsedByUsesOtherThan(F.ScaledReg, LUIdx))
          Key.push_back(F.ScaledReg);
        // Unstable sort by host order ok, because this is only used for
        // uniquifying.
        llvm::sort(Key);

        std::pair<BestFormulaeTy::const_iterator, bool> P =
          BestFormulae.insert(std::make_pair(Key, FIdx));
        if (P.second)
          continue;

        Formula &Best = LU.Formulae[P.first->second];

        Cost CostBest(L, SE, TTI, AMK);
        Regs.clear();
        CostBest.RateFormula(Best, Regs, VisitedRegs, LU);
        if (CostF.isLess(CostBest))
          std::swap(F, Best);
        LLVM_DEBUG(dbgs() << "  Filtering out formula "; F.print(dbgs());
                   dbgs() << "\n"
                             "    in favor of formula ";
                   Best.print(dbgs()); dbgs() << '\n');
      }
#ifndef NDEBUG
      ChangedFormulae = true;
#endif
      LU.DeleteFormula(F);
      --FIdx;
      --NumForms;
      Any = true;
    }

    // Now that we've filtered out some formulae, recompute the Regs set.
    if (Any)
      LU.RecomputeRegs(LUIdx, RegUses);

    // Reset this to prepare for the next use.
    BestFormulae.clear();
  }

  LLVM_DEBUG(if (ChangedFormulae) {
    dbgs() << "\n"
              "After filtering out undesirable candidates:\n";
    print_uses(dbgs());
  });
}

/// Estimate the worst-case number of solutions the solver might have to
/// consider. It almost never considers this many solutions because it prune the
/// search space, but the pruning isn't always sufficient.
size_t LSRInstance::EstimateSearchSpaceComplexity() const {
  size_t Power = 1;
  for (const LSRUse &LU : Uses) {
    size_t FSize = LU.Formulae.size();
    if (FSize >= ComplexityLimit) {
      Power = ComplexityLimit;
      break;
    }
    Power *= FSize;
    if (Power >= ComplexityLimit)
      break;
  }
  return Power;
}

/// When one formula uses a superset of the registers of another formula, it
/// won't help reduce register pressure (though it may not necessarily hurt
/// register pressure); remove it to simplify the system.
void LSRInstance::NarrowSearchSpaceByDetectingSupersets() {
  if (EstimateSearchSpaceComplexity() >= ComplexityLimit) {
    LLVM_DEBUG(dbgs() << "The search space is too complex.\n");

    LLVM_DEBUG(dbgs() << "Narrowing the search space by eliminating formulae "
                         "which use a superset of registers used by other "
                         "formulae.\n");

    for (size_t LUIdx = 0, NumUses = Uses.size(); LUIdx != NumUses; ++LUIdx) {
      LSRUse &LU = Uses[LUIdx];
      bool Any = false;
      for (size_t i = 0, e = LU.Formulae.size(); i != e; ++i) {
        Formula &F = LU.Formulae[i];
        // Look for a formula with a constant or GV in a register. If the use
        // also has a formula with that same value in an immediate field,
        // delete the one that uses a register.
        for (SmallVectorImpl<const SCEV *>::const_iterator
             I = F.BaseRegs.begin(), E = F.BaseRegs.end(); I != E; ++I) {
          if (const SCEVConstant *C = dyn_cast<SCEVConstant>(*I)) {
            Formula NewF = F;
            //FIXME: Formulas should store bitwidth to do wrapping properly.
            //       See PR41034.
            NewF.BaseOffset += (uint64_t)C->getValue()->getSExtValue();
            NewF.BaseRegs.erase(NewF.BaseRegs.begin() +
                                (I - F.BaseRegs.begin()));
            if (LU.HasFormulaWithSameRegs(NewF)) {
              LLVM_DEBUG(dbgs() << "  Deleting "; F.print(dbgs());
                         dbgs() << '\n');
              LU.DeleteFormula(F);
              --i;
              --e;
              Any = true;
              break;
            }
          } else if (const SCEVUnknown *U = dyn_cast<SCEVUnknown>(*I)) {
            if (GlobalValue *GV = dyn_cast<GlobalValue>(U->getValue()))
              if (!F.BaseGV) {
                Formula NewF = F;
                NewF.BaseGV = GV;
                NewF.BaseRegs.erase(NewF.BaseRegs.begin() +
                                    (I - F.BaseRegs.begin()));
                if (LU.HasFormulaWithSameRegs(NewF)) {
                  LLVM_DEBUG(dbgs() << "  Deleting "; F.print(dbgs());
                             dbgs() << '\n');
                  LU.DeleteFormula(F);
                  --i;
                  --e;
                  Any = true;
                  break;
                }
              }
          }
        }
      }
      if (Any)
        LU.RecomputeRegs(LUIdx, RegUses);
    }

    LLVM_DEBUG(dbgs() << "After pre-selection:\n"; print_uses(dbgs()));
  }
}

/// When there are many registers for expressions like A, A+1, A+2, etc.,
/// allocate a single register for them.
void LSRInstance::NarrowSearchSpaceByCollapsingUnrolledCode() {
  if (EstimateSearchSpaceComplexity() < ComplexityLimit) 
    return;

  LLVM_DEBUG(
      dbgs() << "The search space is too complex.\n"
                "Narrowing the search space by assuming that uses separated "
                "by a constant offset will use the same registers.\n");

  // This is especially useful for unrolled loops.

  for (size_t LUIdx = 0, NumUses = Uses.size(); LUIdx != NumUses; ++LUIdx) {
    LSRUse &LU = Uses[LUIdx];
    for (const Formula &F : LU.Formulae) {
      if (F.BaseOffset == 0 || (F.Scale != 0 && F.Scale != 1))
        continue;

      LSRUse *LUThatHas = FindUseWithSimilarFormula(F, LU);
      if (!LUThatHas)
        continue;

      if (!reconcileNewOffset(*LUThatHas, F.BaseOffset, /*HasBaseReg=*/ false,
                              LU.Kind, LU.AccessTy))
        continue;

      LLVM_DEBUG(dbgs() << "  Deleting use "; LU.print(dbgs()); dbgs() << '\n');

      LUThatHas->AllFixupsOutsideLoop &= LU.AllFixupsOutsideLoop;

      // Transfer the fixups of LU to LUThatHas.
      for (LSRFixup &Fixup : LU.Fixups) {
        Fixup.Offset += F.BaseOffset;
        LUThatHas->pushFixup(Fixup);
        LLVM_DEBUG(dbgs() << "New fixup has offset " << Fixup.Offset << '\n');
      }

      // Delete formulae from the new use which are no longer legal.
      bool Any = false;
      for (size_t i = 0, e = LUThatHas->Formulae.size(); i != e; ++i) {
        Formula &F = LUThatHas->Formulae[i];
        if (!isLegalUse(TTI, LUThatHas->MinOffset, LUThatHas->MaxOffset,
                        LUThatHas->Kind, LUThatHas->AccessTy, F)) {
          LLVM_DEBUG(dbgs() << "  Deleting "; F.print(dbgs()); dbgs() << '\n');
          LUThatHas->DeleteFormula(F);
          --i;
          --e;
          Any = true;
        }
      }

      if (Any)
        LUThatHas->RecomputeRegs(LUThatHas - &Uses.front(), RegUses);

      // Delete the old use.
      DeleteUse(LU, LUIdx);
      --LUIdx;
      --NumUses;
      break;
    }
  }

  LLVM_DEBUG(dbgs() << "After pre-selection:\n"; print_uses(dbgs()));
}

/// Call FilterOutUndesirableDedicatedRegisters again, if necessary, now that
/// we've done more filtering, as it may be able to find more formulae to
/// eliminate.
void LSRInstance::NarrowSearchSpaceByRefilteringUndesirableDedicatedRegisters(){
  if (EstimateSearchSpaceComplexity() >= ComplexityLimit) {
    LLVM_DEBUG(dbgs() << "The search space is too complex.\n");

    LLVM_DEBUG(dbgs() << "Narrowing the search space by re-filtering out "
                         "undesirable dedicated registers.\n");

    FilterOutUndesirableDedicatedRegisters();

    LLVM_DEBUG(dbgs() << "After pre-selection:\n"; print_uses(dbgs()));
  }
}

/// If a LSRUse has multiple formulae with the same ScaledReg and Scale.
/// Pick the best one and delete the others.
/// This narrowing heuristic is to keep as many formulae with different
/// Scale and ScaledReg pair as possible while narrowing the search space.
/// The benefit is that it is more likely to find out a better solution
/// from a formulae set with more Scale and ScaledReg variations than
/// a formulae set with the same Scale and ScaledReg. The picking winner
/// reg heuristic will often keep the formulae with the same Scale and
/// ScaledReg and filter others, and we want to avoid that if possible.
void LSRInstance::NarrowSearchSpaceByFilterFormulaWithSameScaledReg() {
  if (EstimateSearchSpaceComplexity() < ComplexityLimit)
    return;

  LLVM_DEBUG(
      dbgs() << "The search space is too complex.\n"
                "Narrowing the search space by choosing the best Formula "
                "from the Formulae with the same Scale and ScaledReg.\n");

  // Map the "Scale * ScaledReg" pair to the best formula of current LSRUse.
  using BestFormulaeTy = DenseMap<std::pair<const SCEV *, int64_t>, size_t>;

  BestFormulaeTy BestFormulae;
#ifndef NDEBUG
  bool ChangedFormulae = false;
#endif
  DenseSet<const SCEV *> VisitedRegs;
  SmallPtrSet<const SCEV *, 16> Regs;

  for (size_t LUIdx = 0, NumUses = Uses.size(); LUIdx != NumUses; ++LUIdx) {
    LSRUse &LU = Uses[LUIdx];
    LLVM_DEBUG(dbgs() << "Filtering for use "; LU.print(dbgs());
               dbgs() << '\n');

    // Return true if Formula FA is better than Formula FB.
    auto IsBetterThan = [&](Formula &FA, Formula &FB) {
      // First we will try to choose the Formula with fewer new registers.
      // For a register used by current Formula, the more the register is
      // shared among LSRUses, the less we increase the register number
      // counter of the formula.
      size_t FARegNum = 0;
      for (const SCEV *Reg : FA.BaseRegs) {
        const SmallBitVector &UsedByIndices = RegUses.getUsedByIndices(Reg);
        FARegNum += (NumUses - UsedByIndices.count() + 1);
      }
      size_t FBRegNum = 0;
      for (const SCEV *Reg : FB.BaseRegs) {
        const SmallBitVector &UsedByIndices = RegUses.getUsedByIndices(Reg);
        FBRegNum += (NumUses - UsedByIndices.count() + 1);
      }
      if (FARegNum != FBRegNum)
        return FARegNum < FBRegNum;

      // If the new register numbers are the same, choose the Formula with
      // less Cost.
      Cost CostFA(L, SE, TTI, AMK);
      Cost CostFB(L, SE, TTI, AMK);
      Regs.clear();
      CostFA.RateFormula(FA, Regs, VisitedRegs, LU);
      Regs.clear();
      CostFB.RateFormula(FB, Regs, VisitedRegs, LU);
      return CostFA.isLess(CostFB);
    };

    bool Any = false;
    for (size_t FIdx = 0, NumForms = LU.Formulae.size(); FIdx != NumForms;
         ++FIdx) {
      Formula &F = LU.Formulae[FIdx];
      if (!F.ScaledReg)
        continue;
      auto P = BestFormulae.insert({{F.ScaledReg, F.Scale}, FIdx});
      if (P.second)
        continue;

      Formula &Best = LU.Formulae[P.first->second];
      if (IsBetterThan(F, Best))
        std::swap(F, Best);
      LLVM_DEBUG(dbgs() << "  Filtering out formula "; F.print(dbgs());
                 dbgs() << "\n"
                           "    in favor of formula ";
                 Best.print(dbgs()); dbgs() << '\n');
#ifndef NDEBUG
      ChangedFormulae = true;
#endif
      LU.DeleteFormula(F);
      --FIdx;
      --NumForms;
      Any = true;
    }
    if (Any)
      LU.RecomputeRegs(LUIdx, RegUses);

    // Reset this to prepare for the next use.
    BestFormulae.clear();
  }

  LLVM_DEBUG(if (ChangedFormulae) {
    dbgs() << "\n"
              "After filtering out undesirable candidates:\n";
    print_uses(dbgs());
  });
}

/// If we are over the complexity limit, filter out any post-inc prefering
/// variables to only post-inc values.
void LSRInstance::NarrowSearchSpaceByFilterPostInc() {
  if (AMK != TTI::AMK_PostIndexed)
    return;
  if (EstimateSearchSpaceComplexity() < ComplexityLimit)
    return;

  LLVM_DEBUG(dbgs() << "The search space is too complex.\n"
                       "Narrowing the search space by choosing the lowest "
                       "register Formula for PostInc Uses.\n");

  for (size_t LUIdx = 0, NumUses = Uses.size(); LUIdx != NumUses; ++LUIdx) {
    LSRUse &LU = Uses[LUIdx];

    if (LU.Kind != LSRUse::Address)
      continue;
    if (!TTI.isIndexedLoadLegal(TTI.MIM_PostInc, LU.AccessTy.getType()) &&
        !TTI.isIndexedStoreLegal(TTI.MIM_PostInc, LU.AccessTy.getType()))
      continue;

    size_t MinRegs = std::numeric_limits<size_t>::max();
    for (const Formula &F : LU.Formulae)
      MinRegs = std::min(F.getNumRegs(), MinRegs);

    bool Any = false;
    for (size_t FIdx = 0, NumForms = LU.Formulae.size(); FIdx != NumForms;
         ++FIdx) {
      Formula &F = LU.Formulae[FIdx];
      if (F.getNumRegs() > MinRegs) {
        LLVM_DEBUG(dbgs() << "  Filtering out formula "; F.print(dbgs());
                   dbgs() << "\n");
        LU.DeleteFormula(F);
        --FIdx;
        --NumForms;
        Any = true;
      }
    }
    if (Any)
      LU.RecomputeRegs(LUIdx, RegUses);

    if (EstimateSearchSpaceComplexity() < ComplexityLimit)
      break;
  }

  LLVM_DEBUG(dbgs() << "After pre-selection:\n"; print_uses(dbgs()));
}

/// The function delete formulas with high registers number expectation.
/// Assuming we don't know the value of each formula (already delete
/// all inefficient), generate probability of not selecting for each
/// register.
/// For example,
/// Use1:
///  reg(a) + reg({0,+,1})
///  reg(a) + reg({-1,+,1}) + 1
///  reg({a,+,1})
/// Use2:
///  reg(b) + reg({0,+,1})
///  reg(b) + reg({-1,+,1}) + 1
///  reg({b,+,1})
/// Use3:
///  reg(c) + reg(b) + reg({0,+,1})
///  reg(c) + reg({b,+,1})
///
/// Probability of not selecting
///                 Use1   Use2    Use3
/// reg(a)         (1/3) *   1   *   1
/// reg(b)           1   * (1/3) * (1/2)
/// reg({0,+,1})   (2/3) * (2/3) * (1/2)
/// reg({-1,+,1})  (2/3) * (2/3) *   1
/// reg({a,+,1})   (2/3) *   1   *   1
/// reg({b,+,1})     1   * (2/3) * (2/3)
/// reg(c)           1   *   1   *   0
///
/// Now count registers number mathematical expectation for each formula:
/// Note that for each use we exclude probability if not selecting for the use.
/// For example for Use1 probability for reg(a) would be just 1 * 1 (excluding
/// probabilty 1/3 of not selecting for Use1).
/// Use1:
///  reg(a) + reg({0,+,1})          1 + 1/3       -- to be deleted
///  reg(a) + reg({-1,+,1}) + 1     1 + 4/9       -- to be deleted
///  reg({a,+,1})                   1
/// Use2:
///  reg(b) + reg({0,+,1})          1/2 + 1/3     -- to be deleted
///  reg(b) + reg({-1,+,1}) + 1     1/2 + 2/3     -- to be deleted
///  reg({b,+,1})                   2/3
/// Use3:
///  reg(c) + reg(b) + reg({0,+,1}) 1 + 1/3 + 4/9 -- to be deleted
///  reg(c) + reg({b,+,1})          1 + 2/3
void LSRInstance::NarrowSearchSpaceByDeletingCostlyFormulas() {
  if (EstimateSearchSpaceComplexity() < ComplexityLimit)
    return;
  // Ok, we have too many of formulae on our hands to conveniently handle.
  // Use a rough heuristic to thin out the list.

  // Set of Regs wich will be 100% used in final solution.
  // Used in each formula of a solution (in example above this is reg(c)).
  // We can skip them in calculations.
  SmallPtrSet<const SCEV *, 4> UniqRegs;
  LLVM_DEBUG(dbgs() << "The search space is too complex.\n");

  // Map each register to probability of not selecting
  DenseMap <const SCEV *, float> RegNumMap;
  for (const SCEV *Reg : RegUses) {
    if (UniqRegs.count(Reg))
      continue;
    float PNotSel = 1;
    for (const LSRUse &LU : Uses) {
      if (!LU.Regs.count(Reg))
        continue;
      float P = LU.getNotSelectedProbability(Reg);
      if (P != 0.0)
        PNotSel *= P;
      else
        UniqRegs.insert(Reg);
    }
    RegNumMap.insert(std::make_pair(Reg, PNotSel));
  }

  LLVM_DEBUG(
      dbgs() << "Narrowing the search space by deleting costly formulas\n");

  // Delete formulas where registers number expectation is high.
  for (size_t LUIdx = 0, NumUses = Uses.size(); LUIdx != NumUses; ++LUIdx) {
    LSRUse &LU = Uses[LUIdx];
    // If nothing to delete - continue.
    if (LU.Formulae.size() < 2)
      continue;
    // This is temporary solution to test performance. Float should be
    // replaced with round independent type (based on integers) to avoid
    // different results for different target builds.
    float FMinRegNum = LU.Formulae[0].getNumRegs();
    float FMinARegNum = LU.Formulae[0].getNumRegs();
    size_t MinIdx = 0;
    for (size_t i = 0, e = LU.Formulae.size(); i != e; ++i) {
      Formula &F = LU.Formulae[i];
      float FRegNum = 0;
      float FARegNum = 0;
      for (const SCEV *BaseReg : F.BaseRegs) {
        if (UniqRegs.count(BaseReg))
          continue;
        FRegNum += RegNumMap[BaseReg] / LU.getNotSelectedProbability(BaseReg);
        if (isa<SCEVAddRecExpr>(BaseReg))
          FARegNum +=
              RegNumMap[BaseReg] / LU.getNotSelectedProbability(BaseReg);
      }
      if (const SCEV *ScaledReg = F.ScaledReg) {
        if (!UniqRegs.count(ScaledReg)) {
          FRegNum +=
              RegNumMap[ScaledReg] / LU.getNotSelectedProbability(ScaledReg);
          if (isa<SCEVAddRecExpr>(ScaledReg))
            FARegNum +=
                RegNumMap[ScaledReg] / LU.getNotSelectedProbability(ScaledReg);
        }
      }
      if (FMinRegNum > FRegNum ||
          (FMinRegNum == FRegNum && FMinARegNum > FARegNum)) {
        FMinRegNum = FRegNum;
        FMinARegNum = FARegNum;
        MinIdx = i;
      }
    }
    LLVM_DEBUG(dbgs() << "  The formula "; LU.Formulae[MinIdx].print(dbgs());
               dbgs() << " with min reg num " << FMinRegNum << '\n');
    if (MinIdx != 0)
      std::swap(LU.Formulae[MinIdx], LU.Formulae[0]);
    while (LU.Formulae.size() != 1) {
      LLVM_DEBUG(dbgs() << "  Deleting "; LU.Formulae.back().print(dbgs());
                 dbgs() << '\n');
      LU.Formulae.pop_back();
    }
    LU.RecomputeRegs(LUIdx, RegUses);
    assert(LU.Formulae.size() == 1 && "Should be exactly 1 min regs formula");
    Formula &F = LU.Formulae[0];
    LLVM_DEBUG(dbgs() << "  Leaving only "; F.print(dbgs()); dbgs() << '\n');
    // When we choose the formula, the regs become unique.
    UniqRegs.insert(F.BaseRegs.begin(), F.BaseRegs.end());
    if (F.ScaledReg)
      UniqRegs.insert(F.ScaledReg);
  }
  LLVM_DEBUG(dbgs() << "After pre-selection:\n"; print_uses(dbgs()));
}

/// Pick a register which seems likely to be profitable, and then in any use
/// which has any reference to that register, delete all formulae which do not
/// reference that register.
void LSRInstance::NarrowSearchSpaceByPickingWinnerRegs() {
  // With all other options exhausted, loop until the system is simple
  // enough to handle.
  SmallPtrSet<const SCEV *, 4> Taken;
  while (EstimateSearchSpaceComplexity() >= ComplexityLimit) {
    // Ok, we have too many of formulae on our hands to conveniently handle.
    // Use a rough heuristic to thin out the list.
    LLVM_DEBUG(dbgs() << "The search space is too complex.\n");

    // Pick the register which is used by the most LSRUses, which is likely
    // to be a good reuse register candidate.
    const SCEV *Best = nullptr;
    unsigned BestNum = 0;
    for (const SCEV *Reg : RegUses) {
      if (Taken.count(Reg))
        continue;
      if (!Best) {
        Best = Reg;
        BestNum = RegUses.getUsedByIndices(Reg).count();
      } else {
        unsigned Count = RegUses.getUsedByIndices(Reg).count();
        if (Count > BestNum) {
          Best = Reg;
          BestNum = Count;
        }
      }
    }
    assert(Best && "Failed to find best LSRUse candidate");

    LLVM_DEBUG(dbgs() << "Narrowing the search space by assuming " << *Best
                      << " will yield profitable reuse.\n");
    Taken.insert(Best);

    // In any use with formulae which references this register, delete formulae
    // which don't reference it.
    for (size_t LUIdx = 0, NumUses = Uses.size(); LUIdx != NumUses; ++LUIdx) {
      LSRUse &LU = Uses[LUIdx];
      if (!LU.Regs.count(Best)) continue;

      bool Any = false;
      for (size_t i = 0, e = LU.Formulae.size(); i != e; ++i) {
        Formula &F = LU.Formulae[i];
        if (!F.referencesReg(Best)) {
          LLVM_DEBUG(dbgs() << "  Deleting "; F.print(dbgs()); dbgs() << '\n');
          LU.DeleteFormula(F);
          --e;
          --i;
          Any = true;
          assert(e != 0 && "Use has no formulae left! Is Regs inconsistent?");
          continue;
        }
      }

      if (Any)
        LU.RecomputeRegs(LUIdx, RegUses);
    }

    LLVM_DEBUG(dbgs() << "After pre-selection:\n"; print_uses(dbgs()));
  }
}

/// If there are an extraordinary number of formulae to choose from, use some
/// rough heuristics to prune down the number of formulae. This keeps the main
/// solver from taking an extraordinary amount of time in some worst-case
/// scenarios.
void LSRInstance::NarrowSearchSpaceUsingHeuristics() {
  NarrowSearchSpaceByDetectingSupersets();
  NarrowSearchSpaceByCollapsingUnrolledCode();
  NarrowSearchSpaceByRefilteringUndesirableDedicatedRegisters();
  if (FilterSameScaledReg)
    NarrowSearchSpaceByFilterFormulaWithSameScaledReg();
  NarrowSearchSpaceByFilterPostInc();
  if (LSRExpNarrow)
    NarrowSearchSpaceByDeletingCostlyFormulas();
  else
    NarrowSearchSpaceByPickingWinnerRegs();
}

/// This is the recursive solver.
void LSRInstance::SolveRecurse(SmallVectorImpl<const Formula *> &Solution,
                               Cost &SolutionCost,
                               SmallVectorImpl<const Formula *> &Workspace,
                               const Cost &CurCost,
                               const SmallPtrSet<const SCEV *, 16> &CurRegs,
                               DenseSet<const SCEV *> &VisitedRegs) const {
  // Some ideas:
  //  - prune more:
  //    - use more aggressive filtering
  //    - sort the formula so that the most profitable solutions are found first
  //    - sort the uses too
  //  - search faster:
  //    - don't compute a cost, and then compare. compare while computing a cost
  //      and bail early.
  //    - track register sets with SmallBitVector

  const LSRUse &LU = Uses[Workspace.size()];

  // If this use references any register that's already a part of the
  // in-progress solution, consider it a requirement that a formula must
  // reference that register in order to be considered. This prunes out
  // unprofitable searching.
  SmallSetVector<const SCEV *, 4> ReqRegs;
  for (const SCEV *S : CurRegs)
    if (LU.Regs.count(S))
      ReqRegs.insert(S);

  SmallPtrSet<const SCEV *, 16> NewRegs;
  Cost NewCost(L, SE, TTI, AMK);
  for (const Formula &F : LU.Formulae) {
    // Ignore formulae which may not be ideal in terms of register reuse of
    // ReqRegs.  The formula should use all required registers before
    // introducing new ones.
    // This can sometimes (notably when trying to favour postinc) lead to
    // sub-optimial decisions. There it is best left to the cost modelling to
    // get correct.
    if (AMK != TTI::AMK_PostIndexed || LU.Kind != LSRUse::Address) {
      int NumReqRegsToFind = std::min(F.getNumRegs(), ReqRegs.size());
      for (const SCEV *Reg : ReqRegs) {
        if ((F.ScaledReg && F.ScaledReg == Reg) ||
            is_contained(F.BaseRegs, Reg)) {
          --NumReqRegsToFind;
          if (NumReqRegsToFind == 0)
            break;
        }
      }
      if (NumReqRegsToFind != 0) {
        // If none of the formulae satisfied the required registers, then we could
        // clear ReqRegs and try again. Currently, we simply give up in this case.
        continue;
      }
    }

    // Evaluate the cost of the current formula. If it's already worse than
    // the current best, prune the search at that point.
    NewCost = CurCost;
    NewRegs = CurRegs;
    NewCost.RateFormula(F, NewRegs, VisitedRegs, LU);
    if (NewCost.isLess(SolutionCost)) {
      Workspace.push_back(&F);
      if (Workspace.size() != Uses.size()) {
        SolveRecurse(Solution, SolutionCost, Workspace, NewCost,
                     NewRegs, VisitedRegs);
        if (F.getNumRegs() == 1 && Workspace.size() == 1)
          VisitedRegs.insert(F.ScaledReg ? F.ScaledReg : F.BaseRegs[0]);
      } else {
        LLVM_DEBUG(dbgs() << "New best at "; NewCost.print(dbgs());
                   dbgs() << ".\nRegs:\n";
                   for (const SCEV *S : NewRegs) dbgs()
                      << "- " << *S << "\n";
                   dbgs() << '\n');

        SolutionCost = NewCost;
        Solution = Workspace;
      }
      Workspace.pop_back();
    }
  }
}

/// Choose one formula from each use. Return the results in the given Solution
/// vector.
void LSRInstance::Solve(SmallVectorImpl<const Formula *> &Solution) const {
  SmallVector<const Formula *, 8> Workspace;
  Cost SolutionCost(L, SE, TTI, AMK);
  SolutionCost.Lose();
  Cost CurCost(L, SE, TTI, AMK);
  SmallPtrSet<const SCEV *, 16> CurRegs;
  DenseSet<const SCEV *> VisitedRegs;
  Workspace.reserve(Uses.size());

  // SolveRecurse does all the work.
  SolveRecurse(Solution, SolutionCost, Workspace, CurCost,
               CurRegs, VisitedRegs);
  if (Solution.empty()) {
    LLVM_DEBUG(dbgs() << "\nNo Satisfactory Solution\n");
    return;
  }

  // Ok, we've now made all our decisions.
  LLVM_DEBUG(dbgs() << "\n"
                       "The chosen solution requires ";
             SolutionCost.print(dbgs()); dbgs() << ":\n";
             for (size_t i = 0, e = Uses.size(); i != e; ++i) {
               dbgs() << "  ";
               Uses[i].print(dbgs());
               dbgs() << "\n"
                         "    ";
               Solution[i]->print(dbgs());
               dbgs() << '\n';
             });

  assert(Solution.size() == Uses.size() && "Malformed solution!");
}

/// Helper for AdjustInsertPositionForExpand. Climb up the dominator tree far as
/// we can go while still being dominated by the input positions. This helps
/// canonicalize the insert position, which encourages sharing.
BasicBlock::iterator
LSRInstance::HoistInsertPosition(BasicBlock::iterator IP,
                                 const SmallVectorImpl<Instruction *> &Inputs)
                                                                         const {
  Instruction *Tentative = &*IP;
  while (true) {
    bool AllDominate = true;
    Instruction *BetterPos = nullptr;
    // Don't bother attempting to insert before a catchswitch, their basic block
    // cannot have other non-PHI instructions.
    if (isa<CatchSwitchInst>(Tentative))
      return IP;

    for (Instruction *Inst : Inputs) {
      if (Inst == Tentative || !DT.dominates(Inst, Tentative)) {
        AllDominate = false;
        break;
      }
      // Attempt to find an insert position in the middle of the block,
      // instead of at the end, so that it can be used for other expansions.
      if (Tentative->getParent() == Inst->getParent() &&
          (!BetterPos || !DT.dominates(Inst, BetterPos)))
        BetterPos = &*std::next(BasicBlock::iterator(Inst));
    }
    if (!AllDominate)
      break;
    if (BetterPos)
      IP = BetterPos->getIterator();
    else
      IP = Tentative->getIterator();

    const Loop *IPLoop = LI.getLoopFor(IP->getParent());
    unsigned IPLoopDepth = IPLoop ? IPLoop->getLoopDepth() : 0;

    BasicBlock *IDom;
    for (DomTreeNode *Rung = DT.getNode(IP->getParent()); ; ) {
      if (!Rung) return IP;
      Rung = Rung->getIDom();
      if (!Rung) return IP;
      IDom = Rung->getBlock();

      // Don't climb into a loop though.
      const Loop *IDomLoop = LI.getLoopFor(IDom);
      unsigned IDomDepth = IDomLoop ? IDomLoop->getLoopDepth() : 0;
      if (IDomDepth <= IPLoopDepth &&
          (IDomDepth != IPLoopDepth || IDomLoop == IPLoop))
        break;
    }

    Tentative = IDom->getTerminator();
  }

  return IP;
}

/// Determine an input position which will be dominated by the operands and
/// which will dominate the result.
BasicBlock::iterator
LSRInstance::AdjustInsertPositionForExpand(BasicBlock::iterator LowestIP,
                                           const LSRFixup &LF,
                                           const LSRUse &LU,
                                           SCEVExpander &Rewriter) const {
  // Collect some instructions which must be dominated by the
  // expanding replacement. These must be dominated by any operands that
  // will be required in the expansion.
  SmallVector<Instruction *, 4> Inputs;
  if (Instruction *I = dyn_cast<Instruction>(LF.OperandValToReplace))
    Inputs.push_back(I);
  if (LU.Kind == LSRUse::ICmpZero)
    if (Instruction *I =
          dyn_cast<Instruction>(cast<ICmpInst>(LF.UserInst)->getOperand(1)))
      Inputs.push_back(I);
  if (LF.PostIncLoops.count(L)) {
    if (LF.isUseFullyOutsideLoop(L))
      Inputs.push_back(L->getLoopLatch()->getTerminator());
    else
      Inputs.push_back(IVIncInsertPos);
  }
  // The expansion must also be dominated by the increment positions of any
  // loops it for which it is using post-inc mode.
  for (const Loop *PIL : LF.PostIncLoops) {
    if (PIL == L) continue;

    // Be dominated by the loop exit.
    SmallVector<BasicBlock *, 4> ExitingBlocks;
    PIL->getExitingBlocks(ExitingBlocks);
    if (!ExitingBlocks.empty()) {
      BasicBlock *BB = ExitingBlocks[0];
      for (unsigned i = 1, e = ExitingBlocks.size(); i != e; ++i)
        BB = DT.findNearestCommonDominator(BB, ExitingBlocks[i]);
      Inputs.push_back(BB->getTerminator());
    }
  }

  assert(!isa<PHINode>(LowestIP) && !LowestIP->isEHPad()
         && !isa<DbgInfoIntrinsic>(LowestIP) &&
         "Insertion point must be a normal instruction");

  // Then, climb up the immediate dominator tree as far as we can go while
  // still being dominated by the input positions.
  BasicBlock::iterator IP = HoistInsertPosition(LowestIP, Inputs);

  // Don't insert instructions before PHI nodes.
  while (isa<PHINode>(IP)) ++IP;

  // Ignore landingpad instructions.
  while (IP->isEHPad()) ++IP;

  // Ignore debug intrinsics.
  while (isa<DbgInfoIntrinsic>(IP)) ++IP;

  // Set IP below instructions recently inserted by SCEVExpander. This keeps the
  // IP consistent across expansions and allows the previously inserted
  // instructions to be reused by subsequent expansion.
  while (Rewriter.isInsertedInstruction(&*IP) && IP != LowestIP)
    ++IP;

  return IP;
}

/// Emit instructions for the leading candidate expression for this LSRUse (this
/// is called "expanding").
Value *LSRInstance::Expand(const LSRUse &LU, const LSRFixup &LF,
                           const Formula &F, BasicBlock::iterator IP,
                           SCEVExpander &Rewriter,
                           SmallVectorImpl<WeakTrackingVH> &DeadInsts) const {
  if (LU.RigidFormula)
    return LF.OperandValToReplace;

  // Determine an input position which will be dominated by the operands and
  // which will dominate the result.
  IP = AdjustInsertPositionForExpand(IP, LF, LU, Rewriter);
  Rewriter.setInsertPoint(&*IP);

  // Inform the Rewriter if we have a post-increment use, so that it can
  // perform an advantageous expansion.
  Rewriter.setPostInc(LF.PostIncLoops);

  // This is the type that the user actually needs.
  Type *OpTy = LF.OperandValToReplace->getType();
  // This will be the type that we'll initially expand to.
  Type *Ty = F.getType();
  if (!Ty)
    // No type known; just expand directly to the ultimate type.
    Ty = OpTy;
  else if (SE.getEffectiveSCEVType(Ty) == SE.getEffectiveSCEVType(OpTy))
    // Expand directly to the ultimate type if it's the right size.
    Ty = OpTy;
  // This is the type to do integer arithmetic in.
  Type *IntTy = SE.getEffectiveSCEVType(Ty);

  // Build up a list of operands to add together to form the full base.
  SmallVector<const SCEV *, 8> Ops;

  // Expand the BaseRegs portion.
  for (const SCEV *Reg : F.BaseRegs) {
    assert(!Reg->isZero() && "Zero allocated in a base register!");

    // If we're expanding for a post-inc user, make the post-inc adjustment.
    Reg = denormalizeForPostIncUse(Reg, LF.PostIncLoops, SE);
    Ops.push_back(SE.getUnknown(Rewriter.expandCodeFor(Reg, nullptr)));
  }

  // Expand the ScaledReg portion.
  Value *ICmpScaledV = nullptr;
  if (F.Scale != 0) {
    const SCEV *ScaledS = F.ScaledReg;

    // If we're expanding for a post-inc user, make the post-inc adjustment.
    PostIncLoopSet &Loops = const_cast<PostIncLoopSet &>(LF.PostIncLoops);
    ScaledS = denormalizeForPostIncUse(ScaledS, Loops, SE);

    if (LU.Kind == LSRUse::ICmpZero) {
      // Expand ScaleReg as if it was part of the base regs.
      if (F.Scale == 1)
        Ops.push_back(
            SE.getUnknown(Rewriter.expandCodeFor(ScaledS, nullptr)));
      else {
        // An interesting way of "folding" with an icmp is to use a negated
        // scale, which we'll implement by inserting it into the other operand
        // of the icmp.
        assert(F.Scale == -1 &&
               "The only scale supported by ICmpZero uses is -1!");
        ICmpScaledV = Rewriter.expandCodeFor(ScaledS, nullptr);
      }
    } else {
      // Otherwise just expand the scaled register and an explicit scale,
      // which is expected to be matched as part of the address.

      // Flush the operand list to suppress SCEVExpander hoisting address modes.
      // Unless the addressing mode will not be folded.
      if (!Ops.empty() && LU.Kind == LSRUse::Address &&
          isAMCompletelyFolded(TTI, LU, F)) {
        Value *FullV = Rewriter.expandCodeFor(SE.getAddExpr(Ops), nullptr);
        Ops.clear();
        Ops.push_back(SE.getUnknown(FullV));
      }
      ScaledS = SE.getUnknown(Rewriter.expandCodeFor(ScaledS, nullptr));
      if (F.Scale != 1)
        ScaledS =
            SE.getMulExpr(ScaledS, SE.getConstant(ScaledS->getType(), F.Scale));
      Ops.push_back(ScaledS);
    }
  }

  // Expand the GV portion.
  if (F.BaseGV) {
    // Flush the operand list to suppress SCEVExpander hoisting.
    if (!Ops.empty()) {
      Value *FullV = Rewriter.expandCodeFor(SE.getAddExpr(Ops), Ty);
      Ops.clear();
      Ops.push_back(SE.getUnknown(FullV));
    }
    Ops.push_back(SE.getUnknown(F.BaseGV));
  }

  // Flush the operand list to suppress SCEVExpander hoisting of both folded and
  // unfolded offsets. LSR assumes they both live next to their uses.
  if (!Ops.empty()) {
    Value *FullV = Rewriter.expandCodeFor(SE.getAddExpr(Ops), Ty);
    Ops.clear();
    Ops.push_back(SE.getUnknown(FullV));
  }

  // Expand the immediate portion.
  int64_t Offset = (uint64_t)F.BaseOffset + LF.Offset;
  if (Offset != 0) {
    if (LU.Kind == LSRUse::ICmpZero) {
      // The other interesting way of "folding" with an ICmpZero is to use a
      // negated immediate.
      if (!ICmpScaledV)
        ICmpScaledV = ConstantInt::get(IntTy, -(uint64_t)Offset);
      else {
        Ops.push_back(SE.getUnknown(ICmpScaledV));
        ICmpScaledV = ConstantInt::get(IntTy, Offset);
      }
    } else {
      // Just add the immediate values. These again are expected to be matched
      // as part of the address.
      Ops.push_back(SE.getUnknown(ConstantInt::getSigned(IntTy, Offset)));
    }
  }

  // Expand the unfolded offset portion.
  int64_t UnfoldedOffset = F.UnfoldedOffset;
  if (UnfoldedOffset != 0) {
    // Just add the immediate values.
    Ops.push_back(SE.getUnknown(ConstantInt::getSigned(IntTy,
                                                       UnfoldedOffset)));
  }

  // Emit instructions summing all the operands.
  const SCEV *FullS = Ops.empty() ?
                      SE.getConstant(IntTy, 0) :
                      SE.getAddExpr(Ops);
  Value *FullV = Rewriter.expandCodeFor(FullS, Ty);

  // We're done expanding now, so reset the rewriter.
  Rewriter.clearPostInc();

  // An ICmpZero Formula represents an ICmp which we're handling as a
  // comparison against zero. Now that we've expanded an expression for that
  // form, update the ICmp's other operand.
  if (LU.Kind == LSRUse::ICmpZero) {
    ICmpInst *CI = cast<ICmpInst>(LF.UserInst);
    if (auto *OperandIsInstr = dyn_cast<Instruction>(CI->getOperand(1)))
      DeadInsts.emplace_back(OperandIsInstr);
    assert(!F.BaseGV && "ICmp does not support folding a global value and "
                           "a scale at the same time!");
    if (F.Scale == -1) {
      if (ICmpScaledV->getType() != OpTy) {
        Instruction *Cast =
          CastInst::Create(CastInst::getCastOpcode(ICmpScaledV, false,
                                                   OpTy, false),
                           ICmpScaledV, OpTy, "tmp", CI);
        ICmpScaledV = Cast;
      }
      CI->setOperand(1, ICmpScaledV);
    } else {
      // A scale of 1 means that the scale has been expanded as part of the
      // base regs.
      assert((F.Scale == 0 || F.Scale == 1) &&
             "ICmp does not support folding a global value and "
             "a scale at the same time!");
      Constant *C = ConstantInt::getSigned(SE.getEffectiveSCEVType(OpTy),
                                           -(uint64_t)Offset);
      if (C->getType() != OpTy)
        C = ConstantExpr::getCast(CastInst::getCastOpcode(C, false,
                                                          OpTy, false),
                                  C, OpTy);

      CI->setOperand(1, C);
    }
  }

  return FullV;
}

/// Helper for Rewrite. PHI nodes are special because the use of their operands
/// effectively happens in their predecessor blocks, so the expression may need
/// to be expanded in multiple places.
void LSRInstance::RewriteForPHI(
    PHINode *PN, const LSRUse &LU, const LSRFixup &LF, const Formula &F,
    SCEVExpander &Rewriter, SmallVectorImpl<WeakTrackingVH> &DeadInsts) const {
  DenseMap<BasicBlock *, Value *> Inserted;
  for (unsigned i = 0, e = PN->getNumIncomingValues(); i != e; ++i)
    if (PN->getIncomingValue(i) == LF.OperandValToReplace) {
      bool needUpdateFixups = false;
      BasicBlock *BB = PN->getIncomingBlock(i);

      // If this is a critical edge, split the edge so that we do not insert
      // the code on all predecessor/successor paths.  We do this unless this
      // is the canonical backedge for this loop, which complicates post-inc
      // users.
      if (e != 1 && BB->getTerminator()->getNumSuccessors() > 1 &&
          !isa<IndirectBrInst>(BB->getTerminator()) &&
          !isa<CatchSwitchInst>(BB->getTerminator())) {
        BasicBlock *Parent = PN->getParent();
        Loop *PNLoop = LI.getLoopFor(Parent);
        if (!PNLoop || Parent != PNLoop->getHeader()) {
          // Split the critical edge.
          BasicBlock *NewBB = nullptr;
          if (!Parent->isLandingPad()) {
            NewBB =
                SplitCriticalEdge(BB, Parent,
                                  CriticalEdgeSplittingOptions(&DT, &LI, MSSAU)
                                      .setMergeIdenticalEdges()
                                      .setKeepOneInputPHIs());
          } else {
            SmallVector<BasicBlock*, 2> NewBBs;
            SplitLandingPadPredecessors(Parent, BB, "", "", NewBBs, &DT, &LI);
            NewBB = NewBBs[0];
          }
          // If NewBB==NULL, then SplitCriticalEdge refused to split because all
          // phi predecessors are identical. The simple thing to do is skip
          // splitting in this case rather than complicate the API.
          if (NewBB) {
            // If PN is outside of the loop and BB is in the loop, we want to
            // move the block to be immediately before the PHI block, not
            // immediately after BB.
            if (L->contains(BB) && !L->contains(PN))
              NewBB->moveBefore(PN->getParent());

            // Splitting the edge can reduce the number of PHI entries we have.
            e = PN->getNumIncomingValues();
            BB = NewBB;
            i = PN->getBasicBlockIndex(BB);

            needUpdateFixups = true;
          }
        }
      }

      std::pair<DenseMap<BasicBlock *, Value *>::iterator, bool> Pair =
        Inserted.insert(std::make_pair(BB, static_cast<Value *>(nullptr)));
      if (!Pair.second)
        PN->setIncomingValue(i, Pair.first->second);
      else {
        Value *FullV = Expand(LU, LF, F, BB->getTerminator()->getIterator(),
                              Rewriter, DeadInsts);

        // If this is reuse-by-noop-cast, insert the noop cast.
        Type *OpTy = LF.OperandValToReplace->getType();
        if (FullV->getType() != OpTy)
          FullV =
            CastInst::Create(CastInst::getCastOpcode(FullV, false,
                                                     OpTy, false),
                             FullV, LF.OperandValToReplace->getType(),
                             "tmp", BB->getTerminator());

        PN->setIncomingValue(i, FullV);
        Pair.first->second = FullV;
      }

      // If LSR splits critical edge and phi node has other pending
      // fixup operands, we need to update those pending fixups. Otherwise
      // formulae will not be implemented completely and some instructions
      // will not be eliminated.
      if (needUpdateFixups) {
        for (size_t LUIdx = 0, NumUses = Uses.size(); LUIdx != NumUses; ++LUIdx)
          for (LSRFixup &Fixup : Uses[LUIdx].Fixups)
            // If fixup is supposed to rewrite some operand in the phi
            // that was just updated, it may be already moved to
            // another phi node. Such fixup requires update.
            if (Fixup.UserInst == PN) {
              // Check if the operand we try to replace still exists in the
              // original phi.
              bool foundInOriginalPHI = false;
              for (const auto &val : PN->incoming_values())
                if (val == Fixup.OperandValToReplace) {
                  foundInOriginalPHI = true;
                  break;
                }

              // If fixup operand found in original PHI - nothing to do.
              if (foundInOriginalPHI)
                continue;

              // Otherwise it might be moved to another PHI and requires update.
              // If fixup operand not found in any of the incoming blocks that
              // means we have already rewritten it - nothing to do.
              for (const auto &Block : PN->blocks())
                for (BasicBlock::iterator I = Block->begin(); isa<PHINode>(I);
                     ++I) {
                  PHINode *NewPN = cast<PHINode>(I);
                  for (const auto &val : NewPN->incoming_values())
                    if (val == Fixup.OperandValToReplace)
                      Fixup.UserInst = NewPN;
                }
            }
      }
    }
}

/// Emit instructions for the leading candidate expression for this LSRUse (this
/// is called "expanding"), and update the UserInst to reference the newly
/// expanded value.
void LSRInstance::Rewrite(const LSRUse &LU, const LSRFixup &LF,
                          const Formula &F, SCEVExpander &Rewriter,
                          SmallVectorImpl<WeakTrackingVH> &DeadInsts) const {
  // First, find an insertion point that dominates UserInst. For PHI nodes,
  // find the nearest block which dominates all the relevant uses.
  if (PHINode *PN = dyn_cast<PHINode>(LF.UserInst)) {
    RewriteForPHI(PN, LU, LF, F, Rewriter, DeadInsts);
  } else {
    Value *FullV =
      Expand(LU, LF, F, LF.UserInst->getIterator(), Rewriter, DeadInsts);

    // If this is reuse-by-noop-cast, insert the noop cast.
    Type *OpTy = LF.OperandValToReplace->getType();
    if (FullV->getType() != OpTy) {
      Instruction *Cast =
        CastInst::Create(CastInst::getCastOpcode(FullV, false, OpTy, false),
                         FullV, OpTy, "tmp", LF.UserInst);
      FullV = Cast;
    }

    // Update the user. ICmpZero is handled specially here (for now) because
    // Expand may have updated one of the operands of the icmp already, and
    // its new value may happen to be equal to LF.OperandValToReplace, in
    // which case doing replaceUsesOfWith leads to replacing both operands
    // with the same value. TODO: Reorganize this.
    if (LU.Kind == LSRUse::ICmpZero)
      LF.UserInst->setOperand(0, FullV);
    else
      LF.UserInst->replaceUsesOfWith(LF.OperandValToReplace, FullV);
  }

  if (auto *OperandIsInstr = dyn_cast<Instruction>(LF.OperandValToReplace))
    DeadInsts.emplace_back(OperandIsInstr);
}

/// Rewrite all the fixup locations with new values, following the chosen
/// solution.
void LSRInstance::ImplementSolution(
    const SmallVectorImpl<const Formula *> &Solution) {
  // Keep track of instructions we may have made dead, so that
  // we can remove them after we are done working.
  SmallVector<WeakTrackingVH, 16> DeadInsts;

  SCEVExpander Rewriter(SE, L->getHeader()->getModule()->getDataLayout(), "lsr",
                        false);
#ifndef NDEBUG
  Rewriter.setDebugType(DEBUG_TYPE);
#endif
  Rewriter.disableCanonicalMode();
  Rewriter.enableLSRMode();
  Rewriter.setIVIncInsertPos(L, IVIncInsertPos);

  // Mark phi nodes that terminate chains so the expander tries to reuse them.
  for (const IVChain &Chain : IVChainVec) {
    if (PHINode *PN = dyn_cast<PHINode>(Chain.tailUserInst()))
      Rewriter.setChainedPhi(PN);
  }

  // Expand the new value definitions and update the users.
  for (size_t LUIdx = 0, NumUses = Uses.size(); LUIdx != NumUses; ++LUIdx)
    for (const LSRFixup &Fixup : Uses[LUIdx].Fixups) {
      Rewrite(Uses[LUIdx], Fixup, *Solution[LUIdx], Rewriter, DeadInsts);
      Changed = true;
    }

  for (const IVChain &Chain : IVChainVec) {
    GenerateIVChain(Chain, Rewriter, DeadInsts);
    Changed = true;
  }
  // Clean up after ourselves. This must be done before deleting any
  // instructions.
  Rewriter.clear();

  Changed |= RecursivelyDeleteTriviallyDeadInstructionsPermissive(DeadInsts,
                                                                  &TLI, MSSAU);
}

LSRInstance::LSRInstance(Loop *L, IVUsers &IU, ScalarEvolution &SE,
                         DominatorTree &DT, LoopInfo &LI,
                         const TargetTransformInfo &TTI, AssumptionCache &AC,
                         TargetLibraryInfo &TLI, MemorySSAUpdater *MSSAU)
    : IU(IU), SE(SE), DT(DT), LI(LI), AC(AC), TLI(TLI), TTI(TTI), L(L),
      MSSAU(MSSAU), AMK(TTI.getPreferredAddressingMode(L, &SE)) {
  // If LoopSimplify form is not available, stay out of trouble.
  if (!L->isLoopSimplifyForm())
    return;

  // If there's no interesting work to be done, bail early.
  if (IU.empty()) return;

  // If there's too much analysis to be done, bail early. We won't be able to
  // model the problem anyway.
  unsigned NumUsers = 0;
  for (const IVStrideUse &U : IU) {
    if (++NumUsers > MaxIVUsers) {
      (void)U;
      LLVM_DEBUG(dbgs() << "LSR skipping loop, too many IV Users in " << U
                        << "\n");
      return;
    }
    // Bail out if we have a PHI on an EHPad that gets a value from a
    // CatchSwitchInst.  Because the CatchSwitchInst cannot be split, there is
    // no good place to stick any instructions.
    if (auto *PN = dyn_cast<PHINode>(U.getUser())) {
       auto *FirstNonPHI = PN->getParent()->getFirstNonPHI();
       if (isa<FuncletPadInst>(FirstNonPHI) ||
           isa<CatchSwitchInst>(FirstNonPHI))
         for (BasicBlock *PredBB : PN->blocks())
           if (isa<CatchSwitchInst>(PredBB->getFirstNonPHI()))
             return;
    }
  }

#ifndef NDEBUG
  // All dominating loops must have preheaders, or SCEVExpander may not be able
  // to materialize an AddRecExpr whose Start is an outer AddRecExpr.
  //
  // IVUsers analysis should only create users that are dominated by simple loop
  // headers. Since this loop should dominate all of its users, its user list
  // should be empty if this loop itself is not within a simple loop nest.
  for (DomTreeNode *Rung = DT.getNode(L->getLoopPreheader());
       Rung; Rung = Rung->getIDom()) {
    BasicBlock *BB = Rung->getBlock();
    const Loop *DomLoop = LI.getLoopFor(BB);
    if (DomLoop && DomLoop->getHeader() == BB) {
      assert(DomLoop->getLoopPreheader() && "LSR needs a simplified loop nest");
    }
  }
#endif // DEBUG

  LLVM_DEBUG(dbgs() << "\nLSR on loop ";
             L->getHeader()->printAsOperand(dbgs(), /*PrintType=*/false);
             dbgs() << ":\n");

  // First, perform some low-level loop optimizations.
  OptimizeShadowIV();
  OptimizeLoopTermCond();

  // If loop preparation eliminates all interesting IV users, bail.
  if (IU.empty()) return;

  // Skip nested loops until we can model them better with formulae.
  if (!L->isInnermost()) {
    LLVM_DEBUG(dbgs() << "LSR skipping outer loop " << *L << "\n");
    return;
  }

#if INTEL_CUSTOMIZATION
  // JIRA: CMPLRLLVM-19856
  if(L->getLoopDepth() >= LSRLoopDepthLimit) {
    LLVM_DEBUG(dbgs() << "LSR skipping abnormal deep loop " << *L << "\n");
    return;
  }
#endif // INTEL_CUSTOMIZATION

  // Start collecting data and preparing for the solver.
  // If number of registers is not the major cost, we cannot benefit from the
  // current profitable chain optimization which is based on number of
  // registers.
  // FIXME: add profitable chain optimization for other kinds major cost, for
  // example number of instructions.
  if (TTI.isNumRegsMajorCostOfLSR() || StressIVChain)
    CollectChains();
  CollectInterestingTypesAndFactors();
  CollectFixupsAndInitialFormulae();
  CollectLoopInvariantFixupsAndFormulae();

  if (Uses.empty())
    return;

  LLVM_DEBUG(dbgs() << "LSR found " << Uses.size() << " uses:\n";
             print_uses(dbgs()));

  // Now use the reuse data to generate a bunch of interesting ways
  // to formulate the values needed for the uses.
  GenerateAllReuseFormulae();

  FilterOutUndesirableDedicatedRegisters();
  NarrowSearchSpaceUsingHeuristics();

  SmallVector<const Formula *, 8> Solution;
  Solve(Solution);

  // Release memory that is no longer needed.
  Factors.clear();
  Types.clear();
  RegUses.clear();

  if (Solution.empty())
    return;

#ifndef NDEBUG
  // Formulae should be legal.
  for (const LSRUse &LU : Uses) {
    for (const Formula &F : LU.Formulae)
      assert(isLegalUse(TTI, LU.MinOffset, LU.MaxOffset, LU.Kind, LU.AccessTy,
                        F) && "Illegal formula generated!");
  };
#endif

  // Now that we've decided what we want, make it so.
  ImplementSolution(Solution);
}

#if !defined(NDEBUG) || defined(LLVM_ENABLE_DUMP)
void LSRInstance::print_factors_and_types(raw_ostream &OS) const {
  if (Factors.empty() && Types.empty()) return;

  OS << "LSR has identified the following interesting factors and types: ";
  bool First = true;

  for (int64_t Factor : Factors) {
    if (!First) OS << ", ";
    First = false;
    OS << '*' << Factor;
  }

  for (Type *Ty : Types) {
    if (!First) OS << ", ";
    First = false;
    OS << '(' << *Ty << ')';
  }
  OS << '\n';
}

void LSRInstance::print_fixups(raw_ostream &OS) const {
  OS << "LSR is examining the following fixup sites:\n";
  for (const LSRUse &LU : Uses)
    for (const LSRFixup &LF : LU.Fixups) {
      dbgs() << "  ";
      LF.print(OS);
      OS << '\n';
    }
}

void LSRInstance::print_uses(raw_ostream &OS) const {
  OS << "LSR is examining the following uses:\n";
  for (const LSRUse &LU : Uses) {
    dbgs() << "  ";
    LU.print(OS);
    OS << '\n';
    for (const Formula &F : LU.Formulae) {
      OS << "    ";
      F.print(OS);
      OS << '\n';
    }
  }
}

void LSRInstance::print(raw_ostream &OS) const {
  print_factors_and_types(OS);
  print_fixups(OS);
  print_uses(OS);
}

LLVM_DUMP_METHOD void LSRInstance::dump() const {
  print(errs()); errs() << '\n';
}
#endif

namespace {

class LoopStrengthReduce : public LoopPass {
public:
  static char ID; // Pass ID, replacement for typeid

  LoopStrengthReduce();

private:
  bool runOnLoop(Loop *L, LPPassManager &LPM) override;
  void getAnalysisUsage(AnalysisUsage &AU) const override;
};

} // end anonymous namespace

LoopStrengthReduce::LoopStrengthReduce() : LoopPass(ID) {
  initializeLoopStrengthReducePass(*PassRegistry::getPassRegistry());
}

void LoopStrengthReduce::getAnalysisUsage(AnalysisUsage &AU) const {
  // We split critical edges, so we change the CFG.  However, we do update
  // many analyses if they are around.
  AU.addPreservedID(LoopSimplifyID);

  AU.addRequired<LoopInfoWrapperPass>();
  AU.addPreserved<LoopInfoWrapperPass>();
  AU.addRequiredID(LoopSimplifyID);
  AU.addRequired<DominatorTreeWrapperPass>();
  AU.addPreserved<DominatorTreeWrapperPass>();
  AU.addRequired<ScalarEvolutionWrapperPass>();
  AU.addPreserved<ScalarEvolutionWrapperPass>();
  AU.addRequired<AssumptionCacheTracker>();
  AU.addRequired<TargetLibraryInfoWrapperPass>();
  // Requiring LoopSimplify a second time here prevents IVUsers from running
  // twice, since LoopSimplify was invalidated by running ScalarEvolution.
  AU.addRequiredID(LoopSimplifyID);
  AU.addRequired<IVUsersWrapperPass>();
  AU.addPreserved<IVUsersWrapperPass>();
  AU.addRequired<TargetTransformInfoWrapperPass>();
  AU.addPreserved<MemorySSAWrapperPass>();
}

using EqualValues = SmallVector<std::tuple<WeakVH, int64_t, DIExpression *>, 4>;
using EqualValuesMap = DenseMap<DbgValueInst *, EqualValues>;

static void DbgGatherEqualValues(Loop *L, ScalarEvolution &SE,
                                 EqualValuesMap &DbgValueToEqualSet) {
  for (auto &B : L->getBlocks()) {
    for (auto &I : *B) {
      auto DVI = dyn_cast<DbgValueInst>(&I);
      if (!DVI)
        continue;
      auto V = DVI->getVariableLocation();
      if (!V || !SE.isSCEVable(V->getType()))
        continue;
      auto DbgValueSCEV = SE.getSCEV(V);
      EqualValues EqSet;
      for (PHINode &Phi : L->getHeader()->phis()) {
        if (V->getType() != Phi.getType())
          continue;
        if (!SE.isSCEVable(Phi.getType()))
          continue;
        auto PhiSCEV = SE.getSCEV(&Phi);
        Optional<APInt> Offset =
                SE.computeConstantDifference(DbgValueSCEV, PhiSCEV);
        if (Offset && Offset->getMinSignedBits() <= 64)
          EqSet.emplace_back(std::make_tuple(
              &Phi, Offset.getValue().getSExtValue(), DVI->getExpression()));
      }
      DbgValueToEqualSet[DVI] = std::move(EqSet);
    }
  }
}

static void DbgApplyEqualValues(EqualValuesMap &DbgValueToEqualSet) {
  for (auto A : DbgValueToEqualSet) {
    auto DVI = A.first;
    // Only update those that are now undef.
    if (!isa_and_nonnull<UndefValue>(DVI->getVariableLocation()))
      continue;
    for (auto EV : A.second) {
      auto V = std::get<WeakVH>(EV);
      if (!V)
        continue;
      auto DbgDIExpr = std::get<DIExpression *>(EV);
      auto Offset = std::get<int64_t>(EV);
      auto &Ctx = DVI->getContext();
      DVI->setOperand(0, MetadataAsValue::get(Ctx, ValueAsMetadata::get(V)));
      if (Offset) {
        SmallVector<uint64_t, 8> Ops;
        DIExpression::appendOffset(Ops, Offset);
        DbgDIExpr = DIExpression::prependOpcodes(DbgDIExpr, Ops, true);
      }
      DVI->setOperand(2, MetadataAsValue::get(Ctx, DbgDIExpr));
      break;
    }
  }
}

static bool ReduceLoopStrength(Loop *L, IVUsers &IU, ScalarEvolution &SE,
                               DominatorTree &DT, LoopInfo &LI,
                               const TargetTransformInfo &TTI,
                               AssumptionCache &AC, TargetLibraryInfo &TLI,
                               MemorySSA *MSSA) {

  bool Changed = false;
  std::unique_ptr<MemorySSAUpdater> MSSAU;
  if (MSSA)
    MSSAU = std::make_unique<MemorySSAUpdater>(MSSA);

  // Run the main LSR transformation.
  Changed |=
      LSRInstance(L, IU, SE, DT, LI, TTI, AC, TLI, MSSAU.get()).getChanged();

  // Debug preservation - before we start removing anything create equivalence
  // sets for the llvm.dbg.value intrinsics.
  EqualValuesMap DbgValueToEqualSet;
  DbgGatherEqualValues(L, SE, DbgValueToEqualSet);

  // Remove any extra phis created by processing inner loops.
  Changed |= DeleteDeadPHIs(L->getHeader(), &TLI, MSSAU.get());
  if (EnablePhiElim && L->isLoopSimplifyForm()) {
    SmallVector<WeakTrackingVH, 16> DeadInsts;
    const DataLayout &DL = L->getHeader()->getModule()->getDataLayout();
    SCEVExpander Rewriter(SE, DL, "lsr", false);
#ifndef NDEBUG
    Rewriter.setDebugType(DEBUG_TYPE);
#endif
    unsigned numFolded = Rewriter.replaceCongruentIVs(L, &DT, DeadInsts, &TTI);
    if (numFolded) {
      Changed = true;
      RecursivelyDeleteTriviallyDeadInstructionsPermissive(DeadInsts, &TLI,
                                                           MSSAU.get());
      DeleteDeadPHIs(L->getHeader(), &TLI, MSSAU.get());
    }
  }

  DbgApplyEqualValues(DbgValueToEqualSet);

  return Changed;
}

bool LoopStrengthReduce::runOnLoop(Loop *L, LPPassManager & /*LPM*/) {
  if (skipLoop(L))
    return false;

  auto &IU = getAnalysis<IVUsersWrapperPass>().getIU();
  auto &SE = getAnalysis<ScalarEvolutionWrapperPass>().getSE();
  auto &DT = getAnalysis<DominatorTreeWrapperPass>().getDomTree();
  auto &LI = getAnalysis<LoopInfoWrapperPass>().getLoopInfo();
  const auto &TTI = getAnalysis<TargetTransformInfoWrapperPass>().getTTI(
      *L->getHeader()->getParent());
  auto &AC = getAnalysis<AssumptionCacheTracker>().getAssumptionCache(
      *L->getHeader()->getParent());
  auto &TLI = getAnalysis<TargetLibraryInfoWrapperPass>().getTLI(
      *L->getHeader()->getParent());
  auto *MSSAAnalysis = getAnalysisIfAvailable<MemorySSAWrapperPass>();
  MemorySSA *MSSA = nullptr;
  if (MSSAAnalysis)
    MSSA = &MSSAAnalysis->getMSSA();
  return ReduceLoopStrength(L, IU, SE, DT, LI, TTI, AC, TLI, MSSA);
}

PreservedAnalyses LoopStrengthReducePass::run(Loop &L, LoopAnalysisManager &AM,
                                              LoopStandardAnalysisResults &AR,
                                              LPMUpdater &) {
  if (!ReduceLoopStrength(&L, AM.getResult<IVUsersAnalysis>(L, AR), AR.SE,
                          AR.DT, AR.LI, AR.TTI, AR.AC, AR.TLI, AR.MSSA))
    return PreservedAnalyses::all();

  auto PA = getLoopPassPreservedAnalyses();
  if (AR.MSSA)
    PA.preserve<MemorySSAAnalysis>();
  return PA;
}

char LoopStrengthReduce::ID = 0;

INITIALIZE_PASS_BEGIN(LoopStrengthReduce, "loop-reduce",
                      "Loop Strength Reduction", false, false)
INITIALIZE_PASS_DEPENDENCY(TargetTransformInfoWrapperPass)
INITIALIZE_PASS_DEPENDENCY(DominatorTreeWrapperPass)
INITIALIZE_PASS_DEPENDENCY(ScalarEvolutionWrapperPass)
INITIALIZE_PASS_DEPENDENCY(IVUsersWrapperPass)
INITIALIZE_PASS_DEPENDENCY(LoopInfoWrapperPass)
INITIALIZE_PASS_DEPENDENCY(LoopSimplify)
INITIALIZE_PASS_END(LoopStrengthReduce, "loop-reduce",
                    "Loop Strength Reduction", false, false)

Pass *llvm::createLoopStrengthReducePass() { return new LoopStrengthReduce(); }<|MERGE_RESOLUTION|>--- conflicted
+++ resolved
@@ -1035,25 +1035,16 @@
   ScalarEvolution *SE = nullptr;
   const TargetTransformInfo *TTI = nullptr;
   TargetTransformInfo::LSRCost C;
-<<<<<<< HEAD
+  TTI::AddressingModeKind AMK = TTI::AMK_None;
   PhiSCEVCacheT *PhiSCEVCache = nullptr; // INTEL
 
 public:
   Cost() = delete;
 #if INTEL_CUSTOMIZATION
   Cost(const Loop *L, ScalarEvolution &SE, const TargetTransformInfo &TTI,
-       PhiSCEVCacheT *PhiSCEVCache = nullptr)
-      : L(L), SE(&SE), TTI(&TTI), PhiSCEVCache(PhiSCEVCache) {
+       TTI::AddressingModeKind AMK, PhiSCEVCacheT *PhiSCEVCache = nullptr)
+      : L(L), SE(&SE), TTI(&TTI), AMK(AMK), PhiSCEVCache(PhiSCEVCache) {
 #endif // INTEL_CUSTOMIZATION
-=======
-  TTI::AddressingModeKind AMK = TTI::AMK_None;
-
-public:
-  Cost() = delete;
-  Cost(const Loop *L, ScalarEvolution &SE, const TargetTransformInfo &TTI,
-       TTI::AddressingModeKind AMK) :
-    L(L), SE(&SE), TTI(&TTI), AMK(AMK) {
->>>>>>> dea4a63e
     C.Insns = 0;
     C.NumRegs = 0;
     C.AddRecCost = 0;
@@ -4411,11 +4402,7 @@
       // avoids the need to recompute this information across formulae using the
       // same bad AddRec. Passing LoserRegs is also essential unless we remove
       // the corresponding bad register from the Regs set.
-<<<<<<< HEAD
-      Cost CostF(L, SE, TTI, &PhiSCEVCache); // INTEL
-=======
-      Cost CostF(L, SE, TTI, AMK);
->>>>>>> dea4a63e
+      Cost CostF(L, SE, TTI, AMK, &PhiSCEVCache); // INTEL
       Regs.clear();
       CostF.RateFormula(F, Regs, VisitedRegs, LU, &LoserRegs);
       if (CostF.isLoser()) {
