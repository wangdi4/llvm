--- conflicted
+++ resolved
@@ -665,31 +665,15 @@
                                  BECount, /*NegStride=*/false);
 }
 
-#if INTEL_CUSTOMIZATION
-#define CheckAliasBetweenStoreAndInsns(L, IgnoredStore, StoreLoc)              \
-  for (Loop::block_iterator BI = L->block_begin(), E = L->block_end();         \
-       BI != E; ++BI)                                                          \
-    for (BasicBlock::iterator I = (*BI)->begin(), E = (*BI)->end(); I != E;    \
-         ++I)                                                                  \
-      if (&*I != IgnoredStore && (AA.getModRefInfo(&*I, StoreLoc) & Access))   \
-        return true;
-#endif // INTEL_CUSTOMIZATION
-
 /// mayLoopAccessLocation - Return true if the specified loop might access the
 /// specified pointer location, which is a loop-strided access.  The 'Access'
 /// argument specifies what the verboten forms of access are (read or write).
-<<<<<<< HEAD
-static bool mayLoopAccessLocation(Value *Ptr, ModRefInfo Access, Loop *L,
-                                  const SCEV *BECount, unsigned StoreSize,
-                                  AliasAnalysis &AA, Instruction *IgnoredStore,
-                                  const AAMDNodes *AATags) { // INTEL
-=======
 static bool
 mayLoopAccessLocation(Value *Ptr, ModRefInfo Access, Loop *L,
                       const SCEV *BECount, unsigned StoreSize,
                       AliasAnalysis &AA,
-                      SmallPtrSetImpl<Instruction *> &IgnoredStores) {
->>>>>>> d12f3153
+                      SmallPtrSetImpl<Instruction *> &IgnoredStores, // INTEL
+                      const AAMDNodes *AATags) {                     // INTEL
   // Get the location that may be stored across the loop.  Since the access is
   // strided positively through memory, we say that the modified location starts
   // at the pointer and has infinite size.
@@ -704,18 +688,12 @@
   // operand in the store.  Store to &A[i] of 100 will always return may alias
   // with store of &A[100], we need to StoreLoc to be "A" with size of 100,
   // which will then no-alias a store to &A[100].
-<<<<<<< HEAD
+  MemoryLocation StoreLoc(Ptr, AccessSize);
+
 #if INTEL_CUSTOMIZATION
-  if (AATags == nullptr) {
-    MemoryLocation StoreLoc(Ptr, AccessSize);
-    CheckAliasBetweenStoreAndInsns(L, IgnoredStore, StoreLoc);
-  } else {
-    MemoryLocation StoreLoc(Ptr, AccessSize, *AATags);
-    CheckAliasBetweenStoreAndInsns(L, IgnoredStore, StoreLoc);
-  }
+  if (AATags != nullptr)
+    StoreLoc = MemoryLocation(Ptr, AccessSize, *AATags);
 #endif // INTEL_CUSTOMIZATION
-=======
-  MemoryLocation StoreLoc(Ptr, AccessSize);
 
   for (Loop::block_iterator BI = L->block_begin(), E = L->block_end(); BI != E;
        ++BI)
@@ -723,7 +701,6 @@
       if (IgnoredStores.count(&*I) == 0 &&
           (AA.getModRefInfo(&*I, StoreLoc) & Access))
         return true;
->>>>>>> d12f3153
 
   return false;
 }
@@ -781,12 +758,7 @@
   Value *BasePtr =
       Expander.expandCodeFor(Start, DestInt8PtrTy, Preheader->getTerminator());
   if (mayLoopAccessLocation(BasePtr, MRI_ModRef, CurLoop, BECount, StoreSize,
-<<<<<<< HEAD
-                            *AA, TheStore,
-                            nullptr)) { // INTEL
-=======
-                            *AA, Stores)) {
->>>>>>> d12f3153
+                            *AA, Stores, nullptr)) {  // INTEL
     Expander.clear();
     // If we generated new code for the base pointer, clean up.
     RecursivelyDeleteTriviallyDeadInstructions(BasePtr, TLI);
@@ -892,21 +864,15 @@
   Value *StoreBasePtr = Expander.expandCodeFor(
       StrStart, Builder.getInt8PtrTy(StrAS), Preheader->getTerminator());
 
-<<<<<<< HEAD
 #if INTEL_CUSTOMIZATION
   AAMDNodes AAInfo;
   // Pass the tbaa metadata for the store location to the alias queries.
   SI->getAAMetadata(AAInfo);
 #endif // INTEL_CUSTOMIZATION
-  if (mayLoopAccessLocation(StoreBasePtr, MRI_ModRef, CurLoop, BECount,
-                            StoreSize, *AA, SI,
-                            &AAInfo)) { // INTEL
-=======
   SmallPtrSet<Instruction *, 1> Stores;
   Stores.insert(SI);
   if (mayLoopAccessLocation(StoreBasePtr, MRI_ModRef, CurLoop, BECount,
-                            StoreSize, *AA, Stores)) {
->>>>>>> d12f3153
+                            StoreSize, *AA, Stores, &AAInfo)) {  // INTEL
     Expander.clear();
     // If we generated new code for the base pointer, clean up.
     RecursivelyDeleteTriviallyDeadInstructions(StoreBasePtr, TLI);
@@ -926,12 +892,7 @@
       LdStart, Builder.getInt8PtrTy(LdAS), Preheader->getTerminator());
 
   if (mayLoopAccessLocation(LoadBasePtr, MRI_Mod, CurLoop, BECount, StoreSize,
-<<<<<<< HEAD
-                            *AA, SI,
-                            nullptr)) { // INTEL
-=======
-                            *AA, Stores)) {
->>>>>>> d12f3153
+                            *AA, Stores, nullptr)) { // INTEL
     Expander.clear();
     // If we generated new code for the base pointer, clean up.
     RecursivelyDeleteTriviallyDeadInstructions(LoadBasePtr, TLI);
