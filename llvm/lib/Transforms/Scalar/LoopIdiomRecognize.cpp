//===- LoopIdiomRecognize.cpp - Loop idiom recognition --------------------===//
//
// Part of the LLVM Project, under the Apache License v2.0 with LLVM Exceptions.
// See https://llvm.org/LICENSE.txt for license information.
// SPDX-License-Identifier: Apache-2.0 WITH LLVM-exception
//
//===----------------------------------------------------------------------===//
//
// This pass implements an idiom recognizer that transforms simple loops into a
// non-loop form.  In cases that this kicks in, it can be a significant
// performance win.
//
// If compiling for code size we avoid idiom recognition if the resulting
// code could be larger than the code for the original loop. One way this could
// happen is if the loop is not removable after idiom recognition due to the
// presence of non-idiom instructions. The initial implementation of the
// heuristics applies to idioms in multi-block loops.
//
//===----------------------------------------------------------------------===//
//
// TODO List:
//
// Future loop memory idioms to recognize:
//   memcmp, memmove, strlen, etc.
// Future floating point idioms to recognize in -ffast-math mode:
//   fpowi
// Future integer operation idioms to recognize:
//   ctpop
//
// Beware that isel's default lowering for ctpop is highly inefficient for
// i64 and larger types when i64 is legal and the value has few bits set.  It
// would be good to enhance isel to emit a loop for ctpop in this case.
//
// This could recognize common matrix multiplies and dot product idioms and
// replace them with calls to BLAS (if linked in??).
//
//===----------------------------------------------------------------------===//

#include "llvm/Transforms/Scalar/LoopIdiomRecognize.h"
#include "llvm/ADT/APInt.h"
#include "llvm/ADT/ArrayRef.h"
#include "llvm/ADT/DenseMap.h"
#include "llvm/ADT/MapVector.h"
#include "llvm/ADT/SetVector.h"
#include "llvm/ADT/SmallPtrSet.h"
#include "llvm/ADT/SmallVector.h"
#include "llvm/ADT/Statistic.h"
#include "llvm/ADT/StringRef.h"
#include "llvm/Analysis/AliasAnalysis.h"
#include "llvm/Analysis/CmpInstAnalysis.h"
#include "llvm/Analysis/LoopAccessAnalysis.h"
#include "llvm/Analysis/LoopInfo.h"
#include "llvm/Analysis/LoopPass.h"
#include "llvm/Analysis/MemoryLocation.h"
#include "llvm/Analysis/MemorySSA.h"
#include "llvm/Analysis/MemorySSAUpdater.h"
#include "llvm/Analysis/MustExecute.h"
#include "llvm/Analysis/OptimizationRemarkEmitter.h"
#include "llvm/Analysis/ScalarEvolution.h"
#include "llvm/Analysis/ScalarEvolutionExpressions.h"
#include "llvm/Analysis/TargetLibraryInfo.h"
#include "llvm/Analysis/TargetTransformInfo.h"
#include "llvm/Analysis/VPO/Utils/VPOAnalysisUtils.h" // INTEL
#include "llvm/Analysis/ValueTracking.h"
#include "llvm/IR/Attributes.h"
#include "llvm/IR/BasicBlock.h"
#include "llvm/IR/Constant.h"
#include "llvm/IR/Constants.h"
#include "llvm/IR/DataLayout.h"
#include "llvm/IR/DebugLoc.h"
#include "llvm/IR/DerivedTypes.h"
#include "llvm/IR/Dominators.h"
#include "llvm/IR/GlobalValue.h"
#include "llvm/IR/GlobalVariable.h"
#include "llvm/IR/IRBuilder.h"
#include "llvm/IR/InstrTypes.h"
#include "llvm/IR/Instruction.h"
#include "llvm/IR/Instructions.h"
#include "llvm/IR/IntrinsicInst.h"
#include "llvm/IR/Intrinsics.h"
#include "llvm/IR/LLVMContext.h"
#include "llvm/IR/Module.h"
#include "llvm/IR/PassManager.h"
#include "llvm/IR/PatternMatch.h"
#include "llvm/IR/Type.h"
#include "llvm/IR/User.h"
#include "llvm/IR/Value.h"
#include "llvm/IR/ValueHandle.h"
#include "llvm/InitializePasses.h"
#include "llvm/Pass.h"
#include "llvm/Support/Casting.h"
#include "llvm/Support/CommandLine.h"
#include "llvm/Support/Debug.h"
#include "llvm/Support/InstructionCost.h"
#include "llvm/Support/raw_ostream.h"
#include "llvm/Transforms/Scalar.h"
#include "llvm/Transforms/Utils/BuildLibCalls.h"
#include "llvm/Transforms/Utils/Local.h"
#include "llvm/Transforms/Utils/LoopUtils.h"
#include "llvm/Transforms/Utils/ScalarEvolutionExpander.h"
#include <algorithm>
#include <cassert>
#include <cstdint>
#include <utility>
#include <vector>

using namespace llvm;

#define DEBUG_TYPE "loop-idiom"

STATISTIC(NumMemSet, "Number of memset's formed from loop stores");
STATISTIC(NumMemCpy, "Number of memcpy's formed from loop load+stores");
STATISTIC(
    NumShiftUntilBitTest,
    "Number of uncountable loops recognized as 'shift until bitttest' idiom");

bool DisableLIRP::All;
static cl::opt<bool, true>
    DisableLIRPAll("disable-" DEBUG_TYPE "-all",
                   cl::desc("Options to disable Loop Idiom Recognize Pass."),
                   cl::location(DisableLIRP::All), cl::init(false),
                   cl::ReallyHidden);

bool DisableLIRP::Memset;
static cl::opt<bool, true>
    DisableLIRPMemset("disable-" DEBUG_TYPE "-memset",
                      cl::desc("Proceed with loop idiom recognize pass, but do "
                               "not convert loop(s) to memset."),
                      cl::location(DisableLIRP::Memset), cl::init(false),
                      cl::ReallyHidden);

bool DisableLIRP::Memcpy;
static cl::opt<bool, true>
    DisableLIRPMemcpy("disable-" DEBUG_TYPE "-memcpy",
                      cl::desc("Proceed with loop idiom recognize pass, but do "
                               "not convert loop(s) to memcpy."),
                      cl::location(DisableLIRP::Memcpy), cl::init(false),
                      cl::ReallyHidden);

static cl::opt<bool> UseLIRCodeSizeHeurs(
    "use-lir-code-size-heurs",
    cl::desc("Use loop idiom recognition code size heuristics when compiling"
             "with -Os/-Oz"),
    cl::init(true), cl::Hidden);

#if INTEL_CUSTOMIZATION
#if INTEL_FEATURE_CSA
static cl::opt<bool>
    DisableMemCalls("lir-disable-mem-calls",
                    cl::desc("Do not create memset/memcpy calls"),
                    cl::init(false), cl::Hidden, cl::ZeroOrMore);
#endif // INTEL_FEATURE_CSA
#endif // INTEL_CUSTOMIZATION

namespace {

class LoopIdiomRecognize {
  Loop *CurLoop = nullptr;
  AliasAnalysis *AA;
  DominatorTree *DT;
  LoopInfo *LI;
  ScalarEvolution *SE;
  TargetLibraryInfo *TLI;
  const TargetTransformInfo *TTI;
  const DataLayout *DL;
  OptimizationRemarkEmitter &ORE;
  bool ApplyCodeSizeHeuristics;
  std::unique_ptr<MemorySSAUpdater> MSSAU;

public:
  explicit LoopIdiomRecognize(AliasAnalysis *AA, DominatorTree *DT,
                              LoopInfo *LI, ScalarEvolution *SE,
                              TargetLibraryInfo *TLI,
                              const TargetTransformInfo *TTI, MemorySSA *MSSA,
                              const DataLayout *DL,
                              OptimizationRemarkEmitter &ORE)
      : AA(AA), DT(DT), LI(LI), SE(SE), TLI(TLI), TTI(TTI), DL(DL), ORE(ORE) {
    if (MSSA)
      MSSAU = std::make_unique<MemorySSAUpdater>(MSSA);
  }

  bool runOnLoop(Loop *L);

private:
  using StoreList = SmallVector<StoreInst *, 8>;
  using StoreListMap = MapVector<Value *, StoreList>;

  StoreListMap StoreRefsForMemset;
  StoreListMap StoreRefsForMemsetPattern;
  StoreList StoreRefsForMemcpy;
  bool HasMemset;
  bool HasMemsetPattern;
  bool HasMemcpy;

  /// Return code for isLegalStore()
  enum LegalStoreKind {
    None = 0,
    Memset,
    MemsetPattern,
    Memcpy,
    UnorderedAtomicMemcpy,
    DontUse // Dummy retval never to be used. Allows catching errors in retval
            // handling.
  };

  /// \name Countable Loop Idiom Handling
  /// @{

  bool runOnCountableLoop();
  bool runOnLoopBlock(BasicBlock *BB, const SCEV *BECount,
                      SmallVectorImpl<BasicBlock *> &ExitBlocks);

  void collectStores(BasicBlock *BB);
  LegalStoreKind isLegalStore(StoreInst *SI);
  enum class ForMemset { No, Yes };
  bool processLoopStores(SmallVectorImpl<StoreInst *> &SL, const SCEV *BECount,
                         ForMemset For);
  bool processLoopMemSet(MemSetInst *MSI, const SCEV *BECount);

  bool processLoopStridedStore(Value *DestPtr, unsigned StoreSize,
                               MaybeAlign StoreAlignment, Value *StoredVal,
                               Instruction *TheStore,
                               SmallPtrSetImpl<Instruction *> &Stores,
                               const SCEVAddRecExpr *Ev, const SCEV *BECount,
                               bool NegStride, bool IsLoopMemset = false);
  bool processLoopStoreOfLoopLoad(StoreInst *SI, const SCEV *BECount);
  bool avoidLIRForMultiBlockLoop(bool IsMemset = false,
                                 bool IsLoopMemset = false);

  /// @}
  /// \name Noncountable Loop Idiom Handling
  /// @{

  bool runOnNoncountableLoop();

  bool recognizePopcount();
  void transformLoopToPopcount(BasicBlock *PreCondBB, Instruction *CntInst,
                               PHINode *CntPhi, Value *Var);
  bool recognizeAndInsertFFS();  /// Find First Set: ctlz or cttz
  void transformLoopToCountable(Intrinsic::ID IntrinID, BasicBlock *PreCondBB,
                                Instruction *CntInst, PHINode *CntPhi,
                                Value *Var, Instruction *DefX,
                                const DebugLoc &DL, bool ZeroCheck,
                                bool IsCntPhiUsedOutsideLoop);

  bool recognizeShiftUntilBitTest();

  /// @}
};

class LoopIdiomRecognizeLegacyPass : public LoopPass {
public:
  static char ID;

  explicit LoopIdiomRecognizeLegacyPass() : LoopPass(ID) {
    initializeLoopIdiomRecognizeLegacyPassPass(
        *PassRegistry::getPassRegistry());
  }

  bool runOnLoop(Loop *L, LPPassManager &LPM) override {
    if (DisableLIRP::All)
      return false;

    if (skipLoop(L))
      return false;

    AliasAnalysis *AA = &getAnalysis<AAResultsWrapperPass>().getAAResults();
    DominatorTree *DT = &getAnalysis<DominatorTreeWrapperPass>().getDomTree();
    LoopInfo *LI = &getAnalysis<LoopInfoWrapperPass>().getLoopInfo();
    ScalarEvolution *SE = &getAnalysis<ScalarEvolutionWrapperPass>().getSE();
    TargetLibraryInfo *TLI =
        &getAnalysis<TargetLibraryInfoWrapperPass>().getTLI(
            *L->getHeader()->getParent());
    const TargetTransformInfo *TTI =
        &getAnalysis<TargetTransformInfoWrapperPass>().getTTI(
            *L->getHeader()->getParent());
    const DataLayout *DL = &L->getHeader()->getModule()->getDataLayout();
    auto *MSSAAnalysis = getAnalysisIfAvailable<MemorySSAWrapperPass>();
    MemorySSA *MSSA = nullptr;
    if (MSSAAnalysis)
      MSSA = &MSSAAnalysis->getMSSA();

    // For the old PM, we can't use OptimizationRemarkEmitter as an analysis
    // pass.  Function analyses need to be preserved across loop transformations
    // but ORE cannot be preserved (see comment before the pass definition).
    OptimizationRemarkEmitter ORE(L->getHeader()->getParent());

    LoopIdiomRecognize LIR(AA, DT, LI, SE, TLI, TTI, MSSA, DL, ORE);
    return LIR.runOnLoop(L);
  }

  /// This transformation requires natural loop information & requires that
  /// loop preheaders be inserted into the CFG.
  void getAnalysisUsage(AnalysisUsage &AU) const override {
    AU.addRequired<TargetLibraryInfoWrapperPass>();
    AU.addRequired<TargetTransformInfoWrapperPass>();
    AU.addPreserved<MemorySSAWrapperPass>();
    getLoopAnalysisUsage(AU);
    AU.addPreserved<AndersensAAWrapperPass>(); // INTEL
  }
};

} // end anonymous namespace

char LoopIdiomRecognizeLegacyPass::ID = 0;

PreservedAnalyses LoopIdiomRecognizePass::run(Loop &L, LoopAnalysisManager &AM,
                                              LoopStandardAnalysisResults &AR,
                                              LPMUpdater &) {
  if (DisableLIRP::All)
    return PreservedAnalyses::all();

  const auto *DL = &L.getHeader()->getModule()->getDataLayout();

  // For the new PM, we also can't use OptimizationRemarkEmitter as an analysis
  // pass.  Function analyses need to be preserved across loop transformations
  // but ORE cannot be preserved (see comment before the pass definition).
  OptimizationRemarkEmitter ORE(L.getHeader()->getParent());

  LoopIdiomRecognize LIR(&AR.AA, &AR.DT, &AR.LI, &AR.SE, &AR.TLI, &AR.TTI,
                         AR.MSSA, DL, ORE);
  if (!LIR.runOnLoop(&L))
    return PreservedAnalyses::all();

  auto PA = getLoopPassPreservedAnalyses();
  if (AR.MSSA)
    PA.preserve<MemorySSAAnalysis>();
  return PA;
}

INITIALIZE_PASS_BEGIN(LoopIdiomRecognizeLegacyPass, "loop-idiom",
                      "Recognize loop idioms", false, false)
INITIALIZE_PASS_DEPENDENCY(LoopPass)
INITIALIZE_PASS_DEPENDENCY(TargetLibraryInfoWrapperPass)
INITIALIZE_PASS_DEPENDENCY(TargetTransformInfoWrapperPass)
INITIALIZE_PASS_END(LoopIdiomRecognizeLegacyPass, "loop-idiom",
                    "Recognize loop idioms", false, false)

Pass *llvm::createLoopIdiomPass() { return new LoopIdiomRecognizeLegacyPass(); }

static void deleteDeadInstruction(Instruction *I) {
  I->replaceAllUsesWith(UndefValue::get(I->getType()));
  I->eraseFromParent();
}

//===----------------------------------------------------------------------===//
//
//          Implementation of LoopIdiomRecognize
//
//===----------------------------------------------------------------------===//

bool LoopIdiomRecognize::runOnLoop(Loop *L) {
  CurLoop = L;
  // If the loop could not be converted to canonical form, it must have an
  // indirectbr in it, just give up.
  if (!L->getLoopPreheader())
    return false;

  // Disable loop idiom recognition if the function's name is a common idiom.
  StringRef Name = L->getHeader()->getParent()->getName();
  if (Name == "memset" || Name == "memcpy")
    return false;

  // Determine if code size heuristics need to be applied.
  ApplyCodeSizeHeuristics =
      L->getHeader()->getParent()->hasOptSize() && UseLIRCodeSizeHeurs;

  HasMemset = TLI->has(LibFunc_memset);
  HasMemsetPattern = TLI->has(LibFunc_memset_pattern16);
  HasMemcpy = TLI->has(LibFunc_memcpy);

  if (HasMemset || HasMemsetPattern || HasMemcpy)
    if (SE->hasLoopInvariantBackedgeTakenCount(L))
      return runOnCountableLoop();

  return runOnNoncountableLoop();
}

#if INTEL_CUSTOMIZATION
static bool interferesWithLoopOpt(const Loop *Lp, const SCEV *BECount) {
  if (!Lp->getHeader()->getParent()->isPreLoopOpt())
    return false;

  // Only defer innermost single-exit constant trip count loops to loopopt.
  // These are likely to be completely unrolled yielding better performance.
  if (!Lp->isInnermost() || !Lp->getUniqueExitBlock())
    return false;

  auto *ConstBECount = dyn_cast<SCEVConstant>(BECount);

  if (!ConstBECount)
    return false;

  ConstantInt *Count = ConstBECount->getValue();

  // Only small trip count loops are likely to get unrolled.
  if (Count->getValue().getActiveBits() > 64 || Count->getZExtValue() > 46)
    return false;

  auto *ParLp = Lp->getParentLoop();

  // LoopOpt currently does not create outer multi-exit loops. Generating
  // memcpy/memset early on results in the innermost loop being optimized
  // away making the outer loop as the innermost loop and letting LoopOpt
  // handle it. This is just a heuristic to limit the scope of the change
  // and can be modified later.
  return (!ParLp || ParLp->getUniqueExitBlock());
}
#endif // INTEL_CUSTOMIZATION

bool LoopIdiomRecognize::runOnCountableLoop() {
  const SCEV *BECount = SE->getBackedgeTakenCount(CurLoop);
  assert(!isa<SCEVCouldNotCompute>(BECount) &&
         "runOnCountableLoop() called on a loop without a predictable"
         "backedge-taken count");

  // If this loop executes exactly one time, then it should be peeled, not
  // optimized by this pass.
  if (const SCEVConstant *BECst = dyn_cast<SCEVConstant>(BECount))
    if (BECst->getAPInt() == 0)
      return false;

#if INTEL_CUSTOMIZATION
  // Let loopopt generate memcpy/memset calls when it seems profitable to do so.
  if (interferesWithLoopOpt(CurLoop, BECount))
    return false;
#endif // INTEL_CUSTOMIZATION
  SmallVector<BasicBlock *, 8> ExitBlocks;
  CurLoop->getUniqueExitBlocks(ExitBlocks);

  LLVM_DEBUG(dbgs() << DEBUG_TYPE " Scanning: F["
                    << CurLoop->getHeader()->getParent()->getName()
                    << "] Countable Loop %" << CurLoop->getHeader()->getName()
                    << "\n");

  // The following transforms hoist stores/memsets into the loop pre-header.
  // Give up if the loop has instructions that may throw.
  SimpleLoopSafetyInfo SafetyInfo;
  SafetyInfo.computeLoopSafetyInfo(CurLoop);
  if (SafetyInfo.anyBlockMayThrow())
    return false;

  bool MadeChange = false;

  // Scan all the blocks in the loop that are not in subloops.
  for (auto *BB : CurLoop->getBlocks()) {
    // Ignore blocks in subloops.
    if (LI->getLoopFor(BB) != CurLoop)
      continue;

    MadeChange |= runOnLoopBlock(BB, BECount, ExitBlocks);
  }
  return MadeChange;
}

static APInt getStoreStride(const SCEVAddRecExpr *StoreEv) {
  const SCEVConstant *ConstStride = cast<SCEVConstant>(StoreEv->getOperand(1));
  return ConstStride->getAPInt();
}

/// getMemSetPatternValue - If a strided store of the specified value is safe to
/// turn into a memset_pattern16, return a ConstantArray of 16 bytes that should
/// be passed in.  Otherwise, return null.
///
/// Note that we don't ever attempt to use memset_pattern8 or 4, because these
/// just replicate their input array and then pass on to memset_pattern16.
static Constant *getMemSetPatternValue(Value *V, const DataLayout *DL) {
  // FIXME: This could check for UndefValue because it can be merged into any
  // other valid pattern.

  // If the value isn't a constant, we can't promote it to being in a constant
  // array.  We could theoretically do a store to an alloca or something, but
  // that doesn't seem worthwhile.
  Constant *C = dyn_cast<Constant>(V);
  if (!C)
    return nullptr;

  // Only handle simple values that are a power of two bytes in size.
  uint64_t Size = DL->getTypeSizeInBits(V->getType());
  if (Size == 0 || (Size & 7) || (Size & (Size - 1)))
    return nullptr;

  // Don't care enough about darwin/ppc to implement this.
  if (DL->isBigEndian())
    return nullptr;

  // Convert to size in bytes.
  Size /= 8;

  // TODO: If CI is larger than 16-bytes, we can try slicing it in half to see
  // if the top and bottom are the same (e.g. for vectors and large integers).
  if (Size > 16)
    return nullptr;

  // If the constant is exactly 16 bytes, just use it.
  if (Size == 16)
    return C;

  // Otherwise, we'll use an array of the constants.
  unsigned ArraySize = 16 / Size;
  ArrayType *AT = ArrayType::get(V->getType(), ArraySize);
  return ConstantArray::get(AT, std::vector<Constant *>(ArraySize, C));
}

LoopIdiomRecognize::LegalStoreKind
LoopIdiomRecognize::isLegalStore(StoreInst *SI) {
  // Don't touch volatile stores.
  if (SI->isVolatile())
    return LegalStoreKind::None;
  // We only want simple or unordered-atomic stores.
  if (!SI->isUnordered())
    return LegalStoreKind::None;

  // Avoid merging nontemporal stores.
  if (SI->getMetadata(LLVMContext::MD_nontemporal))
    return LegalStoreKind::None;

  Value *StoredVal = SI->getValueOperand();
  Value *StorePtr = SI->getPointerOperand();

  // Don't convert stores of non-integral pointer types to memsets (which stores
  // integers).
  if (DL->isNonIntegralPointerType(StoredVal->getType()->getScalarType()))
    return LegalStoreKind::None;

  // Reject stores that are so large that they overflow an unsigned.
  // When storing out scalable vectors we bail out for now, since the code
  // below currently only works for constant strides.
  TypeSize SizeInBits = DL->getTypeSizeInBits(StoredVal->getType());
  if (SizeInBits.isScalable() || (SizeInBits.getFixedSize() & 7) ||
      (SizeInBits.getFixedSize() >> 32) != 0)
    return LegalStoreKind::None;

  // See if the pointer expression is an AddRec like {base,+,1} on the current
  // loop, which indicates a strided store.  If we have something else, it's a
  // random store we can't handle.
  const SCEVAddRecExpr *StoreEv =
      dyn_cast<SCEVAddRecExpr>(SE->getSCEV(StorePtr));
  if (!StoreEv || StoreEv->getLoop() != CurLoop || !StoreEv->isAffine())
    return LegalStoreKind::None;

  // Check to see if we have a constant stride.
  if (!isa<SCEVConstant>(StoreEv->getOperand(1)))
    return LegalStoreKind::None;

  // See if the store can be turned into a memset.

  // If the stored value is a byte-wise value (like i32 -1), then it may be
  // turned into a memset of i8 -1, assuming that all the consecutive bytes
  // are stored.  A store of i32 0x01020304 can never be turned into a memset,
  // but it can be turned into memset_pattern if the target supports it.
  Value *SplatValue = isBytewiseValue(StoredVal, *DL);
  Constant *PatternValue = nullptr;

#if INTEL_CUSTOMIZATION
  // If CurLoop is OMP SIMD loop no need to perform further checks.
  // Note: In case new idioms would be added below early exit might need to be
  // removed. Instead individual checks in along appropriate idioms would be
  // required.
  if (isOmpSIMDLoop(CurLoop))
    return LegalStoreKind::None;
#endif // INTEL_CUSTOMIZATION

  // Note: memset and memset_pattern on unordered-atomic is yet not supported
  bool UnorderedAtomic = SI->isUnordered() && !SI->isSimple();

  // If we're allowed to form a memset, and the stored value would be
  // acceptable for memset, use it.
  if (!UnorderedAtomic && HasMemset && SplatValue && !DisableLIRP::Memset &&
      // Verify that the stored value is loop invariant.  If not, we can't
      // promote the memset.
      CurLoop->isLoopInvariant(SplatValue)) {
    // It looks like we can use SplatValue.
    return LegalStoreKind::Memset;
  } else if (!UnorderedAtomic && HasMemsetPattern && !DisableLIRP::Memset &&
             // Don't create memset_pattern16s with address spaces.
             StorePtr->getType()->getPointerAddressSpace() == 0 &&
             (PatternValue = getMemSetPatternValue(StoredVal, DL))) {
    // It looks like we can use PatternValue!
    return LegalStoreKind::MemsetPattern;
  }

  // Otherwise, see if the store can be turned into a memcpy.
  if (HasMemcpy && !DisableLIRP::Memcpy) {
    // Check to see if the stride matches the size of the store.  If so, then we
    // know that every byte is touched in the loop.
    APInt Stride = getStoreStride(StoreEv);
    unsigned StoreSize = DL->getTypeStoreSize(SI->getValueOperand()->getType());
    if (StoreSize != Stride && StoreSize != -Stride)
      return LegalStoreKind::None;

    // The store must be feeding a non-volatile load.
    LoadInst *LI = dyn_cast<LoadInst>(SI->getValueOperand());

    // Only allow non-volatile loads
    if (!LI || LI->isVolatile())
      return LegalStoreKind::None;
    // Only allow simple or unordered-atomic loads
    if (!LI->isUnordered())
      return LegalStoreKind::None;

    // See if the pointer expression is an AddRec like {base,+,1} on the current
    // loop, which indicates a strided load.  If we have something else, it's a
    // random load we can't handle.
    const SCEVAddRecExpr *LoadEv =
        dyn_cast<SCEVAddRecExpr>(SE->getSCEV(LI->getPointerOperand()));
    if (!LoadEv || LoadEv->getLoop() != CurLoop || !LoadEv->isAffine())
      return LegalStoreKind::None;

    // The store and load must share the same stride.
    if (StoreEv->getOperand(1) != LoadEv->getOperand(1))
      return LegalStoreKind::None;

    // Success.  This store can be converted into a memcpy.
    UnorderedAtomic = UnorderedAtomic || LI->isAtomic();
    return UnorderedAtomic ? LegalStoreKind::UnorderedAtomicMemcpy
                           : LegalStoreKind::Memcpy;
  }
  // This store can't be transformed into a memset/memcpy.
  return LegalStoreKind::None;
}

void LoopIdiomRecognize::collectStores(BasicBlock *BB) {
  StoreRefsForMemset.clear();
  StoreRefsForMemsetPattern.clear();
  StoreRefsForMemcpy.clear();
  for (Instruction &I : *BB) {
    StoreInst *SI = dyn_cast<StoreInst>(&I);
    if (!SI)
      continue;

    // Make sure this is a strided store with a constant stride.
    switch (isLegalStore(SI)) {
    case LegalStoreKind::None:
      // Nothing to do
      break;
    case LegalStoreKind::Memset: {
      // Find the base pointer.
      Value *Ptr = getUnderlyingObject(SI->getPointerOperand());
      StoreRefsForMemset[Ptr].push_back(SI);
    } break;
    case LegalStoreKind::MemsetPattern: {
      // Find the base pointer.
      Value *Ptr = getUnderlyingObject(SI->getPointerOperand());
      StoreRefsForMemsetPattern[Ptr].push_back(SI);
    } break;
    case LegalStoreKind::Memcpy:
    case LegalStoreKind::UnorderedAtomicMemcpy:
      StoreRefsForMemcpy.push_back(SI);
      break;
    default:
      assert(false && "unhandled return value");
      break;
    }
  }
}

/// runOnLoopBlock - Process the specified block, which lives in a counted loop
/// with the specified backedge count.  This block is known to be in the current
/// loop and not in any subloops.
bool LoopIdiomRecognize::runOnLoopBlock(
    BasicBlock *BB, const SCEV *BECount,
    SmallVectorImpl<BasicBlock *> &ExitBlocks) {
  // We can only promote stores in this block if they are unconditionally
  // executed in the loop.  For a block to be unconditionally executed, it has
  // to dominate all the exit blocks of the loop.  Verify this now.
  for (unsigned i = 0, e = ExitBlocks.size(); i != e; ++i)
    if (!DT->dominates(BB, ExitBlocks[i]))
      return false;

  bool MadeChange = false;
  // Look for store instructions, which may be optimized to memset/memcpy.
  collectStores(BB);

  // Look for a single store or sets of stores with a common base, which can be
  // optimized into a memset (memset_pattern).  The latter most commonly happens
  // with structs and handunrolled loops.
  for (auto &SL : StoreRefsForMemset)
    MadeChange |= processLoopStores(SL.second, BECount, ForMemset::Yes);

  for (auto &SL : StoreRefsForMemsetPattern)
    MadeChange |= processLoopStores(SL.second, BECount, ForMemset::No);

  // Optimize the store into a memcpy, if it feeds an similarly strided load.
  for (auto &SI : StoreRefsForMemcpy)
    MadeChange |= processLoopStoreOfLoopLoad(SI, BECount);

  for (BasicBlock::iterator I = BB->begin(), E = BB->end(); I != E;) {
    Instruction *Inst = &*I++;
    // Look for memset instructions, which may be optimized to a larger memset.
    if (MemSetInst *MSI = dyn_cast<MemSetInst>(Inst)) {
      WeakTrackingVH InstPtr(&*I);
      if (!processLoopMemSet(MSI, BECount))
        continue;
      MadeChange = true;

      // If processing the memset invalidated our iterator, start over from the
      // top of the block.
      if (!InstPtr)
        I = BB->begin();
      continue;
    }
  }

  return MadeChange;
}

/// See if this store(s) can be promoted to a memset.
bool LoopIdiomRecognize::processLoopStores(SmallVectorImpl<StoreInst *> &SL,
                                           const SCEV *BECount, ForMemset For) {
#if INTEL_CUSTOMIZATION
#if INTEL_FEATURE_CSA
  if (DisableMemCalls)
    return false;
#endif // INTEL_FEATURE_CSA
#endif // INTEL_CUSTOMIZATION
  // Try to find consecutive stores that can be transformed into memsets.
  SetVector<StoreInst *> Heads, Tails;
  SmallDenseMap<StoreInst *, StoreInst *> ConsecutiveChain;

  // Do a quadratic search on all of the given stores and find
  // all of the pairs of stores that follow each other.
  SmallVector<unsigned, 16> IndexQueue;
  for (unsigned i = 0, e = SL.size(); i < e; ++i) {
    assert(SL[i]->isSimple() && "Expected only non-volatile stores.");

    Value *FirstStoredVal = SL[i]->getValueOperand();
    Value *FirstStorePtr = SL[i]->getPointerOperand();
    const SCEVAddRecExpr *FirstStoreEv =
        cast<SCEVAddRecExpr>(SE->getSCEV(FirstStorePtr));
    APInt FirstStride = getStoreStride(FirstStoreEv);
    unsigned FirstStoreSize = DL->getTypeStoreSize(SL[i]->getValueOperand()->getType());

    // See if we can optimize just this store in isolation.
    if (FirstStride == FirstStoreSize || -FirstStride == FirstStoreSize) {
      Heads.insert(SL[i]);
      continue;
    }

    Value *FirstSplatValue = nullptr;
    Constant *FirstPatternValue = nullptr;

    if (For == ForMemset::Yes)
      FirstSplatValue = isBytewiseValue(FirstStoredVal, *DL);
    else
      FirstPatternValue = getMemSetPatternValue(FirstStoredVal, DL);

    assert((FirstSplatValue || FirstPatternValue) &&
           "Expected either splat value or pattern value.");

    IndexQueue.clear();
    // If a store has multiple consecutive store candidates, search Stores
    // array according to the sequence: from i+1 to e, then from i-1 to 0.
    // This is because usually pairing with immediate succeeding or preceding
    // candidate create the best chance to find memset opportunity.
    unsigned j = 0;
    for (j = i + 1; j < e; ++j)
      IndexQueue.push_back(j);
    for (j = i; j > 0; --j)
      IndexQueue.push_back(j - 1);

    for (auto &k : IndexQueue) {
      assert(SL[k]->isSimple() && "Expected only non-volatile stores.");
      Value *SecondStorePtr = SL[k]->getPointerOperand();
      const SCEVAddRecExpr *SecondStoreEv =
          cast<SCEVAddRecExpr>(SE->getSCEV(SecondStorePtr));
      APInt SecondStride = getStoreStride(SecondStoreEv);

      if (FirstStride != SecondStride)
        continue;

      Value *SecondStoredVal = SL[k]->getValueOperand();
      Value *SecondSplatValue = nullptr;
      Constant *SecondPatternValue = nullptr;

      if (For == ForMemset::Yes)
        SecondSplatValue = isBytewiseValue(SecondStoredVal, *DL);
      else
        SecondPatternValue = getMemSetPatternValue(SecondStoredVal, DL);

      assert((SecondSplatValue || SecondPatternValue) &&
             "Expected either splat value or pattern value.");

      if (isConsecutiveAccess(SL[i], SL[k], *DL, *SE, false)) {
        if (For == ForMemset::Yes) {
          if (isa<UndefValue>(FirstSplatValue))
            FirstSplatValue = SecondSplatValue;
          if (FirstSplatValue != SecondSplatValue)
            continue;
        } else {
          if (isa<UndefValue>(FirstPatternValue))
            FirstPatternValue = SecondPatternValue;
          if (FirstPatternValue != SecondPatternValue)
            continue;
        }
        Tails.insert(SL[k]);
        Heads.insert(SL[i]);
        ConsecutiveChain[SL[i]] = SL[k];
        break;
      }
    }
  }

  // We may run into multiple chains that merge into a single chain. We mark the
  // stores that we transformed so that we don't visit the same store twice.
  SmallPtrSet<Value *, 16> TransformedStores;
  bool Changed = false;

  // For stores that start but don't end a link in the chain:
  for (SetVector<StoreInst *>::iterator it = Heads.begin(), e = Heads.end();
       it != e; ++it) {
    if (Tails.count(*it))
      continue;

    // We found a store instr that starts a chain. Now follow the chain and try
    // to transform it.
    SmallPtrSet<Instruction *, 8> AdjacentStores;
    StoreInst *I = *it;

    StoreInst *HeadStore = I;
    unsigned StoreSize = 0;

    // Collect the chain into a list.
    while (Tails.count(I) || Heads.count(I)) {
      if (TransformedStores.count(I))
        break;
      AdjacentStores.insert(I);

      StoreSize += DL->getTypeStoreSize(I->getValueOperand()->getType());
      // Move to the next value in the chain.
      I = ConsecutiveChain[I];
    }

    Value *StoredVal = HeadStore->getValueOperand();
    Value *StorePtr = HeadStore->getPointerOperand();
    const SCEVAddRecExpr *StoreEv = cast<SCEVAddRecExpr>(SE->getSCEV(StorePtr));
    APInt Stride = getStoreStride(StoreEv);

    // Check to see if the stride matches the size of the stores.  If so, then
    // we know that every byte is touched in the loop.
    if (StoreSize != Stride && StoreSize != -Stride)
      continue;

    bool NegStride = StoreSize == -Stride;

    if (processLoopStridedStore(StorePtr, StoreSize,
                                MaybeAlign(HeadStore->getAlignment()),
                                StoredVal, HeadStore, AdjacentStores, StoreEv,
                                BECount, NegStride)) {
      TransformedStores.insert(AdjacentStores.begin(), AdjacentStores.end());
      Changed = true;
    }
  }

  return Changed;
}

/// processLoopMemSet - See if this memset can be promoted to a large memset.
bool LoopIdiomRecognize::processLoopMemSet(MemSetInst *MSI,
                                           const SCEV *BECount) {
  // We can only handle non-volatile memsets with a constant size.
  if (MSI->isVolatile() || !isa<ConstantInt>(MSI->getLength()))
    return false;

  // If we're not allowed to hack on memset, we fail.
  if (!HasMemset)
    return false;

  Value *Pointer = MSI->getDest();

  // See if the pointer expression is an AddRec like {base,+,1} on the current
  // loop, which indicates a strided store.  If we have something else, it's a
  // random store we can't handle.
  const SCEVAddRecExpr *Ev = dyn_cast<SCEVAddRecExpr>(SE->getSCEV(Pointer));
  if (!Ev || Ev->getLoop() != CurLoop || !Ev->isAffine())
    return false;

  // Reject memsets that are so large that they overflow an unsigned.
  uint64_t SizeInBytes = cast<ConstantInt>(MSI->getLength())->getZExtValue();
  if ((SizeInBytes >> 32) != 0)
    return false;

  // Check to see if the stride matches the size of the memset.  If so, then we
  // know that every byte is touched in the loop.
  const SCEVConstant *ConstStride = dyn_cast<SCEVConstant>(Ev->getOperand(1));
  if (!ConstStride)
    return false;

  APInt Stride = ConstStride->getAPInt();
  if (SizeInBytes != Stride && SizeInBytes != -Stride)
    return false;

  // Verify that the memset value is loop invariant.  If not, we can't promote
  // the memset.
  Value *SplatValue = MSI->getValue();
  if (!SplatValue || !CurLoop->isLoopInvariant(SplatValue))
    return false;

  SmallPtrSet<Instruction *, 1> MSIs;
  MSIs.insert(MSI);
  bool NegStride = SizeInBytes == -Stride;
  return processLoopStridedStore(
      Pointer, (unsigned)SizeInBytes, MaybeAlign(MSI->getDestAlignment()),
      SplatValue, MSI, MSIs, Ev, BECount, NegStride, /*IsLoopMemset=*/true);
}

/// mayLoopAccessLocation - Return true if the specified loop might access the
/// specified pointer location, which is a loop-strided access.  The 'Access'
/// argument specifies what the verboten forms of access are (read or write).
static bool
mayLoopAccessLocation(Value *Ptr, ModRefInfo Access, Loop *L,
                      const SCEV *BECount, unsigned StoreSize,
                      AliasAnalysis &AA,
                      SmallPtrSetImpl<Instruction *> &IgnoredStores, // INTEL
                      const AAMDNodes *AATags) {                     // INTEL
  // Get the location that may be stored across the loop.  Since the access is
  // strided positively through memory, we say that the modified location starts
  // at the pointer and has infinite size.
  LocationSize AccessSize = LocationSize::afterPointer();

  // If the loop iterates a fixed number of times, we can refine the access size
  // to be exactly the size of the memset, which is (BECount+1)*StoreSize
  if (const SCEVConstant *BECst = dyn_cast<SCEVConstant>(BECount))
    AccessSize = LocationSize::precise((BECst->getValue()->getZExtValue() + 1) *
                                       StoreSize);

  // TODO: For this to be really effective, we have to dive into the pointer
  // operand in the store.  Store to &A[i] of 100 will always return may alias
  // with store of &A[100], we need to StoreLoc to be "A" with size of 100,
  // which will then no-alias a store to &A[100].
  MemoryLocation StoreLoc(Ptr, AccessSize);

#if INTEL_CUSTOMIZATION
  if (AATags != nullptr)
    StoreLoc = MemoryLocation(Ptr, AccessSize, *AATags);
#endif // INTEL_CUSTOMIZATION

  for (Loop::block_iterator BI = L->block_begin(), E = L->block_end(); BI != E;
       ++BI)
    for (Instruction &I : **BI)
      if (IgnoredStores.count(&I) == 0 &&
          isModOrRefSet(
              intersectModRef(AA.getModRefInfo(&I, StoreLoc), Access)))
        return true;

  return false;
}

// If we have a negative stride, Start refers to the end of the memory location
// we're trying to memset.  Therefore, we need to recompute the base pointer,
// which is just Start - BECount*Size.
static const SCEV *getStartForNegStride(const SCEV *Start, const SCEV *BECount,
                                        Type *IntPtr, unsigned StoreSize,
                                        ScalarEvolution *SE) {
  const SCEV *Index = SE->getTruncateOrZeroExtend(BECount, IntPtr);
  if (StoreSize != 1)
    Index = SE->getMulExpr(Index, SE->getConstant(IntPtr, StoreSize),
                           SCEV::FlagNUW);
  return SE->getMinusSCEV(Start, Index);
}

/// Compute the number of bytes as a SCEV from the backedge taken count.
///
/// This also maps the SCEV into the provided type and tries to handle the
/// computation in a way that will fold cleanly.
static const SCEV *getNumBytes(const SCEV *BECount, Type *IntPtr,
                               unsigned StoreSize, Loop *CurLoop,
                               const DataLayout *DL, ScalarEvolution *SE) {
  const SCEV *NumBytesS;
  // The # stored bytes is (BECount+1)*Size.  Expand the trip count out to
  // pointer size if it isn't already.
  //
  // If we're going to need to zero extend the BE count, check if we can add
  // one to it prior to zero extending without overflow. Provided this is safe,
  // it allows better simplification of the +1.
  if (DL->getTypeSizeInBits(BECount->getType()).getFixedSize() <
          DL->getTypeSizeInBits(IntPtr).getFixedSize() &&
      SE->isLoopEntryGuardedByCond(
          CurLoop, ICmpInst::ICMP_NE, BECount,
          SE->getNegativeSCEV(SE->getOne(BECount->getType())))) {
    NumBytesS = SE->getZeroExtendExpr(
        SE->getAddExpr(BECount, SE->getOne(BECount->getType()), SCEV::FlagNUW),
        IntPtr);
  } else {
    NumBytesS = SE->getAddExpr(SE->getTruncateOrZeroExtend(BECount, IntPtr),
                               SE->getOne(IntPtr), SCEV::FlagNUW);
  }

  // And scale it based on the store size.
  if (StoreSize != 1) {
    NumBytesS = SE->getMulExpr(NumBytesS, SE->getConstant(IntPtr, StoreSize),
                               SCEV::FlagNUW);
  }
  return NumBytesS;
}

/// processLoopStridedStore - We see a strided store of some value.  If we can
/// transform this into a memset or memset_pattern in the loop preheader, do so.
bool LoopIdiomRecognize::processLoopStridedStore(
    Value *DestPtr, unsigned StoreSize, MaybeAlign StoreAlignment,
    Value *StoredVal, Instruction *TheStore,
    SmallPtrSetImpl<Instruction *> &Stores, const SCEVAddRecExpr *Ev,
    const SCEV *BECount, bool NegStride, bool IsLoopMemset) {
  Value *SplatValue = isBytewiseValue(StoredVal, *DL);
  Constant *PatternValue = nullptr;

  if (!SplatValue)
    PatternValue = getMemSetPatternValue(StoredVal, DL);

  assert((SplatValue || PatternValue) &&
         "Expected either splat value or pattern value.");

  // The trip count of the loop and the base pointer of the addrec SCEV is
  // guaranteed to be loop invariant, which means that it should dominate the
  // header.  This allows us to insert code for it in the preheader.
  unsigned DestAS = DestPtr->getType()->getPointerAddressSpace();
  BasicBlock *Preheader = CurLoop->getLoopPreheader();
  IRBuilder<> Builder(Preheader->getTerminator());
  SCEVExpander Expander(*SE, *DL, "loop-idiom");
  SCEVExpanderCleaner ExpCleaner(Expander, *DT);

  Type *DestInt8PtrTy = Builder.getInt8PtrTy(DestAS);
  Type *IntIdxTy = DL->getIndexType(DestPtr->getType());

  bool Changed = false;
  const SCEV *Start = Ev->getStart();
  // Handle negative strided loops.
  if (NegStride)
    Start = getStartForNegStride(Start, BECount, IntIdxTy, StoreSize, SE);

  // TODO: ideally we should still be able to generate memset if SCEV expander
  // is taught to generate the dependencies at the latest point.
  if (!isSafeToExpand(Start, *SE))
    return Changed;

  // Okay, we have a strided store "p[i]" of a splattable value.  We can turn
  // this into a memset in the loop preheader now if we want.  However, this
  // would be unsafe to do if there is anything else in the loop that may read
  // or write to the aliased location.  Check for any overlap by generating the
  // base pointer and checking the region.
  Value *BasePtr =
      Expander.expandCodeFor(Start, DestInt8PtrTy, Preheader->getTerminator());

  // From here on out, conservatively report to the pass manager that we've
  // changed the IR, even if we later clean up these added instructions. There
  // may be structural differences e.g. in the order of use lists not accounted
  // for in just a textual dump of the IR. This is written as a variable, even
  // though statically all the places this dominates could be replaced with
  // 'true', with the hope that anyone trying to be clever / "more precise" with
  // the return value will read this comment, and leave them alone.
  Changed = true;

  if (mayLoopAccessLocation(BasePtr, ModRefInfo::ModRef, CurLoop, BECount,
                            StoreSize, *AA, Stores, nullptr))  // INTEL
    return Changed;

  if (avoidLIRForMultiBlockLoop(/*IsMemset=*/true, IsLoopMemset))
    return Changed;

  // Okay, everything looks good, insert the memset.

  const SCEV *NumBytesS =
      getNumBytes(BECount, IntIdxTy, StoreSize, CurLoop, DL, SE);

  // TODO: ideally we should still be able to generate memset if SCEV expander
  // is taught to generate the dependencies at the latest point.
  if (!isSafeToExpand(NumBytesS, *SE))
    return Changed;

  Value *NumBytes =
      Expander.expandCodeFor(NumBytesS, IntIdxTy, Preheader->getTerminator());

  CallInst *NewCall;
  if (SplatValue) {
    NewCall = Builder.CreateMemSet(BasePtr, SplatValue, NumBytes,
                                   MaybeAlign(StoreAlignment));
  } else {
    // Everything is emitted in default address space
    Type *Int8PtrTy = DestInt8PtrTy;

    Module *M = TheStore->getModule();
    StringRef FuncName = "memset_pattern16";
    FunctionCallee MSP = M->getOrInsertFunction(FuncName, Builder.getVoidTy(),
                                                Int8PtrTy, Int8PtrTy, IntIdxTy);
    inferLibFuncAttributes(M, FuncName, *TLI);

    // Otherwise we should form a memset_pattern16.  PatternValue is known to be
    // an constant array of 16-bytes.  Plop the value into a mergable global.
    GlobalVariable *GV = new GlobalVariable(*M, PatternValue->getType(), true,
                                            GlobalValue::PrivateLinkage,
                                            PatternValue, ".memset_pattern");
    GV->setUnnamedAddr(GlobalValue::UnnamedAddr::Global); // Ok to merge these.
    GV->setAlignment(Align(16));
    Value *PatternPtr = ConstantExpr::getBitCast(GV, Int8PtrTy);
    NewCall = Builder.CreateCall(MSP, {BasePtr, PatternPtr, NumBytes});
  }
  NewCall->setDebugLoc(TheStore->getDebugLoc());

  if (MSSAU) {
    MemoryAccess *NewMemAcc = MSSAU->createMemoryAccessInBB(
        NewCall, nullptr, NewCall->getParent(), MemorySSA::BeforeTerminator);
    MSSAU->insertDef(cast<MemoryDef>(NewMemAcc), true);
  }

  LLVM_DEBUG(dbgs() << "  Formed memset: " << *NewCall << "\n"
                    << "    from store to: " << *Ev << " at: " << *TheStore
                    << "\n");

  ORE.emit([&]() {
    return OptimizationRemark(DEBUG_TYPE, "ProcessLoopStridedStore",
                              NewCall->getDebugLoc(), Preheader)
           << "Transformed loop-strided store into a call to "
           << ore::NV("NewFunction", NewCall->getCalledFunction())
           << "() function";
  });

  // Okay, the memset has been formed.  Zap the original store and anything that
  // feeds into it.
  for (auto *I : Stores) {
    if (MSSAU)
      MSSAU->removeMemoryAccess(I, true);
    deleteDeadInstruction(I);
  }
  if (MSSAU && VerifyMemorySSA)
    MSSAU->getMemorySSA()->verifyMemorySSA();
  ++NumMemSet;
  ExpCleaner.markResultUsed();
  return true;
}

/// If the stored value is a strided load in the same loop with the same stride
/// this may be transformable into a memcpy.  This kicks in for stuff like
/// for (i) A[i] = B[i];
bool LoopIdiomRecognize::processLoopStoreOfLoopLoad(StoreInst *SI,
                                                    const SCEV *BECount) {
#if INTEL_CUSTOMIZATION
#if INTEL_FEATURE_CSA
  if (DisableMemCalls)
    return false;
#endif // INTEL_FEATURE_CSA
#endif // INTEL_CUSTOMIZATION
  assert(SI->isUnordered() && "Expected only non-volatile non-ordered stores.");

  Value *StorePtr = SI->getPointerOperand();
  const SCEVAddRecExpr *StoreEv = cast<SCEVAddRecExpr>(SE->getSCEV(StorePtr));
  APInt Stride = getStoreStride(StoreEv);
  unsigned StoreSize = DL->getTypeStoreSize(SI->getValueOperand()->getType());
  bool NegStride = StoreSize == -Stride;

  // The store must be feeding a non-volatile load.
  LoadInst *LI = cast<LoadInst>(SI->getValueOperand());
  assert(LI->isUnordered() && "Expected only non-volatile non-ordered loads.");

  // See if the pointer expression is an AddRec like {base,+,1} on the current
  // loop, which indicates a strided load.  If we have something else, it's a
  // random load we can't handle.
  const SCEVAddRecExpr *LoadEv =
      cast<SCEVAddRecExpr>(SE->getSCEV(LI->getPointerOperand()));

  // The trip count of the loop and the base pointer of the addrec SCEV is
  // guaranteed to be loop invariant, which means that it should dominate the
  // header.  This allows us to insert code for it in the preheader.
  BasicBlock *Preheader = CurLoop->getLoopPreheader();
  IRBuilder<> Builder(Preheader->getTerminator());
  SCEVExpander Expander(*SE, *DL, "loop-idiom");

  SCEVExpanderCleaner ExpCleaner(Expander, *DT);

  bool Changed = false;
  const SCEV *StrStart = StoreEv->getStart();
  unsigned StrAS = SI->getPointerAddressSpace();
  Type *IntIdxTy = Builder.getIntNTy(DL->getIndexSizeInBits(StrAS));

  // Handle negative strided loops.
  if (NegStride)
    StrStart = getStartForNegStride(StrStart, BECount, IntIdxTy, StoreSize, SE);

  // Okay, we have a strided store "p[i]" of a loaded value.  We can turn
  // this into a memcpy in the loop preheader now if we want.  However, this
  // would be unsafe to do if there is anything else in the loop that may read
  // or write the memory region we're storing to.  This includes the load that
  // feeds the stores.  Check for an alias by generating the base address and
  // checking everything.
  Value *StoreBasePtr = Expander.expandCodeFor(
      StrStart, Builder.getInt8PtrTy(StrAS), Preheader->getTerminator());

#if INTEL_CUSTOMIZATION
  AAMDNodes AAInfo;
  // Pass the tbaa metadata for the store location to the alias queries.
  TheStore->getAAMetadata(AAInfo);
#endif // INTEL_CUSTOMIZATION

  // From here on out, conservatively report to the pass manager that we've
  // changed the IR, even if we later clean up these added instructions. There
  // may be structural differences e.g. in the order of use lists not accounted
  // for in just a textual dump of the IR. This is written as a variable, even
  // though statically all the places this dominates could be replaced with
  // 'true', with the hope that anyone trying to be clever / "more precise" with
  // the return value will read this comment, and leave them alone.
  Changed = true;

  SmallPtrSet<Instruction *, 1> Stores;
  Stores.insert(SI);
  if (mayLoopAccessLocation(StoreBasePtr, ModRefInfo::ModRef, CurLoop, BECount,
<<<<<<< HEAD
                            StoreSize, *AA, Stores, &AAInfo)) { // INTEL
    ORE.emit([&]() {
      return OptimizationRemarkMissed(DEBUG_TYPE, "LoopMayAccessStore",
                                      TheStore)
             << ore::NV("Inst", InstRemark) << " in "
             << ore::NV("Function", TheStore->getFunction())
             << " function will not be hoisted: "
             << ore::NV("Reason", "The loop may access store location");
    });
=======
                            StoreSize, *AA, Stores))
>>>>>>> 2bd4049c
    return Changed;

  const SCEV *LdStart = LoadEv->getStart();
  unsigned LdAS = LI->getPointerAddressSpace();

  // Handle negative strided loops.
  if (NegStride)
    LdStart = getStartForNegStride(LdStart, BECount, IntIdxTy, StoreSize, SE);

  // For a memcpy, we have to make sure that the input array is not being
  // mutated by the loop.
  Value *LoadBasePtr = Expander.expandCodeFor(
      LdStart, Builder.getInt8PtrTy(LdAS), Preheader->getTerminator());

  if (mayLoopAccessLocation(LoadBasePtr, ModRefInfo::Mod, CurLoop, BECount,
<<<<<<< HEAD
                            StoreSize, *AA, Stores, nullptr)) { // INTEL
    ORE.emit([&]() {
      return OptimizationRemarkMissed(DEBUG_TYPE, "LoopMayAccessLoad", TheLoad)
             << ore::NV("Inst", InstRemark) << " in "
             << ore::NV("Function", TheStore->getFunction())
             << " function will not be hoisted: "
             << ore::NV("Reason", "The loop may access load location");
    });
=======
                            StoreSize, *AA, Stores))
>>>>>>> 2bd4049c
    return Changed;

  if (avoidLIRForMultiBlockLoop())
    return Changed;

  // Okay, everything is safe, we can transform this!

  const SCEV *NumBytesS =
      getNumBytes(BECount, IntIdxTy, StoreSize, CurLoop, DL, SE);

  Value *NumBytes =
      Expander.expandCodeFor(NumBytesS, IntIdxTy, Preheader->getTerminator());

  CallInst *NewCall = nullptr;
  // Check whether to generate an unordered atomic memcpy:
  //  If the load or store are atomic, then they must necessarily be unordered
  //  by previous checks.
  if (!SI->isAtomic() && !LI->isAtomic())
    NewCall = Builder.CreateMemCpy(StoreBasePtr, SI->getAlign(), LoadBasePtr,
                                   LI->getAlign(), NumBytes);
  else {
    // We cannot allow unaligned ops for unordered load/store, so reject
    // anything where the alignment isn't at least the element size.
    const Align StoreAlign = SI->getAlign();
    const Align LoadAlign = LI->getAlign();
    if (StoreAlign < StoreSize || LoadAlign < StoreSize)
      return Changed;

    // If the element.atomic memcpy is not lowered into explicit
    // loads/stores later, then it will be lowered into an element-size
    // specific lib call. If the lib call doesn't exist for our store size, then
    // we shouldn't generate the memcpy.
    if (StoreSize > TTI->getAtomicMemIntrinsicMaxElementSize())
      return Changed;

    // Create the call.
    // Note that unordered atomic loads/stores are *required* by the spec to
    // have an alignment but non-atomic loads/stores may not.
    NewCall = Builder.CreateElementUnorderedAtomicMemCpy(
        StoreBasePtr, StoreAlign, LoadBasePtr, LoadAlign, NumBytes,
        StoreSize);
  }
  NewCall->setDebugLoc(SI->getDebugLoc());

  if (MSSAU) {
    MemoryAccess *NewMemAcc = MSSAU->createMemoryAccessInBB(
        NewCall, nullptr, NewCall->getParent(), MemorySSA::BeforeTerminator);
    MSSAU->insertDef(cast<MemoryDef>(NewMemAcc), true);
  }

  LLVM_DEBUG(dbgs() << "  Formed memcpy: " << *NewCall << "\n"
                    << "    from load ptr=" << *LoadEv << " at: " << *LI << "\n"
                    << "    from store ptr=" << *StoreEv << " at: " << *SI
                    << "\n");

  ORE.emit([&]() {
    return OptimizationRemark(DEBUG_TYPE, "ProcessLoopStoreOfLoopLoad",
                              NewCall->getDebugLoc(), Preheader)
           << "Formed a call to "
           << ore::NV("NewFunction", NewCall->getCalledFunction())
           << "() function";
  });

  // Okay, the memcpy has been formed.  Zap the original store and anything that
  // feeds into it.
  if (MSSAU)
    MSSAU->removeMemoryAccess(SI, true);
  deleteDeadInstruction(SI);
  if (MSSAU && VerifyMemorySSA)
    MSSAU->getMemorySSA()->verifyMemorySSA();
  ++NumMemCpy;
  ExpCleaner.markResultUsed();
  return true;
}

// When compiling for codesize we avoid idiom recognition for a multi-block loop
// unless it is a loop_memset idiom or a memset/memcpy idiom in a nested loop.
//
bool LoopIdiomRecognize::avoidLIRForMultiBlockLoop(bool IsMemset,
                                                   bool IsLoopMemset) {
  if (ApplyCodeSizeHeuristics && CurLoop->getNumBlocks() > 1) {
    if (CurLoop->isOutermost() && (!IsMemset || !IsLoopMemset)) {
      LLVM_DEBUG(dbgs() << "  " << CurLoop->getHeader()->getParent()->getName()
                        << " : LIR " << (IsMemset ? "Memset" : "Memcpy")
                        << " avoided: multi-block top-level loop\n");
      return true;
    }
  }

  return false;
}

bool LoopIdiomRecognize::runOnNoncountableLoop() {
  LLVM_DEBUG(dbgs() << DEBUG_TYPE " Scanning: F["
                    << CurLoop->getHeader()->getParent()->getName()
                    << "] Noncountable Loop %"
                    << CurLoop->getHeader()->getName() << "\n");

  return recognizePopcount() || recognizeAndInsertFFS() ||
         recognizeShiftUntilBitTest();
}

/// Check if the given conditional branch is based on the comparison between
/// a variable and zero, and if the variable is non-zero or zero (JmpOnZero is
/// true), the control yields to the loop entry. If the branch matches the
/// behavior, the variable involved in the comparison is returned. This function
/// will be called to see if the precondition and postcondition of the loop are
/// in desirable form.
static Value *matchCondition(BranchInst *BI, BasicBlock *LoopEntry,
                             bool JmpOnZero = false) {
  if (!BI || !BI->isConditional())
    return nullptr;

  ICmpInst *Cond = dyn_cast<ICmpInst>(BI->getCondition());
  if (!Cond)
    return nullptr;

  ConstantInt *CmpZero = dyn_cast<ConstantInt>(Cond->getOperand(1));
  if (!CmpZero || !CmpZero->isZero())
    return nullptr;

  BasicBlock *TrueSucc = BI->getSuccessor(0);
  BasicBlock *FalseSucc = BI->getSuccessor(1);
  if (JmpOnZero)
    std::swap(TrueSucc, FalseSucc);

  ICmpInst::Predicate Pred = Cond->getPredicate();
  if ((Pred == ICmpInst::ICMP_NE && TrueSucc == LoopEntry) ||
      (Pred == ICmpInst::ICMP_EQ && FalseSucc == LoopEntry))
    return Cond->getOperand(0);

  return nullptr;
}

// Check if the recurrence variable `VarX` is in the right form to create
// the idiom. Returns the value coerced to a PHINode if so.
static PHINode *getRecurrenceVar(Value *VarX, Instruction *DefX,
                                 BasicBlock *LoopEntry) {
  auto *PhiX = dyn_cast<PHINode>(VarX);
  if (PhiX && PhiX->getParent() == LoopEntry &&
      (PhiX->getOperand(0) == DefX || PhiX->getOperand(1) == DefX))
    return PhiX;
  return nullptr;
}

/// Return true iff the idiom is detected in the loop.
///
/// Additionally:
/// 1) \p CntInst is set to the instruction counting the population bit.
/// 2) \p CntPhi is set to the corresponding phi node.
/// 3) \p Var is set to the value whose population bits are being counted.
///
/// The core idiom we are trying to detect is:
/// \code
///    if (x0 != 0)
///      goto loop-exit // the precondition of the loop
///    cnt0 = init-val;
///    do {
///       x1 = phi (x0, x2);
///       cnt1 = phi(cnt0, cnt2);
///
///       cnt2 = cnt1 + 1;
///        ...
///       x2 = x1 & (x1 - 1);
///        ...
///    } while(x != 0);
///
/// loop-exit:
/// \endcode
static bool detectPopcountIdiom(Loop *CurLoop, BasicBlock *PreCondBB,
                                Instruction *&CntInst, PHINode *&CntPhi,
                                Value *&Var) {
  // step 1: Check to see if the look-back branch match this pattern:
  //    "if (a!=0) goto loop-entry".
  BasicBlock *LoopEntry;
  Instruction *DefX2, *CountInst;
  Value *VarX1, *VarX0;
  PHINode *PhiX, *CountPhi;

  DefX2 = CountInst = nullptr;
  VarX1 = VarX0 = nullptr;
  PhiX = CountPhi = nullptr;
  LoopEntry = *(CurLoop->block_begin());

  // step 1: Check if the loop-back branch is in desirable form.
  {
    if (Value *T = matchCondition(
            dyn_cast<BranchInst>(LoopEntry->getTerminator()), LoopEntry))
      DefX2 = dyn_cast<Instruction>(T);
    else
      return false;
  }

  // step 2: detect instructions corresponding to "x2 = x1 & (x1 - 1)"
  {
    if (!DefX2 || DefX2->getOpcode() != Instruction::And)
      return false;

    BinaryOperator *SubOneOp;

    if ((SubOneOp = dyn_cast<BinaryOperator>(DefX2->getOperand(0))))
      VarX1 = DefX2->getOperand(1);
    else {
      VarX1 = DefX2->getOperand(0);
      SubOneOp = dyn_cast<BinaryOperator>(DefX2->getOperand(1));
    }
    if (!SubOneOp || SubOneOp->getOperand(0) != VarX1)
      return false;

    ConstantInt *Dec = dyn_cast<ConstantInt>(SubOneOp->getOperand(1));
    if (!Dec ||
        !((SubOneOp->getOpcode() == Instruction::Sub && Dec->isOne()) ||
          (SubOneOp->getOpcode() == Instruction::Add &&
           Dec->isMinusOne()))) {
      return false;
    }
  }

  // step 3: Check the recurrence of variable X
  PhiX = getRecurrenceVar(VarX1, DefX2, LoopEntry);
  if (!PhiX)
    return false;

  // step 4: Find the instruction which count the population: cnt2 = cnt1 + 1
  {
    CountInst = nullptr;
    for (BasicBlock::iterator Iter = LoopEntry->getFirstNonPHI()->getIterator(),
                              IterE = LoopEntry->end();
         Iter != IterE; Iter++) {
      Instruction *Inst = &*Iter;
      if (Inst->getOpcode() != Instruction::Add)
        continue;

      ConstantInt *Inc = dyn_cast<ConstantInt>(Inst->getOperand(1));
      if (!Inc || !Inc->isOne())
        continue;

      PHINode *Phi = getRecurrenceVar(Inst->getOperand(0), Inst, LoopEntry);
      if (!Phi)
        continue;

      // Check if the result of the instruction is live of the loop.
      bool LiveOutLoop = false;
      for (User *U : Inst->users()) {
        if ((cast<Instruction>(U))->getParent() != LoopEntry) {
          LiveOutLoop = true;
          break;
        }
      }

      if (LiveOutLoop) {
        CountInst = Inst;
        CountPhi = Phi;
        break;
      }
    }

    if (!CountInst)
      return false;
  }

  // step 5: check if the precondition is in this form:
  //   "if (x != 0) goto loop-head ; else goto somewhere-we-don't-care;"
  {
    auto *PreCondBr = dyn_cast<BranchInst>(PreCondBB->getTerminator());
    Value *T = matchCondition(PreCondBr, CurLoop->getLoopPreheader());
    if (T != PhiX->getOperand(0) && T != PhiX->getOperand(1))
      return false;

    CntInst = CountInst;
    CntPhi = CountPhi;
    Var = T;
  }

  return true;
}

/// Return true if the idiom is detected in the loop.
///
/// Additionally:
/// 1) \p CntInst is set to the instruction Counting Leading Zeros (CTLZ)
///       or nullptr if there is no such.
/// 2) \p CntPhi is set to the corresponding phi node
///       or nullptr if there is no such.
/// 3) \p Var is set to the value whose CTLZ could be used.
/// 4) \p DefX is set to the instruction calculating Loop exit condition.
///
/// The core idiom we are trying to detect is:
/// \code
///    if (x0 == 0)
///      goto loop-exit // the precondition of the loop
///    cnt0 = init-val;
///    do {
///       x = phi (x0, x.next);   //PhiX
///       cnt = phi(cnt0, cnt.next);
///
///       cnt.next = cnt + 1;
///        ...
///       x.next = x >> 1;   // DefX
///        ...
///    } while(x.next != 0);
///
/// loop-exit:
/// \endcode
static bool detectShiftUntilZeroIdiom(Loop *CurLoop, const DataLayout &DL,
                                      Intrinsic::ID &IntrinID, Value *&InitX,
                                      Instruction *&CntInst, PHINode *&CntPhi,
                                      Instruction *&DefX) {
  BasicBlock *LoopEntry;
  Value *VarX = nullptr;

  DefX = nullptr;
  CntInst = nullptr;
  CntPhi = nullptr;
  LoopEntry = *(CurLoop->block_begin());

  // step 1: Check if the loop-back branch is in desirable form.
  if (Value *T = matchCondition(
          dyn_cast<BranchInst>(LoopEntry->getTerminator()), LoopEntry))
    DefX = dyn_cast<Instruction>(T);
  else
    return false;

  // step 2: detect instructions corresponding to "x.next = x >> 1 or x << 1"
  if (!DefX || !DefX->isShift())
    return false;
  IntrinID = DefX->getOpcode() == Instruction::Shl ? Intrinsic::cttz :
                                                     Intrinsic::ctlz;
  ConstantInt *Shft = dyn_cast<ConstantInt>(DefX->getOperand(1));
  if (!Shft || !Shft->isOne())
    return false;
  VarX = DefX->getOperand(0);

  // step 3: Check the recurrence of variable X
  PHINode *PhiX = getRecurrenceVar(VarX, DefX, LoopEntry);
  if (!PhiX)
    return false;

  InitX = PhiX->getIncomingValueForBlock(CurLoop->getLoopPreheader());

  // Make sure the initial value can't be negative otherwise the ashr in the
  // loop might never reach zero which would make the loop infinite.
  if (DefX->getOpcode() == Instruction::AShr && !isKnownNonNegative(InitX, DL))
    return false;

  // step 4: Find the instruction which count the CTLZ: cnt.next = cnt + 1
  //         or cnt.next = cnt + -1.
  // TODO: We can skip the step. If loop trip count is known (CTLZ),
  //       then all uses of "cnt.next" could be optimized to the trip count
  //       plus "cnt0". Currently it is not optimized.
  //       This step could be used to detect POPCNT instruction:
  //       cnt.next = cnt + (x.next & 1)
  for (BasicBlock::iterator Iter = LoopEntry->getFirstNonPHI()->getIterator(),
                            IterE = LoopEntry->end();
       Iter != IterE; Iter++) {
    Instruction *Inst = &*Iter;
    if (Inst->getOpcode() != Instruction::Add)
      continue;

    ConstantInt *Inc = dyn_cast<ConstantInt>(Inst->getOperand(1));
    if (!Inc || (!Inc->isOne() && !Inc->isMinusOne()))
      continue;

    PHINode *Phi = getRecurrenceVar(Inst->getOperand(0), Inst, LoopEntry);
    if (!Phi)
      continue;

    CntInst = Inst;
    CntPhi = Phi;
    break;
  }
  if (!CntInst)
    return false;

  return true;
}

/// Recognize CTLZ or CTTZ idiom in a non-countable loop and convert the loop
/// to countable (with CTLZ / CTTZ trip count). If CTLZ / CTTZ inserted as a new
/// trip count returns true; otherwise, returns false.
bool LoopIdiomRecognize::recognizeAndInsertFFS() {
  // Give up if the loop has multiple blocks or multiple backedges.
  if (CurLoop->getNumBackEdges() != 1 || CurLoop->getNumBlocks() != 1)
    return false;

  Intrinsic::ID IntrinID;
  Value *InitX;
  Instruction *DefX = nullptr;
  PHINode *CntPhi = nullptr;
  Instruction *CntInst = nullptr;
  // Help decide if transformation is profitable. For ShiftUntilZero idiom,
  // this is always 6.
  size_t IdiomCanonicalSize = 6;

  if (!detectShiftUntilZeroIdiom(CurLoop, *DL, IntrinID, InitX,
                                 CntInst, CntPhi, DefX))
    return false;

  bool IsCntPhiUsedOutsideLoop = false;
  for (User *U : CntPhi->users())
    if (!CurLoop->contains(cast<Instruction>(U))) {
      IsCntPhiUsedOutsideLoop = true;
      break;
    }
  bool IsCntInstUsedOutsideLoop = false;
  for (User *U : CntInst->users())
    if (!CurLoop->contains(cast<Instruction>(U))) {
      IsCntInstUsedOutsideLoop = true;
      break;
    }
  // If both CntInst and CntPhi are used outside the loop the profitability
  // is questionable.
  if (IsCntInstUsedOutsideLoop && IsCntPhiUsedOutsideLoop)
    return false;

  // For some CPUs result of CTLZ(X) intrinsic is undefined
  // when X is 0. If we can not guarantee X != 0, we need to check this
  // when expand.
  bool ZeroCheck = false;
  // It is safe to assume Preheader exist as it was checked in
  // parent function RunOnLoop.
  BasicBlock *PH = CurLoop->getLoopPreheader();

  // If we are using the count instruction outside the loop, make sure we
  // have a zero check as a precondition. Without the check the loop would run
  // one iteration for before any check of the input value. This means 0 and 1
  // would have identical behavior in the original loop and thus
  if (!IsCntPhiUsedOutsideLoop) {
    auto *PreCondBB = PH->getSinglePredecessor();
    if (!PreCondBB)
      return false;
    auto *PreCondBI = dyn_cast<BranchInst>(PreCondBB->getTerminator());
    if (!PreCondBI)
      return false;
    if (matchCondition(PreCondBI, PH) != InitX)
      return false;
    ZeroCheck = true;
  }

  // Check if CTLZ / CTTZ intrinsic is profitable. Assume it is always
  // profitable if we delete the loop.

  // the loop has only 6 instructions:
  //  %n.addr.0 = phi [ %n, %entry ], [ %shr, %while.cond ]
  //  %i.0 = phi [ %i0, %entry ], [ %inc, %while.cond ]
  //  %shr = ashr %n.addr.0, 1
  //  %tobool = icmp eq %shr, 0
  //  %inc = add nsw %i.0, 1
  //  br i1 %tobool

  const Value *Args[] = {
      InitX, ZeroCheck ? ConstantInt::getTrue(InitX->getContext())
                       : ConstantInt::getFalse(InitX->getContext())};

  // @llvm.dbg doesn't count as they have no semantic effect.
  auto InstWithoutDebugIt = CurLoop->getHeader()->instructionsWithoutDebug();
  uint32_t HeaderSize =
      std::distance(InstWithoutDebugIt.begin(), InstWithoutDebugIt.end());

  IntrinsicCostAttributes Attrs(IntrinID, InitX->getType(), Args);
  InstructionCost Cost =
    TTI->getIntrinsicInstrCost(Attrs, TargetTransformInfo::TCK_SizeAndLatency);
  if (HeaderSize != IdiomCanonicalSize &&
      Cost > TargetTransformInfo::TCC_Basic)
    return false;

  transformLoopToCountable(IntrinID, PH, CntInst, CntPhi, InitX, DefX,
                           DefX->getDebugLoc(), ZeroCheck,
                           IsCntPhiUsedOutsideLoop);
  return true;
}

/// Recognizes a population count idiom in a non-countable loop.
///
/// If detected, transforms the relevant code to issue the popcount intrinsic
/// function call, and returns true; otherwise, returns false.
bool LoopIdiomRecognize::recognizePopcount() {
  if (TTI->getPopcntSupport(32) != TargetTransformInfo::PSK_FastHardware)
    return false;

  // Counting population are usually conducted by few arithmetic instructions.
  // Such instructions can be easily "absorbed" by vacant slots in a
  // non-compact loop. Therefore, recognizing popcount idiom only makes sense
  // in a compact loop.

  // Give up if the loop has multiple blocks or multiple backedges.
  if (CurLoop->getNumBackEdges() != 1 || CurLoop->getNumBlocks() != 1)
    return false;

  BasicBlock *LoopBody = *(CurLoop->block_begin());
  if (LoopBody->size() >= 20) {
    // The loop is too big, bail out.
    return false;
  }

  // It should have a preheader containing nothing but an unconditional branch.
  BasicBlock *PH = CurLoop->getLoopPreheader();
  if (!PH || &PH->front() != PH->getTerminator())
    return false;
  auto *EntryBI = dyn_cast<BranchInst>(PH->getTerminator());
  if (!EntryBI || EntryBI->isConditional())
    return false;

  // It should have a precondition block where the generated popcount intrinsic
  // function can be inserted.
  auto *PreCondBB = PH->getSinglePredecessor();
  if (!PreCondBB)
    return false;
  auto *PreCondBI = dyn_cast<BranchInst>(PreCondBB->getTerminator());
  if (!PreCondBI || PreCondBI->isUnconditional())
    return false;

  Instruction *CntInst;
  PHINode *CntPhi;
  Value *Val;
  if (!detectPopcountIdiom(CurLoop, PreCondBB, CntInst, CntPhi, Val))
    return false;

  transformLoopToPopcount(PreCondBB, CntInst, CntPhi, Val);
  return true;
}

static CallInst *createPopcntIntrinsic(IRBuilder<> &IRBuilder, Value *Val,
                                       const DebugLoc &DL) {
  Value *Ops[] = {Val};
  Type *Tys[] = {Val->getType()};

  Module *M = IRBuilder.GetInsertBlock()->getParent()->getParent();
  Function *Func = Intrinsic::getDeclaration(M, Intrinsic::ctpop, Tys);
  CallInst *CI = IRBuilder.CreateCall(Func, Ops);
  CI->setDebugLoc(DL);

  return CI;
}

static CallInst *createFFSIntrinsic(IRBuilder<> &IRBuilder, Value *Val,
                                    const DebugLoc &DL, bool ZeroCheck,
                                    Intrinsic::ID IID) {
  Value *Ops[] = {Val, ZeroCheck ? IRBuilder.getTrue() : IRBuilder.getFalse()};
  Type *Tys[] = {Val->getType()};

  Module *M = IRBuilder.GetInsertBlock()->getParent()->getParent();
  Function *Func = Intrinsic::getDeclaration(M, IID, Tys);
  CallInst *CI = IRBuilder.CreateCall(Func, Ops);
  CI->setDebugLoc(DL);

  return CI;
}

/// Transform the following loop (Using CTLZ, CTTZ is similar):
/// loop:
///   CntPhi = PHI [Cnt0, CntInst]
///   PhiX = PHI [InitX, DefX]
///   CntInst = CntPhi + 1
///   DefX = PhiX >> 1
///   LOOP_BODY
///   Br: loop if (DefX != 0)
/// Use(CntPhi) or Use(CntInst)
///
/// Into:
/// If CntPhi used outside the loop:
///   CountPrev = BitWidth(InitX) - CTLZ(InitX >> 1)
///   Count = CountPrev + 1
/// else
///   Count = BitWidth(InitX) - CTLZ(InitX)
/// loop:
///   CntPhi = PHI [Cnt0, CntInst]
///   PhiX = PHI [InitX, DefX]
///   PhiCount = PHI [Count, Dec]
///   CntInst = CntPhi + 1
///   DefX = PhiX >> 1
///   Dec = PhiCount - 1
///   LOOP_BODY
///   Br: loop if (Dec != 0)
/// Use(CountPrev + Cnt0) // Use(CntPhi)
/// or
/// Use(Count + Cnt0) // Use(CntInst)
///
/// If LOOP_BODY is empty the loop will be deleted.
/// If CntInst and DefX are not used in LOOP_BODY they will be removed.
void LoopIdiomRecognize::transformLoopToCountable(
    Intrinsic::ID IntrinID, BasicBlock *Preheader, Instruction *CntInst,
    PHINode *CntPhi, Value *InitX, Instruction *DefX, const DebugLoc &DL,
    bool ZeroCheck, bool IsCntPhiUsedOutsideLoop) {
  BranchInst *PreheaderBr = cast<BranchInst>(Preheader->getTerminator());

  // Step 1: Insert the CTLZ/CTTZ instruction at the end of the preheader block
  IRBuilder<> Builder(PreheaderBr);
  Builder.SetCurrentDebugLocation(DL);

  //   Count = BitWidth - CTLZ(InitX);
  //   NewCount = Count;
  // If there are uses of CntPhi create:
  //   NewCount = BitWidth - CTLZ(InitX >> 1);
  //   Count = NewCount + 1;
  Value *InitXNext;
  if (IsCntPhiUsedOutsideLoop) {
    if (DefX->getOpcode() == Instruction::AShr)
      InitXNext =
          Builder.CreateAShr(InitX, ConstantInt::get(InitX->getType(), 1));
    else if (DefX->getOpcode() == Instruction::LShr)
      InitXNext =
          Builder.CreateLShr(InitX, ConstantInt::get(InitX->getType(), 1));
    else if (DefX->getOpcode() == Instruction::Shl) // cttz
      InitXNext =
          Builder.CreateShl(InitX, ConstantInt::get(InitX->getType(), 1));
    else
      llvm_unreachable("Unexpected opcode!");
  } else
    InitXNext = InitX;
  Value *FFS = createFFSIntrinsic(Builder, InitXNext, DL, ZeroCheck, IntrinID);
  Value *Count = Builder.CreateSub(
      ConstantInt::get(FFS->getType(), FFS->getType()->getIntegerBitWidth()),
      FFS);
  Value *NewCount = Count;
  if (IsCntPhiUsedOutsideLoop) {
    NewCount = Count;
    Count = Builder.CreateAdd(Count, ConstantInt::get(Count->getType(), 1));
  }

  NewCount = Builder.CreateZExtOrTrunc(NewCount,
                                       cast<IntegerType>(CntInst->getType()));

  Value *CntInitVal = CntPhi->getIncomingValueForBlock(Preheader);
  if (cast<ConstantInt>(CntInst->getOperand(1))->isOne()) {
    // If the counter was being incremented in the loop, add NewCount to the
    // counter's initial value, but only if the initial value is not zero.
    ConstantInt *InitConst = dyn_cast<ConstantInt>(CntInitVal);
    if (!InitConst || !InitConst->isZero())
      NewCount = Builder.CreateAdd(NewCount, CntInitVal);
  } else {
    // If the count was being decremented in the loop, subtract NewCount from
    // the counter's initial value.
    NewCount = Builder.CreateSub(CntInitVal, NewCount);
  }

  // Step 2: Insert new IV and loop condition:
  // loop:
  //   ...
  //   PhiCount = PHI [Count, Dec]
  //   ...
  //   Dec = PhiCount - 1
  //   ...
  //   Br: loop if (Dec != 0)
  BasicBlock *Body = *(CurLoop->block_begin());
  auto *LbBr = cast<BranchInst>(Body->getTerminator());
  ICmpInst *LbCond = cast<ICmpInst>(LbBr->getCondition());
  Type *Ty = Count->getType();

  PHINode *TcPhi = PHINode::Create(Ty, 2, "tcphi", &Body->front());

  Builder.SetInsertPoint(LbCond);
  Instruction *TcDec = cast<Instruction>(
      Builder.CreateSub(TcPhi, ConstantInt::get(Ty, 1),
                        "tcdec", false, true));

  TcPhi->addIncoming(Count, Preheader);
  TcPhi->addIncoming(TcDec, Body);

  CmpInst::Predicate Pred =
      (LbBr->getSuccessor(0) == Body) ? CmpInst::ICMP_NE : CmpInst::ICMP_EQ;
  LbCond->setPredicate(Pred);
  LbCond->setOperand(0, TcDec);
  LbCond->setOperand(1, ConstantInt::get(Ty, 0));

  // Step 3: All the references to the original counter outside
  //  the loop are replaced with the NewCount
  if (IsCntPhiUsedOutsideLoop)
    CntPhi->replaceUsesOutsideBlock(NewCount, Body);
  else
    CntInst->replaceUsesOutsideBlock(NewCount, Body);

  // step 4: Forget the "non-computable" trip-count SCEV associated with the
  //   loop. The loop would otherwise not be deleted even if it becomes empty.
  SE->forgetLoop(CurLoop);
}

void LoopIdiomRecognize::transformLoopToPopcount(BasicBlock *PreCondBB,
                                                 Instruction *CntInst,
                                                 PHINode *CntPhi, Value *Var) {
  BasicBlock *PreHead = CurLoop->getLoopPreheader();
  auto *PreCondBr = cast<BranchInst>(PreCondBB->getTerminator());
  const DebugLoc &DL = CntInst->getDebugLoc();

  // Assuming before transformation, the loop is following:
  //  if (x) // the precondition
  //     do { cnt++; x &= x - 1; } while(x);

  // Step 1: Insert the ctpop instruction at the end of the precondition block
  IRBuilder<> Builder(PreCondBr);
  Value *PopCnt, *PopCntZext, *NewCount, *TripCnt;
  {
    PopCnt = createPopcntIntrinsic(Builder, Var, DL);
    NewCount = PopCntZext =
        Builder.CreateZExtOrTrunc(PopCnt, cast<IntegerType>(CntPhi->getType()));

    if (NewCount != PopCnt)
      (cast<Instruction>(NewCount))->setDebugLoc(DL);

    // TripCnt is exactly the number of iterations the loop has
    TripCnt = NewCount;

    // If the population counter's initial value is not zero, insert Add Inst.
    Value *CntInitVal = CntPhi->getIncomingValueForBlock(PreHead);
    ConstantInt *InitConst = dyn_cast<ConstantInt>(CntInitVal);
    if (!InitConst || !InitConst->isZero()) {
      NewCount = Builder.CreateAdd(NewCount, CntInitVal);
      (cast<Instruction>(NewCount))->setDebugLoc(DL);
    }
  }

  // Step 2: Replace the precondition from "if (x == 0) goto loop-exit" to
  //   "if (NewCount == 0) loop-exit". Without this change, the intrinsic
  //   function would be partial dead code, and downstream passes will drag
  //   it back from the precondition block to the preheader.
  {
    ICmpInst *PreCond = cast<ICmpInst>(PreCondBr->getCondition());

    Value *Opnd0 = PopCntZext;
    Value *Opnd1 = ConstantInt::get(PopCntZext->getType(), 0);
    if (PreCond->getOperand(0) != Var)
      std::swap(Opnd0, Opnd1);

    ICmpInst *NewPreCond = cast<ICmpInst>(
        Builder.CreateICmp(PreCond->getPredicate(), Opnd0, Opnd1));
    PreCondBr->setCondition(NewPreCond);

    RecursivelyDeleteTriviallyDeadInstructions(PreCond, TLI);
  }

  // Step 3: Note that the population count is exactly the trip count of the
  // loop in question, which enable us to convert the loop from noncountable
  // loop into a countable one. The benefit is twofold:
  //
  //  - If the loop only counts population, the entire loop becomes dead after
  //    the transformation. It is a lot easier to prove a countable loop dead
  //    than to prove a noncountable one. (In some C dialects, an infinite loop
  //    isn't dead even if it computes nothing useful. In general, DCE needs
  //    to prove a noncountable loop finite before safely delete it.)
  //
  //  - If the loop also performs something else, it remains alive.
  //    Since it is transformed to countable form, it can be aggressively
  //    optimized by some optimizations which are in general not applicable
  //    to a noncountable loop.
  //
  // After this step, this loop (conceptually) would look like following:
  //   newcnt = __builtin_ctpop(x);
  //   t = newcnt;
  //   if (x)
  //     do { cnt++; x &= x-1; t--) } while (t > 0);
  BasicBlock *Body = *(CurLoop->block_begin());
  {
    auto *LbBr = cast<BranchInst>(Body->getTerminator());
    ICmpInst *LbCond = cast<ICmpInst>(LbBr->getCondition());
    Type *Ty = TripCnt->getType();

    PHINode *TcPhi = PHINode::Create(Ty, 2, "tcphi", &Body->front());

    Builder.SetInsertPoint(LbCond);
    Instruction *TcDec = cast<Instruction>(
        Builder.CreateSub(TcPhi, ConstantInt::get(Ty, 1),
                          "tcdec", false, true));

    TcPhi->addIncoming(TripCnt, PreHead);
    TcPhi->addIncoming(TcDec, Body);

    CmpInst::Predicate Pred =
        (LbBr->getSuccessor(0) == Body) ? CmpInst::ICMP_UGT : CmpInst::ICMP_SLE;
    LbCond->setPredicate(Pred);
    LbCond->setOperand(0, TcDec);
    LbCond->setOperand(1, ConstantInt::get(Ty, 0));
  }

  // Step 4: All the references to the original population counter outside
  //  the loop are replaced with the NewCount -- the value returned from
  //  __builtin_ctpop().
  CntInst->replaceUsesOutsideBlock(NewCount, Body);

  // step 5: Forget the "non-computable" trip-count SCEV associated with the
  //   loop. The loop would otherwise not be deleted even if it becomes empty.
  SE->forgetLoop(CurLoop);
}

/// Match loop-invariant value.
template <typename SubPattern_t> struct match_LoopInvariant {
  SubPattern_t SubPattern;
  const Loop *L;

  match_LoopInvariant(const SubPattern_t &SP, const Loop *L)
      : SubPattern(SP), L(L) {}

  template <typename ITy> bool match(ITy *V) {
    return L->isLoopInvariant(V) && SubPattern.match(V);
  }
};

/// Matches if the value is loop-invariant.
template <typename Ty>
inline match_LoopInvariant<Ty> m_LoopInvariant(const Ty &M, const Loop *L) {
  return match_LoopInvariant<Ty>(M, L);
}

/// Return true if the idiom is detected in the loop.
///
/// The core idiom we are trying to detect is:
/// \code
///   entry:
///     <...>
///     %bitmask = shl i32 1, %bitpos
///     br label %loop
///
///   loop:
///     %x.curr = phi i32 [ %x, %entry ], [ %x.next, %loop ]
///     %x.curr.bitmasked = and i32 %x.curr, %bitmask
///     %x.curr.isbitunset = icmp eq i32 %x.curr.bitmasked, 0
///     %x.next = shl i32 %x.curr, 1
///     <...>
///     br i1 %x.curr.isbitunset, label %loop, label %end
///
///   end:
///     %x.curr.res = phi i32 [ %x.curr, %loop ] <...>
///     %x.next.res = phi i32 [ %x.next, %loop ] <...>
///     <...>
/// \endcode
static bool detectShiftUntilBitTestIdiom(Loop *CurLoop, Value *&BaseX,
                                         Value *&BitMask, Value *&BitPos,
                                         Value *&CurrX, Instruction *&NextX) {
  LLVM_DEBUG(dbgs() << DEBUG_TYPE
             " Performing shift-until-bittest idiom detection.\n");

  // Give up if the loop has multiple blocks or multiple backedges.
  if (CurLoop->getNumBlocks() != 1 || CurLoop->getNumBackEdges() != 1) {
    LLVM_DEBUG(dbgs() << DEBUG_TYPE " Bad block/backedge count.\n");
    return false;
  }

  BasicBlock *LoopHeaderBB = CurLoop->getHeader();
  BasicBlock *LoopPreheaderBB = CurLoop->getLoopPreheader();
  assert(LoopPreheaderBB && "There is always a loop preheader.");

  using namespace PatternMatch;

  // Step 1: Check if the loop backedge is in desirable form.

  ICmpInst::Predicate Pred;
  Value *CmpLHS, *CmpRHS;
  BasicBlock *TrueBB, *FalseBB;
  if (!match(LoopHeaderBB->getTerminator(),
             m_Br(m_ICmp(Pred, m_Value(CmpLHS), m_Value(CmpRHS)),
                  m_BasicBlock(TrueBB), m_BasicBlock(FalseBB)))) {
    LLVM_DEBUG(dbgs() << DEBUG_TYPE " Bad backedge structure.\n");
    return false;
  }

  // Step 2: Check if the backedge's condition is in desirable form.

  auto MatchVariableBitMask = [&]() {
    return ICmpInst::isEquality(Pred) && match(CmpRHS, m_Zero()) &&
           match(CmpLHS,
                 m_c_And(m_Value(CurrX),
                         m_CombineAnd(
                             m_Value(BitMask),
                             m_LoopInvariant(m_Shl(m_One(), m_Value(BitPos)),
                                             CurLoop))));
  };
  auto MatchConstantBitMask = [&]() {
    return ICmpInst::isEquality(Pred) && match(CmpRHS, m_Zero()) &&
           match(CmpLHS, m_And(m_Value(CurrX),
                               m_CombineAnd(m_Value(BitMask), m_Power2()))) &&
           (BitPos = ConstantExpr::getExactLogBase2(cast<Constant>(BitMask)));
  };
  auto MatchDecomposableConstantBitMask = [&]() {
    APInt Mask;
    return llvm::decomposeBitTestICmp(CmpLHS, CmpRHS, Pred, CurrX, Mask) &&
           ICmpInst::isEquality(Pred) && Mask.isPowerOf2() &&
           (BitMask = ConstantInt::get(CurrX->getType(), Mask)) &&
           (BitPos = ConstantInt::get(CurrX->getType(), Mask.logBase2()));
  };

  if (!MatchVariableBitMask() && !MatchConstantBitMask() &&
      !MatchDecomposableConstantBitMask()) {
    LLVM_DEBUG(dbgs() << DEBUG_TYPE " Bad backedge comparison.\n");
    return false;
  }

  // Step 3: Check if the recurrence is in desirable form.
  auto *CurrXPN = dyn_cast<PHINode>(CurrX);
  if (!CurrXPN || CurrXPN->getParent() != LoopHeaderBB) {
    LLVM_DEBUG(dbgs() << DEBUG_TYPE " Not an expected PHI node.\n");
    return false;
  }

  BaseX = CurrXPN->getIncomingValueForBlock(LoopPreheaderBB);
  NextX =
      dyn_cast<Instruction>(CurrXPN->getIncomingValueForBlock(LoopHeaderBB));

  if (!NextX || !match(NextX, m_Shl(m_Specific(CurrX), m_One()))) {
    // FIXME: support right-shift?
    LLVM_DEBUG(dbgs() << DEBUG_TYPE " Bad recurrence.\n");
    return false;
  }

  // Step 4: Check if the backedge's destinations are in desirable form.

  assert(ICmpInst::isEquality(Pred) &&
         "Should only get equality predicates here.");

  // cmp-br is commutative, so canonicalize to a single variant.
  if (Pred != ICmpInst::Predicate::ICMP_EQ) {
    Pred = ICmpInst::getInversePredicate(Pred);
    std::swap(TrueBB, FalseBB);
  }

  // We expect to exit loop when comparison yields false,
  // so when it yields true we should branch back to loop header.
  if (TrueBB != LoopHeaderBB) {
    LLVM_DEBUG(dbgs() << DEBUG_TYPE " Bad backedge flow.\n");
    return false;
  }

  // Okay, idiom checks out.
  return true;
}

/// Look for the following loop:
/// \code
///   entry:
///     <...>
///     %bitmask = shl i32 1, %bitpos
///     br label %loop
///
///   loop:
///     %x.curr = phi i32 [ %x, %entry ], [ %x.next, %loop ]
///     %x.curr.bitmasked = and i32 %x.curr, %bitmask
///     %x.curr.isbitunset = icmp eq i32 %x.curr.bitmasked, 0
///     %x.next = shl i32 %x.curr, 1
///     <...>
///     br i1 %x.curr.isbitunset, label %loop, label %end
///
///   end:
///     %x.curr.res = phi i32 [ %x.curr, %loop ] <...>
///     %x.next.res = phi i32 [ %x.next, %loop ] <...>
///     <...>
/// \endcode
///
/// And transform it into:
/// \code
///   entry:
///     %bitmask = shl i32 1, %bitpos
///     %lowbitmask = add i32 %bitmask, -1
///     %mask = or i32 %lowbitmask, %bitmask
///     %x.masked = and i32 %x, %mask
///     %x.masked.numleadingzeros = call i32 @llvm.ctlz.i32(i32 %x.masked,
///                                                         i1 true)
///     %x.masked.numactivebits = sub i32 32, %x.masked.numleadingzeros
///     %x.masked.leadingonepos = add i32 %x.masked.numactivebits, -1
///     %backedgetakencount = sub i32 %bitpos, %x.masked.leadingonepos
///     %tripcount = add i32 %backedgetakencount, 1
///     %x.curr = shl i32 %x, %backedgetakencount
///     %x.next = shl i32 %x, %tripcount
///     br label %loop
///
///   loop:
///     %loop.iv = phi i32 [ 0, %entry ], [ %loop.iv.next, %loop ]
///     %loop.iv.next = add nuw i32 %loop.iv, 1
///     %loop.ivcheck = icmp eq i32 %loop.iv.next, %tripcount
///     <...>
///     br i1 %loop.ivcheck, label %end, label %loop
///
///   end:
///     %x.curr.res = phi i32 [ %x.curr, %loop ] <...>
///     %x.next.res = phi i32 [ %x.next, %loop ] <...>
///     <...>
/// \endcode
bool LoopIdiomRecognize::recognizeShiftUntilBitTest() {
  bool MadeChange = false;

  Value *X, *BitMask, *BitPos, *XCurr;
  Instruction *XNext;
  if (!detectShiftUntilBitTestIdiom(CurLoop, X, BitMask, BitPos, XCurr,
                                    XNext)) {
    LLVM_DEBUG(dbgs() << DEBUG_TYPE
               " shift-until-bittest idiom detection failed.\n");
    return MadeChange;
  }
  LLVM_DEBUG(dbgs() << DEBUG_TYPE " shift-until-bittest idiom detected!\n");

  // Ok, it is the idiom we were looking for, we *could* transform this loop,
  // but is it profitable to transform?

  BasicBlock *LoopHeaderBB = CurLoop->getHeader();
  BasicBlock *LoopPreheaderBB = CurLoop->getLoopPreheader();
  assert(LoopPreheaderBB && "There is always a loop preheader.");

  BasicBlock *SuccessorBB = CurLoop->getExitBlock();
  assert(LoopPreheaderBB && "There is only a single successor.");

  IRBuilder<> Builder(LoopPreheaderBB->getTerminator());
  Builder.SetCurrentDebugLocation(cast<Instruction>(XCurr)->getDebugLoc());

  Intrinsic::ID IntrID = Intrinsic::ctlz;
  Type *Ty = X->getType();

  TargetTransformInfo::TargetCostKind CostKind =
      TargetTransformInfo::TCK_SizeAndLatency;

  // The rewrite is considered to be unprofitable iff and only iff the
  // intrinsic/shift we'll use are not cheap. Note that we are okay with *just*
  // making the loop countable, even if nothing else changes.
  IntrinsicCostAttributes Attrs(
      IntrID, Ty, {UndefValue::get(Ty), /*is_zero_undef=*/Builder.getTrue()});
  InstructionCost Cost = TTI->getIntrinsicInstrCost(Attrs, CostKind);
  if (Cost > TargetTransformInfo::TCC_Basic) {
    LLVM_DEBUG(dbgs() << DEBUG_TYPE
               " Intrinsic is too costly, not beneficial\n");
    return MadeChange;
  }
  if (TTI->getArithmeticInstrCost(Instruction::Shl, Ty, CostKind) >
      TargetTransformInfo::TCC_Basic) {
    LLVM_DEBUG(dbgs() << DEBUG_TYPE " Shift is too costly, not beneficial\n");
    return MadeChange;
  }

  // Ok, transform appears worthwhile.
  MadeChange = true;

  // Step 1: Compute the loop trip count.

  Value *LowBitMask = Builder.CreateAdd(BitMask, Constant::getAllOnesValue(Ty),
                                        BitPos->getName() + ".lowbitmask");
  Value *Mask =
      Builder.CreateOr(LowBitMask, BitMask, BitPos->getName() + ".mask");
  Value *XMasked = Builder.CreateAnd(X, Mask, X->getName() + ".masked");
  CallInst *XMaskedNumLeadingZeros = Builder.CreateIntrinsic(
      IntrID, Ty, {XMasked, /*is_zero_undef=*/Builder.getTrue()},
      /*FMFSource=*/nullptr, XMasked->getName() + ".numleadingzeros");
  Value *XMaskedNumActiveBits = Builder.CreateSub(
      ConstantInt::get(Ty, Ty->getScalarSizeInBits()), XMaskedNumLeadingZeros,
      XMasked->getName() + ".numactivebits");
  Value *XMaskedLeadingOnePos =
      Builder.CreateAdd(XMaskedNumActiveBits, Constant::getAllOnesValue(Ty),
                        XMasked->getName() + ".leadingonepos");

  Value *LoopBackedgeTakenCount = Builder.CreateSub(
      BitPos, XMaskedLeadingOnePos, CurLoop->getName() + ".backedgetakencount");
  // We know loop's backedge-taken count, but what's loop's trip count?
  // Note that while NUW is always safe, while NSW is only for bitwidths != 2.
  Value *LoopTripCount =
      Builder.CreateNUWAdd(LoopBackedgeTakenCount, ConstantInt::get(Ty, 1),
                           CurLoop->getName() + ".tripcount");

  // Step 2: Compute the recurrence's final value without a loop.

  // NewX is always safe to compute, because `LoopBackedgeTakenCount`
  // will always be smaller than `bitwidth(X)`, i.e. we never get poison.
  Value *NewX = Builder.CreateShl(X, LoopBackedgeTakenCount);
  NewX->takeName(XCurr);
  if (auto *I = dyn_cast<Instruction>(NewX))
    I->copyIRFlags(XNext, /*IncludeWrapFlags=*/true);

  Value *NewXNext;
  // Rewriting XNext is more complicated, however, because `X << LoopTripCount`
  // will be poison iff `LoopTripCount == bitwidth(X)` (which will happen
  // iff `BitPos` is `bitwidth(x) - 1` and `X` is `1`). So unless we know
  // that isn't the case, we'll need to emit an alternative, safe IR.
  if (XNext->hasNoSignedWrap() || XNext->hasNoUnsignedWrap() ||
      PatternMatch::match(
          BitPos, PatternMatch::m_SpecificInt_ICMP(
                      ICmpInst::ICMP_NE, APInt(Ty->getScalarSizeInBits(),
                                               Ty->getScalarSizeInBits() - 1))))
    NewXNext = Builder.CreateShl(X, LoopTripCount);
  else {
    // Otherwise, just additionally shift by one. It's the smallest solution,
    // alternatively, we could check that NewX is INT_MIN (or BitPos is )
    // and select 0 instead.
    NewXNext = Builder.CreateShl(NewX, ConstantInt::get(Ty, 1));
  }

  NewXNext->takeName(XNext);
  if (auto *I = dyn_cast<Instruction>(NewXNext))
    I->copyIRFlags(XNext, /*IncludeWrapFlags=*/true);

  // Step 3: Adjust the successor basic block to recieve the computed
  //         recurrence's final value instead of the recurrence itself.

  XCurr->replaceUsesOutsideBlock(NewX, LoopHeaderBB);
  XNext->replaceUsesOutsideBlock(NewXNext, LoopHeaderBB);

  // Step 4: Rewrite the loop into a countable form, with canonical IV.

  // The new canonical induction variable.
  Builder.SetInsertPoint(&LoopHeaderBB->front());
  auto *IV = Builder.CreatePHI(Ty, 2, CurLoop->getName() + ".iv");

  // The induction itself.
  // Note that while NUW is always safe, while NSW is only for bitwidths != 2.
  Builder.SetInsertPoint(LoopHeaderBB->getTerminator());
  auto *IVNext = Builder.CreateNUWAdd(IV, ConstantInt::get(Ty, 1),
                                      IV->getName() + ".next");

  // The loop trip count check.
  auto *IVCheck = Builder.CreateICmpEQ(IVNext, LoopTripCount,
                                       CurLoop->getName() + ".ivcheck");
  Builder.CreateCondBr(IVCheck, SuccessorBB, LoopHeaderBB);
  LoopHeaderBB->getTerminator()->eraseFromParent();

  // Populate the IV PHI.
  IV->addIncoming(ConstantInt::get(Ty, 0), LoopPreheaderBB);
  IV->addIncoming(IVNext, LoopHeaderBB);

  // Step 5: Forget the "non-computable" trip-count SCEV associated with the
  //   loop. The loop would otherwise not be deleted even if it becomes empty.

  SE->forgetLoop(CurLoop);

  // Other passes will take care of actually deleting the loop if possible.

  LLVM_DEBUG(dbgs() << DEBUG_TYPE " shift-until-bittest idiom optimized!\n");

  ++NumShiftUntilBitTest;
  return MadeChange;
}<|MERGE_RESOLUTION|>--- conflicted
+++ resolved
@@ -1187,7 +1187,7 @@
 #if INTEL_CUSTOMIZATION
   AAMDNodes AAInfo;
   // Pass the tbaa metadata for the store location to the alias queries.
-  TheStore->getAAMetadata(AAInfo);
+  SI->getAAMetadata(AAInfo);
 #endif // INTEL_CUSTOMIZATION
 
   // From here on out, conservatively report to the pass manager that we've
@@ -1202,19 +1202,7 @@
   SmallPtrSet<Instruction *, 1> Stores;
   Stores.insert(SI);
   if (mayLoopAccessLocation(StoreBasePtr, ModRefInfo::ModRef, CurLoop, BECount,
-<<<<<<< HEAD
-                            StoreSize, *AA, Stores, &AAInfo)) { // INTEL
-    ORE.emit([&]() {
-      return OptimizationRemarkMissed(DEBUG_TYPE, "LoopMayAccessStore",
-                                      TheStore)
-             << ore::NV("Inst", InstRemark) << " in "
-             << ore::NV("Function", TheStore->getFunction())
-             << " function will not be hoisted: "
-             << ore::NV("Reason", "The loop may access store location");
-    });
-=======
-                            StoreSize, *AA, Stores))
->>>>>>> 2bd4049c
+                            StoreSize, *AA, Stores, &AAInfo)) // INTEL
     return Changed;
 
   const SCEV *LdStart = LoadEv->getStart();
@@ -1230,18 +1218,7 @@
       LdStart, Builder.getInt8PtrTy(LdAS), Preheader->getTerminator());
 
   if (mayLoopAccessLocation(LoadBasePtr, ModRefInfo::Mod, CurLoop, BECount,
-<<<<<<< HEAD
-                            StoreSize, *AA, Stores, nullptr)) { // INTEL
-    ORE.emit([&]() {
-      return OptimizationRemarkMissed(DEBUG_TYPE, "LoopMayAccessLoad", TheLoad)
-             << ore::NV("Inst", InstRemark) << " in "
-             << ore::NV("Function", TheStore->getFunction())
-             << " function will not be hoisted: "
-             << ore::NV("Reason", "The loop may access load location");
-    });
-=======
-                            StoreSize, *AA, Stores))
->>>>>>> 2bd4049c
+                            StoreSize, *AA, Stores, nullptr)) // INTEL
     return Changed;
 
   if (avoidLIRForMultiBlockLoop())
