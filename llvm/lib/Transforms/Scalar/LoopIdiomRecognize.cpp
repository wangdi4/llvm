--- conflicted
+++ resolved
@@ -1300,10 +1300,7 @@
   const StringRef InstRemark = IsMemCpy ? "memcpy" : "load and store";
 
   if (mayLoopAccessLocation(StoreBasePtr, ModRefInfo::ModRef, CurLoop, BECount,
-<<<<<<< HEAD
                             StoreSize, *AA, Stores, &AAInfo)) // INTEL
-=======
-                            StoreSize, *AA, Stores)) {
     ORE.emit([&]() {
       return OptimizationRemarkMissed(DEBUG_TYPE, "LoopMayAccessStore",
                                       TheStore)
@@ -1312,7 +1309,6 @@
              << " function will not be hoisted: "
              << ore::NV("Reason", "The loop may access store location");
     });
->>>>>>> 75d6b8bb
     return Changed;
   }
 
@@ -1333,10 +1329,7 @@
   if (IsMemCpy)
     Stores.erase(TheStore);
   if (mayLoopAccessLocation(LoadBasePtr, ModRefInfo::Mod, CurLoop, BECount,
-<<<<<<< HEAD
                             StoreSize, *AA, Stores, nullptr)) // INTEL
-=======
-                            StoreSize, *AA, Stores)) {
     ORE.emit([&]() {
       return OptimizationRemarkMissed(DEBUG_TYPE, "LoopMayAccessLoad", TheLoad)
              << ore::NV("Inst", InstRemark) << " in "
@@ -1344,7 +1337,6 @@
              << " function will not be hoisted: "
              << ore::NV("Reason", "The loop may access load location");
     });
->>>>>>> 75d6b8bb
     return Changed;
   }
 
