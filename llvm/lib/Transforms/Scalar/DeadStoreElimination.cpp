//===- DeadStoreElimination.cpp - Fast Dead Store Elimination -------------===//
//
//                     The LLVM Compiler Infrastructure
//
// This file is distributed under the University of Illinois Open Source
// License. See LICENSE.TXT for details.
//
//===----------------------------------------------------------------------===//
//
// This file implements a trivial dead store elimination that only considers
// basic-block local redundant stores.
//
// FIXME: This should eventually be extended to be a post-dominator tree
// traversal.  Doing so would be pretty trivial.
//
//===----------------------------------------------------------------------===//

#include "llvm/Transforms/Scalar/DeadStoreElimination.h"
#include "llvm/ADT/STLExtras.h"
#include "llvm/ADT/SetVector.h"
#include "llvm/ADT/Statistic.h"
#include "llvm/Analysis/AliasAnalysis.h"
#include "llvm/Analysis/CaptureTracking.h"
#include "llvm/Analysis/GlobalsModRef.h"
#include "llvm/Analysis/Intel_Andersens.h"       // INTEL
#include "llvm/Analysis/MemoryBuiltins.h"
#include "llvm/Analysis/MemoryDependenceAnalysis.h"
#include "llvm/Analysis/TargetLibraryInfo.h"
#include "llvm/Analysis/ValueTracking.h"
#include "llvm/IR/Constants.h"
#include "llvm/IR/DataLayout.h"
#include "llvm/IR/Dominators.h"
#include "llvm/IR/Function.h"
#include "llvm/IR/GlobalVariable.h"
#include "llvm/IR/Instructions.h"
#include "llvm/IR/IntrinsicInst.h"
#include "llvm/Pass.h"
#include "llvm/Support/Debug.h"
#include "llvm/Support/raw_ostream.h"
#include "llvm/Transforms/Scalar.h"
#include "llvm/Transforms/Utils/Local.h"
using namespace llvm;

#define DEBUG_TYPE "dse"

STATISTIC(NumRedundantStores, "Number of redundant stores deleted");
STATISTIC(NumFastStores, "Number of stores deleted");
STATISTIC(NumFastOther , "Number of other instrs removed");

<<<<<<< HEAD
namespace {
  struct DSE : public FunctionPass {
    AliasAnalysis *AA;
    MemoryDependenceResults *MD;
    DominatorTree *DT;
    const TargetLibraryInfo *TLI;

    static char ID; // Pass identification, replacement for typeid
    DSE() : FunctionPass(ID), AA(nullptr), MD(nullptr), DT(nullptr) {
      initializeDSEPass(*PassRegistry::getPassRegistry());
    }

    bool runOnFunction(Function &F) override {
      if (skipFunction(F))
        return false;

      AA = &getAnalysis<AAResultsWrapperPass>().getAAResults();
      MD = &getAnalysis<MemoryDependenceWrapperPass>().getMemDep();
      DT = &getAnalysis<DominatorTreeWrapperPass>().getDomTree();
      TLI = &getAnalysis<TargetLibraryInfoWrapperPass>().getTLI();

      bool Changed = false;
      for (BasicBlock &I : F)
        // Only check non-dead blocks.  Dead blocks may have strange pointer
        // cycles that will confuse alias analysis.
        if (DT->isReachableFromEntry(&I))
          Changed |= runOnBasicBlock(I);

      AA = nullptr; MD = nullptr; DT = nullptr;
      return Changed;
    }

    bool runOnBasicBlock(BasicBlock &BB);
    bool MemoryIsNotModifiedBetween(Instruction *FirstI, Instruction *SecondI);
    bool HandleFree(CallInst *F);
    bool handleEndBlock(BasicBlock &BB);
    void RemoveAccessedObjects(const MemoryLocation &LoadedLoc,
                               SmallSetVector<Value *, 16> &DeadStackObjects,
                               const DataLayout &DL);

    void getAnalysisUsage(AnalysisUsage &AU) const override {
      AU.setPreservesCFG();
      AU.addRequired<DominatorTreeWrapperPass>();
      AU.addRequired<AAResultsWrapperPass>();
      AU.addRequired<MemoryDependenceWrapperPass>();
      AU.addRequired<TargetLibraryInfoWrapperPass>();
      AU.addPreserved<DominatorTreeWrapperPass>();
      AU.addPreserved<GlobalsAAWrapperPass>();
      AU.addPreserved<AndersensAAWrapperPass>();       // INTEL
      AU.addPreserved<MemoryDependenceWrapperPass>();
    }
  };
}

char DSE::ID = 0;
INITIALIZE_PASS_BEGIN(DSE, "dse", "Dead Store Elimination", false, false)
INITIALIZE_PASS_DEPENDENCY(DominatorTreeWrapperPass)
INITIALIZE_PASS_DEPENDENCY(AAResultsWrapperPass)
INITIALIZE_PASS_DEPENDENCY(GlobalsAAWrapperPass)
INITIALIZE_PASS_DEPENDENCY(MemoryDependenceWrapperPass)
INITIALIZE_PASS_DEPENDENCY(TargetLibraryInfoWrapperPass)
INITIALIZE_PASS_END(DSE, "dse", "Dead Store Elimination", false, false)

FunctionPass *llvm::createDeadStoreEliminationPass() { return new DSE(); }
=======
>>>>>>> c438ef57

//===----------------------------------------------------------------------===//
// Helper functions
//===----------------------------------------------------------------------===//

/// Delete this instruction.  Before we do, go through  and zero out all the
/// operands of this instruction.  If any of them become dead, delete them and
/// the computation tree that feeds them.
/// If ValueSet is non-null, remove any deleted instructions from it as well.
static void
deleteDeadInstruction(Instruction *I, MemoryDependenceResults &MD,
                      const TargetLibraryInfo &TLI,
                      SmallSetVector<Value *, 16> *ValueSet = nullptr) {
  SmallVector<Instruction*, 32> NowDeadInsts;

  NowDeadInsts.push_back(I);
  --NumFastOther;

  // Before we touch this instruction, remove it from memdep!
  do {
    Instruction *DeadInst = NowDeadInsts.pop_back_val();
    ++NumFastOther;

    // This instruction is dead, zap it, in stages.  Start by removing it from
    // MemDep, which needs to know the operands and needs it to be in the
    // function.
    MD.removeInstruction(DeadInst);

    for (unsigned op = 0, e = DeadInst->getNumOperands(); op != e; ++op) {
      Value *Op = DeadInst->getOperand(op);
      DeadInst->setOperand(op, nullptr);

      // If this operand just became dead, add it to the NowDeadInsts list.
      if (!Op->use_empty()) continue;

      if (Instruction *OpI = dyn_cast<Instruction>(Op))
        if (isInstructionTriviallyDead(OpI, &TLI))
          NowDeadInsts.push_back(OpI);
    }

    DeadInst->eraseFromParent();

    if (ValueSet) ValueSet->remove(DeadInst);
  } while (!NowDeadInsts.empty());
}

/// Does this instruction write some memory?  This only returns true for things
/// that we can analyze with other helpers below.
static bool hasMemoryWrite(Instruction *I, const TargetLibraryInfo &TLI) {
  if (isa<StoreInst>(I))
    return true;
  if (IntrinsicInst *II = dyn_cast<IntrinsicInst>(I)) {
    switch (II->getIntrinsicID()) {
    default:
      return false;
    case Intrinsic::memset:
    case Intrinsic::memmove:
    case Intrinsic::memcpy:
    case Intrinsic::init_trampoline:
    case Intrinsic::lifetime_end:
      return true;
    }
  }
  if (auto CS = CallSite(I)) {
    if (Function *F = CS.getCalledFunction()) {
      if (TLI.has(LibFunc::strcpy) &&
          F->getName() == TLI.getName(LibFunc::strcpy)) {
        return true;
      }
      if (TLI.has(LibFunc::strncpy) &&
          F->getName() == TLI.getName(LibFunc::strncpy)) {
        return true;
      }
      if (TLI.has(LibFunc::strcat) &&
          F->getName() == TLI.getName(LibFunc::strcat)) {
        return true;
      }
      if (TLI.has(LibFunc::strncat) &&
          F->getName() == TLI.getName(LibFunc::strncat)) {
        return true;
      }
    }
  }
  return false;
}

/// Return a Location stored to by the specified instruction. If isRemovable
/// returns true, this function and getLocForRead completely describe the memory
/// operations for this instruction.
static MemoryLocation getLocForWrite(Instruction *Inst, AliasAnalysis &AA) {
  if (StoreInst *SI = dyn_cast<StoreInst>(Inst))
    return MemoryLocation::get(SI);

  if (MemIntrinsic *MI = dyn_cast<MemIntrinsic>(Inst)) {
    // memcpy/memmove/memset.
    MemoryLocation Loc = MemoryLocation::getForDest(MI);
    return Loc;
  }

  IntrinsicInst *II = dyn_cast<IntrinsicInst>(Inst);
  if (!II)
    return MemoryLocation();

  switch (II->getIntrinsicID()) {
  default:
    return MemoryLocation(); // Unhandled intrinsic.
  case Intrinsic::init_trampoline:
    // FIXME: We don't know the size of the trampoline, so we can't really
    // handle it here.
    return MemoryLocation(II->getArgOperand(0));
  case Intrinsic::lifetime_end: {
    uint64_t Len = cast<ConstantInt>(II->getArgOperand(0))->getZExtValue();
    return MemoryLocation(II->getArgOperand(1), Len);
  }
  }
}

/// Return the location read by the specified "hasMemoryWrite" instruction if
/// any.
static MemoryLocation getLocForRead(Instruction *Inst,
                                    const TargetLibraryInfo &TLI) {
  assert(hasMemoryWrite(Inst, TLI) && "Unknown instruction case");

  // The only instructions that both read and write are the mem transfer
  // instructions (memcpy/memmove).
  if (MemTransferInst *MTI = dyn_cast<MemTransferInst>(Inst))
    return MemoryLocation::getForSource(MTI);
  return MemoryLocation();
}

/// If the value of this instruction and the memory it writes to is unused, may
/// we delete this instruction?
static bool isRemovable(Instruction *I) {
  // Don't remove volatile/atomic stores.
  if (StoreInst *SI = dyn_cast<StoreInst>(I))
    return SI->isUnordered();

  if (IntrinsicInst *II = dyn_cast<IntrinsicInst>(I)) {
    switch (II->getIntrinsicID()) {
    default: llvm_unreachable("doesn't pass 'hasMemoryWrite' predicate");
    case Intrinsic::lifetime_end:
      // Never remove dead lifetime_end's, e.g. because it is followed by a
      // free.
      return false;
    case Intrinsic::init_trampoline:
      // Always safe to remove init_trampoline.
      return true;

    case Intrinsic::memset:
    case Intrinsic::memmove:
    case Intrinsic::memcpy:
      // Don't remove volatile memory intrinsics.
      return !cast<MemIntrinsic>(II)->isVolatile();
    }
  }

  if (auto CS = CallSite(I))
    return CS.getInstruction()->use_empty();

  return false;
}


/// Returns true if the end of this instruction can be safely shortened in
/// length.
static bool isShortenableAtTheEnd(Instruction *I) {
  // Don't shorten stores for now
  if (isa<StoreInst>(I))
    return false;

  if (IntrinsicInst *II = dyn_cast<IntrinsicInst>(I)) {
    switch (II->getIntrinsicID()) {
      default: return false;
      case Intrinsic::memset:
      case Intrinsic::memcpy:
        // Do shorten memory intrinsics.
        // FIXME: Add memmove if it's also safe to transform.
        return true;
    }
  }

  // Don't shorten libcalls calls for now.

  return false;
}

/// Returns true if the beginning of this instruction can be safely shortened
/// in length.
static bool isShortenableAtTheBeginning(Instruction *I) {
  // FIXME: Handle only memset for now. Supporting memcpy/memmove should be
  // easily done by offsetting the source address.
  IntrinsicInst *II = dyn_cast<IntrinsicInst>(I);
  return II && II->getIntrinsicID() == Intrinsic::memset;
}

/// Return the pointer that is being written to.
static Value *getStoredPointerOperand(Instruction *I) {
  if (StoreInst *SI = dyn_cast<StoreInst>(I))
    return SI->getPointerOperand();
  if (MemIntrinsic *MI = dyn_cast<MemIntrinsic>(I))
    return MI->getDest();

  if (IntrinsicInst *II = dyn_cast<IntrinsicInst>(I)) {
    switch (II->getIntrinsicID()) {
    default: llvm_unreachable("Unexpected intrinsic!");
    case Intrinsic::init_trampoline:
      return II->getArgOperand(0);
    }
  }

  CallSite CS(I);
  // All the supported functions so far happen to have dest as their first
  // argument.
  return CS.getArgument(0);
}

static uint64_t getPointerSize(const Value *V, const DataLayout &DL,
                               const TargetLibraryInfo &TLI) {
  uint64_t Size;
  if (getObjectSize(V, Size, DL, &TLI))
    return Size;
  return MemoryLocation::UnknownSize;
}

namespace {
enum OverwriteResult {
  OverwriteBegin,
  OverwriteComplete,
  OverwriteEnd,
  OverwriteUnknown
};
}

/// Return 'OverwriteComplete' if a store to the 'Later' location completely
/// overwrites a store to the 'Earlier' location, 'OverwriteEnd' if the end of
/// the 'Earlier' location is completely overwritten by 'Later',
/// 'OverwriteBegin' if the beginning of the 'Earlier' location is overwritten
/// by 'Later', or 'OverwriteUnknown' if nothing can be determined.
static OverwriteResult isOverwrite(const MemoryLocation &Later,
                                   const MemoryLocation &Earlier,
                                   const DataLayout &DL,
                                   const TargetLibraryInfo &TLI,
                                   int64_t &EarlierOff, int64_t &LaterOff) {
  const Value *P1 = Earlier.Ptr->stripPointerCasts();
  const Value *P2 = Later.Ptr->stripPointerCasts();

  // If the start pointers are the same, we just have to compare sizes to see if
  // the later store was larger than the earlier store.
  if (P1 == P2) {
    // If we don't know the sizes of either access, then we can't do a
    // comparison.
    if (Later.Size == MemoryLocation::UnknownSize ||
        Earlier.Size == MemoryLocation::UnknownSize)
      return OverwriteUnknown;

    // Make sure that the Later size is >= the Earlier size.
    if (Later.Size >= Earlier.Size)
      return OverwriteComplete;
  }

  // Otherwise, we have to have size information, and the later store has to be
  // larger than the earlier one.
  if (Later.Size == MemoryLocation::UnknownSize ||
      Earlier.Size == MemoryLocation::UnknownSize)
    return OverwriteUnknown;

  // Check to see if the later store is to the entire object (either a global,
  // an alloca, or a byval/inalloca argument).  If so, then it clearly
  // overwrites any other store to the same object.
  const Value *UO1 = GetUnderlyingObject(P1, DL),
              *UO2 = GetUnderlyingObject(P2, DL);

  // If we can't resolve the same pointers to the same object, then we can't
  // analyze them at all.
  if (UO1 != UO2)
    return OverwriteUnknown;

  // If the "Later" store is to a recognizable object, get its size.
  uint64_t ObjectSize = getPointerSize(UO2, DL, TLI);
  if (ObjectSize != MemoryLocation::UnknownSize)
    if (ObjectSize == Later.Size && ObjectSize >= Earlier.Size)
      return OverwriteComplete;

  // Okay, we have stores to two completely different pointers.  Try to
  // decompose the pointer into a "base + constant_offset" form.  If the base
  // pointers are equal, then we can reason about the two stores.
  EarlierOff = 0;
  LaterOff = 0;
  const Value *BP1 = GetPointerBaseWithConstantOffset(P1, EarlierOff, DL);
  const Value *BP2 = GetPointerBaseWithConstantOffset(P2, LaterOff, DL);

  // If the base pointers still differ, we have two completely different stores.
  if (BP1 != BP2)
    return OverwriteUnknown;

  // The later store completely overlaps the earlier store if:
  //
  // 1. Both start at the same offset and the later one's size is greater than
  //    or equal to the earlier one's, or
  //
  //      |--earlier--|
  //      |--   later   --|
  //
  // 2. The earlier store has an offset greater than the later offset, but which
  //    still lies completely within the later store.
  //
  //        |--earlier--|
  //    |-----  later  ------|
  //
  // We have to be careful here as *Off is signed while *.Size is unsigned.
  if (EarlierOff >= LaterOff &&
      Later.Size >= Earlier.Size &&
      uint64_t(EarlierOff - LaterOff) + Earlier.Size <= Later.Size)
    return OverwriteComplete;

  // Another interesting case is if the later store overwrites the end of the
  // earlier store.
  //
  //      |--earlier--|
  //                |--   later   --|
  //
  // In this case we may want to trim the size of earlier to avoid generating
  // writes to addresses which will definitely be overwritten later
  if (LaterOff > EarlierOff &&
      LaterOff < int64_t(EarlierOff + Earlier.Size) &&
      int64_t(LaterOff + Later.Size) >= int64_t(EarlierOff + Earlier.Size))
    return OverwriteEnd;

  // Finally, we also need to check if the later store overwrites the beginning
  // of the earlier store.
  //
  //                |--earlier--|
  //      |--   later   --|
  //
  // In this case we may want to move the destination address and trim the size
  // of earlier to avoid generating writes to addresses which will definitely
  // be overwritten later.
  if (LaterOff <= EarlierOff && int64_t(LaterOff + Later.Size) > EarlierOff) {
    assert (int64_t(LaterOff + Later.Size) < int64_t(EarlierOff + Earlier.Size)
            && "Expect to be handled as OverwriteComplete" );
    return OverwriteBegin;
  }
  // Otherwise, they don't completely overlap.
  return OverwriteUnknown;
}

/// If 'Inst' might be a self read (i.e. a noop copy of a
/// memory region into an identical pointer) then it doesn't actually make its
/// input dead in the traditional sense.  Consider this case:
///
///   memcpy(A <- B)
///   memcpy(A <- A)
///
/// In this case, the second store to A does not make the first store to A dead.
/// The usual situation isn't an explicit A<-A store like this (which can be
/// trivially removed) but a case where two pointers may alias.
///
/// This function detects when it is unsafe to remove a dependent instruction
/// because the DSE inducing instruction may be a self-read.
static bool isPossibleSelfRead(Instruction *Inst,
                               const MemoryLocation &InstStoreLoc,
                               Instruction *DepWrite,
                               const TargetLibraryInfo &TLI,
                               AliasAnalysis &AA) {
  // Self reads can only happen for instructions that read memory.  Get the
  // location read.
  MemoryLocation InstReadLoc = getLocForRead(Inst, TLI);
  if (!InstReadLoc.Ptr) return false;  // Not a reading instruction.

  // If the read and written loc obviously don't alias, it isn't a read.
  if (AA.isNoAlias(InstReadLoc, InstStoreLoc)) return false;

  // Okay, 'Inst' may copy over itself.  However, we can still remove a the
  // DepWrite instruction if we can prove that it reads from the same location
  // as Inst.  This handles useful cases like:
  //   memcpy(A <- B)
  //   memcpy(A <- B)
  // Here we don't know if A/B may alias, but we do know that B/B are must
  // aliases, so removing the first memcpy is safe (assuming it writes <= #
  // bytes as the second one.
  MemoryLocation DepReadLoc = getLocForRead(DepWrite, TLI);

  if (DepReadLoc.Ptr && AA.isMustAlias(InstReadLoc.Ptr, DepReadLoc.Ptr))
    return false;

  // If DepWrite doesn't read memory or if we can't prove it is a must alias,
  // then it can't be considered dead.
  return true;
}


/// Returns true if the memory which is accessed by the second instruction is not
/// modified between the first and the second instruction.
/// Precondition: Second instruction must be dominated by the first
/// instruction.
static bool memoryIsNotModifiedBetween(Instruction *FirstI,
                                       Instruction *SecondI,
                                       AliasAnalysis *AA) {
  SmallVector<BasicBlock *, 16> WorkList;
  SmallPtrSet<BasicBlock *, 8> Visited;
  BasicBlock::iterator FirstBBI(FirstI);
  ++FirstBBI;
  BasicBlock::iterator SecondBBI(SecondI);
  BasicBlock *FirstBB = FirstI->getParent();
  BasicBlock *SecondBB = SecondI->getParent();
  MemoryLocation MemLoc = MemoryLocation::get(SecondI);

  // Start checking the store-block.
  WorkList.push_back(SecondBB);
  bool isFirstBlock = true;

  // Check all blocks going backward until we reach the load-block.
  while (!WorkList.empty()) {
    BasicBlock *B = WorkList.pop_back_val();

    // Ignore instructions before LI if this is the FirstBB.
    BasicBlock::iterator BI = (B == FirstBB ? FirstBBI : B->begin());

    BasicBlock::iterator EI;
    if (isFirstBlock) {
      // Ignore instructions after SI if this is the first visit of SecondBB.
      assert(B == SecondBB && "first block is not the store block");
      EI = SecondBBI;
      isFirstBlock = false;
    } else {
      // It's not SecondBB or (in case of a loop) the second visit of SecondBB.
      // In this case we also have to look at instructions after SI.
      EI = B->end();
    }
    for (; BI != EI; ++BI) {
      Instruction *I = &*BI;
      if (I->mayWriteToMemory() && I != SecondI) {
        auto Res = AA->getModRefInfo(I, MemLoc);
        if (Res != MRI_NoModRef)
          return false;
      }
    }
    if (B != FirstBB) {
      assert(B != &FirstBB->getParent()->getEntryBlock() &&
          "Should not hit the entry block because SI must be dominated by LI");
      for (auto PredI = pred_begin(B), PE = pred_end(B); PredI != PE; ++PredI) {
        if (!Visited.insert(*PredI).second)
          continue;
        WorkList.push_back(*PredI);
      }
    }
  }
  return true;
}

/// Find all blocks that will unconditionally lead to the block BB and append
/// them to F.
static void findUnconditionalPreds(SmallVectorImpl<BasicBlock *> &Blocks,
                                   BasicBlock *BB, DominatorTree *DT) {
  for (pred_iterator I = pred_begin(BB), E = pred_end(BB); I != E; ++I) {
    BasicBlock *Pred = *I;
    if (Pred == BB) continue;
    TerminatorInst *PredTI = Pred->getTerminator();
    if (PredTI->getNumSuccessors() != 1)
      continue;

    if (DT->isReachableFromEntry(Pred))
      Blocks.push_back(Pred);
  }
}

/// Handle frees of entire structures whose dependency is a store
/// to a field of that structure.
static bool handleFree(CallInst *F, AliasAnalysis *AA,
                       MemoryDependenceResults *MD, DominatorTree *DT,
                       const TargetLibraryInfo *TLI) {
  bool MadeChange = false;

  MemoryLocation Loc = MemoryLocation(F->getOperand(0));
  SmallVector<BasicBlock *, 16> Blocks;
  Blocks.push_back(F->getParent());
  const DataLayout &DL = F->getModule()->getDataLayout();

  while (!Blocks.empty()) {
    BasicBlock *BB = Blocks.pop_back_val();
    Instruction *InstPt = BB->getTerminator();
    if (BB == F->getParent()) InstPt = F;

    MemDepResult Dep =
        MD->getPointerDependencyFrom(Loc, false, InstPt->getIterator(), BB);
    while (Dep.isDef() || Dep.isClobber()) {
      Instruction *Dependency = Dep.getInst();
      if (!hasMemoryWrite(Dependency, *TLI) || !isRemovable(Dependency))
        break;

      Value *DepPointer =
          GetUnderlyingObject(getStoredPointerOperand(Dependency), DL);

      // Check for aliasing.
      if (!AA->isMustAlias(F->getArgOperand(0), DepPointer))
        break;

      auto Next = ++Dependency->getIterator();

      // DCE instructions only used to calculate that store
      deleteDeadInstruction(Dependency, *MD, *TLI);
      ++NumFastStores;
      MadeChange = true;

      // Inst's old Dependency is now deleted. Compute the next dependency,
      // which may also be dead, as in
      //    s[0] = 0;
      //    s[1] = 0; // This has just been deleted.
      //    free(s);
      Dep = MD->getPointerDependencyFrom(Loc, false, Next, BB);
    }

    if (Dep.isNonLocal())
      findUnconditionalPreds(Blocks, BB, DT);
  }

  return MadeChange;
}

/// Check to see if the specified location may alias any of the stack objects in
/// the DeadStackObjects set. If so, they become live because the location is
/// being loaded.
static void removeAccessedObjects(const MemoryLocation &LoadedLoc,
                                  SmallSetVector<Value *, 16> &DeadStackObjects,
                                  const DataLayout &DL, AliasAnalysis *AA,
                                  const TargetLibraryInfo *TLI) {
  const Value *UnderlyingPointer = GetUnderlyingObject(LoadedLoc.Ptr, DL);

  // A constant can't be in the dead pointer set.
  if (isa<Constant>(UnderlyingPointer))
    return;

  // If the kill pointer can be easily reduced to an alloca, don't bother doing
  // extraneous AA queries.
  if (isa<AllocaInst>(UnderlyingPointer) || isa<Argument>(UnderlyingPointer)) {
    DeadStackObjects.remove(const_cast<Value*>(UnderlyingPointer));
    return;
  }

  // Remove objects that could alias LoadedLoc.
  DeadStackObjects.remove_if([&](Value *I) {
    // See if the loaded location could alias the stack location.
    MemoryLocation StackLoc(I, getPointerSize(I, DL, *TLI));
    return !AA->isNoAlias(StackLoc, LoadedLoc);
  });
}

/// Remove dead stores to stack-allocated locations in the function end block.
/// Ex:
/// %A = alloca i32
/// ...
/// store i32 1, i32* %A
/// ret void
static bool handleEndBlock(BasicBlock &BB, AliasAnalysis *AA,
                             MemoryDependenceResults *MD,
                             const TargetLibraryInfo *TLI) {
  bool MadeChange = false;

  // Keep track of all of the stack objects that are dead at the end of the
  // function.
  SmallSetVector<Value*, 16> DeadStackObjects;

  // Find all of the alloca'd pointers in the entry block.
  BasicBlock &Entry = BB.getParent()->front();
  for (Instruction &I : Entry) {
    if (isa<AllocaInst>(&I))
      DeadStackObjects.insert(&I);

    // Okay, so these are dead heap objects, but if the pointer never escapes
    // then it's leaked by this function anyways.
    else if (isAllocLikeFn(&I, TLI) && !PointerMayBeCaptured(&I, true, true))
      DeadStackObjects.insert(&I);
  }

  // Treat byval or inalloca arguments the same, stores to them are dead at the
  // end of the function.
  for (Argument &AI : BB.getParent()->args())
    if (AI.hasByValOrInAllocaAttr())
      DeadStackObjects.insert(&AI);

  const DataLayout &DL = BB.getModule()->getDataLayout();

  // Scan the basic block backwards
  for (BasicBlock::iterator BBI = BB.end(); BBI != BB.begin(); ){
    --BBI;

    // If we find a store, check to see if it points into a dead stack value.
    if (hasMemoryWrite(&*BBI, *TLI) && isRemovable(&*BBI)) {
      // See through pointer-to-pointer bitcasts
      SmallVector<Value *, 4> Pointers;
      GetUnderlyingObjects(getStoredPointerOperand(&*BBI), Pointers, DL);

      // Stores to stack values are valid candidates for removal.
      bool AllDead = true;
      for (SmallVectorImpl<Value *>::iterator I = Pointers.begin(),
           E = Pointers.end(); I != E; ++I)
        if (!DeadStackObjects.count(*I)) {
          AllDead = false;
          break;
        }

      if (AllDead) {
        Instruction *Dead = &*BBI++;

        DEBUG(dbgs() << "DSE: Dead Store at End of Block:\n  DEAD: "
                     << *Dead << "\n  Objects: ";
              for (SmallVectorImpl<Value *>::iterator I = Pointers.begin(),
                   E = Pointers.end(); I != E; ++I) {
                dbgs() << **I;
                if (std::next(I) != E)
                  dbgs() << ", ";
              }
              dbgs() << '\n');

        // DCE instructions only used to calculate that store.
        deleteDeadInstruction(Dead, *MD, *TLI, &DeadStackObjects);
        ++NumFastStores;
        MadeChange = true;
        continue;
      }
    }

    // Remove any dead non-memory-mutating instructions.
    if (isInstructionTriviallyDead(&*BBI, TLI)) {
      Instruction *Inst = &*BBI++;
      deleteDeadInstruction(Inst, *MD, *TLI, &DeadStackObjects);
      ++NumFastOther;
      MadeChange = true;
      continue;
    }

    if (isa<AllocaInst>(BBI)) {
      // Remove allocas from the list of dead stack objects; there can't be
      // any references before the definition.
      DeadStackObjects.remove(&*BBI);
      continue;
    }

    if (auto CS = CallSite(&*BBI)) {
      // Remove allocation function calls from the list of dead stack objects;
      // there can't be any references before the definition.
      if (isAllocLikeFn(&*BBI, TLI))
        DeadStackObjects.remove(&*BBI);

      // If this call does not access memory, it can't be loading any of our
      // pointers.
      if (AA->doesNotAccessMemory(CS))
        continue;

      // If the call might load from any of our allocas, then any store above
      // the call is live.
      DeadStackObjects.remove_if([&](Value *I) {
        // See if the call site touches the value.
        ModRefInfo A = AA->getModRefInfo(CS, I, getPointerSize(I, DL, *TLI));

        return A == MRI_ModRef || A == MRI_Ref;
      });

      // If all of the allocas were clobbered by the call then we're not going
      // to find anything else to process.
      if (DeadStackObjects.empty())
        break;

      continue;
    }

    MemoryLocation LoadedLoc;

    // If we encounter a use of the pointer, it is no longer considered dead
    if (LoadInst *L = dyn_cast<LoadInst>(BBI)) {
      if (!L->isUnordered()) // Be conservative with atomic/volatile load
        break;
      LoadedLoc = MemoryLocation::get(L);
    } else if (VAArgInst *V = dyn_cast<VAArgInst>(BBI)) {
      LoadedLoc = MemoryLocation::get(V);
    } else if (MemTransferInst *MTI = dyn_cast<MemTransferInst>(BBI)) {
      LoadedLoc = MemoryLocation::getForSource(MTI);
    } else if (!BBI->mayReadFromMemory()) {
      // Instruction doesn't read memory.  Note that stores that weren't removed
      // above will hit this case.
      continue;
    } else {
      // Unknown inst; assume it clobbers everything.
      break;
    }

    // Remove any allocas from the DeadPointer set that are loaded, as this
    // makes any stores above the access live.
    removeAccessedObjects(LoadedLoc, DeadStackObjects, DL, AA, TLI);

    // If all of the allocas were clobbered by the access then we're not going
    // to find anything else to process.
    if (DeadStackObjects.empty())
      break;
  }

  return MadeChange;
}

static bool eliminateDeadStores(BasicBlock &BB, AliasAnalysis *AA,
                                MemoryDependenceResults *MD, DominatorTree *DT,
                                const TargetLibraryInfo *TLI) {
  const DataLayout &DL = BB.getModule()->getDataLayout();
  bool MadeChange = false;

  // Do a top-down walk on the BB.
  for (BasicBlock::iterator BBI = BB.begin(), BBE = BB.end(); BBI != BBE; ) {
    Instruction *Inst = &*BBI++;

    // Handle 'free' calls specially.
    if (CallInst *F = isFreeCall(Inst, TLI)) {
      MadeChange |= handleFree(F, AA, MD, DT, TLI);
      continue;
    }

    // If we find something that writes memory, get its memory dependence.
    if (!hasMemoryWrite(Inst, *TLI))
      continue;

    // If we're storing the same value back to a pointer that we just
    // loaded from, then the store can be removed.
    if (StoreInst *SI = dyn_cast<StoreInst>(Inst)) {

      auto RemoveDeadInstAndUpdateBBI = [&](Instruction *DeadInst) {
        // deleteDeadInstruction can delete the current instruction.  Save BBI
        // in case we need it.
        WeakVH NextInst(&*BBI);

        deleteDeadInstruction(DeadInst, *MD, *TLI);

        if (!NextInst) // Next instruction deleted.
          BBI = BB.begin();
        else if (BBI != BB.begin()) // Revisit this instruction if possible.
          --BBI;
        ++NumRedundantStores;
        MadeChange = true;
      };

      if (LoadInst *DepLoad = dyn_cast<LoadInst>(SI->getValueOperand())) {
        if (SI->getPointerOperand() == DepLoad->getPointerOperand() &&
            isRemovable(SI) &&
            memoryIsNotModifiedBetween(DepLoad, SI, AA)) {

          DEBUG(dbgs() << "DSE: Remove Store Of Load from same pointer:\n  "
                       << "LOAD: " << *DepLoad << "\n  STORE: " << *SI << '\n');

          RemoveDeadInstAndUpdateBBI(SI);
          continue;
        }
      }

      // Remove null stores into the calloc'ed objects
      Constant *StoredConstant = dyn_cast<Constant>(SI->getValueOperand());

      if (StoredConstant && StoredConstant->isNullValue() &&
          isRemovable(SI)) {
        Instruction *UnderlyingPointer = dyn_cast<Instruction>(
            GetUnderlyingObject(SI->getPointerOperand(), DL));

        if (UnderlyingPointer && isCallocLikeFn(UnderlyingPointer, TLI) &&
            memoryIsNotModifiedBetween(UnderlyingPointer, SI, AA)) {
          DEBUG(dbgs()
                << "DSE: Remove null store to the calloc'ed object:\n  DEAD: "
                << *Inst << "\n  OBJECT: " << *UnderlyingPointer << '\n');

          RemoveDeadInstAndUpdateBBI(SI);
          continue;
        }
      }
    }

    MemDepResult InstDep = MD->getDependency(Inst);

    // Ignore any store where we can't find a local dependence.
    // FIXME: cross-block DSE would be fun. :)
    if (!InstDep.isDef() && !InstDep.isClobber())
      continue;

    // Figure out what location is being stored to.
    MemoryLocation Loc = getLocForWrite(Inst, *AA);

    // If we didn't get a useful location, fail.
    if (!Loc.Ptr)
      continue;

    while (InstDep.isDef() || InstDep.isClobber()) {
      // Get the memory clobbered by the instruction we depend on.  MemDep will
      // skip any instructions that 'Loc' clearly doesn't interact with.  If we
      // end up depending on a may- or must-aliased load, then we can't optimize
      // away the store and we bail out.  However, if we depend on on something
      // that overwrites the memory location we *can* potentially optimize it.
      //
      // Find out what memory location the dependent instruction stores.
      Instruction *DepWrite = InstDep.getInst();
      MemoryLocation DepLoc = getLocForWrite(DepWrite, *AA);
      // If we didn't get a useful location, or if it isn't a size, bail out.
      if (!DepLoc.Ptr)
        break;

      // If we find a write that is a) removable (i.e., non-volatile), b) is
      // completely obliterated by the store to 'Loc', and c) which we know that
      // 'Inst' doesn't load from, then we can remove it.
      if (isRemovable(DepWrite) &&
          !isPossibleSelfRead(Inst, Loc, DepWrite, *TLI, *AA)) {
        int64_t InstWriteOffset, DepWriteOffset;
        OverwriteResult OR =
            isOverwrite(Loc, DepLoc, DL, *TLI, DepWriteOffset, InstWriteOffset);
        if (OR == OverwriteComplete) {
          DEBUG(dbgs() << "DSE: Remove Dead Store:\n  DEAD: "
                << *DepWrite << "\n  KILLER: " << *Inst << '\n');

          // Delete the store and now-dead instructions that feed it.
          deleteDeadInstruction(DepWrite, *MD, *TLI);
          ++NumFastStores;
          MadeChange = true;

          // deleteDeadInstruction can delete the current instruction in loop
          // cases, reset BBI.
          BBI = Inst->getIterator();
          if (BBI != BB.begin())
            --BBI;
          break;
        } else if ((OR == OverwriteEnd && isShortenableAtTheEnd(DepWrite)) ||
                   ((OR == OverwriteBegin &&
                     isShortenableAtTheBeginning(DepWrite)))) {
          // TODO: base this on the target vector size so that if the earlier
          // store was too small to get vector writes anyway then its likely
          // a good idea to shorten it
          // Power of 2 vector writes are probably always a bad idea to optimize
          // as any store/memset/memcpy is likely using vector instructions so
          // shortening it to not vector size is likely to be slower
          MemIntrinsic *DepIntrinsic = cast<MemIntrinsic>(DepWrite);
          unsigned DepWriteAlign = DepIntrinsic->getAlignment();
          bool IsOverwriteEnd = (OR == OverwriteEnd);
          if (!IsOverwriteEnd)
            InstWriteOffset = int64_t(InstWriteOffset + Loc.Size);

          if ((llvm::isPowerOf2_64(InstWriteOffset) &&
               DepWriteAlign <= InstWriteOffset) ||
              ((DepWriteAlign != 0) && InstWriteOffset % DepWriteAlign == 0)) {

            DEBUG(dbgs() << "DSE: Remove Dead Store:\n  OW "
                         << (IsOverwriteEnd ? "END" : "BEGIN") << ": "
                         << *DepWrite << "\n  KILLER (offset "
                         << InstWriteOffset << ", " << DepLoc.Size << ")"
                         << *Inst << '\n');

            int64_t NewLength =
                IsOverwriteEnd
                    ? InstWriteOffset - DepWriteOffset
                    : DepLoc.Size - (InstWriteOffset - DepWriteOffset);

            Value *DepWriteLength = DepIntrinsic->getLength();
            Value *TrimmedLength =
                ConstantInt::get(DepWriteLength->getType(), NewLength);
            DepIntrinsic->setLength(TrimmedLength);

            if (!IsOverwriteEnd) {
              int64_t OffsetMoved = (InstWriteOffset - DepWriteOffset);
              Value *Indices[1] = {
                  ConstantInt::get(DepWriteLength->getType(), OffsetMoved)};
              GetElementPtrInst *NewDestGEP = GetElementPtrInst::CreateInBounds(
                  DepIntrinsic->getRawDest(), Indices, "", DepWrite);
              DepIntrinsic->setDest(NewDestGEP);
            }
            MadeChange = true;
          }
        }
      }

      // If this is a may-aliased store that is clobbering the store value, we
      // can keep searching past it for another must-aliased pointer that stores
      // to the same location.  For example, in:
      //   store -> P
      //   store -> Q
      //   store -> P
      // we can remove the first store to P even though we don't know if P and Q
      // alias.
      if (DepWrite == &BB.front()) break;

      // Can't look past this instruction if it might read 'Loc'.
      if (AA->getModRefInfo(DepWrite, Loc) & MRI_Ref)
        break;

      InstDep = MD->getPointerDependencyFrom(Loc, false,
                                             DepWrite->getIterator(), &BB);
    }
  }

  // If this block ends in a return, unwind, or unreachable, all allocas are
  // dead at its end, which means stores to them are also dead.
  if (BB.getTerminator()->getNumSuccessors() == 0)
    MadeChange |= handleEndBlock(BB, AA, MD, TLI);

  return MadeChange;
}

static bool eliminateDeadStores(Function &F, AliasAnalysis *AA,
                                MemoryDependenceResults *MD, DominatorTree *DT,
                                const TargetLibraryInfo *TLI) {
  bool MadeChange = false;
  for (BasicBlock &BB : F)
    // Only check non-dead blocks.  Dead blocks may have strange pointer
    // cycles that will confuse alias analysis.
    if (DT->isReachableFromEntry(&BB))
      MadeChange |= eliminateDeadStores(BB, AA, MD, DT, TLI);
  return MadeChange;
}

//===----------------------------------------------------------------------===//
// DSE Pass
//===----------------------------------------------------------------------===//
PreservedAnalyses DSEPass::run(Function &F, FunctionAnalysisManager &AM) {
  AliasAnalysis *AA = &AM.getResult<AAManager>(F);
  DominatorTree *DT = &AM.getResult<DominatorTreeAnalysis>(F);
  MemoryDependenceResults *MD = &AM.getResult<MemoryDependenceAnalysis>(F);
  const TargetLibraryInfo *TLI = &AM.getResult<TargetLibraryAnalysis>(F);

  if (!eliminateDeadStores(F, AA, MD, DT, TLI))
    return PreservedAnalyses::all();
  PreservedAnalyses PA;
  PA.preserve<DominatorTreeAnalysis>();
  PA.preserve<GlobalsAA>();
  PA.preserve<MemoryDependenceAnalysis>();
  return PA;
}

/// A legacy pass for the legacy pass manager that wraps \c DSEPass.
class DSELegacyPass : public FunctionPass {
public:
  DSELegacyPass() : FunctionPass(ID) {
    initializeDSELegacyPassPass(*PassRegistry::getPassRegistry());
  }

  bool runOnFunction(Function &F) override {
    if (skipFunction(F))
      return false;

    DominatorTree *DT = &getAnalysis<DominatorTreeWrapperPass>().getDomTree();
    AliasAnalysis *AA = &getAnalysis<AAResultsWrapperPass>().getAAResults();
    MemoryDependenceResults *MD =
        &getAnalysis<MemoryDependenceWrapperPass>().getMemDep();
    const TargetLibraryInfo *TLI =
        &getAnalysis<TargetLibraryInfoWrapperPass>().getTLI();

    return eliminateDeadStores(F, AA, MD, DT, TLI);
  }

  void getAnalysisUsage(AnalysisUsage &AU) const override {
    AU.setPreservesCFG();
    AU.addRequired<DominatorTreeWrapperPass>();
    AU.addRequired<AAResultsWrapperPass>();
    AU.addRequired<MemoryDependenceWrapperPass>();
    AU.addRequired<TargetLibraryInfoWrapperPass>();
    AU.addPreserved<DominatorTreeWrapperPass>();
    AU.addPreserved<GlobalsAAWrapperPass>();
    AU.addPreserved<MemoryDependenceWrapperPass>();
  }

  static char ID; // Pass identification, replacement for typeid
};

char DSELegacyPass::ID = 0;
INITIALIZE_PASS_BEGIN(DSELegacyPass, "dse", "Dead Store Elimination", false,
                      false)
INITIALIZE_PASS_DEPENDENCY(DominatorTreeWrapperPass)
INITIALIZE_PASS_DEPENDENCY(AAResultsWrapperPass)
INITIALIZE_PASS_DEPENDENCY(GlobalsAAWrapperPass)
INITIALIZE_PASS_DEPENDENCY(MemoryDependenceWrapperPass)
INITIALIZE_PASS_DEPENDENCY(TargetLibraryInfoWrapperPass)
INITIALIZE_PASS_END(DSELegacyPass, "dse", "Dead Store Elimination", false,
                    false)

FunctionPass *llvm::createDeadStoreEliminationPass() {
  return new DSELegacyPass();
}<|MERGE_RESOLUTION|>--- conflicted
+++ resolved
@@ -47,73 +47,6 @@
 STATISTIC(NumFastStores, "Number of stores deleted");
 STATISTIC(NumFastOther , "Number of other instrs removed");
 
-<<<<<<< HEAD
-namespace {
-  struct DSE : public FunctionPass {
-    AliasAnalysis *AA;
-    MemoryDependenceResults *MD;
-    DominatorTree *DT;
-    const TargetLibraryInfo *TLI;
-
-    static char ID; // Pass identification, replacement for typeid
-    DSE() : FunctionPass(ID), AA(nullptr), MD(nullptr), DT(nullptr) {
-      initializeDSEPass(*PassRegistry::getPassRegistry());
-    }
-
-    bool runOnFunction(Function &F) override {
-      if (skipFunction(F))
-        return false;
-
-      AA = &getAnalysis<AAResultsWrapperPass>().getAAResults();
-      MD = &getAnalysis<MemoryDependenceWrapperPass>().getMemDep();
-      DT = &getAnalysis<DominatorTreeWrapperPass>().getDomTree();
-      TLI = &getAnalysis<TargetLibraryInfoWrapperPass>().getTLI();
-
-      bool Changed = false;
-      for (BasicBlock &I : F)
-        // Only check non-dead blocks.  Dead blocks may have strange pointer
-        // cycles that will confuse alias analysis.
-        if (DT->isReachableFromEntry(&I))
-          Changed |= runOnBasicBlock(I);
-
-      AA = nullptr; MD = nullptr; DT = nullptr;
-      return Changed;
-    }
-
-    bool runOnBasicBlock(BasicBlock &BB);
-    bool MemoryIsNotModifiedBetween(Instruction *FirstI, Instruction *SecondI);
-    bool HandleFree(CallInst *F);
-    bool handleEndBlock(BasicBlock &BB);
-    void RemoveAccessedObjects(const MemoryLocation &LoadedLoc,
-                               SmallSetVector<Value *, 16> &DeadStackObjects,
-                               const DataLayout &DL);
-
-    void getAnalysisUsage(AnalysisUsage &AU) const override {
-      AU.setPreservesCFG();
-      AU.addRequired<DominatorTreeWrapperPass>();
-      AU.addRequired<AAResultsWrapperPass>();
-      AU.addRequired<MemoryDependenceWrapperPass>();
-      AU.addRequired<TargetLibraryInfoWrapperPass>();
-      AU.addPreserved<DominatorTreeWrapperPass>();
-      AU.addPreserved<GlobalsAAWrapperPass>();
-      AU.addPreserved<AndersensAAWrapperPass>();       // INTEL
-      AU.addPreserved<MemoryDependenceWrapperPass>();
-    }
-  };
-}
-
-char DSE::ID = 0;
-INITIALIZE_PASS_BEGIN(DSE, "dse", "Dead Store Elimination", false, false)
-INITIALIZE_PASS_DEPENDENCY(DominatorTreeWrapperPass)
-INITIALIZE_PASS_DEPENDENCY(AAResultsWrapperPass)
-INITIALIZE_PASS_DEPENDENCY(GlobalsAAWrapperPass)
-INITIALIZE_PASS_DEPENDENCY(MemoryDependenceWrapperPass)
-INITIALIZE_PASS_DEPENDENCY(TargetLibraryInfoWrapperPass)
-INITIALIZE_PASS_END(DSE, "dse", "Dead Store Elimination", false, false)
-
-FunctionPass *llvm::createDeadStoreEliminationPass() { return new DSE(); }
-=======
->>>>>>> c438ef57
 
 //===----------------------------------------------------------------------===//
 // Helper functions
@@ -1070,6 +1003,7 @@
     AU.addRequired<TargetLibraryInfoWrapperPass>();
     AU.addPreserved<DominatorTreeWrapperPass>();
     AU.addPreserved<GlobalsAAWrapperPass>();
+    AU.addPreserved<AndersensAAWrapperPass>();       // INTEL
     AU.addPreserved<MemoryDependenceWrapperPass>();
   }
 
