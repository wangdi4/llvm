//===- ADCE.cpp - Code to perform dead code elimination -------------------===//
//
// Part of the LLVM Project, under the Apache License v2.0 with LLVM Exceptions.
// See https://llvm.org/LICENSE.txt for license information.
// SPDX-License-Identifier: Apache-2.0 WITH LLVM-exception
//
//===----------------------------------------------------------------------===//
//
// This file implements the Aggressive Dead Code Elimination pass.  This pass
// optimistically assumes that all instructions are dead until proven otherwise,
// allowing it to eliminate dead computations that other DCE passes do not
// catch, particularly involving loop computations.
//
//===----------------------------------------------------------------------===//

#include "llvm/Transforms/Scalar/ADCE.h"
#include "llvm/ADT/DenseMap.h"
#include "llvm/ADT/DepthFirstIterator.h"
#include "llvm/ADT/GraphTraits.h"
#include "llvm/ADT/MapVector.h"
#include "llvm/ADT/PostOrderIterator.h"
#include "llvm/ADT/SetVector.h"
#include "llvm/ADT/SmallPtrSet.h"
#include "llvm/ADT/SmallVector.h"
#include "llvm/ADT/Statistic.h"
#include "llvm/Analysis/DomTreeUpdater.h"
#include "llvm/Analysis/Intel_Andersens.h"  // INTEL
#include "llvm/Analysis/GlobalsModRef.h"
#include "llvm/Analysis/IteratedDominanceFrontier.h"
#include "llvm/Analysis/PostDominators.h"
#include "llvm/IR/BasicBlock.h"
#include "llvm/IR/CFG.h"
#include "llvm/IR/DebugInfoMetadata.h"
#include "llvm/IR/DebugLoc.h"
#include "llvm/IR/Dominators.h"
#include "llvm/IR/Function.h"
#include "llvm/IR/IRBuilder.h"
#include "llvm/IR/InstIterator.h"
#include "llvm/IR/InstrTypes.h"
#include "llvm/IR/Instruction.h"
#include "llvm/IR/Instructions.h"
#include "llvm/IR/IntrinsicInst.h"
#include "llvm/IR/PassManager.h"
#include "llvm/IR/Use.h"
#include "llvm/IR/Value.h"
#include "llvm/InitializePasses.h"
#include "llvm/Pass.h"
#include "llvm/ProfileData/InstrProf.h"
#include "llvm/Support/Casting.h"
#include "llvm/Support/CommandLine.h"
#include "llvm/Support/Debug.h"
#include "llvm/Support/raw_ostream.h"
#include "llvm/Transforms/Scalar.h"
#include <cassert>
#include <cstddef>
#include <utility>

using namespace llvm;

#define DEBUG_TYPE "adce"

STATISTIC(NumRemoved, "Number of instructions removed");
STATISTIC(NumBranchesRemoved, "Number of branch instructions removed");

// This is a temporary option until we change the interface to this pass based
// on optimization level.
static cl::opt<bool> RemoveControlFlowFlag("adce-remove-control-flow",
                                           cl::init(true), cl::Hidden);

// This option enables removing of may-be-infinite loops which have no other
// effect.
static cl::opt<bool> RemoveLoops("adce-remove-loops", cl::init(false),
                                 cl::Hidden);

namespace {

/// Information about Instructions
struct InstInfoType {
  /// True if the associated instruction is live.
  bool Live = false;

  /// Quick access to information for block containing associated Instruction.
  struct BlockInfoType *Block = nullptr;
};

/// Information about basic blocks relevant to dead code elimination.
struct BlockInfoType {
  /// True when this block contains a live instructions.
  bool Live = false;

  /// True when this block ends in an unconditional branch.
  bool UnconditionalBranch = false;

  /// True when this block is known to have live PHI nodes.
  bool HasLivePhiNodes = false;

  /// Control dependence sources need to be live for this block.
  bool CFLive = false;

  /// Quick access to the LiveInfo for the terminator,
  /// holds the value &InstInfo[Terminator]
  InstInfoType *TerminatorLiveInfo = nullptr;

  /// Corresponding BasicBlock.
  BasicBlock *BB = nullptr;

  /// Cache of BB->getTerminator().
  Instruction *Terminator = nullptr;

  /// Post-order numbering of reverse control flow graph.
  unsigned PostOrder;

  bool terminatorIsLive() const { return TerminatorLiveInfo->Live; }
};

class AggressiveDeadCodeElimination {
  Function &F;

  // ADCE does not use DominatorTree per se, but it updates it to preserve the
  // analysis.
  DominatorTree *DT;
  PostDominatorTree &PDT;

  /// Mapping of blocks to associated information, an element in BlockInfoVec.
  /// Use MapVector to get deterministic iteration order.
  MapVector<BasicBlock *, BlockInfoType> BlockInfo;
  bool isLive(BasicBlock *BB) { return BlockInfo[BB].Live; }

  /// Mapping of instructions to associated information.
  DenseMap<Instruction *, InstInfoType> InstInfo;
  bool isLive(Instruction *I) { return InstInfo[I].Live; }

  /// Instructions known to be live where we need to mark
  /// reaching definitions as live.
  SmallVector<Instruction *, 128> Worklist;

  /// Debug info scopes around a live instruction.
  SmallPtrSet<const Metadata *, 32> AliveScopes;

  /// Set of blocks with not known to have live terminators.
  SmallSetVector<BasicBlock *, 16> BlocksWithDeadTerminators;

  /// The set of blocks which we have determined whose control
  /// dependence sources must be live and which have not had
  /// those dependences analyzed.
  SmallPtrSet<BasicBlock *, 16> NewLiveBlocks;

  /// Set up auxiliary data structures for Instructions and BasicBlocks and
  /// initialize the Worklist to the set of must-be-live Instruscions.
  void initialize();

  /// Return true for operations which are always treated as live.
  bool isAlwaysLive(Instruction &I);

  /// Return true for instrumentation instructions for value profiling.
  bool isInstrumentsConstant(Instruction &I);

  /// Propagate liveness to reaching definitions.
  void markLiveInstructions();

  /// Mark an instruction as live.
  void markLive(Instruction *I);

  /// Mark a block as live.
  void markLive(BlockInfoType &BB);
  void markLive(BasicBlock *BB) { markLive(BlockInfo[BB]); }

  /// Mark terminators of control predecessors of a PHI node live.
  void markPhiLive(PHINode *PN);

  /// Record the Debug Scopes which surround live debug information.
  void collectLiveScopes(const DILocalScope &LS);
  void collectLiveScopes(const DILocation &DL);

  /// Analyze dead branches to find those whose branches are the sources
  /// of control dependences impacting a live block. Those branches are
  /// marked live.
  void markLiveBranchesFromControlDependences();

  /// Remove instructions not marked live, return if any instruction was
  /// removed.
  bool removeDeadInstructions();

  /// Identify connected sections of the control flow graph which have
  /// dead terminators and rewrite the control flow graph to remove them.
  bool updateDeadRegions();

  /// Set the BlockInfo::PostOrder field based on a post-order
  /// numbering of the reverse control flow graph.
  void computeReversePostOrder();

  /// Make the terminator of this block an unconditional branch to \p Target.
  void makeUnconditional(BasicBlock *BB, BasicBlock *Target);

public:
  AggressiveDeadCodeElimination(Function &F, DominatorTree *DT,
                                PostDominatorTree &PDT)
      : F(F), DT(DT), PDT(PDT) {}

  bool performDeadCodeElimination();
};

} // end anonymous namespace

bool AggressiveDeadCodeElimination::performDeadCodeElimination() {
  initialize();
  markLiveInstructions();
  return removeDeadInstructions();
}

static bool isUnconditionalBranch(Instruction *Term) {
  auto *BR = dyn_cast<BranchInst>(Term);
  return BR && BR->isUnconditional();
}

void AggressiveDeadCodeElimination::initialize() {
  auto NumBlocks = F.size();

  // We will have an entry in the map for each block so we grow the
  // structure to twice that size to keep the load factor low in the hash table.
  BlockInfo.reserve(NumBlocks);
  size_t NumInsts = 0;

  // Iterate over blocks and initialize BlockInfoVec entries, count
  // instructions to size the InstInfo hash table.
  for (auto &BB : F) {
    NumInsts += BB.size();
    auto &Info = BlockInfo[&BB];
    Info.BB = &BB;
    Info.Terminator = BB.getTerminator();
    Info.UnconditionalBranch = isUnconditionalBranch(Info.Terminator);
  }

  // Initialize instruction map and set pointers to block info.
  InstInfo.reserve(NumInsts);
  for (auto &BBInfo : BlockInfo)
    for (Instruction &I : *BBInfo.second.BB)
      InstInfo[&I].Block = &BBInfo.second;

  // Since BlockInfoVec holds pointers into InstInfo and vice-versa, we may not
  // add any more elements to either after this point.
  for (auto &BBInfo : BlockInfo)
    BBInfo.second.TerminatorLiveInfo = &InstInfo[BBInfo.second.Terminator];

  // Collect the set of "root" instructions that are known live.
  for (Instruction &I : instructions(F))
    if (isAlwaysLive(I))
      markLive(&I);

  if (!RemoveControlFlowFlag)
    return;

  if (!RemoveLoops) {
    // This stores state for the depth-first iterator. In addition
    // to recording which nodes have been visited we also record whether
    // a node is currently on the "stack" of active ancestors of the current
    // node.
    using StatusMap = DenseMap<BasicBlock *, bool>;

    class DFState : public StatusMap {
    public:
      std::pair<StatusMap::iterator, bool> insert(BasicBlock *BB) {
        return StatusMap::insert(std::make_pair(BB, true));
      }

      // Invoked after we have visited all children of a node.
      void completed(BasicBlock *BB) { (*this)[BB] = false; }

      // Return true if \p BB is currently on the active stack
      // of ancestors.
      bool onStack(BasicBlock *BB) {
        auto Iter = find(BB);
        return Iter != end() && Iter->second;
      }
    } State;

    State.reserve(F.size());
    // Iterate over blocks in depth-first pre-order and
    // treat all edges to a block already seen as loop back edges
    // and mark the branch live it if there is a back edge.
    for (auto *BB: depth_first_ext(&F.getEntryBlock(), State)) {
      Instruction *Term = BB->getTerminator();
      if (isLive(Term))
        continue;

      for (auto *Succ : successors(BB))
        if (State.onStack(Succ)) {
          // back edge....
          markLive(Term);
          break;
        }
    }
  }

  // Mark blocks live if there is no path from the block to a
  // return of the function.
  // We do this by seeing which of the postdomtree root children exit the
  // program, and for all others, mark the subtree live.
  for (auto &PDTChild : children<DomTreeNode *>(PDT.getRootNode())) {
    auto *BB = PDTChild->getBlock();
    auto &Info = BlockInfo[BB];
    // Real function return
    if (isa<ReturnInst>(Info.Terminator)) {
      LLVM_DEBUG(dbgs() << "post-dom root child is a return: " << BB->getName()
                        << '\n';);
      continue;
    }

    // This child is something else, like an infinite loop.
    for (auto DFNode : depth_first(PDTChild))
      markLive(BlockInfo[DFNode->getBlock()].Terminator);
  }

  // Treat the entry block as always live
  auto *BB = &F.getEntryBlock();
  auto &EntryInfo = BlockInfo[BB];
  EntryInfo.Live = true;
  if (EntryInfo.UnconditionalBranch)
    markLive(EntryInfo.Terminator);

  // Build initial collection of blocks with dead terminators
  for (auto &BBInfo : BlockInfo)
    if (!BBInfo.second.terminatorIsLive())
      BlocksWithDeadTerminators.insert(BBInfo.second.BB);
}

bool AggressiveDeadCodeElimination::isAlwaysLive(Instruction &I) {
  // TODO -- use llvm::isInstructionTriviallyDead
  if (I.isEHPad() || I.mayHaveSideEffects() || !I.willReturn()) {
    // Skip any value profile instrumentation calls if they are
    // instrumenting constants.
    if (isInstrumentsConstant(I))
      return false;
    return true;
  }
  if (!I.isTerminator())
    return false;
  if (RemoveControlFlowFlag && (isa<BranchInst>(I) || isa<SwitchInst>(I)))
    return false;
  return true;
}

// Check if this instruction is a runtime call for value profiling and
// if it's instrumenting a constant.
bool AggressiveDeadCodeElimination::isInstrumentsConstant(Instruction &I) {
  // TODO -- move this test into llvm::isInstructionTriviallyDead
  if (CallInst *CI = dyn_cast<CallInst>(&I))
    if (Function *Callee = CI->getCalledFunction())
      if (Callee->getName().equals(getInstrProfValueProfFuncName()))
        if (isa<Constant>(CI->getArgOperand(0)))
          return true;
  return false;
}

void AggressiveDeadCodeElimination::markLiveInstructions() {
  // Propagate liveness backwards to operands.
  do {
    // Worklist holds newly discovered live instructions
    // where we need to mark the inputs as live.
    while (!Worklist.empty()) {
      Instruction *LiveInst = Worklist.pop_back_val();
      LLVM_DEBUG(dbgs() << "work live: "; LiveInst->dump(););

      for (Use &OI : LiveInst->operands())
        if (Instruction *Inst = dyn_cast<Instruction>(OI))
          markLive(Inst);

      if (auto *PN = dyn_cast<PHINode>(LiveInst))
        markPhiLive(PN);
    }

    // After data flow liveness has been identified, examine which branch
    // decisions are required to determine live instructions are executed.
    markLiveBranchesFromControlDependences();

  } while (!Worklist.empty());
}

void AggressiveDeadCodeElimination::markLive(Instruction *I) {
  auto &Info = InstInfo[I];
  if (Info.Live)
    return;

  LLVM_DEBUG(dbgs() << "mark live: "; I->dump());
  Info.Live = true;
  Worklist.push_back(I);

  // Collect the live debug info scopes attached to this instruction.
  if (const DILocation *DL = I->getDebugLoc())
    collectLiveScopes(*DL);

  // Mark the containing block live
  auto &BBInfo = *Info.Block;
  if (BBInfo.Terminator == I) {
    BlocksWithDeadTerminators.remove(BBInfo.BB);
    // For live terminators, mark destination blocks
    // live to preserve this control flow edges.
    if (!BBInfo.UnconditionalBranch)
      for (auto *BB : successors(I->getParent()))
        markLive(BB);
  }
  markLive(BBInfo);
}

void AggressiveDeadCodeElimination::markLive(BlockInfoType &BBInfo) {
  if (BBInfo.Live)
    return;
  LLVM_DEBUG(dbgs() << "mark block live: " << BBInfo.BB->getName() << '\n');
  BBInfo.Live = true;
  if (!BBInfo.CFLive) {
    BBInfo.CFLive = true;
    NewLiveBlocks.insert(BBInfo.BB);
  }

  // Mark unconditional branches at the end of live
  // blocks as live since there is no work to do for them later
  if (BBInfo.UnconditionalBranch)
    markLive(BBInfo.Terminator);
}

void AggressiveDeadCodeElimination::collectLiveScopes(const DILocalScope &LS) {
  if (!AliveScopes.insert(&LS).second)
    return;

  if (isa<DISubprogram>(LS))
    return;

  // Tail-recurse through the scope chain.
  collectLiveScopes(cast<DILocalScope>(*LS.getScope()));
}

void AggressiveDeadCodeElimination::collectLiveScopes(const DILocation &DL) {
  // Even though DILocations are not scopes, shove them into AliveScopes so we
  // don't revisit them.
  if (!AliveScopes.insert(&DL).second)
    return;

  // Collect live scopes from the scope chain.
  collectLiveScopes(*DL.getScope());

  // Tail-recurse through the inlined-at chain.
  if (const DILocation *IA = DL.getInlinedAt())
    collectLiveScopes(*IA);
}

void AggressiveDeadCodeElimination::markPhiLive(PHINode *PN) {
  auto &Info = BlockInfo[PN->getParent()];
  // Only need to check this once per block.
  if (Info.HasLivePhiNodes)
    return;
  Info.HasLivePhiNodes = true;

  // If a predecessor block is not live, mark it as control-flow live
  // which will trigger marking live branches upon which
  // that block is control dependent.
  for (auto *PredBB : predecessors(Info.BB)) {
    auto &Info = BlockInfo[PredBB];
    if (!Info.CFLive) {
      Info.CFLive = true;
      NewLiveBlocks.insert(PredBB);
    }
  }
}

void AggressiveDeadCodeElimination::markLiveBranchesFromControlDependences() {
  if (BlocksWithDeadTerminators.empty())
    return;

  LLVM_DEBUG({
    dbgs() << "new live blocks:\n";
    for (auto *BB : NewLiveBlocks)
      dbgs() << "\t" << BB->getName() << '\n';
    dbgs() << "dead terminator blocks:\n";
    for (auto *BB : BlocksWithDeadTerminators)
      dbgs() << "\t" << BB->getName() << '\n';
  });

  // The dominance frontier of a live block X in the reverse
  // control graph is the set of blocks upon which X is control
  // dependent. The following sequence computes the set of blocks
  // which currently have dead terminators that are control
  // dependence sources of a block which is in NewLiveBlocks.

  const SmallPtrSet<BasicBlock *, 16> BWDT{
      BlocksWithDeadTerminators.begin(),
      BlocksWithDeadTerminators.end()
  };
  SmallVector<BasicBlock *, 32> IDFBlocks;
  ReverseIDFCalculator IDFs(PDT);
  IDFs.setDefiningBlocks(NewLiveBlocks);
  IDFs.setLiveInBlocks(BWDT);
  IDFs.calculate(IDFBlocks);
  NewLiveBlocks.clear();

  // Dead terminators which control live blocks are now marked live.
  for (auto *BB : IDFBlocks) {
    LLVM_DEBUG(dbgs() << "live control in: " << BB->getName() << '\n');
    markLive(BB->getTerminator());
  }
}

//===----------------------------------------------------------------------===//
//
//  Routines to update the CFG and SSA information before removing dead code.
//
//===----------------------------------------------------------------------===//
bool AggressiveDeadCodeElimination::removeDeadInstructions() {
  // Updates control and dataflow around dead blocks
  bool RegionsUpdated = updateDeadRegions();

  LLVM_DEBUG({
    for (Instruction &I : instructions(F)) {
      // Check if the instruction is alive.
      if (isLive(&I))
        continue;

      if (auto *DII = dyn_cast<DbgVariableIntrinsic>(&I)) {
        // Check if the scope of this variable location is alive.
        if (AliveScopes.count(DII->getDebugLoc()->getScope()))
          continue;

        // If intrinsic is pointing at a live SSA value, there may be an
        // earlier optimization bug: if we know the location of the variable,
        // why isn't the scope of the location alive?
        for (Value *V : DII->location_ops()) {
          if (Instruction *II = dyn_cast<Instruction>(V)) {
            if (isLive(II)) {
              dbgs() << "Dropping debug info for " << *DII << "\n";
              break;
            }
          }
        }
      }
    }
  });

  // The inverse of the live set is the dead set.  These are those instructions
  // that have no side effects and do not influence the control flow or return
  // value of the function, and may therefore be deleted safely.
  // NOTE: We reuse the Worklist vector here for memory efficiency.
  for (Instruction &I : instructions(F)) {
    // Check if the instruction is alive.
    if (isLive(&I))
      continue;

    if (auto *DII = dyn_cast<DbgInfoIntrinsic>(&I)) {
      // Check if the scope of this variable location is alive.
      if (AliveScopes.count(DII->getDebugLoc()->getScope()))
        continue;

      // Fallthrough and drop the intrinsic.
    }

    // Prepare to delete.
    Worklist.push_back(&I);
    I.dropAllReferences();
  }

  for (Instruction *&I : Worklist) {
    ++NumRemoved;
    I->eraseFromParent();
  }

  return !Worklist.empty() || RegionsUpdated;
}

// A dead region is the set of dead blocks with a common live post-dominator.
bool AggressiveDeadCodeElimination::updateDeadRegions() {
  LLVM_DEBUG({
    dbgs() << "final dead terminator blocks: " << '\n';
    for (auto *BB : BlocksWithDeadTerminators)
      dbgs() << '\t' << BB->getName()
             << (BlockInfo[BB].Live ? " LIVE\n" : "\n");
  });

  // Don't compute the post ordering unless we needed it.
  bool HavePostOrder = false;
  bool Changed = false;

  for (auto *BB : BlocksWithDeadTerminators) {
    auto &Info = BlockInfo[BB];
    if (Info.UnconditionalBranch) {
      InstInfo[Info.Terminator].Live = true;
      continue;
    }

    if (!HavePostOrder) {
      computeReversePostOrder();
      HavePostOrder = true;
    }

    // Add an unconditional branch to the successor closest to the
    // end of the function which insures a path to the exit for each
    // live edge.
    BlockInfoType *PreferredSucc = nullptr;
    for (auto *Succ : successors(BB)) {
      auto *Info = &BlockInfo[Succ];
      if (!PreferredSucc || PreferredSucc->PostOrder < Info->PostOrder)
        PreferredSucc = Info;
    }
    assert((PreferredSucc && PreferredSucc->PostOrder > 0) &&
           "Failed to find safe successor for dead branch");

    // Collect removed successors to update the (Post)DominatorTrees.
    SmallPtrSet<BasicBlock *, 4> RemovedSuccessors;
    bool First = true;
    for (auto *Succ : successors(BB)) {
      if (!First || Succ != PreferredSucc->BB) {
        Succ->removePredecessor(BB);
        RemovedSuccessors.insert(Succ);
      } else
        First = false;
    }
    makeUnconditional(BB, PreferredSucc->BB);

    // Inform the dominators about the deleted CFG edges.
    SmallVector<DominatorTree::UpdateType, 4> DeletedEdges;
    for (auto *Succ : RemovedSuccessors) {
      // It might have happened that the same successor appeared multiple times
      // and the CFG edge wasn't really removed.
      if (Succ != PreferredSucc->BB) {
        LLVM_DEBUG(dbgs() << "ADCE: (Post)DomTree edge enqueued for deletion"
                          << BB->getName() << " -> " << Succ->getName()
                          << "\n");
        DeletedEdges.push_back({DominatorTree::Delete, BB, Succ});
      }
    }

    DomTreeUpdater(DT, &PDT, DomTreeUpdater::UpdateStrategy::Eager)
        .applyUpdates(DeletedEdges);

    NumBranchesRemoved += 1;
    Changed = true;
  }

  return Changed;
}

// reverse top-sort order
void AggressiveDeadCodeElimination::computeReversePostOrder() {
  // This provides a post-order numbering of the reverse control flow graph
  // Note that it is incomplete in the presence of infinite loops but we don't
  // need numbers blocks which don't reach the end of the functions since
  // all branches in those blocks are forced live.

  // For each block without successors, extend the DFS from the block
  // backward through the graph
  SmallPtrSet<BasicBlock*, 16> Visited;
  unsigned PostOrder = 0;
  for (auto &BB : F) {
    if (!succ_empty(&BB))
      continue;
    for (BasicBlock *Block : inverse_post_order_ext(&BB,Visited))
      BlockInfo[Block].PostOrder = PostOrder++;
  }
}

void AggressiveDeadCodeElimination::makeUnconditional(BasicBlock *BB,
                                                      BasicBlock *Target) {
  Instruction *PredTerm = BB->getTerminator();
  // Collect the live debug info scopes attached to this instruction.
  if (const DILocation *DL = PredTerm->getDebugLoc())
    collectLiveScopes(*DL);

  // Just mark live an existing unconditional branch
  if (isUnconditionalBranch(PredTerm)) {
    PredTerm->setSuccessor(0, Target);
    InstInfo[PredTerm].Live = true;
    return;
  }
  LLVM_DEBUG(dbgs() << "making unconditional " << BB->getName() << '\n');
  NumBranchesRemoved += 1;
  IRBuilder<> Builder(PredTerm);
  auto *NewTerm = Builder.CreateBr(Target);
  InstInfo[NewTerm].Live = true;
  if (const DILocation *DL = PredTerm->getDebugLoc())
    NewTerm->setDebugLoc(DL);

  InstInfo.erase(PredTerm);
  PredTerm->eraseFromParent();
}

//===----------------------------------------------------------------------===//
//
// Pass Manager integration code
//
//===----------------------------------------------------------------------===//
PreservedAnalyses ADCEPass::run(Function &F, FunctionAnalysisManager &FAM) {
  // ADCE does not need DominatorTree, but require DominatorTree here
  // to update analysis if it is already available.
  auto *DT = FAM.getCachedResult<DominatorTreeAnalysis>(F);
  auto &PDT = FAM.getResult<PostDominatorTreeAnalysis>(F);
  if (!AggressiveDeadCodeElimination(F, DT, PDT).performDeadCodeElimination())
    return PreservedAnalyses::all();

  PreservedAnalyses PA;
  // TODO: We could track if we have actually done CFG changes.
  if (!RemoveControlFlowFlag)
    PA.preserveSet<CFGAnalyses>();
  else {
    PA.preserve<DominatorTreeAnalysis>();
    PA.preserve<PostDominatorTreeAnalysis>();
  }
<<<<<<< HEAD
  PA.preserve<GlobalsAA>();
  PA.preserve<AndersensAA>();               // INTEL
=======
>>>>>>> 6b9524a0
  return PA;
}

namespace {

struct ADCELegacyPass : public FunctionPass {
  static char ID; // Pass identification, replacement for typeid

  ADCELegacyPass() : FunctionPass(ID) {
    initializeADCELegacyPassPass(*PassRegistry::getPassRegistry());
  }

  bool runOnFunction(Function &F) override {
    if (skipFunction(F))
      return false;

    // ADCE does not need DominatorTree, but require DominatorTree here
    // to update analysis if it is already available.
    auto *DTWP = getAnalysisIfAvailable<DominatorTreeWrapperPass>();
    auto *DT = DTWP ? &DTWP->getDomTree() : nullptr;
    auto &PDT = getAnalysis<PostDominatorTreeWrapperPass>().getPostDomTree();
    return AggressiveDeadCodeElimination(F, DT, PDT)
        .performDeadCodeElimination();
  }

  void getAnalysisUsage(AnalysisUsage &AU) const override {
    AU.addRequired<PostDominatorTreeWrapperPass>();
    if (!RemoveControlFlowFlag)
      AU.setPreservesCFG();
    else {
      AU.addPreserved<DominatorTreeWrapperPass>();
      AU.addPreserved<PostDominatorTreeWrapperPass>();
    }
    AU.addPreserved<AndersensAAWrapperPass>();     // INTEL
    AU.addPreserved<GlobalsAAWrapperPass>();
  }
};

struct UnskippableADCELegacyPass : public ADCELegacyPass {              // INTEL
  bool skipFunction(const Function &F) const override { return false; } // INTEL
};                                                                      // INTEL
} // end anonymous namespace

char ADCELegacyPass::ID = 0;

INITIALIZE_PASS_BEGIN(ADCELegacyPass, "adce",
                      "Aggressive Dead Code Elimination", false, false)
INITIALIZE_PASS_DEPENDENCY(PostDominatorTreeWrapperPass)
INITIALIZE_PASS_END(ADCELegacyPass, "adce", "Aggressive Dead Code Elimination",
                    false, false)

FunctionPass *llvm::createAggressiveDCEPass() { return new ADCELegacyPass(); }
FunctionPass *llvm::createUnskippableAggressiveDCEPass() { // INTEL
  return new UnskippableADCELegacyPass();                  // INTEL
} // INTEL<|MERGE_RESOLUTION|>--- conflicted
+++ resolved
@@ -701,11 +701,6 @@
     PA.preserve<DominatorTreeAnalysis>();
     PA.preserve<PostDominatorTreeAnalysis>();
   }
-<<<<<<< HEAD
-  PA.preserve<GlobalsAA>();
-  PA.preserve<AndersensAA>();               // INTEL
-=======
->>>>>>> 6b9524a0
   return PA;
 }
 
