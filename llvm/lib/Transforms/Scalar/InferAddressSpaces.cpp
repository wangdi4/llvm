--- conflicted
+++ resolved
@@ -1321,16 +1321,10 @@
         if (AddrSpaceCastInst *ASC = dyn_cast<AddrSpaceCastInst>(CurUser)) {
           unsigned NewAS = NewV->getType()->getPointerAddressSpace();
           if (ASC->getDestAddressSpace() == NewAS) {
-<<<<<<< HEAD
-#ifdef INTEL_SYCL_OPAQUEPOINTER_READY
-            if (!cast<PointerType>(ASC->getType()->getScalarType())
-                     ->hasSameElementTypeAs(
-                         cast<PointerType>(NewV->getType()->getScalarType()))) {
-#else
+#ifndef INTEL_SYCL_OPAQUEPOINTER_READY
             if (!cast<PointerType>(ASC->getType())
                     ->hasSameElementTypeAs(
                         cast<PointerType>(NewV->getType()))) {
-#endif
               BasicBlock::iterator InsertPos;
               if (Instruction *NewVInst = dyn_cast<Instruction>(NewV))
                 InsertPos = std::next(NewVInst->getIterator());
@@ -1342,8 +1336,7 @@
               NewV = CastInst::Create(Instruction::BitCast, NewV,
                                       ASC->getType(), "", &*InsertPos);
             }
-=======
->>>>>>> 06807957
+#endif
             ASC->replaceAllUsesWith(NewV);
             DeadInstructions.push_back(ASC);
             continue;
