// INTEL_CUSTOMIZATION
//
// INTEL CONFIDENTIAL
//
// Modifications, Copyright (C) 2021 Intel Corporation
//
// This software and the related documents are Intel copyrighted materials, and
// your use of them is governed by the express license under which they were
// provided to you ("License"). Unless the License provides otherwise, you may not
// use, modify, copy, publish, distribute, disclose or transmit this software or
// the related documents without Intel's prior written permission.
//
// This software and the related documents are provided as is, with no express
// or implied warranties, other than those that are expressly stated in the
// License.
//
// end INTEL_CUSTOMIZATION
//===- InferAddressSpace.cpp - --------------------------------------------===//
//
// Part of the LLVM Project, under the Apache License v2.0 with LLVM Exceptions.
// See https://llvm.org/LICENSE.txt for license information.
// SPDX-License-Identifier: Apache-2.0 WITH LLVM-exception
//
//===----------------------------------------------------------------------===//
//
#if INTEL_COLLAB
// This file implements the generic address space propagation. It can be applied
// to CUDA as well as OpenCL programs.
#endif // INTEL_COLLAB
// CUDA C/C++ includes memory space designation as variable type qualifers (such
// as __global__ and __shared__). Knowing the space of a memory access allows
// CUDA compilers to emit faster PTX loads and stores. For example, a load from
// shared memory can be translated to `ld.shared` which is roughly 10% faster
// than a generic `ld` on an NVIDIA Tesla K40c.
//
// Unfortunately, type qualifiers only apply to variable declarations, so CUDA
// compilers must infer the memory space of an address expression from
// type-qualified variables.
//
// LLVM IR uses non-zero (so-called) specific address spaces to represent memory
// spaces (e.g. addrspace(3) means shared memory). The Clang frontend
// places only type-qualified variables in specific address spaces, and then
// conservatively `addrspacecast`s each type-qualified variable to addrspace(0)
// (so-called the generic address space) for other instructions to use.
//
// For example, the Clang translates the following CUDA code
//   __shared__ float a[10];
//   float v = a[i];
// to
//   %0 = addrspacecast [10 x float] addrspace(3)* @a to [10 x float]*
//   %1 = gep [10 x float], [10 x float]* %0, i64 0, i64 %i
//   %v = load float, float* %1 ; emits ld.f32
// @a is in addrspace(3) since it's type-qualified, but its use from %1 is
// redirected to %0 (the generic version of @a).
//
// The optimization implemented in this file propagates specific address spaces
// from type-qualified variable declarations to its users. For example, it
// optimizes the above IR to
//   %1 = gep [10 x float] addrspace(3)* @a, i64 0, i64 %i
//   %v = load float addrspace(3)* %1 ; emits ld.shared.f32
// propagating the addrspace(3) from @a to %1. As the result, the NVPTX
// codegen is able to emit ld.shared.f32 for %v.
//
// Address space inference works in two steps. First, it uses a data-flow
// analysis to infer as many generic pointers as possible to point to only one
// specific address space. In the above example, it can prove that %1 only
// points to addrspace(3). This algorithm was published in
//   CUDA: Compiling and optimizing for a GPU platform
//   Chakrabarti, Grover, Aarts, Kong, Kudlur, Lin, Marathe, Murphy, Wang
//   ICCS 2012
//
// Then, address space inference replaces all refinable generic pointers with
// equivalent specific pointers.
//
// The major challenge of implementing this optimization is handling PHINodes,
// which may create loops in the data flow graph. This brings two complications.
//
// First, the data flow analysis in Step 1 needs to be circular. For example,
//     %generic.input = addrspacecast float addrspace(3)* %input to float*
//   loop:
//     %y = phi [ %generic.input, %y2 ]
//     %y2 = getelementptr %y, 1
//     %v = load %y2
//     br ..., label %loop, ...
// proving %y specific requires proving both %generic.input and %y2 specific,
// but proving %y2 specific circles back to %y. To address this complication,
// the data flow analysis operates on a lattice:
//   uninitialized > specific address spaces > generic.
// All address expressions (our implementation only considers phi, bitcast,
// addrspacecast, and getelementptr) start with the uninitialized address space.
// The monotone transfer function moves the address space of a pointer down a
// lattice path from uninitialized to specific and then to generic. A join
// operation of two different specific address spaces pushes the expression down
// to the generic address space. The analysis completes once it reaches a fixed
// point.
//
// Second, IR rewriting in Step 2 also needs to be circular. For example,
// converting %y to addrspace(3) requires the compiler to know the converted
// %y2, but converting %y2 needs the converted %y. To address this complication,
// we break these cycles using "poison" placeholders. When converting an
// instruction `I` to a new address space, if its operand `Op` is not converted
// yet, we let `I` temporarily use `poison` and fix all the uses later.
// For instance, our algorithm first converts %y to
//   %y' = phi float addrspace(3)* [ %input, poison ]
// Then, it converts %y2 to
//   %y2' = getelementptr %y', 1
// Finally, it fixes the poison in %y' so that
//   %y' = phi float addrspace(3)* [ %input, %y2' ]
//
//===----------------------------------------------------------------------===//

#include "llvm/Transforms/Scalar/InferAddressSpaces.h"
#include "llvm/ADT/ArrayRef.h"
#include "llvm/ADT/DenseMap.h"
#include "llvm/ADT/DenseSet.h"
#include "llvm/ADT/SetVector.h"
#include "llvm/ADT/SmallVector.h"
#include "llvm/Analysis/AssumptionCache.h"
#include "llvm/Analysis/TargetTransformInfo.h"
#include "llvm/Analysis/ValueTracking.h"
#include "llvm/IR/BasicBlock.h"
#include "llvm/IR/Constant.h"
#include "llvm/IR/Constants.h"
#include "llvm/IR/Dominators.h"
#include "llvm/IR/Function.h"
#include "llvm/IR/IRBuilder.h"
#include "llvm/IR/InstIterator.h"
#include "llvm/IR/Instruction.h"
#include "llvm/IR/Instructions.h"
#include "llvm/IR/IntrinsicInst.h"
#include "llvm/IR/Intrinsics.h"
#include "llvm/IR/LLVMContext.h"
#include "llvm/IR/Operator.h"
#include "llvm/IR/PassManager.h"
#include "llvm/IR/Type.h"
#include "llvm/IR/Use.h"
#include "llvm/IR/User.h"
#include "llvm/IR/Value.h"
#include "llvm/IR/ValueHandle.h"
#include "llvm/InitializePasses.h"
#include "llvm/Pass.h"
#include "llvm/Support/Casting.h"
#include "llvm/Support/CommandLine.h"
#include "llvm/Support/Compiler.h"
#include "llvm/Support/Debug.h"
#include "llvm/Support/ErrorHandling.h"
#include "llvm/Support/raw_ostream.h"
#include "llvm/Transforms/Scalar.h"
#include "llvm/Transforms/Utils/Local.h"
#include "llvm/Transforms/Utils/ValueMapper.h"
#include <cassert>
#include <iterator>
#include <limits>
#include <utility>
#include <vector>

#define DEBUG_TYPE "infer-address-spaces"

using namespace llvm;

static cl::opt<bool> AssumeDefaultIsFlatAddressSpace(
    "assume-default-is-flat-addrspace", cl::init(false), cl::ReallyHidden,
    cl::desc("The default address space is assumed as the flat address space. "
             "This is mainly for test purpose."));

static const unsigned UninitializedAddressSpace =
    std::numeric_limits<unsigned>::max();

<<<<<<< HEAD
#ifdef INTEL_CUSTOMIZATION
=======
#if INTEL_CUSTOMIZATION
>>>>>>> 7f4c3c22
static cl::opt<unsigned>
    AddressSpaceArg("address-space", cl::init(UninitializedAddressSpace),
                    cl::ReallyHidden,
                    cl::desc("The parameter for testing from opt util."));
#endif // INTEL_CUSTOMIZATION

#if INTEL_COLLAB
static cl::opt<unsigned> OverrideFlatAS("override-flat-addr-space",
                                        cl::init(UninitializedAddressSpace));

static cl::opt<bool> RemoveSameASCCast(
    "remove-same-addressspace-cast", cl::init(true),
    cl::desc("Remove the Address Space Cast if its use is the same space"));

static cl::opt<bool> CollectCallInstOperands(
    "infer-as-collect-callinst-opnds", cl::init(true),
    cl::desc("Include CallInst's pointer arguments in "
             "the flat address expressions collection."));

static cl::opt<bool> RewriteOpenCLBuiltins("infer-as-rewrite-opencl-bis",
                                           cl::init(false));

static cl::opt<bool> UpdateDbgVarIntrinsic("infer-as-update-dbg-var-intrin",
                                           cl::init(true));

#endif // INTEL_COLLAB

namespace {

using ValueToAddrSpaceMapTy = DenseMap<const Value *, unsigned>;
// Different from ValueToAddrSpaceMapTy, where a new addrspace is inferred on
// the *def* of a value, PredicatedAddrSpaceMapTy is map where a new
// addrspace is inferred on the *use* of a pointer. This map is introduced to
// infer addrspace from the addrspace predicate assumption built from assume
// intrinsic. In that scenario, only specific uses (under valid assumption
// context) could be inferred with a new addrspace.
using PredicatedAddrSpaceMapTy =
    DenseMap<std::pair<const Value *, const Value *>, unsigned>;
using PostorderStackTy = llvm::SmallVector<PointerIntPair<Value *, 1, bool>, 4>;

class InferAddressSpaces : public FunctionPass {
  unsigned FlatAddrSpace = 0;

public:
  static char ID;

  InferAddressSpaces()
      : FunctionPass(ID), FlatAddrSpace(UninitializedAddressSpace) {
    initializeInferAddressSpacesPass(*PassRegistry::getPassRegistry());
  }
  InferAddressSpaces(unsigned AS) : FunctionPass(ID), FlatAddrSpace(AS) {
    initializeInferAddressSpacesPass(*PassRegistry::getPassRegistry());
  }

  void getAnalysisUsage(AnalysisUsage &AU) const override {
    AU.setPreservesCFG();
    AU.addPreserved<DominatorTreeWrapperPass>();
    AU.addRequired<AssumptionCacheTracker>();
    AU.addRequired<TargetTransformInfoWrapperPass>();
  }

  bool runOnFunction(Function &F) override;
};

class InferAddressSpacesImpl {
  AssumptionCache &AC;
  const DominatorTree *DT = nullptr;
  const TargetTransformInfo *TTI = nullptr;
  const DataLayout *DL = nullptr;

  /// Target specific address space which uses of should be replaced if
  /// possible.
  unsigned FlatAddrSpace = 0;

  // Try to update the address space of V. If V is updated, returns true and
  // false otherwise.
  bool updateAddressSpace(const Value &V,
                          ValueToAddrSpaceMapTy &InferredAddrSpace,
                          PredicatedAddrSpaceMapTy &PredicatedAS) const;

  // Tries to infer the specific address space of each address expression in
  // Postorder.
  void inferAddressSpaces(ArrayRef<WeakTrackingVH> Postorder,
                          ValueToAddrSpaceMapTy &InferredAddrSpace,
                          PredicatedAddrSpaceMapTy &PredicatedAS) const;

  bool isSafeToCastConstAddrSpace(Constant *C, unsigned NewAS) const;

  Value *cloneInstructionWithNewAddressSpace(
      Instruction *I, unsigned NewAddrSpace,
      const ValueToValueMapTy &ValueWithNewAddrSpace,
      const PredicatedAddrSpaceMapTy &PredicatedAS,
      SmallVectorImpl<const Use *> *PoisonUsesToFix) const;

  // Changes the flat address expressions in function F to point to specific
  // address spaces if InferredAddrSpace says so. Postorder is the postorder of
  // all flat expressions in the use-def graph of function F.
  bool
  rewriteWithNewAddressSpaces(ArrayRef<WeakTrackingVH> Postorder,
                              const ValueToAddrSpaceMapTy &InferredAddrSpace,
                              const PredicatedAddrSpaceMapTy &PredicatedAS,
                              Function *F) const;

  void appendsFlatAddressExpressionToPostorderStack(
      Value *V, PostorderStackTy &PostorderStack,
      DenseSet<Value *> &Visited) const;

  bool rewriteIntrinsicOperands(IntrinsicInst *II, Value *OldV,
                                Value *NewV) const;
  void collectRewritableIntrinsicOperands(IntrinsicInst *II,
                                          PostorderStackTy &PostorderStack,
                                          DenseSet<Value *> &Visited) const;

  std::vector<WeakTrackingVH> collectFlatAddressExpressions(Function &F) const;

  Value *cloneValueWithNewAddressSpace(
      Value *V, unsigned NewAddrSpace,
      const ValueToValueMapTy &ValueWithNewAddrSpace,
      const PredicatedAddrSpaceMapTy &PredicatedAS,
      SmallVectorImpl<const Use *> *PoisonUsesToFix) const;
  unsigned joinAddressSpaces(unsigned AS1, unsigned AS2) const;

  unsigned getPredicatedAddrSpace(const Value &V, Value *Opnd) const;

public:
  InferAddressSpacesImpl(AssumptionCache &AC, const DominatorTree *DT,
                         const TargetTransformInfo *TTI, unsigned FlatAddrSpace)
      : AC(AC), DT(DT), TTI(TTI), FlatAddrSpace(FlatAddrSpace) {}
  bool run(Function &F);
};

} // end anonymous namespace

char InferAddressSpaces::ID = 0;

INITIALIZE_PASS_BEGIN(InferAddressSpaces, DEBUG_TYPE, "Infer address spaces",
                      false, false)
INITIALIZE_PASS_DEPENDENCY(AssumptionCacheTracker)
INITIALIZE_PASS_DEPENDENCY(TargetTransformInfoWrapperPass)
INITIALIZE_PASS_END(InferAddressSpaces, DEBUG_TYPE, "Infer address spaces",
                    false, false)

static Type *getPtrOrVecOfPtrsWithNewAS(Type *Ty, unsigned NewAddrSpace) {
  assert(Ty->isPtrOrPtrVectorTy());
  PointerType *NPT = PointerType::get(Ty->getContext(), NewAddrSpace);
  return Ty->getWithNewType(NPT);
}

// Check whether that's no-op pointer bicast using a pair of
// `ptrtoint`/`inttoptr` due to the missing no-op pointer bitcast over
// different address spaces.
static bool isNoopPtrIntCastPair(const Operator *I2P, const DataLayout &DL,
                                 const TargetTransformInfo *TTI) {
  assert(I2P->getOpcode() == Instruction::IntToPtr);
  auto *P2I = dyn_cast<Operator>(I2P->getOperand(0));
  if (!P2I || P2I->getOpcode() != Instruction::PtrToInt)
    return false;
  // Check it's really safe to treat that pair of `ptrtoint`/`inttoptr` as a
  // no-op cast. Besides checking both of them are no-op casts, as the
  // reinterpreted pointer may be used in other pointer arithmetic, we also
  // need to double-check that through the target-specific hook. That ensures
  // the underlying target also agrees that's a no-op address space cast and
  // pointer bits are preserved.
  // The current IR spec doesn't have clear rules on address space casts,
  // especially a clear definition for pointer bits in non-default address
  // spaces. It would be undefined if that pointer is dereferenced after an
  // invalid reinterpret cast. Also, due to the unclearness for the meaning of
  // bits in non-default address spaces in the current spec, the pointer
  // arithmetic may also be undefined after invalid pointer reinterpret cast.
  // However, as we confirm through the target hooks that it's a no-op
  // addrspacecast, it doesn't matter since the bits should be the same.
  unsigned P2IOp0AS = P2I->getOperand(0)->getType()->getPointerAddressSpace();
  unsigned I2PAS = I2P->getType()->getPointerAddressSpace();
  return CastInst::isNoopCast(Instruction::CastOps(I2P->getOpcode()),
                              I2P->getOperand(0)->getType(), I2P->getType(),
                              DL) &&
         CastInst::isNoopCast(Instruction::CastOps(P2I->getOpcode()),
                              P2I->getOperand(0)->getType(), P2I->getType(),
                              DL) &&
         (P2IOp0AS == I2PAS || TTI->isNoopAddrSpaceCast(P2IOp0AS, I2PAS));
}

// Returns true if V is an address expression.
// TODO: Currently, we consider only phi, bitcast, addrspacecast, and
// getelementptr operators.
static bool isAddressExpression(const Value &V, const DataLayout &DL,
                                const TargetTransformInfo *TTI) {
  const Operator *Op = dyn_cast<Operator>(&V);
  if (!Op)
    return false;

  switch (Op->getOpcode()) {
  case Instruction::PHI:
    assert(Op->getType()->isPtrOrPtrVectorTy());
    return true;
  case Instruction::BitCast:
  case Instruction::AddrSpaceCast:
  case Instruction::GetElementPtr:
    return true;
  case Instruction::Select:
    return Op->getType()->isPtrOrPtrVectorTy();
  case Instruction::Call: {
    const IntrinsicInst *II = dyn_cast<IntrinsicInst>(&V);
    return II && II->getIntrinsicID() == Intrinsic::ptrmask;
  }
  case Instruction::IntToPtr:
    return isNoopPtrIntCastPair(Op, DL, TTI);
  default:
    // That value is an address expression if it has an assumed address space.
    return TTI->getAssumedAddrSpace(&V) != UninitializedAddressSpace;
  }
}

// Returns the pointer operands of V.
//
// Precondition: V is an address expression.
static SmallVector<Value *, 2>
getPointerOperands(const Value &V, const DataLayout &DL,
                   const TargetTransformInfo *TTI) {
  const Operator &Op = cast<Operator>(V);
  switch (Op.getOpcode()) {
  case Instruction::PHI: {
    auto IncomingValues = cast<PHINode>(Op).incoming_values();
    return {IncomingValues.begin(), IncomingValues.end()};
  }
  case Instruction::BitCast:
  case Instruction::AddrSpaceCast:
  case Instruction::GetElementPtr:
    return {Op.getOperand(0)};
  case Instruction::Select:
    return {Op.getOperand(1), Op.getOperand(2)};
  case Instruction::Call: {
    const IntrinsicInst &II = cast<IntrinsicInst>(Op);
    assert(II.getIntrinsicID() == Intrinsic::ptrmask &&
           "unexpected intrinsic call");
    return {II.getArgOperand(0)};
  }
  case Instruction::IntToPtr: {
    assert(isNoopPtrIntCastPair(&Op, DL, TTI));
    auto *P2I = cast<Operator>(Op.getOperand(0));
    return {P2I->getOperand(0)};
  }
  default:
    llvm_unreachable("Unexpected instruction type.");
  }
}

bool InferAddressSpacesImpl::rewriteIntrinsicOperands(IntrinsicInst *II,
                                                      Value *OldV,
                                                      Value *NewV) const {
  Module *M = II->getParent()->getParent()->getParent();

  switch (II->getIntrinsicID()) {
  case Intrinsic::objectsize: {
    Type *DestTy = II->getType();
    Type *SrcTy = NewV->getType();
    Function *NewDecl =
        Intrinsic::getDeclaration(M, II->getIntrinsicID(), {DestTy, SrcTy});
    II->setArgOperand(0, NewV);
    II->setCalledFunction(NewDecl);
    return true;
  }
  case Intrinsic::ptrmask:
    // This is handled as an address expression, not as a use memory operation.
    return false;
  case Intrinsic::masked_gather: {
    Type *RetTy = II->getType();
    Type *NewPtrTy = NewV->getType();
    Function *NewDecl =
        Intrinsic::getDeclaration(M, II->getIntrinsicID(), {RetTy, NewPtrTy});
    II->setArgOperand(0, NewV);
    II->setCalledFunction(NewDecl);
    return true;
  }
  case Intrinsic::masked_scatter: {
    Type *ValueTy = II->getOperand(0)->getType();
    Type *NewPtrTy = NewV->getType();
    Function *NewDecl =
        Intrinsic::getDeclaration(M, II->getIntrinsicID(), {ValueTy, NewPtrTy});
    II->setArgOperand(1, NewV);
    II->setCalledFunction(NewDecl);
    return true;
  }
  default: {
    Value *Rewrite = TTI->rewriteIntrinsicWithAddressSpace(II, OldV, NewV);
    if (!Rewrite)
      return false;
    if (Rewrite != II)
      II->replaceAllUsesWith(Rewrite);
    return true;
  }
  }
}

void InferAddressSpacesImpl::collectRewritableIntrinsicOperands(
    IntrinsicInst *II, PostorderStackTy &PostorderStack,
    DenseSet<Value *> &Visited) const {
  auto IID = II->getIntrinsicID();
  switch (IID) {
  case Intrinsic::ptrmask:
  case Intrinsic::objectsize:
    appendsFlatAddressExpressionToPostorderStack(II->getArgOperand(0),
                                                 PostorderStack, Visited);
    break;
  case Intrinsic::masked_gather:
    appendsFlatAddressExpressionToPostorderStack(II->getArgOperand(0),
                                                 PostorderStack, Visited);
    break;
  case Intrinsic::masked_scatter:
    appendsFlatAddressExpressionToPostorderStack(II->getArgOperand(1),
                                                 PostorderStack, Visited);
    break;
  default:
    SmallVector<int, 2> OpIndexes;
    if (TTI->collectFlatAddressOperands(OpIndexes, IID)) {
      for (int Idx : OpIndexes) {
        appendsFlatAddressExpressionToPostorderStack(II->getArgOperand(Idx),
                                                     PostorderStack, Visited);
      }
    }
    break;
  }
}

// Returns all flat address expressions in function F. The elements are
// If V is an unvisited flat address expression, appends V to PostorderStack
// and marks it as visited.
void InferAddressSpacesImpl::appendsFlatAddressExpressionToPostorderStack(
    Value *V, PostorderStackTy &PostorderStack,
    DenseSet<Value *> &Visited) const {
  assert(V->getType()->isPtrOrPtrVectorTy());
  // Generic addressing expressions may be hidden in nested constant
  // expressions.
  if (ConstantExpr *CE = dyn_cast<ConstantExpr>(V)) {
    // TODO: Look in non-address parts, like icmp operands.
    if (isAddressExpression(*CE, *DL, TTI) && Visited.insert(CE).second)
      PostorderStack.emplace_back(CE, false);

    return;
  }

  if (V->getType()->getPointerAddressSpace() == FlatAddrSpace &&
      isAddressExpression(*V, *DL, TTI)) {
    if (Visited.insert(V).second) {
      PostorderStack.emplace_back(V, false);

      Operator *Op = cast<Operator>(V);
      for (unsigned I = 0, E = Op->getNumOperands(); I != E; ++I) {
        if (ConstantExpr *CE = dyn_cast<ConstantExpr>(Op->getOperand(I))) {
          if (isAddressExpression(*CE, *DL, TTI) && Visited.insert(CE).second)
            PostorderStack.emplace_back(CE, false);
        }
      }
    }
  }
}

// Returns all flat address expressions in function F. The elements are ordered
// in postorder.
std::vector<WeakTrackingVH>
InferAddressSpacesImpl::collectFlatAddressExpressions(Function &F) const {
  // This function implements a non-recursive postorder traversal of a partial
  // use-def graph of function F.
  PostorderStackTy PostorderStack;
  // The set of visited expressions.
  DenseSet<Value *> Visited;

  auto PushPtrOperand = [&](Value *Ptr) {
    appendsFlatAddressExpressionToPostorderStack(Ptr, PostorderStack, Visited);
  };

  // Look at operations that may be interesting accelerate by moving to a known
  // address space. We aim at generating after loads and stores, but pure
  // addressing calculations may also be faster.
  for (Instruction &I : instructions(F)) {
    if (auto *GEP = dyn_cast<GetElementPtrInst>(&I)) {
      PushPtrOperand(GEP->getPointerOperand());
    } else if (auto *LI = dyn_cast<LoadInst>(&I))
      PushPtrOperand(LI->getPointerOperand());
    else if (auto *SI = dyn_cast<StoreInst>(&I))
      PushPtrOperand(SI->getPointerOperand());
    else if (auto *RMW = dyn_cast<AtomicRMWInst>(&I))
      PushPtrOperand(RMW->getPointerOperand());
    else if (auto *CmpX = dyn_cast<AtomicCmpXchgInst>(&I))
      PushPtrOperand(CmpX->getPointerOperand());
    else if (auto *MI = dyn_cast<MemIntrinsic>(&I)) {
      // For memset/memcpy/memmove, any pointer operand can be replaced.
      PushPtrOperand(MI->getRawDest());

      // Handle 2nd operand for memcpy/memmove.
      if (auto *MTI = dyn_cast<MemTransferInst>(MI))
        PushPtrOperand(MTI->getRawSource());
    } else if (auto *II = dyn_cast<IntrinsicInst>(&I))
      collectRewritableIntrinsicOperands(II, PostorderStack, Visited);
    else if (ICmpInst *Cmp = dyn_cast<ICmpInst>(&I)) {
      if (Cmp->getOperand(0)->getType()->isPtrOrPtrVectorTy()) {
        PushPtrOperand(Cmp->getOperand(0));
        PushPtrOperand(Cmp->getOperand(1));
      }
    } else if (auto *ASC = dyn_cast<AddrSpaceCastInst>(&I)) {
      PushPtrOperand(ASC->getPointerOperand());
    } else if (auto *I2P = dyn_cast<IntToPtrInst>(&I)) {
      if (isNoopPtrIntCastPair(cast<Operator>(I2P), *DL, TTI))
        PushPtrOperand(cast<Operator>(I2P->getOperand(0))->getOperand(0));
    } else if (auto *RI = dyn_cast<ReturnInst>(&I)) {
      if (auto *RV = RI->getReturnValue();
          RV && RV->getType()->isPtrOrPtrVectorTy())
        PushPtrOperand(RV);
    }
#if INTEL_COLLAB
    else if (CollectCallInstOperands) {
      if (auto *CI = dyn_cast<CallInst>(&I)) {
        for (Value *Op : CI->args())
          if (isa<PointerType>(Op->getType()))
            PushPtrOperand(Op);
      }
    }
#endif // INTEL_COLLAB
  }

  std::vector<WeakTrackingVH> Postorder; // The resultant postorder.
  while (!PostorderStack.empty()) {
    Value *TopVal = PostorderStack.back().getPointer();
    // If the operands of the expression on the top are already explored,
    // adds that expression to the resultant postorder.
    if (PostorderStack.back().getInt()) {
      if (TopVal->getType()->getPointerAddressSpace() == FlatAddrSpace)
        Postorder.push_back(TopVal);
      PostorderStack.pop_back();
      continue;
    }
    // Otherwise, adds its operands to the stack and explores them.
    PostorderStack.back().setInt(true);
    // Skip values with an assumed address space.
    if (TTI->getAssumedAddrSpace(TopVal) == UninitializedAddressSpace) {
      for (Value *PtrOperand : getPointerOperands(*TopVal, *DL, TTI)) {
        appendsFlatAddressExpressionToPostorderStack(PtrOperand, PostorderStack,
                                                     Visited);
      }
    }
  }
  return Postorder;
}

// A helper function for cloneInstructionWithNewAddressSpace. Returns the clone
// of OperandUse.get() in the new address space. If the clone is not ready yet,
// returns poison in the new address space as a placeholder.
static Value *operandWithNewAddressSpaceOrCreatePoison(
    const Use &OperandUse, unsigned NewAddrSpace,
    const ValueToValueMapTy &ValueWithNewAddrSpace,
    const PredicatedAddrSpaceMapTy &PredicatedAS,
    SmallVectorImpl<const Use *> *PoisonUsesToFix) {
  Value *Operand = OperandUse.get();

  Type *NewPtrTy = getPtrOrVecOfPtrsWithNewAS(Operand->getType(), NewAddrSpace);

  if (Constant *C = dyn_cast<Constant>(Operand))
    return ConstantExpr::getAddrSpaceCast(C, NewPtrTy);

  if (Value *NewOperand = ValueWithNewAddrSpace.lookup(Operand))
    return NewOperand;

  Instruction *Inst = cast<Instruction>(OperandUse.getUser());
  auto I = PredicatedAS.find(std::make_pair(Inst, Operand));
  if (I != PredicatedAS.end()) {
    // Insert an addrspacecast on that operand before the user.
    unsigned NewAS = I->second;
    Type *NewPtrTy = getPtrOrVecOfPtrsWithNewAS(Operand->getType(), NewAS);
    auto *NewI = new AddrSpaceCastInst(Operand, NewPtrTy);
    NewI->insertBefore(Inst);
    NewI->setDebugLoc(Inst->getDebugLoc());
    return NewI;
  }

  PoisonUsesToFix->push_back(&OperandUse);
  return PoisonValue::get(NewPtrTy);
}

// Returns a clone of `I` with its operands converted to those specified in
// ValueWithNewAddrSpace. Due to potential cycles in the data flow graph, an
// operand whose address space needs to be modified might not exist in
// ValueWithNewAddrSpace. In that case, uses poison as a placeholder operand and
// adds that operand use to PoisonUsesToFix so that caller can fix them later.
//
// Note that we do not necessarily clone `I`, e.g., if it is an addrspacecast
// from a pointer whose type already matches. Therefore, this function returns a
// Value* instead of an Instruction*.
//
// This may also return nullptr in the case the instruction could not be
// rewritten.
Value *InferAddressSpacesImpl::cloneInstructionWithNewAddressSpace(
    Instruction *I, unsigned NewAddrSpace,
    const ValueToValueMapTy &ValueWithNewAddrSpace,
    const PredicatedAddrSpaceMapTy &PredicatedAS,
    SmallVectorImpl<const Use *> *PoisonUsesToFix) const {
  Type *NewPtrType = getPtrOrVecOfPtrsWithNewAS(I->getType(), NewAddrSpace);
  if (I->getOpcode() == Instruction::AddrSpaceCast) {
    Value *Src = I->getOperand(0);
    // Because `I` is flat, the source address space must be specific.
    // Therefore, the inferred address space must be the source space, according
    // to our algorithm.
    assert(Src->getType()->getPointerAddressSpace() == NewAddrSpace);
    if (Src->getType() != NewPtrType)
      return new BitCastInst(Src, NewPtrType);
    return Src;
  }

  if (IntrinsicInst *II = dyn_cast<IntrinsicInst>(I)) {
    // Technically the intrinsic ID is a pointer typed argument, so specially
    // handle calls early.
    assert(II->getIntrinsicID() == Intrinsic::ptrmask);
    Value *NewPtr = operandWithNewAddressSpaceOrCreatePoison(
        II->getArgOperandUse(0), NewAddrSpace, ValueWithNewAddrSpace,
        PredicatedAS, PoisonUsesToFix);
    Value *Rewrite =
        TTI->rewriteIntrinsicWithAddressSpace(II, II->getArgOperand(0), NewPtr);
    if (Rewrite) {
      assert(Rewrite != II && "cannot modify this pointer operation in place");
      return Rewrite;
    }

    return nullptr;
  }

  unsigned AS = TTI->getAssumedAddrSpace(I);
  if (AS != UninitializedAddressSpace) {
    // For the assumed address space, insert an `addrspacecast` to make that
    // explicit.
    Type *NewPtrTy = getPtrOrVecOfPtrsWithNewAS(I->getType(), AS);
    auto *NewI = new AddrSpaceCastInst(I, NewPtrTy);
    NewI->insertAfter(I);
    return NewI;
  }

  // Computes the converted pointer operands.
  SmallVector<Value *, 4> NewPointerOperands;
  for (const Use &OperandUse : I->operands()) {
    if (!OperandUse.get()->getType()->isPtrOrPtrVectorTy())
      NewPointerOperands.push_back(nullptr);
    else
      NewPointerOperands.push_back(operandWithNewAddressSpaceOrCreatePoison(
          OperandUse, NewAddrSpace, ValueWithNewAddrSpace, PredicatedAS,
          PoisonUsesToFix));
  }

  switch (I->getOpcode()) {
  case Instruction::BitCast:
    return new BitCastInst(NewPointerOperands[0], NewPtrType);
  case Instruction::PHI: {
    assert(I->getType()->isPtrOrPtrVectorTy());
    PHINode *PHI = cast<PHINode>(I);
    PHINode *NewPHI = PHINode::Create(NewPtrType, PHI->getNumIncomingValues());
    for (unsigned Index = 0; Index < PHI->getNumIncomingValues(); ++Index) {
      unsigned OperandNo = PHINode::getOperandNumForIncomingValue(Index);
      NewPHI->addIncoming(NewPointerOperands[OperandNo],
                          PHI->getIncomingBlock(Index));
    }
    return NewPHI;
  }
  case Instruction::GetElementPtr: {
    GetElementPtrInst *GEP = cast<GetElementPtrInst>(I);
    GetElementPtrInst *NewGEP = GetElementPtrInst::Create(
        GEP->getSourceElementType(), NewPointerOperands[0],
        SmallVector<Value *, 4>(GEP->indices()));
    NewGEP->setIsInBounds(GEP->isInBounds());

<<<<<<< HEAD
#ifdef INTEL_CUSTOMIZATION
=======
#if INTEL_CUSTOMIZATION
>>>>>>> 7f4c3c22
    // We need to keep llvm.index.group metadata attached to GEP instruction
    NewGEP->copyMetadata(*GEP);
#endif // INTEL_CUSTOMIZATION
    return NewGEP;
  }
  case Instruction::Select:
    assert(I->getType()->isPtrOrPtrVectorTy());
    return SelectInst::Create(I->getOperand(0), NewPointerOperands[1],
                              NewPointerOperands[2], "", nullptr, I);
  case Instruction::IntToPtr: {
    assert(isNoopPtrIntCastPair(cast<Operator>(I), *DL, TTI));
    Value *Src = cast<Operator>(I->getOperand(0))->getOperand(0);
    if (Src->getType() == NewPtrType)
      return Src;

    // If we had a no-op inttoptr/ptrtoint pair, we may still have inferred a
    // source address space from a generic pointer source need to insert a cast
    // back.
    return CastInst::CreatePointerBitCastOrAddrSpaceCast(Src, NewPtrType);
  }
  default:
    llvm_unreachable("Unexpected opcode");
  }
}

// Similar to cloneInstructionWithNewAddressSpace, returns a clone of the
// constant expression `CE` with its operands replaced as specified in
// ValueWithNewAddrSpace.
static Value *cloneConstantExprWithNewAddressSpace(
    ConstantExpr *CE, unsigned NewAddrSpace,
    const ValueToValueMapTy &ValueWithNewAddrSpace, const DataLayout *DL,
    const TargetTransformInfo *TTI) {
  Type *TargetType =
      CE->getType()->isPtrOrPtrVectorTy()
          ? getPtrOrVecOfPtrsWithNewAS(CE->getType(), NewAddrSpace)
          : CE->getType();

  if (CE->getOpcode() == Instruction::AddrSpaceCast) {
    // Because CE is flat, the source address space must be specific.
    // Therefore, the inferred address space must be the source space according
    // to our algorithm.
    assert(CE->getOperand(0)->getType()->getPointerAddressSpace() ==
           NewAddrSpace);
    return ConstantExpr::getBitCast(CE->getOperand(0), TargetType);
  }

  if (CE->getOpcode() == Instruction::BitCast) {
    if (Value *NewOperand = ValueWithNewAddrSpace.lookup(CE->getOperand(0)))
      return ConstantExpr::getBitCast(cast<Constant>(NewOperand), TargetType);
    return ConstantExpr::getAddrSpaceCast(CE, TargetType);
  }

  if (CE->getOpcode() == Instruction::IntToPtr) {
    assert(isNoopPtrIntCastPair(cast<Operator>(CE), *DL, TTI));
    Constant *Src = cast<ConstantExpr>(CE->getOperand(0))->getOperand(0);
    assert(Src->getType()->getPointerAddressSpace() == NewAddrSpace);
    return ConstantExpr::getBitCast(Src, TargetType);
  }

  // Computes the operands of the new constant expression.
  bool IsNew = false;
  SmallVector<Constant *, 4> NewOperands;
  for (unsigned Index = 0; Index < CE->getNumOperands(); ++Index) {
    Constant *Operand = CE->getOperand(Index);
    // If the address space of `Operand` needs to be modified, the new operand
    // with the new address space should already be in ValueWithNewAddrSpace
    // because (1) the constant expressions we consider (i.e. addrspacecast,
    // bitcast, and getelementptr) do not incur cycles in the data flow graph
    // and (2) this function is called on constant expressions in postorder.
    if (Value *NewOperand = ValueWithNewAddrSpace.lookup(Operand)) {
      IsNew = true;
      NewOperands.push_back(cast<Constant>(NewOperand));
      continue;
    }
    if (auto *CExpr = dyn_cast<ConstantExpr>(Operand))
      if (Value *NewOperand = cloneConstantExprWithNewAddressSpace(
              CExpr, NewAddrSpace, ValueWithNewAddrSpace, DL, TTI)) {
        IsNew = true;
        NewOperands.push_back(cast<Constant>(NewOperand));
        continue;
      }
    // Otherwise, reuses the old operand.
    NewOperands.push_back(Operand);
  }

  // If !IsNew, we will replace the Value with itself. However, replaced values
  // are assumed to wrapped in an addrspacecast cast later so drop it now.
  if (!IsNew)
    return nullptr;

  if (CE->getOpcode() == Instruction::GetElementPtr) {
    // Needs to specify the source type while constructing a getelementptr
    // constant expression.
    return CE->getWithOperands(NewOperands, TargetType, /*OnlyIfReduced=*/false,
                               cast<GEPOperator>(CE)->getSourceElementType());
  }

  return CE->getWithOperands(NewOperands, TargetType);
}

// Returns a clone of the value `V`, with its operands replaced as specified in
// ValueWithNewAddrSpace. This function is called on every flat address
// expression whose address space needs to be modified, in postorder.
//
// See cloneInstructionWithNewAddressSpace for the meaning of PoisonUsesToFix.
Value *InferAddressSpacesImpl::cloneValueWithNewAddressSpace(
    Value *V, unsigned NewAddrSpace,
    const ValueToValueMapTy &ValueWithNewAddrSpace,
    const PredicatedAddrSpaceMapTy &PredicatedAS,
    SmallVectorImpl<const Use *> *PoisonUsesToFix) const {
  // All values in Postorder are flat address expressions.
  assert(V->getType()->getPointerAddressSpace() == FlatAddrSpace &&
         isAddressExpression(*V, *DL, TTI));

  if (Instruction *I = dyn_cast<Instruction>(V)) {
    Value *NewV = cloneInstructionWithNewAddressSpace(
        I, NewAddrSpace, ValueWithNewAddrSpace, PredicatedAS, PoisonUsesToFix);
    if (Instruction *NewI = dyn_cast_or_null<Instruction>(NewV)) {
      if (NewI->getParent() == nullptr) {
        NewI->insertBefore(I);
        NewI->takeName(I);
        NewI->setDebugLoc(I->getDebugLoc());
      }
    }
    return NewV;
  }

  return cloneConstantExprWithNewAddressSpace(
      cast<ConstantExpr>(V), NewAddrSpace, ValueWithNewAddrSpace, DL, TTI);
}

// Defines the join operation on the address space lattice (see the file header
// comments).
unsigned InferAddressSpacesImpl::joinAddressSpaces(unsigned AS1,
                                                   unsigned AS2) const {
  if (AS1 == FlatAddrSpace || AS2 == FlatAddrSpace)
    return FlatAddrSpace;

  if (AS1 == UninitializedAddressSpace)
    return AS2;
  if (AS2 == UninitializedAddressSpace)
    return AS1;

  // The join of two different specific address spaces is flat.
  return (AS1 == AS2) ? AS1 : FlatAddrSpace;
}

bool InferAddressSpacesImpl::run(Function &F) {
  DL = &F.getParent()->getDataLayout();

  if (AssumeDefaultIsFlatAddressSpace)
    FlatAddrSpace = 0;

#if INTEL_COLLAB
  if (OverrideFlatAS != UninitializedAddressSpace)
    FlatAddrSpace = OverrideFlatAS;
#endif // INTEL_COLLAB

  if (FlatAddrSpace == UninitializedAddressSpace) {
    FlatAddrSpace = TTI->getFlatAddressSpace();
    if (FlatAddrSpace == UninitializedAddressSpace)
      return false;
  }

  // Collects all flat address expressions in postorder.
  std::vector<WeakTrackingVH> Postorder = collectFlatAddressExpressions(F);

  // Runs a data-flow analysis to refine the address spaces of every expression
  // in Postorder.
  ValueToAddrSpaceMapTy InferredAddrSpace;
  PredicatedAddrSpaceMapTy PredicatedAS;
  inferAddressSpaces(Postorder, InferredAddrSpace, PredicatedAS);

  // Changes the address spaces of the flat address expressions who are inferred
  // to point to a specific address space.
  return rewriteWithNewAddressSpaces(Postorder, InferredAddrSpace, PredicatedAS,
                                     &F);
}

// Constants need to be tracked through RAUW to handle cases with nested
// constant expressions, so wrap values in WeakTrackingVH.
void InferAddressSpacesImpl::inferAddressSpaces(
    ArrayRef<WeakTrackingVH> Postorder,
    ValueToAddrSpaceMapTy &InferredAddrSpace,
    PredicatedAddrSpaceMapTy &PredicatedAS) const {
  SetVector<Value *> Worklist(Postorder.begin(), Postorder.end());
  // Initially, all expressions are in the uninitialized address space.
  for (Value *V : Postorder)
    InferredAddrSpace[V] = UninitializedAddressSpace;

  while (!Worklist.empty()) {
    Value *V = Worklist.pop_back_val();

    // Try to update the address space of the stack top according to the
    // address spaces of its operands.
    if (!updateAddressSpace(*V, InferredAddrSpace, PredicatedAS))
      continue;

    for (Value *User : V->users()) {
      // Skip if User is already in the worklist.
      if (Worklist.count(User))
        continue;

      auto Pos = InferredAddrSpace.find(User);
      // Our algorithm only updates the address spaces of flat address
      // expressions, which are those in InferredAddrSpace.
      if (Pos == InferredAddrSpace.end())
        continue;

      // Function updateAddressSpace moves the address space down a lattice
      // path. Therefore, nothing to do if User is already inferred as flat (the
      // bottom element in the lattice).
      if (Pos->second == FlatAddrSpace)
        continue;

      Worklist.insert(User);
    }
  }
}

unsigned InferAddressSpacesImpl::getPredicatedAddrSpace(const Value &V,
                                                        Value *Opnd) const {
  const Instruction *I = dyn_cast<Instruction>(&V);
  if (!I)
    return UninitializedAddressSpace;

  Opnd = Opnd->stripInBoundsOffsets();
  for (auto &AssumeVH : AC.assumptionsFor(Opnd)) {
    if (!AssumeVH)
      continue;
    CallInst *CI = cast<CallInst>(AssumeVH);
    if (!isValidAssumeForContext(CI, I, DT))
      continue;

    const Value *Ptr;
    unsigned AS;
    std::tie(Ptr, AS) = TTI->getPredicatedAddrSpace(CI->getArgOperand(0));
    if (Ptr)
      return AS;
  }

  return UninitializedAddressSpace;
}

bool InferAddressSpacesImpl::updateAddressSpace(
    const Value &V, ValueToAddrSpaceMapTy &InferredAddrSpace,
    PredicatedAddrSpaceMapTy &PredicatedAS) const {
  assert(InferredAddrSpace.count(&V));

  LLVM_DEBUG(dbgs() << "Updating the address space of\n  " << V << '\n');

  // The new inferred address space equals the join of the address spaces
  // of all its pointer operands.
  unsigned NewAS = UninitializedAddressSpace;

  const Operator &Op = cast<Operator>(V);
  if (Op.getOpcode() == Instruction::Select) {
    Value *Src0 = Op.getOperand(1);
    Value *Src1 = Op.getOperand(2);

    auto I = InferredAddrSpace.find(Src0);
    unsigned Src0AS = (I != InferredAddrSpace.end())
                          ? I->second
                          : Src0->getType()->getPointerAddressSpace();

    auto J = InferredAddrSpace.find(Src1);
    unsigned Src1AS = (J != InferredAddrSpace.end())
                          ? J->second
                          : Src1->getType()->getPointerAddressSpace();

    auto *C0 = dyn_cast<Constant>(Src0);
    auto *C1 = dyn_cast<Constant>(Src1);

    // If one of the inputs is a constant, we may be able to do a constant
    // addrspacecast of it. Defer inferring the address space until the input
    // address space is known.
    if ((C1 && Src0AS == UninitializedAddressSpace) ||
        (C0 && Src1AS == UninitializedAddressSpace))
      return false;

    if (C0 && isSafeToCastConstAddrSpace(C0, Src1AS))
      NewAS = Src1AS;
    else if (C1 && isSafeToCastConstAddrSpace(C1, Src0AS))
      NewAS = Src0AS;
    else
      NewAS = joinAddressSpaces(Src0AS, Src1AS);
  } else {
    unsigned AS = TTI->getAssumedAddrSpace(&V);
    if (AS != UninitializedAddressSpace) {
      // Use the assumed address space directly.
      NewAS = AS;
    } else {
      // Otherwise, infer the address space from its pointer operands.
      for (Value *PtrOperand : getPointerOperands(V, *DL, TTI)) {
        auto I = InferredAddrSpace.find(PtrOperand);
        unsigned OperandAS;
        if (I == InferredAddrSpace.end()) {
          OperandAS = PtrOperand->getType()->getPointerAddressSpace();
          if (OperandAS == FlatAddrSpace) {
            // Check AC for assumption dominating V.
            unsigned AS = getPredicatedAddrSpace(V, PtrOperand);
            if (AS != UninitializedAddressSpace) {
              LLVM_DEBUG(dbgs()
                         << "  deduce operand AS from the predicate addrspace "
                         << AS << '\n');
              OperandAS = AS;
              // Record this use with the predicated AS.
              PredicatedAS[std::make_pair(&V, PtrOperand)] = OperandAS;
            }
          }
        } else
          OperandAS = I->second;

        // join(flat, *) = flat. So we can break if NewAS is already flat.
        NewAS = joinAddressSpaces(NewAS, OperandAS);
        if (NewAS == FlatAddrSpace)
          break;
      }
    }
  }

  unsigned OldAS = InferredAddrSpace.lookup(&V);
  assert(OldAS != FlatAddrSpace);
  if (OldAS == NewAS)
    return false;

  // If any updates are made, grabs its users to the worklist because
  // their address spaces can also be possibly updated.
  LLVM_DEBUG(dbgs() << "  to " << NewAS << '\n');
  InferredAddrSpace[&V] = NewAS;
  return true;
}

/// \p returns true if \p U is the pointer operand of a memory instruction with
/// a single pointer operand that can have its address space changed by simply
/// mutating the use to a new value. If the memory instruction is volatile,
/// return true only if the target allows the memory instruction to be volatile
/// in the new address space.
static bool isSimplePointerUseValidToReplace(const TargetTransformInfo &TTI,
                                             Use &U, unsigned AddrSpace) {
  User *Inst = U.getUser();
  unsigned OpNo = U.getOperandNo();
  bool VolatileIsAllowed = false;
  if (auto *I = dyn_cast<Instruction>(Inst))
    VolatileIsAllowed = TTI.hasVolatileVariant(I, AddrSpace);

  if (auto *LI = dyn_cast<LoadInst>(Inst))
    return OpNo == LoadInst::getPointerOperandIndex() &&
           (VolatileIsAllowed || !LI->isVolatile());

  if (auto *SI = dyn_cast<StoreInst>(Inst))
    return OpNo == StoreInst::getPointerOperandIndex() &&
           (VolatileIsAllowed || !SI->isVolatile());

  if (auto *RMW = dyn_cast<AtomicRMWInst>(Inst))
    return OpNo == AtomicRMWInst::getPointerOperandIndex() &&
           (VolatileIsAllowed || !RMW->isVolatile());

  if (auto *CmpX = dyn_cast<AtomicCmpXchgInst>(Inst))
    return OpNo == AtomicCmpXchgInst::getPointerOperandIndex() &&
           (VolatileIsAllowed || !CmpX->isVolatile());

  return false;
}

/// Update memory intrinsic uses that require more complex processing than
/// simple memory instructions. These require re-mangling and may have multiple
/// pointer operands.
static bool handleMemIntrinsicPtrUse(MemIntrinsic *MI, Value *OldV,
                                     Value *NewV) {
  IRBuilder<> B(MI);
  MDNode *TBAA = MI->getMetadata(LLVMContext::MD_tbaa);
  MDNode *ScopeMD = MI->getMetadata(LLVMContext::MD_alias_scope);
  MDNode *NoAliasMD = MI->getMetadata(LLVMContext::MD_noalias);

  if (auto *MSI = dyn_cast<MemSetInst>(MI)) {
    B.CreateMemSet(NewV, MSI->getValue(), MSI->getLength(), MSI->getDestAlign(),
                   false, // isVolatile
                   TBAA, ScopeMD, NoAliasMD);
  } else if (auto *MTI = dyn_cast<MemTransferInst>(MI)) {
    Value *Src = MTI->getRawSource();
    Value *Dest = MTI->getRawDest();

    // Be careful in case this is a self-to-self copy.
    if (Src == OldV)
      Src = NewV;

    if (Dest == OldV)
      Dest = NewV;

    if (isa<MemCpyInlineInst>(MTI)) {
      MDNode *TBAAStruct = MTI->getMetadata(LLVMContext::MD_tbaa_struct);
      B.CreateMemCpyInline(Dest, MTI->getDestAlign(), Src,
                           MTI->getSourceAlign(), MTI->getLength(),
                           false, // isVolatile
                           TBAA, TBAAStruct, ScopeMD, NoAliasMD);
    } else if (isa<MemCpyInst>(MTI)) {
      MDNode *TBAAStruct = MTI->getMetadata(LLVMContext::MD_tbaa_struct);
      B.CreateMemCpy(Dest, MTI->getDestAlign(), Src, MTI->getSourceAlign(),
                     MTI->getLength(),
                     false, // isVolatile
                     TBAA, TBAAStruct, ScopeMD, NoAliasMD);
    } else {
      assert(isa<MemMoveInst>(MTI));
      B.CreateMemMove(Dest, MTI->getDestAlign(), Src, MTI->getSourceAlign(),
                      MTI->getLength(),
                      false, // isVolatile
                      TBAA, ScopeMD, NoAliasMD);
    }
  } else
    llvm_unreachable("unhandled MemIntrinsic");

  MI->eraseFromParent();
  return true;
}

// \p returns true if it is OK to change the address space of constant \p C with
// a ConstantExpr addrspacecast.
bool InferAddressSpacesImpl::isSafeToCastConstAddrSpace(Constant *C,
                                                        unsigned NewAS) const {
  assert(NewAS != UninitializedAddressSpace);

  unsigned SrcAS = C->getType()->getPointerAddressSpace();
  if (SrcAS == NewAS || isa<UndefValue>(C))
    return true;

  // Prevent illegal casts between different non-flat address spaces.
  if (SrcAS != FlatAddrSpace && NewAS != FlatAddrSpace)
    return false;

  if (isa<ConstantPointerNull>(C))
    return true;

  if (auto *Op = dyn_cast<Operator>(C)) {
    // If we already have a constant addrspacecast, it should be safe to cast it
    // off.
    if (Op->getOpcode() == Instruction::AddrSpaceCast)
      return isSafeToCastConstAddrSpace(cast<Constant>(Op->getOperand(0)),
                                        NewAS);

    if (Op->getOpcode() == Instruction::IntToPtr &&
        Op->getType()->getPointerAddressSpace() == FlatAddrSpace)
      return true;
  }

  return false;
}

static Value::use_iterator skipToNextUser(Value::use_iterator I,
                                          Value::use_iterator End) {
  User *CurUser = I->getUser();
  ++I;

  while (I != End && I->getUser() == CurUser)
    ++I;

  return I;
}
#if INTEL_COLLAB
static constexpr unsigned OpenCLPrivateAddrSpace = 0;

static void mangleAddressSpacePointer(PointerType *PTy,
                                      SmallVectorImpl<char> &Out) {
  Out.clear();
  unsigned AS = PTy->getAddressSpace();
  if (AS == OpenCLPrivateAddrSpace) {
    raw_svector_ostream(Out) << "P";
    return;
  }

  SmallString<4> ASNum;
  raw_svector_ostream(ASNum) << "AS" << AS;
  raw_svector_ostream(Out) << "PU" << ASNum.size() << ASNum;
}

// Construct a new name that corresponds to th \p CI, but with an argument of
// another type (matching the \p NewV). Note that this function does not handle
// arbitraty mangled functions: it only works with a subset of OpenCL builtins
// which guaranteed to not contain unexpected type names.
static void remangleOpenCLBuiltin(CallInst *CI, Value *OldV, Value *NewV,
                                  raw_ostream &NewName) {
  Function *F = CI->getCalledFunction();
  assert(F && "Indirect call is not supported.");
  StringRef OldName = F->getName();

  PointerType *OldVTy = cast<PointerType>(OldV->getType());

  // Construct the mangling string for a pointer in the flat address space,
  // e.g. PU3AS4 if flat address space is 4.
  SmallString<8> FlatASMangling;
  mangleAddressSpacePointer(OldVTy, FlatASMangling);

  // Construct the mangling string for a pointer in a concrete address space,
  // e.g. PU3AS1 if a concrete address space is global.
  SmallString<8> ReplacementASMangling;
  mangleAddressSpacePointer(cast<PointerType>(NewV->getType()),
                            ReplacementASMangling);

  // If we have more than one pointer argument in the flat address
  // space, it will be mangled several times, so we need to know
  // which occurence of FlatASMangling has to be replaced.
  unsigned PtrArgOccurence = 0;
  for (Value *Op : CI->args()) {
    Type *OpTy = Op->getType();
    if (PointerType *OpPTy = dyn_cast<PointerType>(OpTy)) {
      if (OpPTy->getAddressSpace() == OldVTy->getAddressSpace()) {
        ++PtrArgOccurence;
        if (Op == OldV)
          break;
      }
    }
  }

  size_t PtrManglingStart = 0;
  size_t PtrManglingEnd = PtrManglingStart + FlatASMangling.size();

  for (unsigned PtrManglingNo = 0; PtrManglingNo < PtrArgOccurence;
       ++PtrManglingNo) {
    PtrManglingStart = OldName.find(FlatASMangling, PtrManglingEnd);
    PtrManglingEnd = PtrManglingStart + FlatASMangling.size();
    assert(PtrManglingStart != OldName.npos &&
           "Could not find Nth occurence of a pointer mangling substring.");
  }

  NewName << OldName.substr(0, PtrManglingStart);
  NewName << ReplacementASMangling;
  NewName << OldName.substr(PtrManglingEnd);
}

bool rewriteOpenCLBuiltinOperands(CallInst *CI, Value *OldV, Value *NewV) {
  Function *OldF = CI->getCalledFunction();
  if (!OldF)
    return false; // indirect call

  StringRef OldName = OldF->getName();
  const char *SupportedBuiltins[] = {
      "_Z5fract",
      "_Z5frexp",
      "_Z8lgamma_r",
      "_Z4modf",
      "_Z6remquo",
      "_Z6sincos",
      "_Z6vload2",
      "_Z6vload8",
      "_Z6vload3",
      "_Z7vload16",
      "_Z6vload4",
      "_Z7vstore2",
      "_Z7vstore3",
      "_Z7vstore8",
      "_Z7vstore4",
      "_Z8vstore16",
      "_Z11vloada_half",
      "_Z12vloada_half2",
      "_Z12vloada_half3",
      "_Z12vloada_half4",
      "_Z12vloada_half8",
      "_Z13vloada_half16",
      "_Z11vstore_half",
      "_Z12vstore_half2",
      "_Z12vstore_half3",
      "_Z12vstore_half4",
      "_Z12vstore_half8",
      "_Z13vstore_half16",
      "_Z11atomic_init",
      "_Z12atomic_store",
      "_Z21atomic_store_explicit",
      "_Z11atomic_load",
      "_Z20atomic_load_explicit",
      "_Z15atomic_exchange",
      "_Z24atomic_exchange_explicit",
      "_Z30atomic_compare_exchange_strong",
      "_Z39atomic_compare_exchange_strong_explicit",
      "_Z28atomic_compare_exchange_weak",
      "_Z37atomic_compare_exchange_weak_explicit",
      "_Z16atomic_fetch_add",
      "_Z25atomic_fetch_add_explicit",
      "_Z16atomic_fetch_sub",
      "_Z25atomic_fetch_sub_explicit",
      "_Z15atomic_fetch_or",
      "_Z24atomic_fetch_or_explicit",
      "_Z16atomic_fetch_xor",
      "_Z25atomic_fetch_xor_explicit",
      "_Z16atomic_fetch_and",
      "_Z25atomic_fetch_and_explicit",
      "_Z16atomic_fetch_min",
      "_Z25atomic_fetch_min_explicit",
      "_Z16atomic_fetch_max",
      "_Z25atomic_fetch_max_explicit",
      "_Z24atomic_flag_test_and_set",
      "_Z33atomic_flag_test_and_set_explicit",
      "_Z17atomic_flag_clear",
      "_Z26atomic_flag_clear_explicit",
      // TODO: "_Z14enqueue_marker",
      // TODO: "wait_group_events",
  };

  if (std::end(SupportedBuiltins) ==
      std::find_if(std::begin(SupportedBuiltins), std::end(SupportedBuiltins),
                   [OldName](const char *Supported) {
                     return OldName.startswith(Supported);
                   })) {
    return false;
  }

  // According to OpenCL C spec: the behavior of atomic operations where pointer
  // arguments to the atomic builtins refers to an atomic type in the private
  // address space is undefined. So do not replace the first argument (w/atomic
  // type in atomic builtins) with the one in private address space and return
  // false.
  if (OldName.contains("atomic") && (CI->getArgOperand(0) == OldV))
    if (PointerType *PTy = dyn_cast<PointerType>(NewV->getType()))
      if (PTy->getAddressSpace() == OpenCLPrivateAddrSpace)
        return false;

  SmallString<256> NewName;
  raw_svector_ostream NewNameStream(NewName);
  remangleOpenCLBuiltin(CI, OldV, NewV, NewNameStream);

  Type *RetTy = CI->getType();
  SmallVector<Type *, 4> NewTypes;
  for (Value *Op : CI->args()) {
    NewTypes.push_back((Op == OldV) ? NewV->getType() : Op->getType());
  }

  Function *NewF = cast<Function>(
      CI->getModule()
          ->getOrInsertFunction(
              NewName,
              FunctionType::get(RetTy, NewTypes,
                                OldF->getFunctionType()->isVarArg()),
              OldF->getAttributes())
          .getCallee());

  for (unsigned I = 0; I < CI->arg_size(); ++I) {
    if (CI->getArgOperand(I) == OldV) {
      CI->setArgOperand(I, NewV);
      break;
    }
  }
  CI->setCalledFunction(NewF);

  return true;
}
#endif // INTEL_COLLAB

bool InferAddressSpacesImpl::rewriteWithNewAddressSpaces(
    ArrayRef<WeakTrackingVH> Postorder,
    const ValueToAddrSpaceMapTy &InferredAddrSpace,
    const PredicatedAddrSpaceMapTy &PredicatedAS, Function *F) const {
  // For each address expression to be modified, creates a clone of it with its
  // pointer operands converted to the new address space. Since the pointer
  // operands are converted, the clone is naturally in the new address space by
  // construction.
  ValueToValueMapTy ValueWithNewAddrSpace;
  SmallVector<const Use *, 32> PoisonUsesToFix;
  for (Value *V : Postorder) {
    unsigned NewAddrSpace = InferredAddrSpace.lookup(V);

    // In some degenerate cases (e.g. invalid IR in unreachable code), we may
    // not even infer the value to have its original address space.
    if (NewAddrSpace == UninitializedAddressSpace)
      continue;

    if (V->getType()->getPointerAddressSpace() != NewAddrSpace) {
      Value *New =
          cloneValueWithNewAddressSpace(V, NewAddrSpace, ValueWithNewAddrSpace,
                                        PredicatedAS, &PoisonUsesToFix);
      if (New)
        ValueWithNewAddrSpace[V] = New;
    }
  }

  if (ValueWithNewAddrSpace.empty())
    return false;

  // Fixes all the poison uses generated by cloneInstructionWithNewAddressSpace.
  for (const Use *PoisonUse : PoisonUsesToFix) {
    User *V = PoisonUse->getUser();
    User *NewV = cast_or_null<User>(ValueWithNewAddrSpace.lookup(V));
    if (!NewV)
      continue;

    unsigned OperandNo = PoisonUse->getOperandNo();
    assert(isa<PoisonValue>(NewV->getOperand(OperandNo)));
    NewV->setOperand(OperandNo, ValueWithNewAddrSpace.lookup(PoisonUse->get()));
  }

  SmallVector<Instruction *, 16> DeadInstructions;
  ValueToValueMapTy VMap;
  ValueMapper VMapper(VMap, RF_NoModuleLevelChanges | RF_IgnoreMissingLocals);

  // Replaces the uses of the old address expressions with the new ones.
  for (const WeakTrackingVH &WVH : Postorder) {
    assert(WVH && "value was unexpectedly deleted");
    Value *V = WVH;
    Value *NewV = ValueWithNewAddrSpace.lookup(V);
    if (NewV == nullptr)
      continue;

    LLVM_DEBUG(dbgs() << "Replacing the uses of " << *V << "\n  with\n  "
                      << *NewV << '\n');

    if (Constant *C = dyn_cast<Constant>(V)) {
      Constant *Replace =
          ConstantExpr::getAddrSpaceCast(cast<Constant>(NewV), C->getType());
      if (C != Replace) {
        LLVM_DEBUG(dbgs() << "Inserting replacement const cast: " << Replace
                          << ": " << *Replace << '\n');
        SmallVector<User *, 16> WorkList;
        for (User *U : make_early_inc_range(C->users())) {
          if (auto *I = dyn_cast<Instruction>(U)) {
            if (I->getFunction() == F)
              I->replaceUsesOfWith(C, Replace);
          } else {
            WorkList.append(U->user_begin(), U->user_end());
          }
        }
        if (!WorkList.empty()) {
          VMap[C] = Replace;
          DenseSet<User *> Visited{WorkList.begin(), WorkList.end()};
          while (!WorkList.empty()) {
            User *U = WorkList.pop_back_val();
            if (auto *I = dyn_cast<Instruction>(U)) {
              if (I->getFunction() == F)
                VMapper.remapInstruction(*I);
              continue;
            }
            for (User *U2 : U->users())
              if (Visited.insert(U2).second)
                WorkList.push_back(U2);
          }
        }
        V = Replace;
      }
    }

    Value::use_iterator I, E, Next;
    for (I = V->use_begin(), E = V->use_end(); I != E;) {
      Use &U = *I;

      // Some users may see the same pointer operand in multiple operands. Skip
      // to the next instruction.
      I = skipToNextUser(I, E);

      if (isSimplePointerUseValidToReplace(
              *TTI, U, V->getType()->getPointerAddressSpace())) {
        // If V is used as the pointer operand of a compatible memory operation,
        // sets the pointer operand to NewV. This replacement does not change
        // the element type, so the resultant load/store is still valid.
        U.set(NewV);
        continue;
      }

      User *CurUser = U.getUser();
      // Skip if the current user is the new value itself.
      if (CurUser == NewV)
        continue;
<<<<<<< HEAD
#if INTEL_COLLAB
=======

>>>>>>> 7f4c3c22
      if (auto *CurUserI = dyn_cast<Instruction>(CurUser);
          CurUserI && CurUserI->getFunction() != F)
        continue;

<<<<<<< HEAD
#endif // INTEL_COLLAB
=======
>>>>>>> 7f4c3c22
      // Handle more complex cases like intrinsic that need to be remangled.
      if (auto *MI = dyn_cast<MemIntrinsic>(CurUser)) {
        if (!MI->isVolatile() && handleMemIntrinsicPtrUse(MI, V, NewV))
          continue;
      }

      if (auto *II = dyn_cast<IntrinsicInst>(CurUser)) {
        if (rewriteIntrinsicOperands(II, V, NewV))
          continue;
      }
#if INTEL_COLLAB
      if (RewriteOpenCLBuiltins) {
        if (auto *CI = dyn_cast<CallInst>(CurUser))
          if (rewriteOpenCLBuiltinOperands(CI, V, NewV))
            continue;
      }
#endif // INTEL_COLLAB

      if (isa<Instruction>(CurUser)) {
        if (ICmpInst *Cmp = dyn_cast<ICmpInst>(CurUser)) {
          // If we can infer that both pointers are in the same addrspace,
          // transform e.g.
          //   %cmp = icmp eq float* %p, %q
          // into
          //   %cmp = icmp eq float addrspace(3)* %new_p, %new_q

          unsigned NewAS = NewV->getType()->getPointerAddressSpace();
          int SrcIdx = U.getOperandNo();
          int OtherIdx = (SrcIdx == 0) ? 1 : 0;
          Value *OtherSrc = Cmp->getOperand(OtherIdx);

          if (Value *OtherNewV = ValueWithNewAddrSpace.lookup(OtherSrc)) {
            if (OtherNewV->getType()->getPointerAddressSpace() == NewAS) {
              Cmp->setOperand(OtherIdx, OtherNewV);
              Cmp->setOperand(SrcIdx, NewV);
              continue;
            }
          }

          // Even if the type mismatches, we can cast the constant.
          if (auto *KOtherSrc = dyn_cast<Constant>(OtherSrc)) {
            if (isSafeToCastConstAddrSpace(KOtherSrc, NewAS)) {
              Cmp->setOperand(SrcIdx, NewV);
              Cmp->setOperand(OtherIdx, ConstantExpr::getAddrSpaceCast(
                                            KOtherSrc, NewV->getType()));
              continue;
            }
          }
        }

#if INTEL_CUSTOMIZATION
        // If the use is an ASC with the same space as the replacement NewV,
        // remove it (possibly replacing it with a bitcast).
#endif // INTEL_CUSTOMIZATION
        if (AddrSpaceCastInst *ASC = dyn_cast<AddrSpaceCastInst>(CurUser)) {
          unsigned NewAS = NewV->getType()->getPointerAddressSpace();
          if (ASC->getDestAddressSpace() == NewAS) {
            ASC->replaceAllUsesWith(NewV);
            DeadInstructions.push_back(ASC);
            continue;
          }
        }

        // Otherwise, replaces the use with flat(NewV).
        if (Instruction *VInst = dyn_cast<Instruction>(V)) {
          // Don't create a copy of the original addrspacecast.
          if (U == V && isa<AddrSpaceCastInst>(V))
            continue;

          // Insert the addrspacecast after NewV.
          BasicBlock::iterator InsertPos;
          if (Instruction *NewVInst = dyn_cast<Instruction>(NewV))
            InsertPos = std::next(NewVInst->getIterator());
          else
            InsertPos = std::next(VInst->getIterator());

          while (isa<PHINode>(InsertPos))
            ++InsertPos;
          U.set(new AddrSpaceCastInst(NewV, V->getType(), "", &*InsertPos));
        } else {
          U.set(ConstantExpr::getAddrSpaceCast(cast<Constant>(NewV),
                                               V->getType()));
        }
      }
    }

#if INTEL_COLLAB
    // Update debug variable intrinsics with the value change.
    if (UpdateDbgVarIntrinsic && V->isUsedByMetadata()) {
      if (auto *VAMD = ValueAsMetadata::getIfExists(V)) {
        if (auto *MDAV = MetadataAsValue::getIfExists(V->getContext(), VAMD)) {
          ValueAsMetadata *NewVAMD = ValueAsMetadata::get(NewV);
          Value *NewMDAV = MetadataAsValue::get(NewV->getContext(), NewVAMD);
          MDAV->replaceUsesWithIf(NewMDAV, [](Use &U) {
            return isa<DbgVariableIntrinsic>(U.getUser());
          });
        }
      }
    }
#endif // INTEL_COLLAB
    if (V->use_empty()) {
      if (Instruction *I = dyn_cast<Instruction>(V))
        DeadInstructions.push_back(I);
    }
  }

  for (Instruction *I : DeadInstructions)
    RecursivelyDeleteTriviallyDeadInstructions(I);

  return true;
}

bool InferAddressSpaces::runOnFunction(Function &F) {
  if (skipFunction(F))
    return false;

  auto *DTWP = getAnalysisIfAvailable<DominatorTreeWrapperPass>();
  DominatorTree *DT = DTWP ? &DTWP->getDomTree() : nullptr;
  return InferAddressSpacesImpl(
             getAnalysis<AssumptionCacheTracker>().getAssumptionCache(F), DT,
             &getAnalysis<TargetTransformInfoWrapperPass>().getTTI(F),
             FlatAddrSpace)
      .run(F);
}

FunctionPass *llvm::createInferAddressSpacesPass(unsigned AddressSpace) {
  return new InferAddressSpaces(AddressSpace);
}

InferAddressSpacesPass::InferAddressSpacesPass()
    : FlatAddrSpace(AddressSpaceArg) {} // INTEL
InferAddressSpacesPass::InferAddressSpacesPass(unsigned AddressSpace)
    : FlatAddrSpace(AddressSpace) {}

PreservedAnalyses InferAddressSpacesPass::run(Function &F,
                                              FunctionAnalysisManager &AM) {
  bool Changed =
      InferAddressSpacesImpl(AM.getResult<AssumptionAnalysis>(F),
                             AM.getCachedResult<DominatorTreeAnalysis>(F),
                             &AM.getResult<TargetIRAnalysis>(F), FlatAddrSpace)
          .run(F);
  if (Changed) {
    PreservedAnalyses PA;
#if INTEL_COLLAB
    // handleMemIntrinsicPtrUse may create new memory intrinsic calls and then
    // call graph is changed.
#else // INTEL_COLLAB
    PA.preserveSet<CFGAnalyses>();
#endif // INTEL_COLLAB
    PA.preserve<DominatorTreeAnalysis>();
    return PA;
  }
  return PreservedAnalyses::all();
}

#if INTEL_COLLAB
// The utility performs the propagation of specific address space from
// type-quailifed variable declarations to its users.
bool llvm::InferAddrSpaces(AssumptionCache *AC, DominatorTree *DT,
                           const TargetTransformInfo *TTI, unsigned AddrSpace,
                           Function &F) {
  return InferAddressSpacesImpl(*AC, DT, TTI, AddrSpace).run(F);
}
#endif // INTEL_COLLAB<|MERGE_RESOLUTION|>--- conflicted
+++ resolved
@@ -166,11 +166,7 @@
 static const unsigned UninitializedAddressSpace =
     std::numeric_limits<unsigned>::max();
 
-<<<<<<< HEAD
-#ifdef INTEL_CUSTOMIZATION
-=======
 #if INTEL_CUSTOMIZATION
->>>>>>> 7f4c3c22
 static cl::opt<unsigned>
     AddressSpaceArg("address-space", cl::init(UninitializedAddressSpace),
                     cl::ReallyHidden,
@@ -737,11 +733,7 @@
         SmallVector<Value *, 4>(GEP->indices()));
     NewGEP->setIsInBounds(GEP->isInBounds());
 
-<<<<<<< HEAD
-#ifdef INTEL_CUSTOMIZATION
-=======
 #if INTEL_CUSTOMIZATION
->>>>>>> 7f4c3c22
     // We need to keep llvm.index.group metadata attached to GEP instruction
     NewGEP->copyMetadata(*GEP);
 #endif // INTEL_CUSTOMIZATION
@@ -1500,19 +1492,11 @@
       // Skip if the current user is the new value itself.
       if (CurUser == NewV)
         continue;
-<<<<<<< HEAD
-#if INTEL_COLLAB
-=======
-
->>>>>>> 7f4c3c22
+
       if (auto *CurUserI = dyn_cast<Instruction>(CurUser);
           CurUserI && CurUserI->getFunction() != F)
         continue;
 
-<<<<<<< HEAD
-#endif // INTEL_COLLAB
-=======
->>>>>>> 7f4c3c22
       // Handle more complex cases like intrinsic that need to be remangled.
       if (auto *MI = dyn_cast<MemIntrinsic>(CurUser)) {
         if (!MI->isVolatile() && handleMemIntrinsicPtrUse(MI, V, NewV))
