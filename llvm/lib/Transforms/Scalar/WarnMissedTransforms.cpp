--- conflicted
+++ resolved
@@ -66,8 +66,7 @@
     Optional<int> InterleaveCount =
         getOptionalIntLoopAttribute(L, "llvm.loop.interleave.count");
 
-<<<<<<< HEAD
-    if (VectorizeWidth.getValueOr(0) != 1)
+    if (!VectorizeWidth || VectorizeWidth->isVector())
 #if INTEL_CUSTOMIZATION
     {
       if (VPlanSIMDAssertDefault)
@@ -79,9 +78,6 @@
              L->getStartLoc()));
       else
 #endif // INTEL_CUSTOMIZATION
-=======
-    if (!VectorizeWidth || VectorizeWidth->isVector())
->>>>>>> 71bd59f0
       ORE->emit(
           DiagnosticInfoOptimizationFailure(DEBUG_TYPE,
                                             "FailedRequestedVectorization",
