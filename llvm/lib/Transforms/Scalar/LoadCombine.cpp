--- conflicted
+++ resolved
@@ -70,6 +70,7 @@
     AU.setPreservesCFG();
     AU.addRequired<AAResultsWrapperPass>();
     AU.addPreserved<GlobalsAAWrapperPass>();
+    AU.addPreserved<AndersensAAWrapperPass>();   // INTEL
   }
 
   const char *getPassName() const override { return LDCOMBINE_NAME; }
@@ -273,17 +274,6 @@
   return Combined;
 }
 
-<<<<<<< HEAD
-void LoadCombine::getAnalysisUsage(AnalysisUsage &AU) const {
-  AU.setPreservesCFG();
-
-  AU.addRequired<AAResultsWrapperPass>();
-  AU.addPreserved<GlobalsAAWrapperPass>();
-  AU.addPreserved<AndersensAAWrapperPass>();   // INTEL
-}
-
-=======
->>>>>>> 0a480b2c
 char LoadCombine::ID = 0;
 
 BasicBlockPass *llvm::createLoadCombinePass() {
