//===---- BDCE.cpp - Bit-tracking dead code elimination -------------------===//
//
// Part of the LLVM Project, under the Apache License v2.0 with LLVM Exceptions.
// See https://llvm.org/LICENSE.txt for license information.
// SPDX-License-Identifier: Apache-2.0 WITH LLVM-exception
//
//===----------------------------------------------------------------------===//
//
// This file implements the Bit-Tracking Dead Code Elimination pass. Some
// instructions (shifts, some ands, ors, etc.) kill some of their input bits.
// We track these dead bits and remove instructions that compute only these
// dead bits. We also simplify sext that generates unused extension bits,
// converting it to a zext.
//
//===----------------------------------------------------------------------===//

#include "llvm/Transforms/Scalar/BDCE.h"
#include "llvm/ADT/SmallPtrSet.h"
#include "llvm/ADT/SmallVector.h"
#include "llvm/ADT/Statistic.h"
#include "llvm/Analysis/DemandedBits.h"
#include "llvm/Analysis/GlobalsModRef.h"
#include "llvm/Analysis/Intel_Andersens.h"  // INTEL
#include "llvm/IR/IRBuilder.h"
#include "llvm/IR/InstIterator.h"
#include "llvm/IR/Instructions.h"
#include "llvm/InitializePasses.h"
#include "llvm/Pass.h"
#include "llvm/Support/Debug.h"
#include "llvm/Support/raw_ostream.h"
#include "llvm/Transforms/Scalar.h"
#include "llvm/Transforms/Utils/Local.h"
using namespace llvm;

#define DEBUG_TYPE "bdce"

STATISTIC(NumRemoved, "Number of instructions removed (unused)");
STATISTIC(NumSimplified, "Number of instructions trivialized (dead bits)");
STATISTIC(NumSExt2ZExt,
          "Number of sign extension instructions converted to zero extension");

/// If an instruction is trivialized (dead), then the chain of users of that
/// instruction may need to be cleared of assumptions that can no longer be
/// guaranteed correct.
static void clearAssumptionsOfUsers(Instruction *I, DemandedBits &DB) {
  assert(I->getType()->isIntOrIntVectorTy() &&
         "Trivializing a non-integer value?");

  // Initialize the worklist with eligible direct users.
  SmallPtrSet<Instruction *, 16> Visited;
  SmallVector<Instruction *, 16> WorkList;
  for (User *JU : I->users()) {
    // If all bits of a user are demanded, then we know that nothing below that
    // in the def-use chain needs to be changed.
    auto *J = dyn_cast<Instruction>(JU);
    if (J && J->getType()->isIntOrIntVectorTy() &&
        !DB.getDemandedBits(J).isAllOnesValue()) {
      Visited.insert(J);
      WorkList.push_back(J);
    }

    // Note that we need to check for non-int types above before asking for
    // demanded bits. Normally, the only way to reach an instruction with an
    // non-int type is via an instruction that has side effects (or otherwise
    // will demand its input bits). However, if we have a readnone function
    // that returns an unsized type (e.g., void), we must avoid asking for the
    // demanded bits of the function call's return value. A void-returning
    // readnone function is always dead (and so we can stop walking the use/def
    // chain here), but the check is necessary to avoid asserting.
  }

  // DFS through subsequent users while tracking visits to avoid cycles.
  while (!WorkList.empty()) {
    Instruction *J = WorkList.pop_back_val();

    // NSW, NUW, and exact are based on operands that might have changed.
    J->dropPoisonGeneratingFlags();

    // We do not have to worry about llvm.assume or range metadata:
    // 1. llvm.assume demands its operand, so trivializing can't change it.
    // 2. range metadata only applies to memory accesses which demand all bits.

    for (User *KU : J->users()) {
      // If all bits of a user are demanded, then we know that nothing below
      // that in the def-use chain needs to be changed.
      auto *K = dyn_cast<Instruction>(KU);
      if (K && Visited.insert(K).second && K->getType()->isIntOrIntVectorTy() &&
          !DB.getDemandedBits(K).isAllOnesValue())
        WorkList.push_back(K);
    }
  }
}

static bool bitTrackingDCE(Function &F, DemandedBits &DB) {
  SmallVector<Instruction*, 128> Worklist;
  bool Changed = false;
  for (Instruction &I : instructions(F)) {
    // If the instruction has side effects and no non-dbg uses,
    // skip it. This way we avoid computing known bits on an instruction
    // that will not help us.
    if (I.mayHaveSideEffects() && I.use_empty())
      continue;

    // Remove instructions that are dead, either because they were not reached
    // during analysis or have no demanded bits.
    if (DB.isInstructionDead(&I) ||
        (I.getType()->isIntOrIntVectorTy() &&
         DB.getDemandedBits(&I).isNullValue() &&
         wouldInstructionBeTriviallyDead(&I))) {
      salvageDebugInfo(I);
      Worklist.push_back(&I);
      I.dropAllReferences();
      Changed = true;
      continue;
    }

    // Convert SExt into ZExt if none of the extension bits is required
    if (SExtInst *SE = dyn_cast<SExtInst>(&I)) {
      APInt Demanded = DB.getDemandedBits(SE);
      const uint32_t SrcBitSize = SE->getSrcTy()->getScalarSizeInBits();
      auto *const DstTy = SE->getDestTy();
      const uint32_t DestBitSize = DstTy->getScalarSizeInBits();
      if (Demanded.countLeadingZeros() >= (DestBitSize - SrcBitSize)) {
        clearAssumptionsOfUsers(SE, DB);
        IRBuilder<> Builder(SE);
        I.replaceAllUsesWith(
            Builder.CreateZExt(SE->getOperand(0), DstTy, SE->getName()));
        Worklist.push_back(SE);
        Changed = true;
        NumSExt2ZExt++;
        continue;
      }
    }

    for (Use &U : I.operands()) {
      // DemandedBits only detects dead integer uses.
      if (!U->getType()->isIntOrIntVectorTy())
        continue;

      if (!isa<Instruction>(U) && !isa<Argument>(U))
        continue;

      if (!DB.isUseDead(&U))
        continue;

      LLVM_DEBUG(dbgs() << "BDCE: Trivializing: " << U << " (all bits dead)\n");

      clearAssumptionsOfUsers(&I, DB);

      // FIXME: In theory we could substitute undef here instead of zero.
      // This should be reconsidered once we settle on the semantics of
      // undef, poison, etc.
      U.set(ConstantInt::get(U->getType(), 0));
      ++NumSimplified;
      Changed = true;
    }
  }

  for (Instruction *&I : Worklist) {
    ++NumRemoved;
    I->eraseFromParent();
  }

  return Changed;
}

PreservedAnalyses BDCEPass::run(Function &F, FunctionAnalysisManager &AM) {
  auto &DB = AM.getResult<DemandedBitsAnalysis>(F);
  if (!bitTrackingDCE(F, DB))
    return PreservedAnalyses::all();

  PreservedAnalyses PA;
  PA.preserveSet<CFGAnalyses>();
<<<<<<< HEAD
  PA.preserve<GlobalsAA>();
  PA.preserve<AndersensAA>();      // INTEL
=======
>>>>>>> 6b9524a0
  return PA;
}

namespace {
struct BDCELegacyPass : public FunctionPass {
  static char ID; // Pass identification, replacement for typeid
  BDCELegacyPass() : FunctionPass(ID) {
    initializeBDCELegacyPassPass(*PassRegistry::getPassRegistry());
  }

  bool runOnFunction(Function &F) override {
    if (skipFunction(F))
      return false;
    auto &DB = getAnalysis<DemandedBitsWrapperPass>().getDemandedBits();
    return bitTrackingDCE(F, DB);
  }

  void getAnalysisUsage(AnalysisUsage &AU) const override {
    AU.setPreservesCFG();
    AU.addRequired<DemandedBitsWrapperPass>();
    AU.addPreserved<GlobalsAAWrapperPass>();
    AU.addPreserved<AndersensAAWrapperPass>();  // INTEL
  }
};
}

char BDCELegacyPass::ID = 0;
INITIALIZE_PASS_BEGIN(BDCELegacyPass, "bdce",
                      "Bit-Tracking Dead Code Elimination", false, false)
INITIALIZE_PASS_DEPENDENCY(DemandedBitsWrapperPass)
INITIALIZE_PASS_END(BDCELegacyPass, "bdce",
                    "Bit-Tracking Dead Code Elimination", false, false)

FunctionPass *llvm::createBitTrackingDCEPass() { return new BDCELegacyPass(); }<|MERGE_RESOLUTION|>--- conflicted
+++ resolved
@@ -171,11 +171,6 @@
 
   PreservedAnalyses PA;
   PA.preserveSet<CFGAnalyses>();
-<<<<<<< HEAD
-  PA.preserve<GlobalsAA>();
-  PA.preserve<AndersensAA>();      // INTEL
-=======
->>>>>>> 6b9524a0
   return PA;
 }
 
