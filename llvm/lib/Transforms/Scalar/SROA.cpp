//===- SROA.cpp - Scalar Replacement Of Aggregates ------------------------===//
//
// Part of the LLVM Project, under the Apache License v2.0 with LLVM Exceptions.
// See https://llvm.org/LICENSE.txt for license information.
// SPDX-License-Identifier: Apache-2.0 WITH LLVM-exception
//
//===----------------------------------------------------------------------===//
/// \file
/// This transformation implements the well known scalar replacement of
/// aggregates transformation. It tries to identify promotable elements of an
/// aggregate alloca, and promote them to registers. It will also try to
/// convert uses of an element (or set of elements) of an alloca into a vector
/// or bitfield-style integer scalar if appropriate.
///
/// It works to do this with minimal slicing of the alloca so that regions
/// which are merely transferred in and out of external memory remain unchanged
/// and are not decomposed to scalar code.
///
/// Because this also performs alloca promotion, it can be thought of as also
/// serving the purpose of SSA formation. The algorithm iterates on the
/// function until all opportunities for promotion have been realized.
///
//===----------------------------------------------------------------------===//

#include "llvm/Transforms/Scalar/SROA.h"
#include "llvm/ADT/APInt.h"
#include "llvm/ADT/ArrayRef.h"
#include "llvm/ADT/DenseMap.h"
#include "llvm/ADT/PointerIntPair.h"
#include "llvm/ADT/STLExtras.h"
#include "llvm/ADT/SetVector.h"
#include "llvm/ADT/SmallBitVector.h"
#include "llvm/ADT/SmallPtrSet.h"
#include "llvm/ADT/SmallVector.h"
#include "llvm/ADT/Statistic.h"
#include "llvm/ADT/StringRef.h"
#include "llvm/ADT/Twine.h"
#include "llvm/ADT/iterator.h"
#include "llvm/ADT/iterator_range.h"
#include "llvm/Analysis/AssumptionCache.h"
#include "llvm/Analysis/GlobalsModRef.h"
#include "llvm/Analysis/Intel_Andersens.h"                  // INTEL
#include "llvm/Analysis/Intel_WP.h"                         // INTEL
#include "llvm/Analysis/VPO/Utils/VPOAnalysisUtils.h"       // INTEL
#include "llvm/Analysis/Loads.h"
#include "llvm/Analysis/PtrUseVisitor.h"
#include "llvm/Config/llvm-config.h"
#include "llvm/IR/BasicBlock.h"
#include "llvm/IR/Constant.h"
#include "llvm/IR/ConstantFolder.h"
#include "llvm/IR/Constants.h"
#include "llvm/IR/DIBuilder.h"
#include "llvm/IR/DataLayout.h"
#include "llvm/IR/DebugInfoMetadata.h"
#include "llvm/IR/DerivedTypes.h"
#include "llvm/IR/Dominators.h"
#include "llvm/IR/Function.h"
#include "llvm/IR/GetElementPtrTypeIterator.h"
#include "llvm/IR/GlobalAlias.h"
#include "llvm/IR/IRBuilder.h"
#include "llvm/IR/InstVisitor.h"
#include "llvm/IR/InstrTypes.h"
#include "llvm/IR/Instruction.h"
#include "llvm/IR/Instructions.h"
#include "llvm/IR/IntrinsicInst.h"
#include "llvm/IR/Intrinsics.h"
#include "llvm/IR/LLVMContext.h"
#include "llvm/IR/Metadata.h"
#include "llvm/IR/Module.h"
#include "llvm/IR/Operator.h"
#include "llvm/IR/PassManager.h"
#include "llvm/IR/Type.h"
#include "llvm/IR/Use.h"
#include "llvm/IR/User.h"
#include "llvm/IR/Value.h"
#include "llvm/InitializePasses.h"
#include "llvm/Pass.h"
#include "llvm/Support/Casting.h"
#include "llvm/Support/CommandLine.h"
#include "llvm/Support/Compiler.h"
#include "llvm/Support/Debug.h"
#include "llvm/Support/ErrorHandling.h"
#include "llvm/Support/MathExtras.h"
#include "llvm/Support/raw_ostream.h"
#include "llvm/Transforms/Scalar.h"
#include "llvm/Transforms/Utils/Local.h"
#include "llvm/Transforms/Utils/PromoteMemToReg.h"
#include "llvm/Transforms/Utils/IntrinsicUtils.h"  // INTEL
#include <algorithm>
#include <cassert>
#include <chrono>
#include <cstddef>
#include <cstdint>
#include <cstring>
#include <iterator>
#include <string>
#include <tuple>
#include <utility>
#include <vector>

using namespace llvm;
using namespace llvm::sroa;

#define DEBUG_TYPE "sroa"

STATISTIC(NumAllocasAnalyzed, "Number of allocas analyzed for replacement");
STATISTIC(NumAllocaPartitions, "Number of alloca partitions formed");
STATISTIC(MaxPartitionsPerAlloca, "Maximum number of partitions per alloca");
STATISTIC(NumAllocaPartitionUses, "Number of alloca partition uses rewritten");
STATISTIC(MaxUsesPerAllocaPartition, "Maximum number of uses of a partition");
STATISTIC(NumNewAllocas, "Number of new, smaller allocas introduced");
STATISTIC(NumPromoted, "Number of allocas promoted to SSA values");
STATISTIC(NumLoadsSpeculated, "Number of loads speculated to allow promotion");
STATISTIC(NumDeleted, "Number of instructions deleted");
STATISTIC(NumVectorized, "Number of vectorized aggregates");

/// Hidden option to experiment with completely strict handling of inbounds
/// GEPs.
static cl::opt<bool> SROAStrictInbounds("sroa-strict-inbounds", cl::init(false),
                                        cl::Hidden);

namespace {

/// A custom IRBuilder inserter which prefixes all names, but only in
/// Assert builds.
class IRBuilderPrefixedInserter final : public IRBuilderDefaultInserter {
  std::string Prefix;

  const Twine getNameWithPrefix(const Twine &Name) const {
    return Name.isTriviallyEmpty() ? Name : Prefix + Name;
  }

public:
  void SetNamePrefix(const Twine &P) { Prefix = P.str(); }

  void InsertHelper(Instruction *I, const Twine &Name, BasicBlock *BB,
                    BasicBlock::iterator InsertPt) const override {
    IRBuilderDefaultInserter::InsertHelper(I, getNameWithPrefix(Name), BB,
                                           InsertPt);
  }
};

/// Provide a type for IRBuilder that drops names in release builds.
using IRBuilderTy = IRBuilder<ConstantFolder, IRBuilderPrefixedInserter>;

/// A used slice of an alloca.
///
/// This structure represents a slice of an alloca used by some instruction. It
/// stores both the begin and end offsets of this use, a pointer to the use
/// itself, and a flag indicating whether we can classify the use as splittable
/// or not when forming partitions of the alloca.
class Slice {
  /// The beginning offset of the range.
  uint64_t BeginOffset = 0;

  /// The ending offset, not included in the range.
  uint64_t EndOffset = 0;

  /// Storage for both the use of this slice and whether it can be
  /// split.
  PointerIntPair<Use *, 1, bool> UseAndIsSplittable;

public:
  Slice() = default;

  Slice(uint64_t BeginOffset, uint64_t EndOffset, Use *U, bool IsSplittable)
      : BeginOffset(BeginOffset), EndOffset(EndOffset),
        UseAndIsSplittable(U, IsSplittable) {}

  uint64_t beginOffset() const { return BeginOffset; }
  uint64_t endOffset() const { return EndOffset; }

  bool isSplittable() const { return UseAndIsSplittable.getInt(); }
  void makeUnsplittable() { UseAndIsSplittable.setInt(false); }

  Use *getUse() const { return UseAndIsSplittable.getPointer(); }

  bool isDead() const { return getUse() == nullptr; }
  void kill() { UseAndIsSplittable.setPointer(nullptr); }

  /// Support for ordering ranges.
  ///
  /// This provides an ordering over ranges such that start offsets are
  /// always increasing, and within equal start offsets, the end offsets are
  /// decreasing. Thus the spanning range comes first in a cluster with the
  /// same start position.
  bool operator<(const Slice &RHS) const {
    if (beginOffset() < RHS.beginOffset())
      return true;
    if (beginOffset() > RHS.beginOffset())
      return false;
    if (isSplittable() != RHS.isSplittable())
      return !isSplittable();
    if (endOffset() > RHS.endOffset())
      return true;
    return false;
  }

  /// Support comparison with a single offset to allow binary searches.
  friend LLVM_ATTRIBUTE_UNUSED bool operator<(const Slice &LHS,
                                              uint64_t RHSOffset) {
    return LHS.beginOffset() < RHSOffset;
  }
  friend LLVM_ATTRIBUTE_UNUSED bool operator<(uint64_t LHSOffset,
                                              const Slice &RHS) {
    return LHSOffset < RHS.beginOffset();
  }

  bool operator==(const Slice &RHS) const {
    return isSplittable() == RHS.isSplittable() &&
           beginOffset() == RHS.beginOffset() && endOffset() == RHS.endOffset();
  }
  bool operator!=(const Slice &RHS) const { return !operator==(RHS); }
};

} // end anonymous namespace

/// Representation of the alloca slices.
///
/// This class represents the slices of an alloca which are formed by its
/// various uses. If a pointer escapes, we can't fully build a representation
/// for the slices used and we reflect that in this structure. The uses are
/// stored, sorted by increasing beginning offset and with unsplittable slices
/// starting at a particular offset before splittable slices.
class llvm::sroa::AllocaSlices {
public:
  /// Construct the slices of a particular alloca.
  AllocaSlices(const DataLayout &DL, AllocaInst &AI);

  /// Test whether a pointer to the allocation escapes our analysis.
  ///
  /// If this is true, the slices are never fully built and should be
  /// ignored.
  bool isEscaped() const { return PointerEscapingInstr; }

  /// Support for iterating over the slices.
  /// @{
  using iterator = SmallVectorImpl<Slice>::iterator;
  using range = iterator_range<iterator>;

  iterator begin() { return Slices.begin(); }
  iterator end() { return Slices.end(); }

  using const_iterator = SmallVectorImpl<Slice>::const_iterator;
  using const_range = iterator_range<const_iterator>;

  const_iterator begin() const { return Slices.begin(); }
  const_iterator end() const { return Slices.end(); }
  /// @}

  /// Erase a range of slices.
  void erase(iterator Start, iterator Stop) { Slices.erase(Start, Stop); }

  /// Insert new slices for this alloca.
  ///
  /// This moves the slices into the alloca's slices collection, and re-sorts
  /// everything so that the usual ordering properties of the alloca's slices
  /// hold.
  void insert(ArrayRef<Slice> NewSlices) {
    int OldSize = Slices.size();
    Slices.append(NewSlices.begin(), NewSlices.end());
    auto SliceI = Slices.begin() + OldSize;
    llvm::sort(SliceI, Slices.end());
    std::inplace_merge(Slices.begin(), SliceI, Slices.end());
  }

  // Forward declare the iterator and range accessor for walking the
  // partitions.
  class partition_iterator;
  iterator_range<partition_iterator> partitions();

  /// Access the dead users for this alloca.
  ArrayRef<Instruction *> getDeadUsers() const { return DeadUsers; }

  /// Access Uses that should be dropped if the alloca is promotable.
  ArrayRef<Use *> getDeadUsesIfPromotable() const {
    return DeadUseIfPromotable;
  }

  /// Access the dead operands referring to this alloca.
  ///
  /// These are operands which have cannot actually be used to refer to the
  /// alloca as they are outside its range and the user doesn't correct for
  /// that. These mostly consist of PHI node inputs and the like which we just
  /// need to replace with undef.
  ArrayRef<Use *> getDeadOperands() const { return DeadOperands; }

#if !defined(NDEBUG) || defined(LLVM_ENABLE_DUMP)
  void print(raw_ostream &OS, const_iterator I, StringRef Indent = "  ") const;
  void printSlice(raw_ostream &OS, const_iterator I,
                  StringRef Indent = "  ") const;
  void printUse(raw_ostream &OS, const_iterator I,
                StringRef Indent = "  ") const;
  void print(raw_ostream &OS) const;
  void dump(const_iterator I) const;
  void dump() const;
#endif

private:
  template <typename DerivedT, typename RetT = void> class BuilderBase;
  class SliceBuilder;

  friend class AllocaSlices::SliceBuilder;

#if defined(INTEL_CUSTOMIZATION) || \
    !defined(NDEBUG) || defined(LLVM_ENABLE_DUMP)
  /// Handle to alloca instruction to simplify method interfaces.
  /// We also need it for handling private allocas used inside SIMD regions.
  AllocaInst &AI;
#endif

  /// The instruction responsible for this alloca not having a known set
  /// of slices.
  ///
  /// When an instruction (potentially) escapes the pointer to the alloca, we
  /// store a pointer to that here and abort trying to form slices of the
  /// alloca. This will be null if the alloca slices are analyzed successfully.
  Instruction *PointerEscapingInstr;

  /// The slices of the alloca.
  ///
  /// We store a vector of the slices formed by uses of the alloca here. This
  /// vector is sorted by increasing begin offset, and then the unsplittable
  /// slices before the splittable ones. See the Slice inner class for more
  /// details.
  SmallVector<Slice, 8> Slices;

  /// Instructions which will become dead if we rewrite the alloca.
  ///
  /// Note that these are not separated by slice. This is because we expect an
  /// alloca to be completely rewritten or not rewritten at all. If rewritten,
  /// all these instructions can simply be removed and replaced with undef as
  /// they come from outside of the allocated space.
  SmallVector<Instruction *, 8> DeadUsers;

  /// Uses which will become dead if can promote the alloca.
  SmallVector<Use *, 8> DeadUseIfPromotable;

  /// Operands which will become dead if we rewrite the alloca.
  ///
  /// These are operands that in their particular use can be replaced with
  /// undef when we rewrite the alloca. These show up in out-of-bounds inputs
  /// to PHI nodes and the like. They aren't entirely dead (there might be
  /// a GEP back into the bounds using it elsewhere) and nor is the PHI, but we
  /// want to swap this particular input for undef to simplify the use lists of
  /// the alloca.
  SmallVector<Use *, 8> DeadOperands;
};

/// A partition of the slices.
///
/// An ephemeral representation for a range of slices which can be viewed as
/// a partition of the alloca. This range represents a span of the alloca's
/// memory which cannot be split, and provides access to all of the slices
/// overlapping some part of the partition.
///
/// Objects of this type are produced by traversing the alloca's slices, but
/// are only ephemeral and not persistent.
class llvm::sroa::Partition {
private:
  friend class AllocaSlices;
  friend class AllocaSlices::partition_iterator;

  using iterator = AllocaSlices::iterator;

  /// The beginning and ending offsets of the alloca for this
  /// partition.
  uint64_t BeginOffset = 0, EndOffset = 0;

  /// The start and end iterators of this partition.
  iterator SI, SJ;

  /// A collection of split slice tails overlapping the partition.
  SmallVector<Slice *, 4> SplitTails;

  /// Raw constructor builds an empty partition starting and ending at
  /// the given iterator.
  Partition(iterator SI) : SI(SI), SJ(SI) {}

public:
  /// The start offset of this partition.
  ///
  /// All of the contained slices start at or after this offset.
  uint64_t beginOffset() const { return BeginOffset; }

  /// The end offset of this partition.
  ///
  /// All of the contained slices end at or before this offset.
  uint64_t endOffset() const { return EndOffset; }

  /// The size of the partition.
  ///
  /// Note that this can never be zero.
  uint64_t size() const {
    assert(BeginOffset < EndOffset && "Partitions must span some bytes!");
    return EndOffset - BeginOffset;
  }

  /// Test whether this partition contains no slices, and merely spans
  /// a region occupied by split slices.
  bool empty() const { return SI == SJ; }

  /// \name Iterate slices that start within the partition.
  /// These may be splittable or unsplittable. They have a begin offset >= the
  /// partition begin offset.
  /// @{
  // FIXME: We should probably define a "concat_iterator" helper and use that
  // to stitch together pointee_iterators over the split tails and the
  // contiguous iterators of the partition. That would give a much nicer
  // interface here. We could then additionally expose filtered iterators for
  // split, unsplit, and unsplittable splices based on the usage patterns.
  iterator begin() const { return SI; }
  iterator end() const { return SJ; }
  /// @}

  /// Get the sequence of split slice tails.
  ///
  /// These tails are of slices which start before this partition but are
  /// split and overlap into the partition. We accumulate these while forming
  /// partitions.
  ArrayRef<Slice *> splitSliceTails() const { return SplitTails; }
};

/// An iterator over partitions of the alloca's slices.
///
/// This iterator implements the core algorithm for partitioning the alloca's
/// slices. It is a forward iterator as we don't support backtracking for
/// efficiency reasons, and re-use a single storage area to maintain the
/// current set of split slices.
///
/// It is templated on the slice iterator type to use so that it can operate
/// with either const or non-const slice iterators.
class AllocaSlices::partition_iterator
    : public iterator_facade_base<partition_iterator, std::forward_iterator_tag,
                                  Partition> {
  friend class AllocaSlices;

  /// Most of the state for walking the partitions is held in a class
  /// with a nice interface for examining them.
  Partition P;

  /// We need to keep the end of the slices to know when to stop.
  AllocaSlices::iterator SE;

  /// We also need to keep track of the maximum split end offset seen.
  /// FIXME: Do we really?
  uint64_t MaxSplitSliceEndOffset = 0;

  /// Sets the partition to be empty at given iterator, and sets the
  /// end iterator.
  partition_iterator(AllocaSlices::iterator SI, AllocaSlices::iterator SE)
      : P(SI), SE(SE) {
    // If not already at the end, advance our state to form the initial
    // partition.
    if (SI != SE)
      advance();
  }

  /// Advance the iterator to the next partition.
  ///
  /// Requires that the iterator not be at the end of the slices.
  void advance() {
    assert((P.SI != SE || !P.SplitTails.empty()) &&
           "Cannot advance past the end of the slices!");

    // Clear out any split uses which have ended.
    if (!P.SplitTails.empty()) {
      if (P.EndOffset >= MaxSplitSliceEndOffset) {
        // If we've finished all splits, this is easy.
        P.SplitTails.clear();
        MaxSplitSliceEndOffset = 0;
      } else {
        // Remove the uses which have ended in the prior partition. This
        // cannot change the max split slice end because we just checked that
        // the prior partition ended prior to that max.
        llvm::erase_if(P.SplitTails,
                       [&](Slice *S) { return S->endOffset() <= P.EndOffset; });
        assert(llvm::any_of(P.SplitTails,
                            [&](Slice *S) {
                              return S->endOffset() == MaxSplitSliceEndOffset;
                            }) &&
               "Could not find the current max split slice offset!");
        assert(llvm::all_of(P.SplitTails,
                            [&](Slice *S) {
                              return S->endOffset() <= MaxSplitSliceEndOffset;
                            }) &&
               "Max split slice end offset is not actually the max!");
      }
    }

    // If P.SI is already at the end, then we've cleared the split tail and
    // now have an end iterator.
    if (P.SI == SE) {
      assert(P.SplitTails.empty() && "Failed to clear the split slices!");
      return;
    }

    // If we had a non-empty partition previously, set up the state for
    // subsequent partitions.
    if (P.SI != P.SJ) {
      // Accumulate all the splittable slices which started in the old
      // partition into the split list.
      for (Slice &S : P)
        if (S.isSplittable() && S.endOffset() > P.EndOffset) {
          P.SplitTails.push_back(&S);
          MaxSplitSliceEndOffset =
              std::max(S.endOffset(), MaxSplitSliceEndOffset);
        }

      // Start from the end of the previous partition.
      P.SI = P.SJ;

      // If P.SI is now at the end, we at most have a tail of split slices.
      if (P.SI == SE) {
        P.BeginOffset = P.EndOffset;
        P.EndOffset = MaxSplitSliceEndOffset;
        return;
      }

      // If the we have split slices and the next slice is after a gap and is
      // not splittable immediately form an empty partition for the split
      // slices up until the next slice begins.
      if (!P.SplitTails.empty() && P.SI->beginOffset() != P.EndOffset &&
          !P.SI->isSplittable()) {
        P.BeginOffset = P.EndOffset;
        P.EndOffset = P.SI->beginOffset();
        return;
      }
    }

    // OK, we need to consume new slices. Set the end offset based on the
    // current slice, and step SJ past it. The beginning offset of the
    // partition is the beginning offset of the next slice unless we have
    // pre-existing split slices that are continuing, in which case we begin
    // at the prior end offset.
    P.BeginOffset = P.SplitTails.empty() ? P.SI->beginOffset() : P.EndOffset;
    P.EndOffset = P.SI->endOffset();
    ++P.SJ;

    // There are two strategies to form a partition based on whether the
    // partition starts with an unsplittable slice or a splittable slice.
    if (!P.SI->isSplittable()) {
      // When we're forming an unsplittable region, it must always start at
      // the first slice and will extend through its end.
      assert(P.BeginOffset == P.SI->beginOffset());

      // Form a partition including all of the overlapping slices with this
      // unsplittable slice.
      while (P.SJ != SE && P.SJ->beginOffset() < P.EndOffset) {
        if (!P.SJ->isSplittable())
          P.EndOffset = std::max(P.EndOffset, P.SJ->endOffset());
        ++P.SJ;
      }

      // We have a partition across a set of overlapping unsplittable
      // partitions.
      return;
    }

    // If we're starting with a splittable slice, then we need to form
    // a synthetic partition spanning it and any other overlapping splittable
    // splices.
    assert(P.SI->isSplittable() && "Forming a splittable partition!");

    // Collect all of the overlapping splittable slices.
    while (P.SJ != SE && P.SJ->beginOffset() < P.EndOffset &&
           P.SJ->isSplittable()) {
      P.EndOffset = std::max(P.EndOffset, P.SJ->endOffset());
      ++P.SJ;
    }

    // Back upiP.EndOffset if we ended the span early when encountering an
    // unsplittable slice. This synthesizes the early end offset of
    // a partition spanning only splittable slices.
    if (P.SJ != SE && P.SJ->beginOffset() < P.EndOffset) {
      assert(!P.SJ->isSplittable());
      P.EndOffset = P.SJ->beginOffset();
    }
  }

public:
  bool operator==(const partition_iterator &RHS) const {
    assert(SE == RHS.SE &&
           "End iterators don't match between compared partition iterators!");

    // The observed positions of partitions is marked by the P.SI iterator and
    // the emptiness of the split slices. The latter is only relevant when
    // P.SI == SE, as the end iterator will additionally have an empty split
    // slices list, but the prior may have the same P.SI and a tail of split
    // slices.
    if (P.SI == RHS.P.SI && P.SplitTails.empty() == RHS.P.SplitTails.empty()) {
      assert(P.SJ == RHS.P.SJ &&
             "Same set of slices formed two different sized partitions!");
      assert(P.SplitTails.size() == RHS.P.SplitTails.size() &&
             "Same slice position with differently sized non-empty split "
             "slice tails!");
      return true;
    }
    return false;
  }

  partition_iterator &operator++() {
    advance();
    return *this;
  }

  Partition &operator*() { return P; }
};

/// A forward range over the partitions of the alloca's slices.
///
/// This accesses an iterator range over the partitions of the alloca's
/// slices. It computes these partitions on the fly based on the overlapping
/// offsets of the slices and the ability to split them. It will visit "empty"
/// partitions to cover regions of the alloca only accessed via split
/// slices.
iterator_range<AllocaSlices::partition_iterator> AllocaSlices::partitions() {
  return make_range(partition_iterator(begin(), end()),
                    partition_iterator(end(), end()));
}

static Value *foldSelectInst(SelectInst &SI) {
  // If the condition being selected on is a constant or the same value is
  // being selected between, fold the select. Yes this does (rarely) happen
  // early on.
  if (ConstantInt *CI = dyn_cast<ConstantInt>(SI.getCondition()))
    return SI.getOperand(1 + CI->isZero());
  if (SI.getOperand(1) == SI.getOperand(2))
    return SI.getOperand(1);

  return nullptr;
}

/// A helper that folds a PHI node or a select.
static Value *foldPHINodeOrSelectInst(Instruction &I) {
  if (PHINode *PN = dyn_cast<PHINode>(&I)) {
    // If PN merges together the same value, return that value.
    return PN->hasConstantValue();
  }
  return foldSelectInst(cast<SelectInst>(I));
}

/// Builder for the alloca slices.
///
/// This class builds a set of alloca slices by recursively visiting the uses
/// of an alloca and making a slice for each load and store at each offset.
class AllocaSlices::SliceBuilder : public PtrUseVisitor<SliceBuilder> {
  friend class PtrUseVisitor<SliceBuilder>;
  friend class InstVisitor<SliceBuilder>;

  using Base = PtrUseVisitor<SliceBuilder>;

  const uint64_t AllocSize;
  AllocaSlices &AS;

  SmallDenseMap<Instruction *, unsigned> MemTransferSliceMap;
  SmallDenseMap<Instruction *, uint64_t> PHIOrSelectSizes;

  /// Set to de-duplicate dead instructions found in the use walk.
  SmallPtrSet<Instruction *, 4> VisitedDeadInsts;

public:
  SliceBuilder(const DataLayout &DL, AllocaInst &AI, AllocaSlices &AS)
      : PtrUseVisitor<SliceBuilder>(DL),
        AllocSize(DL.getTypeAllocSize(AI.getAllocatedType()).getFixedSize()),
        AS(AS) {}

private:
  void markAsDead(Instruction &I) {
    if (VisitedDeadInsts.insert(&I).second)
      AS.DeadUsers.push_back(&I);
  }

  void insertUse(Instruction &I, const APInt &Offset, uint64_t Size,
                 bool IsSplittable = false) {
    // Completely skip uses which have a zero size or start either before or
    // past the end of the allocation.
    if (Size == 0 || Offset.uge(AllocSize)) {
      LLVM_DEBUG(dbgs() << "WARNING: Ignoring " << Size << " byte use @"
                        << Offset
                        << " which has zero size or starts outside of the "
                        << AllocSize << " byte alloca:\n"
                        << "    alloca: " << AS.AI << "\n"
                        << "       use: " << I << "\n");
      return markAsDead(I);
    }

    uint64_t BeginOffset = Offset.getZExtValue();
    uint64_t EndOffset = BeginOffset + Size;

    // Clamp the end offset to the end of the allocation. Note that this is
    // formulated to handle even the case where "BeginOffset + Size" overflows.
    // This may appear superficially to be something we could ignore entirely,
    // but that is not so! There may be widened loads or PHI-node uses where
    // some instructions are dead but not others. We can't completely ignore
    // them, and so have to record at least the information here.
    assert(AllocSize >= BeginOffset); // Established above.
    if (Size > AllocSize - BeginOffset) {
      LLVM_DEBUG(dbgs() << "WARNING: Clamping a " << Size << " byte use @"
                        << Offset << " to remain within the " << AllocSize
                        << " byte alloca:\n"
                        << "    alloca: " << AS.AI << "\n"
                        << "       use: " << I << "\n");
      EndOffset = AllocSize;
    }

    AS.Slices.push_back(Slice(BeginOffset, EndOffset, U, IsSplittable));
  }

  void visitBitCastInst(BitCastInst &BC) {
    if (BC.use_empty())
      return markAsDead(BC);

    return Base::visitBitCastInst(BC);
  }

  void visitAddrSpaceCastInst(AddrSpaceCastInst &ASC) {
    if (ASC.use_empty())
      return markAsDead(ASC);

    return Base::visitAddrSpaceCastInst(ASC);
  }

  void visitGetElementPtrInst(GetElementPtrInst &GEPI) {
    if (GEPI.use_empty())
      return markAsDead(GEPI);

    if (SROAStrictInbounds && GEPI.isInBounds()) {
      // FIXME: This is a manually un-factored variant of the basic code inside
      // of GEPs with checking of the inbounds invariant specified in the
      // langref in a very strict sense. If we ever want to enable
      // SROAStrictInbounds, this code should be factored cleanly into
      // PtrUseVisitor, but it is easier to experiment with SROAStrictInbounds
      // by writing out the code here where we have the underlying allocation
      // size readily available.
      APInt GEPOffset = Offset;
      const DataLayout &DL = GEPI.getModule()->getDataLayout();
      for (gep_type_iterator GTI = gep_type_begin(GEPI),
                             GTE = gep_type_end(GEPI);
           GTI != GTE; ++GTI) {
        ConstantInt *OpC = dyn_cast<ConstantInt>(GTI.getOperand());
        if (!OpC)
          break;

        // Handle a struct index, which adds its field offset to the pointer.
        if (StructType *STy = GTI.getStructTypeOrNull()) {
          unsigned ElementIdx = OpC->getZExtValue();
          const StructLayout *SL = DL.getStructLayout(STy);
          GEPOffset +=
              APInt(Offset.getBitWidth(), SL->getElementOffset(ElementIdx));
        } else {
          // For array or vector indices, scale the index by the size of the
          // type.
          APInt Index = OpC->getValue().sextOrTrunc(Offset.getBitWidth());
          GEPOffset +=
              Index *
              APInt(Offset.getBitWidth(),
                    DL.getTypeAllocSize(GTI.getIndexedType()).getFixedSize());
        }

        // If this index has computed an intermediate pointer which is not
        // inbounds, then the result of the GEP is a poison value and we can
        // delete it and all uses.
        if (GEPOffset.ugt(AllocSize))
          return markAsDead(GEPI);
      }
    }

    return Base::visitGetElementPtrInst(GEPI);
  }

  void handleLoadOrStore(Type *Ty, Instruction &I, const APInt &Offset,
                         uint64_t Size, bool IsVolatile) {
    // We allow splitting of non-volatile loads and stores where the type is an
    // integer type. These may be used to implement 'memcpy' or other "transfer
    // of bits" patterns.
    bool IsSplittable = Ty->isIntegerTy() && !IsVolatile;

    insertUse(I, Offset, Size, IsSplittable);
  }

  void visitLoadInst(LoadInst &LI) {
    assert((!LI.isSimple() || LI.getType()->isSingleValueType()) &&
           "All simple FCA loads should have been pre-split");

    if (!IsOffsetKnown)
      return PI.setAborted(&LI);

    if (LI.isVolatile() &&
        LI.getPointerAddressSpace() != DL.getAllocaAddrSpace())
      return PI.setAborted(&LI);

    if (isa<ScalableVectorType>(LI.getType()))
      return PI.setAborted(&LI);

    uint64_t Size = DL.getTypeStoreSize(LI.getType()).getFixedSize();
    return handleLoadOrStore(LI.getType(), LI, Offset, Size, LI.isVolatile());
  }

  void visitStoreInst(StoreInst &SI) {
    Value *ValOp = SI.getValueOperand();
    if (ValOp == *U)
      return PI.setEscapedAndAborted(&SI);
    if (!IsOffsetKnown)
      return PI.setAborted(&SI);

    if (SI.isVolatile() &&
        SI.getPointerAddressSpace() != DL.getAllocaAddrSpace())
      return PI.setAborted(&SI);

    if (isa<ScalableVectorType>(ValOp->getType()))
      return PI.setAborted(&SI);

    uint64_t Size = DL.getTypeStoreSize(ValOp->getType()).getFixedSize();

    // If this memory access can be shown to *statically* extend outside the
    // bounds of the allocation, it's behavior is undefined, so simply
    // ignore it. Note that this is more strict than the generic clamping
    // behavior of insertUse. We also try to handle cases which might run the
    // risk of overflow.
    // FIXME: We should instead consider the pointer to have escaped if this
    // function is being instrumented for addressing bugs or race conditions.
    if (Size > AllocSize || Offset.ugt(AllocSize - Size)) {
      LLVM_DEBUG(dbgs() << "WARNING: Ignoring " << Size << " byte store @"
                        << Offset << " which extends past the end of the "
                        << AllocSize << " byte alloca:\n"
                        << "    alloca: " << AS.AI << "\n"
                        << "       use: " << SI << "\n");
      return markAsDead(SI);
    }

    assert((!SI.isSimple() || ValOp->getType()->isSingleValueType()) &&
           "All simple FCA stores should have been pre-split");
    handleLoadOrStore(ValOp->getType(), SI, Offset, Size, SI.isVolatile());
  }

  void visitMemSetInst(MemSetInst &II) {
    assert(II.getRawDest() == *U && "Pointer use is not the destination?");
    ConstantInt *Length = dyn_cast<ConstantInt>(II.getLength());
    if ((Length && Length->getValue() == 0) ||
        (IsOffsetKnown && Offset.uge(AllocSize)))
      // Zero-length mem transfer intrinsics can be ignored entirely.
      return markAsDead(II);

    if (!IsOffsetKnown)
      return PI.setAborted(&II);

    // Don't replace this with a store with a different address space.  TODO:
    // Use a store with the casted new alloca?
    if (II.isVolatile() && II.getDestAddressSpace() != DL.getAllocaAddrSpace())
      return PI.setAborted(&II);

    insertUse(II, Offset, Length ? Length->getLimitedValue()
                                 : AllocSize - Offset.getLimitedValue(),
              (bool)Length);
  }

  void visitMemTransferInst(MemTransferInst &II) {
    ConstantInt *Length = dyn_cast<ConstantInt>(II.getLength());
    if (Length && Length->getValue() == 0)
      // Zero-length mem transfer intrinsics can be ignored entirely.
      return markAsDead(II);

    // Because we can visit these intrinsics twice, also check to see if the
    // first time marked this instruction as dead. If so, skip it.
    if (VisitedDeadInsts.count(&II))
      return;

    if (!IsOffsetKnown)
      return PI.setAborted(&II);

    // Don't replace this with a load/store with a different address space.
    // TODO: Use a store with the casted new alloca?
    if (II.isVolatile() &&
        (II.getDestAddressSpace() != DL.getAllocaAddrSpace() ||
         II.getSourceAddressSpace() != DL.getAllocaAddrSpace()))
      return PI.setAborted(&II);

    // This side of the transfer is completely out-of-bounds, and so we can
    // nuke the entire transfer. However, we also need to nuke the other side
    // if already added to our partitions.
    // FIXME: Yet another place we really should bypass this when
    // instrumenting for ASan.
    if (Offset.uge(AllocSize)) {
      SmallDenseMap<Instruction *, unsigned>::iterator MTPI =
          MemTransferSliceMap.find(&II);
      if (MTPI != MemTransferSliceMap.end())
        AS.Slices[MTPI->second].kill();
      return markAsDead(II);
    }

    uint64_t RawOffset = Offset.getLimitedValue();
    uint64_t Size = Length ? Length->getLimitedValue() : AllocSize - RawOffset;

    // Check for the special case where the same exact value is used for both
    // source and dest.
    if (*U == II.getRawDest() && *U == II.getRawSource()) {
      // For non-volatile transfers this is a no-op.
      if (!II.isVolatile())
        return markAsDead(II);

      return insertUse(II, Offset, Size, /*IsSplittable=*/false);
    }

    // If we have seen both source and destination for a mem transfer, then
    // they both point to the same alloca.
    bool Inserted;
    SmallDenseMap<Instruction *, unsigned>::iterator MTPI;
    std::tie(MTPI, Inserted) =
        MemTransferSliceMap.insert(std::make_pair(&II, AS.Slices.size()));
    unsigned PrevIdx = MTPI->second;
    if (!Inserted) {
      Slice &PrevP = AS.Slices[PrevIdx];

      // Check if the begin offsets match and this is a non-volatile transfer.
      // In that case, we can completely elide the transfer.
      if (!II.isVolatile() && PrevP.beginOffset() == RawOffset) {
        PrevP.kill();
        return markAsDead(II);
      }

      // Otherwise we have an offset transfer within the same alloca. We can't
      // split those.
      PrevP.makeUnsplittable();
    }

    // Insert the use now that we've fixed up the splittable nature.
    insertUse(II, Offset, Size, /*IsSplittable=*/Inserted && Length);

    // Check that we ended up with a valid index in the map.
    assert(AS.Slices[PrevIdx].getUse()->getUser() == &II &&
           "Map index doesn't point back to a slice with this user.");
  }

  // Disable SRoA for any intrinsics except for lifetime invariants and
  // invariant group.
  // Also for var.annotation intrinsics with register attribute set and //INTEL
  // OMP private clauses inside SIMD region directives.                 //INTEL
  // FIXME: What about debug intrinsics? This matches old behavior, but
  // doesn't make sense.
  void visitIntrinsicInst(IntrinsicInst &II) {
    if (II.isDroppable()) {
      AS.DeadUseIfPromotable.push_back(U);
      return;
    }

    if (!IsOffsetKnown)
      return PI.setAborted(&II);

#if INTEL_CUSTOMIZATION
    if (auto *VAI = dyn_cast<VarAnnotIntrinsic>(&II))
      if (VAI->hasRegisterAttributeSet())
        return;

    // If alloca is for private structure variable used inside SIMD region, we
    // allow SROA on it.
    if (IntrinsicUtils::isValueUsedBySimdPrivateClause(&II, &AS.AI))
      return;
#endif // INTEL_CUSTOMIZATION

    if (II.isLifetimeStartOrEnd()) {
      ConstantInt *Length = cast<ConstantInt>(II.getArgOperand(0));
      uint64_t Size = std::min(AllocSize - Offset.getLimitedValue(),
                               Length->getLimitedValue());
      insertUse(II, Offset, Size, true);
      return;
    }

    if (II.isLaunderOrStripInvariantGroup()) {
      enqueueUsers(II);
      return;
    }

    Base::visitIntrinsicInst(II);
  }

  Instruction *hasUnsafePHIOrSelectUse(Instruction *Root, uint64_t &Size) {
    // We consider any PHI or select that results in a direct load or store of
    // the same offset to be a viable use for slicing purposes. These uses
    // are considered unsplittable and the size is the maximum loaded or stored
    // size.
    SmallPtrSet<Instruction *, 4> Visited;
    SmallVector<std::pair<Instruction *, Instruction *>, 4> Uses;
    Visited.insert(Root);
    Uses.push_back(std::make_pair(cast<Instruction>(*U), Root));
    const DataLayout &DL = Root->getModule()->getDataLayout();
    // If there are no loads or stores, the access is dead. We mark that as
    // a size zero access.
    Size = 0;
    do {
      Instruction *I, *UsedI;
      std::tie(UsedI, I) = Uses.pop_back_val();

      if (LoadInst *LI = dyn_cast<LoadInst>(I)) {
        Size = std::max(Size,
                        DL.getTypeStoreSize(LI->getType()).getFixedSize());
        continue;
      }
      if (StoreInst *SI = dyn_cast<StoreInst>(I)) {
        Value *Op = SI->getOperand(0);
        if (Op == UsedI)
          return SI;
        Size = std::max(Size,
                        DL.getTypeStoreSize(Op->getType()).getFixedSize());
        continue;
      }

      if (GetElementPtrInst *GEP = dyn_cast<GetElementPtrInst>(I)) {
        if (!GEP->hasAllZeroIndices())
          return GEP;
      } else if (!isa<BitCastInst>(I) && !isa<PHINode>(I) &&
                 !isa<SelectInst>(I) && !isa<AddrSpaceCastInst>(I)) {
        return I;
      }

      for (User *U : I->users())
        if (Visited.insert(cast<Instruction>(U)).second)
          Uses.push_back(std::make_pair(I, cast<Instruction>(U)));
    } while (!Uses.empty());

    return nullptr;
  }

  void visitPHINodeOrSelectInst(Instruction &I) {
    assert(isa<PHINode>(I) || isa<SelectInst>(I));
    if (I.use_empty())
      return markAsDead(I);

    // TODO: We could use SimplifyInstruction here to fold PHINodes and
    // SelectInsts. However, doing so requires to change the current
    // dead-operand-tracking mechanism. For instance, suppose neither loading
    // from %U nor %other traps. Then "load (select undef, %U, %other)" does not
    // trap either.  However, if we simply replace %U with undef using the
    // current dead-operand-tracking mechanism, "load (select undef, undef,
    // %other)" may trap because the select may return the first operand
    // "undef".
    if (Value *Result = foldPHINodeOrSelectInst(I)) {
      if (Result == *U)
        // If the result of the constant fold will be the pointer, recurse
        // through the PHI/select as if we had RAUW'ed it.
        enqueueUsers(I);
      else
        // Otherwise the operand to the PHI/select is dead, and we can replace
        // it with undef.
        AS.DeadOperands.push_back(U);

      return;
    }

    if (!IsOffsetKnown)
      return PI.setAborted(&I);

    // See if we already have computed info on this node.
    uint64_t &Size = PHIOrSelectSizes[&I];
    if (!Size) {
      // This is a new PHI/Select, check for an unsafe use of it.
      if (Instruction *UnsafeI = hasUnsafePHIOrSelectUse(&I, Size))
        return PI.setAborted(UnsafeI);
    }

    // For PHI and select operands outside the alloca, we can't nuke the entire
    // phi or select -- the other side might still be relevant, so we special
    // case them here and use a separate structure to track the operands
    // themselves which should be replaced with undef.
    // FIXME: This should instead be escaped in the event we're instrumenting
    // for address sanitization.
    if (Offset.uge(AllocSize)) {
      AS.DeadOperands.push_back(U);
      return;
    }

    insertUse(I, Offset, Size);
  }

  void visitPHINode(PHINode &PN) { visitPHINodeOrSelectInst(PN); }

  void visitSelectInst(SelectInst &SI) { visitPHINodeOrSelectInst(SI); }

  /// Disable SROA entirely if there are unhandled users of the alloca.
  void visitInstruction(Instruction &I) { PI.setAborted(&I); }
};

AllocaSlices::AllocaSlices(const DataLayout &DL, AllocaInst &AI)
    :
#if defined(INTEL_CUSTOMIZATION) || \
    !defined(NDEBUG) || defined(LLVM_ENABLE_DUMP)
      AI(AI),
#endif
      PointerEscapingInstr(nullptr) {
  SliceBuilder PB(DL, AI, *this);
  SliceBuilder::PtrInfo PtrI = PB.visitPtr(AI);
  if (PtrI.isEscaped() || PtrI.isAborted()) {
    // FIXME: We should sink the escape vs. abort info into the caller nicely,
    // possibly by just storing the PtrInfo in the AllocaSlices.
    PointerEscapingInstr = PtrI.getEscapingInst() ? PtrI.getEscapingInst()
                                                  : PtrI.getAbortingInst();
    assert(PointerEscapingInstr && "Did not track a bad instruction");
    return;
  }

  llvm::erase_if(Slices, [](const Slice &S) { return S.isDead(); });

  // Sort the uses. This arranges for the offsets to be in ascending order,
  // and the sizes to be in descending order.
  llvm::stable_sort(Slices);
}

#if !defined(NDEBUG) || defined(LLVM_ENABLE_DUMP)

void AllocaSlices::print(raw_ostream &OS, const_iterator I,
                         StringRef Indent) const {
  printSlice(OS, I, Indent);
  OS << "\n";
  printUse(OS, I, Indent);
}

void AllocaSlices::printSlice(raw_ostream &OS, const_iterator I,
                              StringRef Indent) const {
  OS << Indent << "[" << I->beginOffset() << "," << I->endOffset() << ")"
     << " slice #" << (I - begin())
     << (I->isSplittable() ? " (splittable)" : "");
}

void AllocaSlices::printUse(raw_ostream &OS, const_iterator I,
                            StringRef Indent) const {
  OS << Indent << "  used by: " << *I->getUse()->getUser() << "\n";
}

void AllocaSlices::print(raw_ostream &OS) const {
  if (PointerEscapingInstr) {
    OS << "Can't analyze slices for alloca: " << AI << "\n"
       << "  A pointer to this alloca escaped by:\n"
       << "  " << *PointerEscapingInstr << "\n";
    return;
  }

  OS << "Slices of alloca: " << AI << "\n";
  for (const_iterator I = begin(), E = end(); I != E; ++I)
    print(OS, I);
}

LLVM_DUMP_METHOD void AllocaSlices::dump(const_iterator I) const {
  print(dbgs(), I);
}
LLVM_DUMP_METHOD void AllocaSlices::dump() const { print(dbgs()); }

#endif // !defined(NDEBUG) || defined(LLVM_ENABLE_DUMP)

/// Walk the range of a partitioning looking for a common type to cover this
/// sequence of slices.
static std::pair<Type *, IntegerType *>
findCommonType(AllocaSlices::const_iterator B, AllocaSlices::const_iterator E,
               uint64_t EndOffset) {
  Type *Ty = nullptr;
  bool TyIsCommon = true;
  IntegerType *ITy = nullptr;

  // Note that we need to look at *every* alloca slice's Use to ensure we
  // always get consistent results regardless of the order of slices.
  for (AllocaSlices::const_iterator I = B; I != E; ++I) {
    Use *U = I->getUse();
    if (isa<IntrinsicInst>(*U->getUser()))
      continue;
    if (I->beginOffset() != B->beginOffset() || I->endOffset() != EndOffset)
      continue;

    Type *UserTy = nullptr;
    if (LoadInst *LI = dyn_cast<LoadInst>(U->getUser())) {
      UserTy = LI->getType();
    } else if (StoreInst *SI = dyn_cast<StoreInst>(U->getUser())) {
      UserTy = SI->getValueOperand()->getType();
    }

    if (IntegerType *UserITy = dyn_cast_or_null<IntegerType>(UserTy)) {
      // If the type is larger than the partition, skip it. We only encounter
      // this for split integer operations where we want to use the type of the
      // entity causing the split. Also skip if the type is not a byte width
      // multiple.
      if (UserITy->getBitWidth() % 8 != 0 ||
          UserITy->getBitWidth() / 8 > (EndOffset - B->beginOffset()))
        continue;

      // Track the largest bitwidth integer type used in this way in case there
      // is no common type.
      if (!ITy || ITy->getBitWidth() < UserITy->getBitWidth())
        ITy = UserITy;
    }

    // To avoid depending on the order of slices, Ty and TyIsCommon must not
    // depend on types skipped above.
    if (!UserTy || (Ty && Ty != UserTy))
      TyIsCommon = false; // Give up on anything but an iN type.
    else
      Ty = UserTy;
  }

  return {TyIsCommon ? Ty : nullptr, ITy};
}

#if INTEL_CUSTOMIZATION
/// \brief Returns true if \p Inst is live at \p PN. Here 'Inst' can either
/// be a load or a load following a GEP with all zero indices.
/// It finds Inst alive if:
///  - Inst and PN are in the same block
///  - And, there are no stores between PN and Inst.
static bool isLiveAtPHI(const Instruction * Inst,
                        const PHINode &PN,
                        Align &MaxAlign, APInt &MaxSize) {
  if (!Inst || Inst->getParent() != PN.getParent())
    return false;

  // For now, we only allow loads in the same block as the PHI.  This is
  // a common case that happens when instcombine merges two loads through
  // a PHI.
  // TODO: Allow stores.
  switch(Inst->getOpcode()) {
  case Instruction::Load: {
    const LoadInst * LI = cast<LoadInst>(Inst);
    if (!LI || !LI->isSimple())
      return false;

    // Ensure that there are no instructions between the PHI and the load that
    // could store.
    for (BasicBlock::const_iterator BBI(PN); &*BBI != LI; ++BBI)
      if (BBI->mayWriteToMemory())
        return false;

    const DataLayout &DL = PN.getModule()->getDataLayout();

    uint64_t APWidth = DL.getIndexTypeSizeInBits(PN.getType());
    uint64_t Size = DL.getTypeStoreSize(LI->getType()).getFixedSize();
    MaxAlign = std::max(MaxAlign, Align(LI->getAlign()));
    MaxSize = MaxSize.ult(Size) ? APInt(APWidth, Size) : MaxSize;

    return true;
  }
  case Instruction::GetElementPtr: {
    bool HasUser = false;
    const GetElementPtrInst * GEP = cast<GetElementPtrInst>(Inst);

    // TODO: Support any indices
    if (!GEP->hasAllZeroIndices())
      return false;

    for (const auto *U : GEP->users()) {
      if (!isLiveAtPHI(dyn_cast<Instruction>(U), PN, MaxAlign, MaxSize))
        return false;

      HasUser = true;
    }

    return HasUser;
  }
  }

  return false;
}
#endif // INTEL_CUSTOMIZATION


/// PHI instructions that use an alloca and are subsequently loaded can be
/// rewritten to load both input pointers in the pred blocks and then PHI the
/// results, allowing the load of the alloca to be promoted.
/// From this:
///   %P2 = phi [i32* %Alloca, i32* %Other]
///   %V = load i32* %P2
/// to:
///   %V1 = load i32* %Alloca      -> will be mem2reg'd
///   ...
///   %V2 = load i32* %Other
///   ...
///   %V = phi [i32 %V1, i32 %V2]
///
/// We can do this to a select if its only uses are loads and if the operands
/// to the select can be loaded unconditionally.
///
/// FIXME: This should be hoisted into a generic utility, likely in
/// Transforms/Util/Local.h
static bool isSafePHIToSpeculate(PHINode &PN) {
  const DataLayout &DL = PN.getModule()->getDataLayout();

#if INTEL_CUSTOMIZATION
  // For now, we can only do this promotion if the load is in the same block
  // as the PHI, and if there are no stores between the phi and load.
  Align MaxAlign;
  uint64_t APWidth = DL.getIndexTypeSizeInBits(PN.getType());
  APInt MaxSize(APWidth, 0);
  bool HasLoad = false;

  for (const auto *U : PN.users()) {
    // It is very common to have loads following GEPs. This code supports those
    // cases (one such example can be found in intel-phi-gep.ll).
    // It also supports recursive traversal of phi users.

    if (!isLiveAtPHI(dyn_cast<Instruction>(U), PN, MaxAlign, MaxSize))
      return false;

    HasLoad = true;
  }

  if (!HasLoad)
    return false;
#endif // INTEL_CUSTOMIZATION

  // We can only transform this if it is safe to push the loads into the
  // predecessor blocks. The only thing to watch out for is that we can't put
  // a possibly trapping load in the predecessor if it is a critical edge.
  for (unsigned Idx = 0, Num = PN.getNumIncomingValues(); Idx != Num; ++Idx) {
    Instruction *TI = PN.getIncomingBlock(Idx)->getTerminator();
    Value *InVal = PN.getIncomingValue(Idx);

    // If the value is produced by the terminator of the predecessor (an
    // invoke) or it has side-effects, there is no valid place to put a load
    // in the predecessor.
    if (TI == InVal || TI->mayHaveSideEffects())
      return false;

    // If the predecessor has a single successor, then the edge isn't
    // critical.
    if (TI->getNumSuccessors() == 1)
      continue;

    // If this pointer is always safe to load, or if we can prove that there
    // is already a load in the block, then we can move the load to the pred
    // block.
    if (isSafeToLoadUnconditionally(InVal, MaxAlign, MaxSize, DL, TI))
      continue;

    return false;
  }

  return true;
}

#if INTEL_CUSTOMIZATION
/// \brief This updates the users of Inst with NewInst if Inst is a load.
/// It also looks for GEPs along the way and traverses its users to
/// get to the final load instruction.
static void updateLoadUsers(Instruction *Inst, Instruction *NewInst) {
  switch(Inst->getOpcode()) {
  case Instruction::Load: {
    Inst->replaceAllUsesWith(NewInst);
    Inst->eraseFromParent();
    break;
  }
  case Instruction::GetElementPtr: {
    while (!Inst->use_empty())
      updateLoadUsers(cast<Instruction>(Inst->user_back()), NewInst);

    Inst->eraseFromParent();
    break;
  }
  default:
    llvm_unreachable("Unexpected Instruction!!!");
  }
}

/// \brief Update \p Inst's load users with \p NewInst. If Inst happens to be
/// a GEP, iterate through its users untill loads are met; return the GEPs.
static void injectGEPsLoads(IRBuilderTy &IRB, Instruction *Inst, Value *Ptr,
                            SmallPtrSet<LoadInst *, 4> &NewLoads) {
  switch(Inst->getOpcode()) {
  case Instruction::Load: {
    auto *PtrTy = Ptr->getType()->getPointerElementType();
    LoadInst *NewLoad = IRB.CreateLoad(PtrTy, Ptr);
    NewLoads.insert(NewLoad);
    break;
  }
  case Instruction::GetElementPtr: {
    GetElementPtrInst *GEP = cast<GetElementPtrInst>(Inst);
    assert(GEP->hasAllZeroIndices() && "Expected all zero indices!!!");

    SmallVector<Value*, 8> IdxList(GEP->idx_begin(), GEP->idx_end());
    Value *NewGEP = GEP->isInBounds()
          ? IRB.CreateInBoundsGEP(Ptr, IdxList)
          : IRB.CreateGEP(Ptr, IdxList);

    for (auto *U : Inst->users())
      injectGEPsLoads(IRB, cast<Instruction>(U), NewGEP, NewLoads);

    break;
  }
  default:
    llvm_unreachable("Unexpected Instruction!!!");
  }
}

/// speculatePHINodeLoads was significantly modified to support GEP in-between loads and PHIs.
/// Not every line was changed, but the entire routine is under
/// INTEL_CUSTOMIZATION, because any community changes to this routine will need
/// to be manually merged.
static void speculatePHINodeLoads(PHINode &PN) {
  LLVM_DEBUG(dbgs() << "    original: " << PN << "\n");

  // Get the AA tags and alignment to use from one of the loads.  It doesn't
  // matter which one we get and if any differ.
  Instruction *I = &PN;
  // Since there could be GEPs in between load and PN, keep iterating through
  // the users until a load instruction is found.
  while (!isa<LoadInst>(I))
    I = cast<Instruction>(I->user_back());

  LoadInst *SomeLoad = cast<LoadInst>(I);
  Type *LoadTy = SomeLoad->getType();
  IRBuilderTy PHIBuilder(&PN);
  PHINode *NewPN = PHIBuilder.CreatePHI(LoadTy, PN.getNumIncomingValues(),
                                        PN.getName() + ".sroa.speculated");

  // Get the AA tags and alignment to use from one of the loads. It does not
  // matter which one we get and if any differ.
  AAMDNodes AATags;
  SomeLoad->getAAMetadata(AATags);
  Align Alignment = SomeLoad->getAlign();

  // Inject loads/GEP-loads into all of the pred blocks.
  DenseMap<BasicBlock*, Value*> InjectedLoads;
  for (unsigned Idx = 0, Num = PN.getNumIncomingValues(); Idx != Num; ++Idx) {
    BasicBlock *Pred = PN.getIncomingBlock(Idx);
    Value *InVal = PN.getIncomingValue(Idx);

    // A PHI node is allowed to have multiple (duplicated) entries for the same
    // basic block, as long as the value is the same. So if we already injected
    // a load in the predecessor, then we should reuse the same load for all
    // duplicated entries.
    if (Value* V = InjectedLoads.lookup(Pred)) {
      NewPN->addIncoming(V, Pred);
      continue;
    }

    Instruction *TI = Pred->getTerminator();
    IRBuilderTy PredBuilder(TI);

    SmallPtrSet<LoadInst *, 4> NewLoads;
    injectGEPsLoads(PredBuilder, cast<Instruction>(PN.user_back()), InVal, NewLoads);
    for (auto *NewLoad : NewLoads) {
      ++NumLoadsSpeculated;
      NewLoad->setAlignment(Alignment);
      if (AATags)
        NewLoad->setAAMetadata(AATags);
      InjectedLoads[Pred] = NewLoad;
      NewPN->addIncoming(NewLoad, Pred);
    }

    NewLoads.clear();
  }

  // Rewrite all loads/loads-following-GEPs of the PN to use the new PHI.
  while (!PN.use_empty())
    updateLoadUsers(cast<Instruction>(PN.user_back()), NewPN);

  LLVM_DEBUG(dbgs() << "          speculated to: " << *NewPN << "\n");
  PN.eraseFromParent();
}
#endif // INTEL_CUSTOMIZATION


/// Select instructions that use an alloca and are subsequently loaded can be
/// rewritten to load both input pointers and then select between the result,
/// allowing the load of the alloca to be promoted.
/// From this:
///   %P2 = select i1 %cond, i32* %Alloca, i32* %Other
///   %V = load i32* %P2
/// to:
///   %V1 = load i32* %Alloca      -> will be mem2reg'd
///   %V2 = load i32* %Other
///   %V = select i1 %cond, i32 %V1, i32 %V2
///
/// We can do this to a select if its only uses are loads and if the operand
/// to the select can be loaded unconditionally.
static bool isSafeSelectToSpeculate(SelectInst &SI) {
  Value *TValue = SI.getTrueValue();
  Value *FValue = SI.getFalseValue();
  const DataLayout &DL = SI.getModule()->getDataLayout();

  for (User *U : SI.users()) {
#if INTEL_CUSTOMIZATION
    /// Due to a normalization applied by InstructionCombining, loads
    /// of floating point elements may first be bitcast to i32 types,
    /// and then loaded. In that case, rewriting the SelectInst to choose
    /// between 2 BitCastInst values, instead of performing the BitCastInst
    /// on the result of the SelectInst can enable the 'load' to be
    /// recognized by the SROA conversions.
    ///
    /// This code is to recognize the pattern:
    ///   %A = alloca float, align 4
    ///   %1 = select i1 %cmp1, float* %A, float* %0
    ///   %2 = bitcast float* %1 to i32*
    ///   %3 = load i32, i32* %2
    ///
    /// When recognized, it can transform into:
    ///   %A = alloca float, align 4
    ///   %1.bc.true = bitcast float* %A to i32*
    ///   %1.bc.false = bitcast float* %0 to i32*
    ///   %1 = select i1 %cmp1, i32* %1.bc.true, i32* %%1.bc.false
    ///   %3 = load i32, i32* %1
    ///
    /// The rest of SROA can then trace the uses of %A, to determine whether
    /// to eliminate the alloca.
    ///
    if (BitCastInst *BCI = dyn_cast<BitCastInst>(U)) {
      for (User *BCI_U : BCI->users()) {
        /// We only need to check that the bitcast feeds a 'load'
        /// instruction. Since the 'load' is being done unconditionally
        /// already, there is no need to check for whether it a safe to
        /// load unconditionally.
        if (!isa<LoadInst>(BCI_U))
          return false;
      }
      continue;
    }
#endif // INTEL_CUSTOMIZATION

    LoadInst *LI = dyn_cast<LoadInst>(U);
    if (!LI || !LI->isSimple())
      return false;

    // Both operands to the select need to be dereferenceable, either
    // absolutely (e.g. allocas) or at this point because we can see other
    // accesses to it.
    if (!isSafeToLoadUnconditionally(TValue, LI->getType(),
                                     LI->getAlign(), DL, LI))
      return false;
    if (!isSafeToLoadUnconditionally(FValue, LI->getType(),
                                     LI->getAlign(), DL, LI))
      return false;
  }

  return true;
}

static void speculateSelectInstLoads(SelectInst &SI) {
  LLVM_DEBUG(dbgs() << "    original: " << SI << "\n");

  IRBuilderTy IRB(&SI);
  Value *TV = SI.getTrueValue();
  Value *FV = SI.getFalseValue();
  // Replace the loads of the select with a select of two loads.
  while (!SI.use_empty()) {
#if INTEL_CUSTOMIZATION
    if (BitCastInst *BCI = dyn_cast<BitCastInst>(SI.user_back())) {
      /// Replace the BitCastInst use of the SelectInst result
      /// with a SelectInst that chooses between two BitCastInst
      /// instructions.
      IRB.SetInsertPoint(BCI);
      Value *BT = IRB.CreateBitCast(TV, BCI->getDestTy(),
          BCI->getName() + ".sroa.speculate.bc.true");
      Value *BF = IRB.CreateBitCast(FV, BCI->getDestTy(),
          BCI->getName() + ".sroa.speculate.bc.false");
      Value *V = IRB.CreateSelect(SI.getCondition(), BT, BF,
          BCI->getName() + ".sroa.speculated");

      BCI->replaceAllUsesWith(V);
      BCI->eraseFromParent();
      continue;
    }
#endif // INTEL_CUSTOMIZATION
    LoadInst *LI = cast<LoadInst>(SI.user_back());
    assert(LI->isSimple() && "We only speculate simple loads");

    IRB.SetInsertPoint(LI);
    LoadInst *TL = IRB.CreateLoad(LI->getType(), TV,
                                  LI->getName() + ".sroa.speculate.load.true");
    LoadInst *FL = IRB.CreateLoad(LI->getType(), FV,
                                  LI->getName() + ".sroa.speculate.load.false");
    NumLoadsSpeculated += 2;

    // Transfer alignment and AA info if present.
    TL->setAlignment(LI->getAlign());
    FL->setAlignment(LI->getAlign());

    AAMDNodes Tags;
    LI->getAAMetadata(Tags);
    if (Tags) {
      TL->setAAMetadata(Tags);
      FL->setAAMetadata(Tags);
    }

    Value *V = IRB.CreateSelect(SI.getCondition(), TL, FL,
                                LI->getName() + ".sroa.speculated");

    LLVM_DEBUG(dbgs() << "          speculated to: " << *V << "\n");
    LI->replaceAllUsesWith(V);
    LI->eraseFromParent();
  }
  SI.eraseFromParent();
}

/// Build a GEP out of a base pointer and indices.
///
/// This will return the BasePtr if that is valid, or build a new GEP
/// instruction using the IRBuilder if GEP-ing is needed.
static Value *buildGEP(IRBuilderTy &IRB, Value *BasePtr,
                       SmallVectorImpl<Value *> &Indices,
                       const Twine &NamePrefix) {
  if (Indices.empty())
    return BasePtr;

  // A single zero index is a no-op, so check for this and avoid building a GEP
  // in that case.
  if (Indices.size() == 1 && cast<ConstantInt>(Indices.back())->isZero())
    return BasePtr;

  return IRB.CreateInBoundsGEP(BasePtr->getType()->getPointerElementType(),
                               BasePtr, Indices, NamePrefix + "sroa_idx");
}

/// Get a natural GEP off of the BasePtr walking through Ty toward
/// TargetTy without changing the offset of the pointer.
///
/// This routine assumes we've already established a properly offset GEP with
/// Indices, and arrived at the Ty type. The goal is to continue to GEP with
/// zero-indices down through type layers until we find one the same as
/// TargetTy. If we can't find one with the same type, we at least try to use
/// one with the same size. If none of that works, we just produce the GEP as
/// indicated by Indices to have the correct offset.
static Value *getNaturalGEPWithType(IRBuilderTy &IRB, const DataLayout &DL,
                                    Value *BasePtr, Type *Ty, Type *TargetTy,
                                    SmallVectorImpl<Value *> &Indices,
                                    const Twine &NamePrefix) {
  if (Ty == TargetTy)
    return buildGEP(IRB, BasePtr, Indices, NamePrefix);

  // Offset size to use for the indices.
  unsigned OffsetSize = DL.getIndexTypeSizeInBits(BasePtr->getType());

  // See if we can descend into a struct and locate a field with the correct
  // type.
  unsigned NumLayers = 0;
  Type *ElementTy = Ty;
  do {
    if (ElementTy->isPointerTy())
      break;

    if (ArrayType *ArrayTy = dyn_cast<ArrayType>(ElementTy)) {
      ElementTy = ArrayTy->getElementType();
      Indices.push_back(IRB.getIntN(OffsetSize, 0));
    } else if (VectorType *VectorTy = dyn_cast<VectorType>(ElementTy)) {
      ElementTy = VectorTy->getElementType();
      Indices.push_back(IRB.getInt32(0));
    } else if (StructType *STy = dyn_cast<StructType>(ElementTy)) {
      if (STy->element_begin() == STy->element_end())
        break; // Nothing left to descend into.
      ElementTy = *STy->element_begin();
      Indices.push_back(IRB.getInt32(0));
    } else {
      break;
    }
    ++NumLayers;
  } while (ElementTy != TargetTy);
  if (ElementTy != TargetTy)
    Indices.erase(Indices.end() - NumLayers, Indices.end());

  return buildGEP(IRB, BasePtr, Indices, NamePrefix);
}

/// Recursively compute indices for a natural GEP.
///
/// This is the recursive step for getNaturalGEPWithOffset that walks down the
/// element types adding appropriate indices for the GEP.
static Value *getNaturalGEPRecursively(IRBuilderTy &IRB, const DataLayout &DL,
                                       Value *Ptr, Type *Ty, APInt &Offset,
                                       Type *TargetTy,
                                       SmallVectorImpl<Value *> &Indices,
                                       const Twine &NamePrefix) {
  if (Offset == 0)
    return getNaturalGEPWithType(IRB, DL, Ptr, Ty, TargetTy, Indices,
                                 NamePrefix);

  // We can't recurse through pointer types.
  if (Ty->isPointerTy())
    return nullptr;

  // We try to analyze GEPs over vectors here, but note that these GEPs are
  // extremely poorly defined currently. The long-term goal is to remove GEPing
  // over a vector from the IR completely.
  if (VectorType *VecTy = dyn_cast<VectorType>(Ty)) {
    unsigned ElementSizeInBits =
        DL.getTypeSizeInBits(VecTy->getScalarType()).getFixedSize();
    if (ElementSizeInBits % 8 != 0) {
      // GEPs over non-multiple of 8 size vector elements are invalid.
      return nullptr;
    }
    APInt ElementSize(Offset.getBitWidth(), ElementSizeInBits / 8);
    APInt NumSkippedElements = Offset.sdiv(ElementSize);
    if (NumSkippedElements.ugt(cast<FixedVectorType>(VecTy)->getNumElements()))
      return nullptr;
    Offset -= NumSkippedElements * ElementSize;
    Indices.push_back(IRB.getInt(NumSkippedElements));
    return getNaturalGEPRecursively(IRB, DL, Ptr, VecTy->getElementType(),
                                    Offset, TargetTy, Indices, NamePrefix);
  }

  if (ArrayType *ArrTy = dyn_cast<ArrayType>(Ty)) {
    Type *ElementTy = ArrTy->getElementType();
    APInt ElementSize(Offset.getBitWidth(),
                      DL.getTypeAllocSize(ElementTy).getFixedSize());
    APInt NumSkippedElements = Offset.sdiv(ElementSize);
    if (NumSkippedElements.ugt(ArrTy->getNumElements()))
      return nullptr;

    Offset -= NumSkippedElements * ElementSize;
    Indices.push_back(IRB.getInt(NumSkippedElements));
    return getNaturalGEPRecursively(IRB, DL, Ptr, ElementTy, Offset, TargetTy,
                                    Indices, NamePrefix);
  }

  StructType *STy = dyn_cast<StructType>(Ty);
  if (!STy)
    return nullptr;

  const StructLayout *SL = DL.getStructLayout(STy);
  uint64_t StructOffset = Offset.getZExtValue();
  if (StructOffset >= SL->getSizeInBytes())
    return nullptr;
  unsigned Index = SL->getElementContainingOffset(StructOffset);
  Offset -= APInt(Offset.getBitWidth(), SL->getElementOffset(Index));
  Type *ElementTy = STy->getElementType(Index);
  if (Offset.uge(DL.getTypeAllocSize(ElementTy).getFixedSize()))
    return nullptr; // The offset points into alignment padding.

  Indices.push_back(IRB.getInt32(Index));
  return getNaturalGEPRecursively(IRB, DL, Ptr, ElementTy, Offset, TargetTy,
                                  Indices, NamePrefix);
}

/// Get a natural GEP from a base pointer to a particular offset and
/// resulting in a particular type.
///
/// The goal is to produce a "natural" looking GEP that works with the existing
/// composite types to arrive at the appropriate offset and element type for
/// a pointer. TargetTy is the element type the returned GEP should point-to if
/// possible. We recurse by decreasing Offset, adding the appropriate index to
/// Indices, and setting Ty to the result subtype.
///
/// If no natural GEP can be constructed, this function returns null.
static Value *getNaturalGEPWithOffset(IRBuilderTy &IRB, const DataLayout &DL,
                                      Value *Ptr, APInt Offset, Type *TargetTy,
                                      SmallVectorImpl<Value *> &Indices,
                                      const Twine &NamePrefix) {
  PointerType *Ty = cast<PointerType>(Ptr->getType());

  // Don't consider any GEPs through an i8* as natural unless the TargetTy is
  // an i8.
  if (Ty == IRB.getInt8PtrTy(Ty->getAddressSpace()) && TargetTy->isIntegerTy(8))
    return nullptr;

  Type *ElementTy = Ty->getElementType();
  if (!ElementTy->isSized())
    return nullptr; // We can't GEP through an unsized element.
  if (isa<ScalableVectorType>(ElementTy))
    return nullptr;
  APInt ElementSize(Offset.getBitWidth(),
                    DL.getTypeAllocSize(ElementTy).getFixedSize());
  if (ElementSize == 0)
    return nullptr; // Zero-length arrays can't help us build a natural GEP.
  APInt NumSkippedElements = Offset.sdiv(ElementSize);

  Offset -= NumSkippedElements * ElementSize;
  Indices.push_back(IRB.getInt(NumSkippedElements));
  return getNaturalGEPRecursively(IRB, DL, Ptr, ElementTy, Offset, TargetTy,
                                  Indices, NamePrefix);
}

/// Compute an adjusted pointer from Ptr by Offset bytes where the
/// resulting pointer has PointerTy.
///
/// This tries very hard to compute a "natural" GEP which arrives at the offset
/// and produces the pointer type desired. Where it cannot, it will try to use
/// the natural GEP to arrive at the offset and bitcast to the type. Where that
/// fails, it will try to use an existing i8* and GEP to the byte offset and
/// bitcast to the type.
///
/// The strategy for finding the more natural GEPs is to peel off layers of the
/// pointer, walking back through bit casts and GEPs, searching for a base
/// pointer from which we can compute a natural GEP with the desired
/// properties. The algorithm tries to fold as many constant indices into
/// a single GEP as possible, thus making each GEP more independent of the
/// surrounding code.
static Value *getAdjustedPtr(IRBuilderTy &IRB, const DataLayout &DL, Value *Ptr,
                             APInt Offset, Type *PointerTy,
                             const Twine &NamePrefix) {
  // Even though we don't look through PHI nodes, we could be called on an
  // instruction in an unreachable block, which may be on a cycle.
  SmallPtrSet<Value *, 4> Visited;
  Visited.insert(Ptr);
  SmallVector<Value *, 4> Indices;

  // We may end up computing an offset pointer that has the wrong type. If we
  // never are able to compute one directly that has the correct type, we'll
  // fall back to it, so keep it and the base it was computed from around here.
  Value *OffsetPtr = nullptr;
  Value *OffsetBasePtr;

  // Remember any i8 pointer we come across to re-use if we need to do a raw
  // byte offset.
  Value *Int8Ptr = nullptr;
  APInt Int8PtrOffset(Offset.getBitWidth(), 0);

  PointerType *TargetPtrTy = cast<PointerType>(PointerTy);
  Type *TargetTy = TargetPtrTy->getElementType();

  // As `addrspacecast` is , `Ptr` (the storage pointer) may have different
  // address space from the expected `PointerTy` (the pointer to be used).
  // Adjust the pointer type based the original storage pointer.
  auto AS = cast<PointerType>(Ptr->getType())->getAddressSpace();
  PointerTy = TargetTy->getPointerTo(AS);

  do {
    // First fold any existing GEPs into the offset.
    while (GEPOperator *GEP = dyn_cast<GEPOperator>(Ptr)) {
      APInt GEPOffset(Offset.getBitWidth(), 0);
      if (!GEP->accumulateConstantOffset(DL, GEPOffset))
        break;
      Offset += GEPOffset;
      Ptr = GEP->getPointerOperand();
      if (!Visited.insert(Ptr).second)
        break;
    }

    // See if we can perform a natural GEP here.
    Indices.clear();
    if (Value *P = getNaturalGEPWithOffset(IRB, DL, Ptr, Offset, TargetTy,
                                           Indices, NamePrefix)) {
      // If we have a new natural pointer at the offset, clear out any old
      // offset pointer we computed. Unless it is the base pointer or
      // a non-instruction, we built a GEP we don't need. Zap it.
      if (OffsetPtr && OffsetPtr != OffsetBasePtr)
        if (Instruction *I = dyn_cast<Instruction>(OffsetPtr)) {
          assert(I->use_empty() && "Built a GEP with uses some how!");
          I->eraseFromParent();
        }
      OffsetPtr = P;
      OffsetBasePtr = Ptr;
      // If we also found a pointer of the right type, we're done.
      if (P->getType() == PointerTy)
        break;
    }

    // Stash this pointer if we've found an i8*.
    if (Ptr->getType()->isIntegerTy(8)) {
      Int8Ptr = Ptr;
      Int8PtrOffset = Offset;
    }

    // Peel off a layer of the pointer and update the offset appropriately.
    if (Operator::getOpcode(Ptr) == Instruction::BitCast) {
      Ptr = cast<Operator>(Ptr)->getOperand(0);
    } else if (GlobalAlias *GA = dyn_cast<GlobalAlias>(Ptr)) {
      if (GA->isInterposable())
        break;
      Ptr = GA->getAliasee();
    } else {
      break;
    }
    assert(Ptr->getType()->isPointerTy() && "Unexpected operand type!");
  } while (Visited.insert(Ptr).second);

  if (!OffsetPtr) {
    if (!Int8Ptr) {
      Int8Ptr = IRB.CreateBitCast(
          Ptr, IRB.getInt8PtrTy(PointerTy->getPointerAddressSpace()),
          NamePrefix + "sroa_raw_cast");
      Int8PtrOffset = Offset;
    }

    OffsetPtr = Int8PtrOffset == 0
                    ? Int8Ptr
                    : IRB.CreateInBoundsGEP(IRB.getInt8Ty(), Int8Ptr,
                                            IRB.getInt(Int8PtrOffset),
                                            NamePrefix + "sroa_raw_idx");
  }
  Ptr = OffsetPtr;

  // On the off chance we were targeting i8*, guard the bitcast here.
  if (cast<PointerType>(Ptr->getType()) != TargetPtrTy) {
    Ptr = IRB.CreatePointerBitCastOrAddrSpaceCast(Ptr,
                                                  TargetPtrTy,
                                                  NamePrefix + "sroa_cast");
  }

  return Ptr;
}

/// Compute the adjusted alignment for a load or store from an offset.
static Align getAdjustedAlignment(Instruction *I, uint64_t Offset) {
  return commonAlignment(getLoadStoreAlignment(I), Offset);
}

/// Test whether we can convert a value from the old to the new type.
///
/// This predicate should be used to guard calls to convertValue in order to
/// ensure that we only try to convert viable values. The strategy is that we
/// will peel off single element struct and array wrappings to get to an
/// underlying value, and convert that value.
static bool canConvertValue(const DataLayout &DL, Type *OldTy, Type *NewTy) {
  if (OldTy == NewTy)
    return true;

  // For integer types, we can't handle any bit-width differences. This would
  // break both vector conversions with extension and introduce endianness
  // issues when in conjunction with loads and stores.
  if (isa<IntegerType>(OldTy) && isa<IntegerType>(NewTy)) {
    assert(cast<IntegerType>(OldTy)->getBitWidth() !=
               cast<IntegerType>(NewTy)->getBitWidth() &&
           "We can't have the same bitwidth for different int types");
    return false;
  }

  if (DL.getTypeSizeInBits(NewTy).getFixedSize() !=
      DL.getTypeSizeInBits(OldTy).getFixedSize())
    return false;
  if (!NewTy->isSingleValueType() || !OldTy->isSingleValueType())
    return false;

  // We can convert pointers to integers and vice-versa. Same for vectors
  // of pointers and integers.
  OldTy = OldTy->getScalarType();
  NewTy = NewTy->getScalarType();
  if (NewTy->isPointerTy() || OldTy->isPointerTy()) {
    if (NewTy->isPointerTy() && OldTy->isPointerTy()) {
      unsigned OldAS = OldTy->getPointerAddressSpace();
      unsigned NewAS = NewTy->getPointerAddressSpace();
      // Convert pointers if they are pointers from the same address space or
      // different integral (not non-integral) address spaces with the same
      // pointer size.
      return OldAS == NewAS ||
             (!DL.isNonIntegralAddressSpace(OldAS) &&
              !DL.isNonIntegralAddressSpace(NewAS) &&
              DL.getPointerSize(OldAS) == DL.getPointerSize(NewAS));
    }

    // We can convert integers to integral pointers, but not to non-integral
    // pointers.
    if (OldTy->isIntegerTy())
      return !DL.isNonIntegralPointerType(NewTy);

    // We can convert integral pointers to integers, but non-integral pointers
    // need to remain pointers.
    if (!DL.isNonIntegralPointerType(OldTy))
      return NewTy->isIntegerTy();

    return false;
  }

  return true;
}

/// Generic routine to convert an SSA value to a value of a different
/// type.
///
/// This will try various different casting techniques, such as bitcasts,
/// inttoptr, and ptrtoint casts. Use the \c canConvertValue predicate to test
/// two types for viability with this routine.
static Value *convertValue(const DataLayout &DL, IRBuilderTy &IRB, Value *V,
                           Type *NewTy) {
  Type *OldTy = V->getType();
  assert(canConvertValue(DL, OldTy, NewTy) && "Value not convertable to type");

  if (OldTy == NewTy)
    return V;

  assert(!(isa<IntegerType>(OldTy) && isa<IntegerType>(NewTy)) &&
         "Integer types must be the exact same to convert.");

  // See if we need inttoptr for this type pair. May require additional bitcast.
  if (OldTy->isIntOrIntVectorTy() && NewTy->isPtrOrPtrVectorTy()) {
    // Expand <2 x i32> to i8* --> <2 x i32> to i64 to i8*
    // Expand i128 to <2 x i8*> --> i128 to <2 x i64> to <2 x i8*>
    // Expand <4 x i32> to <2 x i8*> --> <4 x i32> to <2 x i64> to <2 x i8*>
    // Directly handle i64 to i8*
    return IRB.CreateIntToPtr(IRB.CreateBitCast(V, DL.getIntPtrType(NewTy)),
                              NewTy);
  }

  // See if we need ptrtoint for this type pair. May require additional bitcast.
  if (OldTy->isPtrOrPtrVectorTy() && NewTy->isIntOrIntVectorTy()) {
    // Expand <2 x i8*> to i128 --> <2 x i8*> to <2 x i64> to i128
    // Expand i8* to <2 x i32> --> i8* to i64 to <2 x i32>
    // Expand <2 x i8*> to <4 x i32> --> <2 x i8*> to <2 x i64> to <4 x i32>
    // Expand i8* to i64 --> i8* to i64 to i64
    return IRB.CreateBitCast(IRB.CreatePtrToInt(V, DL.getIntPtrType(OldTy)),
                             NewTy);
  }

  if (OldTy->isPtrOrPtrVectorTy() && NewTy->isPtrOrPtrVectorTy()) {
    unsigned OldAS = OldTy->getPointerAddressSpace();
    unsigned NewAS = NewTy->getPointerAddressSpace();
    // To convert pointers with different address spaces (they are already
    // checked convertible, i.e. they have the same pointer size), so far we
    // cannot use `bitcast` (which has restrict on the same address space) or
    // `addrspacecast` (which is not always no-op casting). Instead, use a pair
    // of no-op `ptrtoint`/`inttoptr` casts through an integer with the same bit
    // size.
    if (OldAS != NewAS) {
      assert(DL.getPointerSize(OldAS) == DL.getPointerSize(NewAS));
      return IRB.CreateIntToPtr(IRB.CreatePtrToInt(V, DL.getIntPtrType(OldTy)),
                                NewTy);
    }
  }

  return IRB.CreateBitCast(V, NewTy);
}

/// Test whether the given slice use can be promoted to a vector.
///
/// This function is called to test each entry in a partition which is slated
/// for a single slice.
static bool isVectorPromotionViableForSlice(Partition &P, const Slice &S,
                                            VectorType *Ty,
                                            uint64_t ElementSize,
                                            const DataLayout &DL) {
  // First validate the slice offsets.
  uint64_t BeginOffset =
      std::max(S.beginOffset(), P.beginOffset()) - P.beginOffset();
  uint64_t BeginIndex = BeginOffset / ElementSize;
  if (BeginIndex * ElementSize != BeginOffset ||
      BeginIndex >= cast<FixedVectorType>(Ty)->getNumElements())
    return false;
  uint64_t EndOffset =
      std::min(S.endOffset(), P.endOffset()) - P.beginOffset();
  uint64_t EndIndex = EndOffset / ElementSize;
  if (EndIndex * ElementSize != EndOffset ||
      EndIndex > cast<FixedVectorType>(Ty)->getNumElements())
    return false;

  assert(EndIndex > BeginIndex && "Empty vector!");
  uint64_t NumElements = EndIndex - BeginIndex;
  Type *SliceTy = (NumElements == 1)
                      ? Ty->getElementType()
                      : FixedVectorType::get(Ty->getElementType(), NumElements);

  Type *SplitIntTy =
      Type::getIntNTy(Ty->getContext(), NumElements * ElementSize * 8);

  Use *U = S.getUse();

  if (MemIntrinsic *MI = dyn_cast<MemIntrinsic>(U->getUser())) {
    if (MI->isVolatile())
      return false;
    if (!S.isSplittable())
      return false; // Skip any unsplittable intrinsics.
  } else if (IntrinsicInst *II = dyn_cast<IntrinsicInst>(U->getUser())) {
    if (!II->isLifetimeStartOrEnd() && !II->isDroppable())
      return false;
  } else if (U->get()->getType()->getPointerElementType()->isStructTy()) {
    // Disable vector promotion when there are loads or stores of an FCA.
    return false;
  } else if (LoadInst *LI = dyn_cast<LoadInst>(U->getUser())) {
    if (LI->isVolatile())
      return false;
    Type *LTy = LI->getType();
    if (P.beginOffset() > S.beginOffset() || P.endOffset() < S.endOffset()) {
      assert(LTy->isIntegerTy());
      LTy = SplitIntTy;
    }
    if (!canConvertValue(DL, SliceTy, LTy))
      return false;
  } else if (StoreInst *SI = dyn_cast<StoreInst>(U->getUser())) {
    if (SI->isVolatile())
      return false;
    Type *STy = SI->getValueOperand()->getType();
    if (P.beginOffset() > S.beginOffset() || P.endOffset() < S.endOffset()) {
      assert(STy->isIntegerTy());
      STy = SplitIntTy;
    }
    if (!canConvertValue(DL, STy, SliceTy))
      return false;
  } else {
    return false;
  }

  return true;
}

/// Test whether the given alloca partitioning and range of slices can be
/// promoted to a vector.
///
/// This is a quick test to check whether we can rewrite a particular alloca
/// partition (and its newly formed alloca) into a vector alloca with only
/// whole-vector loads and stores such that it could be promoted to a vector
/// SSA value. We only can ensure this for a limited set of operations, and we
/// don't want to do the rewrites unless we are confident that the result will
/// be promotable, so we have an early test here.
static VectorType *isVectorPromotionViable(Partition &P, const DataLayout &DL) {
  // Collect the candidate types for vector-based promotion. Also track whether
  // we have different element types.
  SmallVector<VectorType *, 4> CandidateTys;
  Type *CommonEltTy = nullptr;
  bool HaveCommonEltTy = true;
  auto CheckCandidateType = [&](Type *Ty) {
    if (auto *VTy = dyn_cast<VectorType>(Ty)) {
      // Return if bitcast to vectors is different for total size in bits.
      if (!CandidateTys.empty()) {
        VectorType *V = CandidateTys[0];
        if (DL.getTypeSizeInBits(VTy).getFixedSize() !=
            DL.getTypeSizeInBits(V).getFixedSize()) {
          CandidateTys.clear();
          return;
        }
      }
      CandidateTys.push_back(VTy);
      if (!CommonEltTy)
        CommonEltTy = VTy->getElementType();
      else if (CommonEltTy != VTy->getElementType())
        HaveCommonEltTy = false;
    }
  };
  // Consider any loads or stores that are the exact size of the slice.
  for (const Slice &S : P)
    if (S.beginOffset() == P.beginOffset() &&
        S.endOffset() == P.endOffset()) {
      if (auto *LI = dyn_cast<LoadInst>(S.getUse()->getUser()))
        CheckCandidateType(LI->getType());
      else if (auto *SI = dyn_cast<StoreInst>(S.getUse()->getUser()))
        CheckCandidateType(SI->getValueOperand()->getType());
    }

  // If we didn't find a vector type, nothing to do here.
  if (CandidateTys.empty())
    return nullptr;

  // Remove non-integer vector types if we had multiple common element types.
  // FIXME: It'd be nice to replace them with integer vector types, but we can't
  // do that until all the backends are known to produce good code for all
  // integer vector types.
  if (!HaveCommonEltTy) {
    llvm::erase_if(CandidateTys, [](VectorType *VTy) {
      return !VTy->getElementType()->isIntegerTy();
    });

    // If there were no integer vector types, give up.
    if (CandidateTys.empty())
      return nullptr;

    // Rank the remaining candidate vector types. This is easy because we know
    // they're all integer vectors. We sort by ascending number of elements.
    auto RankVectorTypes = [&DL](VectorType *RHSTy, VectorType *LHSTy) {
      (void)DL;
      assert(DL.getTypeSizeInBits(RHSTy).getFixedSize() ==
                 DL.getTypeSizeInBits(LHSTy).getFixedSize() &&
             "Cannot have vector types of different sizes!");
      assert(RHSTy->getElementType()->isIntegerTy() &&
             "All non-integer types eliminated!");
      assert(LHSTy->getElementType()->isIntegerTy() &&
             "All non-integer types eliminated!");
      return cast<FixedVectorType>(RHSTy)->getNumElements() <
             cast<FixedVectorType>(LHSTy)->getNumElements();
    };
    llvm::sort(CandidateTys, RankVectorTypes);
    CandidateTys.erase(
        std::unique(CandidateTys.begin(), CandidateTys.end(), RankVectorTypes),
        CandidateTys.end());
  } else {
// The only way to have the same element type in every vector type is to
// have the same vector type. Check that and remove all but one.
#ifndef NDEBUG
    for (VectorType *VTy : CandidateTys) {
      assert(VTy->getElementType() == CommonEltTy &&
             "Unaccounted for element type!");
      assert(VTy == CandidateTys[0] &&
             "Different vector types with the same element type!");
    }
#endif
    CandidateTys.resize(1);
  }

  // Try each vector type, and return the one which works.
  auto CheckVectorTypeForPromotion = [&](VectorType *VTy) {
    uint64_t ElementSize =
        DL.getTypeSizeInBits(VTy->getElementType()).getFixedSize();

    // While the definition of LLVM vectors is bitpacked, we don't support sizes
    // that aren't byte sized.
    if (ElementSize % 8)
      return false;
    assert((DL.getTypeSizeInBits(VTy).getFixedSize() % 8) == 0 &&
           "vector size not a multiple of element size?");
    ElementSize /= 8;

    for (const Slice &S : P)
      if (!isVectorPromotionViableForSlice(P, S, VTy, ElementSize, DL))
        return false;

    for (const Slice *S : P.splitSliceTails())
      if (!isVectorPromotionViableForSlice(P, *S, VTy, ElementSize, DL))
        return false;

    return true;
  };
  for (VectorType *VTy : CandidateTys)
    if (CheckVectorTypeForPromotion(VTy))
      return VTy;

  return nullptr;
}

/// Test whether a slice of an alloca is valid for integer widening.
///
/// This implements the necessary checking for the \c isIntegerWideningViable
/// test below on a single slice of the alloca.
static bool isIntegerWideningViableForSlice(const Slice &S,
                                            uint64_t AllocBeginOffset,
                                            Type *AllocaTy,
                                            const DataLayout &DL,
                                            bool &WholeAllocaOp) {
  uint64_t Size = DL.getTypeStoreSize(AllocaTy).getFixedSize();

  uint64_t RelBegin = S.beginOffset() - AllocBeginOffset;
  uint64_t RelEnd = S.endOffset() - AllocBeginOffset;

  // We can't reasonably handle cases where the load or store extends past
  // the end of the alloca's type and into its padding.
  if (RelEnd > Size)
    return false;

  Use *U = S.getUse();

  if (LoadInst *LI = dyn_cast<LoadInst>(U->getUser())) {
    if (LI->isVolatile())
      return false;
    // We can't handle loads that extend past the allocated memory.
    if (DL.getTypeStoreSize(LI->getType()).getFixedSize() > Size)
      return false;
    // So far, AllocaSliceRewriter does not support widening split slice tails
    // in rewriteIntegerLoad.
    if (S.beginOffset() < AllocBeginOffset)
      return false;
    // Note that we don't count vector loads or stores as whole-alloca
    // operations which enable integer widening because we would prefer to use
    // vector widening instead.
    if (!isa<VectorType>(LI->getType()) && RelBegin == 0 && RelEnd == Size)
      WholeAllocaOp = true;
    if (IntegerType *ITy = dyn_cast<IntegerType>(LI->getType())) {
      if (ITy->getBitWidth() < DL.getTypeStoreSizeInBits(ITy).getFixedSize())
        return false;
    } else if (RelBegin != 0 || RelEnd != Size ||
               !canConvertValue(DL, AllocaTy, LI->getType())) {
      // Non-integer loads need to be convertible from the alloca type so that
      // they are promotable.
      return false;
    }
  } else if (StoreInst *SI = dyn_cast<StoreInst>(U->getUser())) {
    Type *ValueTy = SI->getValueOperand()->getType();
    if (SI->isVolatile())
      return false;
    // We can't handle stores that extend past the allocated memory.
    if (DL.getTypeStoreSize(ValueTy).getFixedSize() > Size)
      return false;
    // So far, AllocaSliceRewriter does not support widening split slice tails
    // in rewriteIntegerStore.
    if (S.beginOffset() < AllocBeginOffset)
      return false;
    // Note that we don't count vector loads or stores as whole-alloca
    // operations which enable integer widening because we would prefer to use
    // vector widening instead.
    if (!isa<VectorType>(ValueTy) && RelBegin == 0 && RelEnd == Size)
      WholeAllocaOp = true;
    if (IntegerType *ITy = dyn_cast<IntegerType>(ValueTy)) {
      if (ITy->getBitWidth() < DL.getTypeStoreSizeInBits(ITy).getFixedSize())
        return false;
    } else if (RelBegin != 0 || RelEnd != Size ||
               !canConvertValue(DL, ValueTy, AllocaTy)) {
      // Non-integer stores need to be convertible to the alloca type so that
      // they are promotable.
      return false;
    }
  } else if (MemIntrinsic *MI = dyn_cast<MemIntrinsic>(U->getUser())) {
    if (MI->isVolatile() || !isa<Constant>(MI->getLength()))
      return false;
    if (!S.isSplittable())
      return false; // Skip any unsplittable intrinsics.
  } else if (IntrinsicInst *II = dyn_cast<IntrinsicInst>(U->getUser())) {
    if (!II->isLifetimeStartOrEnd() && !II->isDroppable())
      return false;
  } else {
    return false;
  }

  return true;
}

/// Test whether the given alloca partition's integer operations can be
/// widened to promotable ones.
///
/// This is a quick test to check whether we can rewrite the integer loads and
/// stores to a particular alloca into wider loads and stores and be able to
/// promote the resulting alloca.
static bool isIntegerWideningViable(Partition &P, Type *AllocaTy,
                                    const DataLayout &DL) {
  uint64_t SizeInBits = DL.getTypeSizeInBits(AllocaTy).getFixedSize();
  // Don't create integer types larger than the maximum bitwidth.
  if (SizeInBits > IntegerType::MAX_INT_BITS)
    return false;

  // Don't try to handle allocas with bit-padding.
  if (SizeInBits != DL.getTypeStoreSizeInBits(AllocaTy).getFixedSize())
    return false;

  // We need to ensure that an integer type with the appropriate bitwidth can
  // be converted to the alloca type, whatever that is. We don't want to force
  // the alloca itself to have an integer type if there is a more suitable one.
  Type *IntTy = Type::getIntNTy(AllocaTy->getContext(), SizeInBits);
  if (!canConvertValue(DL, AllocaTy, IntTy) ||
      !canConvertValue(DL, IntTy, AllocaTy))
    return false;

  // While examining uses, we ensure that the alloca has a covering load or
  // store. We don't want to widen the integer operations only to fail to
  // promote due to some other unsplittable entry (which we may make splittable
  // later). However, if there are only splittable uses, go ahead and assume
  // that we cover the alloca.
  // FIXME: We shouldn't consider split slices that happen to start in the
  // partition here...
  bool WholeAllocaOp = P.empty() && DL.isLegalInteger(SizeInBits);

  for (const Slice &S : P)
    if (!isIntegerWideningViableForSlice(S, P.beginOffset(), AllocaTy, DL,
                                         WholeAllocaOp))
      return false;

  for (const Slice *S : P.splitSliceTails())
    if (!isIntegerWideningViableForSlice(*S, P.beginOffset(), AllocaTy, DL,
                                         WholeAllocaOp))
      return false;

  return WholeAllocaOp;
}

static Value *extractInteger(const DataLayout &DL, IRBuilderTy &IRB, Value *V,
                             IntegerType *Ty, uint64_t Offset,
                             const Twine &Name) {
  LLVM_DEBUG(dbgs() << "       start: " << *V << "\n");
  IntegerType *IntTy = cast<IntegerType>(V->getType());
  assert(DL.getTypeStoreSize(Ty).getFixedSize() + Offset <=
             DL.getTypeStoreSize(IntTy).getFixedSize() &&
         "Element extends past full value");
  uint64_t ShAmt = 8 * Offset;
  if (DL.isBigEndian())
    ShAmt = 8 * (DL.getTypeStoreSize(IntTy).getFixedSize() -
                 DL.getTypeStoreSize(Ty).getFixedSize() - Offset);
  if (ShAmt) {
    V = IRB.CreateLShr(V, ShAmt, Name + ".shift");
    LLVM_DEBUG(dbgs() << "     shifted: " << *V << "\n");
  }
  assert(Ty->getBitWidth() <= IntTy->getBitWidth() &&
         "Cannot extract to a larger integer!");
  if (Ty != IntTy) {
    V = IRB.CreateTrunc(V, Ty, Name + ".trunc");
    LLVM_DEBUG(dbgs() << "     trunced: " << *V << "\n");
  }
  return V;
}

static Value *insertInteger(const DataLayout &DL, IRBuilderTy &IRB, Value *Old,
                            Value *V, uint64_t Offset, const Twine &Name) {
  IntegerType *IntTy = cast<IntegerType>(Old->getType());
  IntegerType *Ty = cast<IntegerType>(V->getType());
  assert(Ty->getBitWidth() <= IntTy->getBitWidth() &&
         "Cannot insert a larger integer!");
  LLVM_DEBUG(dbgs() << "       start: " << *V << "\n");
  if (Ty != IntTy) {
    V = IRB.CreateZExt(V, IntTy, Name + ".ext");
    LLVM_DEBUG(dbgs() << "    extended: " << *V << "\n");
  }
  assert(DL.getTypeStoreSize(Ty).getFixedSize() + Offset <=
             DL.getTypeStoreSize(IntTy).getFixedSize() &&
         "Element store outside of alloca store");
  uint64_t ShAmt = 8 * Offset;
  if (DL.isBigEndian())
    ShAmt = 8 * (DL.getTypeStoreSize(IntTy).getFixedSize() -
                 DL.getTypeStoreSize(Ty).getFixedSize() - Offset);
  if (ShAmt) {
    V = IRB.CreateShl(V, ShAmt, Name + ".shift");
    LLVM_DEBUG(dbgs() << "     shifted: " << *V << "\n");
  }

  if (ShAmt || Ty->getBitWidth() < IntTy->getBitWidth()) {
    APInt Mask = ~Ty->getMask().zext(IntTy->getBitWidth()).shl(ShAmt);
    Old = IRB.CreateAnd(Old, Mask, Name + ".mask");
    LLVM_DEBUG(dbgs() << "      masked: " << *Old << "\n");
    V = IRB.CreateOr(Old, V, Name + ".insert");
    LLVM_DEBUG(dbgs() << "    inserted: " << *V << "\n");
  }
  return V;
}

static Value *extractVector(IRBuilderTy &IRB, Value *V, unsigned BeginIndex,
                            unsigned EndIndex, const Twine &Name) {
  auto *VecTy = cast<FixedVectorType>(V->getType());
  unsigned NumElements = EndIndex - BeginIndex;
  assert(NumElements <= VecTy->getNumElements() && "Too many elements!");

  if (NumElements == VecTy->getNumElements())
    return V;

  if (NumElements == 1) {
    V = IRB.CreateExtractElement(V, IRB.getInt32(BeginIndex),
                                 Name + ".extract");
    LLVM_DEBUG(dbgs() << "     extract: " << *V << "\n");
    return V;
  }

  SmallVector<int, 8> Mask;
  Mask.reserve(NumElements);
  for (unsigned i = BeginIndex; i != EndIndex; ++i)
    Mask.push_back(i);
  V = IRB.CreateShuffleVector(V, Mask, Name + ".extract");
  LLVM_DEBUG(dbgs() << "     shuffle: " << *V << "\n");
  return V;
}

static Value *insertVector(IRBuilderTy &IRB, Value *Old, Value *V,
                           unsigned BeginIndex, const Twine &Name) {
  VectorType *VecTy = cast<VectorType>(Old->getType());
  assert(VecTy && "Can only insert a vector into a vector");

  VectorType *Ty = dyn_cast<VectorType>(V->getType());
  if (!Ty) {
    // Single element to insert.
    V = IRB.CreateInsertElement(Old, V, IRB.getInt32(BeginIndex),
                                Name + ".insert");
    LLVM_DEBUG(dbgs() << "     insert: " << *V << "\n");
    return V;
  }

  assert(cast<FixedVectorType>(Ty)->getNumElements() <=
             cast<FixedVectorType>(VecTy)->getNumElements() &&
         "Too many elements!");
  if (cast<FixedVectorType>(Ty)->getNumElements() ==
      cast<FixedVectorType>(VecTy)->getNumElements()) {
    assert(V->getType() == VecTy && "Vector type mismatch");
    return V;
  }
  unsigned EndIndex = BeginIndex + cast<FixedVectorType>(Ty)->getNumElements();

  // When inserting a smaller vector into the larger to store, we first
  // use a shuffle vector to widen it with undef elements, and then
  // a second shuffle vector to select between the loaded vector and the
  // incoming vector.
  SmallVector<int, 8> Mask;
  Mask.reserve(cast<FixedVectorType>(VecTy)->getNumElements());
  for (unsigned i = 0; i != cast<FixedVectorType>(VecTy)->getNumElements(); ++i)
    if (i >= BeginIndex && i < EndIndex)
      Mask.push_back(i - BeginIndex);
    else
      Mask.push_back(-1);
  V = IRB.CreateShuffleVector(V, Mask, Name + ".expand");
  LLVM_DEBUG(dbgs() << "    shuffle: " << *V << "\n");

  SmallVector<Constant *, 8> Mask2;
  Mask2.reserve(cast<FixedVectorType>(VecTy)->getNumElements());
  for (unsigned i = 0; i != cast<FixedVectorType>(VecTy)->getNumElements(); ++i)
    Mask2.push_back(IRB.getInt1(i >= BeginIndex && i < EndIndex));

  V = IRB.CreateSelect(ConstantVector::get(Mask2), V, Old, Name + "blend");

  LLVM_DEBUG(dbgs() << "    blend: " << *V << "\n");
  return V;
}

/// Visitor to rewrite instructions using p particular slice of an alloca
/// to use a new alloca.
///
/// Also implements the rewriting to vector-based accesses when the partition
/// passes the isVectorPromotionViable predicate. Most of the rewriting logic
/// lives here.
class llvm::sroa::AllocaSliceRewriter
    : public InstVisitor<AllocaSliceRewriter, bool> {
  // Befriend the base class so it can delegate to private visit methods.
  friend class InstVisitor<AllocaSliceRewriter, bool>;

  using Base = InstVisitor<AllocaSliceRewriter, bool>;

  const DataLayout &DL;
  AllocaSlices &AS;
  SROA &Pass;
  AllocaInst &OldAI, &NewAI;
  const uint64_t NewAllocaBeginOffset, NewAllocaEndOffset;
  Type *NewAllocaTy;

  // This is a convenience and flag variable that will be null unless the new
  // alloca's integer operations should be widened to this integer type due to
  // passing isIntegerWideningViable above. If it is non-null, the desired
  // integer type will be stored here for easy access during rewriting.
  IntegerType *IntTy;

  // If we are rewriting an alloca partition which can be written as pure
  // vector operations, we stash extra information here. When VecTy is
  // non-null, we have some strict guarantees about the rewritten alloca:
  //   - The new alloca is exactly the size of the vector type here.
  //   - The accesses all either map to the entire vector or to a single
  //     element.
  //   - The set of accessing instructions is only one of those handled above
  //     in isVectorPromotionViable. Generally these are the same access kinds
  //     which are promotable via mem2reg.
  VectorType *VecTy;
  Type *ElementTy;
  uint64_t ElementSize;

  // The original offset of the slice currently being rewritten relative to
  // the original alloca.
  uint64_t BeginOffset = 0;
  uint64_t EndOffset = 0;

  // The new offsets of the slice currently being rewritten relative to the
  // original alloca.
  uint64_t NewBeginOffset = 0, NewEndOffset = 0;

  uint64_t SliceSize = 0;
  bool IsSplittable = false;
  bool IsSplit = false;
  Use *OldUse = nullptr;
  Instruction *OldPtr = nullptr;

  // Track post-rewrite users which are PHI nodes and Selects.
  SmallSetVector<PHINode *, 8> &PHIUsers;
  SmallSetVector<SelectInst *, 8> &SelectUsers;

  // Utility IR builder, whose name prefix is setup for each visited use, and
  // the insertion point is set to point to the user.
  IRBuilderTy IRB;

public:
  AllocaSliceRewriter(const DataLayout &DL, AllocaSlices &AS, SROA &Pass,
                      AllocaInst &OldAI, AllocaInst &NewAI,
                      uint64_t NewAllocaBeginOffset,
                      uint64_t NewAllocaEndOffset, bool IsIntegerPromotable,
                      VectorType *PromotableVecTy,
                      SmallSetVector<PHINode *, 8> &PHIUsers,
                      SmallSetVector<SelectInst *, 8> &SelectUsers)
      : DL(DL), AS(AS), Pass(Pass), OldAI(OldAI), NewAI(NewAI),
        NewAllocaBeginOffset(NewAllocaBeginOffset),
        NewAllocaEndOffset(NewAllocaEndOffset),
        NewAllocaTy(NewAI.getAllocatedType()),
        IntTy(
            IsIntegerPromotable
                ? Type::getIntNTy(NewAI.getContext(),
                                  DL.getTypeSizeInBits(NewAI.getAllocatedType())
                                      .getFixedSize())
                : nullptr),
        VecTy(PromotableVecTy),
        ElementTy(VecTy ? VecTy->getElementType() : nullptr),
        ElementSize(VecTy ? DL.getTypeSizeInBits(ElementTy).getFixedSize() / 8
                          : 0),
        PHIUsers(PHIUsers), SelectUsers(SelectUsers),
        IRB(NewAI.getContext(), ConstantFolder()) {
    if (VecTy) {
      assert((DL.getTypeSizeInBits(ElementTy).getFixedSize() % 8) == 0 &&
             "Only multiple-of-8 sized vector elements are viable");
      ++NumVectorized;
    }
    assert((!IntTy && !VecTy) || (IntTy && !VecTy) || (!IntTy && VecTy));
  }

  bool visit(AllocaSlices::const_iterator I) {
    bool CanSROA = true;
    BeginOffset = I->beginOffset();
    EndOffset = I->endOffset();
    IsSplittable = I->isSplittable();
    IsSplit =
        BeginOffset < NewAllocaBeginOffset || EndOffset > NewAllocaEndOffset;
    LLVM_DEBUG(dbgs() << "  rewriting " << (IsSplit ? "split " : ""));
    LLVM_DEBUG(AS.printSlice(dbgs(), I, ""));
    LLVM_DEBUG(dbgs() << "\n");

    // Compute the intersecting offset range.
    assert(BeginOffset < NewAllocaEndOffset);
    assert(EndOffset > NewAllocaBeginOffset);
    NewBeginOffset = std::max(BeginOffset, NewAllocaBeginOffset);
    NewEndOffset = std::min(EndOffset, NewAllocaEndOffset);

    SliceSize = NewEndOffset - NewBeginOffset;

    OldUse = I->getUse();
    OldPtr = cast<Instruction>(OldUse->get());

    Instruction *OldUserI = cast<Instruction>(OldUse->getUser());
    IRB.SetInsertPoint(OldUserI);
    IRB.SetCurrentDebugLocation(OldUserI->getDebugLoc());
    IRB.getInserter().SetNamePrefix(
        Twine(NewAI.getName()) + "." + Twine(BeginOffset) + ".");

    CanSROA &= visit(cast<Instruction>(OldUse->getUser()));
    if (VecTy || IntTy)
      assert(CanSROA);
    return CanSROA;
  }

private:
  // Make sure the other visit overloads are visible.
  using Base::visit;

  // Every instruction which can end up as a user must have a rewrite rule.
  bool visitInstruction(Instruction &I) {
    LLVM_DEBUG(dbgs() << "    !!!! Cannot rewrite: " << I << "\n");
    llvm_unreachable("No rewrite rule for this instruction!");
  }

  Value *getNewAllocaSlicePtr(IRBuilderTy &IRB, Type *PointerTy) {
    // Note that the offset computation can use BeginOffset or NewBeginOffset
    // interchangeably for unsplit slices.
    assert(IsSplit || BeginOffset == NewBeginOffset);
    uint64_t Offset = NewBeginOffset - NewAllocaBeginOffset;

#ifndef NDEBUG
    StringRef OldName = OldPtr->getName();
    // Skip through the last '.sroa.' component of the name.
    size_t LastSROAPrefix = OldName.rfind(".sroa.");
    if (LastSROAPrefix != StringRef::npos) {
      OldName = OldName.substr(LastSROAPrefix + strlen(".sroa."));
      // Look for an SROA slice index.
      size_t IndexEnd = OldName.find_first_not_of("0123456789");
      if (IndexEnd != StringRef::npos && OldName[IndexEnd] == '.') {
        // Strip the index and look for the offset.
        OldName = OldName.substr(IndexEnd + 1);
        size_t OffsetEnd = OldName.find_first_not_of("0123456789");
        if (OffsetEnd != StringRef::npos && OldName[OffsetEnd] == '.')
          // Strip the offset.
          OldName = OldName.substr(OffsetEnd + 1);
      }
    }
    // Strip any SROA suffixes as well.
    OldName = OldName.substr(0, OldName.find(".sroa_"));
#endif

    return getAdjustedPtr(IRB, DL, &NewAI,
                          APInt(DL.getIndexTypeSizeInBits(PointerTy), Offset),
                          PointerTy,
#ifndef NDEBUG
                          Twine(OldName) + "."
#else
                          Twine()
#endif
                          );
  }

  /// Compute suitable alignment to access this slice of the *new*
  /// alloca.
  ///
  /// You can optionally pass a type to this routine and if that type's ABI
  /// alignment is itself suitable, this will return zero.
  Align getSliceAlign() {
    return commonAlignment(NewAI.getAlign(),
                           NewBeginOffset - NewAllocaBeginOffset);
  }

  unsigned getIndex(uint64_t Offset) {
    assert(VecTy && "Can only call getIndex when rewriting a vector");
    uint64_t RelOffset = Offset - NewAllocaBeginOffset;
    assert(RelOffset / ElementSize < UINT32_MAX && "Index out of bounds");
    uint32_t Index = RelOffset / ElementSize;
    assert(Index * ElementSize == RelOffset);
    return Index;
  }

  void deleteIfTriviallyDead(Value *V) {
    Instruction *I = cast<Instruction>(V);
    if (isInstructionTriviallyDead(I))
      Pass.DeadInsts.push_back(I);
  }

  Value *rewriteVectorizedLoadInst() {
    unsigned BeginIndex = getIndex(NewBeginOffset);
    unsigned EndIndex = getIndex(NewEndOffset);
    assert(EndIndex > BeginIndex && "Empty vector!");

    Value *V = IRB.CreateAlignedLoad(NewAI.getAllocatedType(), &NewAI,
                                     NewAI.getAlign(), "load");
    return extractVector(IRB, V, BeginIndex, EndIndex, "vec");
  }

  Value *rewriteIntegerLoad(LoadInst &LI) {
    assert(IntTy && "We cannot insert an integer to the alloca");
    assert(!LI.isVolatile());
    Value *V = IRB.CreateAlignedLoad(NewAI.getAllocatedType(), &NewAI,
                                     NewAI.getAlign(), "load");
    V = convertValue(DL, IRB, V, IntTy);
    assert(NewBeginOffset >= NewAllocaBeginOffset && "Out of bounds offset");
    uint64_t Offset = NewBeginOffset - NewAllocaBeginOffset;
    if (Offset > 0 || NewEndOffset < NewAllocaEndOffset) {
      IntegerType *ExtractTy = Type::getIntNTy(LI.getContext(), SliceSize * 8);
      V = extractInteger(DL, IRB, V, ExtractTy, Offset, "extract");
    }
    // It is possible that the extracted type is not the load type. This
    // happens if there is a load past the end of the alloca, and as
    // a consequence the slice is narrower but still a candidate for integer
    // lowering. To handle this case, we just zero extend the extracted
    // integer.
    assert(cast<IntegerType>(LI.getType())->getBitWidth() >= SliceSize * 8 &&
           "Can only handle an extract for an overly wide load");
    if (cast<IntegerType>(LI.getType())->getBitWidth() > SliceSize * 8)
      V = IRB.CreateZExt(V, LI.getType());
    return V;
  }

  bool visitLoadInst(LoadInst &LI) {
    LLVM_DEBUG(dbgs() << "    original: " << LI << "\n");
    Value *OldOp = LI.getOperand(0);
    assert(OldOp == OldPtr);

    AAMDNodes AATags;
    LI.getAAMetadata(AATags);

    unsigned AS = LI.getPointerAddressSpace();

    Type *TargetTy = IsSplit ? Type::getIntNTy(LI.getContext(), SliceSize * 8)
                             : LI.getType();
    const bool IsLoadPastEnd =
        DL.getTypeStoreSize(TargetTy).getFixedSize() > SliceSize;
    bool IsPtrAdjusted = false;
    Value *V;
    if (VecTy) {
      V = rewriteVectorizedLoadInst();
    } else if (IntTy && LI.getType()->isIntegerTy()) {
      V = rewriteIntegerLoad(LI);
    } else if (NewBeginOffset == NewAllocaBeginOffset &&
               NewEndOffset == NewAllocaEndOffset &&
               (canConvertValue(DL, NewAllocaTy, TargetTy) ||
                (IsLoadPastEnd && NewAllocaTy->isIntegerTy() &&
                 TargetTy->isIntegerTy()))) {
      LoadInst *NewLI = IRB.CreateAlignedLoad(NewAI.getAllocatedType(), &NewAI,
                                              NewAI.getAlign(), LI.isVolatile(),
                                              LI.getName());
      if (AATags)
        NewLI->setAAMetadata(AATags.shift(NewBeginOffset - BeginOffset));
      if (LI.isVolatile())
        NewLI->setAtomic(LI.getOrdering(), LI.getSyncScopeID());
      if (NewLI->isAtomic())
        NewLI->setAlignment(LI.getAlign());

      // Any !nonnull metadata or !range metadata on the old load is also valid
      // on the new load. This is even true in some cases even when the loads
      // are different types, for example by mapping !nonnull metadata to
      // !range metadata by modeling the null pointer constant converted to the
      // integer type.
      // FIXME: Add support for range metadata here. Currently the utilities
      // for this don't propagate range metadata in trivial cases from one
      // integer load to another, don't handle non-addrspace-0 null pointers
      // correctly, and don't have any support for mapping ranges as the
      // integer type becomes winder or narrower.
      if (MDNode *N = LI.getMetadata(LLVMContext::MD_nonnull))
        copyNonnullMetadata(LI, N, *NewLI);

      // Try to preserve nonnull metadata
      V = NewLI;

      // If this is an integer load past the end of the slice (which means the
      // bytes outside the slice are undef or this load is dead) just forcibly
      // fix the integer size with correct handling of endianness.
      if (auto *AITy = dyn_cast<IntegerType>(NewAllocaTy))
        if (auto *TITy = dyn_cast<IntegerType>(TargetTy))
          if (AITy->getBitWidth() < TITy->getBitWidth()) {
            V = IRB.CreateZExt(V, TITy, "load.ext");
            if (DL.isBigEndian())
              V = IRB.CreateShl(V, TITy->getBitWidth() - AITy->getBitWidth(),
                                "endian_shift");
          }
    } else {
      Type *LTy = TargetTy->getPointerTo(AS);
      LoadInst *NewLI =
          IRB.CreateAlignedLoad(TargetTy, getNewAllocaSlicePtr(IRB, LTy),
                                getSliceAlign(), LI.isVolatile(), LI.getName());
      if (AATags)
        NewLI->setAAMetadata(AATags.shift(NewBeginOffset - BeginOffset));
      if (LI.isVolatile())
        NewLI->setAtomic(LI.getOrdering(), LI.getSyncScopeID());

      V = NewLI;
      IsPtrAdjusted = true;
    }
    V = convertValue(DL, IRB, V, TargetTy);

    if (IsSplit) {
      assert(!LI.isVolatile());
      assert(LI.getType()->isIntegerTy() &&
             "Only integer type loads and stores are split");
      assert(SliceSize < DL.getTypeStoreSize(LI.getType()).getFixedSize() &&
             "Split load isn't smaller than original load");
      assert(DL.typeSizeEqualsStoreSize(LI.getType()) &&
             "Non-byte-multiple bit width");
      // Move the insertion point just past the load so that we can refer to it.
      IRB.SetInsertPoint(&*std::next(BasicBlock::iterator(&LI)));
      // Create a placeholder value with the same type as LI to use as the
      // basis for the new value. This allows us to replace the uses of LI with
      // the computed value, and then replace the placeholder with LI, leaving
      // LI only used for this computation.
      Value *Placeholder = new LoadInst(
          LI.getType(), UndefValue::get(LI.getType()->getPointerTo(AS)), "",
          false, Align(1));
      V = insertInteger(DL, IRB, Placeholder, V, NewBeginOffset - BeginOffset,
                        "insert");
      LI.replaceAllUsesWith(V);
      Placeholder->replaceAllUsesWith(&LI);
      Placeholder->deleteValue();
    } else {
      LI.replaceAllUsesWith(V);
    }

    Pass.DeadInsts.push_back(&LI);
    deleteIfTriviallyDead(OldOp);
    LLVM_DEBUG(dbgs() << "          to: " << *V << "\n");
    return !LI.isVolatile() && !IsPtrAdjusted;
  }

  bool rewriteVectorizedStoreInst(Value *V, StoreInst &SI, Value *OldOp,
                                  AAMDNodes AATags) {
    if (V->getType() != VecTy) {
      unsigned BeginIndex = getIndex(NewBeginOffset);
      unsigned EndIndex = getIndex(NewEndOffset);
      assert(EndIndex > BeginIndex && "Empty vector!");
      unsigned NumElements = EndIndex - BeginIndex;
      assert(NumElements <= cast<FixedVectorType>(VecTy)->getNumElements() &&
             "Too many elements!");
      Type *SliceTy = (NumElements == 1)
                          ? ElementTy
                          : FixedVectorType::get(ElementTy, NumElements);
      if (V->getType() != SliceTy)
        V = convertValue(DL, IRB, V, SliceTy);

      // Mix in the existing elements.
      Value *Old = IRB.CreateAlignedLoad(NewAI.getAllocatedType(), &NewAI,
                                         NewAI.getAlign(), "load");
      V = insertVector(IRB, Old, V, BeginIndex, "vec");
    }
    StoreInst *Store = IRB.CreateAlignedStore(V, &NewAI, NewAI.getAlign());
    if (AATags)
      Store->setAAMetadata(AATags.shift(NewBeginOffset - BeginOffset));
    Pass.DeadInsts.push_back(&SI);

    LLVM_DEBUG(dbgs() << "          to: " << *Store << "\n");
    return true;
  }

  bool rewriteIntegerStore(Value *V, StoreInst &SI, AAMDNodes AATags) {
    assert(IntTy && "We cannot extract an integer from the alloca");
    assert(!SI.isVolatile());
    if (DL.getTypeSizeInBits(V->getType()).getFixedSize() !=
        IntTy->getBitWidth()) {
      Value *Old = IRB.CreateAlignedLoad(NewAI.getAllocatedType(), &NewAI,
                                         NewAI.getAlign(), "oldload");
      Old = convertValue(DL, IRB, Old, IntTy);
      assert(BeginOffset >= NewAllocaBeginOffset && "Out of bounds offset");
      uint64_t Offset = BeginOffset - NewAllocaBeginOffset;
      V = insertInteger(DL, IRB, Old, SI.getValueOperand(), Offset, "insert");
    }
    V = convertValue(DL, IRB, V, NewAllocaTy);
    StoreInst *Store = IRB.CreateAlignedStore(V, &NewAI, NewAI.getAlign());
    Store->copyMetadata(SI, {LLVMContext::MD_mem_parallel_loop_access,
                             LLVMContext::MD_access_group});
    if (AATags)
      Store->setAAMetadata(AATags.shift(NewBeginOffset - BeginOffset));
    Pass.DeadInsts.push_back(&SI);
    LLVM_DEBUG(dbgs() << "          to: " << *Store << "\n");
    return true;
  }

  bool visitStoreInst(StoreInst &SI) {
    LLVM_DEBUG(dbgs() << "    original: " << SI << "\n");
    Value *OldOp = SI.getOperand(1);
    assert(OldOp == OldPtr);

    AAMDNodes AATags;
    SI.getAAMetadata(AATags);

    Value *V = SI.getValueOperand();

    // Strip all inbounds GEPs and pointer casts to try to dig out any root
    // alloca that should be re-examined after promoting this alloca.
    if (V->getType()->isPointerTy())
      if (AllocaInst *AI = dyn_cast<AllocaInst>(V->stripInBoundsOffsets()))
        Pass.PostPromotionWorklist.insert(AI);

    if (SliceSize < DL.getTypeStoreSize(V->getType()).getFixedSize()) {
      assert(!SI.isVolatile());
      assert(V->getType()->isIntegerTy() &&
             "Only integer type loads and stores are split");
      assert(DL.typeSizeEqualsStoreSize(V->getType()) &&
             "Non-byte-multiple bit width");
      IntegerType *NarrowTy = Type::getIntNTy(SI.getContext(), SliceSize * 8);
      V = extractInteger(DL, IRB, V, NarrowTy, NewBeginOffset - BeginOffset,
                         "extract");
    }

    if (VecTy)
      return rewriteVectorizedStoreInst(V, SI, OldOp, AATags);
    if (IntTy && V->getType()->isIntegerTy())
      return rewriteIntegerStore(V, SI, AATags);

    const bool IsStorePastEnd =
        DL.getTypeStoreSize(V->getType()).getFixedSize() > SliceSize;
    StoreInst *NewSI;
    if (NewBeginOffset == NewAllocaBeginOffset &&
        NewEndOffset == NewAllocaEndOffset &&
        (canConvertValue(DL, V->getType(), NewAllocaTy) ||
         (IsStorePastEnd && NewAllocaTy->isIntegerTy() &&
          V->getType()->isIntegerTy()))) {
      // If this is an integer store past the end of slice (and thus the bytes
      // past that point are irrelevant or this is unreachable), truncate the
      // value prior to storing.
      if (auto *VITy = dyn_cast<IntegerType>(V->getType()))
        if (auto *AITy = dyn_cast<IntegerType>(NewAllocaTy))
          if (VITy->getBitWidth() > AITy->getBitWidth()) {
            if (DL.isBigEndian())
              V = IRB.CreateLShr(V, VITy->getBitWidth() - AITy->getBitWidth(),
                                 "endian_shift");
            V = IRB.CreateTrunc(V, AITy, "load.trunc");
          }

      V = convertValue(DL, IRB, V, NewAllocaTy);
      NewSI =
          IRB.CreateAlignedStore(V, &NewAI, NewAI.getAlign(), SI.isVolatile());
    } else {
      unsigned AS = SI.getPointerAddressSpace();
      Value *NewPtr = getNewAllocaSlicePtr(IRB, V->getType()->getPointerTo(AS));
      NewSI =
          IRB.CreateAlignedStore(V, NewPtr, getSliceAlign(), SI.isVolatile());
    }
    NewSI->copyMetadata(SI, {LLVMContext::MD_mem_parallel_loop_access,
                             LLVMContext::MD_access_group});
    if (AATags)
      NewSI->setAAMetadata(AATags.shift(NewBeginOffset - BeginOffset));
    if (SI.isVolatile())
      NewSI->setAtomic(SI.getOrdering(), SI.getSyncScopeID());
    if (NewSI->isAtomic())
      NewSI->setAlignment(SI.getAlign());
    Pass.DeadInsts.push_back(&SI);
    deleteIfTriviallyDead(OldOp);

    LLVM_DEBUG(dbgs() << "          to: " << *NewSI << "\n");
    return NewSI->getPointerOperand() == &NewAI && !SI.isVolatile();
  }

  /// Compute an integer value from splatting an i8 across the given
  /// number of bytes.
  ///
  /// Note that this routine assumes an i8 is a byte. If that isn't true, don't
  /// call this routine.
  /// FIXME: Heed the advice above.
  ///
  /// \param V The i8 value to splat.
  /// \param Size The number of bytes in the output (assuming i8 is one byte)
  Value *getIntegerSplat(Value *V, unsigned Size) {
    assert(Size > 0 && "Expected a positive number of bytes.");
    IntegerType *VTy = cast<IntegerType>(V->getType());
    assert(VTy->getBitWidth() == 8 && "Expected an i8 value for the byte");
    if (Size == 1)
      return V;

    Type *SplatIntTy = Type::getIntNTy(VTy->getContext(), Size * 8);
    V = IRB.CreateMul(
        IRB.CreateZExt(V, SplatIntTy, "zext"),
        ConstantExpr::getUDiv(
            Constant::getAllOnesValue(SplatIntTy),
            ConstantExpr::getZExt(Constant::getAllOnesValue(V->getType()),
                                  SplatIntTy)),
        "isplat");
    return V;
  }

  /// Compute a vector splat for a given element value.
  Value *getVectorSplat(Value *V, unsigned NumElements) {
    V = IRB.CreateVectorSplat(NumElements, V, "vsplat");
    LLVM_DEBUG(dbgs() << "       splat: " << *V << "\n");
    return V;
  }

  bool visitMemSetInst(MemSetInst &II) {
    LLVM_DEBUG(dbgs() << "    original: " << II << "\n");
    assert(II.getRawDest() == OldPtr);

    AAMDNodes AATags;
    II.getAAMetadata(AATags);

    // If the memset has a variable size, it cannot be split, just adjust the
    // pointer to the new alloca.
    if (!isa<Constant>(II.getLength())) {
      assert(!IsSplit);
      assert(NewBeginOffset == BeginOffset);
      II.setDest(getNewAllocaSlicePtr(IRB, OldPtr->getType()));
      II.setDestAlignment(getSliceAlign());

      deleteIfTriviallyDead(OldPtr);
      return false;
    }

    // Record this instruction for deletion.
    Pass.DeadInsts.push_back(&II);

    Type *AllocaTy = NewAI.getAllocatedType();
    Type *ScalarTy = AllocaTy->getScalarType();

    const bool CanContinue = [&]() {
      if (VecTy || IntTy)
        return true;
      if (BeginOffset > NewAllocaBeginOffset ||
          EndOffset < NewAllocaEndOffset)
        return false;
      auto *C = cast<ConstantInt>(II.getLength());
      if (C->getBitWidth() > 64)
        return false;
      const auto Len = C->getZExtValue();
      auto *Int8Ty = IntegerType::getInt8Ty(NewAI.getContext());
      auto *SrcTy = FixedVectorType::get(Int8Ty, Len);
      return canConvertValue(DL, SrcTy, AllocaTy) &&
             DL.isLegalInteger(DL.getTypeSizeInBits(ScalarTy).getFixedSize());
    }();

    // If this doesn't map cleanly onto the alloca type, and that type isn't
    // a single value type, just emit a memset.
    if (!CanContinue) {
      Type *SizeTy = II.getLength()->getType();
      Constant *Size = ConstantInt::get(SizeTy, NewEndOffset - NewBeginOffset);
      CallInst *New = IRB.CreateMemSet(
          getNewAllocaSlicePtr(IRB, OldPtr->getType()), II.getValue(), Size,
          MaybeAlign(getSliceAlign()), II.isVolatile());
      if (AATags)
        New->setAAMetadata(AATags.shift(NewBeginOffset - BeginOffset));
      LLVM_DEBUG(dbgs() << "          to: " << *New << "\n");
      return false;
    }

    // If we can represent this as a simple value, we have to build the actual
    // value to store, which requires expanding the byte present in memset to
    // a sensible representation for the alloca type. This is essentially
    // splatting the byte to a sufficiently wide integer, splatting it across
    // any desired vector width, and bitcasting to the final type.
    Value *V;

    if (VecTy) {
      // If this is a memset of a vectorized alloca, insert it.
      assert(ElementTy == ScalarTy);

      unsigned BeginIndex = getIndex(NewBeginOffset);
      unsigned EndIndex = getIndex(NewEndOffset);
      assert(EndIndex > BeginIndex && "Empty vector!");
      unsigned NumElements = EndIndex - BeginIndex;
      assert(NumElements <= cast<FixedVectorType>(VecTy)->getNumElements() &&
             "Too many elements!");

      Value *Splat = getIntegerSplat(
          II.getValue(), DL.getTypeSizeInBits(ElementTy).getFixedSize() / 8);
      Splat = convertValue(DL, IRB, Splat, ElementTy);
      if (NumElements > 1)
        Splat = getVectorSplat(Splat, NumElements);

      Value *Old = IRB.CreateAlignedLoad(NewAI.getAllocatedType(), &NewAI,
                                         NewAI.getAlign(), "oldload");
      V = insertVector(IRB, Old, Splat, BeginIndex, "vec");
    } else if (IntTy) {
      // If this is a memset on an alloca where we can widen stores, insert the
      // set integer.
      assert(!II.isVolatile());

      uint64_t Size = NewEndOffset - NewBeginOffset;
      V = getIntegerSplat(II.getValue(), Size);

      if (IntTy && (BeginOffset != NewAllocaBeginOffset ||
                    EndOffset != NewAllocaBeginOffset)) {
        Value *Old = IRB.CreateAlignedLoad(NewAI.getAllocatedType(), &NewAI,
                                           NewAI.getAlign(), "oldload");
        Old = convertValue(DL, IRB, Old, IntTy);
        uint64_t Offset = NewBeginOffset - NewAllocaBeginOffset;
        V = insertInteger(DL, IRB, Old, V, Offset, "insert");
      } else {
        assert(V->getType() == IntTy &&
               "Wrong type for an alloca wide integer!");
      }
      V = convertValue(DL, IRB, V, AllocaTy);
    } else {
      // Established these invariants above.
      assert(NewBeginOffset == NewAllocaBeginOffset);
      assert(NewEndOffset == NewAllocaEndOffset);

      V = getIntegerSplat(II.getValue(),
                          DL.getTypeSizeInBits(ScalarTy).getFixedSize() / 8);
      if (VectorType *AllocaVecTy = dyn_cast<VectorType>(AllocaTy))
        V = getVectorSplat(
            V, cast<FixedVectorType>(AllocaVecTy)->getNumElements());

      V = convertValue(DL, IRB, V, AllocaTy);
    }

    StoreInst *New =
        IRB.CreateAlignedStore(V, &NewAI, NewAI.getAlign(), II.isVolatile());
    if (AATags)
      New->setAAMetadata(AATags.shift(NewBeginOffset - BeginOffset));
    LLVM_DEBUG(dbgs() << "          to: " << *New << "\n");
    return !II.isVolatile();
  }

  bool visitMemTransferInst(MemTransferInst &II) {
    // Rewriting of memory transfer instructions can be a bit tricky. We break
    // them into two categories: split intrinsics and unsplit intrinsics.

    LLVM_DEBUG(dbgs() << "    original: " << II << "\n");

    AAMDNodes AATags;
    II.getAAMetadata(AATags);

    bool IsDest = &II.getRawDestUse() == OldUse;
    assert((IsDest && II.getRawDest() == OldPtr) ||
           (!IsDest && II.getRawSource() == OldPtr));

    MaybeAlign SliceAlign = getSliceAlign();

    // For unsplit intrinsics, we simply modify the source and destination
    // pointers in place. This isn't just an optimization, it is a matter of
    // correctness. With unsplit intrinsics we may be dealing with transfers
    // within a single alloca before SROA ran, or with transfers that have
    // a variable length. We may also be dealing with memmove instead of
    // memcpy, and so simply updating the pointers is the necessary for us to
    // update both source and dest of a single call.
    if (!IsSplittable) {
      Value *AdjustedPtr = getNewAllocaSlicePtr(IRB, OldPtr->getType());
      if (IsDest) {
        II.setDest(AdjustedPtr);
        II.setDestAlignment(SliceAlign);
      }
      else {
        II.setSource(AdjustedPtr);
        II.setSourceAlignment(SliceAlign);
      }

      LLVM_DEBUG(dbgs() << "          to: " << II << "\n");
      deleteIfTriviallyDead(OldPtr);
      return false;
    }
    // For split transfer intrinsics we have an incredibly useful assurance:
    // the source and destination do not reside within the same alloca, and at
    // least one of them does not escape. This means that we can replace
    // memmove with memcpy, and we don't need to worry about all manner of
    // downsides to splitting and transforming the operations.

    // If this doesn't map cleanly onto the alloca type, and that type isn't
    // a single value type, just emit a memcpy.
    bool EmitMemCpy =
        !VecTy && !IntTy &&
        (BeginOffset > NewAllocaBeginOffset || EndOffset < NewAllocaEndOffset ||
         SliceSize !=
             DL.getTypeStoreSize(NewAI.getAllocatedType()).getFixedSize() ||
         !NewAI.getAllocatedType()->isSingleValueType());

    // If we're just going to emit a memcpy, the alloca hasn't changed, and the
    // size hasn't been shrunk based on analysis of the viable range, this is
    // a no-op.
    if (EmitMemCpy && &OldAI == &NewAI) {
      // Ensure the start lines up.
      assert(NewBeginOffset == BeginOffset);

      // Rewrite the size as needed.
      if (NewEndOffset != EndOffset)
        II.setLength(ConstantInt::get(II.getLength()->getType(),
                                      NewEndOffset - NewBeginOffset));
      return false;
    }
    // Record this instruction for deletion.
    Pass.DeadInsts.push_back(&II);

    // Strip all inbounds GEPs and pointer casts to try to dig out any root
    // alloca that should be re-examined after rewriting this instruction.
    Value *OtherPtr = IsDest ? II.getRawSource() : II.getRawDest();
    if (AllocaInst *AI =
            dyn_cast<AllocaInst>(OtherPtr->stripInBoundsOffsets())) {
      assert(AI != &OldAI && AI != &NewAI &&
             "Splittable transfers cannot reach the same alloca on both ends.");
      Pass.Worklist.insert(AI);
    }

    Type *OtherPtrTy = OtherPtr->getType();
    unsigned OtherAS = OtherPtrTy->getPointerAddressSpace();

    // Compute the relative offset for the other pointer within the transfer.
    unsigned OffsetWidth = DL.getIndexSizeInBits(OtherAS);
    APInt OtherOffset(OffsetWidth, NewBeginOffset - BeginOffset);
    Align OtherAlign =
        (IsDest ? II.getSourceAlign() : II.getDestAlign()).valueOrOne();
    OtherAlign =
        commonAlignment(OtherAlign, OtherOffset.zextOrTrunc(64).getZExtValue());

    if (EmitMemCpy) {
      // Compute the other pointer, folding as much as possible to produce
      // a single, simple GEP in most cases.
      OtherPtr = getAdjustedPtr(IRB, DL, OtherPtr, OtherOffset, OtherPtrTy,
                                OtherPtr->getName() + ".");

      Value *OurPtr = getNewAllocaSlicePtr(IRB, OldPtr->getType());
      Type *SizeTy = II.getLength()->getType();
      Constant *Size = ConstantInt::get(SizeTy, NewEndOffset - NewBeginOffset);

      Value *DestPtr, *SrcPtr;
      MaybeAlign DestAlign, SrcAlign;
      // Note: IsDest is true iff we're copying into the new alloca slice
      if (IsDest) {
        DestPtr = OurPtr;
        DestAlign = SliceAlign;
        SrcPtr = OtherPtr;
        SrcAlign = OtherAlign;
      } else {
        DestPtr = OtherPtr;
        DestAlign = OtherAlign;
        SrcPtr = OurPtr;
        SrcAlign = SliceAlign;
      }
      CallInst *New = IRB.CreateMemCpy(DestPtr, DestAlign, SrcPtr, SrcAlign,
                                       Size, II.isVolatile());
      if (AATags)
        New->setAAMetadata(AATags.shift(NewBeginOffset - BeginOffset));
      LLVM_DEBUG(dbgs() << "          to: " << *New << "\n");
      return false;
    }

    bool IsWholeAlloca = NewBeginOffset == NewAllocaBeginOffset &&
                         NewEndOffset == NewAllocaEndOffset;
    uint64_t Size = NewEndOffset - NewBeginOffset;
    unsigned BeginIndex = VecTy ? getIndex(NewBeginOffset) : 0;
    unsigned EndIndex = VecTy ? getIndex(NewEndOffset) : 0;
    unsigned NumElements = EndIndex - BeginIndex;
    IntegerType *SubIntTy =
        IntTy ? Type::getIntNTy(IntTy->getContext(), Size * 8) : nullptr;

    // Reset the other pointer type to match the register type we're going to
    // use, but using the address space of the original other pointer.
    Type *OtherTy;
    if (VecTy && !IsWholeAlloca) {
      if (NumElements == 1)
        OtherTy = VecTy->getElementType();
      else
        OtherTy = FixedVectorType::get(VecTy->getElementType(), NumElements);
    } else if (IntTy && !IsWholeAlloca) {
      OtherTy = SubIntTy;
    } else {
      OtherTy = NewAllocaTy;
    }
    OtherPtrTy = OtherTy->getPointerTo(OtherAS);

    Value *SrcPtr = getAdjustedPtr(IRB, DL, OtherPtr, OtherOffset, OtherPtrTy,
                                   OtherPtr->getName() + ".");
    MaybeAlign SrcAlign = OtherAlign;
    Value *DstPtr = &NewAI;
    MaybeAlign DstAlign = SliceAlign;
    if (!IsDest) {
      std::swap(SrcPtr, DstPtr);
      std::swap(SrcAlign, DstAlign);
    }

    Value *Src;
    if (VecTy && !IsWholeAlloca && !IsDest) {
      Src = IRB.CreateAlignedLoad(NewAI.getAllocatedType(), &NewAI,
                                  NewAI.getAlign(), "load");
      Src = extractVector(IRB, Src, BeginIndex, EndIndex, "vec");
    } else if (IntTy && !IsWholeAlloca && !IsDest) {
      Src = IRB.CreateAlignedLoad(NewAI.getAllocatedType(), &NewAI,
                                  NewAI.getAlign(), "load");
      Src = convertValue(DL, IRB, Src, IntTy);
      uint64_t Offset = NewBeginOffset - NewAllocaBeginOffset;
      Src = extractInteger(DL, IRB, Src, SubIntTy, Offset, "extract");
    } else {
      LoadInst *Load = IRB.CreateAlignedLoad(OtherTy, SrcPtr, SrcAlign,
                                             II.isVolatile(), "copyload");
      if (AATags)
        Load->setAAMetadata(AATags.shift(NewBeginOffset - BeginOffset));
      Src = Load;
    }

    if (VecTy && !IsWholeAlloca && IsDest) {
      Value *Old = IRB.CreateAlignedLoad(NewAI.getAllocatedType(), &NewAI,
                                         NewAI.getAlign(), "oldload");
      Src = insertVector(IRB, Old, Src, BeginIndex, "vec");
    } else if (IntTy && !IsWholeAlloca && IsDest) {
      Value *Old = IRB.CreateAlignedLoad(NewAI.getAllocatedType(), &NewAI,
                                         NewAI.getAlign(), "oldload");
      Old = convertValue(DL, IRB, Old, IntTy);
      uint64_t Offset = NewBeginOffset - NewAllocaBeginOffset;
      Src = insertInteger(DL, IRB, Old, Src, Offset, "insert");
      Src = convertValue(DL, IRB, Src, NewAllocaTy);
    }

    StoreInst *Store = cast<StoreInst>(
        IRB.CreateAlignedStore(Src, DstPtr, DstAlign, II.isVolatile()));
    if (AATags)
      Store->setAAMetadata(AATags.shift(NewBeginOffset - BeginOffset));
    LLVM_DEBUG(dbgs() << "          to: " << *Store << "\n");
    return !II.isVolatile();
  }

  bool visitIntrinsicInst(IntrinsicInst &II) {
    assert((II.isLifetimeStartOrEnd() || II.isDroppable() ||     // INTEL
            II.getIntrinsicID() == Intrinsic::var_annotation) && // INTEL
           "Unexpected intrinsic!");
    LLVM_DEBUG(dbgs() << "    original: " << II << "\n");

    // Record this instruction for deletion.
    Pass.DeadInsts.push_back(&II);

    if (II.isDroppable()) {
      assert(II.getIntrinsicID() == Intrinsic::assume && "Expected assume");
      // TODO For now we forget assumed information, this can be improved.
      OldPtr->dropDroppableUsesIn(II);
      return true;
    }

#if INTEL_CUSTOMIZATION
    if (II.getIntrinsicID() == Intrinsic::var_annotation)
        assert(II.getArgOperand(0) == OldPtr);
    else
        assert(II.getArgOperand(1) == OldPtr);
#endif  //INTEL_CUSTOMIZATION

    // Lifetime intrinsics are only promotable if they cover the whole alloca.
    // Therefore, we drop lifetime intrinsics which don't cover the whole
    // alloca.
    // (In theory, intrinsics which partially cover an alloca could be
    // promoted, but PromoteMemToReg doesn't handle that case.)
    // FIXME: Check whether the alloca is promotable before dropping the
    // lifetime intrinsics?
    if (NewBeginOffset != NewAllocaBeginOffset ||
        NewEndOffset != NewAllocaEndOffset)
      return true;

    ConstantInt *Size;                                          //INTEL
    if (II.getIntrinsicID() != Intrinsic::var_annotation)       //INTEL
        Size =                                                  //INTEL
            ConstantInt::get(cast<IntegerType>(II.getArgOperand(0)->getType()),
                         NewEndOffset - NewBeginOffset);
    // Lifetime intrinsics always expect an i8* so directly get such a pointer
    // for the new alloca slice.
    Type *PointerTy = IRB.getInt8PtrTy(OldPtr->getType()->getPointerAddressSpace());
    Value *Ptr = getNewAllocaSlicePtr(IRB, PointerTy);
    Value *New;
    if (II.getIntrinsicID() == Intrinsic::lifetime_start)
      New = IRB.CreateLifetimeStart(Ptr, Size);
    if (II.getIntrinsicID() == Intrinsic::lifetime_end)         //INTEL
      New = IRB.CreateLifetimeEnd(Ptr, Size);

    (void)New;
    LLVM_DEBUG(dbgs() << "          to: " << *New << "\n");

    return true;
  }

  void fixLoadStoreAlign(Instruction &Root) {
    // This algorithm implements the same visitor loop as
    // hasUnsafePHIOrSelectUse, and fixes the alignment of each load
    // or store found.
    SmallPtrSet<Instruction *, 4> Visited;
    SmallVector<Instruction *, 4> Uses;
    Visited.insert(&Root);
    Uses.push_back(&Root);
    do {
      Instruction *I = Uses.pop_back_val();

      if (LoadInst *LI = dyn_cast<LoadInst>(I)) {
        LI->setAlignment(std::min(LI->getAlign(), getSliceAlign()));
        continue;
      }
      if (StoreInst *SI = dyn_cast<StoreInst>(I)) {
        SI->setAlignment(std::min(SI->getAlign(), getSliceAlign()));
        continue;
      }

      assert(isa<BitCastInst>(I) || isa<AddrSpaceCastInst>(I) ||
             isa<PHINode>(I) || isa<SelectInst>(I) ||
             isa<GetElementPtrInst>(I));
      for (User *U : I->users())
        if (Visited.insert(cast<Instruction>(U)).second)
          Uses.push_back(cast<Instruction>(U));
    } while (!Uses.empty());
  }

  bool visitPHINode(PHINode &PN) {
    LLVM_DEBUG(dbgs() << "    original: " << PN << "\n");
    assert(BeginOffset >= NewAllocaBeginOffset && "PHIs are unsplittable");
    assert(EndOffset <= NewAllocaEndOffset && "PHIs are unsplittable");

    // We would like to compute a new pointer in only one place, but have it be
    // as local as possible to the PHI. To do that, we re-use the location of
    // the old pointer, which necessarily must be in the right position to
    // dominate the PHI.
    IRBuilderBase::InsertPointGuard Guard(IRB);
    if (isa<PHINode>(OldPtr))
      IRB.SetInsertPoint(&*OldPtr->getParent()->getFirstInsertionPt());
    else
      IRB.SetInsertPoint(OldPtr);
    IRB.SetCurrentDebugLocation(OldPtr->getDebugLoc());

    Value *NewPtr = getNewAllocaSlicePtr(IRB, OldPtr->getType());
    // Replace the operands which were using the old pointer.
    std::replace(PN.op_begin(), PN.op_end(), cast<Value>(OldPtr), NewPtr);

    LLVM_DEBUG(dbgs() << "          to: " << PN << "\n");
    deleteIfTriviallyDead(OldPtr);

    // Fix the alignment of any loads or stores using this PHI node.
    fixLoadStoreAlign(PN);

    // PHIs can't be promoted on their own, but often can be speculated. We
    // check the speculation outside of the rewriter so that we see the
    // fully-rewritten alloca.
    PHIUsers.insert(&PN);
    return true;
  }

  bool visitSelectInst(SelectInst &SI) {
    LLVM_DEBUG(dbgs() << "    original: " << SI << "\n");
    assert((SI.getTrueValue() == OldPtr || SI.getFalseValue() == OldPtr) &&
           "Pointer isn't an operand!");
    assert(BeginOffset >= NewAllocaBeginOffset && "Selects are unsplittable");
    assert(EndOffset <= NewAllocaEndOffset && "Selects are unsplittable");

    Value *NewPtr = getNewAllocaSlicePtr(IRB, OldPtr->getType());
    // Replace the operands which were using the old pointer.
    if (SI.getOperand(1) == OldPtr)
      SI.setOperand(1, NewPtr);
    if (SI.getOperand(2) == OldPtr)
      SI.setOperand(2, NewPtr);

    LLVM_DEBUG(dbgs() << "          to: " << SI << "\n");
    deleteIfTriviallyDead(OldPtr);

    // Fix the alignment of any loads or stores using this select.
    fixLoadStoreAlign(SI);

    // Selects can't be promoted on their own, but often can be speculated. We
    // check the speculation outside of the rewriter so that we see the
    // fully-rewritten alloca.
    SelectUsers.insert(&SI);
    return true;
  }
};

namespace {

/// Visitor to rewrite aggregate loads and stores as scalar.
///
/// This pass aggressively rewrites all aggregate loads and stores on
/// a particular pointer (or any pointer derived from it which we can identify)
/// with scalar loads and stores.
class AggLoadStoreRewriter : public InstVisitor<AggLoadStoreRewriter, bool> {
  // Befriend the base class so it can delegate to private visit methods.
  friend class InstVisitor<AggLoadStoreRewriter, bool>;

  /// Queue of pointer uses to analyze and potentially rewrite.
  SmallVector<Use *, 8> Queue;

  /// Set to prevent us from cycling with phi nodes and loops.
  SmallPtrSet<User *, 8> Visited;

  /// The current pointer use being rewritten. This is used to dig up the used
  /// value (as opposed to the user).
  Use *U = nullptr;

  /// Used to calculate offsets, and hence alignment, of subobjects.
  const DataLayout &DL;

public:
  AggLoadStoreRewriter(const DataLayout &DL) : DL(DL) {}

  /// Rewrite loads and stores through a pointer and all pointers derived from
  /// it.
  bool rewrite(Instruction &I) {
    LLVM_DEBUG(dbgs() << "  Rewriting FCA loads and stores...\n");
    enqueueUsers(I);
    bool Changed = false;
    while (!Queue.empty()) {
      U = Queue.pop_back_val();
      Changed |= visit(cast<Instruction>(U->getUser()));
    }
    return Changed;
  }

private:
  /// Enqueue all the users of the given instruction for further processing.
  /// This uses a set to de-duplicate users.
  void enqueueUsers(Instruction &I) {
    for (Use &U : I.uses())
      if (Visited.insert(U.getUser()).second)
        Queue.push_back(&U);
  }

  // Conservative default is to not rewrite anything.
  bool visitInstruction(Instruction &I) { return false; }

  /// Generic recursive split emission class.
  template <typename Derived> class OpSplitter {
  protected:
    /// The builder used to form new instructions.
    IRBuilderTy IRB;

    /// The indices which to be used with insert- or extractvalue to select the
    /// appropriate value within the aggregate.
    SmallVector<unsigned, 4> Indices;

    /// The indices to a GEP instruction which will move Ptr to the correct slot
    /// within the aggregate.
    SmallVector<Value *, 4> GEPIndices;

    /// The base pointer of the original op, used as a base for GEPing the
    /// split operations.
    Value *Ptr;

    /// The base pointee type being GEPed into.
    Type *BaseTy;

    /// Known alignment of the base pointer.
    Align BaseAlign;

    /// To calculate offset of each component so we can correctly deduce
    /// alignments.
    const DataLayout &DL;

    /// Initialize the splitter with an insertion point, Ptr and start with a
    /// single zero GEP index.
    OpSplitter(Instruction *InsertionPoint, Value *Ptr, Type *BaseTy,
               Align BaseAlign, const DataLayout &DL)
        : IRB(InsertionPoint), GEPIndices(1, IRB.getInt32(0)), Ptr(Ptr),
          BaseTy(BaseTy), BaseAlign(BaseAlign), DL(DL) {}

  public:
    /// Generic recursive split emission routine.
    ///
    /// This method recursively splits an aggregate op (load or store) into
    /// scalar or vector ops. It splits recursively until it hits a single value
    /// and emits that single value operation via the template argument.
    ///
    /// The logic of this routine relies on GEPs and insertvalue and
    /// extractvalue all operating with the same fundamental index list, merely
    /// formatted differently (GEPs need actual values).
    ///
    /// \param Ty  The type being split recursively into smaller ops.
    /// \param Agg The aggregate value being built up or stored, depending on
    /// whether this is splitting a load or a store respectively.
    void emitSplitOps(Type *Ty, Value *&Agg, const Twine &Name) {
      if (Ty->isSingleValueType()) {
        unsigned Offset = DL.getIndexedOffsetInType(BaseTy, GEPIndices);
        return static_cast<Derived *>(this)->emitFunc(
            Ty, Agg, commonAlignment(BaseAlign, Offset), Name);
      }

      if (ArrayType *ATy = dyn_cast<ArrayType>(Ty)) {
        unsigned OldSize = Indices.size();
        (void)OldSize;
        for (unsigned Idx = 0, Size = ATy->getNumElements(); Idx != Size;
             ++Idx) {
          assert(Indices.size() == OldSize && "Did not return to the old size");
          Indices.push_back(Idx);
          GEPIndices.push_back(IRB.getInt32(Idx));
          emitSplitOps(ATy->getElementType(), Agg, Name + "." + Twine(Idx));
          GEPIndices.pop_back();
          Indices.pop_back();
        }
        return;
      }

      if (StructType *STy = dyn_cast<StructType>(Ty)) {
        unsigned OldSize = Indices.size();
        (void)OldSize;
        for (unsigned Idx = 0, Size = STy->getNumElements(); Idx != Size;
             ++Idx) {
          assert(Indices.size() == OldSize && "Did not return to the old size");
          Indices.push_back(Idx);
          GEPIndices.push_back(IRB.getInt32(Idx));
          emitSplitOps(STy->getElementType(Idx), Agg, Name + "." + Twine(Idx));
          GEPIndices.pop_back();
          Indices.pop_back();
        }
        return;
      }

      llvm_unreachable("Only arrays and structs are aggregate loadable types");
    }
  };

  struct LoadOpSplitter : public OpSplitter<LoadOpSplitter> {
    AAMDNodes AATags;

    LoadOpSplitter(Instruction *InsertionPoint, Value *Ptr, Type *BaseTy,
                   AAMDNodes AATags, Align BaseAlign, const DataLayout &DL)
        : OpSplitter<LoadOpSplitter>(InsertionPoint, Ptr, BaseTy, BaseAlign,
                                     DL),
          AATags(AATags) {}

    /// Emit a leaf load of a single value. This is called at the leaves of the
    /// recursive emission to actually load values.
    void emitFunc(Type *Ty, Value *&Agg, Align Alignment, const Twine &Name) {
      assert(Ty->isSingleValueType());
      // Load the single value and insert it using the indices.
      Value *GEP =
          IRB.CreateInBoundsGEP(BaseTy, Ptr, GEPIndices, Name + ".gep");
      LoadInst *Load =
          IRB.CreateAlignedLoad(Ty, GEP, Alignment, Name + ".load");

      APInt Offset(
          DL.getIndexSizeInBits(Ptr->getType()->getPointerAddressSpace()), 0);
      if (AATags &&
          GEPOperator::accumulateConstantOffset(BaseTy, GEPIndices, DL, Offset))
        Load->setAAMetadata(AATags.shift(Offset.getZExtValue()));

      Agg = IRB.CreateInsertValue(Agg, Load, Indices, Name + ".insert");
      LLVM_DEBUG(dbgs() << "          to: " << *Load << "\n");
    }
  };

  bool visitLoadInst(LoadInst &LI) {
    assert(LI.getPointerOperand() == *U);
    if (!LI.isSimple() || LI.getType()->isSingleValueType())
      return false;

    // We have an aggregate being loaded, split it apart.
    LLVM_DEBUG(dbgs() << "    original: " << LI << "\n");
    AAMDNodes AATags;
    LI.getAAMetadata(AATags);
    LoadOpSplitter Splitter(&LI, *U, LI.getType(), AATags,
                            getAdjustedAlignment(&LI, 0), DL);
    Value *V = UndefValue::get(LI.getType());
    Splitter.emitSplitOps(LI.getType(), V, LI.getName() + ".fca");
    Visited.erase(&LI);
    LI.replaceAllUsesWith(V);
    LI.eraseFromParent();
    return true;
  }

  struct StoreOpSplitter : public OpSplitter<StoreOpSplitter> {
    StoreOpSplitter(Instruction *InsertionPoint, Value *Ptr, Type *BaseTy,
                    AAMDNodes AATags, Align BaseAlign, const DataLayout &DL)
        : OpSplitter<StoreOpSplitter>(InsertionPoint, Ptr, BaseTy, BaseAlign,
                                      DL),
          AATags(AATags) {}
    AAMDNodes AATags;
    /// Emit a leaf store of a single value. This is called at the leaves of the
    /// recursive emission to actually produce stores.
    void emitFunc(Type *Ty, Value *&Agg, Align Alignment, const Twine &Name) {
      assert(Ty->isSingleValueType());
      // Extract the single value and store it using the indices.
      //
      // The gep and extractvalue values are factored out of the CreateStore
      // call to make the output independent of the argument evaluation order.
      Value *ExtractValue =
          IRB.CreateExtractValue(Agg, Indices, Name + ".extract");
      Value *InBoundsGEP =
          IRB.CreateInBoundsGEP(BaseTy, Ptr, GEPIndices, Name + ".gep");
      StoreInst *Store =
          IRB.CreateAlignedStore(ExtractValue, InBoundsGEP, Alignment);

      APInt Offset(
          DL.getIndexSizeInBits(Ptr->getType()->getPointerAddressSpace()), 0);
      if (AATags &&
          GEPOperator::accumulateConstantOffset(BaseTy, GEPIndices, DL, Offset))
        Store->setAAMetadata(AATags.shift(Offset.getZExtValue()));

      LLVM_DEBUG(dbgs() << "          to: " << *Store << "\n");
    }
  };

  bool visitStoreInst(StoreInst &SI) {
    if (!SI.isSimple() || SI.getPointerOperand() != *U)
      return false;
    Value *V = SI.getValueOperand();
    if (V->getType()->isSingleValueType())
      return false;

    // We have an aggregate being stored, split it apart.
    LLVM_DEBUG(dbgs() << "    original: " << SI << "\n");
    AAMDNodes AATags;
    SI.getAAMetadata(AATags);
    StoreOpSplitter Splitter(&SI, *U, V->getType(), AATags,
                             getAdjustedAlignment(&SI, 0), DL);
    Splitter.emitSplitOps(V->getType(), V, V->getName() + ".fca");
    Visited.erase(&SI);
    SI.eraseFromParent();
    return true;
  }

  bool visitBitCastInst(BitCastInst &BC) {
    enqueueUsers(BC);
    return false;
  }

  bool visitAddrSpaceCastInst(AddrSpaceCastInst &ASC) {
    enqueueUsers(ASC);
    return false;
  }

  // Fold gep (select cond, ptr1, ptr2) => select cond, gep(ptr1), gep(ptr2)
  bool foldGEPSelect(GetElementPtrInst &GEPI) {
    if (!GEPI.hasAllConstantIndices())
      return false;

    SelectInst *Sel = cast<SelectInst>(GEPI.getPointerOperand());

    LLVM_DEBUG(dbgs() << "  Rewriting gep(select) -> select(gep):"
                      << "\n    original: " << *Sel
                      << "\n              " << GEPI);

    IRBuilderTy Builder(&GEPI);
    SmallVector<Value *, 4> Index(GEPI.indices());
    bool IsInBounds = GEPI.isInBounds();

    Type *Ty = GEPI.getSourceElementType();
    Value *True = Sel->getTrueValue();
    Value *NTrue =
        IsInBounds
            ? Builder.CreateInBoundsGEP(Ty, True, Index,
                                        True->getName() + ".sroa.gep")
            : Builder.CreateGEP(Ty, True, Index, True->getName() + ".sroa.gep");

    Value *False = Sel->getFalseValue();

    Value *NFalse =
        IsInBounds
            ? Builder.CreateInBoundsGEP(Ty, False, Index,
                                        False->getName() + ".sroa.gep")
            : Builder.CreateGEP(Ty, False, Index,
                                False->getName() + ".sroa.gep");

    Value *NSel = Builder.CreateSelect(Sel->getCondition(), NTrue, NFalse,
                                       Sel->getName() + ".sroa.sel");
    Visited.erase(&GEPI);
    GEPI.replaceAllUsesWith(NSel);
    GEPI.eraseFromParent();
    Instruction *NSelI = cast<Instruction>(NSel);
    Visited.insert(NSelI);
    enqueueUsers(*NSelI);

    LLVM_DEBUG(dbgs() << "\n          to: " << *NTrue
                      << "\n              " << *NFalse
                      << "\n              " << *NSel << '\n');

    return true;
  }

  // Fold gep (phi ptr1, ptr2) => phi gep(ptr1), gep(ptr2)
  bool foldGEPPhi(GetElementPtrInst &GEPI) {
    if (!GEPI.hasAllConstantIndices())
      return false;

    PHINode *PHI = cast<PHINode>(GEPI.getPointerOperand());
    if (GEPI.getParent() != PHI->getParent() ||
        llvm::any_of(PHI->incoming_values(), [](Value *In)
          { Instruction *I = dyn_cast<Instruction>(In);
            return !I || isa<GetElementPtrInst>(I) || isa<PHINode>(I) ||
                   succ_empty(I->getParent()) ||
                   !I->getParent()->isLegalToHoistInto();
          }))
      return false;

    LLVM_DEBUG(dbgs() << "  Rewriting gep(phi) -> phi(gep):"
                      << "\n    original: " << *PHI
                      << "\n              " << GEPI
                      << "\n          to: ");

    SmallVector<Value *, 4> Index(GEPI.indices());
    bool IsInBounds = GEPI.isInBounds();
    IRBuilderTy PHIBuilder(GEPI.getParent()->getFirstNonPHI());
    PHINode *NewPN = PHIBuilder.CreatePHI(GEPI.getType(),
                                          PHI->getNumIncomingValues(),
                                          PHI->getName() + ".sroa.phi");
    for (unsigned I = 0, E = PHI->getNumIncomingValues(); I != E; ++I) {
      BasicBlock *B = PHI->getIncomingBlock(I);
      Value *NewVal = nullptr;
      int Idx = NewPN->getBasicBlockIndex(B);
      if (Idx >= 0) {
        NewVal = NewPN->getIncomingValue(Idx);
      } else {
        Instruction *In = cast<Instruction>(PHI->getIncomingValue(I));

        IRBuilderTy B(In->getParent(), std::next(In->getIterator()));
        Type *Ty = GEPI.getSourceElementType();
        NewVal = IsInBounds
            ? B.CreateInBoundsGEP(Ty, In, Index, In->getName() + ".sroa.gep")
            : B.CreateGEP(Ty, In, Index, In->getName() + ".sroa.gep");
      }
      NewPN->addIncoming(NewVal, B);
    }

    Visited.erase(&GEPI);
    GEPI.replaceAllUsesWith(NewPN);
    GEPI.eraseFromParent();
    Visited.insert(NewPN);
    enqueueUsers(*NewPN);

    LLVM_DEBUG(for (Value *In : NewPN->incoming_values())
                 dbgs() << "\n              " << *In;
               dbgs() << "\n              " << *NewPN << '\n');

    return true;
  }

  bool visitGetElementPtrInst(GetElementPtrInst &GEPI) {
    if (isa<SelectInst>(GEPI.getPointerOperand()) &&
        foldGEPSelect(GEPI))
      return true;

    if (isa<PHINode>(GEPI.getPointerOperand()) &&
        foldGEPPhi(GEPI))
      return true;

    enqueueUsers(GEPI);
    return false;
  }

  bool visitPHINode(PHINode &PN) {
    enqueueUsers(PN);
    return false;
  }

  bool visitSelectInst(SelectInst &SI) {
    enqueueUsers(SI);
    return false;
  }
};

} // end anonymous namespace

/// Strip aggregate type wrapping.
///
/// This removes no-op aggregate types wrapping an underlying type. It will
/// strip as many layers of types as it can without changing either the type
/// size or the allocated size.
static Type *stripAggregateTypeWrapping(const DataLayout &DL, Type *Ty) {
  if (Ty->isSingleValueType())
    return Ty;

  uint64_t AllocSize = DL.getTypeAllocSize(Ty).getFixedSize();
  uint64_t TypeSize = DL.getTypeSizeInBits(Ty).getFixedSize();

  Type *InnerTy;
  if (ArrayType *ArrTy = dyn_cast<ArrayType>(Ty)) {
    InnerTy = ArrTy->getElementType();
  } else if (StructType *STy = dyn_cast<StructType>(Ty)) {
    const StructLayout *SL = DL.getStructLayout(STy);
    unsigned Index = SL->getElementContainingOffset(0);
    InnerTy = STy->getElementType(Index);
  } else {
    return Ty;
  }

  if (AllocSize > DL.getTypeAllocSize(InnerTy).getFixedSize() ||
      TypeSize > DL.getTypeSizeInBits(InnerTy).getFixedSize())
    return Ty;

  return stripAggregateTypeWrapping(DL, InnerTy);
}

/// Try to find a partition of the aggregate type passed in for a given
/// offset and size.
///
/// This recurses through the aggregate type and tries to compute a subtype
/// based on the offset and size. When the offset and size span a sub-section
/// of an array, it will even compute a new array type for that sub-section,
/// and the same for structs.
///
/// Note that this routine is very strict and tries to find a partition of the
/// type which produces the *exact* right offset and size. It is not forgiving
/// when the size or offset cause either end of type-based partition to be off.
/// Also, this is a best-effort routine. It is reasonable to give up and not
/// return a type if necessary.
static Type *getTypePartition(const DataLayout &DL, Type *Ty, uint64_t Offset,
                              uint64_t Size) {
  if (Offset == 0 && DL.getTypeAllocSize(Ty).getFixedSize() == Size)
    return stripAggregateTypeWrapping(DL, Ty);
  if (Offset > DL.getTypeAllocSize(Ty).getFixedSize() ||
      (DL.getTypeAllocSize(Ty).getFixedSize() - Offset) < Size)
    return nullptr;

  if (isa<ArrayType>(Ty) || isa<VectorType>(Ty)) {
     Type *ElementTy;
     uint64_t TyNumElements;
     if (auto *AT = dyn_cast<ArrayType>(Ty)) {
       ElementTy = AT->getElementType();
       TyNumElements = AT->getNumElements();
     } else {
       // FIXME: This isn't right for vectors with non-byte-sized or
       // non-power-of-two sized elements.
       auto *VT = cast<FixedVectorType>(Ty);
       ElementTy = VT->getElementType();
       TyNumElements = VT->getNumElements();
    }
    uint64_t ElementSize = DL.getTypeAllocSize(ElementTy).getFixedSize();
    uint64_t NumSkippedElements = Offset / ElementSize;
    if (NumSkippedElements >= TyNumElements)
      return nullptr;
    Offset -= NumSkippedElements * ElementSize;

    // First check if we need to recurse.
    if (Offset > 0 || Size < ElementSize) {
      // Bail if the partition ends in a different array element.
      if ((Offset + Size) > ElementSize)
        return nullptr;
      // Recurse through the element type trying to peel off offset bytes.
      return getTypePartition(DL, ElementTy, Offset, Size);
    }
    assert(Offset == 0);

    if (Size == ElementSize)
      return stripAggregateTypeWrapping(DL, ElementTy);
    assert(Size > ElementSize);
    uint64_t NumElements = Size / ElementSize;
    if (NumElements * ElementSize != Size)
      return nullptr;
    return ArrayType::get(ElementTy, NumElements);
  }

  StructType *STy = dyn_cast<StructType>(Ty);
  if (!STy)
    return nullptr;

  const StructLayout *SL = DL.getStructLayout(STy);
  if (Offset >= SL->getSizeInBytes())
    return nullptr;
  uint64_t EndOffset = Offset + Size;
  if (EndOffset > SL->getSizeInBytes())
    return nullptr;

  unsigned Index = SL->getElementContainingOffset(Offset);
  Offset -= SL->getElementOffset(Index);

  Type *ElementTy = STy->getElementType(Index);
  uint64_t ElementSize = DL.getTypeAllocSize(ElementTy).getFixedSize();
  if (Offset >= ElementSize)
    return nullptr; // The offset points into alignment padding.

  // See if any partition must be contained by the element.
  if (Offset > 0 || Size < ElementSize) {
    if ((Offset + Size) > ElementSize)
      return nullptr;
    return getTypePartition(DL, ElementTy, Offset, Size);
  }
  assert(Offset == 0);

  if (Size == ElementSize)
    return stripAggregateTypeWrapping(DL, ElementTy);

  StructType::element_iterator EI = STy->element_begin() + Index,
                               EE = STy->element_end();
  if (EndOffset < SL->getSizeInBytes()) {
    unsigned EndIndex = SL->getElementContainingOffset(EndOffset);
    if (Index == EndIndex)
      return nullptr; // Within a single element and its padding.

    // Don't try to form "natural" types if the elements don't line up with the
    // expected size.
    // FIXME: We could potentially recurse down through the last element in the
    // sub-struct to find a natural end point.
    if (SL->getElementOffset(EndIndex) != EndOffset)
      return nullptr;

    assert(Index < EndIndex);
    EE = STy->element_begin() + EndIndex;
  }

  // Try to build up a sub-structure.
  StructType *SubTy =
      StructType::get(STy->getContext(), makeArrayRef(EI, EE), STy->isPacked());
  const StructLayout *SubSL = DL.getStructLayout(SubTy);
  if (Size != SubSL->getSizeInBytes())
    return nullptr; // The sub-struct doesn't have quite the size needed.

  return SubTy;
}

/// Pre-split loads and stores to simplify rewriting.
///
/// We want to break up the splittable load+store pairs as much as
/// possible. This is important to do as a preprocessing step, as once we
/// start rewriting the accesses to partitions of the alloca we lose the
/// necessary information to correctly split apart paired loads and stores
/// which both point into this alloca. The case to consider is something like
/// the following:
///
///   %a = alloca [12 x i8]
///   %gep1 = getelementptr [12 x i8]* %a, i32 0, i32 0
///   %gep2 = getelementptr [12 x i8]* %a, i32 0, i32 4
///   %gep3 = getelementptr [12 x i8]* %a, i32 0, i32 8
///   %iptr1 = bitcast i8* %gep1 to i64*
///   %iptr2 = bitcast i8* %gep2 to i64*
///   %fptr1 = bitcast i8* %gep1 to float*
///   %fptr2 = bitcast i8* %gep2 to float*
///   %fptr3 = bitcast i8* %gep3 to float*
///   store float 0.0, float* %fptr1
///   store float 1.0, float* %fptr2
///   %v = load i64* %iptr1
///   store i64 %v, i64* %iptr2
///   %f1 = load float* %fptr2
///   %f2 = load float* %fptr3
///
/// Here we want to form 3 partitions of the alloca, each 4 bytes large, and
/// promote everything so we recover the 2 SSA values that should have been
/// there all along.
///
/// \returns true if any changes are made.
bool SROA::presplitLoadsAndStores(AllocaInst &AI, AllocaSlices &AS) {
  LLVM_DEBUG(dbgs() << "Pre-splitting loads and stores\n");

  // Track the loads and stores which are candidates for pre-splitting here, in
  // the order they first appear during the partition scan. These give stable
  // iteration order and a basis for tracking which loads and stores we
  // actually split.
  SmallVector<LoadInst *, 4> Loads;
  SmallVector<StoreInst *, 4> Stores;

  // We need to accumulate the splits required of each load or store where we
  // can find them via a direct lookup. This is important to cross-check loads
  // and stores against each other. We also track the slice so that we can kill
  // all the slices that end up split.
  struct SplitOffsets {
    Slice *S;
    std::vector<uint64_t> Splits;
  };
  SmallDenseMap<Instruction *, SplitOffsets, 8> SplitOffsetsMap;

  // Track loads out of this alloca which cannot, for any reason, be pre-split.
  // This is important as we also cannot pre-split stores of those loads!
  // FIXME: This is all pretty gross. It means that we can be more aggressive
  // in pre-splitting when the load feeding the store happens to come from
  // a separate alloca. Put another way, the effectiveness of SROA would be
  // decreased by a frontend which just concatenated all of its local allocas
  // into one big flat alloca. But defeating such patterns is exactly the job
  // SROA is tasked with! Sadly, to not have this discrepancy we would have
  // change store pre-splitting to actually force pre-splitting of the load
  // that feeds it *and all stores*. That makes pre-splitting much harder, but
  // maybe it would make it more principled?
  SmallPtrSet<LoadInst *, 8> UnsplittableLoads;

  LLVM_DEBUG(dbgs() << "  Searching for candidate loads and stores\n");
  for (auto &P : AS.partitions()) {
    for (Slice &S : P) {
      Instruction *I = cast<Instruction>(S.getUse()->getUser());
      if (!S.isSplittable() || S.endOffset() <= P.endOffset()) {
        // If this is a load we have to track that it can't participate in any
        // pre-splitting. If this is a store of a load we have to track that
        // that load also can't participate in any pre-splitting.
        if (auto *LI = dyn_cast<LoadInst>(I))
          UnsplittableLoads.insert(LI);
        else if (auto *SI = dyn_cast<StoreInst>(I))
          if (auto *LI = dyn_cast<LoadInst>(SI->getValueOperand()))
            UnsplittableLoads.insert(LI);
        continue;
      }
      assert(P.endOffset() > S.beginOffset() &&
             "Empty or backwards partition!");

      // Determine if this is a pre-splittable slice.
      if (auto *LI = dyn_cast<LoadInst>(I)) {
        assert(!LI->isVolatile() && "Cannot split volatile loads!");

        // The load must be used exclusively to store into other pointers for
        // us to be able to arbitrarily pre-split it. The stores must also be
        // simple to avoid changing semantics.
        auto IsLoadSimplyStored = [](LoadInst *LI) {
          for (User *LU : LI->users()) {
            auto *SI = dyn_cast<StoreInst>(LU);
            if (!SI || !SI->isSimple())
              return false;
          }
          return true;
        };
        if (!IsLoadSimplyStored(LI)) {
          UnsplittableLoads.insert(LI);
          continue;
        }

        Loads.push_back(LI);
      } else if (auto *SI = dyn_cast<StoreInst>(I)) {
        if (S.getUse() != &SI->getOperandUse(SI->getPointerOperandIndex()))
          // Skip stores *of* pointers. FIXME: This shouldn't even be possible!
          continue;
        auto *StoredLoad = dyn_cast<LoadInst>(SI->getValueOperand());
        if (!StoredLoad || !StoredLoad->isSimple())
          continue;
        assert(!SI->isVolatile() && "Cannot split volatile stores!");

        Stores.push_back(SI);
      } else {
        // Other uses cannot be pre-split.
        continue;
      }

      // Record the initial split.
      LLVM_DEBUG(dbgs() << "    Candidate: " << *I << "\n");
      auto &Offsets = SplitOffsetsMap[I];
      assert(Offsets.Splits.empty() &&
             "Should not have splits the first time we see an instruction!");
      Offsets.S = &S;
      Offsets.Splits.push_back(P.endOffset() - S.beginOffset());
    }

    // Now scan the already split slices, and add a split for any of them which
    // we're going to pre-split.
    for (Slice *S : P.splitSliceTails()) {
      auto SplitOffsetsMapI =
          SplitOffsetsMap.find(cast<Instruction>(S->getUse()->getUser()));
      if (SplitOffsetsMapI == SplitOffsetsMap.end())
        continue;
      auto &Offsets = SplitOffsetsMapI->second;

      assert(Offsets.S == S && "Found a mismatched slice!");
      assert(!Offsets.Splits.empty() &&
             "Cannot have an empty set of splits on the second partition!");
      assert(Offsets.Splits.back() ==
                 P.beginOffset() - Offsets.S->beginOffset() &&
             "Previous split does not end where this one begins!");

      // Record each split. The last partition's end isn't needed as the size
      // of the slice dictates that.
      if (S->endOffset() > P.endOffset())
        Offsets.Splits.push_back(P.endOffset() - Offsets.S->beginOffset());
    }
  }

  // We may have split loads where some of their stores are split stores. For
  // such loads and stores, we can only pre-split them if their splits exactly
  // match relative to their starting offset. We have to verify this prior to
  // any rewriting.
  llvm::erase_if(Stores, [&UnsplittableLoads, &SplitOffsetsMap](StoreInst *SI) {
    // Lookup the load we are storing in our map of split
    // offsets.
    auto *LI = cast<LoadInst>(SI->getValueOperand());
    // If it was completely unsplittable, then we're done,
    // and this store can't be pre-split.
    if (UnsplittableLoads.count(LI))
      return true;

    auto LoadOffsetsI = SplitOffsetsMap.find(LI);
    if (LoadOffsetsI == SplitOffsetsMap.end())
      return false; // Unrelated loads are definitely safe.
    auto &LoadOffsets = LoadOffsetsI->second;

    // Now lookup the store's offsets.
    auto &StoreOffsets = SplitOffsetsMap[SI];

    // If the relative offsets of each split in the load and
    // store match exactly, then we can split them and we
    // don't need to remove them here.
    if (LoadOffsets.Splits == StoreOffsets.Splits)
      return false;

    LLVM_DEBUG(dbgs() << "    Mismatched splits for load and store:\n"
                      << "      " << *LI << "\n"
                      << "      " << *SI << "\n");

    // We've found a store and load that we need to split
    // with mismatched relative splits. Just give up on them
    // and remove both instructions from our list of
    // candidates.
    UnsplittableLoads.insert(LI);
    return true;
  });
  // Now we have to go *back* through all the stores, because a later store may
  // have caused an earlier store's load to become unsplittable and if it is
  // unsplittable for the later store, then we can't rely on it being split in
  // the earlier store either.
  llvm::erase_if(Stores, [&UnsplittableLoads](StoreInst *SI) {
    auto *LI = cast<LoadInst>(SI->getValueOperand());
    return UnsplittableLoads.count(LI);
  });
  // Once we've established all the loads that can't be split for some reason,
  // filter any that made it into our list out.
  llvm::erase_if(Loads, [&UnsplittableLoads](LoadInst *LI) {
    return UnsplittableLoads.count(LI);
  });

  // If no loads or stores are left, there is no pre-splitting to be done for
  // this alloca.
  if (Loads.empty() && Stores.empty())
    return false;

  // From here on, we can't fail and will be building new accesses, so rig up
  // an IR builder.
  IRBuilderTy IRB(&AI);

  // Collect the new slices which we will merge into the alloca slices.
  SmallVector<Slice, 4> NewSlices;

  // Track any allocas we end up splitting loads and stores for so we iterate
  // on them.
  SmallPtrSet<AllocaInst *, 4> ResplitPromotableAllocas;

  // At this point, we have collected all of the loads and stores we can
  // pre-split, and the specific splits needed for them. We actually do the
  // splitting in a specific order in order to handle when one of the loads in
  // the value operand to one of the stores.
  //
  // First, we rewrite all of the split loads, and just accumulate each split
  // load in a parallel structure. We also build the slices for them and append
  // them to the alloca slices.
  SmallDenseMap<LoadInst *, std::vector<LoadInst *>, 1> SplitLoadsMap;
  std::vector<LoadInst *> SplitLoads;
  const DataLayout &DL = AI.getModule()->getDataLayout();
  for (LoadInst *LI : Loads) {
    SplitLoads.clear();

    IntegerType *Ty = cast<IntegerType>(LI->getType());
    uint64_t LoadSize = Ty->getBitWidth() / 8;
    assert(LoadSize > 0 && "Cannot have a zero-sized integer load!");

    auto &Offsets = SplitOffsetsMap[LI];
    assert(LoadSize == Offsets.S->endOffset() - Offsets.S->beginOffset() &&
           "Slice size should always match load size exactly!");
    uint64_t BaseOffset = Offsets.S->beginOffset();
    assert(BaseOffset + LoadSize > BaseOffset &&
           "Cannot represent alloca access size using 64-bit integers!");

    Instruction *BasePtr = cast<Instruction>(LI->getPointerOperand());
    IRB.SetInsertPoint(LI);

    LLVM_DEBUG(dbgs() << "  Splitting load: " << *LI << "\n");

    uint64_t PartOffset = 0, PartSize = Offsets.Splits.front();
    int Idx = 0, Size = Offsets.Splits.size();
    for (;;) {
      auto *PartTy = Type::getIntNTy(Ty->getContext(), PartSize * 8);
      auto AS = LI->getPointerAddressSpace();
      auto *PartPtrTy = PartTy->getPointerTo(AS);
      LoadInst *PLoad = IRB.CreateAlignedLoad(
          PartTy,
          getAdjustedPtr(IRB, DL, BasePtr,
                         APInt(DL.getIndexSizeInBits(AS), PartOffset),
                         PartPtrTy, BasePtr->getName() + "."),
          getAdjustedAlignment(LI, PartOffset),
          /*IsVolatile*/ false, LI->getName());
      PLoad->copyMetadata(*LI, {LLVMContext::MD_mem_parallel_loop_access,
                                LLVMContext::MD_access_group});

      // Append this load onto the list of split loads so we can find it later
      // to rewrite the stores.
      SplitLoads.push_back(PLoad);

      // Now build a new slice for the alloca.
      NewSlices.push_back(
          Slice(BaseOffset + PartOffset, BaseOffset + PartOffset + PartSize,
                &PLoad->getOperandUse(PLoad->getPointerOperandIndex()),
                /*IsSplittable*/ false));
      LLVM_DEBUG(dbgs() << "    new slice [" << NewSlices.back().beginOffset()
                        << ", " << NewSlices.back().endOffset()
                        << "): " << *PLoad << "\n");

      // See if we've handled all the splits.
      if (Idx >= Size)
        break;

      // Setup the next partition.
      PartOffset = Offsets.Splits[Idx];
      ++Idx;
      PartSize = (Idx < Size ? Offsets.Splits[Idx] : LoadSize) - PartOffset;
    }

    // Now that we have the split loads, do the slow walk over all uses of the
    // load and rewrite them as split stores, or save the split loads to use
    // below if the store is going to be split there anyways.
    bool DeferredStores = false;
    for (User *LU : LI->users()) {
      StoreInst *SI = cast<StoreInst>(LU);
      if (!Stores.empty() && SplitOffsetsMap.count(SI)) {
        DeferredStores = true;
        LLVM_DEBUG(dbgs() << "    Deferred splitting of store: " << *SI
                          << "\n");
        continue;
      }

      Value *StoreBasePtr = SI->getPointerOperand();
      IRB.SetInsertPoint(SI);

      LLVM_DEBUG(dbgs() << "    Splitting store of load: " << *SI << "\n");

      for (int Idx = 0, Size = SplitLoads.size(); Idx < Size; ++Idx) {
        LoadInst *PLoad = SplitLoads[Idx];
        uint64_t PartOffset = Idx == 0 ? 0 : Offsets.Splits[Idx - 1];
        auto *PartPtrTy =
            PLoad->getType()->getPointerTo(SI->getPointerAddressSpace());

        auto AS = SI->getPointerAddressSpace();
        StoreInst *PStore = IRB.CreateAlignedStore(
            PLoad,
            getAdjustedPtr(IRB, DL, StoreBasePtr,
                           APInt(DL.getIndexSizeInBits(AS), PartOffset),
                           PartPtrTy, StoreBasePtr->getName() + "."),
            getAdjustedAlignment(SI, PartOffset),
            /*IsVolatile*/ false);
        PStore->copyMetadata(*LI, {LLVMContext::MD_mem_parallel_loop_access,
                                   LLVMContext::MD_access_group});
        LLVM_DEBUG(dbgs() << "      +" << PartOffset << ":" << *PStore << "\n");
      }

      // We want to immediately iterate on any allocas impacted by splitting
      // this store, and we have to track any promotable alloca (indicated by
      // a direct store) as needing to be resplit because it is no longer
      // promotable.
      if (AllocaInst *OtherAI = dyn_cast<AllocaInst>(StoreBasePtr)) {
        ResplitPromotableAllocas.insert(OtherAI);
        Worklist.insert(OtherAI);
      } else if (AllocaInst *OtherAI = dyn_cast<AllocaInst>(
                     StoreBasePtr->stripInBoundsOffsets())) {
        Worklist.insert(OtherAI);
      }

      // Mark the original store as dead.
      DeadInsts.push_back(SI);
    }

    // Save the split loads if there are deferred stores among the users.
    if (DeferredStores)
      SplitLoadsMap.insert(std::make_pair(LI, std::move(SplitLoads)));

    // Mark the original load as dead and kill the original slice.
    DeadInsts.push_back(LI);
    Offsets.S->kill();
  }

  // Second, we rewrite all of the split stores. At this point, we know that
  // all loads from this alloca have been split already. For stores of such
  // loads, we can simply look up the pre-existing split loads. For stores of
  // other loads, we split those loads first and then write split stores of
  // them.
  for (StoreInst *SI : Stores) {
    auto *LI = cast<LoadInst>(SI->getValueOperand());
    IntegerType *Ty = cast<IntegerType>(LI->getType());
    uint64_t StoreSize = Ty->getBitWidth() / 8;
    assert(StoreSize > 0 && "Cannot have a zero-sized integer store!");

    auto &Offsets = SplitOffsetsMap[SI];
    assert(StoreSize == Offsets.S->endOffset() - Offsets.S->beginOffset() &&
           "Slice size should always match load size exactly!");
    uint64_t BaseOffset = Offsets.S->beginOffset();
    assert(BaseOffset + StoreSize > BaseOffset &&
           "Cannot represent alloca access size using 64-bit integers!");

    Value *LoadBasePtr = LI->getPointerOperand();
    Instruction *StoreBasePtr = cast<Instruction>(SI->getPointerOperand());

    LLVM_DEBUG(dbgs() << "  Splitting store: " << *SI << "\n");

    // Check whether we have an already split load.
    auto SplitLoadsMapI = SplitLoadsMap.find(LI);
    std::vector<LoadInst *> *SplitLoads = nullptr;
    if (SplitLoadsMapI != SplitLoadsMap.end()) {
      SplitLoads = &SplitLoadsMapI->second;
      assert(SplitLoads->size() == Offsets.Splits.size() + 1 &&
             "Too few split loads for the number of splits in the store!");
    } else {
      LLVM_DEBUG(dbgs() << "          of load: " << *LI << "\n");
    }

    uint64_t PartOffset = 0, PartSize = Offsets.Splits.front();
    int Idx = 0, Size = Offsets.Splits.size();
    for (;;) {
      auto *PartTy = Type::getIntNTy(Ty->getContext(), PartSize * 8);
      auto *LoadPartPtrTy = PartTy->getPointerTo(LI->getPointerAddressSpace());
      auto *StorePartPtrTy = PartTy->getPointerTo(SI->getPointerAddressSpace());

      // Either lookup a split load or create one.
      LoadInst *PLoad;
      if (SplitLoads) {
        PLoad = (*SplitLoads)[Idx];
      } else {
        IRB.SetInsertPoint(LI);
        auto AS = LI->getPointerAddressSpace();
        PLoad = IRB.CreateAlignedLoad(
            PartTy,
            getAdjustedPtr(IRB, DL, LoadBasePtr,
                           APInt(DL.getIndexSizeInBits(AS), PartOffset),
                           LoadPartPtrTy, LoadBasePtr->getName() + "."),
            getAdjustedAlignment(LI, PartOffset),
            /*IsVolatile*/ false, LI->getName());
      }

      // And store this partition.
      IRB.SetInsertPoint(SI);
      auto AS = SI->getPointerAddressSpace();
      StoreInst *PStore = IRB.CreateAlignedStore(
          PLoad,
          getAdjustedPtr(IRB, DL, StoreBasePtr,
                         APInt(DL.getIndexSizeInBits(AS), PartOffset),
                         StorePartPtrTy, StoreBasePtr->getName() + "."),
          getAdjustedAlignment(SI, PartOffset),
          /*IsVolatile*/ false);

      // Now build a new slice for the alloca.
      NewSlices.push_back(
          Slice(BaseOffset + PartOffset, BaseOffset + PartOffset + PartSize,
                &PStore->getOperandUse(PStore->getPointerOperandIndex()),
                /*IsSplittable*/ false));
      LLVM_DEBUG(dbgs() << "    new slice [" << NewSlices.back().beginOffset()
                        << ", " << NewSlices.back().endOffset()
                        << "): " << *PStore << "\n");
      if (!SplitLoads) {
        LLVM_DEBUG(dbgs() << "      of split load: " << *PLoad << "\n");
      }

      // See if we've finished all the splits.
      if (Idx >= Size)
        break;

      // Setup the next partition.
      PartOffset = Offsets.Splits[Idx];
      ++Idx;
      PartSize = (Idx < Size ? Offsets.Splits[Idx] : StoreSize) - PartOffset;
    }

    // We want to immediately iterate on any allocas impacted by splitting
    // this load, which is only relevant if it isn't a load of this alloca and
    // thus we didn't already split the loads above. We also have to keep track
    // of any promotable allocas we split loads on as they can no longer be
    // promoted.
    if (!SplitLoads) {
      if (AllocaInst *OtherAI = dyn_cast<AllocaInst>(LoadBasePtr)) {
        assert(OtherAI != &AI && "We can't re-split our own alloca!");
        ResplitPromotableAllocas.insert(OtherAI);
        Worklist.insert(OtherAI);
      } else if (AllocaInst *OtherAI = dyn_cast<AllocaInst>(
                     LoadBasePtr->stripInBoundsOffsets())) {
        assert(OtherAI != &AI && "We can't re-split our own alloca!");
        Worklist.insert(OtherAI);
      }
    }

    // Mark the original store as dead now that we've split it up and kill its
    // slice. Note that we leave the original load in place unless this store
    // was its only use. It may in turn be split up if it is an alloca load
    // for some other alloca, but it may be a normal load. This may introduce
    // redundant loads, but where those can be merged the rest of the optimizer
    // should handle the merging, and this uncovers SSA splits which is more
    // important. In practice, the original loads will almost always be fully
    // split and removed eventually, and the splits will be merged by any
    // trivial CSE, including instcombine.
    if (LI->hasOneUse()) {
      assert(*LI->user_begin() == SI && "Single use isn't this store!");
      DeadInsts.push_back(LI);
    }
    DeadInsts.push_back(SI);
    Offsets.S->kill();
  }

  // Remove the killed slices that have ben pre-split.
  llvm::erase_if(AS, [](const Slice &S) { return S.isDead(); });

  // Insert our new slices. This will sort and merge them into the sorted
  // sequence.
  AS.insert(NewSlices);

  LLVM_DEBUG(dbgs() << "  Pre-split slices:\n");
#ifndef NDEBUG
  for (auto I = AS.begin(), E = AS.end(); I != E; ++I)
    LLVM_DEBUG(AS.print(dbgs(), I, "    "));
#endif

  // Finally, don't try to promote any allocas that new require re-splitting.
  // They have already been added to the worklist above.
  llvm::erase_if(PromotableAllocas, [&](AllocaInst *AI) {
    return ResplitPromotableAllocas.count(AI);
  });

  return true;
}

/// Rewrite an alloca partition's users.
///
/// This routine drives both of the rewriting goals of the SROA pass. It tries
/// to rewrite uses of an alloca partition to be conducive for SSA value
/// promotion. If the partition needs a new, more refined alloca, this will
/// build that new alloca, preserving as much type information as possible, and
/// rewrite the uses of the old alloca to point at the new one and have the
/// appropriate new offsets. It also evaluates how successful the rewrite was
/// at enabling promotion and if it was successful queues the alloca to be
/// promoted.
AllocaInst *SROA::rewritePartition(AllocaInst &AI, AllocaSlices &AS,
                                   Partition &P) {
  // Try to compute a friendly type for this partition of the alloca. This
  // won't always succeed, in which case we fall back to a legal integer type
  // or an i8 array of an appropriate size.
  Type *SliceTy = nullptr;
  const DataLayout &DL = AI.getModule()->getDataLayout();
  std::pair<Type *, IntegerType *> CommonUseTy =
      findCommonType(P.begin(), P.end(), P.endOffset());
  // Do all uses operate on the same type?
  if (CommonUseTy.first)
    if (DL.getTypeAllocSize(CommonUseTy.first).getFixedSize() >= P.size())
      SliceTy = CommonUseTy.first;
  // If not, can we find an appropriate subtype in the original allocated type?
  if (!SliceTy)
    if (Type *TypePartitionTy = getTypePartition(DL, AI.getAllocatedType(),
                                                 P.beginOffset(), P.size()))
      SliceTy = TypePartitionTy;
  // If still not, can we use the largest bitwidth integer type used?
  if (!SliceTy && CommonUseTy.second)
    if (DL.getTypeAllocSize(CommonUseTy.second).getFixedSize() >= P.size())
      SliceTy = CommonUseTy.second;
  if ((!SliceTy || (SliceTy->isArrayTy() &&
                    SliceTy->getArrayElementType()->isIntegerTy())) &&
      DL.isLegalInteger(P.size() * 8))
    SliceTy = Type::getIntNTy(*C, P.size() * 8);
  if (!SliceTy)
    SliceTy = ArrayType::get(Type::getInt8Ty(*C), P.size());
  assert(DL.getTypeAllocSize(SliceTy).getFixedSize() >= P.size());

  bool IsIntegerPromotable = isIntegerWideningViable(P, SliceTy, DL);

  VectorType *VecTy =
      IsIntegerPromotable ? nullptr : isVectorPromotionViable(P, DL);
  if (VecTy)
    SliceTy = VecTy;

  // Check for the case where we're going to rewrite to a new alloca of the
  // exact same type as the original, and with the same access offsets. In that
  // case, re-use the existing alloca, but still run through the rewriter to
  // perform phi and select speculation.
  // P.beginOffset() can be non-zero even with the same type in a case with
  // out-of-bounds access (e.g. @PR35657 function in SROA/basictest.ll).
  AllocaInst *NewAI;
  if (SliceTy == AI.getAllocatedType() && P.beginOffset() == 0) {
    NewAI = &AI;
    // FIXME: We should be able to bail at this point with "nothing changed".
    // FIXME: We might want to defer PHI speculation until after here.
    // FIXME: return nullptr;
  } else {
    // Make sure the alignment is compatible with P.beginOffset().
    const Align Alignment = commonAlignment(AI.getAlign(), P.beginOffset());
    // If we will get at least this much alignment from the type alone, leave
    // the alloca's alignment unconstrained.
    const bool IsUnconstrained = Alignment <= DL.getABITypeAlign(SliceTy);
    NewAI = new AllocaInst(
        SliceTy, AI.getType()->getAddressSpace(), nullptr,
        IsUnconstrained ? DL.getPrefTypeAlign(SliceTy) : Alignment,
        AI.getName() + ".sroa." + Twine(P.begin() - AS.begin()), &AI);
    // Copy the old AI debug location over to the new one.
    NewAI->setDebugLoc(AI.getDebugLoc());
    ++NumNewAllocas;
  }

  LLVM_DEBUG(dbgs() << "Rewriting alloca partition "
                    << "[" << P.beginOffset() << "," << P.endOffset()
                    << ") to: " << *NewAI << "\n");

  // Track the high watermark on the worklist as it is only relevant for
  // promoted allocas. We will reset it to this point if the alloca is not in
  // fact scheduled for promotion.
  unsigned PPWOldSize = PostPromotionWorklist.size();
  unsigned NumUses = 0;
  SmallSetVector<PHINode *, 8> PHIUsers;
  SmallSetVector<SelectInst *, 8> SelectUsers;

  AllocaSliceRewriter Rewriter(DL, AS, *this, AI, *NewAI, P.beginOffset(),
                               P.endOffset(), IsIntegerPromotable, VecTy,
                               PHIUsers, SelectUsers);
  bool Promotable = true;
  for (Slice *S : P.splitSliceTails()) {
    Promotable &= Rewriter.visit(S);
    ++NumUses;
  }
  for (Slice &S : P) {
    Promotable &= Rewriter.visit(&S);
    ++NumUses;
  }

  NumAllocaPartitionUses += NumUses;
  MaxUsesPerAllocaPartition.updateMax(NumUses);

  // Now that we've processed all the slices in the new partition, check if any
  // PHIs or Selects would block promotion.
  for (PHINode *PHI : PHIUsers)
    if (!isSafePHIToSpeculate(*PHI)) {
      Promotable = false;
      PHIUsers.clear();
      SelectUsers.clear();
      break;
    }

  for (SelectInst *Sel : SelectUsers)
    if (!isSafeSelectToSpeculate(*Sel)) {
      Promotable = false;
      PHIUsers.clear();
      SelectUsers.clear();
      break;
    }

  if (Promotable) {
    for (Use *U : AS.getDeadUsesIfPromotable()) {
      auto *OldInst = dyn_cast<Instruction>(U->get());
      Value::dropDroppableUse(*U);
      if (OldInst)
        if (isInstructionTriviallyDead(OldInst))
          DeadInsts.push_back(OldInst);
    }
    if (PHIUsers.empty() && SelectUsers.empty()) {
      // Promote the alloca.
      PromotableAllocas.push_back(NewAI);
    } else {
      // If we have either PHIs or Selects to speculate, add them to those
      // worklists and re-queue the new alloca so that we promote in on the
      // next iteration.
      for (PHINode *PHIUser : PHIUsers)
        SpeculatablePHIs.insert(PHIUser);
      for (SelectInst *SelectUser : SelectUsers)
        SpeculatableSelects.insert(SelectUser);
      Worklist.insert(NewAI);
    }
  } else {
    // Drop any post-promotion work items if promotion didn't happen.
    while (PostPromotionWorklist.size() > PPWOldSize)
      PostPromotionWorklist.pop_back();

    // We couldn't promote and we didn't create a new partition, nothing
    // happened.
    if (NewAI == &AI)
      return nullptr;

    // If we can't promote the alloca, iterate on it to check for new
    // refinements exposed by splitting the current alloca. Don't iterate on an
    // alloca which didn't actually change and didn't get promoted.
    Worklist.insert(NewAI);
  }

  return NewAI;
}

/// Walks the slices of an alloca and form partitions based on them,
/// rewriting each of their uses.
bool SROA::splitAlloca(AllocaInst &AI, AllocaSlices &AS) {
  if (AS.begin() == AS.end())
    return false;

  unsigned NumPartitions = 0;
  bool Changed = false;
  const DataLayout &DL = AI.getModule()->getDataLayout();

  // First try to pre-split loads and stores.
  Changed |= presplitLoadsAndStores(AI, AS);

  // Now that we have identified any pre-splitting opportunities,
  // mark loads and stores unsplittable except for the following case.
  // We leave a slice splittable if all other slices are disjoint or fully
  // included in the slice, such as whole-alloca loads and stores.
  // If we fail to split these during pre-splitting, we want to force them
  // to be rewritten into a partition.
  bool IsSorted = true;

  uint64_t AllocaSize =
      DL.getTypeAllocSize(AI.getAllocatedType()).getFixedSize();
  const uint64_t MaxBitVectorSize = 1024;
  if (AllocaSize <= MaxBitVectorSize) {
    // If a byte boundary is included in any load or store, a slice starting or
    // ending at the boundary is not splittable.
    SmallBitVector SplittableOffset(AllocaSize + 1, true);
    for (Slice &S : AS)
      for (unsigned O = S.beginOffset() + 1;
           O < S.endOffset() && O < AllocaSize; O++)
        SplittableOffset.reset(O);

    for (Slice &S : AS) {
      if (!S.isSplittable())
        continue;

      if ((S.beginOffset() > AllocaSize || SplittableOffset[S.beginOffset()]) &&
          (S.endOffset() > AllocaSize || SplittableOffset[S.endOffset()]))
        continue;

      if (isa<LoadInst>(S.getUse()->getUser()) ||
          isa<StoreInst>(S.getUse()->getUser())) {
        S.makeUnsplittable();
        IsSorted = false;
      }
    }
  }
  else {
    // We only allow whole-alloca splittable loads and stores
    // for a large alloca to avoid creating too large BitVector.
    for (Slice &S : AS) {
      if (!S.isSplittable())
        continue;

      if (S.beginOffset() == 0 && S.endOffset() >= AllocaSize)
        continue;

      if (isa<LoadInst>(S.getUse()->getUser()) ||
          isa<StoreInst>(S.getUse()->getUser())) {
        S.makeUnsplittable();
        IsSorted = false;
      }
    }
  }

  if (!IsSorted)
    llvm::sort(AS);

  /// Describes the allocas introduced by rewritePartition in order to migrate
  /// the debug info.
  struct Fragment {
    AllocaInst *Alloca;
    uint64_t Offset;
    uint64_t Size;
    Fragment(AllocaInst *AI, uint64_t O, uint64_t S)
      : Alloca(AI), Offset(O), Size(S) {}
  };
  SmallVector<Fragment, 4> Fragments;

  // Rewrite each partition.
  for (auto &P : AS.partitions()) {
    if (AllocaInst *NewAI = rewritePartition(AI, AS, P)) {
      Changed = true;
      if (NewAI != &AI) {
        uint64_t SizeOfByte = 8;
        uint64_t AllocaSize =
            DL.getTypeSizeInBits(NewAI->getAllocatedType()).getFixedSize();
        // Don't include any padding.
        uint64_t Size = std::min(AllocaSize, P.size() * SizeOfByte);
        Fragments.push_back(Fragment(NewAI, P.beginOffset() * SizeOfByte, Size));
      }
    }
    ++NumPartitions;
  }

  NumAllocaPartitions += NumPartitions;
  MaxPartitionsPerAlloca.updateMax(NumPartitions);

  // Migrate debug information from the old alloca to the new alloca(s)
  // and the individual partitions.
  TinyPtrVector<DbgVariableIntrinsic *> DbgDeclares = FindDbgAddrUses(&AI);
  for (DbgVariableIntrinsic *DbgDeclare : DbgDeclares) {
    auto *Expr = DbgDeclare->getExpression();
    DIBuilder DIB(*AI.getModule(), /*AllowUnresolved*/ false);
    uint64_t AllocaSize =
        DL.getTypeSizeInBits(AI.getAllocatedType()).getFixedSize();
    for (auto Fragment : Fragments) {
      // Create a fragment expression describing the new partition or reuse AI's
      // expression if there is only one partition.
      auto *FragmentExpr = Expr;
      if (Fragment.Size < AllocaSize || Expr->isFragment()) {
        // If this alloca is already a scalar replacement of a larger aggregate,
        // Fragment.Offset describes the offset inside the scalar.
        auto ExprFragment = Expr->getFragmentInfo();
        uint64_t Offset = ExprFragment ? ExprFragment->OffsetInBits : 0;
        uint64_t Start = Offset + Fragment.Offset;
        uint64_t Size = Fragment.Size;
        if (ExprFragment) {
          uint64_t AbsEnd =
              ExprFragment->OffsetInBits + ExprFragment->SizeInBits;
          if (Start >= AbsEnd)
            // No need to describe a SROAed padding.
            continue;
          Size = std::min(Size, AbsEnd - Start);
        }
        // The new, smaller fragment is stenciled out from the old fragment.
        if (auto OrigFragment = FragmentExpr->getFragmentInfo()) {
          assert(Start >= OrigFragment->OffsetInBits &&
                 "new fragment is outside of original fragment");
          Start -= OrigFragment->OffsetInBits;
        }

        // The alloca may be larger than the variable.
        auto VarSize = DbgDeclare->getVariable()->getSizeInBits();
        if (VarSize) {
          if (Size > *VarSize)
            Size = *VarSize;
          if (Size == 0 || Start + Size > *VarSize)
            continue;
        }

        // Avoid creating a fragment expression that covers the entire variable.
        if (!VarSize || *VarSize != Size) {
          if (auto E =
                  DIExpression::createFragmentExpression(Expr, Start, Size))
            FragmentExpr = *E;
          else
            continue;
        }
      }

      // Remove any existing intrinsics on the new alloca describing
      // the variable fragment.
      for (DbgVariableIntrinsic *OldDII : FindDbgAddrUses(Fragment.Alloca)) {
        auto SameVariableFragment = [](const DbgVariableIntrinsic *LHS,
                                       const DbgVariableIntrinsic *RHS) {
          return LHS->getVariable() == RHS->getVariable() &&
                 LHS->getDebugLoc()->getInlinedAt() ==
                     RHS->getDebugLoc()->getInlinedAt();
        };
        if (SameVariableFragment(OldDII, DbgDeclare))
          OldDII->eraseFromParent();
      }

      DIB.insertDeclare(Fragment.Alloca, DbgDeclare->getVariable(), FragmentExpr,
                        DbgDeclare->getDebugLoc(), &AI);
    }
  }
  return Changed;
}

/// Clobber a use with undef, deleting the used value if it becomes dead.
void SROA::clobberUse(Use &U) {
  Value *OldV = U;
  // Replace the use with an undef value.
  U = UndefValue::get(OldV->getType());

  // Check for this making an instruction dead. We have to garbage collect
  // all the dead instructions to ensure the uses of any alloca end up being
  // minimal.
  if (Instruction *OldI = dyn_cast<Instruction>(OldV))
    if (isInstructionTriviallyDead(OldI)) {
      DeadInsts.push_back(OldI);
    }
}

/// Analyze an alloca for SROA.
///
/// This analyzes the alloca to ensure we can reason about it, builds
/// the slices of the alloca, and then hands it off to be split and
/// rewritten as needed.
bool SROA::runOnAlloca(AllocaInst &AI) {
  LLVM_DEBUG(dbgs() << "SROA alloca: " << AI << "\n");
  ++NumAllocasAnalyzed;

  // Special case dead allocas, as they're trivial.
  if (AI.use_empty()) {
    AI.eraseFromParent();
    return true;
  }
  const DataLayout &DL = AI.getModule()->getDataLayout();

  // Skip alloca forms that this analysis can't handle.
  auto *AT = AI.getAllocatedType();
  if (AI.isArrayAllocation() || !AT->isSized() || isa<ScalableVectorType>(AT) ||
      DL.getTypeAllocSize(AT).getFixedSize() == 0)
    return false;

  bool Changed = false;

  // First, split any FCA loads and stores touching this alloca to promote
  // better splitting and promotion opportunities.
  AggLoadStoreRewriter AggRewriter(DL);
  Changed |= AggRewriter.rewrite(AI);

  // Build the slices using a recursive instruction-visiting builder.
  AllocaSlices AS(DL, AI);
  LLVM_DEBUG(AS.print(dbgs()));
  if (AS.isEscaped())
    return Changed;

  // Delete all the dead users of this alloca before splitting and rewriting it.
  for (Instruction *DeadUser : AS.getDeadUsers()) {
    // Free up everything used by this instruction.
    for (Use &DeadOp : DeadUser->operands())
      clobberUse(DeadOp);

    // Now replace the uses of this instruction.
    DeadUser->replaceAllUsesWith(UndefValue::get(DeadUser->getType()));

    // And mark it for deletion.
    DeadInsts.push_back(DeadUser);
    Changed = true;
  }
  for (Use *DeadOp : AS.getDeadOperands()) {
    clobberUse(*DeadOp);
    Changed = true;
  }

  // No slices to split. Leave the dead alloca for a later pass to clean up.
  if (AS.begin() == AS.end())
    return Changed;

  Changed |= splitAlloca(AI, AS);

  LLVM_DEBUG(dbgs() << "  Speculating PHIs\n");
  while (!SpeculatablePHIs.empty())
    speculatePHINodeLoads(*SpeculatablePHIs.pop_back_val());

  LLVM_DEBUG(dbgs() << "  Speculating Selects\n");
  while (!SpeculatableSelects.empty())
    speculateSelectInstLoads(*SpeculatableSelects.pop_back_val());

  return Changed;
}

/// Delete the dead instructions accumulated in this run.
///
/// Recursively deletes the dead instructions we've accumulated. This is done
/// at the very end to maximize locality of the recursive delete and to
/// minimize the problems of invalidated instruction pointers as such pointers
/// are used heavily in the intermediate stages of the algorithm.
///
/// We also record the alloca instructions deleted here so that they aren't
/// subsequently handed to mem2reg to promote.
bool SROA::deleteDeadInstructions(
    SmallPtrSetImpl<AllocaInst *> &DeletedAllocas) {
  bool Changed = false;
  while (!DeadInsts.empty()) {
    Instruction *I = dyn_cast_or_null<Instruction>(DeadInsts.pop_back_val());
    if (!I) continue; 
    LLVM_DEBUG(dbgs() << "Deleting dead instruction: " << *I << "\n");

    // If the instruction is an alloca, find the possible dbg.declare connected
    // to it, and remove it too. We must do this before calling RAUW or we will
    // not be able to find it.
    if (AllocaInst *AI = dyn_cast<AllocaInst>(I)) {
      DeletedAllocas.insert(AI);
      for (DbgVariableIntrinsic *OldDII : FindDbgAddrUses(AI))
        OldDII->eraseFromParent();
    }

    I->replaceAllUsesWith(UndefValue::get(I->getType()));

    for (Use &Operand : I->operands())
      if (Instruction *U = dyn_cast<Instruction>(Operand)) {
        // Zero out the operand and see if it becomes trivially dead.
        Operand = nullptr;
#if INTEL_CUSTOMIZATION
        // If we have alloca with single use which is in private clause
        // of SIMD region directive we remove PRIVATE clauses.
        // After that alloca becomes trivially dead.
        if (isa<AllocaInst>(U) && U->hasOneUse()) {
          CallInst *CI = dyn_cast<CallInst>(*U->user_begin());
          if (CI && vpo::VPOAnalysisUtils::isBeginDirective(CI))
            IntrinsicUtils::removePrivateClauseForValue(CI, U);
        }
#endif // INTEL_CUSTOMIZATION
        if (isInstructionTriviallyDead(U))
          DeadInsts.push_back(U);
      }

    ++NumDeleted;
    I->eraseFromParent();
    Changed = true;
  }
  return Changed;
}

/// Promote the allocas, using the best available technique.
///
/// This attempts to promote whatever allocas have been identified as viable in
/// the PromotableAllocas list. If that list is empty, there is nothing to do.
/// This function returns whether any promotion occurred.
bool SROA::promoteAllocas(Function &F) {
  if (PromotableAllocas.empty())
    return false;

  NumPromoted += PromotableAllocas.size();

  LLVM_DEBUG(dbgs() << "Promoting allocas with mem2reg...\n");
  PromoteMemToReg(PromotableAllocas, *DT, AC);
  PromotableAllocas.clear();
  return true;
}

PreservedAnalyses SROA::runImpl(Function &F, DominatorTree &RunDT,
                                AssumptionCache &RunAC) {
  LLVM_DEBUG(dbgs() << "SROA function: " << F.getName() << "\n");
  C = &F.getContext();
  DT = &RunDT;
  AC = &RunAC;

  BasicBlock &EntryBB = F.getEntryBlock();
  for (BasicBlock::iterator I = EntryBB.begin(), E = std::prev(EntryBB.end());
       I != E; ++I) {
    if (AllocaInst *AI = dyn_cast<AllocaInst>(I)) {
      if (isa<ScalableVectorType>(AI->getAllocatedType())) {
        if (isAllocaPromotable(AI))
          PromotableAllocas.push_back(AI);
      } else {
        Worklist.insert(AI);
      }
    }
  }

#if INTEL_CUSTOMIZATION
  // Allow allocas in some non-entry blocks to be replaced. They may be
  // created by passes after the clang FE.
  for (auto &BB : F) {
    if (&BB == &EntryBB)
      continue;

    // SIMD loop pre-headers:
    // Private variables and loop control variables are allocated here.
    bool HandleBlock = false;
    if (auto *SuccBB = BB.getSingleSuccessor())
      if (auto *FirstSuccI = SuccBB->getFirstNonPHIOrDbg())
        if (vpo::VPOAnalysisUtils::getDirectiveID(FirstSuccI) == DIR_OMP_SIMD)
          HandleBlock = true;

#if INTEL_FEATURE_CSA
    // All CSA local variables must be registerized if possible.
    HandleBlock = true;
#endif // INTEL_FEATURE_CSA

    if (HandleBlock)
      for (auto &I : BB)
        if (AllocaInst *AI = dyn_cast<AllocaInst>(&I))
          Worklist.insert(AI);
  }
#endif // INTEL_CUSTOMIZATION

  bool Changed = false;
  // A set of deleted alloca instruction pointers which should be removed from
  // the list of promotable allocas.
  SmallPtrSet<AllocaInst *, 4> DeletedAllocas;

  do {
    while (!Worklist.empty()) {
      Changed |= runOnAlloca(*Worklist.pop_back_val());
      Changed |= deleteDeadInstructions(DeletedAllocas);

      // Remove the deleted allocas from various lists so that we don't try to
      // continue processing them.
      if (!DeletedAllocas.empty()) {
        auto IsInSet = [&](AllocaInst *AI) { return DeletedAllocas.count(AI); };
        Worklist.remove_if(IsInSet);
        PostPromotionWorklist.remove_if(IsInSet);
        llvm::erase_if(PromotableAllocas, IsInSet);
        DeletedAllocas.clear();
      }
    }

    Changed |= promoteAllocas(F);

    Worklist = PostPromotionWorklist;
    PostPromotionWorklist.clear();
  } while (!Worklist.empty());

  if (!Changed)
    return PreservedAnalyses::all();

  PreservedAnalyses PA;
  PA.preserveSet<CFGAnalyses>();
<<<<<<< HEAD
  PA.preserve<GlobalsAA>();
  PA.preserve<AndersensAA>();          // INTEL
  PA.preserve<WholeProgramAnalysis>(); // INTEL
=======
>>>>>>> 6b9524a0
  return PA;
}

PreservedAnalyses SROA::run(Function &F, FunctionAnalysisManager &AM) {
  return runImpl(F, AM.getResult<DominatorTreeAnalysis>(F),
                 AM.getResult<AssumptionAnalysis>(F));
}

/// A legacy pass for the legacy pass manager that wraps the \c SROA pass.
///
/// This is in the llvm namespace purely to allow it to be a friend of the \c
/// SROA pass.
class llvm::sroa::SROALegacyPass : public FunctionPass {
  /// The SROA implementation.
  SROA Impl;

public:
  static char ID;

  SROALegacyPass() : FunctionPass(ID) {
    initializeSROALegacyPassPass(*PassRegistry::getPassRegistry());
  }

  bool runOnFunction(Function &F) override {
    if (skipFunction(F))
      return false;

    auto PA = Impl.runImpl(
        F, getAnalysis<DominatorTreeWrapperPass>().getDomTree(),
        getAnalysis<AssumptionCacheTracker>().getAssumptionCache(F));
    return !PA.areAllPreserved();
  }

  void getAnalysisUsage(AnalysisUsage &AU) const override {
    AU.addRequired<AssumptionCacheTracker>();
    AU.addRequired<DominatorTreeWrapperPass>();
    AU.addPreserved<GlobalsAAWrapperPass>();
    AU.addPreserved<AndersensAAWrapperPass>();    // INTEL
    AU.addPreserved<WholeProgramWrapperPass>();     // INTEL
    AU.setPreservesCFG();
  }

  StringRef getPassName() const override { return "SROA"; }
};

char SROALegacyPass::ID = 0;

FunctionPass *llvm::createSROAPass() { return new SROALegacyPass(); }

INITIALIZE_PASS_BEGIN(SROALegacyPass, "sroa",
                      "Scalar Replacement Of Aggregates", false, false)
INITIALIZE_PASS_DEPENDENCY(AssumptionCacheTracker)
INITIALIZE_PASS_DEPENDENCY(DominatorTreeWrapperPass)
INITIALIZE_PASS_END(SROALegacyPass, "sroa", "Scalar Replacement Of Aggregates",
                    false, false)

#if INTEL_CUSTOMIZATION
// Call graph SCC adaptor for the SROA pass which runs SROA for each function
// in SCC.
class llvm::sroa::SROALegacyCGSCCAdaptorPass : public CallGraphSCCPass {
public:
  static char ID;

  SROALegacyCGSCCAdaptorPass() : CallGraphSCCPass(ID) {
    initializeSROALegacyCGSCCAdaptorPassPass(*PassRegistry::getPassRegistry());
  }

  bool runOnSCC(CallGraphSCC &SCC) override {
    if (skipSCC(SCC))
      return false;

    bool Changed = false;
    for (CallGraphNode *CGN : SCC)
      if (Function *F = CGN->getFunction()) {
        if (F->isDeclaration() || F->hasOptNone())
          continue;

        // Have to compute dominator tree explicitly because CG SCC pass manager
        // has problems with scheduling DominatorTree analysis. An attempt to
        // get it from the legacy pass manager triggers llvm_unreachable().
        DominatorTree DT(*F);
        auto PA = SROA().runImpl(
            *F, DT,
            getAnalysis<AssumptionCacheTracker>().getAssumptionCache(*F));
        Changed |= !PA.areAllPreserved();
      }
    return Changed;
  }

  void getAnalysisUsage(AnalysisUsage &AU) const override {
    AU.addRequired<AssumptionCacheTracker>();
    AU.addPreserved<GlobalsAAWrapperPass>();
    AU.addPreserved<AndersensAAWrapperPass>();
    AU.addPreserved<WholeProgramWrapperPass>();
    AU.setPreservesCFG();
  }
};

char SROALegacyCGSCCAdaptorPass::ID = 0;

INITIALIZE_PASS_BEGIN(SROALegacyCGSCCAdaptorPass, "sroa-cgscc",
                      "CallGraphSCC adaptor for SROA", false, false)
INITIALIZE_PASS_DEPENDENCY(AssumptionCacheTracker)
INITIALIZE_PASS_END(SROALegacyCGSCCAdaptorPass, "sroa-cgscc",
                    "CallGraphSCC adaptor for SROA", false, false)

Pass *llvm::createSROALegacyCGSCCAdaptorPass() {
  return new SROALegacyCGSCCAdaptorPass();
}
#endif // INTEL_CUSTOMIZATION<|MERGE_RESOLUTION|>--- conflicted
+++ resolved
@@ -5018,12 +5018,7 @@
 
   PreservedAnalyses PA;
   PA.preserveSet<CFGAnalyses>();
-<<<<<<< HEAD
-  PA.preserve<GlobalsAA>();
-  PA.preserve<AndersensAA>();          // INTEL
   PA.preserve<WholeProgramAnalysis>(); // INTEL
-=======
->>>>>>> 6b9524a0
   return PA;
 }
 
