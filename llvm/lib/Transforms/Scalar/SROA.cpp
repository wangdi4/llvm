--- conflicted
+++ resolved
@@ -41,10 +41,7 @@
 #include "llvm/Analysis/GlobalsModRef.h"
 #include "llvm/Analysis/Intel_AggInline.h"                  // INTEL
 #include "llvm/Analysis/Intel_Andersens.h"                  // INTEL
-<<<<<<< HEAD
-=======
 #include "llvm/Analysis/Intel_WP.h"                         // INTEL
->>>>>>> a04ae881
 #include "llvm/Analysis/Loads.h"
 #include "llvm/Analysis/PtrUseVisitor.h"
 #include "llvm/Transforms/Utils/Local.h"
@@ -1190,11 +1187,7 @@
 ///  - And, there are no stores between PN and Inst.
 static bool isLiveAtPHI(const Instruction * Inst,
                         const PHINode &PN,
-<<<<<<< HEAD
-                        unsigned &MaxAlign) {
-=======
                         unsigned &MaxAlign, APInt &MaxSize) {
->>>>>>> a04ae881
   if (!Inst || Inst->getParent() != PN.getParent())
     return false;
 
@@ -1214,16 +1207,12 @@
       if (BBI->mayWriteToMemory())
         return false;
 
-<<<<<<< HEAD
-    MaxAlign = std::max(MaxAlign, LI->getAlignment());
-=======
     const DataLayout &DL = PN.getModule()->getDataLayout();
 
     uint64_t APWidth = DL.getIndexTypeSizeInBits(PN.getType());
     uint64_t Size = DL.getTypeStoreSizeInBits(LI->getType());
     MaxAlign = std::max(MaxAlign, LI->getAlignment());
     MaxSize = MaxSize.ult(Size) ? APInt(APWidth, Size) : MaxSize;
->>>>>>> a04ae881
 
     return true;
   }
@@ -1236,11 +1225,7 @@
       return false;
 
     for (const auto *U : GEP->users()) {
-<<<<<<< HEAD
-      if (!isLiveAtPHI(dyn_cast<Instruction>(U), PN, MaxAlign))
-=======
       if (!isLiveAtPHI(dyn_cast<Instruction>(U), PN, MaxAlign, MaxSize))
->>>>>>> a04ae881
         return false;
 
       HasUser = true;
@@ -1274,20 +1259,14 @@
 /// FIXME: This should be hoisted into a generic utility, likely in
 /// Transforms/Util/Local.h
 static bool isSafePHIToSpeculate(PHINode &PN) {
-<<<<<<< HEAD
-=======
   const DataLayout &DL = PN.getModule()->getDataLayout();
 
->>>>>>> a04ae881
 #if INTEL_CUSTOMIZATION
   // For now, we can only do this promotion if the load is in the same block
   // as the PHI, and if there are no stores between the phi and load.
   unsigned MaxAlign = 0;
-<<<<<<< HEAD
-=======
   uint64_t APWidth = DL.getIndexTypeSizeInBits(PN.getType());
   APInt MaxSize(APWidth, 0);
->>>>>>> a04ae881
   bool HasLoad = false;
 
   for (const auto *U : PN.users()) {
@@ -1295,11 +1274,7 @@
     // cases (one such example can be found in intel-phi-gep.ll).
     // It also supports recursive traversal of phi users.
 
-<<<<<<< HEAD
-    if (!isLiveAtPHI(dyn_cast<Instruction>(U), PN, MaxAlign))
-=======
     if (!isLiveAtPHI(dyn_cast<Instruction>(U), PN, MaxAlign, MaxSize))
->>>>>>> a04ae881
       return false;
 
     HasLoad = true;
@@ -1308,11 +1283,6 @@
   if (!HasLoad)
     return false;
 #endif // INTEL_CUSTOMIZATION
-<<<<<<< HEAD
-
-  const DataLayout &DL = PN.getModule()->getDataLayout();
-=======
->>>>>>> a04ae881
 
   // We can only transform this if it is safe to push the loads into the
   // predecessor blocks. The only thing to watch out for is that we can't put
@@ -4825,10 +4795,7 @@
   PA.preserve<GlobalsAA>();
   PA.preserve<InlineAggAnalysis>();    // INTEL
   PA.preserve<AndersensAA>();          // INTEL
-<<<<<<< HEAD
-=======
   PA.preserve<WholeProgramAnalysis>(); // INTEL
->>>>>>> a04ae881
   return PA;
 }
 
@@ -4869,10 +4836,7 @@
     AU.addPreserved<GlobalsAAWrapperPass>();
     AU.addPreserved<AndersensAAWrapperPass>();    // INTEL
     AU.addPreserved<InlineAggressiveWrapperPass>(); // INTEL
-<<<<<<< HEAD
-=======
     AU.addPreserved<WholeProgramWrapperPass>();     // INTEL
->>>>>>> a04ae881
     AU.setPreservesCFG();
   }
 
