--- conflicted
+++ resolved
@@ -1481,46 +1481,6 @@
   const DataLayout &DL = SI.getModule()->getDataLayout();
 
   for (User *U : SI.users()) {
-<<<<<<< HEAD
-#if INTEL_CUSTOMIZATION
-    /// Due to a normalization applied by InstructionCombining, loads
-    /// of floating point elements may first be bitcast to i32 types,
-    /// and then loaded. In that case, rewriting the SelectInst to choose
-    /// between 2 BitCastInst values, instead of performing the BitCastInst
-    /// on the result of the SelectInst can enable the 'load' to be
-    /// recognized by the SROA conversions.
-    ///
-    /// This code is to recognize the pattern:
-    ///   %A = alloca float, align 4
-    ///   %1 = select i1 %cmp1, float* %A, float* %0
-    ///   %2 = bitcast float* %1 to i32*
-    ///   %3 = load i32, i32* %2
-    ///
-    /// When recognized, it can transform into:
-    ///   %A = alloca float, align 4
-    ///   %1.bc.true = bitcast float* %A to i32*
-    ///   %1.bc.false = bitcast float* %0 to i32*
-    ///   %1 = select i1 %cmp1, i32* %1.bc.true, i32* %%1.bc.false
-    ///   %3 = load i32, i32* %1
-    ///
-    /// The rest of SROA can then trace the uses of %A, to determine whether
-    /// to eliminate the alloca.
-    ///
-    if (BitCastInst *BCI = dyn_cast<BitCastInst>(U)) {
-      for (User *BCI_U : BCI->users()) {
-        /// We only need to check that the bitcast feeds a 'load'
-        /// instruction. Since the 'load' is being done unconditionally
-        /// already, there is no need to check for whether it a safe to
-        /// load unconditionally.
-        if (!isa<LoadInst>(BCI_U))
-          return false;
-      }
-      continue;
-    }
-#endif // INTEL_CUSTOMIZATION
-
-    LoadInst *LI = dyn_cast<LoadInst>(U);
-=======
     LoadInst *LI;
     BitCastInst *BC = dyn_cast<BitCastInst>(U);
     if (BC && BC->hasOneUse())
@@ -1528,7 +1488,6 @@
     else
       LI = dyn_cast<LoadInst>(U);
 
->>>>>>> ffc3fb66
     if (!LI || !LI->isSimple())
       return false;
 
@@ -1554,27 +1513,6 @@
   Value *FV = SI.getFalseValue();
   // Replace the loads of the select with a select of two loads.
   while (!SI.use_empty()) {
-<<<<<<< HEAD
-#if INTEL_CUSTOMIZATION
-    if (BitCastInst *BCI = dyn_cast<BitCastInst>(SI.user_back())) {
-      /// Replace the BitCastInst use of the SelectInst result
-      /// with a SelectInst that chooses between two BitCastInst
-      /// instructions.
-      IRB.SetInsertPoint(BCI);
-      Value *BT = IRB.CreateBitCast(TV, BCI->getDestTy(),
-          BCI->getName() + ".sroa.speculate.bc.true");
-      Value *BF = IRB.CreateBitCast(FV, BCI->getDestTy(),
-          BCI->getName() + ".sroa.speculate.bc.false");
-      Value *V = IRB.CreateSelect(SI.getCondition(), BT, BF,
-          BCI->getName() + ".sroa.speculated");
-
-      BCI->replaceAllUsesWith(V);
-      BCI->eraseFromParent();
-      continue;
-    }
-#endif // INTEL_CUSTOMIZATION
-    LoadInst *LI = cast<LoadInst>(SI.user_back());
-=======
     LoadInst *LI;
     BitCastInst *BC = dyn_cast<BitCastInst>(SI.user_back());
     if (BC) {
@@ -1584,7 +1522,6 @@
       LI = cast<LoadInst>(SI.user_back());
     }
 
->>>>>>> ffc3fb66
     assert(LI->isSimple() && "We only speculate simple loads");
 
     IRB.SetInsertPoint(LI);
