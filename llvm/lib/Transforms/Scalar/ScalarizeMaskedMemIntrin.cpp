//===- ScalarizeMaskedMemIntrin.cpp - Scalarize unsupported masked mem ----===//
//                                    instrinsics
//
// Part of the LLVM Project, under the Apache License v2.0 with LLVM Exceptions.
// See https://llvm.org/LICENSE.txt for license information.
// SPDX-License-Identifier: Apache-2.0 WITH LLVM-exception
//
//===----------------------------------------------------------------------===//
//
// This pass replaces masked memory intrinsics - when unsupported by the target
// - with a chain of basic blocks, that deal with the elements one-by-one if the
// appropriate mask bit is set.
//
//===----------------------------------------------------------------------===//

#include "llvm/Transforms/Scalar/ScalarizeMaskedMemIntrin.h"
#include "llvm/ADT/Twine.h"
#include "llvm/Analysis/DomTreeUpdater.h"
#include "llvm/Analysis/TargetTransformInfo.h"
#include "llvm/Analysis/VectorUtils.h" // INTEL
#include "llvm/IR/BasicBlock.h"
#include "llvm/IR/Constant.h"
#include "llvm/IR/Constants.h"
#include "llvm/IR/DerivedTypes.h"
#include "llvm/IR/Dominators.h"
#include "llvm/IR/Function.h"
#include "llvm/IR/IRBuilder.h"
#include "llvm/IR/InstrTypes.h"
#include "llvm/IR/Instruction.h"
#include "llvm/IR/Instructions.h"
#include "llvm/IR/IntrinsicInst.h"
#include "llvm/IR/Intrinsics.h"
#include "llvm/IR/Type.h"
#include "llvm/IR/Value.h"
#include "llvm/InitializePasses.h"
#include "llvm/Pass.h"
#include "llvm/Support/Casting.h"
#include "llvm/Transforms/Scalar.h"
#include "llvm/Transforms/Utils/Local.h" // INTEL
#include "llvm/Transforms/Utils/BasicBlockUtils.h"
#include <algorithm>
#include <cassert>

using namespace llvm;

#define DEBUG_TYPE "scalarize-masked-mem-intrin"

namespace {

class ScalarizeMaskedMemIntrinLegacyPass : public FunctionPass {
public:
  static char ID; // Pass identification, replacement for typeid

  explicit ScalarizeMaskedMemIntrinLegacyPass() : FunctionPass(ID) {
    initializeScalarizeMaskedMemIntrinLegacyPassPass(
        *PassRegistry::getPassRegistry());
  }

  bool runOnFunction(Function &F) override;

  StringRef getPassName() const override {
    return "Scalarize Masked Memory Intrinsics";
  }

  void getAnalysisUsage(AnalysisUsage &AU) const override {
    AU.addRequired<TargetTransformInfoWrapperPass>();
    AU.addPreserved<DominatorTreeWrapperPass>();
  }
};

} // end anonymous namespace

static bool optimizeBlock(BasicBlock &BB, bool &ModifiedDT,
                          const TargetTransformInfo &TTI, const DataLayout &DL,
                          DomTreeUpdater *DTU);
static bool optimizeCallInst(CallInst *CI, bool &ModifiedDT,
                             const TargetTransformInfo &TTI,
                             const DataLayout &DL, DomTreeUpdater *DTU);

char ScalarizeMaskedMemIntrinLegacyPass::ID = 0;

INITIALIZE_PASS_BEGIN(ScalarizeMaskedMemIntrinLegacyPass, DEBUG_TYPE,
                      "Scalarize unsupported masked memory intrinsics", false,
                      false)
INITIALIZE_PASS_DEPENDENCY(TargetTransformInfoWrapperPass)
INITIALIZE_PASS_DEPENDENCY(DominatorTreeWrapperPass)
INITIALIZE_PASS_END(ScalarizeMaskedMemIntrinLegacyPass, DEBUG_TYPE,
                    "Scalarize unsupported masked memory intrinsics", false,
                    false)

FunctionPass *llvm::createScalarizeMaskedMemIntrinLegacyPass() {
  return new ScalarizeMaskedMemIntrinLegacyPass();
}

static bool isConstantIntVector(Value *Mask) {
  Constant *C = dyn_cast<Constant>(Mask);
  if (!C)
    return false;

  unsigned NumElts = cast<FixedVectorType>(Mask->getType())->getNumElements();
  for (unsigned i = 0; i != NumElts; ++i) {
    Constant *CElt = C->getAggregateElement(i);
    if (!CElt || !isa<ConstantInt>(CElt))
      return false;
  }

  return true;
}

static unsigned adjustForEndian(const DataLayout &DL, unsigned VectorWidth,
                                unsigned Idx) {
  return DL.isBigEndian() ? VectorWidth - 1 - Idx : Idx;
}

// Translate a masked load intrinsic like
// <16 x i32 > @llvm.masked.load( <16 x i32>* %addr, i32 align,
//                               <16 x i1> %mask, <16 x i32> %passthru)
// to a chain of basic blocks, with loading element one-by-one if
// the appropriate mask bit is set
//
//  %1 = bitcast i8* %addr to i32*
//  %2 = extractelement <16 x i1> %mask, i32 0
//  br i1 %2, label %cond.load, label %else
//
// cond.load:                                        ; preds = %0
//  %3 = getelementptr i32* %1, i32 0
//  %4 = load i32* %3
//  %5 = insertelement <16 x i32> %passthru, i32 %4, i32 0
//  br label %else
//
// else:                                             ; preds = %0, %cond.load
//  %res.phi.else = phi <16 x i32> [ %5, %cond.load ], [ undef, %0 ]
//  %6 = extractelement <16 x i1> %mask, i32 1
//  br i1 %6, label %cond.load1, label %else2
//
// cond.load1:                                       ; preds = %else
//  %7 = getelementptr i32* %1, i32 1
//  %8 = load i32* %7
//  %9 = insertelement <16 x i32> %res.phi.else, i32 %8, i32 1
//  br label %else2
//
// else2:                                          ; preds = %else, %cond.load1
//  %res.phi.else3 = phi <16 x i32> [ %9, %cond.load1 ], [ %res.phi.else, %else ]
//  %10 = extractelement <16 x i1> %mask, i32 2
//  br i1 %10, label %cond.load4, label %else5
//
static void scalarizeMaskedLoad(const DataLayout &DL, CallInst *CI,
                                DomTreeUpdater *DTU, bool &ModifiedDT) {
  Value *Ptr = CI->getArgOperand(0);
  Value *Alignment = CI->getArgOperand(1);
  Value *Mask = CI->getArgOperand(2);
  Value *Src0 = CI->getArgOperand(3);

  const Align AlignVal = cast<ConstantInt>(Alignment)->getAlignValue();
  VectorType *VecType = cast<FixedVectorType>(CI->getType());

  Type *EltTy = VecType->getElementType();

  IRBuilder<> Builder(CI->getContext());
  Instruction *InsertPt = CI;
  BasicBlock *IfBlock = CI->getParent();

  Builder.SetInsertPoint(InsertPt);
  Builder.SetCurrentDebugLocation(CI->getDebugLoc());

  // Short-cut if the mask is all-true.
  if (isa<Constant>(Mask) && cast<Constant>(Mask)->isAllOnesValue()) {
    Value *NewI = Builder.CreateAlignedLoad(VecType, Ptr, AlignVal);
    CI->replaceAllUsesWith(NewI);
    CI->eraseFromParent();
    return;
  }

  // Adjust alignment for the scalar instruction.
  const Align AdjustedAlignVal =
      commonAlignment(AlignVal, EltTy->getPrimitiveSizeInBits() / 8);
  // Bitcast %addr from i8* to EltTy*
  Type *NewPtrType =
      EltTy->getPointerTo(Ptr->getType()->getPointerAddressSpace());
  Value *FirstEltPtr = Builder.CreateBitCast(Ptr, NewPtrType);
  unsigned VectorWidth = cast<FixedVectorType>(VecType)->getNumElements();

  // The result vector
  Value *VResult = Src0;

  if (isConstantIntVector(Mask)) {
    for (unsigned Idx = 0; Idx < VectorWidth; ++Idx) {
      if (cast<Constant>(Mask)->getAggregateElement(Idx)->isNullValue())
        continue;
      Value *Gep = Builder.CreateConstInBoundsGEP1_32(EltTy, FirstEltPtr, Idx);
      LoadInst *Load = Builder.CreateAlignedLoad(EltTy, Gep, AdjustedAlignVal);
      VResult = Builder.CreateInsertElement(VResult, Load, Idx);
    }
    CI->replaceAllUsesWith(VResult);
    CI->eraseFromParent();
    return;
  }

  // If the mask is not v1i1, use scalar bit test operations. This generates
  // better results on X86 at least.
  Value *SclrMask;
  if (VectorWidth != 1) {
    Type *SclrMaskTy = Builder.getIntNTy(VectorWidth);
    SclrMask = Builder.CreateBitCast(Mask, SclrMaskTy, "scalar_mask");
  }

  for (unsigned Idx = 0; Idx < VectorWidth; ++Idx) {
    // Fill the "else" block, created in the previous iteration
    //
    //  %res.phi.else3 = phi <16 x i32> [ %11, %cond.load1 ], [ %res.phi.else, %else ]
    //  %mask_1 = and i16 %scalar_mask, i32 1 << Idx
    //  %cond = icmp ne i16 %mask_1, 0
    //  br i1 %mask_1, label %cond.load, label %else
    //
    Value *Predicate;
    if (VectorWidth != 1) {
      Value *Mask = Builder.getInt(APInt::getOneBitSet(
          VectorWidth, adjustForEndian(DL, VectorWidth, Idx)));
      Predicate = Builder.CreateICmpNE(Builder.CreateAnd(SclrMask, Mask),
                                       Builder.getIntN(VectorWidth, 0));
    } else {
      Predicate = Builder.CreateExtractElement(Mask, Idx);
    }

    // Create "cond" block
    //
    //  %EltAddr = getelementptr i32* %1, i32 0
    //  %Elt = load i32* %EltAddr
    //  VResult = insertelement <16 x i32> VResult, i32 %Elt, i32 Idx
    //
    Instruction *ThenTerm =
        SplitBlockAndInsertIfThen(Predicate, InsertPt, /*Unreachable=*/false,
                                  /*BranchWeights=*/nullptr, DTU);

    BasicBlock *CondBlock = ThenTerm->getParent();
    CondBlock->setName("cond.load");

    Builder.SetInsertPoint(CondBlock->getTerminator());
    Value *Gep = Builder.CreateConstInBoundsGEP1_32(EltTy, FirstEltPtr, Idx);
    LoadInst *Load = Builder.CreateAlignedLoad(EltTy, Gep, AdjustedAlignVal);
    Value *NewVResult = Builder.CreateInsertElement(VResult, Load, Idx);

    // Create "else" block, fill it in the next iteration
    BasicBlock *NewIfBlock = ThenTerm->getSuccessor(0);
    NewIfBlock->setName("else");
    BasicBlock *PrevIfBlock = IfBlock;
    IfBlock = NewIfBlock;

    // Create the phi to join the new and previous value.
    Builder.SetInsertPoint(NewIfBlock, NewIfBlock->begin());
    PHINode *Phi = Builder.CreatePHI(VecType, 2, "res.phi.else");
    Phi->addIncoming(NewVResult, CondBlock);
    Phi->addIncoming(VResult, PrevIfBlock);
    VResult = Phi;
  }

  CI->replaceAllUsesWith(VResult);
  CI->eraseFromParent();

  ModifiedDT = true;
}

// Translate a masked store intrinsic, like
// void @llvm.masked.store(<16 x i32> %src, <16 x i32>* %addr, i32 align,
//                               <16 x i1> %mask)
// to a chain of basic blocks, that stores element one-by-one if
// the appropriate mask bit is set
//
//   %1 = bitcast i8* %addr to i32*
//   %2 = extractelement <16 x i1> %mask, i32 0
//   br i1 %2, label %cond.store, label %else
//
// cond.store:                                       ; preds = %0
//   %3 = extractelement <16 x i32> %val, i32 0
//   %4 = getelementptr i32* %1, i32 0
//   store i32 %3, i32* %4
//   br label %else
//
// else:                                             ; preds = %0, %cond.store
//   %5 = extractelement <16 x i1> %mask, i32 1
//   br i1 %5, label %cond.store1, label %else2
//
// cond.store1:                                      ; preds = %else
//   %6 = extractelement <16 x i32> %val, i32 1
//   %7 = getelementptr i32* %1, i32 1
//   store i32 %6, i32* %7
//   br label %else2
//   . . .
static void scalarizeMaskedStore(const DataLayout &DL, CallInst *CI,
                                 DomTreeUpdater *DTU, bool &ModifiedDT) {
  Value *Src = CI->getArgOperand(0);
  Value *Ptr = CI->getArgOperand(1);
  Value *Alignment = CI->getArgOperand(2);
  Value *Mask = CI->getArgOperand(3);

  const Align AlignVal = cast<ConstantInt>(Alignment)->getAlignValue();
  auto *VecType = cast<VectorType>(Src->getType());

  Type *EltTy = VecType->getElementType();

  IRBuilder<> Builder(CI->getContext());
  Instruction *InsertPt = CI;
  Builder.SetInsertPoint(InsertPt);
  Builder.SetCurrentDebugLocation(CI->getDebugLoc());

  // Short-cut if the mask is all-true.
  if (isa<Constant>(Mask) && cast<Constant>(Mask)->isAllOnesValue()) {
    Builder.CreateAlignedStore(Src, Ptr, AlignVal);
    CI->eraseFromParent();
    return;
  }

  // Adjust alignment for the scalar instruction.
  const Align AdjustedAlignVal =
      commonAlignment(AlignVal, EltTy->getPrimitiveSizeInBits() / 8);
  // Bitcast %addr from i8* to EltTy*
  Type *NewPtrType =
      EltTy->getPointerTo(Ptr->getType()->getPointerAddressSpace());
  Value *FirstEltPtr = Builder.CreateBitCast(Ptr, NewPtrType);
  unsigned VectorWidth = cast<FixedVectorType>(VecType)->getNumElements();

  if (isConstantIntVector(Mask)) {
    for (unsigned Idx = 0; Idx < VectorWidth; ++Idx) {
      if (cast<Constant>(Mask)->getAggregateElement(Idx)->isNullValue())
        continue;
      Value *OneElt = Builder.CreateExtractElement(Src, Idx);
      Value *Gep = Builder.CreateConstInBoundsGEP1_32(EltTy, FirstEltPtr, Idx);
      Builder.CreateAlignedStore(OneElt, Gep, AdjustedAlignVal);
    }
    CI->eraseFromParent();
    return;
  }

  // If the mask is not v1i1, use scalar bit test operations. This generates
  // better results on X86 at least.
  Value *SclrMask;
  if (VectorWidth != 1) {
    Type *SclrMaskTy = Builder.getIntNTy(VectorWidth);
    SclrMask = Builder.CreateBitCast(Mask, SclrMaskTy, "scalar_mask");
  }

  for (unsigned Idx = 0; Idx < VectorWidth; ++Idx) {
    // Fill the "else" block, created in the previous iteration
    //
    //  %mask_1 = and i16 %scalar_mask, i32 1 << Idx
    //  %cond = icmp ne i16 %mask_1, 0
    //  br i1 %mask_1, label %cond.store, label %else
    //
    Value *Predicate;
    if (VectorWidth != 1) {
      Value *Mask = Builder.getInt(APInt::getOneBitSet(
          VectorWidth, adjustForEndian(DL, VectorWidth, Idx)));
      Predicate = Builder.CreateICmpNE(Builder.CreateAnd(SclrMask, Mask),
                                       Builder.getIntN(VectorWidth, 0));
    } else {
      Predicate = Builder.CreateExtractElement(Mask, Idx);
    }

    // Create "cond" block
    //
    //  %OneElt = extractelement <16 x i32> %Src, i32 Idx
    //  %EltAddr = getelementptr i32* %1, i32 0
    //  %store i32 %OneElt, i32* %EltAddr
    //
    Instruction *ThenTerm =
        SplitBlockAndInsertIfThen(Predicate, InsertPt, /*Unreachable=*/false,
                                  /*BranchWeights=*/nullptr, DTU);

    BasicBlock *CondBlock = ThenTerm->getParent();
    CondBlock->setName("cond.store");

    Builder.SetInsertPoint(CondBlock->getTerminator());
    Value *OneElt = Builder.CreateExtractElement(Src, Idx);
    Value *Gep = Builder.CreateConstInBoundsGEP1_32(EltTy, FirstEltPtr, Idx);
    Builder.CreateAlignedStore(OneElt, Gep, AdjustedAlignVal);

    // Create "else" block, fill it in the next iteration
    BasicBlock *NewIfBlock = ThenTerm->getSuccessor(0);
    NewIfBlock->setName("else");

    Builder.SetInsertPoint(NewIfBlock, NewIfBlock->begin());
  }
  CI->eraseFromParent();

  ModifiedDT = true;
}

#if INTEL_CUSTOMIZATION
// Look for GEP where the base pointer and all indices are made of scalars,
// splats of scalars, or constant ints. These GEPs are trivially scalarizable.
// This creates opportunities for the arithmetic to be folded into the address
// of the load/stores we're going to create. Otherwise we end up broadcasting
// the scalars into vector registers, doing the address arithmetic there, and
// then extracting the address for each element.
static Value *tryScalarizeGEP(GetElementPtrInst *GEP, unsigned Element,
                              IRBuilder<> &Builder) {
  Value *Base = GEP->getPointerOperand();

  // Base should be a scalar, or a splatted scalar.
  if (Base->getType()->isVectorTy()) {
    Base = getSplatValue(Base);
    if (!Base)
      return nullptr;
  }

  // Found a scalar to use for base. Now try to find scalars for the indices.
  SmallVector<Value *, 8> Indices;

  for (unsigned i = 1, e = GEP->getNumOperands(); i != e; ++i) {
    Value *GEPIdx = GEP->getOperand(i);
    if (!GEPIdx->getType()->isVectorTy()) {
      // Just copy it.
      Indices.push_back(GEPIdx);
    } else if (Value *V = getSplatValue(GEPIdx)) {
      // Splatted scalar, copy the original scalar value.
      Indices.push_back(V);
    } else {
      // We have some kind of non-splat vector.
      if (auto *C = dyn_cast<Constant>(GEPIdx)) {
        // If all elements are ConstantInts, use the Constant for this element.
        unsigned NumElts = cast<VectorType>(C->getType())->getNumElements();
        for (unsigned j = 0; j != NumElts; ++j) {
          Constant *Elt = C->getAggregateElement(j);
          if (!Elt || !isa<ConstantInt>(Elt))
            return nullptr;
        }
        Indices.push_back(C->getAggregateElement(Element));
        continue;
      }

      // Don't know how to scalarize this yet.
      return nullptr;
    }
  }

  // Create a GEP from the scalar components.
  return Builder.CreateGEP(Base, Indices, "Ptr" + Twine(Element));
}

static Value *getScalarAddress(Value *Ptrs, unsigned Element,
                               IRBuilder<> &Builder) {
  if (auto *GEP = dyn_cast<GetElementPtrInst>(Ptrs))
    if (Value *V = tryScalarizeGEP(GEP, Element, Builder))
      return V;

  return Builder.CreateExtractElement(Ptrs, Element, "Ptr" + Twine(Element));
}
#endif // INTEL_CUSTOMIZATION

// Translate a masked gather intrinsic like
// <16 x i32 > @llvm.masked.gather.v16i32( <16 x i32*> %Ptrs, i32 4,
//                               <16 x i1> %Mask, <16 x i32> %Src)
// to a chain of basic blocks, with loading element one-by-one if
// the appropriate mask bit is set
//
// %Ptrs = getelementptr i32, i32* %base, <16 x i64> %ind
// %Mask0 = extractelement <16 x i1> %Mask, i32 0
// br i1 %Mask0, label %cond.load, label %else
//
// cond.load:
// %Ptr0 = extractelement <16 x i32*> %Ptrs, i32 0
// %Load0 = load i32, i32* %Ptr0, align 4
// %Res0 = insertelement <16 x i32> undef, i32 %Load0, i32 0
// br label %else
//
// else:
// %res.phi.else = phi <16 x i32>[%Res0, %cond.load], [undef, %0]
// %Mask1 = extractelement <16 x i1> %Mask, i32 1
// br i1 %Mask1, label %cond.load1, label %else2
//
// cond.load1:
// %Ptr1 = extractelement <16 x i32*> %Ptrs, i32 1
// %Load1 = load i32, i32* %Ptr1, align 4
// %Res1 = insertelement <16 x i32> %res.phi.else, i32 %Load1, i32 1
// br label %else2
// . . .
// %Result = select <16 x i1> %Mask, <16 x i32> %res.phi.select, <16 x i32> %Src
// ret <16 x i32> %Result
static void scalarizeMaskedGather(const DataLayout &DL, CallInst *CI,
                                  DomTreeUpdater *DTU, bool &ModifiedDT) {
  Value *Ptrs = CI->getArgOperand(0);
  Value *Alignment = CI->getArgOperand(1);
  Value *Mask = CI->getArgOperand(2);
  Value *Src0 = CI->getArgOperand(3);

  auto *VecType = cast<FixedVectorType>(CI->getType());
  Type *EltTy = VecType->getElementType();

  IRBuilder<> Builder(CI->getContext());
  Instruction *InsertPt = CI;
  BasicBlock *IfBlock = CI->getParent();
  Builder.SetInsertPoint(InsertPt);
  MaybeAlign AlignVal = cast<ConstantInt>(Alignment)->getMaybeAlignValue();

  Builder.SetCurrentDebugLocation(CI->getDebugLoc());

  // The result vector
  Value *VResult = Src0;
  unsigned VectorWidth = VecType->getNumElements();

  // Shorten the way if the mask is a vector of constants.
  if (isConstantIntVector(Mask)) {
    for (unsigned Idx = 0; Idx < VectorWidth; ++Idx) {
      if (cast<Constant>(Mask)->getAggregateElement(Idx)->isNullValue())
        continue;
      Value *Ptr = getScalarAddress(Ptrs, Idx, Builder); // INTEL
      LoadInst *Load =
          Builder.CreateAlignedLoad(EltTy, Ptr, AlignVal, "Load" + Twine(Idx));
      VResult =
          Builder.CreateInsertElement(VResult, Load, Idx, "Res" + Twine(Idx));
    }
    CI->replaceAllUsesWith(VResult);
    CI->eraseFromParent();
#if INTEL_CUSTOMIZATION
    // If we scalarized the address, remove it too.
    if (Ptrs->use_empty())
      RecursivelyDeleteTriviallyDeadInstructions(Ptrs);
#endif
    return;
  }

  // If the mask is not v1i1, use scalar bit test operations. This generates
  // better results on X86 at least.
  Value *SclrMask;
  if (VectorWidth != 1) {
    Type *SclrMaskTy = Builder.getIntNTy(VectorWidth);
    SclrMask = Builder.CreateBitCast(Mask, SclrMaskTy, "scalar_mask");
  }

  for (unsigned Idx = 0; Idx < VectorWidth; ++Idx) {
    // Fill the "else" block, created in the previous iteration
    //
    //  %Mask1 = and i16 %scalar_mask, i32 1 << Idx
    //  %cond = icmp ne i16 %mask_1, 0
    //  br i1 %Mask1, label %cond.load, label %else
    //

    Value *Predicate;
    if (VectorWidth != 1) {
      Value *Mask = Builder.getInt(APInt::getOneBitSet(
          VectorWidth, adjustForEndian(DL, VectorWidth, Idx)));
      Predicate = Builder.CreateICmpNE(Builder.CreateAnd(SclrMask, Mask),
                                       Builder.getIntN(VectorWidth, 0));
    } else {
      Predicate = Builder.CreateExtractElement(Mask, Idx, "Mask" + Twine(Idx));
    }

    // Create "cond" block
    //
    //  %EltAddr = getelementptr i32* %1, i32 0
    //  %Elt = load i32* %EltAddr
    //  VResult = insertelement <16 x i32> VResult, i32 %Elt, i32 Idx
    //
    Instruction *ThenTerm =
        SplitBlockAndInsertIfThen(Predicate, InsertPt, /*Unreachable=*/false,
                                  /*BranchWeights=*/nullptr, DTU);

    BasicBlock *CondBlock = ThenTerm->getParent();
    CondBlock->setName("cond.load");

    Builder.SetInsertPoint(CondBlock->getTerminator());
    Value *Ptr = getScalarAddress(Ptrs, Idx, Builder); // INTEL
    LoadInst *Load =
        Builder.CreateAlignedLoad(EltTy, Ptr, AlignVal, "Load" + Twine(Idx));
    Value *NewVResult =
        Builder.CreateInsertElement(VResult, Load, Idx, "Res" + Twine(Idx));

    // Create "else" block, fill it in the next iteration
    BasicBlock *NewIfBlock = ThenTerm->getSuccessor(0);
    NewIfBlock->setName("else");
    BasicBlock *PrevIfBlock = IfBlock;
    IfBlock = NewIfBlock;

    // Create the phi to join the new and previous value.
    Builder.SetInsertPoint(NewIfBlock, NewIfBlock->begin());
    PHINode *Phi = Builder.CreatePHI(VecType, 2, "res.phi.else");
    Phi->addIncoming(NewVResult, CondBlock);
    Phi->addIncoming(VResult, PrevIfBlock);
    VResult = Phi;
  }

  CI->replaceAllUsesWith(VResult);
  CI->eraseFromParent();

  ModifiedDT = true;
}

// Translate a masked scatter intrinsic, like
// void @llvm.masked.scatter.v16i32(<16 x i32> %Src, <16 x i32*>* %Ptrs, i32 4,
//                                  <16 x i1> %Mask)
// to a chain of basic blocks, that stores element one-by-one if
// the appropriate mask bit is set.
//
// %Ptrs = getelementptr i32, i32* %ptr, <16 x i64> %ind
// %Mask0 = extractelement <16 x i1> %Mask, i32 0
// br i1 %Mask0, label %cond.store, label %else
//
// cond.store:
// %Elt0 = extractelement <16 x i32> %Src, i32 0
// %Ptr0 = extractelement <16 x i32*> %Ptrs, i32 0
// store i32 %Elt0, i32* %Ptr0, align 4
// br label %else
//
// else:
// %Mask1 = extractelement <16 x i1> %Mask, i32 1
// br i1 %Mask1, label %cond.store1, label %else2
//
// cond.store1:
// %Elt1 = extractelement <16 x i32> %Src, i32 1
// %Ptr1 = extractelement <16 x i32*> %Ptrs, i32 1
// store i32 %Elt1, i32* %Ptr1, align 4
// br label %else2
//   . . .
static void scalarizeMaskedScatter(const DataLayout &DL, CallInst *CI,
                                   DomTreeUpdater *DTU, bool &ModifiedDT) {
  Value *Src = CI->getArgOperand(0);
  Value *Ptrs = CI->getArgOperand(1);
  Value *Alignment = CI->getArgOperand(2);
  Value *Mask = CI->getArgOperand(3);

  auto *SrcFVTy = cast<FixedVectorType>(Src->getType());

  assert(
      isa<VectorType>(Ptrs->getType()) &&
      isa<PointerType>(cast<VectorType>(Ptrs->getType())->getElementType()) &&
      "Vector of pointers is expected in masked scatter intrinsic");

  IRBuilder<> Builder(CI->getContext());
  Instruction *InsertPt = CI;
  Builder.SetInsertPoint(InsertPt);
  Builder.SetCurrentDebugLocation(CI->getDebugLoc());

  MaybeAlign AlignVal = cast<ConstantInt>(Alignment)->getMaybeAlignValue();
  unsigned VectorWidth = SrcFVTy->getNumElements();

  // Shorten the way if the mask is a vector of constants.
  if (isConstantIntVector(Mask)) {
    for (unsigned Idx = 0; Idx < VectorWidth; ++Idx) {
      if (cast<Constant>(Mask)->getAggregateElement(Idx)->isNullValue())
        continue;
      Value *OneElt =
          Builder.CreateExtractElement(Src, Idx, "Elt" + Twine(Idx));
      Value *Ptr = getScalarAddress(Ptrs, Idx, Builder); // INTEL
      Builder.CreateAlignedStore(OneElt, Ptr, AlignVal);
    }
    CI->eraseFromParent();
#if INTEL_CUSTOMIZATION
    // If we scalarized the address, remove it too.
    if (Ptrs->use_empty())
      RecursivelyDeleteTriviallyDeadInstructions(Ptrs);
#endif
    return;
  }

  // If the mask is not v1i1, use scalar bit test operations. This generates
  // better results on X86 at least.
  Value *SclrMask;
  if (VectorWidth != 1) {
    Type *SclrMaskTy = Builder.getIntNTy(VectorWidth);
    SclrMask = Builder.CreateBitCast(Mask, SclrMaskTy, "scalar_mask");
  }

  for (unsigned Idx = 0; Idx < VectorWidth; ++Idx) {
    // Fill the "else" block, created in the previous iteration
    //
    //  %Mask1 = and i16 %scalar_mask, i32 1 << Idx
    //  %cond = icmp ne i16 %mask_1, 0
    //  br i1 %Mask1, label %cond.store, label %else
    //
    Value *Predicate;
    if (VectorWidth != 1) {
      Value *Mask = Builder.getInt(APInt::getOneBitSet(
          VectorWidth, adjustForEndian(DL, VectorWidth, Idx)));
      Predicate = Builder.CreateICmpNE(Builder.CreateAnd(SclrMask, Mask),
                                       Builder.getIntN(VectorWidth, 0));
    } else {
      Predicate = Builder.CreateExtractElement(Mask, Idx, "Mask" + Twine(Idx));
    }

    // Create "cond" block
    //
    //  %Elt1 = extractelement <16 x i32> %Src, i32 1
    //  %Ptr1 = extractelement <16 x i32*> %Ptrs, i32 1
    //  %store i32 %Elt1, i32* %Ptr1
    //
    Instruction *ThenTerm =
        SplitBlockAndInsertIfThen(Predicate, InsertPt, /*Unreachable=*/false,
                                  /*BranchWeights=*/nullptr, DTU);

    BasicBlock *CondBlock = ThenTerm->getParent();
    CondBlock->setName("cond.store");

    Builder.SetInsertPoint(CondBlock->getTerminator());
    Value *OneElt = Builder.CreateExtractElement(Src, Idx, "Elt" + Twine(Idx));
    Value *Ptr = getScalarAddress(Ptrs, Idx, Builder); // INTEL
    Builder.CreateAlignedStore(OneElt, Ptr, AlignVal);

    // Create "else" block, fill it in the next iteration
    BasicBlock *NewIfBlock = ThenTerm->getSuccessor(0);
    NewIfBlock->setName("else");

    Builder.SetInsertPoint(NewIfBlock, NewIfBlock->begin());
  }
  CI->eraseFromParent();

  ModifiedDT = true;
}

static void scalarizeMaskedExpandLoad(const DataLayout &DL, CallInst *CI,
                                      DomTreeUpdater *DTU, bool &ModifiedDT) {
  Value *Ptr = CI->getArgOperand(0);
  Value *Mask = CI->getArgOperand(1);
  Value *PassThru = CI->getArgOperand(2);

  auto *VecType = cast<FixedVectorType>(CI->getType());

  Type *EltTy = VecType->getElementType();

  IRBuilder<> Builder(CI->getContext());
  Instruction *InsertPt = CI;
  BasicBlock *IfBlock = CI->getParent();

  Builder.SetInsertPoint(InsertPt);
  Builder.SetCurrentDebugLocation(CI->getDebugLoc());

  unsigned VectorWidth = VecType->getNumElements();

  // The result vector
  Value *VResult = PassThru;

  // Shorten the way if the mask is a vector of constants.
  // Create a build_vector pattern, with loads/undefs as necessary and then
  // shuffle blend with the pass through value.
  if (isConstantIntVector(Mask)) {
    unsigned MemIndex = 0;
    VResult = UndefValue::get(VecType);
    SmallVector<int, 16> ShuffleMask(VectorWidth, UndefMaskElem);
    for (unsigned Idx = 0; Idx < VectorWidth; ++Idx) {
      Value *InsertElt;
      if (cast<Constant>(Mask)->getAggregateElement(Idx)->isNullValue()) {
        InsertElt = UndefValue::get(EltTy);
        ShuffleMask[Idx] = Idx + VectorWidth;
      } else {
        Value *NewPtr =
            Builder.CreateConstInBoundsGEP1_32(EltTy, Ptr, MemIndex);
        InsertElt = Builder.CreateAlignedLoad(EltTy, NewPtr, Align(1),
                                              "Load" + Twine(Idx));
        ShuffleMask[Idx] = Idx;
        ++MemIndex;
      }
      VResult = Builder.CreateInsertElement(VResult, InsertElt, Idx,
                                            "Res" + Twine(Idx));
    }
    VResult = Builder.CreateShuffleVector(VResult, PassThru, ShuffleMask);
    CI->replaceAllUsesWith(VResult);
    CI->eraseFromParent();
    return;
  }

  // If the mask is not v1i1, use scalar bit test operations. This generates
  // better results on X86 at least.
  Value *SclrMask;
  if (VectorWidth != 1) {
    Type *SclrMaskTy = Builder.getIntNTy(VectorWidth);
    SclrMask = Builder.CreateBitCast(Mask, SclrMaskTy, "scalar_mask");
  }

  for (unsigned Idx = 0; Idx < VectorWidth; ++Idx) {
    // Fill the "else" block, created in the previous iteration
    //
    //  %res.phi.else3 = phi <16 x i32> [ %11, %cond.load1 ], [ %res.phi.else, %else ]
    //  %mask_1 = extractelement <16 x i1> %mask, i32 Idx
    //  br i1 %mask_1, label %cond.load, label %else
    //

    Value *Predicate;
    if (VectorWidth != 1) {
      Value *Mask = Builder.getInt(APInt::getOneBitSet(
          VectorWidth, adjustForEndian(DL, VectorWidth, Idx)));
      Predicate = Builder.CreateICmpNE(Builder.CreateAnd(SclrMask, Mask),
                                       Builder.getIntN(VectorWidth, 0));
    } else {
      Predicate = Builder.CreateExtractElement(Mask, Idx, "Mask" + Twine(Idx));
    }

    // Create "cond" block
    //
    //  %EltAddr = getelementptr i32* %1, i32 0
    //  %Elt = load i32* %EltAddr
    //  VResult = insertelement <16 x i32> VResult, i32 %Elt, i32 Idx
    //
    Instruction *ThenTerm =
        SplitBlockAndInsertIfThen(Predicate, InsertPt, /*Unreachable=*/false,
                                  /*BranchWeights=*/nullptr, DTU);

    BasicBlock *CondBlock = ThenTerm->getParent();
    CondBlock->setName("cond.load");

    Builder.SetInsertPoint(CondBlock->getTerminator());
    LoadInst *Load = Builder.CreateAlignedLoad(EltTy, Ptr, Align(1));
    Value *NewVResult = Builder.CreateInsertElement(VResult, Load, Idx);

    // Move the pointer if there are more blocks to come.
    Value *NewPtr;
    if ((Idx + 1) != VectorWidth)
      NewPtr = Builder.CreateConstInBoundsGEP1_32(EltTy, Ptr, 1);

    // Create "else" block, fill it in the next iteration
    BasicBlock *NewIfBlock = ThenTerm->getSuccessor(0);
    NewIfBlock->setName("else");
    BasicBlock *PrevIfBlock = IfBlock;
    IfBlock = NewIfBlock;

    // Create the phi to join the new and previous value.
    Builder.SetInsertPoint(NewIfBlock, NewIfBlock->begin());
    PHINode *ResultPhi = Builder.CreatePHI(VecType, 2, "res.phi.else");
    ResultPhi->addIncoming(NewVResult, CondBlock);
    ResultPhi->addIncoming(VResult, PrevIfBlock);
    VResult = ResultPhi;

    // Add a PHI for the pointer if this isn't the last iteration.
    if ((Idx + 1) != VectorWidth) {
      PHINode *PtrPhi = Builder.CreatePHI(Ptr->getType(), 2, "ptr.phi.else");
      PtrPhi->addIncoming(NewPtr, CondBlock);
      PtrPhi->addIncoming(Ptr, PrevIfBlock);
      Ptr = PtrPhi;
    }
  }

  CI->replaceAllUsesWith(VResult);
  CI->eraseFromParent();

  ModifiedDT = true;
}

static void scalarizeMaskedCompressStore(const DataLayout &DL, CallInst *CI,
                                         DomTreeUpdater *DTU,
                                         bool &ModifiedDT) {
  Value *Src = CI->getArgOperand(0);
  Value *Ptr = CI->getArgOperand(1);
  Value *Mask = CI->getArgOperand(2);

  auto *VecType = cast<FixedVectorType>(Src->getType());

  IRBuilder<> Builder(CI->getContext());
  Instruction *InsertPt = CI;
  BasicBlock *IfBlock = CI->getParent();

  Builder.SetInsertPoint(InsertPt);
  Builder.SetCurrentDebugLocation(CI->getDebugLoc());

  Type *EltTy = VecType->getElementType();

  unsigned VectorWidth = VecType->getNumElements();

  // Shorten the way if the mask is a vector of constants.
  if (isConstantIntVector(Mask)) {
    unsigned MemIndex = 0;
    for (unsigned Idx = 0; Idx < VectorWidth; ++Idx) {
      if (cast<Constant>(Mask)->getAggregateElement(Idx)->isNullValue())
        continue;
      Value *OneElt =
          Builder.CreateExtractElement(Src, Idx, "Elt" + Twine(Idx));
      Value *NewPtr = Builder.CreateConstInBoundsGEP1_32(EltTy, Ptr, MemIndex);
      Builder.CreateAlignedStore(OneElt, NewPtr, Align(1));
      ++MemIndex;
    }
    CI->eraseFromParent();
    return;
  }

  // If the mask is not v1i1, use scalar bit test operations. This generates
  // better results on X86 at least.
  Value *SclrMask;
  if (VectorWidth != 1) {
    Type *SclrMaskTy = Builder.getIntNTy(VectorWidth);
    SclrMask = Builder.CreateBitCast(Mask, SclrMaskTy, "scalar_mask");
  }

  for (unsigned Idx = 0; Idx < VectorWidth; ++Idx) {
    // Fill the "else" block, created in the previous iteration
    //
    //  %mask_1 = extractelement <16 x i1> %mask, i32 Idx
    //  br i1 %mask_1, label %cond.store, label %else
    //
    Value *Predicate;
    if (VectorWidth != 1) {
      Value *Mask = Builder.getInt(APInt::getOneBitSet(
          VectorWidth, adjustForEndian(DL, VectorWidth, Idx)));
      Predicate = Builder.CreateICmpNE(Builder.CreateAnd(SclrMask, Mask),
                                       Builder.getIntN(VectorWidth, 0));
    } else {
      Predicate = Builder.CreateExtractElement(Mask, Idx, "Mask" + Twine(Idx));
    }

    // Create "cond" block
    //
    //  %OneElt = extractelement <16 x i32> %Src, i32 Idx
    //  %EltAddr = getelementptr i32* %1, i32 0
    //  %store i32 %OneElt, i32* %EltAddr
    //
    Instruction *ThenTerm =
        SplitBlockAndInsertIfThen(Predicate, InsertPt, /*Unreachable=*/false,
                                  /*BranchWeights=*/nullptr, DTU);

    BasicBlock *CondBlock = ThenTerm->getParent();
    CondBlock->setName("cond.store");

    Builder.SetInsertPoint(CondBlock->getTerminator());
    Value *OneElt = Builder.CreateExtractElement(Src, Idx);
    Builder.CreateAlignedStore(OneElt, Ptr, Align(1));

    // Move the pointer if there are more blocks to come.
    Value *NewPtr;
    if ((Idx + 1) != VectorWidth)
      NewPtr = Builder.CreateConstInBoundsGEP1_32(EltTy, Ptr, 1);

    // Create "else" block, fill it in the next iteration
    BasicBlock *NewIfBlock = ThenTerm->getSuccessor(0);
    NewIfBlock->setName("else");
    BasicBlock *PrevIfBlock = IfBlock;
    IfBlock = NewIfBlock;

    Builder.SetInsertPoint(NewIfBlock, NewIfBlock->begin());

    // Add a PHI for the pointer if this isn't the last iteration.
    if ((Idx + 1) != VectorWidth) {
      PHINode *PtrPhi = Builder.CreatePHI(Ptr->getType(), 2, "ptr.phi.else");
      PtrPhi->addIncoming(NewPtr, CondBlock);
      PtrPhi->addIncoming(Ptr, PrevIfBlock);
      Ptr = PtrPhi;
    }
  }
  CI->eraseFromParent();

  ModifiedDT = true;
}

static bool runImpl(Function &F, const TargetTransformInfo &TTI,
                    DominatorTree *DT) {
  Optional<DomTreeUpdater> DTU;
  if (DT)
    DTU.emplace(DT, DomTreeUpdater::UpdateStrategy::Lazy);

  bool EverMadeChange = false;
  bool MadeChange = true;
  auto &DL = F.getParent()->getDataLayout();
  while (MadeChange) {
    MadeChange = false;
    for (Function::iterator I = F.begin(); I != F.end();) {
      BasicBlock *BB = &*I++;
      bool ModifiedDTOnIteration = false;
      MadeChange |= optimizeBlock(*BB, ModifiedDTOnIteration, TTI, DL,
                                  DTU.hasValue() ? DTU.getPointer() : nullptr);


      // Restart BB iteration if the dominator tree of the Function was changed
      if (ModifiedDTOnIteration)
        break;
    }

    EverMadeChange |= MadeChange;
  }
  return EverMadeChange;
}

bool ScalarizeMaskedMemIntrinLegacyPass::runOnFunction(Function &F) {
  auto &TTI = getAnalysis<TargetTransformInfoWrapperPass>().getTTI(F);
  DominatorTree *DT = nullptr;
  if (auto *DTWP = getAnalysisIfAvailable<DominatorTreeWrapperPass>())
    DT = &DTWP->getDomTree();
  return runImpl(F, TTI, DT);
}

PreservedAnalyses
ScalarizeMaskedMemIntrinPass::run(Function &F, FunctionAnalysisManager &AM) {
  auto &TTI = AM.getResult<TargetIRAnalysis>(F);
  auto *DT = AM.getCachedResult<DominatorTreeAnalysis>(F);
  if (!runImpl(F, TTI, DT))
    return PreservedAnalyses::all();
  PreservedAnalyses PA;
  PA.preserve<TargetIRAnalysis>();
  PA.preserve<DominatorTreeAnalysis>();
  return PA;
}

static bool optimizeBlock(BasicBlock &BB, bool &ModifiedDT,
                          const TargetTransformInfo &TTI, const DataLayout &DL,
                          DomTreeUpdater *DTU) {
  bool MadeChange = false;

  BasicBlock::iterator CurInstIterator = BB.begin();
  while (CurInstIterator != BB.end()) {
    if (CallInst *CI = dyn_cast<CallInst>(&*CurInstIterator++))
      MadeChange |= optimizeCallInst(CI, ModifiedDT, TTI, DL, DTU);
    if (ModifiedDT)
      return true;
  }

  return MadeChange;
}

static bool optimizeCallInst(CallInst *CI, bool &ModifiedDT,
                             const TargetTransformInfo &TTI,
                             const DataLayout &DL, DomTreeUpdater *DTU) {
  IntrinsicInst *II = dyn_cast<IntrinsicInst>(CI);
  if (II) {
    // The scalarization code below does not work for scalable vectors.
    if (isa<ScalableVectorType>(II->getType()) ||
        any_of(II->arg_operands(),
               [](Value *V) { return isa<ScalableVectorType>(V->getType()); }))
      return false;

    switch (II->getIntrinsicID()) {
    default:
      break;
    case Intrinsic::masked_load:
      // Scalarize unsupported vector masked load
      if (TTI.isLegalMaskedLoad(
              CI->getType(),
              cast<ConstantInt>(CI->getArgOperand(1))->getAlignValue()))
        return false;
      scalarizeMaskedLoad(DL, CI, DTU, ModifiedDT);
      return true;
    case Intrinsic::masked_store:
      if (TTI.isLegalMaskedStore(
              CI->getArgOperand(0)->getType(),
              cast<ConstantInt>(CI->getArgOperand(2))->getAlignValue()))
        return false;
      scalarizeMaskedStore(DL, CI, DTU, ModifiedDT);
      return true;
    case Intrinsic::masked_gather: {
<<<<<<< HEAD
#if INTEL_CUSTOMIZATION
      if (!TTI.shouldScalarizeMaskedGather(CI))
#endif // INTEL_CUSTOMIZATION
=======
      MaybeAlign MA =
          cast<ConstantInt>(CI->getArgOperand(1))->getMaybeAlignValue();
      Type *LoadTy = CI->getType();
      Align Alignment = DL.getValueOrABITypeAlignment(MA,
                                                      LoadTy->getScalarType());
      if (TTI.isLegalMaskedGather(LoadTy, Alignment))
>>>>>>> 066524ea
        return false;
      scalarizeMaskedGather(DL, CI, DTU, ModifiedDT);
      return true;
    }
    case Intrinsic::masked_scatter: {
      MaybeAlign MA =
          cast<ConstantInt>(CI->getArgOperand(2))->getMaybeAlignValue();
      Type *StoreTy = CI->getArgOperand(0)->getType();
      Align Alignment = DL.getValueOrABITypeAlignment(MA,
                                                      StoreTy->getScalarType());
      if (TTI.isLegalMaskedScatter(StoreTy, Alignment))
        return false;
      scalarizeMaskedScatter(DL, CI, DTU, ModifiedDT);
      return true;
    }
    case Intrinsic::masked_expandload:
      if (TTI.isLegalMaskedExpandLoad(CI->getType()))
        return false;
      scalarizeMaskedExpandLoad(DL, CI, DTU, ModifiedDT);
      return true;
    case Intrinsic::masked_compressstore:
      if (TTI.isLegalMaskedCompressStore(CI->getArgOperand(0)->getType()))
        return false;
      scalarizeMaskedCompressStore(DL, CI, DTU, ModifiedDT);
      return true;
    }
  }

  return false;
}<|MERGE_RESOLUTION|>--- conflicted
+++ resolved
@@ -1030,18 +1030,9 @@
       scalarizeMaskedStore(DL, CI, DTU, ModifiedDT);
       return true;
     case Intrinsic::masked_gather: {
-<<<<<<< HEAD
 #if INTEL_CUSTOMIZATION
       if (!TTI.shouldScalarizeMaskedGather(CI))
 #endif // INTEL_CUSTOMIZATION
-=======
-      MaybeAlign MA =
-          cast<ConstantInt>(CI->getArgOperand(1))->getMaybeAlignValue();
-      Type *LoadTy = CI->getType();
-      Align Alignment = DL.getValueOrABITypeAlignment(MA,
-                                                      LoadTy->getScalarType());
-      if (TTI.isLegalMaskedGather(LoadTy, Alignment))
->>>>>>> 066524ea
         return false;
       scalarizeMaskedGather(DL, CI, DTU, ModifiedDT);
       return true;
