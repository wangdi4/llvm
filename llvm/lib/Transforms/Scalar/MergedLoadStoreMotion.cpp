//===- MergedLoadStoreMotion.cpp - merge and hoist/sink load/stores -------===//
//
//                     The LLVM Compiler Infrastructure
//
// This file is distributed under the University of Illinois Open Source
// License. See LICENSE.TXT for details.
//
//===----------------------------------------------------------------------===//
//
//! \file
//! \brief This pass performs merges of loads and stores on both sides of a
//  diamond (hammock). It hoists the loads and sinks the stores.
//
// The algorithm iteratively hoists two loads to the same address out of a
// diamond (hammock) and merges them into a single load in the header. Similar
// it sinks and merges two stores to the tail block (footer). The algorithm
// iterates over the instructions of one side of the diamond and attempts to
// find a matching load/store on the other side. It hoists / sinks when it
// thinks it safe to do so.  This optimization helps with eg. hiding load
// latencies, triggering if-conversion, and reducing static code size.
//
// NOTE: This code no longer performs load hoisting, it is subsumed by GVNHoist.
//
//===----------------------------------------------------------------------===//
//
//
// Example:
// Diamond shaped code before merge:
//
//            header:
//                     br %cond, label %if.then, label %if.else
//                        +                    +
//                       +                      +
//                      +                        +
//            if.then:                         if.else:
//               %lt = load %addr_l               %le = load %addr_l
//               <use %lt>                        <use %le>
//               <...>                            <...>
//               store %st, %addr_s               store %se, %addr_s
//               br label %if.end                 br label %if.end
//                     +                         +
//                      +                       +
//                       +                     +
//            if.end ("footer"):
//                     <...>
//
// Diamond shaped code after merge:
//
//            header:
//                     %l = load %addr_l
//                     br %cond, label %if.then, label %if.else
//                        +                    +
//                       +                      +
//                      +                        +
//            if.then:                         if.else:
//               <use %l>                         <use %l>
//               <...>                            <...>
//               br label %if.end                 br label %if.end
//                      +                        +
//                       +                      +
//                        +                    +
//            if.end ("footer"):
//                     %s.sink = phi [%st, if.then], [%se, if.else]
//                     <...>
//                     store %s.sink, %addr_s
//                     <...>
//
//
//===----------------------- TODO -----------------------------------------===//
//
// 1) Generalize to regions other than diamonds
// 2) Be more aggressive merging memory operations
// Note that both changes require register pressure control
//
//===----------------------------------------------------------------------===//

#include "llvm/Transforms/Scalar/MergedLoadStoreMotion.h"
#include "llvm/ADT/Statistic.h"
#include "llvm/Analysis/AliasAnalysis.h"
#include "llvm/Analysis/CFG.h"
#include "llvm/Analysis/GlobalsModRef.h"
#include "llvm/Analysis/Intel_Andersens.h"        // INTEL
#include "llvm/Analysis/Loads.h"
#include "llvm/Analysis/ValueTracking.h"
#include "llvm/IR/Metadata.h"
#include "llvm/Support/Debug.h"
#include "llvm/Support/raw_ostream.h"
#include "llvm/Transforms/Scalar.h"
#include "llvm/Transforms/Utils/BasicBlockUtils.h"

using namespace llvm;

#define DEBUG_TYPE "mldst-motion"

namespace {
//===----------------------------------------------------------------------===//
//                         MergedLoadStoreMotion Pass
//===----------------------------------------------------------------------===//
class MergedLoadStoreMotion {
  AliasAnalysis *AA = nullptr;

  // The mergeLoad/Store algorithms could have Size0 * Size1 complexity,
  // where Size0 and Size1 are the #instructions on the two sides of
  // the diamond. The constant chosen here is arbitrary. Compiler Time
  // Control is enforced by the check Size0 * Size1 < MagicCompileTimeControl.
  const int MagicCompileTimeControl = 250;

public:
  bool run(Function &F, AliasAnalysis &AA);

private:
  BasicBlock *getDiamondTail(BasicBlock *BB);
  bool isDiamondHead(BasicBlock *BB);
  // Routines for sinking stores
  StoreInst *canSinkFromBlock(BasicBlock *BB, StoreInst *SI);
  PHINode *getPHIOperand(BasicBlock *BB, StoreInst *S0, StoreInst *S1);
  bool isStoreSinkBarrierInRange(const Instruction &Start,
                                 const Instruction &End, MemoryLocation Loc);
  bool sinkStore(BasicBlock *BB, StoreInst *SinkCand, StoreInst *ElseInst);
  bool mergeStores(BasicBlock *BB);
};
} // end anonymous namespace

///
/// \brief Return tail block of a diamond.
///
BasicBlock *MergedLoadStoreMotion::getDiamondTail(BasicBlock *BB) {
  assert(isDiamondHead(BB) && "Basic block is not head of a diamond");
  return BB->getTerminator()->getSuccessor(0)->getSingleSuccessor();
}

///
/// \brief True when BB is the head of a diamond (hammock)
///
bool MergedLoadStoreMotion::isDiamondHead(BasicBlock *BB) {
  if (!BB)
    return false;
  auto *BI = dyn_cast<BranchInst>(BB->getTerminator());
  if (!BI || !BI->isConditional())
    return false;

  BasicBlock *Succ0 = BI->getSuccessor(0);
  BasicBlock *Succ1 = BI->getSuccessor(1);

  if (!Succ0->getSinglePredecessor())
    return false;
  if (!Succ1->getSinglePredecessor())
    return false;

  BasicBlock *Succ0Succ = Succ0->getSingleSuccessor();
  BasicBlock *Succ1Succ = Succ1->getSingleSuccessor();
  // Ignore triangles.
  if (!Succ0Succ || !Succ1Succ || Succ0Succ != Succ1Succ)
    return false;
  return true;
}


///
/// \brief True when instruction is a sink barrier for a store
/// located in Loc
///
/// Whenever an instruction could possibly read or modify the
/// value being stored or protect against the store from
/// happening it is considered a sink barrier.
///
bool MergedLoadStoreMotion::isStoreSinkBarrierInRange(const Instruction &Start,
                                                      const Instruction &End,
                                                      MemoryLocation Loc) {
  for (const Instruction &Inst :
       make_range(Start.getIterator(), End.getIterator()))
    if (Inst.mayThrow())
      return true;
  return AA->canInstructionRangeModRef(Start, End, Loc, ModRefInfo::ModRef);
}

///
/// \brief Check if \p BB contains a store to the same address as \p SI
///
/// \return The store in \p  when it is safe to sink. Otherwise return Null.
///
StoreInst *MergedLoadStoreMotion::canSinkFromBlock(BasicBlock *BB1,
                                                   StoreInst *Store0) {
  DEBUG(dbgs() << "can Sink? : "; Store0->dump(); dbgs() << "\n");
  BasicBlock *BB0 = Store0->getParent();
  for (Instruction &Inst : reverse(*BB1)) {
    auto *Store1 = dyn_cast<StoreInst>(&Inst);
    if (!Store1)
      continue;

    MemoryLocation Loc0 = MemoryLocation::get(Store0);
    MemoryLocation Loc1 = MemoryLocation::get(Store1);
    if (AA->isMustAlias(Loc0, Loc1) && Store0->isSameOperationAs(Store1) &&
        !isStoreSinkBarrierInRange(*Store1->getNextNode(), BB1->back(), Loc1) &&
        !isStoreSinkBarrierInRange(*Store0->getNextNode(), BB0->back(), Loc0)) {
      return Store1;
    }
  }
  return nullptr;
}

///
/// \brief Create a PHI node in BB for the operands of S0 and S1
///
PHINode *MergedLoadStoreMotion::getPHIOperand(BasicBlock *BB, StoreInst *S0,
                                              StoreInst *S1) {
  // Create a phi if the values mismatch.
  Value *Opd1 = S0->getValueOperand();
  Value *Opd2 = S1->getValueOperand();
  if (Opd1 == Opd2)
    return nullptr;

  auto *NewPN = PHINode::Create(Opd1->getType(), 2, Opd2->getName() + ".sink",
                                &BB->front());
  NewPN->addIncoming(Opd1, S0->getParent());
  NewPN->addIncoming(Opd2, S1->getParent());
  return NewPN;
}

///
/// \brief Merge two stores to same address and sink into \p BB
///
/// Also sinks GEP instruction computing the store address
///
bool MergedLoadStoreMotion::sinkStore(BasicBlock *BB, StoreInst *S0,
                                      StoreInst *S1) {
  // Only one definition?
  auto *A0 = dyn_cast<Instruction>(S0->getPointerOperand());
  auto *A1 = dyn_cast<Instruction>(S1->getPointerOperand());
  if (A0 && A1 && A0->isIdenticalTo(A1) && A0->hasOneUse() &&
      (A0->getParent() == S0->getParent()) && A1->hasOneUse() &&
      (A1->getParent() == S1->getParent()) && isa<GetElementPtrInst>(A0)) {
    DEBUG(dbgs() << "Sink Instruction into BB \n"; BB->dump();
          dbgs() << "Instruction Left\n"; S0->dump(); dbgs() << "\n";
          dbgs() << "Instruction Right\n"; S1->dump(); dbgs() << "\n");
    // Hoist the instruction.
    BasicBlock::iterator InsertPt = BB->getFirstInsertionPt();
    // Intersect optional metadata.
    S0->andIRFlags(S1);
    S0->dropUnknownNonDebugMetadata();

    // Create the new store to be inserted at the join point.
    StoreInst *SNew = cast<StoreInst>(S0->clone());
    Instruction *ANew = A0->clone();
    SNew->insertBefore(&*InsertPt);
    ANew->insertBefore(SNew);

    assert(S0->getParent() == A0->getParent());
    assert(S1->getParent() == A1->getParent());

    // New PHI operand? Use it.
    if (PHINode *NewPN = getPHIOperand(BB, S0, S1))
      SNew->setOperand(0, NewPN);
    S0->eraseFromParent();
    S1->eraseFromParent();
    A0->replaceAllUsesWith(ANew);
    A0->eraseFromParent();
    A1->replaceAllUsesWith(ANew);
    A1->eraseFromParent();
    return true;
  }
  return false;
}

///
/// \brief True when two stores are equivalent and can sink into the footer
///
/// Starting from a diamond tail block, iterate over the instructions in one
/// predecessor block and try to match a store in the second predecessor.
///
bool MergedLoadStoreMotion::mergeStores(BasicBlock *T) {

  bool MergedStores = false;
  assert(T && "Footer of a diamond cannot be empty");

  pred_iterator PI = pred_begin(T), E = pred_end(T);
  assert(PI != E);
  BasicBlock *Pred0 = *PI;
  ++PI;
  BasicBlock *Pred1 = *PI;
  ++PI;
  // tail block  of a diamond/hammock?
  if (Pred0 == Pred1)
    return false; // No.
  if (PI != E)
    return false; // No. More than 2 predecessors.

  // #Instructions in Succ1 for Compile Time Control
  int Size1 = Pred1->size();
  int NStores = 0;

  for (BasicBlock::reverse_iterator RBI = Pred0->rbegin(), RBE = Pred0->rend();
       RBI != RBE;) {

    Instruction *I = &*RBI;
    ++RBI;

    // Don't sink non-simple (atomic, volatile) stores.
    auto *S0 = dyn_cast<StoreInst>(I);
    if (!S0 || !S0->isSimple())
      continue;

    ++NStores;
    if (NStores * Size1 >= MagicCompileTimeControl)
      break;
    if (StoreInst *S1 = canSinkFromBlock(Pred1, S0)) {
      bool Res = sinkStore(T, S0, S1);
      MergedStores |= Res;
      // Don't attempt to sink below stores that had to stick around
      // But after removal of a store and some of its feeding
      // instruction search again from the beginning since the iterator
      // is likely stale at this point.
      if (!Res)
        break;
      RBI = Pred0->rbegin();
      RBE = Pred0->rend();
      DEBUG(dbgs() << "Search again\n"; Instruction *I = &*RBI; I->dump());
    }
  }
  return MergedStores;
}

bool MergedLoadStoreMotion::run(Function &F, AliasAnalysis &AA) {
  this->AA = &AA;

  bool Changed = false;
  DEBUG(dbgs() << "Instruction Merger\n");

  // Merge unconditional branches, allowing PRE to catch more
  // optimization opportunities.
  for (Function::iterator FI = F.begin(), FE = F.end(); FI != FE;) {
    BasicBlock *BB = &*FI++;

    // Hoist equivalent loads and sink stores
    // outside diamonds when possible
    if (isDiamondHead(BB)) {
      Changed |= mergeStores(getDiamondTail(BB));
    }
  }
  return Changed;
}

namespace {
class MergedLoadStoreMotionLegacyPass : public FunctionPass {
public:
  static char ID; // Pass identification, replacement for typeid
  MergedLoadStoreMotionLegacyPass() : FunctionPass(ID) {
    initializeMergedLoadStoreMotionLegacyPassPass(
        *PassRegistry::getPassRegistry());
  }

  ///
  /// \brief Run the transformation for each function
  ///
  bool runOnFunction(Function &F) override {
    if (skipFunction(F))
      return false;
    MergedLoadStoreMotion Impl;
    return Impl.run(F, getAnalysis<AAResultsWrapperPass>().getAAResults());
  }

private:
  void getAnalysisUsage(AnalysisUsage &AU) const override {
    AU.setPreservesCFG();
    AU.addRequired<AAResultsWrapperPass>();
    AU.addPreserved<GlobalsAAWrapperPass>();
<<<<<<< HEAD
    AU.addPreserved<AndersensAAWrapperPass>();        // INTEL
    AU.addPreserved<MemoryDependenceWrapperPass>();
=======
>>>>>>> 87d2f746
  }
};

char MergedLoadStoreMotionLegacyPass::ID = 0;
} // anonymous namespace

///
/// \brief createMergedLoadStoreMotionPass - The public interface to this file.
///
FunctionPass *llvm::createMergedLoadStoreMotionPass() {
  return new MergedLoadStoreMotionLegacyPass();
}

INITIALIZE_PASS_BEGIN(MergedLoadStoreMotionLegacyPass, "mldst-motion",
                      "MergedLoadStoreMotion", false, false)
INITIALIZE_PASS_DEPENDENCY(AAResultsWrapperPass)
INITIALIZE_PASS_END(MergedLoadStoreMotionLegacyPass, "mldst-motion",
                    "MergedLoadStoreMotion", false, false)

PreservedAnalyses
MergedLoadStoreMotionPass::run(Function &F, FunctionAnalysisManager &AM) {
  MergedLoadStoreMotion Impl;
  auto &AA = AM.getResult<AAManager>(F);
  if (!Impl.run(F, AA))
    return PreservedAnalyses::all();

  PreservedAnalyses PA;
  PA.preserveSet<CFGAnalyses>();
  PA.preserve<GlobalsAA>();
  return PA;
}<|MERGE_RESOLUTION|>--- conflicted
+++ resolved
@@ -364,11 +364,7 @@
     AU.setPreservesCFG();
     AU.addRequired<AAResultsWrapperPass>();
     AU.addPreserved<GlobalsAAWrapperPass>();
-<<<<<<< HEAD
     AU.addPreserved<AndersensAAWrapperPass>();        // INTEL
-    AU.addPreserved<MemoryDependenceWrapperPass>();
-=======
->>>>>>> 87d2f746
   }
 };
 
