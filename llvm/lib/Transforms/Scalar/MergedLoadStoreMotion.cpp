//===- MergedLoadStoreMotion.cpp - merge and hoist/sink load/stores -------===//
//
// Part of the LLVM Project, under the Apache License v2.0 with LLVM Exceptions.
// See https://llvm.org/LICENSE.txt for license information.
// SPDX-License-Identifier: Apache-2.0 WITH LLVM-exception
//
//===----------------------------------------------------------------------===//
//
//! \file
//! This pass performs merges of loads and stores on both sides of a
//  diamond (hammock). It hoists the loads and sinks the stores.
//
// The algorithm iteratively hoists two loads to the same address out of a
// diamond (hammock) and merges them into a single load in the header. Similar
// it sinks and merges two stores to the tail block (footer). The algorithm
// iterates over the instructions of one side of the diamond and attempts to
// find a matching load/store on the other side. New tail/footer block may be
// insterted if the tail/footer block has more predecessors (not only the two
// predecessors that are forming the diamond). It hoists / sinks when it thinks
// it safe to do so.  This optimization helps with eg. hiding load latencies,
// triggering if-conversion, and reducing static code size.
//
// NOTE: This code no longer performs load hoisting, it is subsumed by GVNHoist.
//
//===----------------------------------------------------------------------===//
//
//
// Example:
// Diamond shaped code before merge:
//
//            header:
//                     br %cond, label %if.then, label %if.else
//                        +                    +
//                       +                      +
//                      +                        +
//            if.then:                         if.else:
//               %lt = load %addr_l               %le = load %addr_l
//               <use %lt>                        <use %le>
//               <...>                            <...>
//               store %st, %addr_s               store %se, %addr_s
//               br label %if.end                 br label %if.end
//                     +                         +
//                      +                       +
//                       +                     +
//            if.end ("footer"):
//                     <...>
//
// Diamond shaped code after merge:
//
//            header:
//                     %l = load %addr_l
//                     br %cond, label %if.then, label %if.else
//                        +                    +
//                       +                      +
//                      +                        +
//            if.then:                         if.else:
//               <use %l>                         <use %l>
//               <...>                            <...>
//               br label %if.end                 br label %if.end
//                      +                        +
//                       +                      +
//                        +                    +
//            if.end ("footer"):
//                     %s.sink = phi [%st, if.then], [%se, if.else]
//                     <...>
//                     store %s.sink, %addr_s
//                     <...>
//
//
//===----------------------- TODO -----------------------------------------===//
//
// 1) Generalize to regions other than diamonds
// 2) Be more aggressive merging memory operations
// Note that both changes require register pressure control
//
//===----------------------------------------------------------------------===//

#include "llvm/Transforms/Scalar/MergedLoadStoreMotion.h"
#include "llvm/ADT/Statistic.h"
#include "llvm/Analysis/AliasAnalysis.h"
#include "llvm/Analysis/CFG.h"
#include "llvm/Analysis/GlobalsModRef.h"
#include "llvm/Analysis/Intel_Andersens.h"        // INTEL
#include "llvm/Analysis/Loads.h"
#include "llvm/Analysis/ValueTracking.h"
#include "llvm/IR/Metadata.h"
#include "llvm/InitializePasses.h"
#include "llvm/Support/Debug.h"
#include "llvm/Support/raw_ostream.h"
#include "llvm/Transforms/Scalar.h"
#include "llvm/Transforms/Utils/BasicBlockUtils.h"

using namespace llvm;

#define DEBUG_TYPE "mldst-motion"

namespace {
//===----------------------------------------------------------------------===//
//                         MergedLoadStoreMotion Pass
//===----------------------------------------------------------------------===//
class MergedLoadStoreMotion {
  AliasAnalysis *AA = nullptr;

  // The mergeLoad/Store algorithms could have Size0 * Size1 complexity,
  // where Size0 and Size1 are the #instructions on the two sides of
  // the diamond. The constant chosen here is arbitrary. Compiler Time
  // Control is enforced by the check Size0 * Size1 < MagicCompileTimeControl.
  const int MagicCompileTimeControl = 250;

  const bool SplitFooterBB;
public:
  MergedLoadStoreMotion(bool SplitFooterBB) : SplitFooterBB(SplitFooterBB) {}
  bool run(Function &F, AliasAnalysis &AA);

private:
  BasicBlock *getDiamondTail(BasicBlock *BB);
  bool isDiamondHead(BasicBlock *BB);
  // Routines for sinking stores
  StoreInst *canSinkFromBlock(BasicBlock *BB, StoreInst *SI);
  PHINode *getPHIOperand(BasicBlock *BB, StoreInst *S0, StoreInst *S1);
  bool isStoreSinkBarrierInRange(const Instruction &Start,
                                 const Instruction &End, MemoryLocation Loc);
  bool canSinkStoresAndGEPs(StoreInst *S0, StoreInst *S1) const;
  void sinkStoresAndGEPs(BasicBlock *BB, StoreInst *SinkCand,
                         StoreInst *ElseInst);
  bool mergeStores(BasicBlock *BB);
};
} // end anonymous namespace

///
/// Return tail block of a diamond.
///
BasicBlock *MergedLoadStoreMotion::getDiamondTail(BasicBlock *BB) {
  assert(isDiamondHead(BB) && "Basic block is not head of a diamond");
  return BB->getTerminator()->getSuccessor(0)->getSingleSuccessor();
}

///
/// True when BB is the head of a diamond (hammock)
///
bool MergedLoadStoreMotion::isDiamondHead(BasicBlock *BB) {
  if (!BB)
    return false;
  auto *BI = dyn_cast<BranchInst>(BB->getTerminator());
  if (!BI || !BI->isConditional())
    return false;

  BasicBlock *Succ0 = BI->getSuccessor(0);
  BasicBlock *Succ1 = BI->getSuccessor(1);

  if (!Succ0->getSinglePredecessor())
    return false;
  if (!Succ1->getSinglePredecessor())
    return false;

  BasicBlock *Succ0Succ = Succ0->getSingleSuccessor();
  BasicBlock *Succ1Succ = Succ1->getSingleSuccessor();
  // Ignore triangles.
  if (!Succ0Succ || !Succ1Succ || Succ0Succ != Succ1Succ)
    return false;
  return true;
}


///
/// True when instruction is a sink barrier for a store
/// located in Loc
///
/// Whenever an instruction could possibly read or modify the
/// value being stored or protect against the store from
/// happening it is considered a sink barrier.
///
bool MergedLoadStoreMotion::isStoreSinkBarrierInRange(const Instruction &Start,
                                                      const Instruction &End,
                                                      MemoryLocation Loc) {
  for (const Instruction &Inst :
       make_range(Start.getIterator(), End.getIterator()))
    if (Inst.mayThrow())
      return true;
  return AA->canInstructionRangeModRef(Start, End, Loc, ModRefInfo::ModRef);
}

///
/// Check if \p BB contains a store to the same address as \p SI
///
/// \return The store in \p  when it is safe to sink. Otherwise return Null.
///
StoreInst *MergedLoadStoreMotion::canSinkFromBlock(BasicBlock *BB1,
                                                   StoreInst *Store0) {
  LLVM_DEBUG(dbgs() << "can Sink? : "; Store0->dump(); dbgs() << "\n");
  BasicBlock *BB0 = Store0->getParent();
  for (Instruction &Inst : reverse(*BB1)) {
    auto *Store1 = dyn_cast<StoreInst>(&Inst);
    if (!Store1)
      continue;

    MemoryLocation Loc0 = MemoryLocation::get(Store0);
    MemoryLocation Loc1 = MemoryLocation::get(Store1);
    if (AA->isMustAlias(Loc0, Loc1) && Store0->isSameOperationAs(Store1) &&
        !isStoreSinkBarrierInRange(*Store1->getNextNode(), BB1->back(), Loc1) &&
        !isStoreSinkBarrierInRange(*Store0->getNextNode(), BB0->back(), Loc0)) {
      return Store1;
    }
  }
  return nullptr;
}

///
/// Create a PHI node in BB for the operands of S0 and S1
///
PHINode *MergedLoadStoreMotion::getPHIOperand(BasicBlock *BB, StoreInst *S0,
                                              StoreInst *S1) {
  // Create a phi if the values mismatch.
  Value *Opd1 = S0->getValueOperand();
  Value *Opd2 = S1->getValueOperand();
  if (Opd1 == Opd2)
    return nullptr;

  auto *NewPN = PHINode::Create(Opd1->getType(), 2, Opd2->getName() + ".sink",
                                &BB->front());
  NewPN->applyMergedLocation(S0->getDebugLoc(), S1->getDebugLoc());
  NewPN->addIncoming(Opd1, S0->getParent());
  NewPN->addIncoming(Opd2, S1->getParent());
  return NewPN;
}

///
/// Check if 2 stores can be sunk together with corresponding GEPs
///
bool MergedLoadStoreMotion::canSinkStoresAndGEPs(StoreInst *S0,
                                                 StoreInst *S1) const {
  auto *A0 = dyn_cast<Instruction>(S0->getPointerOperand());
  auto *A1 = dyn_cast<Instruction>(S1->getPointerOperand());
  return A0 && A1 && A0->isIdenticalTo(A1) && A0->hasOneUse() &&
         (A0->getParent() == S0->getParent()) && A1->hasOneUse() &&
         (A1->getParent() == S1->getParent()) && isa<GetElementPtrInst>(A0);
}

///
/// Merge two stores to same address and sink into \p BB
///
/// Also sinks GEP instruction computing the store address
///
void MergedLoadStoreMotion::sinkStoresAndGEPs(BasicBlock *BB, StoreInst *S0,
                                              StoreInst *S1) {
  // Only one definition?
  auto *A0 = dyn_cast<Instruction>(S0->getPointerOperand());
  auto *A1 = dyn_cast<Instruction>(S1->getPointerOperand());
  LLVM_DEBUG(dbgs() << "Sink Instruction into BB \n"; BB->dump();
             dbgs() << "Instruction Left\n"; S0->dump(); dbgs() << "\n";
             dbgs() << "Instruction Right\n"; S1->dump(); dbgs() << "\n");
  // Hoist the instruction.
  BasicBlock::iterator InsertPt = BB->getFirstInsertionPt();
  // Intersect optional metadata.
  S0->andIRFlags(S1);
  S0->dropUnknownNonDebugMetadata();

  // Create the new store to be inserted at the join point.
  StoreInst *SNew = cast<StoreInst>(S0->clone());
  Instruction *ANew = A0->clone();
  SNew->insertBefore(&*InsertPt);
  ANew->insertBefore(SNew);

  assert(S0->getParent() == A0->getParent());
  assert(S1->getParent() == A1->getParent());

  // New PHI operand? Use it.
  if (PHINode *NewPN = getPHIOperand(BB, S0, S1))
    SNew->setOperand(0, NewPN);
  S0->eraseFromParent();
  S1->eraseFromParent();
  A0->replaceAllUsesWith(ANew);
  A0->eraseFromParent();
  A1->replaceAllUsesWith(ANew);
  A1->eraseFromParent();
}

///
/// True when two stores are equivalent and can sink into the footer
///
/// Starting from a diamond head block, iterate over the instructions in one
/// successor block and try to match a store in the second successor.
///
bool MergedLoadStoreMotion::mergeStores(BasicBlock *HeadBB) {

  bool MergedStores = false;
  BasicBlock *TailBB = getDiamondTail(HeadBB);
  BasicBlock *SinkBB = TailBB;
  assert(SinkBB && "Footer of a diamond cannot be empty");

  succ_iterator SI = succ_begin(HeadBB);
  assert(SI != succ_end(HeadBB) && "Diamond head cannot have zero successors");
  BasicBlock *Pred0 = *SI;
  ++SI;
  assert(SI != succ_end(HeadBB) && "Diamond head cannot have single successor");
  BasicBlock *Pred1 = *SI;
  // tail block  of a diamond/hammock?
  if (Pred0 == Pred1)
    return false; // No.
  // bail out early if we can not merge into the footer BB
  if (!SplitFooterBB && TailBB->hasNPredecessorsOrMore(3))
    return false;
  // #Instructions in Pred1 for Compile Time Control
  auto InstsNoDbg = Pred1->instructionsWithoutDebug();
  int Size1 = std::distance(InstsNoDbg.begin(), InstsNoDbg.end());
  int NStores = 0;

  for (BasicBlock::reverse_iterator RBI = Pred0->rbegin(), RBE = Pred0->rend();
       RBI != RBE;) {

    Instruction *I = &*RBI;
    ++RBI;

    // Don't sink non-simple (atomic, volatile) stores.
    auto *S0 = dyn_cast<StoreInst>(I);
    if (!S0 || !S0->isSimple())
      continue;

    ++NStores;
    if (NStores * Size1 >= MagicCompileTimeControl)
      break;
    if (StoreInst *S1 = canSinkFromBlock(Pred1, S0)) {
      if (!canSinkStoresAndGEPs(S0, S1))
        // Don't attempt to sink below stores that had to stick around
        // But after removal of a store and some of its feeding
        // instruction search again from the beginning since the iterator
        // is likely stale at this point.
        break;

      if (SinkBB == TailBB && TailBB->hasNPredecessorsOrMore(3)) {
        // We have more than 2 predecessors. Insert a new block
        // postdominating 2 predecessors we're going to sink from.
        SinkBB = SplitBlockPredecessors(TailBB, {Pred0, Pred1}, ".sink.split");
        if (!SinkBB)
          break;
      }

      MergedStores = true;
      sinkStoresAndGEPs(SinkBB, S0, S1);
      RBI = Pred0->rbegin();
      RBE = Pred0->rend();
      LLVM_DEBUG(dbgs() << "Search again\n"; Instruction *I = &*RBI; I->dump());
    }
  }
  return MergedStores;
}

bool MergedLoadStoreMotion::run(Function &F, AliasAnalysis &AA) {
  this->AA = &AA;

  bool Changed = false;
  LLVM_DEBUG(dbgs() << "Instruction Merger\n");

  // Merge unconditional branches, allowing PRE to catch more
  // optimization opportunities.
  // This loop doesn't care about newly inserted/split blocks 
  // since they never will be diamond heads.
  for (BasicBlock &BB : make_early_inc_range(F))
    // Hoist equivalent loads and sink stores
    // outside diamonds when possible
    if (isDiamondHead(&BB))
      Changed |= mergeStores(&BB);
  return Changed;
}

namespace {
class MergedLoadStoreMotionLegacyPass : public FunctionPass {
  const bool SplitFooterBB;
public:
  static char ID; // Pass identification, replacement for typeid
  MergedLoadStoreMotionLegacyPass(bool SplitFooterBB = false)
      : FunctionPass(ID), SplitFooterBB(SplitFooterBB) {
    initializeMergedLoadStoreMotionLegacyPassPass(
        *PassRegistry::getPassRegistry());
  }

  ///
  /// Run the transformation for each function
  ///
  bool runOnFunction(Function &F) override {
    if (skipFunction(F))
      return false;
    MergedLoadStoreMotion Impl(SplitFooterBB);
    return Impl.run(F, getAnalysis<AAResultsWrapperPass>().getAAResults());
  }

private:
  void getAnalysisUsage(AnalysisUsage &AU) const override {
    if (!SplitFooterBB)
      AU.setPreservesCFG();
    AU.addRequired<AAResultsWrapperPass>();
    AU.addPreserved<GlobalsAAWrapperPass>();
    AU.addPreserved<AndersensAAWrapperPass>();        // INTEL
  }
};

char MergedLoadStoreMotionLegacyPass::ID = 0;
} // anonymous namespace

///
/// createMergedLoadStoreMotionPass - The public interface to this file.
///
FunctionPass *llvm::createMergedLoadStoreMotionPass(bool SplitFooterBB) {
  return new MergedLoadStoreMotionLegacyPass(SplitFooterBB);
}

INITIALIZE_PASS_BEGIN(MergedLoadStoreMotionLegacyPass, "mldst-motion",
                      "MergedLoadStoreMotion", false, false)
INITIALIZE_PASS_DEPENDENCY(AAResultsWrapperPass)
INITIALIZE_PASS_END(MergedLoadStoreMotionLegacyPass, "mldst-motion",
                    "MergedLoadStoreMotion", false, false)

PreservedAnalyses
MergedLoadStoreMotionPass::run(Function &F, FunctionAnalysisManager &AM) {
  MergedLoadStoreMotion Impl(Options.SplitFooterBB);
  auto &AA = AM.getResult<AAManager>(F);
  if (!Impl.run(F, AA))
    return PreservedAnalyses::all();

  PreservedAnalyses PA;
  if (!Options.SplitFooterBB)
    PA.preserveSet<CFGAnalyses>();
<<<<<<< HEAD
  PA.preserve<GlobalsAA>();
  PA.preserve<AndersensAA>();       // INTEL
=======
>>>>>>> 6b9524a0
  return PA;
}<|MERGE_RESOLUTION|>--- conflicted
+++ resolved
@@ -420,10 +420,5 @@
   PreservedAnalyses PA;
   if (!Options.SplitFooterBB)
     PA.preserveSet<CFGAnalyses>();
-<<<<<<< HEAD
-  PA.preserve<GlobalsAA>();
-  PA.preserve<AndersensAA>();       // INTEL
-=======
->>>>>>> 6b9524a0
   return PA;
 }