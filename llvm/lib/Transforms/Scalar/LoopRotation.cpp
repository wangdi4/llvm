--- conflicted
+++ resolved
@@ -45,8 +45,8 @@
 #define DEBUG_TYPE "loop-rotate"
 
 static cl::opt<unsigned>
-RotationThreshold("rotation-max-header-size", cl::init(16), cl::Hidden,
-       cl::desc("The maximum header size for automatic loop rotation"));
+DefaultRotationThreshold("rotation-max-header-size", cl::init(16), cl::Hidden,
+       cl::desc("The default maximum header size for automatic loop rotation"));
 
 STATISTIC(NumRotated, "Number of loops rotated");
 
@@ -599,19 +599,6 @@
   return MadeChange;
 }
 
-<<<<<<< HEAD
-/// Choose max header size based on pass parameter, options and target
-/// preferences.
-static unsigned chooseMaxHeaderSize(int SpecifiedThreshold,
-                                    bool OptForSize,
-                                    const TargetTransformInfo *TTI) {
-  if (SpecifiedThreshold == -1)
-    return RotationThreshold.getNumOccurrences() > 0
-               ? RotationThreshold
-               : TTI->getLoopRotationDefaultThreshold(OptForSize);
-  else
-    return unsigned(SpecifiedThreshold);
-=======
 LoopRotatePass::LoopRotatePass() : MaxHeaderSize(DefaultRotationThreshold) {}
 
 PreservedAnalyses LoopRotatePass::run(Loop &L, AnalysisManager<Loop> &AM) {
@@ -631,21 +618,10 @@
   if (!Changed)
     return PreservedAnalyses::all();
   return getLoopPassPreservedAnalyses();
->>>>>>> bfe3801d
 }
 
 namespace {
 
-<<<<<<< HEAD
-class LoopRotate : public LoopPass {
-  int SpecifiedThreshold;
-
-public:
-  static char ID; // Pass ID, replacement for typeid
-  LoopRotate(int SpecifiedMaxHeaderSize = -1)
-      : LoopPass(ID), SpecifiedThreshold(SpecifiedMaxHeaderSize) {
-    initializeLoopRotatePass(*PassRegistry::getPassRegistry());
-=======
 class LoopRotateLegacyPass : public LoopPass {
   unsigned MaxHeaderSize;
 
@@ -657,7 +633,6 @@
       MaxHeaderSize = DefaultRotationThreshold;
     else
       MaxHeaderSize = unsigned(SpecifiedMaxHeaderSize);
->>>>>>> bfe3801d
   }
 
   // LCSSA form makes instruction renaming easier.
@@ -681,9 +656,7 @@
     auto *SEWP = getAnalysisIfAvailable<ScalarEvolutionWrapperPass>();
     auto *SE = SEWP ? &SEWP->getSE() : nullptr;
 
-    return iterativelyRotateLoop(
-        L, chooseMaxHeaderSize(SpecifiedThreshold, F.optForSize(), TTI),
-        LI, TTI, AC, DT, SE);
+    return iterativelyRotateLoop(L, MaxHeaderSize, LI, TTI, AC, DT, SE);
   }
 };
 }
