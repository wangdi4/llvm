--- conflicted
+++ resolved
@@ -46,120 +46,6 @@
        cl::desc("The maximum header size for automatic loop rotation"));
 
 STATISTIC(NumRotated, "Number of loops rotated");
-<<<<<<< HEAD
-namespace {
-
-  class LoopRotate : public LoopPass {
-  public:
-    static char ID; // Pass ID, replacement for typeid
-    LoopRotate(int SpecifiedMaxHeaderSize = -1)
-        : LoopPass(ID), SpecifiedThreshold(SpecifiedMaxHeaderSize) {
-      initializeLoopRotatePass(*PassRegistry::getPassRegistry());
-    }
-
-    // LCSSA form makes instruction renaming easier.
-    void getAnalysisUsage(AnalysisUsage &AU) const override {
-      AU.addPreserved<AAResultsWrapperPass>();
-      AU.addRequired<AssumptionCacheTracker>();
-      AU.addPreserved<DominatorTreeWrapperPass>();
-      AU.addRequired<LoopInfoWrapperPass>();
-      AU.addPreserved<LoopInfoWrapperPass>();
-      AU.addRequiredID(LoopSimplifyID);
-      AU.addPreservedID(LoopSimplifyID);
-      AU.addRequiredID(LCSSAID);
-      AU.addPreservedID(LCSSAID);
-      AU.addPreserved<ScalarEvolutionWrapperPass>();
-      AU.addPreserved<SCEVAAWrapperPass>();
-      AU.addRequired<TargetTransformInfoWrapperPass>();
-      AU.addPreserved<BasicAAWrapperPass>();
-      AU.addPreserved<GlobalsAAWrapperPass>();
-      AU.addPreserved<AndersensAAWrapperPass>();      // INTEL
-    }
-
-    bool runOnLoop(Loop *L, LPPassManager &LPM) override;
-
-  private:
-    bool simplifyLoopLatch(Loop *L);
-    bool rotateLoop(Loop *L, bool SimplifiedLatch);
-    unsigned chooseMaxHeaderSize(bool OptForSize) const;
-
-    int SpecifiedThreshold;
-    unsigned MaxHeaderSize;
-    LoopInfo *LI;
-    const TargetTransformInfo *TTI;
-    AssumptionCache *AC;
-    DominatorTree *DT;
-  };
-}
-
-char LoopRotate::ID = 0;
-INITIALIZE_PASS_BEGIN(LoopRotate, "loop-rotate", "Rotate Loops", false, false)
-INITIALIZE_PASS_DEPENDENCY(TargetTransformInfoWrapperPass)
-INITIALIZE_PASS_DEPENDENCY(AssumptionCacheTracker)
-INITIALIZE_PASS_DEPENDENCY(LoopInfoWrapperPass)
-INITIALIZE_PASS_DEPENDENCY(LoopSimplify)
-INITIALIZE_PASS_DEPENDENCY(LCSSA)
-INITIALIZE_PASS_DEPENDENCY(SCEVAAWrapperPass)
-INITIALIZE_PASS_DEPENDENCY(BasicAAWrapperPass)
-INITIALIZE_PASS_DEPENDENCY(GlobalsAAWrapperPass)
-INITIALIZE_PASS_DEPENDENCY(AndersensAAWrapperPass)      // INTEL
-INITIALIZE_PASS_END(LoopRotate, "loop-rotate", "Rotate Loops", false, false)
-
-Pass *llvm::createLoopRotatePass(int MaxHeaderSize) {
-  return new LoopRotate(MaxHeaderSize);
-}
-
-/// Choose max header size based on pass parameter, options and
-/// target preferences.
-unsigned LoopRotate::chooseMaxHeaderSize(bool OptForSize) const {
-  if (SpecifiedThreshold == -1)
-    return RotationThreshold.getNumOccurrences() > 0
-               ? RotationThreshold
-               : TTI->getLoopRotationDefaultThreshold(OptForSize);
-  else
-    return unsigned(SpecifiedThreshold);
-}
-
-/// Rotate Loop L as many times as possible. Return true if
-/// the loop is rotated at least once.
-bool LoopRotate::runOnLoop(Loop *L, LPPassManager &LPM) {
-  if (skipOptnoneFunction(L))
-    return false;
-
-  // Save the loop metadata.
-  MDNode *LoopMD = L->getLoopID();
-
-  Function &F = *L->getHeader()->getParent();
-
-  LI = &getAnalysis<LoopInfoWrapperPass>().getLoopInfo();
-  TTI = &getAnalysis<TargetTransformInfoWrapperPass>().getTTI(F);
-  AC = &getAnalysis<AssumptionCacheTracker>().getAssumptionCache(F);
-  auto *DTWP = getAnalysisIfAvailable<DominatorTreeWrapperPass>();
-  DT = DTWP ? &DTWP->getDomTree() : nullptr;
-
-  MaxHeaderSize = chooseMaxHeaderSize(F.optForSize());
-
-  // Simplify the loop latch before attempting to rotate the header
-  // upward. Rotation may not be needed if the loop tail can be folded into the
-  // loop exit.
-  bool SimplifiedLatch = simplifyLoopLatch(L);
-
-  // One loop can be rotated multiple times.
-  bool MadeChange = false;
-  while (rotateLoop(L, SimplifiedLatch)) {
-    MadeChange = true;
-    SimplifiedLatch = false;
-  }
-
-  // Restore the loop metadata.
-  // NB! We presume LoopRotation DOESN'T ADD its own metadata.
-  if ((MadeChange || SimplifiedLatch) && LoopMD)
-    L->setLoopID(LoopMD);
-
-  return MadeChange;
-}
-=======
->>>>>>> 9e934b0c
 
 /// RewriteUsesOfClonedInstructions - We just cloned the instructions from the
 /// old header into the preheader.  If there were uses of the values produced by
@@ -671,19 +557,29 @@
   return MadeChange;
 }
 
+/// Choose max header size based on pass parameter, options and target
+/// preferences.
+static unsigned chooseMaxHeaderSize(int SpecifiedThreshold,
+                                    bool OptForSize,
+                                    const TargetTransformInfo *TTI) {
+  if (SpecifiedThreshold == -1)
+    return RotationThreshold.getNumOccurrences() > 0
+               ? RotationThreshold
+               : TTI->getLoopRotationDefaultThreshold(OptForSize);
+  else
+    return unsigned(SpecifiedThreshold);
+}
+
 namespace {
 
 class LoopRotate : public LoopPass {
-  unsigned MaxHeaderSize;
+  int SpecifiedThreshold;
 
 public:
   static char ID; // Pass ID, replacement for typeid
-  LoopRotate(int SpecifiedMaxHeaderSize = -1) : LoopPass(ID) {
+  LoopRotate(int SpecifiedMaxHeaderSize = -1)
+      : LoopPass(ID), SpecifiedThreshold(SpecifiedMaxHeaderSize) {
     initializeLoopRotatePass(*PassRegistry::getPassRegistry());
-    if (SpecifiedMaxHeaderSize == -1)
-      MaxHeaderSize = DefaultRotationThreshold;
-    else
-      MaxHeaderSize = unsigned(SpecifiedMaxHeaderSize);
   }
 
   // LCSSA form makes instruction renaming easier.
@@ -717,7 +613,9 @@
     auto *SEWP = getAnalysisIfAvailable<ScalarEvolutionWrapperPass>();
     auto *SE = SEWP ? &SEWP->getSE() : nullptr;
 
-    return iterativelyRotateLoop(L, MaxHeaderSize, LI, TTI, AC, DT, SE);
+    return iterativelyRotateLoop(
+        L, chooseMaxHeaderSize(SpecifiedThreshold, F.optForSize(), TTI),
+        LI, TTI, AC, DT, SE);
   }
 };
 }
