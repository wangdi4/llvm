//===- LoopRotation.cpp - Loop Rotation Pass ------------------------------===//
//
//                     The LLVM Compiler Infrastructure
//
// This file is distributed under the University of Illinois Open Source
// License. See LICENSE.TXT for details.
//
//===----------------------------------------------------------------------===//
//
// This file implements Loop Rotation Pass.
//
//===----------------------------------------------------------------------===//

#include "llvm/Transforms/Scalar/LoopRotation.h"
#include "llvm/ADT/Statistic.h"
#include "llvm/Analysis/InstructionSimplify.h"
#include "llvm/Analysis/Intel_Andersens.h"                  // INTEL
#include "llvm/Analysis/LoopPass.h"
#include "llvm/Analysis/ScalarEvolution.h"
#include "llvm/Analysis/TargetTransformInfo.h"
#include "llvm/Support/Debug.h"
#include "llvm/Transforms/Scalar.h"
#include "llvm/Transforms/Scalar/LoopPassManager.h"
#include "llvm/Transforms/Utils/LoopRotationUtils.h"
#include "llvm/Transforms/Utils/LoopUtils.h"
using namespace llvm;

#define DEBUG_TYPE "loop-rotate"

static cl::opt<unsigned> DefaultRotationThreshold(
    "rotation-max-header-size", cl::init(16), cl::Hidden,
    cl::desc("The default maximum header size for automatic loop rotation"));

LoopRotatePass::LoopRotatePass(bool EnableHeaderDuplication)
    : EnableHeaderDuplication(EnableHeaderDuplication) {}

PreservedAnalyses LoopRotatePass::run(Loop &L, LoopAnalysisManager &AM,
                                      LoopStandardAnalysisResults &AR,
                                      LPMUpdater &) {
  int Threshold = EnableHeaderDuplication ? DefaultRotationThreshold : 0;
  const DataLayout &DL = L.getHeader()->getModule()->getDataLayout();
  const SimplifyQuery SQ = getBestSimplifyQuery(AR, DL);

  bool Changed = LoopRotation(&L, &AR.LI, &AR.TTI, &AR.AC, &AR.DT, &AR.SE, SQ,
                              false, Threshold, false);

  if (!Changed)
    return PreservedAnalyses::all();

  return getLoopPassPreservedAnalyses();
}

namespace {

class LoopRotateLegacyPass : public LoopPass {
  unsigned MaxHeaderSize;

public:
  static char ID; // Pass ID, replacement for typeid
  LoopRotateLegacyPass(int SpecifiedMaxHeaderSize = -1) : LoopPass(ID) {
    initializeLoopRotateLegacyPassPass(*PassRegistry::getPassRegistry());
    MaxHeaderSize = unsigned(SpecifiedMaxHeaderSize);  // INTEL
  }

  // LCSSA form makes instruction renaming easier.
  void getAnalysisUsage(AnalysisUsage &AU) const override {
    AU.addRequired<AssumptionCacheTracker>();
    AU.addRequired<TargetTransformInfoWrapperPass>();
    getLoopAnalysisUsage(AU);
    AU.addPreserved<AndersensAAWrapperPass>();  // INTEL
  }

  bool runOnLoop(Loop *L, LPPassManager &LPM) override {
    Function &F = *L->getHeader()->getParent();
    if (skipLoop(L))
      return false;

    auto *LI = &getAnalysis<LoopInfoWrapperPass>().getLoopInfo();
    const auto *TTI = &getAnalysis<TargetTransformInfoWrapperPass>().getTTI(F);
    auto *AC = &getAnalysis<AssumptionCacheTracker>().getAssumptionCache(F);
    auto *DTWP = getAnalysisIfAvailable<DominatorTreeWrapperPass>();
    auto *DT = DTWP ? &DTWP->getDomTree() : nullptr;
    auto *SEWP = getAnalysisIfAvailable<ScalarEvolutionWrapperPass>();
    auto *SE = SEWP ? &SEWP->getSE() : nullptr;
    const SimplifyQuery SQ = getBestSimplifyQuery(*this, F);
<<<<<<< HEAD
#if INTEL_CUSTOMIZATION
    if (MaxHeaderSize == (unsigned)-1)
      MaxHeaderSize = DefaultRotationThreshold.getNumOccurrences() > 0 ?
          DefaultRotationThreshold :
          TTI->getLoopRotationDefaultThreshold(true);
#endif //INTEL_CUSTOMIZATION
    return LoopRotation(L, MaxHeaderSize, LI, TTI, AC, DT, SE, SQ);
=======
    return LoopRotation(L, LI, TTI, AC, DT, SE, SQ, false, MaxHeaderSize,
                        false);
>>>>>>> 97ae30b8
  }
};
}

char LoopRotateLegacyPass::ID = 0;
INITIALIZE_PASS_BEGIN(LoopRotateLegacyPass, "loop-rotate", "Rotate Loops",
                      false, false)
INITIALIZE_PASS_DEPENDENCY(AssumptionCacheTracker)
INITIALIZE_PASS_DEPENDENCY(LoopPass)
INITIALIZE_PASS_DEPENDENCY(TargetTransformInfoWrapperPass)
INITIALIZE_PASS_END(LoopRotateLegacyPass, "loop-rotate", "Rotate Loops", false,
                    false)

Pass *llvm::createLoopRotatePass(int MaxHeaderSize) {
  return new LoopRotateLegacyPass(MaxHeaderSize);
}<|MERGE_RESOLUTION|>--- conflicted
+++ resolved
@@ -83,18 +83,14 @@
     auto *SEWP = getAnalysisIfAvailable<ScalarEvolutionWrapperPass>();
     auto *SE = SEWP ? &SEWP->getSE() : nullptr;
     const SimplifyQuery SQ = getBestSimplifyQuery(*this, F);
-<<<<<<< HEAD
 #if INTEL_CUSTOMIZATION
     if (MaxHeaderSize == (unsigned)-1)
       MaxHeaderSize = DefaultRotationThreshold.getNumOccurrences() > 0 ?
           DefaultRotationThreshold :
           TTI->getLoopRotationDefaultThreshold(true);
 #endif //INTEL_CUSTOMIZATION
-    return LoopRotation(L, MaxHeaderSize, LI, TTI, AC, DT, SE, SQ);
-=======
     return LoopRotation(L, LI, TTI, AC, DT, SE, SQ, false, MaxHeaderSize,
                         false);
->>>>>>> 97ae30b8
   }
 };
 }
