--- conflicted
+++ resolved
@@ -130,11 +130,6 @@
     PrintScaledBoundaryRangeChecks("irce-print-scaled-boundary-range-checks",
                                    cl::Hidden, cl::init(false));
 
-<<<<<<< HEAD
-static const char *ClonedLoopTag = "loop_constrainer.loop.clone";
-
-=======
->>>>>>> 32379e53
 #define DEBUG_TYPE "irce"
 
 namespace {
