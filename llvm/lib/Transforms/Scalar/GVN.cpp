--- conflicted
+++ resolved
@@ -1565,44 +1565,6 @@
   return Changed;
 }
 
-<<<<<<< HEAD
-static void patchReplacementInstruction(Instruction *I, Value *Repl) {
-  auto *ReplInst = dyn_cast<Instruction>(Repl);
-  if (!ReplInst)
-    return;
-
-  // Patch the replacement so that it is not more restrictive than the value
-  // being replaced.
-  // Note that if 'I' is a load being replaced by some operation,
-  // for example, by an arithmetic operation, then andIRFlags()
-  // would just erase all math flags from the original arithmetic
-  // operation, which is clearly not wanted and not needed.
-  if (!isa<LoadInst>(I))
-    ReplInst->andIRFlags(I);
-
-  // FIXME: If both the original and replacement value are part of the
-  // same control-flow region (meaning that the execution of one
-  // guarantees the execution of the other), then we can combine the
-  // noalias scopes here and do better than the general conservative
-  // answer used in combineMetadata().
-
-  // In general, GVN unifies expressions over different control-flow
-  // regions, and so we need a conservative combination of the noalias
-  // scopes.
-  static const unsigned KnownIDs[] = {
-      LLVMContext::MD_tbaa,           LLVMContext::MD_alias_scope,
-      LLVMContext::MD_noalias,        LLVMContext::MD_range,
-      LLVMContext::MD_fpmath,         LLVMContext::MD_invariant_load,
-#if INTEL_CUSTOMIZATION
-      LLVMContext::MD_std_container_ptr,
-      LLVMContext::MD_std_container_ptr_iter,
-#endif // INTEL_CUSTOMIZATION
-      LLVMContext::MD_invariant_group};
-  combineMetadata(ReplInst, I, KnownIDs);
-}
-
-=======
->>>>>>> 4d519fc3
 static void patchAndReplaceAllUsesWith(Instruction *I, Value *Repl) {
   patchReplacementInstruction(I, Repl);
   I->replaceAllUsesWith(Repl);
