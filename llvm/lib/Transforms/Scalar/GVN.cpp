--- conflicted
+++ resolved
@@ -1139,7 +1139,6 @@
          "post condition violation");
 }
 
-<<<<<<< HEAD
 #if INTEL_CUSTOMIZATION
 // We don't call into LTO here because ScalarOpt must build as a standalone
 // library with -slibs.
@@ -1157,22 +1156,22 @@
 //
 // It returns the PHI node if such Load is found,
 // otherwise nullptr.
-PHINode *PREProfitableWithPaddedMalloc(LoadInst *LI) {
-  if (!PaddedMallocGenerated(*(LI->getModule()))) {
+PHINode *PREProfitableWithPaddedMalloc(LoadInst *Load) {
+  if (!PaddedMallocGenerated(*(Load->getModule()))) {
     return nullptr;
   }
 
-  if (!isa<GEPOperator>(LI->getPointerOperand())) {
+  if (!isa<GEPOperator>(Load->getPointerOperand())) {
     return nullptr;
   }
 
-  GEPOperator *GEP = dyn_cast<GEPOperator>(LI->getPointerOperand());
+  GEPOperator *GEP = dyn_cast<GEPOperator>(Load->getPointerOperand());
   if (GEP->getNumIndices() == 1 && isa<ZExtInst>(GEP->getOperand(1))) {
     ZExtInst *ZEI = dyn_cast<ZExtInst>(GEP->getOperand(1));
     if (isa<PHINode>(ZEI->getOperand(0))) {
       PHINode *PH = dyn_cast<PHINode>(ZEI->getOperand(0));
       if ((PH->getNumIncomingValues() == 3) &&
-          PH->getParent() == LI->getParent()) {
+          PH->getParent() == Load->getParent()) {
         return PH;
       }
     }
@@ -1190,15 +1189,15 @@
   return false;
 }
 
-static bool isLoadPREProfitable(LoadInst *LI, DominatorTree *DT,
+static bool isLoadPREProfitable(LoadInst *Load, DominatorTree *DT,
                                 LoopInfo *LoopI) {
 
-  auto LoadBB = LI->getParent();
+  auto LoadBB = Load->getParent();
   auto Func = LoadBB->getParent();
 
   // CMPLRLLVM-11228: Suppress PRE for loads in SIMD regions
   // as it can make loops non-vectorizable.
-  if (LoopI && isInSimdRegion(LI, *LoopI))
+  if (LoopI && isInSimdRegion(Load, *LoopI))
     return false;
 
   // If this PRE looks like scalar replacement, we want to suppress it
@@ -1216,10 +1215,10 @@
 
   // We don't want to suppress PRE when the padded malloc is active
   // along with the specified pattern.
-  if (PREProfitableWithPaddedMalloc(LI))
+  if (PREProfitableWithPaddedMalloc(Load))
     return true;
 
-  auto AddressInst = dyn_cast<Instruction>(LI->getPointerOperand());
+  auto AddressInst = dyn_cast<Instruction>(Load->getPointerOperand());
 
   // Address is not even an instruction, it cannot have IV.
   if (!AddressInst) {
@@ -1293,13 +1292,10 @@
 
 #endif // INTEL_CUSTOMIZATION
 
-bool GVN::PerformLoadPRE(LoadInst *LI, AvailValInBlkVect &ValuesPerBlock,
-=======
 bool GVN::PerformLoadPRE(LoadInst *Load, AvailValInBlkVect &ValuesPerBlock,
->>>>>>> 630818a8
                          UnavailBlkVect &UnavailableBlocks) {
 #if INTEL_CUSTOMIZATION
-  if (!isLoadPREProfitable(LI, DT, this->LI)) {
+  if (!isLoadPREProfitable(Load, DT, this->LI)) {
     return false;
   }
 #endif // INTEL_CUSTOMIZATION
@@ -1436,7 +1432,7 @@
          "Fully available value should already be eliminated!");
 
 #if INTEL_CUSTOMIZATION
-  PHINode *PH = PREProfitableWithPaddedMalloc(LI);
+  PHINode *PH = PREProfitableWithPaddedMalloc(Load);
   if (PH) {
     if (NumUnavailablePreds == 2 && CriticalEdgePred.size() == 2 &&
         (PH->getIncomingValueForBlock(CriticalEdgePred[0]) ==
@@ -1445,7 +1441,7 @@
                                                  ".split", DT, this->LI,
                                                  MSSAU);
       if (NewBB) {
-        LLVM_DEBUG(dbgs() << " ENABLING PRE BY SPLITTING BB for LOAD: " << *LI
+        LLVM_DEBUG(dbgs() << " ENABLING PRE BY SPLITTING BB for LOAD: " << *Load
                           << '\n');
         CriticalEdgePred.clear();
         PredLoads[NewBB] = nullptr;
@@ -1471,7 +1467,7 @@
   // If we see a type** pointing to a null type* value, and the value is only
   // partially redundant, we treat it as suspicious and do not propagate it.
   // Jira: CMPLRS-45922
-  if (LI->getType()->isPointerTy())
+  if (Load->getType()->isPointerTy())
     for (const AvailableValueInBlock &AVB : ValuesPerBlock)
       if (AVB.AV.isSimpleValue())
         if (Constant *C = dyn_cast<Constant>(AVB.AV.getSimpleValue()))
