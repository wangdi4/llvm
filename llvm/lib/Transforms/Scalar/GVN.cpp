--- conflicted
+++ resolved
@@ -1391,20 +1391,14 @@
         return false;
       }
 
-<<<<<<< HEAD
+      // Do not split backedge as it will break the canonical loop form.
 #if INTEL_CUSTOMIZATION
-      // Disable splitting the loop backedge before loopopt as it disrupts the
-      // bottom tested structure of loops.
-      if (LoadBB->getParent()->isPreLoopOpt() && DT->dominates(LoadBB, Pred)) {
-        LLVM_DEBUG(
-            dbgs() << "SUPPRESSING PRE TO AVOID SPLITTING LOOP BACKEDGE '"
-                   << Pred->getName() << "': " << *LI << '\n');
-        return false;
-      }
+      // As of now PRESplitBackedge is always enabled in llorg, so we need to
+      // keep customization here. Later, we'd probably need to move it to the
+      // Pass Manager, or wherever it will be disabled in the upstream.
+      if (!isLoadPRESplitBackedgeEnabled() ||
+          LoadBB->getParent()->isPreLoopOpt())
 #endif // INTEL_CUSTOMIZATION
-=======
-      // Do not split backedge as it will break the canonical loop form.
-      if (!isLoadPRESplitBackedgeEnabled())
         if (DT->dominates(LoadBB, Pred)) {
           LLVM_DEBUG(
               dbgs()
@@ -1412,7 +1406,6 @@
               << Pred->getName() << "': " << *LI << '\n');
           return false;
         }
->>>>>>> b69919b5
 
       CriticalEdgePred.push_back(Pred);
     } else {
