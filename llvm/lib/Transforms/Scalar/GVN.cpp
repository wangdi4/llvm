--- conflicted
+++ resolved
@@ -25,7 +25,7 @@
 #include "llvm/ADT/SmallPtrSet.h"
 #include "llvm/ADT/Statistic.h"
 #include "llvm/Analysis/AliasAnalysis.h"
-#include "llvm/Analysis/AssumptionTracker.h"
+#include "llvm/Analysis/AssumptionCache.h"
 #include "llvm/Analysis/CFG.h"
 #include "llvm/Analysis/ConstantFolding.h"
 #include "llvm/Analysis/InstructionSimplify.h"
@@ -593,7 +593,7 @@
     DominatorTree *DT;
     const DataLayout *DL;
     const TargetLibraryInfo *TLI;
-    AssumptionTracker *AT;
+    AssumptionCache *AC;
     SetVector<BasicBlock *> DeadBlocks;
 
     ValueTable VN;
@@ -683,7 +683,7 @@
 
     // This transformation requires dominator postdominator info
     void getAnalysisUsage(AnalysisUsage &AU) const override {
-      AU.addRequired<AssumptionTracker>();
+      AU.addRequired<AssumptionCacheTracker>();
       AU.addRequired<DominatorTreeWrapperPass>();
       AU.addRequired<TargetLibraryInfoWrapperPass>();
       if (!NoLoads)
@@ -733,7 +733,7 @@
 }
 
 INITIALIZE_PASS_BEGIN(GVN, "gvn", "Global Value Numbering", false, false)
-INITIALIZE_PASS_DEPENDENCY(AssumptionTracker)
+INITIALIZE_PASS_DEPENDENCY(AssumptionCacheTracker)
 INITIALIZE_PASS_DEPENDENCY(MemoryDependenceAnalysis)
 INITIALIZE_PASS_DEPENDENCY(DominatorTreeWrapperPass)
 INITIALIZE_PASS_DEPENDENCY(TargetLibraryInfoWrapperPass)
@@ -1623,7 +1623,7 @@
     // If all preds have a single successor, then we know it is safe to insert
     // the load on the pred (?!?), so we can insert code to materialize the
     // pointer if it is not available.
-    PHITransAddr Address(LI->getPointerOperand(), DL, AT);
+    PHITransAddr Address(LI->getPointerOperand(), DL, AC);
     Value *LoadPtr = nullptr;
     LoadPtr = Address.PHITranslateWithInsertion(LoadBB, UnavailablePred,
                                                 *DT, NewInsts);
@@ -1709,8 +1709,7 @@
 bool GVN::processNonLocalLoad(LoadInst *LI) {
   // Step 1: Find the non-local dependencies of the load.
   LoadDepVect Deps;
-  AliasAnalysis::Location Loc = VN.getAliasAnalysis()->getLocation(LI);
-  MD->getNonLocalPointerDependency(Loc, true, LI->getParent(), Deps);
+  MD->getNonLocalPointerDependency(LI, Deps);
 
   // If we had to process more than one hundred blocks to find the
   // dependencies, this load isn't worth worrying about.  Optimizing
@@ -2230,7 +2229,7 @@
   // to value numbering it.  Value numbering often exposes redundancies, for
   // example if it determines that %y is equal to %x then the instruction
   // "%z = and i32 %x, %y" becomes "%z = and i32 %x, %x" which we now simplify.
-  if (Value *V = SimplifyInstruction(I, DL, TLI, DT, AT)) {
+  if (Value *V = SimplifyInstruction(I, DL, TLI, DT, AC)) {
     I->replaceAllUsesWith(V);
     if (MD && V->getType()->getScalarType()->isPointerTy())
       MD->invalidateCachedPointerInfo(V);
@@ -2350,13 +2349,8 @@
   DT = &getAnalysis<DominatorTreeWrapperPass>().getDomTree();
   DataLayoutPass *DLP = getAnalysisIfAvailable<DataLayoutPass>();
   DL = DLP ? &DLP->getDataLayout() : nullptr;
-<<<<<<< HEAD
-  AT = &getAnalysis<AssumptionTracker>();
-  TLI = &getAnalysis<TargetLibraryInfo>();
-=======
   AC = &getAnalysis<AssumptionCacheTracker>().getAssumptionCache(F);
   TLI = &getAnalysis<TargetLibraryInfoWrapperPass>().getTLI();
->>>>>>> 7618b2b2
   VN.setAliasAnalysis(&getAnalysis<AliasAnalysis>());
   VN.setMemDep(MD);
   VN.setDomTree(DT);
