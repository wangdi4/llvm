--- conflicted
+++ resolved
@@ -1136,7 +1136,6 @@
          "post condition violation");
 }
 
-<<<<<<< HEAD
 #if INTEL_CUSTOMIZATION
 // We don't call into LTO here because ScalarOpt must build as a standalone
 // library with -slibs.
@@ -1290,7 +1289,6 @@
 
 #endif // INTEL_CUSTOMIZATION
 
-=======
 void GVN::eliminatePartiallyRedundantLoad(
     LoadInst *Load, AvailValInBlkVect &ValuesPerBlock,
     MapVector<BasicBlock *, Value *> &AvailableLoads) {
@@ -1367,7 +1365,6 @@
   ++NumPRELoad;
 }
 
->>>>>>> 275f3a25
 bool GVN::PerformLoadPRE(LoadInst *Load, AvailValInBlkVect &ValuesPerBlock,
                          UnavailBlkVect &UnavailableBlocks) {
 #if INTEL_CUSTOMIZATION
