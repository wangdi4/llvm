--- conflicted
+++ resolved
@@ -149,13 +149,10 @@
   std::unique_ptr<MemorySSAUpdater> MSSAU;
 
   SmallVector<WeakTrackingVH, 16> DeadInsts;
-<<<<<<< HEAD
+  bool WidenIndVars;
 #if INTEL_CUSTOMIZATION
   DenseMap<const SCEV *, ConstantRange> NonNegativeIVRanges;
   DenseMap<const Loop *, SCEV::NoWrapFlags> PostIncIVLimitFlags;
-=======
-  bool WidenIndVars;
->>>>>>> 25755a01
 
   void cacheIVRange(PHINode *NarrowIV);
   void cachePostIncIVLimitFlags(const Loop *Lp);
