//===- LowerMatrixIntrinsics.cpp -  Lower matrix intrinsics -----*- C++ -*-===//
//
// Part of the LLVM Project, under the Apache License v2.0 with LLVM Exceptions.
// See https://llvm.org/LICENSE.txt for license information.
// SPDX-License-Identifier: Apache-2.0 WITH LLVM-exception
//
//===----------------------------------------------------------------------===//
//
// Lower matrix intrinsics to vector operations.
//
// TODO:
//  * Implement multiply & add fusion
//  * Add remark, summarizing the available matrix optimization opportunities
//    (WIP).
//
//===----------------------------------------------------------------------===//

#include "llvm/Transforms/Scalar/LowerMatrixIntrinsics.h"
#include "llvm/ADT/GraphTraits.h"
#include "llvm/ADT/PostOrderIterator.h"
#include "llvm/ADT/SmallVector.h"
#include "llvm/Analysis/OptimizationRemarkEmitter.h"
#include "llvm/Analysis/TargetTransformInfo.h"
#include "llvm/Analysis/ValueTracking.h"
#include "llvm/Analysis/VectorUtils.h"
#include "llvm/IR/CFG.h"
#include "llvm/IR/DataLayout.h"
#include "llvm/IR/Function.h"
#include "llvm/IR/IRBuilder.h"
#include "llvm/IR/Instructions.h"
#include "llvm/IR/IntrinsicInst.h"
#include "llvm/IR/PatternMatch.h"
#include "llvm/InitializePasses.h"
#include "llvm/Pass.h"
#include "llvm/Support/Debug.h"
#include "llvm/Transforms/Scalar.h"

using namespace llvm;
using namespace PatternMatch;

#define DEBUG_TYPE "lower-matrix-intrinsics"

static cl::opt<bool> EnableShapePropagation(
    "matrix-propagate-shape", cl::init(true), cl::Hidden,
    cl::desc("Enable/disable shape propagation from matrix intrinsics to other "
             "instructions."));

static cl::opt<bool> AllowContractEnabled(
    "matrix-allow-contract", cl::init(false), cl::Hidden,
    cl::desc("Allow the use of FMAs if available and profitable. This may "
             "result in different results, due to less rounding error."));

namespace {

// Given an element poitner \p BasePtr to the start of a (sub) matrix, compute
// the start address of column \p Col with type (\p EltType x \p NumRows)
// assuming \p Stride elements between start two consecutive columns.
// \p Stride must be >= \p NumRows.
//
// Consider a 4x4 matrix like below
//
//      0       1      2      3
// 0   v_0_0  v_0_1  v_0_2  v_0_3
// 1   v_1_0  v_1_1  v_1_2  v_1_3
// 2   v_2_0  v_2_1  v_2_2  v_2_3
// 3   v_3_0  v_3_1  v_3_2  v_3_3

// To compute the column addresses for a 2x3 sub-matrix at row 1 and column 1,
// we need a pointer to the first element of the submatrix as base pointer.
// Then we can use computeColumnAddr to compute the addresses for the columns
// of the sub-matrix.
//
// Column 0: computeColumnAddr(Base, 0 (column), 4 (stride), 2 (num rows), ..)
//           -> just returns Base
// Column 1: computeColumnAddr(Base, 1 (column), 4 (stride), 2 (num rows), ..)
//           -> returns Base + (1 * 4)
// Column 2: computeColumnAddr(Base, 2 (column), 4 (stride), 2 (num rows), ..)
//           -> returns Base + (2 * 4)
//
// The graphic below illustrates the number of elements in a column (marked
// with |) and the number of skipped elements (marked with }).
//
//         v_0_0  v_0_1 {v_0_2 {v_0_3
//                Base   Col 1  Col 2
//                  |     |      |
//         v_1_0 |v_1_1 |v_1_2 |v_1_3
//         v_2_0 |v_2_1 |v_2_2 |v_2_3
//         v_3_0 {v_3_1 {v_3_2  v_3_3
//
Value *computeColumnAddr(Value *BasePtr, Value *Col, Value *Stride,
                         unsigned NumRows, Type *EltType,
                         IRBuilder<> &Builder) {

  assert((!isa<ConstantInt>(Stride) ||
          cast<ConstantInt>(Stride)->getZExtValue() >= NumRows) &&
         "Stride must be >= the number of rows.");
  unsigned AS = cast<PointerType>(BasePtr->getType())->getAddressSpace();

  // Compute the start of the column with index Col as Col * Stride.
  Value *ColumnStart = Builder.CreateMul(Col, Stride, "col.start");

  // Get pointer to the start of the selected column. Skip GEP creation,
  // if we select column 0.
  if (isa<ConstantInt>(ColumnStart) && cast<ConstantInt>(ColumnStart)->isZero())
    ColumnStart = BasePtr;
  else
    ColumnStart = Builder.CreateGEP(EltType, BasePtr, ColumnStart, "col.gep");

  // Cast elementwise column start pointer to a pointer to a column
  // (EltType x NumRows)*.
  Type *ColumnType = VectorType::get(EltType, NumRows);
  Type *ColumnPtrType = PointerType::get(ColumnType, AS);
  return Builder.CreatePointerCast(ColumnStart, ColumnPtrType, "col.cast");
}

/// LowerMatrixIntrinsics contains the methods used to lower matrix intrinsics.
///
/// Currently, the lowering for each matrix intrinsic is done as follows:
/// 1. Propagate the shape information from intrinsics to connected
/// instructions.
/// 2. Lower instructions with shape information.
///  2.1. Get column vectors for each argument. If we already lowered the
///       definition of an argument, use the produced column vectors directly.
///       If not, split the operand vector containing an embedded matrix into
///       a set of column vectors,
///  2.2. Lower the instruction in terms of columnwise operations, which yields
///       a set of column vectors containing result matrix. Note that we lower
///       all instructions that have shape information. Besides the intrinsics,
///       this includes stores for example.
///  2.3. Update uses of the lowered instruction. If we have shape information
///       for a user, there is nothing to do, as we will look up the result
///       column matrix when lowering the user. For other uses, we embed the
///       result matrix in a flat vector and update the use.
///  2.4. Cache the result column matrix for the instruction we lowered
/// 3. After we lowered all instructions in a function, remove the now
///    obsolete instructions.
///
class LowerMatrixIntrinsics {
  Function &Func;
  const DataLayout &DL;
  const TargetTransformInfo &TTI;
  OptimizationRemarkEmitter &ORE;

  /// Contains estimates of the number of operations (loads, stores, compute) required to lower a matrix operation.
  struct OpInfoTy {
    /// Number of stores emitted to generate this matrix.
    unsigned NumStores = 0;
    /// Number of loads emitted to generate this matrix.
    unsigned NumLoads = 0;
    /// Number of compute operations emitted to generate this matrix.
    unsigned NumComputeOps = 0;

    OpInfoTy &operator+=(const OpInfoTy &RHS) {
      NumStores += RHS.NumStores;
      NumLoads += RHS.NumLoads;
      NumComputeOps += RHS.NumComputeOps;
      return *this;
    }
  };

  /// Wrapper class representing a matrix as a set of column vectors.
  /// All column vectors must have the same vector type.
  class ColumnMatrixTy {
    SmallVector<Value *, 16> Columns;

    OpInfoTy OpInfo;

  public:
    ColumnMatrixTy() : Columns() {}
    ColumnMatrixTy(ArrayRef<Value *> Cols)
        : Columns(Cols.begin(), Cols.end()) {}

    Value *getColumn(unsigned i) const { return Columns[i]; }

    void setColumn(unsigned i, Value *V) { Columns[i] = V; }

    size_t getNumColumns() const { return Columns.size(); }
    size_t getNumRows() const {
      assert(Columns.size() > 0 && "Cannot call getNumRows without columns");
      return cast<VectorType>(Columns[0]->getType())->getNumElements();
    }

    const SmallVectorImpl<Value *> &getColumnVectors() const { return Columns; }

    SmallVectorImpl<Value *> &getColumnVectors() { return Columns; }

    void addColumn(Value *V) { Columns.push_back(V); }

    VectorType *getColumnTy() {
      return cast<VectorType>(Columns[0]->getType());
    }

    iterator_range<SmallVector<Value *, 8>::iterator> columns() {
      return make_range(Columns.begin(), Columns.end());
    }

    /// Embed the columns of the matrix into a flat vector by concatenating
    /// them.
    Value *embedInVector(IRBuilder<> &Builder) const {
      return Columns.size() == 1 ? Columns[0]
                                 : concatenateVectors(Builder, Columns);
    }

    ColumnMatrixTy &addNumLoads(unsigned N) {
      OpInfo.NumLoads += N;
      return *this;
    }

    void setNumLoads(unsigned N) { OpInfo.NumLoads = N; }

    ColumnMatrixTy &addNumStores(unsigned N) {
      OpInfo.NumStores += N;
      return *this;
    }

    ColumnMatrixTy &addNumComputeOps(unsigned N) {
      OpInfo.NumComputeOps += N;
      return *this;
    }

    unsigned getNumStores() const { return OpInfo.NumStores; }
    unsigned getNumLoads() const { return OpInfo.NumLoads; }
    unsigned getNumComputeOps() const { return OpInfo.NumComputeOps; }

    const OpInfoTy &getOpInfo() const { return OpInfo; }
  };

  struct ShapeInfo {
    unsigned NumRows;
    unsigned NumColumns;

    ShapeInfo(unsigned NumRows = 0, unsigned NumColumns = 0)
        : NumRows(NumRows), NumColumns(NumColumns) {}

    ShapeInfo(Value *NumRows, Value *NumColumns)
        : NumRows(cast<ConstantInt>(NumRows)->getZExtValue()),
          NumColumns(cast<ConstantInt>(NumColumns)->getZExtValue()) {}

    bool operator==(const ShapeInfo &other) {
      return NumRows == other.NumRows && NumColumns == other.NumColumns;
    }
    bool operator!=(const ShapeInfo &other) { return !(*this == other); }

    /// Returns true if shape-information is defined, meaning both dimensions
    /// are != 0.
    operator bool() const {
      assert(NumRows == 0 || NumColumns != 0);
      return NumRows != 0;
    }
  };

  /// Maps instructions to their shape information. The shape information
  /// describes the shape to be used while lowering. This matches the shape of
  /// the result value of the instruction, with the only exceptions being store
  /// instructions and the matrix_columnwise_store intrinsics. For those, the
  /// shape information indicates that those instructions should be lowered
  /// using shape information as well.
  DenseMap<Value *, ShapeInfo> ShapeMap;

  /// List of instructions to remove. While lowering, we are not replacing all
  /// users of a lowered instruction, if shape information is available and
  /// those need to be removed after we finished lowering.
  SmallVector<Instruction *, 16> ToRemove;

  /// Map from instructions to their produced column matrix.
  MapVector<Value *, ColumnMatrixTy> Inst2ColumnMatrix;

public:
  LowerMatrixIntrinsics(Function &F, TargetTransformInfo &TTI,
                        OptimizationRemarkEmitter &ORE)
      : Func(F), DL(F.getParent()->getDataLayout()), TTI(TTI), ORE(ORE) {}

  unsigned getNumOps(Type *VT) {
    assert(isa<VectorType>(VT) && "Expected vector type");
    return getNumOps(VT->getScalarType(),
                     cast<VectorType>(VT)->getNumElements());
  }

  //
  /// Return the estimated number of vector ops required for an operation on
  /// \p VT * N.
  unsigned getNumOps(Type *ST, unsigned N) {
    return std::ceil((ST->getPrimitiveSizeInBits() * N).getFixedSize() /
                     double(TTI.getRegisterBitWidth(true)));
  }

  /// Return the set of column vectors that a matrix value is lowered to.
  ///
  /// If we lowered \p MatrixVal, just return the cache result column matrix.
  /// Otherwie split the flat vector \p MatrixVal containing a matrix with
  /// shape \p SI into column vectors.
  ColumnMatrixTy getMatrix(Value *MatrixVal, const ShapeInfo &SI,
                           IRBuilder<> Builder) {
    VectorType *VType = dyn_cast<VectorType>(MatrixVal->getType());
    assert(VType && "MatrixVal must be a vector type");
    assert(VType->getNumElements() == SI.NumRows * SI.NumColumns &&
           "The vector size must match the number of matrix elements");

    // Check if we lowered MatrixVal using shape information. In that case,
    // return the existing column matrix, if it matches the requested shape
    // information. If there is a mis-match, embed the result in a flat
    // vector and split it later.
    auto Found = Inst2ColumnMatrix.find(MatrixVal);
    if (Found != Inst2ColumnMatrix.end()) {
      ColumnMatrixTy &M = Found->second;
      // Return the found matrix, if its shape matches the requested shape
      // information
      if (SI.NumRows == M.getNumRows() && SI.NumColumns == M.getNumColumns())
        return M;

      MatrixVal = M.embedInVector(Builder);
    }

    // Otherwise split MatrixVal.
    SmallVector<Value *, 16> SplitVecs;
    Value *Undef = UndefValue::get(VType);
    for (unsigned MaskStart = 0; MaskStart < VType->getNumElements();
         MaskStart += SI.NumRows) {
      Constant *Mask = createSequentialMask(Builder, MaskStart, SI.NumRows, 0);
      Value *V = Builder.CreateShuffleVector(MatrixVal, Undef, Mask, "split");
      SplitVecs.push_back(V);
    }

    return {SplitVecs};
  }

  /// If \p V already has a known shape return false.  Otherwise set the shape
  /// for instructions that support it.
  bool setShapeInfo(Value *V, ShapeInfo Shape) {
    assert(Shape && "Shape not set");
    if (isa<UndefValue>(V) || !supportsShapeInfo(V))
      return false;

    auto SIter = ShapeMap.find(V);
    if (SIter != ShapeMap.end()) {
      LLVM_DEBUG(dbgs() << "  not overriding existing shape: "
                        << SIter->second.NumRows << " "
                        << SIter->second.NumColumns << " for " << *V << "\n");
      return false;
    }

    ShapeMap.insert({V, Shape});
    LLVM_DEBUG(dbgs() << "  " << Shape.NumRows << " x " << Shape.NumColumns
                      << " for " << *V << "\n");
    return true;
  }

  bool isUniformShape(Value *V) {
    Instruction *I = dyn_cast<Instruction>(V);
    if (!I)
      return true;

    switch (I->getOpcode()) {
    case Instruction::FAdd:
    case Instruction::FSub:
    case Instruction::FMul: // Scalar multiply.
    case Instruction::Add:
    case Instruction::Mul:
    case Instruction::Sub:
      return true;
    default:
      return false;
    }
  }

  /// Returns true if shape information can be used for \p V. The supported
  /// instructions must match the instructions that can be lowered by this pass.
  bool supportsShapeInfo(Value *V) {
    Instruction *Inst = dyn_cast<Instruction>(V);
    if (!Inst)
      return false;

    IntrinsicInst *II = dyn_cast<IntrinsicInst>(Inst);
    if (II)
      switch (II->getIntrinsicID()) {
      case Intrinsic::matrix_multiply:
      case Intrinsic::matrix_transpose:
      case Intrinsic::matrix_columnwise_load:
      case Intrinsic::matrix_columnwise_store:
        return true;
      default:
        return false;
      }
    return isUniformShape(V) || isa<StoreInst>(V) || isa<LoadInst>(V);
  }

  /// Propagate the shape information of instructions to their users.
  /// The work list contains instructions for which we can compute the shape,
  /// either based on the information provided by matrix intrinsics or known
  /// shapes of operands.
  SmallVector<Instruction *, 32>
  propagateShapeForward(SmallVectorImpl<Instruction *> &WorkList) {
    SmallVector<Instruction *, 32> NewWorkList;
    // Pop an element for which we guaranteed to have at least one of the
    // operand shapes.  Add the shape for this and then add users to the work
    // list.
    LLVM_DEBUG(dbgs() << "Forward-propagate shapes:\n");
    while (!WorkList.empty()) {
      Instruction *Inst = WorkList.back();
      WorkList.pop_back();

      // New entry, set the value and insert operands
      bool Propagate = false;

      Value *MatrixA;
      Value *MatrixB;
      Value *M;
      Value *N;
      Value *K;
      if (match(Inst, m_Intrinsic<Intrinsic::matrix_multiply>(
                          m_Value(MatrixA), m_Value(MatrixB), m_Value(M),
                          m_Value(N), m_Value(K)))) {
        Propagate = setShapeInfo(Inst, {M, K});
      } else if (match(Inst, m_Intrinsic<Intrinsic::matrix_transpose>(
                                 m_Value(MatrixA), m_Value(M), m_Value(N)))) {
        // Flip dimensions.
        Propagate = setShapeInfo(Inst, {N, M});
      } else if (match(Inst, m_Intrinsic<Intrinsic::matrix_columnwise_store>(
                                 m_Value(MatrixA), m_Value(), m_Value(),
                                 m_Value(M), m_Value(N)))) {
        Propagate = setShapeInfo(Inst, {N, M});
      } else if (match(Inst,
                       m_Intrinsic<Intrinsic::matrix_columnwise_load>(
                           m_Value(), m_Value(), m_Value(M), m_Value(N)))) {
        Propagate = setShapeInfo(Inst, {M, N});
      } else if (match(Inst, m_Store(m_Value(MatrixA), m_Value()))) {
        auto OpShape = ShapeMap.find(MatrixA);
        if (OpShape != ShapeMap.end())
          setShapeInfo(Inst, OpShape->second);
        continue;
      } else if (isUniformShape(Inst)) {
        // Find the first operand that has a known shape and use that.
        for (auto &Op : Inst->operands()) {
          auto OpShape = ShapeMap.find(Op.get());
          if (OpShape != ShapeMap.end()) {
            Propagate |= setShapeInfo(Inst, OpShape->second);
            break;
          }
        }
      }

      if (Propagate) {
        NewWorkList.push_back(Inst);
        for (auto *User : Inst->users())
          if (ShapeMap.count(User) == 0)
            WorkList.push_back(cast<Instruction>(User));
      }
    }

    return NewWorkList;
  }

  /// Propagate the shape to operands of instructions with shape information.
  /// \p Worklist contains the instruction for which we already know the shape.
  SmallVector<Instruction *, 32>
  propagateShapeBackward(SmallVectorImpl<Instruction *> &WorkList) {
    SmallVector<Instruction *, 32> NewWorkList;

    auto pushInstruction = [](Value *V,
                              SmallVectorImpl<Instruction *> &WorkList) {
      Instruction *I = dyn_cast<Instruction>(V);
      if (I)
        WorkList.push_back(I);
    };
    // Pop an element with known shape.  Traverse the operands, if their shape
    // derives from the result shape and is unknown, add it and add them to the
    // worklist.
    LLVM_DEBUG(dbgs() << "Backward-propagate shapes:\n");
    while (!WorkList.empty()) {
      Value *V = WorkList.back();
      WorkList.pop_back();

      size_t BeforeProcessingV = WorkList.size();
      if (!isa<Instruction>(V))
        continue;

      Value *MatrixA;
      Value *MatrixB;
      Value *M;
      Value *N;
      Value *K;
      if (match(V, m_Intrinsic<Intrinsic::matrix_multiply>(
                       m_Value(MatrixA), m_Value(MatrixB), m_Value(M),
                       m_Value(N), m_Value(K)))) {
        if (setShapeInfo(MatrixA, {M, N}))
          pushInstruction(MatrixA, WorkList);

        if (setShapeInfo(MatrixB, {N, K}))
          pushInstruction(MatrixB, WorkList);

      } else if (match(V, m_Intrinsic<Intrinsic::matrix_transpose>(
                              m_Value(MatrixA), m_Value(M), m_Value(N)))) {
        // Flip dimensions.
        if (setShapeInfo(MatrixA, {M, N}))
          pushInstruction(MatrixA, WorkList);
      } else if (match(V, m_Intrinsic<Intrinsic::matrix_columnwise_store>(
                              m_Value(MatrixA), m_Value(), m_Value(),
                              m_Value(M), m_Value(N)))) {
        if (setShapeInfo(MatrixA, {M, N})) {
          pushInstruction(MatrixA, WorkList);
        }
      } else if (isa<LoadInst>(V) ||
                 match(V, m_Intrinsic<Intrinsic::matrix_columnwise_load>())) {
        // Nothing to do, no matrix input.
      } else if (isa<StoreInst>(V)) {
        // Nothing to do.  We forward-propagated to this so we would just
        // backward propagate to an instruction with an already known shape.
      } else if (isUniformShape(V)) {
        // Propagate to all operands.
        ShapeInfo Shape = ShapeMap[V];
        for (Use &U : cast<Instruction>(V)->operands()) {
          if (setShapeInfo(U.get(), Shape))
            pushInstruction(U.get(), WorkList);
        }
      }
      // After we discovered new shape info for new instructions in the
      // worklist, we use their users as seeds for the next round of forward
      // propagation.
      for (size_t I = BeforeProcessingV; I != WorkList.size(); I++)
        for (User *U : WorkList[I]->users())
          if (isa<Instruction>(U) && V != U)
            NewWorkList.push_back(cast<Instruction>(U));
    }
    return NewWorkList;
  }

  bool Visit() {
    if (EnableShapePropagation) {
      SmallVector<Instruction *, 32> WorkList;

      // Initially only the shape of matrix intrinsics is known.
      // Initialize the work list with ops carrying shape information.
      for (BasicBlock &BB : Func)
        for (Instruction &Inst : BB) {
          IntrinsicInst *II = dyn_cast<IntrinsicInst>(&Inst);
          if (!II)
            continue;

          switch (II->getIntrinsicID()) {
          case Intrinsic::matrix_multiply:
          case Intrinsic::matrix_transpose:
          case Intrinsic::matrix_columnwise_load:
          case Intrinsic::matrix_columnwise_store:
            WorkList.push_back(&Inst);
            break;
          default:
            break;
          }
        }
      // Propagate shapes until nothing changes any longer.
      while (!WorkList.empty()) {
        WorkList = propagateShapeForward(WorkList);
        WorkList = propagateShapeBackward(WorkList);
      }
    }

    ReversePostOrderTraversal<Function *> RPOT(&Func);
    bool Changed = false;
    for (auto *BB : RPOT) {
      for (Instruction &Inst : make_early_inc_range(*BB)) {
        IRBuilder<> Builder(&Inst);

        if (CallInst *CInst = dyn_cast<CallInst>(&Inst))
          Changed |= VisitCallInst(CInst);

        Value *Op1;
        Value *Op2;
        if (auto *BinOp = dyn_cast<BinaryOperator>(&Inst))
          Changed |= VisitBinaryOperator(BinOp);
        if (match(&Inst, m_Load(m_Value(Op1))))
          Changed |= VisitLoad(&Inst, Op1, Builder);
        else if (match(&Inst, m_Store(m_Value(Op1), m_Value(Op2))))
          Changed |= VisitStore(&Inst, Op1, Op2, Builder);
      }
    }

    RemarkGenerator RemarkGen(Inst2ColumnMatrix, ORE, DL);
    RemarkGen.emitRemarks();

    for (Instruction *Inst : reverse(ToRemove))
      Inst->eraseFromParent();

    return Changed;
  }

  LoadInst *createColumnLoad(Value *ColumnPtr, Type *EltType,
                             IRBuilder<> Builder) {
    return Builder.CreateAlignedLoad(
        ColumnPtr, Align(DL.getABITypeAlignment(EltType)), "col.load");
  }

  StoreInst *createColumnStore(Value *ColumnValue, Value *ColumnPtr,
                               Type *EltType, IRBuilder<> Builder) {
    return Builder.CreateAlignedStore(ColumnValue, ColumnPtr,
                                      DL.getABITypeAlign(EltType));
  }


  /// Turns \p BasePtr into an elementwise pointer to \p EltType.
  Value *createElementPtr(Value *BasePtr, Type *EltType, IRBuilder<> &Builder) {
    unsigned AS = cast<PointerType>(BasePtr->getType())->getAddressSpace();
    Type *EltPtrType = PointerType::get(EltType, AS);
    return Builder.CreatePointerCast(BasePtr, EltPtrType);
  }

  /// Replace intrinsic calls
  bool VisitCallInst(CallInst *Inst) {
    if (!Inst->getCalledFunction() || !Inst->getCalledFunction()->isIntrinsic())
      return false;

    switch (Inst->getCalledFunction()->getIntrinsicID()) {
    case Intrinsic::matrix_multiply:
      LowerMultiply(Inst);
      break;
    case Intrinsic::matrix_transpose:
      LowerTranspose(Inst);
      break;
    case Intrinsic::matrix_columnwise_load:
      LowerColumnwiseLoad(Inst);
      break;
    case Intrinsic::matrix_columnwise_store:
      LowerColumnwiseStore(Inst);
      break;
    default:
      return false;
    }
    return true;
  }

  void LowerLoad(Instruction *Inst, Value *Ptr, Value *Stride,
                 ShapeInfo Shape) {
    IRBuilder<> Builder(Inst);
    auto VType = cast<VectorType>(Inst->getType());
    Value *EltPtr = createElementPtr(Ptr, VType->getElementType(), Builder);
    ColumnMatrixTy Result;
    // Distance between start of one column and the start of the next
    for (unsigned C = 0, E = Shape.NumColumns; C < E; ++C) {
      Value *GEP =
          computeColumnAddr(EltPtr, Builder.getInt32(C), Stride, Shape.NumRows,
                            VType->getElementType(), Builder);
      Value *Column = createColumnLoad(GEP, VType->getElementType(), Builder);
      Result.addColumn(Column);
    }

    finalizeLowering(Inst,
                     Result.addNumLoads(getNumOps(Result.getColumnTy()) *
                                        Result.getNumColumns()),
                     Builder);
  }

  /// Lowers llvm.matrix.columnwise.load.
  ///
  /// The intrinsic loads a matrix from memory using a stride between columns.
  void LowerColumnwiseLoad(CallInst *Inst) {
    Value *Ptr = Inst->getArgOperand(0);
    Value *Stride = Inst->getArgOperand(1);
    LowerLoad(Inst, Ptr, Stride,
              {Inst->getArgOperand(2), Inst->getArgOperand(3)});
  }

  void LowerStore(Instruction *Inst, Value *Matrix, Value *Ptr, Value *Stride,
                  ShapeInfo Shape) {
    IRBuilder<> Builder(Inst);
    auto VType = cast<VectorType>(Matrix->getType());
    Value *EltPtr = createElementPtr(Ptr, VType->getElementType(), Builder);
    auto LM = getMatrix(Matrix, Shape, Builder);
    for (auto C : enumerate(LM.columns())) {
      Value *GEP =
          computeColumnAddr(EltPtr, Builder.getInt32(C.index()), Stride,
                            Shape.NumRows, VType->getElementType(), Builder);
      createColumnStore(C.value(), GEP, VType->getElementType(), Builder);
    }
    Inst2ColumnMatrix[Inst] = ColumnMatrixTy().addNumStores(
        getNumOps(LM.getColumnTy()) * LM.getNumColumns());

    ToRemove.push_back(Inst);
  }

  /// Lowers llvm.matrix.columnwise.store.
  ///
  /// The intrinsic store a matrix back memory using a stride between columns.
  void LowerColumnwiseStore(CallInst *Inst) {
    Value *Matrix = Inst->getArgOperand(0);
    Value *Ptr = Inst->getArgOperand(1);
    Value *Stride = Inst->getArgOperand(2);
    LowerStore(Inst, Matrix, Ptr, Stride,
               {Inst->getArgOperand(3), Inst->getArgOperand(4)});
  }

  /// Extract a column vector of \p NumElts starting at index (\p I, \p J) from
  /// the matrix \p LM represented as a vector of column vectors.
  Value *extractVector(const ColumnMatrixTy &LM, unsigned I, unsigned J,
                       unsigned NumElts, IRBuilder<> Builder) {
    Value *Col = LM.getColumn(J);
    Value *Undef = UndefValue::get(Col->getType());
    Constant *Mask = createSequentialMask(Builder, I, NumElts, 0);
    return Builder.CreateShuffleVector(Col, Undef, Mask, "block");
  }

  // Set elements I..I+NumElts-1 to Block
  Value *insertVector(Value *Col, unsigned I, Value *Block,
                      IRBuilder<> Builder) {

    // First, bring Block to the same size as Col
    unsigned BlockNumElts =
        cast<VectorType>(Block->getType())->getNumElements();
    unsigned NumElts = cast<VectorType>(Col->getType())->getNumElements();
    assert(NumElts >= BlockNumElts && "Too few elements for current block");

    Value *ExtendMask =
        createSequentialMask(Builder, 0, BlockNumElts, NumElts - BlockNumElts);
    Value *Undef = UndefValue::get(Block->getType());
    Block = Builder.CreateShuffleVector(Block, Undef, ExtendMask);

    // If Col is 7 long and I is 2 and BlockNumElts is 2 the mask is: 0, 1, 7,
    // 8, 4, 5, 6
    SmallVector<Constant *, 16> Mask;
    unsigned i;
    for (i = 0; i < I; i++)
      Mask.push_back(Builder.getInt32(i));

    unsigned VecNumElts = cast<VectorType>(Col->getType())->getNumElements();
    for (; i < I + BlockNumElts; i++)
      Mask.push_back(Builder.getInt32(i - I + VecNumElts));

    for (; i < VecNumElts; i++)
      Mask.push_back(Builder.getInt32(i));

    Value *MaskVal = ConstantVector::get(Mask);

    return Builder.CreateShuffleVector(Col, Block, MaskVal);
  }

  Value *createMulAdd(Value *Sum, Value *A, Value *B, bool UseFPOp,
                      IRBuilder<> &Builder, bool AllowContraction,
                      unsigned &NumComputeOps) {
    NumComputeOps += getNumOps(A->getType());
    if (!Sum)
      return UseFPOp ? Builder.CreateFMul(A, B) : Builder.CreateMul(A, B);

    if (UseFPOp) {
      if (AllowContraction) {
        // Use fmuladd for floating point operations and let the backend decide
        // if that's profitable.
        Value *FMulAdd = Intrinsic::getDeclaration(
            Func.getParent(), Intrinsic::fmuladd, A->getType());
        return Builder.CreateCall(FMulAdd, {A, B, Sum});
      }
      NumComputeOps += getNumOps(A->getType());
      Value *Mul = Builder.CreateFMul(A, B);
      return Builder.CreateFAdd(Sum, Mul);
    }

    NumComputeOps += getNumOps(A->getType());
    Value *Mul = Builder.CreateMul(A, B);
    return Builder.CreateAdd(Sum, Mul);
  }

  /// Cache \p Matrix as result of \p Inst and update the uses of \p Inst. For
  /// users with shape information, there's nothing to do: the will use the
  /// cached value when they are lowered. For other users, \p Matrix is
  /// flattened and the uses are updated to use it. Also marks \p Inst for
  /// deletion.
  void finalizeLowering(Instruction *Inst, ColumnMatrixTy Matrix,
                        IRBuilder<> &Builder) {
    Inst2ColumnMatrix.insert(std::make_pair(Inst, Matrix));

    ToRemove.push_back(Inst);
    Value *Flattened = nullptr;
    for (auto I = Inst->use_begin(), E = Inst->use_end(); I != E;) {
      Use &U = *I++;
      if (ShapeMap.find(U.getUser()) == ShapeMap.end()) {
        if (!Flattened)
          Flattened = Matrix.embedInVector(Builder);
        U.set(Flattened);
      }
    }
  }

  /// Lowers llvm.matrix.multiply.
  void LowerMultiply(CallInst *MatMul) {
    IRBuilder<> Builder(MatMul);
    auto *EltType = cast<VectorType>(MatMul->getType())->getElementType();
    ShapeInfo LShape(MatMul->getArgOperand(2), MatMul->getArgOperand(3));
    ShapeInfo RShape(MatMul->getArgOperand(3), MatMul->getArgOperand(4));

    const ColumnMatrixTy &Lhs =
        getMatrix(MatMul->getArgOperand(0), LShape, Builder);
    const ColumnMatrixTy &Rhs =
        getMatrix(MatMul->getArgOperand(1), RShape, Builder);

    const unsigned R = LShape.NumRows;
    const unsigned M = LShape.NumColumns;
    const unsigned C = RShape.NumColumns;
    assert(M == RShape.NumRows);

    // Initialize the output
    ColumnMatrixTy Result;
    for (unsigned J = 0; J < C; ++J)
      Result.addColumn(UndefValue::get(VectorType::get(EltType, R)));

    const unsigned VF = std::max(TTI.getRegisterBitWidth(true) /
                                     EltType->getPrimitiveSizeInBits(),
                                 uint64_t(1));

    bool AllowContract = AllowContractEnabled || (isa<FPMathOperator>(MatMul) &&
                                                  MatMul->hasAllowContract());
    unsigned NumComputeOps = 0;
    // Multiply columns from the first operand with scalars from the second
    // operand.  Then move along the K axes and accumulate the columns.  With
    // this the adds can be vectorized without reassociation.
    for (unsigned J = 0; J < C; ++J) {
      unsigned BlockSize = VF;
      for (unsigned I = 0; I < R; I += BlockSize) {
        // Gradually lower the vectorization factor to cover the remainder.
        while (I + BlockSize > R)
          BlockSize /= 2;

        Value *Sum = nullptr;
        for (unsigned K = 0; K < M; ++K) {
          Value *L = extractVector(Lhs, I, K, BlockSize, Builder);
          Value *RH = Builder.CreateExtractElement(Rhs.getColumn(J), K);
          Value *Splat = Builder.CreateVectorSplat(BlockSize, RH, "splat");
          Sum = createMulAdd(Sum, L, Splat, EltType->isFloatingPointTy(),
                             Builder, AllowContract, NumComputeOps);
        }
        Result.setColumn(J, insertVector(Result.getColumn(J), I, Sum, Builder));
      }
    }
    Result.addNumComputeOps(NumComputeOps);
    finalizeLowering(MatMul, Result, Builder);
  }

  /// Lowers llvm.matrix.transpose.
  void LowerTranspose(CallInst *Inst) {
    ColumnMatrixTy Result;
    IRBuilder<> Builder(Inst);
    Value *InputVal = Inst->getArgOperand(0);
    VectorType *VectorTy = cast<VectorType>(InputVal->getType());
    ShapeInfo ArgShape(Inst->getArgOperand(1), Inst->getArgOperand(2));
    ColumnMatrixTy InputMatrix = getMatrix(InputVal, ArgShape, Builder);

    for (unsigned Row = 0; Row < ArgShape.NumRows; ++Row) {
      // Build a single column vector for this row. First initialize it.
      Value *ResultColumn = UndefValue::get(
          VectorType::get(VectorTy->getElementType(), ArgShape.NumColumns));

      // Go through the elements of this row and insert it into the resulting
      // column vector.
      for (auto C : enumerate(InputMatrix.columns())) {
        Value *Elt = Builder.CreateExtractElement(C.value(), Row);
        // We insert at index Column since that is the row index after the
        // transpose.
        ResultColumn =
            Builder.CreateInsertElement(ResultColumn, Elt, C.index());
      }
      Result.addColumn(ResultColumn);
    }

    // TODO: Improve estimate of operations needed for transposes. Currently we
    // just count the insertelement/extractelement instructions, but do not
    // account for later simplifications/combines.
    finalizeLowering(
        Inst,
        Result.addNumComputeOps(2 * ArgShape.NumRows * ArgShape.NumColumns),
        Builder);
  }

  /// Lower load instructions, if shape information is available.
  bool VisitLoad(Instruction *Inst, Value *Ptr, IRBuilder<> &Builder) {
    auto I = ShapeMap.find(Inst);
    if (I == ShapeMap.end())
      return false;

    LowerLoad(Inst, Ptr, Builder.getInt32(I->second.NumRows), I->second);
    return true;
  }

  bool VisitStore(Instruction *Inst, Value *StoredVal, Value *Ptr,
                  IRBuilder<> &Builder) {
    auto I = ShapeMap.find(StoredVal);
    if (I == ShapeMap.end())
      return false;

    LowerStore(Inst, StoredVal, Ptr, Builder.getInt32(I->second.NumRows), I->second);
    return true;
  }

  /// Lower binary operators, if shape information is available.
  bool VisitBinaryOperator(BinaryOperator *Inst) {
    auto I = ShapeMap.find(Inst);
    if (I == ShapeMap.end())
      return false;

    Value *Lhs = Inst->getOperand(0);
    Value *Rhs = Inst->getOperand(1);

    IRBuilder<> Builder(Inst);
    ShapeInfo &Shape = I->second;

    ColumnMatrixTy LoweredLhs = getMatrix(Lhs, Shape, Builder);
    ColumnMatrixTy LoweredRhs = getMatrix(Rhs, Shape, Builder);

    // Add each column and store the result back into the opmapping
    ColumnMatrixTy Result;
    auto BuildColumnOp = [&Builder, Inst](Value *LHS, Value *RHS) {
      switch (Inst->getOpcode()) {
      case Instruction::Add:
        return Builder.CreateAdd(LHS, RHS);
      case Instruction::Mul:
        return Builder.CreateMul(LHS, RHS);
      case Instruction::Sub:
        return Builder.CreateSub(LHS, RHS);
      case Instruction::FAdd:
        return Builder.CreateFAdd(LHS, RHS);
      case Instruction::FMul:
        return Builder.CreateFMul(LHS, RHS);
      case Instruction::FSub:
        return Builder.CreateFSub(LHS, RHS);
      default:
        llvm_unreachable("Unsupported binary operator for matrix");
      }
    };
    for (unsigned C = 0; C < Shape.NumColumns; ++C)
      Result.addColumn(
          BuildColumnOp(LoweredLhs.getColumn(C), LoweredRhs.getColumn(C)));

    finalizeLowering(Inst,
                     Result.addNumComputeOps(getNumOps(Result.getColumnTy()) *
                                             Result.getNumColumns()),
                     Builder);
    return true;
  }

  /// Helper to linearize a matrix expression tree into a string. Currently
  /// matrix expressions are linarized by starting at an expression leaf and
  /// linearizing bottom up.
  struct ExprLinearizer {
    unsigned LengthToBreak = 100;
    std::string Str;
    raw_string_ostream Stream;
    unsigned LineLength = 0;
    const DataLayout &DL;

    /// Mapping from instructions to column matrixes. It is used to identify
    /// matrix instructions.
    const MapVector<Value *, ColumnMatrixTy> &Inst2ColumnMatrix;

    /// Mapping from values to the leaves of all expressions that the value is
    /// part of.
    const DenseMap<Value *, SmallPtrSet<Value *, 2>> &Shared;

    /// Leaf node of the expression to linearize.
    Value *Leaf;

    /// Used to keep track of sub-expressions that get reused while linearizing
    /// the expression. Re-used sub-expressions are marked as (reused).
    SmallPtrSet<Value *, 8> ReusedExprs;

    ExprLinearizer(const DataLayout &DL,
                   const MapVector<Value *, ColumnMatrixTy> &Inst2ColumnMatrix,
                   const DenseMap<Value *, SmallPtrSet<Value *, 2>> &Shared,
                   Value *Leaf)
        : Str(), Stream(Str), DL(DL), Inst2ColumnMatrix(Inst2ColumnMatrix),
          Shared(Shared), Leaf(Leaf) {}

    void indent(unsigned N) {
      LineLength += N;
      for (unsigned i = 0; i < N; i++)
        Stream << " ";
    }

    void lineBreak() {
      Stream << "\n";
      LineLength = 0;
    }

    void maybeIndent(unsigned Indent) {
      if (LineLength >= LengthToBreak)
        lineBreak();

      if (LineLength == 0)
        indent(Indent);
    }

<<<<<<< HEAD
    void write(const std::string &S) {
=======
    void write(StringRef S) {
>>>>>>> 586bea3e
      LineLength += S.size();
      Stream << S;
    }

    Value *getUnderlyingObjectThroughLoads(Value *V) {
      if (Value *Ptr = getPointerOperand(V))
        return getUnderlyingObjectThroughLoads(Ptr);
      else if (V->getType()->isPointerTy())
        return GetUnderlyingObject(V, DL);
      return V;
    }

    /// Returns true if \p V is a matrix value.
    bool isMatrix(Value *V) const {
      return Inst2ColumnMatrix.find(V) != Inst2ColumnMatrix.end();
    }

    /// If \p V is a matrix value, print its shape as as NumRows x NumColumns to
    /// \p SS.
    void prettyPrintMatrixType(Value *V, raw_string_ostream &SS) {
      auto M = Inst2ColumnMatrix.find(V);
      if (M == Inst2ColumnMatrix.end())
        SS << "unknown";
      else {
        SS << M->second.getNumRows();
        SS << "x";
        SS << M->second.getNumColumns();
      }
    }

    /// Write the called function name. Handles calls to llvm.matrix.*
    /// specially: we write the name, followed by the dimensions of the input
    /// matrixes, followed by the scalar type name.
    void writeFnName(CallInst *CI) {
      if (!CI->getCalledFunction())
        write("<no called fn>");
      else {
        StringRef Name = CI->getCalledFunction()->getName();
        if (!Name.startswith("llvm.matrix")) {
          write(Name);
          return;
        }
        IntrinsicInst *II = dyn_cast<IntrinsicInst>(CI);
        write(StringRef(Intrinsic::getName(II->getIntrinsicID(), {}))
                  .drop_front(StringRef("llvm.matrix.").size()));
        write(".");
        std::string Tmp = "";
        raw_string_ostream SS(Tmp);

        switch (II->getIntrinsicID()) {
        case Intrinsic::matrix_multiply:
          prettyPrintMatrixType(II->getOperand(0), SS);
          SS << ".";
          prettyPrintMatrixType(II->getOperand(1), SS);
          SS << "." << *II->getType()->getScalarType();
          break;
        case Intrinsic::matrix_transpose:
          prettyPrintMatrixType(II->getOperand(0), SS);
          SS << "." << *II->getType()->getScalarType();
          break;
        case Intrinsic::matrix_columnwise_load:
          prettyPrintMatrixType(II, SS);
          SS << "." << *II->getType()->getScalarType();
          break;
        case Intrinsic::matrix_columnwise_store:
          prettyPrintMatrixType(II->getOperand(0), SS);
          SS << "." << *II->getOperand(0)->getType()->getScalarType();
          break;
        default:
          llvm_unreachable("Unhandled case");
        }
        SS.flush();
        write(Tmp);
      }
    }

    unsigned getNumShapeArgs(CallInst *CI) const {
      if (IntrinsicInst *II = dyn_cast<IntrinsicInst>(CI)) {
        switch (II->getIntrinsicID()) {
        case Intrinsic::matrix_multiply:
          return 3;
        case Intrinsic::matrix_transpose:
        case Intrinsic::matrix_columnwise_load:
        case Intrinsic::matrix_columnwise_store:
          return 2;
        default:
          return 0;
        }
      }
      return 0;
    }

    /// Special printing for values: for pointers, we print if they refer to an
    /// (function) external address or a stack address, for other values we
    /// either print the constant or "scalar"/"matrix" for other values.
    void write(Value *V) {
      V = getUnderlyingObjectThroughLoads(V);
      if (V->getType()->isPointerTy()) {
        if (isa<AllocaInst>(V)) {
          Stream << "stack addr";
          LineLength += StringRef("stack addr").size();
        } else {
          Stream << "addr";
          LineLength += StringRef("addr").size();
        }
        if (!V->getName().empty()) {
          Stream << " %" << V->getName() << "";
          LineLength += V->getName().size() + 2;
        }
        return;
      }

      std::string Tmp;
      raw_string_ostream TmpStream(Tmp);

      if (auto *CI = dyn_cast<ConstantInt>(V))
        TmpStream << CI->getValue();
      else if (isa<Constant>(V))
        TmpStream << "constant";
      else {
        if (isMatrix(V))
          TmpStream << "matrix";
        else
          TmpStream << "scalar";
      }
      TmpStream.flush();
<<<<<<< HEAD
      Tmp = StringRef(Tmp).trim();
=======
      Tmp = std::string(StringRef(Tmp).trim());
>>>>>>> 586bea3e
      LineLength += Tmp.size();
      Stream << Tmp;
    }

    /// Linearize expression \p Expr starting at an indentation of \p Indent.
    /// Expressions that are re-used multiple times are prefixed with (reused)
    /// at the re-used root instruction.
    void linearizeExpr(Value *Expr, unsigned Indent, bool ParentReused,
                       bool ParentShared) {
      auto *I = cast<Instruction>(Expr);
      maybeIndent(Indent);
      SmallVector<Value *, 8> Ops;

      // Is Expr shared with other expression leaves?
      bool ExprShared = false;

      // Deal with shared subtrees. Mark them as shared, if required.
      if (!ParentShared) {
        auto SI = Shared.find(Expr);
        assert(SI != Shared.end() && SI->second.find(Leaf) != SI->second.end());

        for (Value *S : SI->second) {
          if (S == Leaf)
            continue;
          DebugLoc DL = cast<Instruction>(S)->getDebugLoc();
          write("shared with remark at line " + std::to_string(DL.getLine()) +
                " column " + std::to_string(DL.getCol()) + " (");
        }
        ExprShared = SI->second.size() > 1;
      }

      bool Reused = !ReusedExprs.insert(Expr).second;
      if (Reused && !ParentReused)
        write("(reused) ");

      if (auto *CI = dyn_cast<CallInst>(I)) {
        writeFnName(CI);

        Ops.append(CallSite(CI).arg_begin(),
                   CallSite(CI).arg_end() - getNumShapeArgs(CI));
      } else if (isa<BitCastInst>(Expr)) {
        // Special case bitcasts, which are used to materialize matrixes from
        // non-matrix ops.
        write("matrix");
        return;
      } else {
        Ops.append(I->value_op_begin(), I->value_op_end());
        write(std::string(I->getOpcodeName()));
      }

      write(std::string("("));

      unsigned NumOpsToBreak = 1;
      if (match(Expr, m_Intrinsic<Intrinsic::matrix_columnwise_load>()))
        NumOpsToBreak = 2;

      for (Value *Op : Ops) {
        if (Ops.size() > NumOpsToBreak)
          lineBreak();

        maybeIndent(Indent + 1);
        if (isMatrix(Op))
          linearizeExpr(Op, Indent + 1, Reused, ExprShared);
        else
          write(Op);
        if (Op != Ops.back())
          write(", ");
      }

      write(")");
    }

    const std::string &getResult() {
      Stream.flush();
      return Str;
    }
  };

  /// Generate remarks for matrix operations in a function. To generate remarks
  /// for matrix expressions, the following approach is used:
  /// 1. Collect leafs of matrix expressions (done in
  ///    RemarkGenerator::getExpressionLeaves).  Leaves are lowered matrix
  ///    instructions without other matrix users (like stores).
  ///
  /// 2. For each leaf, create a remark containing a linearizied version of the
  ///    matrix expression.
  ///
  /// TODO:
  ///  * Summarize number of vector instructions generated for each expression.
  ///  * Propagate matrix remarks up the inlining chain.
  struct RemarkGenerator {
    const MapVector<Value *, ColumnMatrixTy> &Inst2ColumnMatrix;
    OptimizationRemarkEmitter &ORE;
    const DataLayout &DL;

    RemarkGenerator(const MapVector<Value *, ColumnMatrixTy> &Inst2ColumnMatrix,
                    OptimizationRemarkEmitter &ORE, const DataLayout &DL)
        : Inst2ColumnMatrix(Inst2ColumnMatrix), ORE(ORE), DL(DL) {}

    /// Return all leafs of matrix expressions. Those are instructions in
    /// Inst2ColumnMatrix returing void. Currently that should only include
    /// stores.
    SmallVector<Value *, 4> getExpressionLeaves() {
      SmallVector<Value *, 4> Leaves;
      for (auto &KV : Inst2ColumnMatrix)
        if (KV.first->getType()->isVoidTy())
          Leaves.push_back(KV.first);

      return Leaves;
    }

    /// Recursively traverse expression \p V starting at \p Leaf and add \p Leaf
    /// to all visited expressions in \p Shared.
    void collectSharedInfo(Value *Leaf, Value *V,
                           DenseMap<Value *, SmallPtrSet<Value *, 2>> &Shared) {

      if (Inst2ColumnMatrix.find(V) == Inst2ColumnMatrix.end())
        return;

      auto I = Shared.insert({V, {}});
      I.first->second.insert(Leaf);

      for (Value *Op : cast<Instruction>(V)->operand_values())
        collectSharedInfo(Leaf, Op, Shared);
      return;
    }

    /// Calculate the number of exclusive and shared op counts for expression
    /// starting at \p V. Expressions used multiple times are counted once.
    std::pair<OpInfoTy, OpInfoTy>
    sumOpInfos(Value *Root, SmallPtrSetImpl<Value *> &ReusedExprs,
               DenseMap<Value *, SmallPtrSet<Value *, 2>> &Shared) {
      auto CM = Inst2ColumnMatrix.find(Root);
      if (CM == Inst2ColumnMatrix.end())
        return {};

      // Already counted this expression. Stop.
      if (!ReusedExprs.insert(Root).second)
        return {};

      OpInfoTy SharedCount;
      OpInfoTy Count;

      auto I = Shared.find(Root);
      if (I->second.size() == 1)
        Count = CM->second.getOpInfo();
      else
        SharedCount = CM->second.getOpInfo();

      for (Value *Op : cast<Instruction>(Root)->operand_values()) {
        auto C = sumOpInfos(Op, ReusedExprs, Shared);
        Count += C.first;
        SharedCount += C.second;
      }
      return {Count, SharedCount};
    }

    void emitRemarks() {
      if (!ORE.allowExtraAnalysis(DEBUG_TYPE))
        return;

      // Find leafs of matrix expressions.
      auto Leaves = getExpressionLeaves();

      DenseMap<Value *, SmallPtrSet<Value *, 2>> Shared;

      for (Value *Leaf : Leaves)
        collectSharedInfo(Leaf, Leaf, Shared);

      // Generate remarks for each leaf.
      for (auto *L : Leaves) {
        SmallPtrSet<Value *, 8> ReusedExprs;
        OpInfoTy Counts, SharedCounts;
        std::tie(Counts, SharedCounts) = sumOpInfos(L, ReusedExprs, Shared);

        OptimizationRemark Rem(DEBUG_TYPE, "matrix-lowered",
                               cast<Instruction>(L)->getDebugLoc(),
                               cast<Instruction>(L)->getParent());

        Rem << "Lowered with ";
        Rem << ore::NV("NumStores", Counts.NumStores) << " stores, "
            << ore::NV("NumLoads", Counts.NumLoads) << " loads, "
            << ore::NV("NumComputeOps", Counts.NumComputeOps) << " compute ops";

        if (SharedCounts.NumStores > 0 || SharedCounts.NumLoads > 0 ||
            SharedCounts.NumComputeOps > 0) {
          Rem << ",\nadditionally "
              << ore::NV("NumStores", SharedCounts.NumStores) << " stores, "
              << ore::NV("NumLoads", SharedCounts.NumLoads) << " loads, "
              << ore::NV("NumFPOps", SharedCounts.NumComputeOps)
              << " compute ops"
              << " are shared with other expressions";
        }

        Rem << ("\n" + linearize(L, Shared, DL));
        ORE.emit(Rem);
      }
    }

    std::string
    linearize(Value *L,
              const DenseMap<Value *, SmallPtrSet<Value *, 2>> &Shared,
              const DataLayout &DL) {
      ExprLinearizer Lin(DL, Inst2ColumnMatrix, Shared, L);
      Lin.linearizeExpr(L, 0, false, false);
      return Lin.getResult();
    }
  };
};
} // namespace

PreservedAnalyses LowerMatrixIntrinsicsPass::run(Function &F,
                                                 FunctionAnalysisManager &AM) {
  auto &TTI = AM.getResult<TargetIRAnalysis>(F);
  auto &ORE = AM.getResult<OptimizationRemarkEmitterAnalysis>(F);
  LowerMatrixIntrinsics LMT(F, TTI, ORE);
  if (LMT.Visit()) {
    PreservedAnalyses PA;
    PA.preserveSet<CFGAnalyses>();
    return PA;
  }
  return PreservedAnalyses::all();
}

namespace {

class LowerMatrixIntrinsicsLegacyPass : public FunctionPass {
public:
  static char ID;

  LowerMatrixIntrinsicsLegacyPass() : FunctionPass(ID) {
    initializeLowerMatrixIntrinsicsLegacyPassPass(
        *PassRegistry::getPassRegistry());
  }

  bool runOnFunction(Function &F) override {
    auto &TTI = getAnalysis<TargetTransformInfoWrapperPass>().getTTI(F);
    auto &ORE = getAnalysis<OptimizationRemarkEmitterWrapperPass>().getORE();
    LowerMatrixIntrinsics LMT(F, TTI, ORE);
    bool C = LMT.Visit();
    return C;
  }

  void getAnalysisUsage(AnalysisUsage &AU) const override {
    AU.addRequired<TargetTransformInfoWrapperPass>();
    AU.addRequired<OptimizationRemarkEmitterWrapperPass>();
    AU.setPreservesCFG();
  }
};
} // namespace

static const char pass_name[] = "Lower the matrix intrinsics";
char LowerMatrixIntrinsicsLegacyPass::ID = 0;
INITIALIZE_PASS_BEGIN(LowerMatrixIntrinsicsLegacyPass, DEBUG_TYPE, pass_name,
                      false, false)
INITIALIZE_PASS_DEPENDENCY(OptimizationRemarkEmitterWrapperPass)
INITIALIZE_PASS_END(LowerMatrixIntrinsicsLegacyPass, DEBUG_TYPE, pass_name,
                    false, false)

Pass *llvm::createLowerMatrixIntrinsicsPass() {
  return new LowerMatrixIntrinsicsLegacyPass();
}<|MERGE_RESOLUTION|>--- conflicted
+++ resolved
@@ -983,11 +983,7 @@
         indent(Indent);
     }
 
-<<<<<<< HEAD
-    void write(const std::string &S) {
-=======
     void write(StringRef S) {
->>>>>>> 586bea3e
       LineLength += S.size();
       Stream << S;
     }
@@ -1114,11 +1110,7 @@
           TmpStream << "scalar";
       }
       TmpStream.flush();
-<<<<<<< HEAD
-      Tmp = StringRef(Tmp).trim();
-=======
       Tmp = std::string(StringRef(Tmp).trim());
->>>>>>> 586bea3e
       LineLength += Tmp.size();
       Stream << Tmp;
     }
