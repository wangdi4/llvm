//===-- LoopUnswitch.cpp - Hoist loop-invariant conditionals in loop ------===//
//
//                     The LLVM Compiler Infrastructure
//
// This file is distributed under the University of Illinois Open Source
// License. See LICENSE.TXT for details.
//
//===----------------------------------------------------------------------===//
//
// This pass transforms loops that contain branches on loop-invariant conditions
// to have multiple loops.  For example, it turns the left into the right code:
//
//  for (...)                  if (lic)
//    A                          for (...)
//    if (lic)                     A; B; C
//      B                      else
//    C                          for (...)
//                                 A; C
//
// This can increase the size of the code exponentially (doubling it every time
// a loop is unswitched) so we only unswitch if the resultant code will be
// smaller than a threshold.
//
// This pass expects LICM to be run before it to hoist invariant conditions out
// of the loop, to make the unswitching opportunity obvious.
//
//===----------------------------------------------------------------------===//

#include "llvm/Transforms/Scalar.h"
#include "llvm/ADT/STLExtras.h"
#include "llvm/ADT/SmallPtrSet.h"
#include "llvm/ADT/Statistic.h"
#include "llvm/Analysis/GlobalsModRef.h"
#include "llvm/Analysis/AssumptionCache.h"
#include "llvm/Analysis/CodeMetrics.h"
#include "llvm/Analysis/InstructionSimplify.h"
#include "llvm/Analysis/Intel_Andersens.h"  // INTEL
#include "llvm/Analysis/LoopInfo.h"
#include "llvm/Analysis/LoopPass.h"
#include "llvm/Analysis/ScalarEvolution.h"
#include "llvm/Analysis/TargetTransformInfo.h"
#include "llvm/Analysis/BlockFrequencyInfoImpl.h"
#include "llvm/Analysis/BlockFrequencyInfo.h"
#include "llvm/Analysis/BranchProbabilityInfo.h"
#include "llvm/Support/BranchProbability.h"
#include "llvm/IR/Constants.h"
#include "llvm/IR/DerivedTypes.h"
#include "llvm/IR/Dominators.h"
#include "llvm/IR/Function.h"
#include "llvm/IR/Instructions.h"
#include "llvm/IR/Module.h"
#include "llvm/IR/MDBuilder.h"
#include "llvm/Support/CommandLine.h"
#include "llvm/Support/Debug.h"
#include "llvm/Support/raw_ostream.h"
#include "llvm/Transforms/Utils/BasicBlockUtils.h"
#include "llvm/Transforms/Utils/Cloning.h"
#include "llvm/Transforms/Utils/Local.h"
#include "llvm/Transforms/Utils/LoopUtils.h"
#include <algorithm>
#include <map>
#include <set>
using namespace llvm;

#define DEBUG_TYPE "loop-unswitch"

STATISTIC(NumBranches, "Number of branches unswitched");
STATISTIC(NumSwitches, "Number of switches unswitched");
STATISTIC(NumSelects , "Number of selects unswitched");
STATISTIC(NumTrivial , "Number of unswitches that are trivial");
STATISTIC(NumSimplify, "Number of simplifications of unswitched code");
STATISTIC(TotalInsts,  "Total number of instructions analyzed");

// The specific value of 100 here was chosen based only on intuition and a
// few specific examples.
static cl::opt<unsigned>
Threshold("loop-unswitch-threshold", cl::desc("Max loop size to unswitch"),
          cl::init(100), cl::Hidden);

static cl::opt<bool>
LoopUnswitchWithBlockFrequency("loop-unswitch-with-block-frequency",
    cl::init(false), cl::Hidden,
    cl::desc("Enable the use of the block frequency analysis to access PGO "
             "heuristics to minimize code growth in cold regions."));

static cl::opt<unsigned>
ColdnessThreshold("loop-unswitch-coldness-threshold", cl::init(1), cl::Hidden,
    cl::desc("Coldness threshold in percentage. The loop header frequency "
             "(relative to the entry frequency) is compared with this "
             "threshold to determine if non-trivial unswitching should be "
             "enabled."));

namespace {

  class LUAnalysisCache {

    typedef DenseMap<const SwitchInst*, SmallPtrSet<const Value *, 8> >
      UnswitchedValsMap;

    typedef UnswitchedValsMap::iterator UnswitchedValsIt;

    struct LoopProperties {
      unsigned CanBeUnswitchedCount;
      unsigned WasUnswitchedCount;
      unsigned SizeEstimation;
      UnswitchedValsMap UnswitchedVals;
    };

    // Here we use std::map instead of DenseMap, since we need to keep valid
    // LoopProperties pointer for current loop for better performance.
    typedef std::map<const Loop*, LoopProperties> LoopPropsMap;
    typedef LoopPropsMap::iterator LoopPropsMapIt;

    LoopPropsMap LoopsProperties;
    UnswitchedValsMap *CurLoopInstructions;
    LoopProperties *CurrentLoopProperties;

    // A loop unswitching with an estimated cost above this threshold
    // is not performed. MaxSize is turned into unswitching quota for
    // the current loop, and reduced correspondingly, though note that
    // the quota is returned by releaseMemory() when the loop has been
    // processed, so that MaxSize will return to its previous
    // value. So in most cases MaxSize will equal the Threshold flag
    // when a new loop is processed. An exception to that is that
    // MaxSize will have a smaller value while processing nested loops
    // that were introduced due to loop unswitching of an outer loop.
    //
    // FIXME: The way that MaxSize works is subtle and depends on the
    // pass manager processing loops and calling releaseMemory() in a
    // specific order. It would be good to find a more straightforward
    // way of doing what MaxSize does.
    unsigned MaxSize;

  public:
    LUAnalysisCache()
        : CurLoopInstructions(nullptr), CurrentLoopProperties(nullptr),
          MaxSize(Threshold) {}

    // Analyze loop. Check its size, calculate is it possible to unswitch
    // it. Returns true if we can unswitch this loop.
    bool countLoop(const Loop *L, const TargetTransformInfo &TTI,
                   AssumptionCache *AC);

    // Clean all data related to given loop.
    void forgetLoop(const Loop *L);

    // Mark case value as unswitched.
    // Since SI instruction can be partly unswitched, in order to avoid
    // extra unswitching in cloned loops keep track all unswitched values.
    void setUnswitched(const SwitchInst *SI, const Value *V);

    // Check was this case value unswitched before or not.
    bool isUnswitched(const SwitchInst *SI, const Value *V);

    // Returns true if another unswitching could be done within the cost
    // threshold.
    bool CostAllowsUnswitching();

    // Clone all loop-unswitch related loop properties.
    // Redistribute unswitching quotas.
    // Note, that new loop data is stored inside the VMap.
    void cloneData(const Loop *NewLoop, const Loop *OldLoop,
                   const ValueToValueMapTy &VMap);
  };

  class LoopUnswitch : public LoopPass {
    LoopInfo *LI;  // Loop information
    LPPassManager *LPM;
    AssumptionCache *AC;

    // Used to check if second loop needs processing after
    // RewriteLoopBodyWithConditionConstant rewrites first loop.
    std::vector<Loop*> LoopProcessWorklist;

    LUAnalysisCache BranchesInfo;

    bool EnabledPGO;

    // BFI and ColdEntryFreq are only used when PGO and
    // LoopUnswitchWithBlockFrequency are enabled.
    BlockFrequencyInfo BFI;
    BlockFrequency ColdEntryFreq;

    bool OptimizeForSize;
    bool redoLoop;

    Loop *currentLoop;
    DominatorTree *DT;
    BasicBlock *loopHeader;
    BasicBlock *loopPreheader;

    // LoopBlocks contains all of the basic blocks of the loop, including the
    // preheader of the loop, the body of the loop, and the exit blocks of the
    // loop, in that order.
    std::vector<BasicBlock*> LoopBlocks;
    // NewBlocks contained cloned copy of basic blocks from LoopBlocks.
    std::vector<BasicBlock*> NewBlocks;

  public:
    static char ID; // Pass ID, replacement for typeid
    explicit LoopUnswitch(bool Os = false) :
      LoopPass(ID), OptimizeForSize(Os), redoLoop(false),
      currentLoop(nullptr), DT(nullptr), loopHeader(nullptr),
      loopPreheader(nullptr) {
        initializeLoopUnswitchPass(*PassRegistry::getPassRegistry());
      }

    bool runOnLoop(Loop *L, LPPassManager &LPM) override;
    bool processCurrentLoop();

    /// This transformation requires natural loop information & requires that
    /// loop preheaders be inserted into the CFG.
    ///
    void getAnalysisUsage(AnalysisUsage &AU) const override {
      AU.addRequired<AssumptionCacheTracker>();
      AU.addRequired<TargetTransformInfoWrapperPass>();
<<<<<<< HEAD
      AU.addPreserved<GlobalsAAWrapperPass>();
      AU.addPreserved<AndersensAAWrapperPass>();  // INTEL
=======
      getLoopAnalysisUsage(AU);
>>>>>>> aed36289
    }

  private:

    void releaseMemory() override {
      BranchesInfo.forgetLoop(currentLoop);
    }

    void initLoopData() {
      loopHeader = currentLoop->getHeader();
      loopPreheader = currentLoop->getLoopPreheader();
    }

    /// Split all of the edges from inside the loop to their exit blocks.
    /// Update the appropriate Phi nodes as we do so.
    void SplitExitEdges(Loop *L,
                        const SmallVectorImpl<BasicBlock *> &ExitBlocks);

    bool TryTrivialLoopUnswitch(bool &Changed);

    bool UnswitchIfProfitable(Value *LoopCond, Constant *Val,
                              TerminatorInst *TI = nullptr);
    void UnswitchTrivialCondition(Loop *L, Value *Cond, Constant *Val,
                                  BasicBlock *ExitBlock, TerminatorInst *TI);
    void UnswitchNontrivialCondition(Value *LIC, Constant *OnVal, Loop *L,
                                     TerminatorInst *TI);

    void RewriteLoopBodyWithConditionConstant(Loop *L, Value *LIC,
                                              Constant *Val, bool isEqual);

    void EmitPreheaderBranchOnCondition(Value *LIC, Constant *Val,
                                        BasicBlock *TrueDest,
                                        BasicBlock *FalseDest,
                                        Instruction *InsertPt,
                                        TerminatorInst *TI);

    void SimplifyCode(std::vector<Instruction*> &Worklist, Loop *L);
  };
}

// Analyze loop. Check its size, calculate is it possible to unswitch
// it. Returns true if we can unswitch this loop.
bool LUAnalysisCache::countLoop(const Loop *L, const TargetTransformInfo &TTI,
                                AssumptionCache *AC) {

  LoopPropsMapIt PropsIt;
  bool Inserted;
  std::tie(PropsIt, Inserted) =
      LoopsProperties.insert(std::make_pair(L, LoopProperties()));

  LoopProperties &Props = PropsIt->second;

  if (Inserted) {
    // New loop.

    // Limit the number of instructions to avoid causing significant code
    // expansion, and the number of basic blocks, to avoid loops with
    // large numbers of branches which cause loop unswitching to go crazy.
    // This is a very ad-hoc heuristic.

    SmallPtrSet<const Value *, 32> EphValues;
    CodeMetrics::collectEphemeralValues(L, AC, EphValues);

    // FIXME: This is overly conservative because it does not take into
    // consideration code simplification opportunities and code that can
    // be shared by the resultant unswitched loops.
    CodeMetrics Metrics;
    for (Loop::block_iterator I = L->block_begin(), E = L->block_end(); I != E;
         ++I)
      Metrics.analyzeBasicBlock(*I, TTI, EphValues);

    Props.SizeEstimation = Metrics.NumInsts;
    Props.CanBeUnswitchedCount = MaxSize / (Props.SizeEstimation);
    Props.WasUnswitchedCount = 0;
    MaxSize -= Props.SizeEstimation * Props.CanBeUnswitchedCount;

    if (Metrics.notDuplicatable) {
      DEBUG(dbgs() << "NOT unswitching loop %"
                   << L->getHeader()->getName() << ", contents cannot be "
                   << "duplicated!\n");
      return false;
    }
  }

  // Be careful. This links are good only before new loop addition.
  CurrentLoopProperties = &Props;
  CurLoopInstructions = &Props.UnswitchedVals;

  return true;
}

// Clean all data related to given loop.
void LUAnalysisCache::forgetLoop(const Loop *L) {

  LoopPropsMapIt LIt = LoopsProperties.find(L);

  if (LIt != LoopsProperties.end()) {
    LoopProperties &Props = LIt->second;
    MaxSize += (Props.CanBeUnswitchedCount + Props.WasUnswitchedCount) *
               Props.SizeEstimation;
    LoopsProperties.erase(LIt);
  }

  CurrentLoopProperties = nullptr;
  CurLoopInstructions = nullptr;
}

// Mark case value as unswitched.
// Since SI instruction can be partly unswitched, in order to avoid
// extra unswitching in cloned loops keep track all unswitched values.
void LUAnalysisCache::setUnswitched(const SwitchInst *SI, const Value *V) {
  (*CurLoopInstructions)[SI].insert(V);
}

// Check was this case value unswitched before or not.
bool LUAnalysisCache::isUnswitched(const SwitchInst *SI, const Value *V) {
  return (*CurLoopInstructions)[SI].count(V);
}

bool LUAnalysisCache::CostAllowsUnswitching() {
  return CurrentLoopProperties->CanBeUnswitchedCount > 0;
}

// Clone all loop-unswitch related loop properties.
// Redistribute unswitching quotas.
// Note, that new loop data is stored inside the VMap.
void LUAnalysisCache::cloneData(const Loop *NewLoop, const Loop *OldLoop,
                                const ValueToValueMapTy &VMap) {

  LoopProperties &NewLoopProps = LoopsProperties[NewLoop];
  LoopProperties &OldLoopProps = *CurrentLoopProperties;
  UnswitchedValsMap &Insts = OldLoopProps.UnswitchedVals;

  // Reallocate "can-be-unswitched quota"

  --OldLoopProps.CanBeUnswitchedCount;
  ++OldLoopProps.WasUnswitchedCount;
  NewLoopProps.WasUnswitchedCount = 0;
  unsigned Quota = OldLoopProps.CanBeUnswitchedCount;
  NewLoopProps.CanBeUnswitchedCount = Quota / 2;
  OldLoopProps.CanBeUnswitchedCount = Quota - Quota / 2;

  NewLoopProps.SizeEstimation = OldLoopProps.SizeEstimation;

  // Clone unswitched values info:
  // for new loop switches we clone info about values that was
  // already unswitched and has redundant successors.
  for (UnswitchedValsIt I = Insts.begin(); I != Insts.end(); ++I) {
    const SwitchInst *OldInst = I->first;
    Value *NewI = VMap.lookup(OldInst);
    const SwitchInst *NewInst = cast_or_null<SwitchInst>(NewI);
    assert(NewInst && "All instructions that are in SrcBB must be in VMap.");

    NewLoopProps.UnswitchedVals[NewInst] = OldLoopProps.UnswitchedVals[OldInst];
  }
}

char LoopUnswitch::ID = 0;
INITIALIZE_PASS_BEGIN(LoopUnswitch, "loop-unswitch", "Unswitch loops",
                      false, false)
INITIALIZE_PASS_DEPENDENCY(AssumptionCacheTracker)
INITIALIZE_PASS_DEPENDENCY(LoopPass)
INITIALIZE_PASS_DEPENDENCY(TargetTransformInfoWrapperPass)
INITIALIZE_PASS_END(LoopUnswitch, "loop-unswitch", "Unswitch loops",
                      false, false)

Pass *llvm::createLoopUnswitchPass(bool Os) {
  return new LoopUnswitch(Os);
}

/// Cond is a condition that occurs in L. If it is invariant in the loop, or has
/// an invariant piece, return the invariant. Otherwise, return null.
static Value *FindLIVLoopCondition(Value *Cond, Loop *L, bool &Changed) {

  // We started analyze new instruction, increment scanned instructions counter.
  ++TotalInsts;

  // We can never unswitch on vector conditions.
  if (Cond->getType()->isVectorTy())
    return nullptr;

  // Constants should be folded, not unswitched on!
  if (isa<Constant>(Cond)) return nullptr;

  // TODO: Handle: br (VARIANT|INVARIANT).

  // Hoist simple values out.
  if (L->makeLoopInvariant(Cond, Changed))
    return Cond;

  if (BinaryOperator *BO = dyn_cast<BinaryOperator>(Cond))
    if (BO->getOpcode() == Instruction::And ||
        BO->getOpcode() == Instruction::Or) {
      // If either the left or right side is invariant, we can unswitch on this,
      // which will cause the branch to go away in one loop and the condition to
      // simplify in the other one.
      if (Value *LHS = FindLIVLoopCondition(BO->getOperand(0), L, Changed))
        return LHS;
      if (Value *RHS = FindLIVLoopCondition(BO->getOperand(1), L, Changed))
        return RHS;
    }

  return nullptr;
}

bool LoopUnswitch::runOnLoop(Loop *L, LPPassManager &LPM_Ref) {
  if (skipOptnoneFunction(L))
    return false;

  AC = &getAnalysis<AssumptionCacheTracker>().getAssumptionCache(
      *L->getHeader()->getParent());
  LI = &getAnalysis<LoopInfoWrapperPass>().getLoopInfo();
  LPM = &LPM_Ref;
  DT = &getAnalysis<DominatorTreeWrapperPass>().getDomTree();
  currentLoop = L;
  Function *F = currentLoop->getHeader()->getParent();

  EnabledPGO = F->getEntryCount().hasValue();

  if (LoopUnswitchWithBlockFrequency && EnabledPGO) {
    BranchProbabilityInfo BPI(*F, *LI);
    BFI.calculate(*L->getHeader()->getParent(), BPI, *LI);

    // Use BranchProbability to compute a minimum frequency based on
    // function entry baseline frequency. Loops with headers below this
    // frequency are considered as cold.
    const BranchProbability ColdProb(ColdnessThreshold, 100);
    ColdEntryFreq = BlockFrequency(BFI.getEntryFreq()) * ColdProb;
  }

  bool Changed = false;
  do {
    assert(currentLoop->isLCSSAForm(*DT));
    redoLoop = false;
    Changed |= processCurrentLoop();
  } while(redoLoop);

  // FIXME: Reconstruct dom info, because it is not preserved properly.
  if (Changed)
    DT->recalculate(*F);
  return Changed;
}

/// Do actual work and unswitch loop if possible and profitable.
bool LoopUnswitch::processCurrentLoop() {
  bool Changed = false;

  initLoopData();

  // If LoopSimplify was unable to form a preheader, don't do any unswitching.
  if (!loopPreheader)
    return false;

  // Loops with indirectbr cannot be cloned.
  if (!currentLoop->isSafeToClone())
    return false;

  // Without dedicated exits, splitting the exit edge may fail.
  if (!currentLoop->hasDedicatedExits())
    return false;

  LLVMContext &Context = loopHeader->getContext();

  // Analyze loop cost, and stop unswitching if loop content can not be duplicated.
  if (!BranchesInfo.countLoop(
          currentLoop, getAnalysis<TargetTransformInfoWrapperPass>().getTTI(
                           *currentLoop->getHeader()->getParent()),
          AC))
    return false;

  // Try trivial unswitch first before loop over other basic blocks in the loop.
  if (TryTrivialLoopUnswitch(Changed)) {
    return true;
  }

  // Do not unswitch loops containing convergent operations, as we might be
  // making them control dependent on the unswitch value when they were not
  // before.
  // FIXME: This could be refined to only bail if the convergent operation is
  // not already control-dependent on the unswitch value.
  for (const auto BB : currentLoop->blocks()) {
    for (auto &I : *BB) {
      auto CS = CallSite(&I);
      if (!CS) continue;
      if (CS.hasFnAttr(Attribute::Convergent))
        return false;
    }
  }

  // Do not do non-trivial unswitch while optimizing for size.
  // FIXME: Use Function::optForSize().
  if (OptimizeForSize ||
      loopHeader->getParent()->hasFnAttribute(Attribute::OptimizeForSize))
    return false;

  if (LoopUnswitchWithBlockFrequency && EnabledPGO) {
    // Compute the weighted frequency of the hottest block in the
    // loop (loopHeader in this case since inner loops should be
    // processed before outer loop). If it is less than ColdFrequency,
    // we should not unswitch.
    BlockFrequency LoopEntryFreq = BFI.getBlockFreq(loopHeader);
    if (LoopEntryFreq < ColdEntryFreq)
      return false;
  }

  // Loop over all of the basic blocks in the loop.  If we find an interior
  // block that is branching on a loop-invariant condition, we can unswitch this
  // loop.
  for (Loop::block_iterator I = currentLoop->block_begin(),
         E = currentLoop->block_end(); I != E; ++I) {
    TerminatorInst *TI = (*I)->getTerminator();
    if (BranchInst *BI = dyn_cast<BranchInst>(TI)) {
      // If this isn't branching on an invariant condition, we can't unswitch
      // it.
      if (BI->isConditional()) {
        // See if this, or some part of it, is loop invariant.  If so, we can
        // unswitch on it if we desire.
        Value *LoopCond = FindLIVLoopCondition(BI->getCondition(),
                                               currentLoop, Changed);
        if (LoopCond &&
            UnswitchIfProfitable(LoopCond, ConstantInt::getTrue(Context), TI)) {
          ++NumBranches;
          return true;
        }
      }
    } else if (SwitchInst *SI = dyn_cast<SwitchInst>(TI)) {
      Value *LoopCond = FindLIVLoopCondition(SI->getCondition(),
                                             currentLoop, Changed);
      unsigned NumCases = SI->getNumCases();
      if (LoopCond && NumCases) {
        // Find a value to unswitch on:
        // FIXME: this should chose the most expensive case!
        // FIXME: scan for a case with a non-critical edge?
        Constant *UnswitchVal = nullptr;

        // Do not process same value again and again.
        // At this point we have some cases already unswitched and
        // some not yet unswitched. Let's find the first not yet unswitched one.
        for (SwitchInst::CaseIt i = SI->case_begin(), e = SI->case_end();
             i != e; ++i) {
          Constant *UnswitchValCandidate = i.getCaseValue();
          if (!BranchesInfo.isUnswitched(SI, UnswitchValCandidate)) {
            UnswitchVal = UnswitchValCandidate;
            break;
          }
        }

        if (!UnswitchVal)
          continue;

        if (UnswitchIfProfitable(LoopCond, UnswitchVal)) {
          ++NumSwitches;
          return true;
        }
      }
    }

    // Scan the instructions to check for unswitchable values.
    for (BasicBlock::iterator BBI = (*I)->begin(), E = (*I)->end();
         BBI != E; ++BBI)
      if (SelectInst *SI = dyn_cast<SelectInst>(BBI)) {
        Value *LoopCond = FindLIVLoopCondition(SI->getCondition(),
                                               currentLoop, Changed);
        if (LoopCond && UnswitchIfProfitable(LoopCond,
                                             ConstantInt::getTrue(Context))) {
          ++NumSelects;
          return true;
        }
      }
  }
  return Changed;
}

/// Check to see if all paths from BB exit the loop with no side effects
/// (including infinite loops).
///
/// If true, we return true and set ExitBB to the block we
/// exit through.
///
static bool isTrivialLoopExitBlockHelper(Loop *L, BasicBlock *BB,
                                         BasicBlock *&ExitBB,
                                         std::set<BasicBlock*> &Visited) {
  if (!Visited.insert(BB).second) {
    // Already visited. Without more analysis, this could indicate an infinite
    // loop.
    return false;
  }
  if (!L->contains(BB)) {
    // Otherwise, this is a loop exit, this is fine so long as this is the
    // first exit.
    if (ExitBB) return false;
    ExitBB = BB;
    return true;
  }

  // Otherwise, this is an unvisited intra-loop node.  Check all successors.
  for (succ_iterator SI = succ_begin(BB), E = succ_end(BB); SI != E; ++SI) {
    // Check to see if the successor is a trivial loop exit.
    if (!isTrivialLoopExitBlockHelper(L, *SI, ExitBB, Visited))
      return false;
  }

  // Okay, everything after this looks good, check to make sure that this block
  // doesn't include any side effects.
  for (BasicBlock::iterator I = BB->begin(), E = BB->end(); I != E; ++I)
    if (I->mayHaveSideEffects())
      return false;

  return true;
}

/// Return true if the specified block unconditionally leads to an exit from
/// the specified loop, and has no side-effects in the process. If so, return
/// the block that is exited to, otherwise return null.
static BasicBlock *isTrivialLoopExitBlock(Loop *L, BasicBlock *BB) {
  std::set<BasicBlock*> Visited;
  Visited.insert(L->getHeader());  // Branches to header make infinite loops.
  BasicBlock *ExitBB = nullptr;
  if (isTrivialLoopExitBlockHelper(L, BB, ExitBB, Visited))
    return ExitBB;
  return nullptr;
}

/// We have found that we can unswitch currentLoop when LoopCond == Val to
/// simplify the loop.  If we decide that this is profitable,
/// unswitch the loop, reprocess the pieces, then return true.
bool LoopUnswitch::UnswitchIfProfitable(Value *LoopCond, Constant *Val,
                                        TerminatorInst *TI) {
  // Check to see if it would be profitable to unswitch current loop.
  if (!BranchesInfo.CostAllowsUnswitching()) {
    DEBUG(dbgs() << "NOT unswitching loop %"
                 << currentLoop->getHeader()->getName()
                 << " at non-trivial condition '" << *Val
                 << "' == " << *LoopCond << "\n"
                 << ". Cost too high.\n");
    return false;
  }

  UnswitchNontrivialCondition(LoopCond, Val, currentLoop, TI);
  return true;
}

/// Recursively clone the specified loop and all of its children,
/// mapping the blocks with the specified map.
static Loop *CloneLoop(Loop *L, Loop *PL, ValueToValueMapTy &VM,
                       LoopInfo *LI, LPPassManager *LPM) {
  Loop &New = LPM->addLoop(PL);

  // Add all of the blocks in L to the new loop.
  for (Loop::block_iterator I = L->block_begin(), E = L->block_end();
       I != E; ++I)
    if (LI->getLoopFor(*I) == L)
      New.addBasicBlockToLoop(cast<BasicBlock>(VM[*I]), *LI);

  // Add all of the subloops to the new loop.
  for (Loop::iterator I = L->begin(), E = L->end(); I != E; ++I)
    CloneLoop(*I, &New, VM, LI, LPM);

  return &New;
}

static void copyMetadata(Instruction *DstInst, const Instruction *SrcInst,
                         bool Swapped) {
  if (!SrcInst || !SrcInst->hasMetadata())
    return;

  SmallVector<std::pair<unsigned, MDNode *>, 4> MDs;
  SrcInst->getAllMetadata(MDs);
  for (auto &MD : MDs) {
    switch (MD.first) {
    default:
      break;
    case LLVMContext::MD_prof:
      if (Swapped && MD.second->getNumOperands() == 3 &&
          isa<MDString>(MD.second->getOperand(0))) {
        MDString *MDName = cast<MDString>(MD.second->getOperand(0));
        if (MDName->getString() == "branch_weights") {
          auto *ValT = cast_or_null<ConstantAsMetadata>(
                           MD.second->getOperand(1))->getValue();
          auto *ValF = cast_or_null<ConstantAsMetadata>(
                           MD.second->getOperand(2))->getValue();
          assert(ValT && ValF && "Invalid Operands of branch_weights");
          auto NewMD =
              MDBuilder(DstInst->getParent()->getContext())
                  .createBranchWeights(cast<ConstantInt>(ValF)->getZExtValue(),
                                       cast<ConstantInt>(ValT)->getZExtValue());
          MD.second = NewMD;
        }
      }
      // fallthrough.
    case LLVMContext::MD_make_implicit:
    case LLVMContext::MD_dbg:
      DstInst->setMetadata(MD.first, MD.second);
    }
  }
}

/// Emit a conditional branch on two values if LIC == Val, branch to TrueDst,
/// otherwise branch to FalseDest. Insert the code immediately before InsertPt.
void LoopUnswitch::EmitPreheaderBranchOnCondition(Value *LIC, Constant *Val,
                                                  BasicBlock *TrueDest,
                                                  BasicBlock *FalseDest,
                                                  Instruction *InsertPt,
                                                  TerminatorInst *TI) {
  // Insert a conditional branch on LIC to the two preheaders.  The original
  // code is the true version and the new code is the false version.
  Value *BranchVal = LIC;
  bool Swapped = false;
  if (!isa<ConstantInt>(Val) ||
      Val->getType() != Type::getInt1Ty(LIC->getContext()))
    BranchVal = new ICmpInst(InsertPt, ICmpInst::ICMP_EQ, LIC, Val);
  else if (Val != ConstantInt::getTrue(Val->getContext())) {
    // We want to enter the new loop when the condition is true.
    std::swap(TrueDest, FalseDest);
    Swapped = true;
  }

  // Insert the new branch.
  BranchInst *BI = BranchInst::Create(TrueDest, FalseDest, BranchVal, InsertPt);
  copyMetadata(BI, TI, Swapped);

  // If either edge is critical, split it. This helps preserve LoopSimplify
  // form for enclosing loops.
  auto Options = CriticalEdgeSplittingOptions(DT, LI).setPreserveLCSSA();
  SplitCriticalEdge(BI, 0, Options);
  SplitCriticalEdge(BI, 1, Options);
}

/// Given a loop that has a trivial unswitchable condition in it (a cond branch
/// from its header block to its latch block, where the path through the loop
/// that doesn't execute its body has no side-effects), unswitch it. This
/// doesn't involve any code duplication, just moving the conditional branch
/// outside of the loop and updating loop info.
void LoopUnswitch::UnswitchTrivialCondition(Loop *L, Value *Cond, Constant *Val,
                                            BasicBlock *ExitBlock,
                                            TerminatorInst *TI) {
  DEBUG(dbgs() << "loop-unswitch: Trivial-Unswitch loop %"
               << loopHeader->getName() << " [" << L->getBlocks().size()
               << " blocks] in Function "
               << L->getHeader()->getParent()->getName() << " on cond: " << *Val
               << " == " << *Cond << "\n");

  // First step, split the preheader, so that we know that there is a safe place
  // to insert the conditional branch.  We will change loopPreheader to have a
  // conditional branch on Cond.
  BasicBlock *NewPH = SplitEdge(loopPreheader, loopHeader, DT, LI);

  // Now that we have a place to insert the conditional branch, create a place
  // to branch to: this is the exit block out of the loop that we should
  // short-circuit to.

  // Split this block now, so that the loop maintains its exit block, and so
  // that the jump from the preheader can execute the contents of the exit block
  // without actually branching to it (the exit block should be dominated by the
  // loop header, not the preheader).
  assert(!L->contains(ExitBlock) && "Exit block is in the loop?");
  BasicBlock *NewExit = SplitBlock(ExitBlock, &ExitBlock->front(), DT, LI);

  // Okay, now we have a position to branch from and a position to branch to,
  // insert the new conditional branch.
  EmitPreheaderBranchOnCondition(Cond, Val, NewExit, NewPH,
                                 loopPreheader->getTerminator(), TI);
  LPM->deleteSimpleAnalysisValue(loopPreheader->getTerminator(), L);
  loopPreheader->getTerminator()->eraseFromParent();

  // We need to reprocess this loop, it could be unswitched again.
  redoLoop = true;

  // Now that we know that the loop is never entered when this condition is a
  // particular value, rewrite the loop with this info.  We know that this will
  // at least eliminate the old branch.
  RewriteLoopBodyWithConditionConstant(L, Cond, Val, false);
  ++NumTrivial;
}

/// Check if the first non-constant condition starting from the loop header is
/// a trivial unswitch condition: that is, a condition controls whether or not
/// the loop does anything at all. If it is a trivial condition, unswitching
/// produces no code duplications (equivalently, it produces a simpler loop and
/// a new empty loop, which gets deleted). Therefore always unswitch trivial
/// condition.
bool LoopUnswitch::TryTrivialLoopUnswitch(bool &Changed) {
  BasicBlock *CurrentBB = currentLoop->getHeader();
  TerminatorInst *CurrentTerm = CurrentBB->getTerminator();
  LLVMContext &Context = CurrentBB->getContext();

  // If loop header has only one reachable successor (currently via an
  // unconditional branch or constant foldable conditional branch, but
  // should also consider adding constant foldable switch instruction in
  // future), we should keep looking for trivial condition candidates in
  // the successor as well. An alternative is to constant fold conditions
  // and merge successors into loop header (then we only need to check header's
  // terminator). The reason for not doing this in LoopUnswitch pass is that
  // it could potentially break LoopPassManager's invariants. Folding dead
  // branches could either eliminate the current loop or make other loops
  // unreachable. LCSSA form might also not be preserved after deleting
  // branches. The following code keeps traversing loop header's successors
  // until it finds the trivial condition candidate (condition that is not a
  // constant). Since unswitching generates branches with constant conditions,
  // this scenario could be very common in practice.
  SmallSet<BasicBlock*, 8> Visited;

  while (true) {
    // If we exit loop or reach a previous visited block, then
    // we can not reach any trivial condition candidates (unfoldable
    // branch instructions or switch instructions) and no unswitch
    // can happen. Exit and return false.
    if (!currentLoop->contains(CurrentBB) || !Visited.insert(CurrentBB).second)
      return false;

    // Check if this loop will execute any side-effecting instructions (e.g.
    // stores, calls, volatile loads) in the part of the loop that the code
    // *would* execute. Check the header first.
    for (Instruction &I : *CurrentBB)
      if (I.mayHaveSideEffects())
        return false;

    // FIXME: add check for constant foldable switch instructions.
    if (BranchInst *BI = dyn_cast<BranchInst>(CurrentTerm)) {
      if (BI->isUnconditional()) {
        CurrentBB = BI->getSuccessor(0);
      } else if (BI->getCondition() == ConstantInt::getTrue(Context)) {
        CurrentBB = BI->getSuccessor(0);
      } else if (BI->getCondition() == ConstantInt::getFalse(Context)) {
        CurrentBB = BI->getSuccessor(1);
      } else {
        // Found a trivial condition candidate: non-foldable conditional branch.
        break;
      }
    } else {
      break;
    }

    CurrentTerm = CurrentBB->getTerminator();
  }

  // CondVal is the condition that controls the trivial condition.
  // LoopExitBB is the BasicBlock that loop exits when meets trivial condition.
  Constant *CondVal = nullptr;
  BasicBlock *LoopExitBB = nullptr;

  if (BranchInst *BI = dyn_cast<BranchInst>(CurrentTerm)) {
    // If this isn't branching on an invariant condition, we can't unswitch it.
    if (!BI->isConditional())
      return false;

    Value *LoopCond = FindLIVLoopCondition(BI->getCondition(),
                                           currentLoop, Changed);

    // Unswitch only if the trivial condition itself is an LIV (not
    // partial LIV which could occur in and/or)
    if (!LoopCond || LoopCond != BI->getCondition())
      return false;

    // Check to see if a successor of the branch is guaranteed to
    // exit through a unique exit block without having any
    // side-effects.  If so, determine the value of Cond that causes
    // it to do this.
    if ((LoopExitBB = isTrivialLoopExitBlock(currentLoop,
                                             BI->getSuccessor(0)))) {
      CondVal = ConstantInt::getTrue(Context);
    } else if ((LoopExitBB = isTrivialLoopExitBlock(currentLoop,
                                                    BI->getSuccessor(1)))) {
      CondVal = ConstantInt::getFalse(Context);
    }

    // If we didn't find a single unique LoopExit block, or if the loop exit
    // block contains phi nodes, this isn't trivial.
    if (!LoopExitBB || isa<PHINode>(LoopExitBB->begin()))
      return false;   // Can't handle this.

    UnswitchTrivialCondition(currentLoop, LoopCond, CondVal, LoopExitBB,
                             CurrentTerm);
    ++NumBranches;
    return true;
  } else if (SwitchInst *SI = dyn_cast<SwitchInst>(CurrentTerm)) {
    // If this isn't switching on an invariant condition, we can't unswitch it.
    Value *LoopCond = FindLIVLoopCondition(SI->getCondition(),
                                           currentLoop, Changed);

    // Unswitch only if the trivial condition itself is an LIV (not
    // partial LIV which could occur in and/or)
    if (!LoopCond || LoopCond != SI->getCondition())
      return false;

    // Check to see if a successor of the switch is guaranteed to go to the
    // latch block or exit through a one exit block without having any
    // side-effects.  If so, determine the value of Cond that causes it to do
    // this.
    // Note that we can't trivially unswitch on the default case or
    // on already unswitched cases.
    for (SwitchInst::CaseIt i = SI->case_begin(), e = SI->case_end();
         i != e; ++i) {
      BasicBlock *LoopExitCandidate;
      if ((LoopExitCandidate = isTrivialLoopExitBlock(currentLoop,
                                               i.getCaseSuccessor()))) {
        // Okay, we found a trivial case, remember the value that is trivial.
        ConstantInt *CaseVal = i.getCaseValue();

        // Check that it was not unswitched before, since already unswitched
        // trivial vals are looks trivial too.
        if (BranchesInfo.isUnswitched(SI, CaseVal))
          continue;
        LoopExitBB = LoopExitCandidate;
        CondVal = CaseVal;
        break;
      }
    }

    // If we didn't find a single unique LoopExit block, or if the loop exit
    // block contains phi nodes, this isn't trivial.
    if (!LoopExitBB || isa<PHINode>(LoopExitBB->begin()))
      return false;   // Can't handle this.

    UnswitchTrivialCondition(currentLoop, LoopCond, CondVal, LoopExitBB,
                             nullptr);
    ++NumSwitches;
    return true;
  }
  return false;
}

/// Split all of the edges from inside the loop to their exit blocks.
/// Update the appropriate Phi nodes as we do so.
void LoopUnswitch::SplitExitEdges(Loop *L,
                               const SmallVectorImpl<BasicBlock *> &ExitBlocks){

  for (unsigned i = 0, e = ExitBlocks.size(); i != e; ++i) {
    BasicBlock *ExitBlock = ExitBlocks[i];
    SmallVector<BasicBlock *, 4> Preds(pred_begin(ExitBlock),
                                       pred_end(ExitBlock));

    // Although SplitBlockPredecessors doesn't preserve loop-simplify in
    // general, if we call it on all predecessors of all exits then it does.
    SplitBlockPredecessors(ExitBlock, Preds, ".us-lcssa", DT, LI,
                           /*PreserveLCSSA*/ true);
  }
}

/// We determined that the loop is profitable to unswitch when LIC equal Val.
/// Split it into loop versions and test the condition outside of either loop.
/// Return the loops created as Out1/Out2.
void LoopUnswitch::UnswitchNontrivialCondition(Value *LIC, Constant *Val,
                                               Loop *L, TerminatorInst *TI) {
  Function *F = loopHeader->getParent();
  DEBUG(dbgs() << "loop-unswitch: Unswitching loop %"
        << loopHeader->getName() << " [" << L->getBlocks().size()
        << " blocks] in Function " << F->getName()
        << " when '" << *Val << "' == " << *LIC << "\n");

  if (auto *SEWP = getAnalysisIfAvailable<ScalarEvolutionWrapperPass>())
    SEWP->getSE().forgetLoop(L);

  LoopBlocks.clear();
  NewBlocks.clear();

  // First step, split the preheader and exit blocks, and add these blocks to
  // the LoopBlocks list.
  BasicBlock *NewPreheader = SplitEdge(loopPreheader, loopHeader, DT, LI);
  LoopBlocks.push_back(NewPreheader);

  // We want the loop to come after the preheader, but before the exit blocks.
  LoopBlocks.insert(LoopBlocks.end(), L->block_begin(), L->block_end());

  SmallVector<BasicBlock*, 8> ExitBlocks;
  L->getUniqueExitBlocks(ExitBlocks);

  // Split all of the edges from inside the loop to their exit blocks.  Update
  // the appropriate Phi nodes as we do so.
  SplitExitEdges(L, ExitBlocks);

  // The exit blocks may have been changed due to edge splitting, recompute.
  ExitBlocks.clear();
  L->getUniqueExitBlocks(ExitBlocks);

  // Add exit blocks to the loop blocks.
  LoopBlocks.insert(LoopBlocks.end(), ExitBlocks.begin(), ExitBlocks.end());

  // Next step, clone all of the basic blocks that make up the loop (including
  // the loop preheader and exit blocks), keeping track of the mapping between
  // the instructions and blocks.
  NewBlocks.reserve(LoopBlocks.size());
  ValueToValueMapTy VMap;
  for (unsigned i = 0, e = LoopBlocks.size(); i != e; ++i) {
    BasicBlock *NewBB = CloneBasicBlock(LoopBlocks[i], VMap, ".us", F);

    NewBlocks.push_back(NewBB);
    VMap[LoopBlocks[i]] = NewBB;  // Keep the BB mapping.
    LPM->cloneBasicBlockSimpleAnalysis(LoopBlocks[i], NewBB, L);
  }

  // Splice the newly inserted blocks into the function right before the
  // original preheader.
  F->getBasicBlockList().splice(NewPreheader->getIterator(),
                                F->getBasicBlockList(),
                                NewBlocks[0]->getIterator(), F->end());

  // FIXME: We could register any cloned assumptions instead of clearing the
  // whole function's cache.
  AC->clear();

  // Now we create the new Loop object for the versioned loop.
  Loop *NewLoop = CloneLoop(L, L->getParentLoop(), VMap, LI, LPM);

  // Recalculate unswitching quota, inherit simplified switches info for NewBB,
  // Probably clone more loop-unswitch related loop properties.
  BranchesInfo.cloneData(NewLoop, L, VMap);

  Loop *ParentLoop = L->getParentLoop();
  if (ParentLoop) {
    // Make sure to add the cloned preheader and exit blocks to the parent loop
    // as well.
    ParentLoop->addBasicBlockToLoop(NewBlocks[0], *LI);
  }

  for (unsigned i = 0, e = ExitBlocks.size(); i != e; ++i) {
    BasicBlock *NewExit = cast<BasicBlock>(VMap[ExitBlocks[i]]);
    // The new exit block should be in the same loop as the old one.
    if (Loop *ExitBBLoop = LI->getLoopFor(ExitBlocks[i]))
      ExitBBLoop->addBasicBlockToLoop(NewExit, *LI);

    assert(NewExit->getTerminator()->getNumSuccessors() == 1 &&
           "Exit block should have been split to have one successor!");
    BasicBlock *ExitSucc = NewExit->getTerminator()->getSuccessor(0);

    // If the successor of the exit block had PHI nodes, add an entry for
    // NewExit.
    for (BasicBlock::iterator I = ExitSucc->begin();
         PHINode *PN = dyn_cast<PHINode>(I); ++I) {
      Value *V = PN->getIncomingValueForBlock(ExitBlocks[i]);
      ValueToValueMapTy::iterator It = VMap.find(V);
      if (It != VMap.end()) V = It->second;
      PN->addIncoming(V, NewExit);
    }

    if (LandingPadInst *LPad = NewExit->getLandingPadInst()) {
      PHINode *PN = PHINode::Create(LPad->getType(), 0, "",
                                    &*ExitSucc->getFirstInsertionPt());

      for (pred_iterator I = pred_begin(ExitSucc), E = pred_end(ExitSucc);
           I != E; ++I) {
        BasicBlock *BB = *I;
        LandingPadInst *LPI = BB->getLandingPadInst();
        LPI->replaceAllUsesWith(PN);
        PN->addIncoming(LPI, BB);
      }
    }
  }

  // Rewrite the code to refer to itself.
  for (unsigned i = 0, e = NewBlocks.size(); i != e; ++i)
    for (BasicBlock::iterator I = NewBlocks[i]->begin(),
           E = NewBlocks[i]->end(); I != E; ++I)
      RemapInstruction(&*I, VMap,
                       RF_NoModuleLevelChanges | RF_IgnoreMissingEntries);

  // Rewrite the original preheader to select between versions of the loop.
  BranchInst *OldBR = cast<BranchInst>(loopPreheader->getTerminator());
  assert(OldBR->isUnconditional() && OldBR->getSuccessor(0) == LoopBlocks[0] &&
         "Preheader splitting did not work correctly!");

  // Emit the new branch that selects between the two versions of this loop.
  EmitPreheaderBranchOnCondition(LIC, Val, NewBlocks[0], LoopBlocks[0], OldBR,
                                 TI);
  LPM->deleteSimpleAnalysisValue(OldBR, L);
  OldBR->eraseFromParent();

  LoopProcessWorklist.push_back(NewLoop);
  redoLoop = true;

  // Keep a WeakVH holding onto LIC.  If the first call to RewriteLoopBody
  // deletes the instruction (for example by simplifying a PHI that feeds into
  // the condition that we're unswitching on), we don't rewrite the second
  // iteration.
  WeakVH LICHandle(LIC);

  // Now we rewrite the original code to know that the condition is true and the
  // new code to know that the condition is false.
  RewriteLoopBodyWithConditionConstant(L, LIC, Val, false);

  // It's possible that simplifying one loop could cause the other to be
  // changed to another value or a constant.  If its a constant, don't simplify
  // it.
  if (!LoopProcessWorklist.empty() && LoopProcessWorklist.back() == NewLoop &&
      LICHandle && !isa<Constant>(LICHandle))
    RewriteLoopBodyWithConditionConstant(NewLoop, LICHandle, Val, true);
}

/// Remove all instances of I from the worklist vector specified.
static void RemoveFromWorklist(Instruction *I,
                               std::vector<Instruction*> &Worklist) {

  Worklist.erase(std::remove(Worklist.begin(), Worklist.end(), I),
                 Worklist.end());
}

/// When we find that I really equals V, remove I from the
/// program, replacing all uses with V and update the worklist.
static void ReplaceUsesOfWith(Instruction *I, Value *V,
                              std::vector<Instruction*> &Worklist,
                              Loop *L, LPPassManager *LPM) {
  DEBUG(dbgs() << "Replace with '" << *V << "': " << *I);

  // Add uses to the worklist, which may be dead now.
  for (unsigned i = 0, e = I->getNumOperands(); i != e; ++i)
    if (Instruction *Use = dyn_cast<Instruction>(I->getOperand(i)))
      Worklist.push_back(Use);

  // Add users to the worklist which may be simplified now.
  for (User *U : I->users())
    Worklist.push_back(cast<Instruction>(U));
  LPM->deleteSimpleAnalysisValue(I, L);
  RemoveFromWorklist(I, Worklist);
  I->replaceAllUsesWith(V);
  I->eraseFromParent();
  ++NumSimplify;
}

/// We know either that the value LIC has the value specified by Val in the
/// specified loop, or we know it does NOT have that value.
/// Rewrite any uses of LIC or of properties correlated to it.
void LoopUnswitch::RewriteLoopBodyWithConditionConstant(Loop *L, Value *LIC,
                                                        Constant *Val,
                                                        bool IsEqual) {
  assert(!isa<Constant>(LIC) && "Why are we unswitching on a constant?");

  // FIXME: Support correlated properties, like:
  //  for (...)
  //    if (li1 < li2)
  //      ...
  //    if (li1 > li2)
  //      ...

  // FOLD boolean conditions (X|LIC), (X&LIC).  Fold conditional branches,
  // selects, switches.
  std::vector<Instruction*> Worklist;
  LLVMContext &Context = Val->getContext();

  // If we know that LIC == Val, or that LIC == NotVal, just replace uses of LIC
  // in the loop with the appropriate one directly.
  if (IsEqual || (isa<ConstantInt>(Val) &&
      Val->getType()->isIntegerTy(1))) {
    Value *Replacement;
    if (IsEqual)
      Replacement = Val;
    else
      Replacement = ConstantInt::get(Type::getInt1Ty(Val->getContext()),
                                     !cast<ConstantInt>(Val)->getZExtValue());

    for (User *U : LIC->users()) {
      Instruction *UI = dyn_cast<Instruction>(U);
      if (!UI || !L->contains(UI))
        continue;
      Worklist.push_back(UI);
    }

    for (std::vector<Instruction*>::iterator UI = Worklist.begin(),
         UE = Worklist.end(); UI != UE; ++UI)
      (*UI)->replaceUsesOfWith(LIC, Replacement);

    SimplifyCode(Worklist, L);
    return;
  }

  // Otherwise, we don't know the precise value of LIC, but we do know that it
  // is certainly NOT "Val".  As such, simplify any uses in the loop that we
  // can.  This case occurs when we unswitch switch statements.
  for (User *U : LIC->users()) {
    Instruction *UI = dyn_cast<Instruction>(U);
    if (!UI || !L->contains(UI))
      continue;

    Worklist.push_back(UI);

    // TODO: We could do other simplifications, for example, turning
    // 'icmp eq LIC, Val' -> false.

    // If we know that LIC is not Val, use this info to simplify code.
    SwitchInst *SI = dyn_cast<SwitchInst>(UI);
    if (!SI || !isa<ConstantInt>(Val)) continue;

    SwitchInst::CaseIt DeadCase = SI->findCaseValue(cast<ConstantInt>(Val));
    // Default case is live for multiple values.
    if (DeadCase == SI->case_default()) continue;

    // Found a dead case value.  Don't remove PHI nodes in the
    // successor if they become single-entry, those PHI nodes may
    // be in the Users list.

    BasicBlock *Switch = SI->getParent();
    BasicBlock *SISucc = DeadCase.getCaseSuccessor();
    BasicBlock *Latch = L->getLoopLatch();

    BranchesInfo.setUnswitched(SI, Val);

    if (!SI->findCaseDest(SISucc)) continue;  // Edge is critical.
    // If the DeadCase successor dominates the loop latch, then the
    // transformation isn't safe since it will delete the sole predecessor edge
    // to the latch.
    if (Latch && DT->dominates(SISucc, Latch))
      continue;

    // FIXME: This is a hack.  We need to keep the successor around
    // and hooked up so as to preserve the loop structure, because
    // trying to update it is complicated.  So instead we preserve the
    // loop structure and put the block on a dead code path.
    SplitEdge(Switch, SISucc, DT, LI);
    // Compute the successors instead of relying on the return value
    // of SplitEdge, since it may have split the switch successor
    // after PHI nodes.
    BasicBlock *NewSISucc = DeadCase.getCaseSuccessor();
    BasicBlock *OldSISucc = *succ_begin(NewSISucc);
    // Create an "unreachable" destination.
    BasicBlock *Abort = BasicBlock::Create(Context, "us-unreachable",
                                           Switch->getParent(),
                                           OldSISucc);
    new UnreachableInst(Context, Abort);
    // Force the new case destination to branch to the "unreachable"
    // block while maintaining a (dead) CFG edge to the old block.
    NewSISucc->getTerminator()->eraseFromParent();
    BranchInst::Create(Abort, OldSISucc,
                       ConstantInt::getTrue(Context), NewSISucc);
    // Release the PHI operands for this edge.
    for (BasicBlock::iterator II = NewSISucc->begin();
         PHINode *PN = dyn_cast<PHINode>(II); ++II)
      PN->setIncomingValue(PN->getBasicBlockIndex(Switch),
                           UndefValue::get(PN->getType()));
    // Tell the domtree about the new block. We don't fully update the
    // domtree here -- instead we force it to do a full recomputation
    // after the pass is complete -- but we do need to inform it of
    // new blocks.
    DT->addNewBlock(Abort, NewSISucc);
  }

  SimplifyCode(Worklist, L);
}

/// Now that we have simplified some instructions in the loop, walk over it and
/// constant prop, dce, and fold control flow where possible. Note that this is
/// effectively a very simple loop-structure-aware optimizer. During processing
/// of this loop, L could very well be deleted, so it must not be used.
///
/// FIXME: When the loop optimizer is more mature, separate this out to a new
/// pass.
///
void LoopUnswitch::SimplifyCode(std::vector<Instruction*> &Worklist, Loop *L) {
  const DataLayout &DL = L->getHeader()->getModule()->getDataLayout();
  while (!Worklist.empty()) {
    Instruction *I = Worklist.back();
    Worklist.pop_back();

    // Simple DCE.
    if (isInstructionTriviallyDead(I)) {
      DEBUG(dbgs() << "Remove dead instruction '" << *I);

      // Add uses to the worklist, which may be dead now.
      for (unsigned i = 0, e = I->getNumOperands(); i != e; ++i)
        if (Instruction *Use = dyn_cast<Instruction>(I->getOperand(i)))
          Worklist.push_back(Use);
      LPM->deleteSimpleAnalysisValue(I, L);
      RemoveFromWorklist(I, Worklist);
      I->eraseFromParent();
      ++NumSimplify;
      continue;
    }

    // See if instruction simplification can hack this up.  This is common for
    // things like "select false, X, Y" after unswitching made the condition be
    // 'false'.  TODO: update the domtree properly so we can pass it here.
    if (Value *V = SimplifyInstruction(I, DL))
      if (LI->replacementPreservesLCSSAForm(I, V)) {
        ReplaceUsesOfWith(I, V, Worklist, L, LPM);
        continue;
      }

    // Special case hacks that appear commonly in unswitched code.
    if (BranchInst *BI = dyn_cast<BranchInst>(I)) {
      if (BI->isUnconditional()) {
        // If BI's parent is the only pred of the successor, fold the two blocks
        // together.
        BasicBlock *Pred = BI->getParent();
        BasicBlock *Succ = BI->getSuccessor(0);
        BasicBlock *SinglePred = Succ->getSinglePredecessor();
        if (!SinglePred) continue;  // Nothing to do.
        assert(SinglePred == Pred && "CFG broken");

        DEBUG(dbgs() << "Merging blocks: " << Pred->getName() << " <- "
              << Succ->getName() << "\n");

        // Resolve any single entry PHI nodes in Succ.
        while (PHINode *PN = dyn_cast<PHINode>(Succ->begin()))
          ReplaceUsesOfWith(PN, PN->getIncomingValue(0), Worklist, L, LPM);

        // If Succ has any successors with PHI nodes, update them to have
        // entries coming from Pred instead of Succ.
        Succ->replaceAllUsesWith(Pred);

        // Move all of the successor contents from Succ to Pred.
        Pred->getInstList().splice(BI->getIterator(), Succ->getInstList(),
                                   Succ->begin(), Succ->end());
        LPM->deleteSimpleAnalysisValue(BI, L);
        BI->eraseFromParent();
        RemoveFromWorklist(BI, Worklist);

        // Remove Succ from the loop tree.
        LI->removeBlock(Succ);
        LPM->deleteSimpleAnalysisValue(Succ, L);
        Succ->eraseFromParent();
        ++NumSimplify;
        continue;
      }

      continue;
    }
  }
}<|MERGE_RESOLUTION|>--- conflicted
+++ resolved
@@ -214,12 +214,8 @@
     void getAnalysisUsage(AnalysisUsage &AU) const override {
       AU.addRequired<AssumptionCacheTracker>();
       AU.addRequired<TargetTransformInfoWrapperPass>();
-<<<<<<< HEAD
-      AU.addPreserved<GlobalsAAWrapperPass>();
+      getLoopAnalysisUsage(AU);
       AU.addPreserved<AndersensAAWrapperPass>();  // INTEL
-=======
-      getLoopAnalysisUsage(AU);
->>>>>>> aed36289
     }
 
   private:
