--- conflicted
+++ resolved
@@ -1261,7 +1261,6 @@
     return false;
   }
 
-<<<<<<< HEAD
 #if INTEL_CUSTOMIZATION
   if (mayAffectPerfectLoopnest(LI, CurrentLoop, TI, TLI)) {
     LLVM_DEBUG(dbgs() << "NOT unswitching loop %"
@@ -1272,10 +1271,7 @@
     return false;
   }
 #endif // INTEL CUSTOMIZATION
-  unswitchNontrivialCondition(LoopCond, Val, CurrentLoop, TI);
-=======
   unswitchNontrivialCondition(LoopCond, Val, CurrentLoop, TI, ToDuplicate);
->>>>>>> bee48685
   return true;
 }
 
