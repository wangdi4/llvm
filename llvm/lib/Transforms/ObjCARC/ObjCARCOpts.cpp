--- conflicted
+++ resolved
@@ -979,14 +979,8 @@
     CallInst *CI = cast<CallInst>(Inst);
     if (IsNullOrUndef(CI->getArgOperand(0))) {
       Changed = true;
-<<<<<<< HEAD
-      Type *Ty = CI->getArgOperand(0)->getType();
-      new StoreInst(UndefValue::get(Ty->getPointerElementType()),
-                    Constant::getNullValue(Ty), CI);
-=======
       new StoreInst(ConstantInt::getTrue(CI->getContext()),
                     UndefValue::get(Type::getInt1PtrTy(CI->getContext())), CI);
->>>>>>> f2fbb2a4
       Value *NewValue = UndefValue::get(CI->getType());
       LLVM_DEBUG(
           dbgs() << "A null pointer-to-weak-pointer is undefined behavior."
@@ -1004,14 +998,8 @@
     if (IsNullOrUndef(CI->getArgOperand(0)) ||
         IsNullOrUndef(CI->getArgOperand(1))) {
       Changed = true;
-<<<<<<< HEAD
-      Type *Ty = CI->getArgOperand(0)->getType();
-      new StoreInst(UndefValue::get(Ty->getPointerElementType()),
-                    Constant::getNullValue(Ty), CI);
-=======
       new StoreInst(ConstantInt::getTrue(CI->getContext()),
                     UndefValue::get(Type::getInt1PtrTy(CI->getContext())), CI);
->>>>>>> f2fbb2a4
 
       Value *NewValue = UndefValue::get(CI->getType());
       LLVM_DEBUG(
