--- conflicted
+++ resolved
@@ -990,10 +990,6 @@
     return "__floating_type_";
   }
 
-<<<<<<< HEAD
-  if (Ty->isPointerTy())
-    return "PointerType";
-=======
 #ifdef INTEL_SYCL_OPAQUEPOINTER_READY
   if (Ty->isPointerTy())
     return "PointerType";
@@ -1011,7 +1007,6 @@
     return MDName->getString();
   }
 #endif // INTEL_SYCL_OPAQUEPOINTER_READY
->>>>>>> 6241a64e
 
   if (Ty->isStructTy()) {
     if (!cast<StructType>(Ty)->hasName())
@@ -2609,9 +2604,6 @@
   IRBuilder<> Builder(F.getEntryBlock().getFirstNonPHIOrDbg());
 
   auto ArgTy = cast<PointerType>(Arg.getType());
-<<<<<<< HEAD
-  auto ValueTy = PointerType::getUnqual(F.getContext());
-=======
 #ifdef INTEL_SYCL_OPAQUEPOINTER_READY
   auto ValueTy = PointerType::getUnqual(F.getContext());
 #else // INTEL_SYCL_OPAQUEPOINTER_READY
@@ -2620,7 +2612,6 @@
   auto ValueTy = ArgTy->isOpaque() ? PointerType::getUnqual(F.getContext())
                                    : ArgTy->getNonOpaquePointerElementType();
 #endif // INTEL_SYCL_OPAQUEPOINTER_READY
->>>>>>> 6241a64e
 
   // Reduce to the alloca case:
 
