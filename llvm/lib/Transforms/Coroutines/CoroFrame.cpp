//===- CoroFrame.cpp - Builds and manipulates coroutine frame -------------===//
//
// Part of the LLVM Project, under the Apache License v2.0 with LLVM Exceptions.
// See https://llvm.org/LICENSE.txt for license information.
// SPDX-License-Identifier: Apache-2.0 WITH LLVM-exception
//
//===----------------------------------------------------------------------===//
// This file contains classes used to discover if for a particular value
// there from sue to definition that crosses a suspend block.
//
// Using the information discovered we form a Coroutine Frame structure to
// contain those values. All uses of those values are replaced with appropriate
// GEP + load from the coroutine frame. At the point of the definition we spill
// the value into the coroutine frame.
//
// TODO: pack values tightly using liveness info.
//===----------------------------------------------------------------------===//

#include "CoroInternal.h"
#include "llvm/ADT/BitVector.h"
#include "llvm/ADT/SmallString.h"
#include "llvm/Analysis/PtrUseVisitor.h"
#include "llvm/Analysis/StackLifetime.h"
#include "llvm/Config/llvm-config.h"
#include "llvm/IR/CFG.h"
#include "llvm/IR/DIBuilder.h"
#include "llvm/IR/Dominators.h"
#include "llvm/IR/IRBuilder.h"
#include "llvm/IR/InstIterator.h"
#include "llvm/Support/CommandLine.h"
#include "llvm/Support/Debug.h"
#include "llvm/Support/MathExtras.h"
#include "llvm/Support/OptimizedStructLayout.h"
#include "llvm/Support/circular_raw_ostream.h"
#include "llvm/Transforms/Utils/BasicBlockUtils.h"
#include "llvm/Transforms/Utils/Local.h"
#include "llvm/Transforms/Utils/PromoteMemToReg.h"
#include <algorithm>

using namespace llvm;

// The "coro-suspend-crossing" flag is very noisy. There is another debug type,
// "coro-frame", which results in leaner debug spew.
#define DEBUG_TYPE "coro-suspend-crossing"

static cl::opt<bool> EnableReuseStorageInFrame(
    "reuse-storage-in-coroutine-frame", cl::Hidden,
    cl::desc(
        "Enable the optimization which would reuse the storage in the coroutine \
         frame for allocas whose liferanges are not overlapped, for testing purposes"),
    llvm::cl::init(false));

enum { SmallVectorThreshold = 32 };

// Provides two way mapping between the blocks and numbers.
namespace {
class BlockToIndexMapping {
  SmallVector<BasicBlock *, SmallVectorThreshold> V;

public:
  size_t size() const { return V.size(); }

  BlockToIndexMapping(Function &F) {
    for (BasicBlock &BB : F)
      V.push_back(&BB);
    llvm::sort(V);
  }

  size_t blockToIndex(BasicBlock *BB) const {
    auto *I = llvm::lower_bound(V, BB);
    assert(I != V.end() && *I == BB && "BasicBlockNumberng: Unknown block");
    return I - V.begin();
  }

  BasicBlock *indexToBlock(unsigned Index) const { return V[Index]; }
};
} // end anonymous namespace

// The SuspendCrossingInfo maintains data that allows to answer a question
// whether given two BasicBlocks A and B there is a path from A to B that
// passes through a suspend point.
//
// For every basic block 'i' it maintains a BlockData that consists of:
//   Consumes:  a bit vector which contains a set of indices of blocks that can
//              reach block 'i'
//   Kills: a bit vector which contains a set of indices of blocks that can
//          reach block 'i', but one of the path will cross a suspend point
//   Suspend: a boolean indicating whether block 'i' contains a suspend point.
//   End: a boolean indicating whether block 'i' contains a coro.end intrinsic.
//
namespace {
struct SuspendCrossingInfo {
  BlockToIndexMapping Mapping;

  struct BlockData {
    BitVector Consumes;
    BitVector Kills;
    bool Suspend = false;
    bool End = false;
  };
  SmallVector<BlockData, SmallVectorThreshold> Block;

  iterator_range<succ_iterator> successors(BlockData const &BD) const {
    BasicBlock *BB = Mapping.indexToBlock(&BD - &Block[0]);
    return llvm::successors(BB);
  }

  BlockData &getBlockData(BasicBlock *BB) {
    return Block[Mapping.blockToIndex(BB)];
  }

  void dump() const;
  void dump(StringRef Label, BitVector const &BV) const;

  SuspendCrossingInfo(Function &F, coro::Shape &Shape);

  bool hasPathCrossingSuspendPoint(BasicBlock *DefBB, BasicBlock *UseBB) const {
    size_t const DefIndex = Mapping.blockToIndex(DefBB);
    size_t const UseIndex = Mapping.blockToIndex(UseBB);

    bool const Result = Block[UseIndex].Kills[DefIndex];
    LLVM_DEBUG(dbgs() << UseBB->getName() << " => " << DefBB->getName()
                      << " answer is " << Result << "\n");
    return Result;
  }

  bool isDefinitionAcrossSuspend(BasicBlock *DefBB, User *U) const {
    auto *I = cast<Instruction>(U);

    // We rewrote PHINodes, so that only the ones with exactly one incoming
    // value need to be analyzed.
    if (auto *PN = dyn_cast<PHINode>(I))
      if (PN->getNumIncomingValues() > 1)
        return false;

    BasicBlock *UseBB = I->getParent();

    // As a special case, treat uses by an llvm.coro.suspend.retcon
    // as if they were uses in the suspend's single predecessor: the
    // uses conceptually occur before the suspend.
    if (isa<CoroSuspendRetconInst>(I)) {
      UseBB = UseBB->getSinglePredecessor();
      assert(UseBB && "should have split coro.suspend into its own block");
    }

    return hasPathCrossingSuspendPoint(DefBB, UseBB);
  }

  bool isDefinitionAcrossSuspend(Argument &A, User *U) const {
    return isDefinitionAcrossSuspend(&A.getParent()->getEntryBlock(), U);
  }

  bool isDefinitionAcrossSuspend(Instruction &I, User *U) const {
    auto *DefBB = I.getParent();

    // As a special case, treat values produced by an llvm.coro.suspend.*
    // as if they were defined in the single successor: the uses
    // conceptually occur after the suspend.
    if (isa<AnyCoroSuspendInst>(I)) {
      DefBB = DefBB->getSingleSuccessor();
      assert(DefBB && "should have split coro.suspend into its own block");
    }

    return isDefinitionAcrossSuspend(DefBB, U);
  }
};
} // end anonymous namespace

#if !defined(NDEBUG) || defined(LLVM_ENABLE_DUMP)
LLVM_DUMP_METHOD void SuspendCrossingInfo::dump(StringRef Label,
                                                BitVector const &BV) const {
  dbgs() << Label << ":";
  for (size_t I = 0, N = BV.size(); I < N; ++I)
    if (BV[I])
      dbgs() << " " << Mapping.indexToBlock(I)->getName();
  dbgs() << "\n";
}

LLVM_DUMP_METHOD void SuspendCrossingInfo::dump() const {
  for (size_t I = 0, N = Block.size(); I < N; ++I) {
    BasicBlock *const B = Mapping.indexToBlock(I);
    dbgs() << B->getName() << ":\n";
    dump("   Consumes", Block[I].Consumes);
    dump("      Kills", Block[I].Kills);
  }
  dbgs() << "\n";
}
#endif

SuspendCrossingInfo::SuspendCrossingInfo(Function &F, coro::Shape &Shape)
    : Mapping(F) {
  const size_t N = Mapping.size();
  Block.resize(N);

  // Initialize every block so that it consumes itself
  for (size_t I = 0; I < N; ++I) {
    auto &B = Block[I];
    B.Consumes.resize(N);
    B.Kills.resize(N);
    B.Consumes.set(I);
  }

  // Mark all CoroEnd Blocks. We do not propagate Kills beyond coro.ends as
  // the code beyond coro.end is reachable during initial invocation of the
  // coroutine.
  for (auto *CE : Shape.CoroEnds)
    getBlockData(CE->getParent()).End = true;

  // Mark all suspend blocks and indicate that they kill everything they
  // consume. Note, that crossing coro.save also requires a spill, as any code
  // between coro.save and coro.suspend may resume the coroutine and all of the
  // state needs to be saved by that time.
  auto markSuspendBlock = [&](IntrinsicInst *BarrierInst) {
    BasicBlock *SuspendBlock = BarrierInst->getParent();
    auto &B = getBlockData(SuspendBlock);
    B.Suspend = true;
    B.Kills |= B.Consumes;
  };
  for (auto *CSI : Shape.CoroSuspends) {
    markSuspendBlock(CSI);
    if (auto *Save = CSI->getCoroSave())
      markSuspendBlock(Save);
  }

  // Iterate propagating consumes and kills until they stop changing.
  int Iteration = 0;
  (void)Iteration;

  bool Changed;
  do {
    LLVM_DEBUG(dbgs() << "iteration " << ++Iteration);
    LLVM_DEBUG(dbgs() << "==============\n");

    Changed = false;
    for (size_t I = 0; I < N; ++I) {
      auto &B = Block[I];
      for (BasicBlock *SI : successors(B)) {

        auto SuccNo = Mapping.blockToIndex(SI);

        // Saved Consumes and Kills bitsets so that it is easy to see
        // if anything changed after propagation.
        auto &S = Block[SuccNo];
        auto SavedConsumes = S.Consumes;
        auto SavedKills = S.Kills;

        // Propagate Kills and Consumes from block B into its successor S.
        S.Consumes |= B.Consumes;
        S.Kills |= B.Kills;

        // If block B is a suspend block, it should propagate kills into the
        // its successor for every block B consumes.
        if (B.Suspend) {
          S.Kills |= B.Consumes;
        }
        if (S.Suspend) {
          // If block S is a suspend block, it should kill all of the blocks it
          // consumes.
          S.Kills |= S.Consumes;
        } else if (S.End) {
          // If block S is an end block, it should not propagate kills as the
          // blocks following coro.end() are reached during initial invocation
          // of the coroutine while all the data are still available on the
          // stack or in the registers.
          S.Kills.reset();
        } else {
          // This is reached when S block it not Suspend nor coro.end and it
          // need to make sure that it is not in the kill set.
          S.Kills.reset(SuccNo);
        }

        // See if anything changed.
        Changed |= (S.Kills != SavedKills) || (S.Consumes != SavedConsumes);

        if (S.Kills != SavedKills) {
          LLVM_DEBUG(dbgs() << "\nblock " << I << " follower " << SI->getName()
                            << "\n");
          LLVM_DEBUG(dump("S.Kills", S.Kills));
          LLVM_DEBUG(dump("SavedKills", SavedKills));
        }
        if (S.Consumes != SavedConsumes) {
          LLVM_DEBUG(dbgs() << "\nblock " << I << " follower " << SI << "\n");
          LLVM_DEBUG(dump("S.Consume", S.Consumes));
          LLVM_DEBUG(dump("SavedCons", SavedConsumes));
        }
      }
    }
  } while (Changed);
  LLVM_DEBUG(dump());
}

#undef DEBUG_TYPE // "coro-suspend-crossing"
#define DEBUG_TYPE "coro-frame"

namespace {
class FrameTypeBuilder;
// Mapping from the to-be-spilled value to all the users that need reload.
using SpillInfo = SmallMapVector<Value *, SmallVector<Instruction *, 2>, 8>;
struct FrameDataInfo {
  // All the values (that are not allocas) that needs to be spilled to the
  // frame.
  SpillInfo Spills;
  // Allocas contains all values defined as allocas that need to live in the
  // frame.
  SmallVector<AllocaInst *, 8> Allocas;

  SmallVector<Value *, 8> getAllDefs() const {
    SmallVector<Value *, 8> Defs;
    for (const auto &P : Spills)
      Defs.push_back(P.first);
    for (auto *A : Allocas)
      Defs.push_back(A);
    return Defs;
  }

  uint32_t getFieldIndex(Value *V) const {
    auto Itr = FieldIndexMap.find(V);
    assert(Itr != FieldIndexMap.end() &&
           "Value does not have a frame field index");
    return Itr->second;
  }

  void setFieldIndex(Value *V, uint32_t Index) {
    assert((LayoutIndexUpdateStarted || FieldIndexMap.count(V) == 0) &&
           "Cannot set the index for the same field twice.");
    FieldIndexMap[V] = Index;
  }

  // Remap the index of every field in the frame, using the final layout index.
  void updateLayoutIndex(FrameTypeBuilder &B);

private:
  // LayoutIndexUpdateStarted is used to avoid updating the index of any field
  // twice by mistake.
  bool LayoutIndexUpdateStarted = false;
  // Map from values to their slot indexes on the frame. They will be first set
  // with their original insertion field index. After the frame is built, their
  // indexes will be updated into the final layout index.
  DenseMap<Value *, uint32_t> FieldIndexMap;
};
} // namespace

#ifndef NDEBUG
static void dumpSpills(StringRef Title, const SpillInfo &Spills) {
  dbgs() << "------------- " << Title << "--------------\n";
  for (const auto &E : Spills) {
    E.first->dump();
    dbgs() << "   user: ";
    for (auto *I : E.second)
      I->dump();
  }
}

static void dumpAllocas(const SmallVectorImpl<AllocaInst *> &Allocas) {
  dbgs() << "------------- Allocas --------------\n";
  for (auto *A : Allocas)
    A->dump();
}
#endif

namespace {
using FieldIDType = size_t;
// We cannot rely solely on natural alignment of a type when building a
// coroutine frame and if the alignment specified on the Alloca instruction
// differs from the natural alignment of the alloca type we will need to insert
// padding.
class FrameTypeBuilder {
private:
  struct Field {
    uint64_t Size;
    uint64_t Offset;
    Type *Ty;
    FieldIDType LayoutFieldIndex;
    Align Alignment;
    Align TyAlignment;
  };

  const DataLayout &DL;
  LLVMContext &Context;
  uint64_t StructSize = 0;
  Align StructAlign;
  bool IsFinished = false;

  SmallVector<Field, 8> Fields;
  DenseMap<Value*, unsigned> FieldIndexByKey;

public:
  FrameTypeBuilder(LLVMContext &Context, DataLayout const &DL)
      : DL(DL), Context(Context) {}

  /// Add a field to this structure for the storage of an `alloca`
  /// instruction.
  LLVM_NODISCARD FieldIDType addFieldForAlloca(AllocaInst *AI,
                                               bool IsHeader = false) {
    Type *Ty = AI->getAllocatedType();

    // Make an array type if this is a static array allocation.
    if (AI->isArrayAllocation()) {
      if (auto *CI = dyn_cast<ConstantInt>(AI->getArraySize()))
        Ty = ArrayType::get(Ty, CI->getValue().getZExtValue());
      else
        report_fatal_error("Coroutines cannot handle non static allocas yet");
    }

    return addField(Ty, AI->getAlign(), IsHeader);
  }

  /// We want to put the allocas whose lifetime-ranges are not overlapped
  /// into one slot of coroutine frame.
  /// Consider the example at:https://bugs.llvm.org/show_bug.cgi?id=45566
  ///
  ///     cppcoro::task<void> alternative_paths(bool cond) {
  ///         if (cond) {
  ///             big_structure a;
  ///             process(a);
  ///             co_await something();
  ///         } else {
  ///             big_structure b;
  ///             process2(b);
  ///             co_await something();
  ///         }
  ///     }
  ///
  /// We want to put variable a and variable b in the same slot to
  /// reduce the size of coroutine frame.
  ///
  /// This function use StackLifetime algorithm to partition the AllocaInsts in
  /// Spills to non-overlapped sets in order to put Alloca in the same
  /// non-overlapped set into the same slot in the Coroutine Frame. Then add
  /// field for the allocas in the same non-overlapped set by using the largest
  /// type as the field type.
  ///
  /// Side Effects: Because We sort the allocas, the order of allocas in the
  /// frame may be different with the order in the source code.
  void addFieldForAllocas(const Function &F, FrameDataInfo &FrameData,
                          coro::Shape &Shape);

  /// Add a field to this structure.
  LLVM_NODISCARD FieldIDType addField(Type *Ty, MaybeAlign FieldAlignment,
                                      bool IsHeader = false) {
    assert(!IsFinished && "adding fields to a finished builder");
    assert(Ty && "must provide a type for a field");

    // The field size is always the alloc size of the type.
    uint64_t FieldSize = DL.getTypeAllocSize(Ty);

    // The field alignment might not be the type alignment, but we need
    // to remember the type alignment anyway to build the type.
    Align TyAlignment = DL.getABITypeAlign(Ty);
    if (!FieldAlignment) FieldAlignment = TyAlignment;

    // Lay out header fields immediately.
    uint64_t Offset;
    if (IsHeader) {
      Offset = alignTo(StructSize, FieldAlignment);
      StructSize = Offset + FieldSize;

    // Everything else has a flexible offset.
    } else {
      Offset = OptimizedStructLayoutField::FlexibleOffset;
    }

    Fields.push_back({FieldSize, Offset, Ty, 0, *FieldAlignment, TyAlignment});
    return Fields.size() - 1;
  }

  /// Finish the layout and set the body on the given type.
  void finish(StructType *Ty);

  uint64_t getStructSize() const {
    assert(IsFinished && "not yet finished!");
    return StructSize;
  }

  Align getStructAlign() const {
    assert(IsFinished && "not yet finished!");
    return StructAlign;
  }

  FieldIDType getLayoutFieldIndex(FieldIDType Id) const {
    assert(IsFinished && "not yet finished!");
    return Fields[Id].LayoutFieldIndex;
  }
};
} // namespace

void FrameDataInfo::updateLayoutIndex(FrameTypeBuilder &B) {
  auto Updater = [&](Value *I) {
    setFieldIndex(I, B.getLayoutFieldIndex(getFieldIndex(I)));
  };
  LayoutIndexUpdateStarted = true;
  for (auto &S : Spills)
    Updater(S.first);
  for (auto *A : Allocas)
    Updater(A);
  LayoutIndexUpdateStarted = false;
}

void FrameTypeBuilder::addFieldForAllocas(const Function &F,
                                          FrameDataInfo &FrameData,
                                          coro::Shape &Shape) {
  DenseMap<AllocaInst *, unsigned int> AllocaIndex;
  using AllocaSetType = SmallVector<AllocaInst *, 4>;
  SmallVector<AllocaSetType, 4> NonOverlapedAllocas;

  // We need to add field for allocas at the end of this function. However, this
  // function has multiple exits, so we use this helper to avoid redundant code.
  struct RTTIHelper {
    std::function<void()> func;
    RTTIHelper(std::function<void()> &&func) : func(func) {}
    ~RTTIHelper() { func(); }
  } Helper([&]() {
    for (auto AllocaList : NonOverlapedAllocas) {
      auto *LargestAI = *AllocaList.begin();
      FieldIDType Id = addFieldForAlloca(LargestAI);
      for (auto *Alloca : AllocaList)
        FrameData.setFieldIndex(Alloca, Id);
    }
  });

  if (!Shape.ReuseFrameSlot && !EnableReuseStorageInFrame) {
    for (auto *Alloca : FrameData.Allocas) {
      AllocaIndex[Alloca] = NonOverlapedAllocas.size();
      NonOverlapedAllocas.emplace_back(AllocaSetType(1, Alloca));
    }
    return;
  }

  // Because there are pathes from the lifetime.start to coro.end
  // for each alloca, the liferanges for every alloca is overlaped
  // in the blocks who contain coro.end and the successor blocks.
  // So we choose to skip there blocks when we calculates the liferange
  // for each alloca. It should be reasonable since there shouldn't be uses
  // in these blocks and the coroutine frame shouldn't be used outside the
  // coroutine body.
  //
  // Note that the user of coro.suspend may not be SwitchInst. However, this
  // case seems too complex to handle. And it is harmless to skip these
  // patterns since it just prevend putting the allocas to live in the same
  // slot.
  DenseMap<SwitchInst *, BasicBlock *> DefaultSuspendDest;
  for (auto CoroSuspendInst : Shape.CoroSuspends) {
    for (auto U : CoroSuspendInst->users()) {
      if (auto *ConstSWI = dyn_cast<SwitchInst>(U)) {
        auto *SWI = const_cast<SwitchInst *>(ConstSWI);
        DefaultSuspendDest[SWI] = SWI->getDefaultDest();
        SWI->setDefaultDest(SWI->getSuccessor(1));
      }
    }
  }

  StackLifetime StackLifetimeAnalyzer(F, FrameData.Allocas,
                                      StackLifetime::LivenessType::May);
  StackLifetimeAnalyzer.run();
  auto IsAllocaInferenre = [&](const AllocaInst *AI1, const AllocaInst *AI2) {
    return StackLifetimeAnalyzer.getLiveRange(AI1).overlaps(
        StackLifetimeAnalyzer.getLiveRange(AI2));
  };
  auto GetAllocaSize = [&](const AllocaInst *AI) {
    Optional<uint64_t> RetSize = AI->getAllocationSizeInBits(DL);
    assert(RetSize && "We can't handle scalable type now.\n");
    return RetSize.getValue();
  };
  // Put larger allocas in the front. So the larger allocas have higher
  // priority to merge, which can save more space potentially. Also each
  // AllocaSet would be ordered. So we can get the largest Alloca in one
  // AllocaSet easily.
  sort(FrameData.Allocas, [&](auto Iter1, auto Iter2) {
    return GetAllocaSize(Iter1) > GetAllocaSize(Iter2);
  });
  for (auto *Alloca : FrameData.Allocas) {
    bool Merged = false;
    // Try to find if the Alloca is not inferenced with any existing
    // NonOverlappedAllocaSet. If it is true, insert the alloca to that
    // NonOverlappedAllocaSet.
    for (auto &AllocaSet : NonOverlapedAllocas) {
      assert(!AllocaSet.empty() && "Processing Alloca Set is not empty.\n");
      bool CouldMerge = none_of(AllocaSet, [&](auto Iter) {
        return IsAllocaInferenre(Alloca, Iter);
      });
      if (!CouldMerge)
        continue;
      AllocaIndex[Alloca] = AllocaIndex[*AllocaSet.begin()];
      AllocaSet.push_back(Alloca);
      Merged = true;
      break;
    }
    if (!Merged) {
      AllocaIndex[Alloca] = NonOverlapedAllocas.size();
      NonOverlapedAllocas.emplace_back(AllocaSetType(1, Alloca));
    }
  }
  // Recover the default target destination for each Switch statement
  // reserved.
  for (auto SwitchAndDefaultDest : DefaultSuspendDest) {
    SwitchInst *SWI = SwitchAndDefaultDest.first;
    BasicBlock *DestBB = SwitchAndDefaultDest.second;
    SWI->setDefaultDest(DestBB);
  }
  // This Debug Info could tell us which allocas are merged into one slot.
  LLVM_DEBUG(for (auto &AllocaSet
                  : NonOverlapedAllocas) {
    if (AllocaSet.size() > 1) {
      dbgs() << "In Function:" << F.getName() << "\n";
      dbgs() << "Find Union Set "
             << "\n";
      dbgs() << "\tAllocas are \n";
      for (auto Alloca : AllocaSet)
        dbgs() << "\t\t" << *Alloca << "\n";
    }
  });
}

void FrameTypeBuilder::finish(StructType *Ty) {
  assert(!IsFinished && "already finished!");

  // Prepare the optimal-layout field array.
  // The Id in the layout field is a pointer to our Field for it.
  SmallVector<OptimizedStructLayoutField, 8> LayoutFields;
  LayoutFields.reserve(Fields.size());
  for (auto &Field : Fields) {
    LayoutFields.emplace_back(&Field, Field.Size, Field.Alignment,
                              Field.Offset);
  }

  // Perform layout.
  auto SizeAndAlign = performOptimizedStructLayout(LayoutFields);
  StructSize = SizeAndAlign.first;
  StructAlign = SizeAndAlign.second;

  auto getField = [](const OptimizedStructLayoutField &LayoutField) -> Field & {
    return *static_cast<Field *>(const_cast<void*>(LayoutField.Id));
  };

  // We need to produce a packed struct type if there's a field whose
  // assigned offset isn't a multiple of its natural type alignment.
  bool Packed = [&] {
    for (auto &LayoutField : LayoutFields) {
      auto &F = getField(LayoutField);
      if (!isAligned(F.TyAlignment, LayoutField.Offset))
        return true;
    }
    return false;
  }();

  // Build the struct body.
  SmallVector<Type*, 16> FieldTypes;
  FieldTypes.reserve(LayoutFields.size() * 3 / 2);
  uint64_t LastOffset = 0;
  for (auto &LayoutField : LayoutFields) {
    auto &F = getField(LayoutField);

    auto Offset = LayoutField.Offset;

    // Add a padding field if there's a padding gap and we're either
    // building a packed struct or the padding gap is more than we'd
    // get from aligning to the field type's natural alignment.
    assert(Offset >= LastOffset);
    if (Offset != LastOffset) {
      if (Packed || alignTo(LastOffset, F.TyAlignment) != Offset)
        FieldTypes.push_back(ArrayType::get(Type::getInt8Ty(Context),
                                            Offset - LastOffset));
    }

    F.Offset = Offset;
    F.LayoutFieldIndex = FieldTypes.size();

    FieldTypes.push_back(F.Ty);
    LastOffset = Offset + F.Size;
  }

  Ty->setBody(FieldTypes, Packed);

#ifndef NDEBUG
  // Check that the IR layout matches the offsets we expect.
  auto Layout = DL.getStructLayout(Ty);
  for (auto &F : Fields) {
    assert(Ty->getElementType(F.LayoutFieldIndex) == F.Ty);
    assert(Layout->getElementOffset(F.LayoutFieldIndex) == F.Offset);
  }
#endif

  IsFinished = true;
}

// Build a struct that will keep state for an active coroutine.
//   struct f.frame {
//     ResumeFnTy ResumeFnAddr;
//     ResumeFnTy DestroyFnAddr;
//     int ResumeIndex;
//     ... promise (if present) ...
//     ... spills ...
//   };
static StructType *buildFrameType(Function &F, coro::Shape &Shape,
                                  FrameDataInfo &FrameData) {
  LLVMContext &C = F.getContext();
  const DataLayout &DL = F.getParent()->getDataLayout();
  StructType *FrameTy = [&] {
    SmallString<32> Name(F.getName());
    Name.append(".Frame");
    return StructType::create(C, Name);
  }();

  FrameTypeBuilder B(C, DL);

  AllocaInst *PromiseAlloca = Shape.getPromiseAlloca();
  Optional<FieldIDType> SwitchIndexFieldId;

  if (Shape.ABI == coro::ABI::Switch) {
    auto *FramePtrTy = FrameTy->getPointerTo();
    auto *FnTy = FunctionType::get(Type::getVoidTy(C), FramePtrTy,
                                   /*IsVarArg=*/false);
    auto *FnPtrTy = FnTy->getPointerTo();

    // Add header fields for the resume and destroy functions.
    // We can rely on these being perfectly packed.
    (void)B.addField(FnPtrTy, None, /*header*/ true);
    (void)B.addField(FnPtrTy, None, /*header*/ true);

    // PromiseAlloca field needs to be explicitly added here because it's
    // a header field with a fixed offset based on its alignment. Hence it
    // needs special handling and cannot be added to FrameData.Allocas.
    if (PromiseAlloca)
      FrameData.setFieldIndex(
          PromiseAlloca, B.addFieldForAlloca(PromiseAlloca, /*header*/ true));

    // Add a field to store the suspend index.  This doesn't need to
    // be in the header.
    unsigned IndexBits = std::max(1U, Log2_64_Ceil(Shape.CoroSuspends.size()));
    Type *IndexType = Type::getIntNTy(C, IndexBits);

    SwitchIndexFieldId = B.addField(IndexType, None);
  } else {
    assert(PromiseAlloca == nullptr && "lowering doesn't support promises");
  }

  // Because multiple allocas may own the same field slot,
  // we add allocas to field here.
  B.addFieldForAllocas(F, FrameData, Shape);
  // Create an entry for every spilled value.
  for (auto &S : FrameData.Spills) {
    FieldIDType Id = B.addField(S.first->getType(), None);
    FrameData.setFieldIndex(S.first, Id);
  }

  B.finish(FrameTy);
  FrameData.updateLayoutIndex(B);
  Shape.FrameAlign = B.getStructAlign();
  Shape.FrameSize = B.getStructSize();

  switch (Shape.ABI) {
  case coro::ABI::Switch:
    // In the switch ABI, remember the switch-index field.
    Shape.SwitchLowering.IndexField =
        B.getLayoutFieldIndex(*SwitchIndexFieldId);

    // Also round the frame size up to a multiple of its alignment, as is
    // generally expected in C/C++.
    Shape.FrameSize = alignTo(Shape.FrameSize, Shape.FrameAlign);
    break;

  // In the retcon ABI, remember whether the frame is inline in the storage.
  case coro::ABI::Retcon:
  case coro::ABI::RetconOnce: {
    auto Id = Shape.getRetconCoroId();
    Shape.RetconLowering.IsFrameInlineInStorage
      = (B.getStructSize() <= Id->getStorageSize() &&
         B.getStructAlign() <= Id->getStorageAlignment());
    break;
  }
  }

  return FrameTy;
}

// We use a pointer use visitor to discover if there are any writes into an
// alloca that dominates CoroBegin. If that is the case, insertSpills will copy
// the value from the alloca into the coroutine frame spill slot corresponding
// to that alloca. We also collect any alias pointing to the alloca created
// before CoroBegin but used after CoroBegin. These alias will be recreated
// after CoroBegin from the frame address so that latter references are
// pointing to the frame instead of the stack.
// Note: We are repurposing PtrUseVisitor's isEscaped() to mean whether the
// pointer is potentially written into.
// TODO: If the pointer is really escaped, we are in big trouble because we
// will be escaping a pointer to a stack address that would no longer exist
// soon. However most escape analysis isn't good enough to precisely tell,
// so we are assuming that if a pointer is escaped that it's written into.
// TODO: Another potential issue is if we are creating an alias through
// a function call, e.g:
//   %a = AllocaInst ...
//   %b = call @computeAddress(... %a)
// If %b is an alias of %a and will be used after CoroBegin, this will be broken
// and there is nothing we can do about it.
namespace {
struct AllocaUseVisitor : PtrUseVisitor<AllocaUseVisitor> {
  using Base = PtrUseVisitor<AllocaUseVisitor>;
  AllocaUseVisitor(const DataLayout &DL, const DominatorTree &DT,
                   const CoroBeginInst &CB)
      : PtrUseVisitor(DL), DT(DT), CoroBegin(CB) {}

  // We are only interested in uses that's not dominated by coro.begin.
  void visit(Instruction &I) {
    if (!DT.dominates(&CoroBegin, &I))
      Base::visit(I);
  }
  // We need to provide this overload as PtrUseVisitor uses a pointer based
  // visiting function.
  void visit(Instruction *I) { return visit(*I); }

  // We cannot handle PHI node and SelectInst because they could be selecting
  // between two addresses that point to different Allocas.
  void visitPHINode(PHINode &I) {
    assert(!usedAfterCoroBegin(I) &&
           "Unable to handle PHI node of aliases created before CoroBegin but "
           "used after CoroBegin");
  }

  void visitSelectInst(SelectInst &I) {
    assert(!usedAfterCoroBegin(I) &&
           "Unable to handle Select of aliases created before CoroBegin but "
           "used after CoroBegin");
  }

  void visitLoadInst(LoadInst &) {}

  // If the use is an operand, the pointer escaped and anything can write into
  // that memory. If the use is the pointer, we are definitely writing into the
  // alloca and therefore we need to copy.
  void visitStoreInst(StoreInst &SI) { PI.setEscaped(&SI); }

  // All mem intrinsics modify the data.
  void visitMemIntrinsic(MemIntrinsic &MI) { PI.setEscaped(&MI); }

  void visitBitCastInst(BitCastInst &BC) {
    Base::visitBitCastInst(BC);
    handleAlias(BC);
  }

  void visitAddrSpaceCastInst(AddrSpaceCastInst &ASC) {
    Base::visitAddrSpaceCastInst(ASC);
    handleAlias(ASC);
  }

  void visitGetElementPtrInst(GetElementPtrInst &GEPI) {
    // The base visitor will adjust Offset accordingly.
    Base::visitGetElementPtrInst(GEPI);
    handleAlias(GEPI);
  }

  const SmallVector<std::pair<Instruction *, APInt>, 1> &getAliases() const {
    return Aliases;
  }

private:
  const DominatorTree &DT;
  const CoroBeginInst &CoroBegin;
  // All alias to the original AllocaInst, and are used after CoroBegin.
  // Each entry contains the instruction and the offset in the original Alloca.
  SmallVector<std::pair<Instruction *, APInt>, 1> Aliases{};

  bool usedAfterCoroBegin(Instruction &I) {
    for (auto &U : I.uses())
      if (DT.dominates(&CoroBegin, U))
        return true;
    return false;
  }

  void handleAlias(Instruction &I) {
    if (!usedAfterCoroBegin(I))
      return;

    assert(IsOffsetKnown && "Can only handle alias with known offset created "
                            "before CoroBegin and used after");
    Aliases.emplace_back(&I, Offset);
  }
};
} // namespace

// We need to make room to insert a spill after initial PHIs, but before
// catchswitch instruction. Placing it before violates the requirement that
// catchswitch, like all other EHPads must be the first nonPHI in a block.
//
// Split away catchswitch into a separate block and insert in its place:
//
//   cleanuppad <InsertPt> cleanupret.
//
// cleanupret instruction will act as an insert point for the spill.
static Instruction *splitBeforeCatchSwitch(CatchSwitchInst *CatchSwitch) {
  BasicBlock *CurrentBlock = CatchSwitch->getParent();
  BasicBlock *NewBlock = CurrentBlock->splitBasicBlock(CatchSwitch);
  CurrentBlock->getTerminator()->eraseFromParent();

  auto *CleanupPad =
      CleanupPadInst::Create(CatchSwitch->getParentPad(), {}, "", CurrentBlock);
  auto *CleanupRet =
      CleanupReturnInst::Create(CleanupPad, NewBlock, CurrentBlock);
  return CleanupRet;
}

// Replace all alloca and SSA values that are accessed across suspend points
// with GetElementPointer from coroutine frame + loads and stores. Create an
// AllocaSpillBB that will become the new entry block for the resume parts of
// the coroutine:
//
//    %hdl = coro.begin(...)
//    whatever
//
// becomes:
//
//    %hdl = coro.begin(...)
//    %FramePtr = bitcast i8* hdl to %f.frame*
//    br label %AllocaSpillBB
//
//  AllocaSpillBB:
//    ; geps corresponding to allocas that were moved to coroutine frame
//    br label PostSpill
//
//  PostSpill:
//    whatever
//
//
static Instruction *insertSpills(const FrameDataInfo &FrameData,
                                 coro::Shape &Shape) {
  auto *CB = Shape.CoroBegin;
  LLVMContext &C = CB->getContext();
  IRBuilder<> Builder(CB->getNextNode());
  StructType *FrameTy = Shape.FrameTy;
  PointerType *FramePtrTy = FrameTy->getPointerTo();
  auto *FramePtr =
      cast<Instruction>(Builder.CreateBitCast(CB, FramePtrTy, "FramePtr"));
  DominatorTree DT(*CB->getFunction());

  // Create a GEP with the given index into the coroutine frame for the original
  // value Orig. Appends an extra 0 index for array-allocas, preserving the
  // original type.
  auto GetFramePointer = [&](Value *Orig) -> Value * {
    FieldIDType Index = FrameData.getFieldIndex(Orig);
    SmallVector<Value *, 3> Indices = {
        ConstantInt::get(Type::getInt32Ty(C), 0),
        ConstantInt::get(Type::getInt32Ty(C), Index),
    };

    if (auto *AI = dyn_cast<AllocaInst>(Orig)) {
      if (auto *CI = dyn_cast<ConstantInt>(AI->getArraySize())) {
        auto Count = CI->getValue().getZExtValue();
        if (Count > 1) {
          Indices.push_back(ConstantInt::get(Type::getInt32Ty(C), 0));
        }
      } else {
        report_fatal_error("Coroutines cannot handle non static allocas yet");
      }
    }

    auto GEP = cast<GetElementPtrInst>(
        Builder.CreateInBoundsGEP(FrameTy, FramePtr, Indices));
    if (isa<AllocaInst>(Orig)) {
      // If the type of GEP is not equal to the type of AllocaInst, it implies
      // that the AllocaInst may be reused in the Frame slot of other
      // AllocaInst. So we cast the GEP to the type of AllocaInst.
      if (GEP->getResultElementType() != Orig->getType())
        return Builder.CreateBitCast(GEP, Orig->getType(),
                                     Orig->getName() + Twine(".cast"));
    }
    return GEP;
  };

  for (auto const &E : FrameData.Spills) {
    Value *Def = E.first;
    // Create a store instruction storing the value into the
    // coroutine frame.
    Instruction *InsertPt = nullptr;
    if (auto *Arg = dyn_cast<Argument>(Def)) {
      // For arguments, we will place the store instruction right after
      // the coroutine frame pointer instruction, i.e. bitcast of
      // coro.begin from i8* to %f.frame*.
      InsertPt = FramePtr->getNextNode();

      // If we're spilling an Argument, make sure we clear 'nocapture'
      // from the coroutine function.
      Arg->getParent()->removeParamAttr(Arg->getArgNo(), Attribute::NoCapture);

    } else if (auto *CSI = dyn_cast<AnyCoroSuspendInst>(Def)) {
      // Don't spill immediately after a suspend; splitting assumes
      // that the suspend will be followed by a branch.
      InsertPt = CSI->getParent()->getSingleSuccessor()->getFirstNonPHI();
    } else {
      auto *I = cast<Instruction>(Def);
      if (!DT.dominates(CB, I)) {
        // If it is not dominated by CoroBegin, then spill should be
        // inserted immediately after CoroFrame is computed.
        InsertPt = FramePtr->getNextNode();
      } else if (auto *II = dyn_cast<InvokeInst>(I)) {
        // If we are spilling the result of the invoke instruction, split
        // the normal edge and insert the spill in the new block.
        auto *NewBB = SplitEdge(II->getParent(), II->getNormalDest());
        InsertPt = NewBB->getTerminator();
      } else if (isa<PHINode>(I)) {
        // Skip the PHINodes and EH pads instructions.
        BasicBlock *DefBlock = I->getParent();
        if (auto *CSI = dyn_cast<CatchSwitchInst>(DefBlock->getTerminator()))
          InsertPt = splitBeforeCatchSwitch(CSI);
        else
          InsertPt = &*DefBlock->getFirstInsertionPt();
      } else {
<<<<<<< HEAD
        assert(!I->isTerminator() && "unexpected terminator");
        // For all other values, the spill is placed immediately after
        // the definition.
        InsertPt = I->getNextNode();
=======
        // Otherwise, create a store instruction storing the value into the
        // coroutine frame.

        Instruction *InsertPt = nullptr;
        if (auto Arg = dyn_cast<Argument>(CurrentValue)) {
          // For arguments, we will place the store instruction right after
          // the coroutine frame pointer instruction, i.e. bitcast of
          // coro.begin from i8* to %f.frame*.
          InsertPt = FramePtr->getNextNode();

          // If we're spilling an Argument, make sure we clear 'nocapture'
          // from the coroutine function.
          Arg->getParent()->removeParamAttr(Arg->getArgNo(),
                                            Attribute::NoCapture);

        } else if (auto CSI = dyn_cast<AnyCoroSuspendInst>(CurrentValue)) {
          // Don't spill immediately after a suspend; splitting assumes
          // that the suspend will be followed by a branch.
          InsertPt = CSI->getParent()->getSingleSuccessor()->getFirstNonPHI();
        } else {
          auto *I = cast<Instruction>(CurrentValue);
          if (!DT.dominates(CB, I)) {
            // If it is not dominated by CoroBegin, then spill should be
            // inserted immediately after CoroFrame is computed.
            InsertPt = FramePtr->getNextNode();
          } else if (auto *II = dyn_cast<InvokeInst>(I)) {
            // If we are spilling the result of the invoke instruction, split
            // the normal edge and insert the spill in the new block.
            auto *NewBB = SplitEdge(II->getParent(), II->getNormalDest());
            InsertPt = NewBB->getTerminator();
          } else if (isa<PHINode>(I)) {
            // Skip the PHINodes and EH pads instructions.
            BasicBlock *DefBlock = I->getParent();
            if (auto *CSI =
                    dyn_cast<CatchSwitchInst>(DefBlock->getTerminator()))
              InsertPt = splitBeforeCatchSwitch(CSI);
            else
              InsertPt = &*DefBlock->getFirstInsertionPt();
          } else {
            assert(!I->isTerminator() && "unexpected terminator");
            // For all other values, the spill is placed immediately after
            // the definition.
            InsertPt = I->getNextNode();
          }
        }

        Builder.SetInsertPoint(InsertPt);
        auto *G = Builder.CreateConstInBoundsGEP2_32(
            FrameTy, FramePtr, 0, Index,
            CurrentValue->getName() + Twine(".spill.addr"));
        Builder.CreateStore(CurrentValue, G);
>>>>>>> 47665e34
      }
    }

    auto Index = FrameData.getFieldIndex(Def);
    Builder.SetInsertPoint(InsertPt);
    auto *G = Builder.CreateConstInBoundsGEP2_32(
        FrameTy, FramePtr, 0, Index, Def->getName() + Twine(".spill.addr"));
    Builder.CreateStore(Def, G);

    BasicBlock *CurrentBlock = nullptr;
    Value *CurrentReload = nullptr;
    for (auto *U : E.second) {
      // If we have not seen the use block, create a load instruction to reload
      // the spilled value from the coroutine frame. Populates the Value pointer
      // reference provided with the frame GEP.
      if (CurrentBlock != U->getParent()) {
        CurrentBlock = U->getParent();
        Builder.SetInsertPoint(&*CurrentBlock->getFirstInsertionPt());

        auto *GEP = GetFramePointer(E.first);
        GEP->setName(E.first->getName() + Twine(".reload.addr"));
        CurrentReload = Builder.CreateLoad(
            FrameTy->getElementType(FrameData.getFieldIndex(E.first)), GEP,
            E.first->getName() + Twine(".reload"));
      }

      // If we have a single edge PHINode, remove it and replace it with a
      // reload from the coroutine frame. (We already took care of multi edge
      // PHINodes by rewriting them in the rewritePHIs function).
      if (auto *PN = dyn_cast<PHINode>(U)) {
        assert(PN->getNumIncomingValues() == 1 &&
               "unexpected number of incoming "
               "values in the PHINode");
        PN->replaceAllUsesWith(CurrentReload);
        PN->eraseFromParent();
        continue;
      }

      // Replace all uses of CurrentValue in the current instruction with
      // reload.
      U->replaceUsesOfWith(Def, CurrentReload);
    }
  }

  BasicBlock *FramePtrBB = FramePtr->getParent();

  auto SpillBlock =
      FramePtrBB->splitBasicBlock(FramePtr->getNextNode(), "AllocaSpillBB");
  SpillBlock->splitBasicBlock(&SpillBlock->front(), "PostSpill");
  Shape.AllocaSpillBlock = SpillBlock;

  // retcon and retcon.once lowering assumes all uses have been sunk.
  if (Shape.ABI == coro::ABI::Retcon || Shape.ABI == coro::ABI::RetconOnce) {
    // If we found any allocas, replace all of their remaining uses with Geps.
    Builder.SetInsertPoint(&SpillBlock->front());
    for (const auto &P : FrameData.Allocas) {
      auto *G = GetFramePointer(P);

      // We are not using ReplaceInstWithInst(P.first, cast<Instruction>(G))
      // here, as we are changing location of the instruction.
      G->takeName(P);
      P->replaceAllUsesWith(G);
      P->eraseFromParent();
    }
    return FramePtr;
  }

  // If we found any alloca, replace all of their remaining uses with GEP
  // instructions. Because new dbg.declare have been created for these alloca,
  // we also delete the original dbg.declare and replace other uses with undef.
  // Note: We cannot replace the alloca with GEP instructions indiscriminately,
  // as some of the uses may not be dominated by CoroBegin.
  bool MightNeedToCopy = false;
  Builder.SetInsertPoint(&Shape.AllocaSpillBlock->front());
  SmallVector<Instruction *, 4> UsersToUpdate;
  for (AllocaInst *A : FrameData.Allocas) {
    UsersToUpdate.clear();
    for (User *U : A->users()) {
      auto *I = cast<Instruction>(U);
      if (DT.dominates(CB, I))
        UsersToUpdate.push_back(I);
      else
        MightNeedToCopy = true;
    }
    if (!UsersToUpdate.empty()) {
      auto *G = GetFramePointer(A);
      G->setName(A->getName() + Twine(".reload.addr"));
      TinyPtrVector<DbgDeclareInst *> DIs = FindDbgDeclareUses(A);
      if (!DIs.empty())
        DIBuilder(*A->getModule(),
                  /*AllowUnresolved*/ false)
            .insertDeclare(G, DIs.front()->getVariable(),
                           DIs.front()->getExpression(),
                           DIs.front()->getDebugLoc(), DIs.front());
      for (auto *DI : FindDbgDeclareUses(A))
        DI->eraseFromParent();
      replaceDbgUsesWithUndef(A);

      for (Instruction *I : UsersToUpdate)
        I->replaceUsesOfWith(A, G);
    }
  }
  // If we discovered such uses not dominated by CoroBegin, see if any of them
  // preceed coro begin and have instructions that can modify the
  // value of the alloca and therefore would require a copying the value into
  // the spill slot in the coroutine frame.
  if (MightNeedToCopy) {
    Builder.SetInsertPoint(FramePtr->getNextNode());

<<<<<<< HEAD
    for (AllocaInst *A : FrameData.Allocas) {
=======
    for (auto &P : Allocas) {
      AllocaInst *const A = P.first;
>>>>>>> 47665e34
      AllocaUseVisitor Visitor(A->getModule()->getDataLayout(), DT, *CB);
      auto PtrI = Visitor.visitPtr(*A);
      assert(!PtrI.isAborted());
      if (PtrI.isEscaped()) {
        // isEscaped really means potentially modified before CoroBegin.
        if (A->isArrayAllocation())
          report_fatal_error(
              "Coroutines cannot handle copying of array allocas yet");

        auto *G = GetFramePointer(A);
        auto *Value = Builder.CreateLoad(A->getAllocatedType(), A);
        Builder.CreateStore(Value, G);
      }
      // For each alias to Alloca created before CoroBegin but used after
      // CoroBegin, we recreate them after CoroBegin by appplying the offset
      // to the pointer in the frame.
      for (const auto &Alias : Visitor.getAliases()) {
<<<<<<< HEAD
        auto *FramePtr = GetFramePointer(A);
=======
        auto *FramePtr = GetFramePointer(P.second, A);
>>>>>>> 47665e34
        auto *FramePtrRaw =
            Builder.CreateBitCast(FramePtr, Type::getInt8PtrTy(C));
        auto *AliasPtr = Builder.CreateGEP(
            FramePtrRaw, ConstantInt::get(Type::getInt64Ty(C), Alias.second));
        auto *AliasPtrTyped =
            Builder.CreateBitCast(AliasPtr, Alias.first->getType());
        Alias.first->replaceUsesWithIf(
            AliasPtrTyped, [&](Use &U) { return DT.dominates(CB, U); });
      }
    }
  }
  return FramePtr;
}

// Sets the unwind edge of an instruction to a particular successor.
static void setUnwindEdgeTo(Instruction *TI, BasicBlock *Succ) {
  if (auto *II = dyn_cast<InvokeInst>(TI))
    II->setUnwindDest(Succ);
  else if (auto *CS = dyn_cast<CatchSwitchInst>(TI))
    CS->setUnwindDest(Succ);
  else if (auto *CR = dyn_cast<CleanupReturnInst>(TI))
    CR->setUnwindDest(Succ);
  else
    llvm_unreachable("unexpected terminator instruction");
}

// Replaces all uses of OldPred with the NewPred block in all PHINodes in a
// block.
static void updatePhiNodes(BasicBlock *DestBB, BasicBlock *OldPred,
                           BasicBlock *NewPred, PHINode *Until = nullptr) {
  unsigned BBIdx = 0;
  for (BasicBlock::iterator I = DestBB->begin(); isa<PHINode>(I); ++I) {
    PHINode *PN = cast<PHINode>(I);

    // We manually update the LandingPadReplacement PHINode and it is the last
    // PHI Node. So, if we find it, we are done.
    if (Until == PN)
      break;

    // Reuse the previous value of BBIdx if it lines up.  In cases where we
    // have multiple phi nodes with *lots* of predecessors, this is a speed
    // win because we don't have to scan the PHI looking for TIBB.  This
    // happens because the BB list of PHI nodes are usually in the same
    // order.
    if (PN->getIncomingBlock(BBIdx) != OldPred)
      BBIdx = PN->getBasicBlockIndex(OldPred);

    assert(BBIdx != (unsigned)-1 && "Invalid PHI Index!");
    PN->setIncomingBlock(BBIdx, NewPred);
  }
}

// Uses SplitEdge unless the successor block is an EHPad, in which case do EH
// specific handling.
static BasicBlock *ehAwareSplitEdge(BasicBlock *BB, BasicBlock *Succ,
                                    LandingPadInst *OriginalPad,
                                    PHINode *LandingPadReplacement) {
  auto *PadInst = Succ->getFirstNonPHI();
  if (!LandingPadReplacement && !PadInst->isEHPad())
    return SplitEdge(BB, Succ);

  auto *NewBB = BasicBlock::Create(BB->getContext(), "", BB->getParent(), Succ);
  setUnwindEdgeTo(BB->getTerminator(), NewBB);
  updatePhiNodes(Succ, BB, NewBB, LandingPadReplacement);

  if (LandingPadReplacement) {
    auto *NewLP = OriginalPad->clone();
    auto *Terminator = BranchInst::Create(Succ, NewBB);
    NewLP->insertBefore(Terminator);
    LandingPadReplacement->addIncoming(NewLP, NewBB);
    return NewBB;
  }
  Value *ParentPad = nullptr;
  if (auto *FuncletPad = dyn_cast<FuncletPadInst>(PadInst))
    ParentPad = FuncletPad->getParentPad();
  else if (auto *CatchSwitch = dyn_cast<CatchSwitchInst>(PadInst))
    ParentPad = CatchSwitch->getParentPad();
  else
    llvm_unreachable("handling for other EHPads not implemented yet");

  auto *NewCleanupPad = CleanupPadInst::Create(ParentPad, {}, "", NewBB);
  CleanupReturnInst::Create(NewCleanupPad, Succ, NewBB);
  return NewBB;
}

// Moves the values in the PHIs in SuccBB that correspong to PredBB into a new
// PHI in InsertedBB.
static void movePHIValuesToInsertedBlock(BasicBlock *SuccBB,
                                         BasicBlock *InsertedBB,
                                         BasicBlock *PredBB,
                                         PHINode *UntilPHI = nullptr) {
  auto *PN = cast<PHINode>(&SuccBB->front());
  do {
    int Index = PN->getBasicBlockIndex(InsertedBB);
    Value *V = PN->getIncomingValue(Index);
    PHINode *InputV = PHINode::Create(
        V->getType(), 1, V->getName() + Twine(".") + SuccBB->getName(),
        &InsertedBB->front());
    InputV->addIncoming(V, PredBB);
    PN->setIncomingValue(Index, InputV);
    PN = dyn_cast<PHINode>(PN->getNextNode());
  } while (PN != UntilPHI);
}

// Rewrites the PHI Nodes in a cleanuppad.
static void rewritePHIsForCleanupPad(BasicBlock *CleanupPadBB,
                                     CleanupPadInst *CleanupPad) {
  // For every incoming edge to a CleanupPad we will create a new block holding
  // all incoming values in single-value PHI nodes. We will then create another
  // block to act as a dispather (as all unwind edges for related EH blocks
  // must be the same).
  //
  // cleanuppad:
  //    %2 = phi i32[%0, %catchswitch], [%1, %catch.1]
  //    %3 = cleanuppad within none []
  //
  // It will create:
  //
  // cleanuppad.corodispatch
  //    %2 = phi i8[0, %catchswitch], [1, %catch.1]
  //    %3 = cleanuppad within none []
  //    switch i8 % 2, label %unreachable
  //            [i8 0, label %cleanuppad.from.catchswitch
  //             i8 1, label %cleanuppad.from.catch.1]
  // cleanuppad.from.catchswitch:
  //    %4 = phi i32 [%0, %catchswitch]
  //    br %label cleanuppad
  // cleanuppad.from.catch.1:
  //    %6 = phi i32 [%1, %catch.1]
  //    br %label cleanuppad
  // cleanuppad:
  //    %8 = phi i32 [%4, %cleanuppad.from.catchswitch],
  //                 [%6, %cleanuppad.from.catch.1]

  // Unreachable BB, in case switching on an invalid value in the dispatcher.
  auto *UnreachBB = BasicBlock::Create(
      CleanupPadBB->getContext(), "unreachable", CleanupPadBB->getParent());
  IRBuilder<> Builder(UnreachBB);
  Builder.CreateUnreachable();

  // Create a new cleanuppad which will be the dispatcher.
  auto *NewCleanupPadBB =
      BasicBlock::Create(CleanupPadBB->getContext(),
                         CleanupPadBB->getName() + Twine(".corodispatch"),
                         CleanupPadBB->getParent(), CleanupPadBB);
  Builder.SetInsertPoint(NewCleanupPadBB);
  auto *SwitchType = Builder.getInt8Ty();
  auto *SetDispatchValuePN =
      Builder.CreatePHI(SwitchType, pred_size(CleanupPadBB));
  CleanupPad->removeFromParent();
  CleanupPad->insertAfter(SetDispatchValuePN);
  auto *SwitchOnDispatch = Builder.CreateSwitch(SetDispatchValuePN, UnreachBB,
                                                pred_size(CleanupPadBB));

  int SwitchIndex = 0;
  SmallVector<BasicBlock *, 8> Preds(pred_begin(CleanupPadBB),
                                     pred_end(CleanupPadBB));
  for (BasicBlock *Pred : Preds) {
    // Create a new cleanuppad and move the PHI values to there.
    auto *CaseBB = BasicBlock::Create(CleanupPadBB->getContext(),
                                      CleanupPadBB->getName() +
                                          Twine(".from.") + Pred->getName(),
                                      CleanupPadBB->getParent(), CleanupPadBB);
    updatePhiNodes(CleanupPadBB, Pred, CaseBB);
    CaseBB->setName(CleanupPadBB->getName() + Twine(".from.") +
                    Pred->getName());
    Builder.SetInsertPoint(CaseBB);
    Builder.CreateBr(CleanupPadBB);
    movePHIValuesToInsertedBlock(CleanupPadBB, CaseBB, NewCleanupPadBB);

    // Update this Pred to the new unwind point.
    setUnwindEdgeTo(Pred->getTerminator(), NewCleanupPadBB);

    // Setup the switch in the dispatcher.
    auto *SwitchConstant = ConstantInt::get(SwitchType, SwitchIndex);
    SetDispatchValuePN->addIncoming(SwitchConstant, Pred);
    SwitchOnDispatch->addCase(SwitchConstant, CaseBB);
    SwitchIndex++;
  }
}

static void rewritePHIs(BasicBlock &BB) {
  // For every incoming edge we will create a block holding all
  // incoming values in a single PHI nodes.
  //
  // loop:
  //    %n.val = phi i32[%n, %entry], [%inc, %loop]
  //
  // It will create:
  //
  // loop.from.entry:
  //    %n.loop.pre = phi i32 [%n, %entry]
  //    br %label loop
  // loop.from.loop:
  //    %inc.loop.pre = phi i32 [%inc, %loop]
  //    br %label loop
  //
  // After this rewrite, further analysis will ignore any phi nodes with more
  // than one incoming edge.

  // TODO: Simplify PHINodes in the basic block to remove duplicate
  // predecessors.

  // Special case for CleanupPad: all EH blocks must have the same unwind edge
  // so we need to create an additional "dispatcher" block.
  if (auto *CleanupPad =
          dyn_cast_or_null<CleanupPadInst>(BB.getFirstNonPHI())) {
    SmallVector<BasicBlock *, 8> Preds(pred_begin(&BB), pred_end(&BB));
    for (BasicBlock *Pred : Preds) {
      if (CatchSwitchInst *CS =
              dyn_cast<CatchSwitchInst>(Pred->getTerminator())) {
<<<<<<< HEAD
        (void)CS; // INTEL
        // CleanupPad with a CatchSwitch predecessor: therefore this is an
        // unwind destination that needs to be handle specially.
=======
        // CleanupPad with a CatchSwitch predecessor: therefore this is an
        // unwind destination that needs to be handle specially.
        (void) CS;
>>>>>>> 47665e34
        assert(CS->getUnwindDest() == &BB);
        rewritePHIsForCleanupPad(&BB, CleanupPad);
        return;
      }
    }
  }

  LandingPadInst *LandingPad = nullptr;
  PHINode *ReplPHI = nullptr;
  if ((LandingPad = dyn_cast_or_null<LandingPadInst>(BB.getFirstNonPHI()))) {
    // ehAwareSplitEdge will clone the LandingPad in all the edge blocks.
    // We replace the original landing pad with a PHINode that will collect the
    // results from all of them.
    ReplPHI = PHINode::Create(LandingPad->getType(), 1, "", LandingPad);
    ReplPHI->takeName(LandingPad);
    LandingPad->replaceAllUsesWith(ReplPHI);
    // We will erase the original landing pad at the end of this function after
    // ehAwareSplitEdge cloned it in the transition blocks.
  }

  SmallVector<BasicBlock *, 8> Preds(pred_begin(&BB), pred_end(&BB));
  for (BasicBlock *Pred : Preds) {
    auto *IncomingBB = ehAwareSplitEdge(Pred, &BB, LandingPad, ReplPHI);
    IncomingBB->setName(BB.getName() + Twine(".from.") + Pred->getName());

    // Stop the moving of values at ReplPHI, as this is either null or the PHI
    // that replaced the landing pad.
    movePHIValuesToInsertedBlock(&BB, IncomingBB, Pred, ReplPHI);
  }

  if (LandingPad) {
    // Calls to ehAwareSplitEdge function cloned the original lading pad.
    // No longer need it.
    LandingPad->eraseFromParent();
  }
}

static void rewritePHIs(Function &F) {
  SmallVector<BasicBlock *, 8> WorkList;

  for (BasicBlock &BB : F)
    if (auto *PN = dyn_cast<PHINode>(&BB.front()))
      if (PN->getNumIncomingValues() > 1)
        WorkList.push_back(&BB);

  for (BasicBlock *BB : WorkList)
    rewritePHIs(*BB);
}

// Check for instructions that we can recreate on resume as opposed to spill
// the result into a coroutine frame.
static bool materializable(Instruction &V) {
  return isa<CastInst>(&V) || isa<GetElementPtrInst>(&V) ||
         isa<BinaryOperator>(&V) || isa<CmpInst>(&V) || isa<SelectInst>(&V);
}

// Check for structural coroutine intrinsics that should not be spilled into
// the coroutine frame.
static bool isCoroutineStructureIntrinsic(Instruction &I) {
  return isa<CoroIdInst>(&I) || isa<CoroSaveInst>(&I) ||
         isa<CoroSuspendInst>(&I);
}

// For every use of the value that is across suspend point, recreate that value
// after a suspend point.
static void rewriteMaterializableInstructions(IRBuilder<> &IRB,
                                              const SpillInfo &Spills) {
  for (const auto &E : Spills) {
    Value *Def = E.first;
    BasicBlock *CurrentBlock = nullptr;
    Instruction *CurrentMaterialization = nullptr;
    for (Instruction *U : E.second) {
      // If we have not seen this block, materialize the value.
      if (CurrentBlock != U->getParent()) {
        CurrentBlock = U->getParent();
        CurrentMaterialization = cast<Instruction>(Def)->clone();
        CurrentMaterialization->setName(Def->getName());
        CurrentMaterialization->insertBefore(
            &*CurrentBlock->getFirstInsertionPt());
      }
      if (auto *PN = dyn_cast<PHINode>(U)) {
        assert(PN->getNumIncomingValues() == 1 &&
               "unexpected number of incoming "
               "values in the PHINode");
        PN->replaceAllUsesWith(CurrentMaterialization);
        PN->eraseFromParent();
        continue;
      }
      // Replace all uses of Def in the current instruction with the
      // CurrentMaterialization for the block.
      U->replaceUsesOfWith(Def, CurrentMaterialization);
    }
  }
}

// Splits the block at a particular instruction unless it is the first
// instruction in the block with a single predecessor.
static BasicBlock *splitBlockIfNotFirst(Instruction *I, const Twine &Name) {
  auto *BB = I->getParent();
  if (&BB->front() == I) {
    if (BB->getSinglePredecessor()) {
      BB->setName(Name);
      return BB;
    }
  }
  return BB->splitBasicBlock(I, Name);
}

// Split above and below a particular instruction so that it
// will be all alone by itself in a block.
static void splitAround(Instruction *I, const Twine &Name) {
  splitBlockIfNotFirst(I, Name);
  splitBlockIfNotFirst(I->getNextNode(), "After" + Name);
}

static bool isSuspendBlock(BasicBlock *BB) {
  return isa<AnyCoroSuspendInst>(BB->front());
}

typedef SmallPtrSet<BasicBlock*, 8> VisitedBlocksSet;

/// Does control flow starting at the given block ever reach a suspend
/// instruction before reaching a block in VisitedOrFreeBBs?
static bool isSuspendReachableFrom(BasicBlock *From,
                                   VisitedBlocksSet &VisitedOrFreeBBs) {
  // Eagerly try to add this block to the visited set.  If it's already
  // there, stop recursing; this path doesn't reach a suspend before
  // either looping or reaching a freeing block.
  if (!VisitedOrFreeBBs.insert(From).second)
    return false;

  // We assume that we'll already have split suspends into their own blocks.
  if (isSuspendBlock(From))
    return true;

  // Recurse on the successors.
  for (auto Succ : successors(From)) {
    if (isSuspendReachableFrom(Succ, VisitedOrFreeBBs))
      return true;
  }

  return false;
}

/// Is the given alloca "local", i.e. bounded in lifetime to not cross a
/// suspend point?
static bool isLocalAlloca(CoroAllocaAllocInst *AI) {
  // Seed the visited set with all the basic blocks containing a free
  // so that we won't pass them up.
  VisitedBlocksSet VisitedOrFreeBBs;
  for (auto User : AI->users()) {
    if (auto FI = dyn_cast<CoroAllocaFreeInst>(User))
      VisitedOrFreeBBs.insert(FI->getParent());
  }

  return !isSuspendReachableFrom(AI->getParent(), VisitedOrFreeBBs);
}

/// After we split the coroutine, will the given basic block be along
/// an obvious exit path for the resumption function?
static bool willLeaveFunctionImmediatelyAfter(BasicBlock *BB,
                                              unsigned depth = 3) {
  // If we've bottomed out our depth count, stop searching and assume
  // that the path might loop back.
  if (depth == 0) return false;

  // If this is a suspend block, we're about to exit the resumption function.
  if (isSuspendBlock(BB)) return true;

  // Recurse into the successors.
  for (auto Succ : successors(BB)) {
    if (!willLeaveFunctionImmediatelyAfter(Succ, depth - 1))
      return false;
  }

  // If none of the successors leads back in a loop, we're on an exit/abort.
  return true;
}

static bool localAllocaNeedsStackSave(CoroAllocaAllocInst *AI) {
  // Look for a free that isn't sufficiently obviously followed by
  // either a suspend or a termination, i.e. something that will leave
  // the coro resumption frame.
  for (auto U : AI->users()) {
    auto FI = dyn_cast<CoroAllocaFreeInst>(U);
    if (!FI) continue;

    if (!willLeaveFunctionImmediatelyAfter(FI->getParent()))
      return true;
  }

  // If we never found one, we don't need a stack save.
  return false;
}

/// Turn each of the given local allocas into a normal (dynamic) alloca
/// instruction.
static void lowerLocalAllocas(ArrayRef<CoroAllocaAllocInst*> LocalAllocas,
                              SmallVectorImpl<Instruction*> &DeadInsts) {
  for (auto AI : LocalAllocas) {
    auto M = AI->getModule();
    IRBuilder<> Builder(AI);

    // Save the stack depth.  Try to avoid doing this if the stackrestore
    // is going to immediately precede a return or something.
    Value *StackSave = nullptr;
    if (localAllocaNeedsStackSave(AI))
      StackSave = Builder.CreateCall(
                            Intrinsic::getDeclaration(M, Intrinsic::stacksave));

    // Allocate memory.
    auto Alloca = Builder.CreateAlloca(Builder.getInt8Ty(), AI->getSize());
    Alloca->setAlignment(Align(AI->getAlignment()));

    for (auto U : AI->users()) {
      // Replace gets with the allocation.
      if (isa<CoroAllocaGetInst>(U)) {
        U->replaceAllUsesWith(Alloca);

      // Replace frees with stackrestores.  This is safe because
      // alloca.alloc is required to obey a stack discipline, although we
      // don't enforce that structurally.
      } else {
        auto FI = cast<CoroAllocaFreeInst>(U);
        if (StackSave) {
          Builder.SetInsertPoint(FI);
          Builder.CreateCall(
                    Intrinsic::getDeclaration(M, Intrinsic::stackrestore),
                             StackSave);
        }
      }
      DeadInsts.push_back(cast<Instruction>(U));
    }

    DeadInsts.push_back(AI);
  }
}

/// Turn the given coro.alloca.alloc call into a dynamic allocation.
/// This happens during the all-instructions iteration, so it must not
/// delete the call.
static Instruction *lowerNonLocalAlloca(CoroAllocaAllocInst *AI,
                                        coro::Shape &Shape,
                                   SmallVectorImpl<Instruction*> &DeadInsts) {
  IRBuilder<> Builder(AI);
  auto Alloc = Shape.emitAlloc(Builder, AI->getSize(), nullptr);

  for (User *U : AI->users()) {
    if (isa<CoroAllocaGetInst>(U)) {
      U->replaceAllUsesWith(Alloc);
    } else {
      auto FI = cast<CoroAllocaFreeInst>(U);
      Builder.SetInsertPoint(FI);
      Shape.emitDealloc(Builder, Alloc, nullptr);
    }
    DeadInsts.push_back(cast<Instruction>(U));
  }

  // Push this on last so that it gets deleted after all the others.
  DeadInsts.push_back(AI);

  // Return the new allocation value so that we can check for needed spills.
  return cast<Instruction>(Alloc);
}

/// Get the current swifterror value.
static Value *emitGetSwiftErrorValue(IRBuilder<> &Builder, Type *ValueTy,
                                     coro::Shape &Shape) {
  // Make a fake function pointer as a sort of intrinsic.
  auto FnTy = FunctionType::get(ValueTy, {}, false);
  auto Fn = ConstantPointerNull::get(FnTy->getPointerTo());

  auto Call = Builder.CreateCall(FnTy, Fn, {});
  Shape.SwiftErrorOps.push_back(Call);

  return Call;
}

/// Set the given value as the current swifterror value.
///
/// Returns a slot that can be used as a swifterror slot.
static Value *emitSetSwiftErrorValue(IRBuilder<> &Builder, Value *V,
                                     coro::Shape &Shape) {
  // Make a fake function pointer as a sort of intrinsic.
  auto FnTy = FunctionType::get(V->getType()->getPointerTo(),
                                {V->getType()}, false);
  auto Fn = ConstantPointerNull::get(FnTy->getPointerTo());

  auto Call = Builder.CreateCall(FnTy, Fn, { V });
  Shape.SwiftErrorOps.push_back(Call);

  return Call;
}

/// Set the swifterror value from the given alloca before a call,
/// then put in back in the alloca afterwards.
///
/// Returns an address that will stand in for the swifterror slot
/// until splitting.
static Value *emitSetAndGetSwiftErrorValueAround(Instruction *Call,
                                                 AllocaInst *Alloca,
                                                 coro::Shape &Shape) {
  auto ValueTy = Alloca->getAllocatedType();
  IRBuilder<> Builder(Call);

  // Load the current value from the alloca and set it as the
  // swifterror value.
  auto ValueBeforeCall = Builder.CreateLoad(ValueTy, Alloca);
  auto Addr = emitSetSwiftErrorValue(Builder, ValueBeforeCall, Shape);

  // Move to after the call.  Since swifterror only has a guaranteed
  // value on normal exits, we can ignore implicit and explicit unwind
  // edges.
  if (isa<CallInst>(Call)) {
    Builder.SetInsertPoint(Call->getNextNode());
  } else {
    auto Invoke = cast<InvokeInst>(Call);
    Builder.SetInsertPoint(Invoke->getNormalDest()->getFirstNonPHIOrDbg());
  }

  // Get the current swifterror value and store it to the alloca.
  auto ValueAfterCall = emitGetSwiftErrorValue(Builder, ValueTy, Shape);
  Builder.CreateStore(ValueAfterCall, Alloca);

  return Addr;
}

/// Eliminate a formerly-swifterror alloca by inserting the get/set
/// intrinsics and attempting to MemToReg the alloca away.
static void eliminateSwiftErrorAlloca(Function &F, AllocaInst *Alloca,
                                      coro::Shape &Shape) {
  for (auto UI = Alloca->use_begin(), UE = Alloca->use_end(); UI != UE; ) {
    // We're likely changing the use list, so use a mutation-safe
    // iteration pattern.
    auto &Use = *UI;
    ++UI;

    // swifterror values can only be used in very specific ways.
    // We take advantage of that here.
    auto User = Use.getUser();
    if (isa<LoadInst>(User) || isa<StoreInst>(User))
      continue;

    assert(isa<CallInst>(User) || isa<InvokeInst>(User));
    auto Call = cast<Instruction>(User);

    auto Addr = emitSetAndGetSwiftErrorValueAround(Call, Alloca, Shape);

    // Use the returned slot address as the call argument.
    Use.set(Addr);
  }

  // All the uses should be loads and stores now.
  assert(isAllocaPromotable(Alloca));
}

/// "Eliminate" a swifterror argument by reducing it to the alloca case
/// and then loading and storing in the prologue and epilog.
///
/// The argument keeps the swifterror flag.
static void eliminateSwiftErrorArgument(Function &F, Argument &Arg,
                                        coro::Shape &Shape,
                             SmallVectorImpl<AllocaInst*> &AllocasToPromote) {
  IRBuilder<> Builder(F.getEntryBlock().getFirstNonPHIOrDbg());

  auto ArgTy = cast<PointerType>(Arg.getType());
  auto ValueTy = ArgTy->getElementType();

  // Reduce to the alloca case:

  // Create an alloca and replace all uses of the arg with it.
  auto Alloca = Builder.CreateAlloca(ValueTy, ArgTy->getAddressSpace());
  Arg.replaceAllUsesWith(Alloca);

  // Set an initial value in the alloca.  swifterror is always null on entry.
  auto InitialValue = Constant::getNullValue(ValueTy);
  Builder.CreateStore(InitialValue, Alloca);

  // Find all the suspends in the function and save and restore around them.
  for (auto Suspend : Shape.CoroSuspends) {
    (void) emitSetAndGetSwiftErrorValueAround(Suspend, Alloca, Shape);
  }

  // Find all the coro.ends in the function and restore the error value.
  for (auto End : Shape.CoroEnds) {
    Builder.SetInsertPoint(End);
    auto FinalValue = Builder.CreateLoad(ValueTy, Alloca);
    (void) emitSetSwiftErrorValue(Builder, FinalValue, Shape);
  }

  // Now we can use the alloca logic.
  AllocasToPromote.push_back(Alloca);
  eliminateSwiftErrorAlloca(F, Alloca, Shape);
}

/// Eliminate all problematic uses of swifterror arguments and allocas
/// from the function.  We'll fix them up later when splitting the function.
static void eliminateSwiftError(Function &F, coro::Shape &Shape) {
  SmallVector<AllocaInst*, 4> AllocasToPromote;

  // Look for a swifterror argument.
  for (auto &Arg : F.args()) {
    if (!Arg.hasSwiftErrorAttr()) continue;

    eliminateSwiftErrorArgument(F, Arg, Shape, AllocasToPromote);
    break;
  }

  // Look for swifterror allocas.
  for (auto &Inst : F.getEntryBlock()) {
    auto Alloca = dyn_cast<AllocaInst>(&Inst);
    if (!Alloca || !Alloca->isSwiftError()) continue;

    // Clear the swifterror flag.
    Alloca->setSwiftError(false);

    AllocasToPromote.push_back(Alloca);
    eliminateSwiftErrorAlloca(F, Alloca, Shape);
  }

  // If we have any allocas to promote, compute a dominator tree and
  // promote them en masse.
  if (!AllocasToPromote.empty()) {
    DominatorTree DT(F);
    PromoteMemToReg(AllocasToPromote, DT);
  }
}

/// retcon and retcon.once conventions assume that all spill uses can be sunk
/// after the coro.begin intrinsic.
static void sinkSpillUsesAfterCoroBegin(Function &F,
                                        const FrameDataInfo &FrameData,
                                        CoroBeginInst *CoroBegin) {
  DominatorTree Dom(F);

  SmallSetVector<Instruction *, 32> ToMove;
  SmallVector<Instruction *, 32> Worklist;

  // Collect all users that precede coro.begin.
  for (auto *Def : FrameData.getAllDefs()) {
    for (User *U : Def->users()) {
      auto Inst = cast<Instruction>(U);
      if (Inst->getParent() != CoroBegin->getParent() ||
          Dom.dominates(CoroBegin, Inst))
        continue;
      if (ToMove.insert(Inst))
        Worklist.push_back(Inst);
    }
  }
  // Recursively collect users before coro.begin.
  while (!Worklist.empty()) {
    auto *Def = Worklist.back();
    Worklist.pop_back();
    for (User *U : Def->users()) {
      auto Inst = cast<Instruction>(U);
      if (Dom.dominates(CoroBegin, Inst))
        continue;
      if (ToMove.insert(Inst))
        Worklist.push_back(Inst);
    }
  }

  // Sort by dominance.
  SmallVector<Instruction *, 64> InsertionList(ToMove.begin(), ToMove.end());
  std::sort(InsertionList.begin(), InsertionList.end(),
            [&Dom](Instruction *A, Instruction *B) -> bool {
              // If a dominates b it should preceed (<) b.
              return Dom.dominates(A, B);
            });

  Instruction *InsertPt = CoroBegin->getNextNode();
  for (Instruction *Inst : InsertionList)
    Inst->moveBefore(InsertPt);

  return;
}

/// For each local variable that all of its user are only used inside one of
/// suspended region, we sink their lifetime.start markers to the place where
/// after the suspend block. Doing so minimizes the lifetime of each variable,
/// hence minimizing the amount of data we end up putting on the frame.
static void sinkLifetimeStartMarkers(Function &F, coro::Shape &Shape,
                                     SuspendCrossingInfo &Checker) {
  DominatorTree DT(F);

  // Collect all possible basic blocks which may dominate all uses of allocas.
  SmallPtrSet<BasicBlock *, 4> DomSet;
  DomSet.insert(&F.getEntryBlock());
  for (auto *CSI : Shape.CoroSuspends) {
    BasicBlock *SuspendBlock = CSI->getParent();
    assert(isSuspendBlock(SuspendBlock) && SuspendBlock->getSingleSuccessor() &&
           "should have split coro.suspend into its own block");
    DomSet.insert(SuspendBlock->getSingleSuccessor());
  }

  for (Instruction &I : instructions(F)) {
    AllocaInst* AI = dyn_cast<AllocaInst>(&I);
    if (!AI)
      continue;

    for (BasicBlock *DomBB : DomSet) {
      bool Valid = true;
      SmallVector<Instruction *, 1> Lifetimes;

      auto isLifetimeStart = [](Instruction* I) {
        if (auto* II = dyn_cast<IntrinsicInst>(I))
          return II->getIntrinsicID() == Intrinsic::lifetime_start;
        return false;
      };

      auto collectLifetimeStart = [&](Instruction *U, AllocaInst *AI) {
        if (isLifetimeStart(U)) {
          Lifetimes.push_back(U);
          return true;
        }
        if (!U->hasOneUse() || U->stripPointerCasts() != AI)
          return false;
        if (isLifetimeStart(U->user_back())) {
          Lifetimes.push_back(U->user_back());
          return true;
        }
        return false;
      };

      for (User *U : AI->users()) {
        Instruction *UI = cast<Instruction>(U);
        // For all users except lifetime.start markers, if they are all
        // dominated by one of the basic blocks and do not cross
        // suspend points as well, then there is no need to spill the
        // instruction.
        if (!DT.dominates(DomBB, UI->getParent()) ||
            Checker.isDefinitionAcrossSuspend(DomBB, UI)) {
          // Skip lifetime.start, GEP and bitcast used by lifetime.start
          // markers.
          if (collectLifetimeStart(UI, AI))
            continue;
          Valid = false;
          break;
        }
      }
      // Sink lifetime.start markers to dominate block when they are
      // only used outside the region.
      if (Valid && Lifetimes.size() != 0) {
        // May be AI itself, when the type of AI is i8*
        auto *NewBitCast = [&](AllocaInst *AI) -> Value* {
          if (isa<AllocaInst>(Lifetimes[0]->getOperand(1)))
            return AI;
          auto *Int8PtrTy = Type::getInt8PtrTy(F.getContext());
          return CastInst::Create(Instruction::BitCast, AI, Int8PtrTy, "",
                                  DomBB->getTerminator());
        }(AI);

        auto *NewLifetime = Lifetimes[0]->clone();
        NewLifetime->replaceUsesOfWith(NewLifetime->getOperand(1), NewBitCast);
        NewLifetime->insertBefore(DomBB->getTerminator());

        // All the outsided lifetime.start markers are no longer necessary.
        for (Instruction *S : Lifetimes)
          S->eraseFromParent();

        break;
      }
    }
  }
}

static void collectFrameAllocas(Function &F, coro::Shape &Shape,
                                SuspendCrossingInfo &Checker,
                                SmallVectorImpl<AllocaInst *> &Allocas) {
  // Collect lifetime.start info for each alloca.
  using LifetimeStart = SmallPtrSet<Instruction *, 2>;
  llvm::DenseMap<AllocaInst *, std::unique_ptr<LifetimeStart>> LifetimeMap;
  for (Instruction &I : instructions(F)) {
    auto *II = dyn_cast<IntrinsicInst>(&I);
    if (!II || II->getIntrinsicID() != Intrinsic::lifetime_start)
      continue;

    if (auto *OpInst = dyn_cast<Instruction>(II->getOperand(1))) {
      if (auto *AI = dyn_cast<AllocaInst>(OpInst->stripPointerCasts())) {

        if (LifetimeMap.find(AI) == LifetimeMap.end())
          LifetimeMap[AI] = std::make_unique<LifetimeStart>();
        LifetimeMap[AI]->insert(isa<AllocaInst>(OpInst) ? II : OpInst);
      }
    }
  }

  for (Instruction &I : instructions(F)) {
    auto *AI = dyn_cast<AllocaInst>(&I);
    if (!AI)
      continue;
    // The PromiseAlloca will be specially handled since it needs to be in a
    // fixed position in the frame.
    if (AI == Shape.SwitchLowering.PromiseAlloca) {
      continue;
    }
    auto Iter = LifetimeMap.find(AI);
    for (User *U : I.users()) {
      bool ShouldLiveOnFrame = false;

      // Check against lifetime.start if the instruction has the info.
      if (Iter != LifetimeMap.end())
        for (auto *S : *Iter->second) {
          if ((ShouldLiveOnFrame = Checker.isDefinitionAcrossSuspend(*S, U)))
            break;
        }
      else
        ShouldLiveOnFrame = Checker.isDefinitionAcrossSuspend(I, U);

      if (ShouldLiveOnFrame) {
        Allocas.push_back(AI);
        break;
      }
    }
  }
}

void coro::buildCoroutineFrame(Function &F, Shape &Shape) {
  eliminateSwiftError(F, Shape);

  if (Shape.ABI == coro::ABI::Switch &&
      Shape.SwitchLowering.PromiseAlloca) {
    Shape.getSwitchCoroId()->clearPromise();
  }

  // Make sure that all coro.save, coro.suspend and the fallthrough coro.end
  // intrinsics are in their own blocks to simplify the logic of building up
  // SuspendCrossing data.
  for (auto *CSI : Shape.CoroSuspends) {
    if (auto *Save = CSI->getCoroSave())
      splitAround(Save, "CoroSave");
    splitAround(CSI, "CoroSuspend");
  }

  // Put CoroEnds into their own blocks.
  for (CoroEndInst *CE : Shape.CoroEnds)
    splitAround(CE, "CoroEnd");

  // Transforms multi-edge PHI Nodes, so that any value feeding into a PHI will
  // never has its definition separated from the PHI by the suspend point.
  rewritePHIs(F);

  // Build suspend crossing info.
  SuspendCrossingInfo Checker(F, Shape);

  IRBuilder<> Builder(F.getContext());
  FrameDataInfo FrameData;
  SmallVector<CoroAllocaAllocInst*, 4> LocalAllocas;
  SmallVector<Instruction*, 4> DeadInstructions;

  {
    SpillInfo Spills;
    for (int Repeat = 0; Repeat < 4; ++Repeat) {
      // See if there are materializable instructions across suspend points.
      for (Instruction &I : instructions(F))
        if (materializable(I))
          for (User *U : I.users())
            if (Checker.isDefinitionAcrossSuspend(I, U))
              Spills[&I].push_back(cast<Instruction>(U));

      if (Spills.empty())
        break;

      // Rewrite materializable instructions to be materialized at the use
      // point.
      LLVM_DEBUG(dumpSpills("Materializations", Spills));
      rewriteMaterializableInstructions(Builder, Spills);
      Spills.clear();
    }
  }

  sinkLifetimeStartMarkers(F, Shape, Checker);
  collectFrameAllocas(F, Shape, Checker, FrameData.Allocas);
  LLVM_DEBUG(dumpAllocas(FrameData.Allocas));

  // Collect the spills for arguments and other not-materializable values.
  for (Argument &A : F.args())
    for (User *U : A.users())
      if (Checker.isDefinitionAcrossSuspend(A, U))
        FrameData.Spills[&A].push_back(cast<Instruction>(U));

  for (Instruction &I : instructions(F)) {
    // Values returned from coroutine structure intrinsics should not be part
    // of the Coroutine Frame.
    if (isCoroutineStructureIntrinsic(I) || &I == Shape.CoroBegin)
      continue;

    // The Coroutine Promise always included into coroutine frame, no need to
    // check for suspend crossing.
    if (Shape.ABI == coro::ABI::Switch &&
        Shape.SwitchLowering.PromiseAlloca == &I)
      continue;

    // Handle alloca.alloc specially here.
    if (auto AI = dyn_cast<CoroAllocaAllocInst>(&I)) {
      // Check whether the alloca's lifetime is bounded by suspend points.
      if (isLocalAlloca(AI)) {
        LocalAllocas.push_back(AI);
        continue;
      }

      // If not, do a quick rewrite of the alloca and then add spills of
      // the rewritten value.  The rewrite doesn't invalidate anything in
      // Spills because the other alloca intrinsics have no other operands
      // besides AI, and it doesn't invalidate the iteration because we delay
      // erasing AI.
      auto Alloc = lowerNonLocalAlloca(AI, Shape, DeadInstructions);

      for (User *U : Alloc->users()) {
        if (Checker.isDefinitionAcrossSuspend(*Alloc, U))
          FrameData.Spills[Alloc].push_back(cast<Instruction>(U));
      }
      continue;
    }

    // Ignore alloca.get; we process this as part of coro.alloca.alloc.
    if (isa<CoroAllocaGetInst>(I))
      continue;

    if (isa<AllocaInst>(I))
      continue;

    for (User *U : I.users())
      if (Checker.isDefinitionAcrossSuspend(I, U)) {
        // We cannot spill a token.
        if (I.getType()->isTokenTy())
          report_fatal_error(
              "token definition is separated from the use by a suspend point");
        FrameData.Spills[&I].push_back(cast<Instruction>(U));
      }
  }
  LLVM_DEBUG(dumpSpills("Spills", FrameData.Spills));
  if (Shape.ABI == coro::ABI::Retcon || Shape.ABI == coro::ABI::RetconOnce)
    sinkSpillUsesAfterCoroBegin(F, FrameData, Shape.CoroBegin);
  Shape.FrameTy = buildFrameType(F, Shape, FrameData);
  // Add PromiseAlloca to Allocas list so that it is processed in insertSpills.
  if (Shape.ABI == coro::ABI::Switch && Shape.SwitchLowering.PromiseAlloca)
    FrameData.Allocas.push_back(Shape.SwitchLowering.PromiseAlloca);
  Shape.FramePtr = insertSpills(FrameData, Shape);
  lowerLocalAllocas(LocalAllocas, DeadInstructions);

  for (auto I : DeadInstructions)
    I->eraseFromParent();
}<|MERGE_RESOLUTION|>--- conflicted
+++ resolved
@@ -1003,64 +1003,10 @@
         else
           InsertPt = &*DefBlock->getFirstInsertionPt();
       } else {
-<<<<<<< HEAD
         assert(!I->isTerminator() && "unexpected terminator");
         // For all other values, the spill is placed immediately after
         // the definition.
         InsertPt = I->getNextNode();
-=======
-        // Otherwise, create a store instruction storing the value into the
-        // coroutine frame.
-
-        Instruction *InsertPt = nullptr;
-        if (auto Arg = dyn_cast<Argument>(CurrentValue)) {
-          // For arguments, we will place the store instruction right after
-          // the coroutine frame pointer instruction, i.e. bitcast of
-          // coro.begin from i8* to %f.frame*.
-          InsertPt = FramePtr->getNextNode();
-
-          // If we're spilling an Argument, make sure we clear 'nocapture'
-          // from the coroutine function.
-          Arg->getParent()->removeParamAttr(Arg->getArgNo(),
-                                            Attribute::NoCapture);
-
-        } else if (auto CSI = dyn_cast<AnyCoroSuspendInst>(CurrentValue)) {
-          // Don't spill immediately after a suspend; splitting assumes
-          // that the suspend will be followed by a branch.
-          InsertPt = CSI->getParent()->getSingleSuccessor()->getFirstNonPHI();
-        } else {
-          auto *I = cast<Instruction>(CurrentValue);
-          if (!DT.dominates(CB, I)) {
-            // If it is not dominated by CoroBegin, then spill should be
-            // inserted immediately after CoroFrame is computed.
-            InsertPt = FramePtr->getNextNode();
-          } else if (auto *II = dyn_cast<InvokeInst>(I)) {
-            // If we are spilling the result of the invoke instruction, split
-            // the normal edge and insert the spill in the new block.
-            auto *NewBB = SplitEdge(II->getParent(), II->getNormalDest());
-            InsertPt = NewBB->getTerminator();
-          } else if (isa<PHINode>(I)) {
-            // Skip the PHINodes and EH pads instructions.
-            BasicBlock *DefBlock = I->getParent();
-            if (auto *CSI =
-                    dyn_cast<CatchSwitchInst>(DefBlock->getTerminator()))
-              InsertPt = splitBeforeCatchSwitch(CSI);
-            else
-              InsertPt = &*DefBlock->getFirstInsertionPt();
-          } else {
-            assert(!I->isTerminator() && "unexpected terminator");
-            // For all other values, the spill is placed immediately after
-            // the definition.
-            InsertPt = I->getNextNode();
-          }
-        }
-
-        Builder.SetInsertPoint(InsertPt);
-        auto *G = Builder.CreateConstInBoundsGEP2_32(
-            FrameTy, FramePtr, 0, Index,
-            CurrentValue->getName() + Twine(".spill.addr"));
-        Builder.CreateStore(CurrentValue, G);
->>>>>>> 47665e34
       }
     }
 
@@ -1170,12 +1116,7 @@
   if (MightNeedToCopy) {
     Builder.SetInsertPoint(FramePtr->getNextNode());
 
-<<<<<<< HEAD
     for (AllocaInst *A : FrameData.Allocas) {
-=======
-    for (auto &P : Allocas) {
-      AllocaInst *const A = P.first;
->>>>>>> 47665e34
       AllocaUseVisitor Visitor(A->getModule()->getDataLayout(), DT, *CB);
       auto PtrI = Visitor.visitPtr(*A);
       assert(!PtrI.isAborted());
@@ -1193,11 +1134,7 @@
       // CoroBegin, we recreate them after CoroBegin by appplying the offset
       // to the pointer in the frame.
       for (const auto &Alias : Visitor.getAliases()) {
-<<<<<<< HEAD
         auto *FramePtr = GetFramePointer(A);
-=======
-        auto *FramePtr = GetFramePointer(P.second, A);
->>>>>>> 47665e34
         auto *FramePtrRaw =
             Builder.CreateBitCast(FramePtr, Type::getInt8PtrTy(C));
         auto *AliasPtr = Builder.CreateGEP(
@@ -1409,15 +1346,10 @@
     for (BasicBlock *Pred : Preds) {
       if (CatchSwitchInst *CS =
               dyn_cast<CatchSwitchInst>(Pred->getTerminator())) {
-<<<<<<< HEAD
         (void)CS; // INTEL
         // CleanupPad with a CatchSwitch predecessor: therefore this is an
         // unwind destination that needs to be handle specially.
-=======
-        // CleanupPad with a CatchSwitch predecessor: therefore this is an
-        // unwind destination that needs to be handle specially.
         (void) CS;
->>>>>>> 47665e34
         assert(CS->getUnwindDest() == &BB);
         rewritePHIsForCleanupPad(&BB, CleanupPad);
         return;
