--- conflicted
+++ resolved
@@ -1585,11 +1585,6 @@
   return cast<Instruction>(V);
 }
 
-<<<<<<< HEAD
-bool hasFunctionCallInCGNodeSatisfiedWith(
-    CallGraphNode *Node, function_ref<bool(Function *)> Condition) {
-  for (auto It = df_begin(Node); It != df_end(Node); ++It) {
-=======
 bool hasFunctionCallInCGNodeIf(CallGraphNode *Node,
                                function_ref<bool(const Function *)> Condition) {
   // Always skips the root node by starting from ++df_begin().
@@ -1604,7 +1599,6 @@
                                function_ref<void(Function *)> MapFunc) {
   // Always skips the root node by starting from ++df_begin().
   for (auto It = ++df_begin(Node); It != df_end(Node); ++It) {
->>>>>>> 8cd97e86
     Function *CalledFunc = It->getFunction();
     if (Condition(CalledFunc))
       MapFunc(CalledFunc);
