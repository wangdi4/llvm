//=== LocalBuffers.cpp -  Map GlobalVariable __local to local buffer -========//
//
// Copyright (C) 2021 Intel Corporation. All rights reserved.
//
// The information and source code contained herein is the exclusive property
// of Intel Corporation and may not be disclosed, examined or reproduced in
// whole or in part without explicit written authorization from the company.
//
//===----------------------------------------------------------------------===//

#include "llvm/Transforms/Intel_DPCPPKernelTransforms/LocalBuffers.h"

#include "ImplicitArgsUtils.h"
#include "llvm/ADT/MapVector.h"
#include "llvm/IR/DIBuilder.h"
#include "llvm/IR/DataLayout.h"
#include "llvm/IR/IRBuilder.h"
#include "llvm/IR/InstIterator.h"
#include "llvm/IR/Instruction.h"
#include "llvm/IR/Value.h"
#include "llvm/InitializePasses.h"
#include "llvm/Support/Debug.h"
#include "llvm/Transforms/Intel_DPCPPKernelTransforms/DPCPPKernelCompilationUtils.h"
#include "llvm/Transforms/Intel_DPCPPKernelTransforms/LegacyPasses.h"
#include "llvm/Transforms/Intel_DPCPPKernelTransforms/Utils/MetadataAPI.h"

using namespace llvm;

#define DEBUG_TYPE "dpcpp-kernel-local-buffers"

namespace {

/// Legacy LocalBuffers Pass
class LocalBuffersLegacy : public ModulePass {
  LocalBuffersPass Impl;

public:
  static char ID;

  LocalBuffersLegacy(bool UseTLSGlobals = false)
      : ModulePass(ID), Impl(UseTLSGlobals || EnableTLSGlobals) {
    initializeLocalBuffersLegacyPass(*PassRegistry::getPassRegistry());
  }

  ~LocalBuffersLegacy() {}

  StringRef getPassName() const override { return "LocalBuffersLegacy"; }

  bool runOnModule(Module &M) override;

  void getAnalysisUsage(AnalysisUsage &AU) const override {
    AU.addRequired<LocalBufferAnalysisLegacy>();
    AU.setPreservesCFG();
  }
};

} // namespace

char LocalBuffersLegacy::ID = 0;

INITIALIZE_PASS_BEGIN(LocalBuffersLegacy, DEBUG_TYPE,
                      "Map __local GlobalVariables to the local buffer", false,
                      false)
INITIALIZE_PASS_DEPENDENCY(LocalBufferAnalysisLegacy)
INITIALIZE_PASS_END(LocalBuffersLegacy, DEBUG_TYPE,
                    "Map __local GlobalVariables to the local buffer", false,
                    false)

bool LocalBuffersLegacy::runOnModule(Module &M) {
  LocalBufferInfo *LBInfo =
      &getAnalysis<LocalBufferAnalysisLegacy>().getResult();
  return Impl.runImpl(M, LBInfo);
}

ModulePass *llvm::createLocalBuffersLegacyPass(bool UseTLSGlobals) {
  return new LocalBuffersLegacy(UseTLSGlobals);
}

PreservedAnalyses LocalBuffersPass::run(Module &M, ModuleAnalysisManager &AM) {
  LocalBufferInfo *LBInfo = &AM.getResult<LocalBufferAnalysis>(M);
  if (!runImpl(M, LBInfo))
    return PreservedAnalyses::all();

  PreservedAnalyses PA;
  PA.preserveSet<CFGAnalyses>();
  return PA;
}
bool LocalBuffersPass::runImpl(Module &M, LocalBufferInfo *LBInfo) {
  using namespace DPCPPKernelMetadataAPI;

  this->M = &M;
  this->LBInfo = LBInfo;

  Context = &M.getContext();

  DIFinder = DebugInfoFinder();
  DIFinder.processModule(M);

  // Get all kernels
  KernelsFunctionSet = DPCPPKernelCompilationUtils::getAllKernels(M);

  // Run on all defined function in the module
  for (auto &Func : M) {
    Function *F = &Func;
    if (!F || F->isDeclaration()) {
      // Function is not defined inside module
      continue;
    }

    // pipes ctor is not a kernel
    if (DPCPPKernelCompilationUtils::isGlobalCtorDtorOrCPPFunc(F))
      continue;

    runOnFunction(F);
    if (KernelsFunctionSet.count(F)) {
      // We have a kernel, update metadata
      KernelInternalMetadataAPI(F).LocalBufferSize.set(
          LBInfo->getLocalsSize(F));
    }
  }

  updateDICompileUnitGlobals();

  // Safely erase useless GVs.
  for (auto *GV : GVToRemove)
    GV->eraseFromParent();

  return true;
}

/// Replaces all uses of Constant `From` with `To`. We can't simply
/// call `From->replaceAllUsesWith` because the users of `From` may
/// be ConstantExpr, ConstantAggregate. We have to convert those
/// Constant uses to instructions first.
static void replaceAllUsesOfConstantWith(Constant *From, Instruction *To) {
  assert(From && To && "shouldn't be nullptr");

  // Consider the following pattern, we need to find all user-chain paths from
  // the constant `From` to the the first instruction users.
  //
  // clang-format off
  //
  // store
  //   i64 sub (
  //     i64 ptrtoint (
  //       i8* getelementptr inbounds ([3 x i8], [3 x i8]* @CONSTANT, i64 0, i64 1) to i64
  //     ),
  //     i64 ptrtoint ([3 x i8]* @CONSTANT to i64)
  //   ),
  //   i64* %arrayidx
  //
  // The user-chain paths of @CONSTANT look like:
  //
  //                 @CONSTANT
  //                  /     \
  //                GEP   ptrtoint
  //                 |       |
  //             ptrtoint    |
  //                 \       /
  //                  \     /
  //                    sub
  //                     |
  //              store instruction
  //
  // clang-format on

  SmallVector<User *, 4> CurrentUserChain;
  // Helper function to build instructions from the current user chain.
  auto BuildInstructionsFromUserChain = [&](unsigned ChainLength,
                                            Instruction *InsertPoint,
                                            unsigned PHIReplaceIndex = 0) {
    assert(ChainLength > 0 && "User chain must have at least one user!");
    // Instruction node is always the last user on the chain.
    Instruction *LastInst =
        cast<Instruction>(CurrentUserChain[ChainLength - 1]);
    // It's a user chain outside this function, skip it.
    if (LastInst->getFunction() != To->getFunction())
      return;
    DenseMap<User *, Instruction *> UserToInstMap;
    UserToInstMap[From] = To;
    UserToInstMap[LastInst] = LastInst;
    LLVM_DEBUG(dbgs() << From->getName() << " user chain:\n");
    User *Prev = From;
    for (unsigned I = 0; I < ChainLength; ++I) {
      User *U = CurrentUserChain[I];
      LLVM_DEBUG(dbgs().indent(2) << *U << '\n');
      Instruction *Replacement = nullptr;
      if (UserToInstMap.count(U)) {
        Replacement = UserToInstMap[U];
        // If it's a PHI node, we cannot simply replaceUsesOfWith because PHI
        // node may have the same incoming value for different incoming BBs.
        // We can only replace the incoming value at PHIReplaceIndex.
        if (auto *PHI = dyn_cast<PHINode>(Replacement))
          PHI->setIncomingValue(PHIReplaceIndex, UserToInstMap[Prev]);
        else
          Replacement->replaceUsesOfWith(Prev, UserToInstMap[Prev]);
      } else {
        Replacement = DPCPPKernelCompilationUtils::
            createInstructionFromConstantWithReplacement(
                cast<Constant>(U), Prev, UserToInstMap[Prev], InsertPoint);
        UserToInstMap[U] = Replacement;
      }
      LLVM_DEBUG(dbgs().indent(4) << "--> " << *UserToInstMap[U] << '\n');
      Prev = U;
    }
  };

  // DFS starting from all From's users.
  // Stack element value stores the depth of the user on the user chain.
  MapVector<User *, unsigned> Stack;
  for (auto *U : From->users()) {
    assert((isa<Constant, Instruction>(U)) &&
           "Don't expect users other than Constant/Instruction");
    Stack.insert({U, 0});
  }
  while (!Stack.empty()) {
    User *Node = Stack.back().first;
    unsigned Depth = Stack.back().second;
    Stack.pop_back();
    // Expand/update the current user chain.
    assert(CurrentUserChain.size() >= Depth);
    if (CurrentUserChain.size() == Depth)
      CurrentUserChain.push_back(Node);
    else
      CurrentUserChain[Depth] = Node;
    // If we reaches a PHI instruction, we need to build instructions at the end
    // of the corresponding incoming basic block.
    if (auto *PHI = dyn_cast<PHINode>(Node)) {
      auto *PrevUser = Depth == 0 ? From : CurrentUserChain[Depth - 1];
      for (unsigned I = 0; I < PHI->getNumIncomingValues(); ++I) {
        // Find the incoming value(s) that need to be replaced.
        // Set insert point to the end of the incoming BB.
        if (PHI->getIncomingValue(I) == PrevUser) {
          auto *IncomingBB = PHI->getIncomingBlock(I);
          auto *IP = IncomingBB->getTerminator();
          BuildInstructionsFromUserChain(Depth + 1, IP, I);
        }
      }
      continue;
    }
    // If we reaches a non-PHI Instruction user node, convert the current user
    // chain to a sequence of instructions and insert them before Inst.
    if (auto *Inst = dyn_cast<Instruction>(Node)) {
      BuildInstructionsFromUserChain(Depth + 1, Inst);
      // No need to visit instruction node's users.
      continue;
    }
    for (auto *U : Node->users()) {
      assert((isa<Constant, Instruction>(U)) &&
             "Don't expect users other than Constant/Instruction");
      Stack.insert({U, Depth + 1});
    }
  }

  // Clean-up dead constant users after replacing them with instructions.
  From->removeDeadConstantUsers();
}

void LocalBuffersPass::attachDebugInfoToLocalMem(GlobalVariable *GV,
                                                 Value *LocalMem,
                                                 unsigned offset) {
  SmallVector<DIGlobalVariableExpression *, 1> DIGVExprs;
  GV->getDebugInfo(DIGVExprs);

  DIBuilder DIB(*M, false);

  for (auto *DIGVExpr : DIGVExprs) {
    auto *DIGV = DIGVExpr->getVariable();
    if (DIGV->getScope() != SP)
      continue;
    auto *DIExpr = DIGVExpr->getExpression();
    DIExpr = DIExpression::prepend(DIExpr, DIExpression::DerefBefore, offset);

    // Create a function-level Debug local variable
    auto *DILV = DIB.createAutoVariable(
        DIGV->getScope(), DIGV->getName(), DIGV->getFile(), DIGV->getLine(),
        DIGV->getType(), true, DINode::FlagArtificial);

    DIB.insertDbgValueIntrinsic(LocalMem, DILV, DIExpr,
                                DILocation::get(*Context, 0, 0, SP),
                                InsertPoint);
  }

  GVEToRemove.insert(DIGVExprs.begin(), DIGVExprs.end());
}

void LocalBuffersPass::updateDICompileUnitGlobals() {
  SmallVector<Metadata *> LiveGVs;
  for (auto *DICU : DIFinder.compile_units()) {
    LiveGVs.clear();

    for (auto *DIG : DICU->getGlobalVariables()) {
      if (!GVEToRemove.count(DIG))
        LiveGVs.push_back(DIG);
    }

    DICU->replaceGlobalVariables(MDTuple::get(*Context, LiveGVs));
  }
}

// Substitutes a pointer to local buffer, with argument passed within kernel
// parameters
void LocalBuffersPass::parseLocalBuffers(Function *F, Value *LocalMem) {

  IRBuilder<> Builder(InsertPoint);

  // Get all __local variables owned by F
  auto &LocalSet = LBInfo->getDirectLocals(F);

  bool IsKernel = KernelsFunctionSet.count(F);
  unsigned int CurrLocalOffset = 0;

  // Iterate through local buffers
  for (auto *Local : LocalSet) {
    GlobalVariable *GV = cast<GlobalVariable>(Local);

    // Calculate required buffer size
    llvm::DataLayout DL(M);
    size_t ArraySize = DL.getTypeAllocSize(GV->getType()->getElementType());
    assert(0 != ArraySize && "zero array size!");
    // Now retrieve to the offset of the local buffer
    Type *Ty = LocalMem->getType()->getScalarType()->getPointerElementType();
<<<<<<< HEAD
    GetElementPtrInst *AddrOfLocal = GetElementPtrInst::Create(
        Ty, LocalMem,
        ConstantInt::get(IntegerType::get(*Context, 32), CurrLocalOffset), "",
        InsertPoint);

    // Now add bitcast to required/original pointer type
    CastInst *Replacement = CastInst::CreatePointerCast(
        AddrOfLocal, GV->getType(), "", InsertPoint);

    replaceAllUsesOfConstantWith(GV, Replacement);
=======
    auto *Idx = ConstantInt::get(IntegerType::get(*Context, 32),
                                 CurrLocalOffset);
    auto *pLocalAddr = Builder.CreateGEP(Ty, LocalMem, Idx, "");

    Value *Replacement = nullptr;
    if (IsKernel) {
      // For kernels, bitcast to required/original pointer type
      Replacement = Builder.CreatePointerCast(pLocalAddr, GV->getType());
    } else {
      // For non-kernel functions, load the pointer from LocalMemBase.
      auto *Cast = Builder.CreatePointerCast(pLocalAddr,
                                             GV->getType()->getPointerTo());
      Replacement = Builder.CreateLoad(GV->getType(), Cast);
    }

    replaceAllUsesOfConstantWith(GV, dyn_cast<Instruction>(Replacement));
>>>>>>> 8cd97e86
    GVToRemove.insert(GV);
    if (SP)
      attachDebugInfoToLocalMem(GV, LocalMem, CurrLocalOffset);

    // Advance total implicit size
    CurrLocalOffset += ADJUST_SIZE_TO_MAXIMUM_ALIGN(ArraySize);
  }

  assert(CurrLocalOffset == LBInfo->getDirectLocalsSize(F) &&
         "CurrLocalOffset is not equal to local buffer size!");
}

void LocalBuffersPass::runOnFunction(Function *F) {
  InsertPoint = &*inst_begin(F);
  SP = F->getSubprogram();

  // Getting the implicit arguments
  Value *LocalMem = 0;
  if (UseTLSGlobals) {
    LocalMem = DPCPPKernelCompilationUtils::getTLSGlobal(
        M, ImplicitArgsUtils::IA_SLM_BUFFER);
    assert(LocalMem && "TLS LocalMem is not found.");
    // Load the LocalMem pointer from TLS GlobalVariable
    IRBuilder<> Builder(InsertPoint);
    LocalMem = Builder.CreateLoad(LocalMem->getType()->getPointerElementType(),
                                  LocalMem, "LocalMemBase");
  } else {
    DPCPPKernelCompilationUtils::getImplicitArgs(F, &LocalMem, nullptr, nullptr,
                                                 nullptr, nullptr, nullptr);
  }

  assert(LocalMem && "LocalMem should not be nullptr.");
  parseLocalBuffers(F, LocalMem);
}<|MERGE_RESOLUTION|>--- conflicted
+++ resolved
@@ -320,18 +320,6 @@
     assert(0 != ArraySize && "zero array size!");
     // Now retrieve to the offset of the local buffer
     Type *Ty = LocalMem->getType()->getScalarType()->getPointerElementType();
-<<<<<<< HEAD
-    GetElementPtrInst *AddrOfLocal = GetElementPtrInst::Create(
-        Ty, LocalMem,
-        ConstantInt::get(IntegerType::get(*Context, 32), CurrLocalOffset), "",
-        InsertPoint);
-
-    // Now add bitcast to required/original pointer type
-    CastInst *Replacement = CastInst::CreatePointerCast(
-        AddrOfLocal, GV->getType(), "", InsertPoint);
-
-    replaceAllUsesOfConstantWith(GV, Replacement);
-=======
     auto *Idx = ConstantInt::get(IntegerType::get(*Context, 32),
                                  CurrLocalOffset);
     auto *pLocalAddr = Builder.CreateGEP(Ty, LocalMem, Idx, "");
@@ -348,7 +336,6 @@
     }
 
     replaceAllUsesOfConstantWith(GV, dyn_cast<Instruction>(Replacement));
->>>>>>> 8cd97e86
     GVToRemove.insert(GV);
     if (SP)
       attachDebugInfoToLocalMem(GV, LocalMem, CurrLocalOffset);
