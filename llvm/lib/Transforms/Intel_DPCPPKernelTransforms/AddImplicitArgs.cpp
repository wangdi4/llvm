//===- AddImplicitArgs.cpp - Add implicit arguments to DPC++ kernel  ------===//
//
// Copyright (C) 2021 Intel Corporation. All rights reserved.
//
// The information and source code contained herein is the exclusive property
// of Intel Corporation and may not be disclosed, examined or reproduced in
// whole or in part without explicit written authorization from the company.
//
//===----------------------------------------------------------------------===//

#include "llvm/Transforms/Intel_DPCPPKernelTransforms/AddImplicitArgs.h"
#include "ImplicitArgsUtils.h"
#include "llvm/IR/Attributes.h"
#include "llvm/IR/InstIterator.h"
#include "llvm/IR/ValueMap.h"
#include "llvm/InitializePasses.h"
#include "llvm/Transforms/Intel_DPCPPKernelTransforms/DPCPPKernelCompilationUtils.h"
#include "llvm/Transforms/Intel_DPCPPKernelTransforms/DevLimits.h"
#include "llvm/Transforms/Intel_DPCPPKernelTransforms/LegacyPasses.h"
#include "llvm/Transforms/Utils/Cloning.h"

using namespace llvm;

#define DEBUG_TYPE "dpcpp-kernel-add-implicit-args"

// TODO This command line option indicates if the AddTLSGlobals pass is enabled
// by "-use-tls-globals" so that DPCPPKernelTransforms passes can behave
// accordingly. It should be removed when porting AddTLSGlobals pass.
bool EnableTLSGlobals;
static cl::opt<bool, true> OptEnableTLSGlobals(
    "dpcpp-kernel-enable-tls-globals", cl::desc("Enable TLS globals"),
    cl::location(EnableTLSGlobals), cl::init(false), cl::Hidden);

namespace {

/// Legacy AddImplicitArgs pass.
class AddImplicitArgsLegacy : public ModulePass {
  AddImplicitArgsPass Impl;

public:
  /// Pass identification, replacement for typeid
  static char ID;

  AddImplicitArgsLegacy();

  StringRef getPassName() const override { return "AddImplicitArgsLegacy"; }

  bool runOnModule(Module &M) override;

  void getAnalysisUsage(AnalysisUsage &AU) const override {
    AU.addRequired<CallGraphWrapperPass>();
    AU.addRequired<ImplicitArgsAnalysisLegacy>();
    // Depends on LocalBufferAnalysis for finding all local buffers each
    // function uses directly.
    AU.addRequired<LocalBufferAnalysisLegacy>();
    AU.setPreservesCFG();
    AU.addPreserved<CallGraphWrapperPass>();
    AU.addPreserved<ImplicitArgsAnalysisLegacy>();
  }
};

} // namespace

INITIALIZE_PASS_BEGIN(AddImplicitArgsLegacy, DEBUG_TYPE,
                      "Add implicit arguments to functions", false, false)
INITIALIZE_PASS_DEPENDENCY(CallGraphWrapperPass)
INITIALIZE_PASS_DEPENDENCY(ImplicitArgsAnalysisLegacy)
INITIALIZE_PASS_DEPENDENCY(LocalBufferAnalysisLegacy)
INITIALIZE_PASS_END(AddImplicitArgsLegacy, DEBUG_TYPE,
                    "Add implicit arguments to functions", false, false)

char AddImplicitArgsLegacy::ID = 0;

AddImplicitArgsLegacy::AddImplicitArgsLegacy() : ModulePass(ID) {
  initializeAddImplicitArgsLegacyPass(*PassRegistry::getPassRegistry());
}

ModulePass *llvm::createAddImplicitArgsLegacyPass() {
  return new AddImplicitArgsLegacy();
}

bool AddImplicitArgsLegacy::runOnModule(Module &M) {
  CallGraph *CG = &getAnalysis<CallGraphWrapperPass>().getCallGraph();
  LocalBufferInfo *LBInfo =
      &getAnalysis<LocalBufferAnalysisLegacy>().getResult();
  ImplicitArgsInfo *IAInfo =
      &getAnalysis<ImplicitArgsAnalysisLegacy>().getResult();
  return Impl.runImpl(M, LBInfo, IAInfo, CG);
}

PreservedAnalyses AddImplicitArgsPass::run(Module &M,
                                           ModuleAnalysisManager &AM) {
  CallGraph *CG = &AM.getResult<CallGraphAnalysis>(M);
  LocalBufferInfo *LBInfo = &AM.getResult<LocalBufferAnalysis>(M);
  ImplicitArgsInfo *IAInfo = &AM.getResult<ImplicitArgsAnalysis>(M);
  if (!runImpl(M, LBInfo, IAInfo, CG))
    return PreservedAnalyses::all();
  PreservedAnalyses PA;
  PA.preserve<ImplicitArgsAnalysis>();
  return PA;
}

bool AddImplicitArgsPass::runImpl(Module &M, LocalBufferInfo *LBInfo,
                                  ImplicitArgsInfo *IAInfo, CallGraph *CG) {
  this->LBInfo = LBInfo;
  this->IAInfo = IAInfo;
  this->CG = CG;

  // Clear call instruction to fix container
  FixupCalls.clear();
  // Clear functions refs to fix container
  FixupFunctionsRefs.clear();

  // Collect all module functions that are not declarations into work list.
  SmallVector<Function *, 4> WorkList;
  for (auto &F : M) {
    if (F.isDeclaration()) {
      // Function is not defined inside module.
      continue;
    }

    // global ctor's and dtor's don't need implicit arguments, as it only
    // called once by runStaticConstructorsDestructors function.
    // C++ function does not need implicit arguments.
    if (DPCPPKernelCompilationUtils::isGlobalCtorDtorOrCPPFunc(&F))
      continue;

    WorkList.push_back(&F);
  }

  // Run on all collected functions.
  for (auto *F : WorkList)
    runOnFunction(F);

  // update Metadata now.
  DPCPPKernelCompilationUtils::updateFunctionMetadata(&M, FixupFunctionsRefs);

  // Indirect calls are not users of any functions. We need to collect them
  // and add stubs for implicit arguments here
  SmallPtrSet<CallInst *, 16> IndirectCalls;
  for (const auto &It : FixupCalls) {
    CallInst *CI = It.first;
    if (!CI->getCalledFunction())
      IndirectCalls.insert(CI);
  }

  for (auto *CI : IndirectCalls) {
    Value **Args = FixupCalls[CI];
    SmallVector<Type *, 16> ArgTys;
    for (unsigned I = 0; I < ImplicitArgsUtils::NUM_IMPLICIT_ARGS; ++I)
      ArgTys.push_back(Args[I]->getType());

    replaceCallInst(CI, ArgTys, nullptr);
  }

  // Go over all call instructions that need to be changed and add implicit
  // arguments to them.
  // Call instructions already contain extra agruments, but all of them are
  // Undef's - we need to replace Undef's with the correct values.
  for (auto &It : FixupCalls) {
    CallInst *CI = It.first;
    Value **CallArgs = It.second;

    unsigned ImplicitArgStart =
        CI->arg_size() - ImplicitArgsUtils::NUM_IMPLICIT_ARGS;
    for (unsigned i = ImplicitArgStart, j = 0;
         j < ImplicitArgsUtils::NUM_IMPLICIT_ARGS; ++i, ++j)
      CI->setArgOperand(i, CallArgs[j]);

    delete[] CallArgs;
  }

  return true;
}

Function *AddImplicitArgsPass::runOnFunction(Function *F) {
  SmallVector<Type *, 16> NewTypes;
  SmallVector<const char *, 16> NewNames;
  SmallVector<AttributeSet, 16> NewAttrs;
  unsigned NumExplicitArgs = F->arg_size();

  // Calculate pointer to the local memory buffer. Do this before F is
  // deleted.
  size_t DirectLocalSize = LBInfo->getDirectLocalsSize(F);
  AttrBuilder B;
  B.addAttribute(Attribute::NoAlias);
  AttributeSet NoAlias = AttributeSet::get(F->getContext(), B);
  AttributeSet NoAttr;
  // For each implicit arg, setup its type, name and attributes.
  for (unsigned I = 0; I < ImplicitArgsUtils::NUM_IMPLICIT_ARGS; ++I) {
    Type *ArgType = IAInfo->getArgType(I);
    NewTypes.push_back(ArgType);
    NewNames.push_back(ImplicitArgsUtils::getArgName(I));
    // We know that all implicit args that are pointers are non-aliasing, but
    // we must be careful are review this assumption every time we add a new
    // implicit arg.
    if (ArgType->isPointerTy())
      NewAttrs.push_back(NoAlias);
    else
      NewAttrs.push_back(NoAttr);
  }
  // Create the new function with appended implicit attributes.
  Function *NewF = DPCPPKernelCompilationUtils::AddMoreArgsToFunc(
      F, NewTypes, NewNames, NewAttrs, "AddImplicitArgs");

  // maintain this map to preserve original/modified relation for functions.
  FixupFunctionsRefs[F] = NewF;

  // Transfer mappings of directly used local values to modified function.
  DirectLocalsMap[NewF] = LBInfo->getDirectLocals(F);

  // Apple LLVM-IR workaround
  // 1.  Pass WI information structure as the next parameter after given
  // function parameters
  // 2.  We don't want to use TLS for local memory.
  //    Our solution to move all internal local memory blocks to be allocated
  //    by the execution engine and passed within additional parameters to the
  //    kernel, those parameters are not exposed to the user.

  // Go through new function instructions and search calls.
  CG->addToCallGraph(NewF);
  for (auto &N : *(*CG)[NewF]) {
    auto *CI = cast<CallInst>(*N.first);
    // Ignore calls of inline assembly code.
    if (CI->isInlineAsm())
      continue;

    // Check call for not inlined module function.
    Function *Callee = CI->getCalledFunction();
    bool IsDirectCall = (Callee != nullptr);
    // C++ Callee will be skipped as C++ func does not add implicit arguments.
    // TODO: handle C++ function as indirect callee.
    if (IsDirectCall &&
        (Callee->isDeclaration() ||
         DPCPPKernelCompilationUtils::isGlobalCtorDtorOrCPPFunc(Callee)))
      continue;
    StringRef Name =
        IsDirectCall ? Callee->getName() : CI->getCalledOperand()->getName();
    Value **CallArgs = new Value *[ImplicitArgsUtils::NUM_IMPLICIT_ARGS];
    Function::arg_iterator IA = NewF->arg_begin();
    // Skip over explicit args.
    for (unsigned I = 0; I < NumExplicitArgs; ++I, ++IA)
      ;
    // Copy over implicit args.
    for (unsigned I = 0; I < ImplicitArgsUtils::NUM_IMPLICIT_ARGS; ++I, ++IA)
      CallArgs[I] = static_cast<Value *>(&*IA);
    assert(IA == NewF->arg_end());
    // Calculate pointer to the local memory buffer for callee.
    IRBuilder<> Builder(CI);
    Value *LocalMem = CallArgs[ImplicitArgsUtils::IA_SLM_BUFFER];
    Twine ValName = "LocalMem_" + Name;
    // [LLVM 3.8 UPGRADE] ToDo: Replace nullptr for pointer type with actual
    // type (not using type from pointer as this functionality is planned o
    // be removed.
    Type *Ty = LocalMem->getType()->getScalarType()->getPointerElementType();
    Value *NewLocalMemOffset = ConstantInt::get(
        IntegerType::get(F->getContext(), 32), DirectLocalSize);
    auto *NewLocalMem =
        Builder.CreateGEP(Ty, LocalMem, NewLocalMemOffset, ValName);
    CallArgs[ImplicitArgsUtils::IA_SLM_BUFFER] = NewLocalMem;

    // Now that the local memory buffer is rebased, the memory location of
    // directly used local values should be passed to the callee so that local
    // values can be loaded/stored correctly by callee.
    // In this way, the pointers to local values are pushed to new local memory
    // buffer base, and then callee can access local values via the pointers.
    unsigned int CurrLocalOffset = 0;
    llvm::DataLayout DL(F->getParent());
    // Get Locals from the new map if the callee Function has been modified.
    auto &CalleeLocalSet = DirectLocalsMap.count(Callee)
                               ? DirectLocalsMap[Callee]
                               : LBInfo->getDirectLocals(Callee);
    for (auto *Local : CalleeLocalSet) {
      GlobalVariable *GV = cast<GlobalVariable>(Local);
      size_t LocalSize = DL.getTypeAllocSize(GV->getType()->getElementType());
      assert(0 != LocalSize && "zero array size!");
      // Get the position of Local in NewLocalMem.
      ConstantInt *LocalIndex = ConstantInt::get(
          IntegerType::get(F->getContext(), 32), CurrLocalOffset);
      auto *LocalPtr = Builder.CreateGEP(Ty, NewLocalMem, LocalIndex);
      // Cast to pointer type of Local.
      auto *Cast =
          Builder.CreatePointerCast(LocalPtr, GV->getType()->getPointerTo());
      // Store pointer to Local to NewLocalMem.
      Builder.CreateStore(GV, Cast);
      // Calculate the offset of next direct used local value.
      CurrLocalOffset += ADJUST_SIZE_TO_MAXIMUM_ALIGN(LocalSize);
    }

    FixupCalls[CI] = CallArgs;
  }

  // All users which need to be replaced are handled here.
  SmallVector<User *, 16> Users(F->users());
  for (User *U : Users) {
    // Handle constant expression with bitcast of function pointer
    // it handles cases like block_literal global variable definitions
    // Example of case:
    // @__block_literal_global = internal constant { ..., i8*, ... }
    //    { ..., i8* bitcast (i32 (i8*, i32)* @globalBlock_block_invoke to i8*),
    //    ... }
    if (ConstantExpr *CE = dyn_cast<ConstantExpr>(U)) {
      if ((CE->getOpcode() == Instruction::BitCast ||
           CE->getOpcode() == Instruction::AddrSpaceCast) &&
          CE->getType()->isPointerTy()) {
        // this case happens when global block variable is used.
        Constant *newCE = ConstantExpr::getPointerCast(NewF, CE->getType());
        CE->replaceAllUsesWith(newCE);
      } else if (CE->getOpcode() == Instruction::PtrToInt) {
        // function pointer is converted into an int.
        Constant *NewCE = ConstantExpr::getPtrToInt(NewF, CE->getType());
        CE->replaceAllUsesWith(NewCE);
      }
    } else if (auto *C = dyn_cast<ConstantAggregate>(U)) {
      Constant *NewFCast = ConstantExpr::getPointerCast(NewF, F->getType());
      SmallVector<Constant *, 16> NewVec;
      for (Value *Op : C->operand_values()) {
        Constant *NewElt = (Op == F) ? NewFCast : cast<Constant>(Op);
        NewVec.push_back(NewElt);
      }
      Constant *NewC;
      if (auto *CArray = dyn_cast<ConstantArray>(C))
        NewC = ConstantArray::get(CArray->getType(), NewVec);
      else if (auto *CStruct = dyn_cast<ConstantStruct>(C))
        NewC = ConstantStruct::get(CStruct->getType(), NewVec);
      else if (isa<ConstantVector>(C))
        NewC = ConstantVector::get(NewVec);
      else
        llvm_unreachable("unexpected ConstantAggregate user");
      C->replaceAllUsesWith(NewC);
    } else if (CallInst *CI = dyn_cast<CallInst>(U)) {
<<<<<<< HEAD
      replaceCallInst(CI, NewTypes, NewF);
=======
      Value *Callee = CI->getCalledOperand();
      if (Callee == F)
        replaceCallInst(CI, NewTypes, NewF);
      else {
        // The function is used as an argument.
        auto *Cast = CastInst::CreatePointerCast(NewF, F->getType(), "", CI);
        Cast->setDebugLoc(CI->getDebugLoc());
        CI->replaceUsesOfWith(F, Cast);
#ifndef NDEBUG
        // FIXME:
        // The only case that a function ptr is passed as an argument is in
        // task_sequence, and in such case, we assume the passed function won't
        // be called directly inside the task_sequence, so we don't do extra
        // work except bitcast'ing the argument's pointer type. We add an
        // assert here to assure it won't be called. If the passed function ptr
        // is called inside the function in the future, we need to fix call
        // instructions in the function.
        auto *CalledF = dyn_cast<Function>(Callee);
        if (!CalledF)
          continue;
        for (int i = 0, e = CI->arg_size(); i < e; ++i) {
          if (CI->getArgOperand(i) != Cast)
            continue;
          assert(llvm::all_of(CalledF->getArg(i)->users(),
                              [](User *U) { return !isa<CallBase>(U); }) &&
                 "Calling a function pointer from argument isn't implemented.");
        }
#endif
      }
>>>>>>> 8cd97e86
    } else if (auto *CI = dyn_cast<CastInst>(U)) {
      assert((isa<BitCastInst, AddrSpaceCastInst, PtrToIntInst>(CI)) &&
             "Only expect bitcast, addrspacecast or ptrtoint cast instruction "
             "users!");
      auto *NewCE = CastInst::CreatePointerCast(NewF, CI->getType(), "", CI);
      NewCE->setDebugLoc(CI->getDebugLoc());
      CI->replaceAllUsesWith(NewCE);
      CI->eraseFromParent();
    } else if (auto *SI = dyn_cast<StoreInst>(U)) {
      assert(isa<AllocaInst>(SI->getPointerOperand()) &&
             "Expected store of function pointer into an alloca");
      // This function was stored as a function pointer, but the type of
      // function was changed (implicit args were added) - to avoid changing
      // types let's just cast new function type into the old one before
      // storing.
      auto *OldAllocaTy = cast<PointerType>(SI->getPointerOperand()->getType());
      Type *OldFPtrTy = OldAllocaTy->getElementType();

      auto *Cast = CastInst::CreatePointerCast(NewF, OldFPtrTy, "", SI);
      auto *NewSI = new StoreInst(Cast, SI->getPointerOperand(), SI);
      NewSI->setDebugLoc(SI->getDebugLoc());
      SI->replaceAllUsesWith(NewSI);
      SI->eraseFromParent();
    } else {
      // We should not be here.
      // Unhandled case except for SelectInst - they will be handled later.
      LLVM_DEBUG(dbgs() << *U << '\n');
      assert(isa<SelectInst>(U) && "Unhandled function reference");
    }
  }

  // It seems that removing function use (by changing its operand to another
  // function) somehow breaks data structure used to hold uses and for example
  // for two uses, the loop stops after the first one.
  // Let's store info which need to be updated and perform updates outside
  // of the loop over function uses.
  DenseMap<User *, std::pair<unsigned, Value *>> UsersToReplace;

  // All users which are not to be replaced are handled here.
  for (Use &U : F->uses()) {
    User *Usr = U.getUser();
    if (auto *SI = dyn_cast<SelectInst>(Usr)) {
      unsigned OpNo = U.getOperandNo();
      // This function goes though a select instruction, but the type of the
      // function was changed (implicit args were added) - to avoid changing
      // types let's just cast new function type into the old one before
      // select.
      if (SI->getOperand(OpNo)->getType() != NewF->getType()) {
        auto *Cast = CastInst::CreatePointerCast(
            NewF, SI->getOperand(OpNo)->getType(), "", SI);
        UsersToReplace[SI] = {OpNo, Cast};
      }
    }
  }

  for (const auto &I : UsersToReplace) {
    const std::pair<unsigned, Value *> &R = I.second;
    I.first->setOperand(R.first, R.second);
  }

  for (User *U : NewF->users()) {
    if (CallInst *I = dyn_cast<CallInst>(U)) {
      // Change the calling convention of the call site to match the
      // calling convention of the called function.
      I->setCallingConv(NewF->getCallingConv());
    }
  }

  return NewF;
}

void AddImplicitArgsPass::replaceCallInst(CallInst *CI,
                                          ArrayRef<Type *> ImplicitArgsTypes,
                                          Function *NewF) {
  bool FixupCallsNeedsUpdate = FixupCalls.count(CI) > 0;
  Value **CallArgs = nullptr;
  if (FixupCallsNeedsUpdate) {
    // Remove the old call from the mapping.
    CallArgs = FixupCalls[CI];
    FixupCalls.erase(CI);
  }
  SmallVector<Value *, 16> NewArgs;
  // Push undefs for new arguments.
  assert(ImplicitArgsTypes.size() == ImplicitArgsUtils::NUM_IMPLICIT_ARGS);
  for (unsigned I = 0; I < ImplicitArgsUtils::NUM_IMPLICIT_ARGS; ++I) {
    NewArgs.push_back(UndefValue::get(ImplicitArgsTypes[I]));
  }
  CallInst *NewCI =
      NewF
          ? DPCPPKernelCompilationUtils::AddMoreArgsToCall(CI, NewArgs, NewF)
          : DPCPPKernelCompilationUtils::addMoreArgsToIndirectCall(CI, NewArgs);

  // Place the new call into the mapping.
  if (FixupCallsNeedsUpdate)
    FixupCalls[NewCI] = CallArgs;
}<|MERGE_RESOLUTION|>--- conflicted
+++ resolved
@@ -329,9 +329,6 @@
         llvm_unreachable("unexpected ConstantAggregate user");
       C->replaceAllUsesWith(NewC);
     } else if (CallInst *CI = dyn_cast<CallInst>(U)) {
-<<<<<<< HEAD
-      replaceCallInst(CI, NewTypes, NewF);
-=======
       Value *Callee = CI->getCalledOperand();
       if (Callee == F)
         replaceCallInst(CI, NewTypes, NewF);
@@ -361,7 +358,6 @@
         }
 #endif
       }
->>>>>>> 8cd97e86
     } else if (auto *CI = dyn_cast<CastInst>(U)) {
       assert((isa<BitCastInst, AddrSpaceCastInst, PtrToIntInst>(CI)) &&
              "Only expect bitcast, addrspacecast or ptrtoint cast instruction "
