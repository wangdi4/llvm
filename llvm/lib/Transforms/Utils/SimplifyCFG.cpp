--- conflicted
+++ resolved
@@ -2769,7 +2769,18 @@
   return false;
 }
 
-<<<<<<< HEAD
+static bool FoldCondBranchOnPHI(BranchInst *BI, DomTreeUpdater *DTU,
+                                const DataLayout &DL, AssumptionCache *AC) {
+  Optional<bool> Result;
+  bool EverChanged = false;
+  do {
+    // Note that None means "we changed things, but recurse further."
+    Result = FoldCondBranchOnPHIImpl(BI, DTU, DL, AC);
+    EverChanged |= Result == None || *Result;
+  } while (Result == None);
+  return EverChanged;
+}
+
 #if INTEL_CUSTOMIZATION
 /// FoldPHIEntries is a generalized replacement (by Intel) for the
 /// LLVM open source routine called FoldTwoEntryPHINode(that folds
@@ -2787,30 +2798,6 @@
 /// see if we can fold the phi node or some of its entries.
 static bool FoldPHIEntries(PHINode *PN, const TargetTransformInfo &TTI,
                            DomTreeUpdater *DTU, const DataLayout &DL) {
-=======
-static bool FoldCondBranchOnPHI(BranchInst *BI, DomTreeUpdater *DTU,
-                                const DataLayout &DL, AssumptionCache *AC) {
-  Optional<bool> Result;
-  bool EverChanged = false;
-  do {
-    // Note that None means "we changed things, but recurse further."
-    Result = FoldCondBranchOnPHIImpl(BI, DTU, DL, AC);
-    EverChanged |= Result == None || *Result;
-  } while (Result == None);
-  return EverChanged;
-}
-
-/// Given a BB that starts with the specified two-entry PHI node,
-/// see if we can eliminate it.
-static bool FoldTwoEntryPHINode(PHINode *PN, const TargetTransformInfo &TTI,
-                                DomTreeUpdater *DTU, const DataLayout &DL) {
-  // Ok, this is a two entry PHI node.  Check to see if this is a simple "if
-  // statement", which has a very simple dominance structure.  Basically, we
-  // are trying to find the condition that is being branched on, which
-  // subsequently causes this merge to happen.  We really want control
-  // dependence information for this check, but simplifycfg can't keep it up
-  // to date, and this catches most of the cases we care about anyway.
->>>>>>> a1783b54
   BasicBlock *BB = PN->getParent();
 
   bool Changed = false;
