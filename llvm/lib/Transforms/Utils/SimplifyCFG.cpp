//===- SimplifyCFG.cpp - Code to perform CFG simplification ---------------===//
//
// Part of the LLVM Project, under the Apache License v2.0 with LLVM Exceptions.
// See https://llvm.org/LICENSE.txt for license information.
// SPDX-License-Identifier: Apache-2.0 WITH LLVM-exception
//
//===----------------------------------------------------------------------===//
//
// Peephole optimize the CFG.
//
//===----------------------------------------------------------------------===//

#include "llvm/ADT/APInt.h"
#include "llvm/ADT/ArrayRef.h"
#include "llvm/ADT/DenseMap.h"
#include "llvm/ADT/Optional.h"
#include "llvm/ADT/STLExtras.h"
#include "llvm/ADT/ScopeExit.h"
#include "llvm/ADT/SetOperations.h"
#include "llvm/ADT/SetVector.h"
#include "llvm/ADT/SmallPtrSet.h"
#include "llvm/ADT/SmallVector.h"
#include "llvm/ADT/Statistic.h"
#include "llvm/ADT/StringRef.h"
#include "llvm/Analysis/AssumptionCache.h"
#include "llvm/Analysis/ConstantFolding.h"
#include "llvm/Analysis/EHPersonalities.h"
#include "llvm/Analysis/GuardUtils.h"
#include "llvm/Analysis/InstructionSimplify.h"
#include "llvm/Analysis/MemorySSA.h"
#include "llvm/Analysis/MemorySSAUpdater.h"
#include "llvm/Analysis/TargetTransformInfo.h"
#include "llvm/Analysis/ValueTracking.h"
#include "llvm/IR/Attributes.h"
#include "llvm/IR/BasicBlock.h"
#include "llvm/IR/CFG.h"
#include "llvm/IR/Constant.h"
#include "llvm/IR/ConstantRange.h"
#include "llvm/IR/Constants.h"
#include "llvm/IR/DataLayout.h"
#include "llvm/IR/DerivedTypes.h"
#include "llvm/IR/Function.h"
#include "llvm/IR/GlobalValue.h"
#include "llvm/IR/GlobalVariable.h"
#include "llvm/IR/IRBuilder.h"
#include "llvm/IR/InstrTypes.h"
#include "llvm/IR/Instruction.h"
#include "llvm/IR/Instructions.h"
#include "llvm/IR/IntrinsicInst.h"
#include "llvm/IR/Intrinsics.h"
#include "llvm/IR/LLVMContext.h"
#include "llvm/IR/MDBuilder.h"
#include "llvm/IR/Metadata.h"
#include "llvm/IR/Module.h"
#include "llvm/IR/NoFolder.h"
#include "llvm/IR/Operator.h"
#include "llvm/IR/PatternMatch.h"
#include "llvm/IR/Type.h"
#include "llvm/IR/Use.h"
#include "llvm/IR/User.h"
#include "llvm/IR/Value.h"
#include "llvm/Support/Casting.h"
#include "llvm/Support/CommandLine.h"
#include "llvm/Support/Debug.h"
#include "llvm/Support/ErrorHandling.h"
#include "llvm/Support/KnownBits.h"
#include "llvm/Support/MathExtras.h"
#include "llvm/Support/raw_ostream.h"
#include "llvm/Transforms/Utils/BasicBlockUtils.h"
#if INTEL_COLLAB
#include "llvm/Transforms/Utils/IntrinsicUtils.h"
#endif //INTEL_COLLAB
#include "llvm/Transforms/Utils/Local.h"
#include "llvm/Transforms/Utils/ValueMapper.h"
#include <algorithm>
#include <cassert>
#include <climits>
#include <cstddef>
#include <cstdint>
#include <iterator>
#include <map>
#include <set>
#include <tuple>
#include <utility>
#include <vector>

using namespace llvm;
using namespace PatternMatch;

#define DEBUG_TYPE "simplifycfg"

// Chosen as 2 so as to be cheap, but still to have enough power to fold
// a select, so the "clamp" idiom (of a min followed by a max) will be caught.
// To catch this, we need to fold a compare and a select, hence '2' being the
// minimum reasonable default.
static cl::opt<unsigned> PHINodeFoldingThreshold(
    "phi-node-folding-threshold", cl::Hidden, cl::init(2),
    cl::desc(
        "Control the amount of phi node folding to perform (default = 2)"));

static cl::opt<unsigned> TwoEntryPHINodeFoldingThreshold(
    "two-entry-phi-node-folding-threshold", cl::Hidden, cl::init(4),
    cl::desc("Control the maximal total instruction cost that we are willing "
             "to speculatively execute to fold a 2-entry PHI node into a "
             "select (default = 4)"));

static cl::opt<bool> DupRet(
    "simplifycfg-dup-ret", cl::Hidden, cl::init(false),
    cl::desc("Duplicate return instructions into unconditional branches"));

static cl::opt<bool>
    HoistCommon("simplifycfg-hoist-common", cl::Hidden, cl::init(true),
                cl::desc("Hoist common instructions up to the parent block"));

static cl::opt<bool>
    SinkCommon("simplifycfg-sink-common", cl::Hidden, cl::init(true),
               cl::desc("Sink common instructions down to the end block"));

static cl::opt<bool> HoistCondStores(
    "simplifycfg-hoist-cond-stores", cl::Hidden, cl::init(true),
    cl::desc("Hoist conditional stores if an unconditional store precedes"));

static cl::opt<bool> MergeCondStores(
    "simplifycfg-merge-cond-stores", cl::Hidden, cl::init(true),
    cl::desc("Hoist conditional stores even if an unconditional store does not "
             "precede - hoist multiple conditional stores into a single "
             "predicated store"));

static cl::opt<bool> MergeCondStoresAggressively(
    "simplifycfg-merge-cond-stores-aggressively", cl::Hidden, cl::init(false),
    cl::desc("When merging conditional stores, do so even if the resultant "
             "basic blocks are unlikely to be if-converted as a result"));

static cl::opt<bool> SpeculateOneExpensiveInst(
    "speculate-one-expensive-inst", cl::Hidden, cl::init(true),
    cl::desc("Allow exactly one expensive instruction to be speculatively "
             "executed"));

static cl::opt<unsigned> MaxSpeculationDepth(
    "max-speculation-depth", cl::Hidden, cl::init(10),
    cl::desc("Limit maximum recursion depth when calculating costs of "
             "speculatively executed instructions"));

static cl::opt<int>
MaxSmallBlockSize("simplifycfg-max-small-block-size", cl::Hidden, cl::init(10),
                  cl::desc("Max size of a block which is still considered "
                           "small enough to thread through"));

// Two is chosen to allow one negation and a logical combine.
static cl::opt<unsigned>
    BranchFoldThreshold("simplifycfg-branch-fold-threshold", cl::Hidden,
                        cl::init(2),
                        cl::desc("Maximum cost of combining conditions when "
                                 "folding branches"));

STATISTIC(NumBitMaps, "Number of switch instructions turned into bitmaps");
STATISTIC(NumLinearMaps,
          "Number of switch instructions turned into linear mapping");
STATISTIC(NumLookupTables,
          "Number of switch instructions turned into lookup tables");
STATISTIC(
    NumLookupTablesHoles,
    "Number of switch instructions turned into lookup tables (holes checked)");
STATISTIC(NumTableCmpReuses, "Number of reused switch table lookup compares");
STATISTIC(
    NumHoistCommonCode,
    "Number of common instruction 'blocks' hoisted up to the begin block");
STATISTIC(NumHoistCommonInstrs,
          "Number of common instructions hoisted up to the begin block");
STATISTIC(NumSinkCommonCode,
          "Number of common instruction 'blocks' sunk down to the end block");
STATISTIC(NumSinkCommonInstrs,
          "Number of common instructions sunk down to the end block");
STATISTIC(NumSpeculations, "Number of speculative executed instructions");
STATISTIC(NumInvokes,
          "Number of invokes with empty resume blocks simplified into calls");

namespace {

// The first field contains the value that the switch produces when a certain
// case group is selected, and the second field is a vector containing the
// cases composing the case group.
using SwitchCaseResultVectorTy =
    SmallVector<std::pair<Constant *, SmallVector<ConstantInt *, 4>>, 2>;

// The first field contains the phi node that generates a result of the switch
// and the second field contains the value generated for a certain case in the
// switch for that PHI.
using SwitchCaseResultsTy = SmallVector<std::pair<PHINode *, Constant *>, 4>;

/// ValueEqualityComparisonCase - Represents a case of a switch.
struct ValueEqualityComparisonCase {
  ConstantInt *Value;
  BasicBlock *Dest;

  ValueEqualityComparisonCase(ConstantInt *Value, BasicBlock *Dest)
      : Value(Value), Dest(Dest) {}

  bool operator<(ValueEqualityComparisonCase RHS) const {
    // Comparing pointers is ok as we only rely on the order for uniquing.
    return Value < RHS.Value;
  }

  bool operator==(BasicBlock *RHSDest) const { return Dest == RHSDest; }
};

class SimplifyCFGOpt {
  const TargetTransformInfo &TTI;
  const DataLayout &DL;
  SmallPtrSetImpl<BasicBlock *> *LoopHeaders;
  const SimplifyCFGOptions &Options;
  bool Resimplify;

  Value *isValueEqualityComparison(Instruction *TI);
  BasicBlock *GetValueEqualityComparisonCases(
      Instruction *TI, std::vector<ValueEqualityComparisonCase> &Cases);
  bool SimplifyEqualityComparisonWithOnlyPredecessor(Instruction *TI,
                                                     BasicBlock *Pred,
                                                     IRBuilder<> &Builder);
  bool FoldValueComparisonIntoPredecessors(Instruction *TI,
                                           IRBuilder<> &Builder);

  bool simplifyReturn(ReturnInst *RI, IRBuilder<> &Builder);
  bool simplifyResume(ResumeInst *RI, IRBuilder<> &Builder);
  bool simplifySingleResume(ResumeInst *RI);
  bool simplifyCommonResume(ResumeInst *RI);
  bool simplifyCleanupReturn(CleanupReturnInst *RI);
  bool simplifyUnreachable(UnreachableInst *UI);
  bool simplifySwitch(SwitchInst *SI, IRBuilder<> &Builder);
  bool simplifyIndirectBr(IndirectBrInst *IBI);
  bool simplifyBranch(BranchInst *Branch, IRBuilder<> &Builder);
  bool simplifyUncondBranch(BranchInst *BI, IRBuilder<> &Builder);
  bool simplifyCondBranch(BranchInst *BI, IRBuilder<> &Builder);
  bool SimplifyCondBranchToTwoReturns(BranchInst *BI, IRBuilder<> &Builder);

  bool tryToSimplifyUncondBranchWithICmpInIt(ICmpInst *ICI,
                                             IRBuilder<> &Builder);

  bool HoistThenElseCodeToIf(BranchInst *BI, const TargetTransformInfo &TTI);
  bool SpeculativelyExecuteBB(BranchInst *BI, BasicBlock *ThenBB,
                              const TargetTransformInfo &TTI);
  bool SimplifyTerminatorOnSelect(Instruction *OldTerm, Value *Cond,
                                  BasicBlock *TrueBB, BasicBlock *FalseBB,
                                  uint64_t TrueWeight, uint64_t FalseWeight);
  bool SimplifyBranchOnICmpChain(BranchInst *BI, IRBuilder<> &Builder,
                                 const DataLayout &DL);
  bool SimplifySwitchOnSelect(SwitchInst *SI, SelectInst *Select);
  bool SimplifyIndirectBrOnSelect(IndirectBrInst *IBI, SelectInst *SI);
  bool TurnSwitchRangeIntoICmp(SwitchInst *SI, IRBuilder<> &Builder);
#if INTEL_CUSTOMIZATION
  bool removeEmptyCleanup(CleanupReturnInst *RI);
  bool isDedicatedLoopExit(BasicBlock *BB);
#endif // INTEL_CUSTOMIZATION

public:
  SimplifyCFGOpt(const TargetTransformInfo &TTI, const DataLayout &DL,
                 SmallPtrSetImpl<BasicBlock *> *LoopHeaders,
                 const SimplifyCFGOptions &Opts)
      : TTI(TTI), DL(DL), LoopHeaders(LoopHeaders), Options(Opts) {}

  bool run(BasicBlock *BB);
  bool simplifyOnce(BasicBlock *BB);

  // Helper to set Resimplify and return change indication.
  bool requestResimplify() {
    Resimplify = true;
    return true;
  }
};

} // end anonymous namespace

/// Return true if it is safe to merge these two
/// terminator instructions together.
static bool
SafeToMergeTerminators(Instruction *SI1, Instruction *SI2,
                       SmallSetVector<BasicBlock *, 4> *FailBlocks = nullptr) {
  if (SI1 == SI2)
    return false; // Can't merge with self!

  // It is not safe to merge these two switch instructions if they have a common
  // successor, and if that successor has a PHI node, and if *that* PHI node has
  // conflicting incoming values from the two switch blocks.
  BasicBlock *SI1BB = SI1->getParent();
  BasicBlock *SI2BB = SI2->getParent();

  SmallPtrSet<BasicBlock *, 16> SI1Succs(succ_begin(SI1BB), succ_end(SI1BB));
  bool Fail = false;
  for (BasicBlock *Succ : successors(SI2BB))
    if (SI1Succs.count(Succ))
      for (BasicBlock::iterator BBI = Succ->begin(); isa<PHINode>(BBI); ++BBI) {
        PHINode *PN = cast<PHINode>(BBI);
        if (PN->getIncomingValueForBlock(SI1BB) !=
            PN->getIncomingValueForBlock(SI2BB)) {
          if (FailBlocks)
            FailBlocks->insert(Succ);
          Fail = true;
        }
      }

  return !Fail;
}

/// Return true if it is safe and profitable to merge these two terminator
/// instructions together, where SI1 is an unconditional branch. PhiNodes will
/// store all PHI nodes in common successors.
static bool
isProfitableToFoldUnconditional(BranchInst *SI1, BranchInst *SI2,
                                Instruction *Cond,
                                SmallVectorImpl<PHINode *> &PhiNodes) {
  if (SI1 == SI2)
    return false; // Can't merge with self!
  assert(SI1->isUnconditional() && SI2->isConditional());

  // We fold the unconditional branch if we can easily update all PHI nodes in
  // common successors:
  // 1> We have a constant incoming value for the conditional branch;
  // 2> We have "Cond" as the incoming value for the unconditional branch;
  // 3> SI2->getCondition() and Cond have same operands.
  CmpInst *Ci2 = dyn_cast<CmpInst>(SI2->getCondition());
  if (!Ci2)
    return false;
  if (!(Cond->getOperand(0) == Ci2->getOperand(0) &&
        Cond->getOperand(1) == Ci2->getOperand(1)) &&
      !(Cond->getOperand(0) == Ci2->getOperand(1) &&
        Cond->getOperand(1) == Ci2->getOperand(0)))
    return false;

  BasicBlock *SI1BB = SI1->getParent();
  BasicBlock *SI2BB = SI2->getParent();
  SmallPtrSet<BasicBlock *, 16> SI1Succs(succ_begin(SI1BB), succ_end(SI1BB));
  for (BasicBlock *Succ : successors(SI2BB))
    if (SI1Succs.count(Succ))
      for (BasicBlock::iterator BBI = Succ->begin(); isa<PHINode>(BBI); ++BBI) {
        PHINode *PN = cast<PHINode>(BBI);
        if (PN->getIncomingValueForBlock(SI1BB) != Cond ||
            !isa<ConstantInt>(PN->getIncomingValueForBlock(SI2BB)))
          return false;
        PhiNodes.push_back(PN);
      }
  return true;
}

/// Update PHI nodes in Succ to indicate that there will now be entries in it
/// from the 'NewPred' block. The values that will be flowing into the PHI nodes
/// will be the same as those coming in from ExistPred, an existing predecessor
/// of Succ.
static void AddPredecessorToBlock(BasicBlock *Succ, BasicBlock *NewPred,
                                  BasicBlock *ExistPred,
                                  MemorySSAUpdater *MSSAU = nullptr) {
  for (PHINode &PN : Succ->phis())
    PN.addIncoming(PN.getIncomingValueForBlock(ExistPred), NewPred);
  if (MSSAU)
    if (auto *MPhi = MSSAU->getMemorySSA()->getMemoryAccess(Succ))
      MPhi->addIncoming(MPhi->getIncomingValueForBlock(ExistPred), NewPred);
}

/// Compute an abstract "cost" of speculating the given instruction,
/// which is assumed to be safe to speculate. TCC_Free means cheap,
/// TCC_Basic means less cheap, and TCC_Expensive means prohibitively
/// expensive.
static unsigned ComputeSpeculationCost(const User *I,
                                       const TargetTransformInfo &TTI) {
  assert(isSafeToSpeculativelyExecute(I) &&
         "Instruction is not safe to speculatively execute!");
  return TTI.getUserCost(I, TargetTransformInfo::TCK_SizeAndLatency);
}

#if INTEL_CUSTOMIZATION
/// CanDominateConditionalBranch is an Intel customized routine that
/// replaces the LLVM open source routine called DominatesMergePoint.
/// There are no functionality changes.  The only changes are the name
/// of the routine and small changes in the comments. We changed the
/// name because the original name (DominatesMergePoint) did not make
/// sense since here we are checking whether a value dominates a
/// conditional branch not a conditional merge point.
/// To keep xmain as clean as possible we got rid of the original
/// routine(DominatesMergePoint()). Any changes made by the LLVM community
/// to DominatesMergePoint needs to be incorporated into this routine
/// (CanDominateConditionalBranch). There might be conflicts during code
/// merge and if resolving these conflicts becomes too cumbersome, we can
/// try something different.

/// CanDominateConditionalBranch - If we have a merge point of an
/// "if condition" as accepted by GetIfConditon(), return true if the
/// specified value dominates or can dominate the conditional branch.
///
/// If AggressiveInsts is non-null, and if V does not dominate conditional
/// branch (which means they are defined in the conditional part),
/// we check to see if V (which must be an instruction) and its recursive
/// operands have a combined cost lower than CostRemaining and are
/// non-trapping.  If both are true, the instruction is inserted into the
/// set and true is returned.
///
/// The cost for most non-trapping instructions is defined as 1 except for
/// Select whose cost is 2.
///
/// After this function returns, CostRemaining is decreased by the cost of
/// V plus its unavailable operands.  If that cost is greater than
/// CostRemaining, false is returned and CostRemaining is undefined.
static bool
CanDominateConditionalBranch(Value *V, BasicBlock *BB,
                             SmallPtrSetImpl<Instruction *> &AggressiveInsts,
                             int &BudgetRemaining,
                             const TargetTransformInfo &TTI,
                             unsigned Depth = 0) {
  // It is possible to hit a zero-cost cycle (phi/gep instructions for example),
  // so limit the recursion depth.
  // TODO: While this recursion limit does prevent pathological behavior, it
  // would be better to track visited instructions to avoid cycles.
  if (Depth == MaxSpeculationDepth)
    return false;

  Instruction *I = dyn_cast<Instruction>(V);
  if (!I) {
    // Non-instructions dominate all instructions , but not all constantexprs
    // can be executed unconditionally.
    if (ConstantExpr *C = dyn_cast<ConstantExpr>(V))
      if (C->canTrap())
        return false;
    return true;
  }
  BasicBlock *PBB = I->getParent();

  // We don't want to allow weird loops that might have the "if condition" in
  // the bottom of this block.
  if (PBB == BB)
    return false;

  // If this instruction is defined in a block that contains an unconditional
  // branch to BB, then it must be in the 'conditional' part of the "if
  // statement".  If not, it is definitely available in the conditional block.
  BranchInst *BI = dyn_cast<BranchInst>(PBB->getTerminator());
  if (!BI || BI->isConditional() || BI->getSuccessor(0) != BB)
    return true;

  // If we have seen this instruction before, don't count it again.
  if (AggressiveInsts.count(I))
    return true;

  // Okay, it looks like the instruction IS in the "condition".  Check to
  // see if it's a cheap and safe instruction to unconditionally compute, and
  // if it only uses stuff defined outside of the condition.  If so, hoist it
  // out.
  if (!isSafeToSpeculativelyExecute(I))
    return false;

  BudgetRemaining -= ComputeSpeculationCost(I, TTI);

  // Allow exactly one instruction to be speculated regardless of its cost
  // (as long as it is safe to do so).
  // This is intended to flatten the CFG even if the instruction is a division
  // or other expensive operation. The speculation of an expensive instruction
  // is expected to be undone in CodeGenPrepare if the speculation has not
  // enabled further IR optimizations.
  if (BudgetRemaining < 0 &&
      (!SpeculateOneExpensiveInst || !AggressiveInsts.empty() || Depth > 0))
    return false;

  // Okay, we can only really hoist these out if their operands do
  // not take us over the cost threshold.
  for (User::op_iterator i = I->op_begin(), e = I->op_end(); i != e; ++i)
    if (!CanDominateConditionalBranch(*i, BB, AggressiveInsts,
                                      BudgetRemaining, TTI, Depth + 1))
      return false;
  // Okay, it's safe to do this!  Remember this instruction.
  AggressiveInsts.insert(I);
  return true;
}
#endif //INTEL_CUSTOMIZATION

/// Extract ConstantInt from value, looking through IntToPtr
/// and PointerNullValue. Return NULL if value is not a constant int.
static ConstantInt *GetConstantInt(Value *V, const DataLayout &DL) {
  // Normal constant int.
  ConstantInt *CI = dyn_cast<ConstantInt>(V);
  if (CI || !isa<Constant>(V) || !V->getType()->isPointerTy())
    return CI;

  // This is some kind of pointer constant. Turn it into a pointer-sized
  // ConstantInt if possible.
  IntegerType *PtrTy = cast<IntegerType>(DL.getIntPtrType(V->getType()));

  // Null pointer means 0, see SelectionDAGBuilder::getValue(const Value*).
  if (isa<ConstantPointerNull>(V))
    return ConstantInt::get(PtrTy, 0);

  // IntToPtr const int.
  if (ConstantExpr *CE = dyn_cast<ConstantExpr>(V))
    if (CE->getOpcode() == Instruction::IntToPtr)
      if (ConstantInt *CI = dyn_cast<ConstantInt>(CE->getOperand(0))) {
        // The constant is very likely to have the right type already.
        if (CI->getType() == PtrTy)
          return CI;
        else
          return cast<ConstantInt>(
              ConstantExpr::getIntegerCast(CI, PtrTy, /*isSigned=*/false));
      }
  return nullptr;
}

namespace {

/// Given a chain of or (||) or and (&&) comparison of a value against a
/// constant, this will try to recover the information required for a switch
/// structure.
/// It will depth-first traverse the chain of comparison, seeking for patterns
/// like %a == 12 or %a < 4 and combine them to produce a set of integer
/// representing the different cases for the switch.
/// Note that if the chain is composed of '||' it will build the set of elements
/// that matches the comparisons (i.e. any of this value validate the chain)
/// while for a chain of '&&' it will build the set elements that make the test
/// fail.
struct ConstantComparesGatherer {
  const DataLayout &DL;

  /// Value found for the switch comparison
  Value *CompValue = nullptr;

  /// Extra clause to be checked before the switch
  Value *Extra = nullptr;

  /// Set of integers to match in switch
  SmallVector<ConstantInt *, 8> Vals;

  /// Number of comparisons matched in the and/or chain
  unsigned UsedICmps = 0;

  /// Construct and compute the result for the comparison instruction Cond
  ConstantComparesGatherer(Instruction *Cond, const DataLayout &DL) : DL(DL) {
    gather(Cond);
  }

  ConstantComparesGatherer(const ConstantComparesGatherer &) = delete;
  ConstantComparesGatherer &
  operator=(const ConstantComparesGatherer &) = delete;

private:
  /// Try to set the current value used for the comparison, it succeeds only if
  /// it wasn't set before or if the new value is the same as the old one
  bool setValueOnce(Value *NewVal) {
    if (CompValue && CompValue != NewVal)
      return false;
    CompValue = NewVal;
    return (CompValue != nullptr);
  }

  /// Try to match Instruction "I" as a comparison against a constant and
  /// populates the array Vals with the set of values that match (or do not
  /// match depending on isEQ).
  /// Return false on failure. On success, the Value the comparison matched
  /// against is placed in CompValue.
  /// If CompValue is already set, the function is expected to fail if a match
  /// is found but the value compared to is different.
  bool matchInstruction(Instruction *I, bool isEQ) {
    // If this is an icmp against a constant, handle this as one of the cases.
    ICmpInst *ICI;
    ConstantInt *C;
    if (!((ICI = dyn_cast<ICmpInst>(I)) &&
          (C = GetConstantInt(I->getOperand(1), DL)))) {
      return false;
    }

    Value *RHSVal;
    const APInt *RHSC;

    // Pattern match a special case
    // (x & ~2^z) == y --> x == y || x == y|2^z
    // This undoes a transformation done by instcombine to fuse 2 compares.
    if (ICI->getPredicate() == (isEQ ? ICmpInst::ICMP_EQ : ICmpInst::ICMP_NE)) {
      // It's a little bit hard to see why the following transformations are
      // correct. Here is a CVC3 program to verify them for 64-bit values:

      /*
         ONE  : BITVECTOR(64) = BVZEROEXTEND(0bin1, 63);
         x    : BITVECTOR(64);
         y    : BITVECTOR(64);
         z    : BITVECTOR(64);
         mask : BITVECTOR(64) = BVSHL(ONE, z);
         QUERY( (y & ~mask = y) =>
                ((x & ~mask = y) <=> (x = y OR x = (y |  mask)))
         );
         QUERY( (y |  mask = y) =>
                ((x |  mask = y) <=> (x = y OR x = (y & ~mask)))
         );
      */

      // Please note that each pattern must be a dual implication (<--> or
      // iff). One directional implication can create spurious matches. If the
      // implication is only one-way, an unsatisfiable condition on the left
      // side can imply a satisfiable condition on the right side. Dual
      // implication ensures that satisfiable conditions are transformed to
      // other satisfiable conditions and unsatisfiable conditions are
      // transformed to other unsatisfiable conditions.

      // Here is a concrete example of a unsatisfiable condition on the left
      // implying a satisfiable condition on the right:
      //
      // mask = (1 << z)
      // (x & ~mask) == y  --> (x == y || x == (y | mask))
      //
      // Substituting y = 3, z = 0 yields:
      // (x & -2) == 3 --> (x == 3 || x == 2)

      // Pattern match a special case:
      /*
        QUERY( (y & ~mask = y) =>
               ((x & ~mask = y) <=> (x = y OR x = (y |  mask)))
        );
      */
      if (match(ICI->getOperand(0),
                m_And(m_Value(RHSVal), m_APInt(RHSC)))) {
        APInt Mask = ~*RHSC;
        if (Mask.isPowerOf2() && (C->getValue() & ~Mask) == C->getValue()) {
          // If we already have a value for the switch, it has to match!
          if (!setValueOnce(RHSVal))
            return false;

          Vals.push_back(C);
          Vals.push_back(
              ConstantInt::get(C->getContext(),
                               C->getValue() | Mask));
          UsedICmps++;
          return true;
        }
      }

      // Pattern match a special case:
      /*
        QUERY( (y |  mask = y) =>
               ((x |  mask = y) <=> (x = y OR x = (y & ~mask)))
        );
      */
      if (match(ICI->getOperand(0),
                m_Or(m_Value(RHSVal), m_APInt(RHSC)))) {
        APInt Mask = *RHSC;
        if (Mask.isPowerOf2() && (C->getValue() | Mask) == C->getValue()) {
          // If we already have a value for the switch, it has to match!
          if (!setValueOnce(RHSVal))
            return false;

          Vals.push_back(C);
          Vals.push_back(ConstantInt::get(C->getContext(),
                                          C->getValue() & ~Mask));
          UsedICmps++;
          return true;
        }
      }

      // If we already have a value for the switch, it has to match!
      if (!setValueOnce(ICI->getOperand(0)))
        return false;

      UsedICmps++;
      Vals.push_back(C);
      return ICI->getOperand(0);
    }

    // If we have "x ult 3", for example, then we can add 0,1,2 to the set.
    ConstantRange Span = ConstantRange::makeAllowedICmpRegion(
        ICI->getPredicate(), C->getValue());

    // Shift the range if the compare is fed by an add. This is the range
    // compare idiom as emitted by instcombine.
    Value *CandidateVal = I->getOperand(0);
    if (match(I->getOperand(0), m_Add(m_Value(RHSVal), m_APInt(RHSC)))) {
      Span = Span.subtract(*RHSC);
      CandidateVal = RHSVal;
    }

    // If this is an and/!= check, then we are looking to build the set of
    // value that *don't* pass the and chain. I.e. to turn "x ugt 2" into
    // x != 0 && x != 1.
    if (!isEQ)
      Span = Span.inverse();

    // If there are a ton of values, we don't want to make a ginormous switch.
    if (Span.isSizeLargerThan(8) || Span.isEmptySet()) {
      return false;
    }

    // If we already have a value for the switch, it has to match!
    if (!setValueOnce(CandidateVal))
      return false;

    // Add all values from the range to the set
    for (APInt Tmp = Span.getLower(); Tmp != Span.getUpper(); ++Tmp)
      Vals.push_back(ConstantInt::get(I->getContext(), Tmp));

    UsedICmps++;
    return true;
  }

  /// Given a potentially 'or'd or 'and'd together collection of icmp
  /// eq/ne/lt/gt instructions that compare a value against a constant, extract
  /// the value being compared, and stick the list constants into the Vals
  /// vector.
  /// One "Extra" case is allowed to differ from the other.
  void gather(Value *V) {
    bool isEQ = (cast<Instruction>(V)->getOpcode() == Instruction::Or);

    // Keep a stack (SmallVector for efficiency) for depth-first traversal
    SmallVector<Value *, 8> DFT;
    SmallPtrSet<Value *, 8> Visited;

    // Initialize
    Visited.insert(V);
    DFT.push_back(V);

    while (!DFT.empty()) {
      V = DFT.pop_back_val();

      if (Instruction *I = dyn_cast<Instruction>(V)) {
        // If it is a || (or && depending on isEQ), process the operands.
        if (I->getOpcode() == (isEQ ? Instruction::Or : Instruction::And)) {
          if (Visited.insert(I->getOperand(1)).second)
            DFT.push_back(I->getOperand(1));
          if (Visited.insert(I->getOperand(0)).second)
            DFT.push_back(I->getOperand(0));
          continue;
        }

        // Try to match the current instruction
        if (matchInstruction(I, isEQ))
          // Match succeed, continue the loop
          continue;
      }

      // One element of the sequence of || (or &&) could not be match as a
      // comparison against the same value as the others.
      // We allow only one "Extra" case to be checked before the switch
      if (!Extra) {
        Extra = V;
        continue;
      }
      // Failed to parse a proper sequence, abort now
      CompValue = nullptr;
      break;
    }
  }
};

} // end anonymous namespace

static void EraseTerminatorAndDCECond(Instruction *TI,
                                      MemorySSAUpdater *MSSAU = nullptr) {
  Instruction *Cond = nullptr;
  if (SwitchInst *SI = dyn_cast<SwitchInst>(TI)) {
    Cond = dyn_cast<Instruction>(SI->getCondition());
  } else if (BranchInst *BI = dyn_cast<BranchInst>(TI)) {
    if (BI->isConditional())
      Cond = dyn_cast<Instruction>(BI->getCondition());
  } else if (IndirectBrInst *IBI = dyn_cast<IndirectBrInst>(TI)) {
    Cond = dyn_cast<Instruction>(IBI->getAddress());
  }

  TI->eraseFromParent();
  if (Cond)
    RecursivelyDeleteTriviallyDeadInstructions(Cond, nullptr, MSSAU);
}

/// Return true if the specified terminator checks
/// to see if a value is equal to constant integer value.
Value *SimplifyCFGOpt::isValueEqualityComparison(Instruction *TI) {
  Value *CV = nullptr;
  if (SwitchInst *SI = dyn_cast<SwitchInst>(TI)) {
    // Do not permit merging of large switch instructions into their
    // predecessors unless there is only one predecessor.
    if (!SI->getParent()->hasNPredecessorsOrMore(128 / SI->getNumSuccessors()))
      CV = SI->getCondition();
  } else if (BranchInst *BI = dyn_cast<BranchInst>(TI))
    if (BI->isConditional() && BI->getCondition()->hasOneUse())
      if (ICmpInst *ICI = dyn_cast<ICmpInst>(BI->getCondition())) {
        if (ICI->isEquality() && GetConstantInt(ICI->getOperand(1), DL))
          CV = ICI->getOperand(0);
      }

  // Unwrap any lossless ptrtoint cast.
  if (CV) {
    if (PtrToIntInst *PTII = dyn_cast<PtrToIntInst>(CV)) {
      Value *Ptr = PTII->getPointerOperand();
      if (PTII->getType() == DL.getIntPtrType(Ptr->getType()))
        CV = Ptr;
    }
  }
  return CV;
}

/// Given a value comparison instruction,
/// decode all of the 'cases' that it represents and return the 'default' block.
BasicBlock *SimplifyCFGOpt::GetValueEqualityComparisonCases(
    Instruction *TI, std::vector<ValueEqualityComparisonCase> &Cases) {
  if (SwitchInst *SI = dyn_cast<SwitchInst>(TI)) {
    Cases.reserve(SI->getNumCases());
    for (auto Case : SI->cases())
      Cases.push_back(ValueEqualityComparisonCase(Case.getCaseValue(),
                                                  Case.getCaseSuccessor()));
    return SI->getDefaultDest();
  }

  BranchInst *BI = cast<BranchInst>(TI);
  ICmpInst *ICI = cast<ICmpInst>(BI->getCondition());
  BasicBlock *Succ = BI->getSuccessor(ICI->getPredicate() == ICmpInst::ICMP_NE);
  Cases.push_back(ValueEqualityComparisonCase(
      GetConstantInt(ICI->getOperand(1), DL), Succ));
  return BI->getSuccessor(ICI->getPredicate() == ICmpInst::ICMP_EQ);
}

/// Given a vector of bb/value pairs, remove any entries
/// in the list that match the specified block.
static void
EliminateBlockCases(BasicBlock *BB,
                    std::vector<ValueEqualityComparisonCase> &Cases) {
  Cases.erase(std::remove(Cases.begin(), Cases.end(), BB), Cases.end());
}

/// Return true if there are any keys in C1 that exist in C2 as well.
static bool ValuesOverlap(std::vector<ValueEqualityComparisonCase> &C1,
                          std::vector<ValueEqualityComparisonCase> &C2) {
  std::vector<ValueEqualityComparisonCase> *V1 = &C1, *V2 = &C2;

  // Make V1 be smaller than V2.
  if (V1->size() > V2->size())
    std::swap(V1, V2);

  if (V1->empty())
    return false;
  if (V1->size() == 1) {
    // Just scan V2.
    ConstantInt *TheVal = (*V1)[0].Value;
    for (unsigned i = 0, e = V2->size(); i != e; ++i)
      if (TheVal == (*V2)[i].Value)
        return true;
  }

  // Otherwise, just sort both lists and compare element by element.
  array_pod_sort(V1->begin(), V1->end());
  array_pod_sort(V2->begin(), V2->end());
  unsigned i1 = 0, i2 = 0, e1 = V1->size(), e2 = V2->size();
  while (i1 != e1 && i2 != e2) {
    if ((*V1)[i1].Value == (*V2)[i2].Value)
      return true;
    if ((*V1)[i1].Value < (*V2)[i2].Value)
      ++i1;
    else
      ++i2;
  }
  return false;
}

// Set branch weights on SwitchInst. This sets the metadata if there is at
// least one non-zero weight.
static void setBranchWeights(SwitchInst *SI, ArrayRef<uint64_t> Weights) {
  // Check that there is at least one non-zero weight. Otherwise, pass
  // nullptr to setMetadata which will erase the existing metadata.
  MDNode *N = nullptr;
  if (llvm::any_of(Weights, [](uint64_t W) { return W != 0; }))
    N = MDBuilder(SI->getParent()->getContext()).createBranchWeights(Weights);
  SI->setMetadata(LLVMContext::MD_prof, N);
}

// Similar to the above, but for branch and select instructions that take
// exactly 2 weights.
static void setBranchWeights(Instruction *I, uint64_t TrueWeight,
                             uint64_t FalseWeight) {
  assert(isa<BranchInst>(I) || isa<SelectInst>(I));
  // Check that there is at least one non-zero weight. Otherwise, pass
  // nullptr to setMetadata which will erase the existing metadata.
  MDNode *N = nullptr;
  if (TrueWeight || FalseWeight)
    N = MDBuilder(I->getParent()->getContext())
            .createBranchWeights(TrueWeight, FalseWeight);
  I->setMetadata(LLVMContext::MD_prof, N);
}

/// If TI is known to be a terminator instruction and its block is known to
/// only have a single predecessor block, check to see if that predecessor is
/// also a value comparison with the same value, and if that comparison
/// determines the outcome of this comparison. If so, simplify TI. This does a
/// very limited form of jump threading.
bool SimplifyCFGOpt::SimplifyEqualityComparisonWithOnlyPredecessor(
    Instruction *TI, BasicBlock *Pred, IRBuilder<> &Builder) {
  Value *PredVal = isValueEqualityComparison(Pred->getTerminator());
  if (!PredVal)
    return false; // Not a value comparison in predecessor.

  Value *ThisVal = isValueEqualityComparison(TI);
  assert(ThisVal && "This isn't a value comparison!!");
  if (ThisVal != PredVal)
    return false; // Different predicates.

  // TODO: Preserve branch weight metadata, similarly to how
  // FoldValueComparisonIntoPredecessors preserves it.

  // Find out information about when control will move from Pred to TI's block.
  std::vector<ValueEqualityComparisonCase> PredCases;
  BasicBlock *PredDef =
      GetValueEqualityComparisonCases(Pred->getTerminator(), PredCases);
  EliminateBlockCases(PredDef, PredCases); // Remove default from cases.

  // Find information about how control leaves this block.
  std::vector<ValueEqualityComparisonCase> ThisCases;
  BasicBlock *ThisDef = GetValueEqualityComparisonCases(TI, ThisCases);
  EliminateBlockCases(ThisDef, ThisCases); // Remove default from cases.

  // If TI's block is the default block from Pred's comparison, potentially
  // simplify TI based on this knowledge.
  if (PredDef == TI->getParent()) {
    // If we are here, we know that the value is none of those cases listed in
    // PredCases.  If there are any cases in ThisCases that are in PredCases, we
    // can simplify TI.
    if (!ValuesOverlap(PredCases, ThisCases))
      return false;

    if (isa<BranchInst>(TI)) {
      // Okay, one of the successors of this condbr is dead.  Convert it to a
      // uncond br.
      assert(ThisCases.size() == 1 && "Branch can only have one case!");
      // Insert the new branch.
      Instruction *NI = Builder.CreateBr(ThisDef);
      (void)NI;

      // Remove PHI node entries for the dead edge.
      ThisCases[0].Dest->removePredecessor(TI->getParent());

      LLVM_DEBUG(dbgs() << "Threading pred instr: " << *Pred->getTerminator()
                        << "Through successor TI: " << *TI << "Leaving: " << *NI
                        << "\n");

      EraseTerminatorAndDCECond(TI);
      return true;
    }

    SwitchInstProfUpdateWrapper SI = *cast<SwitchInst>(TI);
    // Okay, TI has cases that are statically dead, prune them away.
    SmallPtrSet<Constant *, 16> DeadCases;
    for (unsigned i = 0, e = PredCases.size(); i != e; ++i)
      DeadCases.insert(PredCases[i].Value);

    LLVM_DEBUG(dbgs() << "Threading pred instr: " << *Pred->getTerminator()
                      << "Through successor TI: " << *TI);

    for (SwitchInst::CaseIt i = SI->case_end(), e = SI->case_begin(); i != e;) {
      --i;
      if (DeadCases.count(i->getCaseValue())) {
        i->getCaseSuccessor()->removePredecessor(TI->getParent());
        SI.removeCase(i);
      }
    }
    LLVM_DEBUG(dbgs() << "Leaving: " << *TI << "\n");
    return true;
  }

  // Otherwise, TI's block must correspond to some matched value.  Find out
  // which value (or set of values) this is.
  ConstantInt *TIV = nullptr;
  BasicBlock *TIBB = TI->getParent();
  for (unsigned i = 0, e = PredCases.size(); i != e; ++i)
    if (PredCases[i].Dest == TIBB) {
      if (TIV)
        return false; // Cannot handle multiple values coming to this block.
      TIV = PredCases[i].Value;
    }
  assert(TIV && "No edge from pred to succ?");

  // Okay, we found the one constant that our value can be if we get into TI's
  // BB.  Find out which successor will unconditionally be branched to.
  BasicBlock *TheRealDest = nullptr;
  for (unsigned i = 0, e = ThisCases.size(); i != e; ++i)
    if (ThisCases[i].Value == TIV) {
      TheRealDest = ThisCases[i].Dest;
      break;
    }

  // If not handled by any explicit cases, it is handled by the default case.
  if (!TheRealDest)
    TheRealDest = ThisDef;

  // Remove PHI node entries for dead edges.
  BasicBlock *CheckEdge = TheRealDest;
  for (BasicBlock *Succ : successors(TIBB))
    if (Succ != CheckEdge)
      Succ->removePredecessor(TIBB);
    else
      CheckEdge = nullptr;

  // Insert the new branch.
  Instruction *NI = Builder.CreateBr(TheRealDest);
  (void)NI;

  LLVM_DEBUG(dbgs() << "Threading pred instr: " << *Pred->getTerminator()
                    << "Through successor TI: " << *TI << "Leaving: " << *NI
                    << "\n");

  EraseTerminatorAndDCECond(TI);
  return true;
}

namespace {

/// This class implements a stable ordering of constant
/// integers that does not depend on their address.  This is important for
/// applications that sort ConstantInt's to ensure uniqueness.
struct ConstantIntOrdering {
  bool operator()(const ConstantInt *LHS, const ConstantInt *RHS) const {
    return LHS->getValue().ult(RHS->getValue());
  }
};

} // end anonymous namespace

static int ConstantIntSortPredicate(ConstantInt *const *P1,
                                    ConstantInt *const *P2) {
  const ConstantInt *LHS = *P1;
  const ConstantInt *RHS = *P2;
  if (LHS == RHS)
    return 0;
  return LHS->getValue().ult(RHS->getValue()) ? 1 : -1;
}

static inline bool HasBranchWeights(const Instruction *I) {
  MDNode *ProfMD = I->getMetadata(LLVMContext::MD_prof);
  if (ProfMD && ProfMD->getOperand(0))
    if (MDString *MDS = dyn_cast<MDString>(ProfMD->getOperand(0)))
      return MDS->getString().equals("branch_weights");

  return false;
}

/// Get Weights of a given terminator, the default weight is at the front
/// of the vector. If TI is a conditional eq, we need to swap the branch-weight
/// metadata.
static void GetBranchWeights(Instruction *TI,
                             SmallVectorImpl<uint64_t> &Weights) {
  MDNode *MD = TI->getMetadata(LLVMContext::MD_prof);
  assert(MD);
  for (unsigned i = 1, e = MD->getNumOperands(); i < e; ++i) {
    ConstantInt *CI = mdconst::extract<ConstantInt>(MD->getOperand(i));
    Weights.push_back(CI->getValue().getZExtValue());
  }

  // If TI is a conditional eq, the default case is the false case,
  // and the corresponding branch-weight data is at index 2. We swap the
  // default weight to be the first entry.
  if (BranchInst *BI = dyn_cast<BranchInst>(TI)) {
    assert(Weights.size() == 2);
    ICmpInst *ICI = cast<ICmpInst>(BI->getCondition());
    if (ICI->getPredicate() == ICmpInst::ICMP_EQ)
      std::swap(Weights.front(), Weights.back());
  }
}

/// The specified terminator is a value equality comparison instruction
/// (either a switch or a branch on "X == c").
/// See if any of the predecessors of the terminator block are value comparisons
/// on the same value.  If so, and if safe to do so, fold them together.
bool SimplifyCFGOpt::FoldValueComparisonIntoPredecessors(Instruction *TI,
                                                         IRBuilder<> &Builder) {
  BasicBlock *BB = TI->getParent();
  Value *CV = isValueEqualityComparison(TI); // CondVal
  assert(CV && "Not a comparison?");
  bool Changed = false;

  SmallVector<BasicBlock *, 16> Preds(pred_begin(BB), pred_end(BB));
  while (!Preds.empty()) {
    BasicBlock *Pred = Preds.pop_back_val();

    // See if the predecessor is a comparison with the same value.
    Instruction *PTI = Pred->getTerminator();
    Value *PCV = isValueEqualityComparison(PTI); // PredCondVal

    if (PCV == CV && TI != PTI) {
      SmallSetVector<BasicBlock*, 4> FailBlocks;
      if (!SafeToMergeTerminators(TI, PTI, &FailBlocks)) {
        for (auto *Succ : FailBlocks) {
          if (!SplitBlockPredecessors(Succ, TI->getParent(), ".fold.split"))
            return false;
        }
      }

      // Figure out which 'cases' to copy from SI to PSI.
      std::vector<ValueEqualityComparisonCase> BBCases;
      BasicBlock *BBDefault = GetValueEqualityComparisonCases(TI, BBCases);

      std::vector<ValueEqualityComparisonCase> PredCases;
      BasicBlock *PredDefault = GetValueEqualityComparisonCases(PTI, PredCases);

      // Based on whether the default edge from PTI goes to BB or not, fill in
      // PredCases and PredDefault with the new switch cases we would like to
      // build.
      SmallVector<BasicBlock *, 8> NewSuccessors;

      // Update the branch weight metadata along the way
      SmallVector<uint64_t, 8> Weights;
      bool PredHasWeights = HasBranchWeights(PTI);
      bool SuccHasWeights = HasBranchWeights(TI);

      if (PredHasWeights) {
        GetBranchWeights(PTI, Weights);
        // branch-weight metadata is inconsistent here.
        if (Weights.size() != 1 + PredCases.size())
          PredHasWeights = SuccHasWeights = false;
      } else if (SuccHasWeights)
        // If there are no predecessor weights but there are successor weights,
        // populate Weights with 1, which will later be scaled to the sum of
        // successor's weights
        Weights.assign(1 + PredCases.size(), 1);

      SmallVector<uint64_t, 8> SuccWeights;
      if (SuccHasWeights) {
        GetBranchWeights(TI, SuccWeights);
        // branch-weight metadata is inconsistent here.
        if (SuccWeights.size() != 1 + BBCases.size())
          PredHasWeights = SuccHasWeights = false;
      } else if (PredHasWeights)
        SuccWeights.assign(1 + BBCases.size(), 1);

      if (PredDefault == BB) {
        // If this is the default destination from PTI, only the edges in TI
        // that don't occur in PTI, or that branch to BB will be activated.
        std::set<ConstantInt *, ConstantIntOrdering> PTIHandled;
        for (unsigned i = 0, e = PredCases.size(); i != e; ++i)
          if (PredCases[i].Dest != BB)
            PTIHandled.insert(PredCases[i].Value);
          else {
            // The default destination is BB, we don't need explicit targets.
            std::swap(PredCases[i], PredCases.back());

            if (PredHasWeights || SuccHasWeights) {
              // Increase weight for the default case.
              Weights[0] += Weights[i + 1];
              std::swap(Weights[i + 1], Weights.back());
              Weights.pop_back();
            }

            PredCases.pop_back();
            --i;
            --e;
          }

        // Reconstruct the new switch statement we will be building.
        if (PredDefault != BBDefault) {
          PredDefault->removePredecessor(Pred);
          PredDefault = BBDefault;
          NewSuccessors.push_back(BBDefault);
        }

        unsigned CasesFromPred = Weights.size();
        uint64_t ValidTotalSuccWeight = 0;
        for (unsigned i = 0, e = BBCases.size(); i != e; ++i)
          if (!PTIHandled.count(BBCases[i].Value) &&
              BBCases[i].Dest != BBDefault) {
            PredCases.push_back(BBCases[i]);
            NewSuccessors.push_back(BBCases[i].Dest);
            if (SuccHasWeights || PredHasWeights) {
              // The default weight is at index 0, so weight for the ith case
              // should be at index i+1. Scale the cases from successor by
              // PredDefaultWeight (Weights[0]).
              Weights.push_back(Weights[0] * SuccWeights[i + 1]);
              ValidTotalSuccWeight += SuccWeights[i + 1];
            }
          }

        if (SuccHasWeights || PredHasWeights) {
          ValidTotalSuccWeight += SuccWeights[0];
          // Scale the cases from predecessor by ValidTotalSuccWeight.
          for (unsigned i = 1; i < CasesFromPred; ++i)
            Weights[i] *= ValidTotalSuccWeight;
          // Scale the default weight by SuccDefaultWeight (SuccWeights[0]).
          Weights[0] *= SuccWeights[0];
        }
      } else {
        // If this is not the default destination from PSI, only the edges
        // in SI that occur in PSI with a destination of BB will be
        // activated.
        std::set<ConstantInt *, ConstantIntOrdering> PTIHandled;
        std::map<ConstantInt *, uint64_t> WeightsForHandled;
        for (unsigned i = 0, e = PredCases.size(); i != e; ++i)
          if (PredCases[i].Dest == BB) {
            PTIHandled.insert(PredCases[i].Value);

            if (PredHasWeights || SuccHasWeights) {
              WeightsForHandled[PredCases[i].Value] = Weights[i + 1];
              std::swap(Weights[i + 1], Weights.back());
              Weights.pop_back();
            }

            std::swap(PredCases[i], PredCases.back());
            PredCases.pop_back();
            --i;
            --e;
          }

        // Okay, now we know which constants were sent to BB from the
        // predecessor.  Figure out where they will all go now.
        for (unsigned i = 0, e = BBCases.size(); i != e; ++i)
          if (PTIHandled.count(BBCases[i].Value)) {
            // If this is one we are capable of getting...
            if (PredHasWeights || SuccHasWeights)
              Weights.push_back(WeightsForHandled[BBCases[i].Value]);
            PredCases.push_back(BBCases[i]);
            NewSuccessors.push_back(BBCases[i].Dest);
            PTIHandled.erase(
                BBCases[i].Value); // This constant is taken care of
          }

        // If there are any constants vectored to BB that TI doesn't handle,
        // they must go to the default destination of TI.
        for (ConstantInt *I : PTIHandled) {
          if (PredHasWeights || SuccHasWeights)
            Weights.push_back(WeightsForHandled[I]);
          PredCases.push_back(ValueEqualityComparisonCase(I, BBDefault));
          NewSuccessors.push_back(BBDefault);
        }
      }

      // Okay, at this point, we know which new successor Pred will get.  Make
      // sure we update the number of entries in the PHI nodes for these
      // successors.
      for (BasicBlock *NewSuccessor : NewSuccessors)
        AddPredecessorToBlock(NewSuccessor, Pred, BB);

      Builder.SetInsertPoint(PTI);
      // Convert pointer to int before we switch.
      if (CV->getType()->isPointerTy()) {
        CV = Builder.CreatePtrToInt(CV, DL.getIntPtrType(CV->getType()),
                                    "magicptr");
      }

      // Now that the successors are updated, create the new Switch instruction.
      SwitchInst *NewSI =
          Builder.CreateSwitch(CV, PredDefault, PredCases.size());
      NewSI->setDebugLoc(PTI->getDebugLoc());
      for (ValueEqualityComparisonCase &V : PredCases)
        NewSI->addCase(V.Value, V.Dest);

      if (PredHasWeights || SuccHasWeights) {
        SmallVector<uint64_t, 8> MDWeights(Weights.begin(), Weights.end());

        setBranchWeights(NewSI, MDWeights);
      }

      EraseTerminatorAndDCECond(PTI);

      // Okay, last check.  If BB is still a successor of PSI, then we must
      // have an infinite loop case.  If so, add an infinitely looping block
      // to handle the case to preserve the behavior of the code.
      BasicBlock *InfLoopBlock = nullptr;
      for (unsigned i = 0, e = NewSI->getNumSuccessors(); i != e; ++i)
        if (NewSI->getSuccessor(i) == BB) {
          if (!InfLoopBlock) {
            // Insert it at the end of the function, because it's either code,
            // or it won't matter if it's hot. :)
            InfLoopBlock = BasicBlock::Create(BB->getContext(), "infloop",
                                              BB->getParent());
            BranchInst::Create(InfLoopBlock, InfLoopBlock);
          }
          NewSI->setSuccessor(i, InfLoopBlock);
        }

      Changed = true;
    }
  }
  return Changed;
}

// If we would need to insert a select that uses the value of this invoke
// (comments in HoistThenElseCodeToIf explain why we would need to do this), we
// can't hoist the invoke, as there is nowhere to put the select in this case.
static bool isSafeToHoistInvoke(BasicBlock *BB1, BasicBlock *BB2,
                                Instruction *I1, Instruction *I2) {
  for (BasicBlock *Succ : successors(BB1)) {
    for (const PHINode &PN : Succ->phis()) {
      Value *BB1V = PN.getIncomingValueForBlock(BB1);
      Value *BB2V = PN.getIncomingValueForBlock(BB2);
      if (BB1V != BB2V && (BB1V == I1 || BB2V == I2)) {
        return false;
      }
    }
  }
  return true;
}

static bool passingValueIsAlwaysUndefined(Value *V, Instruction *I);

/// Given a conditional branch that goes to BB1 and BB2, hoist any common code
/// in the two blocks up into the branch block. The caller of this function
/// guarantees that BI's block dominates BB1 and BB2.
bool SimplifyCFGOpt::HoistThenElseCodeToIf(BranchInst *BI,
                                           const TargetTransformInfo &TTI) {
  // This does very trivial matching, with limited scanning, to find identical
  // instructions in the two blocks.  In particular, we don't want to get into
  // O(M*N) situations here where M and N are the sizes of BB1 and BB2.  As
  // such, we currently just scan for obviously identical instructions in an
  // identical order.
  BasicBlock *BB1 = BI->getSuccessor(0); // The true destination.
  BasicBlock *BB2 = BI->getSuccessor(1); // The false destination

  BasicBlock::iterator BB1_Itr = BB1->begin();
  BasicBlock::iterator BB2_Itr = BB2->begin();

  Instruction *I1 = &*BB1_Itr++, *I2 = &*BB2_Itr++;
  // Skip debug info if it is not identical.
  DbgInfoIntrinsic *DBI1 = dyn_cast<DbgInfoIntrinsic>(I1);
  DbgInfoIntrinsic *DBI2 = dyn_cast<DbgInfoIntrinsic>(I2);
  if (!DBI1 || !DBI2 || !DBI1->isIdenticalToWhenDefined(DBI2)) {
    while (isa<DbgInfoIntrinsic>(I1))
      I1 = &*BB1_Itr++;
    while (isa<DbgInfoIntrinsic>(I2))
      I2 = &*BB2_Itr++;
  }
  // FIXME: Can we define a safety predicate for CallBr?
  if (isa<PHINode>(I1) || !I1->isIdenticalToWhenDefined(I2) ||
      (isa<InvokeInst>(I1) && !isSafeToHoistInvoke(BB1, BB2, I1, I2)) ||
      isa<CallBrInst>(I1))
    return false;

  BasicBlock *BIParent = BI->getParent();

  bool Changed = false;

  auto _ = make_scope_exit([&]() {
    if (Changed)
      ++NumHoistCommonCode;
  });

  do {
    // If we are hoisting the terminator instruction, don't move one (making a
    // broken BB), instead clone it, and remove BI.
    if (I1->isTerminator())
      goto HoistTerminator;

    // If we're going to hoist a call, make sure that the two instructions we're
    // commoning/hoisting are both marked with musttail, or neither of them is
    // marked as such. Otherwise, we might end up in a situation where we hoist
    // from a block where the terminator is a `ret` to a block where the terminator
    // is a `br`, and `musttail` calls expect to be followed by a return.
    auto *C1 = dyn_cast<CallInst>(I1);
    auto *C2 = dyn_cast<CallInst>(I2);
    if (C1 && C2)
      if (C1->isMustTailCall() != C2->isMustTailCall())
        return Changed;

    if (!TTI.isProfitableToHoist(I1) || !TTI.isProfitableToHoist(I2))
      return Changed;

#if INTEL_COLLAB
    // Do not hoist llvm.directive.region.entry/exit intrinsics.
    if (IntrinsicUtils::isDirective(I1))
      return Changed;
#endif //INTEL_COLLAB

    // If any of the two call sites has nomerge attribute, stop hoisting.
    if (const auto *CB1 = dyn_cast<CallBase>(I1))
      if (CB1->cannotMerge())
        return Changed;
    if (const auto *CB2 = dyn_cast<CallBase>(I2))
      if (CB2->cannotMerge())
        return Changed;

    if (isa<DbgInfoIntrinsic>(I1) || isa<DbgInfoIntrinsic>(I2)) {
      assert (isa<DbgInfoIntrinsic>(I1) && isa<DbgInfoIntrinsic>(I2));
      // The debug location is an integral part of a debug info intrinsic
      // and can't be separated from it or replaced.  Instead of attempting
      // to merge locations, simply hoist both copies of the intrinsic.
      BIParent->getInstList().splice(BI->getIterator(),
                                     BB1->getInstList(), I1);
      BIParent->getInstList().splice(BI->getIterator(),
                                     BB2->getInstList(), I2);
      Changed = true;
    } else {
      // For a normal instruction, we just move one to right before the branch,
      // then replace all uses of the other with the first.  Finally, we remove
      // the now redundant second instruction.
      BIParent->getInstList().splice(BI->getIterator(),
                                     BB1->getInstList(), I1);
      if (!I2->use_empty())
        I2->replaceAllUsesWith(I1);
      I1->andIRFlags(I2);
      unsigned KnownIDs[] = {LLVMContext::MD_tbaa,
                             LLVMContext::MD_range,
                             LLVMContext::MD_fpmath,
                             LLVMContext::MD_invariant_load,
                             LLVMContext::MD_nonnull,
                             LLVMContext::MD_invariant_group,
                             LLVMContext::MD_align,
                             LLVMContext::MD_dereferenceable,
                             LLVMContext::MD_dereferenceable_or_null,
                             LLVMContext::MD_mem_parallel_loop_access,
                             LLVMContext::MD_access_group,
                             LLVMContext::MD_preserve_access_index};
      combineMetadata(I1, I2, KnownIDs, true);

      // I1 and I2 are being combined into a single instruction.  Its debug
      // location is the merged locations of the original instructions.
      I1->applyMergedLocation(I1->getDebugLoc(), I2->getDebugLoc());

      I2->eraseFromParent();
      Changed = true;
    }
    ++NumHoistCommonInstrs;

    I1 = &*BB1_Itr++;
    I2 = &*BB2_Itr++;
    // Skip debug info if it is not identical.
    DbgInfoIntrinsic *DBI1 = dyn_cast<DbgInfoIntrinsic>(I1);
    DbgInfoIntrinsic *DBI2 = dyn_cast<DbgInfoIntrinsic>(I2);
    if (!DBI1 || !DBI2 || !DBI1->isIdenticalToWhenDefined(DBI2)) {
      while (isa<DbgInfoIntrinsic>(I1))
        I1 = &*BB1_Itr++;
      while (isa<DbgInfoIntrinsic>(I2))
        I2 = &*BB2_Itr++;
    }
  } while (I1->isIdenticalToWhenDefined(I2));

  return true;

HoistTerminator:
  // It may not be possible to hoist an invoke.
  // FIXME: Can we define a safety predicate for CallBr?
  if (isa<InvokeInst>(I1) && !isSafeToHoistInvoke(BB1, BB2, I1, I2))
    return Changed;

  // TODO: callbr hoisting currently disabled pending further study.
  if (isa<CallBrInst>(I1))
    return Changed;

  for (BasicBlock *Succ : successors(BB1)) {
    for (PHINode &PN : Succ->phis()) {
      Value *BB1V = PN.getIncomingValueForBlock(BB1);
      Value *BB2V = PN.getIncomingValueForBlock(BB2);
      if (BB1V == BB2V)
        continue;

      // Check for passingValueIsAlwaysUndefined here because we would rather
      // eliminate undefined control flow then converting it to a select.
      if (passingValueIsAlwaysUndefined(BB1V, &PN) ||
          passingValueIsAlwaysUndefined(BB2V, &PN))
        return Changed;

      if (isa<ConstantExpr>(BB1V) && !isSafeToSpeculativelyExecute(BB1V))
        return Changed;
      if (isa<ConstantExpr>(BB2V) && !isSafeToSpeculativelyExecute(BB2V))
        return Changed;
    }
  }

  // Okay, it is safe to hoist the terminator.
  Instruction *NT = I1->clone();
  BIParent->getInstList().insert(BI->getIterator(), NT);
  if (!NT->getType()->isVoidTy()) {
    I1->replaceAllUsesWith(NT);
    I2->replaceAllUsesWith(NT);
    NT->takeName(I1);
  }
  Changed = true;
  ++NumHoistCommonInstrs;

  // Ensure terminator gets a debug location, even an unknown one, in case
  // it involves inlinable calls.
  NT->applyMergedLocation(I1->getDebugLoc(), I2->getDebugLoc());

  // PHIs created below will adopt NT's merged DebugLoc.
  IRBuilder<NoFolder> Builder(NT);

  // Hoisting one of the terminators from our successor is a great thing.
  // Unfortunately, the successors of the if/else blocks may have PHI nodes in
  // them.  If they do, all PHI entries for BB1/BB2 must agree for all PHI
  // nodes, so we insert select instruction to compute the final result.
  std::map<std::pair<Value *, Value *>, SelectInst *> InsertedSelects;
  for (BasicBlock *Succ : successors(BB1)) {
    for (PHINode &PN : Succ->phis()) {
      Value *BB1V = PN.getIncomingValueForBlock(BB1);
      Value *BB2V = PN.getIncomingValueForBlock(BB2);
      if (BB1V == BB2V)
        continue;

      // These values do not agree.  Insert a select instruction before NT
      // that determines the right value.
      SelectInst *&SI = InsertedSelects[std::make_pair(BB1V, BB2V)];
      if (!SI) {
        // Propagate fast-math-flags from phi node to its replacement select.
        IRBuilder<>::FastMathFlagGuard FMFGuard(Builder);
        if (isa<FPMathOperator>(PN))
          Builder.setFastMathFlags(PN.getFastMathFlags());

        SI = cast<SelectInst>(
            Builder.CreateSelect(BI->getCondition(), BB1V, BB2V,
                                 BB1V->getName() + "." + BB2V->getName(), BI));
      }

      // Make the PHI node use the select for all incoming values for BB1/BB2
      for (unsigned i = 0, e = PN.getNumIncomingValues(); i != e; ++i)
        if (PN.getIncomingBlock(i) == BB1 || PN.getIncomingBlock(i) == BB2)
          PN.setIncomingValue(i, SI);
    }
  }

  // Update any PHI nodes in our new successors.
  for (BasicBlock *Succ : successors(BB1))
    AddPredecessorToBlock(Succ, BIParent, BB1);

  EraseTerminatorAndDCECond(BI);
  return Changed;
}

// Check lifetime markers.
static bool isLifeTimeMarker(const Instruction *I) {
  if (auto II = dyn_cast<IntrinsicInst>(I)) {
    switch (II->getIntrinsicID()) {
    default:
      break;
    case Intrinsic::lifetime_start:
    case Intrinsic::lifetime_end:
      return true;
    }
  }
  return false;
}

// TODO: Refine this. This should avoid cases like turning constant memcpy sizes
// into variables.
static bool replacingOperandWithVariableIsCheap(const Instruction *I,
                                                int OpIdx) {
  return !isa<IntrinsicInst>(I);
}

// All instructions in Insts belong to different blocks that all unconditionally
// branch to a common successor. Analyze each instruction and return true if it
// would be possible to sink them into their successor, creating one common
// instruction instead. For every value that would be required to be provided by
// PHI node (because an operand varies in each input block), add to PHIOperands.
static bool canSinkInstructions(
    ArrayRef<Instruction *> Insts,
    DenseMap<Instruction *, SmallVector<Value *, 4>> &PHIOperands) {
  // Prune out obviously bad instructions to move. Each instruction must have
  // exactly zero or one use, and we check later that use is by a single, common
  // PHI instruction in the successor.
  bool HasUse = !Insts.front()->user_empty();
  for (auto *I : Insts) {
    // These instructions may change or break semantics if moved.
    if (isa<PHINode>(I) || I->isEHPad() || isa<AllocaInst>(I) ||
        I->getType()->isTokenTy())
      return false;

    // Conservatively return false if I is an inline-asm instruction. Sinking
    // and merging inline-asm instructions can potentially create arguments
    // that cannot satisfy the inline-asm constraints.
    // If the instruction has nomerge attribute, return false.
    if (const auto *C = dyn_cast<CallBase>(I))
      if (C->isInlineAsm() || C->cannotMerge())
        return false;

    // Each instruction must have zero or one use.
    if (HasUse && !I->hasOneUse())
      return false;
    if (!HasUse && !I->user_empty())
      return false;
  }

  const Instruction *I0 = Insts.front();
  for (auto *I : Insts)
    if (!I->isSameOperationAs(I0))
      return false;

  // All instructions in Insts are known to be the same opcode. If they have a
  // use, check that the only user is a PHI or in the same block as the
  // instruction, because if a user is in the same block as an instruction we're
  // contemplating sinking, it must already be determined to be sinkable.
  if (HasUse) {
    auto *PNUse = dyn_cast<PHINode>(*I0->user_begin());
    auto *Succ = I0->getParent()->getTerminator()->getSuccessor(0);
    if (!all_of(Insts, [&PNUse,&Succ](const Instruction *I) -> bool {
          auto *U = cast<Instruction>(*I->user_begin());
          return (PNUse &&
                  PNUse->getParent() == Succ &&
                  PNUse->getIncomingValueForBlock(I->getParent()) == I) ||
                 U->getParent() == I->getParent();
        }))
      return false;
  }

  // Because SROA can't handle speculating stores of selects, try not to sink
  // loads, stores or lifetime markers of allocas when we'd have to create a
  // PHI for the address operand. Also, because it is likely that loads or
  // stores of allocas will disappear when Mem2Reg/SROA is run, don't sink
  // them.
  // This can cause code churn which can have unintended consequences down
  // the line - see https://llvm.org/bugs/show_bug.cgi?id=30244.
  // FIXME: This is a workaround for a deficiency in SROA - see
  // https://llvm.org/bugs/show_bug.cgi?id=30188
  if (isa<StoreInst>(I0) && any_of(Insts, [](const Instruction *I) {
        return isa<AllocaInst>(I->getOperand(1)->stripPointerCasts());
      }))
    return false;
  if (isa<LoadInst>(I0) && any_of(Insts, [](const Instruction *I) {
        return isa<AllocaInst>(I->getOperand(0)->stripPointerCasts());
      }))
    return false;
  if (isLifeTimeMarker(I0) && any_of(Insts, [](const Instruction *I) {
        return isa<AllocaInst>(I->getOperand(1)->stripPointerCasts());
      }))
    return false;

  for (unsigned OI = 0, OE = I0->getNumOperands(); OI != OE; ++OI) {
    Value *Op = I0->getOperand(OI);
    if (Op->getType()->isTokenTy())
      // Don't touch any operand of token type.
      return false;

    auto SameAsI0 = [&I0, OI](const Instruction *I) {
      assert(I->getNumOperands() == I0->getNumOperands());
      return I->getOperand(OI) == I0->getOperand(OI);
    };
    if (!all_of(Insts, SameAsI0)) {
      if ((isa<Constant>(Op) && !replacingOperandWithVariableIsCheap(I0, OI)) ||
          !canReplaceOperandWithVariable(I0, OI))
        // We can't create a PHI from this GEP.
        return false;
      // Don't create indirect calls! The called value is the final operand.
      if (isa<CallBase>(I0) && OI == OE - 1) {
        // FIXME: if the call was *already* indirect, we should do this.
        return false;
      }
      for (auto *I : Insts)
        PHIOperands[I].push_back(I->getOperand(OI));
    }
  }
  return true;
}

// Assuming canSinkLastInstruction(Blocks) has returned true, sink the last
// instruction of every block in Blocks to their common successor, commoning
// into one instruction.
static bool sinkLastInstruction(ArrayRef<BasicBlock*> Blocks) {
  auto *BBEnd = Blocks[0]->getTerminator()->getSuccessor(0);

  // canSinkLastInstruction returning true guarantees that every block has at
  // least one non-terminator instruction.
  SmallVector<Instruction*,4> Insts;
  for (auto *BB : Blocks) {
    Instruction *I = BB->getTerminator();
    do {
      I = I->getPrevNode();
    } while (isa<DbgInfoIntrinsic>(I) && I != &BB->front());
    if (!isa<DbgInfoIntrinsic>(I))
      Insts.push_back(I);
  }

  // The only checking we need to do now is that all users of all instructions
  // are the same PHI node. canSinkLastInstruction should have checked this but
  // it is slightly over-aggressive - it gets confused by commutative instructions
  // so double-check it here.
  Instruction *I0 = Insts.front();
  if (!I0->user_empty()) {
    auto *PNUse = dyn_cast<PHINode>(*I0->user_begin());
    if (!all_of(Insts, [&PNUse](const Instruction *I) -> bool {
          auto *U = cast<Instruction>(*I->user_begin());
          return U == PNUse;
        }))
      return false;
  }

  // We don't need to do any more checking here; canSinkLastInstruction should
  // have done it all for us.
  SmallVector<Value*, 4> NewOperands;
  for (unsigned O = 0, E = I0->getNumOperands(); O != E; ++O) {
    // This check is different to that in canSinkLastInstruction. There, we
    // cared about the global view once simplifycfg (and instcombine) have
    // completed - it takes into account PHIs that become trivially
    // simplifiable.  However here we need a more local view; if an operand
    // differs we create a PHI and rely on instcombine to clean up the very
    // small mess we may make.
    bool NeedPHI = any_of(Insts, [&I0, O](const Instruction *I) {
      return I->getOperand(O) != I0->getOperand(O);
    });
    if (!NeedPHI) {
      NewOperands.push_back(I0->getOperand(O));
      continue;
    }

    // Create a new PHI in the successor block and populate it.
    auto *Op = I0->getOperand(O);
    assert(!Op->getType()->isTokenTy() && "Can't PHI tokens!");
    auto *PN = PHINode::Create(Op->getType(), Insts.size(),
                               Op->getName() + ".sink", &BBEnd->front());
    for (auto *I : Insts)
      PN->addIncoming(I->getOperand(O), I->getParent());
    NewOperands.push_back(PN);
  }

  // Arbitrarily use I0 as the new "common" instruction; remap its operands
  // and move it to the start of the successor block.
  for (unsigned O = 0, E = I0->getNumOperands(); O != E; ++O)
    I0->getOperandUse(O).set(NewOperands[O]);
  I0->moveBefore(&*BBEnd->getFirstInsertionPt());

  // Update metadata and IR flags, and merge debug locations.
  for (auto *I : Insts)
    if (I != I0) {
      // The debug location for the "common" instruction is the merged locations
      // of all the commoned instructions.  We start with the original location
      // of the "common" instruction and iteratively merge each location in the
      // loop below.
      // This is an N-way merge, which will be inefficient if I0 is a CallInst.
      // However, as N-way merge for CallInst is rare, so we use simplified API
      // instead of using complex API for N-way merge.
      I0->applyMergedLocation(I0->getDebugLoc(), I->getDebugLoc());
      combineMetadataForCSE(I0, I, true);
      I0->andIRFlags(I);
    }

  if (!I0->user_empty()) {
    // canSinkLastInstruction checked that all instructions were used by
    // one and only one PHI node. Find that now, RAUW it to our common
    // instruction and nuke it.
    auto *PN = cast<PHINode>(*I0->user_begin());
    PN->replaceAllUsesWith(I0);
    PN->eraseFromParent();
  }

  // Finally nuke all instructions apart from the common instruction.
  for (auto *I : Insts)
    if (I != I0)
      I->eraseFromParent();

  return true;
}

namespace {

  // LockstepReverseIterator - Iterates through instructions
  // in a set of blocks in reverse order from the first non-terminator.
  // For example (assume all blocks have size n):
  //   LockstepReverseIterator I([B1, B2, B3]);
  //   *I-- = [B1[n], B2[n], B3[n]];
  //   *I-- = [B1[n-1], B2[n-1], B3[n-1]];
  //   *I-- = [B1[n-2], B2[n-2], B3[n-2]];
  //   ...
  class LockstepReverseIterator {
    ArrayRef<BasicBlock*> Blocks;
    SmallVector<Instruction*,4> Insts;
    bool Fail;

  public:
    LockstepReverseIterator(ArrayRef<BasicBlock*> Blocks) : Blocks(Blocks) {
      reset();
    }

    void reset() {
      Fail = false;
      Insts.clear();
      for (auto *BB : Blocks) {
        Instruction *Inst = BB->getTerminator();
        for (Inst = Inst->getPrevNode(); Inst && isa<DbgInfoIntrinsic>(Inst);)
          Inst = Inst->getPrevNode();
        if (!Inst) {
          // Block wasn't big enough.
          Fail = true;
          return;
        }
        Insts.push_back(Inst);
      }
    }

    bool isValid() const {
      return !Fail;
    }

    void operator--() {
      if (Fail)
        return;
      for (auto *&Inst : Insts) {
        for (Inst = Inst->getPrevNode(); Inst && isa<DbgInfoIntrinsic>(Inst);)
          Inst = Inst->getPrevNode();
        // Already at beginning of block.
        if (!Inst) {
          Fail = true;
          return;
        }
      }
    }

    ArrayRef<Instruction*> operator * () const {
      return Insts;
    }
  };

} // end anonymous namespace

/// Check whether BB's predecessors end with unconditional branches. If it is
/// true, sink any common code from the predecessors to BB.
/// We also allow one predecessor to end with conditional branch (but no more
/// than one).
static bool SinkCommonCodeFromPredecessors(BasicBlock *BB) {
  // We support two situations:
  //   (1) all incoming arcs are unconditional
  //   (2) one incoming arc is conditional
  //
  // (2) is very common in switch defaults and
  // else-if patterns;
  //
  //   if (a) f(1);
  //   else if (b) f(2);
  //
  // produces:
  //
  //       [if]
  //      /    \
  //    [f(1)] [if]
  //      |     | \
  //      |     |  |
  //      |  [f(2)]|
  //       \    | /
  //        [ end ]
  //
  // [end] has two unconditional predecessor arcs and one conditional. The
  // conditional refers to the implicit empty 'else' arc. This conditional
  // arc can also be caused by an empty default block in a switch.
  //
  // In this case, we attempt to sink code from all *unconditional* arcs.
  // If we can sink instructions from these arcs (determined during the scan
  // phase below) we insert a common successor for all unconditional arcs and
  // connect that to [end], to enable sinking:
  //
  //       [if]
  //      /    \
  //    [x(1)] [if]
  //      |     | \
  //      |     |  \
  //      |  [x(2)] |
  //       \   /    |
  //   [sink.split] |
  //         \     /
  //         [ end ]
  //
  SmallVector<BasicBlock*,4> UnconditionalPreds;
  Instruction *Cond = nullptr;
  for (auto *B : predecessors(BB)) {
    auto *T = B->getTerminator();
    if (isa<BranchInst>(T) && cast<BranchInst>(T)->isUnconditional())
      UnconditionalPreds.push_back(B);
    else if ((isa<BranchInst>(T) || isa<SwitchInst>(T)) && !Cond)
      Cond = T;
    else
      return false;
  }
  if (UnconditionalPreds.size() < 2)
    return false;

  // We take a two-step approach to tail sinking. First we scan from the end of
  // each block upwards in lockstep. If the n'th instruction from the end of each
  // block can be sunk, those instructions are added to ValuesToSink and we
  // carry on. If we can sink an instruction but need to PHI-merge some operands
  // (because they're not identical in each instruction) we add these to
  // PHIOperands.
  unsigned ScanIdx = 0;
  SmallPtrSet<Value*,4> InstructionsToSink;
  DenseMap<Instruction*, SmallVector<Value*,4>> PHIOperands;
  LockstepReverseIterator LRI(UnconditionalPreds);
  while (LRI.isValid() &&
         canSinkInstructions(*LRI, PHIOperands)) {
    LLVM_DEBUG(dbgs() << "SINK: instruction can be sunk: " << *(*LRI)[0]
                      << "\n");
    InstructionsToSink.insert((*LRI).begin(), (*LRI).end());
    ++ScanIdx;
    --LRI;
  }

  // If no instructions can be sunk, early-return.
  if (ScanIdx == 0)
    return false;

  bool Changed = false;

  auto ProfitableToSinkInstruction = [&](LockstepReverseIterator &LRI) {
    unsigned NumPHIdValues = 0;
    for (auto *I : *LRI)
      for (auto *V : PHIOperands[I])
        if (InstructionsToSink.count(V) == 0)
          ++NumPHIdValues;
    LLVM_DEBUG(dbgs() << "SINK: #phid values: " << NumPHIdValues << "\n");
    unsigned NumPHIInsts = NumPHIdValues / UnconditionalPreds.size();
    if ((NumPHIdValues % UnconditionalPreds.size()) != 0)
        NumPHIInsts++;

    return NumPHIInsts <= 1;
  };

  if (Cond) {
    // Check if we would actually sink anything first! This mutates the CFG and
    // adds an extra block. The goal in doing this is to allow instructions that
    // couldn't be sunk before to be sunk - obviously, speculatable instructions
    // (such as trunc, add) can be sunk and predicated already. So we check that
    // we're going to sink at least one non-speculatable instruction.
    LRI.reset();
    unsigned Idx = 0;
    bool Profitable = false;
    while (ProfitableToSinkInstruction(LRI) && Idx < ScanIdx) {
      if (!isSafeToSpeculativelyExecute((*LRI)[0])) {
        Profitable = true;
        break;
      }
      --LRI;
      ++Idx;
    }
    if (!Profitable)
      return false;

    LLVM_DEBUG(dbgs() << "SINK: Splitting edge\n");
    // We have a conditional edge and we're going to sink some instructions.
    // Insert a new block postdominating all blocks we're going to sink from.
    if (!SplitBlockPredecessors(BB, UnconditionalPreds, ".sink.split"))
      // Edges couldn't be split.
      return false;
    Changed = true;
  }

  // Now that we've analyzed all potential sinking candidates, perform the
  // actual sink. We iteratively sink the last non-terminator of the source
  // blocks into their common successor unless doing so would require too
  // many PHI instructions to be generated (currently only one PHI is allowed
  // per sunk instruction).
  //
  // We can use InstructionsToSink to discount values needing PHI-merging that will
  // actually be sunk in a later iteration. This allows us to be more
  // aggressive in what we sink. This does allow a false positive where we
  // sink presuming a later value will also be sunk, but stop half way through
  // and never actually sink it which means we produce more PHIs than intended.
  // This is unlikely in practice though.
  unsigned SinkIdx = 0;
  for (; SinkIdx != ScanIdx; ++SinkIdx) {
    LLVM_DEBUG(dbgs() << "SINK: Sink: "
                      << *UnconditionalPreds[0]->getTerminator()->getPrevNode()
                      << "\n");

    // Because we've sunk every instruction in turn, the current instruction to
    // sink is always at index 0.
    LRI.reset();
    if (!ProfitableToSinkInstruction(LRI)) {
      // Too many PHIs would be created.
      LLVM_DEBUG(
          dbgs() << "SINK: stopping here, too many PHIs would be created!\n");
      break;
    }

    if (!sinkLastInstruction(UnconditionalPreds)) {
      LLVM_DEBUG(
          dbgs()
          << "SINK: stopping here, failed to actually sink instruction!\n");
      break;
    }

    NumSinkCommonInstrs++;
    Changed = true;
  }
  if (SinkIdx != 0)
    ++NumSinkCommonCode;
  return Changed;
}

/// Determine if we can hoist sink a sole store instruction out of a
/// conditional block.
///
/// We are looking for code like the following:
///   BrBB:
///     store i32 %add, i32* %arrayidx2
///     ... // No other stores or function calls (we could be calling a memory
///     ... // function).
///     %cmp = icmp ult %x, %y
///     br i1 %cmp, label %EndBB, label %ThenBB
///   ThenBB:
///     store i32 %add5, i32* %arrayidx2
///     br label EndBB
///   EndBB:
///     ...
///   We are going to transform this into:
///   BrBB:
///     store i32 %add, i32* %arrayidx2
///     ... //
///     %cmp = icmp ult %x, %y
///     %add.add5 = select i1 %cmp, i32 %add, %add5
///     store i32 %add.add5, i32* %arrayidx2
///     ...
///
/// \return The pointer to the value of the previous store if the store can be
///         hoisted into the predecessor block. 0 otherwise.
static Value *isSafeToSpeculateStore(Instruction *I, BasicBlock *BrBB,
                                     BasicBlock *StoreBB, BasicBlock *EndBB) {
  StoreInst *StoreToHoist = dyn_cast<StoreInst>(I);
  if (!StoreToHoist)
    return nullptr;

  // Volatile or atomic.
  if (!StoreToHoist->isSimple())
    return nullptr;

  Value *StorePtr = StoreToHoist->getPointerOperand();

  // Look for a store to the same pointer in BrBB.
  unsigned MaxNumInstToLookAt = 9;
  for (Instruction &CurI : reverse(BrBB->instructionsWithoutDebug())) {
    if (!MaxNumInstToLookAt)
      break;
    --MaxNumInstToLookAt;

    // Could be calling an instruction that affects memory like free().
    if (CurI.mayHaveSideEffects() && !isa<StoreInst>(CurI))
      return nullptr;

    if (auto *SI = dyn_cast<StoreInst>(&CurI)) {
      // Found the previous store make sure it stores to the same location.
      if (SI->getPointerOperand() == StorePtr)
        // Found the previous store, return its value operand.
        return SI->getValueOperand();
      return nullptr; // Unknown store.
    }
  }

  return nullptr;
}

/// Estimate the cost of the insertion(s) and check that the PHI nodes can be
/// converted to selects.
static bool validateAndCostRequiredSelects(BasicBlock *BB, BasicBlock *ThenBB,
                                           BasicBlock *EndBB,
                                           unsigned &SpeculatedInstructions,
                                           int &BudgetRemaining,
                                           const TargetTransformInfo &TTI) {
#ifndef INTEL_CUSTOMIZATION
  TargetTransformInfo::TargetCostKind CostKind =
    BB->getParent()->hasMinSize()
    ? TargetTransformInfo::TCK_CodeSize
    : TargetTransformInfo::TCK_SizeAndLatency;
#endif
  bool HaveRewritablePHIs = false;
  for (PHINode &PN : EndBB->phis()) {
    Value *OrigV = PN.getIncomingValueForBlock(BB);
    Value *ThenV = PN.getIncomingValueForBlock(ThenBB);

    // FIXME: Try to remove some of the duplication with HoistThenElseCodeToIf.
    // Skip PHIs which are trivial.
    if (ThenV == OrigV)
      continue;
#ifndef INTEL_CUSTOMIZATION
    BudgetRemaining -=
        TTI.getCmpSelInstrCost(Instruction::Select, PN.getType(), nullptr,
<<<<<<< HEAD
                               CmpInst::BAD_ICMP_PREDICATE, CostKind);
#endif
=======
                               CostKind);

>>>>>>> 408c4408
    // Don't convert to selects if we could remove undefined behavior instead.
    if (passingValueIsAlwaysUndefined(OrigV, &PN) ||
        passingValueIsAlwaysUndefined(ThenV, &PN))
      return false;

    HaveRewritablePHIs = true;
    ConstantExpr *OrigCE = dyn_cast<ConstantExpr>(OrigV);
    ConstantExpr *ThenCE = dyn_cast<ConstantExpr>(ThenV);
    if (!OrigCE && !ThenCE)
      continue; // Known safe and cheap.

    if ((ThenCE && !isSafeToSpeculativelyExecute(ThenCE)) ||
        (OrigCE && !isSafeToSpeculativelyExecute(OrigCE)))
      return false;
    unsigned OrigCost = OrigCE ? ComputeSpeculationCost(OrigCE, TTI) : 0;
    unsigned ThenCost = ThenCE ? ComputeSpeculationCost(ThenCE, TTI) : 0;
    unsigned MaxCost =
        2 * PHINodeFoldingThreshold * TargetTransformInfo::TCC_Basic;
    if (OrigCost + ThenCost > MaxCost)
      return false;

    // Account for the cost of an unfolded ConstantExpr which could end up
    // getting expanded into Instructions.
    // FIXME: This doesn't account for how many operations are combined in the
    // constant expression.
    ++SpeculatedInstructions;
    if (SpeculatedInstructions > 1)
      return false;
  }

  return HaveRewritablePHIs;
}

/// Speculate a conditional basic block flattening the CFG.
///
/// Note that this is a very risky transform currently. Speculating
/// instructions like this is most often not desirable. Instead, there is an MI
/// pass which can do it with full awareness of the resource constraints.
/// However, some cases are "obvious" and we should do directly. An example of
/// this is speculating a single, reasonably cheap instruction.
///
/// There is only one distinct advantage to flattening the CFG at the IR level:
/// it makes very common but simplistic optimizations such as are common in
/// instcombine and the DAG combiner more powerful by removing CFG edges and
/// modeling their effects with easier to reason about SSA value graphs.
///
///
/// An illustration of this transform is turning this IR:
/// \code
///   BB:
///     %cmp = icmp ult %x, %y
///     br i1 %cmp, label %EndBB, label %ThenBB
///   ThenBB:
///     %sub = sub %x, %y
///     br label BB2
///   EndBB:
///     %phi = phi [ %sub, %ThenBB ], [ 0, %EndBB ]
///     ...
/// \endcode
///
/// Into this IR:
/// \code
///   BB:
///     %cmp = icmp ult %x, %y
///     %sub = sub %x, %y
///     %cond = select i1 %cmp, 0, %sub
///     ...
/// \endcode
///
/// \returns true if the conditional block is removed.
bool SimplifyCFGOpt::SpeculativelyExecuteBB(BranchInst *BI, BasicBlock *ThenBB,
                                            const TargetTransformInfo &TTI) {
  // Be conservative for now. FP select instruction can often be expensive.
  Value *BrCond = BI->getCondition();
  if (isa<FCmpInst>(BrCond))
    return false;

  BasicBlock *BB = BI->getParent();
  BasicBlock *EndBB = ThenBB->getTerminator()->getSuccessor(0);
  int BudgetRemaining =
    PHINodeFoldingThreshold * TargetTransformInfo::TCC_Basic;

  // If ThenBB is actually on the false edge of the conditional branch, remember
  // to swap the select operands later.
  bool Invert = false;
  if (ThenBB != BI->getSuccessor(0)) {
    assert(ThenBB == BI->getSuccessor(1) && "No edge from 'if' block?");
    Invert = true;
  }
  assert(EndBB == BI->getSuccessor(!Invert) && "No edge from to end block");

  // Keep a count of how many times instructions are used within ThenBB when
  // they are candidates for sinking into ThenBB. Specifically:
  // - They are defined in BB, and
  // - They have no side effects, and
  // - All of their uses are in ThenBB.
  SmallDenseMap<Instruction *, unsigned, 4> SinkCandidateUseCounts;

  SmallVector<Instruction *, 4> SpeculatedDbgIntrinsics;

  unsigned SpeculatedInstructions = 0;
  Value *SpeculatedStoreValue = nullptr;
  StoreInst *SpeculatedStore = nullptr;
  for (BasicBlock::iterator BBI = ThenBB->begin(),
                            BBE = std::prev(ThenBB->end());
       BBI != BBE; ++BBI) {
    Instruction *I = &*BBI;
    // Skip debug info.
    if (isa<DbgInfoIntrinsic>(I)) {
      SpeculatedDbgIntrinsics.push_back(I);
      continue;
    }

    // Only speculatively execute a single instruction (not counting the
    // terminator) for now.
    ++SpeculatedInstructions;
    if (SpeculatedInstructions > 1)
      return false;

    // Don't hoist the instruction if it's unsafe or expensive.
    if (!isSafeToSpeculativelyExecute(I) &&
        !(HoistCondStores && (SpeculatedStoreValue = isSafeToSpeculateStore(
                                  I, BB, ThenBB, EndBB))))
      return false;
    if (!SpeculatedStoreValue &&
        ComputeSpeculationCost(I, TTI) >
            PHINodeFoldingThreshold * TargetTransformInfo::TCC_Basic)
      return false;

    // Store the store speculation candidate.
    if (SpeculatedStoreValue)
      SpeculatedStore = cast<StoreInst>(I);

    // Do not hoist the instruction if any of its operands are defined but not
    // used in BB. The transformation will prevent the operand from
    // being sunk into the use block.
    for (User::op_iterator i = I->op_begin(), e = I->op_end(); i != e; ++i) {
      Instruction *OpI = dyn_cast<Instruction>(*i);
      if (!OpI || OpI->getParent() != BB || OpI->mayHaveSideEffects())
        continue; // Not a candidate for sinking.

      ++SinkCandidateUseCounts[OpI];
    }
  }

  // Consider any sink candidates which are only used in ThenBB as costs for
  // speculation. Note, while we iterate over a DenseMap here, we are summing
  // and so iteration order isn't significant.
  for (SmallDenseMap<Instruction *, unsigned, 4>::iterator
           I = SinkCandidateUseCounts.begin(),
           E = SinkCandidateUseCounts.end();
       I != E; ++I)
    if (I->first->hasNUses(I->second)) {
      ++SpeculatedInstructions;
      if (SpeculatedInstructions > 1)
        return false;
    }

  // Check that we can insert the selects and that it's not too expensive to do
  // so.
  bool Convert = SpeculatedStore != nullptr;
  Convert |= validateAndCostRequiredSelects(BB, ThenBB, EndBB,
                                            SpeculatedInstructions,
                                            BudgetRemaining, TTI);
#ifndef INTEL_CUSTOMIZATION
  if (BudgetRemaining < 0)
    return false;
#endif
  if (!Convert)
    return false;

  // If we get here, we can hoist the instruction and if-convert.
  LLVM_DEBUG(dbgs() << "SPECULATIVELY EXECUTING BB" << *ThenBB << "\n";);

  // Insert a select of the value of the speculated store.
  if (SpeculatedStoreValue) {
    IRBuilder<NoFolder> Builder(BI);
    Value *TrueV = SpeculatedStore->getValueOperand();
    Value *FalseV = SpeculatedStoreValue;
    if (Invert)
      std::swap(TrueV, FalseV);
    Value *S = Builder.CreateSelect(
        BrCond, TrueV, FalseV, "spec.store.select", BI);
    SpeculatedStore->setOperand(0, S);
    SpeculatedStore->applyMergedLocation(BI->getDebugLoc(),
                                         SpeculatedStore->getDebugLoc());
  }

  // Metadata can be dependent on the condition we are hoisting above.
  // Conservatively strip all metadata on the instruction. Drop the debug loc
  // to avoid making it appear as if the condition is a constant, which would
  // be misleading while debugging.
  for (auto &I : *ThenBB) {
    if (!SpeculatedStoreValue || &I != SpeculatedStore)
      I.setDebugLoc(DebugLoc());
    I.dropUnknownNonDebugMetadata();
  }

  // Hoist the instructions.
  BB->getInstList().splice(BI->getIterator(), ThenBB->getInstList(),
                           ThenBB->begin(), std::prev(ThenBB->end()));

  // Insert selects and rewrite the PHI operands.
  IRBuilder<NoFolder> Builder(BI);
  for (PHINode &PN : EndBB->phis()) {
    unsigned OrigI = PN.getBasicBlockIndex(BB);
    unsigned ThenI = PN.getBasicBlockIndex(ThenBB);
    Value *OrigV = PN.getIncomingValue(OrigI);
    Value *ThenV = PN.getIncomingValue(ThenI);

    // Skip PHIs which are trivial.
    if (OrigV == ThenV)
      continue;

    // Create a select whose true value is the speculatively executed value and
    // false value is the pre-existing value. Swap them if the branch
    // destinations were inverted.
    Value *TrueV = ThenV, *FalseV = OrigV;
    if (Invert)
      std::swap(TrueV, FalseV);
    Value *V = Builder.CreateSelect(BrCond, TrueV, FalseV, "spec.select", BI);
    PN.setIncomingValue(OrigI, V);
    PN.setIncomingValue(ThenI, V);
  }

  // Remove speculated dbg intrinsics.
  // FIXME: Is it possible to do this in a more elegant way? Moving/merging the
  // dbg value for the different flows and inserting it after the select.
  for (Instruction *I : SpeculatedDbgIntrinsics)
    I->eraseFromParent();

  ++NumSpeculations;
  return true;
}

/// Return true if we can thread a branch across this block.
static bool BlockIsSimpleEnoughToThreadThrough(BasicBlock *BB) {
  int Size = 0;

  for (Instruction &I : BB->instructionsWithoutDebug()) {
    if (Size > MaxSmallBlockSize)
      return false; // Don't clone large BB's.

#if INTEL_COLLAB
    if (IntrinsicUtils::isDirective(&I))
      return false;
#endif // INTEL_COLLAB

    // Can't fold blocks that contain noduplicate or convergent calls.
    if (CallInst *CI = dyn_cast<CallInst>(&I))
      if (CI->cannotDuplicate() || CI->isConvergent())
        return false;

    // We will delete Phis while threading, so Phis should not be accounted in
    // block's size
    if (!isa<PHINode>(I))
      ++Size;

    // We can only support instructions that do not define values that are
    // live outside of the current basic block.
    for (User *U : I.users()) {
      Instruction *UI = cast<Instruction>(U);
      if (UI->getParent() != BB || isa<PHINode>(UI))
        return false;
    }

    // Looks ok, continue checking.
  }

  return true;
}

/// If we have a conditional branch on a PHI node value that is defined in the
/// same block as the branch and if any PHI entries are constants, thread edges
/// corresponding to that entry to be branches to their ultimate destination.
static bool FoldCondBranchOnPHI(BranchInst *BI, const DataLayout &DL,
                                AssumptionCache *AC) {
  BasicBlock *BB = BI->getParent();
  PHINode *PN = dyn_cast<PHINode>(BI->getCondition());
  // NOTE: we currently cannot transform this case if the PHI node is used
  // outside of the block.
  if (!PN || PN->getParent() != BB || !PN->hasOneUse())
    return false;

  // Degenerate case of a single entry PHI.
  if (PN->getNumIncomingValues() == 1) {
    FoldSingleEntryPHINodes(PN->getParent());
    return true;
  }

  // Now we know that this block has multiple preds and two succs.
  if (!BlockIsSimpleEnoughToThreadThrough(BB))
    return false;

  // Okay, this is a simple enough basic block.  See if any phi values are
  // constants.
  for (unsigned i = 0, e = PN->getNumIncomingValues(); i != e; ++i) {
    ConstantInt *CB = dyn_cast<ConstantInt>(PN->getIncomingValue(i));
    if (!CB || !CB->getType()->isIntegerTy(1))
      continue;

    // Okay, we now know that all edges from PredBB should be revectored to
    // branch to RealDest.
    BasicBlock *PredBB = PN->getIncomingBlock(i);
    BasicBlock *RealDest = BI->getSuccessor(!CB->getZExtValue());

    if (RealDest == BB)
      continue; // Skip self loops.
    // Skip if the predecessor's terminator is an indirect branch.
    if (isa<IndirectBrInst>(PredBB->getTerminator()))
      continue;

    // The dest block might have PHI nodes, other predecessors and other
    // difficult cases.  Instead of being smart about this, just insert a new
    // block that jumps to the destination block, effectively splitting
    // the edge we are about to create.
    BasicBlock *EdgeBB =
        BasicBlock::Create(BB->getContext(), RealDest->getName() + ".critedge",
                           RealDest->getParent(), RealDest);
    BranchInst *CritEdgeBranch = BranchInst::Create(RealDest, EdgeBB);
    CritEdgeBranch->setDebugLoc(BI->getDebugLoc());

    // Update PHI nodes.
    AddPredecessorToBlock(RealDest, EdgeBB, BB);

    // BB may have instructions that are being threaded over.  Clone these
    // instructions into EdgeBB.  We know that there will be no uses of the
    // cloned instructions outside of EdgeBB.
    BasicBlock::iterator InsertPt = EdgeBB->begin();
    DenseMap<Value *, Value *> TranslateMap; // Track translated values.
    for (BasicBlock::iterator BBI = BB->begin(); &*BBI != BI; ++BBI) {
      if (PHINode *PN = dyn_cast<PHINode>(BBI)) {
        TranslateMap[PN] = PN->getIncomingValueForBlock(PredBB);
        continue;
      }
      // Clone the instruction.
      Instruction *N = BBI->clone();
      if (BBI->hasName())
        N->setName(BBI->getName() + ".c");

      // Update operands due to translation.
      for (User::op_iterator i = N->op_begin(), e = N->op_end(); i != e; ++i) {
        DenseMap<Value *, Value *>::iterator PI = TranslateMap.find(*i);
        if (PI != TranslateMap.end())
          *i = PI->second;
      }

      // Check for trivial simplification.
      if (Value *V = SimplifyInstruction(N, {DL, nullptr, nullptr, AC})) {
        if (!BBI->use_empty())
          TranslateMap[&*BBI] = V;
        if (!N->mayHaveSideEffects()) {
          N->deleteValue(); // Instruction folded away, don't need actual inst
          N = nullptr;
        }
      } else {
        if (!BBI->use_empty())
          TranslateMap[&*BBI] = N;
      }
      if (N) {
        // Insert the new instruction into its new home.
        EdgeBB->getInstList().insert(InsertPt, N);

        // Register the new instruction with the assumption cache if necessary.
        if (AC && match(N, m_Intrinsic<Intrinsic::assume>()))
          AC->registerAssumption(cast<IntrinsicInst>(N));
      }
    }

    // Loop over all of the edges from PredBB to BB, changing them to branch
    // to EdgeBB instead.
    Instruction *PredBBTI = PredBB->getTerminator();
    for (unsigned i = 0, e = PredBBTI->getNumSuccessors(); i != e; ++i)
      if (PredBBTI->getSuccessor(i) == BB) {
        BB->removePredecessor(PredBB);
        PredBBTI->setSuccessor(i, EdgeBB);
      }

    // Recurse, simplifying any other constants.
    return FoldCondBranchOnPHI(BI, DL, AC) || true;
  }

  return false;
}

#if INTEL_CUSTOMIZATION
/// FoldPHIEntries is a generalized replacement (by Intel) for the
/// LLVM open source routine called FoldTwoEntryPHINode(that folds
/// a two-entry phinode into "select") which is capable of handling
/// any number of phi entries. It iteratively transforms each
/// conditional into "select".
/// To keep xmain as clean as possible, we got rid of the
/// FoldTwoEntryPHINode. Any changes (one such change could be to the
/// cost model) made by the LLVM community to FoldTwoEntryPHINode will
/// need to be incorporated into this routine (FoldPHIEntries). There
/// might be conflicts during code merge, and if resolving conflicts
/// becomes too cumbersome, we can try something different.

/// FoldPHIEntries - Given a BB that starts with the specified PHI node,
/// see if we can fold the phi node or some of its entries.
static bool FoldPHIEntries(PHINode *PN, const TargetTransformInfo &TTI,
                           const DataLayout &DL) {
  BasicBlock *BB = PN->getParent();

  bool Changed = false;

  // This could be a multiple entry PHI node. Try to fold each pair of entries
  // that leads to an "if condition".  Traverse through the predecessor list of
  // BB (where each predecessor corresponds to an entry in the PN) to look for
  // each if-condition.
  SmallVector<BasicBlock *, 16> BBPreds(pred_begin(BB), pred_end(BB));
  for (unsigned i = 0, e = BBPreds.size(); i != e; ++i) {
    BasicBlock *Pred = BBPreds[i];

    BasicBlock *IfTrue = nullptr, *IfFalse = nullptr;
    Value *IfCond = GetIfCondition(BB, Pred, IfTrue, IfFalse);

    if (!IfCond ||
        // Don't bother if the branch will be constant folded trivially.
        isa<ConstantInt>(IfCond)) {
      // continue to look for next "if condition".
      continue;
    }

    // Loop over the PHI's seeing if we can promote them all to select
    // instructions.  While we are at it, keep track of the instructions
    // that need to be moved to the conditional block.
    SmallPtrSet<Instruction *, 4> AggressiveInsts;
    int BudgetRemaining =
        TwoEntryPHINodeFoldingThreshold * TargetTransformInfo::TCC_Basic;

    bool CanBeSimplified = true;
    unsigned NumPhis = 0;
    for (BasicBlock::iterator II = BB->begin(); isa<PHINode>(II);) {
      PHINode *PN = cast<PHINode>(II++);
      if (Value *V = SimplifyInstruction(PN, {DL, PN})) {
        PN->replaceAllUsesWith(V);
        PN->eraseFromParent();
        Changed = true;
        continue;
      }

      Value *TrueVal = PN->getIncomingValueForBlock(IfTrue);
      Value *FalseVal = PN->getIncomingValueForBlock(IfFalse);

      if (TrueVal != FalseVal) {
        if (!CanDominateConditionalBranch(TrueVal, BB, AggressiveInsts,
                                          BudgetRemaining, TTI) ||
            !CanDominateConditionalBranch(FalseVal, BB, AggressiveInsts,
                                          BudgetRemaining, TTI)) {
          CanBeSimplified = false;
          break;
        }
        NumPhis++;
      }
    }

    if (!CanBeSimplified) {
      // Continue to look for next "if condition".
      continue;
    }

    // If we fold these two entries of the phi node into a select,
    // doing so would require us to fold *all* correspondent entries in other
    // phi nodes in this block.  At some point this becomes non-profitable
    // (particularly if the target doesn't support cmov's). Only do this
    // transformation if there are two or fewer PHI nodes in this block.
    if (NumPhis > 2) {
      continue;
    }

    // If we folded the first phi, PN dangles at this point.  Refresh it.  If
    // we ran out of PHIs then we simplified them all.
    PN = dyn_cast<PHINode>(BB->begin());
    if (!PN) {
      return true;
    }

    Value *TrueVal = PN->getIncomingValueForBlock(IfTrue);
    Value *FalseVal = PN->getIncomingValueForBlock(IfFalse);

    // Return true if at least one of these is a 'not', and another is either
    // a 'not' too, or a constant.
    auto CanHoistNotFromBothValues = [](Value *V0, Value *V1) {
      if (!match(V0, m_Not(m_Value())))
        std::swap(V0, V1);
      auto Invertible = m_CombineOr(m_Not(m_Value()), m_AnyIntegralConstant());
      return match(V0, m_Not(m_Value())) && match(V1, Invertible);
    };

    // Don't fold i1 branches on PHIs which contain binary operators, unless one
    // of the incoming values is an 'not' and another one is freely invertible.
    // These can often be turned into switches and other things.
    if (PN->getType()->isIntegerTy(1) &&
        (isa<BinaryOperator>(TrueVal) || isa<BinaryOperator>(FalseVal) ||
         isa<BinaryOperator>(IfCond)) &&
        !CanHoistNotFromBothValues(PN->getIncomingValue(0),
                                   PN->getIncomingValue(1))) {
      // Continue to look for next "if condition".
      continue;
    }

    // If all PHI nodes are promotable, check to make sure that all
    // instructions in the selected predecessor blocks can be promoted as well.
    // If not, we won't be able to get rid of the control flow, so it's not
    // worth promoting to select instructions.
    BasicBlock *CondBlock = nullptr;
    BasicBlock *IfBlock1 = IfTrue;
    BasicBlock *IfBlock2 = IfFalse;

    if (cast<BranchInst>(IfBlock1->getTerminator())->isConditional()) {
      IfBlock1 = nullptr;
    } else {
      CondBlock = *pred_begin(IfBlock1);
      for (BasicBlock::iterator I = IfBlock1->begin(); !I->isTerminator();
           ++I) {
        if (!AggressiveInsts.count(&*I) && !isa<DbgInfoIntrinsic>(I)) {
          // This is not an aggressive instruction that we can promote.
          // Because of this, we won't be able to get rid of the control
          // flow, so the xform is not worth it.
          CanBeSimplified = false;
          break;
        }
      }
    }
    if (!CanBeSimplified) {
      // Continue to look for next "if condition".
      continue;
    }

    if (cast<BranchInst>(IfBlock2->getTerminator())->isConditional()) {
      IfBlock2 = nullptr;
    } else {
      CondBlock = *pred_begin(IfBlock2);
      for (BasicBlock::iterator I = IfBlock2->begin(); !I->isTerminator();
           ++I) {
        if (!AggressiveInsts.count(&*I) && !isa<DbgInfoIntrinsic>(I)) {
          // This is not an aggressive instruction that we can promote.
          // Because of this, we won't be able to get rid of the control
          // flow, so the xform is not worth it.
          CanBeSimplified = false;
          break;
        }
      }
    }

    if (!CanBeSimplified) {
      // Continue to look for next "if condition".
      continue;
    }

    assert(CondBlock && "Failed to find root CondBlock");
    LLVM_DEBUG(dbgs() << "FOUND IF CONDITION!  " << *IfCond
                      << "  T: " << IfTrue->getName()
                      << "  F: " << IfFalse->getName() << "\n");

    // If we can still promote the PHI nodes after this gauntlet of tests,
    // do all of the PHI's now.
    Instruction *InsertPt = CondBlock->getTerminator();
    IRBuilder<NoFolder> Builder(InsertPt);

    // Move all 'aggressive' instructions, which are defined in the
    // conditional parts of the if's to the conditional block.
    if (IfBlock1)
      hoistAllInstructionsInto(CondBlock, InsertPt, IfBlock1);
    if (IfBlock2)
      hoistAllInstructionsInto(CondBlock, InsertPt, IfBlock2);

    // Propagate fast-math-flags from phi nodes to replacement selects.
    IRBuilder<>::FastMathFlagGuard FMFGuard(Builder);

    for (BasicBlock::iterator II = BB->begin(); isa<PHINode>(II);) {
      PHINode *PN = cast<PHINode>(II++);
      if (isa<FPMathOperator>(PN)) {
        // Putting the next statement between curly because compilation
        // with gcc7.3.0 failed.
        Builder.setFastMathFlags(PN->getFastMathFlags());
      }

      Value *TrueVal = PN->getIncomingValueForBlock(IfTrue);
      Value *FalseVal = PN->getIncomingValueForBlock(IfFalse);

      if (TrueVal != FalseVal) {
        Value *Select =
            Builder.CreateSelect(IfCond, TrueVal, FalseVal, "", InsertPt);
        SelectInst *NV = cast<SelectInst>(Select);
        // The community code calls Select->takeName(PN) here and removes the
        // PHI node. We cannot do that, because the PHI might still be needed
        // after our transform. (For example, we might be folding 2 entries
        // of a 3-entry PHI node into a select. In that case, we will end up
        // with a select and a 2-entry PHI node, one operand of which is the
        // new select.

        for (unsigned i = 0, e = PN->getNumIncomingValues(); i != e; ++i) {
          if (PN->getIncomingBlock(i) == IfTrue ||
            PN->getIncomingBlock(i) == IfFalse) {
            PN->setIncomingValue(i, NV);
          }
        }
      
        // If we added a branch from CondBlock to BB after inserting the
        // "select" into CondBlock add an entry for CondBlock.
        if (IfTrue != CondBlock && IfFalse != CondBlock) {
          PN->addIncoming(NV, CondBlock);
        }
      }
      else {
        if (IfTrue != CondBlock && IfFalse != CondBlock) {
          PN->addIncoming(TrueVal, CondBlock);
        }
      }
    }

    // At this point, IfBlock1 and IfBlock2 are both empty, so our if
    // statement has been flattened.  Change CondBlock to jump directly to BB
    // to avoid other simplifycfg's kicking in on the diamond.
    Instruction *OldTI = CondBlock->getTerminator();
    Builder.SetInsertPoint(OldTI);
    Builder.CreateBr(BB);
    OldTI->eraseFromParent();

    Changed = true;
  }

  return Changed;
}
#endif //INTEL_CUSTOMIZATION

/// If we found a conditional branch that goes to two returning blocks,
/// try to merge them together into one return,
/// introducing a select if the return values disagree.
bool SimplifyCFGOpt::SimplifyCondBranchToTwoReturns(BranchInst *BI,
                                                    IRBuilder<> &Builder) {
  assert(BI->isConditional() && "Must be a conditional branch");
  BasicBlock *TrueSucc = BI->getSuccessor(0);
  BasicBlock *FalseSucc = BI->getSuccessor(1);
  ReturnInst *TrueRet = cast<ReturnInst>(TrueSucc->getTerminator());
  ReturnInst *FalseRet = cast<ReturnInst>(FalseSucc->getTerminator());

  // Check to ensure both blocks are empty (just a return) or optionally empty
  // with PHI nodes.  If there are other instructions, merging would cause extra
  // computation on one path or the other.
  if (!TrueSucc->getFirstNonPHIOrDbg()->isTerminator())
    return false;
  if (!FalseSucc->getFirstNonPHIOrDbg()->isTerminator())
    return false;

  Builder.SetInsertPoint(BI);
  // Okay, we found a branch that is going to two return nodes.  If
  // there is no return value for this function, just change the
  // branch into a return.
  if (FalseRet->getNumOperands() == 0) {
    TrueSucc->removePredecessor(BI->getParent());
    FalseSucc->removePredecessor(BI->getParent());
    Builder.CreateRetVoid();
    EraseTerminatorAndDCECond(BI);
    return true;
  }

  // Otherwise, figure out what the true and false return values are
  // so we can insert a new select instruction.
  Value *TrueValue = TrueRet->getReturnValue();
  Value *FalseValue = FalseRet->getReturnValue();

  // Unwrap any PHI nodes in the return blocks.
  if (PHINode *TVPN = dyn_cast_or_null<PHINode>(TrueValue))
    if (TVPN->getParent() == TrueSucc)
      TrueValue = TVPN->getIncomingValueForBlock(BI->getParent());
  if (PHINode *FVPN = dyn_cast_or_null<PHINode>(FalseValue))
    if (FVPN->getParent() == FalseSucc)
      FalseValue = FVPN->getIncomingValueForBlock(BI->getParent());

  // In order for this transformation to be safe, we must be able to
  // unconditionally execute both operands to the return.  This is
  // normally the case, but we could have a potentially-trapping
  // constant expression that prevents this transformation from being
  // safe.
  if (ConstantExpr *TCV = dyn_cast_or_null<ConstantExpr>(TrueValue))
    if (TCV->canTrap())
      return false;
  if (ConstantExpr *FCV = dyn_cast_or_null<ConstantExpr>(FalseValue))
    if (FCV->canTrap())
      return false;

  // Okay, we collected all the mapped values and checked them for sanity, and
  // defined to really do this transformation.  First, update the CFG.
  TrueSucc->removePredecessor(BI->getParent());
  FalseSucc->removePredecessor(BI->getParent());

  // Insert select instructions where needed.
  Value *BrCond = BI->getCondition();
  if (TrueValue) {
    // Insert a select if the results differ.
    if (TrueValue == FalseValue || isa<UndefValue>(FalseValue)) {
    } else if (isa<UndefValue>(TrueValue)) {
      TrueValue = FalseValue;
    } else {
      TrueValue =
          Builder.CreateSelect(BrCond, TrueValue, FalseValue, "retval", BI);
    }
  }

  Value *RI =
      !TrueValue ? Builder.CreateRetVoid() : Builder.CreateRet(TrueValue);

  (void)RI;

  LLVM_DEBUG(dbgs() << "\nCHANGING BRANCH TO TWO RETURNS INTO SELECT:"
                    << "\n  " << *BI << "\nNewRet = " << *RI << "\nTRUEBLOCK: "
                    << *TrueSucc << "\nFALSEBLOCK: " << *FalseSucc);

  EraseTerminatorAndDCECond(BI);

  return true;
}

/// Return true if the given instruction is available
/// in its predecessor block. If yes, the instruction will be removed.
static bool tryCSEWithPredecessor(Instruction *Inst, BasicBlock *PB) {
  if (!isa<BinaryOperator>(Inst) && !isa<CmpInst>(Inst))
    return false;
  for (Instruction &I : *PB) {
    Instruction *PBI = &I;
    // Check whether Inst and PBI generate the same value.
    if (Inst->isIdenticalTo(PBI)) {
      Inst->replaceAllUsesWith(PBI);
      Inst->eraseFromParent();
      return true;
    }
  }
  return false;
}

#if INTEL_CUSTOMIZATION
// We transform this:
//
// if (t1x > t2y  || t2x < t1y  || t1x > t2z || t2x < t1z ||
//     t1y > t2z || t2y < t1z) return 0;
// if (t2x < 0.0f || t2y < 0.0f || t2z < 0.0f) return 0;
// if (t1x > isec->dist || t1y > isec->dist || t1z > isec->dist) return 0;
//
// to this:
//
// if (t2x < 0.0f || t2y < 0.0f || t2z < 0.0f) return 0;
// if (t1x > isec->dist || t1y > isec->dist || t1z > isec->dist) return 0;
// if (t2y < fmaxf(t1x,t1z) || t2x < fmaxf(t1y,t1x) || t2z < fmaxf(t1x,t1y))
//    return 0;
//
// The || clauses look like a "ladder" of these blocks:
//
// if.end69:
//  %71 = load float, float* %t1x, align 4, !tbaa !70
//  %72 = load %struct.Isect*, %struct.Isect** %isec.addr, align 8, !tbaa !63
//  %dist = getelementptr inbounds %struct.Isect, %struct.Isect* %72...
//  %73 = load float, float* %dist, align 8, !tbaa !76
//  %cmp70 = fcmp fast ogt float %71, %73
//  br i1 %cmp70, label %if.then77, label %lor.lhs.false71
//
// There is a consecutive sequence of these blocks which have the same
// exit block (or equivalent exit blocks).
//
// The blocks can be reordered with respect to each other, because they have
// no side effects, and each inst result does not live outside its own block.
//
// For blender, we need to re-order 12 blocks like this:
//   constant compares
//   double-indirect compares
//   all other compares
//
// Then we run a pattern on the last 6 compares:
// x < y || x < z
//  =>
// x < llvm.maxnum(y,z)
//
// The purpose of this transformation is to move the most common clauses
// to the top and allow early exits, and improve branch prediction.
//
// Code is scanned starting at "BI" parameter, for a ladder of 12 blocks.
// Returns true if the above transformation was performed.
static bool foldFcmpLadder(BranchInst *BI) {
  bool didSomething = false;
  // Function BranchInstInLadder:
  //
  // Does this BranchInst end a ladder block? A ladder block is:
  //
  // [LoadInst | GEP]
  // ...
  // fcmp [OLT|OGT]
  // br
  //
  // The pattern above is specific for blender.
  // All insts must also be one-use, to ensure that the blocks can be
  // reordered.
  // If this block is the first block, we ignore extra instructions above the
  // ladder instructions.
  auto BranchInstInLadder = [](BranchInst *BI, bool IgnoreAbove) {
    // BI must have 2 successors.
    if (!BI || BI->getNumSuccessors() != 2)
      return false;

    // Match fcmp,br pattern above.
    auto *FCmpI = dyn_cast<FCmpInst>(BI->getCondition());
    if (!FCmpI || FCmpI->getNextNonDebugInstruction() != BI)
      return false;
    if (!FCmpI->isFast())
      return false;
    if (!FCmpI->hasOneUse())
      return false;
    // Compare must be OLT or OGT.
    auto Pred = FCmpI->getPredicate();
    if (Pred != FCmpInst::FCMP_OLT && Pred != FCmpInst::FCMP_OGT)
      return false;

    auto *Inst0 = dyn_cast<Instruction>(FCmpI->getOperand(0));
    auto *Inst1 = dyn_cast<Instruction>(FCmpI->getOperand(1));
    auto *ThisBlock = BI->getParent();
    // Inst0 and Inst1 are the operands of the compare.
    // Check for these patterns:
    //
    // startblock: (optional if IgnoreAbove == true)
    //   %Inst0 = load ...
    //   %load|%gep = ... (optional)
    //   %load|%gep = ... (optional)
    //   %Inst1 = load ...
    //   %cmp = fcmp %Inst0, %Inst1...
    //
    // or
    //
    // startblock: (optional if IgnoreAbove == true)
    //   %Inst0 = load
    //   %cmp = fcmp %Inst0, constant
    //
    if (!Inst0)
      return false;

    // Inst0 must start the block (unless we are ignoring other instructions)
    if (!IgnoreAbove && Inst0 != &*(ThisBlock->begin()))
      return false;
    if (!isa<LoadInst>(Inst0))
      return false;
    if (!Inst0->hasOneUse())
      return false;

    if (Inst1) {
      if (!isa<LoadInst>(Inst1))
        return false;
      // Check insts between Inst0 and Inst1.
      Instruction *Curr = Inst0->getNextNonDebugInstruction();
      while (Curr != Inst1) {
        if (!Curr || (!isa<GetElementPtrInst>(Curr) && !isa<LoadInst>(Curr)))
          return false;
        if (!Curr->hasOneUse() || !Curr->isUsedInBasicBlock(ThisBlock))
          return false;
        Curr = Curr->getNextNonDebugInstruction();
      }
      // Finally, Inst1 must precede the compare.
      if (Inst1->getNextNonDebugInstruction() != FCmpI)
        return false;
    } else {
      // No Inst1, check for compare with constant.
      if (!isa<Constant>(FCmpI->getOperand(1)))
        return false;
      if (Inst0->getNextNonDebugInstruction() != FCmpI)
        return false;
    }

    return true;
  };

  // Function sameValueOrLoadAddr:
  //
  // True if the 2 values are pointer-equal, or they are loads of the same
  // address.
  // Ladder blocks have no side effects, so loads with the same address are
  // equal.
  auto sameValueOrLoadAddr = [](Value *V1, Value *V2) {
    if (!V1 || !V2)
      return false;
    auto *LV1 = dyn_cast<LoadInst>(V1);
    auto *LV2 = dyn_cast<LoadInst>(V2);
    if (LV1 && LV2)
      return LV1->getPointerOperand() == LV2->getPointerOperand();
    else
      return V1 == V2;
  };

  struct LadderCompare {
    Value *Smaller;
    Value *Larger;
    FCmpInst *FCmpI;
  };

  // Function moveLadderBlock:
  //
  // Move a ladder block, updating CFG and Compares vector.
  // Compares vector holds ladder fcmps, {Smaller, Larger, FCmpInst}
  // The blocks are indexes into this Compares vector.
  // Move from index "IdxToMove", insert before index "InsertBefore".
  // This algorithm is specific to the ladder blocks. It assumes that only
  // "false" branches must be updated.
  auto moveLadderBlock = [](SmallVector<LadderCompare, 5> &Compares,
                            unsigned IdxToMove, unsigned InsertBefore) {
    if (IdxToMove == InsertBefore)
      return false;
    assert(Compares[IdxToMove].Smaller);
    assert(Compares[InsertBefore].Smaller);
    assert(Compares[IdxToMove].FCmpI);
    assert(Compares[InsertBefore].FCmpI);

    // BlockToMove will be inserted between BlockBefore and BlockAfter.
    BasicBlock *BlockToMove = Compares[IdxToMove].FCmpI->getParent();
    BasicBlock *BlockAfter = Compares[InsertBefore].FCmpI->getParent();
    assert(BlockAfter->hasNPredecessors(1));
    assert(BlockToMove->hasNPredecessors(1));
    BasicBlock *BlockBefore = BlockAfter->getSinglePredecessor();

    auto *MoveTerm = cast<BranchInst>(BlockToMove->getTerminator());
    auto *BlockBeforeTerm = cast<BranchInst>(BlockBefore->getTerminator());

    assert(MoveTerm->getNumSuccessors() == 2);

    // The ladder blocks are connected by their "false" branches.
    // We don't need to worry about the "true" branches.

    // First, remove BlockToMove from the CFG.
    // Find the false edge going to BlockToMove, and connect it to
    // BlockToMove's successor.
    BasicBlock *OldPred = BlockToMove->getSinglePredecessor();
    BasicBlock *OldSucc = MoveTerm->getSuccessor(1);
    auto *OldPredTerm = OldPred->getTerminator();
    assert(OldPredTerm->getNumSuccessors() == 2);
    assert(OldPredTerm->getSuccessor(1) == BlockToMove);
    OldPredTerm->setSuccessor(1, OldSucc);

    // Find the edge going from BlockBefore to BlockAfter, and change it
    // to BlockToMove. BlockBefore may not be a ladder block, so we don't
    // assume it's a false branch.
    for (unsigned int i = 0; i < BlockBeforeTerm->getNumSuccessors(); ++i)
      if (BlockBeforeTerm->getSuccessor(i) == BlockAfter) {
        BlockBeforeTerm->setSuccessor(i, BlockToMove);
        break;
      }

    // Set the "false" branch of BlockToMove, to point to BlockAfter.
    // (the ladder blocks use the "false" branch to the next ladder block)
    MoveTerm->setSuccessor(1, BlockAfter);

    // Move BlockToMove in the Function's list. out-of-order blocks may
    // prevent other optimizations.
    BlockToMove->moveAfter(BlockBefore);

    // Update the Compares vector, by rotating elements.
    // Example, insert e (index 4) between a and b (@ index 1).
    // a b c d e f => rotate [1..4] so that 4 is first
    // a e b c d f
    //
    // other case: insert b (index 1) between e and f (@ index 4):
    // a b c d e f => rotate [1..4] so that 1 is last (lrot 1 step)
    // a c d e b f
    // Vector size is small, these linear algorithms will perform OK.
    // std::rotate is open interval [m..n), need +1 on end
    if (InsertBefore < IdxToMove)
      std::rotate(Compares.begin() + InsertBefore, Compares.begin() + IdxToMove,
                  Compares.begin() + IdxToMove + 1);
    else
      std::rotate(
          Compares.begin() + IdxToMove, Compares.begin() + IdxToMove + 1,
          Compares.begin() + InsertBefore); // InsertBefore is target pos + 1

    return true;
  };

  // Function compareBlocks:
  //
  // Compare 2 ladder-exit blocks similar to the below:
  //
  // store float 0x47EFFFFFE0000000, float* %retval, align 4
  // store i32 1, i32* %cleanup.dest.slot, align 4
  // br label %cleanup
  //
  // 2 blocks are equivalent if they have the same instructions with the
  // same operands, and no calls or other instructions with unknown
  // side effects. StoreInst is OK if the stores have the same address and
  // the same store-value.
  // For simplicity, we just compare StoreInst and the terminator branch.
  // No other instructions are allowed.
  auto compareBlocks = [](BasicBlock *BBL, BasicBlock *BBR) {
    if (BBL == BBR)
      return true;
    BasicBlock::iterator InstITL = BBL->begin(), InstLE = BBL->end();
    BasicBlock::iterator InstITR = BBR->begin(), InstRE = BBR->end();

    int count = 5;
    do {
      // Don't compare more than 5 insts.
      if (count-- == 0)
        return false;
      Instruction *InstL = &*InstITL;
      Instruction *InstR = &*InstITR;
      // Filter for specific insts.
      if (!isa<StoreInst>(InstL) && !isa<BranchInst>(InstL))
        return false;

      if (!InstL->isIdenticalTo(InstR))
        return false;

      // BranchInst successors must be compared.
      BranchInst *BrInstL = dyn_cast<BranchInst>(InstL);
      BranchInst *BrInstR = dyn_cast<BranchInst>(InstR);
      if (BrInstL && BrInstR) {
        unsigned ns = BrInstL->getNumSuccessors();
        if (BrInstR->getNumSuccessors() != ns)
          return false;
        for (unsigned i = 0; i != ns; ++i)
          if (BrInstL->getSuccessor(i) != BrInstR->getSuccessor(i))
            return false;
      }
      ++InstITL;
      ++InstITR;
    } while (InstITL != InstLE && InstITR != InstRE);

    return true;
  };

  // Function FcmpBrToFalseBr:
  //
  // Convert fcmp, br into unconditional br to the false branch (next ladder
  // block). Used when a ladder block is folded to dead code.
  auto FcmpBrToFalseBr = [](FCmpInst *FCmpI) {
    assert(FCmpI->hasOneUse());
    BranchInst *Br = dyn_cast<BranchInst>(*(FCmpI->user_begin()));
    assert(Br && Br->getNumSuccessors() == 2);
    BranchInst::Create(Br->getSuccessor(1), Br);
    Br->eraseFromParent();
    FCmpI->eraseFromParent();
  };

  // PART 1:
  // Collect consecutive ladder blocks into this "Compares" vector:
  // lesser value, greater value, compare instruction
  SmallVector<LadderCompare, 5> Compares;
  BranchInst *CurrBI = BI;
  BasicBlock *SameTrueBlock = CurrBI->getSuccessor(0);
  // Blender has 4 sets of 3 compares.
  const unsigned BlenderNumCmp = 12;

  while (CurrBI) {
    FCmpInst *FCmpI = nullptr;
    if (BranchInstInLadder(CurrBI, CurrBI->getParent() == BI->getParent()))
      FCmpI = dyn_cast<FCmpInst>(CurrBI->getCondition());
    if (!FCmpI)
      break;
    // CurrBI points to a ladder block. Each ladder block must have a
    // false branch to the next ladder block, and a true exit that is
    // "equivalent" to the other true exits.
    if (!compareBlocks(SameTrueBlock, CurrBI->getSuccessor(0)))
      break;

    LLVM_DEBUG(dbgs() << "Found ladder compare: " << *FCmpI << "\n");

    // Make a tuple for this ladder block and push it on the Compares vector.
    Value *Smaller = FCmpI->getPredicate() == FCmpInst::FCMP_OLT
                         ? FCmpI->getOperand(0)
                         : FCmpI->getOperand(1);
    Value *Larger = FCmpI->getPredicate() == FCmpInst::FCMP_OLT
                        ? FCmpI->getOperand(1)
                        : FCmpI->getOperand(0);
    Compares.push_back(LadderCompare{Smaller, Larger, FCmpI});

    // Catch loops.
    auto *NextBlock =
        dyn_cast<BranchInst>(CurrBI->getSuccessor(1)->getTerminator());
    if (CurrBI == NextBlock || Compares.size() > BlenderNumCmp) {
      LLVM_DEBUG(dbgs() << "Loop, or excessive compares\n");
      return false;
    }

    CurrBI = NextBlock;
  }

  LLVM_DEBUG(if (Compares.size()) dbgs()
             << "Number of blocks: " << Compares.size() << "\n");

  if (Compares.size() != BlenderNumCmp)
    return false;

  // PART 2:
  // Reorder blocks so that fcmp const,.. is at the top,
  // blocks with 3 loads are next,
  // blocks with 2 loads are last.
  auto fcmpHasConst = [](FCmpInst *FCmpI) {
    for (unsigned i = 0; i < FCmpI->getNumOperands(); ++i)
      if (isa<Constant>(FCmpI->getOperand(i)))
        return true;
    return false;
  };

  auto fcmpBlockHas3Loads = [](FCmpInst *FCmpI) {
    BasicBlock *FcmpBlock = FCmpI->getParent();
    unsigned count = 0;
    for (Instruction &I : *FcmpBlock)
      if (isa<LoadInst>(I))
        count++;
    return count > 2;
  };

  // Blender pattern has memory/memory compares before constant compares.
  if (fcmpHasConst(Compares[0].FCmpI)) {
    LLVM_DEBUG(dbgs() << "Ladder already sorted.\n");
    return false;
  }

  // First we must fix the first block in the ladder.
  // Split the unrelated instructions away from the ladder.
  FCmpInst *Compare0 = Compares[0].FCmpI;
  Instruction *Load0 = cast<Instruction>(Compare0->getOperand(0));

  // If the 1st instruction in the ladder is already at the top of the
  // block, we already did this ladder optimization.
  if (Load0 == &*(Load0->getParent()->begin())) {
    LLVM_DEBUG(dbgs() << "Ladder optimization already done.\n");
    return false;
  }

  Load0->getParent()->splitBasicBlock(Load0, "ladder");
  didSomething = true;

  // Then, move the fcmp const blocks to the top of the ladder.
  unsigned IPoint = 0;
  for (unsigned i = 0; i < Compares.size(); ++i) {
    FCmpInst *FCmpI = Compares[i].FCmpI;
    if (fcmpHasConst(FCmpI)) {
      moveLadderBlock(Compares, i, IPoint++);
      LLVM_DEBUG(dbgs() << "Moved fcmp x,C: " << *FCmpI << " to pos " << i
                        << "\n");
    }
  }

  // Move the blocks with 3 loads next.
  for (unsigned i = 0; i < Compares.size(); ++i) {
    FCmpInst *FCmpI = Compares[i].FCmpI;
    if (fcmpBlockHas3Loads(FCmpI)) {
      moveLadderBlock(Compares, i, IPoint++);
      LLVM_DEBUG(dbgs() << "Moved 3-load block: " << *FCmpI << " to pos " << i
                        << "\n");
    }
  }
  // The rest of the blocks stay in the same order.

  // PART 3:
  // Recognize llvm.maxnum:
  // x < y || x < z  =>  x < llvm.maxnum(y,z)
  //
  // x86 CG can recognize max from fcmp/select. We make this transform
  // here in SimplifyCFG, because it prevents reordering of the compares, and
  // preserves the specific branch ordering we need.

  // Only apply max to the last 6 blocks. More max will reduce performance.
  const int StartPeep = 6;

  for (unsigned int i = StartPeep; i < Compares.size(); ++i) {
    // For each "smaller" value in the Compares, find a compare with the
    // same "smaller" value.
    Value *Smaller = Compares[i].Smaller;
    Value *Larger = Compares[i].Larger;
    FCmpInst *FCmpI = Compares[i].FCmpI;
    if (!Smaller)
      continue;
    if (!isa<Instruction>(Smaller))
      continue;

    LLVM_DEBUG(dbgs() << "Finding match for compare at pos " << i << ":\n"
                      << *FCmpI << "\n");

    auto MatchingCompIt = std::find_if(
        Compares.begin() + StartPeep, Compares.end(), [&](LadderCompare &Cand) {
          return Cand.Smaller != Smaller &&
                 sameValueOrLoadAddr(Cand.Smaller, Smaller);
        });
    if (MatchingCompIt == Compares.end())
      continue;
    unsigned MatchingIdx = std::distance(Compares.begin(), MatchingCompIt);

    LLVM_DEBUG(dbgs() << "Matched compare at pos " << MatchingIdx << ":\n"
                      << *((*MatchingCompIt).FCmpI) << "\n");

    // "i" and "MatchingIdx" are the indices of the 2 matching compares.
    // The llvm.maxnum must replace the deepest instruction, so that all
    // operands are available. This instruction has the highest index, as the
    // ladder blocks are in DFO.
    unsigned HighestIdx = std::max(i, MatchingIdx);
    Instruction *InsertPt = Compares[HighestIdx].FCmpI;
    LLVM_DEBUG(dbgs() << "Generating max in block " << HighestIdx << ":\n");

    // Generate %fmaxf = llvm.maxnum(Larger, OtherG)
    IRBuilder<> Builder(InsertPt);
    Value *OtherLrg = Compares[MatchingIdx].Larger;
    Function *F = Intrinsic::getDeclaration(
        FCmpI->getModule(), Intrinsic::maxnum, Smaller->getType());
    auto *CallI = Builder.CreateCall(F, {Larger, OtherLrg}, "fmaxf");
    // Generate "Smaller < %fmaxf"
    FCmpInst *NewCmpI =
        cast<FCmpInst>(Builder.CreateFCmpOLT(Smaller, CallI, "fmaxfcmp"));
    NewCmpI->setFast(true);
    InsertPt->replaceAllUsesWith(NewCmpI);
    InsertPt->eraseFromParent();
    LLVM_DEBUG(dbgs() << *CallI << "\n" << *NewCmpI << "\n");

    // Remove the peepholed values from the Compares array, so we don't
    // match them again.
    Compares[i].Smaller = nullptr;
    Compares[MatchingIdx].Smaller = nullptr;

    // The block without the fmax is now useless. Change its br to unconditional
    // false. InstCombine will later delete the dead instructions.
    auto *DeadFcmp = Compares[std::min(i, MatchingIdx)].FCmpI;
    LLVM_DEBUG(dbgs() << "Compare is dead: " << *DeadFcmp << "\n");
    FcmpBrToFalseBr(DeadFcmp);
  }
  return didSomething;
}
#endif // INTEL_CUSTOMIZATION

/// Return true if either PBI or BI has branch weight available, and store
/// the weights in {Pred|Succ}{True|False}Weight. If one of PBI and BI does
/// not have branch weight, use 1:1 as its weight.
static bool extractPredSuccWeights(BranchInst *PBI, BranchInst *BI,
                                   uint64_t &PredTrueWeight,
                                   uint64_t &PredFalseWeight,
                                   uint64_t &SuccTrueWeight,
                                   uint64_t &SuccFalseWeight) {
  bool PredHasWeights =
      PBI->extractProfMetadata(PredTrueWeight, PredFalseWeight);
  bool SuccHasWeights =
      BI->extractProfMetadata(SuccTrueWeight, SuccFalseWeight);
  if (PredHasWeights || SuccHasWeights) {
    if (!PredHasWeights)
      PredTrueWeight = PredFalseWeight = 1;
    if (!SuccHasWeights)
      SuccTrueWeight = SuccFalseWeight = 1;
    return true;
  } else {
    return false;
  }
}

/// If this basic block is simple enough, and if a predecessor branches to us
/// and one of our successors, fold the block into the predecessor and use
/// logical operations to pick the right destination.
bool llvm::FoldBranchToCommonDest(BranchInst *BI, MemorySSAUpdater *MSSAU,
                                  const TargetTransformInfo *TTI,
                                  unsigned BonusInstThreshold) {
  BasicBlock *BB = BI->getParent();

  const unsigned PredCount = pred_size(BB);

  bool Changed = false;
  TargetTransformInfo::TargetCostKind CostKind =
    BB->getParent()->hasMinSize() ? TargetTransformInfo::TCK_CodeSize
                                  : TargetTransformInfo::TCK_SizeAndLatency;

  Instruction *Cond = nullptr;
  if (BI->isConditional())
    Cond = dyn_cast<Instruction>(BI->getCondition());
  else {
    // For unconditional branch, check for a simple CFG pattern, where
    // BB has a single predecessor and BB's successor is also its predecessor's
    // successor. If such pattern exists, check for CSE between BB and its
    // predecessor.
    if (BasicBlock *PB = BB->getSinglePredecessor())
      if (BranchInst *PBI = dyn_cast<BranchInst>(PB->getTerminator()))
        if (PBI->isConditional() &&
            (BI->getSuccessor(0) == PBI->getSuccessor(0) ||
             BI->getSuccessor(0) == PBI->getSuccessor(1))) {
          for (auto I = BB->instructionsWithoutDebug().begin(),
                    E = BB->instructionsWithoutDebug().end();
               I != E;) {
            Instruction *Curr = &*I++;
            if (isa<CmpInst>(Curr)) {
              Cond = Curr;
              break;
            }
            // Quit if we can't remove this instruction.
            if (!tryCSEWithPredecessor(Curr, PB))
              return Changed;
            Changed = true;
          }
        }

    if (!Cond)
      return Changed;
  }

  if (!Cond || (!isa<CmpInst>(Cond) && !isa<BinaryOperator>(Cond)) ||
      Cond->getParent() != BB || !Cond->hasOneUse())
    return Changed;

  // Make sure the instruction after the condition is the cond branch.
  BasicBlock::iterator CondIt = ++Cond->getIterator();

  // Ignore dbg intrinsics.
  while (isa<DbgInfoIntrinsic>(CondIt))
    ++CondIt;

  if (&*CondIt != BI)
    return Changed;

  // Only allow this transformation if computing the condition doesn't involve
  // too many instructions and these involved instructions can be executed
  // unconditionally. We denote all involved instructions except the condition
  // as "bonus instructions", and only allow this transformation when the
  // number of the bonus instructions we'll need to create when cloning into
  // each predecessor does not exceed a certain threshold.
  unsigned NumBonusInsts = 0;
  for (auto I = BB->begin(); Cond != &*I; ++I) {
    // Ignore dbg intrinsics.
    if (isa<DbgInfoIntrinsic>(I))
      continue;
    if (!I->hasOneUse() || !isSafeToSpeculativelyExecute(&*I))
      return Changed;
    // I has only one use and can be executed unconditionally.
    Instruction *User = dyn_cast<Instruction>(I->user_back());
    if (User == nullptr || User->getParent() != BB)
      return Changed;
    // I is used in the same BB. Since BI uses Cond and doesn't have more slots
    // to use any other instruction, User must be an instruction between next(I)
    // and Cond.

    // Account for the cost of duplicating this instruction into each
    // predecessor.
    NumBonusInsts += PredCount;
    // Early exits once we reach the limit.
    if (NumBonusInsts > BonusInstThreshold)
      return Changed;
  }

  // Cond is known to be a compare or binary operator.  Check to make sure that
  // neither operand is a potentially-trapping constant expression.
  if (ConstantExpr *CE = dyn_cast<ConstantExpr>(Cond->getOperand(0)))
    if (CE->canTrap())
      return Changed;
  if (ConstantExpr *CE = dyn_cast<ConstantExpr>(Cond->getOperand(1)))
    if (CE->canTrap())
      return Changed;

  // Finally, don't infinitely unroll conditional loops.
  BasicBlock *TrueDest = BI->getSuccessor(0);
  BasicBlock *FalseDest = (BI->isConditional()) ? BI->getSuccessor(1) : nullptr;
  if (TrueDest == BB || FalseDest == BB)
    return Changed;

  for (pred_iterator PI = pred_begin(BB), E = pred_end(BB); PI != E; ++PI) {
    BasicBlock *PredBlock = *PI;
    BranchInst *PBI = dyn_cast<BranchInst>(PredBlock->getTerminator());

    // Check that we have two conditional branches.  If there is a PHI node in
    // the common successor, verify that the same value flows in from both
    // blocks.
    SmallVector<PHINode *, 4> PHIs;
    if (!PBI || PBI->isUnconditional() ||
        (BI->isConditional() && !SafeToMergeTerminators(BI, PBI)) ||
        (!BI->isConditional() &&
         !isProfitableToFoldUnconditional(BI, PBI, Cond, PHIs)))
      continue;

    // Determine if the two branches share a common destination.
    Instruction::BinaryOps Opc = Instruction::BinaryOpsEnd;
    bool InvertPredCond = false;

    if (BI->isConditional()) {
      if (PBI->getSuccessor(0) == TrueDest) {
        Opc = Instruction::Or;
      } else if (PBI->getSuccessor(1) == FalseDest) {
        Opc = Instruction::And;
      } else if (PBI->getSuccessor(0) == FalseDest) {
        Opc = Instruction::And;
        InvertPredCond = true;
      } else if (PBI->getSuccessor(1) == TrueDest) {
        Opc = Instruction::Or;
        InvertPredCond = true;
      } else {
        continue;
      }
    } else {
      if (PBI->getSuccessor(0) != TrueDest && PBI->getSuccessor(1) != TrueDest)
        continue;
    }

    // Check the cost of inserting the necessary logic before performing the
    // transformation.
    if (TTI && Opc != Instruction::BinaryOpsEnd) {
      Type *Ty = BI->getCondition()->getType();
      unsigned Cost = TTI->getArithmeticInstrCost(Opc, Ty, CostKind);
      if (InvertPredCond && (!PBI->getCondition()->hasOneUse() ||
          !isa<CmpInst>(PBI->getCondition())))
        Cost += TTI->getArithmeticInstrCost(Instruction::Xor, Ty, CostKind);

      if (Cost > BranchFoldThreshold)
        continue;
    }

    LLVM_DEBUG(dbgs() << "FOLDING BRANCH TO COMMON DEST:\n" << *PBI << *BB);
    Changed = true;

    IRBuilder<> Builder(PBI);

    // If we need to invert the condition in the pred block to match, do so now.
    if (InvertPredCond) {
      Value *NewCond = PBI->getCondition();

      if (NewCond->hasOneUse() && isa<CmpInst>(NewCond)) {
        CmpInst *CI = cast<CmpInst>(NewCond);
        CI->setPredicate(CI->getInversePredicate());
      } else {
        NewCond =
            Builder.CreateNot(NewCond, PBI->getCondition()->getName() + ".not");
      }

      PBI->setCondition(NewCond);
      PBI->swapSuccessors();
    }

    // If we have bonus instructions, clone them into the predecessor block.
    // Note that there may be multiple predecessor blocks, so we cannot move
    // bonus instructions to a predecessor block.
    ValueToValueMapTy VMap; // maps original values to cloned values
    // We already make sure Cond is the last instruction before BI. Therefore,
    // all instructions before Cond other than DbgInfoIntrinsic are bonus
    // instructions.
    for (auto BonusInst = BB->begin(); Cond != &*BonusInst; ++BonusInst) {
      if (isa<DbgInfoIntrinsic>(BonusInst))
        continue;
      Instruction *NewBonusInst = BonusInst->clone();

      // When we fold the bonus instructions we want to make sure we
      // reset their debug locations in order to avoid stepping on dead
      // code caused by folding dead branches.
      NewBonusInst->setDebugLoc(DebugLoc());

      RemapInstruction(NewBonusInst, VMap,
                       RF_NoModuleLevelChanges | RF_IgnoreMissingLocals);
      VMap[&*BonusInst] = NewBonusInst;

      // If we moved a load, we cannot any longer claim any knowledge about
      // its potential value. The previous information might have been valid
      // only given the branch precondition.
      // For an analogous reason, we must also drop all the metadata whose
      // semantics we don't understand.
      NewBonusInst->dropUnknownNonDebugMetadata();

      PredBlock->getInstList().insert(PBI->getIterator(), NewBonusInst);
      NewBonusInst->takeName(&*BonusInst);
      BonusInst->setName(BonusInst->getName() + ".old");
    }

    // Clone Cond into the predecessor basic block, and or/and the
    // two conditions together.
    Instruction *CondInPred = Cond->clone();

    // Reset the condition debug location to avoid jumping on dead code
    // as the result of folding dead branches.
    CondInPred->setDebugLoc(DebugLoc());

    RemapInstruction(CondInPred, VMap,
                     RF_NoModuleLevelChanges | RF_IgnoreMissingLocals);
    PredBlock->getInstList().insert(PBI->getIterator(), CondInPred);
    CondInPred->takeName(Cond);
    Cond->setName(CondInPred->getName() + ".old");

    if (BI->isConditional()) {
      Instruction *NewCond = cast<Instruction>(
          Builder.CreateBinOp(Opc, PBI->getCondition(), CondInPred, "or.cond"));
      PBI->setCondition(NewCond);

      uint64_t PredTrueWeight, PredFalseWeight, SuccTrueWeight, SuccFalseWeight;
      bool HasWeights =
          extractPredSuccWeights(PBI, BI, PredTrueWeight, PredFalseWeight,
                                 SuccTrueWeight, SuccFalseWeight);
      SmallVector<uint64_t, 8> NewWeights;

      if (PBI->getSuccessor(0) == BB) {
        if (HasWeights) {
          // PBI: br i1 %x, BB, FalseDest
          // BI:  br i1 %y, TrueDest, FalseDest
          // TrueWeight is TrueWeight for PBI * TrueWeight for BI.
          NewWeights.push_back(PredTrueWeight * SuccTrueWeight);
          // FalseWeight is FalseWeight for PBI * TotalWeight for BI +
          //               TrueWeight for PBI * FalseWeight for BI.
          // We assume that total weights of a BranchInst can fit into 32 bits.
          // Therefore, we will not have overflow using 64-bit arithmetic.
          NewWeights.push_back(PredFalseWeight *
                                   (SuccFalseWeight + SuccTrueWeight) +
                               PredTrueWeight * SuccFalseWeight);
        }
        AddPredecessorToBlock(TrueDest, PredBlock, BB, MSSAU);
        PBI->setSuccessor(0, TrueDest);
      }
      if (PBI->getSuccessor(1) == BB) {
        if (HasWeights) {
          // PBI: br i1 %x, TrueDest, BB
          // BI:  br i1 %y, TrueDest, FalseDest
          // TrueWeight is TrueWeight for PBI * TotalWeight for BI +
          //              FalseWeight for PBI * TrueWeight for BI.
          NewWeights.push_back(PredTrueWeight *
                                   (SuccFalseWeight + SuccTrueWeight) +
                               PredFalseWeight * SuccTrueWeight);
          // FalseWeight is FalseWeight for PBI * FalseWeight for BI.
          NewWeights.push_back(PredFalseWeight * SuccFalseWeight);
        }
        AddPredecessorToBlock(FalseDest, PredBlock, BB, MSSAU);
        PBI->setSuccessor(1, FalseDest);
      }
      if (NewWeights.size() == 2) {
        SmallVector<uint64_t, 8> MDWeights(NewWeights.begin(),
                                           NewWeights.end());
        setBranchWeights(PBI, MDWeights[0], MDWeights[1]);
      } else
        PBI->setMetadata(LLVMContext::MD_prof, nullptr);
    } else {
      // Update PHI nodes in the common successors.
      for (unsigned i = 0, e = PHIs.size(); i != e; ++i) {
        ConstantInt *PBI_C = cast<ConstantInt>(
            PHIs[i]->getIncomingValueForBlock(PBI->getParent()));
        assert(PBI_C->getType()->isIntegerTy(1));
        Instruction *MergedCond = nullptr;
        if (PBI->getSuccessor(0) == TrueDest) {
          // Create (PBI_Cond and PBI_C) or (!PBI_Cond and BI_Value)
          // PBI_C is true: PBI_Cond or (!PBI_Cond and BI_Value)
          //       is false: !PBI_Cond and BI_Value
          Instruction *NotCond = cast<Instruction>(
              Builder.CreateNot(PBI->getCondition(), "not.cond"));
          MergedCond = cast<Instruction>(
               Builder.CreateBinOp(Instruction::And, NotCond, CondInPred,
                                   "and.cond"));
          if (PBI_C->isOne())
            MergedCond = cast<Instruction>(Builder.CreateBinOp(
                Instruction::Or, PBI->getCondition(), MergedCond, "or.cond"));
        } else {
          // Create (PBI_Cond and BI_Value) or (!PBI_Cond and PBI_C)
          // PBI_C is true: (PBI_Cond and BI_Value) or (!PBI_Cond)
          //       is false: PBI_Cond and BI_Value
          MergedCond = cast<Instruction>(Builder.CreateBinOp(
              Instruction::And, PBI->getCondition(), CondInPred, "and.cond"));
          if (PBI_C->isOne()) {
            Instruction *NotCond = cast<Instruction>(
                Builder.CreateNot(PBI->getCondition(), "not.cond"));
            MergedCond = cast<Instruction>(Builder.CreateBinOp(
                Instruction::Or, NotCond, MergedCond, "or.cond"));
          }
        }
        // Update PHI Node.
	PHIs[i]->setIncomingValueForBlock(PBI->getParent(), MergedCond);
      }

      // PBI is changed to branch to TrueDest below. Remove itself from
      // potential phis from all other successors.
      if (MSSAU)
        MSSAU->changeCondBranchToUnconditionalTo(PBI, TrueDest);

      // Change PBI from Conditional to Unconditional.
      BranchInst *New_PBI = BranchInst::Create(TrueDest, PBI);
      EraseTerminatorAndDCECond(PBI, MSSAU);
      PBI = New_PBI;
    }

    // If BI was a loop latch, it may have had associated loop metadata.
    // We need to copy it to the new latch, that is, PBI.
    if (MDNode *LoopMD = BI->getMetadata(LLVMContext::MD_loop))
      PBI->setMetadata(LLVMContext::MD_loop, LoopMD);

    // TODO: If BB is reachable from all paths through PredBlock, then we
    // could replace PBI's branch probabilities with BI's.

    // Copy any debug value intrinsics into the end of PredBlock.
    for (Instruction &I : *BB) {
      if (isa<DbgInfoIntrinsic>(I)) {
        Instruction *NewI = I.clone();
        RemapInstruction(NewI, VMap,
                         RF_NoModuleLevelChanges | RF_IgnoreMissingLocals);
        NewI->insertBefore(PBI);
      }
    }

    return Changed;
  }
  return Changed;
}

// If there is only one store in BB1 and BB2, return it, otherwise return
// nullptr.
static StoreInst *findUniqueStoreInBlocks(BasicBlock *BB1, BasicBlock *BB2) {
  StoreInst *S = nullptr;
  for (auto *BB : {BB1, BB2}) {
    if (!BB)
      continue;
    for (auto &I : *BB)
      if (auto *SI = dyn_cast<StoreInst>(&I)) {
        if (S)
          // Multiple stores seen.
          return nullptr;
        else
          S = SI;
      }
  }
  return S;
}

static Value *ensureValueAvailableInSuccessor(Value *V, BasicBlock *BB,
                                              Value *AlternativeV = nullptr) {
  // PHI is going to be a PHI node that allows the value V that is defined in
  // BB to be referenced in BB's only successor.
  //
  // If AlternativeV is nullptr, the only value we care about in PHI is V. It
  // doesn't matter to us what the other operand is (it'll never get used). We
  // could just create a new PHI with an undef incoming value, but that could
  // increase register pressure if EarlyCSE/InstCombine can't fold it with some
  // other PHI. So here we directly look for some PHI in BB's successor with V
  // as an incoming operand. If we find one, we use it, else we create a new
  // one.
  //
  // If AlternativeV is not nullptr, we care about both incoming values in PHI.
  // PHI must be exactly: phi <ty> [ %BB, %V ], [ %OtherBB, %AlternativeV]
  // where OtherBB is the single other predecessor of BB's only successor.
  PHINode *PHI = nullptr;
  BasicBlock *Succ = BB->getSingleSuccessor();

  for (auto I = Succ->begin(); isa<PHINode>(I); ++I)
    if (cast<PHINode>(I)->getIncomingValueForBlock(BB) == V) {
      PHI = cast<PHINode>(I);
      if (!AlternativeV)
        break;

      assert(Succ->hasNPredecessors(2));
      auto PredI = pred_begin(Succ);
      BasicBlock *OtherPredBB = *PredI == BB ? *++PredI : *PredI;
      if (PHI->getIncomingValueForBlock(OtherPredBB) == AlternativeV)
        break;
      PHI = nullptr;
    }
  if (PHI)
    return PHI;

  // If V is not an instruction defined in BB, just return it.
  if (!AlternativeV &&
      (!isa<Instruction>(V) || cast<Instruction>(V)->getParent() != BB))
    return V;

  PHI = PHINode::Create(V->getType(), 2, "simplifycfg.merge", &Succ->front());
  PHI->addIncoming(V, BB);
  for (BasicBlock *PredBB : predecessors(Succ))
    if (PredBB != BB)
      PHI->addIncoming(
          AlternativeV ? AlternativeV : UndefValue::get(V->getType()), PredBB);
  return PHI;
}

static bool mergeConditionalStoreToAddress(BasicBlock *PTB, BasicBlock *PFB,
                                           BasicBlock *QTB, BasicBlock *QFB,
                                           BasicBlock *PostBB, Value *Address,
                                           bool InvertPCond, bool InvertQCond,
                                           const DataLayout &DL,
                                           const TargetTransformInfo &TTI) {
  // For every pointer, there must be exactly two stores, one coming from
  // PTB or PFB, and the other from QTB or QFB. We don't support more than one
  // store (to any address) in PTB,PFB or QTB,QFB.
  // FIXME: We could relax this restriction with a bit more work and performance
  // testing.
  StoreInst *PStore = findUniqueStoreInBlocks(PTB, PFB);
  StoreInst *QStore = findUniqueStoreInBlocks(QTB, QFB);
  if (!PStore || !QStore)
    return false;

  // Now check the stores are compatible.
  if (!QStore->isUnordered() || !PStore->isUnordered())
    return false;

  // Check that sinking the store won't cause program behavior changes. Sinking
  // the store out of the Q blocks won't change any behavior as we're sinking
  // from a block to its unconditional successor. But we're moving a store from
  // the P blocks down through the middle block (QBI) and past both QFB and QTB.
  // So we need to check that there are no aliasing loads or stores in
  // QBI, QTB and QFB. We also need to check there are no conflicting memory
  // operations between PStore and the end of its parent block.
  //
  // The ideal way to do this is to query AliasAnalysis, but we don't
  // preserve AA currently so that is dangerous. Be super safe and just
  // check there are no other memory operations at all.
  for (auto &I : *QFB->getSinglePredecessor())
    if (I.mayReadOrWriteMemory())
      return false;
  for (auto &I : *QFB)
    if (&I != QStore && I.mayReadOrWriteMemory())
      return false;
  if (QTB)
    for (auto &I : *QTB)
      if (&I != QStore && I.mayReadOrWriteMemory())
        return false;
  for (auto I = BasicBlock::iterator(PStore), E = PStore->getParent()->end();
       I != E; ++I)
    if (&*I != PStore && I->mayReadOrWriteMemory())
      return false;

  // If we're not in aggressive mode, we only optimize if we have some
  // confidence that by optimizing we'll allow P and/or Q to be if-converted.
  auto IsWorthwhile = [&](BasicBlock *BB, ArrayRef<StoreInst *> FreeStores) {
    if (!BB)
      return true;
    // Heuristic: if the block can be if-converted/phi-folded and the
    // instructions inside are all cheap (arithmetic/GEPs), it's worthwhile to
    // thread this store.
    int BudgetRemaining =
        PHINodeFoldingThreshold * TargetTransformInfo::TCC_Basic;
    for (auto &I : BB->instructionsWithoutDebug()) {
      // Consider terminator instruction to be free.
      if (I.isTerminator())
        continue;
      // If this is one the stores that we want to speculate out of this BB,
      // then don't count it's cost, consider it to be free.
      if (auto *S = dyn_cast<StoreInst>(&I))
        if (llvm::find(FreeStores, S))
          continue;
      // Else, we have a white-list of instructions that we are ak speculating.
      if (!isa<BinaryOperator>(I) && !isa<GetElementPtrInst>(I))
        return false; // Not in white-list - not worthwhile folding.
      // And finally, if this is a non-free instruction that we are okay
      // speculating, ensure that we consider the speculation budget.
      BudgetRemaining -= TTI.getUserCost(&I, TargetTransformInfo::TCK_SizeAndLatency);
      if (BudgetRemaining < 0)
        return false; // Eagerly refuse to fold as soon as we're out of budget.
    }
    assert(BudgetRemaining >= 0 &&
           "When we run out of budget we will eagerly return from within the "
           "per-instruction loop.");
    return true;
  };

  const std::array<StoreInst *, 2> FreeStores = {PStore, QStore};
  if (!MergeCondStoresAggressively &&
      (!IsWorthwhile(PTB, FreeStores) || !IsWorthwhile(PFB, FreeStores) ||
       !IsWorthwhile(QTB, FreeStores) || !IsWorthwhile(QFB, FreeStores)))
    return false;

  // If PostBB has more than two predecessors, we need to split it so we can
  // sink the store.
  if (std::next(pred_begin(PostBB), 2) != pred_end(PostBB)) {
    // We know that QFB's only successor is PostBB. And QFB has a single
    // predecessor. If QTB exists, then its only successor is also PostBB.
    // If QTB does not exist, then QFB's only predecessor has a conditional
    // branch to QFB and PostBB.
    BasicBlock *TruePred = QTB ? QTB : QFB->getSinglePredecessor();
    BasicBlock *NewBB = SplitBlockPredecessors(PostBB, { QFB, TruePred},
                                               "condstore.split");
    if (!NewBB)
      return false;
    PostBB = NewBB;
  }

  // OK, we're going to sink the stores to PostBB. The store has to be
  // conditional though, so first create the predicate.
  Value *PCond = cast<BranchInst>(PFB->getSinglePredecessor()->getTerminator())
                     ->getCondition();
  Value *QCond = cast<BranchInst>(QFB->getSinglePredecessor()->getTerminator())
                     ->getCondition();

  Value *PPHI = ensureValueAvailableInSuccessor(PStore->getValueOperand(),
                                                PStore->getParent());
  Value *QPHI = ensureValueAvailableInSuccessor(QStore->getValueOperand(),
                                                QStore->getParent(), PPHI);

  IRBuilder<> QB(&*PostBB->getFirstInsertionPt());

  Value *PPred = PStore->getParent() == PTB ? PCond : QB.CreateNot(PCond);
  Value *QPred = QStore->getParent() == QTB ? QCond : QB.CreateNot(QCond);

  if (InvertPCond)
    PPred = QB.CreateNot(PPred);
  if (InvertQCond)
    QPred = QB.CreateNot(QPred);
  Value *CombinedPred = QB.CreateOr(PPred, QPred);

  auto *T =
      SplitBlockAndInsertIfThen(CombinedPred, &*QB.GetInsertPoint(), false);
  QB.SetInsertPoint(T);
  StoreInst *SI = cast<StoreInst>(QB.CreateStore(QPHI, Address));
  AAMDNodes AAMD;
  PStore->getAAMetadata(AAMD, /*Merge=*/false);
  PStore->getAAMetadata(AAMD, /*Merge=*/true);
  SI->setAAMetadata(AAMD);
  // Choose the minimum alignment. If we could prove both stores execute, we
  // could use biggest one.  In this case, though, we only know that one of the
  // stores executes.  And we don't know it's safe to take the alignment from a
  // store that doesn't execute.
  SI->setAlignment(std::min(PStore->getAlign(), QStore->getAlign()));

  QStore->eraseFromParent();
  PStore->eraseFromParent();

  return true;
}

static bool mergeConditionalStores(BranchInst *PBI, BranchInst *QBI,
                                   const DataLayout &DL,
                                   const TargetTransformInfo &TTI) {
  // The intention here is to find diamonds or triangles (see below) where each
  // conditional block contains a store to the same address. Both of these
  // stores are conditional, so they can't be unconditionally sunk. But it may
  // be profitable to speculatively sink the stores into one merged store at the
  // end, and predicate the merged store on the union of the two conditions of
  // PBI and QBI.
  //
  // This can reduce the number of stores executed if both of the conditions are
  // true, and can allow the blocks to become small enough to be if-converted.
  // This optimization will also chain, so that ladders of test-and-set
  // sequences can be if-converted away.
  //
  // We only deal with simple diamonds or triangles:
  //
  //     PBI       or      PBI        or a combination of the two
  //    /   \               | \
  //   PTB  PFB             |  PFB
  //    \   /               | /
  //     QBI                QBI
  //    /  \                | \
  //   QTB  QFB             |  QFB
  //    \  /                | /
  //    PostBB            PostBB
  //
  // We model triangles as a type of diamond with a nullptr "true" block.
  // Triangles are canonicalized so that the fallthrough edge is represented by
  // a true condition, as in the diagram above.
  BasicBlock *PTB = PBI->getSuccessor(0);
  BasicBlock *PFB = PBI->getSuccessor(1);
  BasicBlock *QTB = QBI->getSuccessor(0);
  BasicBlock *QFB = QBI->getSuccessor(1);
  BasicBlock *PostBB = QFB->getSingleSuccessor();

  // Make sure we have a good guess for PostBB. If QTB's only successor is
  // QFB, then QFB is a better PostBB.
  if (QTB->getSingleSuccessor() == QFB)
    PostBB = QFB;

  // If we couldn't find a good PostBB, stop.
  if (!PostBB)
    return false;

  bool InvertPCond = false, InvertQCond = false;
  // Canonicalize fallthroughs to the true branches.
  if (PFB == QBI->getParent()) {
    std::swap(PFB, PTB);
    InvertPCond = true;
  }
  if (QFB == PostBB) {
    std::swap(QFB, QTB);
    InvertQCond = true;
  }

  // From this point on we can assume PTB or QTB may be fallthroughs but PFB
  // and QFB may not. Model fallthroughs as a nullptr block.
  if (PTB == QBI->getParent())
    PTB = nullptr;
  if (QTB == PostBB)
    QTB = nullptr;

  // Legality bailouts. We must have at least the non-fallthrough blocks and
  // the post-dominating block, and the non-fallthroughs must only have one
  // predecessor.
  auto HasOnePredAndOneSucc = [](BasicBlock *BB, BasicBlock *P, BasicBlock *S) {
    return BB->getSinglePredecessor() == P && BB->getSingleSuccessor() == S;
  };
  if (!HasOnePredAndOneSucc(PFB, PBI->getParent(), QBI->getParent()) ||
      !HasOnePredAndOneSucc(QFB, QBI->getParent(), PostBB))
    return false;
  if ((PTB && !HasOnePredAndOneSucc(PTB, PBI->getParent(), QBI->getParent())) ||
      (QTB && !HasOnePredAndOneSucc(QTB, QBI->getParent(), PostBB)))
    return false;
  if (!QBI->getParent()->hasNUses(2))
    return false;

  // OK, this is a sequence of two diamonds or triangles.
  // Check if there are stores in PTB or PFB that are repeated in QTB or QFB.
  SmallPtrSet<Value *, 4> PStoreAddresses, QStoreAddresses;
  for (auto *BB : {PTB, PFB}) {
    if (!BB)
      continue;
    for (auto &I : *BB)
      if (StoreInst *SI = dyn_cast<StoreInst>(&I))
        PStoreAddresses.insert(SI->getPointerOperand());
  }
  for (auto *BB : {QTB, QFB}) {
    if (!BB)
      continue;
    for (auto &I : *BB)
      if (StoreInst *SI = dyn_cast<StoreInst>(&I))
        QStoreAddresses.insert(SI->getPointerOperand());
  }

  set_intersect(PStoreAddresses, QStoreAddresses);
  // set_intersect mutates PStoreAddresses in place. Rename it here to make it
  // clear what it contains.
  auto &CommonAddresses = PStoreAddresses;

  bool Changed = false;
  for (auto *Address : CommonAddresses)
    Changed |= mergeConditionalStoreToAddress(
        PTB, PFB, QTB, QFB, PostBB, Address, InvertPCond, InvertQCond, DL, TTI);
  return Changed;
}


/// If the previous block ended with a widenable branch, determine if reusing
/// the target block is profitable and legal.  This will have the effect of
/// "widening" PBI, but doesn't require us to reason about hosting safety.
static bool tryWidenCondBranchToCondBranch(BranchInst *PBI, BranchInst *BI) {
  // TODO: This can be generalized in two important ways:
  // 1) We can allow phi nodes in IfFalseBB and simply reuse all the input
  //    values from the PBI edge.
  // 2) We can sink side effecting instructions into BI's fallthrough
  //    successor provided they doesn't contribute to computation of
  //    BI's condition.
  Value *CondWB, *WC;
  BasicBlock *IfTrueBB, *IfFalseBB;
  if (!parseWidenableBranch(PBI, CondWB, WC, IfTrueBB, IfFalseBB) ||
      IfTrueBB != BI->getParent() || !BI->getParent()->getSinglePredecessor())
    return false;
  if (!IfFalseBB->phis().empty())
    return false; // TODO
  // Use lambda to lazily compute expensive condition after cheap ones.
  auto NoSideEffects = [](BasicBlock &BB) {
    return !llvm::any_of(BB, [](const Instruction &I) {
        return I.mayWriteToMemory() || I.mayHaveSideEffects();
      });
  };
  if (BI->getSuccessor(1) != IfFalseBB && // no inf looping
      BI->getSuccessor(1)->getTerminatingDeoptimizeCall() && // profitability
      NoSideEffects(*BI->getParent())) {
    BI->getSuccessor(1)->removePredecessor(BI->getParent());
    BI->setSuccessor(1, IfFalseBB);
    return true;
  }
  if (BI->getSuccessor(0) != IfFalseBB && // no inf looping
      BI->getSuccessor(0)->getTerminatingDeoptimizeCall() && // profitability
      NoSideEffects(*BI->getParent())) {
    BI->getSuccessor(0)->removePredecessor(BI->getParent());
    BI->setSuccessor(0, IfFalseBB);
    return true;
  }
  return false;
}

/// If we have a conditional branch as a predecessor of another block,
/// this function tries to simplify it.  We know
/// that PBI and BI are both conditional branches, and BI is in one of the
/// successor blocks of PBI - PBI branches to BI.
static bool SimplifyCondBranchToCondBranch(BranchInst *PBI, BranchInst *BI,
                                           const DataLayout &DL,
                                           const TargetTransformInfo &TTI) {
  assert(PBI->isConditional() && BI->isConditional());
  BasicBlock *BB = BI->getParent();

  // If this block ends with a branch instruction, and if there is a
  // predecessor that ends on a branch of the same condition, make
  // this conditional branch redundant.
  if (PBI->getCondition() == BI->getCondition() &&
      PBI->getSuccessor(0) != PBI->getSuccessor(1)) {
    // Okay, the outcome of this conditional branch is statically
    // knowable.  If this block had a single pred, handle specially.
    if (BB->getSinglePredecessor()) {
      // Turn this into a branch on constant.
      bool CondIsTrue = PBI->getSuccessor(0) == BB;
      BI->setCondition(
          ConstantInt::get(Type::getInt1Ty(BB->getContext()), CondIsTrue));
      return true; // Nuke the branch on constant.
    }

    // Otherwise, if there are multiple predecessors, insert a PHI that merges
    // in the constant and simplify the block result.  Subsequent passes of
    // simplifycfg will thread the block.
    if (BlockIsSimpleEnoughToThreadThrough(BB)) {
      pred_iterator PB = pred_begin(BB), PE = pred_end(BB);
      PHINode *NewPN = PHINode::Create(
          Type::getInt1Ty(BB->getContext()), std::distance(PB, PE),
          BI->getCondition()->getName() + ".pr", &BB->front());
      // Okay, we're going to insert the PHI node.  Since PBI is not the only
      // predecessor, compute the PHI'd conditional value for all of the preds.
      // Any predecessor where the condition is not computable we keep symbolic.
      for (pred_iterator PI = PB; PI != PE; ++PI) {
        BasicBlock *P = *PI;
        if ((PBI = dyn_cast<BranchInst>(P->getTerminator())) && PBI != BI &&
            PBI->isConditional() && PBI->getCondition() == BI->getCondition() &&
            PBI->getSuccessor(0) != PBI->getSuccessor(1)) {
          bool CondIsTrue = PBI->getSuccessor(0) == BB;
          NewPN->addIncoming(
              ConstantInt::get(Type::getInt1Ty(BB->getContext()), CondIsTrue),
              P);
        } else {
          NewPN->addIncoming(BI->getCondition(), P);
        }
      }

      BI->setCondition(NewPN);
      return true;
    }
  }

  // If the previous block ended with a widenable branch, determine if reusing
  // the target block is profitable and legal.  This will have the effect of
  // "widening" PBI, but doesn't require us to reason about hosting safety.
  if (tryWidenCondBranchToCondBranch(PBI, BI))
    return true;

  if (auto *CE = dyn_cast<ConstantExpr>(BI->getCondition()))
    if (CE->canTrap())
      return false;

  // If both branches are conditional and both contain stores to the same
  // address, remove the stores from the conditionals and create a conditional
  // merged store at the end.
  if (MergeCondStores && mergeConditionalStores(PBI, BI, DL, TTI))
    return true;

  // If this is a conditional branch in an empty block, and if any
  // predecessors are a conditional branch to one of our destinations,
  // fold the conditions into logical ops and one cond br.

  // Ignore dbg intrinsics.
  if (&*BB->instructionsWithoutDebug().begin() != BI)
    return false;

  int PBIOp, BIOp;
  if (PBI->getSuccessor(0) == BI->getSuccessor(0)) {
    PBIOp = 0;
    BIOp = 0;
  } else if (PBI->getSuccessor(0) == BI->getSuccessor(1)) {
    PBIOp = 0;
    BIOp = 1;
  } else if (PBI->getSuccessor(1) == BI->getSuccessor(0)) {
    PBIOp = 1;
    BIOp = 0;
  } else if (PBI->getSuccessor(1) == BI->getSuccessor(1)) {
    PBIOp = 1;
    BIOp = 1;
  } else {
    return false;
  }

  // Check to make sure that the other destination of this branch
  // isn't BB itself.  If so, this is an infinite loop that will
  // keep getting unwound.
  if (PBI->getSuccessor(PBIOp) == BB)
    return false;

  // Do not perform this transformation if it would require
  // insertion of a large number of select instructions. For targets
  // without predication/cmovs, this is a big pessimization.

  // Also do not perform this transformation if any phi node in the common
  // destination block can trap when reached by BB or PBB (PR17073). In that
  // case, it would be unsafe to hoist the operation into a select instruction.

  BasicBlock *CommonDest = PBI->getSuccessor(PBIOp);
  unsigned NumPhis = 0;
  for (BasicBlock::iterator II = CommonDest->begin(); isa<PHINode>(II);
       ++II, ++NumPhis) {
    if (NumPhis > 2) // Disable this xform.
      return false;

    PHINode *PN = cast<PHINode>(II);
    Value *BIV = PN->getIncomingValueForBlock(BB);
    if (ConstantExpr *CE = dyn_cast<ConstantExpr>(BIV))
      if (CE->canTrap())
        return false;

    unsigned PBBIdx = PN->getBasicBlockIndex(PBI->getParent());
    Value *PBIV = PN->getIncomingValue(PBBIdx);
    if (ConstantExpr *CE = dyn_cast<ConstantExpr>(PBIV))
      if (CE->canTrap())
        return false;
  }

  // Finally, if everything is ok, fold the branches to logical ops.
  BasicBlock *OtherDest = BI->getSuccessor(BIOp ^ 1);

  LLVM_DEBUG(dbgs() << "FOLDING BRs:" << *PBI->getParent()
                    << "AND: " << *BI->getParent());

  // If OtherDest *is* BB, then BB is a basic block with a single conditional
  // branch in it, where one edge (OtherDest) goes back to itself but the other
  // exits.  We don't *know* that the program avoids the infinite loop
  // (even though that seems likely).  If we do this xform naively, we'll end up
  // recursively unpeeling the loop.  Since we know that (after the xform is
  // done) that the block *is* infinite if reached, we just make it an obviously
  // infinite loop with no cond branch.
  if (OtherDest == BB) {
    // Insert it at the end of the function, because it's either code,
    // or it won't matter if it's hot. :)
    BasicBlock *InfLoopBlock =
        BasicBlock::Create(BB->getContext(), "infloop", BB->getParent());
    BranchInst::Create(InfLoopBlock, InfLoopBlock);
    OtherDest = InfLoopBlock;
  }

  LLVM_DEBUG(dbgs() << *PBI->getParent()->getParent());

  // BI may have other predecessors.  Because of this, we leave
  // it alone, but modify PBI.

  // Make sure we get to CommonDest on True&True directions.
  Value *PBICond = PBI->getCondition();
  IRBuilder<NoFolder> Builder(PBI);
  if (PBIOp)
    PBICond = Builder.CreateNot(PBICond, PBICond->getName() + ".not");

  Value *BICond = BI->getCondition();
  if (BIOp)
    BICond = Builder.CreateNot(BICond, BICond->getName() + ".not");

  // Merge the conditions.
  Value *Cond = Builder.CreateOr(PBICond, BICond, "brmerge");

  // Modify PBI to branch on the new condition to the new dests.
  PBI->setCondition(Cond);
  PBI->setSuccessor(0, CommonDest);
  PBI->setSuccessor(1, OtherDest);

  // Update branch weight for PBI.
  uint64_t PredTrueWeight, PredFalseWeight, SuccTrueWeight, SuccFalseWeight;
  uint64_t PredCommon, PredOther, SuccCommon, SuccOther;
  bool HasWeights =
      extractPredSuccWeights(PBI, BI, PredTrueWeight, PredFalseWeight,
                             SuccTrueWeight, SuccFalseWeight);
  if (HasWeights) {
    PredCommon = PBIOp ? PredFalseWeight : PredTrueWeight;
    PredOther = PBIOp ? PredTrueWeight : PredFalseWeight;
    SuccCommon = BIOp ? SuccFalseWeight : SuccTrueWeight;
    SuccOther = BIOp ? SuccTrueWeight : SuccFalseWeight;
    // The weight to CommonDest should be PredCommon * SuccTotal +
    //                                    PredOther * SuccCommon.
    // The weight to OtherDest should be PredOther * SuccOther.
    uint64_t NewWeights[2] = {PredCommon * (SuccCommon + SuccOther) +
                                  PredOther * SuccCommon,
                              PredOther * SuccOther};

    setBranchWeights(PBI, NewWeights[0], NewWeights[1]);
  }

  // OtherDest may have phi nodes.  If so, add an entry from PBI's
  // block that are identical to the entries for BI's block.
  AddPredecessorToBlock(OtherDest, PBI->getParent(), BB);

  // We know that the CommonDest already had an edge from PBI to
  // it.  If it has PHIs though, the PHIs may have different
  // entries for BB and PBI's BB.  If so, insert a select to make
  // them agree.
  for (PHINode &PN : CommonDest->phis()) {
    Value *BIV = PN.getIncomingValueForBlock(BB);
    unsigned PBBIdx = PN.getBasicBlockIndex(PBI->getParent());
    Value *PBIV = PN.getIncomingValue(PBBIdx);
    if (BIV != PBIV) {
      // Insert a select in PBI to pick the right value.
      SelectInst *NV = cast<SelectInst>(
          Builder.CreateSelect(PBICond, PBIV, BIV, PBIV->getName() + ".mux"));
      PN.setIncomingValue(PBBIdx, NV);
      // Although the select has the same condition as PBI, the original branch
      // weights for PBI do not apply to the new select because the select's
      // 'logical' edges are incoming edges of the phi that is eliminated, not
      // the outgoing edges of PBI.
      if (HasWeights) {
        uint64_t PredCommon = PBIOp ? PredFalseWeight : PredTrueWeight;
        uint64_t PredOther = PBIOp ? PredTrueWeight : PredFalseWeight;
        uint64_t SuccCommon = BIOp ? SuccFalseWeight : SuccTrueWeight;
        uint64_t SuccOther = BIOp ? SuccTrueWeight : SuccFalseWeight;
        // The weight to PredCommonDest should be PredCommon * SuccTotal.
        // The weight to PredOtherDest should be PredOther * SuccCommon.
        uint64_t NewWeights[2] = {PredCommon * (SuccCommon + SuccOther),
                                  PredOther * SuccCommon};

        setBranchWeights(NV, NewWeights[0], NewWeights[1]);
      }
    }
  }

  LLVM_DEBUG(dbgs() << "INTO: " << *PBI->getParent());
  LLVM_DEBUG(dbgs() << *PBI->getParent()->getParent());

  // This basic block is probably dead.  We know it has at least
  // one fewer predecessor.
  return true;
}

// Simplifies a terminator by replacing it with a branch to TrueBB if Cond is
// true or to FalseBB if Cond is false.
// Takes care of updating the successors and removing the old terminator.
// Also makes sure not to introduce new successors by assuming that edges to
// non-successor TrueBBs and FalseBBs aren't reachable.
bool SimplifyCFGOpt::SimplifyTerminatorOnSelect(Instruction *OldTerm,
                                                Value *Cond, BasicBlock *TrueBB,
                                                BasicBlock *FalseBB,
                                                uint64_t TrueWeight,
                                                uint64_t FalseWeight) {
  // Remove any superfluous successor edges from the CFG.
  // First, figure out which successors to preserve.
  // If TrueBB and FalseBB are equal, only try to preserve one copy of that
  // successor.
  BasicBlock *KeepEdge1 = TrueBB;
  BasicBlock *KeepEdge2 = TrueBB != FalseBB ? FalseBB : nullptr;

  // Then remove the rest.
  for (BasicBlock *Succ : successors(OldTerm)) {
    // Make sure only to keep exactly one copy of each edge.
    if (Succ == KeepEdge1)
      KeepEdge1 = nullptr;
    else if (Succ == KeepEdge2)
      KeepEdge2 = nullptr;
    else
      Succ->removePredecessor(OldTerm->getParent(),
                              /*KeepOneInputPHIs=*/true);
  }

  IRBuilder<> Builder(OldTerm);
  Builder.SetCurrentDebugLocation(OldTerm->getDebugLoc());

  // Insert an appropriate new terminator.
  if (!KeepEdge1 && !KeepEdge2) {
    if (TrueBB == FalseBB)
      // We were only looking for one successor, and it was present.
      // Create an unconditional branch to it.
      Builder.CreateBr(TrueBB);
    else {
      // We found both of the successors we were looking for.
      // Create a conditional branch sharing the condition of the select.
      BranchInst *NewBI = Builder.CreateCondBr(Cond, TrueBB, FalseBB);
      if (TrueWeight != FalseWeight)
        setBranchWeights(NewBI, TrueWeight, FalseWeight);
    }
  } else if (KeepEdge1 && (KeepEdge2 || TrueBB == FalseBB)) {
    // Neither of the selected blocks were successors, so this
    // terminator must be unreachable.
    new UnreachableInst(OldTerm->getContext(), OldTerm);
  } else {
    // One of the selected values was a successor, but the other wasn't.
    // Insert an unconditional branch to the one that was found;
    // the edge to the one that wasn't must be unreachable.
    if (!KeepEdge1)
      // Only TrueBB was found.
      Builder.CreateBr(TrueBB);
    else
      // Only FalseBB was found.
      Builder.CreateBr(FalseBB);
  }

  EraseTerminatorAndDCECond(OldTerm);
  return true;
}

// Replaces
//   (switch (select cond, X, Y)) on constant X, Y
// with a branch - conditional if X and Y lead to distinct BBs,
// unconditional otherwise.
bool SimplifyCFGOpt::SimplifySwitchOnSelect(SwitchInst *SI,
                                            SelectInst *Select) {
  // Check for constant integer values in the select.
  ConstantInt *TrueVal = dyn_cast<ConstantInt>(Select->getTrueValue());
  ConstantInt *FalseVal = dyn_cast<ConstantInt>(Select->getFalseValue());
  if (!TrueVal || !FalseVal)
    return false;

  // Find the relevant condition and destinations.
  Value *Condition = Select->getCondition();
  BasicBlock *TrueBB = SI->findCaseValue(TrueVal)->getCaseSuccessor();
  BasicBlock *FalseBB = SI->findCaseValue(FalseVal)->getCaseSuccessor();

  // Get weight for TrueBB and FalseBB.
  uint64_t TrueWeight = 0, FalseWeight = 0;
  SmallVector<uint64_t, 8> Weights;
  bool HasWeights = HasBranchWeights(SI);
  if (HasWeights) {
    GetBranchWeights(SI, Weights);
    if (Weights.size() == 1 + SI->getNumCases()) {
      TrueWeight =
          (uint64_t)Weights[SI->findCaseValue(TrueVal)->getSuccessorIndex()];
      FalseWeight =
          (uint64_t)Weights[SI->findCaseValue(FalseVal)->getSuccessorIndex()];
    }
  }

  // Perform the actual simplification.
  return SimplifyTerminatorOnSelect(SI, Condition, TrueBB, FalseBB, TrueWeight,
                                    FalseWeight);
}

// Replaces
//   (indirectbr (select cond, blockaddress(@fn, BlockA),
//                             blockaddress(@fn, BlockB)))
// with
//   (br cond, BlockA, BlockB).
bool SimplifyCFGOpt::SimplifyIndirectBrOnSelect(IndirectBrInst *IBI,
                                                SelectInst *SI) {
  // Check that both operands of the select are block addresses.
  BlockAddress *TBA = dyn_cast<BlockAddress>(SI->getTrueValue());
  BlockAddress *FBA = dyn_cast<BlockAddress>(SI->getFalseValue());
  if (!TBA || !FBA)
    return false;

  // Extract the actual blocks.
  BasicBlock *TrueBB = TBA->getBasicBlock();
  BasicBlock *FalseBB = FBA->getBasicBlock();

  // Perform the actual simplification.
  return SimplifyTerminatorOnSelect(IBI, SI->getCondition(), TrueBB, FalseBB, 0,
                                    0);
}

/// This is called when we find an icmp instruction
/// (a seteq/setne with a constant) as the only instruction in a
/// block that ends with an uncond branch.  We are looking for a very specific
/// pattern that occurs when "A == 1 || A == 2 || A == 3" gets simplified.  In
/// this case, we merge the first two "or's of icmp" into a switch, but then the
/// default value goes to an uncond block with a seteq in it, we get something
/// like:
///
///   switch i8 %A, label %DEFAULT [ i8 1, label %end    i8 2, label %end ]
/// DEFAULT:
///   %tmp = icmp eq i8 %A, 92
///   br label %end
/// end:
///   ... = phi i1 [ true, %entry ], [ %tmp, %DEFAULT ], [ true, %entry ]
///
/// We prefer to split the edge to 'end' so that there is a true/false entry to
/// the PHI, merging the third icmp into the switch.
bool SimplifyCFGOpt::tryToSimplifyUncondBranchWithICmpInIt(
    ICmpInst *ICI, IRBuilder<> &Builder) {
  BasicBlock *BB = ICI->getParent();

  // If the block has any PHIs in it or the icmp has multiple uses, it is too
  // complex.
  if (isa<PHINode>(BB->begin()) || !ICI->hasOneUse())
    return false;

  Value *V = ICI->getOperand(0);
  ConstantInt *Cst = cast<ConstantInt>(ICI->getOperand(1));

  // The pattern we're looking for is where our only predecessor is a switch on
  // 'V' and this block is the default case for the switch.  In this case we can
  // fold the compared value into the switch to simplify things.
  BasicBlock *Pred = BB->getSinglePredecessor();
  if (!Pred || !isa<SwitchInst>(Pred->getTerminator()))
    return false;

  SwitchInst *SI = cast<SwitchInst>(Pred->getTerminator());
  if (SI->getCondition() != V)
    return false;

  // If BB is reachable on a non-default case, then we simply know the value of
  // V in this block.  Substitute it and constant fold the icmp instruction
  // away.
  if (SI->getDefaultDest() != BB) {
    ConstantInt *VVal = SI->findCaseDest(BB);
    assert(VVal && "Should have a unique destination value");
    ICI->setOperand(0, VVal);

    if (Value *V = SimplifyInstruction(ICI, {DL, ICI})) {
      ICI->replaceAllUsesWith(V);
      ICI->eraseFromParent();
    }
    // BB is now empty, so it is likely to simplify away.
    return requestResimplify();
  }

  // Ok, the block is reachable from the default dest.  If the constant we're
  // comparing exists in one of the other edges, then we can constant fold ICI
  // and zap it.
  if (SI->findCaseValue(Cst) != SI->case_default()) {
    Value *V;
    if (ICI->getPredicate() == ICmpInst::ICMP_EQ)
      V = ConstantInt::getFalse(BB->getContext());
    else
      V = ConstantInt::getTrue(BB->getContext());

    ICI->replaceAllUsesWith(V);
    ICI->eraseFromParent();
    // BB is now empty, so it is likely to simplify away.
    return requestResimplify();
  }

  // The use of the icmp has to be in the 'end' block, by the only PHI node in
  // the block.
  BasicBlock *SuccBlock = BB->getTerminator()->getSuccessor(0);
  PHINode *PHIUse = dyn_cast<PHINode>(ICI->user_back());
  if (PHIUse == nullptr || PHIUse != &SuccBlock->front() ||
      isa<PHINode>(++BasicBlock::iterator(PHIUse)))
    return false;

  // If the icmp is a SETEQ, then the default dest gets false, the new edge gets
  // true in the PHI.
  Constant *DefaultCst = ConstantInt::getTrue(BB->getContext());
  Constant *NewCst = ConstantInt::getFalse(BB->getContext());

  if (ICI->getPredicate() == ICmpInst::ICMP_EQ)
    std::swap(DefaultCst, NewCst);

  // Replace ICI (which is used by the PHI for the default value) with true or
  // false depending on if it is EQ or NE.
  ICI->replaceAllUsesWith(DefaultCst);
  ICI->eraseFromParent();

  // Okay, the switch goes to this block on a default value.  Add an edge from
  // the switch to the merge point on the compared value.
  BasicBlock *NewBB =
      BasicBlock::Create(BB->getContext(), "switch.edge", BB->getParent(), BB);
  {
    SwitchInstProfUpdateWrapper SIW(*SI);
    auto W0 = SIW.getSuccessorWeight(0);
    SwitchInstProfUpdateWrapper::CaseWeightOpt NewW;
    if (W0) {
      NewW = ((uint64_t(*W0) + 1) >> 1);
      SIW.setSuccessorWeight(0, *NewW);
    }
    SIW.addCase(Cst, NewBB, NewW);
  }

  // NewBB branches to the phi block, add the uncond branch and the phi entry.
  Builder.SetInsertPoint(NewBB);
  Builder.SetCurrentDebugLocation(SI->getDebugLoc());
  Builder.CreateBr(SuccBlock);
  PHIUse->addIncoming(NewCst, NewBB);
  return true;
}

/// The specified branch is a conditional branch.
/// Check to see if it is branching on an or/and chain of icmp instructions, and
/// fold it into a switch instruction if so.
bool SimplifyCFGOpt::SimplifyBranchOnICmpChain(BranchInst *BI,
                                               IRBuilder<> &Builder,
                                               const DataLayout &DL) {
  Instruction *Cond = dyn_cast<Instruction>(BI->getCondition());
  if (!Cond)
    return false;

  // Change br (X == 0 | X == 1), T, F into a switch instruction.
  // If this is a bunch of seteq's or'd together, or if it's a bunch of
  // 'setne's and'ed together, collect them.

  // Try to gather values from a chain of and/or to be turned into a switch
  ConstantComparesGatherer ConstantCompare(Cond, DL);
  // Unpack the result
  SmallVectorImpl<ConstantInt *> &Values = ConstantCompare.Vals;
  Value *CompVal = ConstantCompare.CompValue;
  unsigned UsedICmps = ConstantCompare.UsedICmps;
  Value *ExtraCase = ConstantCompare.Extra;

  // If we didn't have a multiply compared value, fail.
  if (!CompVal)
    return false;

  // Avoid turning single icmps into a switch.
  if (UsedICmps <= 1)
    return false;

  bool TrueWhenEqual = (Cond->getOpcode() == Instruction::Or);

  // There might be duplicate constants in the list, which the switch
  // instruction can't handle, remove them now.
  array_pod_sort(Values.begin(), Values.end(), ConstantIntSortPredicate);
  Values.erase(std::unique(Values.begin(), Values.end()), Values.end());

  // If Extra was used, we require at least two switch values to do the
  // transformation.  A switch with one value is just a conditional branch.
  if (ExtraCase && Values.size() < 2)
    return false;

  // TODO: Preserve branch weight metadata, similarly to how
  // FoldValueComparisonIntoPredecessors preserves it.

  // Figure out which block is which destination.
  BasicBlock *DefaultBB = BI->getSuccessor(1);
  BasicBlock *EdgeBB = BI->getSuccessor(0);
  if (!TrueWhenEqual)
    std::swap(DefaultBB, EdgeBB);

  BasicBlock *BB = BI->getParent();

  // MSAN does not like undefs as branch condition which can be introduced
  // with "explicit branch".
  if (ExtraCase && BB->getParent()->hasFnAttribute(Attribute::SanitizeMemory))
    return false;

  LLVM_DEBUG(dbgs() << "Converting 'icmp' chain with " << Values.size()
                    << " cases into SWITCH.  BB is:\n"
                    << *BB);

  // If there are any extra values that couldn't be folded into the switch
  // then we evaluate them with an explicit branch first. Split the block
  // right before the condbr to handle it.
  if (ExtraCase) {
    BasicBlock *NewBB =
        BB->splitBasicBlock(BI->getIterator(), "switch.early.test");
    // Remove the uncond branch added to the old block.
    Instruction *OldTI = BB->getTerminator();
    Builder.SetInsertPoint(OldTI);

    if (TrueWhenEqual)
      Builder.CreateCondBr(ExtraCase, EdgeBB, NewBB);
    else
      Builder.CreateCondBr(ExtraCase, NewBB, EdgeBB);

    OldTI->eraseFromParent();

    // If there are PHI nodes in EdgeBB, then we need to add a new entry to them
    // for the edge we just added.
    AddPredecessorToBlock(EdgeBB, BB, NewBB);

    LLVM_DEBUG(dbgs() << "  ** 'icmp' chain unhandled condition: " << *ExtraCase
                      << "\nEXTRABB = " << *BB);
    BB = NewBB;
  }

  Builder.SetInsertPoint(BI);
  // Convert pointer to int before we switch.
  if (CompVal->getType()->isPointerTy()) {
    CompVal = Builder.CreatePtrToInt(
        CompVal, DL.getIntPtrType(CompVal->getType()), "magicptr");
  }

  // Create the new switch instruction now.
  SwitchInst *New = Builder.CreateSwitch(CompVal, DefaultBB, Values.size());

  // Add all of the 'cases' to the switch instruction.
  for (unsigned i = 0, e = Values.size(); i != e; ++i)
    New->addCase(Values[i], EdgeBB);

  // We added edges from PI to the EdgeBB.  As such, if there were any
  // PHI nodes in EdgeBB, they need entries to be added corresponding to
  // the number of edges added.
  for (BasicBlock::iterator BBI = EdgeBB->begin(); isa<PHINode>(BBI); ++BBI) {
    PHINode *PN = cast<PHINode>(BBI);
    Value *InVal = PN->getIncomingValueForBlock(BB);
    for (unsigned i = 0, e = Values.size() - 1; i != e; ++i)
      PN->addIncoming(InVal, BB);
  }

  // Erase the old branch instruction.
  EraseTerminatorAndDCECond(BI);

  LLVM_DEBUG(dbgs() << "  ** 'icmp' chain result is:\n" << *BB << '\n');
  return true;
}

bool SimplifyCFGOpt::simplifyResume(ResumeInst *RI, IRBuilder<> &Builder) {
  if (isa<PHINode>(RI->getValue()))
    return simplifyCommonResume(RI);
  else if (isa<LandingPadInst>(RI->getParent()->getFirstNonPHI()) &&
           RI->getValue() == RI->getParent()->getFirstNonPHI())
    // The resume must unwind the exception that caused control to branch here.
    return simplifySingleResume(RI);

  return false;
}

// Check if cleanup block is empty
static bool isCleanupBlockEmpty(iterator_range<BasicBlock::iterator> R) {
  for (Instruction &I : R) {
    auto *II = dyn_cast<IntrinsicInst>(&I);
    if (!II)
      return false;

    Intrinsic::ID IntrinsicID = II->getIntrinsicID();
    switch (IntrinsicID) {
    case Intrinsic::dbg_declare:
    case Intrinsic::dbg_value:
    case Intrinsic::dbg_label:
    case Intrinsic::lifetime_end:
      break;
    default:
      return false;
    }
  }
  return true;
}

// Simplify resume that is shared by several landing pads (phi of landing pad).
bool SimplifyCFGOpt::simplifyCommonResume(ResumeInst *RI) {
  BasicBlock *BB = RI->getParent();

  // Check that there are no other instructions except for debug and lifetime
  // intrinsics between the phi's and resume instruction.
  if (!isCleanupBlockEmpty(
          make_range(RI->getParent()->getFirstNonPHI(), BB->getTerminator())))
    return false;

  SmallSetVector<BasicBlock *, 4> TrivialUnwindBlocks;
  auto *PhiLPInst = cast<PHINode>(RI->getValue());

  // Check incoming blocks to see if any of them are trivial.
  for (unsigned Idx = 0, End = PhiLPInst->getNumIncomingValues(); Idx != End;
       Idx++) {
    auto *IncomingBB = PhiLPInst->getIncomingBlock(Idx);
    auto *IncomingValue = PhiLPInst->getIncomingValue(Idx);

    // If the block has other successors, we can not delete it because
    // it has other dependents.
    if (IncomingBB->getUniqueSuccessor() != BB)
      continue;

    auto *LandingPad = dyn_cast<LandingPadInst>(IncomingBB->getFirstNonPHI());
    // Not the landing pad that caused the control to branch here.
    if (IncomingValue != LandingPad)
      continue;

    if (isCleanupBlockEmpty(
            make_range(LandingPad->getNextNode(), IncomingBB->getTerminator())))
      TrivialUnwindBlocks.insert(IncomingBB);
  }

  // If no trivial unwind blocks, don't do any simplifications.
  if (TrivialUnwindBlocks.empty())
    return false;

  // Turn all invokes that unwind here into calls.
  for (auto *TrivialBB : TrivialUnwindBlocks) {
    // Blocks that will be simplified should be removed from the phi node.
    // Note there could be multiple edges to the resume block, and we need
    // to remove them all.
    while (PhiLPInst->getBasicBlockIndex(TrivialBB) != -1)
      BB->removePredecessor(TrivialBB, true);

    for (pred_iterator PI = pred_begin(TrivialBB), PE = pred_end(TrivialBB);
         PI != PE;) {
      BasicBlock *Pred = *PI++;
      removeUnwindEdge(Pred);
      ++NumInvokes;
    }

    // In each SimplifyCFG run, only the current processed block can be erased.
    // Otherwise, it will break the iteration of SimplifyCFG pass. So instead
    // of erasing TrivialBB, we only remove the branch to the common resume
    // block so that we can later erase the resume block since it has no
    // predecessors.
    TrivialBB->getTerminator()->eraseFromParent();
    new UnreachableInst(RI->getContext(), TrivialBB);
  }

  // Delete the resume block if all its predecessors have been removed.
  if (pred_empty(BB))
    BB->eraseFromParent();

  return !TrivialUnwindBlocks.empty();
}

// Simplify resume that is only used by a single (non-phi) landing pad.
bool SimplifyCFGOpt::simplifySingleResume(ResumeInst *RI) {
  BasicBlock *BB = RI->getParent();
  auto *LPInst = cast<LandingPadInst>(BB->getFirstNonPHI());
  assert(RI->getValue() == LPInst &&
         "Resume must unwind the exception that caused control to here");

  // Check that there are no other instructions except for debug intrinsics.
  if (!isCleanupBlockEmpty(
          make_range<Instruction *>(LPInst->getNextNode(), RI)))
    return false;

  // Turn all invokes that unwind here into calls and delete the basic block.
  for (pred_iterator PI = pred_begin(BB), PE = pred_end(BB); PI != PE;) {
    BasicBlock *Pred = *PI++;
    removeUnwindEdge(Pred);
    ++NumInvokes;
  }

  // The landingpad is now unreachable.  Zap it.
  if (LoopHeaders)
    LoopHeaders->erase(BB);
  BB->eraseFromParent();
  return true;
}

#if INTEL_CUSTOMIZATION
// If cleanuppad is an exit BasicBlock of a loop, the loop may not have
// dedicated exit block after removing the cleanuppad BasicBlock since
// the new exit block may have predecessors that are not in loop.
// When “NeedCanonicalLoop” option is true, an empty cleanuppad BasicBlock
// will not be removed if the BasicBlock is an exit BB of a loop. This
// helps to trigger loop transformations later for the loop. BackEdge is
// used to determine if a BasicBlock is in a loop or not.
//
// Note: We don’t do extensive analysis to prove that “CleanupBB” is
// dedicated loop exit. Just use simple analysis/heuristic to determine
// if “CleanupBB” is dedicated loop exit or not.
//
// Ex:
// This function returns true for the below example if "CleanupBB"
// is "%ehcleanup", which is a dedicated exit block of loop that
// contains %for.body and %for.inc BasicBlocks.
//
// for.body:                          ; preds = %for.inc, %entry
//   %i.04 = phi i32 [ 0, %entry ], [ %inc, %for.inc ]
//   invoke void @"?bar@@YAXXZ"()
//   to label %for.inc unwind label %ehcleanup
//
// for.inc:                           ; preds = %for.body
//   %inc = add nuw nsw i32 %i.04, 1
//   %exitcond = icmp eq i32 %inc, 100
//   br i1 %exitcond, label %for.cond.cleanup, label %for.body
//
// ehcleanup:                         ; preds = %for.body
//   %0 = cleanuppad within none []
//   cleanupret from %0 unwind label %catch.dispatch
//
bool SimplifyCFGOpt::isDedicatedLoopExit(BasicBlock *CleanupBB) {

  // For the given "BB", this function finds normal successor by skipping
  // BasicBlock that terminate with Invoke instruction. It makes sure
  // Unwind destination of Invoke instructions is always "CleanupBB".
  //
  // Ex:
  // This lambda function helps to detect normal successor (BasicBlock
  // without Invoke instruction as terminator) of “%invoke.cont” and
  // “%invoke.cont1” BasicBlocks. This function returns %for.inc
  // BasicBlock if “BB” is either %invoke.cont or %invoke.cont1. Returns
  // nullptr if “CleanupBB” doesn’t match with UnWindDest BasicBlock
  // (%ehcleanup) of invoke instructions.
  //
  // invoke.cont:                              ; preds = %for.body
  //   invoke void @"?box@@YAXXZ"()
  //         to label %invoke.cont1 unwind label %ehcleanup
  //
  // invoke.cont1:                             ; preds = %invoke.cont
  //   invoke void @"?baz@@YAXXZ"()
  //        to label %for.inc unwind label %ehcleanup
  //
  // for.inc:                                  ; preds = %invoke.cont1
  //   %inc = add nuw nsw i32 %i.06, 1
  //   %exitcond = icmp eq i32 %inc, 100
  //   br i1 %exitcond, label %for.cond.cleanup, label %for.body
  //
  auto GetNormalSucc = [](BasicBlock *BB,
                          BasicBlock *CleanupBB) -> BasicBlock* {
    SmallPtrSet<BasicBlock *, 8> ProcessedBBs;
    while (auto II = dyn_cast<InvokeInst>(BB->getTerminator())) {
      if (!ProcessedBBs.insert(BB).second)
        return nullptr;
      if (II->getUnwindDest() != CleanupBB)
        return nullptr;
      BB = II->getNormalDest();
    }
    return BB;
  };

  if (!Options.NeedCanonicalLoop || !LoopHeaders)
    return false;
  for (BasicBlock *Pred : predecessors(CleanupBB)) {
    BasicBlock *NormalSucc = GetNormalSucc(Pred, CleanupBB);
    if (!NormalSucc)
      return false;
    bool BackEdgeFound = false;
    for (BasicBlock *B : successors(NormalSucc))
      if (LoopHeaders->count(B)) {
        BackEdgeFound = true;
        break;
      }
    if (!BackEdgeFound)
      return false;
  }
  return true;
}
#endif // INTEL_CUSTOMIZATION

bool SimplifyCFGOpt::removeEmptyCleanup(CleanupReturnInst *RI) {      // INTEL
  // If this is a trivial cleanup pad that executes no instructions, it can be
  // eliminated.  If the cleanup pad continues to the caller, any predecessor
  // that is an EH pad will be updated to continue to the caller and any
  // predecessor that terminates with an invoke instruction will have its invoke
  // instruction converted to a call instruction.  If the cleanup pad being
  // simplified does not continue to the caller, each predecessor will be
  // updated to continue to the unwind destination of the cleanup pad being
  // simplified.
  BasicBlock *BB = RI->getParent();
  CleanupPadInst *CPInst = RI->getCleanupPad();
  if (CPInst->getParent() != BB)
    // This isn't an empty cleanup.
    return false;

  // We cannot kill the pad if it has multiple uses.  This typically arises
  // from unreachable basic blocks.
  if (!CPInst->hasOneUse())
    return false;

  // Check that there are no other instructions except for benign intrinsics.
  if (!isCleanupBlockEmpty(
          make_range<Instruction *>(CPInst->getNextNode(), RI)))
    return false;

#if INTEL_CUSTOMIZATION
  if (isDedicatedLoopExit(BB))
    return false;
#endif // INTEL_CUSTOMIZATION

  // If the cleanup return we are simplifying unwinds to the caller, this will
  // set UnwindDest to nullptr.
  BasicBlock *UnwindDest = RI->getUnwindDest();
  Instruction *DestEHPad = UnwindDest ? UnwindDest->getFirstNonPHI() : nullptr;

  // We're about to remove BB from the control flow.  Before we do, sink any
  // PHINodes into the unwind destination.  Doing this before changing the
  // control flow avoids some potentially slow checks, since we can currently
  // be certain that UnwindDest and BB have no common predecessors (since they
  // are both EH pads).
  if (UnwindDest) {
    // First, go through the PHI nodes in UnwindDest and update any nodes that
    // reference the block we are removing
    for (BasicBlock::iterator I = UnwindDest->begin(),
                              IE = DestEHPad->getIterator();
         I != IE; ++I) {
      PHINode *DestPN = cast<PHINode>(I);

      int Idx = DestPN->getBasicBlockIndex(BB);
      // Since BB unwinds to UnwindDest, it has to be in the PHI node.
      assert(Idx != -1);
      // This PHI node has an incoming value that corresponds to a control
      // path through the cleanup pad we are removing.  If the incoming
      // value is in the cleanup pad, it must be a PHINode (because we
      // verified above that the block is otherwise empty).  Otherwise, the
      // value is either a constant or a value that dominates the cleanup
      // pad being removed.
      //
      // Because BB and UnwindDest are both EH pads, all of their
      // predecessors must unwind to these blocks, and since no instruction
      // can have multiple unwind destinations, there will be no overlap in
      // incoming blocks between SrcPN and DestPN.
      Value *SrcVal = DestPN->getIncomingValue(Idx);
      PHINode *SrcPN = dyn_cast<PHINode>(SrcVal);

      // Remove the entry for the block we are deleting.
      DestPN->removeIncomingValue(Idx, false);

      if (SrcPN && SrcPN->getParent() == BB) {
        // If the incoming value was a PHI node in the cleanup pad we are
        // removing, we need to merge that PHI node's incoming values into
        // DestPN.
        for (unsigned SrcIdx = 0, SrcE = SrcPN->getNumIncomingValues();
             SrcIdx != SrcE; ++SrcIdx) {
          DestPN->addIncoming(SrcPN->getIncomingValue(SrcIdx),
                              SrcPN->getIncomingBlock(SrcIdx));
        }
      } else {
        // Otherwise, the incoming value came from above BB and
        // so we can just reuse it.  We must associate all of BB's
        // predecessors with this value.
        for (auto *pred : predecessors(BB)) {
          DestPN->addIncoming(SrcVal, pred);
        }
      }
    }

    // Sink any remaining PHI nodes directly into UnwindDest.
    Instruction *InsertPt = DestEHPad;
    for (BasicBlock::iterator I = BB->begin(),
                              IE = BB->getFirstNonPHI()->getIterator();
         I != IE;) {
      // The iterator must be incremented here because the instructions are
      // being moved to another block.
      PHINode *PN = cast<PHINode>(I++);
      if (PN->use_empty() || !PN->isUsedOutsideOfBlock(BB))
        // If the PHI node has no uses or all of its uses are in this basic
        // block (meaning they are debug or lifetime intrinsics), just leave
        // it.  It will be erased when we erase BB below.
        continue;

      // Otherwise, sink this PHI node into UnwindDest.
      // Any predecessors to UnwindDest which are not already represented
      // must be back edges which inherit the value from the path through
      // BB.  In this case, the PHI value must reference itself.
      for (auto *pred : predecessors(UnwindDest))
        if (pred != BB)
          PN->addIncoming(PN, pred);
      PN->moveBefore(InsertPt);
    }
  }

  for (pred_iterator PI = pred_begin(BB), PE = pred_end(BB); PI != PE;) {
    // The iterator must be updated here because we are removing this pred.
    BasicBlock *PredBB = *PI++;
    if (UnwindDest == nullptr) {
      removeUnwindEdge(PredBB);
      ++NumInvokes;
    } else {
      Instruction *TI = PredBB->getTerminator();
      TI->replaceUsesOfWith(BB, UnwindDest);
    }
  }

  // The cleanup pad is now unreachable.  Zap it.
  BB->eraseFromParent();
  return true;
}

// Try to merge two cleanuppads together.
static bool mergeCleanupPad(CleanupReturnInst *RI) {
  // Skip any cleanuprets which unwind to caller, there is nothing to merge
  // with.
  BasicBlock *UnwindDest = RI->getUnwindDest();
  if (!UnwindDest)
    return false;

  // This cleanupret isn't the only predecessor of this cleanuppad, it wouldn't
  // be safe to merge without code duplication.
  if (UnwindDest->getSinglePredecessor() != RI->getParent())
    return false;

  // Verify that our cleanuppad's unwind destination is another cleanuppad.
  auto *SuccessorCleanupPad = dyn_cast<CleanupPadInst>(&UnwindDest->front());
  if (!SuccessorCleanupPad)
    return false;

  CleanupPadInst *PredecessorCleanupPad = RI->getCleanupPad();
  // Replace any uses of the successor cleanupad with the predecessor pad
  // The only cleanuppad uses should be this cleanupret, it's cleanupret and
  // funclet bundle operands.
  SuccessorCleanupPad->replaceAllUsesWith(PredecessorCleanupPad);
  // Remove the old cleanuppad.
  SuccessorCleanupPad->eraseFromParent();
  // Now, we simply replace the cleanupret with a branch to the unwind
  // destination.
  BranchInst::Create(UnwindDest, RI->getParent());
  RI->eraseFromParent();

  return true;
}

bool SimplifyCFGOpt::simplifyCleanupReturn(CleanupReturnInst *RI) {
  // It is possible to transiantly have an undef cleanuppad operand because we
  // have deleted some, but not all, dead blocks.
  // Eventually, this block will be deleted.
  if (isa<UndefValue>(RI->getOperand(0)))
    return false;

  if (mergeCleanupPad(RI))
    return true;

  if (removeEmptyCleanup(RI))
    return true;

  return false;
}

bool SimplifyCFGOpt::simplifyReturn(ReturnInst *RI, IRBuilder<> &Builder) {
  BasicBlock *BB = RI->getParent();
  if (!BB->getFirstNonPHIOrDbg()->isTerminator())
    return false;

  // Find predecessors that end with branches.
  SmallVector<BasicBlock *, 8> UncondBranchPreds;
  SmallVector<BranchInst *, 8> CondBranchPreds;
  for (pred_iterator PI = pred_begin(BB), E = pred_end(BB); PI != E; ++PI) {
    BasicBlock *P = *PI;
    Instruction *PTI = P->getTerminator();
    if (BranchInst *BI = dyn_cast<BranchInst>(PTI)) {
      if (BI->isUnconditional())
        UncondBranchPreds.push_back(P);
      else
        CondBranchPreds.push_back(BI);
    }
  }

  // If we found some, do the transformation!
  if (!UncondBranchPreds.empty() && DupRet) {
    while (!UncondBranchPreds.empty()) {
      BasicBlock *Pred = UncondBranchPreds.pop_back_val();
      LLVM_DEBUG(dbgs() << "FOLDING: " << *BB
                        << "INTO UNCOND BRANCH PRED: " << *Pred);
      (void)FoldReturnIntoUncondBranch(RI, BB, Pred);
    }

    // If we eliminated all predecessors of the block, delete the block now.
    if (pred_empty(BB)) {
      // We know there are no successors, so just nuke the block.
      if (LoopHeaders)
        LoopHeaders->erase(BB);
      BB->eraseFromParent();
    }

    return true;
  }

  // Check out all of the conditional branches going to this return
  // instruction.  If any of them just select between returns, change the
  // branch itself into a select/return pair.
  while (!CondBranchPreds.empty()) {
    BranchInst *BI = CondBranchPreds.pop_back_val();

    // Check to see if the non-BB successor is also a return block.
    if (isa<ReturnInst>(BI->getSuccessor(0)->getTerminator()) &&
        isa<ReturnInst>(BI->getSuccessor(1)->getTerminator()) &&
        SimplifyCondBranchToTwoReturns(BI, Builder))
      return true;
  }
  return false;
}

bool SimplifyCFGOpt::simplifyUnreachable(UnreachableInst *UI) {
  BasicBlock *BB = UI->getParent();

  bool Changed = false;

  // If there are any instructions immediately before the unreachable that can
  // be removed, do so.
  while (UI->getIterator() != BB->begin()) {
    BasicBlock::iterator BBI = UI->getIterator();
    --BBI;
    // Do not delete instructions that can have side effects which might cause
    // the unreachable to not be reachable; specifically, calls and volatile
    // operations may have this effect.
    if (isa<CallInst>(BBI) && !isa<DbgInfoIntrinsic>(BBI))
      break;

    if (BBI->mayHaveSideEffects()) {
      if (auto *SI = dyn_cast<StoreInst>(BBI)) {
        if (SI->isVolatile())
          break;
      } else if (auto *LI = dyn_cast<LoadInst>(BBI)) {
        if (LI->isVolatile())
          break;
      } else if (auto *RMWI = dyn_cast<AtomicRMWInst>(BBI)) {
        if (RMWI->isVolatile())
          break;
      } else if (auto *CXI = dyn_cast<AtomicCmpXchgInst>(BBI)) {
        if (CXI->isVolatile())
          break;
      } else if (isa<CatchPadInst>(BBI)) {
        // A catchpad may invoke exception object constructors and such, which
        // in some languages can be arbitrary code, so be conservative by
        // default.
        // For CoreCLR, it just involves a type test, so can be removed.
        if (classifyEHPersonality(BB->getParent()->getPersonalityFn()) !=
            EHPersonality::CoreCLR)
          break;
      } else if (!isa<FenceInst>(BBI) && !isa<VAArgInst>(BBI) &&
                 !isa<LandingPadInst>(BBI)) {
        break;
      }
      // Note that deleting LandingPad's here is in fact okay, although it
      // involves a bit of subtle reasoning. If this inst is a LandingPad,
      // all the predecessors of this block will be the unwind edges of Invokes,
      // and we can therefore guarantee this block will be erased.
    }

    // Delete this instruction (any uses are guaranteed to be dead)
    if (!BBI->use_empty())
      BBI->replaceAllUsesWith(UndefValue::get(BBI->getType()));
    BBI->eraseFromParent();
    Changed = true;
  }

  // If the unreachable instruction is the first in the block, take a gander
  // at all of the predecessors of this instruction, and simplify them.
  if (&BB->front() != UI)
    return Changed;

  SmallVector<BasicBlock *, 8> Preds(pred_begin(BB), pred_end(BB));
  for (unsigned i = 0, e = Preds.size(); i != e; ++i) {
    Instruction *TI = Preds[i]->getTerminator();
    IRBuilder<> Builder(TI);
    if (auto *BI = dyn_cast<BranchInst>(TI)) {
      if (BI->isUnconditional()) {
        assert(BI->getSuccessor(0) == BB && "Incorrect CFG");
        new UnreachableInst(TI->getContext(), TI);
        TI->eraseFromParent();
        Changed = true;
      } else {
        Value* Cond = BI->getCondition();
        if (BI->getSuccessor(0) == BB) {
          Builder.CreateAssumption(Builder.CreateNot(Cond));
          Builder.CreateBr(BI->getSuccessor(1));
        } else {
          assert(BI->getSuccessor(1) == BB && "Incorrect CFG");
          Builder.CreateAssumption(Cond);
          Builder.CreateBr(BI->getSuccessor(0));
        }
        EraseTerminatorAndDCECond(BI);
        Changed = true;
      }
    } else if (auto *SI = dyn_cast<SwitchInst>(TI)) {
      SwitchInstProfUpdateWrapper SU(*SI);
      for (auto i = SU->case_begin(), e = SU->case_end(); i != e;) {
        if (i->getCaseSuccessor() != BB) {
          ++i;
          continue;
        }
        BB->removePredecessor(SU->getParent());
        i = SU.removeCase(i);
        e = SU->case_end();
        Changed = true;
      }
    } else if (auto *II = dyn_cast<InvokeInst>(TI)) {
      if (II->getUnwindDest() == BB) {
        removeUnwindEdge(TI->getParent());
        Changed = true;
      }
    } else if (auto *CSI = dyn_cast<CatchSwitchInst>(TI)) {
      if (CSI->getUnwindDest() == BB) {
        removeUnwindEdge(TI->getParent());
        Changed = true;
        continue;
      }

      for (CatchSwitchInst::handler_iterator I = CSI->handler_begin(),
                                             E = CSI->handler_end();
           I != E; ++I) {
        if (*I == BB) {
          CSI->removeHandler(I);
          --I;
          --E;
          Changed = true;
        }
      }
      if (CSI->getNumHandlers() == 0) {
        BasicBlock *CatchSwitchBB = CSI->getParent();
        if (CSI->hasUnwindDest()) {
          // Redirect preds to the unwind dest
          CatchSwitchBB->replaceAllUsesWith(CSI->getUnwindDest());
        } else {
          // Rewrite all preds to unwind to caller (or from invoke to call).
          SmallVector<BasicBlock *, 8> EHPreds(predecessors(CatchSwitchBB));
          for (BasicBlock *EHPred : EHPreds)
            removeUnwindEdge(EHPred);
        }
        // The catchswitch is no longer reachable.
        new UnreachableInst(CSI->getContext(), CSI);
        CSI->eraseFromParent();
        Changed = true;
      }
    } else if (isa<CleanupReturnInst>(TI)) {
      new UnreachableInst(TI->getContext(), TI);
      TI->eraseFromParent();
      Changed = true;
    }
  }

  // If this block is now dead, remove it.
  if (pred_empty(BB) && BB != &BB->getParent()->getEntryBlock()) {
    // We know there are no successors, so just nuke the block.
    if (LoopHeaders)
      LoopHeaders->erase(BB);
    BB->eraseFromParent();
    return true;
  }

  return Changed;
}

static bool CasesAreContiguous(SmallVectorImpl<ConstantInt *> &Cases) {
  assert(Cases.size() >= 1);

  array_pod_sort(Cases.begin(), Cases.end(), ConstantIntSortPredicate);
  for (size_t I = 1, E = Cases.size(); I != E; ++I) {
    if (Cases[I - 1]->getValue() != Cases[I]->getValue() + 1)
      return false;
  }
  return true;
}

static void createUnreachableSwitchDefault(SwitchInst *Switch) {
  LLVM_DEBUG(dbgs() << "SimplifyCFG: switch default is dead.\n");
  BasicBlock *NewDefaultBlock =
     SplitBlockPredecessors(Switch->getDefaultDest(), Switch->getParent(), "");
  Switch->setDefaultDest(&*NewDefaultBlock);
  SplitBlock(&*NewDefaultBlock, &NewDefaultBlock->front());
  auto *NewTerminator = NewDefaultBlock->getTerminator();
  new UnreachableInst(Switch->getContext(), NewTerminator);
  EraseTerminatorAndDCECond(NewTerminator);
}

/// Turn a switch with two reachable destinations into an integer range
/// comparison and branch.
bool SimplifyCFGOpt::TurnSwitchRangeIntoICmp(SwitchInst *SI,
                                             IRBuilder<> &Builder) {
  assert(SI->getNumCases() > 1 && "Degenerate switch?");

  bool HasDefault =
      !isa<UnreachableInst>(SI->getDefaultDest()->getFirstNonPHIOrDbg());

  // Partition the cases into two sets with different destinations.
  BasicBlock *DestA = HasDefault ? SI->getDefaultDest() : nullptr;
  BasicBlock *DestB = nullptr;
  SmallVector<ConstantInt *, 16> CasesA;
  SmallVector<ConstantInt *, 16> CasesB;

  for (auto Case : SI->cases()) {
    BasicBlock *Dest = Case.getCaseSuccessor();
    if (!DestA)
      DestA = Dest;
    if (Dest == DestA) {
      CasesA.push_back(Case.getCaseValue());
      continue;
    }
    if (!DestB)
      DestB = Dest;
    if (Dest == DestB) {
      CasesB.push_back(Case.getCaseValue());
      continue;
    }
    return false; // More than two destinations.
  }

  assert(DestA && DestB &&
         "Single-destination switch should have been folded.");
  assert(DestA != DestB);
  assert(DestB != SI->getDefaultDest());
  assert(!CasesB.empty() && "There must be non-default cases.");
  assert(!CasesA.empty() || HasDefault);

  // Figure out if one of the sets of cases form a contiguous range.
  SmallVectorImpl<ConstantInt *> *ContiguousCases = nullptr;
  BasicBlock *ContiguousDest = nullptr;
  BasicBlock *OtherDest = nullptr;
  if (!CasesA.empty() && CasesAreContiguous(CasesA)) {
    ContiguousCases = &CasesA;
    ContiguousDest = DestA;
    OtherDest = DestB;
  } else if (CasesAreContiguous(CasesB)) {
    ContiguousCases = &CasesB;
    ContiguousDest = DestB;
    OtherDest = DestA;
  } else
    return false;

  // Start building the compare and branch.

  Constant *Offset = ConstantExpr::getNeg(ContiguousCases->back());
  Constant *NumCases =
      ConstantInt::get(Offset->getType(), ContiguousCases->size());

  Value *Sub = SI->getCondition();
  if (!Offset->isNullValue())
    Sub = Builder.CreateAdd(Sub, Offset, Sub->getName() + ".off");

  Value *Cmp;
  // If NumCases overflowed, then all possible values jump to the successor.
  if (NumCases->isNullValue() && !ContiguousCases->empty())
    Cmp = ConstantInt::getTrue(SI->getContext());
  else
    Cmp = Builder.CreateICmpULT(Sub, NumCases, "switch");
  BranchInst *NewBI = Builder.CreateCondBr(Cmp, ContiguousDest, OtherDest);

  // Update weight for the newly-created conditional branch.
  if (HasBranchWeights(SI)) {
    SmallVector<uint64_t, 8> Weights;
    GetBranchWeights(SI, Weights);
    if (Weights.size() == 1 + SI->getNumCases()) {
      uint64_t TrueWeight = 0;
      uint64_t FalseWeight = 0;
      for (size_t I = 0, E = Weights.size(); I != E; ++I) {
        if (SI->getSuccessor(I) == ContiguousDest)
          TrueWeight += Weights[I];
        else
          FalseWeight += Weights[I];
      }
      while (TrueWeight > UINT32_MAX || FalseWeight > UINT32_MAX) {
        TrueWeight /= 2;
        FalseWeight /= 2;
      }
      setBranchWeights(NewBI, TrueWeight, FalseWeight);
    }
  }

  // Prune obsolete incoming values off the successors' PHI nodes.
  for (auto BBI = ContiguousDest->begin(); isa<PHINode>(BBI); ++BBI) {
    unsigned PreviousEdges = ContiguousCases->size();
    if (ContiguousDest == SI->getDefaultDest())
      ++PreviousEdges;
    for (unsigned I = 0, E = PreviousEdges - 1; I != E; ++I)
      cast<PHINode>(BBI)->removeIncomingValue(SI->getParent());
  }
  for (auto BBI = OtherDest->begin(); isa<PHINode>(BBI); ++BBI) {
    unsigned PreviousEdges = SI->getNumCases() - ContiguousCases->size();
    if (OtherDest == SI->getDefaultDest())
      ++PreviousEdges;
    for (unsigned I = 0, E = PreviousEdges - 1; I != E; ++I)
      cast<PHINode>(BBI)->removeIncomingValue(SI->getParent());
  }

  // Clean up the default block - it may have phis or other instructions before
  // the unreachable terminator.
  if (!HasDefault)
    createUnreachableSwitchDefault(SI);

  // Drop the switch.
  SI->eraseFromParent();

  return true;
}

/// Compute masked bits for the condition of a switch
/// and use it to remove dead cases.
static bool eliminateDeadSwitchCases(SwitchInst *SI, AssumptionCache *AC,
                                     const DataLayout &DL) {
  Value *Cond = SI->getCondition();
  unsigned Bits = Cond->getType()->getIntegerBitWidth();
  KnownBits Known = computeKnownBits(Cond, DL, 0, AC, SI);

  // We can also eliminate cases by determining that their values are outside of
  // the limited range of the condition based on how many significant (non-sign)
  // bits are in the condition value.
  unsigned ExtraSignBits = ComputeNumSignBits(Cond, DL, 0, AC, SI) - 1;
  unsigned MaxSignificantBitsInCond = Bits - ExtraSignBits;

  auto Range = computeConstantRange(Cond, true, AC); // INTEL
  // Gather dead cases.
  SmallVector<ConstantInt *, 8> DeadCases;
  for (auto &Case : SI->cases()) {
    const APInt &CaseVal = Case.getCaseValue()->getValue();
    if (Known.Zero.intersects(CaseVal) || !Known.One.isSubsetOf(CaseVal) ||
        (CaseVal.getMinSignedBits() > MaxSignificantBitsInCond) || // INTEL
        !Range.contains(CaseVal)) { // INTEL
      DeadCases.push_back(Case.getCaseValue());
      LLVM_DEBUG(dbgs() << "SimplifyCFG: switch case " << CaseVal
                        << " is dead.\n");
    }
  }

  // If we can prove that the cases must cover all possible values, the
  // default destination becomes dead and we can remove it.  If we know some
  // of the bits in the value, we can use that to more precisely compute the
  // number of possible unique case values.
  bool HasDefault =
      !isa<UnreachableInst>(SI->getDefaultDest()->getFirstNonPHIOrDbg());
  const unsigned NumUnknownBits =
      Bits - (Known.Zero | Known.One).countPopulation();
  assert(NumUnknownBits <= Bits);
  if (HasDefault && DeadCases.empty() &&
      NumUnknownBits < 64 /* avoid overflow */ &&
      SI->getNumCases() == (1ULL << NumUnknownBits)) {
    createUnreachableSwitchDefault(SI);
    return true;
  }

  if (DeadCases.empty())
    return false;

  SwitchInstProfUpdateWrapper SIW(*SI);
  for (ConstantInt *DeadCase : DeadCases) {
    SwitchInst::CaseIt CaseI = SI->findCaseValue(DeadCase);
    assert(CaseI != SI->case_default() &&
           "Case was not found. Probably mistake in DeadCases forming.");
    // Prune unused values from PHI nodes.
    CaseI->getCaseSuccessor()->removePredecessor(SI->getParent());
    SIW.removeCase(CaseI);
  }

  return true;
}

/// If BB would be eligible for simplification by
/// TryToSimplifyUncondBranchFromEmptyBlock (i.e. it is empty and terminated
/// by an unconditional branch), look at the phi node for BB in the successor
/// block and see if the incoming value is equal to CaseValue. If so, return
/// the phi node, and set PhiIndex to BB's index in the phi node.
static PHINode *FindPHIForConditionForwarding(ConstantInt *CaseValue,
                                              BasicBlock *BB, int *PhiIndex) {
  if (BB->getFirstNonPHIOrDbg() != BB->getTerminator())
    return nullptr; // BB must be empty to be a candidate for simplification.
  if (!BB->getSinglePredecessor())
    return nullptr; // BB must be dominated by the switch.

  BranchInst *Branch = dyn_cast<BranchInst>(BB->getTerminator());
  if (!Branch || !Branch->isUnconditional())
    return nullptr; // Terminator must be unconditional branch.

  BasicBlock *Succ = Branch->getSuccessor(0);

  for (PHINode &PHI : Succ->phis()) {
    int Idx = PHI.getBasicBlockIndex(BB);
    assert(Idx >= 0 && "PHI has no entry for predecessor?");

    Value *InValue = PHI.getIncomingValue(Idx);
    if (InValue != CaseValue)
      continue;

    *PhiIndex = Idx;
    return &PHI;
  }

  return nullptr;
}

/// Try to forward the condition of a switch instruction to a phi node
/// dominated by the switch, if that would mean that some of the destination
/// blocks of the switch can be folded away. Return true if a change is made.
static bool ForwardSwitchConditionToPHI(SwitchInst *SI) {
  using ForwardingNodesMap = DenseMap<PHINode *, SmallVector<int, 4>>;

  ForwardingNodesMap ForwardingNodes;
  BasicBlock *SwitchBlock = SI->getParent();
  bool Changed = false;
  for (auto &Case : SI->cases()) {
    ConstantInt *CaseValue = Case.getCaseValue();
    BasicBlock *CaseDest = Case.getCaseSuccessor();

    // Replace phi operands in successor blocks that are using the constant case
    // value rather than the switch condition variable:
    //   switchbb:
    //   switch i32 %x, label %default [
    //     i32 17, label %succ
    //   ...
    //   succ:
    //     %r = phi i32 ... [ 17, %switchbb ] ...
    // -->
    //     %r = phi i32 ... [ %x, %switchbb ] ...

    for (PHINode &Phi : CaseDest->phis()) {
      // This only works if there is exactly 1 incoming edge from the switch to
      // a phi. If there is >1, that means multiple cases of the switch map to 1
      // value in the phi, and that phi value is not the switch condition. Thus,
      // this transform would not make sense (the phi would be invalid because
      // a phi can't have different incoming values from the same block).
      int SwitchBBIdx = Phi.getBasicBlockIndex(SwitchBlock);
      if (Phi.getIncomingValue(SwitchBBIdx) == CaseValue &&
          count(Phi.blocks(), SwitchBlock) == 1) {
        Phi.setIncomingValue(SwitchBBIdx, SI->getCondition());
        Changed = true;
      }
    }

    // Collect phi nodes that are indirectly using this switch's case constants.
    int PhiIdx;
    if (auto *Phi = FindPHIForConditionForwarding(CaseValue, CaseDest, &PhiIdx))
      ForwardingNodes[Phi].push_back(PhiIdx);
  }

  for (auto &ForwardingNode : ForwardingNodes) {
    PHINode *Phi = ForwardingNode.first;
    SmallVectorImpl<int> &Indexes = ForwardingNode.second;
    if (Indexes.size() < 2)
      continue;

    for (int Index : Indexes)
      Phi->setIncomingValue(Index, SI->getCondition());
    Changed = true;
  }

  return Changed;
}

/// Return true if the backend will be able to handle
/// initializing an array of constants like C.
static bool ValidLookupTableConstant(Constant *C, const TargetTransformInfo &TTI) {
  if (C->isThreadDependent())
    return false;
  if (C->isDLLImportDependent())
    return false;

  if (!isa<ConstantFP>(C) && !isa<ConstantInt>(C) &&
      !isa<ConstantPointerNull>(C) && !isa<GlobalValue>(C) &&
      !isa<UndefValue>(C) && !isa<ConstantExpr>(C))
    return false;

  if (ConstantExpr *CE = dyn_cast<ConstantExpr>(C)) {
    if (!CE->isGEPWithNoNotionalOverIndexing())
      return false;
    if (!ValidLookupTableConstant(CE->getOperand(0), TTI))
      return false;
  }

  if (!TTI.shouldBuildLookupTablesForConstant(C))
    return false;

  return true;
}

/// If V is a Constant, return it. Otherwise, try to look up
/// its constant value in ConstantPool, returning 0 if it's not there.
static Constant *
LookupConstant(Value *V,
               const SmallDenseMap<Value *, Constant *> &ConstantPool) {
  if (Constant *C = dyn_cast<Constant>(V))
    return C;
  return ConstantPool.lookup(V);
}

/// Try to fold instruction I into a constant. This works for
/// simple instructions such as binary operations where both operands are
/// constant or can be replaced by constants from the ConstantPool. Returns the
/// resulting constant on success, 0 otherwise.
static Constant *
ConstantFold(Instruction *I, const DataLayout &DL,
             const SmallDenseMap<Value *, Constant *> &ConstantPool) {
  if (SelectInst *Select = dyn_cast<SelectInst>(I)) {
    Constant *A = LookupConstant(Select->getCondition(), ConstantPool);
    if (!A)
      return nullptr;
    if (A->isAllOnesValue())
      return LookupConstant(Select->getTrueValue(), ConstantPool);
    if (A->isNullValue())
      return LookupConstant(Select->getFalseValue(), ConstantPool);
    return nullptr;
  }

  SmallVector<Constant *, 4> COps;
  for (unsigned N = 0, E = I->getNumOperands(); N != E; ++N) {
    if (Constant *A = LookupConstant(I->getOperand(N), ConstantPool))
      COps.push_back(A);
    else
      return nullptr;
  }

  if (CmpInst *Cmp = dyn_cast<CmpInst>(I)) {
    return ConstantFoldCompareInstOperands(Cmp->getPredicate(), COps[0],
                                           COps[1], DL);
  }

  return ConstantFoldInstOperands(I, COps, DL);
}

/// Try to determine the resulting constant values in phi nodes
/// at the common destination basic block, *CommonDest, for one of the case
/// destionations CaseDest corresponding to value CaseVal (0 for the default
/// case), of a switch instruction SI.
static bool
GetCaseResults(SwitchInst *SI, ConstantInt *CaseVal, BasicBlock *CaseDest,
               BasicBlock **CommonDest,
               SmallVectorImpl<std::pair<PHINode *, Constant *>> &Res,
               const DataLayout &DL, const TargetTransformInfo &TTI) {
  // The block from which we enter the common destination.
  BasicBlock *Pred = SI->getParent();

  // If CaseDest is empty except for some side-effect free instructions through
  // which we can constant-propagate the CaseVal, continue to its successor.
  SmallDenseMap<Value *, Constant *> ConstantPool;
  ConstantPool.insert(std::make_pair(SI->getCondition(), CaseVal));
  for (Instruction &I :CaseDest->instructionsWithoutDebug()) {
    if (I.isTerminator()) {
      // If the terminator is a simple branch, continue to the next block.
      if (I.getNumSuccessors() != 1 || I.isExceptionalTerminator())
        return false;
      Pred = CaseDest;
      CaseDest = I.getSuccessor(0);
    } else if (Constant *C = ConstantFold(&I, DL, ConstantPool)) {
      // Instruction is side-effect free and constant.

      // If the instruction has uses outside this block or a phi node slot for
      // the block, it is not safe to bypass the instruction since it would then
      // no longer dominate all its uses.
      for (auto &Use : I.uses()) {
        User *User = Use.getUser();
        if (Instruction *I = dyn_cast<Instruction>(User))
          if (I->getParent() == CaseDest)
            continue;
        if (PHINode *Phi = dyn_cast<PHINode>(User))
          if (Phi->getIncomingBlock(Use) == CaseDest)
            continue;
        return false;
      }

      ConstantPool.insert(std::make_pair(&I, C));
    } else {
      break;
    }
  }

  // If we did not have a CommonDest before, use the current one.
  if (!*CommonDest)
    *CommonDest = CaseDest;
  // If the destination isn't the common one, abort.
  if (CaseDest != *CommonDest)
    return false;

  // Get the values for this case from phi nodes in the destination block.
  for (PHINode &PHI : (*CommonDest)->phis()) {
    int Idx = PHI.getBasicBlockIndex(Pred);
    if (Idx == -1)
      continue;

    Constant *ConstVal =
        LookupConstant(PHI.getIncomingValue(Idx), ConstantPool);
    if (!ConstVal)
      return false;

    // Be conservative about which kinds of constants we support.
    if (!ValidLookupTableConstant(ConstVal, TTI))
      return false;

    Res.push_back(std::make_pair(&PHI, ConstVal));
  }

  return Res.size() > 0;
}

#if INTEL_CUSTOMIZATION
/// Try to determine the resulting values in PHI nodes in the common destination
/// basic block, *CommonDest, for one of the case destinations CaseDest.
static bool
GetCaseResultPHIValues(SwitchInst *SI, BasicBlock *CaseDest,
                       BasicBlock **CommonDest,
                       SmallVectorImpl<std::pair<PHINode *, Value *>> &Res) {
  // The block from which we enter the common destination.
  BasicBlock *Pred = SI->getParent();
 
  // If CaseDest has PHI node, then it is the common destination block. 
  // Otherwise, if CaseDest has an unconditional branch and no other 
  // meaningful instructions, then its successor should be the common 
  // destination block.
  for (BasicBlock::iterator I = CaseDest->begin(), E = CaseDest->end();
                            I != E; ++I) {
    if (I->isTerminator()) {
      if (I->getNumSuccessors() != 1)
        return false;
      Pred = CaseDest;
      CaseDest = I->getSuccessor(0);
    } else if (isa<DbgInfoIntrinsic>(I)) {
      // Skip debug intrinsic.
      continue;
    } else if (isa<PHINode>(I)) {
      break;
    } else {
      return false;
    }
  }

  if (!*CommonDest)
    *CommonDest = CaseDest;
  
  // If this case's destination block doesn't match the given common
  // destination block, we don't need to get its results.
  if (*CommonDest != CaseDest)
    return false;

  // Collect case results from phi nodes in the common destination block.
  BasicBlock::iterator I = CaseDest->begin();
  while (PHINode *PHI = dyn_cast<PHINode>(I)) {
    int Idx = PHI->getBasicBlockIndex(Pred);
    assert(Idx != -1 && "Wrong predecessor");

    Res.push_back(std::make_pair(PHI, PHI->getIncomingValue(Idx)));
    ++I;
  }
  
  return true;
}
#endif // INTEL_CUSTOMIZATION

// Helper function used to add CaseVal to the list of cases that generate
// Result. Returns the updated number of cases that generate this result.
static uintptr_t MapCaseToResult(ConstantInt *CaseVal,
                                 SwitchCaseResultVectorTy &UniqueResults,
                                 Constant *Result) {
  for (auto &I : UniqueResults) {
    if (I.first == Result) {
      I.second.push_back(CaseVal);
      return I.second.size();
    }
  }
  UniqueResults.push_back(
      std::make_pair(Result, SmallVector<ConstantInt *, 4>(1, CaseVal)));
  return 1;
}

// Helper function that initializes a map containing
// results for the PHI node of the common destination block for a switch
// instruction. Returns false if multiple PHI nodes have been found or if
// there is not a common destination block for the switch.
static bool
InitializeUniqueCases(SwitchInst *SI, PHINode *&PHI, BasicBlock *&CommonDest,
                      SwitchCaseResultVectorTy &UniqueResults,
                      Constant *&DefaultResult, const DataLayout &DL,
                      const TargetTransformInfo &TTI,
                      uintptr_t MaxUniqueResults, uintptr_t MaxCasesPerResult) {
  for (auto &I : SI->cases()) {
    ConstantInt *CaseVal = I.getCaseValue();

    // Resulting value at phi nodes for this case value.
    SwitchCaseResultsTy Results;
    if (!GetCaseResults(SI, CaseVal, I.getCaseSuccessor(), &CommonDest, Results,
                        DL, TTI))
      return false;

    // Only one value per case is permitted.
    if (Results.size() > 1)
      return false;

    // Add the case->result mapping to UniqueResults.
    const uintptr_t NumCasesForResult =
        MapCaseToResult(CaseVal, UniqueResults, Results.begin()->second);

    // Early out if there are too many cases for this result.
    if (NumCasesForResult > MaxCasesPerResult)
      return false;

    // Early out if there are too many unique results.
    if (UniqueResults.size() > MaxUniqueResults)
      return false;

    // Check the PHI consistency.
    if (!PHI)
      PHI = Results[0].first;
    else if (PHI != Results[0].first)
      return false;
  }
  // Find the default result value.
  SmallVector<std::pair<PHINode *, Constant *>, 1> DefaultResults;
  BasicBlock *DefaultDest = SI->getDefaultDest();
  GetCaseResults(SI, nullptr, SI->getDefaultDest(), &CommonDest, DefaultResults,
                 DL, TTI);
  // If the default value is not found abort unless the default destination
  // is unreachable.
  DefaultResult =
      DefaultResults.size() == 1 ? DefaultResults.begin()->second : nullptr;
  if ((!DefaultResult &&
       !isa<UnreachableInst>(DefaultDest->getFirstNonPHIOrDbg())))
    return false;

  return true;
}

// Helper function that checks if it is possible to transform a switch with only
// two cases (or two cases + default) that produces a result into a select.
// Example:
// switch (a) {
//   case 10:                %0 = icmp eq i32 %a, 10
//     return 10;            %1 = select i1 %0, i32 10, i32 4
//   case 20:        ---->   %2 = icmp eq i32 %a, 20
//     return 2;             %3 = select i1 %2, i32 2, i32 %1
//   default:
//     return 4;
// }
static Value *ConvertTwoCaseSwitch(const SwitchCaseResultVectorTy &ResultVector,
                                   Constant *DefaultResult, Value *Condition,
                                   IRBuilder<> &Builder) {
  assert(ResultVector.size() == 2 &&
         "We should have exactly two unique results at this point");
  // If we are selecting between only two cases transform into a simple
  // select or a two-way select if default is possible.
  if (ResultVector[0].second.size() == 1 &&
      ResultVector[1].second.size() == 1) {
    ConstantInt *const FirstCase = ResultVector[0].second[0];
    ConstantInt *const SecondCase = ResultVector[1].second[0];

    bool DefaultCanTrigger = DefaultResult;
    Value *SelectValue = ResultVector[1].first;
    if (DefaultCanTrigger) {
      Value *const ValueCompare =
          Builder.CreateICmpEQ(Condition, SecondCase, "switch.selectcmp");
      SelectValue = Builder.CreateSelect(ValueCompare, ResultVector[1].first,
                                         DefaultResult, "switch.select");
    }
    Value *const ValueCompare =
        Builder.CreateICmpEQ(Condition, FirstCase, "switch.selectcmp");
    return Builder.CreateSelect(ValueCompare, ResultVector[0].first,
                                SelectValue, "switch.select");
  }

  return nullptr;
}

// Helper function to cleanup a switch instruction that has been converted into
// a select, fixing up PHI nodes and basic blocks.
static void RemoveSwitchAfterSelectConversion(SwitchInst *SI, PHINode *PHI,
                                              Value *SelectValue,
                                              IRBuilder<> &Builder) {
  BasicBlock *SelectBB = SI->getParent();
  while (PHI->getBasicBlockIndex(SelectBB) >= 0)
    PHI->removeIncomingValue(SelectBB);
  PHI->addIncoming(SelectValue, SelectBB);

  Builder.CreateBr(PHI->getParent());

  // Remove the switch.
  for (unsigned i = 0, e = SI->getNumSuccessors(); i < e; ++i) {
    BasicBlock *Succ = SI->getSuccessor(i);

    if (Succ == PHI->getParent())
      continue;
    Succ->removePredecessor(SelectBB);
  }
  SI->eraseFromParent();
}

/// If the switch is only used to initialize one or more
/// phi nodes in a common successor block with only two different
/// constant values, replace the switch with select.
static bool switchToSelect(SwitchInst *SI, IRBuilder<> &Builder,
                           const DataLayout &DL,
                           const TargetTransformInfo &TTI) {
  Value *const Cond = SI->getCondition();
  PHINode *PHI = nullptr;
  BasicBlock *CommonDest = nullptr;
  Constant *DefaultResult;
  SwitchCaseResultVectorTy UniqueResults;
  // Collect all the cases that will deliver the same value from the switch.
  if (!InitializeUniqueCases(SI, PHI, CommonDest, UniqueResults, DefaultResult,
                             DL, TTI, 2, 1))
    return false;
  // Selects choose between maximum two values.
  if (UniqueResults.size() != 2)
    return false;
  assert(PHI != nullptr && "PHI for value select not found");

  Builder.SetInsertPoint(SI);
  Value *SelectValue =
      ConvertTwoCaseSwitch(UniqueResults, DefaultResult, Cond, Builder);
  if (SelectValue) {
    RemoveSwitchAfterSelectConversion(SI, PHI, SelectValue, Builder);
    return true;
  }
  // The switch couldn't be converted into a select.
  return false;
}

#if INTEL_CUSTOMIZATION
/// Try to remove cases that have same results as the default case in the 
/// PHI nodes at the common destination basic block.
static bool EliminateRedundantCases(SwitchInst *SI) {
  bool Modified = false;

  // Remove cases that have the same successor as the default case.
  for (auto C = SI->case_end(), E = SI->case_begin(); C != E;) {
    --C;
    if (C->getCaseSuccessor() == SI->getDefaultDest()) {
      C->getCaseSuccessor()->removePredecessor(SI->getParent());
      SI->removeCase(C);
      Modified = true;
    }
  }

  SmallVector<std::pair<PHINode *, Value *>, 4> DefaultResults;
  BasicBlock *DefaultDest = nullptr;

  // Try to get PHI node results for the default case. If this fails, then stop 
  // this optimization.
  if (!GetCaseResultPHIValues(SI, SI->getDefaultDest(), &DefaultDest,
                              DefaultResults))
    return false;
  
  SmallVector<std::pair<PHINode *, Value *>, 4> CaseResults;
  SmallVector<SwitchInst::CaseIt, 2> CasesToBeRemoved;

  // Loop through all cases, trying to get PHI node results for each case. If
  // this case goes to the same destination block and generates same values
  // as the default case, then it's safe to remove this case.
  for (auto C = SI->case_begin(), E = SI->case_end(); C != E; ++C) {
    CaseResults.clear();
    if (!GetCaseResultPHIValues(SI, C->getCaseSuccessor(), &DefaultDest, 
                                CaseResults)) 
      continue;
   
    // Check if this case has the same number of results as the default case.
    if (CaseResults.size() != DefaultResults.size()) 
      continue;

    bool Match = true;
    auto CaseResIt = CaseResults.begin(), CaseResEnd = CaseResults.end();
    auto DefaultResIt = DefaultResults.begin();
    while (CaseResIt != CaseResEnd) {
      // Compare the result values.
      if (CaseResIt->first != DefaultResIt->first || 
          CaseResIt->second != DefaultResIt->second) {
        Match = false;
        break;
      }
      ++CaseResIt;
      ++DefaultResIt;
    }
  
    // This case is redundant.
    if (Match) 
      CasesToBeRemoved.push_back(C);
  }

  // If there is profile data on the switch instruction, collect
  // a mapping of the case constant to the branch weight so that the
  // profile weights can be reconstructed. We need this mapping because the
  // update to the switch instruction may reorder the case value list, so we
  // cannot just modify the branch weight list to drop entries from the indices
  // of the cases being removed.
  DenseMap<ConstantInt *, uint64_t> OrigValueToWeight;
  uint64_t DefaultExecWeight = 0;
  bool ProfileUpdateNeeded = false;
  if (!CasesToBeRemoved.empty() && HasBranchWeights(SI)) {
    SmallVector<uint64_t, 8> Weights;
    GetBranchWeights(SI, Weights);

    // Make sure there is a weight for each case. The IR verifier should
    // report the module as broken, if this is not true.
    if (Weights.size() == 1 + SI->getNumCases()) {
      ProfileUpdateNeeded = true;
      DefaultExecWeight = Weights[0];
      uint32_t Idx = 1;
      for (auto C = SI->case_begin(), E = SI->case_end(); C != E; ++C)
        OrigValueToWeight.insert({ C->getCaseValue(), Weights[Idx++] });
    }
  }

  // Remove all redundant cases.
  for (auto C = CasesToBeRemoved.rbegin(), E = CasesToBeRemoved.rend(); C != E;
       ++C) {
    if (ProfileUpdateNeeded) {
      auto Weight = OrigValueToWeight[(*C)->getCaseValue()];
      DefaultExecWeight += Weight;
    }

    (*C)->getCaseSuccessor()->removePredecessor(SI->getParent());
    SI->removeCase(*C);
    Modified = true;
  }

  if (ProfileUpdateNeeded) {
    // Construct a new vector of profile counts for the cases that remain, in
    // the order the case constants now exist in the switch instruction.
    //
    // Note, the profile metadata uses 32 bit values, however the
    // GetBranchWeights() routine extracts them as 64-bit values. If the default
    // execution count value has exceeded to max for a 32-bit, we need to
    // normalize the values.
    SmallVector<uint64_t, 8> NewWeights;
    uint64_t NormalizationValue =
        DefaultExecWeight <= std::numeric_limits<uint32_t>::max()
            ? 1
            : DefaultExecWeight / std::numeric_limits<uint32_t>::max() + 1;

    NewWeights.push_back(DefaultExecWeight / NormalizationValue);
    for (auto C = SI->case_begin(), E = SI->case_end(); C != E; ++C) {
      auto Weight = OrigValueToWeight[C->getCaseValue()] / NormalizationValue;
      NewWeights.push_back(Weight);
    }

    setBranchWeights(SI, NewWeights);
  }

  return Modified;
}
#endif // INTEL_CUSTOMIZATION

namespace {

/// This class represents a lookup table that can be used to replace a switch.
class SwitchLookupTable {
public:
  /// Create a lookup table to use as a switch replacement with the contents
  /// of Values, using DefaultValue to fill any holes in the table.
  SwitchLookupTable(
      Module &M, uint64_t TableSize, ConstantInt *Offset,
      const SmallVectorImpl<std::pair<ConstantInt *, Constant *>> &Values,
      Constant *DefaultValue, const DataLayout &DL, const StringRef &FuncName);

  /// Build instructions with Builder to retrieve the value at
  /// the position given by Index in the lookup table.
  Value *BuildLookup(Value *Index, IRBuilder<> &Builder);

  /// Return true if a table with TableSize elements of
  /// type ElementType would fit in a target-legal register.
  static bool WouldFitInRegister(const DataLayout &DL, uint64_t TableSize,
                                 Type *ElementType);

private:
  // Depending on the contents of the table, it can be represented in
  // different ways.
  enum {
    // For tables where each element contains the same value, we just have to
    // store that single value and return it for each lookup.
    SingleValueKind,

    // For tables where there is a linear relationship between table index
    // and values. We calculate the result with a simple multiplication
    // and addition instead of a table lookup.
    LinearMapKind,

    // For small tables with integer elements, we can pack them into a bitmap
    // that fits into a target-legal register. Values are retrieved by
    // shift and mask operations.
    BitMapKind,

    // The table is stored as an array of values. Values are retrieved by load
    // instructions from the table.
    ArrayKind
  } Kind;

  // For SingleValueKind, this is the single value.
  Constant *SingleValue = nullptr;

  // For BitMapKind, this is the bitmap.
  ConstantInt *BitMap = nullptr;
  IntegerType *BitMapElementTy = nullptr;

  // For LinearMapKind, these are the constants used to derive the value.
  ConstantInt *LinearOffset = nullptr;
  ConstantInt *LinearMultiplier = nullptr;

  // For ArrayKind, this is the array.
  GlobalVariable *Array = nullptr;
};

} // end anonymous namespace

SwitchLookupTable::SwitchLookupTable(
    Module &M, uint64_t TableSize, ConstantInt *Offset,
    const SmallVectorImpl<std::pair<ConstantInt *, Constant *>> &Values,
    Constant *DefaultValue, const DataLayout &DL, const StringRef &FuncName) {
  assert(Values.size() && "Can't build lookup table without values!");
  assert(TableSize >= Values.size() && "Can't fit values in table!");

  // If all values in the table are equal, this is that value.
  SingleValue = Values.begin()->second;

  Type *ValueType = Values.begin()->second->getType();

  // Build up the table contents.
  SmallVector<Constant *, 64> TableContents(TableSize);
  for (size_t I = 0, E = Values.size(); I != E; ++I) {
    ConstantInt *CaseVal = Values[I].first;
    Constant *CaseRes = Values[I].second;
    assert(CaseRes->getType() == ValueType);

    uint64_t Idx = (CaseVal->getValue() - Offset->getValue()).getLimitedValue();
    TableContents[Idx] = CaseRes;

    if (CaseRes != SingleValue)
      SingleValue = nullptr;
  }

  // Fill in any holes in the table with the default result.
  if (Values.size() < TableSize) {
    assert(DefaultValue &&
           "Need a default value to fill the lookup table holes.");
    assert(DefaultValue->getType() == ValueType);
    for (uint64_t I = 0; I < TableSize; ++I) {
      if (!TableContents[I])
        TableContents[I] = DefaultValue;
    }

    if (DefaultValue != SingleValue)
      SingleValue = nullptr;
  }

  // If each element in the table contains the same value, we only need to store
  // that single value.
  if (SingleValue) {
    Kind = SingleValueKind;
    return;
  }

  // Check if we can derive the value with a linear transformation from the
  // table index.
  if (isa<IntegerType>(ValueType)) {
    bool LinearMappingPossible = true;
    APInt PrevVal;
    APInt DistToPrev;
    assert(TableSize >= 2 && "Should be a SingleValue table.");
    // Check if there is the same distance between two consecutive values.
    for (uint64_t I = 0; I < TableSize; ++I) {
      ConstantInt *ConstVal = dyn_cast<ConstantInt>(TableContents[I]);
      if (!ConstVal) {
        // This is an undef. We could deal with it, but undefs in lookup tables
        // are very seldom. It's probably not worth the additional complexity.
        LinearMappingPossible = false;
        break;
      }
      const APInt &Val = ConstVal->getValue();
      if (I != 0) {
        APInt Dist = Val - PrevVal;
        if (I == 1) {
          DistToPrev = Dist;
        } else if (Dist != DistToPrev) {
          LinearMappingPossible = false;
          break;
        }
      }
      PrevVal = Val;
    }
    if (LinearMappingPossible) {
      LinearOffset = cast<ConstantInt>(TableContents[0]);
      LinearMultiplier = ConstantInt::get(M.getContext(), DistToPrev);
      Kind = LinearMapKind;
      ++NumLinearMaps;
      return;
    }
  }

  // If the type is integer and the table fits in a register, build a bitmap.
  if (WouldFitInRegister(DL, TableSize, ValueType)) {
    IntegerType *IT = cast<IntegerType>(ValueType);
    APInt TableInt(TableSize * IT->getBitWidth(), 0);
    for (uint64_t I = TableSize; I > 0; --I) {
      TableInt <<= IT->getBitWidth();
      // Insert values into the bitmap. Undef values are set to zero.
      if (!isa<UndefValue>(TableContents[I - 1])) {
        ConstantInt *Val = cast<ConstantInt>(TableContents[I - 1]);
        TableInt |= Val->getValue().zext(TableInt.getBitWidth());
      }
    }
    BitMap = ConstantInt::get(M.getContext(), TableInt);
    BitMapElementTy = IT;
    Kind = BitMapKind;
    ++NumBitMaps;
    return;
  }

  // Store the table in an array.
  ArrayType *ArrayTy = ArrayType::get(ValueType, TableSize);
  Constant *Initializer = ConstantArray::get(ArrayTy, TableContents);

  Array = new GlobalVariable(M, ArrayTy, /*isConstant=*/true,
                             GlobalVariable::PrivateLinkage, Initializer,
                             "switch.table." + FuncName);
  Array->setUnnamedAddr(GlobalValue::UnnamedAddr::Global);
  // Set the alignment to that of an array items. We will be only loading one
  // value out of it.
  Array->setAlignment(Align(DL.getPrefTypeAlignment(ValueType)));
  Kind = ArrayKind;
}

Value *SwitchLookupTable::BuildLookup(Value *Index, IRBuilder<> &Builder) {
  switch (Kind) {
  case SingleValueKind:
    return SingleValue;
  case LinearMapKind: {
    // Derive the result value from the input value.
    Value *Result = Builder.CreateIntCast(Index, LinearMultiplier->getType(),
                                          false, "switch.idx.cast");
    if (!LinearMultiplier->isOne())
      Result = Builder.CreateMul(Result, LinearMultiplier, "switch.idx.mult");
    if (!LinearOffset->isZero())
      Result = Builder.CreateAdd(Result, LinearOffset, "switch.offset");
    return Result;
  }
  case BitMapKind: {
    // Type of the bitmap (e.g. i59).
    IntegerType *MapTy = BitMap->getType();

    // Cast Index to the same type as the bitmap.
    // Note: The Index is <= the number of elements in the table, so
    // truncating it to the width of the bitmask is safe.
    Value *ShiftAmt = Builder.CreateZExtOrTrunc(Index, MapTy, "switch.cast");

    // Multiply the shift amount by the element width.
    ShiftAmt = Builder.CreateMul(
        ShiftAmt, ConstantInt::get(MapTy, BitMapElementTy->getBitWidth()),
        "switch.shiftamt");

    // Shift down.
    Value *DownShifted =
        Builder.CreateLShr(BitMap, ShiftAmt, "switch.downshift");
    // Mask off.
    return Builder.CreateTrunc(DownShifted, BitMapElementTy, "switch.masked");
  }
  case ArrayKind: {
    // Make sure the table index will not overflow when treated as signed.
    IntegerType *IT = cast<IntegerType>(Index->getType());
    uint64_t TableSize =
        Array->getInitializer()->getType()->getArrayNumElements();
    if (TableSize > (1ULL << (IT->getBitWidth() - 1)))
      Index = Builder.CreateZExt(
          Index, IntegerType::get(IT->getContext(), IT->getBitWidth() + 1),
          "switch.tableidx.zext");

    Value *GEPIndices[] = {Builder.getInt32(0), Index};
    Value *GEP = Builder.CreateInBoundsGEP(Array->getValueType(), Array,
                                           GEPIndices, "switch.gep");
    return Builder.CreateLoad(
        cast<ArrayType>(Array->getValueType())->getElementType(), GEP,
        "switch.load");
  }
  }
  llvm_unreachable("Unknown lookup table kind!");
}

bool SwitchLookupTable::WouldFitInRegister(const DataLayout &DL,
                                           uint64_t TableSize,
                                           Type *ElementType) {
  auto *IT = dyn_cast<IntegerType>(ElementType);
  if (!IT)
    return false;
  // FIXME: If the type is wider than it needs to be, e.g. i8 but all values
  // are <= 15, we could try to narrow the type.

  // Avoid overflow, fitsInLegalInteger uses unsigned int for the width.
  if (TableSize >= UINT_MAX / IT->getBitWidth())
    return false;
  return DL.fitsInLegalInteger(TableSize * IT->getBitWidth());
}

/// Determine whether a lookup table should be built for this switch, based on
/// the number of cases, size of the table, and the types of the results.
static bool
ShouldBuildLookupTable(SwitchInst *SI, uint64_t TableSize,
                       const TargetTransformInfo &TTI, const DataLayout &DL,
                       const SmallDenseMap<PHINode *, Type *> &ResultTypes) {
  if (SI->getNumCases() > TableSize || TableSize >= UINT64_MAX / 10)
    return false; // TableSize overflowed, or mul below might overflow.

  bool AllTablesFitInRegister = true;
  bool HasIllegalType = false;
  for (const auto &I : ResultTypes) {
    Type *Ty = I.second;

    // Saturate this flag to true.
    HasIllegalType = HasIllegalType || !TTI.isTypeLegal(Ty);

    // Saturate this flag to false.
    AllTablesFitInRegister =
        AllTablesFitInRegister &&
        SwitchLookupTable::WouldFitInRegister(DL, TableSize, Ty);

    // If both flags saturate, we're done. NOTE: This *only* works with
    // saturating flags, and all flags have to saturate first due to the
    // non-deterministic behavior of iterating over a dense map.
    if (HasIllegalType && !AllTablesFitInRegister)
      break;
  }

  // If each table would fit in a register, we should build it anyway.
  if (AllTablesFitInRegister)
    return true;

  // Don't build a table that doesn't fit in-register if it has illegal types.
  if (HasIllegalType)
    return false;

  // The table density should be at least 40%. This is the same criterion as for
  // jump tables, see SelectionDAGBuilder::handleJTSwitchCase.
  // FIXME: Find the best cut-off.
  return SI->getNumCases() * 10 >= TableSize * 4;
}

/// Try to reuse the switch table index compare. Following pattern:
/// \code
///     if (idx < tablesize)
///        r = table[idx]; // table does not contain default_value
///     else
///        r = default_value;
///     if (r != default_value)
///        ...
/// \endcode
/// Is optimized to:
/// \code
///     cond = idx < tablesize;
///     if (cond)
///        r = table[idx];
///     else
///        r = default_value;
///     if (cond)
///        ...
/// \endcode
/// Jump threading will then eliminate the second if(cond).
static void reuseTableCompare(
    User *PhiUser, BasicBlock *PhiBlock, BranchInst *RangeCheckBranch,
    Constant *DefaultValue,
    const SmallVectorImpl<std::pair<ConstantInt *, Constant *>> &Values) {
  ICmpInst *CmpInst = dyn_cast<ICmpInst>(PhiUser);
  if (!CmpInst)
    return;

  // We require that the compare is in the same block as the phi so that jump
  // threading can do its work afterwards.
  if (CmpInst->getParent() != PhiBlock)
    return;

  Constant *CmpOp1 = dyn_cast<Constant>(CmpInst->getOperand(1));
  if (!CmpOp1)
    return;

  Value *RangeCmp = RangeCheckBranch->getCondition();
  Constant *TrueConst = ConstantInt::getTrue(RangeCmp->getType());
  Constant *FalseConst = ConstantInt::getFalse(RangeCmp->getType());

  // Check if the compare with the default value is constant true or false.
  Constant *DefaultConst = ConstantExpr::getICmp(CmpInst->getPredicate(),
                                                 DefaultValue, CmpOp1, true);
  if (DefaultConst != TrueConst && DefaultConst != FalseConst)
    return;

  // Check if the compare with the case values is distinct from the default
  // compare result.
  for (auto ValuePair : Values) {
    Constant *CaseConst = ConstantExpr::getICmp(CmpInst->getPredicate(),
                                                ValuePair.second, CmpOp1, true);
    if (!CaseConst || CaseConst == DefaultConst || isa<UndefValue>(CaseConst))
      return;
    assert((CaseConst == TrueConst || CaseConst == FalseConst) &&
           "Expect true or false as compare result.");
  }

  // Check if the branch instruction dominates the phi node. It's a simple
  // dominance check, but sufficient for our needs.
  // Although this check is invariant in the calling loops, it's better to do it
  // at this late stage. Practically we do it at most once for a switch.
  BasicBlock *BranchBlock = RangeCheckBranch->getParent();
  for (auto PI = pred_begin(PhiBlock), E = pred_end(PhiBlock); PI != E; ++PI) {
    BasicBlock *Pred = *PI;
    if (Pred != BranchBlock && Pred->getUniquePredecessor() != BranchBlock)
      return;
  }

  if (DefaultConst == FalseConst) {
    // The compare yields the same result. We can replace it.
    CmpInst->replaceAllUsesWith(RangeCmp);
    ++NumTableCmpReuses;
  } else {
    // The compare yields the same result, just inverted. We can replace it.
    Value *InvertedTableCmp = BinaryOperator::CreateXor(
        RangeCmp, ConstantInt::get(RangeCmp->getType(), 1), "inverted.cmp",
        RangeCheckBranch);
    CmpInst->replaceAllUsesWith(InvertedTableCmp);
    ++NumTableCmpReuses;
  }
}

/// If the switch is only used to initialize one or more phi nodes in a common
/// successor block with different constant values, replace the switch with
/// lookup tables.
static bool SwitchToLookupTable(SwitchInst *SI, IRBuilder<> &Builder,
                                const DataLayout &DL,
                                const TargetTransformInfo &TTI) {
  assert(SI->getNumCases() > 1 && "Degenerate switch?");

  Function *Fn = SI->getParent()->getParent();
  // Only build lookup table when we have a target that supports it or the
  // attribute is not set.
  if (!TTI.shouldBuildLookupTables() ||
      (Fn->getFnAttribute("no-jump-tables").getValueAsString() == "true"))
    return false;

  // FIXME: If the switch is too sparse for a lookup table, perhaps we could
  // split off a dense part and build a lookup table for that.

  // FIXME: This creates arrays of GEPs to constant strings, which means each
  // GEP needs a runtime relocation in PIC code. We should just build one big
  // string and lookup indices into that.

  // Ignore switches with less than three cases. Lookup tables will not make
  // them faster, so we don't analyze them.
  if (SI->getNumCases() < 3)
    return false;

  // Figure out the corresponding result for each case value and phi node in the
  // common destination, as well as the min and max case values.
  assert(!SI->cases().empty());
  SwitchInst::CaseIt CI = SI->case_begin();
  ConstantInt *MinCaseVal = CI->getCaseValue();
  ConstantInt *MaxCaseVal = CI->getCaseValue();

  BasicBlock *CommonDest = nullptr;

  using ResultListTy = SmallVector<std::pair<ConstantInt *, Constant *>, 4>;
  SmallDenseMap<PHINode *, ResultListTy> ResultLists;

  SmallDenseMap<PHINode *, Constant *> DefaultResults;
  SmallDenseMap<PHINode *, Type *> ResultTypes;
  SmallVector<PHINode *, 4> PHIs;

  for (SwitchInst::CaseIt E = SI->case_end(); CI != E; ++CI) {
    ConstantInt *CaseVal = CI->getCaseValue();
    if (CaseVal->getValue().slt(MinCaseVal->getValue()))
      MinCaseVal = CaseVal;
    if (CaseVal->getValue().sgt(MaxCaseVal->getValue()))
      MaxCaseVal = CaseVal;

    // Resulting value at phi nodes for this case value.
    using ResultsTy = SmallVector<std::pair<PHINode *, Constant *>, 4>;
    ResultsTy Results;
    if (!GetCaseResults(SI, CaseVal, CI->getCaseSuccessor(), &CommonDest,
                        Results, DL, TTI))
      return false;

    // Append the result from this case to the list for each phi.
    for (const auto &I : Results) {
      PHINode *PHI = I.first;
      Constant *Value = I.second;
      if (!ResultLists.count(PHI))
        PHIs.push_back(PHI);
      ResultLists[PHI].push_back(std::make_pair(CaseVal, Value));
    }
  }

  // Keep track of the result types.
  for (PHINode *PHI : PHIs) {
    ResultTypes[PHI] = ResultLists[PHI][0].second->getType();
  }

  uint64_t NumResults = ResultLists[PHIs[0]].size();
  APInt RangeSpread = MaxCaseVal->getValue() - MinCaseVal->getValue();
  uint64_t TableSize = RangeSpread.getLimitedValue() + 1;
  bool TableHasHoles = (NumResults < TableSize);

  // If the table has holes, we need a constant result for the default case
  // or a bitmask that fits in a register.
  SmallVector<std::pair<PHINode *, Constant *>, 4> DefaultResultsList;
  bool HasDefaultResults =
      GetCaseResults(SI, nullptr, SI->getDefaultDest(), &CommonDest,
                     DefaultResultsList, DL, TTI);

  bool NeedMask = (TableHasHoles && !HasDefaultResults);
  if (NeedMask) {
    // As an extra penalty for the validity test we require more cases.
    if (SI->getNumCases() < 4) // FIXME: Find best threshold value (benchmark).
      return false;
    if (!DL.fitsInLegalInteger(TableSize))
      return false;
  }

  for (const auto &I : DefaultResultsList) {
    PHINode *PHI = I.first;
    Constant *Result = I.second;
    DefaultResults[PHI] = Result;
  }

  if (!ShouldBuildLookupTable(SI, TableSize, TTI, DL, ResultTypes))
    return false;

  // Create the BB that does the lookups.
  Module &Mod = *CommonDest->getParent()->getParent();
  BasicBlock *LookupBB = BasicBlock::Create(
      Mod.getContext(), "switch.lookup", CommonDest->getParent(), CommonDest);

  // Compute the table index value.
  Builder.SetInsertPoint(SI);
  Value *TableIndex;
  if (MinCaseVal->isNullValue())
    TableIndex = SI->getCondition();
  else
    TableIndex = Builder.CreateSub(SI->getCondition(), MinCaseVal,
                                   "switch.tableidx");

  // Compute the maximum table size representable by the integer type we are
  // switching upon.
  unsigned CaseSize = MinCaseVal->getType()->getPrimitiveSizeInBits();
  uint64_t MaxTableSize = CaseSize > 63 ? UINT64_MAX : 1ULL << CaseSize;
  assert(MaxTableSize >= TableSize &&
         "It is impossible for a switch to have more entries than the max "
         "representable value of its input integer type's size.");

  // If the default destination is unreachable, or if the lookup table covers
  // all values of the conditional variable, branch directly to the lookup table
  // BB. Otherwise, check that the condition is within the case range.
  const bool DefaultIsReachable =
      !isa<UnreachableInst>(SI->getDefaultDest()->getFirstNonPHIOrDbg());
  const bool GeneratingCoveredLookupTable = (MaxTableSize == TableSize);
  BranchInst *RangeCheckBranch = nullptr;

  if (!DefaultIsReachable || GeneratingCoveredLookupTable) {
    Builder.CreateBr(LookupBB);
    // Note: We call removeProdecessor later since we need to be able to get the
    // PHI value for the default case in case we're using a bit mask.
  } else {
    Value *Cmp = Builder.CreateICmpULT(
        TableIndex, ConstantInt::get(MinCaseVal->getType(), TableSize));
    RangeCheckBranch =
        Builder.CreateCondBr(Cmp, LookupBB, SI->getDefaultDest());
  }

  // Populate the BB that does the lookups.
  Builder.SetInsertPoint(LookupBB);

  if (NeedMask) {
    // Before doing the lookup, we do the hole check. The LookupBB is therefore
    // re-purposed to do the hole check, and we create a new LookupBB.
    BasicBlock *MaskBB = LookupBB;
    MaskBB->setName("switch.hole_check");
    LookupBB = BasicBlock::Create(Mod.getContext(), "switch.lookup",
                                  CommonDest->getParent(), CommonDest);

    // Make the mask's bitwidth at least 8-bit and a power-of-2 to avoid
    // unnecessary illegal types.
    uint64_t TableSizePowOf2 = NextPowerOf2(std::max(7ULL, TableSize - 1ULL));
    APInt MaskInt(TableSizePowOf2, 0);
    APInt One(TableSizePowOf2, 1);
    // Build bitmask; fill in a 1 bit for every case.
    const ResultListTy &ResultList = ResultLists[PHIs[0]];
    for (size_t I = 0, E = ResultList.size(); I != E; ++I) {
      uint64_t Idx = (ResultList[I].first->getValue() - MinCaseVal->getValue())
                         .getLimitedValue();
      MaskInt |= One << Idx;
    }
    ConstantInt *TableMask = ConstantInt::get(Mod.getContext(), MaskInt);

    // Get the TableIndex'th bit of the bitmask.
    // If this bit is 0 (meaning hole) jump to the default destination,
    // else continue with table lookup.
    IntegerType *MapTy = TableMask->getType();
    Value *MaskIndex =
        Builder.CreateZExtOrTrunc(TableIndex, MapTy, "switch.maskindex");
    Value *Shifted = Builder.CreateLShr(TableMask, MaskIndex, "switch.shifted");
    Value *LoBit = Builder.CreateTrunc(
        Shifted, Type::getInt1Ty(Mod.getContext()), "switch.lobit");
    Builder.CreateCondBr(LoBit, LookupBB, SI->getDefaultDest());

    Builder.SetInsertPoint(LookupBB);
    AddPredecessorToBlock(SI->getDefaultDest(), MaskBB, SI->getParent());
  }

  if (!DefaultIsReachable || GeneratingCoveredLookupTable) {
    // We cached PHINodes in PHIs. To avoid accessing deleted PHINodes later,
    // do not delete PHINodes here.
    SI->getDefaultDest()->removePredecessor(SI->getParent(),
                                            /*KeepOneInputPHIs=*/true);
  }

  bool ReturnedEarly = false;
  for (PHINode *PHI : PHIs) {
    const ResultListTy &ResultList = ResultLists[PHI];

    // If using a bitmask, use any value to fill the lookup table holes.
    Constant *DV = NeedMask ? ResultLists[PHI][0].second : DefaultResults[PHI];
    StringRef FuncName = Fn->getName();
    SwitchLookupTable Table(Mod, TableSize, MinCaseVal, ResultList, DV, DL,
                            FuncName);

    Value *Result = Table.BuildLookup(TableIndex, Builder);

    // If the result is used to return immediately from the function, we want to
    // do that right here.
    if (PHI->hasOneUse() && isa<ReturnInst>(*PHI->user_begin()) &&
        PHI->user_back() == CommonDest->getFirstNonPHIOrDbg()) {
      Builder.CreateRet(Result);
      ReturnedEarly = true;
      break;
    }

    // Do a small peephole optimization: re-use the switch table compare if
    // possible.
    if (!TableHasHoles && HasDefaultResults && RangeCheckBranch) {
      BasicBlock *PhiBlock = PHI->getParent();
      // Search for compare instructions which use the phi.
      for (auto *User : PHI->users()) {
        reuseTableCompare(User, PhiBlock, RangeCheckBranch, DV, ResultList);
      }
    }

    PHI->addIncoming(Result, LookupBB);
  }

  if (!ReturnedEarly)
    Builder.CreateBr(CommonDest);

  // Remove the switch.
  for (unsigned i = 0, e = SI->getNumSuccessors(); i < e; ++i) {
    BasicBlock *Succ = SI->getSuccessor(i);

    if (Succ == SI->getDefaultDest())
      continue;
    Succ->removePredecessor(SI->getParent());
  }
  SI->eraseFromParent();

  ++NumLookupTables;
  if (NeedMask)
    ++NumLookupTablesHoles;
  return true;
}

static bool isSwitchDense(ArrayRef<int64_t> Values) {
  // See also SelectionDAGBuilder::isDense(), which this function was based on.
  uint64_t Diff = (uint64_t)Values.back() - (uint64_t)Values.front();
  uint64_t Range = Diff + 1;
  uint64_t NumCases = Values.size();
  // 40% is the default density for building a jump table in optsize/minsize mode.
  uint64_t MinDensity = 40;

  return NumCases * 100 >= Range * MinDensity;
}

/// Try to transform a switch that has "holes" in it to a contiguous sequence
/// of cases.
///
/// A switch such as: switch(i) {case 5: case 9: case 13: case 17:} can be
/// range-reduced to: switch ((i-5) / 4) {case 0: case 1: case 2: case 3:}.
///
/// This converts a sparse switch into a dense switch which allows better
/// lowering and could also allow transforming into a lookup table.
static bool ReduceSwitchRange(SwitchInst *SI, IRBuilder<> &Builder,
                              const DataLayout &DL,
                              const TargetTransformInfo &TTI) {
  auto *CondTy = cast<IntegerType>(SI->getCondition()->getType());
  if (CondTy->getIntegerBitWidth() > 64 ||
      !DL.fitsInLegalInteger(CondTy->getIntegerBitWidth()))
    return false;
  // Only bother with this optimization if there are more than 3 switch cases;
  // SDAG will only bother creating jump tables for 4 or more cases.
  if (SI->getNumCases() < 4)
    return false;

  // This transform is agnostic to the signedness of the input or case values. We
  // can treat the case values as signed or unsigned. We can optimize more common
  // cases such as a sequence crossing zero {-4,0,4,8} if we interpret case values
  // as signed.
  SmallVector<int64_t,4> Values;
  for (auto &C : SI->cases())
    Values.push_back(C.getCaseValue()->getValue().getSExtValue());
  llvm::sort(Values);

  // If the switch is already dense, there's nothing useful to do here.
  if (isSwitchDense(Values))
    return false;

  // First, transform the values such that they start at zero and ascend.
  int64_t Base = Values[0];
  for (auto &V : Values)
    V -= (uint64_t)(Base);

  // Now we have signed numbers that have been shifted so that, given enough
  // precision, there are no negative values. Since the rest of the transform
  // is bitwise only, we switch now to an unsigned representation.

  // This transform can be done speculatively because it is so cheap - it
  // results in a single rotate operation being inserted.
  // FIXME: It's possible that optimizing a switch on powers of two might also
  // be beneficial - flag values are often powers of two and we could use a CLZ
  // as the key function.

  // countTrailingZeros(0) returns 64. As Values is guaranteed to have more than
  // one element and LLVM disallows duplicate cases, Shift is guaranteed to be
  // less than 64.
  unsigned Shift = 64;
  for (auto &V : Values)
    Shift = std::min(Shift, countTrailingZeros((uint64_t)V));
  assert(Shift < 64);
  if (Shift > 0)
    for (auto &V : Values)
      V = (int64_t)((uint64_t)V >> Shift);

  if (!isSwitchDense(Values))
    // Transform didn't create a dense switch.
    return false;

  // The obvious transform is to shift the switch condition right and emit a
  // check that the condition actually cleanly divided by GCD, i.e.
  //   C & (1 << Shift - 1) == 0
  // inserting a new CFG edge to handle the case where it didn't divide cleanly.
  //
  // A cheaper way of doing this is a simple ROTR(C, Shift). This performs the
  // shift and puts the shifted-off bits in the uppermost bits. If any of these
  // are nonzero then the switch condition will be very large and will hit the
  // default case.

  auto *Ty = cast<IntegerType>(SI->getCondition()->getType());
  Builder.SetInsertPoint(SI);
  auto *ShiftC = ConstantInt::get(Ty, Shift);
  auto *Sub = Builder.CreateSub(SI->getCondition(), ConstantInt::get(Ty, Base));
  auto *LShr = Builder.CreateLShr(Sub, ShiftC);
  auto *Shl = Builder.CreateShl(Sub, Ty->getBitWidth() - Shift);
  auto *Rot = Builder.CreateOr(LShr, Shl);
  SI->replaceUsesOfWith(SI->getCondition(), Rot);

  for (auto Case : SI->cases()) {
    auto *Orig = Case.getCaseValue();
    auto Sub = Orig->getValue() - APInt(Ty->getBitWidth(), Base);
    Case.setValue(
        cast<ConstantInt>(ConstantInt::get(Ty, Sub.lshr(ShiftC->getValue()))));
  }
  return true;
}

bool SimplifyCFGOpt::simplifySwitch(SwitchInst *SI, IRBuilder<> &Builder) {
  BasicBlock *BB = SI->getParent();

  if (isValueEqualityComparison(SI)) {
    // If we only have one predecessor, and if it is a branch on this value,
    // see if that predecessor totally determines the outcome of this switch.
    if (BasicBlock *OnlyPred = BB->getSinglePredecessor())
      if (SimplifyEqualityComparisonWithOnlyPredecessor(SI, OnlyPred, Builder))
        return requestResimplify();

    Value *Cond = SI->getCondition();
    if (SelectInst *Select = dyn_cast<SelectInst>(Cond))
      if (SimplifySwitchOnSelect(SI, Select))
        return requestResimplify();

    // If the block only contains the switch, see if we can fold the block
    // away into any preds.
    if (SI == &*BB->instructionsWithoutDebug().begin())
      if (FoldValueComparisonIntoPredecessors(SI, Builder))
        return requestResimplify();
  }

#if INTEL_CUSTOMIZATION
  // Try to eliminate cases that have the same results as the default case
  // and no side effects.
  if (EliminateRedundantCases(SI))
    return simplifyCFG(BB, TTI, Options) | true;
#endif // INTEL_CUSTOMIZATION

  // Try to transform the switch into an icmp and a branch.
  if (TurnSwitchRangeIntoICmp(SI, Builder))
    return requestResimplify();

  // Remove unreachable cases.
  if (eliminateDeadSwitchCases(SI, Options.AC, DL))
    return requestResimplify();

  if (switchToSelect(SI, Builder, DL, TTI))
    return requestResimplify();

  if (Options.ForwardSwitchCondToPhi && ForwardSwitchConditionToPHI(SI))
    return requestResimplify();

  // The conversion from switch to lookup tables results in difficult-to-analyze
  // code and makes pruning branches much harder. This is a problem if the
  // switch expression itself can still be restricted as a result of inlining or
  // CVP. Therefore, only apply this transformation during late stages of the
  // optimisation pipeline.
  if (Options.ConvertSwitchToLookupTable &&
      SwitchToLookupTable(SI, Builder, DL, TTI))
    return requestResimplify();

  if (ReduceSwitchRange(SI, Builder, DL, TTI))
    return requestResimplify();

  return false;
}

bool SimplifyCFGOpt::simplifyIndirectBr(IndirectBrInst *IBI) {
  BasicBlock *BB = IBI->getParent();
  bool Changed = false;

  // Eliminate redundant destinations.
  SmallPtrSet<Value *, 8> Succs;
  for (unsigned i = 0, e = IBI->getNumDestinations(); i != e; ++i) {
    BasicBlock *Dest = IBI->getDestination(i);
    if (!Dest->hasAddressTaken() || !Succs.insert(Dest).second) {
      Dest->removePredecessor(BB);
      IBI->removeDestination(i);
      --i;
      --e;
      Changed = true;
    }
  }

  if (IBI->getNumDestinations() == 0) {
    // If the indirectbr has no successors, change it to unreachable.
    new UnreachableInst(IBI->getContext(), IBI);
    EraseTerminatorAndDCECond(IBI);
    return true;
  }

  if (IBI->getNumDestinations() == 1) {
    // If the indirectbr has one successor, change it to a direct branch.
    BranchInst::Create(IBI->getDestination(0), IBI);
    EraseTerminatorAndDCECond(IBI);
    return true;
  }

  if (SelectInst *SI = dyn_cast<SelectInst>(IBI->getAddress())) {
    if (SimplifyIndirectBrOnSelect(IBI, SI))
      return requestResimplify();
  }
  return Changed;
}

/// Given an block with only a single landing pad and a unconditional branch
/// try to find another basic block which this one can be merged with.  This
/// handles cases where we have multiple invokes with unique landing pads, but
/// a shared handler.
///
/// We specifically choose to not worry about merging non-empty blocks
/// here.  That is a PRE/scheduling problem and is best solved elsewhere.  In
/// practice, the optimizer produces empty landing pad blocks quite frequently
/// when dealing with exception dense code.  (see: instcombine, gvn, if-else
/// sinking in this file)
///
/// This is primarily a code size optimization.  We need to avoid performing
/// any transform which might inhibit optimization (such as our ability to
/// specialize a particular handler via tail commoning).  We do this by not
/// merging any blocks which require us to introduce a phi.  Since the same
/// values are flowing through both blocks, we don't lose any ability to
/// specialize.  If anything, we make such specialization more likely.
///
/// TODO - This transformation could remove entries from a phi in the target
/// block when the inputs in the phi are the same for the two blocks being
/// merged.  In some cases, this could result in removal of the PHI entirely.
static bool TryToMergeLandingPad(LandingPadInst *LPad, BranchInst *BI,
                                 BasicBlock *BB) {
  auto Succ = BB->getUniqueSuccessor();
  assert(Succ);
  // If there's a phi in the successor block, we'd likely have to introduce
  // a phi into the merged landing pad block.
  if (isa<PHINode>(*Succ->begin()))
    return false;

  for (BasicBlock *OtherPred : predecessors(Succ)) {
    if (BB == OtherPred)
      continue;
    BasicBlock::iterator I = OtherPred->begin();
    LandingPadInst *LPad2 = dyn_cast<LandingPadInst>(I);
    if (!LPad2 || !LPad2->isIdenticalTo(LPad))
      continue;
    for (++I; isa<DbgInfoIntrinsic>(I); ++I)
      ;
    BranchInst *BI2 = dyn_cast<BranchInst>(I);
    if (!BI2 || !BI2->isIdenticalTo(BI))
      continue;

    // We've found an identical block.  Update our predecessors to take that
    // path instead and make ourselves dead.
    SmallPtrSet<BasicBlock *, 16> Preds;
    Preds.insert(pred_begin(BB), pred_end(BB));
    for (BasicBlock *Pred : Preds) {
      InvokeInst *II = cast<InvokeInst>(Pred->getTerminator());
      assert(II->getNormalDest() != BB && II->getUnwindDest() == BB &&
             "unexpected successor");
      II->setUnwindDest(OtherPred);
    }

    // The debug info in OtherPred doesn't cover the merged control flow that
    // used to go through BB.  We need to delete it or update it.
    for (auto I = OtherPred->begin(), E = OtherPred->end(); I != E;) {
      Instruction &Inst = *I;
      I++;
      if (isa<DbgInfoIntrinsic>(Inst))
        Inst.eraseFromParent();
    }

    SmallPtrSet<BasicBlock *, 16> Succs;
    Succs.insert(succ_begin(BB), succ_end(BB));
    for (BasicBlock *Succ : Succs) {
      Succ->removePredecessor(BB);
    }

    IRBuilder<> Builder(BI);
    Builder.CreateUnreachable();
    BI->eraseFromParent();
    return true;
  }
  return false;
}

bool SimplifyCFGOpt::simplifyBranch(BranchInst *Branch, IRBuilder<> &Builder) {
  return Branch->isUnconditional() ? simplifyUncondBranch(Branch, Builder)
                                   : simplifyCondBranch(Branch, Builder);
}

bool SimplifyCFGOpt::simplifyUncondBranch(BranchInst *BI,
                                          IRBuilder<> &Builder) {
  BasicBlock *BB = BI->getParent();
  BasicBlock *Succ = BI->getSuccessor(0);

  // If the Terminator is the only non-phi instruction, simplify the block.
  // If LoopHeader is provided, check if the block or its successor is a loop
  // header. (This is for early invocations before loop simplify and
  // vectorization to keep canonical loop forms for nested loops. These blocks
  // can be eliminated when the pass is invoked later in the back-end.)
  // Note that if BB has only one predecessor then we do not introduce new
  // backedge, so we can eliminate BB.
  bool NeedCanonicalLoop =
      Options.NeedCanonicalLoop &&
      (LoopHeaders && BB->hasNPredecessorsOrMore(2) &&
       (LoopHeaders->count(BB) || LoopHeaders->count(Succ)));
  BasicBlock::iterator I = BB->getFirstNonPHIOrDbg()->getIterator();
  if (I->isTerminator() && BB != &BB->getParent()->getEntryBlock() &&
      !NeedCanonicalLoop && TryToSimplifyUncondBranchFromEmptyBlock(BB))
    return true;

  // If the only instruction in the block is a seteq/setne comparison against a
  // constant, try to simplify the block.
  if (ICmpInst *ICI = dyn_cast<ICmpInst>(I))
    if (ICI->isEquality() && isa<ConstantInt>(ICI->getOperand(1))) {
      for (++I; isa<DbgInfoIntrinsic>(I); ++I)
        ;
      if (I->isTerminator() &&
          tryToSimplifyUncondBranchWithICmpInIt(ICI, Builder))
        return true;
    }

  // See if we can merge an empty landing pad block with another which is
  // equivalent.
  if (LandingPadInst *LPad = dyn_cast<LandingPadInst>(I)) {
    for (++I; isa<DbgInfoIntrinsic>(I); ++I)
      ;
    if (I->isTerminator() && TryToMergeLandingPad(LPad, BI, BB))
      return true;
  }

  // If this basic block is ONLY a compare and a branch, and if a predecessor
  // branches to us and our successor, fold the comparison into the
  // predecessor and use logical operations to update the incoming value
  // for PHI nodes in common successor.
  if (FoldBranchToCommonDest(BI, nullptr, &TTI, Options.BonusInstThreshold))
    return requestResimplify();
  return false;
}

static BasicBlock *allPredecessorsComeFromSameSource(BasicBlock *BB) {
  BasicBlock *PredPred = nullptr;
  for (auto *P : predecessors(BB)) {
    BasicBlock *PPred = P->getSinglePredecessor();
    if (!PPred || (PredPred && PredPred != PPred))
      return nullptr;
    PredPred = PPred;
  }
  return PredPred;
}

bool SimplifyCFGOpt::simplifyCondBranch(BranchInst *BI, IRBuilder<> &Builder) {
  BasicBlock *BB = BI->getParent();
  if (!Options.SimplifyCondBranch)
    return false;

  // Conditional branch
  if (isValueEqualityComparison(BI)) {
    // If we only have one predecessor, and if it is a branch on this value,
    // see if that predecessor totally determines the outcome of this
    // switch.
    if (BasicBlock *OnlyPred = BB->getSinglePredecessor())
      if (SimplifyEqualityComparisonWithOnlyPredecessor(BI, OnlyPred, Builder))
        return requestResimplify();

    // This block must be empty, except for the setcond inst, if it exists.
    // Ignore dbg intrinsics.
    auto I = BB->instructionsWithoutDebug().begin();
    if (&*I == BI) {
      if (FoldValueComparisonIntoPredecessors(BI, Builder))
        return requestResimplify();
    } else if (&*I == cast<Instruction>(BI->getCondition())) {
      ++I;
      if (&*I == BI && FoldValueComparisonIntoPredecessors(BI, Builder))
        return requestResimplify();
    }
  }

  // Try to turn "br (X == 0 | X == 1), T, F" into a switch instruction.
  if (SimplifyBranchOnICmpChain(BI, Builder, DL))
    return true;

  // If this basic block has dominating predecessor blocks and the dominating
  // blocks' conditions imply BI's condition, we know the direction of BI.
  Optional<bool> Imp = isImpliedByDomCondition(BI->getCondition(), BI, DL);
  if (Imp) {
    // Turn this into a branch on constant.
    auto *OldCond = BI->getCondition();
    ConstantInt *TorF = *Imp ? ConstantInt::getTrue(BB->getContext())
                             : ConstantInt::getFalse(BB->getContext());
    BI->setCondition(TorF);
    RecursivelyDeleteTriviallyDeadInstructions(OldCond);
    return requestResimplify();
  }

#if INTEL_CUSTOMIZATION
  if (foldFcmpLadder(BI)) {
    return true;
  }
#endif // INTEL_CUSTOMIZATION

  // If this basic block is ONLY a compare and a branch, and if a predecessor
  // branches to us and one of our successors, fold the comparison into the
  // predecessor and use logical operations to pick the right destination.
  if (FoldBranchToCommonDest(BI, nullptr, &TTI, Options.BonusInstThreshold))
    return requestResimplify();

  // We have a conditional branch to two blocks that are only reachable
  // from BI.  We know that the condbr dominates the two blocks, so see if
  // there is any identical code in the "then" and "else" blocks.  If so, we
  // can hoist it up to the branching block.
  if (BI->getSuccessor(0)->getSinglePredecessor()) {
    if (BI->getSuccessor(1)->getSinglePredecessor()) {
      if (HoistCommon && Options.HoistCommonInsts)
        if (HoistThenElseCodeToIf(BI, TTI))
          return requestResimplify();
    } else {
      // If Successor #1 has multiple preds, we may be able to conditionally
      // execute Successor #0 if it branches to Successor #1.
      Instruction *Succ0TI = BI->getSuccessor(0)->getTerminator();
      if (Succ0TI->getNumSuccessors() == 1 &&
          Succ0TI->getSuccessor(0) == BI->getSuccessor(1))
        if (SpeculativelyExecuteBB(BI, BI->getSuccessor(0), TTI))
          return requestResimplify();
    }
  } else if (BI->getSuccessor(1)->getSinglePredecessor()) {
    // If Successor #0 has multiple preds, we may be able to conditionally
    // execute Successor #1 if it branches to Successor #0.
    Instruction *Succ1TI = BI->getSuccessor(1)->getTerminator();
    if (Succ1TI->getNumSuccessors() == 1 &&
        Succ1TI->getSuccessor(0) == BI->getSuccessor(0))
      if (SpeculativelyExecuteBB(BI, BI->getSuccessor(1), TTI))
        return requestResimplify();
  }

  // If this is a branch on a phi node in the current block, thread control
  // through this block if any PHI node entries are constants.
  if (PHINode *PN = dyn_cast<PHINode>(BI->getCondition()))
    if (PN->getParent() == BI->getParent())
      if (FoldCondBranchOnPHI(BI, DL, Options.AC))
        return requestResimplify();

  // Scan predecessor blocks for conditional branches.
  for (pred_iterator PI = pred_begin(BB), E = pred_end(BB); PI != E; ++PI)
    if (BranchInst *PBI = dyn_cast<BranchInst>((*PI)->getTerminator()))
      if (PBI != BI && PBI->isConditional())
        if (SimplifyCondBranchToCondBranch(PBI, BI, DL, TTI))
          return requestResimplify();

  // Look for diamond patterns.
  if (MergeCondStores)
    if (BasicBlock *PrevBB = allPredecessorsComeFromSameSource(BB))
      if (BranchInst *PBI = dyn_cast<BranchInst>(PrevBB->getTerminator()))
        if (PBI != BI && PBI->isConditional())
          if (mergeConditionalStores(PBI, BI, DL, TTI))
            return requestResimplify();

  return false;
}

/// Check if passing a value to an instruction will cause undefined behavior.
static bool passingValueIsAlwaysUndefined(Value *V, Instruction *I) {
  Constant *C = dyn_cast<Constant>(V);
  if (!C)
    return false;

  if (I->use_empty())
    return false;

  if (C->isNullValue() || isa<UndefValue>(C)) {
    // Only look at the first use, avoid hurting compile time with long uselists
    User *Use = *I->user_begin();

    // Now make sure that there are no instructions in between that can alter
    // control flow (eg. calls)
    for (BasicBlock::iterator
             i = ++BasicBlock::iterator(I),
             UI = BasicBlock::iterator(dyn_cast<Instruction>(Use));
         i != UI; ++i)
      if (i == I->getParent()->end() || i->mayHaveSideEffects())
        return false;

    // Look through GEPs. A load from a GEP derived from NULL is still undefined
    if (GetElementPtrInst *GEP = dyn_cast<GetElementPtrInst>(Use))
      if (GEP->getPointerOperand() == I)
        return passingValueIsAlwaysUndefined(V, GEP);

#if INTEL_CUSTOMIZATION
    if (auto *SI = dyn_cast<AddressInst>(Use))
      if (SI->getPointerOperand() == I)
        return passingValueIsAlwaysUndefined(V, SI);
#endif // INTEL_CUSTOMIZATION

    // Look through bitcasts.
    if (BitCastInst *BC = dyn_cast<BitCastInst>(Use))
      return passingValueIsAlwaysUndefined(V, BC);

    // Load from null is undefined.
    if (LoadInst *LI = dyn_cast<LoadInst>(Use))
      if (!LI->isVolatile())
        return !NullPointerIsDefined(LI->getFunction(),
                                     LI->getPointerAddressSpace());

    // Store to null is undefined.
    if (StoreInst *SI = dyn_cast<StoreInst>(Use))
      if (!SI->isVolatile())
        return (!NullPointerIsDefined(SI->getFunction(),
                                      SI->getPointerAddressSpace())) &&
               SI->getPointerOperand() == I;

    // A call to null is undefined.
    if (auto *CB = dyn_cast<CallBase>(Use))
      return !NullPointerIsDefined(CB->getFunction()) &&
             CB->getCalledOperand() == I;
  }
  return false;
}

/// If BB has an incoming value that will always trigger undefined behavior
/// (eg. null pointer dereference), remove the branch leading here.
static bool removeUndefIntroducingPredecessor(BasicBlock *BB) {
  for (PHINode &PHI : BB->phis())
    for (unsigned i = 0, e = PHI.getNumIncomingValues(); i != e; ++i)
      if (passingValueIsAlwaysUndefined(PHI.getIncomingValue(i), &PHI)) {
        Instruction *T = PHI.getIncomingBlock(i)->getTerminator();
        IRBuilder<> Builder(T);
        if (BranchInst *BI = dyn_cast<BranchInst>(T)) {
          BB->removePredecessor(PHI.getIncomingBlock(i));
          // Turn uncoditional branches into unreachables and remove the dead
          // destination from conditional branches.
          if (BI->isUnconditional())
            Builder.CreateUnreachable();
          else
            Builder.CreateBr(BI->getSuccessor(0) == BB ? BI->getSuccessor(1)
                                                       : BI->getSuccessor(0));
          BI->eraseFromParent();
          return true;
        }
        // TODO: SwitchInst.
      }

  return false;
}

bool SimplifyCFGOpt::simplifyOnce(BasicBlock *BB) {
  bool Changed = false;

  assert(BB && BB->getParent() && "Block not embedded in function!");
  assert(BB->getTerminator() && "Degenerate basic block encountered!");

  // Remove basic blocks that have no predecessors (except the entry block)...
  // or that just have themself as a predecessor.  These are unreachable.
  if ((pred_empty(BB) && BB != &BB->getParent()->getEntryBlock()) ||
      BB->getSinglePredecessor() == BB) {
    LLVM_DEBUG(dbgs() << "Removing BB: \n" << *BB);
    DeleteDeadBlock(BB);
    return true;
  }

  // Check to see if we can constant propagate this terminator instruction
  // away...
  Changed |= ConstantFoldTerminator(BB, true);

  // Check for and eliminate duplicate PHI nodes in this block.
  Changed |= EliminateDuplicatePHINodes(BB);

  // Check for and remove branches that will always cause undefined behavior.
  Changed |= removeUndefIntroducingPredecessor(BB);

  // Merge basic blocks into their predecessor if there is only one distinct
  // pred, and if there is only one distinct successor of the predecessor, and
  // if there are no PHI nodes.
  if (MergeBlockIntoPredecessor(BB))
    return true;

  if (SinkCommon && Options.SinkCommonInsts)
    Changed |= SinkCommonCodeFromPredecessors(BB);

  IRBuilder<> Builder(BB);

  if (Options.FoldTwoEntryPHINode) {
    // If there is a PHI node in this basic block, and we can
    // eliminate some of its entries, do so now.
    if (auto *PN = dyn_cast<PHINode>(BB->begin()))
#if INTEL_CUSTOMIZATION
      // FoldPHIEntries is an Intel customized generalized version of the LLVM
      // open source routine called FoldTwoEntryPHINode(that folds a two-entry
      // phinode into "select") which is capable of handling any number
      // of phi entries. It iteratively transforms each conditional into
      // "select". Any changes (one such change could be regarding cost model)
      // made by the LLVM community to FoldTwoEntryPHINode will need to be
      // incorporated to this routine (FoldPHIEntries).
      // To keep xmain as clean as possible we got rid of the FoldTwoEntryPHINode,
      // therefore, there might be conflicts during code merge. If resolving
      // conflicts becomes too cumbersome, we can try something different.
      Changed |= FoldPHIEntries(PN, TTI, DL);
#endif //INTEL_CUSTOMIZATION
  }

  Instruction *Terminator = BB->getTerminator();
  Builder.SetInsertPoint(Terminator);
  switch (Terminator->getOpcode()) {
  case Instruction::Br:
    Changed |= simplifyBranch(cast<BranchInst>(Terminator), Builder);
    break;
  case Instruction::Ret:
    Changed |= simplifyReturn(cast<ReturnInst>(Terminator), Builder);
    break;
  case Instruction::Resume:
    Changed |= simplifyResume(cast<ResumeInst>(Terminator), Builder);
    break;
  case Instruction::CleanupRet:
    Changed |= simplifyCleanupReturn(cast<CleanupReturnInst>(Terminator));
    break;
  case Instruction::Switch:
    Changed |= simplifySwitch(cast<SwitchInst>(Terminator), Builder);
    break;
  case Instruction::Unreachable:
    Changed |= simplifyUnreachable(cast<UnreachableInst>(Terminator));
    break;
  case Instruction::IndirectBr:
    Changed |= simplifyIndirectBr(cast<IndirectBrInst>(Terminator));
    break;
  }

  return Changed;
}

bool SimplifyCFGOpt::run(BasicBlock *BB) {
  bool Changed = false;

  // Repeated simplify BB as long as resimplification is requested.
  do {
    Resimplify = false;

    // Perform one round of simplifcation. Resimplify flag will be set if
    // another iteration is requested.
    Changed |= simplifyOnce(BB);
  } while (Resimplify);

  return Changed;
}

bool llvm::simplifyCFG(BasicBlock *BB, const TargetTransformInfo &TTI,
                       const SimplifyCFGOptions &Options,
                       SmallPtrSetImpl<BasicBlock *> *LoopHeaders) {
  return SimplifyCFGOpt(TTI, BB->getModule()->getDataLayout(), LoopHeaders,
                        Options)
      .run(BB);
}<|MERGE_RESOLUTION|>--- conflicted
+++ resolved
@@ -2045,13 +2045,8 @@
 #ifndef INTEL_CUSTOMIZATION
     BudgetRemaining -=
         TTI.getCmpSelInstrCost(Instruction::Select, PN.getType(), nullptr,
-<<<<<<< HEAD
-                               CmpInst::BAD_ICMP_PREDICATE, CostKind);
+                               CostKind);
 #endif
-=======
-                               CostKind);
-
->>>>>>> 408c4408
     // Don't convert to selects if we could remove undefined behavior instead.
     if (passingValueIsAlwaysUndefined(OrigV, &PN) ||
         passingValueIsAlwaysUndefined(ThenV, &PN))
