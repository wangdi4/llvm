--- conflicted
+++ resolved
@@ -2058,13 +2058,8 @@
 #ifndef INTEL_CUSTOMIZATION
     BudgetRemaining -=
         TTI.getCmpSelInstrCost(Instruction::Select, PN.getType(), nullptr,
-<<<<<<< HEAD
-                               CostKind);
+                               CmpInst::BAD_ICMP_PREDICATE, CostKind);
 #endif
-=======
-                               CmpInst::BAD_ICMP_PREDICATE, CostKind);
-
->>>>>>> 73f01e3d
     // Don't convert to selects if we could remove undefined behavior instead.
     if (passingValueIsAlwaysUndefined(OrigV, &PN) ||
         passingValueIsAlwaysUndefined(ThenV, &PN))
