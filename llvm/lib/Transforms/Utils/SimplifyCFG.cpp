//===- SimplifyCFG.cpp - Code to perform CFG simplification ---------------===//
//
//                     The LLVM Compiler Infrastructure
//
// This file is distributed under the University of Illinois Open Source
// License. See LICENSE.TXT for details.
//
//===----------------------------------------------------------------------===//
//
// Peephole optimize the CFG.
//
//===----------------------------------------------------------------------===//

#include "llvm/ADT/APInt.h"
#include "llvm/ADT/ArrayRef.h"
#include "llvm/ADT/DenseMap.h"
#include "llvm/ADT/Optional.h"
#include "llvm/ADT/STLExtras.h"
#include "llvm/ADT/SetOperations.h"
#include "llvm/ADT/SetVector.h"
#include "llvm/ADT/SmallPtrSet.h"
#include "llvm/ADT/SmallSet.h"
#include "llvm/ADT/SmallVector.h"
#include "llvm/ADT/Statistic.h"
#include "llvm/ADT/StringRef.h"
#include "llvm/Analysis/AssumptionCache.h"
#include "llvm/Analysis/ConstantFolding.h"
#include "llvm/Analysis/EHPersonalities.h"
#include "llvm/Analysis/InstructionSimplify.h"
#include "llvm/Analysis/TargetTransformInfo.h"
#include "llvm/Analysis/ValueTracking.h"
#include "llvm/IR/Attributes.h"
#include "llvm/IR/BasicBlock.h"
#include "llvm/IR/CFG.h"
#include "llvm/IR/CallSite.h"
#include "llvm/IR/Constant.h"
#include "llvm/IR/ConstantRange.h"
#include "llvm/IR/Constants.h"
#include "llvm/IR/DataLayout.h"
#include "llvm/IR/DerivedTypes.h"
#include "llvm/IR/Function.h"
#include "llvm/IR/GlobalValue.h"
#include "llvm/IR/GlobalVariable.h"
#include "llvm/IR/IRBuilder.h"
#include "llvm/IR/InstrTypes.h"
#include "llvm/IR/Instruction.h"
#include "llvm/IR/Instructions.h"
#include "llvm/IR/IntrinsicInst.h"
#include "llvm/IR/Intrinsics.h"
#include "llvm/IR/LLVMContext.h"
#include "llvm/IR/MDBuilder.h"
#include "llvm/IR/Metadata.h"
#include "llvm/IR/Module.h"
#include "llvm/IR/NoFolder.h"
#include "llvm/IR/Operator.h"
#include "llvm/IR/PatternMatch.h"
#include "llvm/IR/Type.h"
#include "llvm/IR/Use.h"
#include "llvm/IR/User.h"
#include "llvm/IR/Value.h"
#include "llvm/Support/Casting.h"
#include "llvm/Support/CommandLine.h"
#include "llvm/Support/Debug.h"
#include "llvm/Support/ErrorHandling.h"
#include "llvm/Support/KnownBits.h"
#include "llvm/Support/MathExtras.h"
#include "llvm/Support/raw_ostream.h"
#include "llvm/Transforms/Utils/BasicBlockUtils.h"
#if INTEL_CUSTOMIZATION
#include "llvm/Transforms/Utils/Intel_IntrinsicUtils.h"
#endif
#include "llvm/Transforms/Utils/Local.h"
#include "llvm/Transforms/Utils/ValueMapper.h"
#include <algorithm>
#include <cassert>
#include <climits>
#include <cstddef>
#include <cstdint>
#include <iterator>
#include <map>
#include <set>
#include <tuple>
#include <utility>
#include <vector>

using namespace llvm;
using namespace PatternMatch;

#define DEBUG_TYPE "simplifycfg"

// Chosen as 2 so as to be cheap, but still to have enough power to fold
// a select, so the "clamp" idiom (of a min followed by a max) will be caught.
// To catch this, we need to fold a compare and a select, hence '2' being the
// minimum reasonable default.
static cl::opt<unsigned> PHINodeFoldingThreshold(
    "phi-node-folding-threshold", cl::Hidden, cl::init(2),
    cl::desc(
        "Control the amount of phi node folding to perform (default = 2)"));

static cl::opt<bool> DupRet(
    "simplifycfg-dup-ret", cl::Hidden, cl::init(false),
    cl::desc("Duplicate return instructions into unconditional branches"));

static cl::opt<bool>
    SinkCommon("simplifycfg-sink-common", cl::Hidden, cl::init(true),
               cl::desc("Sink common instructions down to the end block"));

static cl::opt<bool> HoistCondStores(
    "simplifycfg-hoist-cond-stores", cl::Hidden, cl::init(true),
    cl::desc("Hoist conditional stores if an unconditional store precedes"));

static cl::opt<bool> MergeCondStores(
    "simplifycfg-merge-cond-stores", cl::Hidden, cl::init(true),
    cl::desc("Hoist conditional stores even if an unconditional store does not "
             "precede - hoist multiple conditional stores into a single "
             "predicated store"));

static cl::opt<bool> MergeCondStoresAggressively(
    "simplifycfg-merge-cond-stores-aggressively", cl::Hidden, cl::init(false),
    cl::desc("When merging conditional stores, do so even if the resultant "
             "basic blocks are unlikely to be if-converted as a result"));

static cl::opt<bool> SpeculateOneExpensiveInst(
    "speculate-one-expensive-inst", cl::Hidden, cl::init(true),
    cl::desc("Allow exactly one expensive instruction to be speculatively "
             "executed"));

static cl::opt<unsigned> MaxSpeculationDepth(
    "max-speculation-depth", cl::Hidden, cl::init(10),
    cl::desc("Limit maximum recursion depth when calculating costs of "
             "speculatively executed instructions"));

static cl::opt<unsigned> DependenceChainLatency(
    "dependence-chain-latency", cl::Hidden, cl::init(8),
    cl::desc("Limit the maximum latency of dependence chain containing cmp "
             "for if conversion"));

static cl::opt<unsigned> SmallBBSize(
    "small-bb-size", cl::Hidden, cl::init(40),
    cl::desc("Check dependence chain latency only in basic block smaller than "
             "this number"));

STATISTIC(NumBitMaps, "Number of switch instructions turned into bitmaps");
STATISTIC(NumLinearMaps,
          "Number of switch instructions turned into linear mapping");
STATISTIC(NumLookupTables,
          "Number of switch instructions turned into lookup tables");
STATISTIC(
    NumLookupTablesHoles,
    "Number of switch instructions turned into lookup tables (holes checked)");
STATISTIC(NumTableCmpReuses, "Number of reused switch table lookup compares");
STATISTIC(NumSinkCommons,
          "Number of common instructions sunk down to the end block");
STATISTIC(NumSpeculations, "Number of speculative executed instructions");

namespace {

// The first field contains the value that the switch produces when a certain
// case group is selected, and the second field is a vector containing the
// cases composing the case group.
using SwitchCaseResultVectorTy =
    SmallVector<std::pair<Constant *, SmallVector<ConstantInt *, 4>>, 2>;

// The first field contains the phi node that generates a result of the switch
// and the second field contains the value generated for a certain case in the
// switch for that PHI.
using SwitchCaseResultsTy = SmallVector<std::pair<PHINode *, Constant *>, 4>;

/// ValueEqualityComparisonCase - Represents a case of a switch.
struct ValueEqualityComparisonCase {
  ConstantInt *Value;
  BasicBlock *Dest;

  ValueEqualityComparisonCase(ConstantInt *Value, BasicBlock *Dest)
      : Value(Value), Dest(Dest) {}

  bool operator<(ValueEqualityComparisonCase RHS) const {
    // Comparing pointers is ok as we only rely on the order for uniquing.
    return Value < RHS.Value;
  }

  bool operator==(BasicBlock *RHSDest) const { return Dest == RHSDest; }
};

class SimplifyCFGOpt {
  const TargetTransformInfo &TTI;
  const DataLayout &DL;
  SmallPtrSetImpl<BasicBlock *> *LoopHeaders;
  const SimplifyCFGOptions &Options;

  Value *isValueEqualityComparison(TerminatorInst *TI);
  BasicBlock *GetValueEqualityComparisonCases(
      TerminatorInst *TI, std::vector<ValueEqualityComparisonCase> &Cases);
  bool SimplifyEqualityComparisonWithOnlyPredecessor(TerminatorInst *TI,
                                                     BasicBlock *Pred,
                                                     IRBuilder<> &Builder);
  bool FoldValueComparisonIntoPredecessors(TerminatorInst *TI,
                                           IRBuilder<> &Builder);

  bool SimplifyReturn(ReturnInst *RI, IRBuilder<> &Builder);
  bool SimplifyResume(ResumeInst *RI, IRBuilder<> &Builder);
  bool SimplifySingleResume(ResumeInst *RI);
  bool SimplifyCommonResume(ResumeInst *RI);
  bool SimplifyCleanupReturn(CleanupReturnInst *RI);
  bool SimplifyUnreachable(UnreachableInst *UI);
  bool SimplifySwitch(SwitchInst *SI, IRBuilder<> &Builder);
  bool SimplifyIndirectBr(IndirectBrInst *IBI);
  bool SimplifyUncondBranch(BranchInst *BI, IRBuilder<> &Builder);
  bool SimplifyCondBranch(BranchInst *BI, IRBuilder<> &Builder);

public:
  SimplifyCFGOpt(const TargetTransformInfo &TTI, const DataLayout &DL,
                 SmallPtrSetImpl<BasicBlock *> *LoopHeaders,
                 const SimplifyCFGOptions &Opts)
      : TTI(TTI), DL(DL), LoopHeaders(LoopHeaders), Options(Opts) {}

  bool run(BasicBlock *BB);
};

} // end anonymous namespace

/// Return true if it is safe to merge these two
/// terminator instructions together.
static bool
SafeToMergeTerminators(TerminatorInst *SI1, TerminatorInst *SI2,
                       SmallSetVector<BasicBlock *, 4> *FailBlocks = nullptr) {
  if (SI1 == SI2)
    return false; // Can't merge with self!

  // It is not safe to merge these two switch instructions if they have a common
  // successor, and if that successor has a PHI node, and if *that* PHI node has
  // conflicting incoming values from the two switch blocks.
  BasicBlock *SI1BB = SI1->getParent();
  BasicBlock *SI2BB = SI2->getParent();

  SmallPtrSet<BasicBlock *, 16> SI1Succs(succ_begin(SI1BB), succ_end(SI1BB));
  bool Fail = false;
  for (BasicBlock *Succ : successors(SI2BB))
    if (SI1Succs.count(Succ))
      for (BasicBlock::iterator BBI = Succ->begin(); isa<PHINode>(BBI); ++BBI) {
        PHINode *PN = cast<PHINode>(BBI);
        if (PN->getIncomingValueForBlock(SI1BB) !=
            PN->getIncomingValueForBlock(SI2BB)) {
          if (FailBlocks)
            FailBlocks->insert(Succ);
          Fail = true;
        }
      }

  return !Fail;
}

/// Return true if it is safe and profitable to merge these two terminator
/// instructions together, where SI1 is an unconditional branch. PhiNodes will
/// store all PHI nodes in common successors.
static bool
isProfitableToFoldUnconditional(BranchInst *SI1, BranchInst *SI2,
                                Instruction *Cond,
                                SmallVectorImpl<PHINode *> &PhiNodes) {
  if (SI1 == SI2)
    return false; // Can't merge with self!
  assert(SI1->isUnconditional() && SI2->isConditional());

  // We fold the unconditional branch if we can easily update all PHI nodes in
  // common successors:
  // 1> We have a constant incoming value for the conditional branch;
  // 2> We have "Cond" as the incoming value for the unconditional branch;
  // 3> SI2->getCondition() and Cond have same operands.
  CmpInst *Ci2 = dyn_cast<CmpInst>(SI2->getCondition());
  if (!Ci2)
    return false;
  if (!(Cond->getOperand(0) == Ci2->getOperand(0) &&
        Cond->getOperand(1) == Ci2->getOperand(1)) &&
      !(Cond->getOperand(0) == Ci2->getOperand(1) &&
        Cond->getOperand(1) == Ci2->getOperand(0)))
    return false;

  BasicBlock *SI1BB = SI1->getParent();
  BasicBlock *SI2BB = SI2->getParent();
  SmallPtrSet<BasicBlock *, 16> SI1Succs(succ_begin(SI1BB), succ_end(SI1BB));
  for (BasicBlock *Succ : successors(SI2BB))
    if (SI1Succs.count(Succ))
      for (BasicBlock::iterator BBI = Succ->begin(); isa<PHINode>(BBI); ++BBI) {
        PHINode *PN = cast<PHINode>(BBI);
        if (PN->getIncomingValueForBlock(SI1BB) != Cond ||
            !isa<ConstantInt>(PN->getIncomingValueForBlock(SI2BB)))
          return false;
        PhiNodes.push_back(PN);
      }
  return true;
}

/// Update PHI nodes in Succ to indicate that there will now be entries in it
/// from the 'NewPred' block. The values that will be flowing into the PHI nodes
/// will be the same as those coming in from ExistPred, an existing predecessor
/// of Succ.
static void AddPredecessorToBlock(BasicBlock *Succ, BasicBlock *NewPred,
                                  BasicBlock *ExistPred) {
  if (!isa<PHINode>(Succ->begin()))
    return; // Quick exit if nothing to do

  PHINode *PN;
  for (BasicBlock::iterator I = Succ->begin(); (PN = dyn_cast<PHINode>(I)); ++I)
    PN->addIncoming(PN->getIncomingValueForBlock(ExistPred), NewPred);
}

/// Compute an abstract "cost" of speculating the given instruction,
/// which is assumed to be safe to speculate. TCC_Free means cheap,
/// TCC_Basic means less cheap, and TCC_Expensive means prohibitively
/// expensive.
static unsigned ComputeSpeculationCost(const User *I,
                                       const TargetTransformInfo &TTI) {
  assert(isSafeToSpeculativelyExecute(I) &&
         "Instruction is not safe to speculatively execute!");
  return TTI.getUserCost(I);
}

#if INTEL_CUSTOMIZATION
/// CanDominateConditionalBranch is an Intel customized routine that
/// replaces the LLVM open source routine called DominatesMergePoint.
/// There are no functionality changes.  The only changes are the name
/// of the routine and small changes in the comments. We changed the
/// name because the original name (DominatesMergePoint) did not make
/// sense since here we are checking whether a value dominates a
/// conditional branch not a conditional merge point.
/// To keep xmain as clean as possible we got rid of the original
/// routine(DominatesMergePoint()). Any changes made by the LLVM community
/// to DominatesMergePoint needs to be incorporated into this routine
/// (CanDominateConditionalBranch). There might be conflicts during code
/// merge and if resolving these conflicts becomes too cumbersome, we can
/// try something different.

/// CanDominateConditionalBranch - If we have a merge point of an
/// "if condition" as accepted by GetIfConditon(), return true if the
/// specified value dominates or can dominate the conditional branch.
///
/// If AggressiveInsts is non-null, and if V does not dominate conditional
/// branch (which means they are defined in the conditional part),
/// we check to see if V (which must be an instruction) and its recursive
/// operands have a combined cost lower than CostRemaining and are
/// non-trapping.  If both are true, the instruction is inserted into the
/// set and true is returned.
///
/// The cost for most non-trapping instructions is defined as 1 except for
/// Select whose cost is 2.
///
/// After this function returns, CostRemaining is decreased by the cost of
/// V plus its unavailable operands.  If that cost is greater than
/// CostRemaining, false is returned and CostRemaining is undefined.
static bool
CanDominateConditionalBranch(Value *V, BasicBlock *BB,
                             SmallPtrSetImpl<Instruction *> *AggressiveInsts,
                             unsigned &CostRemaining,
                             const TargetTransformInfo &TTI,
                             unsigned Depth = 0) {
  // It is possible to hit a zero-cost cycle (phi/gep instructions for example),
  // so limit the recursion depth.
  // TODO: While this recursion limit does prevent pathological behavior, it
  // would be better to track visited instructions to avoid cycles.
  if (Depth == MaxSpeculationDepth)
    return false;

  Instruction *I = dyn_cast<Instruction>(V);
  if (!I) {
    // Non-instructions dominate all instructions , but not all constantexprs
    // can be executed unconditionally.
    if (ConstantExpr *C = dyn_cast<ConstantExpr>(V))
      if (C->canTrap())
        return false;
    return true;
  }
  BasicBlock *PBB = I->getParent();

  // We don't want to allow weird loops that might have the "if condition" in
  // the bottom of this block.
  if (PBB == BB)
    return false;

  // If this instruction is defined in a block that contains an unconditional
  // branch to BB, then it must be in the 'conditional' part of the "if
  // statement".  If not, it is definitely available in the conditional block.
  BranchInst *BI = dyn_cast<BranchInst>(PBB->getTerminator());
  if (!BI || BI->isConditional() || BI->getSuccessor(0) != BB)
    return true;

  // If we aren't allowing aggressive promotion anymore, then don't consider
  // instructions in the 'if region'.
  if (!AggressiveInsts)
    return false;

  // If we have seen this instruction before, don't count it again.
  if (AggressiveInsts->count(I))
    return true;

  // Okay, it looks like the instruction IS in the "condition".  Check to
  // see if it's a cheap and safe instruction to unconditionally compute, and
  // if it only uses stuff defined outside of the condition.  If so, hoist it
  // out.
  if (!isSafeToSpeculativelyExecute(I))
    return false;

  unsigned Cost = ComputeSpeculationCost(I, TTI);

  // Allow exactly one instruction to be speculated regardless of its cost
  // (as long as it is safe to do so).
  // This is intended to flatten the CFG even if the instruction is a division
  // or other expensive operation. The speculation of an expensive instruction
  // is expected to be undone in CodeGenPrepare if the speculation has not
  // enabled further IR optimizations.
  if (Cost > CostRemaining &&
      (!SpeculateOneExpensiveInst || !AggressiveInsts->empty() || Depth > 0))
    return false;

  // Avoid unsigned wrap.
  CostRemaining = (Cost > CostRemaining) ? 0 : CostRemaining - Cost;

  // Okay, we can only really hoist these out if their operands do
  // not take us over the cost threshold.
  for (User::op_iterator i = I->op_begin(), e = I->op_end(); i != e; ++i)
    if (!CanDominateConditionalBranch(*i, BB, AggressiveInsts,
                                      CostRemaining, TTI, Depth + 1))
      return false;
  // Okay, it's safe to do this!  Remember this instruction.
  AggressiveInsts->insert(I);
  return true;
}
#endif //INTEL_CUSTOMIZATION

/// Estimate the code size of the specified BB.
static unsigned CountBBCodeSize(BasicBlock *BB,
                                const TargetTransformInfo &TTI) {
  unsigned Size = 0;
  for (auto II = BB->begin(); !isa<TerminatorInst>(II); ++II)
    Size += TTI.getInstructionCost(&(*II), TargetTransformInfo::TCK_CodeSize);
  return Size;
}

/// Find out the latency of the longest dependence chain in the BB if
/// LongestChain is true, or the dependence chain containing the compare
/// instruction feeding the block's conditional branch.
static unsigned FindDependenceChainLatency(BasicBlock *BB,
                            DenseMap<Instruction *, unsigned> &Instructions,
                            const TargetTransformInfo &TTI,
                            bool LongestChain) {
  unsigned MaxLatency = 0;

  BasicBlock::iterator II;
  for (II = BB->begin(); !isa<TerminatorInst>(II); ++II) {
    unsigned Latency = 0;
    for (unsigned O = 0, E = II->getNumOperands(); O != E; ++O) {
      Instruction *Op = dyn_cast<Instruction>(II->getOperand(O));
      if (Op && Instructions.count(Op)) {
        auto OpLatency = Instructions[Op];
        if (OpLatency > Latency)
          Latency = OpLatency;
      }
    }
    Latency += TTI.getInstructionCost(&(*II), TargetTransformInfo::TCK_Latency);
    Instructions[&(*II)] = Latency;

    if (Latency > MaxLatency)
      MaxLatency = Latency;
  }

  if (LongestChain)
    return MaxLatency;

  // The length of the dependence chain containing the compare instruction is
  // wanted, so the terminator must be a BranchInst.
  assert(isa<BranchInst>(II));
  BranchInst* Br = cast<BranchInst>(II);
  Instruction *Cmp = dyn_cast<Instruction>(Br->getCondition());
  if (Cmp && Instructions.count(Cmp))
    return Instructions[Cmp];
  else
    return 0;
}

/// Instructions in BB2 may depend on instructions in BB1, and instructions
/// in BB1 may have users in BB2. If the last (in terms of latency) such kind
/// of instruction in BB1 is I, then the instructions after I can be executed
/// in parallel with instructions in BB2.
/// This function returns the latency of I.
static unsigned LatencyAdjustment(BasicBlock *BB1, BasicBlock *BB2,
                        BasicBlock *IfBlock1, BasicBlock *IfBlock2,
                        DenseMap<Instruction *, unsigned> &BB1Instructions) {
  unsigned LastLatency = 0;
  SmallVector<Instruction *, 16> Worklist;
  BasicBlock::iterator II;
  for (II = BB2->begin(); !isa<TerminatorInst>(II); ++II) {
    if (PHINode *PN = dyn_cast<PHINode>(II)) {
      // Look for users in BB2.
      bool InBBUser = false;
      for (User *U : PN->users()) {
        if (cast<Instruction>(U)->getParent() == BB2) {
          InBBUser = true;
          break;
        }
      }
      // No such user, we don't care about this instruction and its operands.
      if (!InBBUser)
        break;
    }
    Worklist.push_back(&(*II));
  }

  while (!Worklist.empty()) {
    Instruction *I = Worklist.pop_back_val();
    for (unsigned O = 0, E = I->getNumOperands(); O != E; ++O) {
      if (Instruction *Op = dyn_cast<Instruction>(I->getOperand(O))) {
        if (Op->getParent() == IfBlock1 || Op->getParent() == IfBlock2)
          Worklist.push_back(Op);
        else if (Op->getParent() == BB1 && BB1Instructions.count(Op)) {
          if (BB1Instructions[Op] > LastLatency)
            LastLatency = BB1Instructions[Op];
        }
      }
    }
  }

  return LastLatency;
}

/// If after if conversion, most of the instructions in this new BB construct a
/// long and slow dependence chain, it may be slower than cmp/branch, even
/// if the branch has a high miss rate, because the control dependence is
/// transformed into data dependence, and control dependence can be speculated,
/// and thus, the second part can execute in parallel with the first part on
/// modern OOO processor.
///
/// To check this condition, this function finds the length of the dependence
/// chain in BB1 (only the part that can be executed in parallel with code after
/// branch in BB2) containing cmp, and if the length is longer than a threshold,
/// don't perform if conversion.
///
/// BB1, BB2, IfBlock1 and IfBlock2 are candidate BBs for if conversion.
/// SpeculationSize contains the code size of IfBlock1 and IfBlock2.
static bool FindLongDependenceChain(BasicBlock *BB1, BasicBlock *BB2,
                             BasicBlock *IfBlock1, BasicBlock *IfBlock2,
                             unsigned SpeculationSize,
                             const TargetTransformInfo &TTI) {
  // Accumulated latency of each instruction in their BBs.
  DenseMap<Instruction *, unsigned> BB1Instructions;
  DenseMap<Instruction *, unsigned> BB2Instructions;

  if (!TTI.isOutOfOrder())
    return false;

  unsigned NewBBSize = CountBBCodeSize(BB1, TTI) + CountBBCodeSize(BB2, TTI)
                         + SpeculationSize;

  // We check small BB only since it is more difficult to find unrelated
  // instructions to fill functional units in a small BB.
  if (NewBBSize > SmallBBSize)
    return false;

  auto BB1Chain =
         FindDependenceChainLatency(BB1, BB1Instructions, TTI, false);
  auto BB2Chain =
         FindDependenceChainLatency(BB2, BB2Instructions, TTI, true);

  // If there are many unrelated instructions in the new BB, there will be
  // other instructions for the processor to issue regardless of the length
  // of this new dependence chain.
  // Modern processors can issue 3 or more instructions in each cycle. But in
  // real world applications, an IPC of 2 is already very good for non-loop
  // code with small basic blocks. Higher IPC is usually found in programs with
  // small kernel. So IPC of 2 is more reasonable for most applications.
  if ((BB1Chain + BB2Chain) * 2 <= NewBBSize)
    return false;

  // We only care about part of the dependence chain in BB1 that can be
  // executed in parallel with BB2, so adjust the latency.
  BB1Chain -=
      LatencyAdjustment(BB1, BB2, IfBlock1, IfBlock2, BB1Instructions);

  // Correctly predicted branch instruction can skip the dependence chain in
  // BB1, but misprediction has a penalty, so only when the dependence chain is
  // longer than DependenceChainLatency, then branch is better than select.
  // Besides misprediction penalty, the threshold value DependenceChainLatency
  // also depends on branch misprediction rate, taken branch latency and cmov
  // latency.
  if (BB1Chain >= DependenceChainLatency)
    return true;

  return false;
}

/// Extract ConstantInt from value, looking through IntToPtr
/// and PointerNullValue. Return NULL if value is not a constant int.
static ConstantInt *GetConstantInt(Value *V, const DataLayout &DL) {
  // Normal constant int.
  ConstantInt *CI = dyn_cast<ConstantInt>(V);
  if (CI || !isa<Constant>(V) || !V->getType()->isPointerTy())
    return CI;

  // This is some kind of pointer constant. Turn it into a pointer-sized
  // ConstantInt if possible.
  IntegerType *PtrTy = cast<IntegerType>(DL.getIntPtrType(V->getType()));

  // Null pointer means 0, see SelectionDAGBuilder::getValue(const Value*).
  if (isa<ConstantPointerNull>(V))
    return ConstantInt::get(PtrTy, 0);

  // IntToPtr const int.
  if (ConstantExpr *CE = dyn_cast<ConstantExpr>(V))
    if (CE->getOpcode() == Instruction::IntToPtr)
      if (ConstantInt *CI = dyn_cast<ConstantInt>(CE->getOperand(0))) {
        // The constant is very likely to have the right type already.
        if (CI->getType() == PtrTy)
          return CI;
        else
          return cast<ConstantInt>(
              ConstantExpr::getIntegerCast(CI, PtrTy, /*isSigned=*/false));
      }
  return nullptr;
}

namespace {

/// Given a chain of or (||) or and (&&) comparison of a value against a
/// constant, this will try to recover the information required for a switch
/// structure.
/// It will depth-first traverse the chain of comparison, seeking for patterns
/// like %a == 12 or %a < 4 and combine them to produce a set of integer
/// representing the different cases for the switch.
/// Note that if the chain is composed of '||' it will build the set of elements
/// that matches the comparisons (i.e. any of this value validate the chain)
/// while for a chain of '&&' it will build the set elements that make the test
/// fail.
struct ConstantComparesGatherer {
  const DataLayout &DL;

  /// Value found for the switch comparison
  Value *CompValue = nullptr;

  /// Extra clause to be checked before the switch
  Value *Extra = nullptr;

  /// Set of integers to match in switch
  SmallVector<ConstantInt *, 8> Vals;

  /// Number of comparisons matched in the and/or chain
  unsigned UsedICmps = 0;

  /// Construct and compute the result for the comparison instruction Cond
  ConstantComparesGatherer(Instruction *Cond, const DataLayout &DL) : DL(DL) {
    gather(Cond);
  }

  ConstantComparesGatherer(const ConstantComparesGatherer &) = delete;
  ConstantComparesGatherer &
  operator=(const ConstantComparesGatherer &) = delete;

private:
  /// Try to set the current value used for the comparison, it succeeds only if
  /// it wasn't set before or if the new value is the same as the old one
  bool setValueOnce(Value *NewVal) {
    if (CompValue && CompValue != NewVal)
      return false;
    CompValue = NewVal;
    return (CompValue != nullptr);
  }

  /// Try to match Instruction "I" as a comparison against a constant and
  /// populates the array Vals with the set of values that match (or do not
  /// match depending on isEQ).
  /// Return false on failure. On success, the Value the comparison matched
  /// against is placed in CompValue.
  /// If CompValue is already set, the function is expected to fail if a match
  /// is found but the value compared to is different.
  bool matchInstruction(Instruction *I, bool isEQ) {
    // If this is an icmp against a constant, handle this as one of the cases.
    ICmpInst *ICI;
    ConstantInt *C;
    if (!((ICI = dyn_cast<ICmpInst>(I)) &&
          (C = GetConstantInt(I->getOperand(1), DL)))) {
      return false;
    }

    Value *RHSVal;
    const APInt *RHSC;

    // Pattern match a special case
    // (x & ~2^z) == y --> x == y || x == y|2^z
    // This undoes a transformation done by instcombine to fuse 2 compares.
    if (ICI->getPredicate() == (isEQ ? ICmpInst::ICMP_EQ : ICmpInst::ICMP_NE)) {
      // It's a little bit hard to see why the following transformations are
      // correct. Here is a CVC3 program to verify them for 64-bit values:

      /*
         ONE  : BITVECTOR(64) = BVZEROEXTEND(0bin1, 63);
         x    : BITVECTOR(64);
         y    : BITVECTOR(64);
         z    : BITVECTOR(64);
         mask : BITVECTOR(64) = BVSHL(ONE, z);
         QUERY( (y & ~mask = y) =>
                ((x & ~mask = y) <=> (x = y OR x = (y |  mask)))
         );
         QUERY( (y |  mask = y) =>
                ((x |  mask = y) <=> (x = y OR x = (y & ~mask)))
         );
      */

      // Please note that each pattern must be a dual implication (<--> or
      // iff). One directional implication can create spurious matches. If the
      // implication is only one-way, an unsatisfiable condition on the left
      // side can imply a satisfiable condition on the right side. Dual
      // implication ensures that satisfiable conditions are transformed to
      // other satisfiable conditions and unsatisfiable conditions are
      // transformed to other unsatisfiable conditions.

      // Here is a concrete example of a unsatisfiable condition on the left
      // implying a satisfiable condition on the right:
      //
      // mask = (1 << z)
      // (x & ~mask) == y  --> (x == y || x == (y | mask))
      //
      // Substituting y = 3, z = 0 yields:
      // (x & -2) == 3 --> (x == 3 || x == 2)

      // Pattern match a special case:
      /*
        QUERY( (y & ~mask = y) =>
               ((x & ~mask = y) <=> (x = y OR x = (y |  mask)))
        );
      */
      if (match(ICI->getOperand(0),
                m_And(m_Value(RHSVal), m_APInt(RHSC)))) {
        APInt Mask = ~*RHSC;
        if (Mask.isPowerOf2() && (C->getValue() & ~Mask) == C->getValue()) {
          // If we already have a value for the switch, it has to match!
          if (!setValueOnce(RHSVal))
            return false;

          Vals.push_back(C);
          Vals.push_back(
              ConstantInt::get(C->getContext(),
                               C->getValue() | Mask));
          UsedICmps++;
          return true;
        }
      }

      // Pattern match a special case:
      /*
        QUERY( (y |  mask = y) =>
               ((x |  mask = y) <=> (x = y OR x = (y & ~mask)))
        );
      */
      if (match(ICI->getOperand(0),
                m_Or(m_Value(RHSVal), m_APInt(RHSC)))) {
        APInt Mask = *RHSC;
        if (Mask.isPowerOf2() && (C->getValue() | Mask) == C->getValue()) {
          // If we already have a value for the switch, it has to match!
          if (!setValueOnce(RHSVal))
            return false;

          Vals.push_back(C);
          Vals.push_back(ConstantInt::get(C->getContext(),
                                          C->getValue() & ~Mask));
          UsedICmps++;
          return true;
        }
      }

      // If we already have a value for the switch, it has to match!
      if (!setValueOnce(ICI->getOperand(0)))
        return false;

      UsedICmps++;
      Vals.push_back(C);
      return ICI->getOperand(0);
    }

    // If we have "x ult 3", for example, then we can add 0,1,2 to the set.
    ConstantRange Span = ConstantRange::makeAllowedICmpRegion(
        ICI->getPredicate(), C->getValue());

    // Shift the range if the compare is fed by an add. This is the range
    // compare idiom as emitted by instcombine.
    Value *CandidateVal = I->getOperand(0);
    if (match(I->getOperand(0), m_Add(m_Value(RHSVal), m_APInt(RHSC)))) {
      Span = Span.subtract(*RHSC);
      CandidateVal = RHSVal;
    }

    // If this is an and/!= check, then we are looking to build the set of
    // value that *don't* pass the and chain. I.e. to turn "x ugt 2" into
    // x != 0 && x != 1.
    if (!isEQ)
      Span = Span.inverse();

    // If there are a ton of values, we don't want to make a ginormous switch.
    if (Span.isSizeLargerThan(8) || Span.isEmptySet()) {
      return false;
    }

    // If we already have a value for the switch, it has to match!
    if (!setValueOnce(CandidateVal))
      return false;

    // Add all values from the range to the set
    for (APInt Tmp = Span.getLower(); Tmp != Span.getUpper(); ++Tmp)
      Vals.push_back(ConstantInt::get(I->getContext(), Tmp));

    UsedICmps++;
    return true;
  }

  /// Given a potentially 'or'd or 'and'd together collection of icmp
  /// eq/ne/lt/gt instructions that compare a value against a constant, extract
  /// the value being compared, and stick the list constants into the Vals
  /// vector.
  /// One "Extra" case is allowed to differ from the other.
  void gather(Value *V) {
    Instruction *I = dyn_cast<Instruction>(V);
    bool isEQ = (I->getOpcode() == Instruction::Or);

    // Keep a stack (SmallVector for efficiency) for depth-first traversal
    SmallVector<Value *, 8> DFT;
    SmallPtrSet<Value *, 8> Visited;

    // Initialize
    Visited.insert(V);
    DFT.push_back(V);

    while (!DFT.empty()) {
      V = DFT.pop_back_val();

      if (Instruction *I = dyn_cast<Instruction>(V)) {
        // If it is a || (or && depending on isEQ), process the operands.
        if (I->getOpcode() == (isEQ ? Instruction::Or : Instruction::And)) {
          if (Visited.insert(I->getOperand(1)).second)
            DFT.push_back(I->getOperand(1));
          if (Visited.insert(I->getOperand(0)).second)
            DFT.push_back(I->getOperand(0));
          continue;
        }

        // Try to match the current instruction
        if (matchInstruction(I, isEQ))
          // Match succeed, continue the loop
          continue;
      }

      // One element of the sequence of || (or &&) could not be match as a
      // comparison against the same value as the others.
      // We allow only one "Extra" case to be checked before the switch
      if (!Extra) {
        Extra = V;
        continue;
      }
      // Failed to parse a proper sequence, abort now
      CompValue = nullptr;
      break;
    }
  }
};

} // end anonymous namespace

static void EraseTerminatorInstAndDCECond(TerminatorInst *TI) {
  Instruction *Cond = nullptr;
  if (SwitchInst *SI = dyn_cast<SwitchInst>(TI)) {
    Cond = dyn_cast<Instruction>(SI->getCondition());
  } else if (BranchInst *BI = dyn_cast<BranchInst>(TI)) {
    if (BI->isConditional())
      Cond = dyn_cast<Instruction>(BI->getCondition());
  } else if (IndirectBrInst *IBI = dyn_cast<IndirectBrInst>(TI)) {
    Cond = dyn_cast<Instruction>(IBI->getAddress());
  }

  TI->eraseFromParent();
  if (Cond)
    RecursivelyDeleteTriviallyDeadInstructions(Cond);
}

/// Return true if the specified terminator checks
/// to see if a value is equal to constant integer value.
Value *SimplifyCFGOpt::isValueEqualityComparison(TerminatorInst *TI) {
  Value *CV = nullptr;
  if (SwitchInst *SI = dyn_cast<SwitchInst>(TI)) {
    // Do not permit merging of large switch instructions into their
    // predecessors unless there is only one predecessor.
    if (SI->getNumSuccessors() * std::distance(pred_begin(SI->getParent()),
                                               pred_end(SI->getParent())) <=
        128)
      CV = SI->getCondition();
  } else if (BranchInst *BI = dyn_cast<BranchInst>(TI))
    if (BI->isConditional() && BI->getCondition()->hasOneUse())
      if (ICmpInst *ICI = dyn_cast<ICmpInst>(BI->getCondition())) {
        if (ICI->isEquality() && GetConstantInt(ICI->getOperand(1), DL))
          CV = ICI->getOperand(0);
      }

  // Unwrap any lossless ptrtoint cast.
  if (CV) {
    if (PtrToIntInst *PTII = dyn_cast<PtrToIntInst>(CV)) {
      Value *Ptr = PTII->getPointerOperand();
      if (PTII->getType() == DL.getIntPtrType(Ptr->getType()))
        CV = Ptr;
    }
  }
  return CV;
}

/// Given a value comparison instruction,
/// decode all of the 'cases' that it represents and return the 'default' block.
BasicBlock *SimplifyCFGOpt::GetValueEqualityComparisonCases(
    TerminatorInst *TI, std::vector<ValueEqualityComparisonCase> &Cases) {
  if (SwitchInst *SI = dyn_cast<SwitchInst>(TI)) {
    Cases.reserve(SI->getNumCases());
    for (auto Case : SI->cases())
      Cases.push_back(ValueEqualityComparisonCase(Case.getCaseValue(),
                                                  Case.getCaseSuccessor()));
    return SI->getDefaultDest();
  }

  BranchInst *BI = cast<BranchInst>(TI);
  ICmpInst *ICI = cast<ICmpInst>(BI->getCondition());
  BasicBlock *Succ = BI->getSuccessor(ICI->getPredicate() == ICmpInst::ICMP_NE);
  Cases.push_back(ValueEqualityComparisonCase(
      GetConstantInt(ICI->getOperand(1), DL), Succ));
  return BI->getSuccessor(ICI->getPredicate() == ICmpInst::ICMP_EQ);
}

/// Given a vector of bb/value pairs, remove any entries
/// in the list that match the specified block.
static void
EliminateBlockCases(BasicBlock *BB,
                    std::vector<ValueEqualityComparisonCase> &Cases) {
  Cases.erase(std::remove(Cases.begin(), Cases.end(), BB), Cases.end());
}

/// Return true if there are any keys in C1 that exist in C2 as well.
static bool ValuesOverlap(std::vector<ValueEqualityComparisonCase> &C1,
                          std::vector<ValueEqualityComparisonCase> &C2) {
  std::vector<ValueEqualityComparisonCase> *V1 = &C1, *V2 = &C2;

  // Make V1 be smaller than V2.
  if (V1->size() > V2->size())
    std::swap(V1, V2);

  if (V1->empty())
    return false;
  if (V1->size() == 1) {
    // Just scan V2.
    ConstantInt *TheVal = (*V1)[0].Value;
    for (unsigned i = 0, e = V2->size(); i != e; ++i)
      if (TheVal == (*V2)[i].Value)
        return true;
  }

  // Otherwise, just sort both lists and compare element by element.
  array_pod_sort(V1->begin(), V1->end());
  array_pod_sort(V2->begin(), V2->end());
  unsigned i1 = 0, i2 = 0, e1 = V1->size(), e2 = V2->size();
  while (i1 != e1 && i2 != e2) {
    if ((*V1)[i1].Value == (*V2)[i2].Value)
      return true;
    if ((*V1)[i1].Value < (*V2)[i2].Value)
      ++i1;
    else
      ++i2;
  }
  return false;
}

// Set branch weights on SwitchInst. This sets the metadata if there is at
// least one non-zero weight.
static void setBranchWeights(SwitchInst *SI, ArrayRef<uint32_t> Weights) {
  // Check that there is at least one non-zero weight. Otherwise, pass
  // nullptr to setMetadata which will erase the existing metadata.
  MDNode *N = nullptr;
  if (llvm::any_of(Weights, [](uint32_t W) { return W != 0; }))
    N = MDBuilder(SI->getParent()->getContext()).createBranchWeights(Weights);
  SI->setMetadata(LLVMContext::MD_prof, N);
}

// Similar to the above, but for branch and select instructions that take
// exactly 2 weights.
static void setBranchWeights(Instruction *I, uint32_t TrueWeight,
                             uint32_t FalseWeight) {
  assert(isa<BranchInst>(I) || isa<SelectInst>(I));
  // Check that there is at least one non-zero weight. Otherwise, pass
  // nullptr to setMetadata which will erase the existing metadata.
  MDNode *N = nullptr;
  if (TrueWeight || FalseWeight)
    N = MDBuilder(I->getParent()->getContext())
            .createBranchWeights(TrueWeight, FalseWeight);
  I->setMetadata(LLVMContext::MD_prof, N);
}

/// If TI is known to be a terminator instruction and its block is known to
/// only have a single predecessor block, check to see if that predecessor is
/// also a value comparison with the same value, and if that comparison
/// determines the outcome of this comparison. If so, simplify TI. This does a
/// very limited form of jump threading.
bool SimplifyCFGOpt::SimplifyEqualityComparisonWithOnlyPredecessor(
    TerminatorInst *TI, BasicBlock *Pred, IRBuilder<> &Builder) {
  Value *PredVal = isValueEqualityComparison(Pred->getTerminator());
  if (!PredVal)
    return false; // Not a value comparison in predecessor.

  Value *ThisVal = isValueEqualityComparison(TI);
  assert(ThisVal && "This isn't a value comparison!!");
  if (ThisVal != PredVal)
    return false; // Different predicates.

  // TODO: Preserve branch weight metadata, similarly to how
  // FoldValueComparisonIntoPredecessors preserves it.

  // Find out information about when control will move from Pred to TI's block.
  std::vector<ValueEqualityComparisonCase> PredCases;
  BasicBlock *PredDef =
      GetValueEqualityComparisonCases(Pred->getTerminator(), PredCases);
  EliminateBlockCases(PredDef, PredCases); // Remove default from cases.

  // Find information about how control leaves this block.
  std::vector<ValueEqualityComparisonCase> ThisCases;
  BasicBlock *ThisDef = GetValueEqualityComparisonCases(TI, ThisCases);
  EliminateBlockCases(ThisDef, ThisCases); // Remove default from cases.

  // If TI's block is the default block from Pred's comparison, potentially
  // simplify TI based on this knowledge.
  if (PredDef == TI->getParent()) {
    // If we are here, we know that the value is none of those cases listed in
    // PredCases.  If there are any cases in ThisCases that are in PredCases, we
    // can simplify TI.
    if (!ValuesOverlap(PredCases, ThisCases))
      return false;

    if (isa<BranchInst>(TI)) {
      // Okay, one of the successors of this condbr is dead.  Convert it to a
      // uncond br.
      assert(ThisCases.size() == 1 && "Branch can only have one case!");
      // Insert the new branch.
      Instruction *NI = Builder.CreateBr(ThisDef);
      (void)NI;

      // Remove PHI node entries for the dead edge.
      ThisCases[0].Dest->removePredecessor(TI->getParent());

      DEBUG(dbgs() << "Threading pred instr: " << *Pred->getTerminator()
                   << "Through successor TI: " << *TI << "Leaving: " << *NI
                   << "\n");

      EraseTerminatorInstAndDCECond(TI);
      return true;
    }

    SwitchInst *SI = cast<SwitchInst>(TI);
    // Okay, TI has cases that are statically dead, prune them away.
    SmallPtrSet<Constant *, 16> DeadCases;
    for (unsigned i = 0, e = PredCases.size(); i != e; ++i)
      DeadCases.insert(PredCases[i].Value);

    DEBUG(dbgs() << "Threading pred instr: " << *Pred->getTerminator()
                 << "Through successor TI: " << *TI);

    // Collect branch weights into a vector.
    SmallVector<uint32_t, 8> Weights;
    MDNode *MD = SI->getMetadata(LLVMContext::MD_prof);
    bool HasWeight = MD && (MD->getNumOperands() == 2 + SI->getNumCases());
    if (HasWeight)
      for (unsigned MD_i = 1, MD_e = MD->getNumOperands(); MD_i < MD_e;
           ++MD_i) {
        ConstantInt *CI = mdconst::extract<ConstantInt>(MD->getOperand(MD_i));
        Weights.push_back(CI->getValue().getZExtValue());
      }
    for (SwitchInst::CaseIt i = SI->case_end(), e = SI->case_begin(); i != e;) {
      --i;
      if (DeadCases.count(i->getCaseValue())) {
        if (HasWeight) {
          std::swap(Weights[i->getCaseIndex() + 1], Weights.back());
          Weights.pop_back();
        }
        i->getCaseSuccessor()->removePredecessor(TI->getParent());
        SI->removeCase(i);
      }
    }
    if (HasWeight && Weights.size() >= 2)
      setBranchWeights(SI, Weights);

    DEBUG(dbgs() << "Leaving: " << *TI << "\n");
    return true;
  }

  // Otherwise, TI's block must correspond to some matched value.  Find out
  // which value (or set of values) this is.
  ConstantInt *TIV = nullptr;
  BasicBlock *TIBB = TI->getParent();
  for (unsigned i = 0, e = PredCases.size(); i != e; ++i)
    if (PredCases[i].Dest == TIBB) {
      if (TIV)
        return false; // Cannot handle multiple values coming to this block.
      TIV = PredCases[i].Value;
    }
  assert(TIV && "No edge from pred to succ?");

  // Okay, we found the one constant that our value can be if we get into TI's
  // BB.  Find out which successor will unconditionally be branched to.
  BasicBlock *TheRealDest = nullptr;
  for (unsigned i = 0, e = ThisCases.size(); i != e; ++i)
    if (ThisCases[i].Value == TIV) {
      TheRealDest = ThisCases[i].Dest;
      break;
    }

  // If not handled by any explicit cases, it is handled by the default case.
  if (!TheRealDest)
    TheRealDest = ThisDef;

  // Remove PHI node entries for dead edges.
  BasicBlock *CheckEdge = TheRealDest;
  for (BasicBlock *Succ : successors(TIBB))
    if (Succ != CheckEdge)
      Succ->removePredecessor(TIBB);
    else
      CheckEdge = nullptr;

  // Insert the new branch.
  Instruction *NI = Builder.CreateBr(TheRealDest);
  (void)NI;

  DEBUG(dbgs() << "Threading pred instr: " << *Pred->getTerminator()
               << "Through successor TI: " << *TI << "Leaving: " << *NI
               << "\n");

  EraseTerminatorInstAndDCECond(TI);
  return true;
}

namespace {

/// This class implements a stable ordering of constant
/// integers that does not depend on their address.  This is important for
/// applications that sort ConstantInt's to ensure uniqueness.
struct ConstantIntOrdering {
  bool operator()(const ConstantInt *LHS, const ConstantInt *RHS) const {
    return LHS->getValue().ult(RHS->getValue());
  }
};

} // end anonymous namespace

static int ConstantIntSortPredicate(ConstantInt *const *P1,
                                    ConstantInt *const *P2) {
  const ConstantInt *LHS = *P1;
  const ConstantInt *RHS = *P2;
  if (LHS == RHS)
    return 0;
  return LHS->getValue().ult(RHS->getValue()) ? 1 : -1;
}

static inline bool HasBranchWeights(const Instruction *I) {
  MDNode *ProfMD = I->getMetadata(LLVMContext::MD_prof);
  if (ProfMD && ProfMD->getOperand(0))
    if (MDString *MDS = dyn_cast<MDString>(ProfMD->getOperand(0)))
      return MDS->getString().equals("branch_weights");

  return false;
}

/// Get Weights of a given TerminatorInst, the default weight is at the front
/// of the vector. If TI is a conditional eq, we need to swap the branch-weight
/// metadata.
static void GetBranchWeights(TerminatorInst *TI,
                             SmallVectorImpl<uint64_t> &Weights) {
  MDNode *MD = TI->getMetadata(LLVMContext::MD_prof);
  assert(MD);
  for (unsigned i = 1, e = MD->getNumOperands(); i < e; ++i) {
    ConstantInt *CI = mdconst::extract<ConstantInt>(MD->getOperand(i));
    Weights.push_back(CI->getValue().getZExtValue());
  }

  // If TI is a conditional eq, the default case is the false case,
  // and the corresponding branch-weight data is at index 2. We swap the
  // default weight to be the first entry.
  if (BranchInst *BI = dyn_cast<BranchInst>(TI)) {
    assert(Weights.size() == 2);
    ICmpInst *ICI = cast<ICmpInst>(BI->getCondition());
    if (ICI->getPredicate() == ICmpInst::ICMP_EQ)
      std::swap(Weights.front(), Weights.back());
  }
}

/// Keep halving the weights until all can fit in uint32_t.
static void FitWeights(MutableArrayRef<uint64_t> Weights) {
  uint64_t Max = *std::max_element(Weights.begin(), Weights.end());
  if (Max > UINT_MAX) {
    unsigned Offset = 32 - countLeadingZeros(Max);
    for (uint64_t &I : Weights)
      I >>= Offset;
  }
}

/// The specified terminator is a value equality comparison instruction
/// (either a switch or a branch on "X == c").
/// See if any of the predecessors of the terminator block are value comparisons
/// on the same value.  If so, and if safe to do so, fold them together.
bool SimplifyCFGOpt::FoldValueComparisonIntoPredecessors(TerminatorInst *TI,
                                                         IRBuilder<> &Builder) {
  BasicBlock *BB = TI->getParent();
  Value *CV = isValueEqualityComparison(TI); // CondVal
  assert(CV && "Not a comparison?");
  bool Changed = false;

  SmallVector<BasicBlock *, 16> Preds(pred_begin(BB), pred_end(BB));
  while (!Preds.empty()) {
    BasicBlock *Pred = Preds.pop_back_val();

    // See if the predecessor is a comparison with the same value.
    TerminatorInst *PTI = Pred->getTerminator();
    Value *PCV = isValueEqualityComparison(PTI); // PredCondVal

    if (PCV == CV && TI != PTI) {
      SmallSetVector<BasicBlock*, 4> FailBlocks;
      if (!SafeToMergeTerminators(TI, PTI, &FailBlocks)) {
        for (auto *Succ : FailBlocks) {
          if (!SplitBlockPredecessors(Succ, TI->getParent(), ".fold.split"))
            return false;
        }
      }

      // Figure out which 'cases' to copy from SI to PSI.
      std::vector<ValueEqualityComparisonCase> BBCases;
      BasicBlock *BBDefault = GetValueEqualityComparisonCases(TI, BBCases);

      std::vector<ValueEqualityComparisonCase> PredCases;
      BasicBlock *PredDefault = GetValueEqualityComparisonCases(PTI, PredCases);

      // Based on whether the default edge from PTI goes to BB or not, fill in
      // PredCases and PredDefault with the new switch cases we would like to
      // build.
      SmallVector<BasicBlock *, 8> NewSuccessors;

      // Update the branch weight metadata along the way
      SmallVector<uint64_t, 8> Weights;
      bool PredHasWeights = HasBranchWeights(PTI);
      bool SuccHasWeights = HasBranchWeights(TI);

      if (PredHasWeights) {
        GetBranchWeights(PTI, Weights);
        // branch-weight metadata is inconsistent here.
        if (Weights.size() != 1 + PredCases.size())
          PredHasWeights = SuccHasWeights = false;
      } else if (SuccHasWeights)
        // If there are no predecessor weights but there are successor weights,
        // populate Weights with 1, which will later be scaled to the sum of
        // successor's weights
        Weights.assign(1 + PredCases.size(), 1);

      SmallVector<uint64_t, 8> SuccWeights;
      if (SuccHasWeights) {
        GetBranchWeights(TI, SuccWeights);
        // branch-weight metadata is inconsistent here.
        if (SuccWeights.size() != 1 + BBCases.size())
          PredHasWeights = SuccHasWeights = false;
      } else if (PredHasWeights)
        SuccWeights.assign(1 + BBCases.size(), 1);

      if (PredDefault == BB) {
        // If this is the default destination from PTI, only the edges in TI
        // that don't occur in PTI, or that branch to BB will be activated.
        std::set<ConstantInt *, ConstantIntOrdering> PTIHandled;
        for (unsigned i = 0, e = PredCases.size(); i != e; ++i)
          if (PredCases[i].Dest != BB)
            PTIHandled.insert(PredCases[i].Value);
          else {
            // The default destination is BB, we don't need explicit targets.
            std::swap(PredCases[i], PredCases.back());

            if (PredHasWeights || SuccHasWeights) {
              // Increase weight for the default case.
              Weights[0] += Weights[i + 1];
              std::swap(Weights[i + 1], Weights.back());
              Weights.pop_back();
            }

            PredCases.pop_back();
            --i;
            --e;
          }

        // Reconstruct the new switch statement we will be building.
        if (PredDefault != BBDefault) {
          PredDefault->removePredecessor(Pred);
          PredDefault = BBDefault;
          NewSuccessors.push_back(BBDefault);
        }

        unsigned CasesFromPred = Weights.size();
        uint64_t ValidTotalSuccWeight = 0;
        for (unsigned i = 0, e = BBCases.size(); i != e; ++i)
          if (!PTIHandled.count(BBCases[i].Value) &&
              BBCases[i].Dest != BBDefault) {
            PredCases.push_back(BBCases[i]);
            NewSuccessors.push_back(BBCases[i].Dest);
            if (SuccHasWeights || PredHasWeights) {
              // The default weight is at index 0, so weight for the ith case
              // should be at index i+1. Scale the cases from successor by
              // PredDefaultWeight (Weights[0]).
              Weights.push_back(Weights[0] * SuccWeights[i + 1]);
              ValidTotalSuccWeight += SuccWeights[i + 1];
            }
          }

        if (SuccHasWeights || PredHasWeights) {
          ValidTotalSuccWeight += SuccWeights[0];
          // Scale the cases from predecessor by ValidTotalSuccWeight.
          for (unsigned i = 1; i < CasesFromPred; ++i)
            Weights[i] *= ValidTotalSuccWeight;
          // Scale the default weight by SuccDefaultWeight (SuccWeights[0]).
          Weights[0] *= SuccWeights[0];
        }
      } else {
        // If this is not the default destination from PSI, only the edges
        // in SI that occur in PSI with a destination of BB will be
        // activated.
        std::set<ConstantInt *, ConstantIntOrdering> PTIHandled;
        std::map<ConstantInt *, uint64_t> WeightsForHandled;
        for (unsigned i = 0, e = PredCases.size(); i != e; ++i)
          if (PredCases[i].Dest == BB) {
            PTIHandled.insert(PredCases[i].Value);

            if (PredHasWeights || SuccHasWeights) {
              WeightsForHandled[PredCases[i].Value] = Weights[i + 1];
              std::swap(Weights[i + 1], Weights.back());
              Weights.pop_back();
            }

            std::swap(PredCases[i], PredCases.back());
            PredCases.pop_back();
            --i;
            --e;
          }

        // Okay, now we know which constants were sent to BB from the
        // predecessor.  Figure out where they will all go now.
        for (unsigned i = 0, e = BBCases.size(); i != e; ++i)
          if (PTIHandled.count(BBCases[i].Value)) {
            // If this is one we are capable of getting...
            if (PredHasWeights || SuccHasWeights)
              Weights.push_back(WeightsForHandled[BBCases[i].Value]);
            PredCases.push_back(BBCases[i]);
            NewSuccessors.push_back(BBCases[i].Dest);
            PTIHandled.erase(
                BBCases[i].Value); // This constant is taken care of
          }

        // If there are any constants vectored to BB that TI doesn't handle,
        // they must go to the default destination of TI.
        for (ConstantInt *I : PTIHandled) {
          if (PredHasWeights || SuccHasWeights)
            Weights.push_back(WeightsForHandled[I]);
          PredCases.push_back(ValueEqualityComparisonCase(I, BBDefault));
          NewSuccessors.push_back(BBDefault);
        }
      }

      // Okay, at this point, we know which new successor Pred will get.  Make
      // sure we update the number of entries in the PHI nodes for these
      // successors.
      for (BasicBlock *NewSuccessor : NewSuccessors)
        AddPredecessorToBlock(NewSuccessor, Pred, BB);

      Builder.SetInsertPoint(PTI);
      // Convert pointer to int before we switch.
      if (CV->getType()->isPointerTy()) {
        CV = Builder.CreatePtrToInt(CV, DL.getIntPtrType(CV->getType()),
                                    "magicptr");
      }

      // Now that the successors are updated, create the new Switch instruction.
      SwitchInst *NewSI =
          Builder.CreateSwitch(CV, PredDefault, PredCases.size());
      NewSI->setDebugLoc(PTI->getDebugLoc());
      for (ValueEqualityComparisonCase &V : PredCases)
        NewSI->addCase(V.Value, V.Dest);

      if (PredHasWeights || SuccHasWeights) {
        // Halve the weights if any of them cannot fit in an uint32_t
        FitWeights(Weights);

        SmallVector<uint32_t, 8> MDWeights(Weights.begin(), Weights.end());

        setBranchWeights(NewSI, MDWeights);
      }

      EraseTerminatorInstAndDCECond(PTI);

      // Okay, last check.  If BB is still a successor of PSI, then we must
      // have an infinite loop case.  If so, add an infinitely looping block
      // to handle the case to preserve the behavior of the code.
      BasicBlock *InfLoopBlock = nullptr;
      for (unsigned i = 0, e = NewSI->getNumSuccessors(); i != e; ++i)
        if (NewSI->getSuccessor(i) == BB) {
          if (!InfLoopBlock) {
            // Insert it at the end of the function, because it's either code,
            // or it won't matter if it's hot. :)
            InfLoopBlock = BasicBlock::Create(BB->getContext(), "infloop",
                                              BB->getParent());
            BranchInst::Create(InfLoopBlock, InfLoopBlock);
          }
          NewSI->setSuccessor(i, InfLoopBlock);
        }

      Changed = true;
    }
  }
  return Changed;
}

// If we would need to insert a select that uses the value of this invoke
// (comments in HoistThenElseCodeToIf explain why we would need to do this), we
// can't hoist the invoke, as there is nowhere to put the select in this case.
static bool isSafeToHoistInvoke(BasicBlock *BB1, BasicBlock *BB2,
                                Instruction *I1, Instruction *I2) {
  for (BasicBlock *Succ : successors(BB1)) {
    PHINode *PN;
    for (BasicBlock::iterator BBI = Succ->begin();
         (PN = dyn_cast<PHINode>(BBI)); ++BBI) {
      Value *BB1V = PN->getIncomingValueForBlock(BB1);
      Value *BB2V = PN->getIncomingValueForBlock(BB2);
      if (BB1V != BB2V && (BB1V == I1 || BB2V == I2)) {
        return false;
      }
    }
  }
  return true;
}

static bool passingValueIsAlwaysUndefined(Value *V, Instruction *I);

/// Given a conditional branch that goes to BB1 and BB2, hoist any common code
/// in the two blocks up into the branch block. The caller of this function
/// guarantees that BI's block dominates BB1 and BB2.
static bool HoistThenElseCodeToIf(BranchInst *BI,
                                  const TargetTransformInfo &TTI) {
  // This does very trivial matching, with limited scanning, to find identical
  // instructions in the two blocks.  In particular, we don't want to get into
  // O(M*N) situations here where M and N are the sizes of BB1 and BB2.  As
  // such, we currently just scan for obviously identical instructions in an
  // identical order.
  BasicBlock *BB1 = BI->getSuccessor(0); // The true destination.
  BasicBlock *BB2 = BI->getSuccessor(1); // The false destination

  BasicBlock::iterator BB1_Itr = BB1->begin();
  BasicBlock::iterator BB2_Itr = BB2->begin();

  Instruction *I1 = &*BB1_Itr++, *I2 = &*BB2_Itr++;
  // Skip debug info if it is not identical.
  DbgInfoIntrinsic *DBI1 = dyn_cast<DbgInfoIntrinsic>(I1);
  DbgInfoIntrinsic *DBI2 = dyn_cast<DbgInfoIntrinsic>(I2);
  if (!DBI1 || !DBI2 || !DBI1->isIdenticalToWhenDefined(DBI2)) {
    while (isa<DbgInfoIntrinsic>(I1))
      I1 = &*BB1_Itr++;
    while (isa<DbgInfoIntrinsic>(I2))
      I2 = &*BB2_Itr++;
  }
  if (isa<PHINode>(I1) || !I1->isIdenticalToWhenDefined(I2) ||
      (isa<InvokeInst>(I1) && !isSafeToHoistInvoke(BB1, BB2, I1, I2)))
    return false;

  BasicBlock *BIParent = BI->getParent();

  bool Changed = false;
  do {
    // If we are hoisting the terminator instruction, don't move one (making a
    // broken BB), instead clone it, and remove BI.
    if (isa<TerminatorInst>(I1))
      goto HoistTerminator;

    if (!TTI.isProfitableToHoist(I1) || !TTI.isProfitableToHoist(I2))
      return Changed;

#if INTEL_CUSTOMIZATION
    // Do not hoist llvm intrinsics that represent OpenMP directives.
    if (IntelIntrinsicUtils::isIntelDirective(I1))
      return Changed;
#endif // INTEL_CUSTOMIZATION

    // For a normal instruction, we just move one to right before the branch,
    // then replace all uses of the other with the first.  Finally, we remove
    // the now redundant second instruction.
    BIParent->getInstList().splice(BI->getIterator(), BB1->getInstList(), I1);
    if (!I2->use_empty())
      I2->replaceAllUsesWith(I1);
    I1->andIRFlags(I2);
    unsigned KnownIDs[] = {LLVMContext::MD_tbaa,
                           LLVMContext::MD_range,
                           LLVMContext::MD_fpmath,
                           LLVMContext::MD_invariant_load,
                           LLVMContext::MD_nonnull,
                           LLVMContext::MD_invariant_group,
                           LLVMContext::MD_align,
                           LLVMContext::MD_dereferenceable,
                           LLVMContext::MD_dereferenceable_or_null,
                           LLVMContext::MD_mem_parallel_loop_access};
    combineMetadata(I1, I2, KnownIDs);

    // I1 and I2 are being combined into a single instruction.  Its debug
    // location is the merged locations of the original instructions.
    I1->applyMergedLocation(I1->getDebugLoc(), I2->getDebugLoc());

    I2->eraseFromParent();
    Changed = true;

    I1 = &*BB1_Itr++;
    I2 = &*BB2_Itr++;
    // Skip debug info if it is not identical.
    DbgInfoIntrinsic *DBI1 = dyn_cast<DbgInfoIntrinsic>(I1);
    DbgInfoIntrinsic *DBI2 = dyn_cast<DbgInfoIntrinsic>(I2);
    if (!DBI1 || !DBI2 || !DBI1->isIdenticalToWhenDefined(DBI2)) {
      while (isa<DbgInfoIntrinsic>(I1))
        I1 = &*BB1_Itr++;
      while (isa<DbgInfoIntrinsic>(I2))
        I2 = &*BB2_Itr++;
    }
  } while (I1->isIdenticalToWhenDefined(I2));

  return true;

HoistTerminator:
  // It may not be possible to hoist an invoke.
  if (isa<InvokeInst>(I1) && !isSafeToHoistInvoke(BB1, BB2, I1, I2))
    return Changed;

  for (BasicBlock *Succ : successors(BB1)) {
    PHINode *PN;
    for (BasicBlock::iterator BBI = Succ->begin();
         (PN = dyn_cast<PHINode>(BBI)); ++BBI) {
      Value *BB1V = PN->getIncomingValueForBlock(BB1);
      Value *BB2V = PN->getIncomingValueForBlock(BB2);
      if (BB1V == BB2V)
        continue;

      // Check for passingValueIsAlwaysUndefined here because we would rather
      // eliminate undefined control flow then converting it to a select.
      if (passingValueIsAlwaysUndefined(BB1V, PN) ||
          passingValueIsAlwaysUndefined(BB2V, PN))
        return Changed;

      if (isa<ConstantExpr>(BB1V) && !isSafeToSpeculativelyExecute(BB1V))
        return Changed;
      if (isa<ConstantExpr>(BB2V) && !isSafeToSpeculativelyExecute(BB2V))
        return Changed;
    }
  }

  // Okay, it is safe to hoist the terminator.
  Instruction *NT = I1->clone();
  BIParent->getInstList().insert(BI->getIterator(), NT);
  if (!NT->getType()->isVoidTy()) {
    I1->replaceAllUsesWith(NT);
    I2->replaceAllUsesWith(NT);
    NT->takeName(I1);
  }

  IRBuilder<NoFolder> Builder(NT);
  // Hoisting one of the terminators from our successor is a great thing.
  // Unfortunately, the successors of the if/else blocks may have PHI nodes in
  // them.  If they do, all PHI entries for BB1/BB2 must agree for all PHI
  // nodes, so we insert select instruction to compute the final result.
  std::map<std::pair<Value *, Value *>, SelectInst *> InsertedSelects;
  for (BasicBlock *Succ : successors(BB1)) {
    PHINode *PN;
    for (BasicBlock::iterator BBI = Succ->begin();
         (PN = dyn_cast<PHINode>(BBI)); ++BBI) {
      Value *BB1V = PN->getIncomingValueForBlock(BB1);
      Value *BB2V = PN->getIncomingValueForBlock(BB2);
      if (BB1V == BB2V)
        continue;

      // These values do not agree.  Insert a select instruction before NT
      // that determines the right value.
      SelectInst *&SI = InsertedSelects[std::make_pair(BB1V, BB2V)];
      if (!SI)
        SI = cast<SelectInst>(
            Builder.CreateSelect(BI->getCondition(), BB1V, BB2V,
                                 BB1V->getName() + "." + BB2V->getName(), BI));

      // Make the PHI node use the select for all incoming values for BB1/BB2
      for (unsigned i = 0, e = PN->getNumIncomingValues(); i != e; ++i)
        if (PN->getIncomingBlock(i) == BB1 || PN->getIncomingBlock(i) == BB2)
          PN->setIncomingValue(i, SI);
    }
  }

  // Update any PHI nodes in our new successors.
  for (BasicBlock *Succ : successors(BB1))
    AddPredecessorToBlock(Succ, BIParent, BB1);

  EraseTerminatorInstAndDCECond(BI);
  return true;
}

// All instructions in Insts belong to different blocks that all unconditionally
// branch to a common successor. Analyze each instruction and return true if it
// would be possible to sink them into their successor, creating one common
// instruction instead. For every value that would be required to be provided by
// PHI node (because an operand varies in each input block), add to PHIOperands.
static bool canSinkInstructions(
    ArrayRef<Instruction *> Insts,
    DenseMap<Instruction *, SmallVector<Value *, 4>> &PHIOperands) {
  // Prune out obviously bad instructions to move. Any non-store instruction
  // must have exactly one use, and we check later that use is by a single,
  // common PHI instruction in the successor.
  for (auto *I : Insts) {
    // These instructions may change or break semantics if moved.
    if (isa<PHINode>(I) || I->isEHPad() || isa<AllocaInst>(I) ||
        I->getType()->isTokenTy())
      return false;

    // Conservatively return false if I is an inline-asm instruction. Sinking
    // and merging inline-asm instructions can potentially create arguments
    // that cannot satisfy the inline-asm constraints.
    if (const auto *C = dyn_cast<CallInst>(I))
      if (C->isInlineAsm())
        return false;

    // Everything must have only one use too, apart from stores which
    // have no uses.
    if (!isa<StoreInst>(I) && !I->hasOneUse())
      return false;
  }

  const Instruction *I0 = Insts.front();
  for (auto *I : Insts)
    if (!I->isSameOperationAs(I0))
      return false;

  // All instructions in Insts are known to be the same opcode. If they aren't
  // stores, check the only user of each is a PHI or in the same block as the
  // instruction, because if a user is in the same block as an instruction
  // we're contemplating sinking, it must already be determined to be sinkable.
  if (!isa<StoreInst>(I0)) {
    auto *PNUse = dyn_cast<PHINode>(*I0->user_begin());
    auto *Succ = I0->getParent()->getTerminator()->getSuccessor(0);
    if (!all_of(Insts, [&PNUse,&Succ](const Instruction *I) -> bool {
          auto *U = cast<Instruction>(*I->user_begin());
          return (PNUse &&
                  PNUse->getParent() == Succ &&
                  PNUse->getIncomingValueForBlock(I->getParent()) == I) ||
                 U->getParent() == I->getParent();
        }))
      return false;
  }

  // Because SROA can't handle speculating stores of selects, try not
  // to sink loads or stores of allocas when we'd have to create a PHI for
  // the address operand. Also, because it is likely that loads or stores
  // of allocas will disappear when Mem2Reg/SROA is run, don't sink them.
  // This can cause code churn which can have unintended consequences down
  // the line - see https://llvm.org/bugs/show_bug.cgi?id=30244.
  // FIXME: This is a workaround for a deficiency in SROA - see
  // https://llvm.org/bugs/show_bug.cgi?id=30188
  if (isa<StoreInst>(I0) && any_of(Insts, [](const Instruction *I) {
        return isa<AllocaInst>(I->getOperand(1));
      }))
    return false;
  if (isa<LoadInst>(I0) && any_of(Insts, [](const Instruction *I) {
        return isa<AllocaInst>(I->getOperand(0));
      }))
    return false;

  for (unsigned OI = 0, OE = I0->getNumOperands(); OI != OE; ++OI) {
    if (I0->getOperand(OI)->getType()->isTokenTy())
      // Don't touch any operand of token type.
      return false;

    auto SameAsI0 = [&I0, OI](const Instruction *I) {
      assert(I->getNumOperands() == I0->getNumOperands());
      return I->getOperand(OI) == I0->getOperand(OI);
    };
    if (!all_of(Insts, SameAsI0)) {
      if (!canReplaceOperandWithVariable(I0, OI))
        // We can't create a PHI from this GEP.
        return false;
      // Don't create indirect calls! The called value is the final operand.
      if ((isa<CallInst>(I0) || isa<InvokeInst>(I0)) && OI == OE - 1) {
        // FIXME: if the call was *already* indirect, we should do this.
        return false;
      }
      for (auto *I : Insts)
        PHIOperands[I].push_back(I->getOperand(OI));
    }
  }
  return true;
}

// Assuming canSinkLastInstruction(Blocks) has returned true, sink the last
// instruction of every block in Blocks to their common successor, commoning
// into one instruction.
static bool sinkLastInstruction(ArrayRef<BasicBlock*> Blocks) {
  auto *BBEnd = Blocks[0]->getTerminator()->getSuccessor(0);

  // canSinkLastInstruction returning true guarantees that every block has at
  // least one non-terminator instruction.
  SmallVector<Instruction*,4> Insts;
  for (auto *BB : Blocks) {
    Instruction *I = BB->getTerminator();
    do {
      I = I->getPrevNode();
    } while (isa<DbgInfoIntrinsic>(I) && I != &BB->front());
    if (!isa<DbgInfoIntrinsic>(I))
      Insts.push_back(I);
  }

  // The only checking we need to do now is that all users of all instructions
  // are the same PHI node. canSinkLastInstruction should have checked this but
  // it is slightly over-aggressive - it gets confused by commutative instructions
  // so double-check it here.
  Instruction *I0 = Insts.front();
  if (!isa<StoreInst>(I0)) {
    auto *PNUse = dyn_cast<PHINode>(*I0->user_begin());
    if (!all_of(Insts, [&PNUse](const Instruction *I) -> bool {
          auto *U = cast<Instruction>(*I->user_begin());
          return U == PNUse;
        }))
      return false;
  }

  // We don't need to do any more checking here; canSinkLastInstruction should
  // have done it all for us.
  SmallVector<Value*, 4> NewOperands;
  for (unsigned O = 0, E = I0->getNumOperands(); O != E; ++O) {
    // This check is different to that in canSinkLastInstruction. There, we
    // cared about the global view once simplifycfg (and instcombine) have
    // completed - it takes into account PHIs that become trivially
    // simplifiable.  However here we need a more local view; if an operand
    // differs we create a PHI and rely on instcombine to clean up the very
    // small mess we may make.
    bool NeedPHI = any_of(Insts, [&I0, O](const Instruction *I) {
      return I->getOperand(O) != I0->getOperand(O);
    });
    if (!NeedPHI) {
      NewOperands.push_back(I0->getOperand(O));
      continue;
    }

    // Create a new PHI in the successor block and populate it.
    auto *Op = I0->getOperand(O);
    assert(!Op->getType()->isTokenTy() && "Can't PHI tokens!");
    auto *PN = PHINode::Create(Op->getType(), Insts.size(),
                               Op->getName() + ".sink", &BBEnd->front());
    for (auto *I : Insts)
      PN->addIncoming(I->getOperand(O), I->getParent());
    NewOperands.push_back(PN);
  }

  // Arbitrarily use I0 as the new "common" instruction; remap its operands
  // and move it to the start of the successor block.
  for (unsigned O = 0, E = I0->getNumOperands(); O != E; ++O)
    I0->getOperandUse(O).set(NewOperands[O]);
  I0->moveBefore(&*BBEnd->getFirstInsertionPt());

  // Update metadata and IR flags, and merge debug locations.
  for (auto *I : Insts)
    if (I != I0) {
      // The debug location for the "common" instruction is the merged locations
      // of all the commoned instructions.  We start with the original location
      // of the "common" instruction and iteratively merge each location in the
      // loop below.
      // This is an N-way merge, which will be inefficient if I0 is a CallInst.
      // However, as N-way merge for CallInst is rare, so we use simplified API
      // instead of using complex API for N-way merge.
      I0->applyMergedLocation(I0->getDebugLoc(), I->getDebugLoc());
      combineMetadataForCSE(I0, I);
      I0->andIRFlags(I);
    }

  if (!isa<StoreInst>(I0)) {
    // canSinkLastInstruction checked that all instructions were used by
    // one and only one PHI node. Find that now, RAUW it to our common
    // instruction and nuke it.
    assert(I0->hasOneUse());
    auto *PN = cast<PHINode>(*I0->user_begin());
    PN->replaceAllUsesWith(I0);
    PN->eraseFromParent();
  }

  // Finally nuke all instructions apart from the common instruction.
  for (auto *I : Insts)
    if (I != I0)
      I->eraseFromParent();

  return true;
}

namespace {

  // LockstepReverseIterator - Iterates through instructions
  // in a set of blocks in reverse order from the first non-terminator.
  // For example (assume all blocks have size n):
  //   LockstepReverseIterator I([B1, B2, B3]);
  //   *I-- = [B1[n], B2[n], B3[n]];
  //   *I-- = [B1[n-1], B2[n-1], B3[n-1]];
  //   *I-- = [B1[n-2], B2[n-2], B3[n-2]];
  //   ...
  class LockstepReverseIterator {
    ArrayRef<BasicBlock*> Blocks;
    SmallVector<Instruction*,4> Insts;
    bool Fail;

  public:
    LockstepReverseIterator(ArrayRef<BasicBlock*> Blocks) : Blocks(Blocks) {
      reset();
    }

    void reset() {
      Fail = false;
      Insts.clear();
      for (auto *BB : Blocks) {
        Instruction *Inst = BB->getTerminator();
        for (Inst = Inst->getPrevNode(); Inst && isa<DbgInfoIntrinsic>(Inst);)
          Inst = Inst->getPrevNode();
        if (!Inst) {
          // Block wasn't big enough.
          Fail = true;
          return;
        }
        Insts.push_back(Inst);
      }
    }

    bool isValid() const {
      return !Fail;
    }

    void operator--() {
      if (Fail)
        return;
      for (auto *&Inst : Insts) {
        for (Inst = Inst->getPrevNode(); Inst && isa<DbgInfoIntrinsic>(Inst);)
          Inst = Inst->getPrevNode();
        // Already at beginning of block.
        if (!Inst) {
          Fail = true;
          return;
        }
      }
    }

    ArrayRef<Instruction*> operator * () const {
      return Insts;
    }
  };

} // end anonymous namespace

/// Check whether BB's predecessors end with unconditional branches. If it is
/// true, sink any common code from the predecessors to BB.
/// We also allow one predecessor to end with conditional branch (but no more
/// than one).
static bool SinkCommonCodeFromPredecessors(BasicBlock *BB) {
  // We support two situations:
  //   (1) all incoming arcs are unconditional
  //   (2) one incoming arc is conditional
  //
  // (2) is very common in switch defaults and
  // else-if patterns;
  //
  //   if (a) f(1);
  //   else if (b) f(2);
  //
  // produces:
  //
  //       [if]
  //      /    \
  //    [f(1)] [if]
  //      |     | \
  //      |     |  |
  //      |  [f(2)]|
  //       \    | /
  //        [ end ]
  //
  // [end] has two unconditional predecessor arcs and one conditional. The
  // conditional refers to the implicit empty 'else' arc. This conditional
  // arc can also be caused by an empty default block in a switch.
  //
  // In this case, we attempt to sink code from all *unconditional* arcs.
  // If we can sink instructions from these arcs (determined during the scan
  // phase below) we insert a common successor for all unconditional arcs and
  // connect that to [end], to enable sinking:
  //
  //       [if]
  //      /    \
  //    [x(1)] [if]
  //      |     | \
  //      |     |  \
  //      |  [x(2)] |
  //       \   /    |
  //   [sink.split] |
  //         \     /
  //         [ end ]
  //
  SmallVector<BasicBlock*,4> UnconditionalPreds;
  Instruction *Cond = nullptr;
  for (auto *B : predecessors(BB)) {
    auto *T = B->getTerminator();
    if (isa<BranchInst>(T) && cast<BranchInst>(T)->isUnconditional())
      UnconditionalPreds.push_back(B);
    else if ((isa<BranchInst>(T) || isa<SwitchInst>(T)) && !Cond)
      Cond = T;
    else
      return false;
  }
  if (UnconditionalPreds.size() < 2)
    return false;

  bool Changed = false;
  // We take a two-step approach to tail sinking. First we scan from the end of
  // each block upwards in lockstep. If the n'th instruction from the end of each
  // block can be sunk, those instructions are added to ValuesToSink and we
  // carry on. If we can sink an instruction but need to PHI-merge some operands
  // (because they're not identical in each instruction) we add these to
  // PHIOperands.
  unsigned ScanIdx = 0;
  SmallPtrSet<Value*,4> InstructionsToSink;
  DenseMap<Instruction*, SmallVector<Value*,4>> PHIOperands;
  LockstepReverseIterator LRI(UnconditionalPreds);
  while (LRI.isValid() &&
         canSinkInstructions(*LRI, PHIOperands)) {
    DEBUG(dbgs() << "SINK: instruction can be sunk: " << *(*LRI)[0] << "\n");
    InstructionsToSink.insert((*LRI).begin(), (*LRI).end());
    ++ScanIdx;
    --LRI;
  }

  auto ProfitableToSinkInstruction = [&](LockstepReverseIterator &LRI) {
    unsigned NumPHIdValues = 0;
    for (auto *I : *LRI)
      for (auto *V : PHIOperands[I])
        if (InstructionsToSink.count(V) == 0)
          ++NumPHIdValues;
    DEBUG(dbgs() << "SINK: #phid values: " << NumPHIdValues << "\n");
    unsigned NumPHIInsts = NumPHIdValues / UnconditionalPreds.size();
    if ((NumPHIdValues % UnconditionalPreds.size()) != 0)
        NumPHIInsts++;

    return NumPHIInsts <= 1;
  };

  if (ScanIdx > 0 && Cond) {
    // Check if we would actually sink anything first! This mutates the CFG and
    // adds an extra block. The goal in doing this is to allow instructions that
    // couldn't be sunk before to be sunk - obviously, speculatable instructions
    // (such as trunc, add) can be sunk and predicated already. So we check that
    // we're going to sink at least one non-speculatable instruction.
    LRI.reset();
    unsigned Idx = 0;
    bool Profitable = false;
    while (ProfitableToSinkInstruction(LRI) && Idx < ScanIdx) {
      if (!isSafeToSpeculativelyExecute((*LRI)[0])) {
        Profitable = true;
        break;
      }
      --LRI;
      ++Idx;
    }
    if (!Profitable)
      return false;

    DEBUG(dbgs() << "SINK: Splitting edge\n");
    // We have a conditional edge and we're going to sink some instructions.
    // Insert a new block postdominating all blocks we're going to sink from.
    if (!SplitBlockPredecessors(BB, UnconditionalPreds, ".sink.split"))
      // Edges couldn't be split.
      return false;
    Changed = true;
  }

  // Now that we've analyzed all potential sinking candidates, perform the
  // actual sink. We iteratively sink the last non-terminator of the source
  // blocks into their common successor unless doing so would require too
  // many PHI instructions to be generated (currently only one PHI is allowed
  // per sunk instruction).
  //
  // We can use InstructionsToSink to discount values needing PHI-merging that will
  // actually be sunk in a later iteration. This allows us to be more
  // aggressive in what we sink. This does allow a false positive where we
  // sink presuming a later value will also be sunk, but stop half way through
  // and never actually sink it which means we produce more PHIs than intended.
  // This is unlikely in practice though.
  for (unsigned SinkIdx = 0; SinkIdx != ScanIdx; ++SinkIdx) {
    DEBUG(dbgs() << "SINK: Sink: "
                 << *UnconditionalPreds[0]->getTerminator()->getPrevNode()
                 << "\n");

    // Because we've sunk every instruction in turn, the current instruction to
    // sink is always at index 0.
    LRI.reset();
    if (!ProfitableToSinkInstruction(LRI)) {
      // Too many PHIs would be created.
      DEBUG(dbgs() << "SINK: stopping here, too many PHIs would be created!\n");
      break;
    }

    if (!sinkLastInstruction(UnconditionalPreds))
      return Changed;
    NumSinkCommons++;
    Changed = true;
  }
  return Changed;
}

/// \brief Determine if we can hoist sink a sole store instruction out of a
/// conditional block.
///
/// We are looking for code like the following:
///   BrBB:
///     store i32 %add, i32* %arrayidx2
///     ... // No other stores or function calls (we could be calling a memory
///     ... // function).
///     %cmp = icmp ult %x, %y
///     br i1 %cmp, label %EndBB, label %ThenBB
///   ThenBB:
///     store i32 %add5, i32* %arrayidx2
///     br label EndBB
///   EndBB:
///     ...
///   We are going to transform this into:
///   BrBB:
///     store i32 %add, i32* %arrayidx2
///     ... //
///     %cmp = icmp ult %x, %y
///     %add.add5 = select i1 %cmp, i32 %add, %add5
///     store i32 %add.add5, i32* %arrayidx2
///     ...
///
/// \return The pointer to the value of the previous store if the store can be
///         hoisted into the predecessor block. 0 otherwise.
static Value *isSafeToSpeculateStore(Instruction *I, BasicBlock *BrBB,
                                     BasicBlock *StoreBB, BasicBlock *EndBB) {
  StoreInst *StoreToHoist = dyn_cast<StoreInst>(I);
  if (!StoreToHoist)
    return nullptr;

  // Volatile or atomic.
  if (!StoreToHoist->isSimple())
    return nullptr;

  Value *StorePtr = StoreToHoist->getPointerOperand();

  // Look for a store to the same pointer in BrBB.
  unsigned MaxNumInstToLookAt = 9;
  for (Instruction &CurI : reverse(*BrBB)) {
    if (!MaxNumInstToLookAt)
      break;
    // Skip debug info.
    if (isa<DbgInfoIntrinsic>(CurI))
      continue;
    --MaxNumInstToLookAt;

    // Could be calling an instruction that affects memory like free().
    if (CurI.mayHaveSideEffects() && !isa<StoreInst>(CurI))
      return nullptr;

    if (auto *SI = dyn_cast<StoreInst>(&CurI)) {
      // Found the previous store make sure it stores to the same location.
      if (SI->getPointerOperand() == StorePtr)
        // Found the previous store, return its value operand.
        return SI->getValueOperand();
      return nullptr; // Unknown store.
    }
  }

  return nullptr;
}

/// \brief Speculate a conditional basic block flattening the CFG.
///
/// Note that this is a very risky transform currently. Speculating
/// instructions like this is most often not desirable. Instead, there is an MI
/// pass which can do it with full awareness of the resource constraints.
/// However, some cases are "obvious" and we should do directly. An example of
/// this is speculating a single, reasonably cheap instruction.
///
/// There is only one distinct advantage to flattening the CFG at the IR level:
/// it makes very common but simplistic optimizations such as are common in
/// instcombine and the DAG combiner more powerful by removing CFG edges and
/// modeling their effects with easier to reason about SSA value graphs.
///
///
/// An illustration of this transform is turning this IR:
/// \code
///   BB:
///     %cmp = icmp ult %x, %y
///     br i1 %cmp, label %EndBB, label %ThenBB
///   ThenBB:
///     %sub = sub %x, %y
///     br label BB2
///   EndBB:
///     %phi = phi [ %sub, %ThenBB ], [ 0, %EndBB ]
///     ...
/// \endcode
///
/// Into this IR:
/// \code
///   BB:
///     %cmp = icmp ult %x, %y
///     %sub = sub %x, %y
///     %cond = select i1 %cmp, 0, %sub
///     ...
/// \endcode
///
/// \returns true if the conditional block is removed.
static bool SpeculativelyExecuteBB(BranchInst *BI, BasicBlock *ThenBB,
                                   const TargetTransformInfo &TTI) {
  // Be conservative for now. FP select instruction can often be expensive.
  Value *BrCond = BI->getCondition();
  if (isa<FCmpInst>(BrCond))
    return false;

  BasicBlock *BB = BI->getParent();
  BasicBlock *EndBB = ThenBB->getTerminator()->getSuccessor(0);

  // If ThenBB is actually on the false edge of the conditional branch, remember
  // to swap the select operands later.
  bool Invert = false;
  if (ThenBB != BI->getSuccessor(0)) {
    assert(ThenBB == BI->getSuccessor(1) && "No edge from 'if' block?");
    Invert = true;
  }
  assert(EndBB == BI->getSuccessor(!Invert) && "No edge from to end block");

  // Keep a count of how many times instructions are used within CondBB when
  // they are candidates for sinking into CondBB. Specifically:
  // - They are defined in BB, and
  // - They have no side effects, and
  // - All of their uses are in CondBB.
  SmallDenseMap<Instruction *, unsigned, 4> SinkCandidateUseCounts;

  SmallVector<Instruction *, 4> SpeculatedDbgIntrinsics;

  unsigned SpeculationCost = 0;
  Value *SpeculatedStoreValue = nullptr;
  StoreInst *SpeculatedStore = nullptr;
  for (BasicBlock::iterator BBI = ThenBB->begin(),
                            BBE = std::prev(ThenBB->end());
       BBI != BBE; ++BBI) {
    Instruction *I = &*BBI;
    // Skip debug info.
    if (isa<DbgInfoIntrinsic>(I)) {
      SpeculatedDbgIntrinsics.push_back(I);
      continue;
    }

    // Only speculatively execute a single instruction (not counting the
    // terminator) for now.
    ++SpeculationCost;
    if (SpeculationCost > 1)
      return false;

    // Don't hoist the instruction if it's unsafe or expensive.
    if (!isSafeToSpeculativelyExecute(I) &&
        !(HoistCondStores && (SpeculatedStoreValue = isSafeToSpeculateStore(
                                  I, BB, ThenBB, EndBB))))
      return false;
    if (!SpeculatedStoreValue &&
        ComputeSpeculationCost(I, TTI) >
            PHINodeFoldingThreshold * TargetTransformInfo::TCC_Basic)
      return false;

    // Store the store speculation candidate.
    if (SpeculatedStoreValue)
      SpeculatedStore = cast<StoreInst>(I);

    // Do not hoist the instruction if any of its operands are defined but not
    // used in BB. The transformation will prevent the operand from
    // being sunk into the use block.
    for (User::op_iterator i = I->op_begin(), e = I->op_end(); i != e; ++i) {
      Instruction *OpI = dyn_cast<Instruction>(*i);
      if (!OpI || OpI->getParent() != BB || OpI->mayHaveSideEffects())
        continue; // Not a candidate for sinking.

      ++SinkCandidateUseCounts[OpI];
    }
  }

  // Consider any sink candidates which are only used in CondBB as costs for
  // speculation. Note, while we iterate over a DenseMap here, we are summing
  // and so iteration order isn't significant.
  for (SmallDenseMap<Instruction *, unsigned, 4>::iterator
           I = SinkCandidateUseCounts.begin(),
           E = SinkCandidateUseCounts.end();
       I != E; ++I)
    if (I->first->getNumUses() == I->second) {
      ++SpeculationCost;
      if (SpeculationCost > 1)
        return false;
    }

  // Check that the PHI nodes can be converted to selects.
  bool HaveRewritablePHIs = false;
  for (BasicBlock::iterator I = EndBB->begin();
       PHINode *PN = dyn_cast<PHINode>(I); ++I) {
    Value *OrigV = PN->getIncomingValueForBlock(BB);
    Value *ThenV = PN->getIncomingValueForBlock(ThenBB);

    // FIXME: Try to remove some of the duplication with HoistThenElseCodeToIf.
    // Skip PHIs which are trivial.
    if (ThenV == OrigV)
      continue;

    // Don't convert to selects if we could remove undefined behavior instead.
    if (passingValueIsAlwaysUndefined(OrigV, PN) ||
        passingValueIsAlwaysUndefined(ThenV, PN))
      return false;

    HaveRewritablePHIs = true;
    ConstantExpr *OrigCE = dyn_cast<ConstantExpr>(OrigV);
    ConstantExpr *ThenCE = dyn_cast<ConstantExpr>(ThenV);
    if (!OrigCE && !ThenCE)
      continue; // Known safe and cheap.

    if ((ThenCE && !isSafeToSpeculativelyExecute(ThenCE)) ||
        (OrigCE && !isSafeToSpeculativelyExecute(OrigCE)))
      return false;
    unsigned OrigCost = OrigCE ? ComputeSpeculationCost(OrigCE, TTI) : 0;
    unsigned ThenCost = ThenCE ? ComputeSpeculationCost(ThenCE, TTI) : 0;
    unsigned MaxCost =
        2 * PHINodeFoldingThreshold * TargetTransformInfo::TCC_Basic;
    if (OrigCost + ThenCost > MaxCost)
      return false;

    // Account for the cost of an unfolded ConstantExpr which could end up
    // getting expanded into Instructions.
    // FIXME: This doesn't account for how many operations are combined in the
    // constant expression.
    ++SpeculationCost;
    if (SpeculationCost > 1)
      return false;
  }

  // If there are no PHIs to process, bail early. This helps ensure idempotence
  // as well.
  if (!HaveRewritablePHIs && !(HoistCondStores && SpeculatedStoreValue))
    return false;

  // Don't do if conversion for long dependence chain.
  if (FindLongDependenceChain(BB, EndBB, ThenBB, nullptr,
                              CountBBCodeSize(ThenBB, TTI), TTI))
    return false;

  // If we get here, we can hoist the instruction and if-convert.
  DEBUG(dbgs() << "SPECULATIVELY EXECUTING BB" << *ThenBB << "\n";);

  // Insert a select of the value of the speculated store.
  if (SpeculatedStoreValue) {
    IRBuilder<NoFolder> Builder(BI);
    Value *TrueV = SpeculatedStore->getValueOperand();
    Value *FalseV = SpeculatedStoreValue;
    if (Invert)
      std::swap(TrueV, FalseV);
    Value *S = Builder.CreateSelect(
        BrCond, TrueV, FalseV, "spec.store.select", BI);
    SpeculatedStore->setOperand(0, S);
    SpeculatedStore->applyMergedLocation(BI->getDebugLoc(),
                                         SpeculatedStore->getDebugLoc());
  }

  // Metadata can be dependent on the condition we are hoisting above.
  // Conservatively strip all metadata on the instruction.
  for (auto &I : *ThenBB)
    I.dropUnknownNonDebugMetadata();

  // Hoist the instructions.
  BB->getInstList().splice(BI->getIterator(), ThenBB->getInstList(),
                           ThenBB->begin(), std::prev(ThenBB->end()));

  // Insert selects and rewrite the PHI operands.
  IRBuilder<NoFolder> Builder(BI);
  for (BasicBlock::iterator I = EndBB->begin();
       PHINode *PN = dyn_cast<PHINode>(I); ++I) {
    unsigned OrigI = PN->getBasicBlockIndex(BB);
    unsigned ThenI = PN->getBasicBlockIndex(ThenBB);
    Value *OrigV = PN->getIncomingValue(OrigI);
    Value *ThenV = PN->getIncomingValue(ThenI);

    // Skip PHIs which are trivial.
    if (OrigV == ThenV)
      continue;

    // Create a select whose true value is the speculatively executed value and
    // false value is the preexisting value. Swap them if the branch
    // destinations were inverted.
    Value *TrueV = ThenV, *FalseV = OrigV;
    if (Invert)
      std::swap(TrueV, FalseV);
    Value *V = Builder.CreateSelect(
        BrCond, TrueV, FalseV, "spec.select", BI);
    PN->setIncomingValue(OrigI, V);
    PN->setIncomingValue(ThenI, V);
  }

  // Remove speculated dbg intrinsics.
  // FIXME: Is it possible to do this in a more elegant way? Moving/merging the
  // dbg value for the different flows and inserting it after the select.
  for (Instruction *I : SpeculatedDbgIntrinsics)
    I->eraseFromParent();

  ++NumSpeculations;
  return true;
}

/// Return true if we can thread a branch across this block.
static bool BlockIsSimpleEnoughToThreadThrough(BasicBlock *BB) {
  BranchInst *BI = cast<BranchInst>(BB->getTerminator());
  unsigned Size = 0;

  for (BasicBlock::iterator BBI = BB->begin(); &*BBI != BI; ++BBI) {
    if (isa<DbgInfoIntrinsic>(BBI))
      continue;

    if (Size > 10)
      return false; // Don't clone large BB's.

#if INTEL_CUSTOMIZATION
    if (IntelIntrinsicUtils::isIntelDirective(&*BBI))
      return false;
#endif // INTEL_CUSTOMIZATION

    ++Size;

    // We can only support instructions that do not define values that are
    // live outside of the current basic block.
    for (User *U : BBI->users()) {
      Instruction *UI = cast<Instruction>(U);
      if (UI->getParent() != BB || isa<PHINode>(UI))
        return false;
    }

    // Looks ok, continue checking.
  }

  return true;
}

/// If we have a conditional branch on a PHI node value that is defined in the
/// same block as the branch and if any PHI entries are constants, thread edges
/// corresponding to that entry to be branches to their ultimate destination.
static bool FoldCondBranchOnPHI(BranchInst *BI, const DataLayout &DL,
                                AssumptionCache *AC) {
  BasicBlock *BB = BI->getParent();
  PHINode *PN = dyn_cast<PHINode>(BI->getCondition());
  // NOTE: we currently cannot transform this case if the PHI node is used
  // outside of the block.
  if (!PN || PN->getParent() != BB || !PN->hasOneUse())
    return false;

  // Degenerate case of a single entry PHI.
  if (PN->getNumIncomingValues() == 1) {
    FoldSingleEntryPHINodes(PN->getParent());
    return true;
  }

  // Now we know that this block has multiple preds and two succs.
  if (!BlockIsSimpleEnoughToThreadThrough(BB))
    return false;

  // Can't fold blocks that contain noduplicate or convergent calls.
  if (any_of(*BB, [](const Instruction &I) {
        const CallInst *CI = dyn_cast<CallInst>(&I);
        return CI && (CI->cannotDuplicate() || CI->isConvergent());
      }))
    return false;

  // Okay, this is a simple enough basic block.  See if any phi values are
  // constants.
  for (unsigned i = 0, e = PN->getNumIncomingValues(); i != e; ++i) {
    ConstantInt *CB = dyn_cast<ConstantInt>(PN->getIncomingValue(i));
    if (!CB || !CB->getType()->isIntegerTy(1))
      continue;

    // Okay, we now know that all edges from PredBB should be revectored to
    // branch to RealDest.
    BasicBlock *PredBB = PN->getIncomingBlock(i);
    BasicBlock *RealDest = BI->getSuccessor(!CB->getZExtValue());

    if (RealDest == BB)
      continue; // Skip self loops.
    // Skip if the predecessor's terminator is an indirect branch.
    if (isa<IndirectBrInst>(PredBB->getTerminator()))
      continue;

    // The dest block might have PHI nodes, other predecessors and other
    // difficult cases.  Instead of being smart about this, just insert a new
    // block that jumps to the destination block, effectively splitting
    // the edge we are about to create.
    BasicBlock *EdgeBB =
        BasicBlock::Create(BB->getContext(), RealDest->getName() + ".critedge",
                           RealDest->getParent(), RealDest);
    BranchInst::Create(RealDest, EdgeBB);

    // Update PHI nodes.
    AddPredecessorToBlock(RealDest, EdgeBB, BB);

    // BB may have instructions that are being threaded over.  Clone these
    // instructions into EdgeBB.  We know that there will be no uses of the
    // cloned instructions outside of EdgeBB.
    BasicBlock::iterator InsertPt = EdgeBB->begin();
    DenseMap<Value *, Value *> TranslateMap; // Track translated values.
    for (BasicBlock::iterator BBI = BB->begin(); &*BBI != BI; ++BBI) {
      if (PHINode *PN = dyn_cast<PHINode>(BBI)) {
        TranslateMap[PN] = PN->getIncomingValueForBlock(PredBB);
        continue;
      }
      // Clone the instruction.
      Instruction *N = BBI->clone();
      if (BBI->hasName())
        N->setName(BBI->getName() + ".c");

      // Update operands due to translation.
      for (User::op_iterator i = N->op_begin(), e = N->op_end(); i != e; ++i) {
        DenseMap<Value *, Value *>::iterator PI = TranslateMap.find(*i);
        if (PI != TranslateMap.end())
          *i = PI->second;
      }

      // Check for trivial simplification.
      if (Value *V = SimplifyInstruction(N, {DL, nullptr, nullptr, AC})) {
        if (!BBI->use_empty())
          TranslateMap[&*BBI] = V;
        if (!N->mayHaveSideEffects()) {
          N->deleteValue(); // Instruction folded away, don't need actual inst
          N = nullptr;
        }
      } else {
        if (!BBI->use_empty())
          TranslateMap[&*BBI] = N;
      }
      // Insert the new instruction into its new home.
      if (N)
        EdgeBB->getInstList().insert(InsertPt, N);

      // Register the new instruction with the assumption cache if necessary.
      if (auto *II = dyn_cast_or_null<IntrinsicInst>(N))
        if (II->getIntrinsicID() == Intrinsic::assume)
          AC->registerAssumption(II);
    }

    // Loop over all of the edges from PredBB to BB, changing them to branch
    // to EdgeBB instead.
    TerminatorInst *PredBBTI = PredBB->getTerminator();
    for (unsigned i = 0, e = PredBBTI->getNumSuccessors(); i != e; ++i)
      if (PredBBTI->getSuccessor(i) == BB) {
        BB->removePredecessor(PredBB);
        PredBBTI->setSuccessor(i, EdgeBB);
      }

    // Recurse, simplifying any other constants.
    return FoldCondBranchOnPHI(BI, DL, AC) | true;
  }

  return false;
}

#if INTEL_CUSTOMIZATION
/// FoldPHIEntries is a generalized replacement (by Intel) for the
/// LLVM open source routine called FoldTwoEntryPHINode(that folds
/// a two-entry phinode into "select") which is capable of handling
/// any number of phi entries. It iteratively transforms each
/// conditional into "select".
/// To keep xmain as clean as possible, we got rid of the
/// FoldTwoEntryPHINode. Any changes (one such change could be to the
/// cost model) made by the LLVM community to FoldTwoEntryPHINode will
/// need to be incorporated into this routine (FoldPHIEntries). There
/// might be conflicts during code merge, and if resolving conflicts
/// becomes too cumbersome, we can try something different.

/// FoldPHIEntries - Given a BB that starts with the specified PHI node,
/// see if we can fold the phi node or some of its entries.
static bool FoldPHIEntries(PHINode *PN, const TargetTransformInfo &TTI,
                           const DataLayout &DL) {
  BasicBlock *BB = PN->getParent();
  bool Changed = false;

  // This could be a multiple entry PHI node. Try to fold each pair of entries
  // that leads to an "if condition".  Traverse through the predecessor list of
  // BB (where each predecessor corresponds to an entry in the PN) to look for
  // each if-condition.
  SmallVector<BasicBlock *, 16> BBPreds(pred_begin(BB), pred_end(BB));
  for (unsigned i = 0, e = BBPreds.size(); i != e; ++i) {
    BasicBlock *Pred = BBPreds[i];

    BasicBlock *IfTrue = nullptr, *IfFalse = nullptr;
    Value *IfCond = GetIfCondition(BB, Pred, IfTrue, IfFalse);

    if (!IfCond ||
        // Don't bother if the branch will be constant folded trivially.
        isa<ConstantInt>(IfCond)) {
      // continue to look for next "if condition".
      continue;
    }

    // Loop over the PHI's seeing if we can promote them all to select
    // instructions.  While we are at it, keep track of the instructions
    // that need to be moved to the conditional block.
    SmallPtrSet<Instruction *, 4> AggressiveInsts;
    unsigned MaxCostVal0 = PHINodeFoldingThreshold,
             MaxCostVal1 = PHINodeFoldingThreshold;
    MaxCostVal0 *= TargetTransformInfo::TCC_Basic;
    MaxCostVal1 *= TargetTransformInfo::TCC_Basic;

    bool CanBeSimplified = true;
    unsigned NumPhis = 0;

    for (BasicBlock::iterator II = BB->begin(); isa<PHINode>(II);) {
      PHINode *PN = cast<PHINode>(II++);
      if (Value *V = SimplifyInstruction(PN, {DL, PN})) {
        PN->replaceAllUsesWith(V);
        PN->eraseFromParent();
        continue;
      }

      Value *TrueVal = PN->getIncomingValueForBlock(IfTrue);
      Value *FalseVal = PN->getIncomingValueForBlock(IfFalse);

      if (TrueVal != FalseVal) {
        if (!CanDominateConditionalBranch(TrueVal, BB, &AggressiveInsts,
                                          MaxCostVal0, TTI) ||
            !CanDominateConditionalBranch(FalseVal, BB, &AggressiveInsts,
                                          MaxCostVal1, TTI)) {
          CanBeSimplified = false;
          break;
        }
        NumPhis++;
      }
    }

    if (!CanBeSimplified) {
      // Continue to look for next "if condition".
      continue;
    }

    // If we fold these two entries of the phi node into a select,
    // doing so would require us to fold *all* correspondent entries in other
    // phi nodes in this block.  At some point this becomes non-profitable
    // (particularly if the target doesn't support cmov's). Only do this
    // transformation if there are two or fewer PHI nodes in this block.
    if (NumPhis > 2) {
      continue;
    }

    // If we folded the first phi, PN dangles at this point.  Refresh it.  If
    // we ran out of PHIs then we simplified them all.
    PN = dyn_cast<PHINode>(BB->begin());
    if (!PN) {
      return true;
    }

    Value *TrueVal = PN->getIncomingValueForBlock(IfTrue);
    Value *FalseVal = PN->getIncomingValueForBlock(IfFalse);

    // Don't fold i1 branches on PHIs which contain binary operators. These
    // can often be turned into switches and other things.
    if (PN->getType()->isIntegerTy(1) &&
        (isa<BinaryOperator>(TrueVal) || isa<BinaryOperator>(FalseVal) ||
         isa<BinaryOperator>(IfCond))) {
      // Continue to look for next "if condition".
      continue;
    }

    // If all PHI nodes are promotable, check to make sure that all
    // instructions in the selected predecessor blocks can be promoted as well.
    // If not, we won't be able to get rid of the control flow, so it's not
    // worth promoting to select instructions.
    BasicBlock *CondBlock = nullptr;
    BasicBlock *IfBlock1 = IfTrue;
    BasicBlock *IfBlock2 = IfFalse;

    if (cast<BranchInst>(IfBlock1->getTerminator())->isConditional()) {
      IfBlock1 = nullptr;
    } else {
      CondBlock = *pred_begin(IfBlock1);
      for (BasicBlock::iterator I = IfBlock1->begin(); !isa<TerminatorInst>(I);
           ++I) {
        if (!AggressiveInsts.count(&*I) && !isa<DbgInfoIntrinsic>(I)) {
          // This is not an aggressive instruction that we can promote.
          // Because of this, we won't be able to get rid of the control
          // flow, so the xform is not worth it.
          CanBeSimplified = false;
          break;
        }
      }
    }
    if (!CanBeSimplified) {
      // Continue to look for next "if condition".
      continue;
    }

    if (cast<BranchInst>(IfBlock2->getTerminator())->isConditional()) {
      IfBlock2 = nullptr;
    } else {
      CondBlock = *pred_begin(IfBlock2);
      for (BasicBlock::iterator I = IfBlock2->begin(); !isa<TerminatorInst>(I);
           ++I) {
        if (!AggressiveInsts.count(&*I) && !isa<DbgInfoIntrinsic>(I)) {
          // This is not an aggressive instruction that we can promote.
          // Because of this, we won't be able to get rid of the control
          // flow, so the xform is not worth it.
          CanBeSimplified = false;
          break;
        }
      }
    }

    if (!CanBeSimplified) {
      // Continue to look for next "if condition".
      continue;
    }

<<<<<<< HEAD
    DEBUG(dbgs() << "FOUND IF CONDITION!  " << *IfCond << "  T: "
                 << IfTrue->getName() << "  F: " << IfFalse->getName() << "\n");

    // If we can still promote the PHI nodes after this gauntlet of tests,
    // do all of the PHI's now.
    Instruction *InsertPt = CondBlock->getTerminator();
    IRBuilder<NoFolder> Builder(InsertPt);

    // Move all 'aggressive' instructions, which are defined in the
    // conditional parts of the if's to the conditional block.
    if (IfBlock1) {
      for (auto &I : *IfBlock1)
        I.dropUnknownNonDebugMetadata();
      CondBlock->getInstList().splice(InsertPt->getIterator(),
                                      IfBlock1->getInstList(),
                                      IfBlock1->begin(),
                                      IfBlock1->getTerminator()->getIterator());
    }
    if (IfBlock2) {
      for (auto &I : *IfBlock2)
        I.dropUnknownNonDebugMetadata();
      CondBlock->getInstList().splice(InsertPt->getIterator(),
                                      IfBlock2->getInstList(),
                                      IfBlock2->begin(),
                                      IfBlock2->getTerminator()->getIterator());
    }
=======
  if (FindLongDependenceChain(DomBlock, BB, IfBlock1, IfBlock2,
                              AggressiveInsts.size(), TTI))
    return false;

  DEBUG(dbgs() << "FOUND IF CONDITION!  " << *IfCond << "  T: "
               << IfTrue->getName() << "  F: " << IfFalse->getName() << "\n");
>>>>>>> edf3c829

    for (BasicBlock::iterator II = BB->begin(); isa<PHINode>(II);) {
      PHINode *PN = cast<PHINode>(II++);

      Value *TrueVal = PN->getIncomingValueForBlock(IfTrue);
      Value *FalseVal = PN->getIncomingValueForBlock(IfFalse);

      if (TrueVal != FalseVal) {
        Value *Select =
            Builder.CreateSelect(IfCond, TrueVal, FalseVal, "", InsertPt);
        SelectInst *NV = cast<SelectInst>(Select);
        // Select->takeName(PN);

        for (unsigned i = 0, e = PN->getNumIncomingValues(); i != e; ++i) {
          if (PN->getIncomingBlock(i) == IfTrue ||
            PN->getIncomingBlock(i) == IfFalse) {
            PN->setIncomingValue(i, NV);
          }
        }
      
        // If we added a branch from CondBlock to BB after inserting the
        // "select" into CondBlock add an entry for CondBlock.
        if (IfTrue != CondBlock && IfFalse != CondBlock) {
          PN->addIncoming(NV, CondBlock);
        }
      }
      else {
        if (IfTrue != CondBlock && IfFalse != CondBlock) {
          PN->addIncoming(TrueVal, CondBlock);
        }
      }
    }

    // At this point, IfBlock1 and IfBlock2 are both empty, so our if
    // statement has been flattened.  Change CondBlock to jump directly to BB
    // to avoid other simplifycfg's kicking in on the diamond.
    TerminatorInst *OldTI = CondBlock->getTerminator();
    Builder.SetInsertPoint(OldTI);
    Builder.CreateBr(BB);
    OldTI->eraseFromParent();

    Changed = true;
  }

  return Changed;
}
#endif //INTEL_CUSTOMIZATION

/// If we found a conditional branch that goes to two returning blocks,
/// try to merge them together into one return,
/// introducing a select if the return values disagree.
static bool SimplifyCondBranchToTwoReturns(BranchInst *BI,
                                           IRBuilder<> &Builder) {
  assert(BI->isConditional() && "Must be a conditional branch");
  BasicBlock *TrueSucc = BI->getSuccessor(0);
  BasicBlock *FalseSucc = BI->getSuccessor(1);
  ReturnInst *TrueRet = cast<ReturnInst>(TrueSucc->getTerminator());
  ReturnInst *FalseRet = cast<ReturnInst>(FalseSucc->getTerminator());

  // Check to ensure both blocks are empty (just a return) or optionally empty
  // with PHI nodes.  If there are other instructions, merging would cause extra
  // computation on one path or the other.
  if (!TrueSucc->getFirstNonPHIOrDbg()->isTerminator())
    return false;
  if (!FalseSucc->getFirstNonPHIOrDbg()->isTerminator())
    return false;

  Builder.SetInsertPoint(BI);
  // Okay, we found a branch that is going to two return nodes.  If
  // there is no return value for this function, just change the
  // branch into a return.
  if (FalseRet->getNumOperands() == 0) {
    TrueSucc->removePredecessor(BI->getParent());
    FalseSucc->removePredecessor(BI->getParent());
    Builder.CreateRetVoid();
    EraseTerminatorInstAndDCECond(BI);
    return true;
  }

  // Otherwise, figure out what the true and false return values are
  // so we can insert a new select instruction.
  Value *TrueValue = TrueRet->getReturnValue();
  Value *FalseValue = FalseRet->getReturnValue();

  // Unwrap any PHI nodes in the return blocks.
  if (PHINode *TVPN = dyn_cast_or_null<PHINode>(TrueValue))
    if (TVPN->getParent() == TrueSucc)
      TrueValue = TVPN->getIncomingValueForBlock(BI->getParent());
  if (PHINode *FVPN = dyn_cast_or_null<PHINode>(FalseValue))
    if (FVPN->getParent() == FalseSucc)
      FalseValue = FVPN->getIncomingValueForBlock(BI->getParent());

  // In order for this transformation to be safe, we must be able to
  // unconditionally execute both operands to the return.  This is
  // normally the case, but we could have a potentially-trapping
  // constant expression that prevents this transformation from being
  // safe.
  if (ConstantExpr *TCV = dyn_cast_or_null<ConstantExpr>(TrueValue))
    if (TCV->canTrap())
      return false;
  if (ConstantExpr *FCV = dyn_cast_or_null<ConstantExpr>(FalseValue))
    if (FCV->canTrap())
      return false;

  // Okay, we collected all the mapped values and checked them for sanity, and
  // defined to really do this transformation.  First, update the CFG.
  TrueSucc->removePredecessor(BI->getParent());
  FalseSucc->removePredecessor(BI->getParent());

  // Insert select instructions where needed.
  Value *BrCond = BI->getCondition();
  if (TrueValue) {
    // Insert a select if the results differ.
    if (TrueValue == FalseValue || isa<UndefValue>(FalseValue)) {
    } else if (isa<UndefValue>(TrueValue)) {
      TrueValue = FalseValue;
    } else {
      TrueValue =
          Builder.CreateSelect(BrCond, TrueValue, FalseValue, "retval", BI);
    }
  }

  Value *RI =
      !TrueValue ? Builder.CreateRetVoid() : Builder.CreateRet(TrueValue);

  (void)RI;

  DEBUG(dbgs() << "\nCHANGING BRANCH TO TWO RETURNS INTO SELECT:"
               << "\n  " << *BI << "NewRet = " << *RI
               << "TRUEBLOCK: " << *TrueSucc << "FALSEBLOCK: " << *FalseSucc);

  EraseTerminatorInstAndDCECond(BI);

  return true;
}

/// Return true if the given instruction is available
/// in its predecessor block. If yes, the instruction will be removed.
static bool checkCSEInPredecessor(Instruction *Inst, BasicBlock *PB) {
  if (!isa<BinaryOperator>(Inst) && !isa<CmpInst>(Inst))
    return false;
  for (Instruction &I : *PB) {
    Instruction *PBI = &I;
    // Check whether Inst and PBI generate the same value.
    if (Inst->isIdenticalTo(PBI)) {
      Inst->replaceAllUsesWith(PBI);
      Inst->eraseFromParent();
      return true;
    }
  }
  return false;
}

/// Return true if either PBI or BI has branch weight available, and store
/// the weights in {Pred|Succ}{True|False}Weight. If one of PBI and BI does
/// not have branch weight, use 1:1 as its weight.
static bool extractPredSuccWeights(BranchInst *PBI, BranchInst *BI,
                                   uint64_t &PredTrueWeight,
                                   uint64_t &PredFalseWeight,
                                   uint64_t &SuccTrueWeight,
                                   uint64_t &SuccFalseWeight) {
  bool PredHasWeights =
      PBI->extractProfMetadata(PredTrueWeight, PredFalseWeight);
  bool SuccHasWeights =
      BI->extractProfMetadata(SuccTrueWeight, SuccFalseWeight);
  if (PredHasWeights || SuccHasWeights) {
    if (!PredHasWeights)
      PredTrueWeight = PredFalseWeight = 1;
    if (!SuccHasWeights)
      SuccTrueWeight = SuccFalseWeight = 1;
    return true;
  } else {
    return false;
  }
}

/// If this basic block is simple enough, and if a predecessor branches to us
/// and one of our successors, fold the block into the predecessor and use
/// logical operations to pick the right destination.
bool llvm::FoldBranchToCommonDest(BranchInst *BI, unsigned BonusInstThreshold) {
  BasicBlock *BB = BI->getParent();

  Instruction *Cond = nullptr;
  if (BI->isConditional())
    Cond = dyn_cast<Instruction>(BI->getCondition());
  else {
    // For unconditional branch, check for a simple CFG pattern, where
    // BB has a single predecessor and BB's successor is also its predecessor's
    // successor. If such pattern exists, check for CSE between BB and its
    // predecessor.
    if (BasicBlock *PB = BB->getSinglePredecessor())
      if (BranchInst *PBI = dyn_cast<BranchInst>(PB->getTerminator()))
        if (PBI->isConditional() &&
            (BI->getSuccessor(0) == PBI->getSuccessor(0) ||
             BI->getSuccessor(0) == PBI->getSuccessor(1))) {
          for (BasicBlock::iterator I = BB->begin(), E = BB->end(); I != E;) {
            Instruction *Curr = &*I++;
            if (isa<CmpInst>(Curr)) {
              Cond = Curr;
              break;
            }
            // Quit if we can't remove this instruction.
            if (!checkCSEInPredecessor(Curr, PB))
              return false;
          }
        }

    if (!Cond)
      return false;
  }

  if (!Cond || (!isa<CmpInst>(Cond) && !isa<BinaryOperator>(Cond)) ||
      Cond->getParent() != BB || !Cond->hasOneUse())
    return false;

  // Make sure the instruction after the condition is the cond branch.
  BasicBlock::iterator CondIt = ++Cond->getIterator();

  // Ignore dbg intrinsics.
  while (isa<DbgInfoIntrinsic>(CondIt))
    ++CondIt;

  if (&*CondIt != BI)
    return false;

  // Only allow this transformation if computing the condition doesn't involve
  // too many instructions and these involved instructions can be executed
  // unconditionally. We denote all involved instructions except the condition
  // as "bonus instructions", and only allow this transformation when the
  // number of the bonus instructions does not exceed a certain threshold.
  unsigned NumBonusInsts = 0;
  for (auto I = BB->begin(); Cond != &*I; ++I) {
    // Ignore dbg intrinsics.
    if (isa<DbgInfoIntrinsic>(I))
      continue;
    if (!I->hasOneUse() || !isSafeToSpeculativelyExecute(&*I))
      return false;
    // I has only one use and can be executed unconditionally.
    Instruction *User = dyn_cast<Instruction>(I->user_back());
    if (User == nullptr || User->getParent() != BB)
      return false;
    // I is used in the same BB. Since BI uses Cond and doesn't have more slots
    // to use any other instruction, User must be an instruction between next(I)
    // and Cond.
    ++NumBonusInsts;
    // Early exits once we reach the limit.
    if (NumBonusInsts > BonusInstThreshold)
      return false;
  }

  // Cond is known to be a compare or binary operator.  Check to make sure that
  // neither operand is a potentially-trapping constant expression.
  if (ConstantExpr *CE = dyn_cast<ConstantExpr>(Cond->getOperand(0)))
    if (CE->canTrap())
      return false;
  if (ConstantExpr *CE = dyn_cast<ConstantExpr>(Cond->getOperand(1)))
    if (CE->canTrap())
      return false;

  // Finally, don't infinitely unroll conditional loops.
  BasicBlock *TrueDest = BI->getSuccessor(0);
  BasicBlock *FalseDest = (BI->isConditional()) ? BI->getSuccessor(1) : nullptr;
  if (TrueDest == BB || FalseDest == BB)
    return false;

  for (pred_iterator PI = pred_begin(BB), E = pred_end(BB); PI != E; ++PI) {
    BasicBlock *PredBlock = *PI;
    BranchInst *PBI = dyn_cast<BranchInst>(PredBlock->getTerminator());

    // Check that we have two conditional branches.  If there is a PHI node in
    // the common successor, verify that the same value flows in from both
    // blocks.
    SmallVector<PHINode *, 4> PHIs;
    if (!PBI || PBI->isUnconditional() ||
        (BI->isConditional() && !SafeToMergeTerminators(BI, PBI)) ||
        (!BI->isConditional() &&
         !isProfitableToFoldUnconditional(BI, PBI, Cond, PHIs)))
      continue;

    // Determine if the two branches share a common destination.
    Instruction::BinaryOps Opc = Instruction::BinaryOpsEnd;
    bool InvertPredCond = false;

    if (BI->isConditional()) {
      if (PBI->getSuccessor(0) == TrueDest) {
        Opc = Instruction::Or;
      } else if (PBI->getSuccessor(1) == FalseDest) {
        Opc = Instruction::And;
      } else if (PBI->getSuccessor(0) == FalseDest) {
        Opc = Instruction::And;
        InvertPredCond = true;
      } else if (PBI->getSuccessor(1) == TrueDest) {
        Opc = Instruction::Or;
        InvertPredCond = true;
      } else {
        continue;
      }
    } else {
      if (PBI->getSuccessor(0) != TrueDest && PBI->getSuccessor(1) != TrueDest)
        continue;
    }

    DEBUG(dbgs() << "FOLDING BRANCH TO COMMON DEST:\n" << *PBI << *BB);
    IRBuilder<> Builder(PBI);

    // If we need to invert the condition in the pred block to match, do so now.
    if (InvertPredCond) {
      Value *NewCond = PBI->getCondition();

      if (NewCond->hasOneUse() && isa<CmpInst>(NewCond)) {
        CmpInst *CI = cast<CmpInst>(NewCond);
        CI->setPredicate(CI->getInversePredicate());
      } else {
        NewCond =
            Builder.CreateNot(NewCond, PBI->getCondition()->getName() + ".not");
      }

      PBI->setCondition(NewCond);
      PBI->swapSuccessors();
    }

    // If we have bonus instructions, clone them into the predecessor block.
    // Note that there may be multiple predecessor blocks, so we cannot move
    // bonus instructions to a predecessor block.
    ValueToValueMapTy VMap; // maps original values to cloned values
    // We already make sure Cond is the last instruction before BI. Therefore,
    // all instructions before Cond other than DbgInfoIntrinsic are bonus
    // instructions.
    for (auto BonusInst = BB->begin(); Cond != &*BonusInst; ++BonusInst) {
      if (isa<DbgInfoIntrinsic>(BonusInst))
        continue;
      Instruction *NewBonusInst = BonusInst->clone();
      RemapInstruction(NewBonusInst, VMap,
                       RF_NoModuleLevelChanges | RF_IgnoreMissingLocals);
      VMap[&*BonusInst] = NewBonusInst;

      // If we moved a load, we cannot any longer claim any knowledge about
      // its potential value. The previous information might have been valid
      // only given the branch precondition.
      // For an analogous reason, we must also drop all the metadata whose
      // semantics we don't understand.
      NewBonusInst->dropUnknownNonDebugMetadata();

      PredBlock->getInstList().insert(PBI->getIterator(), NewBonusInst);
      NewBonusInst->takeName(&*BonusInst);
      BonusInst->setName(BonusInst->getName() + ".old");
    }

    // Clone Cond into the predecessor basic block, and or/and the
    // two conditions together.
    Instruction *New = Cond->clone();
    RemapInstruction(New, VMap,
                     RF_NoModuleLevelChanges | RF_IgnoreMissingLocals);
    PredBlock->getInstList().insert(PBI->getIterator(), New);
    New->takeName(Cond);
    Cond->setName(New->getName() + ".old");

    if (BI->isConditional()) {
      Instruction *NewCond = cast<Instruction>(
          Builder.CreateBinOp(Opc, PBI->getCondition(), New, "or.cond"));
      PBI->setCondition(NewCond);

      uint64_t PredTrueWeight, PredFalseWeight, SuccTrueWeight, SuccFalseWeight;
      bool HasWeights =
          extractPredSuccWeights(PBI, BI, PredTrueWeight, PredFalseWeight,
                                 SuccTrueWeight, SuccFalseWeight);
      SmallVector<uint64_t, 8> NewWeights;

      if (PBI->getSuccessor(0) == BB) {
        if (HasWeights) {
          // PBI: br i1 %x, BB, FalseDest
          // BI:  br i1 %y, TrueDest, FalseDest
          // TrueWeight is TrueWeight for PBI * TrueWeight for BI.
          NewWeights.push_back(PredTrueWeight * SuccTrueWeight);
          // FalseWeight is FalseWeight for PBI * TotalWeight for BI +
          //               TrueWeight for PBI * FalseWeight for BI.
          // We assume that total weights of a BranchInst can fit into 32 bits.
          // Therefore, we will not have overflow using 64-bit arithmetic.
          NewWeights.push_back(PredFalseWeight *
                                   (SuccFalseWeight + SuccTrueWeight) +
                               PredTrueWeight * SuccFalseWeight);
        }
        AddPredecessorToBlock(TrueDest, PredBlock, BB);
        PBI->setSuccessor(0, TrueDest);
      }
      if (PBI->getSuccessor(1) == BB) {
        if (HasWeights) {
          // PBI: br i1 %x, TrueDest, BB
          // BI:  br i1 %y, TrueDest, FalseDest
          // TrueWeight is TrueWeight for PBI * TotalWeight for BI +
          //              FalseWeight for PBI * TrueWeight for BI.
          NewWeights.push_back(PredTrueWeight *
                                   (SuccFalseWeight + SuccTrueWeight) +
                               PredFalseWeight * SuccTrueWeight);
          // FalseWeight is FalseWeight for PBI * FalseWeight for BI.
          NewWeights.push_back(PredFalseWeight * SuccFalseWeight);
        }
        AddPredecessorToBlock(FalseDest, PredBlock, BB);
        PBI->setSuccessor(1, FalseDest);
      }
      if (NewWeights.size() == 2) {
        // Halve the weights if any of them cannot fit in an uint32_t
        FitWeights(NewWeights);

        SmallVector<uint32_t, 8> MDWeights(NewWeights.begin(),
                                           NewWeights.end());
        setBranchWeights(PBI, MDWeights[0], MDWeights[1]);
      } else
        PBI->setMetadata(LLVMContext::MD_prof, nullptr);
    } else {
      // Update PHI nodes in the common successors.
      for (unsigned i = 0, e = PHIs.size(); i != e; ++i) {
        ConstantInt *PBI_C = cast<ConstantInt>(
            PHIs[i]->getIncomingValueForBlock(PBI->getParent()));
        assert(PBI_C->getType()->isIntegerTy(1));
        Instruction *MergedCond = nullptr;
        if (PBI->getSuccessor(0) == TrueDest) {
          // Create (PBI_Cond and PBI_C) or (!PBI_Cond and BI_Value)
          // PBI_C is true: PBI_Cond or (!PBI_Cond and BI_Value)
          //       is false: !PBI_Cond and BI_Value
          Instruction *NotCond = cast<Instruction>(
              Builder.CreateNot(PBI->getCondition(), "not.cond"));
          MergedCond = cast<Instruction>(
              Builder.CreateBinOp(Instruction::And, NotCond, New, "and.cond"));
          if (PBI_C->isOne())
            MergedCond = cast<Instruction>(Builder.CreateBinOp(
                Instruction::Or, PBI->getCondition(), MergedCond, "or.cond"));
        } else {
          // Create (PBI_Cond and BI_Value) or (!PBI_Cond and PBI_C)
          // PBI_C is true: (PBI_Cond and BI_Value) or (!PBI_Cond)
          //       is false: PBI_Cond and BI_Value
          MergedCond = cast<Instruction>(Builder.CreateBinOp(
              Instruction::And, PBI->getCondition(), New, "and.cond"));
          if (PBI_C->isOne()) {
            Instruction *NotCond = cast<Instruction>(
                Builder.CreateNot(PBI->getCondition(), "not.cond"));
            MergedCond = cast<Instruction>(Builder.CreateBinOp(
                Instruction::Or, NotCond, MergedCond, "or.cond"));
          }
        }
        // Update PHI Node.
        PHIs[i]->setIncomingValue(PHIs[i]->getBasicBlockIndex(PBI->getParent()),
                                  MergedCond);
      }
      // Change PBI from Conditional to Unconditional.
      BranchInst *New_PBI = BranchInst::Create(TrueDest, PBI);
      EraseTerminatorInstAndDCECond(PBI);
      PBI = New_PBI;
    }

    // If BI was a loop latch, it may have had associated loop metadata.
    // We need to copy it to the new latch, that is, PBI.
    if (MDNode *LoopMD = BI->getMetadata(LLVMContext::MD_loop))
      PBI->setMetadata(LLVMContext::MD_loop, LoopMD);

    // TODO: If BB is reachable from all paths through PredBlock, then we
    // could replace PBI's branch probabilities with BI's.

    // Copy any debug value intrinsics into the end of PredBlock.
    for (Instruction &I : *BB)
      if (isa<DbgInfoIntrinsic>(I))
        I.clone()->insertBefore(PBI);

    return true;
  }
  return false;
}

// If there is only one store in BB1 and BB2, return it, otherwise return
// nullptr.
static StoreInst *findUniqueStoreInBlocks(BasicBlock *BB1, BasicBlock *BB2) {
  StoreInst *S = nullptr;
  for (auto *BB : {BB1, BB2}) {
    if (!BB)
      continue;
    for (auto &I : *BB)
      if (auto *SI = dyn_cast<StoreInst>(&I)) {
        if (S)
          // Multiple stores seen.
          return nullptr;
        else
          S = SI;
      }
  }
  return S;
}

static Value *ensureValueAvailableInSuccessor(Value *V, BasicBlock *BB,
                                              Value *AlternativeV = nullptr) {
  // PHI is going to be a PHI node that allows the value V that is defined in
  // BB to be referenced in BB's only successor.
  //
  // If AlternativeV is nullptr, the only value we care about in PHI is V. It
  // doesn't matter to us what the other operand is (it'll never get used). We
  // could just create a new PHI with an undef incoming value, but that could
  // increase register pressure if EarlyCSE/InstCombine can't fold it with some
  // other PHI. So here we directly look for some PHI in BB's successor with V
  // as an incoming operand. If we find one, we use it, else we create a new
  // one.
  //
  // If AlternativeV is not nullptr, we care about both incoming values in PHI.
  // PHI must be exactly: phi <ty> [ %BB, %V ], [ %OtherBB, %AlternativeV]
  // where OtherBB is the single other predecessor of BB's only successor.
  PHINode *PHI = nullptr;
  BasicBlock *Succ = BB->getSingleSuccessor();

  for (auto I = Succ->begin(); isa<PHINode>(I); ++I)
    if (cast<PHINode>(I)->getIncomingValueForBlock(BB) == V) {
      PHI = cast<PHINode>(I);
      if (!AlternativeV)
        break;

      assert(std::distance(pred_begin(Succ), pred_end(Succ)) == 2);
      auto PredI = pred_begin(Succ);
      BasicBlock *OtherPredBB = *PredI == BB ? *++PredI : *PredI;
      if (PHI->getIncomingValueForBlock(OtherPredBB) == AlternativeV)
        break;
      PHI = nullptr;
    }
  if (PHI)
    return PHI;

  // If V is not an instruction defined in BB, just return it.
  if (!AlternativeV &&
      (!isa<Instruction>(V) || cast<Instruction>(V)->getParent() != BB))
    return V;

  PHI = PHINode::Create(V->getType(), 2, "simplifycfg.merge", &Succ->front());
  PHI->addIncoming(V, BB);
  for (BasicBlock *PredBB : predecessors(Succ))
    if (PredBB != BB)
      PHI->addIncoming(
          AlternativeV ? AlternativeV : UndefValue::get(V->getType()), PredBB);
  return PHI;
}

static bool mergeConditionalStoreToAddress(BasicBlock *PTB, BasicBlock *PFB,
                                           BasicBlock *QTB, BasicBlock *QFB,
                                           BasicBlock *PostBB, Value *Address,
                                           bool InvertPCond, bool InvertQCond,
                                           const DataLayout &DL) {
  auto IsaBitcastOfPointerType = [](const Instruction &I) {
    return Operator::getOpcode(&I) == Instruction::BitCast &&
           I.getType()->isPointerTy();
  };

  // If we're not in aggressive mode, we only optimize if we have some
  // confidence that by optimizing we'll allow P and/or Q to be if-converted.
  auto IsWorthwhile = [&](BasicBlock *BB) {
    if (!BB)
      return true;
    // Heuristic: if the block can be if-converted/phi-folded and the
    // instructions inside are all cheap (arithmetic/GEPs), it's worthwhile to
    // thread this store.
    unsigned N = 0;
    for (auto &I : *BB) {
      // Cheap instructions viable for folding.
      if (isa<BinaryOperator>(I) || isa<GetElementPtrInst>(I) ||
          isa<StoreInst>(I))
        ++N;
      // Free instructions.
      else if (isa<TerminatorInst>(I) || isa<DbgInfoIntrinsic>(I) ||
               IsaBitcastOfPointerType(I))
        continue;
      else
        return false;
    }
    // The store we want to merge is counted in N, so add 1 to make sure
    // we're counting the instructions that would be left.
    return N <= (PHINodeFoldingThreshold + 1);
  };

  if (!MergeCondStoresAggressively &&
      (!IsWorthwhile(PTB) || !IsWorthwhile(PFB) || !IsWorthwhile(QTB) ||
       !IsWorthwhile(QFB)))
    return false;

  // For every pointer, there must be exactly two stores, one coming from
  // PTB or PFB, and the other from QTB or QFB. We don't support more than one
  // store (to any address) in PTB,PFB or QTB,QFB.
  // FIXME: We could relax this restriction with a bit more work and performance
  // testing.
  StoreInst *PStore = findUniqueStoreInBlocks(PTB, PFB);
  StoreInst *QStore = findUniqueStoreInBlocks(QTB, QFB);
  if (!PStore || !QStore)
    return false;

  // Now check the stores are compatible.
  if (!QStore->isUnordered() || !PStore->isUnordered())
    return false;

  // Check that sinking the store won't cause program behavior changes. Sinking
  // the store out of the Q blocks won't change any behavior as we're sinking
  // from a block to its unconditional successor. But we're moving a store from
  // the P blocks down through the middle block (QBI) and past both QFB and QTB.
  // So we need to check that there are no aliasing loads or stores in
  // QBI, QTB and QFB. We also need to check there are no conflicting memory
  // operations between PStore and the end of its parent block.
  //
  // The ideal way to do this is to query AliasAnalysis, but we don't
  // preserve AA currently so that is dangerous. Be super safe and just
  // check there are no other memory operations at all.
  for (auto &I : *QFB->getSinglePredecessor())
    if (I.mayReadOrWriteMemory())
      return false;
  for (auto &I : *QFB)
    if (&I != QStore && I.mayReadOrWriteMemory())
      return false;
  if (QTB)
    for (auto &I : *QTB)
      if (&I != QStore && I.mayReadOrWriteMemory())
        return false;
  for (auto I = BasicBlock::iterator(PStore), E = PStore->getParent()->end();
       I != E; ++I)
    if (&*I != PStore && I->mayReadOrWriteMemory())
      return false;

  // OK, we're going to sink the stores to PostBB. The store has to be
  // conditional though, so first create the predicate.
  Value *PCond = cast<BranchInst>(PFB->getSinglePredecessor()->getTerminator())
                     ->getCondition();
  Value *QCond = cast<BranchInst>(QFB->getSinglePredecessor()->getTerminator())
                     ->getCondition();

  Value *PPHI = ensureValueAvailableInSuccessor(PStore->getValueOperand(),
                                                PStore->getParent());
  Value *QPHI = ensureValueAvailableInSuccessor(QStore->getValueOperand(),
                                                QStore->getParent(), PPHI);

  IRBuilder<> QB(&*PostBB->getFirstInsertionPt());

  Value *PPred = PStore->getParent() == PTB ? PCond : QB.CreateNot(PCond);
  Value *QPred = QStore->getParent() == QTB ? QCond : QB.CreateNot(QCond);

  if (InvertPCond)
    PPred = QB.CreateNot(PPred);
  if (InvertQCond)
    QPred = QB.CreateNot(QPred);
  Value *CombinedPred = QB.CreateOr(PPred, QPred);

  auto *T =
      SplitBlockAndInsertIfThen(CombinedPred, &*QB.GetInsertPoint(), false);
  QB.SetInsertPoint(T);
  StoreInst *SI = cast<StoreInst>(QB.CreateStore(QPHI, Address));
  AAMDNodes AAMD;
  PStore->getAAMetadata(AAMD, /*Merge=*/false);
  PStore->getAAMetadata(AAMD, /*Merge=*/true);
  SI->setAAMetadata(AAMD);
  unsigned PAlignment = PStore->getAlignment();
  unsigned QAlignment = QStore->getAlignment();
  unsigned TypeAlignment =
      DL.getABITypeAlignment(SI->getValueOperand()->getType());
  unsigned MinAlignment;
  unsigned MaxAlignment;
  std::tie(MinAlignment, MaxAlignment) = std::minmax(PAlignment, QAlignment);
  // Choose the minimum alignment. If we could prove both stores execute, we
  // could use biggest one.  In this case, though, we only know that one of the
  // stores executes.  And we don't know it's safe to take the alignment from a
  // store that doesn't execute.
  if (MinAlignment != 0) {
    // Choose the minimum of all non-zero alignments.
    SI->setAlignment(MinAlignment);
  } else if (MaxAlignment != 0) {
    // Choose the minimal alignment between the non-zero alignment and the ABI
    // default alignment for the type of the stored value.
    SI->setAlignment(std::min(MaxAlignment, TypeAlignment));
  } else {
    // If both alignments are zero, use ABI default alignment for the type of
    // the stored value.
    SI->setAlignment(TypeAlignment);
  }

  QStore->eraseFromParent();
  PStore->eraseFromParent();

  return true;
}

static bool mergeConditionalStores(BranchInst *PBI, BranchInst *QBI,
                                   const DataLayout &DL) {
  // The intention here is to find diamonds or triangles (see below) where each
  // conditional block contains a store to the same address. Both of these
  // stores are conditional, so they can't be unconditionally sunk. But it may
  // be profitable to speculatively sink the stores into one merged store at the
  // end, and predicate the merged store on the union of the two conditions of
  // PBI and QBI.
  //
  // This can reduce the number of stores executed if both of the conditions are
  // true, and can allow the blocks to become small enough to be if-converted.
  // This optimization will also chain, so that ladders of test-and-set
  // sequences can be if-converted away.
  //
  // We only deal with simple diamonds or triangles:
  //
  //     PBI       or      PBI        or a combination of the two
  //    /   \               | \
  //   PTB  PFB             |  PFB
  //    \   /               | /
  //     QBI                QBI
  //    /  \                | \
  //   QTB  QFB             |  QFB
  //    \  /                | /
  //    PostBB            PostBB
  //
  // We model triangles as a type of diamond with a nullptr "true" block.
  // Triangles are canonicalized so that the fallthrough edge is represented by
  // a true condition, as in the diagram above.
  BasicBlock *PTB = PBI->getSuccessor(0);
  BasicBlock *PFB = PBI->getSuccessor(1);
  BasicBlock *QTB = QBI->getSuccessor(0);
  BasicBlock *QFB = QBI->getSuccessor(1);
  BasicBlock *PostBB = QFB->getSingleSuccessor();

  // Make sure we have a good guess for PostBB. If QTB's only successor is
  // QFB, then QFB is a better PostBB.
  if (QTB->getSingleSuccessor() == QFB)
    PostBB = QFB;

  // If we couldn't find a good PostBB, stop.
  if (!PostBB)
    return false;

  bool InvertPCond = false, InvertQCond = false;
  // Canonicalize fallthroughs to the true branches.
  if (PFB == QBI->getParent()) {
    std::swap(PFB, PTB);
    InvertPCond = true;
  }
  if (QFB == PostBB) {
    std::swap(QFB, QTB);
    InvertQCond = true;
  }

  // From this point on we can assume PTB or QTB may be fallthroughs but PFB
  // and QFB may not. Model fallthroughs as a nullptr block.
  if (PTB == QBI->getParent())
    PTB = nullptr;
  if (QTB == PostBB)
    QTB = nullptr;

  // Legality bailouts. We must have at least the non-fallthrough blocks and
  // the post-dominating block, and the non-fallthroughs must only have one
  // predecessor.
  auto HasOnePredAndOneSucc = [](BasicBlock *BB, BasicBlock *P, BasicBlock *S) {
    return BB->getSinglePredecessor() == P && BB->getSingleSuccessor() == S;
  };
  if (!HasOnePredAndOneSucc(PFB, PBI->getParent(), QBI->getParent()) ||
      !HasOnePredAndOneSucc(QFB, QBI->getParent(), PostBB))
    return false;
  if ((PTB && !HasOnePredAndOneSucc(PTB, PBI->getParent(), QBI->getParent())) ||
      (QTB && !HasOnePredAndOneSucc(QTB, QBI->getParent(), PostBB)))
    return false;
  if (!PostBB->hasNUses(2) || !QBI->getParent()->hasNUses(2))
    return false;

  // OK, this is a sequence of two diamonds or triangles.
  // Check if there are stores in PTB or PFB that are repeated in QTB or QFB.
  SmallPtrSet<Value *, 4> PStoreAddresses, QStoreAddresses;
  for (auto *BB : {PTB, PFB}) {
    if (!BB)
      continue;
    for (auto &I : *BB)
      if (StoreInst *SI = dyn_cast<StoreInst>(&I))
        PStoreAddresses.insert(SI->getPointerOperand());
  }
  for (auto *BB : {QTB, QFB}) {
    if (!BB)
      continue;
    for (auto &I : *BB)
      if (StoreInst *SI = dyn_cast<StoreInst>(&I))
        QStoreAddresses.insert(SI->getPointerOperand());
  }

  set_intersect(PStoreAddresses, QStoreAddresses);
  // set_intersect mutates PStoreAddresses in place. Rename it here to make it
  // clear what it contains.
  auto &CommonAddresses = PStoreAddresses;

  bool Changed = false;
  for (auto *Address : CommonAddresses)
    Changed |= mergeConditionalStoreToAddress(
        PTB, PFB, QTB, QFB, PostBB, Address, InvertPCond, InvertQCond, DL);
  return Changed;
}

/// If we have a conditional branch as a predecessor of another block,
/// this function tries to simplify it.  We know
/// that PBI and BI are both conditional branches, and BI is in one of the
/// successor blocks of PBI - PBI branches to BI.
static bool SimplifyCondBranchToCondBranch(BranchInst *PBI, BranchInst *BI,
                                           const DataLayout &DL) {
  assert(PBI->isConditional() && BI->isConditional());
  BasicBlock *BB = BI->getParent();

  // If this block ends with a branch instruction, and if there is a
  // predecessor that ends on a branch of the same condition, make
  // this conditional branch redundant.
  if (PBI->getCondition() == BI->getCondition() &&
      PBI->getSuccessor(0) != PBI->getSuccessor(1)) {
    // Okay, the outcome of this conditional branch is statically
    // knowable.  If this block had a single pred, handle specially.
    if (BB->getSinglePredecessor()) {
      // Turn this into a branch on constant.
      bool CondIsTrue = PBI->getSuccessor(0) == BB;
      BI->setCondition(
          ConstantInt::get(Type::getInt1Ty(BB->getContext()), CondIsTrue));
      return true; // Nuke the branch on constant.
    }

    // Otherwise, if there are multiple predecessors, insert a PHI that merges
    // in the constant and simplify the block result.  Subsequent passes of
    // simplifycfg will thread the block.
    if (BlockIsSimpleEnoughToThreadThrough(BB)) {
      pred_iterator PB = pred_begin(BB), PE = pred_end(BB);
      PHINode *NewPN = PHINode::Create(
          Type::getInt1Ty(BB->getContext()), std::distance(PB, PE),
          BI->getCondition()->getName() + ".pr", &BB->front());
      // Okay, we're going to insert the PHI node.  Since PBI is not the only
      // predecessor, compute the PHI'd conditional value for all of the preds.
      // Any predecessor where the condition is not computable we keep symbolic.
      for (pred_iterator PI = PB; PI != PE; ++PI) {
        BasicBlock *P = *PI;
        if ((PBI = dyn_cast<BranchInst>(P->getTerminator())) && PBI != BI &&
            PBI->isConditional() && PBI->getCondition() == BI->getCondition() &&
            PBI->getSuccessor(0) != PBI->getSuccessor(1)) {
          bool CondIsTrue = PBI->getSuccessor(0) == BB;
          NewPN->addIncoming(
              ConstantInt::get(Type::getInt1Ty(BB->getContext()), CondIsTrue),
              P);
        } else {
          NewPN->addIncoming(BI->getCondition(), P);
        }
      }

      BI->setCondition(NewPN);
      return true;
    }
  }

  if (auto *CE = dyn_cast<ConstantExpr>(BI->getCondition()))
    if (CE->canTrap())
      return false;

  // If both branches are conditional and both contain stores to the same
  // address, remove the stores from the conditionals and create a conditional
  // merged store at the end.
  if (MergeCondStores && mergeConditionalStores(PBI, BI, DL))
    return true;

  // If this is a conditional branch in an empty block, and if any
  // predecessors are a conditional branch to one of our destinations,
  // fold the conditions into logical ops and one cond br.
  BasicBlock::iterator BBI = BB->begin();
  // Ignore dbg intrinsics.
  while (isa<DbgInfoIntrinsic>(BBI))
    ++BBI;
  if (&*BBI != BI)
    return false;

  int PBIOp, BIOp;
  if (PBI->getSuccessor(0) == BI->getSuccessor(0)) {
    PBIOp = 0;
    BIOp = 0;
  } else if (PBI->getSuccessor(0) == BI->getSuccessor(1)) {
    PBIOp = 0;
    BIOp = 1;
  } else if (PBI->getSuccessor(1) == BI->getSuccessor(0)) {
    PBIOp = 1;
    BIOp = 0;
  } else if (PBI->getSuccessor(1) == BI->getSuccessor(1)) {
    PBIOp = 1;
    BIOp = 1;
  } else {
    return false;
  }

  // Check to make sure that the other destination of this branch
  // isn't BB itself.  If so, this is an infinite loop that will
  // keep getting unwound.
  if (PBI->getSuccessor(PBIOp) == BB)
    return false;

  // Do not perform this transformation if it would require
  // insertion of a large number of select instructions. For targets
  // without predication/cmovs, this is a big pessimization.

  // Also do not perform this transformation if any phi node in the common
  // destination block can trap when reached by BB or PBB (PR17073). In that
  // case, it would be unsafe to hoist the operation into a select instruction.

  BasicBlock *CommonDest = PBI->getSuccessor(PBIOp);
  unsigned NumPhis = 0;
  for (BasicBlock::iterator II = CommonDest->begin(); isa<PHINode>(II);
       ++II, ++NumPhis) {
    if (NumPhis > 2) // Disable this xform.
      return false;

    PHINode *PN = cast<PHINode>(II);
    Value *BIV = PN->getIncomingValueForBlock(BB);
    if (ConstantExpr *CE = dyn_cast<ConstantExpr>(BIV))
      if (CE->canTrap())
        return false;

    unsigned PBBIdx = PN->getBasicBlockIndex(PBI->getParent());
    Value *PBIV = PN->getIncomingValue(PBBIdx);
    if (ConstantExpr *CE = dyn_cast<ConstantExpr>(PBIV))
      if (CE->canTrap())
        return false;
  }

  // Finally, if everything is ok, fold the branches to logical ops.
  BasicBlock *OtherDest = BI->getSuccessor(BIOp ^ 1);

  DEBUG(dbgs() << "FOLDING BRs:" << *PBI->getParent()
               << "AND: " << *BI->getParent());

  // If OtherDest *is* BB, then BB is a basic block with a single conditional
  // branch in it, where one edge (OtherDest) goes back to itself but the other
  // exits.  We don't *know* that the program avoids the infinite loop
  // (even though that seems likely).  If we do this xform naively, we'll end up
  // recursively unpeeling the loop.  Since we know that (after the xform is
  // done) that the block *is* infinite if reached, we just make it an obviously
  // infinite loop with no cond branch.
  if (OtherDest == BB) {
    // Insert it at the end of the function, because it's either code,
    // or it won't matter if it's hot. :)
    BasicBlock *InfLoopBlock =
        BasicBlock::Create(BB->getContext(), "infloop", BB->getParent());
    BranchInst::Create(InfLoopBlock, InfLoopBlock);
    OtherDest = InfLoopBlock;
  }

  DEBUG(dbgs() << *PBI->getParent()->getParent());

  // BI may have other predecessors.  Because of this, we leave
  // it alone, but modify PBI.

  // Make sure we get to CommonDest on True&True directions.
  Value *PBICond = PBI->getCondition();
  IRBuilder<NoFolder> Builder(PBI);
  if (PBIOp)
    PBICond = Builder.CreateNot(PBICond, PBICond->getName() + ".not");

  Value *BICond = BI->getCondition();
  if (BIOp)
    BICond = Builder.CreateNot(BICond, BICond->getName() + ".not");

  // Merge the conditions.
  Value *Cond = Builder.CreateOr(PBICond, BICond, "brmerge");

  // Modify PBI to branch on the new condition to the new dests.
  PBI->setCondition(Cond);
  PBI->setSuccessor(0, CommonDest);
  PBI->setSuccessor(1, OtherDest);

  // Update branch weight for PBI.
  uint64_t PredTrueWeight, PredFalseWeight, SuccTrueWeight, SuccFalseWeight;
  uint64_t PredCommon, PredOther, SuccCommon, SuccOther;
  bool HasWeights =
      extractPredSuccWeights(PBI, BI, PredTrueWeight, PredFalseWeight,
                             SuccTrueWeight, SuccFalseWeight);
  if (HasWeights) {
    PredCommon = PBIOp ? PredFalseWeight : PredTrueWeight;
    PredOther = PBIOp ? PredTrueWeight : PredFalseWeight;
    SuccCommon = BIOp ? SuccFalseWeight : SuccTrueWeight;
    SuccOther = BIOp ? SuccTrueWeight : SuccFalseWeight;
    // The weight to CommonDest should be PredCommon * SuccTotal +
    //                                    PredOther * SuccCommon.
    // The weight to OtherDest should be PredOther * SuccOther.
    uint64_t NewWeights[2] = {PredCommon * (SuccCommon + SuccOther) +
                                  PredOther * SuccCommon,
                              PredOther * SuccOther};
    // Halve the weights if any of them cannot fit in an uint32_t
    FitWeights(NewWeights);

    setBranchWeights(PBI, NewWeights[0], NewWeights[1]);
  }

  // OtherDest may have phi nodes.  If so, add an entry from PBI's
  // block that are identical to the entries for BI's block.
  AddPredecessorToBlock(OtherDest, PBI->getParent(), BB);

  // We know that the CommonDest already had an edge from PBI to
  // it.  If it has PHIs though, the PHIs may have different
  // entries for BB and PBI's BB.  If so, insert a select to make
  // them agree.
  PHINode *PN;
  for (BasicBlock::iterator II = CommonDest->begin();
       (PN = dyn_cast<PHINode>(II)); ++II) {
    Value *BIV = PN->getIncomingValueForBlock(BB);
    unsigned PBBIdx = PN->getBasicBlockIndex(PBI->getParent());
    Value *PBIV = PN->getIncomingValue(PBBIdx);
    if (BIV != PBIV) {
      // Insert a select in PBI to pick the right value.
      SelectInst *NV = cast<SelectInst>(
          Builder.CreateSelect(PBICond, PBIV, BIV, PBIV->getName() + ".mux"));
      PN->setIncomingValue(PBBIdx, NV);
      // Although the select has the same condition as PBI, the original branch
      // weights for PBI do not apply to the new select because the select's
      // 'logical' edges are incoming edges of the phi that is eliminated, not
      // the outgoing edges of PBI.
      if (HasWeights) {
        uint64_t PredCommon = PBIOp ? PredFalseWeight : PredTrueWeight;
        uint64_t PredOther = PBIOp ? PredTrueWeight : PredFalseWeight;
        uint64_t SuccCommon = BIOp ? SuccFalseWeight : SuccTrueWeight;
        uint64_t SuccOther = BIOp ? SuccTrueWeight : SuccFalseWeight;
        // The weight to PredCommonDest should be PredCommon * SuccTotal.
        // The weight to PredOtherDest should be PredOther * SuccCommon.
        uint64_t NewWeights[2] = {PredCommon * (SuccCommon + SuccOther),
                                  PredOther * SuccCommon};

        FitWeights(NewWeights);

        setBranchWeights(NV, NewWeights[0], NewWeights[1]);
      }
    }
  }

  DEBUG(dbgs() << "INTO: " << *PBI->getParent());
  DEBUG(dbgs() << *PBI->getParent()->getParent());

  // This basic block is probably dead.  We know it has at least
  // one fewer predecessor.
  return true;
}

// Simplifies a terminator by replacing it with a branch to TrueBB if Cond is
// true or to FalseBB if Cond is false.
// Takes care of updating the successors and removing the old terminator.
// Also makes sure not to introduce new successors by assuming that edges to
// non-successor TrueBBs and FalseBBs aren't reachable.
static bool SimplifyTerminatorOnSelect(TerminatorInst *OldTerm, Value *Cond,
                                       BasicBlock *TrueBB, BasicBlock *FalseBB,
                                       uint32_t TrueWeight,
                                       uint32_t FalseWeight) {
  // Remove any superfluous successor edges from the CFG.
  // First, figure out which successors to preserve.
  // If TrueBB and FalseBB are equal, only try to preserve one copy of that
  // successor.
  BasicBlock *KeepEdge1 = TrueBB;
  BasicBlock *KeepEdge2 = TrueBB != FalseBB ? FalseBB : nullptr;

  // Then remove the rest.
  for (BasicBlock *Succ : OldTerm->successors()) {
    // Make sure only to keep exactly one copy of each edge.
    if (Succ == KeepEdge1)
      KeepEdge1 = nullptr;
    else if (Succ == KeepEdge2)
      KeepEdge2 = nullptr;
    else
      Succ->removePredecessor(OldTerm->getParent(),
                              /*DontDeleteUselessPHIs=*/true);
  }

  IRBuilder<> Builder(OldTerm);
  Builder.SetCurrentDebugLocation(OldTerm->getDebugLoc());

  // Insert an appropriate new terminator.
  if (!KeepEdge1 && !KeepEdge2) {
    if (TrueBB == FalseBB)
      // We were only looking for one successor, and it was present.
      // Create an unconditional branch to it.
      Builder.CreateBr(TrueBB);
    else {
      // We found both of the successors we were looking for.
      // Create a conditional branch sharing the condition of the select.
      BranchInst *NewBI = Builder.CreateCondBr(Cond, TrueBB, FalseBB);
      if (TrueWeight != FalseWeight)
        setBranchWeights(NewBI, TrueWeight, FalseWeight);
    }
  } else if (KeepEdge1 && (KeepEdge2 || TrueBB == FalseBB)) {
    // Neither of the selected blocks were successors, so this
    // terminator must be unreachable.
    new UnreachableInst(OldTerm->getContext(), OldTerm);
  } else {
    // One of the selected values was a successor, but the other wasn't.
    // Insert an unconditional branch to the one that was found;
    // the edge to the one that wasn't must be unreachable.
    if (!KeepEdge1)
      // Only TrueBB was found.
      Builder.CreateBr(TrueBB);
    else
      // Only FalseBB was found.
      Builder.CreateBr(FalseBB);
  }

  EraseTerminatorInstAndDCECond(OldTerm);
  return true;
}

// Replaces
//   (switch (select cond, X, Y)) on constant X, Y
// with a branch - conditional if X and Y lead to distinct BBs,
// unconditional otherwise.
static bool SimplifySwitchOnSelect(SwitchInst *SI, SelectInst *Select) {
  // Check for constant integer values in the select.
  ConstantInt *TrueVal = dyn_cast<ConstantInt>(Select->getTrueValue());
  ConstantInt *FalseVal = dyn_cast<ConstantInt>(Select->getFalseValue());
  if (!TrueVal || !FalseVal)
    return false;

  // Find the relevant condition and destinations.
  Value *Condition = Select->getCondition();
  BasicBlock *TrueBB = SI->findCaseValue(TrueVal)->getCaseSuccessor();
  BasicBlock *FalseBB = SI->findCaseValue(FalseVal)->getCaseSuccessor();

  // Get weight for TrueBB and FalseBB.
  uint32_t TrueWeight = 0, FalseWeight = 0;
  SmallVector<uint64_t, 8> Weights;
  bool HasWeights = HasBranchWeights(SI);
  if (HasWeights) {
    GetBranchWeights(SI, Weights);
    if (Weights.size() == 1 + SI->getNumCases()) {
      TrueWeight =
          (uint32_t)Weights[SI->findCaseValue(TrueVal)->getSuccessorIndex()];
      FalseWeight =
          (uint32_t)Weights[SI->findCaseValue(FalseVal)->getSuccessorIndex()];
    }
  }

  // Perform the actual simplification.
  return SimplifyTerminatorOnSelect(SI, Condition, TrueBB, FalseBB, TrueWeight,
                                    FalseWeight);
}

// Replaces
//   (indirectbr (select cond, blockaddress(@fn, BlockA),
//                             blockaddress(@fn, BlockB)))
// with
//   (br cond, BlockA, BlockB).
static bool SimplifyIndirectBrOnSelect(IndirectBrInst *IBI, SelectInst *SI) {
  // Check that both operands of the select are block addresses.
  BlockAddress *TBA = dyn_cast<BlockAddress>(SI->getTrueValue());
  BlockAddress *FBA = dyn_cast<BlockAddress>(SI->getFalseValue());
  if (!TBA || !FBA)
    return false;

  // Extract the actual blocks.
  BasicBlock *TrueBB = TBA->getBasicBlock();
  BasicBlock *FalseBB = FBA->getBasicBlock();

  // Perform the actual simplification.
  return SimplifyTerminatorOnSelect(IBI, SI->getCondition(), TrueBB, FalseBB, 0,
                                    0);
}

/// This is called when we find an icmp instruction
/// (a seteq/setne with a constant) as the only instruction in a
/// block that ends with an uncond branch.  We are looking for a very specific
/// pattern that occurs when "A == 1 || A == 2 || A == 3" gets simplified.  In
/// this case, we merge the first two "or's of icmp" into a switch, but then the
/// default value goes to an uncond block with a seteq in it, we get something
/// like:
///
///   switch i8 %A, label %DEFAULT [ i8 1, label %end    i8 2, label %end ]
/// DEFAULT:
///   %tmp = icmp eq i8 %A, 92
///   br label %end
/// end:
///   ... = phi i1 [ true, %entry ], [ %tmp, %DEFAULT ], [ true, %entry ]
///
/// We prefer to split the edge to 'end' so that there is a true/false entry to
/// the PHI, merging the third icmp into the switch.
static bool tryToSimplifyUncondBranchWithICmpInIt(
    ICmpInst *ICI, IRBuilder<> &Builder, const DataLayout &DL,
    const TargetTransformInfo &TTI, const SimplifyCFGOptions &Options) {
  BasicBlock *BB = ICI->getParent();

  // If the block has any PHIs in it or the icmp has multiple uses, it is too
  // complex.
  if (isa<PHINode>(BB->begin()) || !ICI->hasOneUse())
    return false;

  Value *V = ICI->getOperand(0);
  ConstantInt *Cst = cast<ConstantInt>(ICI->getOperand(1));

  // The pattern we're looking for is where our only predecessor is a switch on
  // 'V' and this block is the default case for the switch.  In this case we can
  // fold the compared value into the switch to simplify things.
  BasicBlock *Pred = BB->getSinglePredecessor();
  if (!Pred || !isa<SwitchInst>(Pred->getTerminator()))
    return false;

  SwitchInst *SI = cast<SwitchInst>(Pred->getTerminator());
  if (SI->getCondition() != V)
    return false;

  // If BB is reachable on a non-default case, then we simply know the value of
  // V in this block.  Substitute it and constant fold the icmp instruction
  // away.
  if (SI->getDefaultDest() != BB) {
    ConstantInt *VVal = SI->findCaseDest(BB);
    assert(VVal && "Should have a unique destination value");
    ICI->setOperand(0, VVal);

    if (Value *V = SimplifyInstruction(ICI, {DL, ICI})) {
      ICI->replaceAllUsesWith(V);
      ICI->eraseFromParent();
    }
    // BB is now empty, so it is likely to simplify away.
    return simplifyCFG(BB, TTI, Options) | true;
  }

  // Ok, the block is reachable from the default dest.  If the constant we're
  // comparing exists in one of the other edges, then we can constant fold ICI
  // and zap it.
  if (SI->findCaseValue(Cst) != SI->case_default()) {
    Value *V;
    if (ICI->getPredicate() == ICmpInst::ICMP_EQ)
      V = ConstantInt::getFalse(BB->getContext());
    else
      V = ConstantInt::getTrue(BB->getContext());

    ICI->replaceAllUsesWith(V);
    ICI->eraseFromParent();
    // BB is now empty, so it is likely to simplify away.
    return simplifyCFG(BB, TTI, Options) | true;
  }

  // The use of the icmp has to be in the 'end' block, by the only PHI node in
  // the block.
  BasicBlock *SuccBlock = BB->getTerminator()->getSuccessor(0);
  PHINode *PHIUse = dyn_cast<PHINode>(ICI->user_back());
  if (PHIUse == nullptr || PHIUse != &SuccBlock->front() ||
      isa<PHINode>(++BasicBlock::iterator(PHIUse)))
    return false;

  // If the icmp is a SETEQ, then the default dest gets false, the new edge gets
  // true in the PHI.
  Constant *DefaultCst = ConstantInt::getTrue(BB->getContext());
  Constant *NewCst = ConstantInt::getFalse(BB->getContext());

  if (ICI->getPredicate() == ICmpInst::ICMP_EQ)
    std::swap(DefaultCst, NewCst);

  // Replace ICI (which is used by the PHI for the default value) with true or
  // false depending on if it is EQ or NE.
  ICI->replaceAllUsesWith(DefaultCst);
  ICI->eraseFromParent();

  // Okay, the switch goes to this block on a default value.  Add an edge from
  // the switch to the merge point on the compared value.
  BasicBlock *NewBB =
      BasicBlock::Create(BB->getContext(), "switch.edge", BB->getParent(), BB);
  SmallVector<uint64_t, 8> Weights;
  bool HasWeights = HasBranchWeights(SI);
  if (HasWeights) {
    GetBranchWeights(SI, Weights);
    if (Weights.size() == 1 + SI->getNumCases()) {
      // Split weight for default case to case for "Cst".
      Weights[0] = (Weights[0] + 1) >> 1;
      Weights.push_back(Weights[0]);

      SmallVector<uint32_t, 8> MDWeights(Weights.begin(), Weights.end());
      setBranchWeights(SI, MDWeights);
    }
  }
  SI->addCase(Cst, NewBB);

  // NewBB branches to the phi block, add the uncond branch and the phi entry.
  Builder.SetInsertPoint(NewBB);
  Builder.SetCurrentDebugLocation(SI->getDebugLoc());
  Builder.CreateBr(SuccBlock);
  PHIUse->addIncoming(NewCst, NewBB);
  return true;
}

/// The specified branch is a conditional branch.
/// Check to see if it is branching on an or/and chain of icmp instructions, and
/// fold it into a switch instruction if so.
static bool SimplifyBranchOnICmpChain(BranchInst *BI, IRBuilder<> &Builder,
                                      const DataLayout &DL) {
  Instruction *Cond = dyn_cast<Instruction>(BI->getCondition());
  if (!Cond)
    return false;

  // Change br (X == 0 | X == 1), T, F into a switch instruction.
  // If this is a bunch of seteq's or'd together, or if it's a bunch of
  // 'setne's and'ed together, collect them.

  // Try to gather values from a chain of and/or to be turned into a switch
  ConstantComparesGatherer ConstantCompare(Cond, DL);
  // Unpack the result
  SmallVectorImpl<ConstantInt *> &Values = ConstantCompare.Vals;
  Value *CompVal = ConstantCompare.CompValue;
  unsigned UsedICmps = ConstantCompare.UsedICmps;
  Value *ExtraCase = ConstantCompare.Extra;

  // If we didn't have a multiply compared value, fail.
  if (!CompVal)
    return false;

  // Avoid turning single icmps into a switch.
  if (UsedICmps <= 1)
    return false;

  bool TrueWhenEqual = (Cond->getOpcode() == Instruction::Or);

  // There might be duplicate constants in the list, which the switch
  // instruction can't handle, remove them now.
  array_pod_sort(Values.begin(), Values.end(), ConstantIntSortPredicate);
  Values.erase(std::unique(Values.begin(), Values.end()), Values.end());

  // If Extra was used, we require at least two switch values to do the
  // transformation.  A switch with one value is just a conditional branch.
  if (ExtraCase && Values.size() < 2)
    return false;

  // TODO: Preserve branch weight metadata, similarly to how
  // FoldValueComparisonIntoPredecessors preserves it.

  // Figure out which block is which destination.
  BasicBlock *DefaultBB = BI->getSuccessor(1);
  BasicBlock *EdgeBB = BI->getSuccessor(0);
  if (!TrueWhenEqual)
    std::swap(DefaultBB, EdgeBB);

  BasicBlock *BB = BI->getParent();

  DEBUG(dbgs() << "Converting 'icmp' chain with " << Values.size()
               << " cases into SWITCH.  BB is:\n"
               << *BB);

  // If there are any extra values that couldn't be folded into the switch
  // then we evaluate them with an explicit branch first.  Split the block
  // right before the condbr to handle it.
  if (ExtraCase) {
    BasicBlock *NewBB =
        BB->splitBasicBlock(BI->getIterator(), "switch.early.test");
    // Remove the uncond branch added to the old block.
    TerminatorInst *OldTI = BB->getTerminator();
    Builder.SetInsertPoint(OldTI);

    if (TrueWhenEqual)
      Builder.CreateCondBr(ExtraCase, EdgeBB, NewBB);
    else
      Builder.CreateCondBr(ExtraCase, NewBB, EdgeBB);

    OldTI->eraseFromParent();

    // If there are PHI nodes in EdgeBB, then we need to add a new entry to them
    // for the edge we just added.
    AddPredecessorToBlock(EdgeBB, BB, NewBB);

    DEBUG(dbgs() << "  ** 'icmp' chain unhandled condition: " << *ExtraCase
                 << "\nEXTRABB = " << *BB);
    BB = NewBB;
  }

  Builder.SetInsertPoint(BI);
  // Convert pointer to int before we switch.
  if (CompVal->getType()->isPointerTy()) {
    CompVal = Builder.CreatePtrToInt(
        CompVal, DL.getIntPtrType(CompVal->getType()), "magicptr");
  }

  // Create the new switch instruction now.
  SwitchInst *New = Builder.CreateSwitch(CompVal, DefaultBB, Values.size());

  // Add all of the 'cases' to the switch instruction.
  for (unsigned i = 0, e = Values.size(); i != e; ++i)
    New->addCase(Values[i], EdgeBB);

  // We added edges from PI to the EdgeBB.  As such, if there were any
  // PHI nodes in EdgeBB, they need entries to be added corresponding to
  // the number of edges added.
  for (BasicBlock::iterator BBI = EdgeBB->begin(); isa<PHINode>(BBI); ++BBI) {
    PHINode *PN = cast<PHINode>(BBI);
    Value *InVal = PN->getIncomingValueForBlock(BB);
    for (unsigned i = 0, e = Values.size() - 1; i != e; ++i)
      PN->addIncoming(InVal, BB);
  }

  // Erase the old branch instruction.
  EraseTerminatorInstAndDCECond(BI);

  DEBUG(dbgs() << "  ** 'icmp' chain result is:\n" << *BB << '\n');
  return true;
}

bool SimplifyCFGOpt::SimplifyResume(ResumeInst *RI, IRBuilder<> &Builder) {
  if (isa<PHINode>(RI->getValue()))
    return SimplifyCommonResume(RI);
  else if (isa<LandingPadInst>(RI->getParent()->getFirstNonPHI()) &&
           RI->getValue() == RI->getParent()->getFirstNonPHI())
    // The resume must unwind the exception that caused control to branch here.
    return SimplifySingleResume(RI);

  return false;
}

// Simplify resume that is shared by several landing pads (phi of landing pad).
bool SimplifyCFGOpt::SimplifyCommonResume(ResumeInst *RI) {
  BasicBlock *BB = RI->getParent();

  // Check that there are no other instructions except for debug intrinsics
  // between the phi of landing pads (RI->getValue()) and resume instruction.
  BasicBlock::iterator I = cast<Instruction>(RI->getValue())->getIterator(),
                       E = RI->getIterator();
  while (++I != E)
    if (!isa<DbgInfoIntrinsic>(I))
      return false;

  SmallSetVector<BasicBlock *, 4> TrivialUnwindBlocks;
  auto *PhiLPInst = cast<PHINode>(RI->getValue());

  // Check incoming blocks to see if any of them are trivial.
  for (unsigned Idx = 0, End = PhiLPInst->getNumIncomingValues(); Idx != End;
       Idx++) {
    auto *IncomingBB = PhiLPInst->getIncomingBlock(Idx);
    auto *IncomingValue = PhiLPInst->getIncomingValue(Idx);

    // If the block has other successors, we can not delete it because
    // it has other dependents.
    if (IncomingBB->getUniqueSuccessor() != BB)
      continue;

    auto *LandingPad = dyn_cast<LandingPadInst>(IncomingBB->getFirstNonPHI());
    // Not the landing pad that caused the control to branch here.
    if (IncomingValue != LandingPad)
      continue;

    bool isTrivial = true;

    I = IncomingBB->getFirstNonPHI()->getIterator();
    E = IncomingBB->getTerminator()->getIterator();
    while (++I != E)
      if (!isa<DbgInfoIntrinsic>(I)) {
        isTrivial = false;
        break;
      }

    if (isTrivial)
      TrivialUnwindBlocks.insert(IncomingBB);
  }

  // If no trivial unwind blocks, don't do any simplifications.
  if (TrivialUnwindBlocks.empty())
    return false;

  // Turn all invokes that unwind here into calls.
  for (auto *TrivialBB : TrivialUnwindBlocks) {
    // Blocks that will be simplified should be removed from the phi node.
    // Note there could be multiple edges to the resume block, and we need
    // to remove them all.
    while (PhiLPInst->getBasicBlockIndex(TrivialBB) != -1)
      BB->removePredecessor(TrivialBB, true);

    for (pred_iterator PI = pred_begin(TrivialBB), PE = pred_end(TrivialBB);
         PI != PE;) {
      BasicBlock *Pred = *PI++;
      removeUnwindEdge(Pred);
    }

    // In each SimplifyCFG run, only the current processed block can be erased.
    // Otherwise, it will break the iteration of SimplifyCFG pass. So instead
    // of erasing TrivialBB, we only remove the branch to the common resume
    // block so that we can later erase the resume block since it has no
    // predecessors.
    TrivialBB->getTerminator()->eraseFromParent();
    new UnreachableInst(RI->getContext(), TrivialBB);
  }

  // Delete the resume block if all its predecessors have been removed.
  if (pred_empty(BB))
    BB->eraseFromParent();

  return !TrivialUnwindBlocks.empty();
}

// Simplify resume that is only used by a single (non-phi) landing pad.
bool SimplifyCFGOpt::SimplifySingleResume(ResumeInst *RI) {
  BasicBlock *BB = RI->getParent();
  LandingPadInst *LPInst = dyn_cast<LandingPadInst>(BB->getFirstNonPHI());
  assert(RI->getValue() == LPInst &&
         "Resume must unwind the exception that caused control to here");

  // Check that there are no other instructions except for debug intrinsics.
  BasicBlock::iterator I = LPInst->getIterator(), E = RI->getIterator();
  while (++I != E)
    if (!isa<DbgInfoIntrinsic>(I))
      return false;

  // Turn all invokes that unwind here into calls and delete the basic block.
  for (pred_iterator PI = pred_begin(BB), PE = pred_end(BB); PI != PE;) {
    BasicBlock *Pred = *PI++;
    removeUnwindEdge(Pred);
  }

  // The landingpad is now unreachable.  Zap it.
  BB->eraseFromParent();
  if (LoopHeaders)
    LoopHeaders->erase(BB);
  return true;
}

static bool removeEmptyCleanup(CleanupReturnInst *RI) {
  // If this is a trivial cleanup pad that executes no instructions, it can be
  // eliminated.  If the cleanup pad continues to the caller, any predecessor
  // that is an EH pad will be updated to continue to the caller and any
  // predecessor that terminates with an invoke instruction will have its invoke
  // instruction converted to a call instruction.  If the cleanup pad being
  // simplified does not continue to the caller, each predecessor will be
  // updated to continue to the unwind destination of the cleanup pad being
  // simplified.
  BasicBlock *BB = RI->getParent();
  CleanupPadInst *CPInst = RI->getCleanupPad();
  if (CPInst->getParent() != BB)
    // This isn't an empty cleanup.
    return false;

  // We cannot kill the pad if it has multiple uses.  This typically arises
  // from unreachable basic blocks.
  if (!CPInst->hasOneUse())
    return false;

  // Check that there are no other instructions except for benign intrinsics.
  BasicBlock::iterator I = CPInst->getIterator(), E = RI->getIterator();
  while (++I != E) {
    auto *II = dyn_cast<IntrinsicInst>(I);
    if (!II)
      return false;

    Intrinsic::ID IntrinsicID = II->getIntrinsicID();
    switch (IntrinsicID) {
    case Intrinsic::dbg_declare:
    case Intrinsic::dbg_value:
    case Intrinsic::lifetime_end:
      break;
    default:
      return false;
    }
  }

  // If the cleanup return we are simplifying unwinds to the caller, this will
  // set UnwindDest to nullptr.
  BasicBlock *UnwindDest = RI->getUnwindDest();
  Instruction *DestEHPad = UnwindDest ? UnwindDest->getFirstNonPHI() : nullptr;

  // We're about to remove BB from the control flow.  Before we do, sink any
  // PHINodes into the unwind destination.  Doing this before changing the
  // control flow avoids some potentially slow checks, since we can currently
  // be certain that UnwindDest and BB have no common predecessors (since they
  // are both EH pads).
  if (UnwindDest) {
    // First, go through the PHI nodes in UnwindDest and update any nodes that
    // reference the block we are removing
    for (BasicBlock::iterator I = UnwindDest->begin(),
                              IE = DestEHPad->getIterator();
         I != IE; ++I) {
      PHINode *DestPN = cast<PHINode>(I);

      int Idx = DestPN->getBasicBlockIndex(BB);
      // Since BB unwinds to UnwindDest, it has to be in the PHI node.
      assert(Idx != -1);
      // This PHI node has an incoming value that corresponds to a control
      // path through the cleanup pad we are removing.  If the incoming
      // value is in the cleanup pad, it must be a PHINode (because we
      // verified above that the block is otherwise empty).  Otherwise, the
      // value is either a constant or a value that dominates the cleanup
      // pad being removed.
      //
      // Because BB and UnwindDest are both EH pads, all of their
      // predecessors must unwind to these blocks, and since no instruction
      // can have multiple unwind destinations, there will be no overlap in
      // incoming blocks between SrcPN and DestPN.
      Value *SrcVal = DestPN->getIncomingValue(Idx);
      PHINode *SrcPN = dyn_cast<PHINode>(SrcVal);

      // Remove the entry for the block we are deleting.
      DestPN->removeIncomingValue(Idx, false);

      if (SrcPN && SrcPN->getParent() == BB) {
        // If the incoming value was a PHI node in the cleanup pad we are
        // removing, we need to merge that PHI node's incoming values into
        // DestPN.
        for (unsigned SrcIdx = 0, SrcE = SrcPN->getNumIncomingValues();
             SrcIdx != SrcE; ++SrcIdx) {
          DestPN->addIncoming(SrcPN->getIncomingValue(SrcIdx),
                              SrcPN->getIncomingBlock(SrcIdx));
        }
      } else {
        // Otherwise, the incoming value came from above BB and
        // so we can just reuse it.  We must associate all of BB's
        // predecessors with this value.
        for (auto *pred : predecessors(BB)) {
          DestPN->addIncoming(SrcVal, pred);
        }
      }
    }

    // Sink any remaining PHI nodes directly into UnwindDest.
    Instruction *InsertPt = DestEHPad;
    for (BasicBlock::iterator I = BB->begin(),
                              IE = BB->getFirstNonPHI()->getIterator();
         I != IE;) {
      // The iterator must be incremented here because the instructions are
      // being moved to another block.
      PHINode *PN = cast<PHINode>(I++);
      if (PN->use_empty())
        // If the PHI node has no uses, just leave it.  It will be erased
        // when we erase BB below.
        continue;

      // Otherwise, sink this PHI node into UnwindDest.
      // Any predecessors to UnwindDest which are not already represented
      // must be back edges which inherit the value from the path through
      // BB.  In this case, the PHI value must reference itself.
      for (auto *pred : predecessors(UnwindDest))
        if (pred != BB)
          PN->addIncoming(PN, pred);
      PN->moveBefore(InsertPt);
    }
  }

  for (pred_iterator PI = pred_begin(BB), PE = pred_end(BB); PI != PE;) {
    // The iterator must be updated here because we are removing this pred.
    BasicBlock *PredBB = *PI++;
    if (UnwindDest == nullptr) {
      removeUnwindEdge(PredBB);
    } else {
      TerminatorInst *TI = PredBB->getTerminator();
      TI->replaceUsesOfWith(BB, UnwindDest);
    }
  }

  // The cleanup pad is now unreachable.  Zap it.
  BB->eraseFromParent();
  return true;
}

// Try to merge two cleanuppads together.
static bool mergeCleanupPad(CleanupReturnInst *RI) {
  // Skip any cleanuprets which unwind to caller, there is nothing to merge
  // with.
  BasicBlock *UnwindDest = RI->getUnwindDest();
  if (!UnwindDest)
    return false;

  // This cleanupret isn't the only predecessor of this cleanuppad, it wouldn't
  // be safe to merge without code duplication.
  if (UnwindDest->getSinglePredecessor() != RI->getParent())
    return false;

  // Verify that our cleanuppad's unwind destination is another cleanuppad.
  auto *SuccessorCleanupPad = dyn_cast<CleanupPadInst>(&UnwindDest->front());
  if (!SuccessorCleanupPad)
    return false;

  CleanupPadInst *PredecessorCleanupPad = RI->getCleanupPad();
  // Replace any uses of the successor cleanupad with the predecessor pad
  // The only cleanuppad uses should be this cleanupret, it's cleanupret and
  // funclet bundle operands.
  SuccessorCleanupPad->replaceAllUsesWith(PredecessorCleanupPad);
  // Remove the old cleanuppad.
  SuccessorCleanupPad->eraseFromParent();
  // Now, we simply replace the cleanupret with a branch to the unwind
  // destination.
  BranchInst::Create(UnwindDest, RI->getParent());
  RI->eraseFromParent();

  return true;
}

bool SimplifyCFGOpt::SimplifyCleanupReturn(CleanupReturnInst *RI) {
  // It is possible to transiantly have an undef cleanuppad operand because we
  // have deleted some, but not all, dead blocks.
  // Eventually, this block will be deleted.
  if (isa<UndefValue>(RI->getOperand(0)))
    return false;

  if (mergeCleanupPad(RI))
    return true;

  if (removeEmptyCleanup(RI))
    return true;

  return false;
}

bool SimplifyCFGOpt::SimplifyReturn(ReturnInst *RI, IRBuilder<> &Builder) {
  BasicBlock *BB = RI->getParent();
  if (!BB->getFirstNonPHIOrDbg()->isTerminator())
    return false;

  // Find predecessors that end with branches.
  SmallVector<BasicBlock *, 8> UncondBranchPreds;
  SmallVector<BranchInst *, 8> CondBranchPreds;
  for (pred_iterator PI = pred_begin(BB), E = pred_end(BB); PI != E; ++PI) {
    BasicBlock *P = *PI;
    TerminatorInst *PTI = P->getTerminator();
    if (BranchInst *BI = dyn_cast<BranchInst>(PTI)) {
      if (BI->isUnconditional())
        UncondBranchPreds.push_back(P);
      else
        CondBranchPreds.push_back(BI);
    }
  }

  // If we found some, do the transformation!
  if (!UncondBranchPreds.empty() && DupRet) {
    while (!UncondBranchPreds.empty()) {
      BasicBlock *Pred = UncondBranchPreds.pop_back_val();
      DEBUG(dbgs() << "FOLDING: " << *BB
                   << "INTO UNCOND BRANCH PRED: " << *Pred);
      (void)FoldReturnIntoUncondBranch(RI, BB, Pred);
    }

    // If we eliminated all predecessors of the block, delete the block now.
    if (pred_empty(BB)) {
      // We know there are no successors, so just nuke the block.
      BB->eraseFromParent();
      if (LoopHeaders)
        LoopHeaders->erase(BB);
    }

    return true;
  }

  // Check out all of the conditional branches going to this return
  // instruction.  If any of them just select between returns, change the
  // branch itself into a select/return pair.
  while (!CondBranchPreds.empty()) {
    BranchInst *BI = CondBranchPreds.pop_back_val();

    // Check to see if the non-BB successor is also a return block.
    if (isa<ReturnInst>(BI->getSuccessor(0)->getTerminator()) &&
        isa<ReturnInst>(BI->getSuccessor(1)->getTerminator()) &&
        SimplifyCondBranchToTwoReturns(BI, Builder))
      return true;
  }
  return false;
}

bool SimplifyCFGOpt::SimplifyUnreachable(UnreachableInst *UI) {
  BasicBlock *BB = UI->getParent();

  bool Changed = false;

  // If there are any instructions immediately before the unreachable that can
  // be removed, do so.
  while (UI->getIterator() != BB->begin()) {
    BasicBlock::iterator BBI = UI->getIterator();
    --BBI;
    // Do not delete instructions that can have side effects which might cause
    // the unreachable to not be reachable; specifically, calls and volatile
    // operations may have this effect.
    if (isa<CallInst>(BBI) && !isa<DbgInfoIntrinsic>(BBI))
      break;

    if (BBI->mayHaveSideEffects()) {
      if (auto *SI = dyn_cast<StoreInst>(BBI)) {
        if (SI->isVolatile())
          break;
      } else if (auto *LI = dyn_cast<LoadInst>(BBI)) {
        if (LI->isVolatile())
          break;
      } else if (auto *RMWI = dyn_cast<AtomicRMWInst>(BBI)) {
        if (RMWI->isVolatile())
          break;
      } else if (auto *CXI = dyn_cast<AtomicCmpXchgInst>(BBI)) {
        if (CXI->isVolatile())
          break;
      } else if (isa<CatchPadInst>(BBI)) {
        // A catchpad may invoke exception object constructors and such, which
        // in some languages can be arbitrary code, so be conservative by
        // default.
        // For CoreCLR, it just involves a type test, so can be removed.
        if (classifyEHPersonality(BB->getParent()->getPersonalityFn()) !=
            EHPersonality::CoreCLR)
          break;
      } else if (!isa<FenceInst>(BBI) && !isa<VAArgInst>(BBI) &&
                 !isa<LandingPadInst>(BBI)) {
        break;
      }
      // Note that deleting LandingPad's here is in fact okay, although it
      // involves a bit of subtle reasoning. If this inst is a LandingPad,
      // all the predecessors of this block will be the unwind edges of Invokes,
      // and we can therefore guarantee this block will be erased.
    }

    // Delete this instruction (any uses are guaranteed to be dead)
    if (!BBI->use_empty())
      BBI->replaceAllUsesWith(UndefValue::get(BBI->getType()));
    BBI->eraseFromParent();
    Changed = true;
  }

  // If the unreachable instruction is the first in the block, take a gander
  // at all of the predecessors of this instruction, and simplify them.
  if (&BB->front() != UI)
    return Changed;

  SmallVector<BasicBlock *, 8> Preds(pred_begin(BB), pred_end(BB));
  for (unsigned i = 0, e = Preds.size(); i != e; ++i) {
    TerminatorInst *TI = Preds[i]->getTerminator();
    IRBuilder<> Builder(TI);
    if (auto *BI = dyn_cast<BranchInst>(TI)) {
      if (BI->isUnconditional()) {
        if (BI->getSuccessor(0) == BB) {
          new UnreachableInst(TI->getContext(), TI);
          TI->eraseFromParent();
          Changed = true;
        }
      } else {
        if (BI->getSuccessor(0) == BB) {
          Builder.CreateBr(BI->getSuccessor(1));
          EraseTerminatorInstAndDCECond(BI);
        } else if (BI->getSuccessor(1) == BB) {
          Builder.CreateBr(BI->getSuccessor(0));
          EraseTerminatorInstAndDCECond(BI);
          Changed = true;
        }
      }
    } else if (auto *SI = dyn_cast<SwitchInst>(TI)) {
      for (auto i = SI->case_begin(), e = SI->case_end(); i != e;) {
        if (i->getCaseSuccessor() != BB) {
          ++i;
          continue;
        }
        BB->removePredecessor(SI->getParent());
        i = SI->removeCase(i);
        e = SI->case_end();
        Changed = true;
      }
    } else if (auto *II = dyn_cast<InvokeInst>(TI)) {
      if (II->getUnwindDest() == BB) {
        removeUnwindEdge(TI->getParent());
        Changed = true;
      }
    } else if (auto *CSI = dyn_cast<CatchSwitchInst>(TI)) {
      if (CSI->getUnwindDest() == BB) {
        removeUnwindEdge(TI->getParent());
        Changed = true;
        continue;
      }

      for (CatchSwitchInst::handler_iterator I = CSI->handler_begin(),
                                             E = CSI->handler_end();
           I != E; ++I) {
        if (*I == BB) {
          CSI->removeHandler(I);
          --I;
          --E;
          Changed = true;
        }
      }
      if (CSI->getNumHandlers() == 0) {
        BasicBlock *CatchSwitchBB = CSI->getParent();
        if (CSI->hasUnwindDest()) {
          // Redirect preds to the unwind dest
          CatchSwitchBB->replaceAllUsesWith(CSI->getUnwindDest());
        } else {
          // Rewrite all preds to unwind to caller (or from invoke to call).
          SmallVector<BasicBlock *, 8> EHPreds(predecessors(CatchSwitchBB));
          for (BasicBlock *EHPred : EHPreds)
            removeUnwindEdge(EHPred);
        }
        // The catchswitch is no longer reachable.
        new UnreachableInst(CSI->getContext(), CSI);
        CSI->eraseFromParent();
        Changed = true;
      }
    } else if (isa<CleanupReturnInst>(TI)) {
      new UnreachableInst(TI->getContext(), TI);
      TI->eraseFromParent();
      Changed = true;
    }
  }

  // If this block is now dead, remove it.
  if (pred_empty(BB) && BB != &BB->getParent()->getEntryBlock()) {
    // We know there are no successors, so just nuke the block.
    BB->eraseFromParent();
    if (LoopHeaders)
      LoopHeaders->erase(BB);
    return true;
  }

  return Changed;
}

static bool CasesAreContiguous(SmallVectorImpl<ConstantInt *> &Cases) {
  assert(Cases.size() >= 1);

  array_pod_sort(Cases.begin(), Cases.end(), ConstantIntSortPredicate);
  for (size_t I = 1, E = Cases.size(); I != E; ++I) {
    if (Cases[I - 1]->getValue() != Cases[I]->getValue() + 1)
      return false;
  }
  return true;
}

/// Turn a switch with two reachable destinations into an integer range
/// comparison and branch.
static bool TurnSwitchRangeIntoICmp(SwitchInst *SI, IRBuilder<> &Builder) {
  assert(SI->getNumCases() > 1 && "Degenerate switch?");

  bool HasDefault =
      !isa<UnreachableInst>(SI->getDefaultDest()->getFirstNonPHIOrDbg());

  // Partition the cases into two sets with different destinations.
  BasicBlock *DestA = HasDefault ? SI->getDefaultDest() : nullptr;
  BasicBlock *DestB = nullptr;
  SmallVector<ConstantInt *, 16> CasesA;
  SmallVector<ConstantInt *, 16> CasesB;

  for (auto Case : SI->cases()) {
    BasicBlock *Dest = Case.getCaseSuccessor();
    if (!DestA)
      DestA = Dest;
    if (Dest == DestA) {
      CasesA.push_back(Case.getCaseValue());
      continue;
    }
    if (!DestB)
      DestB = Dest;
    if (Dest == DestB) {
      CasesB.push_back(Case.getCaseValue());
      continue;
    }
    return false; // More than two destinations.
  }

  assert(DestA && DestB &&
         "Single-destination switch should have been folded.");
  assert(DestA != DestB);
  assert(DestB != SI->getDefaultDest());
  assert(!CasesB.empty() && "There must be non-default cases.");
  assert(!CasesA.empty() || HasDefault);

  // Figure out if one of the sets of cases form a contiguous range.
  SmallVectorImpl<ConstantInt *> *ContiguousCases = nullptr;
  BasicBlock *ContiguousDest = nullptr;
  BasicBlock *OtherDest = nullptr;
  if (!CasesA.empty() && CasesAreContiguous(CasesA)) {
    ContiguousCases = &CasesA;
    ContiguousDest = DestA;
    OtherDest = DestB;
  } else if (CasesAreContiguous(CasesB)) {
    ContiguousCases = &CasesB;
    ContiguousDest = DestB;
    OtherDest = DestA;
  } else
    return false;

  // Start building the compare and branch.

  Constant *Offset = ConstantExpr::getNeg(ContiguousCases->back());
  Constant *NumCases =
      ConstantInt::get(Offset->getType(), ContiguousCases->size());

  Value *Sub = SI->getCondition();
  if (!Offset->isNullValue())
    Sub = Builder.CreateAdd(Sub, Offset, Sub->getName() + ".off");

  Value *Cmp;
  // If NumCases overflowed, then all possible values jump to the successor.
  if (NumCases->isNullValue() && !ContiguousCases->empty())
    Cmp = ConstantInt::getTrue(SI->getContext());
  else
    Cmp = Builder.CreateICmpULT(Sub, NumCases, "switch");
  BranchInst *NewBI = Builder.CreateCondBr(Cmp, ContiguousDest, OtherDest);

  // Update weight for the newly-created conditional branch.
  if (HasBranchWeights(SI)) {
    SmallVector<uint64_t, 8> Weights;
    GetBranchWeights(SI, Weights);
    if (Weights.size() == 1 + SI->getNumCases()) {
      uint64_t TrueWeight = 0;
      uint64_t FalseWeight = 0;
      for (size_t I = 0, E = Weights.size(); I != E; ++I) {
        if (SI->getSuccessor(I) == ContiguousDest)
          TrueWeight += Weights[I];
        else
          FalseWeight += Weights[I];
      }
      while (TrueWeight > UINT32_MAX || FalseWeight > UINT32_MAX) {
        TrueWeight /= 2;
        FalseWeight /= 2;
      }
      setBranchWeights(NewBI, TrueWeight, FalseWeight);
    }
  }

  // Prune obsolete incoming values off the successors' PHI nodes.
  for (auto BBI = ContiguousDest->begin(); isa<PHINode>(BBI); ++BBI) {
    unsigned PreviousEdges = ContiguousCases->size();
    if (ContiguousDest == SI->getDefaultDest())
      ++PreviousEdges;
    for (unsigned I = 0, E = PreviousEdges - 1; I != E; ++I)
      cast<PHINode>(BBI)->removeIncomingValue(SI->getParent());
  }
  for (auto BBI = OtherDest->begin(); isa<PHINode>(BBI); ++BBI) {
    unsigned PreviousEdges = SI->getNumCases() - ContiguousCases->size();
    if (OtherDest == SI->getDefaultDest())
      ++PreviousEdges;
    for (unsigned I = 0, E = PreviousEdges - 1; I != E; ++I)
      cast<PHINode>(BBI)->removeIncomingValue(SI->getParent());
  }

  // Drop the switch.
  SI->eraseFromParent();

  return true;
}

/// Compute masked bits for the condition of a switch
/// and use it to remove dead cases.
static bool eliminateDeadSwitchCases(SwitchInst *SI, AssumptionCache *AC,
                                     const DataLayout &DL) {
  Value *Cond = SI->getCondition();
  unsigned Bits = Cond->getType()->getIntegerBitWidth();
  KnownBits Known = computeKnownBits(Cond, DL, 0, AC, SI);

  // We can also eliminate cases by determining that their values are outside of
  // the limited range of the condition based on how many significant (non-sign)
  // bits are in the condition value.
  unsigned ExtraSignBits = ComputeNumSignBits(Cond, DL, 0, AC, SI) - 1;
  unsigned MaxSignificantBitsInCond = Bits - ExtraSignBits;

  // Gather dead cases.
  SmallVector<ConstantInt *, 8> DeadCases;
  for (auto &Case : SI->cases()) {
    const APInt &CaseVal = Case.getCaseValue()->getValue();
    if (Known.Zero.intersects(CaseVal) || !Known.One.isSubsetOf(CaseVal) ||
        (CaseVal.getMinSignedBits() > MaxSignificantBitsInCond)) {
      DeadCases.push_back(Case.getCaseValue());
      DEBUG(dbgs() << "SimplifyCFG: switch case " << CaseVal << " is dead.\n");
    }
  }

  // If we can prove that the cases must cover all possible values, the
  // default destination becomes dead and we can remove it.  If we know some
  // of the bits in the value, we can use that to more precisely compute the
  // number of possible unique case values.
  bool HasDefault =
      !isa<UnreachableInst>(SI->getDefaultDest()->getFirstNonPHIOrDbg());
  const unsigned NumUnknownBits =
      Bits - (Known.Zero | Known.One).countPopulation();
  assert(NumUnknownBits <= Bits);
  if (HasDefault && DeadCases.empty() &&
      NumUnknownBits < 64 /* avoid overflow */ &&
      SI->getNumCases() == (1ULL << NumUnknownBits)) {
    DEBUG(dbgs() << "SimplifyCFG: switch default is dead.\n");
    BasicBlock *NewDefault =
        SplitBlockPredecessors(SI->getDefaultDest(), SI->getParent(), "");
    SI->setDefaultDest(&*NewDefault);
    SplitBlock(&*NewDefault, &NewDefault->front());
    auto *OldTI = NewDefault->getTerminator();
    new UnreachableInst(SI->getContext(), OldTI);
    EraseTerminatorInstAndDCECond(OldTI);
    return true;
  }

  SmallVector<uint64_t, 8> Weights;
  bool HasWeight = HasBranchWeights(SI);
  if (HasWeight) {
    GetBranchWeights(SI, Weights);
    HasWeight = (Weights.size() == 1 + SI->getNumCases());
  }

  // Remove dead cases from the switch.
  for (ConstantInt *DeadCase : DeadCases) {
    SwitchInst::CaseIt CaseI = SI->findCaseValue(DeadCase);
    assert(CaseI != SI->case_default() &&
           "Case was not found. Probably mistake in DeadCases forming.");
    if (HasWeight) {
      std::swap(Weights[CaseI->getCaseIndex() + 1], Weights.back());
      Weights.pop_back();
    }

    // Prune unused values from PHI nodes.
    CaseI->getCaseSuccessor()->removePredecessor(SI->getParent());
    SI->removeCase(CaseI);
  }
  if (HasWeight && Weights.size() >= 2) {
    SmallVector<uint32_t, 8> MDWeights(Weights.begin(), Weights.end());
    setBranchWeights(SI, MDWeights);
  }

  return !DeadCases.empty();
}

/// If BB would be eligible for simplification by
/// TryToSimplifyUncondBranchFromEmptyBlock (i.e. it is empty and terminated
/// by an unconditional branch), look at the phi node for BB in the successor
/// block and see if the incoming value is equal to CaseValue. If so, return
/// the phi node, and set PhiIndex to BB's index in the phi node.
static PHINode *FindPHIForConditionForwarding(ConstantInt *CaseValue,
                                              BasicBlock *BB, int *PhiIndex) {
  if (BB->getFirstNonPHIOrDbg() != BB->getTerminator())
    return nullptr; // BB must be empty to be a candidate for simplification.
  if (!BB->getSinglePredecessor())
    return nullptr; // BB must be dominated by the switch.

  BranchInst *Branch = dyn_cast<BranchInst>(BB->getTerminator());
  if (!Branch || !Branch->isUnconditional())
    return nullptr; // Terminator must be unconditional branch.

  BasicBlock *Succ = Branch->getSuccessor(0);

  BasicBlock::iterator I = Succ->begin();
  while (PHINode *PHI = dyn_cast<PHINode>(I++)) {
    int Idx = PHI->getBasicBlockIndex(BB);
    assert(Idx >= 0 && "PHI has no entry for predecessor?");

    Value *InValue = PHI->getIncomingValue(Idx);
    if (InValue != CaseValue)
      continue;

    *PhiIndex = Idx;
    return PHI;
  }

  return nullptr;
}

/// Try to forward the condition of a switch instruction to a phi node
/// dominated by the switch, if that would mean that some of the destination
/// blocks of the switch can be folded away. Return true if a change is made.
static bool ForwardSwitchConditionToPHI(SwitchInst *SI) {
  using ForwardingNodesMap = DenseMap<PHINode *, SmallVector<int, 4>>;

  ForwardingNodesMap ForwardingNodes;
  BasicBlock *SwitchBlock = SI->getParent();
  bool Changed = false;
  for (auto &Case : SI->cases()) {
    ConstantInt *CaseValue = Case.getCaseValue();
    BasicBlock *CaseDest = Case.getCaseSuccessor();

    // Replace phi operands in successor blocks that are using the constant case
    // value rather than the switch condition variable:
    //   switchbb:
    //   switch i32 %x, label %default [
    //     i32 17, label %succ
    //   ...
    //   succ:
    //     %r = phi i32 ... [ 17, %switchbb ] ...
    // -->
    //     %r = phi i32 ... [ %x, %switchbb ] ...

    for (Instruction &InstInCaseDest : *CaseDest) {
      auto *Phi = dyn_cast<PHINode>(&InstInCaseDest);
      if (!Phi) break;

      // This only works if there is exactly 1 incoming edge from the switch to
      // a phi. If there is >1, that means multiple cases of the switch map to 1
      // value in the phi, and that phi value is not the switch condition. Thus,
      // this transform would not make sense (the phi would be invalid because
      // a phi can't have different incoming values from the same block).
      int SwitchBBIdx = Phi->getBasicBlockIndex(SwitchBlock);
      if (Phi->getIncomingValue(SwitchBBIdx) == CaseValue &&
          count(Phi->blocks(), SwitchBlock) == 1) {
        Phi->setIncomingValue(SwitchBBIdx, SI->getCondition());
        Changed = true;
      }
    }

    // Collect phi nodes that are indirectly using this switch's case constants.
    int PhiIdx;
    if (auto *Phi = FindPHIForConditionForwarding(CaseValue, CaseDest, &PhiIdx))
      ForwardingNodes[Phi].push_back(PhiIdx);
  }

  for (auto &ForwardingNode : ForwardingNodes) {
    PHINode *Phi = ForwardingNode.first;
    SmallVectorImpl<int> &Indexes = ForwardingNode.second;
    if (Indexes.size() < 2)
      continue;

    for (int Index : Indexes)
      Phi->setIncomingValue(Index, SI->getCondition());
    Changed = true;
  }

  return Changed;
}

/// Return true if the backend will be able to handle
/// initializing an array of constants like C.
static bool ValidLookupTableConstant(Constant *C, const TargetTransformInfo &TTI) {
  if (C->isThreadDependent())
    return false;
  if (C->isDLLImportDependent())
    return false;

  if (!isa<ConstantFP>(C) && !isa<ConstantInt>(C) &&
      !isa<ConstantPointerNull>(C) && !isa<GlobalValue>(C) &&
      !isa<UndefValue>(C) && !isa<ConstantExpr>(C))
    return false;

  if (ConstantExpr *CE = dyn_cast<ConstantExpr>(C)) {
    if (!CE->isGEPWithNoNotionalOverIndexing())
      return false;
    if (!ValidLookupTableConstant(CE->getOperand(0), TTI))
      return false;
  }

  if (!TTI.shouldBuildLookupTablesForConstant(C))
    return false;

  return true;
}

/// If V is a Constant, return it. Otherwise, try to look up
/// its constant value in ConstantPool, returning 0 if it's not there.
static Constant *
LookupConstant(Value *V,
               const SmallDenseMap<Value *, Constant *> &ConstantPool) {
  if (Constant *C = dyn_cast<Constant>(V))
    return C;
  return ConstantPool.lookup(V);
}

/// Try to fold instruction I into a constant. This works for
/// simple instructions such as binary operations where both operands are
/// constant or can be replaced by constants from the ConstantPool. Returns the
/// resulting constant on success, 0 otherwise.
static Constant *
ConstantFold(Instruction *I, const DataLayout &DL,
             const SmallDenseMap<Value *, Constant *> &ConstantPool) {
  if (SelectInst *Select = dyn_cast<SelectInst>(I)) {
    Constant *A = LookupConstant(Select->getCondition(), ConstantPool);
    if (!A)
      return nullptr;
    if (A->isAllOnesValue())
      return LookupConstant(Select->getTrueValue(), ConstantPool);
    if (A->isNullValue())
      return LookupConstant(Select->getFalseValue(), ConstantPool);
    return nullptr;
  }

  SmallVector<Constant *, 4> COps;
  for (unsigned N = 0, E = I->getNumOperands(); N != E; ++N) {
    if (Constant *A = LookupConstant(I->getOperand(N), ConstantPool))
      COps.push_back(A);
    else
      return nullptr;
  }

  if (CmpInst *Cmp = dyn_cast<CmpInst>(I)) {
    return ConstantFoldCompareInstOperands(Cmp->getPredicate(), COps[0],
                                           COps[1], DL);
  }

  return ConstantFoldInstOperands(I, COps, DL);
}

/// Try to determine the resulting constant values in phi nodes
/// at the common destination basic block, *CommonDest, for one of the case
/// destionations CaseDest corresponding to value CaseVal (0 for the default
/// case), of a switch instruction SI.
static bool
GetCaseResults(SwitchInst *SI, ConstantInt *CaseVal, BasicBlock *CaseDest,
               BasicBlock **CommonDest,
               SmallVectorImpl<std::pair<PHINode *, Constant *>> &Res,
               const DataLayout &DL, const TargetTransformInfo &TTI) {
  // The block from which we enter the common destination.
  BasicBlock *Pred = SI->getParent();

  // If CaseDest is empty except for some side-effect free instructions through
  // which we can constant-propagate the CaseVal, continue to its successor.
  SmallDenseMap<Value *, Constant *> ConstantPool;
  ConstantPool.insert(std::make_pair(SI->getCondition(), CaseVal));
  for (BasicBlock::iterator I = CaseDest->begin(), E = CaseDest->end(); I != E;
       ++I) {
    if (TerminatorInst *T = dyn_cast<TerminatorInst>(I)) {
      // If the terminator is a simple branch, continue to the next block.
      if (T->getNumSuccessors() != 1 || T->isExceptional())
        return false;
      Pred = CaseDest;
      CaseDest = T->getSuccessor(0);
    } else if (isa<DbgInfoIntrinsic>(I)) {
      // Skip debug intrinsic.
      continue;
    } else if (Constant *C = ConstantFold(&*I, DL, ConstantPool)) {
      // Instruction is side-effect free and constant.

      // If the instruction has uses outside this block or a phi node slot for
      // the block, it is not safe to bypass the instruction since it would then
      // no longer dominate all its uses.
      for (auto &Use : I->uses()) {
        User *User = Use.getUser();
        if (Instruction *I = dyn_cast<Instruction>(User))
          if (I->getParent() == CaseDest)
            continue;
        if (PHINode *Phi = dyn_cast<PHINode>(User))
          if (Phi->getIncomingBlock(Use) == CaseDest)
            continue;
        return false;
      }

      ConstantPool.insert(std::make_pair(&*I, C));
    } else {
      break;
    }
  }

  // If we did not have a CommonDest before, use the current one.
  if (!*CommonDest)
    *CommonDest = CaseDest;
  // If the destination isn't the common one, abort.
  if (CaseDest != *CommonDest)
    return false;

  // Get the values for this case from phi nodes in the destination block.
  BasicBlock::iterator I = (*CommonDest)->begin();
  while (PHINode *PHI = dyn_cast<PHINode>(I++)) {
    int Idx = PHI->getBasicBlockIndex(Pred);
    if (Idx == -1)
      continue;

    Constant *ConstVal =
        LookupConstant(PHI->getIncomingValue(Idx), ConstantPool);
    if (!ConstVal)
      return false;

    // Be conservative about which kinds of constants we support.
    if (!ValidLookupTableConstant(ConstVal, TTI))
      return false;

    Res.push_back(std::make_pair(PHI, ConstVal));
  }

  return Res.size() > 0;
}

#if INTEL_CUSTOMIZATION
/// Try to determine the resulting values in PHI nodes in the common destination
/// basic block, *CommonDest, for one of the case destinations CaseDest.
static bool
GetCaseResultPHIValues(SwitchInst *SI, BasicBlock *CaseDest,
                       BasicBlock **CommonDest,
                       SmallVectorImpl<std::pair<PHINode *, Value *>> &Res) {
  // The block from which we enter the common destination.
  BasicBlock *Pred = SI->getParent();
 
  // If CaseDest has PHI node, then it is the common destination block. 
  // Otherwise, if CaseDest has an unconditional branch and no other 
  // meaningful instructions, then its successor should be the common 
  // destination block.
  for (BasicBlock::iterator I = CaseDest->begin(), E = CaseDest->end();
                            I != E; ++I) {
    if (TerminatorInst *T = dyn_cast<TerminatorInst>(I)) {
      if (T->getNumSuccessors() != 1)
        return false;
      Pred = CaseDest;
      CaseDest = T->getSuccessor(0);
    } else if (isa<DbgInfoIntrinsic>(I)) {
      // Skip debug intrinsic.
      continue;
    } else if (isa<PHINode>(I)) {
      break;
    } else {
      return false;
    }
  }

  if (!*CommonDest)
    *CommonDest = CaseDest;
  
  // If this case's destination block doesn't match the given common
  // destination block, we don't need to get its results.
  if (*CommonDest != CaseDest)
    return false;

  // Collect case results from phi nodes in the common destination block.
  BasicBlock::iterator I = CaseDest->begin();
  while (PHINode *PHI = dyn_cast<PHINode>(I)) {
    int Idx = PHI->getBasicBlockIndex(Pred);
    assert(Idx != -1 && "Wrong predecessor");

    Res.push_back(std::make_pair(PHI, PHI->getIncomingValue(Idx)));
    ++I;
  }
  
  return true;
}
#endif // INTEL_CUSTOMIZATION

// Helper function used to add CaseVal to the list of cases that generate
// Result.
static void MapCaseToResult(ConstantInt *CaseVal,
                            SwitchCaseResultVectorTy &UniqueResults,
                            Constant *Result) {
  for (auto &I : UniqueResults) {
    if (I.first == Result) {
      I.second.push_back(CaseVal);
      return;
    }
  }
  UniqueResults.push_back(
      std::make_pair(Result, SmallVector<ConstantInt *, 4>(1, CaseVal)));
}

// Helper function that initializes a map containing
// results for the PHI node of the common destination block for a switch
// instruction. Returns false if multiple PHI nodes have been found or if
// there is not a common destination block for the switch.
static bool InitializeUniqueCases(SwitchInst *SI, PHINode *&PHI,
                                  BasicBlock *&CommonDest,
                                  SwitchCaseResultVectorTy &UniqueResults,
                                  Constant *&DefaultResult,
                                  const DataLayout &DL,
                                  const TargetTransformInfo &TTI) {
  for (auto &I : SI->cases()) {
    ConstantInt *CaseVal = I.getCaseValue();

    // Resulting value at phi nodes for this case value.
    SwitchCaseResultsTy Results;
    if (!GetCaseResults(SI, CaseVal, I.getCaseSuccessor(), &CommonDest, Results,
                        DL, TTI))
      return false;

    // Only one value per case is permitted
    if (Results.size() > 1)
      return false;
    MapCaseToResult(CaseVal, UniqueResults, Results.begin()->second);

    // Check the PHI consistency.
    if (!PHI)
      PHI = Results[0].first;
    else if (PHI != Results[0].first)
      return false;
  }
  // Find the default result value.
  SmallVector<std::pair<PHINode *, Constant *>, 1> DefaultResults;
  BasicBlock *DefaultDest = SI->getDefaultDest();
  GetCaseResults(SI, nullptr, SI->getDefaultDest(), &CommonDest, DefaultResults,
                 DL, TTI);
  // If the default value is not found abort unless the default destination
  // is unreachable.
  DefaultResult =
      DefaultResults.size() == 1 ? DefaultResults.begin()->second : nullptr;
  if ((!DefaultResult &&
       !isa<UnreachableInst>(DefaultDest->getFirstNonPHIOrDbg())))
    return false;

  return true;
}

// Helper function that checks if it is possible to transform a switch with only
// two cases (or two cases + default) that produces a result into a select.
// Example:
// switch (a) {
//   case 10:                %0 = icmp eq i32 %a, 10
//     return 10;            %1 = select i1 %0, i32 10, i32 4
//   case 20:        ---->   %2 = icmp eq i32 %a, 20
//     return 2;             %3 = select i1 %2, i32 2, i32 %1
//   default:
//     return 4;
// }
static Value *ConvertTwoCaseSwitch(const SwitchCaseResultVectorTy &ResultVector,
                                   Constant *DefaultResult, Value *Condition,
                                   IRBuilder<> &Builder) {
  assert(ResultVector.size() == 2 &&
         "We should have exactly two unique results at this point");
  // If we are selecting between only two cases transform into a simple
  // select or a two-way select if default is possible.
  if (ResultVector[0].second.size() == 1 &&
      ResultVector[1].second.size() == 1) {
    ConstantInt *const FirstCase = ResultVector[0].second[0];
    ConstantInt *const SecondCase = ResultVector[1].second[0];

    bool DefaultCanTrigger = DefaultResult;
    Value *SelectValue = ResultVector[1].first;
    if (DefaultCanTrigger) {
      Value *const ValueCompare =
          Builder.CreateICmpEQ(Condition, SecondCase, "switch.selectcmp");
      SelectValue = Builder.CreateSelect(ValueCompare, ResultVector[1].first,
                                         DefaultResult, "switch.select");
    }
    Value *const ValueCompare =
        Builder.CreateICmpEQ(Condition, FirstCase, "switch.selectcmp");
    return Builder.CreateSelect(ValueCompare, ResultVector[0].first,
                                SelectValue, "switch.select");
  }

  return nullptr;
}

// Helper function to cleanup a switch instruction that has been converted into
// a select, fixing up PHI nodes and basic blocks.
static void RemoveSwitchAfterSelectConversion(SwitchInst *SI, PHINode *PHI,
                                              Value *SelectValue,
                                              IRBuilder<> &Builder) {
  BasicBlock *SelectBB = SI->getParent();
  while (PHI->getBasicBlockIndex(SelectBB) >= 0)
    PHI->removeIncomingValue(SelectBB);
  PHI->addIncoming(SelectValue, SelectBB);

  Builder.CreateBr(PHI->getParent());

  // Remove the switch.
  for (unsigned i = 0, e = SI->getNumSuccessors(); i < e; ++i) {
    BasicBlock *Succ = SI->getSuccessor(i);

    if (Succ == PHI->getParent())
      continue;
    Succ->removePredecessor(SelectBB);
  }
  SI->eraseFromParent();
}

/// If the switch is only used to initialize one or more
/// phi nodes in a common successor block with only two different
/// constant values, replace the switch with select.
static bool switchToSelect(SwitchInst *SI, IRBuilder<> &Builder,
                           const DataLayout &DL,
                           const TargetTransformInfo &TTI) {
  Value *const Cond = SI->getCondition();
  PHINode *PHI = nullptr;
  BasicBlock *CommonDest = nullptr;
  Constant *DefaultResult;
  SwitchCaseResultVectorTy UniqueResults;
  // Collect all the cases that will deliver the same value from the switch.
  if (!InitializeUniqueCases(SI, PHI, CommonDest, UniqueResults, DefaultResult,
                             DL, TTI))
    return false;
  // Selects choose between maximum two values.
  if (UniqueResults.size() != 2)
    return false;
  assert(PHI != nullptr && "PHI for value select not found");

  Builder.SetInsertPoint(SI);
  Value *SelectValue =
      ConvertTwoCaseSwitch(UniqueResults, DefaultResult, Cond, Builder);
  if (SelectValue) {
    RemoveSwitchAfterSelectConversion(SI, PHI, SelectValue, Builder);
    return true;
  }
  // The switch couldn't be converted into a select.
  return false;
}

#if INTEL_CUSTOMIZATION
/// Try to remove cases that have same results as the default case in the 
/// PHI nodes at the common destination basic block.
static bool EliminateRedundantCases(SwitchInst *SI) {
  bool Modified = false;

  // Remove cases that have the same successor as the default case.
  for (auto C = SI->case_end(), E = SI->case_begin(); C != E;) {
    --C;
    if (C->getCaseSuccessor() == SI->getDefaultDest()) {
      C->getCaseSuccessor()->removePredecessor(SI->getParent());
      SI->removeCase(C);
      Modified = true;
    }
  }

  SmallVector<std::pair<PHINode *, Value *>, 4> DefaultResults;
  BasicBlock *DefaultDest = nullptr;

  // Try to get PHI node results for the default case. If this fails, then stop 
  // this optimization.
  if (!GetCaseResultPHIValues(SI, SI->getDefaultDest(), &DefaultDest,
                              DefaultResults))
    return false;
  
  SmallVector<std::pair<PHINode *, Value *>, 4> CaseResults;
  SmallVector<SwitchInst::CaseIt, 2> CasesToBeRemoved;

  // Loop through all cases, trying to get PHI node results for each case. If
  // this case goes to the same destination block and generates same values
  // as the default case, then it's safe to remove this case.
  for (auto C = SI->case_begin(), E = SI->case_end(); C != E; ++C) {
    CaseResults.clear();
    if (!GetCaseResultPHIValues(SI, C->getCaseSuccessor(), &DefaultDest, 
                                CaseResults)) 
      continue;
   
    // Check if this case has the same number of results as the default case.
    if (CaseResults.size() != DefaultResults.size()) 
      continue;

    bool Match = true;
    auto CaseResIt = CaseResults.begin(), CaseResEnd = CaseResults.end();
    auto DefaultResIt = DefaultResults.begin();
    while (CaseResIt != CaseResEnd) {
      // Compare the result values.
      if (CaseResIt->first != DefaultResIt->first || 
          CaseResIt->second != DefaultResIt->second) {
        Match = false;
        break;
      }
      ++CaseResIt;
      ++DefaultResIt;
    }
  
    // This case is redundant.
    if (Match) 
      CasesToBeRemoved.push_back(C);
  }

  // Remove all redundant cases.
  for (auto C = CasesToBeRemoved.rbegin(), 
            E = CasesToBeRemoved.rend(); C != E; ++C) {
    (*C)->getCaseSuccessor()->removePredecessor(SI->getParent());
    SI->removeCase(*C);
    Modified = true;
  }

  return Modified;
}
#endif // INTEL_CUSTOMIZATION

namespace {

/// This class represents a lookup table that can be used to replace a switch.
class SwitchLookupTable {
public:
  /// Create a lookup table to use as a switch replacement with the contents
  /// of Values, using DefaultValue to fill any holes in the table.
  SwitchLookupTable(
      Module &M, uint64_t TableSize, ConstantInt *Offset,
      const SmallVectorImpl<std::pair<ConstantInt *, Constant *>> &Values,
      Constant *DefaultValue, const DataLayout &DL, const StringRef &FuncName);

  /// Build instructions with Builder to retrieve the value at
  /// the position given by Index in the lookup table.
  Value *BuildLookup(Value *Index, IRBuilder<> &Builder);

  /// Return true if a table with TableSize elements of
  /// type ElementType would fit in a target-legal register.
  static bool WouldFitInRegister(const DataLayout &DL, uint64_t TableSize,
                                 Type *ElementType);

private:
  // Depending on the contents of the table, it can be represented in
  // different ways.
  enum {
    // For tables where each element contains the same value, we just have to
    // store that single value and return it for each lookup.
    SingleValueKind,

    // For tables where there is a linear relationship between table index
    // and values. We calculate the result with a simple multiplication
    // and addition instead of a table lookup.
    LinearMapKind,

    // For small tables with integer elements, we can pack them into a bitmap
    // that fits into a target-legal register. Values are retrieved by
    // shift and mask operations.
    BitMapKind,

    // The table is stored as an array of values. Values are retrieved by load
    // instructions from the table.
    ArrayKind
  } Kind;

  // For SingleValueKind, this is the single value.
  Constant *SingleValue = nullptr;

  // For BitMapKind, this is the bitmap.
  ConstantInt *BitMap = nullptr;
  IntegerType *BitMapElementTy = nullptr;

  // For LinearMapKind, these are the constants used to derive the value.
  ConstantInt *LinearOffset = nullptr;
  ConstantInt *LinearMultiplier = nullptr;

  // For ArrayKind, this is the array.
  GlobalVariable *Array = nullptr;
};

} // end anonymous namespace

SwitchLookupTable::SwitchLookupTable(
    Module &M, uint64_t TableSize, ConstantInt *Offset,
    const SmallVectorImpl<std::pair<ConstantInt *, Constant *>> &Values,
    Constant *DefaultValue, const DataLayout &DL, const StringRef &FuncName) {
  assert(Values.size() && "Can't build lookup table without values!");
  assert(TableSize >= Values.size() && "Can't fit values in table!");

  // If all values in the table are equal, this is that value.
  SingleValue = Values.begin()->second;

  Type *ValueType = Values.begin()->second->getType();

  // Build up the table contents.
  SmallVector<Constant *, 64> TableContents(TableSize);
  for (size_t I = 0, E = Values.size(); I != E; ++I) {
    ConstantInt *CaseVal = Values[I].first;
    Constant *CaseRes = Values[I].second;
    assert(CaseRes->getType() == ValueType);

    uint64_t Idx = (CaseVal->getValue() - Offset->getValue()).getLimitedValue();
    TableContents[Idx] = CaseRes;

    if (CaseRes != SingleValue)
      SingleValue = nullptr;
  }

  // Fill in any holes in the table with the default result.
  if (Values.size() < TableSize) {
    assert(DefaultValue &&
           "Need a default value to fill the lookup table holes.");
    assert(DefaultValue->getType() == ValueType);
    for (uint64_t I = 0; I < TableSize; ++I) {
      if (!TableContents[I])
        TableContents[I] = DefaultValue;
    }

    if (DefaultValue != SingleValue)
      SingleValue = nullptr;
  }

  // If each element in the table contains the same value, we only need to store
  // that single value.
  if (SingleValue) {
    Kind = SingleValueKind;
    return;
  }

  // Check if we can derive the value with a linear transformation from the
  // table index.
  if (isa<IntegerType>(ValueType)) {
    bool LinearMappingPossible = true;
    APInt PrevVal;
    APInt DistToPrev;
    assert(TableSize >= 2 && "Should be a SingleValue table.");
    // Check if there is the same distance between two consecutive values.
    for (uint64_t I = 0; I < TableSize; ++I) {
      ConstantInt *ConstVal = dyn_cast<ConstantInt>(TableContents[I]);
      if (!ConstVal) {
        // This is an undef. We could deal with it, but undefs in lookup tables
        // are very seldom. It's probably not worth the additional complexity.
        LinearMappingPossible = false;
        break;
      }
      const APInt &Val = ConstVal->getValue();
      if (I != 0) {
        APInt Dist = Val - PrevVal;
        if (I == 1) {
          DistToPrev = Dist;
        } else if (Dist != DistToPrev) {
          LinearMappingPossible = false;
          break;
        }
      }
      PrevVal = Val;
    }
    if (LinearMappingPossible) {
      LinearOffset = cast<ConstantInt>(TableContents[0]);
      LinearMultiplier = ConstantInt::get(M.getContext(), DistToPrev);
      Kind = LinearMapKind;
      ++NumLinearMaps;
      return;
    }
  }

  // If the type is integer and the table fits in a register, build a bitmap.
  if (WouldFitInRegister(DL, TableSize, ValueType)) {
    IntegerType *IT = cast<IntegerType>(ValueType);
    APInt TableInt(TableSize * IT->getBitWidth(), 0);
    for (uint64_t I = TableSize; I > 0; --I) {
      TableInt <<= IT->getBitWidth();
      // Insert values into the bitmap. Undef values are set to zero.
      if (!isa<UndefValue>(TableContents[I - 1])) {
        ConstantInt *Val = cast<ConstantInt>(TableContents[I - 1]);
        TableInt |= Val->getValue().zext(TableInt.getBitWidth());
      }
    }
    BitMap = ConstantInt::get(M.getContext(), TableInt);
    BitMapElementTy = IT;
    Kind = BitMapKind;
    ++NumBitMaps;
    return;
  }

  // Store the table in an array.
  ArrayType *ArrayTy = ArrayType::get(ValueType, TableSize);
  Constant *Initializer = ConstantArray::get(ArrayTy, TableContents);

  Array = new GlobalVariable(M, ArrayTy, /*constant=*/true,
                             GlobalVariable::PrivateLinkage, Initializer,
                             "switch.table." + FuncName);
  Array->setUnnamedAddr(GlobalValue::UnnamedAddr::Global);
  Kind = ArrayKind;
}

Value *SwitchLookupTable::BuildLookup(Value *Index, IRBuilder<> &Builder) {
  switch (Kind) {
  case SingleValueKind:
    return SingleValue;
  case LinearMapKind: {
    // Derive the result value from the input value.
    Value *Result = Builder.CreateIntCast(Index, LinearMultiplier->getType(),
                                          false, "switch.idx.cast");
    if (!LinearMultiplier->isOne())
      Result = Builder.CreateMul(Result, LinearMultiplier, "switch.idx.mult");
    if (!LinearOffset->isZero())
      Result = Builder.CreateAdd(Result, LinearOffset, "switch.offset");
    return Result;
  }
  case BitMapKind: {
    // Type of the bitmap (e.g. i59).
    IntegerType *MapTy = BitMap->getType();

    // Cast Index to the same type as the bitmap.
    // Note: The Index is <= the number of elements in the table, so
    // truncating it to the width of the bitmask is safe.
    Value *ShiftAmt = Builder.CreateZExtOrTrunc(Index, MapTy, "switch.cast");

    // Multiply the shift amount by the element width.
    ShiftAmt = Builder.CreateMul(
        ShiftAmt, ConstantInt::get(MapTy, BitMapElementTy->getBitWidth()),
        "switch.shiftamt");

    // Shift down.
    Value *DownShifted =
        Builder.CreateLShr(BitMap, ShiftAmt, "switch.downshift");
    // Mask off.
    return Builder.CreateTrunc(DownShifted, BitMapElementTy, "switch.masked");
  }
  case ArrayKind: {
    // Make sure the table index will not overflow when treated as signed.
    IntegerType *IT = cast<IntegerType>(Index->getType());
    uint64_t TableSize =
        Array->getInitializer()->getType()->getArrayNumElements();
    if (TableSize > (1ULL << (IT->getBitWidth() - 1)))
      Index = Builder.CreateZExt(
          Index, IntegerType::get(IT->getContext(), IT->getBitWidth() + 1),
          "switch.tableidx.zext");

    Value *GEPIndices[] = {Builder.getInt32(0), Index};
    Value *GEP = Builder.CreateInBoundsGEP(Array->getValueType(), Array,
                                           GEPIndices, "switch.gep");
    return Builder.CreateLoad(GEP, "switch.load");
  }
  }
  llvm_unreachable("Unknown lookup table kind!");
}

bool SwitchLookupTable::WouldFitInRegister(const DataLayout &DL,
                                           uint64_t TableSize,
                                           Type *ElementType) {
  auto *IT = dyn_cast<IntegerType>(ElementType);
  if (!IT)
    return false;
  // FIXME: If the type is wider than it needs to be, e.g. i8 but all values
  // are <= 15, we could try to narrow the type.

  // Avoid overflow, fitsInLegalInteger uses unsigned int for the width.
  if (TableSize >= UINT_MAX / IT->getBitWidth())
    return false;
  return DL.fitsInLegalInteger(TableSize * IT->getBitWidth());
}

/// Determine whether a lookup table should be built for this switch, based on
/// the number of cases, size of the table, and the types of the results.
static bool
ShouldBuildLookupTable(SwitchInst *SI, uint64_t TableSize,
                       const TargetTransformInfo &TTI, const DataLayout &DL,
                       const SmallDenseMap<PHINode *, Type *> &ResultTypes) {
  if (SI->getNumCases() > TableSize || TableSize >= UINT64_MAX / 10)
    return false; // TableSize overflowed, or mul below might overflow.

  bool AllTablesFitInRegister = true;
  bool HasIllegalType = false;
  for (const auto &I : ResultTypes) {
    Type *Ty = I.second;

    // Saturate this flag to true.
    HasIllegalType = HasIllegalType || !TTI.isTypeLegal(Ty);

    // Saturate this flag to false.
    AllTablesFitInRegister =
        AllTablesFitInRegister &&
        SwitchLookupTable::WouldFitInRegister(DL, TableSize, Ty);

    // If both flags saturate, we're done. NOTE: This *only* works with
    // saturating flags, and all flags have to saturate first due to the
    // non-deterministic behavior of iterating over a dense map.
    if (HasIllegalType && !AllTablesFitInRegister)
      break;
  }

  // If each table would fit in a register, we should build it anyway.
  if (AllTablesFitInRegister)
    return true;

  // Don't build a table that doesn't fit in-register if it has illegal types.
  if (HasIllegalType)
    return false;

  // The table density should be at least 40%. This is the same criterion as for
  // jump tables, see SelectionDAGBuilder::handleJTSwitchCase.
  // FIXME: Find the best cut-off.
  return SI->getNumCases() * 10 >= TableSize * 4;
}

/// Try to reuse the switch table index compare. Following pattern:
/// \code
///     if (idx < tablesize)
///        r = table[idx]; // table does not contain default_value
///     else
///        r = default_value;
///     if (r != default_value)
///        ...
/// \endcode
/// Is optimized to:
/// \code
///     cond = idx < tablesize;
///     if (cond)
///        r = table[idx];
///     else
///        r = default_value;
///     if (cond)
///        ...
/// \endcode
/// Jump threading will then eliminate the second if(cond).
static void reuseTableCompare(
    User *PhiUser, BasicBlock *PhiBlock, BranchInst *RangeCheckBranch,
    Constant *DefaultValue,
    const SmallVectorImpl<std::pair<ConstantInt *, Constant *>> &Values) {
  ICmpInst *CmpInst = dyn_cast<ICmpInst>(PhiUser);
  if (!CmpInst)
    return;

  // We require that the compare is in the same block as the phi so that jump
  // threading can do its work afterwards.
  if (CmpInst->getParent() != PhiBlock)
    return;

  Constant *CmpOp1 = dyn_cast<Constant>(CmpInst->getOperand(1));
  if (!CmpOp1)
    return;

  Value *RangeCmp = RangeCheckBranch->getCondition();
  Constant *TrueConst = ConstantInt::getTrue(RangeCmp->getType());
  Constant *FalseConst = ConstantInt::getFalse(RangeCmp->getType());

  // Check if the compare with the default value is constant true or false.
  Constant *DefaultConst = ConstantExpr::getICmp(CmpInst->getPredicate(),
                                                 DefaultValue, CmpOp1, true);
  if (DefaultConst != TrueConst && DefaultConst != FalseConst)
    return;

  // Check if the compare with the case values is distinct from the default
  // compare result.
  for (auto ValuePair : Values) {
    Constant *CaseConst = ConstantExpr::getICmp(CmpInst->getPredicate(),
                                                ValuePair.second, CmpOp1, true);
    if (!CaseConst || CaseConst == DefaultConst || isa<UndefValue>(CaseConst))
      return;
    assert((CaseConst == TrueConst || CaseConst == FalseConst) &&
           "Expect true or false as compare result.");
  }

  // Check if the branch instruction dominates the phi node. It's a simple
  // dominance check, but sufficient for our needs.
  // Although this check is invariant in the calling loops, it's better to do it
  // at this late stage. Practically we do it at most once for a switch.
  BasicBlock *BranchBlock = RangeCheckBranch->getParent();
  for (auto PI = pred_begin(PhiBlock), E = pred_end(PhiBlock); PI != E; ++PI) {
    BasicBlock *Pred = *PI;
    if (Pred != BranchBlock && Pred->getUniquePredecessor() != BranchBlock)
      return;
  }

  if (DefaultConst == FalseConst) {
    // The compare yields the same result. We can replace it.
    CmpInst->replaceAllUsesWith(RangeCmp);
    ++NumTableCmpReuses;
  } else {
    // The compare yields the same result, just inverted. We can replace it.
    Value *InvertedTableCmp = BinaryOperator::CreateXor(
        RangeCmp, ConstantInt::get(RangeCmp->getType(), 1), "inverted.cmp",
        RangeCheckBranch);
    CmpInst->replaceAllUsesWith(InvertedTableCmp);
    ++NumTableCmpReuses;
  }
}

/// If the switch is only used to initialize one or more phi nodes in a common
/// successor block with different constant values, replace the switch with
/// lookup tables.
static bool SwitchToLookupTable(SwitchInst *SI, IRBuilder<> &Builder,
                                const DataLayout &DL,
                                const TargetTransformInfo &TTI) {
  assert(SI->getNumCases() > 1 && "Degenerate switch?");

  Function *Fn = SI->getParent()->getParent();
  // Only build lookup table when we have a target that supports it or the
  // attribute is not set.
  if (!TTI.shouldBuildLookupTables() ||
      (Fn->getFnAttribute("no-jump-tables").getValueAsString() == "true"))
    return false;

  // FIXME: If the switch is too sparse for a lookup table, perhaps we could
  // split off a dense part and build a lookup table for that.

  // FIXME: This creates arrays of GEPs to constant strings, which means each
  // GEP needs a runtime relocation in PIC code. We should just build one big
  // string and lookup indices into that.

  // Ignore switches with less than three cases. Lookup tables will not make
  // them faster, so we don't analyze them.
  if (SI->getNumCases() < 3)
    return false;

  // Figure out the corresponding result for each case value and phi node in the
  // common destination, as well as the min and max case values.
  assert(SI->case_begin() != SI->case_end());
  SwitchInst::CaseIt CI = SI->case_begin();
  ConstantInt *MinCaseVal = CI->getCaseValue();
  ConstantInt *MaxCaseVal = CI->getCaseValue();

  BasicBlock *CommonDest = nullptr;

  using ResultListTy = SmallVector<std::pair<ConstantInt *, Constant *>, 4>;
  SmallDenseMap<PHINode *, ResultListTy> ResultLists;

  SmallDenseMap<PHINode *, Constant *> DefaultResults;
  SmallDenseMap<PHINode *, Type *> ResultTypes;
  SmallVector<PHINode *, 4> PHIs;

  for (SwitchInst::CaseIt E = SI->case_end(); CI != E; ++CI) {
    ConstantInt *CaseVal = CI->getCaseValue();
    if (CaseVal->getValue().slt(MinCaseVal->getValue()))
      MinCaseVal = CaseVal;
    if (CaseVal->getValue().sgt(MaxCaseVal->getValue()))
      MaxCaseVal = CaseVal;

    // Resulting value at phi nodes for this case value.
    using ResultsTy = SmallVector<std::pair<PHINode *, Constant *>, 4>;
    ResultsTy Results;
    if (!GetCaseResults(SI, CaseVal, CI->getCaseSuccessor(), &CommonDest,
                        Results, DL, TTI))
      return false;

    // Append the result from this case to the list for each phi.
    for (const auto &I : Results) {
      PHINode *PHI = I.first;
      Constant *Value = I.second;
      if (!ResultLists.count(PHI))
        PHIs.push_back(PHI);
      ResultLists[PHI].push_back(std::make_pair(CaseVal, Value));
    }
  }

  // Keep track of the result types.
  for (PHINode *PHI : PHIs) {
    ResultTypes[PHI] = ResultLists[PHI][0].second->getType();
  }

  uint64_t NumResults = ResultLists[PHIs[0]].size();
  APInt RangeSpread = MaxCaseVal->getValue() - MinCaseVal->getValue();
  uint64_t TableSize = RangeSpread.getLimitedValue() + 1;
  bool TableHasHoles = (NumResults < TableSize);

  // If the table has holes, we need a constant result for the default case
  // or a bitmask that fits in a register.
  SmallVector<std::pair<PHINode *, Constant *>, 4> DefaultResultsList;
  bool HasDefaultResults =
      GetCaseResults(SI, nullptr, SI->getDefaultDest(), &CommonDest,
                     DefaultResultsList, DL, TTI);

  bool NeedMask = (TableHasHoles && !HasDefaultResults);
  if (NeedMask) {
    // As an extra penalty for the validity test we require more cases.
    if (SI->getNumCases() < 4) // FIXME: Find best threshold value (benchmark).
      return false;
    if (!DL.fitsInLegalInteger(TableSize))
      return false;
  }

  for (const auto &I : DefaultResultsList) {
    PHINode *PHI = I.first;
    Constant *Result = I.second;
    DefaultResults[PHI] = Result;
  }

  if (!ShouldBuildLookupTable(SI, TableSize, TTI, DL, ResultTypes))
    return false;

  // Create the BB that does the lookups.
  Module &Mod = *CommonDest->getParent()->getParent();
  BasicBlock *LookupBB = BasicBlock::Create(
      Mod.getContext(), "switch.lookup", CommonDest->getParent(), CommonDest);

  // Compute the table index value.
  Builder.SetInsertPoint(SI);
  Value *TableIndex;
  if (MinCaseVal->isNullValue())
    TableIndex = SI->getCondition();
  else
    TableIndex = Builder.CreateSub(SI->getCondition(), MinCaseVal,
                                   "switch.tableidx");

  // Compute the maximum table size representable by the integer type we are
  // switching upon.
  unsigned CaseSize = MinCaseVal->getType()->getPrimitiveSizeInBits();
  uint64_t MaxTableSize = CaseSize > 63 ? UINT64_MAX : 1ULL << CaseSize;
  assert(MaxTableSize >= TableSize &&
         "It is impossible for a switch to have more entries than the max "
         "representable value of its input integer type's size.");

  // If the default destination is unreachable, or if the lookup table covers
  // all values of the conditional variable, branch directly to the lookup table
  // BB. Otherwise, check that the condition is within the case range.
  const bool DefaultIsReachable =
      !isa<UnreachableInst>(SI->getDefaultDest()->getFirstNonPHIOrDbg());
  const bool GeneratingCoveredLookupTable = (MaxTableSize == TableSize);
  BranchInst *RangeCheckBranch = nullptr;

  if (!DefaultIsReachable || GeneratingCoveredLookupTable) {
    Builder.CreateBr(LookupBB);
    // Note: We call removeProdecessor later since we need to be able to get the
    // PHI value for the default case in case we're using a bit mask.
  } else {
    Value *Cmp = Builder.CreateICmpULT(
        TableIndex, ConstantInt::get(MinCaseVal->getType(), TableSize));
    RangeCheckBranch =
        Builder.CreateCondBr(Cmp, LookupBB, SI->getDefaultDest());
  }

  // Populate the BB that does the lookups.
  Builder.SetInsertPoint(LookupBB);

  if (NeedMask) {
    // Before doing the lookup, we do the hole check. The LookupBB is therefore
    // re-purposed to do the hole check, and we create a new LookupBB.
    BasicBlock *MaskBB = LookupBB;
    MaskBB->setName("switch.hole_check");
    LookupBB = BasicBlock::Create(Mod.getContext(), "switch.lookup",
                                  CommonDest->getParent(), CommonDest);

    // Make the mask's bitwidth at least 8-bit and a power-of-2 to avoid
    // unnecessary illegal types.
    uint64_t TableSizePowOf2 = NextPowerOf2(std::max(7ULL, TableSize - 1ULL));
    APInt MaskInt(TableSizePowOf2, 0);
    APInt One(TableSizePowOf2, 1);
    // Build bitmask; fill in a 1 bit for every case.
    const ResultListTy &ResultList = ResultLists[PHIs[0]];
    for (size_t I = 0, E = ResultList.size(); I != E; ++I) {
      uint64_t Idx = (ResultList[I].first->getValue() - MinCaseVal->getValue())
                         .getLimitedValue();
      MaskInt |= One << Idx;
    }
    ConstantInt *TableMask = ConstantInt::get(Mod.getContext(), MaskInt);

    // Get the TableIndex'th bit of the bitmask.
    // If this bit is 0 (meaning hole) jump to the default destination,
    // else continue with table lookup.
    IntegerType *MapTy = TableMask->getType();
    Value *MaskIndex =
        Builder.CreateZExtOrTrunc(TableIndex, MapTy, "switch.maskindex");
    Value *Shifted = Builder.CreateLShr(TableMask, MaskIndex, "switch.shifted");
    Value *LoBit = Builder.CreateTrunc(
        Shifted, Type::getInt1Ty(Mod.getContext()), "switch.lobit");
    Builder.CreateCondBr(LoBit, LookupBB, SI->getDefaultDest());

    Builder.SetInsertPoint(LookupBB);
    AddPredecessorToBlock(SI->getDefaultDest(), MaskBB, SI->getParent());
  }

  if (!DefaultIsReachable || GeneratingCoveredLookupTable) {
    // We cached PHINodes in PHIs. To avoid accessing deleted PHINodes later,
    // do not delete PHINodes here.
    SI->getDefaultDest()->removePredecessor(SI->getParent(),
                                            /*DontDeleteUselessPHIs=*/true);
  }

  bool ReturnedEarly = false;
  for (size_t I = 0, E = PHIs.size(); I != E; ++I) {
    PHINode *PHI = PHIs[I];
    const ResultListTy &ResultList = ResultLists[PHI];

    // If using a bitmask, use any value to fill the lookup table holes.
    Constant *DV = NeedMask ? ResultLists[PHI][0].second : DefaultResults[PHI];
    StringRef FuncName = Fn->getName();
    SwitchLookupTable Table(Mod, TableSize, MinCaseVal, ResultList, DV, DL,
                            FuncName);

    Value *Result = Table.BuildLookup(TableIndex, Builder);

    // If the result is used to return immediately from the function, we want to
    // do that right here.
    if (PHI->hasOneUse() && isa<ReturnInst>(*PHI->user_begin()) &&
        PHI->user_back() == CommonDest->getFirstNonPHIOrDbg()) {
      Builder.CreateRet(Result);
      ReturnedEarly = true;
      break;
    }

    // Do a small peephole optimization: re-use the switch table compare if
    // possible.
    if (!TableHasHoles && HasDefaultResults && RangeCheckBranch) {
      BasicBlock *PhiBlock = PHI->getParent();
      // Search for compare instructions which use the phi.
      for (auto *User : PHI->users()) {
        reuseTableCompare(User, PhiBlock, RangeCheckBranch, DV, ResultList);
      }
    }

    PHI->addIncoming(Result, LookupBB);
  }

  if (!ReturnedEarly)
    Builder.CreateBr(CommonDest);

  // Remove the switch.
  for (unsigned i = 0, e = SI->getNumSuccessors(); i < e; ++i) {
    BasicBlock *Succ = SI->getSuccessor(i);

    if (Succ == SI->getDefaultDest())
      continue;
    Succ->removePredecessor(SI->getParent());
  }
  SI->eraseFromParent();

  ++NumLookupTables;
  if (NeedMask)
    ++NumLookupTablesHoles;
  return true;
}

static bool isSwitchDense(ArrayRef<int64_t> Values) {
  // See also SelectionDAGBuilder::isDense(), which this function was based on.
  uint64_t Diff = (uint64_t)Values.back() - (uint64_t)Values.front();
  uint64_t Range = Diff + 1;
  uint64_t NumCases = Values.size();
  // 40% is the default density for building a jump table in optsize/minsize mode.
  uint64_t MinDensity = 40;

  return NumCases * 100 >= Range * MinDensity;
}

/// Try to transform a switch that has "holes" in it to a contiguous sequence
/// of cases.
///
/// A switch such as: switch(i) {case 5: case 9: case 13: case 17:} can be
/// range-reduced to: switch ((i-5) / 4) {case 0: case 1: case 2: case 3:}.
///
/// This converts a sparse switch into a dense switch which allows better
/// lowering and could also allow transforming into a lookup table.
static bool ReduceSwitchRange(SwitchInst *SI, IRBuilder<> &Builder,
                              const DataLayout &DL,
                              const TargetTransformInfo &TTI) {
  auto *CondTy = cast<IntegerType>(SI->getCondition()->getType());
  if (CondTy->getIntegerBitWidth() > 64 ||
      !DL.fitsInLegalInteger(CondTy->getIntegerBitWidth()))
    return false;
  // Only bother with this optimization if there are more than 3 switch cases;
  // SDAG will only bother creating jump tables for 4 or more cases.
  if (SI->getNumCases() < 4)
    return false;

  // This transform is agnostic to the signedness of the input or case values. We
  // can treat the case values as signed or unsigned. We can optimize more common
  // cases such as a sequence crossing zero {-4,0,4,8} if we interpret case values
  // as signed.
  SmallVector<int64_t,4> Values;
  for (auto &C : SI->cases())
    Values.push_back(C.getCaseValue()->getValue().getSExtValue());
  std::sort(Values.begin(), Values.end());

  // If the switch is already dense, there's nothing useful to do here.
  if (isSwitchDense(Values))
    return false;

  // First, transform the values such that they start at zero and ascend.
  int64_t Base = Values[0];
  for (auto &V : Values)
    V -= (uint64_t)(Base);

  // Now we have signed numbers that have been shifted so that, given enough
  // precision, there are no negative values. Since the rest of the transform
  // is bitwise only, we switch now to an unsigned representation.
  uint64_t GCD = 0;
  for (auto &V : Values)
    GCD = GreatestCommonDivisor64(GCD, (uint64_t)V);

  // This transform can be done speculatively because it is so cheap - it results
  // in a single rotate operation being inserted. This can only happen if the
  // factor extracted is a power of 2.
  // FIXME: If the GCD is an odd number we can multiply by the multiplicative
  // inverse of GCD and then perform this transform.
  // FIXME: It's possible that optimizing a switch on powers of two might also
  // be beneficial - flag values are often powers of two and we could use a CLZ
  // as the key function.
  if (GCD <= 1 || !isPowerOf2_64(GCD))
    // No common divisor found or too expensive to compute key function.
    return false;

  unsigned Shift = Log2_64(GCD);
  for (auto &V : Values)
    V = (int64_t)((uint64_t)V >> Shift);

  if (!isSwitchDense(Values))
    // Transform didn't create a dense switch.
    return false;

  // The obvious transform is to shift the switch condition right and emit a
  // check that the condition actually cleanly divided by GCD, i.e.
  //   C & (1 << Shift - 1) == 0
  // inserting a new CFG edge to handle the case where it didn't divide cleanly.
  //
  // A cheaper way of doing this is a simple ROTR(C, Shift). This performs the
  // shift and puts the shifted-off bits in the uppermost bits. If any of these
  // are nonzero then the switch condition will be very large and will hit the
  // default case.

  auto *Ty = cast<IntegerType>(SI->getCondition()->getType());
  Builder.SetInsertPoint(SI);
  auto *ShiftC = ConstantInt::get(Ty, Shift);
  auto *Sub = Builder.CreateSub(SI->getCondition(), ConstantInt::get(Ty, Base));
  auto *LShr = Builder.CreateLShr(Sub, ShiftC);
  auto *Shl = Builder.CreateShl(Sub, Ty->getBitWidth() - Shift);
  auto *Rot = Builder.CreateOr(LShr, Shl);
  SI->replaceUsesOfWith(SI->getCondition(), Rot);

  for (auto Case : SI->cases()) {
    auto *Orig = Case.getCaseValue();
    auto Sub = Orig->getValue() - APInt(Ty->getBitWidth(), Base);
    Case.setValue(
        cast<ConstantInt>(ConstantInt::get(Ty, Sub.lshr(ShiftC->getValue()))));
  }
  return true;
}

bool SimplifyCFGOpt::SimplifySwitch(SwitchInst *SI, IRBuilder<> &Builder) {
  BasicBlock *BB = SI->getParent();

  if (isValueEqualityComparison(SI)) {
    // If we only have one predecessor, and if it is a branch on this value,
    // see if that predecessor totally determines the outcome of this switch.
    if (BasicBlock *OnlyPred = BB->getSinglePredecessor())
      if (SimplifyEqualityComparisonWithOnlyPredecessor(SI, OnlyPred, Builder))
        return simplifyCFG(BB, TTI, Options) | true;

    Value *Cond = SI->getCondition();
    if (SelectInst *Select = dyn_cast<SelectInst>(Cond))
      if (SimplifySwitchOnSelect(SI, Select))
        return simplifyCFG(BB, TTI, Options) | true;

    // If the block only contains the switch, see if we can fold the block
    // away into any preds.
    BasicBlock::iterator BBI = BB->begin();
    // Ignore dbg intrinsics.
    while (isa<DbgInfoIntrinsic>(BBI))
      ++BBI;
    if (SI == &*BBI)
      if (FoldValueComparisonIntoPredecessors(SI, Builder))
        return simplifyCFG(BB, TTI, Options) | true;
  }

#if INTEL_CUSTOMIZATION
  // Try to eliminate cases that have the same results as the default case
  // and no side effects.
  if (EliminateRedundantCases(SI))
    return simplifyCFG(BB, TTI, Options) | true;
#endif // INTEL_CUSTOMIZATION

  // Try to transform the switch into an icmp and a branch.
  if (TurnSwitchRangeIntoICmp(SI, Builder))
    return simplifyCFG(BB, TTI, Options) | true;

  // Remove unreachable cases.
  if (eliminateDeadSwitchCases(SI, Options.AC, DL))
    return simplifyCFG(BB, TTI, Options) | true;

  if (switchToSelect(SI, Builder, DL, TTI))
    return simplifyCFG(BB, TTI, Options) | true;

  if (Options.ForwardSwitchCondToPhi && ForwardSwitchConditionToPHI(SI))
    return simplifyCFG(BB, TTI, Options) | true;

  // The conversion from switch to lookup tables results in difficult-to-analyze
  // code and makes pruning branches much harder. This is a problem if the
  // switch expression itself can still be restricted as a result of inlining or
  // CVP. Therefore, only apply this transformation during late stages of the
  // optimisation pipeline.
  if (Options.ConvertSwitchToLookupTable &&
      SwitchToLookupTable(SI, Builder, DL, TTI))
    return simplifyCFG(BB, TTI, Options) | true;

  if (ReduceSwitchRange(SI, Builder, DL, TTI))
    return simplifyCFG(BB, TTI, Options) | true;

  return false;
}

bool SimplifyCFGOpt::SimplifyIndirectBr(IndirectBrInst *IBI) {
  BasicBlock *BB = IBI->getParent();
  bool Changed = false;

  // Eliminate redundant destinations.
  SmallPtrSet<Value *, 8> Succs;
  for (unsigned i = 0, e = IBI->getNumDestinations(); i != e; ++i) {
    BasicBlock *Dest = IBI->getDestination(i);
    if (!Dest->hasAddressTaken() || !Succs.insert(Dest).second) {
      Dest->removePredecessor(BB);
      IBI->removeDestination(i);
      --i;
      --e;
      Changed = true;
    }
  }

  if (IBI->getNumDestinations() == 0) {
    // If the indirectbr has no successors, change it to unreachable.
    new UnreachableInst(IBI->getContext(), IBI);
    EraseTerminatorInstAndDCECond(IBI);
    return true;
  }

  if (IBI->getNumDestinations() == 1) {
    // If the indirectbr has one successor, change it to a direct branch.
    BranchInst::Create(IBI->getDestination(0), IBI);
    EraseTerminatorInstAndDCECond(IBI);
    return true;
  }

  if (SelectInst *SI = dyn_cast<SelectInst>(IBI->getAddress())) {
    if (SimplifyIndirectBrOnSelect(IBI, SI))
      return simplifyCFG(BB, TTI, Options) | true;
  }
  return Changed;
}

/// Given an block with only a single landing pad and a unconditional branch
/// try to find another basic block which this one can be merged with.  This
/// handles cases where we have multiple invokes with unique landing pads, but
/// a shared handler.
///
/// We specifically choose to not worry about merging non-empty blocks
/// here.  That is a PRE/scheduling problem and is best solved elsewhere.  In
/// practice, the optimizer produces empty landing pad blocks quite frequently
/// when dealing with exception dense code.  (see: instcombine, gvn, if-else
/// sinking in this file)
///
/// This is primarily a code size optimization.  We need to avoid performing
/// any transform which might inhibit optimization (such as our ability to
/// specialize a particular handler via tail commoning).  We do this by not
/// merging any blocks which require us to introduce a phi.  Since the same
/// values are flowing through both blocks, we don't loose any ability to
/// specialize.  If anything, we make such specialization more likely.
///
/// TODO - This transformation could remove entries from a phi in the target
/// block when the inputs in the phi are the same for the two blocks being
/// merged.  In some cases, this could result in removal of the PHI entirely.
static bool TryToMergeLandingPad(LandingPadInst *LPad, BranchInst *BI,
                                 BasicBlock *BB) {
  auto Succ = BB->getUniqueSuccessor();
  assert(Succ);
  // If there's a phi in the successor block, we'd likely have to introduce
  // a phi into the merged landing pad block.
  if (isa<PHINode>(*Succ->begin()))
    return false;

  for (BasicBlock *OtherPred : predecessors(Succ)) {
    if (BB == OtherPred)
      continue;
    BasicBlock::iterator I = OtherPred->begin();
    LandingPadInst *LPad2 = dyn_cast<LandingPadInst>(I);
    if (!LPad2 || !LPad2->isIdenticalTo(LPad))
      continue;
    for (++I; isa<DbgInfoIntrinsic>(I); ++I)
      ;
    BranchInst *BI2 = dyn_cast<BranchInst>(I);
    if (!BI2 || !BI2->isIdenticalTo(BI))
      continue;

    // We've found an identical block.  Update our predecessors to take that
    // path instead and make ourselves dead.
    SmallSet<BasicBlock *, 16> Preds;
    Preds.insert(pred_begin(BB), pred_end(BB));
    for (BasicBlock *Pred : Preds) {
      InvokeInst *II = cast<InvokeInst>(Pred->getTerminator());
      assert(II->getNormalDest() != BB && II->getUnwindDest() == BB &&
             "unexpected successor");
      II->setUnwindDest(OtherPred);
    }

    // The debug info in OtherPred doesn't cover the merged control flow that
    // used to go through BB.  We need to delete it or update it.
    for (auto I = OtherPred->begin(), E = OtherPred->end(); I != E;) {
      Instruction &Inst = *I;
      I++;
      if (isa<DbgInfoIntrinsic>(Inst))
        Inst.eraseFromParent();
    }

    SmallSet<BasicBlock *, 16> Succs;
    Succs.insert(succ_begin(BB), succ_end(BB));
    for (BasicBlock *Succ : Succs) {
      Succ->removePredecessor(BB);
    }

    IRBuilder<> Builder(BI);
    Builder.CreateUnreachable();
    BI->eraseFromParent();
    return true;
  }
  return false;
}

bool SimplifyCFGOpt::SimplifyUncondBranch(BranchInst *BI,
                                          IRBuilder<> &Builder) {
  BasicBlock *BB = BI->getParent();
  BasicBlock *Succ = BI->getSuccessor(0);

  // If the Terminator is the only non-phi instruction, simplify the block.
  // If LoopHeader is provided, check if the block or its successor is a loop
  // header. (This is for early invocations before loop simplify and
  // vectorization to keep canonical loop forms for nested loops. These blocks
  // can be eliminated when the pass is invoked later in the back-end.)
  bool NeedCanonicalLoop =
      Options.NeedCanonicalLoop &&
      (LoopHeaders && (LoopHeaders->count(BB) || LoopHeaders->count(Succ)));
  BasicBlock::iterator I = BB->getFirstNonPHIOrDbg()->getIterator();
  if (I->isTerminator() && BB != &BB->getParent()->getEntryBlock() &&
      !NeedCanonicalLoop && TryToSimplifyUncondBranchFromEmptyBlock(BB))
    return true;

  // If the only instruction in the block is a seteq/setne comparison against a
  // constant, try to simplify the block.
  if (ICmpInst *ICI = dyn_cast<ICmpInst>(I))
    if (ICI->isEquality() && isa<ConstantInt>(ICI->getOperand(1))) {
      for (++I; isa<DbgInfoIntrinsic>(I); ++I)
        ;
      if (I->isTerminator() &&
          tryToSimplifyUncondBranchWithICmpInIt(ICI, Builder, DL, TTI, Options))
        return true;
    }

  // See if we can merge an empty landing pad block with another which is
  // equivalent.
  if (LandingPadInst *LPad = dyn_cast<LandingPadInst>(I)) {
    for (++I; isa<DbgInfoIntrinsic>(I); ++I)
      ;
    if (I->isTerminator() && TryToMergeLandingPad(LPad, BI, BB))
      return true;
  }

  // If this basic block is ONLY a compare and a branch, and if a predecessor
  // branches to us and our successor, fold the comparison into the
  // predecessor and use logical operations to update the incoming value
  // for PHI nodes in common successor.
  if (FoldBranchToCommonDest(BI, Options.BonusInstThreshold))
    return simplifyCFG(BB, TTI, Options) | true;
  return false;
}

static BasicBlock *allPredecessorsComeFromSameSource(BasicBlock *BB) {
  BasicBlock *PredPred = nullptr;
  for (auto *P : predecessors(BB)) {
    BasicBlock *PPred = P->getSinglePredecessor();
    if (!PPred || (PredPred && PredPred != PPred))
      return nullptr;
    PredPred = PPred;
  }
  return PredPred;
}

bool SimplifyCFGOpt::SimplifyCondBranch(BranchInst *BI, IRBuilder<> &Builder) {
  BasicBlock *BB = BI->getParent();

  // Conditional branch
  if (isValueEqualityComparison(BI)) {
    // If we only have one predecessor, and if it is a branch on this value,
    // see if that predecessor totally determines the outcome of this
    // switch.
    if (BasicBlock *OnlyPred = BB->getSinglePredecessor())
      if (SimplifyEqualityComparisonWithOnlyPredecessor(BI, OnlyPred, Builder))
        return simplifyCFG(BB, TTI, Options) | true;

    // This block must be empty, except for the setcond inst, if it exists.
    // Ignore dbg intrinsics.
    BasicBlock::iterator I = BB->begin();
    // Ignore dbg intrinsics.
    while (isa<DbgInfoIntrinsic>(I))
      ++I;
    if (&*I == BI) {
      if (FoldValueComparisonIntoPredecessors(BI, Builder))
        return simplifyCFG(BB, TTI, Options) | true;
    } else if (&*I == cast<Instruction>(BI->getCondition())) {
      ++I;
      // Ignore dbg intrinsics.
      while (isa<DbgInfoIntrinsic>(I))
        ++I;
      if (&*I == BI && FoldValueComparisonIntoPredecessors(BI, Builder))
        return simplifyCFG(BB, TTI, Options) | true;
    }
  }

  // Try to turn "br (X == 0 | X == 1), T, F" into a switch instruction.
  if (SimplifyBranchOnICmpChain(BI, Builder, DL))
    return true;

  // If this basic block has a single dominating predecessor block and the
  // dominating block's condition implies BI's condition, we know the direction
  // of the BI branch.
  if (BasicBlock *Dom = BB->getSinglePredecessor()) {
    auto *PBI = dyn_cast_or_null<BranchInst>(Dom->getTerminator());
    if (PBI && PBI->isConditional() &&
        PBI->getSuccessor(0) != PBI->getSuccessor(1)) {
      assert(PBI->getSuccessor(0) == BB || PBI->getSuccessor(1) == BB);
      bool CondIsTrue = PBI->getSuccessor(0) == BB;
      Optional<bool> Implication = isImpliedCondition(
          PBI->getCondition(), BI->getCondition(), DL, CondIsTrue);
      if (Implication) {
        // Turn this into a branch on constant.
        auto *OldCond = BI->getCondition();
        ConstantInt *CI = *Implication
                              ? ConstantInt::getTrue(BB->getContext())
                              : ConstantInt::getFalse(BB->getContext());
        BI->setCondition(CI);
        RecursivelyDeleteTriviallyDeadInstructions(OldCond);
        return simplifyCFG(BB, TTI, Options) | true;
      }
    }
  }

  // If this basic block is ONLY a compare and a branch, and if a predecessor
  // branches to us and one of our successors, fold the comparison into the
  // predecessor and use logical operations to pick the right destination.
  if (FoldBranchToCommonDest(BI, Options.BonusInstThreshold))
    return simplifyCFG(BB, TTI, Options) | true;

  // We have a conditional branch to two blocks that are only reachable
  // from BI.  We know that the condbr dominates the two blocks, so see if
  // there is any identical code in the "then" and "else" blocks.  If so, we
  // can hoist it up to the branching block.
  if (BI->getSuccessor(0)->getSinglePredecessor()) {
    if (BI->getSuccessor(1)->getSinglePredecessor()) {
      if (HoistThenElseCodeToIf(BI, TTI))
        return simplifyCFG(BB, TTI, Options) | true;
    } else {
      // If Successor #1 has multiple preds, we may be able to conditionally
      // execute Successor #0 if it branches to Successor #1.
      TerminatorInst *Succ0TI = BI->getSuccessor(0)->getTerminator();
      if (Succ0TI->getNumSuccessors() == 1 &&
          Succ0TI->getSuccessor(0) == BI->getSuccessor(1))
        if (SpeculativelyExecuteBB(BI, BI->getSuccessor(0), TTI))
          return simplifyCFG(BB, TTI, Options) | true;
    }
  } else if (BI->getSuccessor(1)->getSinglePredecessor()) {
    // If Successor #0 has multiple preds, we may be able to conditionally
    // execute Successor #1 if it branches to Successor #0.
    TerminatorInst *Succ1TI = BI->getSuccessor(1)->getTerminator();
    if (Succ1TI->getNumSuccessors() == 1 &&
        Succ1TI->getSuccessor(0) == BI->getSuccessor(0))
      if (SpeculativelyExecuteBB(BI, BI->getSuccessor(1), TTI))
        return simplifyCFG(BB, TTI, Options) | true;
  }

  // If this is a branch on a phi node in the current block, thread control
  // through this block if any PHI node entries are constants.
  if (PHINode *PN = dyn_cast<PHINode>(BI->getCondition()))
    if (PN->getParent() == BI->getParent())
      if (FoldCondBranchOnPHI(BI, DL, Options.AC))
        return simplifyCFG(BB, TTI, Options) | true;

  // Scan predecessor blocks for conditional branches.
  for (pred_iterator PI = pred_begin(BB), E = pred_end(BB); PI != E; ++PI)
    if (BranchInst *PBI = dyn_cast<BranchInst>((*PI)->getTerminator()))
      if (PBI != BI && PBI->isConditional())
        if (SimplifyCondBranchToCondBranch(PBI, BI, DL))
          return simplifyCFG(BB, TTI, Options) | true;

  // Look for diamond patterns.
  if (MergeCondStores)
    if (BasicBlock *PrevBB = allPredecessorsComeFromSameSource(BB))
      if (BranchInst *PBI = dyn_cast<BranchInst>(PrevBB->getTerminator()))
        if (PBI != BI && PBI->isConditional())
          if (mergeConditionalStores(PBI, BI, DL))
            return simplifyCFG(BB, TTI, Options) | true;

  return false;
}

/// Check if passing a value to an instruction will cause undefined behavior.
static bool passingValueIsAlwaysUndefined(Value *V, Instruction *I) {
  Constant *C = dyn_cast<Constant>(V);
  if (!C)
    return false;

  if (I->use_empty())
    return false;

  if (C->isNullValue() || isa<UndefValue>(C)) {
    // Only look at the first use, avoid hurting compile time with long uselists
    User *Use = *I->user_begin();

    // Now make sure that there are no instructions in between that can alter
    // control flow (eg. calls)
    for (BasicBlock::iterator
             i = ++BasicBlock::iterator(I),
             UI = BasicBlock::iterator(dyn_cast<Instruction>(Use));
         i != UI; ++i)
      if (i == I->getParent()->end() || i->mayHaveSideEffects())
        return false;

    // Look through GEPs. A load from a GEP derived from NULL is still undefined
    if (GetElementPtrInst *GEP = dyn_cast<GetElementPtrInst>(Use))
      if (GEP->getPointerOperand() == I)
        return passingValueIsAlwaysUndefined(V, GEP);

    // Look through bitcasts.
    if (BitCastInst *BC = dyn_cast<BitCastInst>(Use))
      return passingValueIsAlwaysUndefined(V, BC);

    // Load from null is undefined.
    if (LoadInst *LI = dyn_cast<LoadInst>(Use))
      if (!LI->isVolatile())
        return LI->getPointerAddressSpace() == 0;

    // Store to null is undefined.
    if (StoreInst *SI = dyn_cast<StoreInst>(Use))
      if (!SI->isVolatile())
        return SI->getPointerAddressSpace() == 0 &&
               SI->getPointerOperand() == I;

    // A call to null is undefined.
    if (auto CS = CallSite(Use))
      return CS.getCalledValue() == I;
  }
  return false;
}

/// If BB has an incoming value that will always trigger undefined behavior
/// (eg. null pointer dereference), remove the branch leading here.
static bool removeUndefIntroducingPredecessor(BasicBlock *BB) {
  for (BasicBlock::iterator i = BB->begin();
       PHINode *PHI = dyn_cast<PHINode>(i); ++i)
    for (unsigned i = 0, e = PHI->getNumIncomingValues(); i != e; ++i)
      if (passingValueIsAlwaysUndefined(PHI->getIncomingValue(i), PHI)) {
        TerminatorInst *T = PHI->getIncomingBlock(i)->getTerminator();
        IRBuilder<> Builder(T);
        if (BranchInst *BI = dyn_cast<BranchInst>(T)) {
          BB->removePredecessor(PHI->getIncomingBlock(i));
          // Turn uncoditional branches into unreachables and remove the dead
          // destination from conditional branches.
          if (BI->isUnconditional())
            Builder.CreateUnreachable();
          else
            Builder.CreateBr(BI->getSuccessor(0) == BB ? BI->getSuccessor(1)
                                                       : BI->getSuccessor(0));
          BI->eraseFromParent();
          return true;
        }
        // TODO: SwitchInst.
      }

  return false;
}

bool SimplifyCFGOpt::run(BasicBlock *BB) {
  bool Changed = false;

  assert(BB && BB->getParent() && "Block not embedded in function!");
  assert(BB->getTerminator() && "Degenerate basic block encountered!");

  // Remove basic blocks that have no predecessors (except the entry block)...
  // or that just have themself as a predecessor.  These are unreachable.
  if ((pred_empty(BB) && BB != &BB->getParent()->getEntryBlock()) ||
      BB->getSinglePredecessor() == BB) {
    DEBUG(dbgs() << "Removing BB: \n" << *BB);
    DeleteDeadBlock(BB);
    return true;
  }

  // Check to see if we can constant propagate this terminator instruction
  // away...
  Changed |= ConstantFoldTerminator(BB, true);

  // Check for and eliminate duplicate PHI nodes in this block.
  Changed |= EliminateDuplicatePHINodes(BB);

  // Check for and remove branches that will always cause undefined behavior.
  Changed |= removeUndefIntroducingPredecessor(BB);

  // Merge basic blocks into their predecessor if there is only one distinct
  // pred, and if there is only one distinct successor of the predecessor, and
  // if there are no PHI nodes.
  if (MergeBlockIntoPredecessor(BB))
    return true;

  if (SinkCommon && Options.SinkCommonInsts)
    Changed |= SinkCommonCodeFromPredecessors(BB);

  IRBuilder<> Builder(BB);

#if INTEL_CUSTOMIZATION
  // If there is a PHI node in this basic block, and we can
  // eliminate some of its entries, do so now.
  if (auto *PN = dyn_cast<PHINode>(BB->begin())) {
    // FoldPHIEntries is an Intel customized generalized version of the LLVM
    // open source routine called FoldTwoEntryPHINode(that folds a two-entry
    // phinode into "select") which is capable of handling any number
    // of phi entries. It iteratively transforms each conditional into
    // "select". Any changes (one such change could be regarding cost model)
    // made by the LLVM community to FoldTwoEntryPHINode will need to be
    // incorporated to this routine (FoldPHIEntries).
    // To keep xmain as clean as possible we got rid of the FoldTwoEntryPHINode,
    // therefore, there might be conflicts during code merge. If resolving
    // conflicts becomes too cumbersome, we can try something different.
    Changed |= FoldPHIEntries(PN, TTI, DL);
  }
#endif

  Builder.SetInsertPoint(BB->getTerminator());
  if (auto *BI = dyn_cast<BranchInst>(BB->getTerminator())) {
    if (BI->isUnconditional()) {
      if (SimplifyUncondBranch(BI, Builder))
        return true;
    } else {
      if (SimplifyCondBranch(BI, Builder))
        return true;
    }
  } else if (auto *RI = dyn_cast<ReturnInst>(BB->getTerminator())) {
    if (SimplifyReturn(RI, Builder))
      return true;
  } else if (auto *RI = dyn_cast<ResumeInst>(BB->getTerminator())) {
    if (SimplifyResume(RI, Builder))
      return true;
  } else if (auto *RI = dyn_cast<CleanupReturnInst>(BB->getTerminator())) {
    if (SimplifyCleanupReturn(RI))
      return true;
  } else if (auto *SI = dyn_cast<SwitchInst>(BB->getTerminator())) {
    if (SimplifySwitch(SI, Builder))
      return true;
  } else if (auto *UI = dyn_cast<UnreachableInst>(BB->getTerminator())) {
    if (SimplifyUnreachable(UI))
      return true;
  } else if (auto *IBI = dyn_cast<IndirectBrInst>(BB->getTerminator())) {
    if (SimplifyIndirectBr(IBI))
      return true;
  }

  return Changed;
}

bool llvm::simplifyCFG(BasicBlock *BB, const TargetTransformInfo &TTI,
                       const SimplifyCFGOptions &Options,
                       SmallPtrSetImpl<BasicBlock *> *LoopHeaders) {
  return SimplifyCFGOpt(TTI, BB->getModule()->getDataLayout(), LoopHeaders,
                        Options)
      .run(BB);
}<|MERGE_RESOLUTION|>--- conflicted
+++ resolved
@@ -2614,7 +2614,10 @@
       continue;
     }
 
-<<<<<<< HEAD
+    if (FindLongDependenceChain(CondBlock, BB, IfBlock1, IfBlock2,
+                                AggressiveInsts.size(), TTI))
+      return false;
+
     DEBUG(dbgs() << "FOUND IF CONDITION!  " << *IfCond << "  T: "
                  << IfTrue->getName() << "  F: " << IfFalse->getName() << "\n");
 
@@ -2641,14 +2644,6 @@
                                       IfBlock2->begin(),
                                       IfBlock2->getTerminator()->getIterator());
     }
-=======
-  if (FindLongDependenceChain(DomBlock, BB, IfBlock1, IfBlock2,
-                              AggressiveInsts.size(), TTI))
-    return false;
-
-  DEBUG(dbgs() << "FOUND IF CONDITION!  " << *IfCond << "  T: "
-               << IfTrue->getName() << "  F: " << IfFalse->getName() << "\n");
->>>>>>> edf3c829
 
     for (BasicBlock::iterator II = BB->begin(); isa<PHINode>(II);) {
       PHINode *PN = cast<PHINode>(II++);
