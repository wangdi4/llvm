--- conflicted
+++ resolved
@@ -2718,7 +2718,6 @@
       continue;
     }
 
-<<<<<<< HEAD
     assert(CondBlock && "Failed to find root CondBlock");
     LLVM_DEBUG(dbgs() << "FOUND IF CONDITION!  " << *IfCond
                       << "  T: " << IfTrue->getName()
@@ -2746,14 +2745,6 @@
         // with gcc7.3.0 failed.
         Builder.setFastMathFlags(PN->getFastMathFlags());
       }
-=======
-  SmallVector<DominatorTree::UpdateType, 3> Updates;
-  if (DTU) {
-    Updates.push_back({DominatorTree::Insert, DomBlock, BB});
-    for (auto *Successor : successors(DomBlock))
-      Updates.push_back({DominatorTree::Delete, DomBlock, Successor});
-  }
->>>>>>> 8e8d214c
 
       Value *TrueVal = PN->getIncomingValueForBlock(IfTrue);
       Value *FalseVal = PN->getIncomingValueForBlock(IfFalse);
@@ -2798,9 +2789,9 @@
 
     SmallVector<DominatorTree::UpdateType, 3> Updates;
     if (DTU) {
+      Updates.push_back({DominatorTree::Insert, CondBlock, BB});
       for (auto *Successor : successors(CondBlock))
         Updates.push_back({DominatorTree::Delete, CondBlock, Successor});
-      Updates.push_back({DominatorTree::Insert, CondBlock, BB});
     }
 
     OldTI->eraseFromParent();
