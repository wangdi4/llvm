//===- SimplifyCFG.cpp - Code to perform CFG simplification ---------------===//
//
// Part of the LLVM Project, under the Apache License v2.0 with LLVM Exceptions.
// See https://llvm.org/LICENSE.txt for license information.
// SPDX-License-Identifier: Apache-2.0 WITH LLVM-exception
//
//===----------------------------------------------------------------------===//
//
// Peephole optimize the CFG.
//
//===----------------------------------------------------------------------===//

#include "llvm/ADT/APInt.h"
#include "llvm/ADT/ArrayRef.h"
#include "llvm/ADT/DenseMap.h"
#include "llvm/ADT/MapVector.h"
#include "llvm/ADT/Optional.h"
#include "llvm/ADT/STLExtras.h"
#include "llvm/ADT/ScopeExit.h"
#include "llvm/ADT/Sequence.h"
#include "llvm/ADT/SetOperations.h"
#include "llvm/ADT/SetVector.h"
#include "llvm/ADT/SmallPtrSet.h"
#include "llvm/ADT/SmallVector.h"
#include "llvm/ADT/Statistic.h"
#include "llvm/ADT/StringRef.h"
#include "llvm/Analysis/AssumptionCache.h"
#include "llvm/Analysis/CaptureTracking.h"
#include "llvm/Analysis/ConstantFolding.h"
#include "llvm/Analysis/EHPersonalities.h"
#include "llvm/Analysis/GuardUtils.h"
#include "llvm/Analysis/InstructionSimplify.h"
#include "llvm/Analysis/MemorySSA.h"
#include "llvm/Analysis/MemorySSAUpdater.h"
#include "llvm/Analysis/TargetTransformInfo.h"
#include "llvm/Analysis/ValueTracking.h"
#include "llvm/IR/Attributes.h"
#include "llvm/IR/BasicBlock.h"
#include "llvm/IR/CFG.h"
#include "llvm/IR/Constant.h"
#include "llvm/IR/ConstantRange.h"
#include "llvm/IR/Constants.h"
#include "llvm/IR/DataLayout.h"
#include "llvm/IR/DerivedTypes.h"
#include "llvm/IR/Function.h"
#include "llvm/IR/GlobalValue.h"
#include "llvm/IR/GlobalVariable.h"
#include "llvm/IR/IRBuilder.h"
#include "llvm/IR/InstrTypes.h"
#include "llvm/IR/Instruction.h"
#include "llvm/IR/Instructions.h"
#include "llvm/IR/IntrinsicInst.h"
#include "llvm/IR/Intrinsics.h"
#include "llvm/IR/LLVMContext.h"
#include "llvm/IR/MDBuilder.h"
#include "llvm/IR/Metadata.h"
#include "llvm/IR/Module.h"
#include "llvm/IR/NoFolder.h"
#include "llvm/IR/Operator.h"
#include "llvm/IR/PatternMatch.h"
#include "llvm/IR/PseudoProbe.h"
#include "llvm/IR/Type.h"
#include "llvm/IR/Use.h"
#include "llvm/IR/User.h"
#include "llvm/IR/Value.h"
#include "llvm/IR/ValueHandle.h"
#include "llvm/Support/BranchProbability.h"
#include "llvm/Support/Casting.h"
#include "llvm/Support/CommandLine.h"
#include "llvm/Support/Debug.h"
#include "llvm/Support/ErrorHandling.h"
#include "llvm/Support/KnownBits.h"
#include "llvm/Support/MathExtras.h"
#include "llvm/Support/raw_ostream.h"
#include "llvm/Transforms/Utils/BasicBlockUtils.h"
#if INTEL_COLLAB
#include "llvm/Transforms/Utils/IntrinsicUtils.h"
#endif //INTEL_COLLAB
#include "llvm/Analysis/VPO/Utils/VPOAnalysisUtils.h" // INTEL
#include "llvm/Transforms/Utils/Local.h"
#include "llvm/Transforms/Utils/SSAUpdater.h"
#include "llvm/Transforms/Utils/ValueMapper.h"
#include <algorithm>
#include <cassert>
#include <climits>
#include <cstddef>
#include <cstdint>
#include <iterator>
#include <map>
#include <set>
#include <tuple>
#include <utility>
#include <vector>

using namespace llvm;
using namespace PatternMatch;

#define DEBUG_TYPE "simplifycfg"

cl::opt<bool> llvm::RequireAndPreserveDomTree(
    "simplifycfg-require-and-preserve-domtree", cl::Hidden, cl::ZeroOrMore,
    cl::init(false),
    cl::desc("Temorary development switch used to gradually uplift SimplifyCFG "
             "into preserving DomTree,"));

// Chosen as 2 so as to be cheap, but still to have enough power to fold
// a select, so the "clamp" idiom (of a min followed by a max) will be caught.
// To catch this, we need to fold a compare and a select, hence '2' being the
// minimum reasonable default.
static cl::opt<unsigned> PHINodeFoldingThreshold(
    "phi-node-folding-threshold", cl::Hidden, cl::init(2),
    cl::desc(
        "Control the amount of phi node folding to perform (default = 2)"));

static cl::opt<unsigned> TwoEntryPHINodeFoldingThreshold(
    "two-entry-phi-node-folding-threshold", cl::Hidden, cl::init(4),
    cl::desc("Control the maximal total instruction cost that we are willing "
             "to speculatively execute to fold a 2-entry PHI node into a "
             "select (default = 4)"));

static cl::opt<bool>
    HoistCommon("simplifycfg-hoist-common", cl::Hidden, cl::init(true),
                cl::desc("Hoist common instructions up to the parent block"));

static cl::opt<bool>
    SinkCommon("simplifycfg-sink-common", cl::Hidden, cl::init(true),
               cl::desc("Sink common instructions down to the end block"));

static cl::opt<bool> HoistCondStores(
    "simplifycfg-hoist-cond-stores", cl::Hidden, cl::init(true),
    cl::desc("Hoist conditional stores if an unconditional store precedes"));

static cl::opt<bool> MergeCondStores(
    "simplifycfg-merge-cond-stores", cl::Hidden, cl::init(true),
    cl::desc("Hoist conditional stores even if an unconditional store does not "
             "precede - hoist multiple conditional stores into a single "
             "predicated store"));

static cl::opt<bool> MergeCondStoresAggressively(
    "simplifycfg-merge-cond-stores-aggressively", cl::Hidden, cl::init(false),
    cl::desc("When merging conditional stores, do so even if the resultant "
             "basic blocks are unlikely to be if-converted as a result"));

static cl::opt<bool> SpeculateOneExpensiveInst(
    "speculate-one-expensive-inst", cl::Hidden, cl::init(true),
    cl::desc("Allow exactly one expensive instruction to be speculatively "
             "executed"));

static cl::opt<unsigned> MaxSpeculationDepth(
    "max-speculation-depth", cl::Hidden, cl::init(10),
    cl::desc("Limit maximum recursion depth when calculating costs of "
             "speculatively executed instructions"));

static cl::opt<int>
    MaxSmallBlockSize("simplifycfg-max-small-block-size", cl::Hidden,
                      cl::init(10),
                      cl::desc("Max size of a block which is still considered "
                               "small enough to thread through"));

// Two is chosen to allow one negation and a logical combine.
static cl::opt<unsigned>
    BranchFoldThreshold("simplifycfg-branch-fold-threshold", cl::Hidden,
                        cl::init(2),
                        cl::desc("Maximum cost of combining conditions when "
                                 "folding branches"));

STATISTIC(NumBitMaps, "Number of switch instructions turned into bitmaps");
STATISTIC(NumLinearMaps,
          "Number of switch instructions turned into linear mapping");
STATISTIC(NumLookupTables,
          "Number of switch instructions turned into lookup tables");
STATISTIC(
    NumLookupTablesHoles,
    "Number of switch instructions turned into lookup tables (holes checked)");
STATISTIC(NumTableCmpReuses, "Number of reused switch table lookup compares");
STATISTIC(NumFoldValueComparisonIntoPredecessors,
          "Number of value comparisons folded into predecessor basic blocks");
STATISTIC(NumFoldBranchToCommonDest,
          "Number of branches folded into predecessor basic block");
STATISTIC(
    NumHoistCommonCode,
    "Number of common instruction 'blocks' hoisted up to the begin block");
STATISTIC(NumHoistCommonInstrs,
          "Number of common instructions hoisted up to the begin block");
STATISTIC(NumSinkCommonCode,
          "Number of common instruction 'blocks' sunk down to the end block");
STATISTIC(NumSinkCommonInstrs,
          "Number of common instructions sunk down to the end block");
STATISTIC(NumSpeculations, "Number of speculative executed instructions");
STATISTIC(NumInvokes,
          "Number of invokes with empty resume blocks simplified into calls");

namespace {

// The first field contains the value that the switch produces when a certain
// case group is selected, and the second field is a vector containing the
// cases composing the case group.
using SwitchCaseResultVectorTy =
    SmallVector<std::pair<Constant *, SmallVector<ConstantInt *, 4>>, 2>;

// The first field contains the phi node that generates a result of the switch
// and the second field contains the value generated for a certain case in the
// switch for that PHI.
using SwitchCaseResultsTy = SmallVector<std::pair<PHINode *, Constant *>, 4>;

/// ValueEqualityComparisonCase - Represents a case of a switch.
struct ValueEqualityComparisonCase {
  ConstantInt *Value;
  BasicBlock *Dest;

  ValueEqualityComparisonCase(ConstantInt *Value, BasicBlock *Dest)
      : Value(Value), Dest(Dest) {}

  bool operator<(ValueEqualityComparisonCase RHS) const {
    // Comparing pointers is ok as we only rely on the order for uniquing.
    return Value < RHS.Value;
  }

  bool operator==(BasicBlock *RHSDest) const { return Dest == RHSDest; }
};

class SimplifyCFGOpt {
  const TargetTransformInfo &TTI;
  DomTreeUpdater *DTU;
  const DataLayout &DL;
  ArrayRef<WeakVH> LoopHeaders;
  const SimplifyCFGOptions &Options;
  bool Resimplify;

  Value *isValueEqualityComparison(Instruction *TI);
  BasicBlock *GetValueEqualityComparisonCases(
      Instruction *TI, std::vector<ValueEqualityComparisonCase> &Cases);
  bool SimplifyEqualityComparisonWithOnlyPredecessor(Instruction *TI,
                                                     BasicBlock *Pred,
                                                     IRBuilder<> &Builder);
  bool PerformValueComparisonIntoPredecessorFolding(Instruction *TI, Value *&CV,
                                                    Instruction *PTI,
                                                    IRBuilder<> &Builder);
  bool FoldValueComparisonIntoPredecessors(Instruction *TI,
                                           IRBuilder<> &Builder);

  bool simplifyResume(ResumeInst *RI, IRBuilder<> &Builder);
  bool simplifySingleResume(ResumeInst *RI);
  bool simplifyCommonResume(ResumeInst *RI);
  bool simplifyCleanupReturn(CleanupReturnInst *RI);
  bool simplifyUnreachable(UnreachableInst *UI);
  bool simplifySwitch(SwitchInst *SI, IRBuilder<> &Builder);
  bool simplifyIndirectBr(IndirectBrInst *IBI);
  bool simplifyBranch(BranchInst *Branch, IRBuilder<> &Builder);
  bool simplifyUncondBranch(BranchInst *BI, IRBuilder<> &Builder);
  bool simplifyCondBranch(BranchInst *BI, IRBuilder<> &Builder);

  bool tryToSimplifyUncondBranchWithICmpInIt(ICmpInst *ICI,
                                             IRBuilder<> &Builder);

  bool HoistThenElseCodeToIf(BranchInst *BI, const TargetTransformInfo &TTI,
                             bool EqTermsOnly);
  bool SpeculativelyExecuteBB(BranchInst *BI, BasicBlock *ThenBB,
                              const TargetTransformInfo &TTI);
  bool SimplifyTerminatorOnSelect(Instruction *OldTerm, Value *Cond,
                                  BasicBlock *TrueBB, BasicBlock *FalseBB,
                                  uint32_t TrueWeight, uint32_t FalseWeight);
  bool SimplifyBranchOnICmpChain(BranchInst *BI, IRBuilder<> &Builder,
                                 const DataLayout &DL);
  bool SimplifySwitchOnSelect(SwitchInst *SI, SelectInst *Select);
  bool SimplifyIndirectBrOnSelect(IndirectBrInst *IBI, SelectInst *SI);
  bool TurnSwitchRangeIntoICmp(SwitchInst *SI, IRBuilder<> &Builder);
#if INTEL_CUSTOMIZATION
  bool removeEmptyCleanup(CleanupReturnInst *RI, DomTreeUpdater *DTU);
  bool isDedicatedLoopExit(BasicBlock *BB);
#endif // INTEL_CUSTOMIZATION

public:
  SimplifyCFGOpt(const TargetTransformInfo &TTI, DomTreeUpdater *DTU,
                 const DataLayout &DL, ArrayRef<WeakVH> LoopHeaders,
                 const SimplifyCFGOptions &Opts)
      : TTI(TTI), DTU(DTU), DL(DL), LoopHeaders(LoopHeaders), Options(Opts) {
    assert((!DTU || !DTU->hasPostDomTree()) &&
           "SimplifyCFG is not yet capable of maintaining validity of a "
           "PostDomTree, so don't ask for it.");
  }

  bool simplifyOnce(BasicBlock *BB);
  bool simplifyOnceImpl(BasicBlock *BB);
  bool run(BasicBlock *BB);

  // Helper to set Resimplify and return change indication.
  bool requestResimplify() {
    Resimplify = true;
    return true;
  }
};

} // end anonymous namespace

/// Return true if it is safe to merge these two
/// terminator instructions together.
static bool
SafeToMergeTerminators(Instruction *SI1, Instruction *SI2,
                       SmallSetVector<BasicBlock *, 4> *FailBlocks = nullptr) {
  if (SI1 == SI2)
    return false; // Can't merge with self!

  // It is not safe to merge these two switch instructions if they have a common
  // successor, and if that successor has a PHI node, and if *that* PHI node has
  // conflicting incoming values from the two switch blocks.
  BasicBlock *SI1BB = SI1->getParent();
  BasicBlock *SI2BB = SI2->getParent();

  SmallPtrSet<BasicBlock *, 16> SI1Succs(succ_begin(SI1BB), succ_end(SI1BB));
  bool Fail = false;
  for (BasicBlock *Succ : successors(SI2BB))
    if (SI1Succs.count(Succ))
      for (BasicBlock::iterator BBI = Succ->begin(); isa<PHINode>(BBI); ++BBI) {
        PHINode *PN = cast<PHINode>(BBI);
        if (PN->getIncomingValueForBlock(SI1BB) !=
            PN->getIncomingValueForBlock(SI2BB)) {
          if (FailBlocks)
            FailBlocks->insert(Succ);
          Fail = true;
        }
      }

  return !Fail;
}

/// Update PHI nodes in Succ to indicate that there will now be entries in it
/// from the 'NewPred' block. The values that will be flowing into the PHI nodes
/// will be the same as those coming in from ExistPred, an existing predecessor
/// of Succ.
static void AddPredecessorToBlock(BasicBlock *Succ, BasicBlock *NewPred,
                                  BasicBlock *ExistPred,
                                  MemorySSAUpdater *MSSAU = nullptr) {
  for (PHINode &PN : Succ->phis())
    PN.addIncoming(PN.getIncomingValueForBlock(ExistPred), NewPred);
  if (MSSAU)
    if (auto *MPhi = MSSAU->getMemorySSA()->getMemoryAccess(Succ))
      MPhi->addIncoming(MPhi->getIncomingValueForBlock(ExistPred), NewPred);
}

/// Compute an abstract "cost" of speculating the given instruction,
/// which is assumed to be safe to speculate. TCC_Free means cheap,
/// TCC_Basic means less cheap, and TCC_Expensive means prohibitively
/// expensive.
static InstructionCost computeSpeculationCost(const User *I,
                                              const TargetTransformInfo &TTI) {
  assert(isSafeToSpeculativelyExecute(I) &&
         "Instruction is not safe to speculatively execute!");
  return TTI.getUserCost(I, TargetTransformInfo::TCK_SizeAndLatency);
}

#if INTEL_CUSTOMIZATION
/// CanDominateConditionalBranch is an Intel customized routine that
/// replaces the LLVM open source routine called DominatesMergePoint.
/// There are no functionality changes.  The only changes are the name
/// of the routine and small changes in the comments. We changed the
/// name because the original name (DominatesMergePoint) did not make
/// sense since here we are checking whether a value dominates a
/// conditional branch not a conditional merge point.
/// To keep xmain as clean as possible we got rid of the original
/// routine(DominatesMergePoint()). Any changes made by the LLVM community
/// to DominatesMergePoint needs to be incorporated into this routine
/// (CanDominateConditionalBranch). There might be conflicts during code
/// merge and if resolving these conflicts becomes too cumbersome, we can
/// try something different.

/// CanDominateConditionalBranch - If we have a merge point of an
/// "if condition" as accepted by GetIfConditon(), return true if the
/// specified value dominates or can dominate the conditional branch.
///
/// If AggressiveInsts is non-null, and if V does not dominate BB, we check to
/// see if V (which must be an instruction) and its recursive operands
/// that do not dominate BB have a combined cost lower than Budget and
/// are non-trapping.  If both are true, the instruction is inserted into the
/// set and true is returned.
///
/// The cost for most non-trapping instructions is defined as 1 except for
/// Select whose cost is 2.
///
/// After this function returns, CostRemaining is decreased by the cost of
/// V plus its unavailable operands.  If that cost is greater than
/// CostRemaining, false is returned and CostRemaining is undefined.
static bool
CanDominateConditionalBranch(Value *V, BasicBlock *BB,
                             SmallPtrSetImpl<Instruction *> &AggressiveInsts,
                             InstructionCost &Cost,
                             InstructionCost Budget,
                             const TargetTransformInfo &TTI,
                             unsigned Depth = 0) {
  // It is possible to hit a zero-cost cycle (phi/gep instructions for example),
  // so limit the recursion depth.
  // TODO: While this recursion limit does prevent pathological behavior, it
  // would be better to track visited instructions to avoid cycles.
  if (Depth == MaxSpeculationDepth)
    return false;

  Instruction *I = dyn_cast<Instruction>(V);
  if (!I) {
    // Non-instructions dominate all instructions , but not all constantexprs
    // can be executed unconditionally.
    if (ConstantExpr *C = dyn_cast<ConstantExpr>(V))
      if (C->canTrap())
        return false;
    return true;
  }
  BasicBlock *PBB = I->getParent();

  // We don't want to allow weird loops that might have the "if condition" in
  // the bottom of this block.
  if (PBB == BB)
    return false;

  // If this instruction is defined in a block that contains an unconditional
  // branch to BB, then it must be in the 'conditional' part of the "if
  // statement".  If not, it is definitely available in the conditional block.
  BranchInst *BI = dyn_cast<BranchInst>(PBB->getTerminator());
  if (!BI || BI->isConditional() || BI->getSuccessor(0) != BB)
    return true;

  // If we have seen this instruction before, don't count it again.
  if (AggressiveInsts.count(I))
    return true;

  // Okay, it looks like the instruction IS in the "condition".  Check to
  // see if it's a cheap and safe instruction to unconditionally compute, and
  // if it only uses stuff defined outside of the condition.  If so, hoist it
  // out.
  if (!isSafeToSpeculativelyExecute(I))
    return false;

  Cost += computeSpeculationCost(I, TTI);

  // Allow exactly one instruction to be speculated regardless of its cost
  // (as long as it is safe to do so).
  // This is intended to flatten the CFG even if the instruction is a division
  // or other expensive operation. The speculation of an expensive instruction
  // is expected to be undone in CodeGenPrepare if the speculation has not
  // enabled further IR optimizations.
  if (Cost > Budget &&
      (!SpeculateOneExpensiveInst || !AggressiveInsts.empty() || Depth > 0 ||
       !Cost.isValid()))
    return false;

  // Okay, we can only really hoist these out if their operands do
  // not take us over the cost threshold.
  for (Use &Op : I->operands())
    if (!CanDominateConditionalBranch(Op, BB, AggressiveInsts, Cost, Budget, TTI,
                                      Depth + 1))
      return false;
  // Okay, it's safe to do this!  Remember this instruction.
  AggressiveInsts.insert(I);
  return true;
}
#endif //INTEL_CUSTOMIZATION

/// Extract ConstantInt from value, looking through IntToPtr
/// and PointerNullValue. Return NULL if value is not a constant int.
static ConstantInt *GetConstantInt(Value *V, const DataLayout &DL) {
  // Normal constant int.
  ConstantInt *CI = dyn_cast<ConstantInt>(V);
  if (CI || !isa<Constant>(V) || !V->getType()->isPointerTy())
    return CI;

  // This is some kind of pointer constant. Turn it into a pointer-sized
  // ConstantInt if possible.
  IntegerType *PtrTy = cast<IntegerType>(DL.getIntPtrType(V->getType()));

  // Null pointer means 0, see SelectionDAGBuilder::getValue(const Value*).
  if (isa<ConstantPointerNull>(V))
    return ConstantInt::get(PtrTy, 0);

  // IntToPtr const int.
  if (ConstantExpr *CE = dyn_cast<ConstantExpr>(V))
    if (CE->getOpcode() == Instruction::IntToPtr)
      if (ConstantInt *CI = dyn_cast<ConstantInt>(CE->getOperand(0))) {
        // The constant is very likely to have the right type already.
        if (CI->getType() == PtrTy)
          return CI;
        else
          return cast<ConstantInt>(
              ConstantExpr::getIntegerCast(CI, PtrTy, /*isSigned=*/false));
      }
  return nullptr;
}

namespace {

/// Given a chain of or (||) or and (&&) comparison of a value against a
/// constant, this will try to recover the information required for a switch
/// structure.
/// It will depth-first traverse the chain of comparison, seeking for patterns
/// like %a == 12 or %a < 4 and combine them to produce a set of integer
/// representing the different cases for the switch.
/// Note that if the chain is composed of '||' it will build the set of elements
/// that matches the comparisons (i.e. any of this value validate the chain)
/// while for a chain of '&&' it will build the set elements that make the test
/// fail.
struct ConstantComparesGatherer {
  const DataLayout &DL;

  /// Value found for the switch comparison
  Value *CompValue = nullptr;

  /// Extra clause to be checked before the switch
  Value *Extra = nullptr;

  /// Set of integers to match in switch
  SmallVector<ConstantInt *, 8> Vals;

  /// Number of comparisons matched in the and/or chain
  unsigned UsedICmps = 0;

  /// Construct and compute the result for the comparison instruction Cond
  ConstantComparesGatherer(Instruction *Cond, const DataLayout &DL) : DL(DL) {
    gather(Cond);
  }

  ConstantComparesGatherer(const ConstantComparesGatherer &) = delete;
  ConstantComparesGatherer &
  operator=(const ConstantComparesGatherer &) = delete;

private:
  /// Try to set the current value used for the comparison, it succeeds only if
  /// it wasn't set before or if the new value is the same as the old one
  bool setValueOnce(Value *NewVal) {
    if (CompValue && CompValue != NewVal)
      return false;
    CompValue = NewVal;
    return (CompValue != nullptr);
  }

  /// Try to match Instruction "I" as a comparison against a constant and
  /// populates the array Vals with the set of values that match (or do not
  /// match depending on isEQ).
  /// Return false on failure. On success, the Value the comparison matched
  /// against is placed in CompValue.
  /// If CompValue is already set, the function is expected to fail if a match
  /// is found but the value compared to is different.
  bool matchInstruction(Instruction *I, bool isEQ) {
    // If this is an icmp against a constant, handle this as one of the cases.
    ICmpInst *ICI;
    ConstantInt *C;
    if (!((ICI = dyn_cast<ICmpInst>(I)) &&
          (C = GetConstantInt(I->getOperand(1), DL)))) {
      return false;
    }

    Value *RHSVal;
    const APInt *RHSC;

    // Pattern match a special case
    // (x & ~2^z) == y --> x == y || x == y|2^z
    // This undoes a transformation done by instcombine to fuse 2 compares.
    if (ICI->getPredicate() == (isEQ ? ICmpInst::ICMP_EQ : ICmpInst::ICMP_NE)) {
      // It's a little bit hard to see why the following transformations are
      // correct. Here is a CVC3 program to verify them for 64-bit values:

      /*
         ONE  : BITVECTOR(64) = BVZEROEXTEND(0bin1, 63);
         x    : BITVECTOR(64);
         y    : BITVECTOR(64);
         z    : BITVECTOR(64);
         mask : BITVECTOR(64) = BVSHL(ONE, z);
         QUERY( (y & ~mask = y) =>
                ((x & ~mask = y) <=> (x = y OR x = (y |  mask)))
         );
         QUERY( (y |  mask = y) =>
                ((x |  mask = y) <=> (x = y OR x = (y & ~mask)))
         );
      */

      // Please note that each pattern must be a dual implication (<--> or
      // iff). One directional implication can create spurious matches. If the
      // implication is only one-way, an unsatisfiable condition on the left
      // side can imply a satisfiable condition on the right side. Dual
      // implication ensures that satisfiable conditions are transformed to
      // other satisfiable conditions and unsatisfiable conditions are
      // transformed to other unsatisfiable conditions.

      // Here is a concrete example of a unsatisfiable condition on the left
      // implying a satisfiable condition on the right:
      //
      // mask = (1 << z)
      // (x & ~mask) == y  --> (x == y || x == (y | mask))
      //
      // Substituting y = 3, z = 0 yields:
      // (x & -2) == 3 --> (x == 3 || x == 2)

      // Pattern match a special case:
      /*
        QUERY( (y & ~mask = y) =>
               ((x & ~mask = y) <=> (x = y OR x = (y |  mask)))
        );
      */
      if (match(ICI->getOperand(0),
                m_And(m_Value(RHSVal), m_APInt(RHSC)))) {
        APInt Mask = ~*RHSC;
        if (Mask.isPowerOf2() && (C->getValue() & ~Mask) == C->getValue()) {
          // If we already have a value for the switch, it has to match!
          if (!setValueOnce(RHSVal))
            return false;

          Vals.push_back(C);
          Vals.push_back(
              ConstantInt::get(C->getContext(),
                               C->getValue() | Mask));
          UsedICmps++;
          return true;
        }
      }

      // Pattern match a special case:
      /*
        QUERY( (y |  mask = y) =>
               ((x |  mask = y) <=> (x = y OR x = (y & ~mask)))
        );
      */
      if (match(ICI->getOperand(0),
                m_Or(m_Value(RHSVal), m_APInt(RHSC)))) {
        APInt Mask = *RHSC;
        if (Mask.isPowerOf2() && (C->getValue() | Mask) == C->getValue()) {
          // If we already have a value for the switch, it has to match!
          if (!setValueOnce(RHSVal))
            return false;

          Vals.push_back(C);
          Vals.push_back(ConstantInt::get(C->getContext(),
                                          C->getValue() & ~Mask));
          UsedICmps++;
          return true;
        }
      }

      // If we already have a value for the switch, it has to match!
      if (!setValueOnce(ICI->getOperand(0)))
        return false;

      UsedICmps++;
      Vals.push_back(C);
      return ICI->getOperand(0);
    }

    // If we have "x ult 3", for example, then we can add 0,1,2 to the set.
    ConstantRange Span =
        ConstantRange::makeExactICmpRegion(ICI->getPredicate(), C->getValue());

    // Shift the range if the compare is fed by an add. This is the range
    // compare idiom as emitted by instcombine.
    Value *CandidateVal = I->getOperand(0);
    if (match(I->getOperand(0), m_Add(m_Value(RHSVal), m_APInt(RHSC)))) {
      Span = Span.subtract(*RHSC);
      CandidateVal = RHSVal;
    }

    // If this is an and/!= check, then we are looking to build the set of
    // value that *don't* pass the and chain. I.e. to turn "x ugt 2" into
    // x != 0 && x != 1.
    if (!isEQ)
      Span = Span.inverse();

    // If there are a ton of values, we don't want to make a ginormous switch.
    if (Span.isSizeLargerThan(8) || Span.isEmptySet()) {
      return false;
    }

    // If we already have a value for the switch, it has to match!
    if (!setValueOnce(CandidateVal))
      return false;

    // Add all values from the range to the set
    for (APInt Tmp = Span.getLower(); Tmp != Span.getUpper(); ++Tmp)
      Vals.push_back(ConstantInt::get(I->getContext(), Tmp));

    UsedICmps++;
    return true;
  }

  /// Given a potentially 'or'd or 'and'd together collection of icmp
  /// eq/ne/lt/gt instructions that compare a value against a constant, extract
  /// the value being compared, and stick the list constants into the Vals
  /// vector.
  /// One "Extra" case is allowed to differ from the other.
  void gather(Value *V) {
    bool isEQ = match(V, m_LogicalOr(m_Value(), m_Value()));

    // Keep a stack (SmallVector for efficiency) for depth-first traversal
    SmallVector<Value *, 8> DFT;
    SmallPtrSet<Value *, 8> Visited;

    // Initialize
    Visited.insert(V);
    DFT.push_back(V);

    while (!DFT.empty()) {
      V = DFT.pop_back_val();

      if (Instruction *I = dyn_cast<Instruction>(V)) {
        // If it is a || (or && depending on isEQ), process the operands.
        Value *Op0, *Op1;
        if (isEQ ? match(I, m_LogicalOr(m_Value(Op0), m_Value(Op1)))
                 : match(I, m_LogicalAnd(m_Value(Op0), m_Value(Op1)))) {
          if (Visited.insert(Op1).second)
            DFT.push_back(Op1);
          if (Visited.insert(Op0).second)
            DFT.push_back(Op0);

          continue;
        }

        // Try to match the current instruction
        if (matchInstruction(I, isEQ))
          // Match succeed, continue the loop
          continue;
      }

      // One element of the sequence of || (or &&) could not be match as a
      // comparison against the same value as the others.
      // We allow only one "Extra" case to be checked before the switch
      if (!Extra) {
        Extra = V;
        continue;
      }
      // Failed to parse a proper sequence, abort now
      CompValue = nullptr;
      break;
    }
  }
};

} // end anonymous namespace

static void EraseTerminatorAndDCECond(Instruction *TI,
                                      MemorySSAUpdater *MSSAU = nullptr) {
  Instruction *Cond = nullptr;
  if (SwitchInst *SI = dyn_cast<SwitchInst>(TI)) {
    Cond = dyn_cast<Instruction>(SI->getCondition());
  } else if (BranchInst *BI = dyn_cast<BranchInst>(TI)) {
    if (BI->isConditional())
      Cond = dyn_cast<Instruction>(BI->getCondition());
  } else if (IndirectBrInst *IBI = dyn_cast<IndirectBrInst>(TI)) {
    Cond = dyn_cast<Instruction>(IBI->getAddress());
  }

  TI->eraseFromParent();
  if (Cond)
    RecursivelyDeleteTriviallyDeadInstructions(Cond, nullptr, MSSAU);
}

/// Return true if the specified terminator checks
/// to see if a value is equal to constant integer value.
Value *SimplifyCFGOpt::isValueEqualityComparison(Instruction *TI) {
  Value *CV = nullptr;
  if (SwitchInst *SI = dyn_cast<SwitchInst>(TI)) {
    // Do not permit merging of large switch instructions into their
    // predecessors unless there is only one predecessor.
    if (!SI->getParent()->hasNPredecessorsOrMore(128 / SI->getNumSuccessors()))
      CV = SI->getCondition();
  } else if (BranchInst *BI = dyn_cast<BranchInst>(TI))
    if (BI->isConditional() && BI->getCondition()->hasOneUse())
      if (ICmpInst *ICI = dyn_cast<ICmpInst>(BI->getCondition())) {
        if (ICI->isEquality() && GetConstantInt(ICI->getOperand(1), DL))
          CV = ICI->getOperand(0);
      }

  // Unwrap any lossless ptrtoint cast.
  if (CV) {
    if (PtrToIntInst *PTII = dyn_cast<PtrToIntInst>(CV)) {
      Value *Ptr = PTII->getPointerOperand();
      if (PTII->getType() == DL.getIntPtrType(Ptr->getType()))
        CV = Ptr;
    }
  }
  return CV;
}

/// Given a value comparison instruction,
/// decode all of the 'cases' that it represents and return the 'default' block.
BasicBlock *SimplifyCFGOpt::GetValueEqualityComparisonCases(
    Instruction *TI, std::vector<ValueEqualityComparisonCase> &Cases) {
  if (SwitchInst *SI = dyn_cast<SwitchInst>(TI)) {
    Cases.reserve(SI->getNumCases());
    for (auto Case : SI->cases())
      Cases.push_back(ValueEqualityComparisonCase(Case.getCaseValue(),
                                                  Case.getCaseSuccessor()));
    return SI->getDefaultDest();
  }

  BranchInst *BI = cast<BranchInst>(TI);
  ICmpInst *ICI = cast<ICmpInst>(BI->getCondition());
  BasicBlock *Succ = BI->getSuccessor(ICI->getPredicate() == ICmpInst::ICMP_NE);
  Cases.push_back(ValueEqualityComparisonCase(
      GetConstantInt(ICI->getOperand(1), DL), Succ));
  return BI->getSuccessor(ICI->getPredicate() == ICmpInst::ICMP_EQ);
}

/// Given a vector of bb/value pairs, remove any entries
/// in the list that match the specified block.
static void
EliminateBlockCases(BasicBlock *BB,
                    std::vector<ValueEqualityComparisonCase> &Cases) {
  llvm::erase_value(Cases, BB);
}

/// Return true if there are any keys in C1 that exist in C2 as well.
static bool ValuesOverlap(std::vector<ValueEqualityComparisonCase> &C1,
                          std::vector<ValueEqualityComparisonCase> &C2) {
  std::vector<ValueEqualityComparisonCase> *V1 = &C1, *V2 = &C2;

  // Make V1 be smaller than V2.
  if (V1->size() > V2->size())
    std::swap(V1, V2);

  if (V1->empty())
    return false;
  if (V1->size() == 1) {
    // Just scan V2.
    ConstantInt *TheVal = (*V1)[0].Value;
    for (unsigned i = 0, e = V2->size(); i != e; ++i)
      if (TheVal == (*V2)[i].Value)
        return true;
  }

  // Otherwise, just sort both lists and compare element by element.
  array_pod_sort(V1->begin(), V1->end());
  array_pod_sort(V2->begin(), V2->end());
  unsigned i1 = 0, i2 = 0, e1 = V1->size(), e2 = V2->size();
  while (i1 != e1 && i2 != e2) {
    if ((*V1)[i1].Value == (*V2)[i2].Value)
      return true;
    if ((*V1)[i1].Value < (*V2)[i2].Value)
      ++i1;
    else
      ++i2;
  }
  return false;
}

// Set branch weights on SwitchInst. This sets the metadata if there is at
// least one non-zero weight.
static void setBranchWeights(SwitchInst *SI, ArrayRef<uint32_t> Weights) {
  // Check that there is at least one non-zero weight. Otherwise, pass
  // nullptr to setMetadata which will erase the existing metadata.
  MDNode *N = nullptr;
  if (llvm::any_of(Weights, [](uint32_t W) { return W != 0; }))
    N = MDBuilder(SI->getParent()->getContext()).createBranchWeights(Weights);
  SI->setMetadata(LLVMContext::MD_prof, N);
}

// Similar to the above, but for branch and select instructions that take
// exactly 2 weights.
static void setBranchWeights(Instruction *I, uint32_t TrueWeight,
                             uint32_t FalseWeight) {
  assert(isa<BranchInst>(I) || isa<SelectInst>(I));
  // Check that there is at least one non-zero weight. Otherwise, pass
  // nullptr to setMetadata which will erase the existing metadata.
  MDNode *N = nullptr;
  if (TrueWeight || FalseWeight)
    N = MDBuilder(I->getParent()->getContext())
            .createBranchWeights(TrueWeight, FalseWeight);
  I->setMetadata(LLVMContext::MD_prof, N);
}

/// If TI is known to be a terminator instruction and its block is known to
/// only have a single predecessor block, check to see if that predecessor is
/// also a value comparison with the same value, and if that comparison
/// determines the outcome of this comparison. If so, simplify TI. This does a
/// very limited form of jump threading.
bool SimplifyCFGOpt::SimplifyEqualityComparisonWithOnlyPredecessor(
    Instruction *TI, BasicBlock *Pred, IRBuilder<> &Builder) {
  Value *PredVal = isValueEqualityComparison(Pred->getTerminator());
  if (!PredVal)
    return false; // Not a value comparison in predecessor.

  Value *ThisVal = isValueEqualityComparison(TI);
  assert(ThisVal && "This isn't a value comparison!!");
  if (ThisVal != PredVal)
    return false; // Different predicates.

  // TODO: Preserve branch weight metadata, similarly to how
  // FoldValueComparisonIntoPredecessors preserves it.

  // Find out information about when control will move from Pred to TI's block.
  std::vector<ValueEqualityComparisonCase> PredCases;
  BasicBlock *PredDef =
      GetValueEqualityComparisonCases(Pred->getTerminator(), PredCases);
  EliminateBlockCases(PredDef, PredCases); // Remove default from cases.

  // Find information about how control leaves this block.
  std::vector<ValueEqualityComparisonCase> ThisCases;
  BasicBlock *ThisDef = GetValueEqualityComparisonCases(TI, ThisCases);
  EliminateBlockCases(ThisDef, ThisCases); // Remove default from cases.

  // If TI's block is the default block from Pred's comparison, potentially
  // simplify TI based on this knowledge.
  if (PredDef == TI->getParent()) {
    // If we are here, we know that the value is none of those cases listed in
    // PredCases.  If there are any cases in ThisCases that are in PredCases, we
    // can simplify TI.
    if (!ValuesOverlap(PredCases, ThisCases))
      return false;

    if (isa<BranchInst>(TI)) {
      // Okay, one of the successors of this condbr is dead.  Convert it to a
      // uncond br.
      assert(ThisCases.size() == 1 && "Branch can only have one case!");
      // Insert the new branch.
      Instruction *NI = Builder.CreateBr(ThisDef);
      (void)NI;

      // Remove PHI node entries for the dead edge.
      ThisCases[0].Dest->removePredecessor(PredDef);

      LLVM_DEBUG(dbgs() << "Threading pred instr: " << *Pred->getTerminator()
                        << "Through successor TI: " << *TI << "Leaving: " << *NI
                        << "\n");

      EraseTerminatorAndDCECond(TI);

      if (DTU)
        DTU->applyUpdates(
            {{DominatorTree::Delete, PredDef, ThisCases[0].Dest}});

      return true;
    }

    SwitchInstProfUpdateWrapper SI = *cast<SwitchInst>(TI);
    // Okay, TI has cases that are statically dead, prune them away.
    SmallPtrSet<Constant *, 16> DeadCases;
    for (unsigned i = 0, e = PredCases.size(); i != e; ++i)
      DeadCases.insert(PredCases[i].Value);

    LLVM_DEBUG(dbgs() << "Threading pred instr: " << *Pred->getTerminator()
                      << "Through successor TI: " << *TI);

    SmallDenseMap<BasicBlock *, int, 8> NumPerSuccessorCases;
    for (SwitchInst::CaseIt i = SI->case_end(), e = SI->case_begin(); i != e;) {
      --i;
      auto *Successor = i->getCaseSuccessor();
      if (DTU)
        ++NumPerSuccessorCases[Successor];
      if (DeadCases.count(i->getCaseValue())) {
        Successor->removePredecessor(PredDef);
        SI.removeCase(i);
        if (DTU)
          --NumPerSuccessorCases[Successor];
      }
    }

    if (DTU) {
      std::vector<DominatorTree::UpdateType> Updates;
      for (const std::pair<BasicBlock *, int> &I : NumPerSuccessorCases)
        if (I.second == 0)
          Updates.push_back({DominatorTree::Delete, PredDef, I.first});
      DTU->applyUpdates(Updates);
    }

    LLVM_DEBUG(dbgs() << "Leaving: " << *TI << "\n");
    return true;
  }

  // Otherwise, TI's block must correspond to some matched value.  Find out
  // which value (or set of values) this is.
  ConstantInt *TIV = nullptr;
  BasicBlock *TIBB = TI->getParent();
  for (unsigned i = 0, e = PredCases.size(); i != e; ++i)
    if (PredCases[i].Dest == TIBB) {
      if (TIV)
        return false; // Cannot handle multiple values coming to this block.
      TIV = PredCases[i].Value;
    }
  assert(TIV && "No edge from pred to succ?");

  // Okay, we found the one constant that our value can be if we get into TI's
  // BB.  Find out which successor will unconditionally be branched to.
  BasicBlock *TheRealDest = nullptr;
  for (unsigned i = 0, e = ThisCases.size(); i != e; ++i)
    if (ThisCases[i].Value == TIV) {
      TheRealDest = ThisCases[i].Dest;
      break;
    }

  // If not handled by any explicit cases, it is handled by the default case.
  if (!TheRealDest)
    TheRealDest = ThisDef;

  SmallPtrSet<BasicBlock *, 2> RemovedSuccs;

  // Remove PHI node entries for dead edges.
  BasicBlock *CheckEdge = TheRealDest;
  for (BasicBlock *Succ : successors(TIBB))
    if (Succ != CheckEdge) {
      if (Succ != TheRealDest)
        RemovedSuccs.insert(Succ);
      Succ->removePredecessor(TIBB);
    } else
      CheckEdge = nullptr;

  // Insert the new branch.
  Instruction *NI = Builder.CreateBr(TheRealDest);
  (void)NI;

  LLVM_DEBUG(dbgs() << "Threading pred instr: " << *Pred->getTerminator()
                    << "Through successor TI: " << *TI << "Leaving: " << *NI
                    << "\n");

  EraseTerminatorAndDCECond(TI);
  if (DTU) {
    SmallVector<DominatorTree::UpdateType, 2> Updates;
    Updates.reserve(RemovedSuccs.size());
    for (auto *RemovedSucc : RemovedSuccs)
      Updates.push_back({DominatorTree::Delete, TIBB, RemovedSucc});
    DTU->applyUpdates(Updates);
  }
  return true;
}

namespace {

/// This class implements a stable ordering of constant
/// integers that does not depend on their address.  This is important for
/// applications that sort ConstantInt's to ensure uniqueness.
struct ConstantIntOrdering {
  bool operator()(const ConstantInt *LHS, const ConstantInt *RHS) const {
    return LHS->getValue().ult(RHS->getValue());
  }
};

} // end anonymous namespace

static int ConstantIntSortPredicate(ConstantInt *const *P1,
                                    ConstantInt *const *P2) {
  const ConstantInt *LHS = *P1;
  const ConstantInt *RHS = *P2;
  if (LHS == RHS)
    return 0;
  return LHS->getValue().ult(RHS->getValue()) ? 1 : -1;
}

static inline bool HasBranchWeights(const Instruction *I) {
  MDNode *ProfMD = I->getMetadata(LLVMContext::MD_prof);
  if (ProfMD && ProfMD->getOperand(0))
    if (MDString *MDS = dyn_cast<MDString>(ProfMD->getOperand(0)))
      return MDS->getString().equals("branch_weights");

  return false;
}

/// Get Weights of a given terminator, the default weight is at the front
/// of the vector. If TI is a conditional eq, we need to swap the branch-weight
/// metadata.
static void GetBranchWeights(Instruction *TI,
                             SmallVectorImpl<uint64_t> &Weights) {
  MDNode *MD = TI->getMetadata(LLVMContext::MD_prof);
  assert(MD);
  for (unsigned i = 1, e = MD->getNumOperands(); i < e; ++i) {
    ConstantInt *CI = mdconst::extract<ConstantInt>(MD->getOperand(i));
    Weights.push_back(CI->getValue().getZExtValue());
  }

  // If TI is a conditional eq, the default case is the false case,
  // and the corresponding branch-weight data is at index 2. We swap the
  // default weight to be the first entry.
  if (BranchInst *BI = dyn_cast<BranchInst>(TI)) {
    assert(Weights.size() == 2);
    ICmpInst *ICI = cast<ICmpInst>(BI->getCondition());
    if (ICI->getPredicate() == ICmpInst::ICMP_EQ)
      std::swap(Weights.front(), Weights.back());
  }
}

/// Keep halving the weights until all can fit in uint32_t.
static void FitWeights(MutableArrayRef<uint64_t> Weights) {
  uint64_t Max = *std::max_element(Weights.begin(), Weights.end());
  if (Max > UINT_MAX) {
    unsigned Offset = 32 - countLeadingZeros(Max);
    for (uint64_t &I : Weights)
      I >>= Offset;
  }
}

static void CloneInstructionsIntoPredecessorBlockAndUpdateSSAUses(
    BasicBlock *BB, BasicBlock *PredBlock, ValueToValueMapTy &VMap) {
  Instruction *PTI = PredBlock->getTerminator();

  // If we have bonus instructions, clone them into the predecessor block.
  // Note that there may be multiple predecessor blocks, so we cannot move
  // bonus instructions to a predecessor block.
  for (Instruction &BonusInst : *BB) {
    if (isa<DbgInfoIntrinsic>(BonusInst) || BonusInst.isTerminator())
      continue;

    Instruction *NewBonusInst = BonusInst.clone();

    if (PTI->getDebugLoc() != NewBonusInst->getDebugLoc()) {
      // Unless the instruction has the same !dbg location as the original
      // branch, drop it. When we fold the bonus instructions we want to make
      // sure we reset their debug locations in order to avoid stepping on
      // dead code caused by folding dead branches.
      NewBonusInst->setDebugLoc(DebugLoc());
    }

    RemapInstruction(NewBonusInst, VMap,
                     RF_NoModuleLevelChanges | RF_IgnoreMissingLocals);
    VMap[&BonusInst] = NewBonusInst;

    // If we moved a load, we cannot any longer claim any knowledge about
    // its potential value. The previous information might have been valid
    // only given the branch precondition.
    // For an analogous reason, we must also drop all the metadata whose
    // semantics we don't understand. We *can* preserve !annotation, because
    // it is tied to the instruction itself, not the value or position.
    // Similarly strip attributes on call parameters that may cause UB in
    // location the call is moved to.
    NewBonusInst->dropUndefImplyingAttrsAndUnknownMetadata(
        LLVMContext::MD_annotation);

    PredBlock->getInstList().insert(PTI->getIterator(), NewBonusInst);
    NewBonusInst->takeName(&BonusInst);
    BonusInst.setName(NewBonusInst->getName() + ".old");

    // Update (liveout) uses of bonus instructions,
    // now that the bonus instruction has been cloned into predecessor.
    SSAUpdater SSAUpdate;
    SSAUpdate.Initialize(BonusInst.getType(),
                         (NewBonusInst->getName() + ".merge").str());
    SSAUpdate.AddAvailableValue(BB, &BonusInst);
    SSAUpdate.AddAvailableValue(PredBlock, NewBonusInst);
    for (Use &U : make_early_inc_range(BonusInst.uses())) {
      auto *UI = cast<Instruction>(U.getUser());
      if (UI->getParent() != PredBlock)
        SSAUpdate.RewriteUseAfterInsertions(U);
      else // Use is in the same block as, and comes before, NewBonusInst.
        SSAUpdate.RewriteUse(U);
    }
  }
}

bool SimplifyCFGOpt::PerformValueComparisonIntoPredecessorFolding(
    Instruction *TI, Value *&CV, Instruction *PTI, IRBuilder<> &Builder) {
  BasicBlock *BB = TI->getParent();
  BasicBlock *Pred = PTI->getParent();

  SmallVector<DominatorTree::UpdateType, 32> Updates;

  // Figure out which 'cases' to copy from SI to PSI.
  std::vector<ValueEqualityComparisonCase> BBCases;
  BasicBlock *BBDefault = GetValueEqualityComparisonCases(TI, BBCases);

  std::vector<ValueEqualityComparisonCase> PredCases;
  BasicBlock *PredDefault = GetValueEqualityComparisonCases(PTI, PredCases);

  // Based on whether the default edge from PTI goes to BB or not, fill in
  // PredCases and PredDefault with the new switch cases we would like to
  // build.
  SmallMapVector<BasicBlock *, int, 8> NewSuccessors;

  // Update the branch weight metadata along the way
  SmallVector<uint64_t, 8> Weights;
  bool PredHasWeights = HasBranchWeights(PTI);
  bool SuccHasWeights = HasBranchWeights(TI);

  if (PredHasWeights) {
    GetBranchWeights(PTI, Weights);
    // branch-weight metadata is inconsistent here.
    if (Weights.size() != 1 + PredCases.size())
      PredHasWeights = SuccHasWeights = false;
  } else if (SuccHasWeights)
    // If there are no predecessor weights but there are successor weights,
    // populate Weights with 1, which will later be scaled to the sum of
    // successor's weights
    Weights.assign(1 + PredCases.size(), 1);

  SmallVector<uint64_t, 8> SuccWeights;
  if (SuccHasWeights) {
    GetBranchWeights(TI, SuccWeights);
    // branch-weight metadata is inconsistent here.
    if (SuccWeights.size() != 1 + BBCases.size())
      PredHasWeights = SuccHasWeights = false;
  } else if (PredHasWeights)
    SuccWeights.assign(1 + BBCases.size(), 1);

  if (PredDefault == BB) {
    // If this is the default destination from PTI, only the edges in TI
    // that don't occur in PTI, or that branch to BB will be activated.
    std::set<ConstantInt *, ConstantIntOrdering> PTIHandled;
    for (unsigned i = 0, e = PredCases.size(); i != e; ++i)
      if (PredCases[i].Dest != BB)
        PTIHandled.insert(PredCases[i].Value);
      else {
        // The default destination is BB, we don't need explicit targets.
        std::swap(PredCases[i], PredCases.back());

        if (PredHasWeights || SuccHasWeights) {
          // Increase weight for the default case.
          Weights[0] += Weights[i + 1];
          std::swap(Weights[i + 1], Weights.back());
          Weights.pop_back();
        }

        PredCases.pop_back();
        --i;
        --e;
      }

    // Reconstruct the new switch statement we will be building.
    if (PredDefault != BBDefault) {
      PredDefault->removePredecessor(Pred);
      if (DTU && PredDefault != BB)
        Updates.push_back({DominatorTree::Delete, Pred, PredDefault});
      PredDefault = BBDefault;
      ++NewSuccessors[BBDefault];
    }

    unsigned CasesFromPred = Weights.size();
    uint64_t ValidTotalSuccWeight = 0;
    for (unsigned i = 0, e = BBCases.size(); i != e; ++i)
      if (!PTIHandled.count(BBCases[i].Value) && BBCases[i].Dest != BBDefault) {
        PredCases.push_back(BBCases[i]);
        ++NewSuccessors[BBCases[i].Dest];
        if (SuccHasWeights || PredHasWeights) {
          // The default weight is at index 0, so weight for the ith case
          // should be at index i+1. Scale the cases from successor by
          // PredDefaultWeight (Weights[0]).
          Weights.push_back(Weights[0] * SuccWeights[i + 1]);
          ValidTotalSuccWeight += SuccWeights[i + 1];
        }
      }

    if (SuccHasWeights || PredHasWeights) {
      ValidTotalSuccWeight += SuccWeights[0];
      // Scale the cases from predecessor by ValidTotalSuccWeight.
      for (unsigned i = 1; i < CasesFromPred; ++i)
        Weights[i] *= ValidTotalSuccWeight;
      // Scale the default weight by SuccDefaultWeight (SuccWeights[0]).
      Weights[0] *= SuccWeights[0];
    }
  } else {
    // If this is not the default destination from PSI, only the edges
    // in SI that occur in PSI with a destination of BB will be
    // activated.
    std::set<ConstantInt *, ConstantIntOrdering> PTIHandled;
    std::map<ConstantInt *, uint64_t> WeightsForHandled;
    for (unsigned i = 0, e = PredCases.size(); i != e; ++i)
      if (PredCases[i].Dest == BB) {
        PTIHandled.insert(PredCases[i].Value);

        if (PredHasWeights || SuccHasWeights) {
          WeightsForHandled[PredCases[i].Value] = Weights[i + 1];
          std::swap(Weights[i + 1], Weights.back());
          Weights.pop_back();
        }

        std::swap(PredCases[i], PredCases.back());
        PredCases.pop_back();
        --i;
        --e;
      }

    // Okay, now we know which constants were sent to BB from the
    // predecessor.  Figure out where they will all go now.
    for (unsigned i = 0, e = BBCases.size(); i != e; ++i)
      if (PTIHandled.count(BBCases[i].Value)) {
        // If this is one we are capable of getting...
        if (PredHasWeights || SuccHasWeights)
          Weights.push_back(WeightsForHandled[BBCases[i].Value]);
        PredCases.push_back(BBCases[i]);
        ++NewSuccessors[BBCases[i].Dest];
        PTIHandled.erase(BBCases[i].Value); // This constant is taken care of
      }

    // If there are any constants vectored to BB that TI doesn't handle,
    // they must go to the default destination of TI.
    for (ConstantInt *I : PTIHandled) {
      if (PredHasWeights || SuccHasWeights)
        Weights.push_back(WeightsForHandled[I]);
      PredCases.push_back(ValueEqualityComparisonCase(I, BBDefault));
      ++NewSuccessors[BBDefault];
    }
  }

  // Okay, at this point, we know which new successor Pred will get.  Make
  // sure we update the number of entries in the PHI nodes for these
  // successors.
  SmallPtrSet<BasicBlock *, 2> SuccsOfPred;
  if (DTU) {
    SuccsOfPred = {succ_begin(Pred), succ_end(Pred)};
    Updates.reserve(Updates.size() + NewSuccessors.size());
  }
  for (const std::pair<BasicBlock *, int /*Num*/> &NewSuccessor :
       NewSuccessors) {
    for (auto I : seq(0, NewSuccessor.second)) {
      (void)I;
      AddPredecessorToBlock(NewSuccessor.first, Pred, BB);
    }
    if (DTU && !SuccsOfPred.contains(NewSuccessor.first))
      Updates.push_back({DominatorTree::Insert, Pred, NewSuccessor.first});
  }

  Builder.SetInsertPoint(PTI);
  // Convert pointer to int before we switch.
  if (CV->getType()->isPointerTy()) {
    CV =
        Builder.CreatePtrToInt(CV, DL.getIntPtrType(CV->getType()), "magicptr");
  }

  // Now that the successors are updated, create the new Switch instruction.
  SwitchInst *NewSI = Builder.CreateSwitch(CV, PredDefault, PredCases.size());
  NewSI->setDebugLoc(PTI->getDebugLoc());
  for (ValueEqualityComparisonCase &V : PredCases)
    NewSI->addCase(V.Value, V.Dest);

  if (PredHasWeights || SuccHasWeights) {
    // Halve the weights if any of them cannot fit in an uint32_t
    FitWeights(Weights);

    SmallVector<uint32_t, 8> MDWeights(Weights.begin(), Weights.end());

    setBranchWeights(NewSI, MDWeights);
  }

  EraseTerminatorAndDCECond(PTI);

  // Okay, last check.  If BB is still a successor of PSI, then we must
  // have an infinite loop case.  If so, add an infinitely looping block
  // to handle the case to preserve the behavior of the code.
  BasicBlock *InfLoopBlock = nullptr;
  for (unsigned i = 0, e = NewSI->getNumSuccessors(); i != e; ++i)
    if (NewSI->getSuccessor(i) == BB) {
      if (!InfLoopBlock) {
        // Insert it at the end of the function, because it's either code,
        // or it won't matter if it's hot. :)
        InfLoopBlock =
            BasicBlock::Create(BB->getContext(), "infloop", BB->getParent());
        BranchInst::Create(InfLoopBlock, InfLoopBlock);
        if (DTU)
          Updates.push_back(
              {DominatorTree::Insert, InfLoopBlock, InfLoopBlock});
      }
      NewSI->setSuccessor(i, InfLoopBlock);
    }

  if (DTU) {
    if (InfLoopBlock)
      Updates.push_back({DominatorTree::Insert, Pred, InfLoopBlock});

    Updates.push_back({DominatorTree::Delete, Pred, BB});

    DTU->applyUpdates(Updates);
  }

  ++NumFoldValueComparisonIntoPredecessors;
  return true;
}

/// The specified terminator is a value equality comparison instruction
/// (either a switch or a branch on "X == c").
/// See if any of the predecessors of the terminator block are value comparisons
/// on the same value.  If so, and if safe to do so, fold them together.
bool SimplifyCFGOpt::FoldValueComparisonIntoPredecessors(Instruction *TI,
                                                         IRBuilder<> &Builder) {
  BasicBlock *BB = TI->getParent();
  Value *CV = isValueEqualityComparison(TI); // CondVal
  assert(CV && "Not a comparison?");

  bool Changed = false;

  SmallSetVector<BasicBlock *, 16> Preds(pred_begin(BB), pred_end(BB));
  while (!Preds.empty()) {
    BasicBlock *Pred = Preds.pop_back_val();
    Instruction *PTI = Pred->getTerminator();

    // Don't try to fold into itself.
    if (Pred == BB)
      continue;

    // See if the predecessor is a comparison with the same value.
    Value *PCV = isValueEqualityComparison(PTI); // PredCondVal
    if (PCV != CV)
      continue;

    SmallSetVector<BasicBlock *, 4> FailBlocks;
    if (!SafeToMergeTerminators(TI, PTI, &FailBlocks)) {
      for (auto *Succ : FailBlocks) {
        if (!SplitBlockPredecessors(Succ, TI->getParent(), ".fold.split", DTU))
          return false;
      }
    }

    PerformValueComparisonIntoPredecessorFolding(TI, CV, PTI, Builder);
    Changed = true;
  }
  return Changed;
}

// If we would need to insert a select that uses the value of this invoke
// (comments in HoistThenElseCodeToIf explain why we would need to do this), we
// can't hoist the invoke, as there is nowhere to put the select in this case.
static bool isSafeToHoistInvoke(BasicBlock *BB1, BasicBlock *BB2,
                                Instruction *I1, Instruction *I2) {
  for (BasicBlock *Succ : successors(BB1)) {
    for (const PHINode &PN : Succ->phis()) {
      Value *BB1V = PN.getIncomingValueForBlock(BB1);
      Value *BB2V = PN.getIncomingValueForBlock(BB2);
      if (BB1V != BB2V && (BB1V == I1 || BB2V == I2)) {
        return false;
      }
    }
  }
  return true;
}

static bool passingValueIsAlwaysUndefined(Value *V, Instruction *I, bool PtrValueMayBeModified = false);

/// Given a conditional branch that goes to BB1 and BB2, hoist any common code
/// in the two blocks up into the branch block. The caller of this function
/// guarantees that BI's block dominates BB1 and BB2. If EqTermsOnly is given,
/// only perform hoisting in case both blocks only contain a terminator. In that
/// case, only the original BI will be replaced and selects for PHIs are added.
bool SimplifyCFGOpt::HoistThenElseCodeToIf(BranchInst *BI,
                                           const TargetTransformInfo &TTI,
                                           bool EqTermsOnly) {
  // This does very trivial matching, with limited scanning, to find identical
  // instructions in the two blocks.  In particular, we don't want to get into
  // O(M*N) situations here where M and N are the sizes of BB1 and BB2.  As
  // such, we currently just scan for obviously identical instructions in an
  // identical order.
  BasicBlock *BB1 = BI->getSuccessor(0); // The true destination.
  BasicBlock *BB2 = BI->getSuccessor(1); // The false destination

  // If either of the blocks has it's address taken, then we can't do this fold,
  // because the code we'd hoist would no longer run when we jump into the block
  // by it's address.
  if (BB1->hasAddressTaken() || BB2->hasAddressTaken())
    return false;

  BasicBlock::iterator BB1_Itr = BB1->begin();
  BasicBlock::iterator BB2_Itr = BB2->begin();

  Instruction *I1 = &*BB1_Itr++, *I2 = &*BB2_Itr++;
  // Skip debug info if it is not identical.
  DbgInfoIntrinsic *DBI1 = dyn_cast<DbgInfoIntrinsic>(I1);
  DbgInfoIntrinsic *DBI2 = dyn_cast<DbgInfoIntrinsic>(I2);
  if (!DBI1 || !DBI2 || !DBI1->isIdenticalToWhenDefined(DBI2)) {
    while (isa<DbgInfoIntrinsic>(I1))
      I1 = &*BB1_Itr++;
    while (isa<DbgInfoIntrinsic>(I2))
      I2 = &*BB2_Itr++;
  }
  // FIXME: Can we define a safety predicate for CallBr?
  if (isa<PHINode>(I1) || !I1->isIdenticalToWhenDefined(I2) ||
      (isa<InvokeInst>(I1) && !isSafeToHoistInvoke(BB1, BB2, I1, I2)) ||
      isa<CallBrInst>(I1))
    return false;

  BasicBlock *BIParent = BI->getParent();

  bool Changed = false;

  auto _ = make_scope_exit([&]() {
    if (Changed)
      ++NumHoistCommonCode;
  });

  // Check if only hoisting terminators is allowed. This does not add new
  // instructions to the hoist location.
  if (EqTermsOnly) {
    // Skip any debug intrinsics, as they are free to hoist.
    auto *I1NonDbg = &*skipDebugIntrinsics(I1->getIterator());
    auto *I2NonDbg = &*skipDebugIntrinsics(I2->getIterator());
    if (!I1NonDbg->isIdenticalToWhenDefined(I2NonDbg))
      return false;
    if (!I1NonDbg->isTerminator())
      return false;
    // Now we know that we only need to hoist debug instrinsics and the
    // terminator. Let the loop below handle those 2 cases.
  }

  do {
    // If we are hoisting the terminator instruction, don't move one (making a
    // broken BB), instead clone it, and remove BI.
    if (I1->isTerminator())
      goto HoistTerminator;

    // If we're going to hoist a call, make sure that the two instructions we're
    // commoning/hoisting are both marked with musttail, or neither of them is
    // marked as such. Otherwise, we might end up in a situation where we hoist
    // from a block where the terminator is a `ret` to a block where the terminator
    // is a `br`, and `musttail` calls expect to be followed by a return.
    auto *C1 = dyn_cast<CallInst>(I1);
    auto *C2 = dyn_cast<CallInst>(I2);
    if (C1 && C2)
      if (C1->isMustTailCall() != C2->isMustTailCall())
        return Changed;

    if (!TTI.isProfitableToHoist(I1) || !TTI.isProfitableToHoist(I2))
      return Changed;

#if INTEL_COLLAB
    // Do not hoist llvm.directive.region.entry/exit intrinsics.
    if (IntrinsicUtils::isDirective(I1))
      return Changed;
#endif //INTEL_COLLAB

    // If any of the two call sites has nomerge attribute, stop hoisting.
    if (const auto *CB1 = dyn_cast<CallBase>(I1))
      if (CB1->cannotMerge())
        return Changed;
    if (const auto *CB2 = dyn_cast<CallBase>(I2))
      if (CB2->cannotMerge())
        return Changed;

    if (isa<DbgInfoIntrinsic>(I1) || isa<DbgInfoIntrinsic>(I2)) {
      assert (isa<DbgInfoIntrinsic>(I1) && isa<DbgInfoIntrinsic>(I2));
      // The debug location is an integral part of a debug info intrinsic
      // and can't be separated from it or replaced.  Instead of attempting
      // to merge locations, simply hoist both copies of the intrinsic.
      BIParent->getInstList().splice(BI->getIterator(),
                                     BB1->getInstList(), I1);
      BIParent->getInstList().splice(BI->getIterator(),
                                     BB2->getInstList(), I2);
      Changed = true;
    } else {
      // For a normal instruction, we just move one to right before the branch,
      // then replace all uses of the other with the first.  Finally, we remove
      // the now redundant second instruction.
      BIParent->getInstList().splice(BI->getIterator(),
                                     BB1->getInstList(), I1);
      if (!I2->use_empty())
        I2->replaceAllUsesWith(I1);
      I1->andIRFlags(I2);
      unsigned KnownIDs[] = {LLVMContext::MD_tbaa,
                             LLVMContext::MD_range,
                             LLVMContext::MD_fpmath,
                             LLVMContext::MD_invariant_load,
                             LLVMContext::MD_nonnull,
                             LLVMContext::MD_invariant_group,
                             LLVMContext::MD_align,
                             LLVMContext::MD_dereferenceable,
                             LLVMContext::MD_dereferenceable_or_null,
                             LLVMContext::MD_mem_parallel_loop_access,
                             LLVMContext::MD_access_group,
                             LLVMContext::MD_preserve_access_index};
      combineMetadata(I1, I2, KnownIDs, true);

      // I1 and I2 are being combined into a single instruction.  Its debug
      // location is the merged locations of the original instructions.
      I1->applyMergedLocation(I1->getDebugLoc(), I2->getDebugLoc());

      I2->eraseFromParent();
      Changed = true;
    }
    ++NumHoistCommonInstrs;

    I1 = &*BB1_Itr++;
    I2 = &*BB2_Itr++;
    // Skip debug info if it is not identical.
    DbgInfoIntrinsic *DBI1 = dyn_cast<DbgInfoIntrinsic>(I1);
    DbgInfoIntrinsic *DBI2 = dyn_cast<DbgInfoIntrinsic>(I2);
    if (!DBI1 || !DBI2 || !DBI1->isIdenticalToWhenDefined(DBI2)) {
      while (isa<DbgInfoIntrinsic>(I1))
        I1 = &*BB1_Itr++;
      while (isa<DbgInfoIntrinsic>(I2))
        I2 = &*BB2_Itr++;
    }
  } while (I1->isIdenticalToWhenDefined(I2));

  return true;

HoistTerminator:
  // It may not be possible to hoist an invoke.
  // FIXME: Can we define a safety predicate for CallBr?
  if (isa<InvokeInst>(I1) && !isSafeToHoistInvoke(BB1, BB2, I1, I2))
    return Changed;

  // TODO: callbr hoisting currently disabled pending further study.
  if (isa<CallBrInst>(I1))
    return Changed;

  for (BasicBlock *Succ : successors(BB1)) {
    for (PHINode &PN : Succ->phis()) {
      Value *BB1V = PN.getIncomingValueForBlock(BB1);
      Value *BB2V = PN.getIncomingValueForBlock(BB2);
      if (BB1V == BB2V)
        continue;

      // Check for passingValueIsAlwaysUndefined here because we would rather
      // eliminate undefined control flow then converting it to a select.
      if (passingValueIsAlwaysUndefined(BB1V, &PN) ||
          passingValueIsAlwaysUndefined(BB2V, &PN))
        return Changed;

      if (isa<ConstantExpr>(BB1V) && !isSafeToSpeculativelyExecute(BB1V))
        return Changed;
      if (isa<ConstantExpr>(BB2V) && !isSafeToSpeculativelyExecute(BB2V))
        return Changed;
    }
  }

  // Okay, it is safe to hoist the terminator.
  Instruction *NT = I1->clone();
  BIParent->getInstList().insert(BI->getIterator(), NT);
  if (!NT->getType()->isVoidTy()) {
    I1->replaceAllUsesWith(NT);
    I2->replaceAllUsesWith(NT);
    NT->takeName(I1);
  }
  Changed = true;
  ++NumHoistCommonInstrs;

  // Ensure terminator gets a debug location, even an unknown one, in case
  // it involves inlinable calls.
  NT->applyMergedLocation(I1->getDebugLoc(), I2->getDebugLoc());

  // PHIs created below will adopt NT's merged DebugLoc.
  IRBuilder<NoFolder> Builder(NT);

  // Hoisting one of the terminators from our successor is a great thing.
  // Unfortunately, the successors of the if/else blocks may have PHI nodes in
  // them.  If they do, all PHI entries for BB1/BB2 must agree for all PHI
  // nodes, so we insert select instruction to compute the final result.
  std::map<std::pair<Value *, Value *>, SelectInst *> InsertedSelects;
  for (BasicBlock *Succ : successors(BB1)) {
    for (PHINode &PN : Succ->phis()) {
      Value *BB1V = PN.getIncomingValueForBlock(BB1);
      Value *BB2V = PN.getIncomingValueForBlock(BB2);
      if (BB1V == BB2V)
        continue;

      // These values do not agree.  Insert a select instruction before NT
      // that determines the right value.
      SelectInst *&SI = InsertedSelects[std::make_pair(BB1V, BB2V)];
      if (!SI) {
        // Propagate fast-math-flags from phi node to its replacement select.
        IRBuilder<>::FastMathFlagGuard FMFGuard(Builder);
        if (isa<FPMathOperator>(PN))
          Builder.setFastMathFlags(PN.getFastMathFlags());

        SI = cast<SelectInst>(
            Builder.CreateSelect(BI->getCondition(), BB1V, BB2V,
                                 BB1V->getName() + "." + BB2V->getName(), BI));
      }

      // Make the PHI node use the select for all incoming values for BB1/BB2
      for (unsigned i = 0, e = PN.getNumIncomingValues(); i != e; ++i)
        if (PN.getIncomingBlock(i) == BB1 || PN.getIncomingBlock(i) == BB2)
          PN.setIncomingValue(i, SI);
    }
  }

  SmallVector<DominatorTree::UpdateType, 4> Updates;

  // Update any PHI nodes in our new successors.
  for (BasicBlock *Succ : successors(BB1)) {
    AddPredecessorToBlock(Succ, BIParent, BB1);
    if (DTU)
      Updates.push_back({DominatorTree::Insert, BIParent, Succ});
  }

  if (DTU)
    for (BasicBlock *Succ : successors(BI))
      Updates.push_back({DominatorTree::Delete, BIParent, Succ});

  EraseTerminatorAndDCECond(BI);
  if (DTU)
    DTU->applyUpdates(Updates);
  return Changed;
}

// Check lifetime markers.
static bool isLifeTimeMarker(const Instruction *I) {
  if (auto II = dyn_cast<IntrinsicInst>(I)) {
    switch (II->getIntrinsicID()) {
    default:
      break;
    case Intrinsic::lifetime_start:
    case Intrinsic::lifetime_end:
      return true;
    }
  }
  return false;
}

// TODO: Refine this. This should avoid cases like turning constant memcpy sizes
// into variables.
static bool replacingOperandWithVariableIsCheap(const Instruction *I,
                                                int OpIdx) {
  return !isa<IntrinsicInst>(I);
}

// All instructions in Insts belong to different blocks that all unconditionally
// branch to a common successor. Analyze each instruction and return true if it
// would be possible to sink them into their successor, creating one common
// instruction instead. For every value that would be required to be provided by
// PHI node (because an operand varies in each input block), add to PHIOperands.
static bool canSinkInstructions(
    ArrayRef<Instruction *> Insts,
    DenseMap<Instruction *, SmallVector<Value *, 4>> &PHIOperands) {
  // Prune out obviously bad instructions to move. Each instruction must have
  // exactly zero or one use, and we check later that use is by a single, common
  // PHI instruction in the successor.
  bool HasUse = !Insts.front()->user_empty();
  for (auto *I : Insts) {
    // These instructions may change or break semantics if moved.
    if (isa<PHINode>(I) || I->isEHPad() || isa<AllocaInst>(I) ||
        I->getType()->isTokenTy())
      return false;

    // Do not try to sink an instruction in an infinite loop - it can cause
    // this algorithm to infinite loop.
    if (I->getParent()->getSingleSuccessor() == I->getParent())
      return false;

    // Conservatively return false if I is an inline-asm instruction. Sinking
    // and merging inline-asm instructions can potentially create arguments
    // that cannot satisfy the inline-asm constraints.
    // If the instruction has nomerge attribute, return false.
    if (const auto *C = dyn_cast<CallBase>(I))
      if (C->isInlineAsm() || C->cannotMerge())
        return false;

    // Each instruction must have zero or one use.
    if (HasUse && !I->hasOneUse())
      return false;
    if (!HasUse && !I->user_empty())
      return false;
  }

  const Instruction *I0 = Insts.front();
  for (auto *I : Insts)
    if (!I->isSameOperationAs(I0))
      return false;

  // All instructions in Insts are known to be the same opcode. If they have a
  // use, check that the only user is a PHI or in the same block as the
  // instruction, because if a user is in the same block as an instruction we're
  // contemplating sinking, it must already be determined to be sinkable.
  if (HasUse) {
    auto *PNUse = dyn_cast<PHINode>(*I0->user_begin());
    auto *Succ = I0->getParent()->getTerminator()->getSuccessor(0);
    if (!all_of(Insts, [&PNUse,&Succ](const Instruction *I) -> bool {
          auto *U = cast<Instruction>(*I->user_begin());
          return (PNUse &&
                  PNUse->getParent() == Succ &&
                  PNUse->getIncomingValueForBlock(I->getParent()) == I) ||
                 U->getParent() == I->getParent();
        }))
      return false;
  }

  // Because SROA can't handle speculating stores of selects, try not to sink
  // loads, stores or lifetime markers of allocas when we'd have to create a
  // PHI for the address operand. Also, because it is likely that loads or
  // stores of allocas will disappear when Mem2Reg/SROA is run, don't sink
  // them.
  // This can cause code churn which can have unintended consequences down
  // the line - see https://llvm.org/bugs/show_bug.cgi?id=30244.
  // FIXME: This is a workaround for a deficiency in SROA - see
  // https://llvm.org/bugs/show_bug.cgi?id=30188
  if (isa<StoreInst>(I0) && any_of(Insts, [](const Instruction *I) {
        return isa<AllocaInst>(I->getOperand(1)->stripPointerCasts());
      }))
    return false;
  if (isa<LoadInst>(I0) && any_of(Insts, [](const Instruction *I) {
        return isa<AllocaInst>(I->getOperand(0)->stripPointerCasts());
      }))
    return false;
  if (isLifeTimeMarker(I0) && any_of(Insts, [](const Instruction *I) {
        return isa<AllocaInst>(I->getOperand(1)->stripPointerCasts());
      }))
    return false;

  // For calls to be sinkable, they must all be indirect, or have same callee.
  // I.e. if we have two direct calls to different callees, we don't want to
  // turn that into an indirect call. Likewise, if we have an indirect call,
  // and a direct call, we don't actually want to have a single indirect call.
  if (isa<CallBase>(I0)) {
    auto IsIndirectCall = [](const Instruction *I) {
      return cast<CallBase>(I)->isIndirectCall();
    };
    bool HaveIndirectCalls = any_of(Insts, IsIndirectCall);
    bool AllCallsAreIndirect = all_of(Insts, IsIndirectCall);
    if (HaveIndirectCalls) {
      if (!AllCallsAreIndirect)
        return false;
    } else {
      // All callees must be identical.
      Value *Callee = nullptr;
      for (const Instruction *I : Insts) {
        Value *CurrCallee = cast<CallBase>(I)->getCalledOperand();
        if (!Callee)
          Callee = CurrCallee;
        else if (Callee != CurrCallee)
          return false;
      }
    }
  }

  for (unsigned OI = 0, OE = I0->getNumOperands(); OI != OE; ++OI) {
    Value *Op = I0->getOperand(OI);
    if (Op->getType()->isTokenTy())
      // Don't touch any operand of token type.
      return false;

    auto SameAsI0 = [&I0, OI](const Instruction *I) {
      assert(I->getNumOperands() == I0->getNumOperands());
      return I->getOperand(OI) == I0->getOperand(OI);
    };
    if (!all_of(Insts, SameAsI0)) {
      if ((isa<Constant>(Op) && !replacingOperandWithVariableIsCheap(I0, OI)) ||
          !canReplaceOperandWithVariable(I0, OI))
        // We can't create a PHI from this GEP.
        return false;
      for (auto *I : Insts)
        PHIOperands[I].push_back(I->getOperand(OI));
    }
  }
  return true;
}

// Assuming canSinkInstructions(Blocks) has returned true, sink the last
// instruction of every block in Blocks to their common successor, commoning
// into one instruction.
static bool sinkLastInstruction(ArrayRef<BasicBlock*> Blocks) {
  auto *BBEnd = Blocks[0]->getTerminator()->getSuccessor(0);

  // canSinkInstructions returning true guarantees that every block has at
  // least one non-terminator instruction.
  SmallVector<Instruction*,4> Insts;
  for (auto *BB : Blocks) {
    Instruction *I = BB->getTerminator();
    do {
      I = I->getPrevNode();
    } while (isa<DbgInfoIntrinsic>(I) && I != &BB->front());
    if (!isa<DbgInfoIntrinsic>(I))
      Insts.push_back(I);
  }

  // The only checking we need to do now is that all users of all instructions
  // are the same PHI node. canSinkInstructions should have checked this but
  // it is slightly over-aggressive - it gets confused by commutative
  // instructions so double-check it here.
  Instruction *I0 = Insts.front();
  if (!I0->user_empty()) {
    auto *PNUse = dyn_cast<PHINode>(*I0->user_begin());
    if (!all_of(Insts, [&PNUse](const Instruction *I) -> bool {
          auto *U = cast<Instruction>(*I->user_begin());
          return U == PNUse;
        }))
      return false;
  }

  // We don't need to do any more checking here; canSinkInstructions should
  // have done it all for us.
  SmallVector<Value*, 4> NewOperands;
  for (unsigned O = 0, E = I0->getNumOperands(); O != E; ++O) {
    // This check is different to that in canSinkInstructions. There, we
    // cared about the global view once simplifycfg (and instcombine) have
    // completed - it takes into account PHIs that become trivially
    // simplifiable.  However here we need a more local view; if an operand
    // differs we create a PHI and rely on instcombine to clean up the very
    // small mess we may make.
    bool NeedPHI = any_of(Insts, [&I0, O](const Instruction *I) {
      return I->getOperand(O) != I0->getOperand(O);
    });
    if (!NeedPHI) {
      NewOperands.push_back(I0->getOperand(O));
      continue;
    }

    // Create a new PHI in the successor block and populate it.
    auto *Op = I0->getOperand(O);
    assert(!Op->getType()->isTokenTy() && "Can't PHI tokens!");
    auto *PN = PHINode::Create(Op->getType(), Insts.size(),
                               Op->getName() + ".sink", &BBEnd->front());
    for (auto *I : Insts)
      PN->addIncoming(I->getOperand(O), I->getParent());
    NewOperands.push_back(PN);
  }

  // Arbitrarily use I0 as the new "common" instruction; remap its operands
  // and move it to the start of the successor block.
  for (unsigned O = 0, E = I0->getNumOperands(); O != E; ++O)
    I0->getOperandUse(O).set(NewOperands[O]);
  I0->moveBefore(&*BBEnd->getFirstInsertionPt());

  // Update metadata and IR flags, and merge debug locations.
  for (auto *I : Insts)
    if (I != I0) {
      // The debug location for the "common" instruction is the merged locations
      // of all the commoned instructions.  We start with the original location
      // of the "common" instruction and iteratively merge each location in the
      // loop below.
      // This is an N-way merge, which will be inefficient if I0 is a CallInst.
      // However, as N-way merge for CallInst is rare, so we use simplified API
      // instead of using complex API for N-way merge.
      I0->applyMergedLocation(I0->getDebugLoc(), I->getDebugLoc());
      combineMetadataForCSE(I0, I, true);
      I0->andIRFlags(I);
    }

  if (!I0->user_empty()) {
    // canSinkLastInstruction checked that all instructions were used by
    // one and only one PHI node. Find that now, RAUW it to our common
    // instruction and nuke it.
    auto *PN = cast<PHINode>(*I0->user_begin());
    PN->replaceAllUsesWith(I0);
    PN->eraseFromParent();
  }

  // Finally nuke all instructions apart from the common instruction.
  for (auto *I : Insts)
    if (I != I0)
      I->eraseFromParent();

  return true;
}

namespace {

  // LockstepReverseIterator - Iterates through instructions
  // in a set of blocks in reverse order from the first non-terminator.
  // For example (assume all blocks have size n):
  //   LockstepReverseIterator I([B1, B2, B3]);
  //   *I-- = [B1[n], B2[n], B3[n]];
  //   *I-- = [B1[n-1], B2[n-1], B3[n-1]];
  //   *I-- = [B1[n-2], B2[n-2], B3[n-2]];
  //   ...
  class LockstepReverseIterator {
    ArrayRef<BasicBlock*> Blocks;
    SmallVector<Instruction*,4> Insts;
    bool Fail;

  public:
    LockstepReverseIterator(ArrayRef<BasicBlock*> Blocks) : Blocks(Blocks) {
      reset();
    }

    void reset() {
      Fail = false;
      Insts.clear();
      for (auto *BB : Blocks) {
        Instruction *Inst = BB->getTerminator();
        for (Inst = Inst->getPrevNode(); Inst && isa<DbgInfoIntrinsic>(Inst);)
          Inst = Inst->getPrevNode();
        if (!Inst) {
          // Block wasn't big enough.
          Fail = true;
          return;
        }
        Insts.push_back(Inst);
      }
    }

    bool isValid() const {
      return !Fail;
    }

    void operator--() {
      if (Fail)
        return;
      for (auto *&Inst : Insts) {
        for (Inst = Inst->getPrevNode(); Inst && isa<DbgInfoIntrinsic>(Inst);)
          Inst = Inst->getPrevNode();
        // Already at beginning of block.
        if (!Inst) {
          Fail = true;
          return;
        }
      }
    }

    void operator++() {
      if (Fail)
        return;
      for (auto *&Inst : Insts) {
        for (Inst = Inst->getNextNode(); Inst && isa<DbgInfoIntrinsic>(Inst);)
          Inst = Inst->getNextNode();
        // Already at end of block.
        if (!Inst) {
          Fail = true;
          return;
        }
      }
    }

    ArrayRef<Instruction*> operator * () const {
      return Insts;
    }
  };

} // end anonymous namespace

/// Check whether BB's predecessors end with unconditional branches. If it is
/// true, sink any common code from the predecessors to BB.
static bool SinkCommonCodeFromPredecessors(BasicBlock *BB,
                                           DomTreeUpdater *DTU) {
  // We support two situations:
  //   (1) all incoming arcs are unconditional
  //   (2) there are non-unconditional incoming arcs
  //
  // (2) is very common in switch defaults and
  // else-if patterns;
  //
  //   if (a) f(1);
  //   else if (b) f(2);
  //
  // produces:
  //
  //       [if]
  //      /    \
  //    [f(1)] [if]
  //      |     | \
  //      |     |  |
  //      |  [f(2)]|
  //       \    | /
  //        [ end ]
  //
  // [end] has two unconditional predecessor arcs and one conditional. The
  // conditional refers to the implicit empty 'else' arc. This conditional
  // arc can also be caused by an empty default block in a switch.
  //
  // In this case, we attempt to sink code from all *unconditional* arcs.
  // If we can sink instructions from these arcs (determined during the scan
  // phase below) we insert a common successor for all unconditional arcs and
  // connect that to [end], to enable sinking:
  //
  //       [if]
  //      /    \
  //    [x(1)] [if]
  //      |     | \
  //      |     |  \
  //      |  [x(2)] |
  //       \   /    |
  //   [sink.split] |
  //         \     /
  //         [ end ]
  //
  SmallVector<BasicBlock*,4> UnconditionalPreds;
  bool HaveNonUnconditionalPredecessors = false;
  for (auto *PredBB : predecessors(BB)) {
    auto *PredBr = dyn_cast<BranchInst>(PredBB->getTerminator());
    if (PredBr && PredBr->isUnconditional())
      UnconditionalPreds.push_back(PredBB);
    else
      HaveNonUnconditionalPredecessors = true;
  }
  if (UnconditionalPreds.size() < 2)
    return false;

  // We take a two-step approach to tail sinking. First we scan from the end of
  // each block upwards in lockstep. If the n'th instruction from the end of each
  // block can be sunk, those instructions are added to ValuesToSink and we
  // carry on. If we can sink an instruction but need to PHI-merge some operands
  // (because they're not identical in each instruction) we add these to
  // PHIOperands.
  int ScanIdx = 0;
  SmallPtrSet<Value*,4> InstructionsToSink;
  DenseMap<Instruction*, SmallVector<Value*,4>> PHIOperands;
  LockstepReverseIterator LRI(UnconditionalPreds);
  while (LRI.isValid() &&
         canSinkInstructions(*LRI, PHIOperands)) {
    LLVM_DEBUG(dbgs() << "SINK: instruction can be sunk: " << *(*LRI)[0]
                      << "\n");
    InstructionsToSink.insert((*LRI).begin(), (*LRI).end());
    ++ScanIdx;
    --LRI;
  }

  // If no instructions can be sunk, early-return.
  if (ScanIdx == 0)
    return false;

  // Okay, we *could* sink last ScanIdx instructions. But how many can we
  // actually sink before encountering instruction that is unprofitable to sink?
  auto ProfitableToSinkInstruction = [&](LockstepReverseIterator &LRI) {
    unsigned NumPHIdValues = 0;
    for (auto *I : *LRI)
      for (auto *V : PHIOperands[I]) {
        if (InstructionsToSink.count(V) == 0)
          ++NumPHIdValues;
        // FIXME: this check is overly optimistic. We may end up not sinking
        // said instruction, due to the very same profitability check.
        // See @creating_too_many_phis in sink-common-code.ll.
      }
    LLVM_DEBUG(dbgs() << "SINK: #phid values: " << NumPHIdValues << "\n");
    unsigned NumPHIInsts = NumPHIdValues / UnconditionalPreds.size();
    if ((NumPHIdValues % UnconditionalPreds.size()) != 0)
        NumPHIInsts++;

    return NumPHIInsts <= 1;
  };

  // We've determined that we are going to sink last ScanIdx instructions,
  // and recorded them in InstructionsToSink. Now, some instructions may be
  // unprofitable to sink. But that determination depends on the instructions
  // that we are going to sink.

  // First, forward scan: find the first instruction unprofitable to sink,
  // recording all the ones that are profitable to sink.
  // FIXME: would it be better, after we detect that not all are profitable.
  // to either record the profitable ones, or erase the unprofitable ones?
  // Maybe we need to choose (at runtime) the one that will touch least instrs?
  LRI.reset();
  int Idx = 0;
  SmallPtrSet<Value *, 4> InstructionsProfitableToSink;
  while (Idx < ScanIdx) {
    if (!ProfitableToSinkInstruction(LRI)) {
      // Too many PHIs would be created.
      LLVM_DEBUG(
          dbgs() << "SINK: stopping here, too many PHIs would be created!\n");
      break;
    }
    InstructionsProfitableToSink.insert((*LRI).begin(), (*LRI).end());
    --LRI;
    ++Idx;
  }

  // If no instructions can be sunk, early-return.
  if (Idx == 0)
    return false;

  // Did we determine that (only) some instructions are unprofitable to sink?
  if (Idx < ScanIdx) {
    // Okay, some instructions are unprofitable.
    ScanIdx = Idx;
    InstructionsToSink = InstructionsProfitableToSink;

    // But, that may make other instructions unprofitable, too.
    // So, do a backward scan, do any earlier instructions become unprofitable?
    assert(!ProfitableToSinkInstruction(LRI) &&
           "We already know that the last instruction is unprofitable to sink");
    ++LRI;
    --Idx;
    while (Idx >= 0) {
      // If we detect that an instruction becomes unprofitable to sink,
      // all earlier instructions won't be sunk either,
      // so preemptively keep InstructionsProfitableToSink in sync.
      // FIXME: is this the most performant approach?
      for (auto *I : *LRI)
        InstructionsProfitableToSink.erase(I);
      if (!ProfitableToSinkInstruction(LRI)) {
        // Everything starting with this instruction won't be sunk.
        ScanIdx = Idx;
        InstructionsToSink = InstructionsProfitableToSink;
      }
      ++LRI;
      --Idx;
    }
  }

  // If no instructions can be sunk, early-return.
  if (ScanIdx == 0)
    return false;

  bool Changed = false;

  if (HaveNonUnconditionalPredecessors) {
    // It is always legal to sink common instructions from unconditional
    // predecessors. However, if not all predecessors are unconditional,
    // this transformation might be pessimizing. So as a rule of thumb,
    // don't do it unless we'd sink at least one non-speculatable instruction.
    // See https://bugs.llvm.org/show_bug.cgi?id=30244
    LRI.reset();
    int Idx = 0;
    bool Profitable = false;
    while (Idx < ScanIdx) {
      if (!isSafeToSpeculativelyExecute((*LRI)[0])) {
        Profitable = true;
        break;
      }
      --LRI;
      ++Idx;
    }
    if (!Profitable)
      return false;

    LLVM_DEBUG(dbgs() << "SINK: Splitting edge\n");
    // We have a conditional edge and we're going to sink some instructions.
    // Insert a new block postdominating all blocks we're going to sink from.
    if (!SplitBlockPredecessors(BB, UnconditionalPreds, ".sink.split", DTU))
      // Edges couldn't be split.
      return false;
    Changed = true;
  }

  // Now that we've analyzed all potential sinking candidates, perform the
  // actual sink. We iteratively sink the last non-terminator of the source
  // blocks into their common successor unless doing so would require too
  // many PHI instructions to be generated (currently only one PHI is allowed
  // per sunk instruction).
  //
  // We can use InstructionsToSink to discount values needing PHI-merging that will
  // actually be sunk in a later iteration. This allows us to be more
  // aggressive in what we sink. This does allow a false positive where we
  // sink presuming a later value will also be sunk, but stop half way through
  // and never actually sink it which means we produce more PHIs than intended.
  // This is unlikely in practice though.
  int SinkIdx = 0;
  for (; SinkIdx != ScanIdx; ++SinkIdx) {
    LLVM_DEBUG(dbgs() << "SINK: Sink: "
                      << *UnconditionalPreds[0]->getTerminator()->getPrevNode()
                      << "\n");

    // Because we've sunk every instruction in turn, the current instruction to
    // sink is always at index 0.
    LRI.reset();

    if (!sinkLastInstruction(UnconditionalPreds)) {
      LLVM_DEBUG(
          dbgs()
          << "SINK: stopping here, failed to actually sink instruction!\n");
      break;
    }

    NumSinkCommonInstrs++;
    Changed = true;
  }
  if (SinkIdx != 0)
    ++NumSinkCommonCode;
  return Changed;
}

/// Determine if we can hoist sink a sole store instruction out of a
/// conditional block.
///
/// We are looking for code like the following:
///   BrBB:
///     store i32 %add, i32* %arrayidx2
///     ... // No other stores or function calls (we could be calling a memory
///     ... // function).
///     %cmp = icmp ult %x, %y
///     br i1 %cmp, label %EndBB, label %ThenBB
///   ThenBB:
///     store i32 %add5, i32* %arrayidx2
///     br label EndBB
///   EndBB:
///     ...
///   We are going to transform this into:
///   BrBB:
///     store i32 %add, i32* %arrayidx2
///     ... //
///     %cmp = icmp ult %x, %y
///     %add.add5 = select i1 %cmp, i32 %add, %add5
///     store i32 %add.add5, i32* %arrayidx2
///     ...
///
/// \return The pointer to the value of the previous store if the store can be
///         hoisted into the predecessor block. 0 otherwise.
static Value *isSafeToSpeculateStore(Instruction *I, BasicBlock *BrBB,
                                     BasicBlock *StoreBB, BasicBlock *EndBB) {
  StoreInst *StoreToHoist = dyn_cast<StoreInst>(I);
  if (!StoreToHoist)
    return nullptr;

  // Volatile or atomic.
  if (!StoreToHoist->isSimple())
    return nullptr;

  Value *StorePtr = StoreToHoist->getPointerOperand();
  Type *StoreTy = StoreToHoist->getValueOperand()->getType();

  // Look for a store to the same pointer in BrBB.
  unsigned MaxNumInstToLookAt = 9;
  // Skip pseudo probe intrinsic calls which are not really killing any memory
  // accesses.
  for (Instruction &CurI : reverse(BrBB->instructionsWithoutDebug(true))) {
    if (!MaxNumInstToLookAt)
      break;
    --MaxNumInstToLookAt;

    // Could be calling an instruction that affects memory like free().
    if (CurI.mayWriteToMemory() && !isa<StoreInst>(CurI))
      return nullptr;

    if (auto *SI = dyn_cast<StoreInst>(&CurI)) {
      // Found the previous store to same location and type. Make sure it is
      // simple, to avoid introducing a spurious non-atomic write after an
      // atomic write.
      if (SI->getPointerOperand() == StorePtr &&
          SI->getValueOperand()->getType() == StoreTy && SI->isSimple())
        // Found the previous store, return its value operand.
        return SI->getValueOperand();
      return nullptr; // Unknown store.
    }

    if (auto *LI = dyn_cast<LoadInst>(&CurI)) {
      if (LI->getPointerOperand() == StorePtr && LI->getType() == StoreTy &&
          LI->isSimple()) {
        // Local objects (created by an `alloca` instruction) are always
        // writable, so once we are past a read from a location it is valid to
        // also write to that same location.
        // If the address of the local object never escapes the function, that
        // means it's never concurrently read or written, hence moving the store
        // from under the condition will not introduce a data race.
        auto *AI = dyn_cast<AllocaInst>(getUnderlyingObject(StorePtr));
        if (AI && !PointerMayBeCaptured(AI, false, true))
          // Found a previous load, return it.
          return LI;
      }
      // The load didn't work out, but we may still find a store.
    }
  }

  return nullptr;
}

/// Estimate the cost of the insertion(s) and check that the PHI nodes can be
/// converted to selects.
static bool validateAndCostRequiredSelects(BasicBlock *BB, BasicBlock *ThenBB,
                                           BasicBlock *EndBB,
                                           unsigned &SpeculatedInstructions,
                                           InstructionCost &Cost,
                                           const TargetTransformInfo &TTI) {
#ifndef INTEL_CUSTOMIZATION
  TargetTransformInfo::TargetCostKind CostKind =
    BB->getParent()->hasMinSize()
    ? TargetTransformInfo::TCK_CodeSize
    : TargetTransformInfo::TCK_SizeAndLatency;
#endif
  bool HaveRewritablePHIs = false;
  for (PHINode &PN : EndBB->phis()) {
    Value *OrigV = PN.getIncomingValueForBlock(BB);
    Value *ThenV = PN.getIncomingValueForBlock(ThenBB);

    // FIXME: Try to remove some of the duplication with HoistThenElseCodeToIf.
    // Skip PHIs which are trivial.
    if (ThenV == OrigV)
      continue;
#ifndef INTEL_CUSTOMIZATION
    Cost += TTI.getCmpSelInstrCost(Instruction::Select, PN.getType(), nullptr,
                                   CmpInst::BAD_ICMP_PREDICATE, CostKind);
#endif

    // Don't convert to selects if we could remove undefined behavior instead.
    if (passingValueIsAlwaysUndefined(OrigV, &PN) ||
        passingValueIsAlwaysUndefined(ThenV, &PN))
      return false;

    HaveRewritablePHIs = true;
    ConstantExpr *OrigCE = dyn_cast<ConstantExpr>(OrigV);
    ConstantExpr *ThenCE = dyn_cast<ConstantExpr>(ThenV);
    if (!OrigCE && !ThenCE)
      continue; // Known safe and cheap.

    if ((ThenCE && !isSafeToSpeculativelyExecute(ThenCE)) ||
        (OrigCE && !isSafeToSpeculativelyExecute(OrigCE)))
      return false;
    InstructionCost OrigCost = OrigCE ? computeSpeculationCost(OrigCE, TTI) : 0;
    InstructionCost ThenCost = ThenCE ? computeSpeculationCost(ThenCE, TTI) : 0;
    InstructionCost MaxCost =
        2 * PHINodeFoldingThreshold * TargetTransformInfo::TCC_Basic;
    if (OrigCost + ThenCost > MaxCost)
      return false;

    // Account for the cost of an unfolded ConstantExpr which could end up
    // getting expanded into Instructions.
    // FIXME: This doesn't account for how many operations are combined in the
    // constant expression.
    ++SpeculatedInstructions;
    if (SpeculatedInstructions > 1)
      return false;
  }

  return HaveRewritablePHIs;
}

/// Speculate a conditional basic block flattening the CFG.
///
/// Note that this is a very risky transform currently. Speculating
/// instructions like this is most often not desirable. Instead, there is an MI
/// pass which can do it with full awareness of the resource constraints.
/// However, some cases are "obvious" and we should do directly. An example of
/// this is speculating a single, reasonably cheap instruction.
///
/// There is only one distinct advantage to flattening the CFG at the IR level:
/// it makes very common but simplistic optimizations such as are common in
/// instcombine and the DAG combiner more powerful by removing CFG edges and
/// modeling their effects with easier to reason about SSA value graphs.
///
///
/// An illustration of this transform is turning this IR:
/// \code
///   BB:
///     %cmp = icmp ult %x, %y
///     br i1 %cmp, label %EndBB, label %ThenBB
///   ThenBB:
///     %sub = sub %x, %y
///     br label BB2
///   EndBB:
///     %phi = phi [ %sub, %ThenBB ], [ 0, %EndBB ]
///     ...
/// \endcode
///
/// Into this IR:
/// \code
///   BB:
///     %cmp = icmp ult %x, %y
///     %sub = sub %x, %y
///     %cond = select i1 %cmp, 0, %sub
///     ...
/// \endcode
///
/// \returns true if the conditional block is removed.
bool SimplifyCFGOpt::SpeculativelyExecuteBB(BranchInst *BI, BasicBlock *ThenBB,
                                            const TargetTransformInfo &TTI) {
  // Be conservative for now. FP select instruction can often be expensive.
  Value *BrCond = BI->getCondition();
  if (isa<FCmpInst>(BrCond))
    return false;

  BasicBlock *BB = BI->getParent();
  BasicBlock *EndBB = ThenBB->getTerminator()->getSuccessor(0);

  // If ThenBB is actually on the false edge of the conditional branch, remember
  // to swap the select operands later.
  bool Invert = false;
  if (ThenBB != BI->getSuccessor(0)) {
    assert(ThenBB == BI->getSuccessor(1) && "No edge from 'if' block?");
    Invert = true;
  }
  assert(EndBB == BI->getSuccessor(!Invert) && "No edge from to end block");

  // If the branch is non-unpredictable, and is predicted to *not* branch to
  // the `then` block, then avoid speculating it.
  if (!BI->getMetadata(LLVMContext::MD_unpredictable)) {
    uint64_t TWeight, FWeight;
    if (BI->extractProfMetadata(TWeight, FWeight) && (TWeight + FWeight) != 0) {
      uint64_t EndWeight = Invert ? TWeight : FWeight;
      BranchProbability BIEndProb =
          BranchProbability::getBranchProbability(EndWeight, TWeight + FWeight);
      BranchProbability Likely = TTI.getPredictableBranchThreshold();
      if (BIEndProb >= Likely)
        return false;
    }
  }

  // Keep a count of how many times instructions are used within ThenBB when
  // they are candidates for sinking into ThenBB. Specifically:
  // - They are defined in BB, and
  // - They have no side effects, and
  // - All of their uses are in ThenBB.
  SmallDenseMap<Instruction *, unsigned, 4> SinkCandidateUseCounts;

  SmallVector<Instruction *, 4> SpeculatedDbgIntrinsics;

  unsigned SpeculatedInstructions = 0;
  Value *SpeculatedStoreValue = nullptr;
  StoreInst *SpeculatedStore = nullptr;
  for (BasicBlock::iterator BBI = ThenBB->begin(),
                            BBE = std::prev(ThenBB->end());
       BBI != BBE; ++BBI) {
    Instruction *I = &*BBI;
    // Skip debug info.
    if (isa<DbgInfoIntrinsic>(I)) {
      SpeculatedDbgIntrinsics.push_back(I);
      continue;
    }

    // Skip pseudo probes. The consequence is we lose track of the branch
    // probability for ThenBB, which is fine since the optimization here takes
    // place regardless of the branch probability.
    if (isa<PseudoProbeInst>(I)) {
      // The probe should be deleted so that it will not be over-counted when
      // the samples collected on the non-conditional path are counted towards
      // the conditional path. We leave it for the counts inference algorithm to
      // figure out a proper count for an unknown probe.
      SpeculatedDbgIntrinsics.push_back(I);
      continue;
    }

    // Only speculatively execute a single instruction (not counting the
    // terminator) for now.
    ++SpeculatedInstructions;
    if (SpeculatedInstructions > 1)
      return false;

    // Don't hoist the instruction if it's unsafe or expensive.
    if (!isSafeToSpeculativelyExecute(I) &&
        !(HoistCondStores && (SpeculatedStoreValue = isSafeToSpeculateStore(
                                  I, BB, ThenBB, EndBB))))
      return false;
    if (!SpeculatedStoreValue &&
        computeSpeculationCost(I, TTI) >
            PHINodeFoldingThreshold * TargetTransformInfo::TCC_Basic)
      return false;

    // Store the store speculation candidate.
    if (SpeculatedStoreValue)
      SpeculatedStore = cast<StoreInst>(I);

    // Do not hoist the instruction if any of its operands are defined but not
    // used in BB. The transformation will prevent the operand from
    // being sunk into the use block.
    for (Use &Op : I->operands()) {
      Instruction *OpI = dyn_cast<Instruction>(Op);
      if (!OpI || OpI->getParent() != BB || OpI->mayHaveSideEffects())
        continue; // Not a candidate for sinking.

      ++SinkCandidateUseCounts[OpI];
    }
  }

  // Consider any sink candidates which are only used in ThenBB as costs for
  // speculation. Note, while we iterate over a DenseMap here, we are summing
  // and so iteration order isn't significant.
  for (SmallDenseMap<Instruction *, unsigned, 4>::iterator
           I = SinkCandidateUseCounts.begin(),
           E = SinkCandidateUseCounts.end();
       I != E; ++I)
    if (I->first->hasNUses(I->second)) {
      ++SpeculatedInstructions;
      if (SpeculatedInstructions > 1)
        return false;
    }

  // Check that we can insert the selects and that it's not too expensive to do
  // so.
  bool Convert = SpeculatedStore != nullptr;
  InstructionCost Cost = 0;
  Convert |= validateAndCostRequiredSelects(BB, ThenBB, EndBB,
                                            SpeculatedInstructions,
                                            Cost, TTI);
#ifndef INTEL_CUSTOMIZATION
  if (!Convert || Cost > Budget)
    return false;
#endif
  if (!Convert)
    return false;

  // If we get here, we can hoist the instruction and if-convert.
  LLVM_DEBUG(dbgs() << "SPECULATIVELY EXECUTING BB" << *ThenBB << "\n";);

  // Insert a select of the value of the speculated store.
  if (SpeculatedStoreValue) {
    IRBuilder<NoFolder> Builder(BI);
    Value *TrueV = SpeculatedStore->getValueOperand();
    Value *FalseV = SpeculatedStoreValue;
    if (Invert)
      std::swap(TrueV, FalseV);
    Value *S = Builder.CreateSelect(
        BrCond, TrueV, FalseV, "spec.store.select", BI);
    SpeculatedStore->setOperand(0, S);
    SpeculatedStore->applyMergedLocation(BI->getDebugLoc(),
                                         SpeculatedStore->getDebugLoc());
  }

  // Metadata can be dependent on the condition we are hoisting above.
  // Conservatively strip all metadata on the instruction. Drop the debug loc
  // to avoid making it appear as if the condition is a constant, which would
  // be misleading while debugging.
  // Similarly strip attributes that maybe dependent on condition we are
  // hoisting above.
  for (auto &I : *ThenBB) {
    if (!SpeculatedStoreValue || &I != SpeculatedStore)
      I.setDebugLoc(DebugLoc());
    I.dropUndefImplyingAttrsAndUnknownMetadata();
  }

  // Hoist the instructions.
  BB->getInstList().splice(BI->getIterator(), ThenBB->getInstList(),
                           ThenBB->begin(), std::prev(ThenBB->end()));

  // Insert selects and rewrite the PHI operands.
  IRBuilder<NoFolder> Builder(BI);
  for (PHINode &PN : EndBB->phis()) {
    unsigned OrigI = PN.getBasicBlockIndex(BB);
    unsigned ThenI = PN.getBasicBlockIndex(ThenBB);
    Value *OrigV = PN.getIncomingValue(OrigI);
    Value *ThenV = PN.getIncomingValue(ThenI);

    // Skip PHIs which are trivial.
    if (OrigV == ThenV)
      continue;

    // Create a select whose true value is the speculatively executed value and
    // false value is the pre-existing value. Swap them if the branch
    // destinations were inverted.
    Value *TrueV = ThenV, *FalseV = OrigV;
    if (Invert)
      std::swap(TrueV, FalseV);
    Value *V = Builder.CreateSelect(BrCond, TrueV, FalseV, "spec.select", BI);
    PN.setIncomingValue(OrigI, V);
    PN.setIncomingValue(ThenI, V);
  }

  // Remove speculated dbg intrinsics.
  // FIXME: Is it possible to do this in a more elegant way? Moving/merging the
  // dbg value for the different flows and inserting it after the select.
  for (Instruction *I : SpeculatedDbgIntrinsics)
    I->eraseFromParent();

  ++NumSpeculations;
  return true;
}

/// Return true if we can thread a branch across this block.
static bool BlockIsSimpleEnoughToThreadThrough(BasicBlock *BB) {
  int Size = 0;

  SmallPtrSet<const Value *, 32> EphValues;
  auto IsEphemeral = [&](const Value *V) {
    if (isa<AssumeInst>(V))
      return true;
    return isSafeToSpeculativelyExecute(V) &&
           all_of(V->users(),
                  [&](const User *U) { return EphValues.count(U); });
  };
  // Walk the loop in reverse so that we can identify ephemeral values properly
  // (values only feeding assumes).
  for (Instruction &I : reverse(BB->instructionsWithoutDebug())) {
#if INTEL_COLLAB
    if (IntrinsicUtils::isDirective(&I))
      return false;
#endif // INTEL_COLLAB

    // Can't fold blocks that contain noduplicate or convergent calls.
    if (CallInst *CI = dyn_cast<CallInst>(&I))
      if (CI->cannotDuplicate() || CI->isConvergent())
        return false;

    // Ignore ephemeral values which are deleted during codegen.
    if (IsEphemeral(&I))
      EphValues.insert(&I);
    // We will delete Phis while threading, so Phis should not be accounted in
    // block's size.
    else if (!isa<PHINode>(I)) {
      if (Size++ > MaxSmallBlockSize)
        return false; // Don't clone large BB's.
    }

    // We can only support instructions that do not define values that are
    // live outside of the current basic block.
    for (User *U : I.users()) {
      Instruction *UI = cast<Instruction>(U);
      if (UI->getParent() != BB || isa<PHINode>(UI))
        return false;
    }

    // Looks ok, continue checking.
  }

  return true;
}

/// If we have a conditional branch on a PHI node value that is defined in the
/// same block as the branch and if any PHI entries are constants, thread edges
/// corresponding to that entry to be branches to their ultimate destination.
static Optional<bool> FoldCondBranchOnPHIImpl(BranchInst *BI,
                                              DomTreeUpdater *DTU,
                                              const DataLayout &DL,
                                              AssumptionCache *AC) {
  BasicBlock *BB = BI->getParent();
  PHINode *PN = dyn_cast<PHINode>(BI->getCondition());
  // NOTE: we currently cannot transform this case if the PHI node is used
  // outside of the block.
  if (!PN || PN->getParent() != BB || !PN->hasOneUse())
    return false;

  // Degenerate case of a single entry PHI.
  if (PN->getNumIncomingValues() == 1) {
    FoldSingleEntryPHINodes(PN->getParent());
    return true;
  }

  // Now we know that this block has multiple preds and two succs.
  if (!BlockIsSimpleEnoughToThreadThrough(BB))
    return false;

  // Okay, this is a simple enough basic block.  See if any phi values are
  // constants.
  for (unsigned i = 0, e = PN->getNumIncomingValues(); i != e; ++i) {
    ConstantInt *CB = dyn_cast<ConstantInt>(PN->getIncomingValue(i));
    if (!CB || !CB->getType()->isIntegerTy(1))
      continue;

    // Okay, we now know that all edges from PredBB should be revectored to
    // branch to RealDest.
    BasicBlock *PredBB = PN->getIncomingBlock(i);
    BasicBlock *RealDest = BI->getSuccessor(!CB->getZExtValue());

    if (RealDest == BB)
      continue; // Skip self loops.
    // Skip if the predecessor's terminator is an indirect branch.
    if (isa<IndirectBrInst>(PredBB->getTerminator()))
      continue;

    SmallVector<DominatorTree::UpdateType, 3> Updates;

    // The dest block might have PHI nodes, other predecessors and other
    // difficult cases.  Instead of being smart about this, just insert a new
    // block that jumps to the destination block, effectively splitting
    // the edge we are about to create.
    BasicBlock *EdgeBB =
        BasicBlock::Create(BB->getContext(), RealDest->getName() + ".critedge",
                           RealDest->getParent(), RealDest);
    BranchInst *CritEdgeBranch = BranchInst::Create(RealDest, EdgeBB);
    if (DTU)
      Updates.push_back({DominatorTree::Insert, EdgeBB, RealDest});
    CritEdgeBranch->setDebugLoc(BI->getDebugLoc());

    // Update PHI nodes.
    AddPredecessorToBlock(RealDest, EdgeBB, BB);

    // BB may have instructions that are being threaded over.  Clone these
    // instructions into EdgeBB.  We know that there will be no uses of the
    // cloned instructions outside of EdgeBB.
    BasicBlock::iterator InsertPt = EdgeBB->begin();
    DenseMap<Value *, Value *> TranslateMap; // Track translated values.
    for (BasicBlock::iterator BBI = BB->begin(); &*BBI != BI; ++BBI) {
      if (PHINode *PN = dyn_cast<PHINode>(BBI)) {
        TranslateMap[PN] = PN->getIncomingValueForBlock(PredBB);
        continue;
      }
      // Clone the instruction.
      Instruction *N = BBI->clone();
      if (BBI->hasName())
        N->setName(BBI->getName() + ".c");

      // Update operands due to translation.
      for (Use &Op : N->operands()) {
        DenseMap<Value *, Value *>::iterator PI = TranslateMap.find(Op);
        if (PI != TranslateMap.end())
          Op = PI->second;
      }

      // Check for trivial simplification.
      if (Value *V = SimplifyInstruction(N, {DL, nullptr, nullptr, AC})) {
        if (!BBI->use_empty())
          TranslateMap[&*BBI] = V;
        if (!N->mayHaveSideEffects()) {
          N->deleteValue(); // Instruction folded away, don't need actual inst
          N = nullptr;
        }
      } else {
        if (!BBI->use_empty())
          TranslateMap[&*BBI] = N;
      }
      if (N) {
        // Insert the new instruction into its new home.
        EdgeBB->getInstList().insert(InsertPt, N);

        // Register the new instruction with the assumption cache if necessary.
        if (auto *Assume = dyn_cast<AssumeInst>(N))
          if (AC)
            AC->registerAssumption(Assume);
      }
    }

    // Loop over all of the edges from PredBB to BB, changing them to branch
    // to EdgeBB instead.
    Instruction *PredBBTI = PredBB->getTerminator();
    for (unsigned i = 0, e = PredBBTI->getNumSuccessors(); i != e; ++i)
      if (PredBBTI->getSuccessor(i) == BB) {
        BB->removePredecessor(PredBB);
        PredBBTI->setSuccessor(i, EdgeBB);
      }

    if (DTU) {
      Updates.push_back({DominatorTree::Insert, PredBB, EdgeBB});
      Updates.push_back({DominatorTree::Delete, PredBB, BB});

      DTU->applyUpdates(Updates);
    }

    // Signal repeat, simplifying any other constants.
    return None;
  }

  return false;
}

static bool FoldCondBranchOnPHI(BranchInst *BI, DomTreeUpdater *DTU,
                                const DataLayout &DL, AssumptionCache *AC) {
  Optional<bool> Result;
  bool EverChanged = false;
  do {
    // Note that None means "we changed things, but recurse further."
    Result = FoldCondBranchOnPHIImpl(BI, DTU, DL, AC);
    EverChanged |= Result == None || *Result;
  } while (Result == None);
  return EverChanged;
}

#if INTEL_CUSTOMIZATION
/// FoldPHIEntries is a generalized replacement (by Intel) for the
/// LLVM open source routine called FoldTwoEntryPHINode(that folds
/// a two-entry phinode into "select") which is capable of handling
/// any number of phi entries. It iteratively transforms each
/// conditional into "select".
/// To keep xmain as clean as possible, we got rid of the
/// FoldTwoEntryPHINode. Any changes (one such change could be to the
/// cost model) made by the LLVM community to FoldTwoEntryPHINode will
/// need to be incorporated into this routine (FoldPHIEntries). There
/// might be conflicts during code merge, and if resolving conflicts
/// becomes too cumbersome, we can try something different.

/// FoldPHIEntries - Given a BB that starts with the specified PHI node,
/// see if we can fold the phi node or some of its entries.
static bool FoldPHIEntries(PHINode *PN, const TargetTransformInfo &TTI,
                           DomTreeUpdater *DTU, const DataLayout &DL) {
  BasicBlock *BB = PN->getParent();

  bool Changed = false;

  // This could be a multiple entry PHI node. Try to fold each pair of entries
  // that leads to an "if condition".  Traverse through the predecessor list of
  // BB (where each predecessor corresponds to an entry in the PN) to look for
  // each if-condition.
  SmallVector<BasicBlock *, 16> BBPreds(pred_begin(BB), pred_end(BB));
  for (unsigned i = 0, e = BBPreds.size(); i != e; ++i) {
    BasicBlock *Pred = BBPreds[i];

    BasicBlock *IfTrue = nullptr, *IfFalse = nullptr;
    BranchInst *DomBI = GetIfCondition(BB, Pred, IfTrue, IfFalse);
    if (!DomBI)
      continue;
    Value *IfCond = DomBI->getCondition();
    // Don't bother if the branch will be constant folded trivially.
    if (isa<ConstantInt>(IfCond))
      continue; // continue to look for next "if condition".

    BasicBlock *CondBlock = DomBI->getParent();
    // The community code uses PN->blocks() instead of TFBlocks because
    // the community version of the function expects only two-entry PHI nodes.
    SmallVector<BasicBlock *, 2> TFBlocks {IfTrue, IfFalse};
    SmallVector<BasicBlock *, 2> IfBlocks;
    llvm::copy_if(
        TFBlocks, std::back_inserter(IfBlocks), [](BasicBlock *IfBlock) {
          return cast<BranchInst>(IfBlock->getTerminator())->isUnconditional();
        });
    assert((IfBlocks.size() == 1 || IfBlocks.size() == 2) &&
           "Will have either one or two blocks to speculate.");

    // If the branch is non-unpredictable, see if we either predictably jump to
    // the merge bb (if we have only a single 'then' block), or if we predictably
    // jump to one specific 'then' block (if we have two of them).
    // It isn't beneficial to speculatively execute the code
    // from the block that we know is predictably not entered.
    if (!DomBI->getMetadata(LLVMContext::MD_unpredictable)) {
      uint64_t TWeight, FWeight;
      if (DomBI->extractProfMetadata(TWeight, FWeight) &&
          (TWeight + FWeight) != 0) {
        BranchProbability BITrueProb =
            BranchProbability::getBranchProbability(TWeight, TWeight + FWeight);
        BranchProbability Likely = TTI.getPredictableBranchThreshold();
        BranchProbability BIFalseProb = BITrueProb.getCompl();
        if (IfBlocks.size() == 1) {
          BranchProbability BIBBProb =
              DomBI->getSuccessor(0) == BB ? BITrueProb : BIFalseProb;
          if (BIBBProb >= Likely)
            return false;
        } else {
          if (BITrueProb >= Likely || BIFalseProb >= Likely)
            return false;
        }
      }
    }
    // Don't try to fold an unreachable block. For example, the phi node itself
    // can't be the candidate if-condition for a select that we want to form.
    if (auto *IfCondPhiInst = dyn_cast<PHINode>(IfCond))
      if (IfCondPhiInst->getParent() == BB)
        continue;

    // Loop over the PHI's seeing if we can promote them all to select
    // instructions.  While we are at it, keep track of the instructions
    // that need to be moved to the conditional block.
    SmallPtrSet<Instruction *, 4> AggressiveInsts;
    InstructionCost Cost = 0;
    InstructionCost Budget =
      TwoEntryPHINodeFoldingThreshold * TargetTransformInfo::TCC_Basic;

    bool CanBeSimplified = true;
    unsigned NumPhis = 0;
    for (BasicBlock::iterator II = BB->begin(); isa<PHINode>(II);) {
      PHINode *PN = cast<PHINode>(II++);
      if (Value *V = SimplifyInstruction(PN, {DL, PN})) {
        PN->replaceAllUsesWith(V);
        PN->eraseFromParent();
        Changed = true;
        continue;
      }

      Value *TrueVal = PN->getIncomingValueForBlock(IfTrue);
      Value *FalseVal = PN->getIncomingValueForBlock(IfFalse);

      if (TrueVal != FalseVal) {
        if (!CanDominateConditionalBranch(TrueVal, BB, AggressiveInsts,
                                          Cost, Budget, TTI) ||
            !CanDominateConditionalBranch(FalseVal, BB, AggressiveInsts,
                                          Cost, Budget, TTI)) {
          CanBeSimplified = false;
          break;
        }
        NumPhis++;
      }
    }

    if (!CanBeSimplified) {
      // Continue to look for next "if condition".
      continue;
    }

    // If we fold these two entries of the phi node into a select,
    // doing so would require us to fold *all* correspondent entries in other
    // phi nodes in this block.  At some point this becomes non-profitable
    // (particularly if the target doesn't support cmov's). Only do this
    // transformation if there are two or fewer PHI nodes in this block.
    if (NumPhis > 2) {
      continue;
    }

    // If we folded the first phi, PN dangles at this point.  Refresh it.  If
    // we ran out of PHIs then we simplified them all.
    PN = dyn_cast<PHINode>(BB->begin());
    if (!PN) {
      return true;
    }

    Value *TrueVal = PN->getIncomingValueForBlock(IfTrue);
    Value *FalseVal = PN->getIncomingValueForBlock(IfFalse);

    // Return true if at least one of these is a 'not', and another is either
    // a 'not' too, or a constant.
    auto CanHoistNotFromBothValues = [](Value *V0, Value *V1) {
      if (!match(V0, m_Not(m_Value())))
        std::swap(V0, V1);
      auto Invertible = m_CombineOr(m_Not(m_Value()), m_AnyIntegralConstant());
      return match(V0, m_Not(m_Value())) && match(V1, Invertible);
    };

    // Don't fold i1 branches on PHIs which contain binary operators or
    // (possibly inverted) select form of or/ands,  unless one of
    // the incoming values is an 'not' and another one is freely invertible.
    // These can often be turned into switches and other things.
    auto IsBinOpOrAnd = [](Value *V) {
      return match(
          V, m_CombineOr(
                 m_BinOp(),
                 m_CombineOr(m_Select(m_Value(), m_ImmConstant(), m_Value()),
                             m_Select(m_Value(), m_Value(), m_ImmConstant()))));
    };
    if (PN->getType()->isIntegerTy(1) &&
        (IsBinOpOrAnd(TrueVal) || IsBinOpOrAnd(FalseVal) ||
         IsBinOpOrAnd(IfCond)) &&
        !CanHoistNotFromBothValues(TrueVal, FalseVal))
      continue;

    // If all PHI nodes are promotable, check to make sure that all
    // instructions in the selected predecessor blocks can be promoted as well.
    // If not, we won't be able to get rid of the control flow, so it's not
    // worth promoting to select instructions.
    for (BasicBlock *IfBlock : IfBlocks)
      for (BasicBlock::iterator I = IfBlock->begin(); !I->isTerminator(); ++I)
        if (!AggressiveInsts.count(&*I) && !isa<DbgInfoIntrinsic>(I) &&
            !isa<PseudoProbeInst>(I)) {
          // This is not an aggressive instruction that we can promote.
          // Because of this, we won't be able to get rid of the control
          // flow, so the xform is not worth it.
          CanBeSimplified = false;
          break;
        }

    if (!CanBeSimplified) {
      // Continue to look for next "if condition".
      continue;
    }

    // If either of the blocks has it's address taken, we can't do this fold.
    if (any_of(IfBlocks,
               [](BasicBlock *IfBlock) { return IfBlock->hasAddressTaken(); }))
      continue;

    LLVM_DEBUG(dbgs() << "FOUND IF CONDITION!  " << *IfCond
                      << "  T: " << IfTrue->getName()
                      << "  F: " << IfFalse->getName() << "\n");

    // If we can still promote the PHI nodes after this gauntlet of tests,
    // do all of the PHI's now.

    // Move all 'aggressive' instructions, which are defined in the
    // conditional parts of the if's to the conditional block.
    for (BasicBlock *IfBlock : IfBlocks)
      hoistAllInstructionsInto(CondBlock, DomBI, IfBlock);

    IRBuilder<NoFolder> Builder(DomBI);
    // Propagate fast-math-flags from phi nodes to replacement selects.
    IRBuilder<>::FastMathFlagGuard FMFGuard(Builder);

    for (BasicBlock::iterator II = BB->begin(); isa<PHINode>(II);) {
      PHINode *PN = cast<PHINode>(II++);
      if (isa<FPMathOperator>(PN)) {
        // Putting the next statement between curly because compilation
        // with gcc7.3.0 failed.
        Builder.setFastMathFlags(PN->getFastMathFlags());
      }

      Value *TrueVal = PN->getIncomingValueForBlock(IfTrue);
      Value *FalseVal = PN->getIncomingValueForBlock(IfFalse);

      if (TrueVal != FalseVal) {
        Value *Select =
            Builder.CreateSelect(IfCond, TrueVal, FalseVal, "", DomBI);
        SelectInst *NV = cast<SelectInst>(Select);
        // The community code calls Select->takeName(PN) here and removes the
        // PHI node. We cannot do that, because the PHI might still be needed
        // after our transform. (For example, we might be folding 2 entries
        // of a 3-entry PHI node into a select. In that case, we will end up
        // with a select and a 2-entry PHI node, one operand of which is the
        // new select.

        for (unsigned i = 0, e = PN->getNumIncomingValues(); i != e; ++i) {
          if (PN->getIncomingBlock(i) == IfTrue ||
            PN->getIncomingBlock(i) == IfFalse) {
            PN->setIncomingValue(i, NV);
          }
        }
      
        // If we added a branch from CondBlock to BB after inserting the
        // "select" into CondBlock add an entry for CondBlock.
        if (IfTrue != CondBlock && IfFalse != CondBlock) {
          PN->addIncoming(NV, CondBlock);
        }
      }
      else {
        if (IfTrue != CondBlock && IfFalse != CondBlock) {
          PN->addIncoming(TrueVal, CondBlock);
        }
      }
    }

    // At this point, all IfBlocks are empty, so our if
    // statement has been flattened.  Change CondBlock to jump directly to BB
    // to avoid other simplifycfg's kicking in on the diamond.
    Builder.CreateBr(BB);

    SmallVector<DominatorTree::UpdateType, 3> Updates;
    if (DTU) {
      Updates.push_back({DominatorTree::Insert, CondBlock, BB});
      for (auto *Successor : successors(CondBlock))
        Updates.push_back({DominatorTree::Delete, CondBlock, Successor});
    }

    DomBI->eraseFromParent();
    if (DTU)
      DTU->applyUpdates(Updates);


    Changed = true;
  }

  return Changed;
}
#endif //INTEL_CUSTOMIZATION

static Value *createLogicalOp(IRBuilderBase &Builder,
                              Instruction::BinaryOps Opc, Value *LHS,
                              Value *RHS, const Twine &Name = "") {
  // Try to relax logical op to binary op.
  if (impliesPoison(RHS, LHS))
    return Builder.CreateBinOp(Opc, LHS, RHS, Name);
  if (Opc == Instruction::And)
    return Builder.CreateLogicalAnd(LHS, RHS, Name);
  if (Opc == Instruction::Or)
    return Builder.CreateLogicalOr(LHS, RHS, Name);
  llvm_unreachable("Invalid logical opcode");
}

#if INTEL_CUSTOMIZATION
// This function is going to match function 'rayobject_bb_intersect_test'
// in spec2k17's 526.blender:
// int rayobject_bb_intersect_test(const Isect *isec, const float *_bb) {
//  const float *bb = _bb;
//  float t1x = (bb[isec->bv_index[0]] - isec->start[0]) * isec->idot_axis[0];
//  float t2x = (bb[isec->bv_index[1]] - isec->start[0]) * isec->idot_axis[0];
//  float t1y = (bb[isec->bv_index[2]] - isec->start[1]) * isec->idot_axis[1];
//  float t2y = (bb[isec->bv_index[3]] - isec->start[1]) * isec->idot_axis[1];
//  float t1z = (bb[isec->bv_index[4]] - isec->start[2]) * isec->idot_axis[2];
//  float t2z = (bb[isec->bv_index[5]] - isec->start[2]) * isec->idot_axis[2];
//  if (t1x > t2y || t2x < t1y || t1x > t2z ||
//      t2x < t1z || t1y > t2z || t2y < t1z) return 0;
//  if (t2x < 0.0f || t2y < 0.0f || t2z < 0.0f) return 0;
//  if (t1x > isec->dist || t1y > isec->dist || t1z > isec->dist) return 0;
//  return 1;
// }
//
// Then try to transform this function to such intrinsic-like code:
// int rayobject_bb_intersect_test(const Isect *isec, const float *_bb) {
//  __m256i index = _mm256_maskz_loadu_epi32(0x3f, isec->bv_index);
//  __m256 start_half = _mm256_maskz_loadu_ps(0x7, isec->start);
//  __m256 idot_axis_half = _mm256_maskz_loadu_ps(0x7, isec->idot_axis);
//  __m256 bb = _mm256_maskz_gather_ps(_bb, index, 0x3f);
//  __m256 start = _mm256_permutexvar_ps({0, 0, 1, 1, 2, 2, 0, 0}, start_half);
//  __m256 idot_axis = _mm256_permutexvar_ps({0, 0, 1, 1, 2, 2, 0, 0},
//                                           idot_axis_half);
//  // t: t1x t2x t1y t2y t1z t2z
//  __m256 t = _mm256_mul_ps(_mm256_sub_ps(bb, start), idot_axis);
//  // t1x>t2y || t1x>t2z || t1y>t2z || t2x<t1y || t2x<t1z || t2y<t1z
//  // ==>
//  // t1: t1x t1x t1y t1y t1z t1z
//  //      >   >   >   >   >   >
//  // t2: t2y t2z t2z t2x t2x t2y
//  __m256 t1 = _mm256_permutexvar_ps({0, 0, 2, 2, 4, 4, 4, 4}, t);
//  __m256 t2 = _mm256_permutexvar_ps({3, 5, 5, 1, 1, 3, 1, 3}, t);
//  __mmask8 t1cmpt2 = _mm256_cmp_ps_mask(t1, t2, _CMP_GT_OQ);
//  // t2x < 0.0f || t2y < 0.0f || t2z < 0.0f
//  const __mmask8 t2lt0 = _mm256_fpclass_ps_mask(t2, 0x40);
//  uint8_t ret0 = _kortestz_mask8_u8(t1cmpt2, t2lt0);
//  if (!ret0) return 0;
//  // t1x > isec->dist || t1y > isec->dist || t1z > isec->dist
//  const __m256 dist = _mm256_set1_ps (isec->dist);
//  __mmask8 t1gtdist = _mm256_cmp_ps_mask(t1, dist, _CMP_GT_OQ);
//  if (t1gtdist) return 0;
//  return 1;
// }
//
// This trasformation will combine two blocks in one,
// so put the optimization here.
static bool foldReductionBlockWithVectorization(BranchInst *BI) {
  struct Group {
    GetElementPtrInst *BVIndexPtr[2];
    LoadInst *BVIndexVal[2];
    SExtInst *BVIndexValSExt[2];
    GetElementPtrInst *BBPtr[2];
    LoadInst *BBVal[2];
    BinaryOperator *FSub[2];
    BinaryOperator *FMul[2];

    GetElementPtrInst *StartPtr;
    LoadInst *StartVal;
    GetElementPtrInst *IdotAxisPtr;
    LoadInst *IdotAxisVal;
  };

  // Recognize the pattern of reduce.and/or with fcmp.
  // LHS save fcmp's LHS operand.
  // RHS save fcmp's RHS opernad.
  // If Pred is equal to Fcmp's swapped predicate, swap LHS and RHS.
  // Iter record the previous instruction we processed.
  // Eg:
  //  %cmp62.i.i = fcmp fast olt float %mul12.i.i, 0.000000e+00
  //  %cmp64.i.i = fcmp fast olt float %mul32.i.i, 0.000000e+00
  //  %or.cond.i.i = select i1 %cmp62.i.i, i1 true, i1 %cmp64.i.i
  //  %cmp66.i.i = fcmp fast olt float %mul52.i.i, 0.000000e+00
  //  %or.cond84.i.i = select i1 %or.cond.i.i, i1 true, i1 %cmp66.i.i
  enum ReduceType {
      ReduceAnd,
      ReduceOr
  };
  auto recognizeFCmpReduce = [](Instruction *&Root, CmpInst::Predicate Pred,
                                SmallVectorImpl<Value *> &LHS,
                                SmallVectorImpl<Value *> &RHS,
                                Instruction *&Iter,
                                ReduceType ReduceType = ReduceOr) {
    SmallVector<Value *, 8> InstList;

    LHS.clear();
    RHS.clear();

    Value *NextSelect = Root;
    while (true) {
      auto Select = dyn_cast_or_null<SelectInst>(NextSelect);
      if (!Select || !Select->hasOneUse() ||
          Root->getParent() != Select->getParent())
        return false;

      if (ReduceType == ReduceOr && !match(Select->getTrueValue(), m_One()))
        return false;

      if (ReduceType == ReduceAnd && !match(Select->getFalseValue(), m_Zero()))
        return false;

      int FCmpNum = 0;
      int OperandIndex = -1;

      Value *Operands[2] = {Select->getCondition(), nullptr};
      Operands[1] = ReduceType == ReduceOr ? Select->getFalseValue()
                                           : Select->getTrueValue();
      // If there are 2 fcmp instructions: Have found the 'reduce' pattern.
      // return true.
      // If there is 1 fcmp instruciton: continue to find 'reduce'
      // pattern from the other operand, recursively.
      // If there is no fcmp instruction: doesn't support this pattern,
      // just return false;
      for (int i = 1; i >= 0; --i) {
        auto FCmp = dyn_cast<FCmpInst>(Operands[i]);
        if (!FCmp) {
          OperandIndex = i;
          continue;
        }

        if (!FCmp->isFast() || !FCmp->hasOneUse() ||
            Root->getParent() != FCmp->getParent() ||
            (FCmp->getPredicate() != Pred &&
             FCmp->getSwappedPredicate() != Pred))
          return false;

        unsigned LHSIndex = FCmp->getPredicate() == Pred ? 0 : 1;
        unsigned RHSIndex = FCmp->getPredicate() == Pred ? 1 : 0;
        LHS.push_back(FCmp->getOperand(LHSIndex));
        RHS.push_back(FCmp->getOperand(RHSIndex));
        Iter = FCmp->getPrevNonDebugInstruction();
        FCmpNum++;
      }

      if (FCmpNum == 2)
        break;

      if (FCmpNum == 0)
        return false;

      NextSelect = Operands[OperandIndex];
    }
    return true;
  };

  // Check if GEP is indexing an element in an array and the array element
  // number is equal to ArrayNum.
  auto legalArrayType = [](const GetElementPtrInst *GEP, uint64_t ArrayNum) {
    // Only handle in bound GEP.
    if (!GEP->isInBounds())
      return false;

    // Check if it is an array type.
    SmallVector<Value *, 4> Ops(GEP->idx_begin(), GEP->idx_end() - 1);
    Type *IndexedTy =
        GetElementPtrInst::getIndexedType(GEP->getSourceElementType(), Ops);
    auto *IndexedArrayTy = dyn_cast<ArrayType>(IndexedTy);
    if (!IndexedArrayTy)
      return false;

    return ArrayNum == IndexedArrayTy->getArrayNumElements();
  };

  // Recognize the following pattern bottom-up:
  // t1 = (bb[isec->bv_index[x0]] - isec->start[y]) * isec->idot_axis[z];
  // t2 = (bb[isec->bv_index[x1]] - isec->start[y]) * isec->idot_axis[z];
  // If IsHead is true, it will try to match the base GEP of idot_axis
  // and start additionally.
  // Here is the example:
  // /********************i == 0*******************/
  // %BVIndexPtr.0 = getelementptr inbounds [6 x i32], [6 x i32]* %bv_index,
  //               i64 0, BVIndexPtrIndex[0]               // BVIndexPtr[0]
  // %BVIndexVal.0 = load i32, i32* %BVIndexPtr.0, align 4 // BVIndexVal[0]
  // %BBIndexValSExt.0 = sext i32 %BVIndexVal.0 to i64     // BBIndexValSExt[0]
  // %BBPtr.0 = getelementptr inbounds float, float* %BBPtrBase,
  //               i64 %BBIndexValSExt.0                   // BBPtr[0]
  // %BBVal.0 = load float, float* %BBPtr.0, align 4       // BBVal[0]
  // %StartBasePtr = getelementptr inbounds %struct.Isect,
  //      %struct.Isect* %isec, i64 0, i32 0            // StartBasePtr (IsHead)
  // %StartPtr = getelementptr inbounds [3 x float], [3 x float]*
  //                %StartBasePtr, i64 0, StartPtrIndex    // StartPtr
  // %Start = load float, float* %StartPtr, align 8        // StartVal
  // %SubStart.0 = fsub fast float %BBVal.0, %Start        // FSub[0]
  // %IdotAxisBasePtr = getelementptr inbounds %struct.Isect,
  //            %struct.Isect* %isec, i64 0, i32 6   // IdotAxisBasePtr (IsHead)
  // %IdotAxisPtr = getelementptr inbounds [3 x float],
  //      [3 x float]* %IdotAxisBasePtr, i64 0, IdotAxisPtrIndex // IdotAxisPtr
  // %IdotAxis = load float, float* %IdotAxisPtr, align 4  // IdotAxisVal
  // %T1 = fmul fast float %SubStart.0, %IdotAxis          // FMul[0]
  // /********************i == 1*******************/
  // %BVIndexPtr.1 = getelementptr inbounds [6 x i32], [6 x i32]* %bv_index,
  //                 i64 0, BVIndexPtrIndex[1]             // BVIndexPtr[1]
  // %BVIndexVal.1 = load i32, i32* %BVIndexPtr.1, align 4 // BVIndexVal[1]
  // %BVIndexValSExt.1 = sext i32 %BVIndexVal.1 to i64     // BVIndexValSExt[1]
  // %BBPtr.1 = getelementptr inbounds float, float* %BBPtrBase,
  //               i64 %BVIndexValSExt.1                   // BBPtr[1]
  // %BBVal.1 = load float, float* %BBPtr.1, align 4       // BBVal[1]
  // %SubStart.1 = fsub fast float %BBVal.1, %Start        // FSub[1]
  // %T2 = fmul fast float %SubStart.1, %IdotAxis          // FMul[1]
  auto recognizeTnX = [&](Group &Group, Instruction *&Iter,
                          const ArrayRef<uint64_t> BVIndexPtrIndex,
                          const uint64_t StartPtrIndex,
                          const uint64_t IdotAxisPtrIndex,
                          const bool IsHead = false) {
    for (int i = 1; i >= 0; --i) {
      // PrevInst is for checking the instruction order.
      // For different iteration, the previous instruction is
      // different for 'FSub' and 'BBVal'.
      Instruction *PrevInst = nullptr;

      // Try to match "%T1/%T2 = fmul fast float %SubStart.0/%SubStart.1,
      // %IdotAxis"
      Group.FMul[i] = dyn_cast_or_null<BinaryOperator>(Iter);
      if (!Group.FMul[i] || Group.FMul[i]->getOpcode() != Instruction::FMul ||
          Group.FMul[i]->getNumUses() != 3 || !Group.FMul[i]->isFast() ||
          !Group.FMul[i]->getType()->isFloatTy())
        return false;

      PrevInst = Group.FMul[i];
      if (i == 0) {
        // Try to match "%IdotAxis = load float, float* %IdotAxisPtr"
        Group.IdotAxisVal = dyn_cast<LoadInst>(Group.FMul[0]->getOperand(1));
        if (!Group.IdotAxisVal || Group.IdotAxisVal->getNumUses() != 2 ||
            Group.IdotAxisVal->getNextNonDebugInstruction() != Group.FMul[0] ||
            Group.IdotAxisVal != Group.FMul[1]->getOperand(1) ||
            !Group.IdotAxisVal->isSimple())
          return false;

        // Try to match "%IdotAxisPtr = getelementptr inbounds [3 x float], [3 x
        // float]* %IdotAxisBasePtr, i64 0, IdotAxisPtrIndex"
        Group.IdotAxisPtr =
            dyn_cast<GetElementPtrInst>(Group.IdotAxisVal->getPointerOperand());
        if (!Group.IdotAxisPtr || !Group.IdotAxisPtr->hasOneUse() ||
            Group.IdotAxisPtr->getNextNonDebugInstruction() !=
                Group.IdotAxisVal ||
            Group.IdotAxisPtr->getNumIndices() != 2 ||
            !Group.IdotAxisPtr->hasAllConstantIndices() ||
            !legalArrayType(Group.IdotAxisPtr, 3))
          return false;

        // Is the last index of IdotAxisPtr equal to IdotAxisPtrIndex?
        auto LastIdx = cast<ConstantInt>(Group.IdotAxisPtr->idx_end() - 1);
        if (!LastIdx->equalsInt(IdotAxisPtrIndex))
          return false;
        PrevInst = Group.IdotAxisPtr;

        if (IsHead) {
          // Try to match the base pointer of IdotAxisPtr.
          // %IdotAxisBasePtr = getelementptr inbounds %struct.Isect,
          //     %struct.Isect* %isec, i64 0, i32 6
          auto IdotAxisBasePtr = dyn_cast<GetElementPtrInst>(
              Group.IdotAxisPtr->getPointerOperand());
          if (!IdotAxisBasePtr || IdotAxisBasePtr->getNumUses() != 3 ||
              IdotAxisBasePtr->getNextNonDebugInstruction() !=
                  Group.IdotAxisPtr ||
              !IdotAxisBasePtr->isInBounds())
            return false;

          PrevInst = IdotAxisBasePtr;
        }
      }

      // Try to match "SubStart.0/SubStart.1 = fsub fast float
      // %BBVal.0/%BBVal.1, %Start"
      Group.FSub[i] = dyn_cast<BinaryOperator>(Group.FMul[i]->getOperand(0));
      if (!Group.FSub[i] || Group.FSub[i]->getOpcode() != Instruction::FSub ||
          !Group.FSub[i]->hasOneUse() || !Group.FSub[i]->isFast() ||
          Group.FSub[i]->getNextNonDebugInstruction() != PrevInst)
        return false;

      PrevInst = Group.FSub[i];
      if (i == 0) {
        // Try to match "%Start = load float, float* %StartPtr, align 8"
        Group.StartVal = dyn_cast<LoadInst>(Group.FSub[0]->getOperand(1));
        if (!Group.StartVal || Group.StartVal->getNumUses() != 2 ||
            Group.StartVal->getNextNonDebugInstruction() != Group.FSub[0] ||
            Group.StartVal != Group.FSub[1]->getOperand(1) ||
            !Group.StartVal->isSimple())
          return false;

        // Try to match "%StartPtr = getelementptr inbounds [3 x float],
        // [3 x float]* %StartBasePtr, ..."
        Group.StartPtr =
            dyn_cast<GetElementPtrInst>(Group.StartVal->getPointerOperand());
        if (!Group.StartPtr || !Group.StartPtr->hasOneUse() ||
            Group.StartPtr->getNextNonDebugInstruction() != Group.StartVal ||
            Group.StartPtr->getNumIndices() != 2 ||
            !Group.StartPtr->hasAllConstantIndices() ||
            !legalArrayType(Group.StartPtr, 3))
          return false;

        // Is the last index of StartPtr equal to StartPtrIndex?
        auto LastIdx = cast<ConstantInt>(Group.StartPtr->idx_end() - 1);
        if (!LastIdx->equalsInt(StartPtrIndex))
          return false;

        PrevInst = Group.StartPtr;

        if (IsHead) {
          // Try to match the base pointer of StartPtr.
          // "%StartBasePtr = getelementptr inbounds %struct.Isect,
          // %struct.Isect* %isec, i64 0, i32 0"
          auto StartBasePtr =
              dyn_cast<GetElementPtrInst>(Group.StartPtr->getPointerOperand());
          if (!StartBasePtr || StartBasePtr->getNumUses() != 3 ||
              StartBasePtr->getNextNonDebugInstruction() != Group.StartPtr ||
              !StartBasePtr->isInBounds())
            return false;

          PrevInst = StartBasePtr;
        }
      }

      // Try to match "%BBVal.0/%BBVal.1 = load float, float* %BBPtr.0/%BBPtr.1,
      // align 4"
      Group.BBVal[i] = dyn_cast<LoadInst>(Group.FSub[i]->getOperand(0));
      if (!Group.BBVal[i] || !Group.BBVal[i]->hasOneUse() ||
          Group.BBVal[i]->getNextNonDebugInstruction() != PrevInst ||
          !Group.BBVal[i]->isSimple())
        return false;

      // Try to match "%BBPtr.0/%BBPtr.1 = getelementptr inbounds float, float*
      // %BBPtrBase, i64 %BVIndexValSExt.0/%BVIndexValSExt.1"
      Group.BBPtr[i] =
          dyn_cast<GetElementPtrInst>(Group.BBVal[i]->getPointerOperand());
      if (!Group.BBPtr[i] || !Group.BBPtr[i]->hasOneUse() ||
          Group.BBPtr[i]->getNextNonDebugInstruction() != Group.BBVal[i] ||
          !Group.BBPtr[i]->isInBounds() || Group.BBPtr[i]->getNumIndices() != 1)
        return false;

      // BBPtrBase must be an fixed size array.
      auto *BBPtrBase =
          dyn_cast<GetElementPtrInst>(Group.BBPtr[i]->getPointerOperand());
      if (!BBPtrBase || !legalArrayType(BBPtrBase, 6))
        return false;

      // Try to match "%BVIndexValSExt.0/%BVIndexValSExt.1 = sext i32
      // %BVIndexVal.0/%BVIndexVal.1 to i64"
      Group.BVIndexValSExt[i] =
          dyn_cast<SExtInst>(Group.BBPtr[i]->getOperand(1));
      if (!Group.BVIndexValSExt[i] || !Group.BVIndexValSExt[i]->hasOneUse() ||
          Group.BVIndexValSExt[i]->getNextNonDebugInstruction() !=
              Group.BBPtr[i] ||
          !Group.BVIndexValSExt[i]->getType()->isIntegerTy(64) ||
          !Group.BVIndexValSExt[i]->getSrcTy()->isIntegerTy(32))
        return false;

      // Try to match "%BVIndexVal.0/%BVIndexVal.1 = load i32, i32*
      // %BVIndexPtr.0/%BVIndexPtr.1, align 4"
      Group.BVIndexVal[i] =
          dyn_cast<LoadInst>(Group.BVIndexValSExt[i]->getOperand(0));
      if (!Group.BVIndexVal[i] || !Group.BVIndexVal[i]->hasOneUse() ||
          Group.BVIndexVal[i]->getNextNonDebugInstruction() !=
              Group.BVIndexValSExt[i] ||
          !Group.BVIndexVal[i]->isSimple())
        return false;


      // Try to match "%BVIndexPtr.0/%BVIndexPtr.1 = getelementptr inbounds [6 x
      // i32], [6 x i32]* %bv_index, ..."
      Group.BVIndexPtr[i] =
          dyn_cast<GetElementPtrInst>(Group.BVIndexVal[i]->getPointerOperand());
      if (!Group.BVIndexPtr[i] || !Group.BVIndexPtr[i]->hasOneUse() ||
          Group.BVIndexPtr[i]->getNextNonDebugInstruction() !=
              Group.BVIndexVal[i] ||
          Group.BVIndexPtr[i]->getNumIndices() != 2 ||
          !Group.BVIndexPtr[i]->hasAllConstantIndices() ||
          !legalArrayType(Group.BVIndexPtr[i], 6))
        return false;

      // Check the index of bv_index array.
      auto *LastIdx = cast<ConstantInt>(Group.BVIndexPtr[i]->idx_end() - 1);
      if (!LastIdx->equalsInt(BVIndexPtrIndex[i]))
        return false;

      Iter = Group.BVIndexPtr[i]->getPrevNonDebugInstruction();
    }

    return true;
  };

  // Check if each operand from op_begin() to op_end()-1 is equal between GEPA
  // and GEPB.
  auto equalGEPPrefix = [](const GetElementPtrInst *GEPA,
                           const GetElementPtrInst *GEPB) {
    return std::equal(GEPA->op_begin(), GEPA->op_end() - 1, GEPB->op_begin(),
                      GEPB->op_end() - 1);
  };

  // This function is used to check if it is legal between groups or in same
  // group with different iteration.
  auto checkInGroups = [&](ArrayRef<Group> Groups) {
    // Check if all the GEP instruction is legal.
    for (int i = 0, e = Groups.size(); i < e; ++i) {
      if (!equalGEPPrefix(Groups[i].BVIndexPtr[0], Groups[i].BVIndexPtr[1]))
        return false;

      if (!equalGEPPrefix(Groups[i].BBPtr[0], Groups[i].BBPtr[1]))
        return false;

      if (!equalGEPPrefix(Groups[0].BBPtr[0], Groups[i].BBPtr[0]))
        return false;

      if (!equalGEPPrefix(Groups[0].BVIndexPtr[0], Groups[i].BVIndexPtr[0]))
        return false;

      if (!equalGEPPrefix(Groups[0].StartPtr, Groups[i].StartPtr))
        return false;

      if (!equalGEPPrefix(Groups[0].IdotAxisPtr, Groups[i].IdotAxisPtr))
        return false;
    }

    return true;
  };

  if (BI->getNumSuccessors() != 2)
    return false;

  Group Group0, Group1, Group2;
  SmallVector<Value *, 8> LHS;
  SmallVector<Value *, 8> RHS;

  Instruction *Iter = BI;
  Instruction *RootT1CmpT2 = BI->getPrevNonDebugInstruction();

  if (BI->getCondition() != RootT1CmpT2)
    return false;

  // Try to match "t1x > t2y || t2x < t1y || t1x > t2z ||
  // "t2x < t1z || t1y > t2z || t2y < t1z"
  if (!recognizeFCmpReduce(RootT1CmpT2, CmpInst::FCMP_OLT, LHS, RHS, Iter))
    return false;

  if (LHS.size() != 6)
    return false;

  // Recognize t1z and t2z.
  // float t1z = (bb[isec->bv_index[4]] - isec->start[2]) * isec->idot_axis[2];
  // float t2z = (bb[isec->bv_index[5]] - isec->start[2]) * isec->idot_axis[2];
  if (!recognizeTnX(Group2, Iter, {4, 5}, 2, 2))
    return false;

  // Recognize t1y and t2y.
  // float t1y = (bb[isec->bv_index[2]] - isec->start[1]) * isec->idot_axis[1];
  // float t2y = (bb[isec->bv_index[3]] - isec->start[1]) * isec->idot_axis[1];
  if (!recognizeTnX(Group1, Iter, {2, 3}, 1, 1))
    return false;

  // Recognize t1x and t2x.
  // float t1x = (bb[isec->bv_index[0]] - isec->start[0]) * isec->idot_axis[0];
  // float t2x = (bb[isec->bv_index[1]] - isec->start[0]) * isec->idot_axis[0];
  if (!recognizeTnX(Group0, Iter, {0, 1}, 0, 0, true))
    return false;

  if (!checkInGroups({Group0, Group1, Group2}))
    return false;

  // Check if LHS[0:5] is the first and second use of t2x/t2y/t2z,
  // and RHS[0:5] is the first and second use of t1x/t1y/t1z.
  if (LHS[0] != Group1.FMul[1] || LHS[1] != Group2.FMul[1] ||
      LHS[2] != Group0.FMul[1] || LHS[3] != Group2.FMul[1] ||
      LHS[4] != Group0.FMul[1] || LHS[5] != Group1.FMul[1] ||
      RHS[0] != Group2.FMul[0] || RHS[1] != Group1.FMul[0] ||
      RHS[2] != Group2.FMul[0] || RHS[3] != Group0.FMul[0] ||
      RHS[4] != Group1.FMul[0] || RHS[5] != Group0.FMul[0])
    return false;

  BasicBlock *CmpZeroBlock = BI->getSuccessor(0);
  BasicBlock *CurFailBlock = BI->getSuccessor(1);
  if (!Group0.FMul[1]->isUsedInBasicBlock(CmpZeroBlock))
    std::swap(CmpZeroBlock, CurFailBlock);

  // t2x/t2y/t2z are all used in CmpDistBlock:
  // "t2x < 0.0f || t2y < 0.0f || t2z < 0.0f"
  if (!Group0.FMul[1]->isUsedInBasicBlock(CmpZeroBlock) ||
      !Group1.FMul[1]->isUsedInBasicBlock(CmpZeroBlock) ||
      !Group2.FMul[1]->isUsedInBasicBlock(CmpZeroBlock))
    return false;

  if (!CmpZeroBlock->getSinglePredecessor())
    return false;

  auto* CmpZeroTerm = dyn_cast<BranchInst>(CmpZeroBlock->getTerminator());
  if (!CmpZeroTerm || !CmpZeroTerm->isConditional() ||
    CmpZeroTerm->getNumSuccessors() != 2)
    return false;

  // Try to match "t2x < 0.0f || t2y < 0.0f || t2z < 0.0f"
  Instruction *RootCmpZero =
    CmpZeroTerm->getPrevNonDebugInstruction();

  if (RootCmpZero != CmpZeroTerm->getCondition())
    return false;

  if (!recognizeFCmpReduce(RootCmpZero, CmpInst::FCMP_OLT, LHS, RHS, Iter))
    return false;

  if (LHS.size() != 3)
    return false;

  // Check if LHS is the third use of t2x/t2y/t2z.
  if (LHS[0] != Group2.FMul[1] || LHS[1] != Group1.FMul[1] ||
      LHS[2] != Group0.FMul[1])
    return false;

  // Check if RHS is zero.
  for (auto V : RHS) {
    auto *C = dyn_cast<Constant>(V);
    if (!(C && C->isZeroValue()))
      return false;
  }

  BasicBlock *CmpDistBlock = CmpZeroTerm->getSuccessor(0);
  BasicBlock *CmpZeroFailBlock = CmpZeroTerm->getSuccessor(1);

  // If fmul[0] has no uses in CmpDistBlock,
  // it must not be the true CmpDistBlock.
  if (!Group0.FMul[0]->isUsedInBasicBlock(CmpDistBlock))
    std::swap(CmpDistBlock, CmpZeroFailBlock);

  // They should have common dest.
  if (CmpZeroFailBlock != CurFailBlock)
    return false;

  // t1x/t1y/t1z are all used in CmpDistBlock:
  // "t1x > isec->dist || t1y > isec->dist || t1z > isec->dist"
  if (!Group0.FMul[0]->isUsedInBasicBlock(CmpDistBlock) ||
      !Group1.FMul[0]->isUsedInBasicBlock(CmpDistBlock) ||
      !Group2.FMul[0]->isUsedInBasicBlock(CmpDistBlock))
    return false;

  if (!CmpDistBlock->getSinglePredecessor())
    return false;

  // Try to match "t1x <= isec->dist && t1y <= isec->dist && t1z <= isec->dist"
  Instruction *RootCmpDist = CmpDistBlock->getTerminator();
  // Find the first 'select' instruction backward.
  while (RootCmpDist && RootCmpDist->getOpcode() != Instruction::Select)
    RootCmpDist = RootCmpDist->getPrevNonDebugInstruction();
  if (!recognizeFCmpReduce(RootCmpDist, CmpInst::FCMP_ULE, LHS, RHS, Iter,
                           ReduceAnd))
    return false;

  if (LHS.size() != 3)
    return false;

  // Check if LHS is the third use of t1x/t1y/t1z.
  if (LHS[0] != Group2.FMul[0] || LHS[1] != Group1.FMul[0] ||
      LHS[2] != Group0.FMul[0])
    return false;

  // Check if RHS is splat value.
  for (auto V : RHS)
    if (V != RHS[0])
      return false;

  // Combine current BB with CmpZero block.
  if (!FoldBranchToCommonDest(CmpZeroTerm, nullptr, nullptr, nullptr, 4))
    return false;

  // Start to transform.
  IRBuilder<> Builder(RootT1CmpT2);

  // %BVIndexPtr = bitcast i32* "Group0.BVIndexPtr[0]" to <6 x i32>*
  // %BVIndexV = load <6 x i32>, <6 x i32>* %BVIndexPtr, align 1
  auto *BVIndexPtrTy =
      FixedVectorType::get(Group0.BVIndexPtr[0]->getResultElementType(), 6);
  auto *BVIndexPtr = Builder.CreateBitCast(
      Group0.BVIndexPtr[0],
      PointerType::get(BVIndexPtrTy, Group0.BVIndexPtr[0]->getAddressSpace()),
      "BVIndexPtr");
  auto *BVIndexV =
      Builder.CreateAlignedLoad(BVIndexPtrTy, BVIndexPtr, Align(1), "BVIndexV");

  // %BBPtr = getelementptr inbounds , ... , <6 x i64> %BVIndexV
  // %BBV = call <6 x float> @llvm.masked.gather.v6f32.v6p0f32(%BBPtr)
  auto *BBPtrBase =
      cast<GetElementPtrInst>(Group0.BBPtr[0]->getPointerOperand());
  SmallVector<Value *, 8> Indices(BBPtrBase->indices());
  Indices[Indices.size() - 1] = BVIndexV;
  auto *BBPtr = Builder.CreateInBoundsGEP(BBPtrBase->getSourceElementType(),
                                          BBPtrBase->getPointerOperand(),
                                          Indices, "BBPtr");

  auto *VecPtrTy = cast<VectorType>(BBPtr->getType());
  auto *PtrTy = cast<PointerType>(VecPtrTy->getElementType());
  ElementCount NumElts = VecPtrTy->getElementCount();
  auto *Ty = PtrTy->getElementType();
  auto *VecTy = VectorType::get(Ty, NumElts);
  auto *BBV = Builder.CreateMaskedGather(VecTy, BBPtr, Align(1), nullptr,
                                         nullptr, "BBV");

  // %StartPtr = bitcast float* "Group0.StartPtr" to <3 x float>*
  // %StartV = load <3 x float>, <3 x float>* %StartPtr, align 1
  // %StartWidenV = shufflevector <3 x float> %StartV, <3 x float> undef,
  //                  <6 x i32> <i32 0, i32 0, i32 1, i32 1, i32 2, i32 2>
  auto *StartPtrTy =
      FixedVectorType::get(Group0.StartPtr->getResultElementType(), 3);
  auto *StartPtr = Builder.CreateBitCast(
      Group0.StartPtr,
      PointerType::get(StartPtrTy, Group0.StartPtr->getAddressSpace()),
      "StartPtr");
  auto *StartV =
      Builder.CreateAlignedLoad(StartPtrTy, StartPtr, Align(1), "StartV");
  auto *StartWidenV =
      Builder.CreateShuffleVector(StartV, {0, 0, 1, 1, 2, 2}, "StartWidenV");

  // %IdotAxisPtr = bitcast float* "Group0.IdotAxisPtr" to <3 x float>*
  // %IdotAxisV = load <3 x float>, <3 x float>* %IdotAxisPtr, align 1
  // %IdotAxisWidenV = shufflevector <3 x float> %IdotAxisV, <3 x float> undef,
  //                     <6 x i32> <i32 0, i32 0, i32 1, i32 1, i32 2, i32 2>
  auto *IdotAxisPtrTy = FixedVectorType::get(
      Group0.IdotAxisPtr->getResultElementType(), 3);
  auto *IdotAxisPtr = Builder.CreateBitCast(
      Group0.IdotAxisPtr,
      PointerType::get(IdotAxisPtrTy, Group0.IdotAxisPtr->getAddressSpace()),
      "IdotAxisPtr");
  auto *IdotAxisV =
      Builder.CreateAlignedLoad(IdotAxisPtrTy, IdotAxisPtr,
                                Align(1), "IdotAxisV");
  auto *IdotAxisWidenV = Builder.CreateShuffleVector(
      IdotAxisV, {0, 0, 1, 1, 2, 2}, "IdotAxisWidenV");

  // %FSub = fsub <6 x float> %BBV, %StartWidenV
  // %T = fmul <6 x float> %FSub, %IdotAxisWidenV
  auto *Tn = Builder.CreateFMul(Builder.CreateFSub(BBV, StartWidenV),
                                IdotAxisWidenV, "T");

  // %T1 = shufflevector <6 x float> %T, <6 x float> undef,
  //         <8 x i32> <i32 0, i32 0, i32 2, i32 2, i32 4, i32 4, i32 4, i32 4>
  // %T2 = shufflevector <6 x float> %T, <6 x float> undef,
  //         <8 x i32> <i32 3, i32 5, i32 5, i32 1, i32 1, i32 3, i32 1, i32 3>
  auto *T1 = Builder.CreateShuffleVector(Tn, {0, 0, 2, 2, 4, 4, 4, 4}, "T1");
  auto *T2 = Builder.CreateShuffleVector(Tn, {3, 5, 5, 1, 1, 3, 1, 3}, "T2");

  // %T1CmpT2 = fcmp ogt <8 x float> %T1, %T2
  // %T2LT0 = fcmp olt <8 x float> %T2, zeroinitializer
  // %Or = or <8 x i1> %T1CmpT2, %T2LT0
  // %OrReduce = tail call i1 @llvm.vector.reduce.or.v8i1(<8 x i1> %Or)
  auto *T1CmpT2 = Builder.CreateFCmp(CmpInst::FCMP_OGT, T1, T2, "T1CmpT2");
  auto *T2LT0 = Builder.CreateFCmp(
      CmpInst::FCMP_OLT, T2, Constant::getNullValue(T2->getType()), "T2LT0");
  auto *CmpOr = Builder.CreateOr(T1CmpT2, T2LT0, "Or");
  auto *OrReduce = Builder.CreateOrReduce(CmpOr);
  BI->setCondition(OrReduce);

  // CG will split the block if branch doesn't have MD_unpredictable flag.
  BI->setMetadata(LLVMContext::MD_unpredictable,
                  MDBuilder(BI->getContext()).createUnpredictable());

  // %T2ULEDist = fcmp.ule <8 x float> T1, SplatDist
  // %Res = reduce.and.v8i1(%T2ULEDist)
  Builder.SetInsertPoint(RootCmpDist);
  auto *SplatDist = Builder.CreateVectorSplat(8, RHS[0], "SplatDist");
  auto *T1ULEDist = Builder.CreateFCmp(CmpInst::FCMP_ULE, T1, SplatDist,
                                       "T2ULEDist");
  auto *ResDist = Builder.CreateAndReduce(T1ULEDist);
  RootCmpDist->replaceAllUsesWith(ResDist);

  return true;
}

// We transform this:
//
// if (t1x > t2y  || t2x < t1y  || t1x > t2z || t2x < t1z ||
//     t1y > t2z || t2y < t1z) return 0;
// if (t2x < 0.0f || t2y < 0.0f || t2z < 0.0f) return 0;
// if (t1x > isec->dist || t1y > isec->dist || t1z > isec->dist) return 0;
//
// to this:
//
// if (t2x < 0.0f || t2y < 0.0f || t2z < 0.0f) return 0;
// if (t1x > isec->dist || t1y > isec->dist || t1z > isec->dist) return 0;
// if (t2y < fmaxf(t1x,t1z) || t2x < fmaxf(t1y,t1x) || t2z < fmaxf(t1x,t1y))
//    return 0;
//
// The || clauses look like a "ladder" of these blocks:
//
// if.end69:
//  %71 = load float, float* %t1x, align 4, !tbaa !70
//  %72 = load %struct.Isect*, %struct.Isect** %isec.addr, align 8, !tbaa !63
//  %dist = getelementptr inbounds %struct.Isect, %struct.Isect* %72...
//  %73 = load float, float* %dist, align 8, !tbaa !76
//  %cmp70 = fcmp fast ogt float %71, %73
//  br i1 %cmp70, label %if.then77, label %lor.lhs.false71
//
// There is a consecutive sequence of these blocks which have the same
// exit block (or equivalent exit blocks).
//
// The blocks can be reordered with respect to each other, because they have
// no side effects, and each inst result does not live outside its own block.
//
// For blender, we need to re-order 12 blocks like this:
//   constant compares
//   double-indirect compares
//   all other compares
//
// Then we run a pattern on the last 6 compares:
// x < y || x < z
//  =>
// x < llvm.maxnum(y,z)
//
// The purpose of this transformation is to move the most common clauses
// to the top and allow early exits, and improve branch prediction.
//
// Code is scanned starting at "BI" parameter, for a ladder of 12 blocks.
// Returns true if the above transformation was performed.
static bool foldFcmpLadder(BranchInst *BI) {
  bool didSomething = false;
  // Function BranchInstInLadder:
  //
  // Does this BranchInst end a ladder block? A ladder block is:
  //
  // [LoadInst | GEP]
  // ...
  // fcmp [OLT|OGT]
  // br
  //
  // The pattern above is specific for blender.
  // All insts must also be one-use, to ensure that the blocks can be
  // reordered.
  // If this block is the first block, we ignore extra instructions above the
  // ladder instructions.
  auto BranchInstInLadder = [](BranchInst *BI, bool IgnoreAbove) {
    // BI must have 2 successors.
    if (!BI || BI->getNumSuccessors() != 2)
      return false;

    // Match fcmp,br pattern above.
    auto *FCmpI = dyn_cast<FCmpInst>(BI->getCondition());
    if (!FCmpI || FCmpI->getNextNonDebugInstruction() != BI)
      return false;
    if (!FCmpI->isFast())
      return false;
    if (!FCmpI->hasOneUse())
      return false;
    // Compare must be OLT or OGT.
    auto Pred = FCmpI->getPredicate();
    if (Pred != FCmpInst::FCMP_OLT && Pred != FCmpInst::FCMP_OGT)
      return false;

    auto *Inst0 = dyn_cast<Instruction>(FCmpI->getOperand(0));
    auto *Inst1 = dyn_cast<Instruction>(FCmpI->getOperand(1));
    auto *ThisBlock = BI->getParent();
    // Inst0 and Inst1 are the operands of the compare.
    // Check for these patterns:
    //
    // startblock: (optional if IgnoreAbove == true)
    //   %Inst0 = load ...
    //   %load|%gep = ... (optional)
    //   %load|%gep = ... (optional)
    //   %Inst1 = load ...
    //   %cmp = fcmp %Inst0, %Inst1...
    //
    // or
    //
    // startblock: (optional if IgnoreAbove == true)
    //   %Inst0 = load
    //   %cmp = fcmp %Inst0, constant
    //
    if (!Inst0)
      return false;

    // Inst0 must start the block (unless we are ignoring other instructions)
    if (!IgnoreAbove && Inst0 != &*(ThisBlock->begin()))
      return false;
    if (!isa<LoadInst>(Inst0))
      return false;
    if (!Inst0->hasOneUse())
      return false;

    if (Inst1) {
      if (!isa<LoadInst>(Inst1))
        return false;
      // Check insts between Inst0 and Inst1.
      Instruction *Curr = Inst0->getNextNonDebugInstruction();
      while (Curr != Inst1) {
        if (!Curr || (!isa<GetElementPtrInst>(Curr) && !isa<LoadInst>(Curr)))
          return false;
        if (!Curr->hasOneUse() || !Curr->isUsedInBasicBlock(ThisBlock))
          return false;
        Curr = Curr->getNextNonDebugInstruction();
      }
      // Finally, Inst1 must precede the compare.
      if (Inst1->getNextNonDebugInstruction() != FCmpI)
        return false;
    } else {
      // No Inst1, check for compare with constant.
      if (!isa<Constant>(FCmpI->getOperand(1)))
        return false;
      if (Inst0->getNextNonDebugInstruction() != FCmpI)
        return false;
    }

    return true;
  };

  // Function sameValueOrLoadAddr:
  //
  // True if the 2 values are pointer-equal, or they are loads of the same
  // address.
  // Ladder blocks have no side effects, so loads with the same address are
  // equal.
  auto sameValueOrLoadAddr = [](Value *V1, Value *V2) {
    if (!V1 || !V2)
      return false;
    auto *LV1 = dyn_cast<LoadInst>(V1);
    auto *LV2 = dyn_cast<LoadInst>(V2);
    if (LV1 && LV2)
      return LV1->getPointerOperand() == LV2->getPointerOperand();
    else
      return V1 == V2;
  };

  struct LadderCompare {
    Value *Smaller;
    Value *Larger;
    FCmpInst *FCmpI;
  };

  // Function moveLadderBlock:
  //
  // Move a ladder block, updating CFG and Compares vector.
  // Compares vector holds ladder fcmps, {Smaller, Larger, FCmpInst}
  // The blocks are indexes into this Compares vector.
  // Move from index "IdxToMove", insert before index "InsertBefore".
  // This algorithm is specific to the ladder blocks. It assumes that only
  // "false" branches must be updated.
  auto moveLadderBlock = [](SmallVector<LadderCompare, 5> &Compares,
                            unsigned IdxToMove, unsigned InsertBefore) {
    if (IdxToMove == InsertBefore)
      return false;
    assert(Compares[IdxToMove].Smaller);
    assert(Compares[InsertBefore].Smaller);
    assert(Compares[IdxToMove].FCmpI);
    assert(Compares[InsertBefore].FCmpI);

    // BlockToMove will be inserted between BlockBefore and BlockAfter.
    BasicBlock *BlockToMove = Compares[IdxToMove].FCmpI->getParent();
    BasicBlock *BlockAfter = Compares[InsertBefore].FCmpI->getParent();
    assert(BlockAfter->hasNPredecessors(1));
    assert(BlockToMove->hasNPredecessors(1));
    BasicBlock *BlockBefore = BlockAfter->getSinglePredecessor();

    auto *MoveTerm = cast<BranchInst>(BlockToMove->getTerminator());
    auto *BlockBeforeTerm = cast<BranchInst>(BlockBefore->getTerminator());

    assert(MoveTerm->getNumSuccessors() == 2);

    // The ladder blocks are connected by their "false" branches.
    // We don't need to worry about the "true" branches.

    // First, remove BlockToMove from the CFG.
    // Find the false edge going to BlockToMove, and connect it to
    // BlockToMove's successor.
    BasicBlock *OldPred = BlockToMove->getSinglePredecessor();
    BasicBlock *OldSucc = MoveTerm->getSuccessor(1);
    auto *OldPredTerm = OldPred->getTerminator();
    assert(OldPredTerm->getNumSuccessors() == 2);
    assert(OldPredTerm->getSuccessor(1) == BlockToMove);
    OldPredTerm->setSuccessor(1, OldSucc);

    // Find the edge going from BlockBefore to BlockAfter, and change it
    // to BlockToMove. BlockBefore may not be a ladder block, so we don't
    // assume it's a false branch.
    for (unsigned int i = 0; i < BlockBeforeTerm->getNumSuccessors(); ++i)
      if (BlockBeforeTerm->getSuccessor(i) == BlockAfter) {
        BlockBeforeTerm->setSuccessor(i, BlockToMove);
        break;
      }

    // Set the "false" branch of BlockToMove, to point to BlockAfter.
    // (the ladder blocks use the "false" branch to the next ladder block)
    MoveTerm->setSuccessor(1, BlockAfter);

    // Move BlockToMove in the Function's list. out-of-order blocks may
    // prevent other optimizations.
    BlockToMove->moveAfter(BlockBefore);

    // Update the Compares vector, by rotating elements.
    // Example, insert e (index 4) between a and b (@ index 1).
    // a b c d e f => rotate [1..4] so that 4 is first
    // a e b c d f
    //
    // other case: insert b (index 1) between e and f (@ index 4):
    // a b c d e f => rotate [1..4] so that 1 is last (lrot 1 step)
    // a c d e b f
    // Vector size is small, these linear algorithms will perform OK.
    // std::rotate is open interval [m..n), need +1 on end
    if (InsertBefore < IdxToMove)
      std::rotate(Compares.begin() + InsertBefore, Compares.begin() + IdxToMove,
                  Compares.begin() + IdxToMove + 1);
    else
      std::rotate(
          Compares.begin() + IdxToMove, Compares.begin() + IdxToMove + 1,
          Compares.begin() + InsertBefore); // InsertBefore is target pos + 1

    return true;
  };

  // Function compareBlocks:
  //
  // Compare 2 ladder-exit blocks similar to the below:
  //
  // store float 0x47EFFFFFE0000000, float* %retval, align 4
  // store i32 1, i32* %cleanup.dest.slot, align 4
  // br label %cleanup
  //
  // 2 blocks are equivalent if they have the same instructions with the
  // same operands, and no calls or other instructions with unknown
  // side effects. StoreInst is OK if the stores have the same address and
  // the same store-value.
  // For simplicity, we just compare StoreInst and the terminator branch.
  // No other instructions are allowed.
  auto compareBlocks = [](BasicBlock *BBL, BasicBlock *BBR) {
    if (BBL == BBR)
      return true;
    BasicBlock::iterator InstITL = BBL->begin(), InstLE = BBL->end();
    BasicBlock::iterator InstITR = BBR->begin(), InstRE = BBR->end();

    int count = 5;
    do {
      // Don't compare more than 5 insts.
      if (count-- == 0)
        return false;
      Instruction *InstL = &*InstITL;
      Instruction *InstR = &*InstITR;
      // Filter for specific insts.
      if (!isa<StoreInst>(InstL) && !isa<BranchInst>(InstL))
        return false;

      if (!InstL->isIdenticalTo(InstR))
        return false;

      // BranchInst successors must be compared.
      BranchInst *BrInstL = dyn_cast<BranchInst>(InstL);
      BranchInst *BrInstR = dyn_cast<BranchInst>(InstR);
      if (BrInstL && BrInstR) {
        unsigned ns = BrInstL->getNumSuccessors();
        if (BrInstR->getNumSuccessors() != ns)
          return false;
        for (unsigned i = 0; i != ns; ++i)
          if (BrInstL->getSuccessor(i) != BrInstR->getSuccessor(i))
            return false;
      }
      ++InstITL;
      ++InstITR;
    } while (InstITL != InstLE && InstITR != InstRE);

    return true;
  };

  // Function FcmpBrToFalseBr:
  //
  // Convert fcmp, br into unconditional br to the false branch (next ladder
  // block). Used when a ladder block is folded to dead code.
  auto FcmpBrToFalseBr = [](FCmpInst *FCmpI) {
    assert(FCmpI->hasOneUse());
    BranchInst *Br = dyn_cast<BranchInst>(*(FCmpI->user_begin()));
    assert(Br && Br->getNumSuccessors() == 2);
    BranchInst::Create(Br->getSuccessor(1), Br);
    Br->eraseFromParent();
    FCmpI->eraseFromParent();
  };

  // PART 1:
  // Collect consecutive ladder blocks into this "Compares" vector:
  // lesser value, greater value, compare instruction
  SmallVector<LadderCompare, 5> Compares;
  BranchInst *CurrBI = BI;
  BasicBlock *SameTrueBlock = CurrBI->getSuccessor(0);
  // Blender has 4 sets of 3 compares.
  const unsigned BlenderNumCmp = 12;

  while (CurrBI) {
    FCmpInst *FCmpI = nullptr;
    if (BranchInstInLadder(CurrBI, CurrBI->getParent() == BI->getParent()))
      FCmpI = dyn_cast<FCmpInst>(CurrBI->getCondition());
    if (!FCmpI)
      break;
    // CurrBI points to a ladder block. Each ladder block must have a
    // false branch to the next ladder block, and a true exit that is
    // "equivalent" to the other true exits.
    if (!compareBlocks(SameTrueBlock, CurrBI->getSuccessor(0)))
      break;

    LLVM_DEBUG(dbgs() << "Found ladder compare: " << *FCmpI << "\n");

    // Make a tuple for this ladder block and push it on the Compares vector.
    Value *Smaller = FCmpI->getPredicate() == FCmpInst::FCMP_OLT
                         ? FCmpI->getOperand(0)
                         : FCmpI->getOperand(1);
    Value *Larger = FCmpI->getPredicate() == FCmpInst::FCMP_OLT
                        ? FCmpI->getOperand(1)
                        : FCmpI->getOperand(0);
    Compares.push_back(LadderCompare{Smaller, Larger, FCmpI});

    // Catch loops.
    auto *NextBlock =
        dyn_cast<BranchInst>(CurrBI->getSuccessor(1)->getTerminator());
    if (CurrBI == NextBlock || Compares.size() > BlenderNumCmp) {
      LLVM_DEBUG(dbgs() << "Loop, or excessive compares\n");
      return false;
    }

    CurrBI = NextBlock;
  }

  LLVM_DEBUG(if (Compares.size()) dbgs()
             << "Number of blocks: " << Compares.size() << "\n");

  if (Compares.size() != BlenderNumCmp)
    return false;

  // PART 2:
  // Reorder blocks so that fcmp const,.. is at the top,
  // blocks with 3 loads are next,
  // blocks with 2 loads are last.
  auto fcmpHasConst = [](FCmpInst *FCmpI) {
    for (unsigned i = 0; i < FCmpI->getNumOperands(); ++i)
      if (isa<Constant>(FCmpI->getOperand(i)))
        return true;
    return false;
  };

  auto fcmpBlockHas3Loads = [](FCmpInst *FCmpI) {
    BasicBlock *FcmpBlock = FCmpI->getParent();
    unsigned count = 0;
    for (Instruction &I : *FcmpBlock)
      if (isa<LoadInst>(I))
        count++;
    return count > 2;
  };

  // Blender pattern has memory/memory compares before constant compares.
  if (fcmpHasConst(Compares[0].FCmpI)) {
    LLVM_DEBUG(dbgs() << "Ladder already sorted.\n");
    return false;
  }

  // First we must fix the first block in the ladder.
  // Split the unrelated instructions away from the ladder.
  FCmpInst *Compare0 = Compares[0].FCmpI;
  Instruction *Load0 = cast<Instruction>(Compare0->getOperand(0));

  // If the 1st instruction in the ladder is already at the top of the
  // block, we already did this ladder optimization.
  if (Load0 == &*(Load0->getParent()->begin())) {
    LLVM_DEBUG(dbgs() << "Ladder optimization already done.\n");
    return false;
  }

  Load0->getParent()->splitBasicBlock(Load0, "ladder");
  didSomething = true;

  // Then, move the fcmp const blocks to the top of the ladder.
  unsigned IPoint = 0;
  for (unsigned i = 0; i < Compares.size(); ++i) {
    FCmpInst *FCmpI = Compares[i].FCmpI;
    if (fcmpHasConst(FCmpI)) {
      moveLadderBlock(Compares, i, IPoint++);
      LLVM_DEBUG(dbgs() << "Moved fcmp x,C: " << *FCmpI << " to pos " << i
                        << "\n");
    }
  }

  // Move the blocks with 3 loads next.
  for (unsigned i = 0; i < Compares.size(); ++i) {
    FCmpInst *FCmpI = Compares[i].FCmpI;
    if (fcmpBlockHas3Loads(FCmpI)) {
      moveLadderBlock(Compares, i, IPoint++);
      LLVM_DEBUG(dbgs() << "Moved 3-load block: " << *FCmpI << " to pos " << i
                        << "\n");
    }
  }
  // The rest of the blocks stay in the same order.

  // PART 3:
  // Recognize llvm.maxnum:
  // x < y || x < z  =>  x < llvm.maxnum(y,z)
  //
  // x86 CG can recognize max from fcmp/select. We make this transform
  // here in SimplifyCFG, because it prevents reordering of the compares, and
  // preserves the specific branch ordering we need.

  // Only apply max to the last 6 blocks. More max will reduce performance.
  const int StartPeep = 6;

  for (unsigned int i = StartPeep; i < Compares.size(); ++i) {
    // For each "smaller" value in the Compares, find a compare with the
    // same "smaller" value.
    Value *Smaller = Compares[i].Smaller;
    Value *Larger = Compares[i].Larger;
    FCmpInst *FCmpI = Compares[i].FCmpI;
    if (!Smaller)
      continue;
    if (!isa<Instruction>(Smaller))
      continue;

    LLVM_DEBUG(dbgs() << "Finding match for compare at pos " << i << ":\n"
                      << *FCmpI << "\n");

    auto MatchingCompIt = std::find_if(
        Compares.begin() + StartPeep, Compares.end(), [&](LadderCompare &Cand) {
          return Cand.Smaller != Smaller &&
                 sameValueOrLoadAddr(Cand.Smaller, Smaller);
        });
    if (MatchingCompIt == Compares.end())
      continue;
    unsigned MatchingIdx = std::distance(Compares.begin(), MatchingCompIt);

    LLVM_DEBUG(dbgs() << "Matched compare at pos " << MatchingIdx << ":\n"
                      << *((*MatchingCompIt).FCmpI) << "\n");

    // "i" and "MatchingIdx" are the indices of the 2 matching compares.
    // The llvm.maxnum must replace the deepest instruction, so that all
    // operands are available. This instruction has the highest index, as the
    // ladder blocks are in DFO.
    unsigned HighestIdx = std::max(i, MatchingIdx);
    Instruction *InsertPt = Compares[HighestIdx].FCmpI;
    LLVM_DEBUG(dbgs() << "Generating max in block " << HighestIdx << ":\n");

    // Generate %fmaxf = llvm.maxnum(Larger, OtherG)
    IRBuilder<> Builder(InsertPt);
    Value *OtherLrg = Compares[MatchingIdx].Larger;
    Function *F = Intrinsic::getDeclaration(
        FCmpI->getModule(), Intrinsic::maxnum, Smaller->getType());
    auto *CallI = Builder.CreateCall(F, {Larger, OtherLrg}, "fmaxf");
    // Generate "Smaller < %fmaxf"
    FCmpInst *NewCmpI =
        cast<FCmpInst>(Builder.CreateFCmpOLT(Smaller, CallI, "fmaxfcmp"));
    NewCmpI->setFast(true);
    InsertPt->replaceAllUsesWith(NewCmpI);
    InsertPt->eraseFromParent();
    LLVM_DEBUG(dbgs() << *CallI << "\n" << *NewCmpI << "\n");

    // Remove the peepholed values from the Compares array, so we don't
    // match them again.
    Compares[i].Smaller = nullptr;
    Compares[MatchingIdx].Smaller = nullptr;

    // The block without the fmax is now useless. Change its br to unconditional
    // false. InstCombine will later delete the dead instructions.
    auto *DeadFcmp = Compares[std::min(i, MatchingIdx)].FCmpI;
    LLVM_DEBUG(dbgs() << "Compare is dead: " << *DeadFcmp << "\n");
    FcmpBrToFalseBr(DeadFcmp);
  }
  return didSomething;
}
#endif // INTEL_CUSTOMIZATION

/// Return true if either PBI or BI has branch weight available, and store
/// the weights in {Pred|Succ}{True|False}Weight. If one of PBI and BI does
/// not have branch weight, use 1:1 as its weight.
static bool extractPredSuccWeights(BranchInst *PBI, BranchInst *BI,
                                   uint64_t &PredTrueWeight,
                                   uint64_t &PredFalseWeight,
                                   uint64_t &SuccTrueWeight,
                                   uint64_t &SuccFalseWeight) {
  bool PredHasWeights =
      PBI->extractProfMetadata(PredTrueWeight, PredFalseWeight);
  bool SuccHasWeights =
      BI->extractProfMetadata(SuccTrueWeight, SuccFalseWeight);
  if (PredHasWeights || SuccHasWeights) {
    if (!PredHasWeights)
      PredTrueWeight = PredFalseWeight = 1;
    if (!SuccHasWeights)
      SuccTrueWeight = SuccFalseWeight = 1;
    return true;
  } else {
    return false;
  }
}

/// Determine if the two branches share a common destination and deduce a glue
/// that joins the branches' conditions to arrive at the common destination if
/// that would be profitable.
static Optional<std::pair<Instruction::BinaryOps, bool>>
shouldFoldCondBranchesToCommonDestination(BranchInst *BI, BranchInst *PBI,
                                          const TargetTransformInfo *TTI) {
  assert(BI && PBI && BI->isConditional() && PBI->isConditional() &&
         "Both blocks must end with a conditional branches.");
  assert(is_contained(predecessors(BI->getParent()), PBI->getParent()) &&
         "PredBB must be a predecessor of BB.");

  // We have the potential to fold the conditions together, but if the
  // predecessor branch is predictable, we may not want to merge them.
  uint64_t PTWeight, PFWeight;
  BranchProbability PBITrueProb, Likely;
  if (TTI && !PBI->getMetadata(LLVMContext::MD_unpredictable) &&
      PBI->extractProfMetadata(PTWeight, PFWeight) &&
      (PTWeight + PFWeight) != 0) {
    PBITrueProb =
        BranchProbability::getBranchProbability(PTWeight, PTWeight + PFWeight);
    Likely = TTI->getPredictableBranchThreshold();
  }

  if (PBI->getSuccessor(0) == BI->getSuccessor(0)) {
    // Speculate the 2nd condition unless the 1st is probably true.
    if (PBITrueProb.isUnknown() || PBITrueProb < Likely)
      return {{Instruction::Or, false}};
  } else if (PBI->getSuccessor(1) == BI->getSuccessor(1)) {
    // Speculate the 2nd condition unless the 1st is probably false.
    if (PBITrueProb.isUnknown() || PBITrueProb.getCompl() < Likely)
      return {{Instruction::And, false}};
  } else if (PBI->getSuccessor(0) == BI->getSuccessor(1)) {
    // Speculate the 2nd condition unless the 1st is probably true.
    if (PBITrueProb.isUnknown() || PBITrueProb < Likely)
      return {{Instruction::And, true}};
  } else if (PBI->getSuccessor(1) == BI->getSuccessor(0)) {
    // Speculate the 2nd condition unless the 1st is probably false.
    if (PBITrueProb.isUnknown() || PBITrueProb.getCompl() < Likely)
      return {{Instruction::Or, true}};
  }
  return None;
}

static bool performBranchToCommonDestFolding(BranchInst *BI, BranchInst *PBI,
                                             DomTreeUpdater *DTU,
                                             MemorySSAUpdater *MSSAU,
                                             const TargetTransformInfo *TTI) {
  BasicBlock *BB = BI->getParent();
  BasicBlock *PredBlock = PBI->getParent();

  // Determine if the two branches share a common destination.
  Instruction::BinaryOps Opc;
  bool InvertPredCond;
  std::tie(Opc, InvertPredCond) =
      *shouldFoldCondBranchesToCommonDestination(BI, PBI, TTI);

  LLVM_DEBUG(dbgs() << "FOLDING BRANCH TO COMMON DEST:\n" << *PBI << *BB);

  IRBuilder<> Builder(PBI);
  // The builder is used to create instructions to eliminate the branch in BB.
  // If BB's terminator has !annotation metadata, add it to the new
  // instructions.
  Builder.CollectMetadataToCopy(BB->getTerminator(),
                                {LLVMContext::MD_annotation});

  // If we need to invert the condition in the pred block to match, do so now.
  if (InvertPredCond) {
    Value *NewCond = PBI->getCondition();

#if INTEL_CUSTOMIZATION
    // If this instruction is a compare with a single use, it is also legal to
    // just invert the condition here instead of adding a not. However, in some
    // important benchmarks this has resulted in missed CSE opportunities that
    // cascaded into non-structured control flow and ultimately disabled some
    // important optimizations later in the pipeline. Therefore, it's better to
    // add a not in every case here and let it get folded later if it is
    // profitable to do so.
    NewCond =
        Builder.CreateNot(NewCond, PBI->getCondition()->getName() + ".not");
#endif

    PBI->setCondition(NewCond);
    PBI->swapSuccessors();
  }

  BasicBlock *UniqueSucc =
      PBI->getSuccessor(0) == BB ? BI->getSuccessor(0) : BI->getSuccessor(1);

  // Before cloning instructions, notify the successor basic block that it
  // is about to have a new predecessor. This will update PHI nodes,
  // which will allow us to update live-out uses of bonus instructions.
  AddPredecessorToBlock(UniqueSucc, PredBlock, BB, MSSAU);

  // Try to update branch weights.
  uint64_t PredTrueWeight, PredFalseWeight, SuccTrueWeight, SuccFalseWeight;
  if (extractPredSuccWeights(PBI, BI, PredTrueWeight, PredFalseWeight,
                             SuccTrueWeight, SuccFalseWeight)) {
    SmallVector<uint64_t, 8> NewWeights;

    if (PBI->getSuccessor(0) == BB) {
      // PBI: br i1 %x, BB, FalseDest
      // BI:  br i1 %y, UniqueSucc, FalseDest
      // TrueWeight is TrueWeight for PBI * TrueWeight for BI.
      NewWeights.push_back(PredTrueWeight * SuccTrueWeight);
      // FalseWeight is FalseWeight for PBI * TotalWeight for BI +
      //               TrueWeight for PBI * FalseWeight for BI.
      // We assume that total weights of a BranchInst can fit into 32 bits.
      // Therefore, we will not have overflow using 64-bit arithmetic.
      NewWeights.push_back(PredFalseWeight *
                               (SuccFalseWeight + SuccTrueWeight) +
                           PredTrueWeight * SuccFalseWeight);
    } else {
      // PBI: br i1 %x, TrueDest, BB
      // BI:  br i1 %y, TrueDest, UniqueSucc
      // TrueWeight is TrueWeight for PBI * TotalWeight for BI +
      //              FalseWeight for PBI * TrueWeight for BI.
      NewWeights.push_back(PredTrueWeight * (SuccFalseWeight + SuccTrueWeight) +
                           PredFalseWeight * SuccTrueWeight);
      // FalseWeight is FalseWeight for PBI * FalseWeight for BI.
      NewWeights.push_back(PredFalseWeight * SuccFalseWeight);
    }

    // Halve the weights if any of them cannot fit in an uint32_t
    FitWeights(NewWeights);

    SmallVector<uint32_t, 8> MDWeights(NewWeights.begin(), NewWeights.end());
    setBranchWeights(PBI, MDWeights[0], MDWeights[1]);

    // TODO: If BB is reachable from all paths through PredBlock, then we
    // could replace PBI's branch probabilities with BI's.
  } else
    PBI->setMetadata(LLVMContext::MD_prof, nullptr);

  // Now, update the CFG.
  PBI->setSuccessor(PBI->getSuccessor(0) != BB, UniqueSucc);

  if (DTU)
    DTU->applyUpdates({{DominatorTree::Insert, PredBlock, UniqueSucc},
                       {DominatorTree::Delete, PredBlock, BB}});

  // If BI was a loop latch, it may have had associated loop metadata.
  // We need to copy it to the new latch, that is, PBI.
  if (MDNode *LoopMD = BI->getMetadata(LLVMContext::MD_loop))
    PBI->setMetadata(LLVMContext::MD_loop, LoopMD);

  ValueToValueMapTy VMap; // maps original values to cloned values
  CloneInstructionsIntoPredecessorBlockAndUpdateSSAUses(BB, PredBlock, VMap);

  // Now that the Cond was cloned into the predecessor basic block,
  // or/and the two conditions together.
  Value *BICond = VMap[BI->getCondition()];
  PBI->setCondition(
      createLogicalOp(Builder, Opc, PBI->getCondition(), BICond, "or.cond"));

  // Copy any debug value intrinsics into the end of PredBlock.
  for (Instruction &I : *BB) {
    if (isa<DbgInfoIntrinsic>(I)) {
      Instruction *NewI = I.clone();
      RemapInstruction(NewI, VMap,
                       RF_NoModuleLevelChanges | RF_IgnoreMissingLocals);
      NewI->insertBefore(PBI);
    }
  }

  ++NumFoldBranchToCommonDest;
  return true;
}

/// If this basic block is simple enough, and if a predecessor branches to us
/// and one of our successors, fold the block into the predecessor and use
/// logical operations to pick the right destination.
bool llvm::FoldBranchToCommonDest(BranchInst *BI, DomTreeUpdater *DTU,
                                  MemorySSAUpdater *MSSAU,
                                  const TargetTransformInfo *TTI,
                                  unsigned BonusInstThreshold) {
  // If this block ends with an unconditional branch,
  // let SpeculativelyExecuteBB() deal with it.
  if (!BI->isConditional())
    return false;

  BasicBlock *BB = BI->getParent();
  TargetTransformInfo::TargetCostKind CostKind =
    BB->getParent()->hasMinSize() ? TargetTransformInfo::TCK_CodeSize
                                  : TargetTransformInfo::TCK_SizeAndLatency;

  Instruction *Cond = dyn_cast<Instruction>(BI->getCondition());

#if INTEL_CUSTOMIZATION
  if (!Cond ||
      (!isa<CmpInst>(Cond) && !isa<BinaryOperator>(Cond) &&
       !isa<SelectInst>(Cond)) ||
      Cond->getParent() != BB || !Cond->hasOneUse())
    return false;

  // Below code was moved from bottom of function, the original commit is:
  // https://reviews.llvm.org/rGb582202

  // Only allow this transformation if computing the condition doesn't involve
  // too many instructions and these involved instructions can be executed
  // unconditionally. We denote all involved instructions except the condition
  // as "bonus instructions", and only allow this transformation when the
  // number of the bonus instructions we'll need to create when cloning into
  // each predecessor does not exceed a certain threshold.
  auto TooManyInsts = [&](unsigned PredCount) -> bool {
    unsigned NumBonusInsts = 0;
    for (Instruction &I : *BB) {
      // Don't check the branch condition comparison itself.
      if (&I == Cond)
        continue;
      // Ignore dbg intrinsics, and the terminator.
      if (isa<DbgInfoIntrinsic>(I) || isa<BranchInst>(I))
        continue;
      // I must be safe to execute unconditionally.
      if (!isSafeToSpeculativelyExecute(&I))
        return true;

      // Account for the cost of duplicating this instruction into each
      // predecessor.
      NumBonusInsts += PredCount;
      // Early exits once we reach the limit.
      if (NumBonusInsts > BonusInstThreshold)
        return true;
    }
    return false;
  };

  // CMPLRLLVM-29144
  // If we may have explicit vectorization, we compute the cost model
  // early, which has a more conservative result. The branch folding may
  // prevent efficient vectorization.
  // Otherwise, we compute the cost model at the end of the function, after
  // we know which predecessors will be affected.
  Function *F = BB->getParent();
  bool MayHaveOpenMP = vpo::VPOAnalysisUtils::mayHaveOpenmpDirective(*F);
  if (MayHaveOpenMP && TooManyInsts(pred_size(BB)))
    return false;

  Value* Operands[2] = { nullptr, nullptr };
  if (isa<SelectInst>(Cond)) {
    SelectInst* SI = cast<SelectInst>(Cond);
    Value* CondVal = SI->getCondition();
    Value* TrueVal = SI->getTrueValue();
    Value* FalseVal = SI->getFalseValue();
    Type* SelType = SI->getType();

    if (!(SelType->isIntOrIntVectorTy(1) &&
       TrueVal->getType() == CondVal->getType()))
      return false;

    if (match(SI->getFalseValue(), m_Zero())) {
      Operands[0] = CondVal;
      Operands[1] = TrueVal;
    } else if (match(SI->getTrueValue(), m_One())) {
      Operands[0] = CondVal;
      Operands[1] = FalseVal;
    } else
      return false;

  } else {
    Operands[0] = Cond->getOperand(0);
    Operands[1] = Cond->getOperand(1);
  }
#endif // INTEL_CUSTOMIZATION

  // Cond is known to be a compare or binary operator.  Check to make sure that
  // neither operand is a potentially-trapping constant expression.
  if (ConstantExpr *CE = dyn_cast<ConstantExpr>(Operands[0]))  // INTEL
    if (CE->canTrap())
      return false;
  if (ConstantExpr *CE = dyn_cast<ConstantExpr>(Operands[1]))  // INTEL
    if (CE->canTrap())
      return false;

  // Finally, don't infinitely unroll conditional loops.
  if (is_contained(successors(BB), BB))
    return false;

  // With which predecessors will we want to deal with?
  SmallVector<BasicBlock *, 8> Preds;
  for (BasicBlock *PredBlock : predecessors(BB)) {
    BranchInst *PBI = dyn_cast<BranchInst>(PredBlock->getTerminator());

    // Check that we have two conditional branches.  If there is a PHI node in
    // the common successor, verify that the same value flows in from both
    // blocks.
    if (!PBI || PBI->isUnconditional() || !SafeToMergeTerminators(BI, PBI))
      continue;

    // Determine if the two branches share a common destination.
    Instruction::BinaryOps Opc;
    bool InvertPredCond;
    if (auto Recipe = shouldFoldCondBranchesToCommonDestination(BI, PBI, TTI))
      std::tie(Opc, InvertPredCond) = *Recipe;
    else
      continue;

    // Check the cost of inserting the necessary logic before performing the
    // transformation.
    if (TTI) {
      Type *Ty = BI->getCondition()->getType();
      InstructionCost Cost = TTI->getArithmeticInstrCost(Opc, Ty, CostKind);
      if (InvertPredCond && (!PBI->getCondition()->hasOneUse() ||
          !isa<CmpInst>(PBI->getCondition())))
        Cost += TTI->getArithmeticInstrCost(Instruction::Xor, Ty, CostKind);

      if (Cost > BranchFoldThreshold)
        continue;
    }

    // Ok, we do want to deal with this predecessor. Record it.
    Preds.emplace_back(PredBlock);
  }

  // If there aren't any predecessors into which we can fold,
  // don't bother checking the cost.
  if (Preds.empty())
    return false;

#if INTEL_CUSTOMIZATION
  // Code from this commit:
  // https://reviews.llvm.org/rGb582202
  // was moved to the lambda function above. If this code is modified
  // in llorg, the lambda will need to be modified.
  // For normal (non-OpenMP) cases, check the cost model after we know
  // how many preds will actually be affected.
  if (!MayHaveOpenMP && TooManyInsts(Preds.size()))
    return false;
#endif // INTEL_CUSTOMIZATION

  // Ok, we have the budget. Perform the transformation.
  for (BasicBlock *PredBlock : Preds) {
    auto *PBI = cast<BranchInst>(PredBlock->getTerminator());
    return performBranchToCommonDestFolding(BI, PBI, DTU, MSSAU, TTI);
  }
  return false;
}

// If there is only one store in BB1 and BB2, return it, otherwise return
// nullptr.
static StoreInst *findUniqueStoreInBlocks(BasicBlock *BB1, BasicBlock *BB2) {
  StoreInst *S = nullptr;
  for (auto *BB : {BB1, BB2}) {
    if (!BB)
      continue;
    for (auto &I : *BB)
      if (auto *SI = dyn_cast<StoreInst>(&I)) {
        if (S)
          // Multiple stores seen.
          return nullptr;
        else
          S = SI;
      }
  }
  return S;
}

static Value *ensureValueAvailableInSuccessor(Value *V, BasicBlock *BB,
                                              Value *AlternativeV = nullptr) {
  // PHI is going to be a PHI node that allows the value V that is defined in
  // BB to be referenced in BB's only successor.
  //
  // If AlternativeV is nullptr, the only value we care about in PHI is V. It
  // doesn't matter to us what the other operand is (it'll never get used). We
  // could just create a new PHI with an undef incoming value, but that could
  // increase register pressure if EarlyCSE/InstCombine can't fold it with some
  // other PHI. So here we directly look for some PHI in BB's successor with V
  // as an incoming operand. If we find one, we use it, else we create a new
  // one.
  //
  // If AlternativeV is not nullptr, we care about both incoming values in PHI.
  // PHI must be exactly: phi <ty> [ %BB, %V ], [ %OtherBB, %AlternativeV]
  // where OtherBB is the single other predecessor of BB's only successor.
  PHINode *PHI = nullptr;
  BasicBlock *Succ = BB->getSingleSuccessor();

  for (auto I = Succ->begin(); isa<PHINode>(I); ++I)
    if (cast<PHINode>(I)->getIncomingValueForBlock(BB) == V) {
      PHI = cast<PHINode>(I);
      if (!AlternativeV)
        break;

      assert(Succ->hasNPredecessors(2));
      auto PredI = pred_begin(Succ);
      BasicBlock *OtherPredBB = *PredI == BB ? *++PredI : *PredI;
      if (PHI->getIncomingValueForBlock(OtherPredBB) == AlternativeV)
        break;
      PHI = nullptr;
    }
  if (PHI)
    return PHI;

  // If V is not an instruction defined in BB, just return it.
  if (!AlternativeV &&
      (!isa<Instruction>(V) || cast<Instruction>(V)->getParent() != BB))
    return V;

  PHI = PHINode::Create(V->getType(), 2, "simplifycfg.merge", &Succ->front());
  PHI->addIncoming(V, BB);
  for (BasicBlock *PredBB : predecessors(Succ))
    if (PredBB != BB)
      PHI->addIncoming(
          AlternativeV ? AlternativeV : UndefValue::get(V->getType()), PredBB);
  return PHI;
}

static bool mergeConditionalStoreToAddress(
    BasicBlock *PTB, BasicBlock *PFB, BasicBlock *QTB, BasicBlock *QFB,
    BasicBlock *PostBB, Value *Address, bool InvertPCond, bool InvertQCond,
    DomTreeUpdater *DTU, const DataLayout &DL, const TargetTransformInfo &TTI) {
  // For every pointer, there must be exactly two stores, one coming from
  // PTB or PFB, and the other from QTB or QFB. We don't support more than one
  // store (to any address) in PTB,PFB or QTB,QFB.
  // FIXME: We could relax this restriction with a bit more work and performance
  // testing.
  StoreInst *PStore = findUniqueStoreInBlocks(PTB, PFB);
  StoreInst *QStore = findUniqueStoreInBlocks(QTB, QFB);
  if (!PStore || !QStore)
    return false;

  // Now check the stores are compatible.
  if (!QStore->isUnordered() || !PStore->isUnordered())
    return false;

  // Check that sinking the store won't cause program behavior changes. Sinking
  // the store out of the Q blocks won't change any behavior as we're sinking
  // from a block to its unconditional successor. But we're moving a store from
  // the P blocks down through the middle block (QBI) and past both QFB and QTB.
  // So we need to check that there are no aliasing loads or stores in
  // QBI, QTB and QFB. We also need to check there are no conflicting memory
  // operations between PStore and the end of its parent block.
  //
  // The ideal way to do this is to query AliasAnalysis, but we don't
  // preserve AA currently so that is dangerous. Be super safe and just
  // check there are no other memory operations at all.
  for (auto &I : *QFB->getSinglePredecessor())
    if (I.mayReadOrWriteMemory())
      return false;
  for (auto &I : *QFB)
    if (&I != QStore && I.mayReadOrWriteMemory())
      return false;
  if (QTB)
    for (auto &I : *QTB)
      if (&I != QStore && I.mayReadOrWriteMemory())
        return false;
  for (auto I = BasicBlock::iterator(PStore), E = PStore->getParent()->end();
       I != E; ++I)
    if (&*I != PStore && I->mayReadOrWriteMemory())
      return false;

  // If we're not in aggressive mode, we only optimize if we have some
  // confidence that by optimizing we'll allow P and/or Q to be if-converted.
  auto IsWorthwhile = [&](BasicBlock *BB, ArrayRef<StoreInst *> FreeStores) {
    if (!BB)
      return true;
    // Heuristic: if the block can be if-converted/phi-folded and the
    // instructions inside are all cheap (arithmetic/GEPs), it's worthwhile to
    // thread this store.
    InstructionCost Cost = 0;
    InstructionCost Budget =
        PHINodeFoldingThreshold * TargetTransformInfo::TCC_Basic;
    for (auto &I : BB->instructionsWithoutDebug()) {
      // Consider terminator instruction to be free.
      if (I.isTerminator())
        continue;
      // If this is one the stores that we want to speculate out of this BB,
      // then don't count it's cost, consider it to be free.
      if (auto *S = dyn_cast<StoreInst>(&I))
        if (llvm::find(FreeStores, S))
          continue;
      // Else, we have a white-list of instructions that we are ak speculating.
      if (!isa<BinaryOperator>(I) && !isa<GetElementPtrInst>(I))
        return false; // Not in white-list - not worthwhile folding.
      // And finally, if this is a non-free instruction that we are okay
      // speculating, ensure that we consider the speculation budget.
      Cost += TTI.getUserCost(&I, TargetTransformInfo::TCK_SizeAndLatency);
      if (Cost > Budget)
        return false; // Eagerly refuse to fold as soon as we're out of budget.
    }
    assert(Cost <= Budget &&
           "When we run out of budget we will eagerly return from within the "
           "per-instruction loop.");
    return true;
  };

  const std::array<StoreInst *, 2> FreeStores = {PStore, QStore};
  if (!MergeCondStoresAggressively &&
      (!IsWorthwhile(PTB, FreeStores) || !IsWorthwhile(PFB, FreeStores) ||
       !IsWorthwhile(QTB, FreeStores) || !IsWorthwhile(QFB, FreeStores)))
    return false;

  // If PostBB has more than two predecessors, we need to split it so we can
  // sink the store.
  if (std::next(pred_begin(PostBB), 2) != pred_end(PostBB)) {
    // We know that QFB's only successor is PostBB. And QFB has a single
    // predecessor. If QTB exists, then its only successor is also PostBB.
    // If QTB does not exist, then QFB's only predecessor has a conditional
    // branch to QFB and PostBB.
    BasicBlock *TruePred = QTB ? QTB : QFB->getSinglePredecessor();
    BasicBlock *NewBB =
        SplitBlockPredecessors(PostBB, {QFB, TruePred}, "condstore.split", DTU);
    if (!NewBB)
      return false;
    PostBB = NewBB;
  }

  // OK, we're going to sink the stores to PostBB. The store has to be
  // conditional though, so first create the predicate.
  Value *PCond = cast<BranchInst>(PFB->getSinglePredecessor()->getTerminator())
                     ->getCondition();
  Value *QCond = cast<BranchInst>(QFB->getSinglePredecessor()->getTerminator())
                     ->getCondition();

  Value *PPHI = ensureValueAvailableInSuccessor(PStore->getValueOperand(),
                                                PStore->getParent());
  Value *QPHI = ensureValueAvailableInSuccessor(QStore->getValueOperand(),
                                                QStore->getParent(), PPHI);

  IRBuilder<> QB(&*PostBB->getFirstInsertionPt());

  Value *PPred = PStore->getParent() == PTB ? PCond : QB.CreateNot(PCond);
  Value *QPred = QStore->getParent() == QTB ? QCond : QB.CreateNot(QCond);

  if (InvertPCond)
    PPred = QB.CreateNot(PPred);
  if (InvertQCond)
    QPred = QB.CreateNot(QPred);
  Value *CombinedPred = QB.CreateOr(PPred, QPred);

  auto *T = SplitBlockAndInsertIfThen(CombinedPred, &*QB.GetInsertPoint(),
                                      /*Unreachable=*/false,
                                      /*BranchWeights=*/nullptr, DTU);
  QB.SetInsertPoint(T);
  StoreInst *SI = cast<StoreInst>(QB.CreateStore(QPHI, Address));
  AAMDNodes AAMD;
  PStore->getAAMetadata(AAMD, /*Merge=*/false);
  PStore->getAAMetadata(AAMD, /*Merge=*/true);
  SI->setAAMetadata(AAMD);
  // Choose the minimum alignment. If we could prove both stores execute, we
  // could use biggest one.  In this case, though, we only know that one of the
  // stores executes.  And we don't know it's safe to take the alignment from a
  // store that doesn't execute.
  SI->setAlignment(std::min(PStore->getAlign(), QStore->getAlign()));

  QStore->eraseFromParent();
  PStore->eraseFromParent();

  return true;
}

static bool mergeConditionalStores(BranchInst *PBI, BranchInst *QBI,
                                   DomTreeUpdater *DTU, const DataLayout &DL,
                                   const TargetTransformInfo &TTI) {
  // The intention here is to find diamonds or triangles (see below) where each
  // conditional block contains a store to the same address. Both of these
  // stores are conditional, so they can't be unconditionally sunk. But it may
  // be profitable to speculatively sink the stores into one merged store at the
  // end, and predicate the merged store on the union of the two conditions of
  // PBI and QBI.
  //
  // This can reduce the number of stores executed if both of the conditions are
  // true, and can allow the blocks to become small enough to be if-converted.
  // This optimization will also chain, so that ladders of test-and-set
  // sequences can be if-converted away.
  //
  // We only deal with simple diamonds or triangles:
  //
  //     PBI       or      PBI        or a combination of the two
  //    /   \               | \
  //   PTB  PFB             |  PFB
  //    \   /               | /
  //     QBI                QBI
  //    /  \                | \
  //   QTB  QFB             |  QFB
  //    \  /                | /
  //    PostBB            PostBB
  //
  // We model triangles as a type of diamond with a nullptr "true" block.
  // Triangles are canonicalized so that the fallthrough edge is represented by
  // a true condition, as in the diagram above.
  BasicBlock *PTB = PBI->getSuccessor(0);
  BasicBlock *PFB = PBI->getSuccessor(1);
  BasicBlock *QTB = QBI->getSuccessor(0);
  BasicBlock *QFB = QBI->getSuccessor(1);
  BasicBlock *PostBB = QFB->getSingleSuccessor();

  // Make sure we have a good guess for PostBB. If QTB's only successor is
  // QFB, then QFB is a better PostBB.
  if (QTB->getSingleSuccessor() == QFB)
    PostBB = QFB;

  // If we couldn't find a good PostBB, stop.
  if (!PostBB)
    return false;

  bool InvertPCond = false, InvertQCond = false;
  // Canonicalize fallthroughs to the true branches.
  if (PFB == QBI->getParent()) {
    std::swap(PFB, PTB);
    InvertPCond = true;
  }
  if (QFB == PostBB) {
    std::swap(QFB, QTB);
    InvertQCond = true;
  }

  // From this point on we can assume PTB or QTB may be fallthroughs but PFB
  // and QFB may not. Model fallthroughs as a nullptr block.
  if (PTB == QBI->getParent())
    PTB = nullptr;
  if (QTB == PostBB)
    QTB = nullptr;

  // Legality bailouts. We must have at least the non-fallthrough blocks and
  // the post-dominating block, and the non-fallthroughs must only have one
  // predecessor.
  auto HasOnePredAndOneSucc = [](BasicBlock *BB, BasicBlock *P, BasicBlock *S) {
    return BB->getSinglePredecessor() == P && BB->getSingleSuccessor() == S;
  };
  if (!HasOnePredAndOneSucc(PFB, PBI->getParent(), QBI->getParent()) ||
      !HasOnePredAndOneSucc(QFB, QBI->getParent(), PostBB))
    return false;
  if ((PTB && !HasOnePredAndOneSucc(PTB, PBI->getParent(), QBI->getParent())) ||
      (QTB && !HasOnePredAndOneSucc(QTB, QBI->getParent(), PostBB)))
    return false;
  if (!QBI->getParent()->hasNUses(2))
    return false;

  // OK, this is a sequence of two diamonds or triangles.
  // Check if there are stores in PTB or PFB that are repeated in QTB or QFB.
  SmallPtrSet<Value *, 4> PStoreAddresses, QStoreAddresses;
  for (auto *BB : {PTB, PFB}) {
    if (!BB)
      continue;
    for (auto &I : *BB)
      if (StoreInst *SI = dyn_cast<StoreInst>(&I))
        PStoreAddresses.insert(SI->getPointerOperand());
  }
  for (auto *BB : {QTB, QFB}) {
    if (!BB)
      continue;
    for (auto &I : *BB)
      if (StoreInst *SI = dyn_cast<StoreInst>(&I))
        QStoreAddresses.insert(SI->getPointerOperand());
  }

  set_intersect(PStoreAddresses, QStoreAddresses);
  // set_intersect mutates PStoreAddresses in place. Rename it here to make it
  // clear what it contains.
  auto &CommonAddresses = PStoreAddresses;

  bool Changed = false;
  for (auto *Address : CommonAddresses)
    Changed |=
        mergeConditionalStoreToAddress(PTB, PFB, QTB, QFB, PostBB, Address,
                                       InvertPCond, InvertQCond, DTU, DL, TTI);
  return Changed;
}

/// If the previous block ended with a widenable branch, determine if reusing
/// the target block is profitable and legal.  This will have the effect of
/// "widening" PBI, but doesn't require us to reason about hosting safety.
static bool tryWidenCondBranchToCondBranch(BranchInst *PBI, BranchInst *BI,
                                           DomTreeUpdater *DTU) {
  // TODO: This can be generalized in two important ways:
  // 1) We can allow phi nodes in IfFalseBB and simply reuse all the input
  //    values from the PBI edge.
  // 2) We can sink side effecting instructions into BI's fallthrough
  //    successor provided they doesn't contribute to computation of
  //    BI's condition.
  Value *CondWB, *WC;
  BasicBlock *IfTrueBB, *IfFalseBB;
  if (!parseWidenableBranch(PBI, CondWB, WC, IfTrueBB, IfFalseBB) ||
      IfTrueBB != BI->getParent() || !BI->getParent()->getSinglePredecessor())
    return false;
  if (!IfFalseBB->phis().empty())
    return false; // TODO
  // Use lambda to lazily compute expensive condition after cheap ones.
  auto NoSideEffects = [](BasicBlock &BB) {
    return !llvm::any_of(BB, [](const Instruction &I) {
        return I.mayWriteToMemory() || I.mayHaveSideEffects();
      });
  };
  if (BI->getSuccessor(1) != IfFalseBB && // no inf looping
      BI->getSuccessor(1)->getTerminatingDeoptimizeCall() && // profitability
      NoSideEffects(*BI->getParent())) {
    auto *OldSuccessor = BI->getSuccessor(1);
    OldSuccessor->removePredecessor(BI->getParent());
    BI->setSuccessor(1, IfFalseBB);
    if (DTU)
      DTU->applyUpdates(
          {{DominatorTree::Insert, BI->getParent(), IfFalseBB},
           {DominatorTree::Delete, BI->getParent(), OldSuccessor}});
    return true;
  }
  if (BI->getSuccessor(0) != IfFalseBB && // no inf looping
      BI->getSuccessor(0)->getTerminatingDeoptimizeCall() && // profitability
      NoSideEffects(*BI->getParent())) {
    auto *OldSuccessor = BI->getSuccessor(0);
    OldSuccessor->removePredecessor(BI->getParent());
    BI->setSuccessor(0, IfFalseBB);
    if (DTU)
      DTU->applyUpdates(
          {{DominatorTree::Insert, BI->getParent(), IfFalseBB},
           {DominatorTree::Delete, BI->getParent(), OldSuccessor}});
    return true;
  }
  return false;
}

/// If we have a conditional branch as a predecessor of another block,
/// this function tries to simplify it.  We know
/// that PBI and BI are both conditional branches, and BI is in one of the
/// successor blocks of PBI - PBI branches to BI.
static bool SimplifyCondBranchToCondBranch(BranchInst *PBI, BranchInst *BI,
                                           DomTreeUpdater *DTU,
                                           const DataLayout &DL,
                                           const TargetTransformInfo &TTI) {
  assert(PBI->isConditional() && BI->isConditional());
  BasicBlock *BB = BI->getParent();

  // If this block ends with a branch instruction, and if there is a
  // predecessor that ends on a branch of the same condition, make
  // this conditional branch redundant.
  if (PBI->getCondition() == BI->getCondition() &&
      PBI->getSuccessor(0) != PBI->getSuccessor(1)) {
    // Okay, the outcome of this conditional branch is statically
    // knowable.  If this block had a single pred, handle specially.
    if (BB->getSinglePredecessor()) {
      // Turn this into a branch on constant.
      bool CondIsTrue = PBI->getSuccessor(0) == BB;
      BI->setCondition(
          ConstantInt::get(Type::getInt1Ty(BB->getContext()), CondIsTrue));
      return true; // Nuke the branch on constant.
    }

    // Otherwise, if there are multiple predecessors, insert a PHI that merges
    // in the constant and simplify the block result.  Subsequent passes of
    // simplifycfg will thread the block.
    if (BlockIsSimpleEnoughToThreadThrough(BB)) {
      pred_iterator PB = pred_begin(BB), PE = pred_end(BB);
      PHINode *NewPN = PHINode::Create(
          Type::getInt1Ty(BB->getContext()), std::distance(PB, PE),
          BI->getCondition()->getName() + ".pr", &BB->front());
      // Okay, we're going to insert the PHI node.  Since PBI is not the only
      // predecessor, compute the PHI'd conditional value for all of the preds.
      // Any predecessor where the condition is not computable we keep symbolic.
      for (pred_iterator PI = PB; PI != PE; ++PI) {
        BasicBlock *P = *PI;
        if ((PBI = dyn_cast<BranchInst>(P->getTerminator())) && PBI != BI &&
            PBI->isConditional() && PBI->getCondition() == BI->getCondition() &&
            PBI->getSuccessor(0) != PBI->getSuccessor(1)) {
          bool CondIsTrue = PBI->getSuccessor(0) == BB;
          NewPN->addIncoming(
              ConstantInt::get(Type::getInt1Ty(BB->getContext()), CondIsTrue),
              P);
        } else {
          NewPN->addIncoming(BI->getCondition(), P);
        }
      }

      BI->setCondition(NewPN);
      return true;
    }
  }

  // If the previous block ended with a widenable branch, determine if reusing
  // the target block is profitable and legal.  This will have the effect of
  // "widening" PBI, but doesn't require us to reason about hosting safety.
  if (tryWidenCondBranchToCondBranch(PBI, BI, DTU))
    return true;

  if (auto *CE = dyn_cast<ConstantExpr>(BI->getCondition()))
    if (CE->canTrap())
      return false;

  // If both branches are conditional and both contain stores to the same
  // address, remove the stores from the conditionals and create a conditional
  // merged store at the end.
  if (MergeCondStores && mergeConditionalStores(PBI, BI, DTU, DL, TTI))
    return true;

  // If this is a conditional branch in an empty block, and if any
  // predecessors are a conditional branch to one of our destinations,
  // fold the conditions into logical ops and one cond br.

  // Ignore dbg intrinsics.
  if (&*BB->instructionsWithoutDebug().begin() != BI)
    return false;

  int PBIOp, BIOp;
  if (PBI->getSuccessor(0) == BI->getSuccessor(0)) {
    PBIOp = 0;
    BIOp = 0;
  } else if (PBI->getSuccessor(0) == BI->getSuccessor(1)) {
    PBIOp = 0;
    BIOp = 1;
  } else if (PBI->getSuccessor(1) == BI->getSuccessor(0)) {
    PBIOp = 1;
    BIOp = 0;
  } else if (PBI->getSuccessor(1) == BI->getSuccessor(1)) {
    PBIOp = 1;
    BIOp = 1;
  } else {
    return false;
  }

  // Check to make sure that the other destination of this branch
  // isn't BB itself.  If so, this is an infinite loop that will
  // keep getting unwound.
  if (PBI->getSuccessor(PBIOp) == BB)
    return false;

  // Do not perform this transformation if it would require
  // insertion of a large number of select instructions. For targets
  // without predication/cmovs, this is a big pessimization.

  // Also do not perform this transformation if any phi node in the common
  // destination block can trap when reached by BB or PBB (PR17073). In that
  // case, it would be unsafe to hoist the operation into a select instruction.

  BasicBlock *CommonDest = PBI->getSuccessor(PBIOp);
  BasicBlock *RemovedDest = PBI->getSuccessor(PBIOp ^ 1);
  unsigned NumPhis = 0;
  for (BasicBlock::iterator II = CommonDest->begin(); isa<PHINode>(II);
       ++II, ++NumPhis) {
    if (NumPhis > 2) // Disable this xform.
      return false;

    PHINode *PN = cast<PHINode>(II);
    Value *BIV = PN->getIncomingValueForBlock(BB);
    if (ConstantExpr *CE = dyn_cast<ConstantExpr>(BIV))
      if (CE->canTrap())
        return false;

    unsigned PBBIdx = PN->getBasicBlockIndex(PBI->getParent());
    Value *PBIV = PN->getIncomingValue(PBBIdx);
    if (ConstantExpr *CE = dyn_cast<ConstantExpr>(PBIV))
      if (CE->canTrap())
        return false;
  }

  // Finally, if everything is ok, fold the branches to logical ops.
  BasicBlock *OtherDest = BI->getSuccessor(BIOp ^ 1);

  LLVM_DEBUG(dbgs() << "FOLDING BRs:" << *PBI->getParent()
                    << "AND: " << *BI->getParent());

  SmallVector<DominatorTree::UpdateType, 5> Updates;

  // If OtherDest *is* BB, then BB is a basic block with a single conditional
  // branch in it, where one edge (OtherDest) goes back to itself but the other
  // exits.  We don't *know* that the program avoids the infinite loop
  // (even though that seems likely).  If we do this xform naively, we'll end up
  // recursively unpeeling the loop.  Since we know that (after the xform is
  // done) that the block *is* infinite if reached, we just make it an obviously
  // infinite loop with no cond branch.
  if (OtherDest == BB) {
    // Insert it at the end of the function, because it's either code,
    // or it won't matter if it's hot. :)
    BasicBlock *InfLoopBlock =
        BasicBlock::Create(BB->getContext(), "infloop", BB->getParent());
    BranchInst::Create(InfLoopBlock, InfLoopBlock);
    if (DTU)
      Updates.push_back({DominatorTree::Insert, InfLoopBlock, InfLoopBlock});
    OtherDest = InfLoopBlock;
  }

  LLVM_DEBUG(dbgs() << *PBI->getParent()->getParent());

  // BI may have other predecessors.  Because of this, we leave
  // it alone, but modify PBI.

  // Make sure we get to CommonDest on True&True directions.
  Value *PBICond = PBI->getCondition();
  IRBuilder<NoFolder> Builder(PBI);
  if (PBIOp)
    PBICond = Builder.CreateNot(PBICond, PBICond->getName() + ".not");

  Value *BICond = BI->getCondition();
  if (BIOp)
    BICond = Builder.CreateNot(BICond, BICond->getName() + ".not");

  // Merge the conditions.
  Value *Cond =
      createLogicalOp(Builder, Instruction::Or, PBICond, BICond, "brmerge");

  // Modify PBI to branch on the new condition to the new dests.
  PBI->setCondition(Cond);
  PBI->setSuccessor(0, CommonDest);
  PBI->setSuccessor(1, OtherDest);

  if (DTU) {
    Updates.push_back({DominatorTree::Insert, PBI->getParent(), OtherDest});
    Updates.push_back({DominatorTree::Delete, PBI->getParent(), RemovedDest});

    DTU->applyUpdates(Updates);
  }

  // Update branch weight for PBI.
  uint64_t PredTrueWeight, PredFalseWeight, SuccTrueWeight, SuccFalseWeight;
  uint64_t PredCommon, PredOther, SuccCommon, SuccOther;
  bool HasWeights =
      extractPredSuccWeights(PBI, BI, PredTrueWeight, PredFalseWeight,
                             SuccTrueWeight, SuccFalseWeight);
  if (HasWeights) {
    PredCommon = PBIOp ? PredFalseWeight : PredTrueWeight;
    PredOther = PBIOp ? PredTrueWeight : PredFalseWeight;
    SuccCommon = BIOp ? SuccFalseWeight : SuccTrueWeight;
    SuccOther = BIOp ? SuccTrueWeight : SuccFalseWeight;
    // The weight to CommonDest should be PredCommon * SuccTotal +
    //                                    PredOther * SuccCommon.
    // The weight to OtherDest should be PredOther * SuccOther.
    uint64_t NewWeights[2] = {PredCommon * (SuccCommon + SuccOther) +
                                  PredOther * SuccCommon,
                              PredOther * SuccOther};
    // Halve the weights if any of them cannot fit in an uint32_t
    FitWeights(NewWeights);

    setBranchWeights(PBI, NewWeights[0], NewWeights[1]);
  }

  // OtherDest may have phi nodes.  If so, add an entry from PBI's
  // block that are identical to the entries for BI's block.
  AddPredecessorToBlock(OtherDest, PBI->getParent(), BB);

  // We know that the CommonDest already had an edge from PBI to
  // it.  If it has PHIs though, the PHIs may have different
  // entries for BB and PBI's BB.  If so, insert a select to make
  // them agree.
  for (PHINode &PN : CommonDest->phis()) {
    Value *BIV = PN.getIncomingValueForBlock(BB);
    unsigned PBBIdx = PN.getBasicBlockIndex(PBI->getParent());
    Value *PBIV = PN.getIncomingValue(PBBIdx);
    if (BIV != PBIV) {
      // Insert a select in PBI to pick the right value.
      SelectInst *NV = cast<SelectInst>(
          Builder.CreateSelect(PBICond, PBIV, BIV, PBIV->getName() + ".mux"));
      PN.setIncomingValue(PBBIdx, NV);
      // Although the select has the same condition as PBI, the original branch
      // weights for PBI do not apply to the new select because the select's
      // 'logical' edges are incoming edges of the phi that is eliminated, not
      // the outgoing edges of PBI.
      if (HasWeights) {
        uint64_t PredCommon = PBIOp ? PredFalseWeight : PredTrueWeight;
        uint64_t PredOther = PBIOp ? PredTrueWeight : PredFalseWeight;
        uint64_t SuccCommon = BIOp ? SuccFalseWeight : SuccTrueWeight;
        uint64_t SuccOther = BIOp ? SuccTrueWeight : SuccFalseWeight;
        // The weight to PredCommonDest should be PredCommon * SuccTotal.
        // The weight to PredOtherDest should be PredOther * SuccCommon.
        uint64_t NewWeights[2] = {PredCommon * (SuccCommon + SuccOther),
                                  PredOther * SuccCommon};

        FitWeights(NewWeights);

        setBranchWeights(NV, NewWeights[0], NewWeights[1]);
      }
    }
  }

  LLVM_DEBUG(dbgs() << "INTO: " << *PBI->getParent());
  LLVM_DEBUG(dbgs() << *PBI->getParent()->getParent());

  // This basic block is probably dead.  We know it has at least
  // one fewer predecessor.
  return true;
}

// Simplifies a terminator by replacing it with a branch to TrueBB if Cond is
// true or to FalseBB if Cond is false.
// Takes care of updating the successors and removing the old terminator.
// Also makes sure not to introduce new successors by assuming that edges to
// non-successor TrueBBs and FalseBBs aren't reachable.
bool SimplifyCFGOpt::SimplifyTerminatorOnSelect(Instruction *OldTerm,
                                                Value *Cond, BasicBlock *TrueBB,
                                                BasicBlock *FalseBB,
                                                uint32_t TrueWeight,
                                                uint32_t FalseWeight) {
  auto *BB = OldTerm->getParent();
  // Remove any superfluous successor edges from the CFG.
  // First, figure out which successors to preserve.
  // If TrueBB and FalseBB are equal, only try to preserve one copy of that
  // successor.
  BasicBlock *KeepEdge1 = TrueBB;
  BasicBlock *KeepEdge2 = TrueBB != FalseBB ? FalseBB : nullptr;

  SmallPtrSet<BasicBlock *, 2> RemovedSuccessors;

  // Then remove the rest.
  for (BasicBlock *Succ : successors(OldTerm)) {
    // Make sure only to keep exactly one copy of each edge.
    if (Succ == KeepEdge1)
      KeepEdge1 = nullptr;
    else if (Succ == KeepEdge2)
      KeepEdge2 = nullptr;
    else {
      Succ->removePredecessor(BB,
                              /*KeepOneInputPHIs=*/true);

      if (Succ != TrueBB && Succ != FalseBB)
        RemovedSuccessors.insert(Succ);
    }
  }

  IRBuilder<> Builder(OldTerm);
  Builder.SetCurrentDebugLocation(OldTerm->getDebugLoc());

  // Insert an appropriate new terminator.
  if (!KeepEdge1 && !KeepEdge2) {
    if (TrueBB == FalseBB) {
      // We were only looking for one successor, and it was present.
      // Create an unconditional branch to it.
      Builder.CreateBr(TrueBB);
    } else {
      // We found both of the successors we were looking for.
      // Create a conditional branch sharing the condition of the select.
      BranchInst *NewBI = Builder.CreateCondBr(Cond, TrueBB, FalseBB);
      if (TrueWeight != FalseWeight)
        setBranchWeights(NewBI, TrueWeight, FalseWeight);
    }
  } else if (KeepEdge1 && (KeepEdge2 || TrueBB == FalseBB)) {
    // Neither of the selected blocks were successors, so this
    // terminator must be unreachable.
    new UnreachableInst(OldTerm->getContext(), OldTerm);
  } else {
    // One of the selected values was a successor, but the other wasn't.
    // Insert an unconditional branch to the one that was found;
    // the edge to the one that wasn't must be unreachable.
    if (!KeepEdge1) {
      // Only TrueBB was found.
      Builder.CreateBr(TrueBB);
    } else {
      // Only FalseBB was found.
      Builder.CreateBr(FalseBB);
    }
  }

  EraseTerminatorAndDCECond(OldTerm);

  if (DTU) {
    SmallVector<DominatorTree::UpdateType, 2> Updates;
    Updates.reserve(RemovedSuccessors.size());
    for (auto *RemovedSuccessor : RemovedSuccessors)
      Updates.push_back({DominatorTree::Delete, BB, RemovedSuccessor});
    DTU->applyUpdates(Updates);
  }

  return true;
}

// Replaces
//   (switch (select cond, X, Y)) on constant X, Y
// with a branch - conditional if X and Y lead to distinct BBs,
// unconditional otherwise.
bool SimplifyCFGOpt::SimplifySwitchOnSelect(SwitchInst *SI,
                                            SelectInst *Select) {
  // Check for constant integer values in the select.
  ConstantInt *TrueVal = dyn_cast<ConstantInt>(Select->getTrueValue());
  ConstantInt *FalseVal = dyn_cast<ConstantInt>(Select->getFalseValue());
  if (!TrueVal || !FalseVal)
    return false;

  // Find the relevant condition and destinations.
  Value *Condition = Select->getCondition();
  BasicBlock *TrueBB = SI->findCaseValue(TrueVal)->getCaseSuccessor();
  BasicBlock *FalseBB = SI->findCaseValue(FalseVal)->getCaseSuccessor();

  // Get weight for TrueBB and FalseBB.
  uint32_t TrueWeight = 0, FalseWeight = 0;
  SmallVector<uint64_t, 8> Weights;
  bool HasWeights = HasBranchWeights(SI);
  if (HasWeights) {
    GetBranchWeights(SI, Weights);
    if (Weights.size() == 1 + SI->getNumCases()) {
      TrueWeight =
          (uint32_t)Weights[SI->findCaseValue(TrueVal)->getSuccessorIndex()];
      FalseWeight =
          (uint32_t)Weights[SI->findCaseValue(FalseVal)->getSuccessorIndex()];
    }
  }

  // Perform the actual simplification.
  return SimplifyTerminatorOnSelect(SI, Condition, TrueBB, FalseBB, TrueWeight,
                                    FalseWeight);
}

// Replaces
//   (indirectbr (select cond, blockaddress(@fn, BlockA),
//                             blockaddress(@fn, BlockB)))
// with
//   (br cond, BlockA, BlockB).
bool SimplifyCFGOpt::SimplifyIndirectBrOnSelect(IndirectBrInst *IBI,
                                                SelectInst *SI) {
  // Check that both operands of the select are block addresses.
  BlockAddress *TBA = dyn_cast<BlockAddress>(SI->getTrueValue());
  BlockAddress *FBA = dyn_cast<BlockAddress>(SI->getFalseValue());
  if (!TBA || !FBA)
    return false;

  // Extract the actual blocks.
  BasicBlock *TrueBB = TBA->getBasicBlock();
  BasicBlock *FalseBB = FBA->getBasicBlock();

  // Perform the actual simplification.
  return SimplifyTerminatorOnSelect(IBI, SI->getCondition(), TrueBB, FalseBB, 0,
                                    0);
}

/// This is called when we find an icmp instruction
/// (a seteq/setne with a constant) as the only instruction in a
/// block that ends with an uncond branch.  We are looking for a very specific
/// pattern that occurs when "A == 1 || A == 2 || A == 3" gets simplified.  In
/// this case, we merge the first two "or's of icmp" into a switch, but then the
/// default value goes to an uncond block with a seteq in it, we get something
/// like:
///
///   switch i8 %A, label %DEFAULT [ i8 1, label %end    i8 2, label %end ]
/// DEFAULT:
///   %tmp = icmp eq i8 %A, 92
///   br label %end
/// end:
///   ... = phi i1 [ true, %entry ], [ %tmp, %DEFAULT ], [ true, %entry ]
///
/// We prefer to split the edge to 'end' so that there is a true/false entry to
/// the PHI, merging the third icmp into the switch.
bool SimplifyCFGOpt::tryToSimplifyUncondBranchWithICmpInIt(
    ICmpInst *ICI, IRBuilder<> &Builder) {
  BasicBlock *BB = ICI->getParent();

  // If the block has any PHIs in it or the icmp has multiple uses, it is too
  // complex.
  if (isa<PHINode>(BB->begin()) || !ICI->hasOneUse())
    return false;

  Value *V = ICI->getOperand(0);
  ConstantInt *Cst = cast<ConstantInt>(ICI->getOperand(1));

  // The pattern we're looking for is where our only predecessor is a switch on
  // 'V' and this block is the default case for the switch.  In this case we can
  // fold the compared value into the switch to simplify things.
  BasicBlock *Pred = BB->getSinglePredecessor();
  if (!Pred || !isa<SwitchInst>(Pred->getTerminator()))
    return false;

  SwitchInst *SI = cast<SwitchInst>(Pred->getTerminator());
  if (SI->getCondition() != V)
    return false;

  // If BB is reachable on a non-default case, then we simply know the value of
  // V in this block.  Substitute it and constant fold the icmp instruction
  // away.
  if (SI->getDefaultDest() != BB) {
    ConstantInt *VVal = SI->findCaseDest(BB);
    assert(VVal && "Should have a unique destination value");
    ICI->setOperand(0, VVal);

    if (Value *V = SimplifyInstruction(ICI, {DL, ICI})) {
      ICI->replaceAllUsesWith(V);
      ICI->eraseFromParent();
    }
    // BB is now empty, so it is likely to simplify away.
    return requestResimplify();
  }

  // Ok, the block is reachable from the default dest.  If the constant we're
  // comparing exists in one of the other edges, then we can constant fold ICI
  // and zap it.
  if (SI->findCaseValue(Cst) != SI->case_default()) {
    Value *V;
    if (ICI->getPredicate() == ICmpInst::ICMP_EQ)
      V = ConstantInt::getFalse(BB->getContext());
    else
      V = ConstantInt::getTrue(BB->getContext());

    ICI->replaceAllUsesWith(V);
    ICI->eraseFromParent();
    // BB is now empty, so it is likely to simplify away.
    return requestResimplify();
  }

  // The use of the icmp has to be in the 'end' block, by the only PHI node in
  // the block.
  BasicBlock *SuccBlock = BB->getTerminator()->getSuccessor(0);
  PHINode *PHIUse = dyn_cast<PHINode>(ICI->user_back());
  if (PHIUse == nullptr || PHIUse != &SuccBlock->front() ||
      isa<PHINode>(++BasicBlock::iterator(PHIUse)))
    return false;

  // If the icmp is a SETEQ, then the default dest gets false, the new edge gets
  // true in the PHI.
  Constant *DefaultCst = ConstantInt::getTrue(BB->getContext());
  Constant *NewCst = ConstantInt::getFalse(BB->getContext());

  if (ICI->getPredicate() == ICmpInst::ICMP_EQ)
    std::swap(DefaultCst, NewCst);

  // Replace ICI (which is used by the PHI for the default value) with true or
  // false depending on if it is EQ or NE.
  ICI->replaceAllUsesWith(DefaultCst);
  ICI->eraseFromParent();

  SmallVector<DominatorTree::UpdateType, 2> Updates;

  // Okay, the switch goes to this block on a default value.  Add an edge from
  // the switch to the merge point on the compared value.
  BasicBlock *NewBB =
      BasicBlock::Create(BB->getContext(), "switch.edge", BB->getParent(), BB);
  {
    SwitchInstProfUpdateWrapper SIW(*SI);
    auto W0 = SIW.getSuccessorWeight(0);
    SwitchInstProfUpdateWrapper::CaseWeightOpt NewW;
    if (W0) {
      NewW = ((uint64_t(*W0) + 1) >> 1);
      SIW.setSuccessorWeight(0, *NewW);
    }
    SIW.addCase(Cst, NewBB, NewW);
    if (DTU)
      Updates.push_back({DominatorTree::Insert, Pred, NewBB});
  }

  // NewBB branches to the phi block, add the uncond branch and the phi entry.
  Builder.SetInsertPoint(NewBB);
  Builder.SetCurrentDebugLocation(SI->getDebugLoc());
  Builder.CreateBr(SuccBlock);
  PHIUse->addIncoming(NewCst, NewBB);
  if (DTU) {
    Updates.push_back({DominatorTree::Insert, NewBB, SuccBlock});
    DTU->applyUpdates(Updates);
  }
  return true;
}

/// The specified branch is a conditional branch.
/// Check to see if it is branching on an or/and chain of icmp instructions, and
/// fold it into a switch instruction if so.
bool SimplifyCFGOpt::SimplifyBranchOnICmpChain(BranchInst *BI,
                                               IRBuilder<> &Builder,
                                               const DataLayout &DL) {
  Instruction *Cond = dyn_cast<Instruction>(BI->getCondition());
  if (!Cond)
    return false;

  // Change br (X == 0 | X == 1), T, F into a switch instruction.
  // If this is a bunch of seteq's or'd together, or if it's a bunch of
  // 'setne's and'ed together, collect them.

  // Try to gather values from a chain of and/or to be turned into a switch
  ConstantComparesGatherer ConstantCompare(Cond, DL);
  // Unpack the result
  SmallVectorImpl<ConstantInt *> &Values = ConstantCompare.Vals;
  Value *CompVal = ConstantCompare.CompValue;
  unsigned UsedICmps = ConstantCompare.UsedICmps;
  Value *ExtraCase = ConstantCompare.Extra;

  // If we didn't have a multiply compared value, fail.
  if (!CompVal)
    return false;

  // Avoid turning single icmps into a switch.
  if (UsedICmps <= 1)
    return false;

  bool TrueWhenEqual = match(Cond, m_LogicalOr(m_Value(), m_Value()));

  // There might be duplicate constants in the list, which the switch
  // instruction can't handle, remove them now.
  array_pod_sort(Values.begin(), Values.end(), ConstantIntSortPredicate);
  Values.erase(std::unique(Values.begin(), Values.end()), Values.end());

  // If Extra was used, we require at least two switch values to do the
  // transformation.  A switch with one value is just a conditional branch.
  if (ExtraCase && Values.size() < 2)
    return false;

  // TODO: Preserve branch weight metadata, similarly to how
  // FoldValueComparisonIntoPredecessors preserves it.

  // Figure out which block is which destination.
  BasicBlock *DefaultBB = BI->getSuccessor(1);
  BasicBlock *EdgeBB = BI->getSuccessor(0);
  if (!TrueWhenEqual)
    std::swap(DefaultBB, EdgeBB);

  BasicBlock *BB = BI->getParent();

  LLVM_DEBUG(dbgs() << "Converting 'icmp' chain with " << Values.size()
                    << " cases into SWITCH.  BB is:\n"
                    << *BB);

  SmallVector<DominatorTree::UpdateType, 2> Updates;

  // If there are any extra values that couldn't be folded into the switch
  // then we evaluate them with an explicit branch first. Split the block
  // right before the condbr to handle it.
  if (ExtraCase) {
    BasicBlock *NewBB = SplitBlock(BB, BI, DTU, /*LI=*/nullptr,
                                   /*MSSAU=*/nullptr, "switch.early.test");

    // Remove the uncond branch added to the old block.
    Instruction *OldTI = BB->getTerminator();
    Builder.SetInsertPoint(OldTI);

    // There can be an unintended UB if extra values are Poison. Before the
    // transformation, extra values may not be evaluated according to the
    // condition, and it will not raise UB. But after transformation, we are
    // evaluating extra values before checking the condition, and it will raise
    // UB. It can be solved by adding freeze instruction to extra values.
    AssumptionCache *AC = Options.AC;

    if (!isGuaranteedNotToBeUndefOrPoison(ExtraCase, AC, BI, nullptr))
      ExtraCase = Builder.CreateFreeze(ExtraCase);

    if (TrueWhenEqual)
      Builder.CreateCondBr(ExtraCase, EdgeBB, NewBB);
    else
      Builder.CreateCondBr(ExtraCase, NewBB, EdgeBB);

    OldTI->eraseFromParent();

    if (DTU)
      Updates.push_back({DominatorTree::Insert, BB, EdgeBB});

    // If there are PHI nodes in EdgeBB, then we need to add a new entry to them
    // for the edge we just added.
    AddPredecessorToBlock(EdgeBB, BB, NewBB);

    LLVM_DEBUG(dbgs() << "  ** 'icmp' chain unhandled condition: " << *ExtraCase
                      << "\nEXTRABB = " << *BB);
    BB = NewBB;
  }

  Builder.SetInsertPoint(BI);
  // Convert pointer to int before we switch.
  if (CompVal->getType()->isPointerTy()) {
    CompVal = Builder.CreatePtrToInt(
        CompVal, DL.getIntPtrType(CompVal->getType()), "magicptr");
  }

  // Create the new switch instruction now.
  SwitchInst *New = Builder.CreateSwitch(CompVal, DefaultBB, Values.size());

  // Add all of the 'cases' to the switch instruction.
  for (unsigned i = 0, e = Values.size(); i != e; ++i)
    New->addCase(Values[i], EdgeBB);

  // We added edges from PI to the EdgeBB.  As such, if there were any
  // PHI nodes in EdgeBB, they need entries to be added corresponding to
  // the number of edges added.
  for (BasicBlock::iterator BBI = EdgeBB->begin(); isa<PHINode>(BBI); ++BBI) {
    PHINode *PN = cast<PHINode>(BBI);
    Value *InVal = PN->getIncomingValueForBlock(BB);
    for (unsigned i = 0, e = Values.size() - 1; i != e; ++i)
      PN->addIncoming(InVal, BB);
  }

  // Erase the old branch instruction.
  EraseTerminatorAndDCECond(BI);
  if (DTU)
    DTU->applyUpdates(Updates);

  LLVM_DEBUG(dbgs() << "  ** 'icmp' chain result is:\n" << *BB << '\n');
  return true;
}

bool SimplifyCFGOpt::simplifyResume(ResumeInst *RI, IRBuilder<> &Builder) {
  if (isa<PHINode>(RI->getValue()))
    return simplifyCommonResume(RI);
  else if (isa<LandingPadInst>(RI->getParent()->getFirstNonPHI()) &&
           RI->getValue() == RI->getParent()->getFirstNonPHI())
    // The resume must unwind the exception that caused control to branch here.
    return simplifySingleResume(RI);

  return false;
}

// Check if cleanup block is empty
static bool isCleanupBlockEmpty(iterator_range<BasicBlock::iterator> R) {
  for (Instruction &I : R) {
    auto *II = dyn_cast<IntrinsicInst>(&I);
    if (!II)
      return false;

    Intrinsic::ID IntrinsicID = II->getIntrinsicID();
    switch (IntrinsicID) {
    case Intrinsic::dbg_declare:
    case Intrinsic::dbg_value:
    case Intrinsic::dbg_label:
    case Intrinsic::lifetime_end:
      break;
    default:
      return false;
    }
  }
  return true;
}

// Simplify resume that is shared by several landing pads (phi of landing pad).
bool SimplifyCFGOpt::simplifyCommonResume(ResumeInst *RI) {
  BasicBlock *BB = RI->getParent();

  // Check that there are no other instructions except for debug and lifetime
  // intrinsics between the phi's and resume instruction.
  if (!isCleanupBlockEmpty(
          make_range(RI->getParent()->getFirstNonPHI(), BB->getTerminator())))
    return false;

  SmallSetVector<BasicBlock *, 4> TrivialUnwindBlocks;
  auto *PhiLPInst = cast<PHINode>(RI->getValue());

  // Check incoming blocks to see if any of them are trivial.
  for (unsigned Idx = 0, End = PhiLPInst->getNumIncomingValues(); Idx != End;
       Idx++) {
    auto *IncomingBB = PhiLPInst->getIncomingBlock(Idx);
    auto *IncomingValue = PhiLPInst->getIncomingValue(Idx);

    // If the block has other successors, we can not delete it because
    // it has other dependents.
    if (IncomingBB->getUniqueSuccessor() != BB)
      continue;

    auto *LandingPad = dyn_cast<LandingPadInst>(IncomingBB->getFirstNonPHI());
    // Not the landing pad that caused the control to branch here.
    if (IncomingValue != LandingPad)
      continue;

    if (isCleanupBlockEmpty(
            make_range(LandingPad->getNextNode(), IncomingBB->getTerminator())))
      TrivialUnwindBlocks.insert(IncomingBB);
  }

  // If no trivial unwind blocks, don't do any simplifications.
  if (TrivialUnwindBlocks.empty())
    return false;

  // Turn all invokes that unwind here into calls.
  for (auto *TrivialBB : TrivialUnwindBlocks) {
    // Blocks that will be simplified should be removed from the phi node.
    // Note there could be multiple edges to the resume block, and we need
    // to remove them all.
    while (PhiLPInst->getBasicBlockIndex(TrivialBB) != -1)
      BB->removePredecessor(TrivialBB, true);

    for (BasicBlock *Pred :
         llvm::make_early_inc_range(predecessors(TrivialBB))) {
      removeUnwindEdge(Pred, DTU);
      ++NumInvokes;
    }

    // In each SimplifyCFG run, only the current processed block can be erased.
    // Otherwise, it will break the iteration of SimplifyCFG pass. So instead
    // of erasing TrivialBB, we only remove the branch to the common resume
    // block so that we can later erase the resume block since it has no
    // predecessors.
    TrivialBB->getTerminator()->eraseFromParent();
    new UnreachableInst(RI->getContext(), TrivialBB);
    if (DTU)
      DTU->applyUpdates({{DominatorTree::Delete, TrivialBB, BB}});
  }

  // Delete the resume block if all its predecessors have been removed.
  if (pred_empty(BB))
    DeleteDeadBlock(BB, DTU);

  return !TrivialUnwindBlocks.empty();
}

// Simplify resume that is only used by a single (non-phi) landing pad.
bool SimplifyCFGOpt::simplifySingleResume(ResumeInst *RI) {
  BasicBlock *BB = RI->getParent();
  auto *LPInst = cast<LandingPadInst>(BB->getFirstNonPHI());
  assert(RI->getValue() == LPInst &&
         "Resume must unwind the exception that caused control to here");

  // Check that there are no other instructions except for debug intrinsics.
  if (!isCleanupBlockEmpty(
          make_range<Instruction *>(LPInst->getNextNode(), RI)))
    return false;

  // Turn all invokes that unwind here into calls and delete the basic block.
  for (BasicBlock *Pred : llvm::make_early_inc_range(predecessors(BB))) {
    removeUnwindEdge(Pred, DTU);
    ++NumInvokes;
  }

  // The landingpad is now unreachable.  Zap it.
  DeleteDeadBlock(BB, DTU);
  return true;
}

#if INTEL_CUSTOMIZATION
// If cleanuppad is an exit BasicBlock of a loop, the loop may not have
// dedicated exit block after removing the cleanuppad BasicBlock since
// the new exit block may have predecessors that are not in loop.
// When “NeedCanonicalLoop” option is true, an empty cleanuppad BasicBlock
// will not be removed if the BasicBlock is an exit BB of a loop. This
// helps to trigger loop transformations later for the loop. BackEdge is
// used to determine if a BasicBlock is in a loop or not.
//
// Note: We don’t do extensive analysis to prove that “CleanupBB” is
// dedicated loop exit. Just use simple analysis/heuristic to determine
// if “CleanupBB” is dedicated loop exit or not.
//
// Ex:
// This function returns true for the below example if "CleanupBB"
// is "%ehcleanup", which is a dedicated exit block of loop that
// contains %for.body and %for.inc BasicBlocks.
//
// for.body:                          ; preds = %for.inc, %entry
//   %i.04 = phi i32 [ 0, %entry ], [ %inc, %for.inc ]
//   invoke void @"?bar@@YAXXZ"()
//   to label %for.inc unwind label %ehcleanup
//
// for.inc:                           ; preds = %for.body
//   %inc = add nuw nsw i32 %i.04, 1
//   %exitcond = icmp eq i32 %inc, 100
//   br i1 %exitcond, label %for.cond.cleanup, label %for.body
//
// ehcleanup:                         ; preds = %for.body
//   %0 = cleanuppad within none []
//   cleanupret from %0 unwind label %catch.dispatch
//
bool SimplifyCFGOpt::isDedicatedLoopExit(BasicBlock *CleanupBB) {

  // For the given "BB", this function finds normal successor by skipping
  // BasicBlock that terminate with Invoke instruction. It makes sure
  // Unwind destination of Invoke instructions is always "CleanupBB".
  //
  // Ex:
  // This lambda function helps to detect normal successor (BasicBlock
  // without Invoke instruction as terminator) of “%invoke.cont” and
  // “%invoke.cont1” BasicBlocks. This function returns %for.inc
  // BasicBlock if “BB” is either %invoke.cont or %invoke.cont1. Returns
  // nullptr if “CleanupBB” doesn’t match with UnWindDest BasicBlock
  // (%ehcleanup) of invoke instructions.
  //
  // invoke.cont:                              ; preds = %for.body
  //   invoke void @"?box@@YAXXZ"()
  //         to label %invoke.cont1 unwind label %ehcleanup
  //
  // invoke.cont1:                             ; preds = %invoke.cont
  //   invoke void @"?baz@@YAXXZ"()
  //        to label %for.inc unwind label %ehcleanup
  //
  // for.inc:                                  ; preds = %invoke.cont1
  //   %inc = add nuw nsw i32 %i.06, 1
  //   %exitcond = icmp eq i32 %inc, 100
  //   br i1 %exitcond, label %for.cond.cleanup, label %for.body
  //
  auto GetNormalSucc = [](BasicBlock *BB,
                          BasicBlock *CleanupBB) -> BasicBlock* {
    SmallPtrSet<BasicBlock *, 8> ProcessedBBs;
    while (auto II = dyn_cast<InvokeInst>(BB->getTerminator())) {
      if (!ProcessedBBs.insert(BB).second)
        return nullptr;
      if (II->getUnwindDest() != CleanupBB)
        return nullptr;
      BB = II->getNormalDest();
    }
    return BB;
  };

  if (!Options.NeedCanonicalLoop || LoopHeaders.empty())
    return false;
  for (BasicBlock *Pred : predecessors(CleanupBB)) {
    BasicBlock *NormalSucc = GetNormalSucc(Pred, CleanupBB);
    if (!NormalSucc)
      return false;
    bool BackEdgeFound = false;
    for (BasicBlock *B : successors(NormalSucc))
      if (is_contained(LoopHeaders, B)) {
        BackEdgeFound = true;
        break;
      }
    if (!BackEdgeFound)
      return false;
  }
  return true;
}
#endif // INTEL_CUSTOMIZATION

bool SimplifyCFGOpt::removeEmptyCleanup(CleanupReturnInst *RI, DomTreeUpdater *DTU) {      // INTEL
  // If this is a trivial cleanup pad that executes no instructions, it can be
  // eliminated.  If the cleanup pad continues to the caller, any predecessor
  // that is an EH pad will be updated to continue to the caller and any
  // predecessor that terminates with an invoke instruction will have its invoke
  // instruction converted to a call instruction.  If the cleanup pad being
  // simplified does not continue to the caller, each predecessor will be
  // updated to continue to the unwind destination of the cleanup pad being
  // simplified.
  BasicBlock *BB = RI->getParent();
  CleanupPadInst *CPInst = RI->getCleanupPad();
  if (CPInst->getParent() != BB)
    // This isn't an empty cleanup.
    return false;

  // We cannot kill the pad if it has multiple uses.  This typically arises
  // from unreachable basic blocks.
  if (!CPInst->hasOneUse())
    return false;

  // Check that there are no other instructions except for benign intrinsics.
  if (!isCleanupBlockEmpty(
          make_range<Instruction *>(CPInst->getNextNode(), RI)))
    return false;

#if INTEL_CUSTOMIZATION
  if (isDedicatedLoopExit(BB))
    return false;
#endif // INTEL_CUSTOMIZATION

  // If the cleanup return we are simplifying unwinds to the caller, this will
  // set UnwindDest to nullptr.
  BasicBlock *UnwindDest = RI->getUnwindDest();
  Instruction *DestEHPad = UnwindDest ? UnwindDest->getFirstNonPHI() : nullptr;

  // We're about to remove BB from the control flow.  Before we do, sink any
  // PHINodes into the unwind destination.  Doing this before changing the
  // control flow avoids some potentially slow checks, since we can currently
  // be certain that UnwindDest and BB have no common predecessors (since they
  // are both EH pads).
  if (UnwindDest) {
    // First, go through the PHI nodes in UnwindDest and update any nodes that
    // reference the block we are removing
    for (PHINode &DestPN : UnwindDest->phis()) {
      int Idx = DestPN.getBasicBlockIndex(BB);
      // Since BB unwinds to UnwindDest, it has to be in the PHI node.
      assert(Idx != -1);
      // This PHI node has an incoming value that corresponds to a control
      // path through the cleanup pad we are removing.  If the incoming
      // value is in the cleanup pad, it must be a PHINode (because we
      // verified above that the block is otherwise empty).  Otherwise, the
      // value is either a constant or a value that dominates the cleanup
      // pad being removed.
      //
      // Because BB and UnwindDest are both EH pads, all of their
      // predecessors must unwind to these blocks, and since no instruction
      // can have multiple unwind destinations, there will be no overlap in
      // incoming blocks between SrcPN and DestPN.
      Value *SrcVal = DestPN.getIncomingValue(Idx);
      PHINode *SrcPN = dyn_cast<PHINode>(SrcVal);

      bool NeedPHITranslation = SrcPN && SrcPN->getParent() == BB;
      for (auto *Pred : predecessors(BB)) {
        Value *Incoming =
            NeedPHITranslation ? SrcPN->getIncomingValueForBlock(Pred) : SrcVal;
        DestPN.addIncoming(Incoming, Pred);
      }
    }

    // Sink any remaining PHI nodes directly into UnwindDest.
    Instruction *InsertPt = DestEHPad;
    for (PHINode &PN : make_early_inc_range(BB->phis())) {
      if (PN.use_empty() || !PN.isUsedOutsideOfBlock(BB))
        // If the PHI node has no uses or all of its uses are in this basic
        // block (meaning they are debug or lifetime intrinsics), just leave
        // it.  It will be erased when we erase BB below.
        continue;

      // Otherwise, sink this PHI node into UnwindDest.
      // Any predecessors to UnwindDest which are not already represented
      // must be back edges which inherit the value from the path through
      // BB.  In this case, the PHI value must reference itself.
      for (auto *pred : predecessors(UnwindDest))
        if (pred != BB)
          PN.addIncoming(&PN, pred);
      PN.moveBefore(InsertPt);
      // Also, add a dummy incoming value for the original BB itself,
      // so that the PHI is well-formed until we drop said predecessor.
      PN.addIncoming(UndefValue::get(PN.getType()), BB);
    }
  }

  std::vector<DominatorTree::UpdateType> Updates;

  // We use make_early_inc_range here because we will remove all predecessors.
  for (BasicBlock *PredBB : llvm::make_early_inc_range(predecessors(BB))) {
    if (UnwindDest == nullptr) {
      if (DTU) {
        DTU->applyUpdates(Updates);
        Updates.clear();
      }
      removeUnwindEdge(PredBB, DTU);
      ++NumInvokes;
    } else {
      BB->removePredecessor(PredBB);
      Instruction *TI = PredBB->getTerminator();
      TI->replaceUsesOfWith(BB, UnwindDest);
      if (DTU) {
        Updates.push_back({DominatorTree::Insert, PredBB, UnwindDest});
        Updates.push_back({DominatorTree::Delete, PredBB, BB});
      }
    }
  }

  if (DTU)
    DTU->applyUpdates(Updates);

  DeleteDeadBlock(BB, DTU);

  return true;
}

// Try to merge two cleanuppads together.
static bool mergeCleanupPad(CleanupReturnInst *RI) {
  // Skip any cleanuprets which unwind to caller, there is nothing to merge
  // with.
  BasicBlock *UnwindDest = RI->getUnwindDest();
  if (!UnwindDest)
    return false;

  // This cleanupret isn't the only predecessor of this cleanuppad, it wouldn't
  // be safe to merge without code duplication.
  if (UnwindDest->getSinglePredecessor() != RI->getParent())
    return false;

  // Verify that our cleanuppad's unwind destination is another cleanuppad.
  auto *SuccessorCleanupPad = dyn_cast<CleanupPadInst>(&UnwindDest->front());
  if (!SuccessorCleanupPad)
    return false;

  CleanupPadInst *PredecessorCleanupPad = RI->getCleanupPad();
  // Replace any uses of the successor cleanupad with the predecessor pad
  // The only cleanuppad uses should be this cleanupret, it's cleanupret and
  // funclet bundle operands.
  SuccessorCleanupPad->replaceAllUsesWith(PredecessorCleanupPad);
  // Remove the old cleanuppad.
  SuccessorCleanupPad->eraseFromParent();
  // Now, we simply replace the cleanupret with a branch to the unwind
  // destination.
  BranchInst::Create(UnwindDest, RI->getParent());
  RI->eraseFromParent();

  return true;
}

bool SimplifyCFGOpt::simplifyCleanupReturn(CleanupReturnInst *RI) {
  // It is possible to transiantly have an undef cleanuppad operand because we
  // have deleted some, but not all, dead blocks.
  // Eventually, this block will be deleted.
  if (isa<UndefValue>(RI->getOperand(0)))
    return false;

  if (mergeCleanupPad(RI))
    return true;

  if (removeEmptyCleanup(RI, DTU))
    return true;

  return false;
}

// WARNING: keep in sync with InstCombinerImpl::visitUnreachableInst()!
bool SimplifyCFGOpt::simplifyUnreachable(UnreachableInst *UI) {
  BasicBlock *BB = UI->getParent();

  bool Changed = false;

  // If there are any instructions immediately before the unreachable that can
  // be removed, do so.
  while (UI->getIterator() != BB->begin()) {
    BasicBlock::iterator BBI = UI->getIterator();
    --BBI;

    if (!isGuaranteedToTransferExecutionToSuccessor(&*BBI))
      break; // Can not drop any more instructions. We're done here.
    // Otherwise, this instruction can be freely erased,
    // even if it is not side-effect free.

    // Note that deleting EH's here is in fact okay, although it involves a bit
    // of subtle reasoning. If this inst is an EH, all the predecessors of this
    // block will be the unwind edges of Invoke/CatchSwitch/CleanupReturn,
    // and we can therefore guarantee this block will be erased.

    // Delete this instruction (any uses are guaranteed to be dead)
    BBI->replaceAllUsesWith(PoisonValue::get(BBI->getType()));
    BBI->eraseFromParent();
    Changed = true;
  }

  // If the unreachable instruction is the first in the block, take a gander
  // at all of the predecessors of this instruction, and simplify them.
  if (&BB->front() != UI)
    return Changed;

  std::vector<DominatorTree::UpdateType> Updates;

  SmallSetVector<BasicBlock *, 8> Preds(pred_begin(BB), pred_end(BB));
  for (unsigned i = 0, e = Preds.size(); i != e; ++i) {
    auto *Predecessor = Preds[i];
    Instruction *TI = Predecessor->getTerminator();
    IRBuilder<> Builder(TI);
    if (auto *BI = dyn_cast<BranchInst>(TI)) {
      // We could either have a proper unconditional branch,
      // or a degenerate conditional branch with matching destinations.
      if (all_of(BI->successors(),
                 [BB](auto *Successor) { return Successor == BB; })) {
        new UnreachableInst(TI->getContext(), TI);
        TI->eraseFromParent();
        Changed = true;
      } else {
        assert(BI->isConditional() && "Can't get here with an uncond branch.");
        Value* Cond = BI->getCondition();
        assert(BI->getSuccessor(0) != BI->getSuccessor(1) &&
               "The destinations are guaranteed to be different here.");
        if (BI->getSuccessor(0) == BB) {
          Builder.CreateAssumption(Builder.CreateNot(Cond));
          Builder.CreateBr(BI->getSuccessor(1));
        } else {
          assert(BI->getSuccessor(1) == BB && "Incorrect CFG");
          Builder.CreateAssumption(Cond);
          Builder.CreateBr(BI->getSuccessor(0));
        }
        EraseTerminatorAndDCECond(BI);
        Changed = true;
      }
      if (DTU)
        Updates.push_back({DominatorTree::Delete, Predecessor, BB});
    } else if (auto *SI = dyn_cast<SwitchInst>(TI)) {
      SwitchInstProfUpdateWrapper SU(*SI);
      for (auto i = SU->case_begin(), e = SU->case_end(); i != e;) {
        if (i->getCaseSuccessor() != BB) {
          ++i;
          continue;
        }
        BB->removePredecessor(SU->getParent());
        i = SU.removeCase(i);
        e = SU->case_end();
        Changed = true;
      }
      // Note that the default destination can't be removed!
      if (DTU && SI->getDefaultDest() != BB)
        Updates.push_back({DominatorTree::Delete, Predecessor, BB});
    } else if (auto *II = dyn_cast<InvokeInst>(TI)) {
      if (II->getUnwindDest() == BB) {
        if (DTU) {
          DTU->applyUpdates(Updates);
          Updates.clear();
        }
        removeUnwindEdge(TI->getParent(), DTU);
        Changed = true;
      }
    } else if (auto *CSI = dyn_cast<CatchSwitchInst>(TI)) {
      if (CSI->getUnwindDest() == BB) {
        if (DTU) {
          DTU->applyUpdates(Updates);
          Updates.clear();
        }
        removeUnwindEdge(TI->getParent(), DTU);
        Changed = true;
        continue;
      }

      for (CatchSwitchInst::handler_iterator I = CSI->handler_begin(),
                                             E = CSI->handler_end();
           I != E; ++I) {
        if (*I == BB) {
          CSI->removeHandler(I);
          --I;
          --E;
          Changed = true;
        }
      }
      if (DTU)
        Updates.push_back({DominatorTree::Delete, Predecessor, BB});
      if (CSI->getNumHandlers() == 0) {
        if (CSI->hasUnwindDest()) {
          // Redirect all predecessors of the block containing CatchSwitchInst
          // to instead branch to the CatchSwitchInst's unwind destination.
          if (DTU) {
            for (auto *PredecessorOfPredecessor : predecessors(Predecessor)) {
              Updates.push_back({DominatorTree::Insert,
                                 PredecessorOfPredecessor,
                                 CSI->getUnwindDest()});
              Updates.push_back({DominatorTree::Delete,
                                 PredecessorOfPredecessor, Predecessor});
            }
          }
          Predecessor->replaceAllUsesWith(CSI->getUnwindDest());
        } else {
          // Rewrite all preds to unwind to caller (or from invoke to call).
          if (DTU) {
            DTU->applyUpdates(Updates);
            Updates.clear();
          }
          SmallVector<BasicBlock *, 8> EHPreds(predecessors(Predecessor));
          for (BasicBlock *EHPred : EHPreds)
            removeUnwindEdge(EHPred, DTU);
        }
        // The catchswitch is no longer reachable.
        new UnreachableInst(CSI->getContext(), CSI);
        CSI->eraseFromParent();
        Changed = true;
      }
    } else if (auto *CRI = dyn_cast<CleanupReturnInst>(TI)) {
      (void)CRI;
      assert(CRI->hasUnwindDest() && CRI->getUnwindDest() == BB &&
             "Expected to always have an unwind to BB.");
      (void) CRI; // INTEL
      if (DTU)
        Updates.push_back({DominatorTree::Delete, Predecessor, BB});
      new UnreachableInst(TI->getContext(), TI);
      TI->eraseFromParent();
      Changed = true;
    }
  }

  if (DTU)
    DTU->applyUpdates(Updates);

  // If this block is now dead, remove it.
  if (pred_empty(BB) && BB != &BB->getParent()->getEntryBlock()) {
    DeleteDeadBlock(BB, DTU);
    return true;
  }

  return Changed;
}

static bool CasesAreContiguous(SmallVectorImpl<ConstantInt *> &Cases) {
  assert(Cases.size() >= 1);

  array_pod_sort(Cases.begin(), Cases.end(), ConstantIntSortPredicate);
  for (size_t I = 1, E = Cases.size(); I != E; ++I) {
    if (Cases[I - 1]->getValue() != Cases[I]->getValue() + 1)
      return false;
  }
  return true;
}

static void createUnreachableSwitchDefault(SwitchInst *Switch,
                                           DomTreeUpdater *DTU) {
  LLVM_DEBUG(dbgs() << "SimplifyCFG: switch default is dead.\n");
  auto *BB = Switch->getParent();
  BasicBlock *NewDefaultBlock = SplitBlockPredecessors(
      Switch->getDefaultDest(), Switch->getParent(), "", DTU);
  auto *OrigDefaultBlock = Switch->getDefaultDest();
  Switch->setDefaultDest(&*NewDefaultBlock);
  if (DTU)
    DTU->applyUpdates({{DominatorTree::Insert, BB, &*NewDefaultBlock},
                       {DominatorTree::Delete, BB, OrigDefaultBlock}});
  SplitBlock(&*NewDefaultBlock, &NewDefaultBlock->front(), DTU);
  SmallVector<DominatorTree::UpdateType, 2> Updates;
  if (DTU)
    for (auto *Successor : successors(NewDefaultBlock))
      Updates.push_back({DominatorTree::Delete, NewDefaultBlock, Successor});
  auto *NewTerminator = NewDefaultBlock->getTerminator();
  new UnreachableInst(Switch->getContext(), NewTerminator);
  EraseTerminatorAndDCECond(NewTerminator);
  if (DTU)
    DTU->applyUpdates(Updates);
}

/// Turn a switch with two reachable destinations into an integer range
/// comparison and branch.
bool SimplifyCFGOpt::TurnSwitchRangeIntoICmp(SwitchInst *SI,
                                             IRBuilder<> &Builder) {
  assert(SI->getNumCases() > 1 && "Degenerate switch?");

  bool HasDefault =
      !isa<UnreachableInst>(SI->getDefaultDest()->getFirstNonPHIOrDbg());

  auto *BB = SI->getParent();

  // Partition the cases into two sets with different destinations.
  BasicBlock *DestA = HasDefault ? SI->getDefaultDest() : nullptr;
  BasicBlock *DestB = nullptr;
  SmallVector<ConstantInt *, 16> CasesA;
  SmallVector<ConstantInt *, 16> CasesB;

  for (auto Case : SI->cases()) {
    BasicBlock *Dest = Case.getCaseSuccessor();
    if (!DestA)
      DestA = Dest;
    if (Dest == DestA) {
      CasesA.push_back(Case.getCaseValue());
      continue;
    }
    if (!DestB)
      DestB = Dest;
    if (Dest == DestB) {
      CasesB.push_back(Case.getCaseValue());
      continue;
    }
    return false; // More than two destinations.
  }

  assert(DestA && DestB &&
         "Single-destination switch should have been folded.");
  assert(DestA != DestB);
  assert(DestB != SI->getDefaultDest());
  assert(!CasesB.empty() && "There must be non-default cases.");
  assert(!CasesA.empty() || HasDefault);

  // Figure out if one of the sets of cases form a contiguous range.
  SmallVectorImpl<ConstantInt *> *ContiguousCases = nullptr;
  BasicBlock *ContiguousDest = nullptr;
  BasicBlock *OtherDest = nullptr;
  if (!CasesA.empty() && CasesAreContiguous(CasesA)) {
    ContiguousCases = &CasesA;
    ContiguousDest = DestA;
    OtherDest = DestB;
  } else if (CasesAreContiguous(CasesB)) {
    ContiguousCases = &CasesB;
    ContiguousDest = DestB;
    OtherDest = DestA;
  } else
    return false;

  // Start building the compare and branch.

  Constant *Offset = ConstantExpr::getNeg(ContiguousCases->back());
  Constant *NumCases =
      ConstantInt::get(Offset->getType(), ContiguousCases->size());

  Value *Sub = SI->getCondition();
  if (!Offset->isNullValue())
    Sub = Builder.CreateAdd(Sub, Offset, Sub->getName() + ".off");

  Value *Cmp;
  // If NumCases overflowed, then all possible values jump to the successor.
  if (NumCases->isNullValue() && !ContiguousCases->empty())
    Cmp = ConstantInt::getTrue(SI->getContext());
  else
    Cmp = Builder.CreateICmpULT(Sub, NumCases, "switch");
  BranchInst *NewBI = Builder.CreateCondBr(Cmp, ContiguousDest, OtherDest);

  // Update weight for the newly-created conditional branch.
  if (HasBranchWeights(SI)) {
    SmallVector<uint64_t, 8> Weights;
    GetBranchWeights(SI, Weights);
    if (Weights.size() == 1 + SI->getNumCases()) {
      uint64_t TrueWeight = 0;
      uint64_t FalseWeight = 0;
      for (size_t I = 0, E = Weights.size(); I != E; ++I) {
        if (SI->getSuccessor(I) == ContiguousDest)
          TrueWeight += Weights[I];
        else
          FalseWeight += Weights[I];
      }
      while (TrueWeight > UINT32_MAX || FalseWeight > UINT32_MAX) {
        TrueWeight /= 2;
        FalseWeight /= 2;
      }
      setBranchWeights(NewBI, TrueWeight, FalseWeight);
    }
  }

  // Prune obsolete incoming values off the successors' PHI nodes.
  for (auto BBI = ContiguousDest->begin(); isa<PHINode>(BBI); ++BBI) {
    unsigned PreviousEdges = ContiguousCases->size();
    if (ContiguousDest == SI->getDefaultDest())
      ++PreviousEdges;
    for (unsigned I = 0, E = PreviousEdges - 1; I != E; ++I)
      cast<PHINode>(BBI)->removeIncomingValue(SI->getParent());
  }
  for (auto BBI = OtherDest->begin(); isa<PHINode>(BBI); ++BBI) {
    unsigned PreviousEdges = SI->getNumCases() - ContiguousCases->size();
    if (OtherDest == SI->getDefaultDest())
      ++PreviousEdges;
    for (unsigned I = 0, E = PreviousEdges - 1; I != E; ++I)
      cast<PHINode>(BBI)->removeIncomingValue(SI->getParent());
  }

  // Clean up the default block - it may have phis or other instructions before
  // the unreachable terminator.
  if (!HasDefault)
    createUnreachableSwitchDefault(SI, DTU);

  auto *UnreachableDefault = SI->getDefaultDest();

  // Drop the switch.
  SI->eraseFromParent();

  if (!HasDefault && DTU)
    DTU->applyUpdates({{DominatorTree::Delete, BB, UnreachableDefault}});

  return true;
}

/// Compute masked bits for the condition of a switch
/// and use it to remove dead cases.
static bool eliminateDeadSwitchCases(SwitchInst *SI, DomTreeUpdater *DTU,
                                     AssumptionCache *AC,
                                     const DataLayout &DL) {
  Value *Cond = SI->getCondition();
  unsigned Bits = Cond->getType()->getIntegerBitWidth();
  KnownBits Known = computeKnownBits(Cond, DL, 0, AC, SI);

  // We can also eliminate cases by determining that their values are outside of
  // the limited range of the condition based on how many significant (non-sign)
  // bits are in the condition value.
  unsigned ExtraSignBits = ComputeNumSignBits(Cond, DL, 0, AC, SI) - 1;
  unsigned MaxSignificantBitsInCond = Bits - ExtraSignBits;

  auto Range = computeConstantRange(Cond, true, AC); // INTEL
  // Gather dead cases.
  SmallVector<ConstantInt *, 8> DeadCases;
  SmallDenseMap<BasicBlock *, int, 8> NumPerSuccessorCases;
  for (auto &Case : SI->cases()) {
    auto *Successor = Case.getCaseSuccessor();
    if (DTU)
      ++NumPerSuccessorCases[Successor];
    const APInt &CaseVal = Case.getCaseValue()->getValue();
    if (Known.Zero.intersects(CaseVal) || !Known.One.isSubsetOf(CaseVal) ||
        (CaseVal.getMinSignedBits() > MaxSignificantBitsInCond) || // INTEL
        !Range.contains(CaseVal)) { // INTEL
      DeadCases.push_back(Case.getCaseValue());
      if (DTU)
        --NumPerSuccessorCases[Successor];
      LLVM_DEBUG(dbgs() << "SimplifyCFG: switch case " << CaseVal
                        << " is dead.\n");
    }
  }

  // If we can prove that the cases must cover all possible values, the
  // default destination becomes dead and we can remove it.  If we know some
  // of the bits in the value, we can use that to more precisely compute the
  // number of possible unique case values.
  bool HasDefault =
      !isa<UnreachableInst>(SI->getDefaultDest()->getFirstNonPHIOrDbg());
  const unsigned NumUnknownBits =
      Bits - (Known.Zero | Known.One).countPopulation();
  assert(NumUnknownBits <= Bits);
  if (HasDefault && DeadCases.empty() &&
      NumUnknownBits < 64 /* avoid overflow */ &&
      SI->getNumCases() == (1ULL << NumUnknownBits)) {
    createUnreachableSwitchDefault(SI, DTU);
    return true;
  }

  if (DeadCases.empty())
    return false;

  SwitchInstProfUpdateWrapper SIW(*SI);
  for (ConstantInt *DeadCase : DeadCases) {
    SwitchInst::CaseIt CaseI = SI->findCaseValue(DeadCase);
    assert(CaseI != SI->case_default() &&
           "Case was not found. Probably mistake in DeadCases forming.");
    // Prune unused values from PHI nodes.
    CaseI->getCaseSuccessor()->removePredecessor(SI->getParent());
    SIW.removeCase(CaseI);
  }

  if (DTU) {
    std::vector<DominatorTree::UpdateType> Updates;
    for (const std::pair<BasicBlock *, int> &I : NumPerSuccessorCases)
      if (I.second == 0)
        Updates.push_back({DominatorTree::Delete, SI->getParent(), I.first});
    DTU->applyUpdates(Updates);
  }

  return true;
}

/// If BB would be eligible for simplification by
/// TryToSimplifyUncondBranchFromEmptyBlock (i.e. it is empty and terminated
/// by an unconditional branch), look at the phi node for BB in the successor
/// block and see if the incoming value is equal to CaseValue. If so, return
/// the phi node, and set PhiIndex to BB's index in the phi node.
static PHINode *FindPHIForConditionForwarding(ConstantInt *CaseValue,
                                              BasicBlock *BB, int *PhiIndex) {
  if (BB->getFirstNonPHIOrDbg() != BB->getTerminator())
    return nullptr; // BB must be empty to be a candidate for simplification.
  if (!BB->getSinglePredecessor())
    return nullptr; // BB must be dominated by the switch.

  BranchInst *Branch = dyn_cast<BranchInst>(BB->getTerminator());
  if (!Branch || !Branch->isUnconditional())
    return nullptr; // Terminator must be unconditional branch.

  BasicBlock *Succ = Branch->getSuccessor(0);

  for (PHINode &PHI : Succ->phis()) {
    int Idx = PHI.getBasicBlockIndex(BB);
    assert(Idx >= 0 && "PHI has no entry for predecessor?");

    Value *InValue = PHI.getIncomingValue(Idx);
    if (InValue != CaseValue)
      continue;

    *PhiIndex = Idx;
    return &PHI;
  }

  return nullptr;
}

/// Try to forward the condition of a switch instruction to a phi node
/// dominated by the switch, if that would mean that some of the destination
/// blocks of the switch can be folded away. Return true if a change is made.
static bool ForwardSwitchConditionToPHI(SwitchInst *SI) {
  using ForwardingNodesMap = DenseMap<PHINode *, SmallVector<int, 4>>;

  ForwardingNodesMap ForwardingNodes;
  BasicBlock *SwitchBlock = SI->getParent();
  bool Changed = false;
  for (auto &Case : SI->cases()) {
    ConstantInt *CaseValue = Case.getCaseValue();
    BasicBlock *CaseDest = Case.getCaseSuccessor();

    // Replace phi operands in successor blocks that are using the constant case
    // value rather than the switch condition variable:
    //   switchbb:
    //   switch i32 %x, label %default [
    //     i32 17, label %succ
    //   ...
    //   succ:
    //     %r = phi i32 ... [ 17, %switchbb ] ...
    // -->
    //     %r = phi i32 ... [ %x, %switchbb ] ...

    for (PHINode &Phi : CaseDest->phis()) {
      // This only works if there is exactly 1 incoming edge from the switch to
      // a phi. If there is >1, that means multiple cases of the switch map to 1
      // value in the phi, and that phi value is not the switch condition. Thus,
      // this transform would not make sense (the phi would be invalid because
      // a phi can't have different incoming values from the same block).
      int SwitchBBIdx = Phi.getBasicBlockIndex(SwitchBlock);
      if (Phi.getIncomingValue(SwitchBBIdx) == CaseValue &&
          count(Phi.blocks(), SwitchBlock) == 1) {
        Phi.setIncomingValue(SwitchBBIdx, SI->getCondition());
        Changed = true;
      }
    }

    // Collect phi nodes that are indirectly using this switch's case constants.
    int PhiIdx;
    if (auto *Phi = FindPHIForConditionForwarding(CaseValue, CaseDest, &PhiIdx))
      ForwardingNodes[Phi].push_back(PhiIdx);
  }

  for (auto &ForwardingNode : ForwardingNodes) {
    PHINode *Phi = ForwardingNode.first;
    SmallVectorImpl<int> &Indexes = ForwardingNode.second;
    if (Indexes.size() < 2)
      continue;

    for (int Index : Indexes)
      Phi->setIncomingValue(Index, SI->getCondition());
    Changed = true;
  }

  return Changed;
}

/// Return true if the backend will be able to handle
/// initializing an array of constants like C.
static bool ValidLookupTableConstant(Constant *C, const TargetTransformInfo &TTI) {
  if (C->isThreadDependent())
    return false;
  if (C->isDLLImportDependent())
    return false;

  if (!isa<ConstantFP>(C) && !isa<ConstantInt>(C) &&
      !isa<ConstantPointerNull>(C) && !isa<GlobalValue>(C) &&
      !isa<UndefValue>(C) && !isa<ConstantExpr>(C))
    return false;

  if (ConstantExpr *CE = dyn_cast<ConstantExpr>(C)) {
    if (!CE->isGEPWithNoNotionalOverIndexing())
      return false;
    if (!ValidLookupTableConstant(CE->getOperand(0), TTI))
      return false;
  }

  if (!TTI.shouldBuildLookupTablesForConstant(C))
    return false;

  return true;
}

/// If V is a Constant, return it. Otherwise, try to look up
/// its constant value in ConstantPool, returning 0 if it's not there.
static Constant *
LookupConstant(Value *V,
               const SmallDenseMap<Value *, Constant *> &ConstantPool) {
  if (Constant *C = dyn_cast<Constant>(V))
    return C;
  return ConstantPool.lookup(V);
}

/// Try to fold instruction I into a constant. This works for
/// simple instructions such as binary operations where both operands are
/// constant or can be replaced by constants from the ConstantPool. Returns the
/// resulting constant on success, 0 otherwise.
static Constant *
ConstantFold(Instruction *I, const DataLayout &DL,
             const SmallDenseMap<Value *, Constant *> &ConstantPool) {
  if (SelectInst *Select = dyn_cast<SelectInst>(I)) {
    Constant *A = LookupConstant(Select->getCondition(), ConstantPool);
    if (!A)
      return nullptr;
    if (A->isAllOnesValue())
      return LookupConstant(Select->getTrueValue(), ConstantPool);
    if (A->isNullValue())
      return LookupConstant(Select->getFalseValue(), ConstantPool);
    return nullptr;
  }

  SmallVector<Constant *, 4> COps;
  for (unsigned N = 0, E = I->getNumOperands(); N != E; ++N) {
    if (Constant *A = LookupConstant(I->getOperand(N), ConstantPool))
      COps.push_back(A);
    else
      return nullptr;
  }

  if (CmpInst *Cmp = dyn_cast<CmpInst>(I)) {
    return ConstantFoldCompareInstOperands(Cmp->getPredicate(), COps[0],
                                           COps[1], DL);
  }

  return ConstantFoldInstOperands(I, COps, DL);
}

/// Try to determine the resulting constant values in phi nodes
/// at the common destination basic block, *CommonDest, for one of the case
/// destionations CaseDest corresponding to value CaseVal (0 for the default
/// case), of a switch instruction SI.
static bool
GetCaseResults(SwitchInst *SI, ConstantInt *CaseVal, BasicBlock *CaseDest,
               BasicBlock **CommonDest,
               SmallVectorImpl<std::pair<PHINode *, Constant *>> &Res,
               const DataLayout &DL, const TargetTransformInfo &TTI) {
  // The block from which we enter the common destination.
  BasicBlock *Pred = SI->getParent();

  // If CaseDest is empty except for some side-effect free instructions through
  // which we can constant-propagate the CaseVal, continue to its successor.
  SmallDenseMap<Value *, Constant *> ConstantPool;
  ConstantPool.insert(std::make_pair(SI->getCondition(), CaseVal));
  for (Instruction &I :CaseDest->instructionsWithoutDebug()) {
    if (I.isTerminator()) {
      // If the terminator is a simple branch, continue to the next block.
      if (I.getNumSuccessors() != 1 || I.isExceptionalTerminator())
        return false;
      Pred = CaseDest;
      CaseDest = I.getSuccessor(0);
    } else if (Constant *C = ConstantFold(&I, DL, ConstantPool)) {
      // Instruction is side-effect free and constant.

      // If the instruction has uses outside this block or a phi node slot for
      // the block, it is not safe to bypass the instruction since it would then
      // no longer dominate all its uses.
      for (auto &Use : I.uses()) {
        User *User = Use.getUser();
        if (Instruction *I = dyn_cast<Instruction>(User))
          if (I->getParent() == CaseDest)
            continue;
        if (PHINode *Phi = dyn_cast<PHINode>(User))
          if (Phi->getIncomingBlock(Use) == CaseDest)
            continue;
        return false;
      }

      ConstantPool.insert(std::make_pair(&I, C));
    } else {
      break;
    }
  }

  // If we did not have a CommonDest before, use the current one.
  if (!*CommonDest)
    *CommonDest = CaseDest;
  // If the destination isn't the common one, abort.
  if (CaseDest != *CommonDest)
    return false;

  // Get the values for this case from phi nodes in the destination block.
  for (PHINode &PHI : (*CommonDest)->phis()) {
    int Idx = PHI.getBasicBlockIndex(Pred);
    if (Idx == -1)
      continue;

    Constant *ConstVal =
        LookupConstant(PHI.getIncomingValue(Idx), ConstantPool);
    if (!ConstVal)
      return false;

    // Be conservative about which kinds of constants we support.
    if (!ValidLookupTableConstant(ConstVal, TTI))
      return false;

    Res.push_back(std::make_pair(&PHI, ConstVal));
  }

  return Res.size() > 0;
}

#if INTEL_CUSTOMIZATION
/// Try to determine the resulting values in PHI nodes in the common destination
/// basic block, *CommonDest, for one of the case destinations CaseDest.
static bool
GetCaseResultPHIValues(SwitchInst *SI, BasicBlock *CaseDest,
                       BasicBlock **CommonDest,
                       SmallVectorImpl<std::pair<PHINode *, Value *>> &Res) {
  // The block from which we enter the common destination.
  BasicBlock *Pred = SI->getParent();
 
  // If CaseDest has PHI node, then it is the common destination block. 
  // Otherwise, if CaseDest has an unconditional branch and no other 
  // meaningful instructions, then its successor should be the common 
  // destination block.
  for (BasicBlock::iterator I = CaseDest->begin(), E = CaseDest->end();
                            I != E; ++I) {
    if (I->isTerminator()) {
      if (I->getNumSuccessors() != 1)
        return false;
      Pred = CaseDest;
      CaseDest = I->getSuccessor(0);
    } else if (isa<DbgInfoIntrinsic>(I)) {
      // Skip debug intrinsic.
      continue;
    } else if (isa<PHINode>(I)) {
      break;
    } else {
      return false;
    }
  }

  if (!*CommonDest)
    *CommonDest = CaseDest;
  
  // If this case's destination block doesn't match the given common
  // destination block, we don't need to get its results.
  if (*CommonDest != CaseDest)
    return false;

  // Collect case results from phi nodes in the common destination block.
  BasicBlock::iterator I = CaseDest->begin();
  while (PHINode *PHI = dyn_cast<PHINode>(I)) {
    int Idx = PHI->getBasicBlockIndex(Pred);
    assert(Idx != -1 && "Wrong predecessor");

    Res.push_back(std::make_pair(PHI, PHI->getIncomingValue(Idx)));
    ++I;
  }
  
  return true;
}
#endif // INTEL_CUSTOMIZATION

// Helper function used to add CaseVal to the list of cases that generate
// Result. Returns the updated number of cases that generate this result.
static uintptr_t MapCaseToResult(ConstantInt *CaseVal,
                                 SwitchCaseResultVectorTy &UniqueResults,
                                 Constant *Result) {
  for (auto &I : UniqueResults) {
    if (I.first == Result) {
      I.second.push_back(CaseVal);
      return I.second.size();
    }
  }
  UniqueResults.push_back(
      std::make_pair(Result, SmallVector<ConstantInt *, 4>(1, CaseVal)));
  return 1;
}

// Helper function that initializes a map containing
// results for the PHI node of the common destination block for a switch
// instruction. Returns false if multiple PHI nodes have been found or if
// there is not a common destination block for the switch.
static bool
InitializeUniqueCases(SwitchInst *SI, PHINode *&PHI, BasicBlock *&CommonDest,
                      SwitchCaseResultVectorTy &UniqueResults,
                      Constant *&DefaultResult, const DataLayout &DL,
                      const TargetTransformInfo &TTI,
                      uintptr_t MaxUniqueResults, uintptr_t MaxCasesPerResult) {
  for (auto &I : SI->cases()) {
    ConstantInt *CaseVal = I.getCaseValue();

    // Resulting value at phi nodes for this case value.
    SwitchCaseResultsTy Results;
    if (!GetCaseResults(SI, CaseVal, I.getCaseSuccessor(), &CommonDest, Results,
                        DL, TTI))
      return false;

    // Only one value per case is permitted.
    if (Results.size() > 1)
      return false;

    // Add the case->result mapping to UniqueResults.
    const uintptr_t NumCasesForResult =
        MapCaseToResult(CaseVal, UniqueResults, Results.begin()->second);

    // Early out if there are too many cases for this result.
    if (NumCasesForResult > MaxCasesPerResult)
      return false;

    // Early out if there are too many unique results.
    if (UniqueResults.size() > MaxUniqueResults)
      return false;

    // Check the PHI consistency.
    if (!PHI)
      PHI = Results[0].first;
    else if (PHI != Results[0].first)
      return false;
  }
  // Find the default result value.
  SmallVector<std::pair<PHINode *, Constant *>, 1> DefaultResults;
  BasicBlock *DefaultDest = SI->getDefaultDest();
  GetCaseResults(SI, nullptr, SI->getDefaultDest(), &CommonDest, DefaultResults,
                 DL, TTI);
  // If the default value is not found abort unless the default destination
  // is unreachable.
  DefaultResult =
      DefaultResults.size() == 1 ? DefaultResults.begin()->second : nullptr;
  if ((!DefaultResult &&
       !isa<UnreachableInst>(DefaultDest->getFirstNonPHIOrDbg())))
    return false;

  return true;
}

// Helper function that checks if it is possible to transform a switch with only
// two cases (or two cases + default) that produces a result into a select.
// Example:
// switch (a) {
//   case 10:                %0 = icmp eq i32 %a, 10
//     return 10;            %1 = select i1 %0, i32 10, i32 4
//   case 20:        ---->   %2 = icmp eq i32 %a, 20
//     return 2;             %3 = select i1 %2, i32 2, i32 %1
//   default:
//     return 4;
// }
static Value *ConvertTwoCaseSwitch(const SwitchCaseResultVectorTy &ResultVector,
                                   Constant *DefaultResult, Value *Condition,
                                   IRBuilder<> &Builder) {
  // If we are selecting between only two cases transform into a simple
  // select or a two-way select if default is possible.
  if (ResultVector.size() == 2 && ResultVector[0].second.size() == 1 &&
      ResultVector[1].second.size() == 1) {
    ConstantInt *const FirstCase = ResultVector[0].second[0];
    ConstantInt *const SecondCase = ResultVector[1].second[0];

    bool DefaultCanTrigger = DefaultResult;
    Value *SelectValue = ResultVector[1].first;
    if (DefaultCanTrigger) {
      Value *const ValueCompare =
          Builder.CreateICmpEQ(Condition, SecondCase, "switch.selectcmp");
      SelectValue = Builder.CreateSelect(ValueCompare, ResultVector[1].first,
                                         DefaultResult, "switch.select");
    }
    Value *const ValueCompare =
        Builder.CreateICmpEQ(Condition, FirstCase, "switch.selectcmp");
    return Builder.CreateSelect(ValueCompare, ResultVector[0].first,
                                SelectValue, "switch.select");
  }

  // Handle the degenerate case where two cases have the same value.
  if (ResultVector.size() == 1 && ResultVector[0].second.size() == 2 &&
      DefaultResult) {
    Value *Cmp1 = Builder.CreateICmpEQ(
        Condition, ResultVector[0].second[0], "switch.selectcmp.case1");
    Value *Cmp2 = Builder.CreateICmpEQ(
        Condition, ResultVector[0].second[1], "switch.selectcmp.case2");
    Value *Cmp = Builder.CreateOr(Cmp1, Cmp2, "switch.selectcmp");
    return Builder.CreateSelect(Cmp, ResultVector[0].first, DefaultResult);
  }

  return nullptr;
}

// Helper function to cleanup a switch instruction that has been converted into
// a select, fixing up PHI nodes and basic blocks.
static void RemoveSwitchAfterSelectConversion(SwitchInst *SI, PHINode *PHI,
                                              Value *SelectValue,
                                              IRBuilder<> &Builder,
                                              DomTreeUpdater *DTU) {
  std::vector<DominatorTree::UpdateType> Updates;

  BasicBlock *SelectBB = SI->getParent();
  BasicBlock *DestBB = PHI->getParent();

  if (DTU && !is_contained(predecessors(DestBB), SelectBB))
    Updates.push_back({DominatorTree::Insert, SelectBB, DestBB});
  Builder.CreateBr(DestBB);

  // Remove the switch.

  while (PHI->getBasicBlockIndex(SelectBB) >= 0)
    PHI->removeIncomingValue(SelectBB);
  PHI->addIncoming(SelectValue, SelectBB);

  SmallPtrSet<BasicBlock *, 4> RemovedSuccessors;
  for (unsigned i = 0, e = SI->getNumSuccessors(); i < e; ++i) {
    BasicBlock *Succ = SI->getSuccessor(i);

    if (Succ == DestBB)
      continue;
    Succ->removePredecessor(SelectBB);
    if (DTU && RemovedSuccessors.insert(Succ).second)
      Updates.push_back({DominatorTree::Delete, SelectBB, Succ});
  }
  SI->eraseFromParent();
  if (DTU)
    DTU->applyUpdates(Updates);
}

/// If the switch is only used to initialize one or more
/// phi nodes in a common successor block with only two different
/// constant values, replace the switch with select.
static bool switchToSelect(SwitchInst *SI, IRBuilder<> &Builder,
                           DomTreeUpdater *DTU, const DataLayout &DL,
                           const TargetTransformInfo &TTI) {
  Value *const Cond = SI->getCondition();
  PHINode *PHI = nullptr;
  BasicBlock *CommonDest = nullptr;
  Constant *DefaultResult;
  SwitchCaseResultVectorTy UniqueResults;
  // Collect all the cases that will deliver the same value from the switch.
  if (!InitializeUniqueCases(SI, PHI, CommonDest, UniqueResults, DefaultResult,
                             DL, TTI, /*MaxUniqueResults*/2,
                             /*MaxCasesPerResult*/2))
    return false;
  assert(PHI != nullptr && "PHI for value select not found");

  Builder.SetInsertPoint(SI);
  Value *SelectValue =
      ConvertTwoCaseSwitch(UniqueResults, DefaultResult, Cond, Builder);
  if (SelectValue) {
    RemoveSwitchAfterSelectConversion(SI, PHI, SelectValue, Builder, DTU);
    return true;
  }
  // The switch couldn't be converted into a select.
  return false;
}

#if INTEL_CUSTOMIZATION
/// Try to remove cases that have same results as the default case in the
/// PHI nodes at the common destination basic block.
static bool EliminateRedundantCases(SwitchInst *SI, DomTreeUpdater *DTU) {
  bool Modified = false;

  // Remove cases that have the same successor as the default case.
  for (auto C = SI->case_end(), E = SI->case_begin(); C != E;) {
    --C;
    if (C->getCaseSuccessor() == SI->getDefaultDest()) {
      C->getCaseSuccessor()->removePredecessor(SI->getParent());
      SI->removeCase(C);
      Modified = true;
    }
  }

  SmallVector<std::pair<PHINode *, Value *>, 4> DefaultResults;
  BasicBlock *DefaultDest = nullptr;

  // Try to get PHI node results for the default case. If this fails, then stop 
  // this optimization.
  if (!GetCaseResultPHIValues(SI, SI->getDefaultDest(), &DefaultDest,
                              DefaultResults))
    return false;
  
  SmallVector<std::pair<PHINode *, Value *>, 4> CaseResults;
  SmallVector<SwitchInst::CaseIt, 2> CasesToBeRemoved;

  // Loop through all cases, trying to get PHI node results for each case. If
  // this case goes to the same destination block and generates same values
  // as the default case, then it's safe to remove this case.
  for (auto C = SI->case_begin(), E = SI->case_end(); C != E; ++C) {
    CaseResults.clear();
    if (!GetCaseResultPHIValues(SI, C->getCaseSuccessor(), &DefaultDest, 
                                CaseResults)) 
      continue;
   
    // Check if this case has the same number of results as the default case.
    if (CaseResults.size() != DefaultResults.size()) 
      continue;

    bool Match = true;
    auto CaseResIt = CaseResults.begin(), CaseResEnd = CaseResults.end();
    auto DefaultResIt = DefaultResults.begin();
    while (CaseResIt != CaseResEnd) {
      // Compare the result values.
      if (CaseResIt->first != DefaultResIt->first || 
          CaseResIt->second != DefaultResIt->second) {
        Match = false;
        break;
      }
      ++CaseResIt;
      ++DefaultResIt;
    }
  
    // This case is redundant.
    if (Match) 
      CasesToBeRemoved.push_back(C);
  }

  // If there is profile data on the switch instruction, collect
  // a mapping of the case constant to the branch weight so that the
  // profile weights can be reconstructed. We need this mapping because the
  // update to the switch instruction may reorder the case value list, so we
  // cannot just modify the branch weight list to drop entries from the indices
  // of the cases being removed.
  DenseMap<ConstantInt *, uint64_t> OrigValueToWeight;
  uint64_t DefaultExecWeight = 0;
  bool ProfileUpdateNeeded = false;
  if (!CasesToBeRemoved.empty() && HasBranchWeights(SI)) {
    SmallVector<uint64_t, 8> Weights;
    GetBranchWeights(SI, Weights);

    // Make sure there is a weight for each case. The IR verifier should
    // report the module as broken, if this is not true.
    if (Weights.size() == 1 + SI->getNumCases()) {
      ProfileUpdateNeeded = true;
      DefaultExecWeight = Weights[0];
      uint32_t Idx = 1;
      for (auto C = SI->case_begin(), E = SI->case_end(); C != E; ++C)
        OrigValueToWeight.insert({ C->getCaseValue(), Weights[Idx++] });
    }
  }

  // Remove all redundant cases.
  std::vector<DominatorTree::UpdateType> Updates;
  for (auto C = CasesToBeRemoved.rbegin(), E = CasesToBeRemoved.rend(); C != E;
       ++C) {
    if (ProfileUpdateNeeded) {
      auto Weight = OrigValueToWeight[(*C)->getCaseValue()];
      DefaultExecWeight += Weight;
    }

    auto *SwitchBlock = SI->getParent();
    auto *CaseBlock = (*C)->getCaseSuccessor();
    CaseBlock->removePredecessor(SwitchBlock);
    Updates.push_back({DominatorTree::Delete, SwitchBlock, CaseBlock});
    SI->removeCase(*C);
    Modified = true;
  }

  if (DTU && Modified)
    DTU->applyUpdatesPermissive(Updates);

  if (ProfileUpdateNeeded) {
    // Construct a new vector of profile counts for the cases that remain, in
    // the order the case constants now exist in the switch instruction.
    //
    // Note, the profile metadata uses 32 bit values, however the
    // GetBranchWeights() routine extracts them as 64-bit values. If the default
    // execution count value has exceeded to max for a 32-bit, we need to
    // normalize the values.
    SmallVector<uint32_t, 8> NewWeights;
    uint64_t NormalizationValue =
        DefaultExecWeight <= std::numeric_limits<uint32_t>::max()
            ? 1
            : DefaultExecWeight / std::numeric_limits<uint32_t>::max() + 1;

    NewWeights.push_back(DefaultExecWeight / NormalizationValue);
    for (auto C = SI->case_begin(), E = SI->case_end(); C != E; ++C) {
      auto Weight = OrigValueToWeight[C->getCaseValue()] / NormalizationValue;
      NewWeights.push_back(Weight);
    }

    setBranchWeights(SI, NewWeights);
  }

  return Modified;
}
#endif // INTEL_CUSTOMIZATION

namespace {

/// This class represents a lookup table that can be used to replace a switch.
class SwitchLookupTable {
public:
  /// Create a lookup table to use as a switch replacement with the contents
  /// of Values, using DefaultValue to fill any holes in the table.
  SwitchLookupTable(
      Module &M, uint64_t TableSize, ConstantInt *Offset,
      const SmallVectorImpl<std::pair<ConstantInt *, Constant *>> &Values,
      Constant *DefaultValue, const DataLayout &DL, const StringRef &FuncName);

  /// Build instructions with Builder to retrieve the value at
  /// the position given by Index in the lookup table.
  Value *BuildLookup(Value *Index, IRBuilder<> &Builder);

  /// Return true if a table with TableSize elements of
  /// type ElementType would fit in a target-legal register.
  static bool WouldFitInRegister(const DataLayout &DL, uint64_t TableSize,
                                 Type *ElementType);

private:
  // Depending on the contents of the table, it can be represented in
  // different ways.
  enum {
    // For tables where each element contains the same value, we just have to
    // store that single value and return it for each lookup.
    SingleValueKind,

    // For tables where there is a linear relationship between table index
    // and values. We calculate the result with a simple multiplication
    // and addition instead of a table lookup.
    LinearMapKind,

    // For small tables with integer elements, we can pack them into a bitmap
    // that fits into a target-legal register. Values are retrieved by
    // shift and mask operations.
    BitMapKind,

    // The table is stored as an array of values. Values are retrieved by load
    // instructions from the table.
    ArrayKind
  } Kind;

  // For SingleValueKind, this is the single value.
  Constant *SingleValue = nullptr;

  // For BitMapKind, this is the bitmap.
  ConstantInt *BitMap = nullptr;
  IntegerType *BitMapElementTy = nullptr;

  // For LinearMapKind, these are the constants used to derive the value.
  ConstantInt *LinearOffset = nullptr;
  ConstantInt *LinearMultiplier = nullptr;

  // For ArrayKind, this is the array.
  GlobalVariable *Array = nullptr;
};

} // end anonymous namespace

SwitchLookupTable::SwitchLookupTable(
    Module &M, uint64_t TableSize, ConstantInt *Offset,
    const SmallVectorImpl<std::pair<ConstantInt *, Constant *>> &Values,
    Constant *DefaultValue, const DataLayout &DL, const StringRef &FuncName) {
  assert(Values.size() && "Can't build lookup table without values!");
  assert(TableSize >= Values.size() && "Can't fit values in table!");

  // If all values in the table are equal, this is that value.
  SingleValue = Values.begin()->second;

  Type *ValueType = Values.begin()->second->getType();

  // Build up the table contents.
  SmallVector<Constant *, 64> TableContents(TableSize);
  for (size_t I = 0, E = Values.size(); I != E; ++I) {
    ConstantInt *CaseVal = Values[I].first;
    Constant *CaseRes = Values[I].second;
    assert(CaseRes->getType() == ValueType);

    uint64_t Idx = (CaseVal->getValue() - Offset->getValue()).getLimitedValue();
    TableContents[Idx] = CaseRes;

    if (CaseRes != SingleValue)
      SingleValue = nullptr;
  }

  // Fill in any holes in the table with the default result.
  if (Values.size() < TableSize) {
    assert(DefaultValue &&
           "Need a default value to fill the lookup table holes.");
    assert(DefaultValue->getType() == ValueType);
    for (uint64_t I = 0; I < TableSize; ++I) {
      if (!TableContents[I])
        TableContents[I] = DefaultValue;
    }

    if (DefaultValue != SingleValue)
      SingleValue = nullptr;
  }

  // If each element in the table contains the same value, we only need to store
  // that single value.
  if (SingleValue) {
    Kind = SingleValueKind;
    return;
  }

  // Check if we can derive the value with a linear transformation from the
  // table index.
  if (isa<IntegerType>(ValueType)) {
    bool LinearMappingPossible = true;
    APInt PrevVal;
    APInt DistToPrev;
    assert(TableSize >= 2 && "Should be a SingleValue table.");
    // Check if there is the same distance between two consecutive values.
    for (uint64_t I = 0; I < TableSize; ++I) {
      ConstantInt *ConstVal = dyn_cast<ConstantInt>(TableContents[I]);
      if (!ConstVal) {
        // This is an undef. We could deal with it, but undefs in lookup tables
        // are very seldom. It's probably not worth the additional complexity.
        LinearMappingPossible = false;
        break;
      }
      const APInt &Val = ConstVal->getValue();
      if (I != 0) {
        APInt Dist = Val - PrevVal;
        if (I == 1) {
          DistToPrev = Dist;
        } else if (Dist != DistToPrev) {
          LinearMappingPossible = false;
          break;
        }
      }
      PrevVal = Val;
    }
    if (LinearMappingPossible) {
      LinearOffset = cast<ConstantInt>(TableContents[0]);
      LinearMultiplier = ConstantInt::get(M.getContext(), DistToPrev);
      Kind = LinearMapKind;
      ++NumLinearMaps;
      return;
    }
  }

  // If the type is integer and the table fits in a register, build a bitmap.
  if (WouldFitInRegister(DL, TableSize, ValueType)) {
    IntegerType *IT = cast<IntegerType>(ValueType);
    APInt TableInt(TableSize * IT->getBitWidth(), 0);
    for (uint64_t I = TableSize; I > 0; --I) {
      TableInt <<= IT->getBitWidth();
      // Insert values into the bitmap. Undef values are set to zero.
      if (!isa<UndefValue>(TableContents[I - 1])) {
        ConstantInt *Val = cast<ConstantInt>(TableContents[I - 1]);
        TableInt |= Val->getValue().zext(TableInt.getBitWidth());
      }
    }
    BitMap = ConstantInt::get(M.getContext(), TableInt);
    BitMapElementTy = IT;
    Kind = BitMapKind;
    ++NumBitMaps;
    return;
  }

  // Store the table in an array.
  ArrayType *ArrayTy = ArrayType::get(ValueType, TableSize);
  Constant *Initializer = ConstantArray::get(ArrayTy, TableContents);

  Array = new GlobalVariable(M, ArrayTy, /*isConstant=*/true,
                             GlobalVariable::PrivateLinkage, Initializer,
                             "switch.table." + FuncName);
  Array->setUnnamedAddr(GlobalValue::UnnamedAddr::Global);
  // Set the alignment to that of an array items. We will be only loading one
  // value out of it.
  Array->setAlignment(Align(DL.getPrefTypeAlignment(ValueType)));
  Kind = ArrayKind;
}

Value *SwitchLookupTable::BuildLookup(Value *Index, IRBuilder<> &Builder) {
  switch (Kind) {
  case SingleValueKind:
    return SingleValue;
  case LinearMapKind: {
    // Derive the result value from the input value.
    Value *Result = Builder.CreateIntCast(Index, LinearMultiplier->getType(),
                                          false, "switch.idx.cast");
    if (!LinearMultiplier->isOne())
      Result = Builder.CreateMul(Result, LinearMultiplier, "switch.idx.mult");
    if (!LinearOffset->isZero())
      Result = Builder.CreateAdd(Result, LinearOffset, "switch.offset");
    return Result;
  }
  case BitMapKind: {
    // Type of the bitmap (e.g. i59).
    IntegerType *MapTy = BitMap->getType();

    // Cast Index to the same type as the bitmap.
    // Note: The Index is <= the number of elements in the table, so
    // truncating it to the width of the bitmask is safe.
    Value *ShiftAmt = Builder.CreateZExtOrTrunc(Index, MapTy, "switch.cast");

    // Multiply the shift amount by the element width.
    ShiftAmt = Builder.CreateMul(
        ShiftAmt, ConstantInt::get(MapTy, BitMapElementTy->getBitWidth()),
        "switch.shiftamt");

    // Shift down.
    Value *DownShifted =
        Builder.CreateLShr(BitMap, ShiftAmt, "switch.downshift");
    // Mask off.
    return Builder.CreateTrunc(DownShifted, BitMapElementTy, "switch.masked");
  }
  case ArrayKind: {
    // Make sure the table index will not overflow when treated as signed.
    IntegerType *IT = cast<IntegerType>(Index->getType());
    uint64_t TableSize =
        Array->getInitializer()->getType()->getArrayNumElements();
    if (TableSize > (1ULL << (IT->getBitWidth() - 1)))
      Index = Builder.CreateZExt(
          Index, IntegerType::get(IT->getContext(), IT->getBitWidth() + 1),
          "switch.tableidx.zext");

    Value *GEPIndices[] = {Builder.getInt32(0), Index};
    Value *GEP = Builder.CreateInBoundsGEP(Array->getValueType(), Array,
                                           GEPIndices, "switch.gep");
    return Builder.CreateLoad(
        cast<ArrayType>(Array->getValueType())->getElementType(), GEP,
        "switch.load");
  }
  }
  llvm_unreachable("Unknown lookup table kind!");
}

bool SwitchLookupTable::WouldFitInRegister(const DataLayout &DL,
                                           uint64_t TableSize,
                                           Type *ElementType) {
  auto *IT = dyn_cast<IntegerType>(ElementType);
  if (!IT)
    return false;
  // FIXME: If the type is wider than it needs to be, e.g. i8 but all values
  // are <= 15, we could try to narrow the type.

  // Avoid overflow, fitsInLegalInteger uses unsigned int for the width.
  if (TableSize >= UINT_MAX / IT->getBitWidth())
    return false;
  return DL.fitsInLegalInteger(TableSize * IT->getBitWidth());
}

static bool isTypeLegalForLookupTable(Type *Ty, const TargetTransformInfo &TTI,
                                      const DataLayout &DL) {
  // Allow any legal type.
  if (TTI.isTypeLegal(Ty))
    return true;

  auto *IT = dyn_cast<IntegerType>(Ty);
  if (!IT)
    return false;

  // Also allow power of 2 integer types that have at least 8 bits and fit in
  // a register. These types are common in frontend languages and targets
  // usually support loads of these types.
  // TODO: We could relax this to any integer that fits in a register and rely
  // on ABI alignment and padding in the table to allow the load to be widened.
  // Or we could widen the constants and truncate the load.
  unsigned BitWidth = IT->getBitWidth();
  return BitWidth >= 8 && isPowerOf2_32(BitWidth) &&
         DL.fitsInLegalInteger(IT->getBitWidth());
}

/// Determine whether a lookup table should be built for this switch, based on
/// the number of cases, size of the table, and the types of the results.
// TODO: We could support larger than legal types by limiting based on the
// number of loads required and/or table size. If the constants are small we
// could use smaller table entries and extend after the load.
static bool
ShouldBuildLookupTable(SwitchInst *SI, uint64_t TableSize,
                       const TargetTransformInfo &TTI, const DataLayout &DL,
                       const SmallDenseMap<PHINode *, Type *> &ResultTypes) {
  if (SI->getNumCases() > TableSize || TableSize >= UINT64_MAX / 10)
    return false; // TableSize overflowed, or mul below might overflow.

  bool AllTablesFitInRegister = true;
  bool HasIllegalType = false;
  for (const auto &I : ResultTypes) {
    Type *Ty = I.second;

    // Saturate this flag to true.
    HasIllegalType = HasIllegalType || !isTypeLegalForLookupTable(Ty, TTI, DL);

    // Saturate this flag to false.
    AllTablesFitInRegister =
        AllTablesFitInRegister &&
        SwitchLookupTable::WouldFitInRegister(DL, TableSize, Ty);

    // If both flags saturate, we're done. NOTE: This *only* works with
    // saturating flags, and all flags have to saturate first due to the
    // non-deterministic behavior of iterating over a dense map.
    if (HasIllegalType && !AllTablesFitInRegister)
      break;
  }

  // If each table would fit in a register, we should build it anyway.
  if (AllTablesFitInRegister)
    return true;

  // Don't build a table that doesn't fit in-register if it has illegal types.
  if (HasIllegalType)
    return false;

  // The table density should be at least 40%. This is the same criterion as for
  // jump tables, see SelectionDAGBuilder::handleJTSwitchCase.
  // FIXME: Find the best cut-off.
  return SI->getNumCases() * 10 >= TableSize * 4;
}

/// Try to reuse the switch table index compare. Following pattern:
/// \code
///     if (idx < tablesize)
///        r = table[idx]; // table does not contain default_value
///     else
///        r = default_value;
///     if (r != default_value)
///        ...
/// \endcode
/// Is optimized to:
/// \code
///     cond = idx < tablesize;
///     if (cond)
///        r = table[idx];
///     else
///        r = default_value;
///     if (cond)
///        ...
/// \endcode
/// Jump threading will then eliminate the second if(cond).
static void reuseTableCompare(
    User *PhiUser, BasicBlock *PhiBlock, BranchInst *RangeCheckBranch,
    Constant *DefaultValue,
    const SmallVectorImpl<std::pair<ConstantInt *, Constant *>> &Values) {
  ICmpInst *CmpInst = dyn_cast<ICmpInst>(PhiUser);
  if (!CmpInst)
    return;

  // We require that the compare is in the same block as the phi so that jump
  // threading can do its work afterwards.
  if (CmpInst->getParent() != PhiBlock)
    return;

  Constant *CmpOp1 = dyn_cast<Constant>(CmpInst->getOperand(1));
  if (!CmpOp1)
    return;

  Value *RangeCmp = RangeCheckBranch->getCondition();
  Constant *TrueConst = ConstantInt::getTrue(RangeCmp->getType());
  Constant *FalseConst = ConstantInt::getFalse(RangeCmp->getType());

  // Check if the compare with the default value is constant true or false.
  Constant *DefaultConst = ConstantExpr::getICmp(CmpInst->getPredicate(),
                                                 DefaultValue, CmpOp1, true);
  if (DefaultConst != TrueConst && DefaultConst != FalseConst)
    return;

  // Check if the compare with the case values is distinct from the default
  // compare result.
  for (auto ValuePair : Values) {
    Constant *CaseConst = ConstantExpr::getICmp(CmpInst->getPredicate(),
                                                ValuePair.second, CmpOp1, true);
    if (!CaseConst || CaseConst == DefaultConst || isa<UndefValue>(CaseConst))
      return;
    assert((CaseConst == TrueConst || CaseConst == FalseConst) &&
           "Expect true or false as compare result.");
  }

  // Check if the branch instruction dominates the phi node. It's a simple
  // dominance check, but sufficient for our needs.
  // Although this check is invariant in the calling loops, it's better to do it
  // at this late stage. Practically we do it at most once for a switch.
  BasicBlock *BranchBlock = RangeCheckBranch->getParent();
  for (BasicBlock *Pred : predecessors(PhiBlock)) {
    if (Pred != BranchBlock && Pred->getUniquePredecessor() != BranchBlock)
      return;
  }

  if (DefaultConst == FalseConst) {
    // The compare yields the same result. We can replace it.
    CmpInst->replaceAllUsesWith(RangeCmp);
    ++NumTableCmpReuses;
  } else {
    // The compare yields the same result, just inverted. We can replace it.
    Value *InvertedTableCmp = BinaryOperator::CreateXor(
        RangeCmp, ConstantInt::get(RangeCmp->getType(), 1), "inverted.cmp",
        RangeCheckBranch);
    CmpInst->replaceAllUsesWith(InvertedTableCmp);
    ++NumTableCmpReuses;
  }
}

/// If the switch is only used to initialize one or more phi nodes in a common
/// successor block with different constant values, replace the switch with
/// lookup tables.
static bool SwitchToLookupTable(SwitchInst *SI, IRBuilder<> &Builder,
                                DomTreeUpdater *DTU, const DataLayout &DL,
                                const TargetTransformInfo &TTI) {
  assert(SI->getNumCases() > 1 && "Degenerate switch?");

  BasicBlock *BB = SI->getParent();
  Function *Fn = BB->getParent();
  // Only build lookup table when we have a target that supports it or the
  // attribute is not set.
  if (!TTI.shouldBuildLookupTables() ||
      (Fn->getFnAttribute("no-jump-tables").getValueAsBool()))
    return false;

  // FIXME: If the switch is too sparse for a lookup table, perhaps we could
  // split off a dense part and build a lookup table for that.

  // FIXME: This creates arrays of GEPs to constant strings, which means each
  // GEP needs a runtime relocation in PIC code. We should just build one big
  // string and lookup indices into that.

  // Ignore switches with less than three cases. Lookup tables will not make
  // them faster, so we don't analyze them.
  if (SI->getNumCases() < 3)
    return false;

  // Figure out the corresponding result for each case value and phi node in the
  // common destination, as well as the min and max case values.
  assert(!SI->cases().empty());
  SwitchInst::CaseIt CI = SI->case_begin();
  ConstantInt *MinCaseVal = CI->getCaseValue();
  ConstantInt *MaxCaseVal = CI->getCaseValue();

  BasicBlock *CommonDest = nullptr;

  using ResultListTy = SmallVector<std::pair<ConstantInt *, Constant *>, 4>;
  SmallDenseMap<PHINode *, ResultListTy> ResultLists;

  SmallDenseMap<PHINode *, Constant *> DefaultResults;
  SmallDenseMap<PHINode *, Type *> ResultTypes;
  SmallVector<PHINode *, 4> PHIs;

  for (SwitchInst::CaseIt E = SI->case_end(); CI != E; ++CI) {
    ConstantInt *CaseVal = CI->getCaseValue();
    if (CaseVal->getValue().slt(MinCaseVal->getValue()))
      MinCaseVal = CaseVal;
    if (CaseVal->getValue().sgt(MaxCaseVal->getValue()))
      MaxCaseVal = CaseVal;

    // Resulting value at phi nodes for this case value.
    using ResultsTy = SmallVector<std::pair<PHINode *, Constant *>, 4>;
    ResultsTy Results;
    if (!GetCaseResults(SI, CaseVal, CI->getCaseSuccessor(), &CommonDest,
                        Results, DL, TTI))
      return false;

    // Append the result from this case to the list for each phi.
    for (const auto &I : Results) {
      PHINode *PHI = I.first;
      Constant *Value = I.second;
      if (!ResultLists.count(PHI))
        PHIs.push_back(PHI);
      ResultLists[PHI].push_back(std::make_pair(CaseVal, Value));
    }
  }

  // Keep track of the result types.
  for (PHINode *PHI : PHIs) {
    ResultTypes[PHI] = ResultLists[PHI][0].second->getType();
  }

  uint64_t NumResults = ResultLists[PHIs[0]].size();
  APInt RangeSpread = MaxCaseVal->getValue() - MinCaseVal->getValue();
  uint64_t TableSize = RangeSpread.getLimitedValue() + 1;
  bool TableHasHoles = (NumResults < TableSize);

  // If the table has holes, we need a constant result for the default case
  // or a bitmask that fits in a register.
  SmallVector<std::pair<PHINode *, Constant *>, 4> DefaultResultsList;
  bool HasDefaultResults =
      GetCaseResults(SI, nullptr, SI->getDefaultDest(), &CommonDest,
                     DefaultResultsList, DL, TTI);

  bool NeedMask = (TableHasHoles && !HasDefaultResults);
  if (NeedMask) {
    // As an extra penalty for the validity test we require more cases.
    if (SI->getNumCases() < 4) // FIXME: Find best threshold value (benchmark).
      return false;
    if (!DL.fitsInLegalInteger(TableSize))
      return false;
  }

  for (const auto &I : DefaultResultsList) {
    PHINode *PHI = I.first;
    Constant *Result = I.second;
    DefaultResults[PHI] = Result;
  }

  if (!ShouldBuildLookupTable(SI, TableSize, TTI, DL, ResultTypes))
    return false;

  std::vector<DominatorTree::UpdateType> Updates;

  // Create the BB that does the lookups.
  Module &Mod = *CommonDest->getParent()->getParent();
  BasicBlock *LookupBB = BasicBlock::Create(
      Mod.getContext(), "switch.lookup", CommonDest->getParent(), CommonDest);

  // Compute the table index value.
  Builder.SetInsertPoint(SI);
  Value *TableIndex;
  if (MinCaseVal->isNullValue())
    TableIndex = SI->getCondition();
  else
    TableIndex = Builder.CreateSub(SI->getCondition(), MinCaseVal,
                                   "switch.tableidx");

  // Compute the maximum table size representable by the integer type we are
  // switching upon.
  unsigned CaseSize = MinCaseVal->getType()->getPrimitiveSizeInBits();
  uint64_t MaxTableSize = CaseSize > 63 ? UINT64_MAX : 1ULL << CaseSize;
  assert(MaxTableSize >= TableSize &&
         "It is impossible for a switch to have more entries than the max "
         "representable value of its input integer type's size.");

  // If the default destination is unreachable, or if the lookup table covers
  // all values of the conditional variable, branch directly to the lookup table
  // BB. Otherwise, check that the condition is within the case range.
  const bool DefaultIsReachable =
      !isa<UnreachableInst>(SI->getDefaultDest()->getFirstNonPHIOrDbg());
  const bool GeneratingCoveredLookupTable = (MaxTableSize == TableSize);
  BranchInst *RangeCheckBranch = nullptr;

  if (!DefaultIsReachable || GeneratingCoveredLookupTable) {
    Builder.CreateBr(LookupBB);
    if (DTU)
      Updates.push_back({DominatorTree::Insert, BB, LookupBB});
    // Note: We call removeProdecessor later since we need to be able to get the
    // PHI value for the default case in case we're using a bit mask.
  } else {
    Value *Cmp = Builder.CreateICmpULT(
        TableIndex, ConstantInt::get(MinCaseVal->getType(), TableSize));
    RangeCheckBranch =
        Builder.CreateCondBr(Cmp, LookupBB, SI->getDefaultDest());
    if (DTU)
      Updates.push_back({DominatorTree::Insert, BB, LookupBB});
  }

  // Populate the BB that does the lookups.
  Builder.SetInsertPoint(LookupBB);

  if (NeedMask) {
    // Before doing the lookup, we do the hole check. The LookupBB is therefore
    // re-purposed to do the hole check, and we create a new LookupBB.
    BasicBlock *MaskBB = LookupBB;
    MaskBB->setName("switch.hole_check");
    LookupBB = BasicBlock::Create(Mod.getContext(), "switch.lookup",
                                  CommonDest->getParent(), CommonDest);

    // Make the mask's bitwidth at least 8-bit and a power-of-2 to avoid
    // unnecessary illegal types.
    uint64_t TableSizePowOf2 = NextPowerOf2(std::max(7ULL, TableSize - 1ULL));
    APInt MaskInt(TableSizePowOf2, 0);
    APInt One(TableSizePowOf2, 1);
    // Build bitmask; fill in a 1 bit for every case.
    const ResultListTy &ResultList = ResultLists[PHIs[0]];
    for (size_t I = 0, E = ResultList.size(); I != E; ++I) {
      uint64_t Idx = (ResultList[I].first->getValue() - MinCaseVal->getValue())
                         .getLimitedValue();
      MaskInt |= One << Idx;
    }
    ConstantInt *TableMask = ConstantInt::get(Mod.getContext(), MaskInt);

    // Get the TableIndex'th bit of the bitmask.
    // If this bit is 0 (meaning hole) jump to the default destination,
    // else continue with table lookup.
    IntegerType *MapTy = TableMask->getType();
    Value *MaskIndex =
        Builder.CreateZExtOrTrunc(TableIndex, MapTy, "switch.maskindex");
    Value *Shifted = Builder.CreateLShr(TableMask, MaskIndex, "switch.shifted");
    Value *LoBit = Builder.CreateTrunc(
        Shifted, Type::getInt1Ty(Mod.getContext()), "switch.lobit");
    Builder.CreateCondBr(LoBit, LookupBB, SI->getDefaultDest());
    if (DTU) {
      Updates.push_back({DominatorTree::Insert, MaskBB, LookupBB});
      Updates.push_back({DominatorTree::Insert, MaskBB, SI->getDefaultDest()});
    }
    Builder.SetInsertPoint(LookupBB);
    AddPredecessorToBlock(SI->getDefaultDest(), MaskBB, BB);
  }

  if (!DefaultIsReachable || GeneratingCoveredLookupTable) {
    // We cached PHINodes in PHIs. To avoid accessing deleted PHINodes later,
    // do not delete PHINodes here.
    SI->getDefaultDest()->removePredecessor(BB,
                                            /*KeepOneInputPHIs=*/true);
    if (DTU)
      Updates.push_back({DominatorTree::Delete, BB, SI->getDefaultDest()});
  }

  for (PHINode *PHI : PHIs) {
    const ResultListTy &ResultList = ResultLists[PHI];

    // If using a bitmask, use any value to fill the lookup table holes.
    Constant *DV = NeedMask ? ResultLists[PHI][0].second : DefaultResults[PHI];
    StringRef FuncName = Fn->getName();
    SwitchLookupTable Table(Mod, TableSize, MinCaseVal, ResultList, DV, DL,
                            FuncName);

    Value *Result = Table.BuildLookup(TableIndex, Builder);

    // Do a small peephole optimization: re-use the switch table compare if
    // possible.
    if (!TableHasHoles && HasDefaultResults && RangeCheckBranch) {
      BasicBlock *PhiBlock = PHI->getParent();
      // Search for compare instructions which use the phi.
      for (auto *User : PHI->users()) {
        reuseTableCompare(User, PhiBlock, RangeCheckBranch, DV, ResultList);
      }
    }

    PHI->addIncoming(Result, LookupBB);
  }

  Builder.CreateBr(CommonDest);
  if (DTU)
    Updates.push_back({DominatorTree::Insert, LookupBB, CommonDest});

  // Remove the switch.
  SmallPtrSet<BasicBlock *, 8> RemovedSuccessors;
  for (unsigned i = 0, e = SI->getNumSuccessors(); i < e; ++i) {
    BasicBlock *Succ = SI->getSuccessor(i);

    if (Succ == SI->getDefaultDest())
      continue;
    Succ->removePredecessor(BB);
    RemovedSuccessors.insert(Succ);
  }
  SI->eraseFromParent();

  if (DTU) {
    for (BasicBlock *RemovedSuccessor : RemovedSuccessors)
      Updates.push_back({DominatorTree::Delete, BB, RemovedSuccessor});
    DTU->applyUpdates(Updates);
  }

  ++NumLookupTables;
  if (NeedMask)
    ++NumLookupTablesHoles;
  return true;
}

static bool isSwitchDense(ArrayRef<int64_t> Values) {
  // See also SelectionDAGBuilder::isDense(), which this function was based on.
  uint64_t Diff = (uint64_t)Values.back() - (uint64_t)Values.front();
  uint64_t Range = Diff + 1;
  uint64_t NumCases = Values.size();
  // 40% is the default density for building a jump table in optsize/minsize mode.
  uint64_t MinDensity = 40;

  return NumCases * 100 >= Range * MinDensity;
}

/// Try to transform a switch that has "holes" in it to a contiguous sequence
/// of cases.
///
/// A switch such as: switch(i) {case 5: case 9: case 13: case 17:} can be
/// range-reduced to: switch ((i-5) / 4) {case 0: case 1: case 2: case 3:}.
///
/// This converts a sparse switch into a dense switch which allows better
/// lowering and could also allow transforming into a lookup table.
static bool ReduceSwitchRange(SwitchInst *SI, IRBuilder<> &Builder,
                              const DataLayout &DL,
                              const TargetTransformInfo &TTI) {
  auto *CondTy = cast<IntegerType>(SI->getCondition()->getType());
  if (CondTy->getIntegerBitWidth() > 64 ||
      !DL.fitsInLegalInteger(CondTy->getIntegerBitWidth()))
    return false;
  // Only bother with this optimization if there are more than 3 switch cases;
  // SDAG will only bother creating jump tables for 4 or more cases.
  if (SI->getNumCases() < 4)
    return false;

  // This transform is agnostic to the signedness of the input or case values. We
  // can treat the case values as signed or unsigned. We can optimize more common
  // cases such as a sequence crossing zero {-4,0,4,8} if we interpret case values
  // as signed.
  SmallVector<int64_t,4> Values;
  for (auto &C : SI->cases())
    Values.push_back(C.getCaseValue()->getValue().getSExtValue());
  llvm::sort(Values);

  // If the switch is already dense, there's nothing useful to do here.
  if (isSwitchDense(Values))
    return false;

  // First, transform the values such that they start at zero and ascend.
  int64_t Base = Values[0];
  for (auto &V : Values)
    V -= (uint64_t)(Base);

  // Now we have signed numbers that have been shifted so that, given enough
  // precision, there are no negative values. Since the rest of the transform
  // is bitwise only, we switch now to an unsigned representation.

  // This transform can be done speculatively because it is so cheap - it
  // results in a single rotate operation being inserted.
  // FIXME: It's possible that optimizing a switch on powers of two might also
  // be beneficial - flag values are often powers of two and we could use a CLZ
  // as the key function.

  // countTrailingZeros(0) returns 64. As Values is guaranteed to have more than
  // one element and LLVM disallows duplicate cases, Shift is guaranteed to be
  // less than 64.
  unsigned Shift = 64;
  for (auto &V : Values)
    Shift = std::min(Shift, countTrailingZeros((uint64_t)V));
  assert(Shift < 64);
  if (Shift > 0)
    for (auto &V : Values)
      V = (int64_t)((uint64_t)V >> Shift);

  if (!isSwitchDense(Values))
    // Transform didn't create a dense switch.
    return false;

  // The obvious transform is to shift the switch condition right and emit a
  // check that the condition actually cleanly divided by GCD, i.e.
  //   C & (1 << Shift - 1) == 0
  // inserting a new CFG edge to handle the case where it didn't divide cleanly.
  //
  // A cheaper way of doing this is a simple ROTR(C, Shift). This performs the
  // shift and puts the shifted-off bits in the uppermost bits. If any of these
  // are nonzero then the switch condition will be very large and will hit the
  // default case.

  auto *Ty = cast<IntegerType>(SI->getCondition()->getType());
  Builder.SetInsertPoint(SI);
  auto *ShiftC = ConstantInt::get(Ty, Shift);
  auto *Sub = Builder.CreateSub(SI->getCondition(), ConstantInt::get(Ty, Base));
  auto *LShr = Builder.CreateLShr(Sub, ShiftC);
  auto *Shl = Builder.CreateShl(Sub, Ty->getBitWidth() - Shift);
  auto *Rot = Builder.CreateOr(LShr, Shl);
  SI->replaceUsesOfWith(SI->getCondition(), Rot);

  for (auto Case : SI->cases()) {
    auto *Orig = Case.getCaseValue();
    auto Sub = Orig->getValue() - APInt(Ty->getBitWidth(), Base);
    Case.setValue(
        cast<ConstantInt>(ConstantInt::get(Ty, Sub.lshr(ShiftC->getValue()))));
  }
  return true;
}

bool SimplifyCFGOpt::simplifySwitch(SwitchInst *SI, IRBuilder<> &Builder) {
  BasicBlock *BB = SI->getParent();

  if (isValueEqualityComparison(SI)) {
    // If we only have one predecessor, and if it is a branch on this value,
    // see if that predecessor totally determines the outcome of this switch.
    if (BasicBlock *OnlyPred = BB->getSinglePredecessor())
      if (SimplifyEqualityComparisonWithOnlyPredecessor(SI, OnlyPred, Builder))
        return requestResimplify();

    Value *Cond = SI->getCondition();
    if (SelectInst *Select = dyn_cast<SelectInst>(Cond))
      if (SimplifySwitchOnSelect(SI, Select))
        return requestResimplify();

    // If the block only contains the switch, see if we can fold the block
    // away into any preds.
    if (SI == &*BB->instructionsWithoutDebug().begin())
      if (FoldValueComparisonIntoPredecessors(SI, Builder))
        return requestResimplify();
  }

#if INTEL_CUSTOMIZATION
  // Try to eliminate cases that have the same results as the default case
  // and no side effects.
  if (EliminateRedundantCases(SI, DTU))
    return simplifyCFG(BB, TTI, DTU, Options) | true;
#endif // INTEL_CUSTOMIZATION

  // Try to transform the switch into an icmp and a branch.
  if (TurnSwitchRangeIntoICmp(SI, Builder))
    return requestResimplify();

  // Remove unreachable cases.
  if (eliminateDeadSwitchCases(SI, DTU, Options.AC, DL))
    return requestResimplify();

  if (switchToSelect(SI, Builder, DTU, DL, TTI))
    return requestResimplify();

  if (Options.ForwardSwitchCondToPhi && ForwardSwitchConditionToPHI(SI))
    return requestResimplify();

  // The conversion from switch to lookup tables results in difficult-to-analyze
  // code and makes pruning branches much harder. This is a problem if the
  // switch expression itself can still be restricted as a result of inlining or
  // CVP. Therefore, only apply this transformation during late stages of the
  // optimisation pipeline.
  if (Options.ConvertSwitchToLookupTable &&
      SwitchToLookupTable(SI, Builder, DTU, DL, TTI))
    return requestResimplify();

  if (ReduceSwitchRange(SI, Builder, DL, TTI))
    return requestResimplify();

  return false;
}

bool SimplifyCFGOpt::simplifyIndirectBr(IndirectBrInst *IBI) {
  BasicBlock *BB = IBI->getParent();
  bool Changed = false;

  // Eliminate redundant destinations.
  SmallPtrSet<Value *, 8> Succs;
  SmallPtrSet<BasicBlock *, 8> RemovedSuccs;
  for (unsigned i = 0, e = IBI->getNumDestinations(); i != e; ++i) {
    BasicBlock *Dest = IBI->getDestination(i);
    if (!Dest->hasAddressTaken() || !Succs.insert(Dest).second) {
      if (!Dest->hasAddressTaken())
        RemovedSuccs.insert(Dest);
      Dest->removePredecessor(BB);
      IBI->removeDestination(i);
      --i;
      --e;
      Changed = true;
    }
  }

  if (DTU) {
    std::vector<DominatorTree::UpdateType> Updates;
    Updates.reserve(RemovedSuccs.size());
    for (auto *RemovedSucc : RemovedSuccs)
      Updates.push_back({DominatorTree::Delete, BB, RemovedSucc});
    DTU->applyUpdates(Updates);
  }

  if (IBI->getNumDestinations() == 0) {
    // If the indirectbr has no successors, change it to unreachable.
    new UnreachableInst(IBI->getContext(), IBI);
    EraseTerminatorAndDCECond(IBI);
    return true;
  }

  if (IBI->getNumDestinations() == 1) {
    // If the indirectbr has one successor, change it to a direct branch.
    BranchInst::Create(IBI->getDestination(0), IBI);
    EraseTerminatorAndDCECond(IBI);
    return true;
  }

  if (SelectInst *SI = dyn_cast<SelectInst>(IBI->getAddress())) {
    if (SimplifyIndirectBrOnSelect(IBI, SI))
      return requestResimplify();
  }
  return Changed;
}

/// Given an block with only a single landing pad and a unconditional branch
/// try to find another basic block which this one can be merged with.  This
/// handles cases where we have multiple invokes with unique landing pads, but
/// a shared handler.
///
/// We specifically choose to not worry about merging non-empty blocks
/// here.  That is a PRE/scheduling problem and is best solved elsewhere.  In
/// practice, the optimizer produces empty landing pad blocks quite frequently
/// when dealing with exception dense code.  (see: instcombine, gvn, if-else
/// sinking in this file)
///
/// This is primarily a code size optimization.  We need to avoid performing
/// any transform which might inhibit optimization (such as our ability to
/// specialize a particular handler via tail commoning).  We do this by not
/// merging any blocks which require us to introduce a phi.  Since the same
/// values are flowing through both blocks, we don't lose any ability to
/// specialize.  If anything, we make such specialization more likely.
///
/// TODO - This transformation could remove entries from a phi in the target
/// block when the inputs in the phi are the same for the two blocks being
/// merged.  In some cases, this could result in removal of the PHI entirely.
static bool TryToMergeLandingPad(LandingPadInst *LPad, BranchInst *BI,
                                 BasicBlock *BB, DomTreeUpdater *DTU) {
  auto Succ = BB->getUniqueSuccessor();
  assert(Succ);
  // If there's a phi in the successor block, we'd likely have to introduce
  // a phi into the merged landing pad block.
  if (isa<PHINode>(*Succ->begin()))
    return false;

  for (BasicBlock *OtherPred : predecessors(Succ)) {
    if (BB == OtherPred)
      continue;
    BasicBlock::iterator I = OtherPred->begin();
    LandingPadInst *LPad2 = dyn_cast<LandingPadInst>(I);
    if (!LPad2 || !LPad2->isIdenticalTo(LPad))
      continue;
    for (++I; isa<DbgInfoIntrinsic>(I); ++I)
      ;
    BranchInst *BI2 = dyn_cast<BranchInst>(I);
    if (!BI2 || !BI2->isIdenticalTo(BI))
      continue;

    std::vector<DominatorTree::UpdateType> Updates;

    // We've found an identical block.  Update our predecessors to take that
    // path instead and make ourselves dead.
    SmallPtrSet<BasicBlock *, 16> Preds(pred_begin(BB), pred_end(BB));
    for (BasicBlock *Pred : Preds) {
      InvokeInst *II = cast<InvokeInst>(Pred->getTerminator());
      assert(II->getNormalDest() != BB && II->getUnwindDest() == BB &&
             "unexpected successor");
      II->setUnwindDest(OtherPred);
      if (DTU) {
        Updates.push_back({DominatorTree::Insert, Pred, OtherPred});
        Updates.push_back({DominatorTree::Delete, Pred, BB});
      }
    }

    // The debug info in OtherPred doesn't cover the merged control flow that
    // used to go through BB.  We need to delete it or update it.
    for (auto I = OtherPred->begin(), E = OtherPred->end(); I != E;) {
      Instruction &Inst = *I;
      I++;
      if (isa<DbgInfoIntrinsic>(Inst))
        Inst.eraseFromParent();
    }

    SmallPtrSet<BasicBlock *, 16> Succs(succ_begin(BB), succ_end(BB));
    for (BasicBlock *Succ : Succs) {
      Succ->removePredecessor(BB);
      if (DTU)
        Updates.push_back({DominatorTree::Delete, BB, Succ});
    }

    IRBuilder<> Builder(BI);
    Builder.CreateUnreachable();
    BI->eraseFromParent();
    if (DTU)
      DTU->applyUpdates(Updates);
    return true;
  }
  return false;
}

bool SimplifyCFGOpt::simplifyBranch(BranchInst *Branch, IRBuilder<> &Builder) {
  return Branch->isUnconditional() ? simplifyUncondBranch(Branch, Builder)
                                   : simplifyCondBranch(Branch, Builder);
}

bool SimplifyCFGOpt::simplifyUncondBranch(BranchInst *BI,
                                          IRBuilder<> &Builder) {
  BasicBlock *BB = BI->getParent();
  BasicBlock *Succ = BI->getSuccessor(0);

  // If the Terminator is the only non-phi instruction, simplify the block.
  // If LoopHeader is provided, check if the block or its successor is a loop
  // header. (This is for early invocations before loop simplify and
  // vectorization to keep canonical loop forms for nested loops. These blocks
  // can be eliminated when the pass is invoked later in the back-end.)
  // Note that if BB has only one predecessor then we do not introduce new
  // backedge, so we can eliminate BB.
  bool NeedCanonicalLoop =
      Options.NeedCanonicalLoop &&
      (!LoopHeaders.empty() && BB->hasNPredecessorsOrMore(2) &&
       (is_contained(LoopHeaders, BB) || is_contained(LoopHeaders, Succ)));
  BasicBlock::iterator I = BB->getFirstNonPHIOrDbg(true)->getIterator();
  if (I->isTerminator() && BB != &BB->getParent()->getEntryBlock() &&
      !NeedCanonicalLoop && TryToSimplifyUncondBranchFromEmptyBlock(BB, DTU))
    return true;

  // If the only instruction in the block is a seteq/setne comparison against a
  // constant, try to simplify the block.
  if (ICmpInst *ICI = dyn_cast<ICmpInst>(I))
    if (ICI->isEquality() && isa<ConstantInt>(ICI->getOperand(1))) {
      for (++I; isa<DbgInfoIntrinsic>(I); ++I)
        ;
      if (I->isTerminator() &&
          tryToSimplifyUncondBranchWithICmpInIt(ICI, Builder))
        return true;
    }

  // See if we can merge an empty landing pad block with another which is
  // equivalent.
  if (LandingPadInst *LPad = dyn_cast<LandingPadInst>(I)) {
    for (++I; isa<DbgInfoIntrinsic>(I); ++I)
      ;
    if (I->isTerminator() && TryToMergeLandingPad(LPad, BI, BB, DTU))
      return true;
  }

  // If this basic block is ONLY a compare and a branch, and if a predecessor
  // branches to us and our successor, fold the comparison into the
  // predecessor and use logical operations to update the incoming value
  // for PHI nodes in common successor.
  if (FoldBranchToCommonDest(BI, DTU, /*MSSAU=*/nullptr, &TTI,
                             Options.BonusInstThreshold))
    return requestResimplify();
  return false;
}

static BasicBlock *allPredecessorsComeFromSameSource(BasicBlock *BB) {
  BasicBlock *PredPred = nullptr;
  for (auto *P : predecessors(BB)) {
    BasicBlock *PPred = P->getSinglePredecessor();
    if (!PPred || (PredPred && PredPred != PPred))
      return nullptr;
    PredPred = PPred;
  }
  return PredPred;
}

bool SimplifyCFGOpt::simplifyCondBranch(BranchInst *BI, IRBuilder<> &Builder) {
  BasicBlock *BB = BI->getParent();
  if (!Options.SimplifyCondBranch)
    return false;

  // Conditional branch
  if (isValueEqualityComparison(BI)) {
    // If we only have one predecessor, and if it is a branch on this value,
    // see if that predecessor totally determines the outcome of this
    // switch.
    if (BasicBlock *OnlyPred = BB->getSinglePredecessor())
      if (SimplifyEqualityComparisonWithOnlyPredecessor(BI, OnlyPred, Builder))
        return requestResimplify();

    // This block must be empty, except for the setcond inst, if it exists.
    // Ignore dbg and pseudo intrinsics.
    auto I = BB->instructionsWithoutDebug(true).begin();
    if (&*I == BI) {
      if (FoldValueComparisonIntoPredecessors(BI, Builder))
        return requestResimplify();
    } else if (&*I == cast<Instruction>(BI->getCondition())) {
      ++I;
      if (&*I == BI && FoldValueComparisonIntoPredecessors(BI, Builder))
        return requestResimplify();
    }
  }

  // Try to turn "br (X == 0 | X == 1), T, F" into a switch instruction.
  if (SimplifyBranchOnICmpChain(BI, Builder, DL))
    return true;

  // If this basic block has dominating predecessor blocks and the dominating
  // blocks' conditions imply BI's condition, we know the direction of BI.
  Optional<bool> Imp = isImpliedByDomCondition(BI->getCondition(), BI, DL);
  if (Imp) {
    // Turn this into a branch on constant.
    auto *OldCond = BI->getCondition();
    ConstantInt *TorF = *Imp ? ConstantInt::getTrue(BB->getContext())
                             : ConstantInt::getFalse(BB->getContext());
    BI->setCondition(TorF);
    RecursivelyDeleteTriviallyDeadInstructions(OldCond);
    return requestResimplify();
  }

#if INTEL_CUSTOMIZATION
  // foldReductionBlockWithVectorization only support AVX512 currently.
  if (TTI.isAdvancedOptEnabled(
          TargetTransformInfo::AdvancedOptLevel::AO_TargetHasIntelAVX512)) {
    if (foldReductionBlockWithVectorization(BI))
      return true;
  } else if (foldFcmpLadder(BI)) {
    return true;
  }
#endif // INTEL_CUSTOMIZATION

  // If this basic block is ONLY a compare and a branch, and if a predecessor
  // branches to us and one of our successors, fold the comparison into the
  // predecessor and use logical operations to pick the right destination.
  if (FoldBranchToCommonDest(BI, DTU, /*MSSAU=*/nullptr, &TTI,
                             Options.BonusInstThreshold))
    return requestResimplify();

  // We have a conditional branch to two blocks that are only reachable
  // from BI.  We know that the condbr dominates the two blocks, so see if
  // there is any identical code in the "then" and "else" blocks.  If so, we
  // can hoist it up to the branching block.
  if (BI->getSuccessor(0)->getSinglePredecessor()) {
    if (BI->getSuccessor(1)->getSinglePredecessor()) {
      if (HoistCommon &&
          HoistThenElseCodeToIf(BI, TTI, !Options.HoistCommonInsts))
        return requestResimplify();
    } else {
      // If Successor #1 has multiple preds, we may be able to conditionally
      // execute Successor #0 if it branches to Successor #1.
      Instruction *Succ0TI = BI->getSuccessor(0)->getTerminator();
      if (Succ0TI->getNumSuccessors() == 1 &&
          Succ0TI->getSuccessor(0) == BI->getSuccessor(1))
        if (SpeculativelyExecuteBB(BI, BI->getSuccessor(0), TTI))
          return requestResimplify();
    }
  } else if (BI->getSuccessor(1)->getSinglePredecessor()) {
    // If Successor #0 has multiple preds, we may be able to conditionally
    // execute Successor #1 if it branches to Successor #0.
    Instruction *Succ1TI = BI->getSuccessor(1)->getTerminator();
    if (Succ1TI->getNumSuccessors() == 1 &&
        Succ1TI->getSuccessor(0) == BI->getSuccessor(0))
      if (SpeculativelyExecuteBB(BI, BI->getSuccessor(1), TTI))
        return requestResimplify();
  }

  // If this is a branch on a phi node in the current block, thread control
  // through this block if any PHI node entries are constants.
  if (PHINode *PN = dyn_cast<PHINode>(BI->getCondition()))
    if (PN->getParent() == BI->getParent())
      if (FoldCondBranchOnPHI(BI, DTU, DL, Options.AC))
        return requestResimplify();

  // Scan predecessor blocks for conditional branches.
  for (BasicBlock *Pred : predecessors(BB))
    if (BranchInst *PBI = dyn_cast<BranchInst>(Pred->getTerminator()))
      if (PBI != BI && PBI->isConditional())
        if (SimplifyCondBranchToCondBranch(PBI, BI, DTU, DL, TTI))
          return requestResimplify();

  // Look for diamond patterns.
  if (MergeCondStores)
    if (BasicBlock *PrevBB = allPredecessorsComeFromSameSource(BB))
      if (BranchInst *PBI = dyn_cast<BranchInst>(PrevBB->getTerminator()))
        if (PBI != BI && PBI->isConditional())
          if (mergeConditionalStores(PBI, BI, DTU, DL, TTI))
            return requestResimplify();

  return false;
}

/// Check if passing a value to an instruction will cause undefined behavior.
static bool passingValueIsAlwaysUndefined(Value *V, Instruction *I, bool PtrValueMayBeModified) {
  Constant *C = dyn_cast<Constant>(V);
  if (!C)
    return false;

  if (I->use_empty())
    return false;

  if (C->isNullValue() || isa<UndefValue>(C)) {
    // Only look at the first use, avoid hurting compile time with long uselists
    User *Use = *I->user_begin();

    // Now make sure that there are no instructions in between that can alter
    // control flow (eg. calls)
    for (BasicBlock::iterator
             i = ++BasicBlock::iterator(I),
             UI = BasicBlock::iterator(dyn_cast<Instruction>(Use));
         i != UI; ++i) {
      if (i == I->getParent()->end())
        return false;
      if (!isGuaranteedToTransferExecutionToSuccessor(&*i))
        return false;
    }

    // Look through GEPs. A load from a GEP derived from NULL is still undefined
    if (GetElementPtrInst *GEP = dyn_cast<GetElementPtrInst>(Use))
      if (GEP->getPointerOperand() == I) {
        if (!GEP->isInBounds() || !GEP->hasAllZeroIndices())
          PtrValueMayBeModified = true;
        return passingValueIsAlwaysUndefined(V, GEP, PtrValueMayBeModified);
      }

#if INTEL_CUSTOMIZATION
    if (auto *SI = dyn_cast<AddressInst>(Use))
      if (SI->getPointerOperand() == I)
        return passingValueIsAlwaysUndefined(V, SI);
#endif // INTEL_CUSTOMIZATION

    // Look through bitcasts.
    if (BitCastInst *BC = dyn_cast<BitCastInst>(Use))
      return passingValueIsAlwaysUndefined(V, BC, PtrValueMayBeModified);

    // Load from null is undefined.
    if (LoadInst *LI = dyn_cast<LoadInst>(Use))
      if (!LI->isVolatile())
        return !NullPointerIsDefined(LI->getFunction(),
                                     LI->getPointerAddressSpace());

    // Store to null is undefined.
    if (StoreInst *SI = dyn_cast<StoreInst>(Use))
      if (!SI->isVolatile())
        return (!NullPointerIsDefined(SI->getFunction(),
                                      SI->getPointerAddressSpace())) &&
               SI->getPointerOperand() == I;

    if (auto *CB = dyn_cast<CallBase>(Use)) {
      if (C->isNullValue() && NullPointerIsDefined(CB->getFunction()))
        return false;
      // A call to null is undefined.
      if (CB->getCalledOperand() == I)
        return true;

      if (C->isNullValue()) {
        for (const llvm::Use &Arg : CB->args())
          if (Arg == I) {
            unsigned ArgIdx = CB->getArgOperandNo(&Arg);
            if (CB->isPassingUndefUB(ArgIdx) &&
                CB->paramHasAttr(ArgIdx, Attribute::NonNull)) {
              // Passing null to a nonnnull+noundef argument is undefined.
              return !PtrValueMayBeModified;
            }
          }
      } else if (isa<UndefValue>(C)) {
        // Passing undef to a noundef argument is undefined.
        for (const llvm::Use &Arg : CB->args())
          if (Arg == I) {
            unsigned ArgIdx = CB->getArgOperandNo(&Arg);
            if (CB->isPassingUndefUB(ArgIdx)) {
              // Passing undef to a noundef argument is undefined.
              return true;
            }
          }
      }
    }
  }
  return false;
}

/// If BB has an incoming value that will always trigger undefined behavior
/// (eg. null pointer dereference), remove the branch leading here.
static bool removeUndefIntroducingPredecessor(BasicBlock *BB,
                                              DomTreeUpdater *DTU) {
  for (PHINode &PHI : BB->phis())
    for (unsigned i = 0, e = PHI.getNumIncomingValues(); i != e; ++i)
      if (passingValueIsAlwaysUndefined(PHI.getIncomingValue(i), &PHI)) {
        BasicBlock *Predecessor = PHI.getIncomingBlock(i);
        Instruction *T = Predecessor->getTerminator();
        IRBuilder<> Builder(T);
        if (BranchInst *BI = dyn_cast<BranchInst>(T)) {
          BB->removePredecessor(Predecessor);
          // Turn uncoditional branches into unreachables and remove the dead
          // destination from conditional branches.
          if (BI->isUnconditional())
            Builder.CreateUnreachable();
          else
            Builder.CreateBr(BI->getSuccessor(0) == BB ? BI->getSuccessor(1)
                                                       : BI->getSuccessor(0));
          BI->eraseFromParent();
          if (DTU)
            DTU->applyUpdates({{DominatorTree::Delete, Predecessor, BB}});
          return true;
        }
        // TODO: SwitchInst.
      }

  return false;
}

bool SimplifyCFGOpt::simplifyOnceImpl(BasicBlock *BB) {
  bool Changed = false;

  assert(BB && BB->getParent() && "Block not embedded in function!");
  assert(BB->getTerminator() && "Degenerate basic block encountered!");

  // Remove basic blocks that have no predecessors (except the entry block)...
  // or that just have themself as a predecessor.  These are unreachable.
  if ((pred_empty(BB) && BB != &BB->getParent()->getEntryBlock()) ||
      BB->getSinglePredecessor() == BB) {
    LLVM_DEBUG(dbgs() << "Removing BB: \n" << *BB);
    DeleteDeadBlock(BB, DTU);
    return true;
  }

  // Check to see if we can constant propagate this terminator instruction
  // away...
  Changed |= ConstantFoldTerminator(BB, /*DeleteDeadConditions=*/true,
                                    /*TLI=*/nullptr, DTU);

  // Check for and eliminate duplicate PHI nodes in this block.
  Changed |= EliminateDuplicatePHINodes(BB);

  // Check for and remove branches that will always cause undefined behavior.
  Changed |= removeUndefIntroducingPredecessor(BB, DTU);

  // Merge basic blocks into their predecessor if there is only one distinct
  // pred, and if there is only one distinct successor of the predecessor, and
  // if there are no PHI nodes.
  if (MergeBlockIntoPredecessor(BB, DTU))
    return true;

  if (SinkCommon && Options.SinkCommonInsts)
    if (SinkCommonCodeFromPredecessors(BB, DTU)) {
      // SinkCommonCodeFromPredecessors() does not automatically CSE PHI's,
      // so we may now how duplicate PHI's.
      // Let's rerun EliminateDuplicatePHINodes() first,
      // before FoldTwoEntryPHINode() potentially converts them into select's,
      // after which we'd need a whole EarlyCSE pass run to cleanup them.
      return true;
    }

  IRBuilder<> Builder(BB);

  if (Options.FoldTwoEntryPHINode) {
    // If there is a PHI node in this basic block, and we can
    // eliminate some of its entries, do so now.
    if (auto *PN = dyn_cast<PHINode>(BB->begin()))
<<<<<<< HEAD
#if INTEL_CUSTOMIZATION
      // FoldPHIEntries is an Intel customized generalized version of the LLVM
      // open source routine called FoldTwoEntryPHINode(that folds a two-entry
      // phinode into "select") which is capable of handling any number
      // of phi entries. It iteratively transforms each conditional into
      // "select". Any changes (one such change could be regarding cost model)
      // made by the LLVM community to FoldTwoEntryPHINode will need to be
      // incorporated to this routine (FoldPHIEntries).
      // To keep xmain as clean as possible we got rid of the FoldTwoEntryPHINode,
      // therefore, there might be conflicts during code merge. If resolving
      // conflicts becomes too cumbersome, we can try something different.
      Changed |= FoldPHIEntries(PN, TTI, DTU, DL);
#endif //INTEL_CUSTOMIZATION
=======
      if (PN->getNumIncomingValues() == 2)
        if (FoldTwoEntryPHINode(PN, TTI, DTU, DL))
          return true;
>>>>>>> 628f63d3
  }

  Instruction *Terminator = BB->getTerminator();
  Builder.SetInsertPoint(Terminator);
  switch (Terminator->getOpcode()) {
  case Instruction::Br:
    Changed |= simplifyBranch(cast<BranchInst>(Terminator), Builder);
    break;
  case Instruction::Resume:
    Changed |= simplifyResume(cast<ResumeInst>(Terminator), Builder);
    break;
  case Instruction::CleanupRet:
    Changed |= simplifyCleanupReturn(cast<CleanupReturnInst>(Terminator));
    break;
  case Instruction::Switch:
    Changed |= simplifySwitch(cast<SwitchInst>(Terminator), Builder);
    break;
  case Instruction::Unreachable:
    Changed |= simplifyUnreachable(cast<UnreachableInst>(Terminator));
    break;
  case Instruction::IndirectBr:
    Changed |= simplifyIndirectBr(cast<IndirectBrInst>(Terminator));
    break;
  }

  return Changed;
}

bool SimplifyCFGOpt::simplifyOnce(BasicBlock *BB) {
  bool Changed = simplifyOnceImpl(BB);

  return Changed;
}

bool SimplifyCFGOpt::run(BasicBlock *BB) {
  bool Changed = false;

  // Repeated simplify BB as long as resimplification is requested.
  do {
    Resimplify = false;

    // Perform one round of simplifcation. Resimplify flag will be set if
    // another iteration is requested.
    Changed |= simplifyOnce(BB);
  } while (Resimplify);

  return Changed;
}

bool llvm::simplifyCFG(BasicBlock *BB, const TargetTransformInfo &TTI,
                       DomTreeUpdater *DTU, const SimplifyCFGOptions &Options,
                       ArrayRef<WeakVH> LoopHeaders) {
  return SimplifyCFGOpt(TTI, DTU, BB->getModule()->getDataLayout(), LoopHeaders,
                        Options)
      .run(BB);
}<|MERGE_RESOLUTION|>--- conflicted
+++ resolved
@@ -8296,7 +8296,6 @@
     // If there is a PHI node in this basic block, and we can
     // eliminate some of its entries, do so now.
     if (auto *PN = dyn_cast<PHINode>(BB->begin()))
-<<<<<<< HEAD
 #if INTEL_CUSTOMIZATION
       // FoldPHIEntries is an Intel customized generalized version of the LLVM
       // open source routine called FoldTwoEntryPHINode(that folds a two-entry
@@ -8308,13 +8307,9 @@
       // To keep xmain as clean as possible we got rid of the FoldTwoEntryPHINode,
       // therefore, there might be conflicts during code merge. If resolving
       // conflicts becomes too cumbersome, we can try something different.
-      Changed |= FoldPHIEntries(PN, TTI, DTU, DL);
+      if (FoldPHIEntries(PN, TTI, DTU, DL))
+        return true;
 #endif //INTEL_CUSTOMIZATION
-=======
-      if (PN->getNumIncomingValues() == 2)
-        if (FoldTwoEntryPHINode(PN, TTI, DTU, DL))
-          return true;
->>>>>>> 628f63d3
   }
 
   Instruction *Terminator = BB->getTerminator();
