//===- SimplifyCFG.cpp - Code to perform CFG simplification ---------------===//
//
// Part of the LLVM Project, under the Apache License v2.0 with LLVM Exceptions.
// See https://llvm.org/LICENSE.txt for license information.
// SPDX-License-Identifier: Apache-2.0 WITH LLVM-exception
//
//===----------------------------------------------------------------------===//
//
// Peephole optimize the CFG.
//
//===----------------------------------------------------------------------===//

#include "llvm/ADT/APInt.h"
#include "llvm/ADT/ArrayRef.h"
#include "llvm/ADT/DenseMap.h"
#include "llvm/ADT/MapVector.h"
#include "llvm/ADT/Optional.h"
#include "llvm/ADT/STLExtras.h"
#include "llvm/ADT/ScopeExit.h"
#include "llvm/ADT/Sequence.h"
#include "llvm/ADT/SetOperations.h"
#include "llvm/ADT/SetVector.h"
#include "llvm/ADT/SmallPtrSet.h"
#include "llvm/ADT/SmallVector.h"
#include "llvm/ADT/Statistic.h"
#include "llvm/ADT/StringRef.h"
#include "llvm/Analysis/AssumptionCache.h"
#include "llvm/Analysis/CaptureTracking.h"
#include "llvm/Analysis/ConstantFolding.h"
#include "llvm/Analysis/EHPersonalities.h"
#include "llvm/Analysis/GuardUtils.h"
#include "llvm/Analysis/InstructionSimplify.h"
#include "llvm/Analysis/MemorySSA.h"
#include "llvm/Analysis/MemorySSAUpdater.h"
#include "llvm/Analysis/TargetTransformInfo.h"
#include "llvm/Analysis/ValueTracking.h"
#include "llvm/IR/Attributes.h"
#include "llvm/IR/BasicBlock.h"
#include "llvm/IR/CFG.h"
#include "llvm/IR/Constant.h"
#include "llvm/IR/ConstantRange.h"
#include "llvm/IR/Constants.h"
#include "llvm/IR/DataLayout.h"
#include "llvm/IR/DerivedTypes.h"
#include "llvm/IR/Function.h"
#include "llvm/IR/GlobalValue.h"
#include "llvm/IR/GlobalVariable.h"
#include "llvm/IR/IRBuilder.h"
#include "llvm/IR/InstrTypes.h"
#include "llvm/IR/Instruction.h"
#include "llvm/IR/Instructions.h"
#include "llvm/IR/IntrinsicInst.h"
#include "llvm/IR/Intrinsics.h"
#include "llvm/IR/LLVMContext.h"
#include "llvm/IR/MDBuilder.h"
#include "llvm/IR/Metadata.h"
#include "llvm/IR/Module.h"
#include "llvm/IR/NoFolder.h"
#include "llvm/IR/Operator.h"
#include "llvm/IR/PatternMatch.h"
#include "llvm/IR/PseudoProbe.h"
#include "llvm/IR/Type.h"
#include "llvm/IR/Use.h"
#include "llvm/IR/User.h"
#include "llvm/IR/Value.h"
#include "llvm/IR/ValueHandle.h"
#include "llvm/Support/BranchProbability.h"
#include "llvm/Support/Casting.h"
#include "llvm/Support/CommandLine.h"
#include "llvm/Support/Debug.h"
#include "llvm/Support/ErrorHandling.h"
#include "llvm/Support/KnownBits.h"
#include "llvm/Support/MathExtras.h"
#include "llvm/Support/raw_ostream.h"
#include "llvm/Transforms/Utils/BasicBlockUtils.h"
#if INTEL_COLLAB
#include "llvm/Transforms/Utils/IntrinsicUtils.h"
#endif //INTEL_COLLAB
#include "llvm/Analysis/VPO/Utils/VPOAnalysisUtils.h" // INTEL
#include "llvm/Transforms/Utils/Local.h"
#include "llvm/Transforms/Utils/SSAUpdater.h"
#include "llvm/Transforms/Utils/ValueMapper.h"
#include <algorithm>
#include <cassert>
#include <climits>
#include <cstddef>
#include <cstdint>
#include <iterator>
#include <map>
#include <set>
#include <tuple>
#include <utility>
#include <vector>

using namespace llvm;
using namespace PatternMatch;

#define DEBUG_TYPE "simplifycfg"

cl::opt<bool> llvm::RequireAndPreserveDomTree(
    "simplifycfg-require-and-preserve-domtree", cl::Hidden, cl::ZeroOrMore,
    cl::init(false),
    cl::desc("Temorary development switch used to gradually uplift SimplifyCFG "
             "into preserving DomTree,"));

// Chosen as 2 so as to be cheap, but still to have enough power to fold
// a select, so the "clamp" idiom (of a min followed by a max) will be caught.
// To catch this, we need to fold a compare and a select, hence '2' being the
// minimum reasonable default.
static cl::opt<unsigned> PHINodeFoldingThreshold(
    "phi-node-folding-threshold", cl::Hidden, cl::init(2),
    cl::desc(
        "Control the amount of phi node folding to perform (default = 2)"));

static cl::opt<unsigned> TwoEntryPHINodeFoldingThreshold(
    "two-entry-phi-node-folding-threshold", cl::Hidden, cl::init(4),
    cl::desc("Control the maximal total instruction cost that we are willing "
             "to speculatively execute to fold a 2-entry PHI node into a "
             "select (default = 4)"));

static cl::opt<bool>
    HoistCommon("simplifycfg-hoist-common", cl::Hidden, cl::init(true),
                cl::desc("Hoist common instructions up to the parent block"));

static cl::opt<bool>
    SinkCommon("simplifycfg-sink-common", cl::Hidden, cl::init(true),
               cl::desc("Sink common instructions down to the end block"));

static cl::opt<bool> HoistCondStores(
    "simplifycfg-hoist-cond-stores", cl::Hidden, cl::init(true),
    cl::desc("Hoist conditional stores if an unconditional store precedes"));

static cl::opt<bool> MergeCondStores(
    "simplifycfg-merge-cond-stores", cl::Hidden, cl::init(true),
    cl::desc("Hoist conditional stores even if an unconditional store does not "
             "precede - hoist multiple conditional stores into a single "
             "predicated store"));

static cl::opt<bool> MergeCondStoresAggressively(
    "simplifycfg-merge-cond-stores-aggressively", cl::Hidden, cl::init(false),
    cl::desc("When merging conditional stores, do so even if the resultant "
             "basic blocks are unlikely to be if-converted as a result"));

static cl::opt<bool> SpeculateOneExpensiveInst(
    "speculate-one-expensive-inst", cl::Hidden, cl::init(true),
    cl::desc("Allow exactly one expensive instruction to be speculatively "
             "executed"));

static cl::opt<unsigned> MaxSpeculationDepth(
    "max-speculation-depth", cl::Hidden, cl::init(10),
    cl::desc("Limit maximum recursion depth when calculating costs of "
             "speculatively executed instructions"));

static cl::opt<int>
    MaxSmallBlockSize("simplifycfg-max-small-block-size", cl::Hidden,
                      cl::init(10),
                      cl::desc("Max size of a block which is still considered "
                               "small enough to thread through"));

// Two is chosen to allow one negation and a logical combine.
static cl::opt<unsigned>
    BranchFoldThreshold("simplifycfg-branch-fold-threshold", cl::Hidden,
                        cl::init(2),
                        cl::desc("Maximum cost of combining conditions when "
                                 "folding branches"));

STATISTIC(NumBitMaps, "Number of switch instructions turned into bitmaps");
STATISTIC(NumLinearMaps,
          "Number of switch instructions turned into linear mapping");
STATISTIC(NumLookupTables,
          "Number of switch instructions turned into lookup tables");
STATISTIC(
    NumLookupTablesHoles,
    "Number of switch instructions turned into lookup tables (holes checked)");
STATISTIC(NumTableCmpReuses, "Number of reused switch table lookup compares");
STATISTIC(NumFoldValueComparisonIntoPredecessors,
          "Number of value comparisons folded into predecessor basic blocks");
STATISTIC(NumFoldBranchToCommonDest,
          "Number of branches folded into predecessor basic block");
STATISTIC(
    NumHoistCommonCode,
    "Number of common instruction 'blocks' hoisted up to the begin block");
STATISTIC(NumHoistCommonInstrs,
          "Number of common instructions hoisted up to the begin block");
STATISTIC(NumSinkCommonCode,
          "Number of common instruction 'blocks' sunk down to the end block");
STATISTIC(NumSinkCommonInstrs,
          "Number of common instructions sunk down to the end block");
STATISTIC(NumSpeculations, "Number of speculative executed instructions");
STATISTIC(NumInvokes,
          "Number of invokes with empty resume blocks simplified into calls");

namespace {

// The first field contains the value that the switch produces when a certain
// case group is selected, and the second field is a vector containing the
// cases composing the case group.
using SwitchCaseResultVectorTy =
    SmallVector<std::pair<Constant *, SmallVector<ConstantInt *, 4>>, 2>;

// The first field contains the phi node that generates a result of the switch
// and the second field contains the value generated for a certain case in the
// switch for that PHI.
using SwitchCaseResultsTy = SmallVector<std::pair<PHINode *, Constant *>, 4>;

/// ValueEqualityComparisonCase - Represents a case of a switch.
struct ValueEqualityComparisonCase {
  ConstantInt *Value;
  BasicBlock *Dest;

  ValueEqualityComparisonCase(ConstantInt *Value, BasicBlock *Dest)
      : Value(Value), Dest(Dest) {}

  bool operator<(ValueEqualityComparisonCase RHS) const {
    // Comparing pointers is ok as we only rely on the order for uniquing.
    return Value < RHS.Value;
  }

  bool operator==(BasicBlock *RHSDest) const { return Dest == RHSDest; }
};

class SimplifyCFGOpt {
  const TargetTransformInfo &TTI;
  DomTreeUpdater *DTU;
  const DataLayout &DL;
  ArrayRef<WeakVH> LoopHeaders;
  const SimplifyCFGOptions &Options;
  bool Resimplify;

  Value *isValueEqualityComparison(Instruction *TI);
  BasicBlock *GetValueEqualityComparisonCases(
      Instruction *TI, std::vector<ValueEqualityComparisonCase> &Cases);
  bool SimplifyEqualityComparisonWithOnlyPredecessor(Instruction *TI,
                                                     BasicBlock *Pred,
                                                     IRBuilder<> &Builder);
  bool PerformValueComparisonIntoPredecessorFolding(Instruction *TI, Value *&CV,
                                                    Instruction *PTI,
                                                    IRBuilder<> &Builder);
  bool FoldValueComparisonIntoPredecessors(Instruction *TI,
                                           IRBuilder<> &Builder);

  bool simplifyResume(ResumeInst *RI, IRBuilder<> &Builder);
  bool simplifySingleResume(ResumeInst *RI);
  bool simplifyCommonResume(ResumeInst *RI);
  bool simplifyCleanupReturn(CleanupReturnInst *RI);
  bool simplifyUnreachable(UnreachableInst *UI);
  bool simplifySwitch(SwitchInst *SI, IRBuilder<> &Builder);
  bool simplifyIndirectBr(IndirectBrInst *IBI);
  bool simplifyBranch(BranchInst *Branch, IRBuilder<> &Builder);
  bool simplifyUncondBranch(BranchInst *BI, IRBuilder<> &Builder);
  bool simplifyCondBranch(BranchInst *BI, IRBuilder<> &Builder);

  bool tryToSimplifyUncondBranchWithICmpInIt(ICmpInst *ICI,
                                             IRBuilder<> &Builder);

  bool HoistThenElseCodeToIf(BranchInst *BI, const TargetTransformInfo &TTI,
                             bool EqTermsOnly);
  bool SpeculativelyExecuteBB(BranchInst *BI, BasicBlock *ThenBB,
                              const TargetTransformInfo &TTI);
  bool SimplifyTerminatorOnSelect(Instruction *OldTerm, Value *Cond,
                                  BasicBlock *TrueBB, BasicBlock *FalseBB,
                                  uint32_t TrueWeight, uint32_t FalseWeight);
  bool SimplifyBranchOnICmpChain(BranchInst *BI, IRBuilder<> &Builder,
                                 const DataLayout &DL);
  bool SimplifySwitchOnSelect(SwitchInst *SI, SelectInst *Select);
  bool SimplifyIndirectBrOnSelect(IndirectBrInst *IBI, SelectInst *SI);
  bool TurnSwitchRangeIntoICmp(SwitchInst *SI, IRBuilder<> &Builder);
#if INTEL_CUSTOMIZATION
  bool removeEmptyCleanup(CleanupReturnInst *RI, DomTreeUpdater *DTU);
  bool isDedicatedLoopExit(BasicBlock *BB);
#endif // INTEL_CUSTOMIZATION

public:
  SimplifyCFGOpt(const TargetTransformInfo &TTI, DomTreeUpdater *DTU,
                 const DataLayout &DL, ArrayRef<WeakVH> LoopHeaders,
                 const SimplifyCFGOptions &Opts)
      : TTI(TTI), DTU(DTU), DL(DL), LoopHeaders(LoopHeaders), Options(Opts) {
    assert((!DTU || !DTU->hasPostDomTree()) &&
           "SimplifyCFG is not yet capable of maintaining validity of a "
           "PostDomTree, so don't ask for it.");
  }

  bool simplifyOnce(BasicBlock *BB);
  bool simplifyOnceImpl(BasicBlock *BB);
  bool run(BasicBlock *BB);

  // Helper to set Resimplify and return change indication.
  bool requestResimplify() {
    Resimplify = true;
    return true;
  }
};

} // end anonymous namespace

/// Return true if it is safe to merge these two
/// terminator instructions together.
static bool
SafeToMergeTerminators(Instruction *SI1, Instruction *SI2,
                       SmallSetVector<BasicBlock *, 4> *FailBlocks = nullptr) {
  if (SI1 == SI2)
    return false; // Can't merge with self!

  // It is not safe to merge these two switch instructions if they have a common
  // successor, and if that successor has a PHI node, and if *that* PHI node has
  // conflicting incoming values from the two switch blocks.
  BasicBlock *SI1BB = SI1->getParent();
  BasicBlock *SI2BB = SI2->getParent();

  SmallPtrSet<BasicBlock *, 16> SI1Succs(succ_begin(SI1BB), succ_end(SI1BB));
  bool Fail = false;
  for (BasicBlock *Succ : successors(SI2BB))
    if (SI1Succs.count(Succ))
      for (BasicBlock::iterator BBI = Succ->begin(); isa<PHINode>(BBI); ++BBI) {
        PHINode *PN = cast<PHINode>(BBI);
        if (PN->getIncomingValueForBlock(SI1BB) !=
            PN->getIncomingValueForBlock(SI2BB)) {
          if (FailBlocks)
            FailBlocks->insert(Succ);
          Fail = true;
        }
      }

  return !Fail;
}

/// Update PHI nodes in Succ to indicate that there will now be entries in it
/// from the 'NewPred' block. The values that will be flowing into the PHI nodes
/// will be the same as those coming in from ExistPred, an existing predecessor
/// of Succ.
static void AddPredecessorToBlock(BasicBlock *Succ, BasicBlock *NewPred,
                                  BasicBlock *ExistPred,
                                  MemorySSAUpdater *MSSAU = nullptr) {
  for (PHINode &PN : Succ->phis())
    PN.addIncoming(PN.getIncomingValueForBlock(ExistPred), NewPred);
  if (MSSAU)
    if (auto *MPhi = MSSAU->getMemorySSA()->getMemoryAccess(Succ))
      MPhi->addIncoming(MPhi->getIncomingValueForBlock(ExistPred), NewPred);
}

/// Compute an abstract "cost" of speculating the given instruction,
/// which is assumed to be safe to speculate. TCC_Free means cheap,
/// TCC_Basic means less cheap, and TCC_Expensive means prohibitively
/// expensive.
static InstructionCost computeSpeculationCost(const User *I,
                                              const TargetTransformInfo &TTI) {
  assert(isSafeToSpeculativelyExecute(I) &&
         "Instruction is not safe to speculatively execute!");
  return TTI.getUserCost(I, TargetTransformInfo::TCK_SizeAndLatency);
}

#if INTEL_CUSTOMIZATION
/// CanDominateConditionalBranch is an Intel customized routine that
/// replaces the LLVM open source routine called DominatesMergePoint.
/// There are no functionality changes.  The only changes are the name
/// of the routine and small changes in the comments. We changed the
/// name because the original name (DominatesMergePoint) did not make
/// sense since here we are checking whether a value dominates a
/// conditional branch not a conditional merge point.
/// To keep xmain as clean as possible we got rid of the original
/// routine(DominatesMergePoint()). Any changes made by the LLVM community
/// to DominatesMergePoint needs to be incorporated into this routine
/// (CanDominateConditionalBranch). There might be conflicts during code
/// merge and if resolving these conflicts becomes too cumbersome, we can
/// try something different.

/// CanDominateConditionalBranch - If we have a merge point of an
/// "if condition" as accepted by GetIfConditon(), return true if the
/// specified value dominates or can dominate the conditional branch.
///
/// If AggressiveInsts is non-null, and if V does not dominate BB, we check to
/// see if V (which must be an instruction) and its recursive operands
/// that do not dominate BB have a combined cost lower than Budget and
/// are non-trapping.  If both are true, the instruction is inserted into the
/// set and true is returned.
///
/// The cost for most non-trapping instructions is defined as 1 except for
/// Select whose cost is 2.
///
/// After this function returns, CostRemaining is decreased by the cost of
/// V plus its unavailable operands.  If that cost is greater than
/// CostRemaining, false is returned and CostRemaining is undefined.
static bool
CanDominateConditionalBranch(Value *V, BasicBlock *BB,
                             SmallPtrSetImpl<Instruction *> &AggressiveInsts,
                             InstructionCost &Cost,
                             InstructionCost Budget,
                             const TargetTransformInfo &TTI,
                             unsigned Depth = 0) {
  // It is possible to hit a zero-cost cycle (phi/gep instructions for example),
  // so limit the recursion depth.
  // TODO: While this recursion limit does prevent pathological behavior, it
  // would be better to track visited instructions to avoid cycles.
  if (Depth == MaxSpeculationDepth)
    return false;

  Instruction *I = dyn_cast<Instruction>(V);
  if (!I) {
    // Non-instructions dominate all instructions , but not all constantexprs
    // can be executed unconditionally.
    if (ConstantExpr *C = dyn_cast<ConstantExpr>(V))
      if (C->canTrap())
        return false;
    return true;
  }
  BasicBlock *PBB = I->getParent();

  // We don't want to allow weird loops that might have the "if condition" in
  // the bottom of this block.
  if (PBB == BB)
    return false;

  // If this instruction is defined in a block that contains an unconditional
  // branch to BB, then it must be in the 'conditional' part of the "if
  // statement".  If not, it is definitely available in the conditional block.
  BranchInst *BI = dyn_cast<BranchInst>(PBB->getTerminator());
  if (!BI || BI->isConditional() || BI->getSuccessor(0) != BB)
    return true;

  // If we have seen this instruction before, don't count it again.
  if (AggressiveInsts.count(I))
    return true;

  // Okay, it looks like the instruction IS in the "condition".  Check to
  // see if it's a cheap and safe instruction to unconditionally compute, and
  // if it only uses stuff defined outside of the condition.  If so, hoist it
  // out.
  if (!isSafeToSpeculativelyExecute(I))
    return false;

  Cost += computeSpeculationCost(I, TTI);

  // Allow exactly one instruction to be speculated regardless of its cost
  // (as long as it is safe to do so).
  // This is intended to flatten the CFG even if the instruction is a division
  // or other expensive operation. The speculation of an expensive instruction
  // is expected to be undone in CodeGenPrepare if the speculation has not
  // enabled further IR optimizations.
  if (Cost > Budget &&
      (!SpeculateOneExpensiveInst || !AggressiveInsts.empty() || Depth > 0 ||
       !Cost.isValid()))
    return false;

  // Okay, we can only really hoist these out if their operands do
  // not take us over the cost threshold.
  for (Use &Op : I->operands())
    if (!CanDominateConditionalBranch(Op, BB, AggressiveInsts, Cost, Budget, TTI,
                                      Depth + 1))
      return false;
  // Okay, it's safe to do this!  Remember this instruction.
  AggressiveInsts.insert(I);
  return true;
}
#endif //INTEL_CUSTOMIZATION

/// Extract ConstantInt from value, looking through IntToPtr
/// and PointerNullValue. Return NULL if value is not a constant int.
static ConstantInt *GetConstantInt(Value *V, const DataLayout &DL) {
  // Normal constant int.
  ConstantInt *CI = dyn_cast<ConstantInt>(V);
  if (CI || !isa<Constant>(V) || !V->getType()->isPointerTy())
    return CI;

  // This is some kind of pointer constant. Turn it into a pointer-sized
  // ConstantInt if possible.
  IntegerType *PtrTy = cast<IntegerType>(DL.getIntPtrType(V->getType()));

  // Null pointer means 0, see SelectionDAGBuilder::getValue(const Value*).
  if (isa<ConstantPointerNull>(V))
    return ConstantInt::get(PtrTy, 0);

  // IntToPtr const int.
  if (ConstantExpr *CE = dyn_cast<ConstantExpr>(V))
    if (CE->getOpcode() == Instruction::IntToPtr)
      if (ConstantInt *CI = dyn_cast<ConstantInt>(CE->getOperand(0))) {
        // The constant is very likely to have the right type already.
        if (CI->getType() == PtrTy)
          return CI;
        else
          return cast<ConstantInt>(
              ConstantExpr::getIntegerCast(CI, PtrTy, /*isSigned=*/false));
      }
  return nullptr;
}

namespace {

/// Given a chain of or (||) or and (&&) comparison of a value against a
/// constant, this will try to recover the information required for a switch
/// structure.
/// It will depth-first traverse the chain of comparison, seeking for patterns
/// like %a == 12 or %a < 4 and combine them to produce a set of integer
/// representing the different cases for the switch.
/// Note that if the chain is composed of '||' it will build the set of elements
/// that matches the comparisons (i.e. any of this value validate the chain)
/// while for a chain of '&&' it will build the set elements that make the test
/// fail.
struct ConstantComparesGatherer {
  const DataLayout &DL;

  /// Value found for the switch comparison
  Value *CompValue = nullptr;

  /// Extra clause to be checked before the switch
  Value *Extra = nullptr;

  /// Set of integers to match in switch
  SmallVector<ConstantInt *, 8> Vals;

  /// Number of comparisons matched in the and/or chain
  unsigned UsedICmps = 0;

  /// Construct and compute the result for the comparison instruction Cond
  ConstantComparesGatherer(Instruction *Cond, const DataLayout &DL) : DL(DL) {
    gather(Cond);
  }

  ConstantComparesGatherer(const ConstantComparesGatherer &) = delete;
  ConstantComparesGatherer &
  operator=(const ConstantComparesGatherer &) = delete;

private:
  /// Try to set the current value used for the comparison, it succeeds only if
  /// it wasn't set before or if the new value is the same as the old one
  bool setValueOnce(Value *NewVal) {
    if (CompValue && CompValue != NewVal)
      return false;
    CompValue = NewVal;
    return (CompValue != nullptr);
  }

  /// Try to match Instruction "I" as a comparison against a constant and
  /// populates the array Vals with the set of values that match (or do not
  /// match depending on isEQ).
  /// Return false on failure. On success, the Value the comparison matched
  /// against is placed in CompValue.
  /// If CompValue is already set, the function is expected to fail if a match
  /// is found but the value compared to is different.
  bool matchInstruction(Instruction *I, bool isEQ) {
    // If this is an icmp against a constant, handle this as one of the cases.
    ICmpInst *ICI;
    ConstantInt *C;
    if (!((ICI = dyn_cast<ICmpInst>(I)) &&
          (C = GetConstantInt(I->getOperand(1), DL)))) {
      return false;
    }

    Value *RHSVal;
    const APInt *RHSC;

    // Pattern match a special case
    // (x & ~2^z) == y --> x == y || x == y|2^z
    // This undoes a transformation done by instcombine to fuse 2 compares.
    if (ICI->getPredicate() == (isEQ ? ICmpInst::ICMP_EQ : ICmpInst::ICMP_NE)) {
      // It's a little bit hard to see why the following transformations are
      // correct. Here is a CVC3 program to verify them for 64-bit values:

      /*
         ONE  : BITVECTOR(64) = BVZEROEXTEND(0bin1, 63);
         x    : BITVECTOR(64);
         y    : BITVECTOR(64);
         z    : BITVECTOR(64);
         mask : BITVECTOR(64) = BVSHL(ONE, z);
         QUERY( (y & ~mask = y) =>
                ((x & ~mask = y) <=> (x = y OR x = (y |  mask)))
         );
         QUERY( (y |  mask = y) =>
                ((x |  mask = y) <=> (x = y OR x = (y & ~mask)))
         );
      */

      // Please note that each pattern must be a dual implication (<--> or
      // iff). One directional implication can create spurious matches. If the
      // implication is only one-way, an unsatisfiable condition on the left
      // side can imply a satisfiable condition on the right side. Dual
      // implication ensures that satisfiable conditions are transformed to
      // other satisfiable conditions and unsatisfiable conditions are
      // transformed to other unsatisfiable conditions.

      // Here is a concrete example of a unsatisfiable condition on the left
      // implying a satisfiable condition on the right:
      //
      // mask = (1 << z)
      // (x & ~mask) == y  --> (x == y || x == (y | mask))
      //
      // Substituting y = 3, z = 0 yields:
      // (x & -2) == 3 --> (x == 3 || x == 2)

      // Pattern match a special case:
      /*
        QUERY( (y & ~mask = y) =>
               ((x & ~mask = y) <=> (x = y OR x = (y |  mask)))
        );
      */
      if (match(ICI->getOperand(0),
                m_And(m_Value(RHSVal), m_APInt(RHSC)))) {
        APInt Mask = ~*RHSC;
        if (Mask.isPowerOf2() && (C->getValue() & ~Mask) == C->getValue()) {
          // If we already have a value for the switch, it has to match!
          if (!setValueOnce(RHSVal))
            return false;

          Vals.push_back(C);
          Vals.push_back(
              ConstantInt::get(C->getContext(),
                               C->getValue() | Mask));
          UsedICmps++;
          return true;
        }
      }

      // Pattern match a special case:
      /*
        QUERY( (y |  mask = y) =>
               ((x |  mask = y) <=> (x = y OR x = (y & ~mask)))
        );
      */
      if (match(ICI->getOperand(0),
                m_Or(m_Value(RHSVal), m_APInt(RHSC)))) {
        APInt Mask = *RHSC;
        if (Mask.isPowerOf2() && (C->getValue() | Mask) == C->getValue()) {
          // If we already have a value for the switch, it has to match!
          if (!setValueOnce(RHSVal))
            return false;

          Vals.push_back(C);
          Vals.push_back(ConstantInt::get(C->getContext(),
                                          C->getValue() & ~Mask));
          UsedICmps++;
          return true;
        }
      }

      // If we already have a value for the switch, it has to match!
      if (!setValueOnce(ICI->getOperand(0)))
        return false;

      UsedICmps++;
      Vals.push_back(C);
      return ICI->getOperand(0);
    }

    // If we have "x ult 3", for example, then we can add 0,1,2 to the set.
    ConstantRange Span =
        ConstantRange::makeExactICmpRegion(ICI->getPredicate(), C->getValue());

    // Shift the range if the compare is fed by an add. This is the range
    // compare idiom as emitted by instcombine.
    Value *CandidateVal = I->getOperand(0);
    if (match(I->getOperand(0), m_Add(m_Value(RHSVal), m_APInt(RHSC)))) {
      Span = Span.subtract(*RHSC);
      CandidateVal = RHSVal;
    }

    // If this is an and/!= check, then we are looking to build the set of
    // value that *don't* pass the and chain. I.e. to turn "x ugt 2" into
    // x != 0 && x != 1.
    if (!isEQ)
      Span = Span.inverse();

    // If there are a ton of values, we don't want to make a ginormous switch.
    if (Span.isSizeLargerThan(8) || Span.isEmptySet()) {
      return false;
    }

    // If we already have a value for the switch, it has to match!
    if (!setValueOnce(CandidateVal))
      return false;

    // Add all values from the range to the set
    for (APInt Tmp = Span.getLower(); Tmp != Span.getUpper(); ++Tmp)
      Vals.push_back(ConstantInt::get(I->getContext(), Tmp));

    UsedICmps++;
    return true;
  }

  /// Given a potentially 'or'd or 'and'd together collection of icmp
  /// eq/ne/lt/gt instructions that compare a value against a constant, extract
  /// the value being compared, and stick the list constants into the Vals
  /// vector.
  /// One "Extra" case is allowed to differ from the other.
  void gather(Value *V) {
    bool isEQ = match(V, m_LogicalOr(m_Value(), m_Value()));

    // Keep a stack (SmallVector for efficiency) for depth-first traversal
    SmallVector<Value *, 8> DFT;
    SmallPtrSet<Value *, 8> Visited;

    // Initialize
    Visited.insert(V);
    DFT.push_back(V);

    while (!DFT.empty()) {
      V = DFT.pop_back_val();

      if (Instruction *I = dyn_cast<Instruction>(V)) {
        // If it is a || (or && depending on isEQ), process the operands.
        Value *Op0, *Op1;
        if (isEQ ? match(I, m_LogicalOr(m_Value(Op0), m_Value(Op1)))
                 : match(I, m_LogicalAnd(m_Value(Op0), m_Value(Op1)))) {
          if (Visited.insert(Op1).second)
            DFT.push_back(Op1);
          if (Visited.insert(Op0).second)
            DFT.push_back(Op0);

          continue;
        }

        // Try to match the current instruction
        if (matchInstruction(I, isEQ))
          // Match succeed, continue the loop
          continue;
      }

      // One element of the sequence of || (or &&) could not be match as a
      // comparison against the same value as the others.
      // We allow only one "Extra" case to be checked before the switch
      if (!Extra) {
        Extra = V;
        continue;
      }
      // Failed to parse a proper sequence, abort now
      CompValue = nullptr;
      break;
    }
  }
};

} // end anonymous namespace

static void EraseTerminatorAndDCECond(Instruction *TI,
                                      MemorySSAUpdater *MSSAU = nullptr) {
  Instruction *Cond = nullptr;
  if (SwitchInst *SI = dyn_cast<SwitchInst>(TI)) {
    Cond = dyn_cast<Instruction>(SI->getCondition());
  } else if (BranchInst *BI = dyn_cast<BranchInst>(TI)) {
    if (BI->isConditional())
      Cond = dyn_cast<Instruction>(BI->getCondition());
  } else if (IndirectBrInst *IBI = dyn_cast<IndirectBrInst>(TI)) {
    Cond = dyn_cast<Instruction>(IBI->getAddress());
  }

  TI->eraseFromParent();
  if (Cond)
    RecursivelyDeleteTriviallyDeadInstructions(Cond, nullptr, MSSAU);
}

/// Return true if the specified terminator checks
/// to see if a value is equal to constant integer value.
Value *SimplifyCFGOpt::isValueEqualityComparison(Instruction *TI) {
  Value *CV = nullptr;
  if (SwitchInst *SI = dyn_cast<SwitchInst>(TI)) {
    // Do not permit merging of large switch instructions into their
    // predecessors unless there is only one predecessor.
    if (!SI->getParent()->hasNPredecessorsOrMore(128 / SI->getNumSuccessors()))
      CV = SI->getCondition();
  } else if (BranchInst *BI = dyn_cast<BranchInst>(TI))
    if (BI->isConditional() && BI->getCondition()->hasOneUse())
      if (ICmpInst *ICI = dyn_cast<ICmpInst>(BI->getCondition())) {
        if (ICI->isEquality() && GetConstantInt(ICI->getOperand(1), DL))
          CV = ICI->getOperand(0);
      }

  // Unwrap any lossless ptrtoint cast.
  if (CV) {
    if (PtrToIntInst *PTII = dyn_cast<PtrToIntInst>(CV)) {
      Value *Ptr = PTII->getPointerOperand();
      if (PTII->getType() == DL.getIntPtrType(Ptr->getType()))
        CV = Ptr;
    }
  }
  return CV;
}

/// Given a value comparison instruction,
/// decode all of the 'cases' that it represents and return the 'default' block.
BasicBlock *SimplifyCFGOpt::GetValueEqualityComparisonCases(
    Instruction *TI, std::vector<ValueEqualityComparisonCase> &Cases) {
  if (SwitchInst *SI = dyn_cast<SwitchInst>(TI)) {
    Cases.reserve(SI->getNumCases());
    for (auto Case : SI->cases())
      Cases.push_back(ValueEqualityComparisonCase(Case.getCaseValue(),
                                                  Case.getCaseSuccessor()));
    return SI->getDefaultDest();
  }

  BranchInst *BI = cast<BranchInst>(TI);
  ICmpInst *ICI = cast<ICmpInst>(BI->getCondition());
  BasicBlock *Succ = BI->getSuccessor(ICI->getPredicate() == ICmpInst::ICMP_NE);
  Cases.push_back(ValueEqualityComparisonCase(
      GetConstantInt(ICI->getOperand(1), DL), Succ));
  return BI->getSuccessor(ICI->getPredicate() == ICmpInst::ICMP_EQ);
}

/// Given a vector of bb/value pairs, remove any entries
/// in the list that match the specified block.
static void
EliminateBlockCases(BasicBlock *BB,
                    std::vector<ValueEqualityComparisonCase> &Cases) {
  llvm::erase_value(Cases, BB);
}

/// Return true if there are any keys in C1 that exist in C2 as well.
static bool ValuesOverlap(std::vector<ValueEqualityComparisonCase> &C1,
                          std::vector<ValueEqualityComparisonCase> &C2) {
  std::vector<ValueEqualityComparisonCase> *V1 = &C1, *V2 = &C2;

  // Make V1 be smaller than V2.
  if (V1->size() > V2->size())
    std::swap(V1, V2);

  if (V1->empty())
    return false;
  if (V1->size() == 1) {
    // Just scan V2.
    ConstantInt *TheVal = (*V1)[0].Value;
    for (unsigned i = 0, e = V2->size(); i != e; ++i)
      if (TheVal == (*V2)[i].Value)
        return true;
  }

  // Otherwise, just sort both lists and compare element by element.
  array_pod_sort(V1->begin(), V1->end());
  array_pod_sort(V2->begin(), V2->end());
  unsigned i1 = 0, i2 = 0, e1 = V1->size(), e2 = V2->size();
  while (i1 != e1 && i2 != e2) {
    if ((*V1)[i1].Value == (*V2)[i2].Value)
      return true;
    if ((*V1)[i1].Value < (*V2)[i2].Value)
      ++i1;
    else
      ++i2;
  }
  return false;
}

// Set branch weights on SwitchInst. This sets the metadata if there is at
// least one non-zero weight.
static void setBranchWeights(SwitchInst *SI, ArrayRef<uint32_t> Weights) {
  // Check that there is at least one non-zero weight. Otherwise, pass
  // nullptr to setMetadata which will erase the existing metadata.
  MDNode *N = nullptr;
  if (llvm::any_of(Weights, [](uint32_t W) { return W != 0; }))
    N = MDBuilder(SI->getParent()->getContext()).createBranchWeights(Weights);
  SI->setMetadata(LLVMContext::MD_prof, N);
}

// Similar to the above, but for branch and select instructions that take
// exactly 2 weights.
static void setBranchWeights(Instruction *I, uint32_t TrueWeight,
                             uint32_t FalseWeight) {
  assert(isa<BranchInst>(I) || isa<SelectInst>(I));
  // Check that there is at least one non-zero weight. Otherwise, pass
  // nullptr to setMetadata which will erase the existing metadata.
  MDNode *N = nullptr;
  if (TrueWeight || FalseWeight)
    N = MDBuilder(I->getParent()->getContext())
            .createBranchWeights(TrueWeight, FalseWeight);
  I->setMetadata(LLVMContext::MD_prof, N);
}

/// If TI is known to be a terminator instruction and its block is known to
/// only have a single predecessor block, check to see if that predecessor is
/// also a value comparison with the same value, and if that comparison
/// determines the outcome of this comparison. If so, simplify TI. This does a
/// very limited form of jump threading.
bool SimplifyCFGOpt::SimplifyEqualityComparisonWithOnlyPredecessor(
    Instruction *TI, BasicBlock *Pred, IRBuilder<> &Builder) {
  Value *PredVal = isValueEqualityComparison(Pred->getTerminator());
  if (!PredVal)
    return false; // Not a value comparison in predecessor.

  Value *ThisVal = isValueEqualityComparison(TI);
  assert(ThisVal && "This isn't a value comparison!!");
  if (ThisVal != PredVal)
    return false; // Different predicates.

  // TODO: Preserve branch weight metadata, similarly to how
  // FoldValueComparisonIntoPredecessors preserves it.

  // Find out information about when control will move from Pred to TI's block.
  std::vector<ValueEqualityComparisonCase> PredCases;
  BasicBlock *PredDef =
      GetValueEqualityComparisonCases(Pred->getTerminator(), PredCases);
  EliminateBlockCases(PredDef, PredCases); // Remove default from cases.

  // Find information about how control leaves this block.
  std::vector<ValueEqualityComparisonCase> ThisCases;
  BasicBlock *ThisDef = GetValueEqualityComparisonCases(TI, ThisCases);
  EliminateBlockCases(ThisDef, ThisCases); // Remove default from cases.

  // If TI's block is the default block from Pred's comparison, potentially
  // simplify TI based on this knowledge.
  if (PredDef == TI->getParent()) {
    // If we are here, we know that the value is none of those cases listed in
    // PredCases.  If there are any cases in ThisCases that are in PredCases, we
    // can simplify TI.
    if (!ValuesOverlap(PredCases, ThisCases))
      return false;

    if (isa<BranchInst>(TI)) {
      // Okay, one of the successors of this condbr is dead.  Convert it to a
      // uncond br.
      assert(ThisCases.size() == 1 && "Branch can only have one case!");
      // Insert the new branch.
      Instruction *NI = Builder.CreateBr(ThisDef);
      (void)NI;

      // Remove PHI node entries for the dead edge.
      ThisCases[0].Dest->removePredecessor(PredDef);

      LLVM_DEBUG(dbgs() << "Threading pred instr: " << *Pred->getTerminator()
                        << "Through successor TI: " << *TI << "Leaving: " << *NI
                        << "\n");

      EraseTerminatorAndDCECond(TI);

      if (DTU)
        DTU->applyUpdates(
            {{DominatorTree::Delete, PredDef, ThisCases[0].Dest}});

      return true;
    }

    SwitchInstProfUpdateWrapper SI = *cast<SwitchInst>(TI);
    // Okay, TI has cases that are statically dead, prune them away.
    SmallPtrSet<Constant *, 16> DeadCases;
    for (unsigned i = 0, e = PredCases.size(); i != e; ++i)
      DeadCases.insert(PredCases[i].Value);

    LLVM_DEBUG(dbgs() << "Threading pred instr: " << *Pred->getTerminator()
                      << "Through successor TI: " << *TI);

    SmallDenseMap<BasicBlock *, int, 8> NumPerSuccessorCases;
    for (SwitchInst::CaseIt i = SI->case_end(), e = SI->case_begin(); i != e;) {
      --i;
      auto *Successor = i->getCaseSuccessor();
      if (DTU)
        ++NumPerSuccessorCases[Successor];
      if (DeadCases.count(i->getCaseValue())) {
        Successor->removePredecessor(PredDef);
        SI.removeCase(i);
        if (DTU)
          --NumPerSuccessorCases[Successor];
      }
    }

    if (DTU) {
      std::vector<DominatorTree::UpdateType> Updates;
      for (const std::pair<BasicBlock *, int> &I : NumPerSuccessorCases)
        if (I.second == 0)
          Updates.push_back({DominatorTree::Delete, PredDef, I.first});
      DTU->applyUpdates(Updates);
    }

    LLVM_DEBUG(dbgs() << "Leaving: " << *TI << "\n");
    return true;
  }

  // Otherwise, TI's block must correspond to some matched value.  Find out
  // which value (or set of values) this is.
  ConstantInt *TIV = nullptr;
  BasicBlock *TIBB = TI->getParent();
  for (unsigned i = 0, e = PredCases.size(); i != e; ++i)
    if (PredCases[i].Dest == TIBB) {
      if (TIV)
        return false; // Cannot handle multiple values coming to this block.
      TIV = PredCases[i].Value;
    }
  assert(TIV && "No edge from pred to succ?");

  // Okay, we found the one constant that our value can be if we get into TI's
  // BB.  Find out which successor will unconditionally be branched to.
  BasicBlock *TheRealDest = nullptr;
  for (unsigned i = 0, e = ThisCases.size(); i != e; ++i)
    if (ThisCases[i].Value == TIV) {
      TheRealDest = ThisCases[i].Dest;
      break;
    }

  // If not handled by any explicit cases, it is handled by the default case.
  if (!TheRealDest)
    TheRealDest = ThisDef;

  SmallPtrSet<BasicBlock *, 2> RemovedSuccs;

  // Remove PHI node entries for dead edges.
  BasicBlock *CheckEdge = TheRealDest;
  for (BasicBlock *Succ : successors(TIBB))
    if (Succ != CheckEdge) {
      if (Succ != TheRealDest)
        RemovedSuccs.insert(Succ);
      Succ->removePredecessor(TIBB);
    } else
      CheckEdge = nullptr;

  // Insert the new branch.
  Instruction *NI = Builder.CreateBr(TheRealDest);
  (void)NI;

  LLVM_DEBUG(dbgs() << "Threading pred instr: " << *Pred->getTerminator()
                    << "Through successor TI: " << *TI << "Leaving: " << *NI
                    << "\n");

  EraseTerminatorAndDCECond(TI);
  if (DTU) {
    SmallVector<DominatorTree::UpdateType, 2> Updates;
    Updates.reserve(RemovedSuccs.size());
    for (auto *RemovedSucc : RemovedSuccs)
      Updates.push_back({DominatorTree::Delete, TIBB, RemovedSucc});
    DTU->applyUpdates(Updates);
  }
  return true;
}

namespace {

/// This class implements a stable ordering of constant
/// integers that does not depend on their address.  This is important for
/// applications that sort ConstantInt's to ensure uniqueness.
struct ConstantIntOrdering {
  bool operator()(const ConstantInt *LHS, const ConstantInt *RHS) const {
    return LHS->getValue().ult(RHS->getValue());
  }
};

} // end anonymous namespace

static int ConstantIntSortPredicate(ConstantInt *const *P1,
                                    ConstantInt *const *P2) {
  const ConstantInt *LHS = *P1;
  const ConstantInt *RHS = *P2;
  if (LHS == RHS)
    return 0;
  return LHS->getValue().ult(RHS->getValue()) ? 1 : -1;
}

static inline bool HasBranchWeights(const Instruction *I) {
  MDNode *ProfMD = I->getMetadata(LLVMContext::MD_prof);
  if (ProfMD && ProfMD->getOperand(0))
    if (MDString *MDS = dyn_cast<MDString>(ProfMD->getOperand(0)))
      return MDS->getString().equals("branch_weights");

  return false;
}

/// Get Weights of a given terminator, the default weight is at the front
/// of the vector. If TI is a conditional eq, we need to swap the branch-weight
/// metadata.
static void GetBranchWeights(Instruction *TI,
                             SmallVectorImpl<uint64_t> &Weights) {
  MDNode *MD = TI->getMetadata(LLVMContext::MD_prof);
  assert(MD);
  for (unsigned i = 1, e = MD->getNumOperands(); i < e; ++i) {
    ConstantInt *CI = mdconst::extract<ConstantInt>(MD->getOperand(i));
    Weights.push_back(CI->getValue().getZExtValue());
  }

  // If TI is a conditional eq, the default case is the false case,
  // and the corresponding branch-weight data is at index 2. We swap the
  // default weight to be the first entry.
  if (BranchInst *BI = dyn_cast<BranchInst>(TI)) {
    assert(Weights.size() == 2);
    ICmpInst *ICI = cast<ICmpInst>(BI->getCondition());
    if (ICI->getPredicate() == ICmpInst::ICMP_EQ)
      std::swap(Weights.front(), Weights.back());
  }
}

/// Keep halving the weights until all can fit in uint32_t.
static void FitWeights(MutableArrayRef<uint64_t> Weights) {
  uint64_t Max = *std::max_element(Weights.begin(), Weights.end());
  if (Max > UINT_MAX) {
    unsigned Offset = 32 - countLeadingZeros(Max);
    for (uint64_t &I : Weights)
      I >>= Offset;
  }
}

static void CloneInstructionsIntoPredecessorBlockAndUpdateSSAUses(
    BasicBlock *BB, BasicBlock *PredBlock, ValueToValueMapTy &VMap) {
  Instruction *PTI = PredBlock->getTerminator();

  // If we have bonus instructions, clone them into the predecessor block.
  // Note that there may be multiple predecessor blocks, so we cannot move
  // bonus instructions to a predecessor block.
  for (Instruction &BonusInst : *BB) {
    if (isa<DbgInfoIntrinsic>(BonusInst) || BonusInst.isTerminator())
      continue;

    Instruction *NewBonusInst = BonusInst.clone();

    if (PTI->getDebugLoc() != NewBonusInst->getDebugLoc()) {
      // Unless the instruction has the same !dbg location as the original
      // branch, drop it. When we fold the bonus instructions we want to make
      // sure we reset their debug locations in order to avoid stepping on
      // dead code caused by folding dead branches.
      NewBonusInst->setDebugLoc(DebugLoc());
    }

    RemapInstruction(NewBonusInst, VMap,
                     RF_NoModuleLevelChanges | RF_IgnoreMissingLocals);
    VMap[&BonusInst] = NewBonusInst;

    // If we moved a load, we cannot any longer claim any knowledge about
    // its potential value. The previous information might have been valid
    // only given the branch precondition.
    // For an analogous reason, we must also drop all the metadata whose
    // semantics we don't understand. We *can* preserve !annotation, because
    // it is tied to the instruction itself, not the value or position.
    // Similarly strip attributes on call parameters that may cause UB in
    // location the call is moved to.
    NewBonusInst->dropUndefImplyingAttrsAndUnknownMetadata(
        LLVMContext::MD_annotation);

    PredBlock->getInstList().insert(PTI->getIterator(), NewBonusInst);
    NewBonusInst->takeName(&BonusInst);
    BonusInst.setName(NewBonusInst->getName() + ".old");

    // Update (liveout) uses of bonus instructions,
    // now that the bonus instruction has been cloned into predecessor.
    // Note that we expect to be in a block-closed SSA form for this to work!
    for (Use &U : make_early_inc_range(BonusInst.uses())) {
      auto *UI = cast<Instruction>(U.getUser());
      auto *PN = dyn_cast<PHINode>(UI);
      if (!PN) {
        assert(UI->getParent() == BB && BonusInst.comesBefore(UI) &&
               "If the user is not a PHI node, then it should be in the same "
               "block as, and come after, the original bonus instruction.");
        continue; // Keep using the original bonus instruction.
      }
      // Is this the block-closed SSA form PHI node?
      if (PN->getIncomingBlock(U) == BB)
        continue; // Great, keep using the original bonus instruction.
      // The only other alternative is an "use" when coming from
      // the predecessor block - here we should refer to the cloned bonus instr.
      assert(PN->getIncomingBlock(U) == PredBlock &&
             "Not in block-closed SSA form?");
      U.set(NewBonusInst);
    }
  }
}

bool SimplifyCFGOpt::PerformValueComparisonIntoPredecessorFolding(
    Instruction *TI, Value *&CV, Instruction *PTI, IRBuilder<> &Builder) {
  BasicBlock *BB = TI->getParent();
  BasicBlock *Pred = PTI->getParent();

  SmallVector<DominatorTree::UpdateType, 32> Updates;

  // Figure out which 'cases' to copy from SI to PSI.
  std::vector<ValueEqualityComparisonCase> BBCases;
  BasicBlock *BBDefault = GetValueEqualityComparisonCases(TI, BBCases);

  std::vector<ValueEqualityComparisonCase> PredCases;
  BasicBlock *PredDefault = GetValueEqualityComparisonCases(PTI, PredCases);

  // Based on whether the default edge from PTI goes to BB or not, fill in
  // PredCases and PredDefault with the new switch cases we would like to
  // build.
  SmallMapVector<BasicBlock *, int, 8> NewSuccessors;

  // Update the branch weight metadata along the way
  SmallVector<uint64_t, 8> Weights;
  bool PredHasWeights = HasBranchWeights(PTI);
  bool SuccHasWeights = HasBranchWeights(TI);

  if (PredHasWeights) {
    GetBranchWeights(PTI, Weights);
    // branch-weight metadata is inconsistent here.
    if (Weights.size() != 1 + PredCases.size())
      PredHasWeights = SuccHasWeights = false;
  } else if (SuccHasWeights)
    // If there are no predecessor weights but there are successor weights,
    // populate Weights with 1, which will later be scaled to the sum of
    // successor's weights
    Weights.assign(1 + PredCases.size(), 1);

  SmallVector<uint64_t, 8> SuccWeights;
  if (SuccHasWeights) {
    GetBranchWeights(TI, SuccWeights);
    // branch-weight metadata is inconsistent here.
    if (SuccWeights.size() != 1 + BBCases.size())
      PredHasWeights = SuccHasWeights = false;
  } else if (PredHasWeights)
    SuccWeights.assign(1 + BBCases.size(), 1);

  if (PredDefault == BB) {
    // If this is the default destination from PTI, only the edges in TI
    // that don't occur in PTI, or that branch to BB will be activated.
    std::set<ConstantInt *, ConstantIntOrdering> PTIHandled;
    for (unsigned i = 0, e = PredCases.size(); i != e; ++i)
      if (PredCases[i].Dest != BB)
        PTIHandled.insert(PredCases[i].Value);
      else {
        // The default destination is BB, we don't need explicit targets.
        std::swap(PredCases[i], PredCases.back());

        if (PredHasWeights || SuccHasWeights) {
          // Increase weight for the default case.
          Weights[0] += Weights[i + 1];
          std::swap(Weights[i + 1], Weights.back());
          Weights.pop_back();
        }

        PredCases.pop_back();
        --i;
        --e;
      }

    // Reconstruct the new switch statement we will be building.
    if (PredDefault != BBDefault) {
      PredDefault->removePredecessor(Pred);
      if (DTU && PredDefault != BB)
        Updates.push_back({DominatorTree::Delete, Pred, PredDefault});
      PredDefault = BBDefault;
      ++NewSuccessors[BBDefault];
    }

    unsigned CasesFromPred = Weights.size();
    uint64_t ValidTotalSuccWeight = 0;
    for (unsigned i = 0, e = BBCases.size(); i != e; ++i)
      if (!PTIHandled.count(BBCases[i].Value) && BBCases[i].Dest != BBDefault) {
        PredCases.push_back(BBCases[i]);
        ++NewSuccessors[BBCases[i].Dest];
        if (SuccHasWeights || PredHasWeights) {
          // The default weight is at index 0, so weight for the ith case
          // should be at index i+1. Scale the cases from successor by
          // PredDefaultWeight (Weights[0]).
          Weights.push_back(Weights[0] * SuccWeights[i + 1]);
          ValidTotalSuccWeight += SuccWeights[i + 1];
        }
      }

    if (SuccHasWeights || PredHasWeights) {
      ValidTotalSuccWeight += SuccWeights[0];
      // Scale the cases from predecessor by ValidTotalSuccWeight.
      for (unsigned i = 1; i < CasesFromPred; ++i)
        Weights[i] *= ValidTotalSuccWeight;
      // Scale the default weight by SuccDefaultWeight (SuccWeights[0]).
      Weights[0] *= SuccWeights[0];
    }
  } else {
    // If this is not the default destination from PSI, only the edges
    // in SI that occur in PSI with a destination of BB will be
    // activated.
    std::set<ConstantInt *, ConstantIntOrdering> PTIHandled;
    std::map<ConstantInt *, uint64_t> WeightsForHandled;
    for (unsigned i = 0, e = PredCases.size(); i != e; ++i)
      if (PredCases[i].Dest == BB) {
        PTIHandled.insert(PredCases[i].Value);

        if (PredHasWeights || SuccHasWeights) {
          WeightsForHandled[PredCases[i].Value] = Weights[i + 1];
          std::swap(Weights[i + 1], Weights.back());
          Weights.pop_back();
        }

        std::swap(PredCases[i], PredCases.back());
        PredCases.pop_back();
        --i;
        --e;
      }

    // Okay, now we know which constants were sent to BB from the
    // predecessor.  Figure out where they will all go now.
    for (unsigned i = 0, e = BBCases.size(); i != e; ++i)
      if (PTIHandled.count(BBCases[i].Value)) {
        // If this is one we are capable of getting...
        if (PredHasWeights || SuccHasWeights)
          Weights.push_back(WeightsForHandled[BBCases[i].Value]);
        PredCases.push_back(BBCases[i]);
        ++NewSuccessors[BBCases[i].Dest];
        PTIHandled.erase(BBCases[i].Value); // This constant is taken care of
      }

    // If there are any constants vectored to BB that TI doesn't handle,
    // they must go to the default destination of TI.
    for (ConstantInt *I : PTIHandled) {
      if (PredHasWeights || SuccHasWeights)
        Weights.push_back(WeightsForHandled[I]);
      PredCases.push_back(ValueEqualityComparisonCase(I, BBDefault));
      ++NewSuccessors[BBDefault];
    }
  }

  // Okay, at this point, we know which new successor Pred will get.  Make
  // sure we update the number of entries in the PHI nodes for these
  // successors.
  SmallPtrSet<BasicBlock *, 2> SuccsOfPred;
  if (DTU) {
    SuccsOfPred = {succ_begin(Pred), succ_end(Pred)};
    Updates.reserve(Updates.size() + NewSuccessors.size());
  }
  for (const std::pair<BasicBlock *, int /*Num*/> &NewSuccessor :
       NewSuccessors) {
    for (auto I : seq(0, NewSuccessor.second)) {
      (void)I;
      AddPredecessorToBlock(NewSuccessor.first, Pred, BB);
    }
    if (DTU && !SuccsOfPred.contains(NewSuccessor.first))
      Updates.push_back({DominatorTree::Insert, Pred, NewSuccessor.first});
  }

  Builder.SetInsertPoint(PTI);
  // Convert pointer to int before we switch.
  if (CV->getType()->isPointerTy()) {
    CV =
        Builder.CreatePtrToInt(CV, DL.getIntPtrType(CV->getType()), "magicptr");
  }

  // Now that the successors are updated, create the new Switch instruction.
  SwitchInst *NewSI = Builder.CreateSwitch(CV, PredDefault, PredCases.size());
  NewSI->setDebugLoc(PTI->getDebugLoc());
  for (ValueEqualityComparisonCase &V : PredCases)
    NewSI->addCase(V.Value, V.Dest);

  if (PredHasWeights || SuccHasWeights) {
    // Halve the weights if any of them cannot fit in an uint32_t
    FitWeights(Weights);

    SmallVector<uint32_t, 8> MDWeights(Weights.begin(), Weights.end());

    setBranchWeights(NewSI, MDWeights);
  }

  EraseTerminatorAndDCECond(PTI);

  // Okay, last check.  If BB is still a successor of PSI, then we must
  // have an infinite loop case.  If so, add an infinitely looping block
  // to handle the case to preserve the behavior of the code.
  BasicBlock *InfLoopBlock = nullptr;
  for (unsigned i = 0, e = NewSI->getNumSuccessors(); i != e; ++i)
    if (NewSI->getSuccessor(i) == BB) {
      if (!InfLoopBlock) {
        // Insert it at the end of the function, because it's either code,
        // or it won't matter if it's hot. :)
        InfLoopBlock =
            BasicBlock::Create(BB->getContext(), "infloop", BB->getParent());
        BranchInst::Create(InfLoopBlock, InfLoopBlock);
        if (DTU)
          Updates.push_back(
              {DominatorTree::Insert, InfLoopBlock, InfLoopBlock});
      }
      NewSI->setSuccessor(i, InfLoopBlock);
    }

  if (DTU) {
    if (InfLoopBlock)
      Updates.push_back({DominatorTree::Insert, Pred, InfLoopBlock});

    Updates.push_back({DominatorTree::Delete, Pred, BB});

    DTU->applyUpdates(Updates);
  }

  ++NumFoldValueComparisonIntoPredecessors;
  return true;
}

/// The specified terminator is a value equality comparison instruction
/// (either a switch or a branch on "X == c").
/// See if any of the predecessors of the terminator block are value comparisons
/// on the same value.  If so, and if safe to do so, fold them together.
bool SimplifyCFGOpt::FoldValueComparisonIntoPredecessors(Instruction *TI,
                                                         IRBuilder<> &Builder) {
  BasicBlock *BB = TI->getParent();
  Value *CV = isValueEqualityComparison(TI); // CondVal
  assert(CV && "Not a comparison?");

  bool Changed = false;

  SmallSetVector<BasicBlock *, 16> Preds(pred_begin(BB), pred_end(BB));
  while (!Preds.empty()) {
    BasicBlock *Pred = Preds.pop_back_val();
    Instruction *PTI = Pred->getTerminator();

    // Don't try to fold into itself.
    if (Pred == BB)
      continue;

    // See if the predecessor is a comparison with the same value.
    Value *PCV = isValueEqualityComparison(PTI); // PredCondVal
    if (PCV != CV)
      continue;

    SmallSetVector<BasicBlock *, 4> FailBlocks;
    if (!SafeToMergeTerminators(TI, PTI, &FailBlocks)) {
      for (auto *Succ : FailBlocks) {
        if (!SplitBlockPredecessors(Succ, TI->getParent(), ".fold.split", DTU))
          return false;
      }
    }

    PerformValueComparisonIntoPredecessorFolding(TI, CV, PTI, Builder);
    Changed = true;
  }
  return Changed;
}

// If we would need to insert a select that uses the value of this invoke
// (comments in HoistThenElseCodeToIf explain why we would need to do this), we
// can't hoist the invoke, as there is nowhere to put the select in this case.
static bool isSafeToHoistInvoke(BasicBlock *BB1, BasicBlock *BB2,
                                Instruction *I1, Instruction *I2) {
  for (BasicBlock *Succ : successors(BB1)) {
    for (const PHINode &PN : Succ->phis()) {
      Value *BB1V = PN.getIncomingValueForBlock(BB1);
      Value *BB2V = PN.getIncomingValueForBlock(BB2);
      if (BB1V != BB2V && (BB1V == I1 || BB2V == I2)) {
        return false;
      }
    }
  }
  return true;
}

static bool passingValueIsAlwaysUndefined(Value *V, Instruction *I, bool PtrValueMayBeModified = false);

/// Given a conditional branch that goes to BB1 and BB2, hoist any common code
/// in the two blocks up into the branch block. The caller of this function
/// guarantees that BI's block dominates BB1 and BB2. If EqTermsOnly is given,
/// only perform hoisting in case both blocks only contain a terminator. In that
/// case, only the original BI will be replaced and selects for PHIs are added.
bool SimplifyCFGOpt::HoistThenElseCodeToIf(BranchInst *BI,
                                           const TargetTransformInfo &TTI,
                                           bool EqTermsOnly) {
  // This does very trivial matching, with limited scanning, to find identical
  // instructions in the two blocks.  In particular, we don't want to get into
  // O(M*N) situations here where M and N are the sizes of BB1 and BB2.  As
  // such, we currently just scan for obviously identical instructions in an
  // identical order.
  BasicBlock *BB1 = BI->getSuccessor(0); // The true destination.
  BasicBlock *BB2 = BI->getSuccessor(1); // The false destination

  // If either of the blocks has it's address taken, then we can't do this fold,
  // because the code we'd hoist would no longer run when we jump into the block
  // by it's address.
  if (BB1->hasAddressTaken() || BB2->hasAddressTaken())
    return false;

  BasicBlock::iterator BB1_Itr = BB1->begin();
  BasicBlock::iterator BB2_Itr = BB2->begin();

  Instruction *I1 = &*BB1_Itr++, *I2 = &*BB2_Itr++;
  // Skip debug info if it is not identical.
  DbgInfoIntrinsic *DBI1 = dyn_cast<DbgInfoIntrinsic>(I1);
  DbgInfoIntrinsic *DBI2 = dyn_cast<DbgInfoIntrinsic>(I2);
  if (!DBI1 || !DBI2 || !DBI1->isIdenticalToWhenDefined(DBI2)) {
    while (isa<DbgInfoIntrinsic>(I1))
      I1 = &*BB1_Itr++;
    while (isa<DbgInfoIntrinsic>(I2))
      I2 = &*BB2_Itr++;
  }
  // FIXME: Can we define a safety predicate for CallBr?
  if (isa<PHINode>(I1) || !I1->isIdenticalToWhenDefined(I2) ||
      (isa<InvokeInst>(I1) && !isSafeToHoistInvoke(BB1, BB2, I1, I2)) ||
      isa<CallBrInst>(I1))
    return false;

  BasicBlock *BIParent = BI->getParent();

  bool Changed = false;

  auto _ = make_scope_exit([&]() {
    if (Changed)
      ++NumHoistCommonCode;
  });

  // Check if only hoisting terminators is allowed. This does not add new
  // instructions to the hoist location.
  if (EqTermsOnly) {
    // Skip any debug intrinsics, as they are free to hoist.
    auto *I1NonDbg = &*skipDebugIntrinsics(I1->getIterator());
    auto *I2NonDbg = &*skipDebugIntrinsics(I2->getIterator());
    if (!I1NonDbg->isIdenticalToWhenDefined(I2NonDbg))
      return false;
    if (!I1NonDbg->isTerminator())
      return false;
    // Now we know that we only need to hoist debug instrinsics and the
    // terminator. Let the loop below handle those 2 cases.
  }

  do {
    // If we are hoisting the terminator instruction, don't move one (making a
    // broken BB), instead clone it, and remove BI.
    if (I1->isTerminator())
      goto HoistTerminator;

    // If we're going to hoist a call, make sure that the two instructions we're
    // commoning/hoisting are both marked with musttail, or neither of them is
    // marked as such. Otherwise, we might end up in a situation where we hoist
    // from a block where the terminator is a `ret` to a block where the terminator
    // is a `br`, and `musttail` calls expect to be followed by a return.
    auto *C1 = dyn_cast<CallInst>(I1);
    auto *C2 = dyn_cast<CallInst>(I2);
    if (C1 && C2)
      if (C1->isMustTailCall() != C2->isMustTailCall())
        return Changed;

    if (!TTI.isProfitableToHoist(I1) || !TTI.isProfitableToHoist(I2))
      return Changed;

#if INTEL_COLLAB
    // Do not hoist llvm.directive.region.entry/exit intrinsics.
    if (IntrinsicUtils::isDirective(I1))
      return Changed;
#endif //INTEL_COLLAB

    // If any of the two call sites has nomerge attribute, stop hoisting.
    if (const auto *CB1 = dyn_cast<CallBase>(I1))
      if (CB1->cannotMerge())
        return Changed;
    if (const auto *CB2 = dyn_cast<CallBase>(I2))
      if (CB2->cannotMerge())
        return Changed;

    if (isa<DbgInfoIntrinsic>(I1) || isa<DbgInfoIntrinsic>(I2)) {
      assert (isa<DbgInfoIntrinsic>(I1) && isa<DbgInfoIntrinsic>(I2));
      // The debug location is an integral part of a debug info intrinsic
      // and can't be separated from it or replaced.  Instead of attempting
      // to merge locations, simply hoist both copies of the intrinsic.
      BIParent->getInstList().splice(BI->getIterator(),
                                     BB1->getInstList(), I1);
      BIParent->getInstList().splice(BI->getIterator(),
                                     BB2->getInstList(), I2);
      Changed = true;
    } else {
      // For a normal instruction, we just move one to right before the branch,
      // then replace all uses of the other with the first.  Finally, we remove
      // the now redundant second instruction.
      BIParent->getInstList().splice(BI->getIterator(),
                                     BB1->getInstList(), I1);
      if (!I2->use_empty())
        I2->replaceAllUsesWith(I1);
      I1->andIRFlags(I2);
      unsigned KnownIDs[] = {LLVMContext::MD_tbaa,
                             LLVMContext::MD_range,
                             LLVMContext::MD_fpmath,
                             LLVMContext::MD_invariant_load,
                             LLVMContext::MD_nonnull,
                             LLVMContext::MD_invariant_group,
                             LLVMContext::MD_align,
                             LLVMContext::MD_dereferenceable,
                             LLVMContext::MD_dereferenceable_or_null,
                             LLVMContext::MD_mem_parallel_loop_access,
                             LLVMContext::MD_access_group,
                             LLVMContext::MD_preserve_access_index};
      combineMetadata(I1, I2, KnownIDs, true);

      // I1 and I2 are being combined into a single instruction.  Its debug
      // location is the merged locations of the original instructions.
      I1->applyMergedLocation(I1->getDebugLoc(), I2->getDebugLoc());

      I2->eraseFromParent();
      Changed = true;
    }
    ++NumHoistCommonInstrs;

    I1 = &*BB1_Itr++;
    I2 = &*BB2_Itr++;
    // Skip debug info if it is not identical.
    DbgInfoIntrinsic *DBI1 = dyn_cast<DbgInfoIntrinsic>(I1);
    DbgInfoIntrinsic *DBI2 = dyn_cast<DbgInfoIntrinsic>(I2);
    if (!DBI1 || !DBI2 || !DBI1->isIdenticalToWhenDefined(DBI2)) {
      while (isa<DbgInfoIntrinsic>(I1))
        I1 = &*BB1_Itr++;
      while (isa<DbgInfoIntrinsic>(I2))
        I2 = &*BB2_Itr++;
    }
  } while (I1->isIdenticalToWhenDefined(I2));

  return true;

HoistTerminator:
  // It may not be possible to hoist an invoke.
  // FIXME: Can we define a safety predicate for CallBr?
  if (isa<InvokeInst>(I1) && !isSafeToHoistInvoke(BB1, BB2, I1, I2))
    return Changed;

  // TODO: callbr hoisting currently disabled pending further study.
  if (isa<CallBrInst>(I1))
    return Changed;

  for (BasicBlock *Succ : successors(BB1)) {
    for (PHINode &PN : Succ->phis()) {
      Value *BB1V = PN.getIncomingValueForBlock(BB1);
      Value *BB2V = PN.getIncomingValueForBlock(BB2);
      if (BB1V == BB2V)
        continue;

      // Check for passingValueIsAlwaysUndefined here because we would rather
      // eliminate undefined control flow then converting it to a select.
      if (passingValueIsAlwaysUndefined(BB1V, &PN) ||
          passingValueIsAlwaysUndefined(BB2V, &PN))
        return Changed;

      if (isa<ConstantExpr>(BB1V) && !isSafeToSpeculativelyExecute(BB1V))
        return Changed;
      if (isa<ConstantExpr>(BB2V) && !isSafeToSpeculativelyExecute(BB2V))
        return Changed;
    }
  }

  // Okay, it is safe to hoist the terminator.
  Instruction *NT = I1->clone();
  BIParent->getInstList().insert(BI->getIterator(), NT);
  if (!NT->getType()->isVoidTy()) {
    I1->replaceAllUsesWith(NT);
    I2->replaceAllUsesWith(NT);
    NT->takeName(I1);
  }
  Changed = true;
  ++NumHoistCommonInstrs;

  // Ensure terminator gets a debug location, even an unknown one, in case
  // it involves inlinable calls.
  NT->applyMergedLocation(I1->getDebugLoc(), I2->getDebugLoc());

  // PHIs created below will adopt NT's merged DebugLoc.
  IRBuilder<NoFolder> Builder(NT);

  // Hoisting one of the terminators from our successor is a great thing.
  // Unfortunately, the successors of the if/else blocks may have PHI nodes in
  // them.  If they do, all PHI entries for BB1/BB2 must agree for all PHI
  // nodes, so we insert select instruction to compute the final result.
  std::map<std::pair<Value *, Value *>, SelectInst *> InsertedSelects;
  for (BasicBlock *Succ : successors(BB1)) {
    for (PHINode &PN : Succ->phis()) {
      Value *BB1V = PN.getIncomingValueForBlock(BB1);
      Value *BB2V = PN.getIncomingValueForBlock(BB2);
      if (BB1V == BB2V)
        continue;

      // These values do not agree.  Insert a select instruction before NT
      // that determines the right value.
      SelectInst *&SI = InsertedSelects[std::make_pair(BB1V, BB2V)];
      if (!SI) {
        // Propagate fast-math-flags from phi node to its replacement select.
        IRBuilder<>::FastMathFlagGuard FMFGuard(Builder);
        if (isa<FPMathOperator>(PN))
          Builder.setFastMathFlags(PN.getFastMathFlags());

        SI = cast<SelectInst>(
            Builder.CreateSelect(BI->getCondition(), BB1V, BB2V,
                                 BB1V->getName() + "." + BB2V->getName(), BI));
      }

      // Make the PHI node use the select for all incoming values for BB1/BB2
      for (unsigned i = 0, e = PN.getNumIncomingValues(); i != e; ++i)
        if (PN.getIncomingBlock(i) == BB1 || PN.getIncomingBlock(i) == BB2)
          PN.setIncomingValue(i, SI);
    }
  }

  SmallVector<DominatorTree::UpdateType, 4> Updates;

  // Update any PHI nodes in our new successors.
  for (BasicBlock *Succ : successors(BB1)) {
    AddPredecessorToBlock(Succ, BIParent, BB1);
    if (DTU)
      Updates.push_back({DominatorTree::Insert, BIParent, Succ});
  }

  if (DTU)
    for (BasicBlock *Succ : successors(BI))
      Updates.push_back({DominatorTree::Delete, BIParent, Succ});

  EraseTerminatorAndDCECond(BI);
  if (DTU)
    DTU->applyUpdates(Updates);
  return Changed;
}

// Check lifetime markers.
static bool isLifeTimeMarker(const Instruction *I) {
  if (auto II = dyn_cast<IntrinsicInst>(I)) {
    switch (II->getIntrinsicID()) {
    default:
      break;
    case Intrinsic::lifetime_start:
    case Intrinsic::lifetime_end:
      return true;
    }
  }
  return false;
}

// TODO: Refine this. This should avoid cases like turning constant memcpy sizes
// into variables.
static bool replacingOperandWithVariableIsCheap(const Instruction *I,
                                                int OpIdx) {
  return !isa<IntrinsicInst>(I);
}

// All instructions in Insts belong to different blocks that all unconditionally
// branch to a common successor. Analyze each instruction and return true if it
// would be possible to sink them into their successor, creating one common
// instruction instead. For every value that would be required to be provided by
// PHI node (because an operand varies in each input block), add to PHIOperands.
static bool canSinkInstructions(
    ArrayRef<Instruction *> Insts,
    DenseMap<Instruction *, SmallVector<Value *, 4>> &PHIOperands) {
  // Prune out obviously bad instructions to move. Each instruction must have
  // exactly zero or one use, and we check later that use is by a single, common
  // PHI instruction in the successor.
  bool HasUse = !Insts.front()->user_empty();
  for (auto *I : Insts) {
    // These instructions may change or break semantics if moved.
    if (isa<PHINode>(I) || I->isEHPad() || isa<AllocaInst>(I) ||
        I->getType()->isTokenTy())
      return false;

    // Do not try to sink an instruction in an infinite loop - it can cause
    // this algorithm to infinite loop.
    if (I->getParent()->getSingleSuccessor() == I->getParent())
      return false;

    // Conservatively return false if I is an inline-asm instruction. Sinking
    // and merging inline-asm instructions can potentially create arguments
    // that cannot satisfy the inline-asm constraints.
    // If the instruction has nomerge attribute, return false.
    if (const auto *C = dyn_cast<CallBase>(I))
      if (C->isInlineAsm() || C->cannotMerge())
        return false;

    // Each instruction must have zero or one use.
    if (HasUse && !I->hasOneUse())
      return false;
    if (!HasUse && !I->user_empty())
      return false;
  }

  const Instruction *I0 = Insts.front();
  for (auto *I : Insts)
    if (!I->isSameOperationAs(I0))
      return false;

  // All instructions in Insts are known to be the same opcode. If they have a
  // use, check that the only user is a PHI or in the same block as the
  // instruction, because if a user is in the same block as an instruction we're
  // contemplating sinking, it must already be determined to be sinkable.
  if (HasUse) {
    auto *PNUse = dyn_cast<PHINode>(*I0->user_begin());
    auto *Succ = I0->getParent()->getTerminator()->getSuccessor(0);
    if (!all_of(Insts, [&PNUse,&Succ](const Instruction *I) -> bool {
          auto *U = cast<Instruction>(*I->user_begin());
          return (PNUse &&
                  PNUse->getParent() == Succ &&
                  PNUse->getIncomingValueForBlock(I->getParent()) == I) ||
                 U->getParent() == I->getParent();
        }))
      return false;
  }

  // Because SROA can't handle speculating stores of selects, try not to sink
  // loads, stores or lifetime markers of allocas when we'd have to create a
  // PHI for the address operand. Also, because it is likely that loads or
  // stores of allocas will disappear when Mem2Reg/SROA is run, don't sink
  // them.
  // This can cause code churn which can have unintended consequences down
  // the line - see https://llvm.org/bugs/show_bug.cgi?id=30244.
  // FIXME: This is a workaround for a deficiency in SROA - see
  // https://llvm.org/bugs/show_bug.cgi?id=30188
  if (isa<StoreInst>(I0) && any_of(Insts, [](const Instruction *I) {
        return isa<AllocaInst>(I->getOperand(1)->stripPointerCasts());
      }))
    return false;
  if (isa<LoadInst>(I0) && any_of(Insts, [](const Instruction *I) {
        return isa<AllocaInst>(I->getOperand(0)->stripPointerCasts());
      }))
    return false;
  if (isLifeTimeMarker(I0) && any_of(Insts, [](const Instruction *I) {
        return isa<AllocaInst>(I->getOperand(1)->stripPointerCasts());
      }))
    return false;

  // For calls to be sinkable, they must all be indirect, or have same callee.
  // I.e. if we have two direct calls to different callees, we don't want to
  // turn that into an indirect call. Likewise, if we have an indirect call,
  // and a direct call, we don't actually want to have a single indirect call.
  if (isa<CallBase>(I0)) {
    auto IsIndirectCall = [](const Instruction *I) {
      return cast<CallBase>(I)->isIndirectCall();
    };
    bool HaveIndirectCalls = any_of(Insts, IsIndirectCall);
    bool AllCallsAreIndirect = all_of(Insts, IsIndirectCall);
    if (HaveIndirectCalls) {
      if (!AllCallsAreIndirect)
        return false;
    } else {
      // All callees must be identical.
      Value *Callee = nullptr;
      for (const Instruction *I : Insts) {
        Value *CurrCallee = cast<CallBase>(I)->getCalledOperand();
        if (!Callee)
          Callee = CurrCallee;
        else if (Callee != CurrCallee)
          return false;
      }
    }
  }

  for (unsigned OI = 0, OE = I0->getNumOperands(); OI != OE; ++OI) {
    Value *Op = I0->getOperand(OI);
    if (Op->getType()->isTokenTy())
      // Don't touch any operand of token type.
      return false;

    auto SameAsI0 = [&I0, OI](const Instruction *I) {
      assert(I->getNumOperands() == I0->getNumOperands());
      return I->getOperand(OI) == I0->getOperand(OI);
    };
    if (!all_of(Insts, SameAsI0)) {
      if ((isa<Constant>(Op) && !replacingOperandWithVariableIsCheap(I0, OI)) ||
          !canReplaceOperandWithVariable(I0, OI))
        // We can't create a PHI from this GEP.
        return false;
      for (auto *I : Insts)
        PHIOperands[I].push_back(I->getOperand(OI));
    }
  }
  return true;
}

// Assuming canSinkInstructions(Blocks) has returned true, sink the last
// instruction of every block in Blocks to their common successor, commoning
// into one instruction.
static bool sinkLastInstruction(ArrayRef<BasicBlock*> Blocks) {
  auto *BBEnd = Blocks[0]->getTerminator()->getSuccessor(0);

  // canSinkInstructions returning true guarantees that every block has at
  // least one non-terminator instruction.
  SmallVector<Instruction*,4> Insts;
  for (auto *BB : Blocks) {
    Instruction *I = BB->getTerminator();
    do {
      I = I->getPrevNode();
    } while (isa<DbgInfoIntrinsic>(I) && I != &BB->front());
    if (!isa<DbgInfoIntrinsic>(I))
      Insts.push_back(I);
  }

  // The only checking we need to do now is that all users of all instructions
  // are the same PHI node. canSinkInstructions should have checked this but
  // it is slightly over-aggressive - it gets confused by commutative
  // instructions so double-check it here.
  Instruction *I0 = Insts.front();
  if (!I0->user_empty()) {
    auto *PNUse = dyn_cast<PHINode>(*I0->user_begin());
    if (!all_of(Insts, [&PNUse](const Instruction *I) -> bool {
          auto *U = cast<Instruction>(*I->user_begin());
          return U == PNUse;
        }))
      return false;
  }

  // We don't need to do any more checking here; canSinkInstructions should
  // have done it all for us.
  SmallVector<Value*, 4> NewOperands;
  for (unsigned O = 0, E = I0->getNumOperands(); O != E; ++O) {
    // This check is different to that in canSinkInstructions. There, we
    // cared about the global view once simplifycfg (and instcombine) have
    // completed - it takes into account PHIs that become trivially
    // simplifiable.  However here we need a more local view; if an operand
    // differs we create a PHI and rely on instcombine to clean up the very
    // small mess we may make.
    bool NeedPHI = any_of(Insts, [&I0, O](const Instruction *I) {
      return I->getOperand(O) != I0->getOperand(O);
    });
    if (!NeedPHI) {
      NewOperands.push_back(I0->getOperand(O));
      continue;
    }

    // Create a new PHI in the successor block and populate it.
    auto *Op = I0->getOperand(O);
    assert(!Op->getType()->isTokenTy() && "Can't PHI tokens!");
    auto *PN = PHINode::Create(Op->getType(), Insts.size(),
                               Op->getName() + ".sink", &BBEnd->front());
    for (auto *I : Insts)
      PN->addIncoming(I->getOperand(O), I->getParent());
    NewOperands.push_back(PN);
  }

  // Arbitrarily use I0 as the new "common" instruction; remap its operands
  // and move it to the start of the successor block.
  for (unsigned O = 0, E = I0->getNumOperands(); O != E; ++O)
    I0->getOperandUse(O).set(NewOperands[O]);
  I0->moveBefore(&*BBEnd->getFirstInsertionPt());

  // Update metadata and IR flags, and merge debug locations.
  for (auto *I : Insts)
    if (I != I0) {
      // The debug location for the "common" instruction is the merged locations
      // of all the commoned instructions.  We start with the original location
      // of the "common" instruction and iteratively merge each location in the
      // loop below.
      // This is an N-way merge, which will be inefficient if I0 is a CallInst.
      // However, as N-way merge for CallInst is rare, so we use simplified API
      // instead of using complex API for N-way merge.
      I0->applyMergedLocation(I0->getDebugLoc(), I->getDebugLoc());
      combineMetadataForCSE(I0, I, true);
      I0->andIRFlags(I);
    }

  if (!I0->user_empty()) {
    // canSinkLastInstruction checked that all instructions were used by
    // one and only one PHI node. Find that now, RAUW it to our common
    // instruction and nuke it.
    auto *PN = cast<PHINode>(*I0->user_begin());
    PN->replaceAllUsesWith(I0);
    PN->eraseFromParent();
  }

  // Finally nuke all instructions apart from the common instruction.
  for (auto *I : Insts)
    if (I != I0)
      I->eraseFromParent();

  return true;
}

namespace {

  // LockstepReverseIterator - Iterates through instructions
  // in a set of blocks in reverse order from the first non-terminator.
  // For example (assume all blocks have size n):
  //   LockstepReverseIterator I([B1, B2, B3]);
  //   *I-- = [B1[n], B2[n], B3[n]];
  //   *I-- = [B1[n-1], B2[n-1], B3[n-1]];
  //   *I-- = [B1[n-2], B2[n-2], B3[n-2]];
  //   ...
  class LockstepReverseIterator {
    ArrayRef<BasicBlock*> Blocks;
    SmallVector<Instruction*,4> Insts;
    bool Fail;

  public:
    LockstepReverseIterator(ArrayRef<BasicBlock*> Blocks) : Blocks(Blocks) {
      reset();
    }

    void reset() {
      Fail = false;
      Insts.clear();
      for (auto *BB : Blocks) {
        Instruction *Inst = BB->getTerminator();
        for (Inst = Inst->getPrevNode(); Inst && isa<DbgInfoIntrinsic>(Inst);)
          Inst = Inst->getPrevNode();
        if (!Inst) {
          // Block wasn't big enough.
          Fail = true;
          return;
        }
        Insts.push_back(Inst);
      }
    }

    bool isValid() const {
      return !Fail;
    }

    void operator--() {
      if (Fail)
        return;
      for (auto *&Inst : Insts) {
        for (Inst = Inst->getPrevNode(); Inst && isa<DbgInfoIntrinsic>(Inst);)
          Inst = Inst->getPrevNode();
        // Already at beginning of block.
        if (!Inst) {
          Fail = true;
          return;
        }
      }
    }

    void operator++() {
      if (Fail)
        return;
      for (auto *&Inst : Insts) {
        for (Inst = Inst->getNextNode(); Inst && isa<DbgInfoIntrinsic>(Inst);)
          Inst = Inst->getNextNode();
        // Already at end of block.
        if (!Inst) {
          Fail = true;
          return;
        }
      }
    }

    ArrayRef<Instruction*> operator * () const {
      return Insts;
    }
  };

} // end anonymous namespace

/// Check whether BB's predecessors end with unconditional branches. If it is
/// true, sink any common code from the predecessors to BB.
static bool SinkCommonCodeFromPredecessors(BasicBlock *BB,
                                           DomTreeUpdater *DTU) {
  // We support two situations:
  //   (1) all incoming arcs are unconditional
  //   (2) there are non-unconditional incoming arcs
  //
  // (2) is very common in switch defaults and
  // else-if patterns;
  //
  //   if (a) f(1);
  //   else if (b) f(2);
  //
  // produces:
  //
  //       [if]
  //      /    \
  //    [f(1)] [if]
  //      |     | \
  //      |     |  |
  //      |  [f(2)]|
  //       \    | /
  //        [ end ]
  //
  // [end] has two unconditional predecessor arcs and one conditional. The
  // conditional refers to the implicit empty 'else' arc. This conditional
  // arc can also be caused by an empty default block in a switch.
  //
  // In this case, we attempt to sink code from all *unconditional* arcs.
  // If we can sink instructions from these arcs (determined during the scan
  // phase below) we insert a common successor for all unconditional arcs and
  // connect that to [end], to enable sinking:
  //
  //       [if]
  //      /    \
  //    [x(1)] [if]
  //      |     | \
  //      |     |  \
  //      |  [x(2)] |
  //       \   /    |
  //   [sink.split] |
  //         \     /
  //         [ end ]
  //
  SmallVector<BasicBlock*,4> UnconditionalPreds;
  bool HaveNonUnconditionalPredecessors = false;
  for (auto *PredBB : predecessors(BB)) {
    auto *PredBr = dyn_cast<BranchInst>(PredBB->getTerminator());
    if (PredBr && PredBr->isUnconditional())
      UnconditionalPreds.push_back(PredBB);
    else
      HaveNonUnconditionalPredecessors = true;
  }
  if (UnconditionalPreds.size() < 2)
    return false;

  // We take a two-step approach to tail sinking. First we scan from the end of
  // each block upwards in lockstep. If the n'th instruction from the end of each
  // block can be sunk, those instructions are added to ValuesToSink and we
  // carry on. If we can sink an instruction but need to PHI-merge some operands
  // (because they're not identical in each instruction) we add these to
  // PHIOperands.
  int ScanIdx = 0;
  SmallPtrSet<Value*,4> InstructionsToSink;
  DenseMap<Instruction*, SmallVector<Value*,4>> PHIOperands;
  LockstepReverseIterator LRI(UnconditionalPreds);
  while (LRI.isValid() &&
         canSinkInstructions(*LRI, PHIOperands)) {
    LLVM_DEBUG(dbgs() << "SINK: instruction can be sunk: " << *(*LRI)[0]
                      << "\n");
    InstructionsToSink.insert((*LRI).begin(), (*LRI).end());
    ++ScanIdx;
    --LRI;
  }

  // If no instructions can be sunk, early-return.
  if (ScanIdx == 0)
    return false;

  // Okay, we *could* sink last ScanIdx instructions. But how many can we
  // actually sink before encountering instruction that is unprofitable to sink?
  auto ProfitableToSinkInstruction = [&](LockstepReverseIterator &LRI) {
    unsigned NumPHIdValues = 0;
    for (auto *I : *LRI)
      for (auto *V : PHIOperands[I]) {
        if (InstructionsToSink.count(V) == 0)
          ++NumPHIdValues;
        // FIXME: this check is overly optimistic. We may end up not sinking
        // said instruction, due to the very same profitability check.
        // See @creating_too_many_phis in sink-common-code.ll.
      }
    LLVM_DEBUG(dbgs() << "SINK: #phid values: " << NumPHIdValues << "\n");
    unsigned NumPHIInsts = NumPHIdValues / UnconditionalPreds.size();
    if ((NumPHIdValues % UnconditionalPreds.size()) != 0)
        NumPHIInsts++;

    return NumPHIInsts <= 1;
  };

  // We've determined that we are going to sink last ScanIdx instructions,
  // and recorded them in InstructionsToSink. Now, some instructions may be
  // unprofitable to sink. But that determination depends on the instructions
  // that we are going to sink.

  // First, forward scan: find the first instruction unprofitable to sink,
  // recording all the ones that are profitable to sink.
  // FIXME: would it be better, after we detect that not all are profitable.
  // to either record the profitable ones, or erase the unprofitable ones?
  // Maybe we need to choose (at runtime) the one that will touch least instrs?
  LRI.reset();
  int Idx = 0;
  SmallPtrSet<Value *, 4> InstructionsProfitableToSink;
  while (Idx < ScanIdx) {
    if (!ProfitableToSinkInstruction(LRI)) {
      // Too many PHIs would be created.
      LLVM_DEBUG(
          dbgs() << "SINK: stopping here, too many PHIs would be created!\n");
      break;
    }
    InstructionsProfitableToSink.insert((*LRI).begin(), (*LRI).end());
    --LRI;
    ++Idx;
  }

  // If no instructions can be sunk, early-return.
  if (Idx == 0)
    return false;

  // Did we determine that (only) some instructions are unprofitable to sink?
  if (Idx < ScanIdx) {
    // Okay, some instructions are unprofitable.
    ScanIdx = Idx;
    InstructionsToSink = InstructionsProfitableToSink;

    // But, that may make other instructions unprofitable, too.
    // So, do a backward scan, do any earlier instructions become unprofitable?
    assert(!ProfitableToSinkInstruction(LRI) &&
           "We already know that the last instruction is unprofitable to sink");
    ++LRI;
    --Idx;
    while (Idx >= 0) {
      // If we detect that an instruction becomes unprofitable to sink,
      // all earlier instructions won't be sunk either,
      // so preemptively keep InstructionsProfitableToSink in sync.
      // FIXME: is this the most performant approach?
      for (auto *I : *LRI)
        InstructionsProfitableToSink.erase(I);
      if (!ProfitableToSinkInstruction(LRI)) {
        // Everything starting with this instruction won't be sunk.
        ScanIdx = Idx;
        InstructionsToSink = InstructionsProfitableToSink;
      }
      ++LRI;
      --Idx;
    }
  }

  // If no instructions can be sunk, early-return.
  if (ScanIdx == 0)
    return false;

  bool Changed = false;

  if (HaveNonUnconditionalPredecessors) {
    // It is always legal to sink common instructions from unconditional
    // predecessors. However, if not all predecessors are unconditional,
    // this transformation might be pessimizing. So as a rule of thumb,
    // don't do it unless we'd sink at least one non-speculatable instruction.
    // See https://bugs.llvm.org/show_bug.cgi?id=30244
    LRI.reset();
    int Idx = 0;
    bool Profitable = false;
    while (Idx < ScanIdx) {
      if (!isSafeToSpeculativelyExecute((*LRI)[0])) {
        Profitable = true;
        break;
      }
      --LRI;
      ++Idx;
    }
    if (!Profitable)
      return false;

    LLVM_DEBUG(dbgs() << "SINK: Splitting edge\n");
    // We have a conditional edge and we're going to sink some instructions.
    // Insert a new block postdominating all blocks we're going to sink from.
    if (!SplitBlockPredecessors(BB, UnconditionalPreds, ".sink.split", DTU))
      // Edges couldn't be split.
      return false;
    Changed = true;
  }

  // Now that we've analyzed all potential sinking candidates, perform the
  // actual sink. We iteratively sink the last non-terminator of the source
  // blocks into their common successor unless doing so would require too
  // many PHI instructions to be generated (currently only one PHI is allowed
  // per sunk instruction).
  //
  // We can use InstructionsToSink to discount values needing PHI-merging that will
  // actually be sunk in a later iteration. This allows us to be more
  // aggressive in what we sink. This does allow a false positive where we
  // sink presuming a later value will also be sunk, but stop half way through
  // and never actually sink it which means we produce more PHIs than intended.
  // This is unlikely in practice though.
  int SinkIdx = 0;
  for (; SinkIdx != ScanIdx; ++SinkIdx) {
    LLVM_DEBUG(dbgs() << "SINK: Sink: "
                      << *UnconditionalPreds[0]->getTerminator()->getPrevNode()
                      << "\n");

    // Because we've sunk every instruction in turn, the current instruction to
    // sink is always at index 0.
    LRI.reset();

    if (!sinkLastInstruction(UnconditionalPreds)) {
      LLVM_DEBUG(
          dbgs()
          << "SINK: stopping here, failed to actually sink instruction!\n");
      break;
    }

    NumSinkCommonInstrs++;
    Changed = true;
  }
  if (SinkIdx != 0)
    ++NumSinkCommonCode;
  return Changed;
}

/// Determine if we can hoist sink a sole store instruction out of a
/// conditional block.
///
/// We are looking for code like the following:
///   BrBB:
///     store i32 %add, i32* %arrayidx2
///     ... // No other stores or function calls (we could be calling a memory
///     ... // function).
///     %cmp = icmp ult %x, %y
///     br i1 %cmp, label %EndBB, label %ThenBB
///   ThenBB:
///     store i32 %add5, i32* %arrayidx2
///     br label EndBB
///   EndBB:
///     ...
///   We are going to transform this into:
///   BrBB:
///     store i32 %add, i32* %arrayidx2
///     ... //
///     %cmp = icmp ult %x, %y
///     %add.add5 = select i1 %cmp, i32 %add, %add5
///     store i32 %add.add5, i32* %arrayidx2
///     ...
///
/// \return The pointer to the value of the previous store if the store can be
///         hoisted into the predecessor block. 0 otherwise.
static Value *isSafeToSpeculateStore(Instruction *I, BasicBlock *BrBB,
                                     BasicBlock *StoreBB, BasicBlock *EndBB) {
  StoreInst *StoreToHoist = dyn_cast<StoreInst>(I);
  if (!StoreToHoist)
    return nullptr;

  // Volatile or atomic.
  if (!StoreToHoist->isSimple())
    return nullptr;

  Value *StorePtr = StoreToHoist->getPointerOperand();
  Type *StoreTy = StoreToHoist->getValueOperand()->getType();

  // Look for a store to the same pointer in BrBB.
  unsigned MaxNumInstToLookAt = 9;
  // Skip pseudo probe intrinsic calls which are not really killing any memory
  // accesses.
  for (Instruction &CurI : reverse(BrBB->instructionsWithoutDebug(true))) {
    if (!MaxNumInstToLookAt)
      break;
    --MaxNumInstToLookAt;

    // Could be calling an instruction that affects memory like free().
    if (CurI.mayWriteToMemory() && !isa<StoreInst>(CurI))
      return nullptr;

    if (auto *SI = dyn_cast<StoreInst>(&CurI)) {
      // Found the previous store to same location and type. Make sure it is
      // simple, to avoid introducing a spurious non-atomic write after an
      // atomic write.
      if (SI->getPointerOperand() == StorePtr &&
          SI->getValueOperand()->getType() == StoreTy && SI->isSimple())
        // Found the previous store, return its value operand.
        return SI->getValueOperand();
      return nullptr; // Unknown store.
    }

    if (auto *LI = dyn_cast<LoadInst>(&CurI)) {
      if (LI->getPointerOperand() == StorePtr && LI->getType() == StoreTy &&
          LI->isSimple()) {
        // Local objects (created by an `alloca` instruction) are always
        // writable, so once we are past a read from a location it is valid to
        // also write to that same location.
        // If the address of the local object never escapes the function, that
        // means it's never concurrently read or written, hence moving the store
        // from under the condition will not introduce a data race.
        auto *AI = dyn_cast<AllocaInst>(getUnderlyingObject(StorePtr));
        if (AI && !PointerMayBeCaptured(AI, false, true))
          // Found a previous load, return it.
          return LI;
      }
      // The load didn't work out, but we may still find a store.
    }
  }

  return nullptr;
}

/// Estimate the cost of the insertion(s) and check that the PHI nodes can be
/// converted to selects.
static bool validateAndCostRequiredSelects(BasicBlock *BB, BasicBlock *ThenBB,
                                           BasicBlock *EndBB,
                                           unsigned &SpeculatedInstructions,
                                           InstructionCost &Cost,
                                           const TargetTransformInfo &TTI) {
#ifndef INTEL_CUSTOMIZATION
  TargetTransformInfo::TargetCostKind CostKind =
    BB->getParent()->hasMinSize()
    ? TargetTransformInfo::TCK_CodeSize
    : TargetTransformInfo::TCK_SizeAndLatency;
#endif
  bool HaveRewritablePHIs = false;
  for (PHINode &PN : EndBB->phis()) {
    Value *OrigV = PN.getIncomingValueForBlock(BB);
    Value *ThenV = PN.getIncomingValueForBlock(ThenBB);

    // FIXME: Try to remove some of the duplication with HoistThenElseCodeToIf.
    // Skip PHIs which are trivial.
    if (ThenV == OrigV)
      continue;
#ifndef INTEL_CUSTOMIZATION
    Cost += TTI.getCmpSelInstrCost(Instruction::Select, PN.getType(), nullptr,
                                   CmpInst::BAD_ICMP_PREDICATE, CostKind);
#endif

    // Don't convert to selects if we could remove undefined behavior instead.
    if (passingValueIsAlwaysUndefined(OrigV, &PN) ||
        passingValueIsAlwaysUndefined(ThenV, &PN))
      return false;

    HaveRewritablePHIs = true;
    ConstantExpr *OrigCE = dyn_cast<ConstantExpr>(OrigV);
    ConstantExpr *ThenCE = dyn_cast<ConstantExpr>(ThenV);
    if (!OrigCE && !ThenCE)
      continue; // Known safe and cheap.

    if ((ThenCE && !isSafeToSpeculativelyExecute(ThenCE)) ||
        (OrigCE && !isSafeToSpeculativelyExecute(OrigCE)))
      return false;
    InstructionCost OrigCost = OrigCE ? computeSpeculationCost(OrigCE, TTI) : 0;
    InstructionCost ThenCost = ThenCE ? computeSpeculationCost(ThenCE, TTI) : 0;
    InstructionCost MaxCost =
        2 * PHINodeFoldingThreshold * TargetTransformInfo::TCC_Basic;
    if (OrigCost + ThenCost > MaxCost)
      return false;

    // Account for the cost of an unfolded ConstantExpr which could end up
    // getting expanded into Instructions.
    // FIXME: This doesn't account for how many operations are combined in the
    // constant expression.
    ++SpeculatedInstructions;
    if (SpeculatedInstructions > 1)
      return false;
  }

  return HaveRewritablePHIs;
}

/// Speculate a conditional basic block flattening the CFG.
///
/// Note that this is a very risky transform currently. Speculating
/// instructions like this is most often not desirable. Instead, there is an MI
/// pass which can do it with full awareness of the resource constraints.
/// However, some cases are "obvious" and we should do directly. An example of
/// this is speculating a single, reasonably cheap instruction.
///
/// There is only one distinct advantage to flattening the CFG at the IR level:
/// it makes very common but simplistic optimizations such as are common in
/// instcombine and the DAG combiner more powerful by removing CFG edges and
/// modeling their effects with easier to reason about SSA value graphs.
///
///
/// An illustration of this transform is turning this IR:
/// \code
///   BB:
///     %cmp = icmp ult %x, %y
///     br i1 %cmp, label %EndBB, label %ThenBB
///   ThenBB:
///     %sub = sub %x, %y
///     br label BB2
///   EndBB:
///     %phi = phi [ %sub, %ThenBB ], [ 0, %EndBB ]
///     ...
/// \endcode
///
/// Into this IR:
/// \code
///   BB:
///     %cmp = icmp ult %x, %y
///     %sub = sub %x, %y
///     %cond = select i1 %cmp, 0, %sub
///     ...
/// \endcode
///
/// \returns true if the conditional block is removed.
bool SimplifyCFGOpt::SpeculativelyExecuteBB(BranchInst *BI, BasicBlock *ThenBB,
                                            const TargetTransformInfo &TTI) {
  // Be conservative for now. FP select instruction can often be expensive.
  Value *BrCond = BI->getCondition();
  if (isa<FCmpInst>(BrCond))
    return false;

  BasicBlock *BB = BI->getParent();
  BasicBlock *EndBB = ThenBB->getTerminator()->getSuccessor(0);

  // If ThenBB is actually on the false edge of the conditional branch, remember
  // to swap the select operands later.
  bool Invert = false;
  if (ThenBB != BI->getSuccessor(0)) {
    assert(ThenBB == BI->getSuccessor(1) && "No edge from 'if' block?");
    Invert = true;
  }
  assert(EndBB == BI->getSuccessor(!Invert) && "No edge from to end block");

  // If the branch is non-unpredictable, and is predicted to *not* branch to
  // the `then` block, then avoid speculating it.
  if (!BI->getMetadata(LLVMContext::MD_unpredictable)) {
    uint64_t TWeight, FWeight;
    if (BI->extractProfMetadata(TWeight, FWeight) && (TWeight + FWeight) != 0) {
      uint64_t EndWeight = Invert ? TWeight : FWeight;
      BranchProbability BIEndProb =
          BranchProbability::getBranchProbability(EndWeight, TWeight + FWeight);
      BranchProbability Likely = TTI.getPredictableBranchThreshold();
      if (BIEndProb >= Likely)
        return false;
    }
  }

  // Keep a count of how many times instructions are used within ThenBB when
  // they are candidates for sinking into ThenBB. Specifically:
  // - They are defined in BB, and
  // - They have no side effects, and
  // - All of their uses are in ThenBB.
  SmallDenseMap<Instruction *, unsigned, 4> SinkCandidateUseCounts;

  SmallVector<Instruction *, 4> SpeculatedDbgIntrinsics;

  unsigned SpeculatedInstructions = 0;
  Value *SpeculatedStoreValue = nullptr;
  StoreInst *SpeculatedStore = nullptr;
  for (BasicBlock::iterator BBI = ThenBB->begin(),
                            BBE = std::prev(ThenBB->end());
       BBI != BBE; ++BBI) {
    Instruction *I = &*BBI;
    // Skip debug info.
    if (isa<DbgInfoIntrinsic>(I)) {
      SpeculatedDbgIntrinsics.push_back(I);
      continue;
    }

    // Skip pseudo probes. The consequence is we lose track of the branch
    // probability for ThenBB, which is fine since the optimization here takes
    // place regardless of the branch probability.
    if (isa<PseudoProbeInst>(I)) {
      // The probe should be deleted so that it will not be over-counted when
      // the samples collected on the non-conditional path are counted towards
      // the conditional path. We leave it for the counts inference algorithm to
      // figure out a proper count for an unknown probe.
      SpeculatedDbgIntrinsics.push_back(I);
      continue;
    }

    // Only speculatively execute a single instruction (not counting the
    // terminator) for now.
    ++SpeculatedInstructions;
    if (SpeculatedInstructions > 1)
      return false;

    // Don't hoist the instruction if it's unsafe or expensive.
    if (!isSafeToSpeculativelyExecute(I) &&
        !(HoistCondStores && (SpeculatedStoreValue = isSafeToSpeculateStore(
                                  I, BB, ThenBB, EndBB))))
      return false;
    if (!SpeculatedStoreValue &&
        computeSpeculationCost(I, TTI) >
            PHINodeFoldingThreshold * TargetTransformInfo::TCC_Basic)
      return false;

    // Store the store speculation candidate.
    if (SpeculatedStoreValue)
      SpeculatedStore = cast<StoreInst>(I);

    // Do not hoist the instruction if any of its operands are defined but not
    // used in BB. The transformation will prevent the operand from
    // being sunk into the use block.
    for (Use &Op : I->operands()) {
      Instruction *OpI = dyn_cast<Instruction>(Op);
      if (!OpI || OpI->getParent() != BB || OpI->mayHaveSideEffects())
        continue; // Not a candidate for sinking.

      ++SinkCandidateUseCounts[OpI];
    }
  }

  // Consider any sink candidates which are only used in ThenBB as costs for
  // speculation. Note, while we iterate over a DenseMap here, we are summing
  // and so iteration order isn't significant.
  for (SmallDenseMap<Instruction *, unsigned, 4>::iterator
           I = SinkCandidateUseCounts.begin(),
           E = SinkCandidateUseCounts.end();
       I != E; ++I)
    if (I->first->hasNUses(I->second)) {
      ++SpeculatedInstructions;
      if (SpeculatedInstructions > 1)
        return false;
    }

  // Check that we can insert the selects and that it's not too expensive to do
  // so.
  bool Convert = SpeculatedStore != nullptr;
  InstructionCost Cost = 0;
  Convert |= validateAndCostRequiredSelects(BB, ThenBB, EndBB,
                                            SpeculatedInstructions,
                                            Cost, TTI);
#ifndef INTEL_CUSTOMIZATION
  if (!Convert || Cost > Budget)
    return false;
#endif
  if (!Convert)
    return false;

  // If we get here, we can hoist the instruction and if-convert.
  LLVM_DEBUG(dbgs() << "SPECULATIVELY EXECUTING BB" << *ThenBB << "\n";);

  // Insert a select of the value of the speculated store.
  if (SpeculatedStoreValue) {
    IRBuilder<NoFolder> Builder(BI);
    Value *TrueV = SpeculatedStore->getValueOperand();
    Value *FalseV = SpeculatedStoreValue;
    if (Invert)
      std::swap(TrueV, FalseV);
    Value *S = Builder.CreateSelect(
        BrCond, TrueV, FalseV, "spec.store.select", BI);
    SpeculatedStore->setOperand(0, S);
    SpeculatedStore->applyMergedLocation(BI->getDebugLoc(),
                                         SpeculatedStore->getDebugLoc());
  }

  // Metadata can be dependent on the condition we are hoisting above.
  // Conservatively strip all metadata on the instruction. Drop the debug loc
  // to avoid making it appear as if the condition is a constant, which would
  // be misleading while debugging.
  // Similarly strip attributes that maybe dependent on condition we are
  // hoisting above.
  for (auto &I : *ThenBB) {
    if (!SpeculatedStoreValue || &I != SpeculatedStore)
      I.setDebugLoc(DebugLoc());
    I.dropUndefImplyingAttrsAndUnknownMetadata();
  }

  // Hoist the instructions.
  BB->getInstList().splice(BI->getIterator(), ThenBB->getInstList(),
                           ThenBB->begin(), std::prev(ThenBB->end()));

  // Insert selects and rewrite the PHI operands.
  IRBuilder<NoFolder> Builder(BI);
  for (PHINode &PN : EndBB->phis()) {
    unsigned OrigI = PN.getBasicBlockIndex(BB);
    unsigned ThenI = PN.getBasicBlockIndex(ThenBB);
    Value *OrigV = PN.getIncomingValue(OrigI);
    Value *ThenV = PN.getIncomingValue(ThenI);

    // Skip PHIs which are trivial.
    if (OrigV == ThenV)
      continue;

    // Create a select whose true value is the speculatively executed value and
    // false value is the pre-existing value. Swap them if the branch
    // destinations were inverted.
    Value *TrueV = ThenV, *FalseV = OrigV;
    if (Invert)
      std::swap(TrueV, FalseV);
    Value *V = Builder.CreateSelect(BrCond, TrueV, FalseV, "spec.select", BI);
    PN.setIncomingValue(OrigI, V);
    PN.setIncomingValue(ThenI, V);
  }

  // Remove speculated dbg intrinsics.
  // FIXME: Is it possible to do this in a more elegant way? Moving/merging the
  // dbg value for the different flows and inserting it after the select.
  for (Instruction *I : SpeculatedDbgIntrinsics)
    I->eraseFromParent();

  ++NumSpeculations;
  return true;
}

/// Return true if we can thread a branch across this block.
static bool BlockIsSimpleEnoughToThreadThrough(BasicBlock *BB) {
  int Size = 0;

  SmallPtrSet<const Value *, 32> EphValues;
  auto IsEphemeral = [&](const Value *V) {
    if (isa<AssumeInst>(V))
      return true;
    return isSafeToSpeculativelyExecute(V) &&
           all_of(V->users(),
                  [&](const User *U) { return EphValues.count(U); });
  };
  // Walk the loop in reverse so that we can identify ephemeral values properly
  // (values only feeding assumes).
  for (Instruction &I : reverse(BB->instructionsWithoutDebug())) {
#if INTEL_COLLAB
    if (IntrinsicUtils::isDirective(&I))
      return false;
#endif // INTEL_COLLAB

    // Can't fold blocks that contain noduplicate or convergent calls.
    if (CallInst *CI = dyn_cast<CallInst>(&I))
      if (CI->cannotDuplicate() || CI->isConvergent())
        return false;

    // Ignore ephemeral values which are deleted during codegen.
    if (IsEphemeral(&I))
      EphValues.insert(&I);
    // We will delete Phis while threading, so Phis should not be accounted in
    // block's size.
    else if (!isa<PHINode>(I)) {
      if (Size++ > MaxSmallBlockSize)
        return false; // Don't clone large BB's.
    }

    // We can only support instructions that do not define values that are
    // live outside of the current basic block.
    for (User *U : I.users()) {
      Instruction *UI = cast<Instruction>(U);
      if (UI->getParent() != BB || isa<PHINode>(UI))
        return false;
    }

    // Looks ok, continue checking.
  }

  return true;
}

/// If we have a conditional branch on a PHI node value that is defined in the
/// same block as the branch and if any PHI entries are constants, thread edges
/// corresponding to that entry to be branches to their ultimate destination.
static Optional<bool> FoldCondBranchOnPHIImpl(BranchInst *BI,
                                              DomTreeUpdater *DTU,
                                              const DataLayout &DL,
                                              AssumptionCache *AC) {
  BasicBlock *BB = BI->getParent();
  PHINode *PN = dyn_cast<PHINode>(BI->getCondition());
  // NOTE: we currently cannot transform this case if the PHI node is used
  // outside of the block.
  if (!PN || PN->getParent() != BB || !PN->hasOneUse())
    return false;

  // Degenerate case of a single entry PHI.
  if (PN->getNumIncomingValues() == 1) {
    FoldSingleEntryPHINodes(PN->getParent());
    return true;
  }

  // Now we know that this block has multiple preds and two succs.
  if (!BlockIsSimpleEnoughToThreadThrough(BB))
    return false;

  // Okay, this is a simple enough basic block.  See if any phi values are
  // constants.
  for (unsigned i = 0, e = PN->getNumIncomingValues(); i != e; ++i) {
    ConstantInt *CB = dyn_cast<ConstantInt>(PN->getIncomingValue(i));
    if (!CB || !CB->getType()->isIntegerTy(1))
      continue;

    // Okay, we now know that all edges from PredBB should be revectored to
    // branch to RealDest.
    BasicBlock *PredBB = PN->getIncomingBlock(i);
    BasicBlock *RealDest = BI->getSuccessor(!CB->getZExtValue());

    if (RealDest == BB)
      continue; // Skip self loops.
    // Skip if the predecessor's terminator is an indirect branch.
    if (isa<IndirectBrInst>(PredBB->getTerminator()))
      continue;

    SmallVector<DominatorTree::UpdateType, 3> Updates;

    // The dest block might have PHI nodes, other predecessors and other
    // difficult cases.  Instead of being smart about this, just insert a new
    // block that jumps to the destination block, effectively splitting
    // the edge we are about to create.
    BasicBlock *EdgeBB =
        BasicBlock::Create(BB->getContext(), RealDest->getName() + ".critedge",
                           RealDest->getParent(), RealDest);
    BranchInst *CritEdgeBranch = BranchInst::Create(RealDest, EdgeBB);
    if (DTU)
      Updates.push_back({DominatorTree::Insert, EdgeBB, RealDest});
    CritEdgeBranch->setDebugLoc(BI->getDebugLoc());

    // Update PHI nodes.
    AddPredecessorToBlock(RealDest, EdgeBB, BB);

    // BB may have instructions that are being threaded over.  Clone these
    // instructions into EdgeBB.  We know that there will be no uses of the
    // cloned instructions outside of EdgeBB.
    BasicBlock::iterator InsertPt = EdgeBB->begin();
    DenseMap<Value *, Value *> TranslateMap; // Track translated values.
    for (BasicBlock::iterator BBI = BB->begin(); &*BBI != BI; ++BBI) {
      if (PHINode *PN = dyn_cast<PHINode>(BBI)) {
        TranslateMap[PN] = PN->getIncomingValueForBlock(PredBB);
        continue;
      }
      // Clone the instruction.
      Instruction *N = BBI->clone();
      if (BBI->hasName())
        N->setName(BBI->getName() + ".c");

      // Update operands due to translation.
      for (Use &Op : N->operands()) {
        DenseMap<Value *, Value *>::iterator PI = TranslateMap.find(Op);
        if (PI != TranslateMap.end())
          Op = PI->second;
      }

      // Check for trivial simplification.
      if (Value *V = SimplifyInstruction(N, {DL, nullptr, nullptr, AC})) {
        if (!BBI->use_empty())
          TranslateMap[&*BBI] = V;
        if (!N->mayHaveSideEffects()) {
          N->deleteValue(); // Instruction folded away, don't need actual inst
          N = nullptr;
        }
      } else {
        if (!BBI->use_empty())
          TranslateMap[&*BBI] = N;
      }
      if (N) {
        // Insert the new instruction into its new home.
        EdgeBB->getInstList().insert(InsertPt, N);

        // Register the new instruction with the assumption cache if necessary.
        if (auto *Assume = dyn_cast<AssumeInst>(N))
          if (AC)
            AC->registerAssumption(Assume);
      }
    }

    // Loop over all of the edges from PredBB to BB, changing them to branch
    // to EdgeBB instead.
    Instruction *PredBBTI = PredBB->getTerminator();
    for (unsigned i = 0, e = PredBBTI->getNumSuccessors(); i != e; ++i)
      if (PredBBTI->getSuccessor(i) == BB) {
        BB->removePredecessor(PredBB);
        PredBBTI->setSuccessor(i, EdgeBB);
      }

    if (DTU) {
      Updates.push_back({DominatorTree::Insert, PredBB, EdgeBB});
      Updates.push_back({DominatorTree::Delete, PredBB, BB});

      DTU->applyUpdates(Updates);
    }

    // Signal repeat, simplifying any other constants.
    return None;
  }

  return false;
}

static bool FoldCondBranchOnPHI(BranchInst *BI, DomTreeUpdater *DTU,
                                const DataLayout &DL, AssumptionCache *AC) {
  Optional<bool> Result;
  bool EverChanged = false;
  do {
    // Note that None means "we changed things, but recurse further."
    Result = FoldCondBranchOnPHIImpl(BI, DTU, DL, AC);
    EverChanged |= Result == None || *Result;
  } while (Result == None);
  return EverChanged;
}

#if INTEL_CUSTOMIZATION
/// FoldPHIEntries is a generalized replacement (by Intel) for the
/// LLVM open source routine called FoldTwoEntryPHINode(that folds
/// a two-entry phinode into "select") which is capable of handling
/// any number of phi entries. It iteratively transforms each
/// conditional into "select".
/// To keep xmain as clean as possible, we got rid of the
/// FoldTwoEntryPHINode. Any changes (one such change could be to the
/// cost model) made by the LLVM community to FoldTwoEntryPHINode will
/// need to be incorporated into this routine (FoldPHIEntries). There
/// might be conflicts during code merge, and if resolving conflicts
/// becomes too cumbersome, we can try something different.

/// FoldPHIEntries - Given a BB that starts with the specified PHI node,
/// see if we can fold the phi node or some of its entries.
static bool FoldPHIEntries(PHINode *PN, const TargetTransformInfo &TTI,
                           DomTreeUpdater *DTU, const DataLayout &DL) {
  BasicBlock *BB = PN->getParent();

  bool Changed = false;

  // This could be a multiple entry PHI node. Try to fold each pair of entries
  // that leads to an "if condition".  Traverse through the predecessor list of
  // BB (where each predecessor corresponds to an entry in the PN) to look for
  // each if-condition.
  SmallVector<BasicBlock *, 16> BBPreds(pred_begin(BB), pred_end(BB));
  for (unsigned i = 0, e = BBPreds.size(); i != e; ++i) {
    BasicBlock *Pred = BBPreds[i];

    BasicBlock *IfTrue = nullptr, *IfFalse = nullptr;
    BranchInst *DomBI = GetIfCondition(BB, Pred, IfTrue, IfFalse);
    if (!DomBI)
      continue;
    Value *IfCond = DomBI->getCondition();
    // Don't bother if the branch will be constant folded trivially.
    if (isa<ConstantInt>(IfCond))
      continue; // continue to look for next "if condition".

    BasicBlock *CondBlock = DomBI->getParent();
    // The community code uses PN->blocks() instead of TFBlocks because
    // the community version of the function expects only two-entry PHI nodes.
    SmallVector<BasicBlock *, 2> TFBlocks {IfTrue, IfFalse};
    SmallVector<BasicBlock *, 2> IfBlocks;
    llvm::copy_if(
        TFBlocks, std::back_inserter(IfBlocks), [](BasicBlock *IfBlock) {
          return cast<BranchInst>(IfBlock->getTerminator())->isUnconditional();
        });
    assert((IfBlocks.size() == 1 || IfBlocks.size() == 2) &&
           "Will have either one or two blocks to speculate.");

    // If the branch is non-unpredictable, see if we either predictably jump to
    // the merge bb (if we have only a single 'then' block), or if we predictably
    // jump to one specific 'then' block (if we have two of them).
    // It isn't beneficial to speculatively execute the code
    // from the block that we know is predictably not entered.
    if (!DomBI->getMetadata(LLVMContext::MD_unpredictable)) {
      uint64_t TWeight, FWeight;
      if (DomBI->extractProfMetadata(TWeight, FWeight) &&
          (TWeight + FWeight) != 0) {
        BranchProbability BITrueProb =
            BranchProbability::getBranchProbability(TWeight, TWeight + FWeight);
        BranchProbability Likely = TTI.getPredictableBranchThreshold();
        BranchProbability BIFalseProb = BITrueProb.getCompl();
        if (IfBlocks.size() == 1) {
          BranchProbability BIBBProb =
              DomBI->getSuccessor(0) == BB ? BITrueProb : BIFalseProb;
          if (BIBBProb >= Likely)
            return false;
        } else {
          if (BITrueProb >= Likely || BIFalseProb >= Likely)
            return false;
        }
      }
    }
    // Don't try to fold an unreachable block. For example, the phi node itself
    // can't be the candidate if-condition for a select that we want to form.
    if (auto *IfCondPhiInst = dyn_cast<PHINode>(IfCond))
      if (IfCondPhiInst->getParent() == BB)
        continue;

    // Loop over the PHI's seeing if we can promote them all to select
    // instructions.  While we are at it, keep track of the instructions
    // that need to be moved to the conditional block.
    SmallPtrSet<Instruction *, 4> AggressiveInsts;
    InstructionCost Cost = 0;
    InstructionCost Budget =
      TwoEntryPHINodeFoldingThreshold * TargetTransformInfo::TCC_Basic;

    bool CanBeSimplified = true;
    unsigned NumPhis = 0;
    for (BasicBlock::iterator II = BB->begin(); isa<PHINode>(II);) {
      PHINode *PN = cast<PHINode>(II++);
      if (Value *V = SimplifyInstruction(PN, {DL, PN})) {
        PN->replaceAllUsesWith(V);
        PN->eraseFromParent();
        Changed = true;
        continue;
      }

      Value *TrueVal = PN->getIncomingValueForBlock(IfTrue);
      Value *FalseVal = PN->getIncomingValueForBlock(IfFalse);

      if (TrueVal != FalseVal) {
        if (!CanDominateConditionalBranch(TrueVal, BB, AggressiveInsts,
                                          Cost, Budget, TTI) ||
            !CanDominateConditionalBranch(FalseVal, BB, AggressiveInsts,
                                          Cost, Budget, TTI)) {
          CanBeSimplified = false;
          break;
        }
        NumPhis++;
      }
    }

    if (!CanBeSimplified) {
      // Continue to look for next "if condition".
      continue;
    }

    // If we fold these two entries of the phi node into a select,
    // doing so would require us to fold *all* correspondent entries in other
    // phi nodes in this block.  At some point this becomes non-profitable
    // (particularly if the target doesn't support cmov's). Only do this
    // transformation if there are two or fewer PHI nodes in this block.
    if (NumPhis > 2) {
      continue;
    }

    // If we folded the first phi, PN dangles at this point.  Refresh it.  If
    // we ran out of PHIs then we simplified them all.
    PN = dyn_cast<PHINode>(BB->begin());
    if (!PN) {
      return true;
    }

    Value *TrueVal = PN->getIncomingValueForBlock(IfTrue);
    Value *FalseVal = PN->getIncomingValueForBlock(IfFalse);

    // Return true if at least one of these is a 'not', and another is either
    // a 'not' too, or a constant.
    auto CanHoistNotFromBothValues = [](Value *V0, Value *V1) {
      if (!match(V0, m_Not(m_Value())))
        std::swap(V0, V1);
      auto Invertible = m_CombineOr(m_Not(m_Value()), m_AnyIntegralConstant());
      return match(V0, m_Not(m_Value())) && match(V1, Invertible);
    };

    // Don't fold i1 branches on PHIs which contain binary operators or
    // (possibly inverted) select form of or/ands,  unless one of
    // the incoming values is an 'not' and another one is freely invertible.
    // These can often be turned into switches and other things.
    auto IsBinOpOrAnd = [](Value *V) {
      return match(
          V, m_CombineOr(
                 m_BinOp(),
                 m_CombineOr(m_Select(m_Value(), m_ImmConstant(), m_Value()),
                             m_Select(m_Value(), m_Value(), m_ImmConstant()))));
    };
    if (PN->getType()->isIntegerTy(1) &&
        (IsBinOpOrAnd(TrueVal) || IsBinOpOrAnd(FalseVal) ||
         IsBinOpOrAnd(IfCond)) &&
        !CanHoistNotFromBothValues(TrueVal, FalseVal))
      continue;

    // If all PHI nodes are promotable, check to make sure that all
    // instructions in the selected predecessor blocks can be promoted as well.
    // If not, we won't be able to get rid of the control flow, so it's not
    // worth promoting to select instructions.
    for (BasicBlock *IfBlock : IfBlocks)
      for (BasicBlock::iterator I = IfBlock->begin(); !I->isTerminator(); ++I)
        if (!AggressiveInsts.count(&*I) && !isa<DbgInfoIntrinsic>(I) &&
            !isa<PseudoProbeInst>(I)) {
          // This is not an aggressive instruction that we can promote.
          // Because of this, we won't be able to get rid of the control
          // flow, so the xform is not worth it.
          CanBeSimplified = false;
          break;
        }

    if (!CanBeSimplified) {
      // Continue to look for next "if condition".
      continue;
    }

    // If either of the blocks has it's address taken, we can't do this fold.
    if (any_of(IfBlocks,
               [](BasicBlock *IfBlock) { return IfBlock->hasAddressTaken(); }))
      continue;

    LLVM_DEBUG(dbgs() << "FOUND IF CONDITION!  " << *IfCond
                      << "  T: " << IfTrue->getName()
                      << "  F: " << IfFalse->getName() << "\n");

    // If we can still promote the PHI nodes after this gauntlet of tests,
    // do all of the PHI's now.

    // Move all 'aggressive' instructions, which are defined in the
    // conditional parts of the if's to the conditional block.
    for (BasicBlock *IfBlock : IfBlocks)
      hoistAllInstructionsInto(CondBlock, DomBI, IfBlock);

    IRBuilder<NoFolder> Builder(DomBI);
    // Propagate fast-math-flags from phi nodes to replacement selects.
    IRBuilder<>::FastMathFlagGuard FMFGuard(Builder);

    for (BasicBlock::iterator II = BB->begin(); isa<PHINode>(II);) {
      PHINode *PN = cast<PHINode>(II++);
      if (isa<FPMathOperator>(PN)) {
        // Putting the next statement between curly because compilation
        // with gcc7.3.0 failed.
        Builder.setFastMathFlags(PN->getFastMathFlags());
      }

      Value *TrueVal = PN->getIncomingValueForBlock(IfTrue);
      Value *FalseVal = PN->getIncomingValueForBlock(IfFalse);

      if (TrueVal != FalseVal) {
        Value *Select =
            Builder.CreateSelect(IfCond, TrueVal, FalseVal, "", DomBI);
        SelectInst *NV = cast<SelectInst>(Select);
        // The community code calls Select->takeName(PN) here and removes the
        // PHI node. We cannot do that, because the PHI might still be needed
        // after our transform. (For example, we might be folding 2 entries
        // of a 3-entry PHI node into a select. In that case, we will end up
        // with a select and a 2-entry PHI node, one operand of which is the
        // new select.

        for (unsigned i = 0, e = PN->getNumIncomingValues(); i != e; ++i) {
          if (PN->getIncomingBlock(i) == IfTrue ||
            PN->getIncomingBlock(i) == IfFalse) {
            PN->setIncomingValue(i, NV);
          }
        }
      
        // If we added a branch from CondBlock to BB after inserting the
        // "select" into CondBlock add an entry for CondBlock.
        if (IfTrue != CondBlock && IfFalse != CondBlock) {
          PN->addIncoming(NV, CondBlock);
        }
      }
      else {
        if (IfTrue != CondBlock && IfFalse != CondBlock) {
          PN->addIncoming(TrueVal, CondBlock);
        }
      }
    }

    // At this point, all IfBlocks are empty, so our if
    // statement has been flattened.  Change CondBlock to jump directly to BB
    // to avoid other simplifycfg's kicking in on the diamond.
    Builder.CreateBr(BB);

    SmallVector<DominatorTree::UpdateType, 3> Updates;
    if (DTU) {
      Updates.push_back({DominatorTree::Insert, CondBlock, BB});
      for (auto *Successor : successors(CondBlock))
        Updates.push_back({DominatorTree::Delete, CondBlock, Successor});
    }

    DomBI->eraseFromParent();
    if (DTU)
      DTU->applyUpdates(Updates);


    Changed = true;
  }

  return Changed;
}
#endif //INTEL_CUSTOMIZATION

static Value *createLogicalOp(IRBuilderBase &Builder,
                              Instruction::BinaryOps Opc, Value *LHS,
                              Value *RHS, const Twine &Name = "") {
  // Try to relax logical op to binary op.
  if (impliesPoison(RHS, LHS))
    return Builder.CreateBinOp(Opc, LHS, RHS, Name);
  if (Opc == Instruction::And)
    return Builder.CreateLogicalAnd(LHS, RHS, Name);
  if (Opc == Instruction::Or)
    return Builder.CreateLogicalOr(LHS, RHS, Name);
  llvm_unreachable("Invalid logical opcode");
}

#if INTEL_CUSTOMIZATION
// This function is going to match function 'rayobject_bb_intersect_test'
// in spec2k17's 526.blender:
// int rayobject_bb_intersect_test(const Isect *isec, const float *_bb) {
//  const float *bb = _bb;
//  float t1x = (bb[isec->bv_index[0]] - isec->start[0]) * isec->idot_axis[0];
//  float t2x = (bb[isec->bv_index[1]] - isec->start[0]) * isec->idot_axis[0];
//  float t1y = (bb[isec->bv_index[2]] - isec->start[1]) * isec->idot_axis[1];
//  float t2y = (bb[isec->bv_index[3]] - isec->start[1]) * isec->idot_axis[1];
//  float t1z = (bb[isec->bv_index[4]] - isec->start[2]) * isec->idot_axis[2];
//  float t2z = (bb[isec->bv_index[5]] - isec->start[2]) * isec->idot_axis[2];
//  if (t1x > t2y || t2x < t1y || t1x > t2z ||
//      t2x < t1z || t1y > t2z || t2y < t1z) return 0;
//  if (t2x < 0.0f || t2y < 0.0f || t2z < 0.0f) return 0;
//  if (t1x > isec->dist || t1y > isec->dist || t1z > isec->dist) return 0;
//  return 1;
// }
//
// Then try to transform this function to such intrinsic-like code:
// int rayobject_bb_intersect_test(const Isect *isec, const float *_bb) {
//  __m256i index = _mm256_maskz_loadu_epi32(0x3f, isec->bv_index);
//  __m256 start_half = _mm256_maskz_loadu_ps(0x7, isec->start);
//  __m256 idot_axis_half = _mm256_maskz_loadu_ps(0x7, isec->idot_axis);
//  __m256 bb = _mm256_maskz_gather_ps(_bb, index, 0x3f);
//  __m256 start = _mm256_permutexvar_ps({0, 0, 1, 1, 2, 2, 0, 0}, start_half);
//  __m256 idot_axis = _mm256_permutexvar_ps({0, 0, 1, 1, 2, 2, 0, 0},
//                                           idot_axis_half);
//  // t: t1x t2x t1y t2y t1z t2z
//  __m256 t = _mm256_mul_ps(_mm256_sub_ps(bb, start), idot_axis);
//  // t1x>t2y || t1x>t2z || t1y>t2z || t2x<t1y || t2x<t1z || t2y<t1z
//  // ==>
//  // t1: t1x t1x t1y t1y t1z t1z
//  //      >   >   >   >   >   >
//  // t2: t2y t2z t2z t2x t2x t2y
//  __m256 t1 = _mm256_permutexvar_ps({0, 0, 2, 2, 4, 4, 4, 4}, t);
//  __m256 t2 = _mm256_permutexvar_ps({3, 5, 5, 1, 1, 3, 1, 3}, t);
//  __mmask8 t1cmpt2 = _mm256_cmp_ps_mask(t1, t2, _CMP_GT_OQ);
//  // t2x < 0.0f || t2y < 0.0f || t2z < 0.0f
//  const __mmask8 t2lt0 = _mm256_fpclass_ps_mask(t2, 0x40);
//  uint8_t ret0 = _kortestz_mask8_u8(t1cmpt2, t2lt0);
//  if (!ret0) return 0;
//  // t1x > isec->dist || t1y > isec->dist || t1z > isec->dist
//  const __m256 dist = _mm256_set1_ps (isec->dist);
//  __mmask8 t1gtdist = _mm256_cmp_ps_mask(t1, dist, _CMP_GT_OQ);
//  if (t1gtdist) return 0;
//  return 1;
// }
//
// This trasformation will combine two blocks in one,
// so put the optimization here.
static bool foldReductionBlockWithVectorization(BranchInst *BI) {
  struct Group {
    GetElementPtrInst *BVIndexPtr[2];
    LoadInst *BVIndexVal[2];
    SExtInst *BVIndexValSExt[2];
    GetElementPtrInst *BBPtr[2];
    LoadInst *BBVal[2];
    BinaryOperator *FSub[2];
    BinaryOperator *FMul[2];

    GetElementPtrInst *StartPtr;
    LoadInst *StartVal;
    GetElementPtrInst *IdotAxisPtr;
    LoadInst *IdotAxisVal;
  };

  // Recognize the pattern of reduce.and/or with fcmp.
  // LHS save fcmp's LHS operand.
  // RHS save fcmp's RHS opernad.
  // If Pred is equal to Fcmp's swapped predicate, swap LHS and RHS.
  // Iter record the previous instruction we processed.
  // Eg:
  //  %cmp62.i.i = fcmp fast olt float %mul12.i.i, 0.000000e+00
  //  %cmp64.i.i = fcmp fast olt float %mul32.i.i, 0.000000e+00
  //  %or.cond.i.i = select i1 %cmp62.i.i, i1 true, i1 %cmp64.i.i
  //  %cmp66.i.i = fcmp fast olt float %mul52.i.i, 0.000000e+00
  //  %or.cond84.i.i = select i1 %or.cond.i.i, i1 true, i1 %cmp66.i.i
  enum ReduceType {
      ReduceAnd,
      ReduceOr
  };
  auto recognizeFCmpReduce = [](Instruction *&Root, CmpInst::Predicate Pred,
                                SmallVectorImpl<Value *> &LHS,
                                SmallVectorImpl<Value *> &RHS,
                                Instruction *&Iter,
                                ReduceType ReduceType = ReduceOr) {
    SmallVector<Value *, 8> InstList;

    LHS.clear();
    RHS.clear();

    Value *NextSelect = Root;
    while (true) {
      auto Select = dyn_cast_or_null<SelectInst>(NextSelect);
      if (!Select || !Select->hasOneUse() ||
          Root->getParent() != Select->getParent())
        return false;

      if (ReduceType == ReduceOr && !match(Select->getTrueValue(), m_One()))
        return false;

      if (ReduceType == ReduceAnd && !match(Select->getFalseValue(), m_Zero()))
        return false;

      int FCmpNum = 0;
      int OperandIndex = -1;

      Value *Operands[2] = {Select->getCondition(), nullptr};
      Operands[1] = ReduceType == ReduceOr ? Select->getFalseValue()
                                           : Select->getTrueValue();
      // If there are 2 fcmp instructions: Have found the 'reduce' pattern.
      // return true.
      // If there is 1 fcmp instruciton: continue to find 'reduce'
      // pattern from the other operand, recursively.
      // If there is no fcmp instruction: doesn't support this pattern,
      // just return false;
      for (int i = 1; i >= 0; --i) {
        auto FCmp = dyn_cast<FCmpInst>(Operands[i]);
        if (!FCmp) {
          OperandIndex = i;
          continue;
        }

        if (!FCmp->isFast() || !FCmp->hasOneUse() ||
            Root->getParent() != FCmp->getParent() ||
            (FCmp->getPredicate() != Pred &&
             FCmp->getSwappedPredicate() != Pred))
          return false;

        unsigned LHSIndex = FCmp->getPredicate() == Pred ? 0 : 1;
        unsigned RHSIndex = FCmp->getPredicate() == Pred ? 1 : 0;
        LHS.push_back(FCmp->getOperand(LHSIndex));
        RHS.push_back(FCmp->getOperand(RHSIndex));
        Iter = FCmp->getPrevNonDebugInstruction();
        FCmpNum++;
      }

      if (FCmpNum == 2)
        break;

      if (FCmpNum == 0)
        return false;

      NextSelect = Operands[OperandIndex];
    }
    return true;
  };

  // Check if GEP is indexing an element in an array and the array element
  // number is equal to ArrayNum.
  auto legalArrayType = [](const GetElementPtrInst *GEP, uint64_t ArrayNum) {
    // Only handle in bound GEP.
    if (!GEP->isInBounds())
      return false;

    // Check if it is an array type.
    SmallVector<Value *, 4> Ops(GEP->idx_begin(), GEP->idx_end() - 1);
    Type *IndexedTy =
        GetElementPtrInst::getIndexedType(GEP->getSourceElementType(), Ops);
    auto *IndexedArrayTy = dyn_cast<ArrayType>(IndexedTy);
    if (!IndexedArrayTy)
      return false;

    return ArrayNum == IndexedArrayTy->getArrayNumElements();
  };

  // Recognize the following pattern bottom-up:
  // t1 = (bb[isec->bv_index[x0]] - isec->start[y]) * isec->idot_axis[z];
  // t2 = (bb[isec->bv_index[x1]] - isec->start[y]) * isec->idot_axis[z];
  // If IsHead is true, it will try to match the base GEP of idot_axis
  // and start additionally.
  // Here is the example:
  // /********************i == 0*******************/
  // %BVIndexPtr.0 = getelementptr inbounds [6 x i32], [6 x i32]* %bv_index,
  //               i64 0, BVIndexPtrIndex[0]               // BVIndexPtr[0]
  // %BVIndexVal.0 = load i32, i32* %BVIndexPtr.0, align 4 // BVIndexVal[0]
  // %BBIndexValSExt.0 = sext i32 %BVIndexVal.0 to i64     // BBIndexValSExt[0]
  // %BBPtr.0 = getelementptr inbounds float, float* %BBPtrBase,
  //               i64 %BBIndexValSExt.0                   // BBPtr[0]
  // %BBVal.0 = load float, float* %BBPtr.0, align 4       // BBVal[0]
  // %StartBasePtr = getelementptr inbounds %struct.Isect,
  //      %struct.Isect* %isec, i64 0, i32 0            // StartBasePtr (IsHead)
  // %StartPtr = getelementptr inbounds [3 x float], [3 x float]*
  //                %StartBasePtr, i64 0, StartPtrIndex    // StartPtr
  // %Start = load float, float* %StartPtr, align 8        // StartVal
  // %SubStart.0 = fsub fast float %BBVal.0, %Start        // FSub[0]
  // %IdotAxisBasePtr = getelementptr inbounds %struct.Isect,
  //            %struct.Isect* %isec, i64 0, i32 6   // IdotAxisBasePtr (IsHead)
  // %IdotAxisPtr = getelementptr inbounds [3 x float],
  //      [3 x float]* %IdotAxisBasePtr, i64 0, IdotAxisPtrIndex // IdotAxisPtr
  // %IdotAxis = load float, float* %IdotAxisPtr, align 4  // IdotAxisVal
  // %T1 = fmul fast float %SubStart.0, %IdotAxis          // FMul[0]
  // /********************i == 1*******************/
  // %BVIndexPtr.1 = getelementptr inbounds [6 x i32], [6 x i32]* %bv_index,
  //                 i64 0, BVIndexPtrIndex[1]             // BVIndexPtr[1]
  // %BVIndexVal.1 = load i32, i32* %BVIndexPtr.1, align 4 // BVIndexVal[1]
  // %BVIndexValSExt.1 = sext i32 %BVIndexVal.1 to i64     // BVIndexValSExt[1]
  // %BBPtr.1 = getelementptr inbounds float, float* %BBPtrBase,
  //               i64 %BVIndexValSExt.1                   // BBPtr[1]
  // %BBVal.1 = load float, float* %BBPtr.1, align 4       // BBVal[1]
  // %SubStart.1 = fsub fast float %BBVal.1, %Start        // FSub[1]
  // %T2 = fmul fast float %SubStart.1, %IdotAxis          // FMul[1]
  auto recognizeTnX = [&](Group &Group, Instruction *&Iter,
                          const ArrayRef<uint64_t> BVIndexPtrIndex,
                          const uint64_t StartPtrIndex,
                          const uint64_t IdotAxisPtrIndex,
                          const bool IsHead = false) {
    for (int i = 1; i >= 0; --i) {
      // PrevInst is for checking the instruction order.
      // For different iteration, the previous instruction is
      // different for 'FSub' and 'BBVal'.
      Instruction *PrevInst = nullptr;

      // Try to match "%T1/%T2 = fmul fast float %SubStart.0/%SubStart.1,
      // %IdotAxis"
      Group.FMul[i] = dyn_cast_or_null<BinaryOperator>(Iter);
      if (!Group.FMul[i] || Group.FMul[i]->getOpcode() != Instruction::FMul ||
          Group.FMul[i]->getNumUses() != 3 || !Group.FMul[i]->isFast() ||
          !Group.FMul[i]->getType()->isFloatTy())
        return false;

      PrevInst = Group.FMul[i];
      if (i == 0) {
        // Try to match "%IdotAxis = load float, float* %IdotAxisPtr"
        Group.IdotAxisVal = dyn_cast<LoadInst>(Group.FMul[0]->getOperand(1));
        if (!Group.IdotAxisVal || Group.IdotAxisVal->getNumUses() != 2 ||
            Group.IdotAxisVal->getNextNonDebugInstruction() != Group.FMul[0] ||
            Group.IdotAxisVal != Group.FMul[1]->getOperand(1) ||
            !Group.IdotAxisVal->isSimple())
          return false;

        // Try to match "%IdotAxisPtr = getelementptr inbounds [3 x float], [3 x
        // float]* %IdotAxisBasePtr, i64 0, IdotAxisPtrIndex"
        Group.IdotAxisPtr =
            dyn_cast<GetElementPtrInst>(Group.IdotAxisVal->getPointerOperand());
        if (!Group.IdotAxisPtr || !Group.IdotAxisPtr->hasOneUse() ||
            Group.IdotAxisPtr->getNextNonDebugInstruction() !=
                Group.IdotAxisVal ||
            Group.IdotAxisPtr->getNumIndices() != 2 ||
            !Group.IdotAxisPtr->hasAllConstantIndices() ||
            !legalArrayType(Group.IdotAxisPtr, 3))
          return false;

        // Is the last index of IdotAxisPtr equal to IdotAxisPtrIndex?
        auto LastIdx = cast<ConstantInt>(Group.IdotAxisPtr->idx_end() - 1);
        if (!LastIdx->equalsInt(IdotAxisPtrIndex))
          return false;
        PrevInst = Group.IdotAxisPtr;

        if (IsHead) {
          // Try to match the base pointer of IdotAxisPtr.
          // %IdotAxisBasePtr = getelementptr inbounds %struct.Isect,
          //     %struct.Isect* %isec, i64 0, i32 6
          auto IdotAxisBasePtr = dyn_cast<GetElementPtrInst>(
              Group.IdotAxisPtr->getPointerOperand());
          if (!IdotAxisBasePtr || IdotAxisBasePtr->getNumUses() != 3 ||
              IdotAxisBasePtr->getNextNonDebugInstruction() !=
                  Group.IdotAxisPtr ||
              !IdotAxisBasePtr->isInBounds())
            return false;

          PrevInst = IdotAxisBasePtr;
        }
      }

      // Try to match "SubStart.0/SubStart.1 = fsub fast float
      // %BBVal.0/%BBVal.1, %Start"
      Group.FSub[i] = dyn_cast<BinaryOperator>(Group.FMul[i]->getOperand(0));
      if (!Group.FSub[i] || Group.FSub[i]->getOpcode() != Instruction::FSub ||
          !Group.FSub[i]->hasOneUse() || !Group.FSub[i]->isFast() ||
          Group.FSub[i]->getNextNonDebugInstruction() != PrevInst)
        return false;

      PrevInst = Group.FSub[i];
      if (i == 0) {
        // Try to match "%Start = load float, float* %StartPtr, align 8"
        Group.StartVal = dyn_cast<LoadInst>(Group.FSub[0]->getOperand(1));
        if (!Group.StartVal || Group.StartVal->getNumUses() != 2 ||
            Group.StartVal->getNextNonDebugInstruction() != Group.FSub[0] ||
            Group.StartVal != Group.FSub[1]->getOperand(1) ||
            !Group.StartVal->isSimple())
          return false;

        // Try to match "%StartPtr = getelementptr inbounds [3 x float],
        // [3 x float]* %StartBasePtr, ..."
        Group.StartPtr =
            dyn_cast<GetElementPtrInst>(Group.StartVal->getPointerOperand());
        if (!Group.StartPtr || !Group.StartPtr->hasOneUse() ||
            Group.StartPtr->getNextNonDebugInstruction() != Group.StartVal ||
            Group.StartPtr->getNumIndices() != 2 ||
            !Group.StartPtr->hasAllConstantIndices() ||
            !legalArrayType(Group.StartPtr, 3))
          return false;

        // Is the last index of StartPtr equal to StartPtrIndex?
        auto LastIdx = cast<ConstantInt>(Group.StartPtr->idx_end() - 1);
        if (!LastIdx->equalsInt(StartPtrIndex))
          return false;

        PrevInst = Group.StartPtr;

        if (IsHead) {
          // Try to match the base pointer of StartPtr.
          // "%StartBasePtr = getelementptr inbounds %struct.Isect,
          // %struct.Isect* %isec, i64 0, i32 0"
          auto StartBasePtr =
              dyn_cast<GetElementPtrInst>(Group.StartPtr->getPointerOperand());
          if (!StartBasePtr || StartBasePtr->getNumUses() != 3 ||
              StartBasePtr->getNextNonDebugInstruction() != Group.StartPtr ||
              !StartBasePtr->isInBounds())
            return false;

          PrevInst = StartBasePtr;
        }
      }

      // Try to match "%BBVal.0/%BBVal.1 = load float, float* %BBPtr.0/%BBPtr.1,
      // align 4"
      Group.BBVal[i] = dyn_cast<LoadInst>(Group.FSub[i]->getOperand(0));
      if (!Group.BBVal[i] || !Group.BBVal[i]->hasOneUse() ||
          Group.BBVal[i]->getNextNonDebugInstruction() != PrevInst ||
          !Group.BBVal[i]->isSimple())
        return false;

      // Try to match "%BBPtr.0/%BBPtr.1 = getelementptr inbounds float, float*
      // %BBPtrBase, i64 %BVIndexValSExt.0/%BVIndexValSExt.1"
      Group.BBPtr[i] =
          dyn_cast<GetElementPtrInst>(Group.BBVal[i]->getPointerOperand());
      if (!Group.BBPtr[i] || !Group.BBPtr[i]->hasOneUse() ||
          Group.BBPtr[i]->getNextNonDebugInstruction() != Group.BBVal[i] ||
          !Group.BBPtr[i]->isInBounds() || Group.BBPtr[i]->getNumIndices() != 1)
        return false;

      // BBPtrBase must be an fixed size array.
      auto *BBPtrBase =
          dyn_cast<GetElementPtrInst>(Group.BBPtr[i]->getPointerOperand());
      if (!BBPtrBase || !legalArrayType(BBPtrBase, 6))
        return false;

      // Try to match "%BVIndexValSExt.0/%BVIndexValSExt.1 = sext i32
      // %BVIndexVal.0/%BVIndexVal.1 to i64"
      Group.BVIndexValSExt[i] =
          dyn_cast<SExtInst>(Group.BBPtr[i]->getOperand(1));
      if (!Group.BVIndexValSExt[i] || !Group.BVIndexValSExt[i]->hasOneUse() ||
          Group.BVIndexValSExt[i]->getNextNonDebugInstruction() !=
              Group.BBPtr[i] ||
          !Group.BVIndexValSExt[i]->getType()->isIntegerTy(64) ||
          !Group.BVIndexValSExt[i]->getSrcTy()->isIntegerTy(32))
        return false;

      // Try to match "%BVIndexVal.0/%BVIndexVal.1 = load i32, i32*
      // %BVIndexPtr.0/%BVIndexPtr.1, align 4"
      Group.BVIndexVal[i] =
          dyn_cast<LoadInst>(Group.BVIndexValSExt[i]->getOperand(0));
      if (!Group.BVIndexVal[i] || !Group.BVIndexVal[i]->hasOneUse() ||
          Group.BVIndexVal[i]->getNextNonDebugInstruction() !=
              Group.BVIndexValSExt[i] ||
          !Group.BVIndexVal[i]->isSimple())
        return false;


      // Try to match "%BVIndexPtr.0/%BVIndexPtr.1 = getelementptr inbounds [6 x
      // i32], [6 x i32]* %bv_index, ..."
      Group.BVIndexPtr[i] =
          dyn_cast<GetElementPtrInst>(Group.BVIndexVal[i]->getPointerOperand());
      if (!Group.BVIndexPtr[i] || !Group.BVIndexPtr[i]->hasOneUse() ||
          Group.BVIndexPtr[i]->getNextNonDebugInstruction() !=
              Group.BVIndexVal[i] ||
          Group.BVIndexPtr[i]->getNumIndices() != 2 ||
          !Group.BVIndexPtr[i]->hasAllConstantIndices() ||
          !legalArrayType(Group.BVIndexPtr[i], 6))
        return false;

      // Check the index of bv_index array.
      auto *LastIdx = cast<ConstantInt>(Group.BVIndexPtr[i]->idx_end() - 1);
      if (!LastIdx->equalsInt(BVIndexPtrIndex[i]))
        return false;

      Iter = Group.BVIndexPtr[i]->getPrevNonDebugInstruction();
    }

    return true;
  };

  // Check if each operand from op_begin() to op_end()-1 is equal between GEPA
  // and GEPB.
  auto equalGEPPrefix = [](const GetElementPtrInst *GEPA,
                           const GetElementPtrInst *GEPB) {
    return std::equal(GEPA->op_begin(), GEPA->op_end() - 1, GEPB->op_begin(),
                      GEPB->op_end() - 1);
  };

  // This function is used to check if it is legal between groups or in same
  // group with different iteration.
  auto checkInGroups = [&](ArrayRef<Group> Groups) {
    // Check if all the GEP instruction is legal.
    for (int i = 0, e = Groups.size(); i < e; ++i) {
      if (!equalGEPPrefix(Groups[i].BVIndexPtr[0], Groups[i].BVIndexPtr[1]))
        return false;

      if (!equalGEPPrefix(Groups[i].BBPtr[0], Groups[i].BBPtr[1]))
        return false;

      if (!equalGEPPrefix(Groups[0].BBPtr[0], Groups[i].BBPtr[0]))
        return false;

      if (!equalGEPPrefix(Groups[0].BVIndexPtr[0], Groups[i].BVIndexPtr[0]))
        return false;

      if (!equalGEPPrefix(Groups[0].StartPtr, Groups[i].StartPtr))
        return false;

      if (!equalGEPPrefix(Groups[0].IdotAxisPtr, Groups[i].IdotAxisPtr))
        return false;
    }

    return true;
  };

  if (BI->getNumSuccessors() != 2)
    return false;

  Group Group0, Group1, Group2;
  SmallVector<Value *, 8> LHS;
  SmallVector<Value *, 8> RHS;

  Instruction *Iter = BI;
  Instruction *RootT1CmpT2 = BI->getPrevNonDebugInstruction();

  if (BI->getCondition() != RootT1CmpT2)
    return false;

  // Try to match "t1x > t2y || t2x < t1y || t1x > t2z ||
  // "t2x < t1z || t1y > t2z || t2y < t1z"
  if (!recognizeFCmpReduce(RootT1CmpT2, CmpInst::FCMP_OLT, LHS, RHS, Iter))
    return false;

  if (LHS.size() != 6)
    return false;

  // Recognize t1z and t2z.
  // float t1z = (bb[isec->bv_index[4]] - isec->start[2]) * isec->idot_axis[2];
  // float t2z = (bb[isec->bv_index[5]] - isec->start[2]) * isec->idot_axis[2];
  if (!recognizeTnX(Group2, Iter, {4, 5}, 2, 2))
    return false;

  // Recognize t1y and t2y.
  // float t1y = (bb[isec->bv_index[2]] - isec->start[1]) * isec->idot_axis[1];
  // float t2y = (bb[isec->bv_index[3]] - isec->start[1]) * isec->idot_axis[1];
  if (!recognizeTnX(Group1, Iter, {2, 3}, 1, 1))
    return false;

  // Recognize t1x and t2x.
  // float t1x = (bb[isec->bv_index[0]] - isec->start[0]) * isec->idot_axis[0];
  // float t2x = (bb[isec->bv_index[1]] - isec->start[0]) * isec->idot_axis[0];
  if (!recognizeTnX(Group0, Iter, {0, 1}, 0, 0, true))
    return false;

  if (!checkInGroups({Group0, Group1, Group2}))
    return false;

  // Check if LHS[0:5] is the first and second use of t2x/t2y/t2z,
  // and RHS[0:5] is the first and second use of t1x/t1y/t1z.
  if (LHS[0] != Group1.FMul[1] || LHS[1] != Group2.FMul[1] ||
      LHS[2] != Group0.FMul[1] || LHS[3] != Group2.FMul[1] ||
      LHS[4] != Group0.FMul[1] || LHS[5] != Group1.FMul[1] ||
      RHS[0] != Group2.FMul[0] || RHS[1] != Group1.FMul[0] ||
      RHS[2] != Group2.FMul[0] || RHS[3] != Group0.FMul[0] ||
      RHS[4] != Group1.FMul[0] || RHS[5] != Group0.FMul[0])
    return false;

  BasicBlock *CmpZeroBlock = BI->getSuccessor(0);
  BasicBlock *CurFailBlock = BI->getSuccessor(1);
  if (!Group0.FMul[1]->isUsedInBasicBlock(CmpZeroBlock))
    std::swap(CmpZeroBlock, CurFailBlock);

  // t2x/t2y/t2z are all used in CmpDistBlock:
  // "t2x < 0.0f || t2y < 0.0f || t2z < 0.0f"
  if (!Group0.FMul[1]->isUsedInBasicBlock(CmpZeroBlock) ||
      !Group1.FMul[1]->isUsedInBasicBlock(CmpZeroBlock) ||
      !Group2.FMul[1]->isUsedInBasicBlock(CmpZeroBlock))
    return false;

  if (!CmpZeroBlock->getSinglePredecessor())
    return false;

  auto* CmpZeroTerm = dyn_cast<BranchInst>(CmpZeroBlock->getTerminator());
  if (!CmpZeroTerm || !CmpZeroTerm->isConditional() ||
    CmpZeroTerm->getNumSuccessors() != 2)
    return false;

  // Try to match "t2x < 0.0f || t2y < 0.0f || t2z < 0.0f"
  Instruction *RootCmpZero =
    CmpZeroTerm->getPrevNonDebugInstruction();

  if (RootCmpZero != CmpZeroTerm->getCondition())
    return false;

  if (!recognizeFCmpReduce(RootCmpZero, CmpInst::FCMP_OLT, LHS, RHS, Iter))
    return false;

  if (LHS.size() != 3)
    return false;

  // Check if LHS is the third use of t2x/t2y/t2z.
  if (LHS[0] != Group2.FMul[1] || LHS[1] != Group1.FMul[1] ||
      LHS[2] != Group0.FMul[1])
    return false;

  // Check if RHS is zero.
  for (auto V : RHS) {
    auto *C = dyn_cast<Constant>(V);
    if (!(C && C->isZeroValue()))
      return false;
  }

  BasicBlock *CmpDistBlock = CmpZeroTerm->getSuccessor(0);
  BasicBlock *CmpZeroFailBlock = CmpZeroTerm->getSuccessor(1);

  // If fmul[0] has no uses in CmpDistBlock,
  // it must not be the true CmpDistBlock.
  if (!Group0.FMul[0]->isUsedInBasicBlock(CmpDistBlock))
    std::swap(CmpDistBlock, CmpZeroFailBlock);

  // They should have common dest.
  if (CmpZeroFailBlock != CurFailBlock)
    return false;

  // t1x/t1y/t1z are all used in CmpDistBlock:
  // "t1x > isec->dist || t1y > isec->dist || t1z > isec->dist"
  if (!Group0.FMul[0]->isUsedInBasicBlock(CmpDistBlock) ||
      !Group1.FMul[0]->isUsedInBasicBlock(CmpDistBlock) ||
      !Group2.FMul[0]->isUsedInBasicBlock(CmpDistBlock))
    return false;

  if (!CmpDistBlock->getSinglePredecessor())
    return false;

  // Try to match "t1x <= isec->dist && t1y <= isec->dist && t1z <= isec->dist"
  Instruction *RootCmpDist = CmpDistBlock->getTerminator();
  // Find the first 'select' instruction backward.
  while (RootCmpDist && RootCmpDist->getOpcode() != Instruction::Select)
    RootCmpDist = RootCmpDist->getPrevNonDebugInstruction();
  if (!recognizeFCmpReduce(RootCmpDist, CmpInst::FCMP_ULE, LHS, RHS, Iter,
                           ReduceAnd))
    return false;

  if (LHS.size() != 3)
    return false;

  // Check if LHS is the third use of t1x/t1y/t1z.
  if (LHS[0] != Group2.FMul[0] || LHS[1] != Group1.FMul[0] ||
      LHS[2] != Group0.FMul[0])
    return false;

  // Check if RHS is splat value.
  for (auto V : RHS)
    if (V != RHS[0])
      return false;

  // Combine current BB with CmpZero block.
  if (!FoldBranchToCommonDest(CmpZeroTerm, nullptr, nullptr, nullptr, 4))
    return false;

  // Start to transform.
  IRBuilder<> Builder(RootT1CmpT2);

  // %BVIndexPtr = bitcast i32* "Group0.BVIndexPtr[0]" to <6 x i32>*
  // %BVIndexV = load <6 x i32>, <6 x i32>* %BVIndexPtr, align 1
  auto *BVIndexPtrTy =
      FixedVectorType::get(Group0.BVIndexPtr[0]->getResultElementType(), 6);
  auto *BVIndexPtr = Builder.CreateBitCast(
      Group0.BVIndexPtr[0],
      PointerType::get(BVIndexPtrTy, Group0.BVIndexPtr[0]->getAddressSpace()),
      "BVIndexPtr");
  auto *BVIndexV =
      Builder.CreateAlignedLoad(BVIndexPtrTy, BVIndexPtr, Align(1), "BVIndexV");

  // %BBPtr = getelementptr inbounds , ... , <6 x i64> %BVIndexV
  // %BBV = call <6 x float> @llvm.masked.gather.v6f32.v6p0f32(%BBPtr)
  auto *BBPtrBase =
      cast<GetElementPtrInst>(Group0.BBPtr[0]->getPointerOperand());
  SmallVector<Value *, 8> Indices(BBPtrBase->indices());
  Indices[Indices.size() - 1] = BVIndexV;
  auto *BBPtr = Builder.CreateInBoundsGEP(BBPtrBase->getSourceElementType(),
                                          BBPtrBase->getPointerOperand(),
                                          Indices, "BBPtr");

  auto *VecPtrTy = cast<VectorType>(BBPtr->getType());
  auto *PtrTy = cast<PointerType>(VecPtrTy->getElementType());
  ElementCount NumElts = VecPtrTy->getElementCount();
  auto *Ty = PtrTy->getElementType();
  auto *VecTy = VectorType::get(Ty, NumElts);
  auto *BBV = Builder.CreateMaskedGather(VecTy, BBPtr, Align(1), nullptr,
                                         nullptr, "BBV");

  // %StartPtr = bitcast float* "Group0.StartPtr" to <3 x float>*
  // %StartV = load <3 x float>, <3 x float>* %StartPtr, align 1
  // %StartWidenV = shufflevector <3 x float> %StartV, <3 x float> undef,
  //                  <6 x i32> <i32 0, i32 0, i32 1, i32 1, i32 2, i32 2>
  auto *StartPtrTy =
      FixedVectorType::get(Group0.StartPtr->getResultElementType(), 3);
  auto *StartPtr = Builder.CreateBitCast(
      Group0.StartPtr,
      PointerType::get(StartPtrTy, Group0.StartPtr->getAddressSpace()),
      "StartPtr");
  auto *StartV =
      Builder.CreateAlignedLoad(StartPtrTy, StartPtr, Align(1), "StartV");
  auto *StartWidenV =
      Builder.CreateShuffleVector(StartV, {0, 0, 1, 1, 2, 2}, "StartWidenV");

  // %IdotAxisPtr = bitcast float* "Group0.IdotAxisPtr" to <3 x float>*
  // %IdotAxisV = load <3 x float>, <3 x float>* %IdotAxisPtr, align 1
  // %IdotAxisWidenV = shufflevector <3 x float> %IdotAxisV, <3 x float> undef,
  //                     <6 x i32> <i32 0, i32 0, i32 1, i32 1, i32 2, i32 2>
  auto *IdotAxisPtrTy = FixedVectorType::get(
      Group0.IdotAxisPtr->getResultElementType(), 3);
  auto *IdotAxisPtr = Builder.CreateBitCast(
      Group0.IdotAxisPtr,
      PointerType::get(IdotAxisPtrTy, Group0.IdotAxisPtr->getAddressSpace()),
      "IdotAxisPtr");
  auto *IdotAxisV =
      Builder.CreateAlignedLoad(IdotAxisPtrTy, IdotAxisPtr,
                                Align(1), "IdotAxisV");
  auto *IdotAxisWidenV = Builder.CreateShuffleVector(
      IdotAxisV, {0, 0, 1, 1, 2, 2}, "IdotAxisWidenV");

  // %FSub = fsub <6 x float> %BBV, %StartWidenV
  // %T = fmul <6 x float> %FSub, %IdotAxisWidenV
  auto *Tn = Builder.CreateFMul(Builder.CreateFSub(BBV, StartWidenV),
                                IdotAxisWidenV, "T");

  // %T1 = shufflevector <6 x float> %T, <6 x float> undef,
  //         <8 x i32> <i32 0, i32 0, i32 2, i32 2, i32 4, i32 4, i32 4, i32 4>
  // %T2 = shufflevector <6 x float> %T, <6 x float> undef,
  //         <8 x i32> <i32 3, i32 5, i32 5, i32 1, i32 1, i32 3, i32 1, i32 3>
  auto *T1 = Builder.CreateShuffleVector(Tn, {0, 0, 2, 2, 4, 4, 4, 4}, "T1");
  auto *T2 = Builder.CreateShuffleVector(Tn, {3, 5, 5, 1, 1, 3, 1, 3}, "T2");

  // %T1CmpT2 = fcmp ogt <8 x float> %T1, %T2
  // %T2LT0 = fcmp olt <8 x float> %T2, zeroinitializer
  // %Or = or <8 x i1> %T1CmpT2, %T2LT0
  // %OrReduce = tail call i1 @llvm.vector.reduce.or.v8i1(<8 x i1> %Or)
  auto *T1CmpT2 = Builder.CreateFCmp(CmpInst::FCMP_OGT, T1, T2, "T1CmpT2");
  auto *T2LT0 = Builder.CreateFCmp(
      CmpInst::FCMP_OLT, T2, Constant::getNullValue(T2->getType()), "T2LT0");
  auto *CmpOr = Builder.CreateOr(T1CmpT2, T2LT0, "Or");
  auto *OrReduce = Builder.CreateOrReduce(CmpOr);
  BI->setCondition(OrReduce);

  // CG will split the block if branch doesn't have MD_unpredictable flag.
  BI->setMetadata(LLVMContext::MD_unpredictable,
                  MDBuilder(BI->getContext()).createUnpredictable());

  // %T2ULEDist = fcmp.ule <8 x float> T1, SplatDist
  // %Res = reduce.and.v8i1(%T2ULEDist)
  Builder.SetInsertPoint(RootCmpDist);
  auto *SplatDist = Builder.CreateVectorSplat(8, RHS[0], "SplatDist");
  auto *T1ULEDist = Builder.CreateFCmp(CmpInst::FCMP_ULE, T1, SplatDist,
                                       "T2ULEDist");
  auto *ResDist = Builder.CreateAndReduce(T1ULEDist);
  RootCmpDist->replaceAllUsesWith(ResDist);

  return true;
}

// We transform this:
//
// if (t1x > t2y  || t2x < t1y  || t1x > t2z || t2x < t1z ||
//     t1y > t2z || t2y < t1z) return 0;
// if (t2x < 0.0f || t2y < 0.0f || t2z < 0.0f) return 0;
// if (t1x > isec->dist || t1y > isec->dist || t1z > isec->dist) return 0;
//
// to this:
//
// if (t2x < 0.0f || t2y < 0.0f || t2z < 0.0f) return 0;
// if (t1x > isec->dist || t1y > isec->dist || t1z > isec->dist) return 0;
// if (t2y < fmaxf(t1x,t1z) || t2x < fmaxf(t1y,t1x) || t2z < fmaxf(t1x,t1y))
//    return 0;
//
// The || clauses look like a "ladder" of these blocks:
//
// if.end69:
//  %71 = load float, float* %t1x, align 4, !tbaa !70
//  %72 = load %struct.Isect*, %struct.Isect** %isec.addr, align 8, !tbaa !63
//  %dist = getelementptr inbounds %struct.Isect, %struct.Isect* %72...
//  %73 = load float, float* %dist, align 8, !tbaa !76
//  %cmp70 = fcmp fast ogt float %71, %73
//  br i1 %cmp70, label %if.then77, label %lor.lhs.false71
//
// There is a consecutive sequence of these blocks which have the same
// exit block (or equivalent exit blocks).
//
// The blocks can be reordered with respect to each other, because they have
// no side effects, and each inst result does not live outside its own block.
//
// For blender, we need to re-order 12 blocks like this:
//   constant compares
//   double-indirect compares
//   all other compares
//
// Then we run a pattern on the last 6 compares:
// x < y || x < z
//  =>
// x < llvm.maxnum(y,z)
//
// The purpose of this transformation is to move the most common clauses
// to the top and allow early exits, and improve branch prediction.
//
// Code is scanned starting at "BI" parameter, for a ladder of 12 blocks.
// Returns true if the above transformation was performed.
static bool foldFcmpLadder(BranchInst *BI) {
  bool didSomething = false;
  // Function BranchInstInLadder:
  //
  // Does this BranchInst end a ladder block? A ladder block is:
  //
  // [LoadInst | GEP]
  // ...
  // fcmp [OLT|OGT]
  // br
  //
  // The pattern above is specific for blender.
  // All insts must also be one-use, to ensure that the blocks can be
  // reordered.
  // If this block is the first block, we ignore extra instructions above the
  // ladder instructions.
  auto BranchInstInLadder = [](BranchInst *BI, bool IgnoreAbove) {
    // BI must have 2 successors.
    if (!BI || BI->getNumSuccessors() != 2)
      return false;

    // Match fcmp,br pattern above.
    auto *FCmpI = dyn_cast<FCmpInst>(BI->getCondition());
    if (!FCmpI || FCmpI->getNextNonDebugInstruction() != BI)
      return false;
    if (!FCmpI->isFast())
      return false;
    if (!FCmpI->hasOneUse())
      return false;
    // Compare must be OLT or OGT.
    auto Pred = FCmpI->getPredicate();
    if (Pred != FCmpInst::FCMP_OLT && Pred != FCmpInst::FCMP_OGT)
      return false;

    auto *Inst0 = dyn_cast<Instruction>(FCmpI->getOperand(0));
    auto *Inst1 = dyn_cast<Instruction>(FCmpI->getOperand(1));
    auto *ThisBlock = BI->getParent();
    // Inst0 and Inst1 are the operands of the compare.
    // Check for these patterns:
    //
    // startblock: (optional if IgnoreAbove == true)
    //   %Inst0 = load ...
    //   %load|%gep = ... (optional)
    //   %load|%gep = ... (optional)
    //   %Inst1 = load ...
    //   %cmp = fcmp %Inst0, %Inst1...
    //
    // or
    //
    // startblock: (optional if IgnoreAbove == true)
    //   %Inst0 = load
    //   %cmp = fcmp %Inst0, constant
    //
    if (!Inst0)
      return false;

    // Inst0 must start the block (unless we are ignoring other instructions)
    if (!IgnoreAbove && Inst0 != &*(ThisBlock->begin()))
      return false;
    if (!isa<LoadInst>(Inst0))
      return false;
    if (!Inst0->hasOneUse())
      return false;

    if (Inst1) {
      if (!isa<LoadInst>(Inst1))
        return false;
      // Check insts between Inst0 and Inst1.
      Instruction *Curr = Inst0->getNextNonDebugInstruction();
      while (Curr != Inst1) {
        if (!Curr || (!isa<GetElementPtrInst>(Curr) && !isa<LoadInst>(Curr)))
          return false;
        if (!Curr->hasOneUse() || !Curr->isUsedInBasicBlock(ThisBlock))
          return false;
        Curr = Curr->getNextNonDebugInstruction();
      }
      // Finally, Inst1 must precede the compare.
      if (Inst1->getNextNonDebugInstruction() != FCmpI)
        return false;
    } else {
      // No Inst1, check for compare with constant.
      if (!isa<Constant>(FCmpI->getOperand(1)))
        return false;
      if (Inst0->getNextNonDebugInstruction() != FCmpI)
        return false;
    }

    return true;
  };

  // Function sameValueOrLoadAddr:
  //
  // True if the 2 values are pointer-equal, or they are loads of the same
  // address.
  // Ladder blocks have no side effects, so loads with the same address are
  // equal.
  auto sameValueOrLoadAddr = [](Value *V1, Value *V2) {
    if (!V1 || !V2)
      return false;
    auto *LV1 = dyn_cast<LoadInst>(V1);
    auto *LV2 = dyn_cast<LoadInst>(V2);
    if (LV1 && LV2)
      return LV1->getPointerOperand() == LV2->getPointerOperand();
    else
      return V1 == V2;
  };

  struct LadderCompare {
    Value *Smaller;
    Value *Larger;
    FCmpInst *FCmpI;
  };

  // Function moveLadderBlock:
  //
  // Move a ladder block, updating CFG and Compares vector.
  // Compares vector holds ladder fcmps, {Smaller, Larger, FCmpInst}
  // The blocks are indexes into this Compares vector.
  // Move from index "IdxToMove", insert before index "InsertBefore".
  // This algorithm is specific to the ladder blocks. It assumes that only
  // "false" branches must be updated.
  auto moveLadderBlock = [](SmallVector<LadderCompare, 5> &Compares,
                            unsigned IdxToMove, unsigned InsertBefore) {
    if (IdxToMove == InsertBefore)
      return false;
    assert(Compares[IdxToMove].Smaller);
    assert(Compares[InsertBefore].Smaller);
    assert(Compares[IdxToMove].FCmpI);
    assert(Compares[InsertBefore].FCmpI);

    // BlockToMove will be inserted between BlockBefore and BlockAfter.
    BasicBlock *BlockToMove = Compares[IdxToMove].FCmpI->getParent();
    BasicBlock *BlockAfter = Compares[InsertBefore].FCmpI->getParent();
    assert(BlockAfter->hasNPredecessors(1));
    assert(BlockToMove->hasNPredecessors(1));
    BasicBlock *BlockBefore = BlockAfter->getSinglePredecessor();

    auto *MoveTerm = cast<BranchInst>(BlockToMove->getTerminator());
    auto *BlockBeforeTerm = cast<BranchInst>(BlockBefore->getTerminator());

    assert(MoveTerm->getNumSuccessors() == 2);

    // The ladder blocks are connected by their "false" branches.
    // We don't need to worry about the "true" branches.

    // First, remove BlockToMove from the CFG.
    // Find the false edge going to BlockToMove, and connect it to
    // BlockToMove's successor.
    BasicBlock *OldPred = BlockToMove->getSinglePredecessor();
    BasicBlock *OldSucc = MoveTerm->getSuccessor(1);
    auto *OldPredTerm = OldPred->getTerminator();
    assert(OldPredTerm->getNumSuccessors() == 2);
    assert(OldPredTerm->getSuccessor(1) == BlockToMove);
    OldPredTerm->setSuccessor(1, OldSucc);

    // Find the edge going from BlockBefore to BlockAfter, and change it
    // to BlockToMove. BlockBefore may not be a ladder block, so we don't
    // assume it's a false branch.
    for (unsigned int i = 0; i < BlockBeforeTerm->getNumSuccessors(); ++i)
      if (BlockBeforeTerm->getSuccessor(i) == BlockAfter) {
        BlockBeforeTerm->setSuccessor(i, BlockToMove);
        break;
      }

    // Set the "false" branch of BlockToMove, to point to BlockAfter.
    // (the ladder blocks use the "false" branch to the next ladder block)
    MoveTerm->setSuccessor(1, BlockAfter);

    // Move BlockToMove in the Function's list. out-of-order blocks may
    // prevent other optimizations.
    BlockToMove->moveAfter(BlockBefore);

    // Update the Compares vector, by rotating elements.
    // Example, insert e (index 4) between a and b (@ index 1).
    // a b c d e f => rotate [1..4] so that 4 is first
    // a e b c d f
    //
    // other case: insert b (index 1) between e and f (@ index 4):
    // a b c d e f => rotate [1..4] so that 1 is last (lrot 1 step)
    // a c d e b f
    // Vector size is small, these linear algorithms will perform OK.
    // std::rotate is open interval [m..n), need +1 on end
    if (InsertBefore < IdxToMove)
      std::rotate(Compares.begin() + InsertBefore, Compares.begin() + IdxToMove,
                  Compares.begin() + IdxToMove + 1);
    else
      std::rotate(
          Compares.begin() + IdxToMove, Compares.begin() + IdxToMove + 1,
          Compares.begin() + InsertBefore); // InsertBefore is target pos + 1

    return true;
  };

  // Function compareBlocks:
  //
  // Compare 2 ladder-exit blocks similar to the below:
  //
  // store float 0x47EFFFFFE0000000, float* %retval, align 4
  // store i32 1, i32* %cleanup.dest.slot, align 4
  // br label %cleanup
  //
  // 2 blocks are equivalent if they have the same instructions with the
  // same operands, and no calls or other instructions with unknown
  // side effects. StoreInst is OK if the stores have the same address and
  // the same store-value.
  // For simplicity, we just compare StoreInst and the terminator branch.
  // No other instructions are allowed.
  auto compareBlocks = [](BasicBlock *BBL, BasicBlock *BBR) {
    if (BBL == BBR)
      return true;
    BasicBlock::iterator InstITL = BBL->begin(), InstLE = BBL->end();
    BasicBlock::iterator InstITR = BBR->begin(), InstRE = BBR->end();

    int count = 5;
    do {
      // Don't compare more than 5 insts.
      if (count-- == 0)
        return false;
      Instruction *InstL = &*InstITL;
      Instruction *InstR = &*InstITR;
      // Filter for specific insts.
      if (!isa<StoreInst>(InstL) && !isa<BranchInst>(InstL))
        return false;

      if (!InstL->isIdenticalTo(InstR))
        return false;

      // BranchInst successors must be compared.
      BranchInst *BrInstL = dyn_cast<BranchInst>(InstL);
      BranchInst *BrInstR = dyn_cast<BranchInst>(InstR);
      if (BrInstL && BrInstR) {
        unsigned ns = BrInstL->getNumSuccessors();
        if (BrInstR->getNumSuccessors() != ns)
          return false;
        for (unsigned i = 0; i != ns; ++i)
          if (BrInstL->getSuccessor(i) != BrInstR->getSuccessor(i))
            return false;
      }
      ++InstITL;
      ++InstITR;
    } while (InstITL != InstLE && InstITR != InstRE);

    return true;
  };

  // Function FcmpBrToFalseBr:
  //
  // Convert fcmp, br into unconditional br to the false branch (next ladder
  // block). Used when a ladder block is folded to dead code.
  auto FcmpBrToFalseBr = [](FCmpInst *FCmpI) {
    assert(FCmpI->hasOneUse());
    BranchInst *Br = dyn_cast<BranchInst>(*(FCmpI->user_begin()));
    assert(Br && Br->getNumSuccessors() == 2);
    BranchInst::Create(Br->getSuccessor(1), Br);
    Br->eraseFromParent();
    FCmpI->eraseFromParent();
  };

  // PART 1:
  // Collect consecutive ladder blocks into this "Compares" vector:
  // lesser value, greater value, compare instruction
  SmallVector<LadderCompare, 5> Compares;
  BranchInst *CurrBI = BI;
  BasicBlock *SameTrueBlock = CurrBI->getSuccessor(0);
  // Blender has 4 sets of 3 compares.
  const unsigned BlenderNumCmp = 12;

  while (CurrBI) {
    FCmpInst *FCmpI = nullptr;
    if (BranchInstInLadder(CurrBI, CurrBI->getParent() == BI->getParent()))
      FCmpI = dyn_cast<FCmpInst>(CurrBI->getCondition());
    if (!FCmpI)
      break;
    // CurrBI points to a ladder block. Each ladder block must have a
    // false branch to the next ladder block, and a true exit that is
    // "equivalent" to the other true exits.
    if (!compareBlocks(SameTrueBlock, CurrBI->getSuccessor(0)))
      break;

    LLVM_DEBUG(dbgs() << "Found ladder compare: " << *FCmpI << "\n");

    // Make a tuple for this ladder block and push it on the Compares vector.
    Value *Smaller = FCmpI->getPredicate() == FCmpInst::FCMP_OLT
                         ? FCmpI->getOperand(0)
                         : FCmpI->getOperand(1);
    Value *Larger = FCmpI->getPredicate() == FCmpInst::FCMP_OLT
                        ? FCmpI->getOperand(1)
                        : FCmpI->getOperand(0);
    Compares.push_back(LadderCompare{Smaller, Larger, FCmpI});

    // Catch loops.
    auto *NextBlock =
        dyn_cast<BranchInst>(CurrBI->getSuccessor(1)->getTerminator());
    if (CurrBI == NextBlock || Compares.size() > BlenderNumCmp) {
      LLVM_DEBUG(dbgs() << "Loop, or excessive compares\n");
      return false;
    }

    CurrBI = NextBlock;
  }

  LLVM_DEBUG(if (Compares.size()) dbgs()
             << "Number of blocks: " << Compares.size() << "\n");

  if (Compares.size() != BlenderNumCmp)
    return false;

  // PART 2:
  // Reorder blocks so that fcmp const,.. is at the top,
  // blocks with 3 loads are next,
  // blocks with 2 loads are last.
  auto fcmpHasConst = [](FCmpInst *FCmpI) {
    for (unsigned i = 0; i < FCmpI->getNumOperands(); ++i)
      if (isa<Constant>(FCmpI->getOperand(i)))
        return true;
    return false;
  };

  auto fcmpBlockHas3Loads = [](FCmpInst *FCmpI) {
    BasicBlock *FcmpBlock = FCmpI->getParent();
    unsigned count = 0;
    for (Instruction &I : *FcmpBlock)
      if (isa<LoadInst>(I))
        count++;
    return count > 2;
  };

  // Blender pattern has memory/memory compares before constant compares.
  if (fcmpHasConst(Compares[0].FCmpI)) {
    LLVM_DEBUG(dbgs() << "Ladder already sorted.\n");
    return false;
  }

  // First we must fix the first block in the ladder.
  // Split the unrelated instructions away from the ladder.
  FCmpInst *Compare0 = Compares[0].FCmpI;
  Instruction *Load0 = cast<Instruction>(Compare0->getOperand(0));

  // If the 1st instruction in the ladder is already at the top of the
  // block, we already did this ladder optimization.
  if (Load0 == &*(Load0->getParent()->begin())) {
    LLVM_DEBUG(dbgs() << "Ladder optimization already done.\n");
    return false;
  }

  Load0->getParent()->splitBasicBlock(Load0, "ladder");
  didSomething = true;

  // Then, move the fcmp const blocks to the top of the ladder.
  unsigned IPoint = 0;
  for (unsigned i = 0; i < Compares.size(); ++i) {
    FCmpInst *FCmpI = Compares[i].FCmpI;
    if (fcmpHasConst(FCmpI)) {
      moveLadderBlock(Compares, i, IPoint++);
      LLVM_DEBUG(dbgs() << "Moved fcmp x,C: " << *FCmpI << " to pos " << i
                        << "\n");
    }
  }

  // Move the blocks with 3 loads next.
  for (unsigned i = 0; i < Compares.size(); ++i) {
    FCmpInst *FCmpI = Compares[i].FCmpI;
    if (fcmpBlockHas3Loads(FCmpI)) {
      moveLadderBlock(Compares, i, IPoint++);
      LLVM_DEBUG(dbgs() << "Moved 3-load block: " << *FCmpI << " to pos " << i
                        << "\n");
    }
  }
  // The rest of the blocks stay in the same order.

  // PART 3:
  // Recognize llvm.maxnum:
  // x < y || x < z  =>  x < llvm.maxnum(y,z)
  //
  // x86 CG can recognize max from fcmp/select. We make this transform
  // here in SimplifyCFG, because it prevents reordering of the compares, and
  // preserves the specific branch ordering we need.

  // Only apply max to the last 6 blocks. More max will reduce performance.
  const int StartPeep = 6;

  for (unsigned int i = StartPeep; i < Compares.size(); ++i) {
    // For each "smaller" value in the Compares, find a compare with the
    // same "smaller" value.
    Value *Smaller = Compares[i].Smaller;
    Value *Larger = Compares[i].Larger;
    FCmpInst *FCmpI = Compares[i].FCmpI;
    if (!Smaller)
      continue;
    if (!isa<Instruction>(Smaller))
      continue;

    LLVM_DEBUG(dbgs() << "Finding match for compare at pos " << i << ":\n"
                      << *FCmpI << "\n");

    auto MatchingCompIt = std::find_if(
        Compares.begin() + StartPeep, Compares.end(), [&](LadderCompare &Cand) {
          return Cand.Smaller != Smaller &&
                 sameValueOrLoadAddr(Cand.Smaller, Smaller);
        });
    if (MatchingCompIt == Compares.end())
      continue;
    unsigned MatchingIdx = std::distance(Compares.begin(), MatchingCompIt);

    LLVM_DEBUG(dbgs() << "Matched compare at pos " << MatchingIdx << ":\n"
                      << *((*MatchingCompIt).FCmpI) << "\n");

    // "i" and "MatchingIdx" are the indices of the 2 matching compares.
    // The llvm.maxnum must replace the deepest instruction, so that all
    // operands are available. This instruction has the highest index, as the
    // ladder blocks are in DFO.
    unsigned HighestIdx = std::max(i, MatchingIdx);
    Instruction *InsertPt = Compares[HighestIdx].FCmpI;
    LLVM_DEBUG(dbgs() << "Generating max in block " << HighestIdx << ":\n");

    // Generate %fmaxf = llvm.maxnum(Larger, OtherG)
    IRBuilder<> Builder(InsertPt);
    Value *OtherLrg = Compares[MatchingIdx].Larger;
    Function *F = Intrinsic::getDeclaration(
        FCmpI->getModule(), Intrinsic::maxnum, Smaller->getType());
    auto *CallI = Builder.CreateCall(F, {Larger, OtherLrg}, "fmaxf");
    // Generate "Smaller < %fmaxf"
    FCmpInst *NewCmpI =
        cast<FCmpInst>(Builder.CreateFCmpOLT(Smaller, CallI, "fmaxfcmp"));
    NewCmpI->setFast(true);
    InsertPt->replaceAllUsesWith(NewCmpI);
    InsertPt->eraseFromParent();
    LLVM_DEBUG(dbgs() << *CallI << "\n" << *NewCmpI << "\n");

    // Remove the peepholed values from the Compares array, so we don't
    // match them again.
    Compares[i].Smaller = nullptr;
    Compares[MatchingIdx].Smaller = nullptr;

    // The block without the fmax is now useless. Change its br to unconditional
    // false. InstCombine will later delete the dead instructions.
    auto *DeadFcmp = Compares[std::min(i, MatchingIdx)].FCmpI;
    LLVM_DEBUG(dbgs() << "Compare is dead: " << *DeadFcmp << "\n");
    FcmpBrToFalseBr(DeadFcmp);
  }
  return didSomething;
}
#endif // INTEL_CUSTOMIZATION

/// Return true if either PBI or BI has branch weight available, and store
/// the weights in {Pred|Succ}{True|False}Weight. If one of PBI and BI does
/// not have branch weight, use 1:1 as its weight.
static bool extractPredSuccWeights(BranchInst *PBI, BranchInst *BI,
                                   uint64_t &PredTrueWeight,
                                   uint64_t &PredFalseWeight,
                                   uint64_t &SuccTrueWeight,
                                   uint64_t &SuccFalseWeight) {
  bool PredHasWeights =
      PBI->extractProfMetadata(PredTrueWeight, PredFalseWeight);
  bool SuccHasWeights =
      BI->extractProfMetadata(SuccTrueWeight, SuccFalseWeight);
  if (PredHasWeights || SuccHasWeights) {
    if (!PredHasWeights)
      PredTrueWeight = PredFalseWeight = 1;
    if (!SuccHasWeights)
      SuccTrueWeight = SuccFalseWeight = 1;
    return true;
  } else {
    return false;
  }
}

/// Determine if the two branches share a common destination and deduce a glue
/// that joins the branches' conditions to arrive at the common destination if
/// that would be profitable.
static Optional<std::pair<Instruction::BinaryOps, bool>>
shouldFoldCondBranchesToCommonDestination(BranchInst *BI, BranchInst *PBI,
                                          const TargetTransformInfo *TTI) {
  assert(BI && PBI && BI->isConditional() && PBI->isConditional() &&
         "Both blocks must end with a conditional branches.");
  assert(is_contained(predecessors(BI->getParent()), PBI->getParent()) &&
         "PredBB must be a predecessor of BB.");

  // We have the potential to fold the conditions together, but if the
  // predecessor branch is predictable, we may not want to merge them.
  uint64_t PTWeight, PFWeight;
  BranchProbability PBITrueProb, Likely;
  if (TTI && !PBI->getMetadata(LLVMContext::MD_unpredictable) &&
      PBI->extractProfMetadata(PTWeight, PFWeight) &&
      (PTWeight + PFWeight) != 0) {
    PBITrueProb =
        BranchProbability::getBranchProbability(PTWeight, PTWeight + PFWeight);
    Likely = TTI->getPredictableBranchThreshold();
  }

  if (PBI->getSuccessor(0) == BI->getSuccessor(0)) {
    // Speculate the 2nd condition unless the 1st is probably true.
    if (PBITrueProb.isUnknown() || PBITrueProb < Likely)
      return {{Instruction::Or, false}};
  } else if (PBI->getSuccessor(1) == BI->getSuccessor(1)) {
    // Speculate the 2nd condition unless the 1st is probably false.
    if (PBITrueProb.isUnknown() || PBITrueProb.getCompl() < Likely)
      return {{Instruction::And, false}};
  } else if (PBI->getSuccessor(0) == BI->getSuccessor(1)) {
    // Speculate the 2nd condition unless the 1st is probably true.
    if (PBITrueProb.isUnknown() || PBITrueProb < Likely)
      return {{Instruction::And, true}};
  } else if (PBI->getSuccessor(1) == BI->getSuccessor(0)) {
    // Speculate the 2nd condition unless the 1st is probably false.
    if (PBITrueProb.isUnknown() || PBITrueProb.getCompl() < Likely)
      return {{Instruction::Or, true}};
  }
  return None;
}

static bool performBranchToCommonDestFolding(BranchInst *BI, BranchInst *PBI,
                                             DomTreeUpdater *DTU,
                                             MemorySSAUpdater *MSSAU,
                                             const TargetTransformInfo *TTI) {
  BasicBlock *BB = BI->getParent();
  BasicBlock *PredBlock = PBI->getParent();

  // Determine if the two branches share a common destination.
  Instruction::BinaryOps Opc;
  bool InvertPredCond;
  std::tie(Opc, InvertPredCond) =
      *shouldFoldCondBranchesToCommonDestination(BI, PBI, TTI);

  LLVM_DEBUG(dbgs() << "FOLDING BRANCH TO COMMON DEST:\n" << *PBI << *BB);

  IRBuilder<> Builder(PBI);
  // The builder is used to create instructions to eliminate the branch in BB.
  // If BB's terminator has !annotation metadata, add it to the new
  // instructions.
  Builder.CollectMetadataToCopy(BB->getTerminator(),
                                {LLVMContext::MD_annotation});

  // If we need to invert the condition in the pred block to match, do so now.
  if (InvertPredCond) {
    Value *NewCond = PBI->getCondition();

#if INTEL_CUSTOMIZATION
    // If this instruction is a compare with a single use, it is also legal to
    // just invert the condition here instead of adding a not. However, in some
    // important benchmarks this has resulted in missed CSE opportunities that
    // cascaded into non-structured control flow and ultimately disabled some
    // important optimizations later in the pipeline. Therefore, it's better to
    // add a not in every case here and let it get folded later if it is
    // profitable to do so.
    NewCond =
        Builder.CreateNot(NewCond, PBI->getCondition()->getName() + ".not");
#endif

    PBI->setCondition(NewCond);
    PBI->swapSuccessors();
  }

  BasicBlock *UniqueSucc =
      PBI->getSuccessor(0) == BB ? BI->getSuccessor(0) : BI->getSuccessor(1);

  // Before cloning instructions, notify the successor basic block that it
  // is about to have a new predecessor. This will update PHI nodes,
  // which will allow us to update live-out uses of bonus instructions.
  AddPredecessorToBlock(UniqueSucc, PredBlock, BB, MSSAU);

  // Try to update branch weights.
  uint64_t PredTrueWeight, PredFalseWeight, SuccTrueWeight, SuccFalseWeight;
  if (extractPredSuccWeights(PBI, BI, PredTrueWeight, PredFalseWeight,
                             SuccTrueWeight, SuccFalseWeight)) {
    SmallVector<uint64_t, 8> NewWeights;

    if (PBI->getSuccessor(0) == BB) {
      // PBI: br i1 %x, BB, FalseDest
      // BI:  br i1 %y, UniqueSucc, FalseDest
      // TrueWeight is TrueWeight for PBI * TrueWeight for BI.
      NewWeights.push_back(PredTrueWeight * SuccTrueWeight);
      // FalseWeight is FalseWeight for PBI * TotalWeight for BI +
      //               TrueWeight for PBI * FalseWeight for BI.
      // We assume that total weights of a BranchInst can fit into 32 bits.
      // Therefore, we will not have overflow using 64-bit arithmetic.
      NewWeights.push_back(PredFalseWeight *
                               (SuccFalseWeight + SuccTrueWeight) +
                           PredTrueWeight * SuccFalseWeight);
    } else {
      // PBI: br i1 %x, TrueDest, BB
      // BI:  br i1 %y, TrueDest, UniqueSucc
      // TrueWeight is TrueWeight for PBI * TotalWeight for BI +
      //              FalseWeight for PBI * TrueWeight for BI.
      NewWeights.push_back(PredTrueWeight * (SuccFalseWeight + SuccTrueWeight) +
                           PredFalseWeight * SuccTrueWeight);
      // FalseWeight is FalseWeight for PBI * FalseWeight for BI.
      NewWeights.push_back(PredFalseWeight * SuccFalseWeight);
    }

    // Halve the weights if any of them cannot fit in an uint32_t
    FitWeights(NewWeights);

    SmallVector<uint32_t, 8> MDWeights(NewWeights.begin(), NewWeights.end());
    setBranchWeights(PBI, MDWeights[0], MDWeights[1]);

    // TODO: If BB is reachable from all paths through PredBlock, then we
    // could replace PBI's branch probabilities with BI's.
  } else
    PBI->setMetadata(LLVMContext::MD_prof, nullptr);

  // Now, update the CFG.
  PBI->setSuccessor(PBI->getSuccessor(0) != BB, UniqueSucc);

  if (DTU)
    DTU->applyUpdates({{DominatorTree::Insert, PredBlock, UniqueSucc},
                       {DominatorTree::Delete, PredBlock, BB}});

  // If BI was a loop latch, it may have had associated loop metadata.
  // We need to copy it to the new latch, that is, PBI.
  if (MDNode *LoopMD = BI->getMetadata(LLVMContext::MD_loop))
    PBI->setMetadata(LLVMContext::MD_loop, LoopMD);

  ValueToValueMapTy VMap; // maps original values to cloned values
  CloneInstructionsIntoPredecessorBlockAndUpdateSSAUses(BB, PredBlock, VMap);

  // Now that the Cond was cloned into the predecessor basic block,
  // or/and the two conditions together.
  Value *BICond = VMap[BI->getCondition()];
  PBI->setCondition(
      createLogicalOp(Builder, Opc, PBI->getCondition(), BICond, "or.cond"));

  // Copy any debug value intrinsics into the end of PredBlock.
  for (Instruction &I : *BB) {
    if (isa<DbgInfoIntrinsic>(I)) {
      Instruction *NewI = I.clone();
      RemapInstruction(NewI, VMap,
                       RF_NoModuleLevelChanges | RF_IgnoreMissingLocals);
      NewI->insertBefore(PBI);
    }
  }

  ++NumFoldBranchToCommonDest;
  return true;
}

/// If this basic block is simple enough, and if a predecessor branches to us
/// and one of our successors, fold the block into the predecessor and use
/// logical operations to pick the right destination.
bool llvm::FoldBranchToCommonDest(BranchInst *BI, DomTreeUpdater *DTU,
                                  MemorySSAUpdater *MSSAU,
                                  const TargetTransformInfo *TTI,
                                  unsigned BonusInstThreshold) {
  // If this block ends with an unconditional branch,
  // let SpeculativelyExecuteBB() deal with it.
  if (!BI->isConditional())
    return false;

  BasicBlock *BB = BI->getParent();
  TargetTransformInfo::TargetCostKind CostKind =
    BB->getParent()->hasMinSize() ? TargetTransformInfo::TCK_CodeSize
                                  : TargetTransformInfo::TCK_SizeAndLatency;

  Instruction *Cond = dyn_cast<Instruction>(BI->getCondition());

#if INTEL_CUSTOMIZATION
  if (!Cond ||
      (!isa<CmpInst>(Cond) && !isa<BinaryOperator>(Cond) &&
       !isa<SelectInst>(Cond)) ||
      Cond->getParent() != BB || !Cond->hasOneUse())
    return false;

  // Below code was moved from bottom of function, the original commit is:
  // https://reviews.llvm.org/rGb582202

  // Only allow this transformation if computing the condition doesn't involve
  // too many instructions and these involved instructions can be executed
  // unconditionally. We denote all involved instructions except the condition
  // as "bonus instructions", and only allow this transformation when the
  // number of the bonus instructions we'll need to create when cloning into
  // each predecessor does not exceed a certain threshold.
  auto TooManyInsts = [&](unsigned PredCount) -> bool {
    unsigned NumBonusInsts = 0;
    for (Instruction &I : *BB) {
      // Don't check the branch condition comparison itself.
      if (&I == Cond)
        continue;
      // Ignore dbg intrinsics, and the terminator.
      if (isa<DbgInfoIntrinsic>(I) || isa<BranchInst>(I))
        continue;
      // I must be safe to execute unconditionally.
      if (!isSafeToSpeculativelyExecute(&I))
        return true;

      // Account for the cost of duplicating this instruction into each
      // predecessor.
      NumBonusInsts += PredCount;
      // Early exits once we reach the limit.
      if (NumBonusInsts > BonusInstThreshold)
        return true;
    }
    return false;
  };

  // CMPLRLLVM-29144
  // If we may have explicit vectorization, we compute the cost model
  // early, which has a more conservative result. The branch folding may
  // prevent efficient vectorization.
  // Otherwise, we compute the cost model at the end of the function, after
  // we know which predecessors will be affected.
  Function *F = BB->getParent();
  bool MayHaveOpenMP = vpo::VPOAnalysisUtils::mayHaveOpenmpDirective(*F);
  if (MayHaveOpenMP && TooManyInsts(pred_size(BB)))
    return false;

  Value* Operands[2] = { nullptr, nullptr };
  if (isa<SelectInst>(Cond)) {
    SelectInst* SI = cast<SelectInst>(Cond);
    Value* CondVal = SI->getCondition();
    Value* TrueVal = SI->getTrueValue();
    Value* FalseVal = SI->getFalseValue();
    Type* SelType = SI->getType();

    if (!(SelType->isIntOrIntVectorTy(1) &&
       TrueVal->getType() == CondVal->getType()))
      return false;

    if (match(SI->getFalseValue(), m_Zero())) {
      Operands[0] = CondVal;
      Operands[1] = TrueVal;
    } else if (match(SI->getTrueValue(), m_One())) {
      Operands[0] = CondVal;
      Operands[1] = FalseVal;
    } else
      return false;

  } else {
    Operands[0] = Cond->getOperand(0);
    Operands[1] = Cond->getOperand(1);
  }
#endif // INTEL_CUSTOMIZATION

  // Cond is known to be a compare or binary operator.  Check to make sure that
  // neither operand is a potentially-trapping constant expression.
  if (ConstantExpr *CE = dyn_cast<ConstantExpr>(Operands[0]))  // INTEL
    if (CE->canTrap())
      return false;
  if (ConstantExpr *CE = dyn_cast<ConstantExpr>(Operands[1]))  // INTEL
    if (CE->canTrap())
      return false;

  // Finally, don't infinitely unroll conditional loops.
  if (is_contained(successors(BB), BB))
    return false;

  // With which predecessors will we want to deal with?
  SmallVector<BasicBlock *, 8> Preds;
  for (BasicBlock *PredBlock : predecessors(BB)) {
    BranchInst *PBI = dyn_cast<BranchInst>(PredBlock->getTerminator());

    // Check that we have two conditional branches.  If there is a PHI node in
    // the common successor, verify that the same value flows in from both
    // blocks.
    if (!PBI || PBI->isUnconditional() || !SafeToMergeTerminators(BI, PBI))
      continue;

    // Determine if the two branches share a common destination.
    Instruction::BinaryOps Opc;
    bool InvertPredCond;
    if (auto Recipe = shouldFoldCondBranchesToCommonDestination(BI, PBI, TTI))
      std::tie(Opc, InvertPredCond) = *Recipe;
    else
      continue;

    // Check the cost of inserting the necessary logic before performing the
    // transformation.
    if (TTI) {
      Type *Ty = BI->getCondition()->getType();
      InstructionCost Cost = TTI->getArithmeticInstrCost(Opc, Ty, CostKind);
      if (InvertPredCond && (!PBI->getCondition()->hasOneUse() ||
          !isa<CmpInst>(PBI->getCondition())))
        Cost += TTI->getArithmeticInstrCost(Instruction::Xor, Ty, CostKind);

      if (Cost > BranchFoldThreshold)
        continue;
    }

    // Ok, we do want to deal with this predecessor. Record it.
    Preds.emplace_back(PredBlock);
  }

  // If there aren't any predecessors into which we can fold,
  // don't bother checking the cost.
  if (Preds.empty())
    return false;

<<<<<<< HEAD
#if INTEL_CUSTOMIZATION
  // Code from this commit:
  // https://reviews.llvm.org/rGb582202
  // was moved to the lambda function above. If this code is modified
  // in llorg, the lambda will need to be modified.
  // For normal (non-OpenMP) cases, check the cost model after we know
  // how many preds will actually be affected.
  if (!MayHaveOpenMP && TooManyInsts(Preds.size()))
    return false;
#endif // INTEL_CUSTOMIZATION
=======
  // Only allow this transformation if computing the condition doesn't involve
  // too many instructions and these involved instructions can be executed
  // unconditionally. We denote all involved instructions except the condition
  // as "bonus instructions", and only allow this transformation when the
  // number of the bonus instructions we'll need to create when cloning into
  // each predecessor does not exceed a certain threshold.
  unsigned NumBonusInsts = 0;
  const unsigned PredCount = Preds.size();
  for (Instruction &I : *BB) {
    // Don't check the branch condition comparison itself.
    if (&I == Cond)
      continue;
    // Ignore dbg intrinsics, and the terminator.
    if (isa<DbgInfoIntrinsic>(I) || isa<BranchInst>(I))
      continue;
    // I must be safe to execute unconditionally.
    if (!isSafeToSpeculativelyExecute(&I))
      return false;

    // Account for the cost of duplicating this instruction into each
    // predecessor.
    NumBonusInsts += PredCount;
    // Early exits once we reach the limit.
    if (NumBonusInsts > BonusInstThreshold)
      return false;

    auto IsBCSSAUse = [BB, &I](Use &U) {
      auto *UI = cast<Instruction>(U.getUser());
      if (auto *PN = dyn_cast<PHINode>(UI))
        return PN->getIncomingBlock(U) == BB;
      return UI->getParent() == BB && I.comesBefore(UI);
    };

    // Does this instruction require rewriting of uses?
    if (!all_of(I.uses(), IsBCSSAUse))
      return false;
  }
>>>>>>> 909cba96

  // Ok, we have the budget. Perform the transformation.
  for (BasicBlock *PredBlock : Preds) {
    auto *PBI = cast<BranchInst>(PredBlock->getTerminator());
    return performBranchToCommonDestFolding(BI, PBI, DTU, MSSAU, TTI);
  }
  return false;
}

// If there is only one store in BB1 and BB2, return it, otherwise return
// nullptr.
static StoreInst *findUniqueStoreInBlocks(BasicBlock *BB1, BasicBlock *BB2) {
  StoreInst *S = nullptr;
  for (auto *BB : {BB1, BB2}) {
    if (!BB)
      continue;
    for (auto &I : *BB)
      if (auto *SI = dyn_cast<StoreInst>(&I)) {
        if (S)
          // Multiple stores seen.
          return nullptr;
        else
          S = SI;
      }
  }
  return S;
}

static Value *ensureValueAvailableInSuccessor(Value *V, BasicBlock *BB,
                                              Value *AlternativeV = nullptr) {
  // PHI is going to be a PHI node that allows the value V that is defined in
  // BB to be referenced in BB's only successor.
  //
  // If AlternativeV is nullptr, the only value we care about in PHI is V. It
  // doesn't matter to us what the other operand is (it'll never get used). We
  // could just create a new PHI with an undef incoming value, but that could
  // increase register pressure if EarlyCSE/InstCombine can't fold it with some
  // other PHI. So here we directly look for some PHI in BB's successor with V
  // as an incoming operand. If we find one, we use it, else we create a new
  // one.
  //
  // If AlternativeV is not nullptr, we care about both incoming values in PHI.
  // PHI must be exactly: phi <ty> [ %BB, %V ], [ %OtherBB, %AlternativeV]
  // where OtherBB is the single other predecessor of BB's only successor.
  PHINode *PHI = nullptr;
  BasicBlock *Succ = BB->getSingleSuccessor();

  for (auto I = Succ->begin(); isa<PHINode>(I); ++I)
    if (cast<PHINode>(I)->getIncomingValueForBlock(BB) == V) {
      PHI = cast<PHINode>(I);
      if (!AlternativeV)
        break;

      assert(Succ->hasNPredecessors(2));
      auto PredI = pred_begin(Succ);
      BasicBlock *OtherPredBB = *PredI == BB ? *++PredI : *PredI;
      if (PHI->getIncomingValueForBlock(OtherPredBB) == AlternativeV)
        break;
      PHI = nullptr;
    }
  if (PHI)
    return PHI;

  // If V is not an instruction defined in BB, just return it.
  if (!AlternativeV &&
      (!isa<Instruction>(V) || cast<Instruction>(V)->getParent() != BB))
    return V;

  PHI = PHINode::Create(V->getType(), 2, "simplifycfg.merge", &Succ->front());
  PHI->addIncoming(V, BB);
  for (BasicBlock *PredBB : predecessors(Succ))
    if (PredBB != BB)
      PHI->addIncoming(
          AlternativeV ? AlternativeV : UndefValue::get(V->getType()), PredBB);
  return PHI;
}

static bool mergeConditionalStoreToAddress(
    BasicBlock *PTB, BasicBlock *PFB, BasicBlock *QTB, BasicBlock *QFB,
    BasicBlock *PostBB, Value *Address, bool InvertPCond, bool InvertQCond,
    DomTreeUpdater *DTU, const DataLayout &DL, const TargetTransformInfo &TTI) {
  // For every pointer, there must be exactly two stores, one coming from
  // PTB or PFB, and the other from QTB or QFB. We don't support more than one
  // store (to any address) in PTB,PFB or QTB,QFB.
  // FIXME: We could relax this restriction with a bit more work and performance
  // testing.
  StoreInst *PStore = findUniqueStoreInBlocks(PTB, PFB);
  StoreInst *QStore = findUniqueStoreInBlocks(QTB, QFB);
  if (!PStore || !QStore)
    return false;

  // Now check the stores are compatible.
  if (!QStore->isUnordered() || !PStore->isUnordered())
    return false;

  // Check that sinking the store won't cause program behavior changes. Sinking
  // the store out of the Q blocks won't change any behavior as we're sinking
  // from a block to its unconditional successor. But we're moving a store from
  // the P blocks down through the middle block (QBI) and past both QFB and QTB.
  // So we need to check that there are no aliasing loads or stores in
  // QBI, QTB and QFB. We also need to check there are no conflicting memory
  // operations between PStore and the end of its parent block.
  //
  // The ideal way to do this is to query AliasAnalysis, but we don't
  // preserve AA currently so that is dangerous. Be super safe and just
  // check there are no other memory operations at all.
  for (auto &I : *QFB->getSinglePredecessor())
    if (I.mayReadOrWriteMemory())
      return false;
  for (auto &I : *QFB)
    if (&I != QStore && I.mayReadOrWriteMemory())
      return false;
  if (QTB)
    for (auto &I : *QTB)
      if (&I != QStore && I.mayReadOrWriteMemory())
        return false;
  for (auto I = BasicBlock::iterator(PStore), E = PStore->getParent()->end();
       I != E; ++I)
    if (&*I != PStore && I->mayReadOrWriteMemory())
      return false;

  // If we're not in aggressive mode, we only optimize if we have some
  // confidence that by optimizing we'll allow P and/or Q to be if-converted.
  auto IsWorthwhile = [&](BasicBlock *BB, ArrayRef<StoreInst *> FreeStores) {
    if (!BB)
      return true;
    // Heuristic: if the block can be if-converted/phi-folded and the
    // instructions inside are all cheap (arithmetic/GEPs), it's worthwhile to
    // thread this store.
    InstructionCost Cost = 0;
    InstructionCost Budget =
        PHINodeFoldingThreshold * TargetTransformInfo::TCC_Basic;
    for (auto &I : BB->instructionsWithoutDebug()) {
      // Consider terminator instruction to be free.
      if (I.isTerminator())
        continue;
      // If this is one the stores that we want to speculate out of this BB,
      // then don't count it's cost, consider it to be free.
      if (auto *S = dyn_cast<StoreInst>(&I))
        if (llvm::find(FreeStores, S))
          continue;
      // Else, we have a white-list of instructions that we are ak speculating.
      if (!isa<BinaryOperator>(I) && !isa<GetElementPtrInst>(I))
        return false; // Not in white-list - not worthwhile folding.
      // And finally, if this is a non-free instruction that we are okay
      // speculating, ensure that we consider the speculation budget.
      Cost += TTI.getUserCost(&I, TargetTransformInfo::TCK_SizeAndLatency);
      if (Cost > Budget)
        return false; // Eagerly refuse to fold as soon as we're out of budget.
    }
    assert(Cost <= Budget &&
           "When we run out of budget we will eagerly return from within the "
           "per-instruction loop.");
    return true;
  };

  const std::array<StoreInst *, 2> FreeStores = {PStore, QStore};
  if (!MergeCondStoresAggressively &&
      (!IsWorthwhile(PTB, FreeStores) || !IsWorthwhile(PFB, FreeStores) ||
       !IsWorthwhile(QTB, FreeStores) || !IsWorthwhile(QFB, FreeStores)))
    return false;

  // If PostBB has more than two predecessors, we need to split it so we can
  // sink the store.
  if (std::next(pred_begin(PostBB), 2) != pred_end(PostBB)) {
    // We know that QFB's only successor is PostBB. And QFB has a single
    // predecessor. If QTB exists, then its only successor is also PostBB.
    // If QTB does not exist, then QFB's only predecessor has a conditional
    // branch to QFB and PostBB.
    BasicBlock *TruePred = QTB ? QTB : QFB->getSinglePredecessor();
    BasicBlock *NewBB =
        SplitBlockPredecessors(PostBB, {QFB, TruePred}, "condstore.split", DTU);
    if (!NewBB)
      return false;
    PostBB = NewBB;
  }

  // OK, we're going to sink the stores to PostBB. The store has to be
  // conditional though, so first create the predicate.
  Value *PCond = cast<BranchInst>(PFB->getSinglePredecessor()->getTerminator())
                     ->getCondition();
  Value *QCond = cast<BranchInst>(QFB->getSinglePredecessor()->getTerminator())
                     ->getCondition();

  Value *PPHI = ensureValueAvailableInSuccessor(PStore->getValueOperand(),
                                                PStore->getParent());
  Value *QPHI = ensureValueAvailableInSuccessor(QStore->getValueOperand(),
                                                QStore->getParent(), PPHI);

  IRBuilder<> QB(&*PostBB->getFirstInsertionPt());

  Value *PPred = PStore->getParent() == PTB ? PCond : QB.CreateNot(PCond);
  Value *QPred = QStore->getParent() == QTB ? QCond : QB.CreateNot(QCond);

  if (InvertPCond)
    PPred = QB.CreateNot(PPred);
  if (InvertQCond)
    QPred = QB.CreateNot(QPred);
  Value *CombinedPred = QB.CreateOr(PPred, QPred);

  auto *T = SplitBlockAndInsertIfThen(CombinedPred, &*QB.GetInsertPoint(),
                                      /*Unreachable=*/false,
                                      /*BranchWeights=*/nullptr, DTU);
  QB.SetInsertPoint(T);
  StoreInst *SI = cast<StoreInst>(QB.CreateStore(QPHI, Address));
  AAMDNodes AAMD;
  PStore->getAAMetadata(AAMD, /*Merge=*/false);
  PStore->getAAMetadata(AAMD, /*Merge=*/true);
  SI->setAAMetadata(AAMD);
  // Choose the minimum alignment. If we could prove both stores execute, we
  // could use biggest one.  In this case, though, we only know that one of the
  // stores executes.  And we don't know it's safe to take the alignment from a
  // store that doesn't execute.
  SI->setAlignment(std::min(PStore->getAlign(), QStore->getAlign()));

  QStore->eraseFromParent();
  PStore->eraseFromParent();

  return true;
}

static bool mergeConditionalStores(BranchInst *PBI, BranchInst *QBI,
                                   DomTreeUpdater *DTU, const DataLayout &DL,
                                   const TargetTransformInfo &TTI) {
  // The intention here is to find diamonds or triangles (see below) where each
  // conditional block contains a store to the same address. Both of these
  // stores are conditional, so they can't be unconditionally sunk. But it may
  // be profitable to speculatively sink the stores into one merged store at the
  // end, and predicate the merged store on the union of the two conditions of
  // PBI and QBI.
  //
  // This can reduce the number of stores executed if both of the conditions are
  // true, and can allow the blocks to become small enough to be if-converted.
  // This optimization will also chain, so that ladders of test-and-set
  // sequences can be if-converted away.
  //
  // We only deal with simple diamonds or triangles:
  //
  //     PBI       or      PBI        or a combination of the two
  //    /   \               | \
  //   PTB  PFB             |  PFB
  //    \   /               | /
  //     QBI                QBI
  //    /  \                | \
  //   QTB  QFB             |  QFB
  //    \  /                | /
  //    PostBB            PostBB
  //
  // We model triangles as a type of diamond with a nullptr "true" block.
  // Triangles are canonicalized so that the fallthrough edge is represented by
  // a true condition, as in the diagram above.
  BasicBlock *PTB = PBI->getSuccessor(0);
  BasicBlock *PFB = PBI->getSuccessor(1);
  BasicBlock *QTB = QBI->getSuccessor(0);
  BasicBlock *QFB = QBI->getSuccessor(1);
  BasicBlock *PostBB = QFB->getSingleSuccessor();

  // Make sure we have a good guess for PostBB. If QTB's only successor is
  // QFB, then QFB is a better PostBB.
  if (QTB->getSingleSuccessor() == QFB)
    PostBB = QFB;

  // If we couldn't find a good PostBB, stop.
  if (!PostBB)
    return false;

  bool InvertPCond = false, InvertQCond = false;
  // Canonicalize fallthroughs to the true branches.
  if (PFB == QBI->getParent()) {
    std::swap(PFB, PTB);
    InvertPCond = true;
  }
  if (QFB == PostBB) {
    std::swap(QFB, QTB);
    InvertQCond = true;
  }

  // From this point on we can assume PTB or QTB may be fallthroughs but PFB
  // and QFB may not. Model fallthroughs as a nullptr block.
  if (PTB == QBI->getParent())
    PTB = nullptr;
  if (QTB == PostBB)
    QTB = nullptr;

  // Legality bailouts. We must have at least the non-fallthrough blocks and
  // the post-dominating block, and the non-fallthroughs must only have one
  // predecessor.
  auto HasOnePredAndOneSucc = [](BasicBlock *BB, BasicBlock *P, BasicBlock *S) {
    return BB->getSinglePredecessor() == P && BB->getSingleSuccessor() == S;
  };
  if (!HasOnePredAndOneSucc(PFB, PBI->getParent(), QBI->getParent()) ||
      !HasOnePredAndOneSucc(QFB, QBI->getParent(), PostBB))
    return false;
  if ((PTB && !HasOnePredAndOneSucc(PTB, PBI->getParent(), QBI->getParent())) ||
      (QTB && !HasOnePredAndOneSucc(QTB, QBI->getParent(), PostBB)))
    return false;
  if (!QBI->getParent()->hasNUses(2))
    return false;

  // OK, this is a sequence of two diamonds or triangles.
  // Check if there are stores in PTB or PFB that are repeated in QTB or QFB.
  SmallPtrSet<Value *, 4> PStoreAddresses, QStoreAddresses;
  for (auto *BB : {PTB, PFB}) {
    if (!BB)
      continue;
    for (auto &I : *BB)
      if (StoreInst *SI = dyn_cast<StoreInst>(&I))
        PStoreAddresses.insert(SI->getPointerOperand());
  }
  for (auto *BB : {QTB, QFB}) {
    if (!BB)
      continue;
    for (auto &I : *BB)
      if (StoreInst *SI = dyn_cast<StoreInst>(&I))
        QStoreAddresses.insert(SI->getPointerOperand());
  }

  set_intersect(PStoreAddresses, QStoreAddresses);
  // set_intersect mutates PStoreAddresses in place. Rename it here to make it
  // clear what it contains.
  auto &CommonAddresses = PStoreAddresses;

  bool Changed = false;
  for (auto *Address : CommonAddresses)
    Changed |=
        mergeConditionalStoreToAddress(PTB, PFB, QTB, QFB, PostBB, Address,
                                       InvertPCond, InvertQCond, DTU, DL, TTI);
  return Changed;
}

/// If the previous block ended with a widenable branch, determine if reusing
/// the target block is profitable and legal.  This will have the effect of
/// "widening" PBI, but doesn't require us to reason about hosting safety.
static bool tryWidenCondBranchToCondBranch(BranchInst *PBI, BranchInst *BI,
                                           DomTreeUpdater *DTU) {
  // TODO: This can be generalized in two important ways:
  // 1) We can allow phi nodes in IfFalseBB and simply reuse all the input
  //    values from the PBI edge.
  // 2) We can sink side effecting instructions into BI's fallthrough
  //    successor provided they doesn't contribute to computation of
  //    BI's condition.
  Value *CondWB, *WC;
  BasicBlock *IfTrueBB, *IfFalseBB;
  if (!parseWidenableBranch(PBI, CondWB, WC, IfTrueBB, IfFalseBB) ||
      IfTrueBB != BI->getParent() || !BI->getParent()->getSinglePredecessor())
    return false;
  if (!IfFalseBB->phis().empty())
    return false; // TODO
  // Use lambda to lazily compute expensive condition after cheap ones.
  auto NoSideEffects = [](BasicBlock &BB) {
    return !llvm::any_of(BB, [](const Instruction &I) {
        return I.mayWriteToMemory() || I.mayHaveSideEffects();
      });
  };
  if (BI->getSuccessor(1) != IfFalseBB && // no inf looping
      BI->getSuccessor(1)->getTerminatingDeoptimizeCall() && // profitability
      NoSideEffects(*BI->getParent())) {
    auto *OldSuccessor = BI->getSuccessor(1);
    OldSuccessor->removePredecessor(BI->getParent());
    BI->setSuccessor(1, IfFalseBB);
    if (DTU)
      DTU->applyUpdates(
          {{DominatorTree::Insert, BI->getParent(), IfFalseBB},
           {DominatorTree::Delete, BI->getParent(), OldSuccessor}});
    return true;
  }
  if (BI->getSuccessor(0) != IfFalseBB && // no inf looping
      BI->getSuccessor(0)->getTerminatingDeoptimizeCall() && // profitability
      NoSideEffects(*BI->getParent())) {
    auto *OldSuccessor = BI->getSuccessor(0);
    OldSuccessor->removePredecessor(BI->getParent());
    BI->setSuccessor(0, IfFalseBB);
    if (DTU)
      DTU->applyUpdates(
          {{DominatorTree::Insert, BI->getParent(), IfFalseBB},
           {DominatorTree::Delete, BI->getParent(), OldSuccessor}});
    return true;
  }
  return false;
}

/// If we have a conditional branch as a predecessor of another block,
/// this function tries to simplify it.  We know
/// that PBI and BI are both conditional branches, and BI is in one of the
/// successor blocks of PBI - PBI branches to BI.
static bool SimplifyCondBranchToCondBranch(BranchInst *PBI, BranchInst *BI,
                                           DomTreeUpdater *DTU,
                                           const DataLayout &DL,
                                           const TargetTransformInfo &TTI) {
  assert(PBI->isConditional() && BI->isConditional());
  BasicBlock *BB = BI->getParent();

  // If this block ends with a branch instruction, and if there is a
  // predecessor that ends on a branch of the same condition, make
  // this conditional branch redundant.
  if (PBI->getCondition() == BI->getCondition() &&
      PBI->getSuccessor(0) != PBI->getSuccessor(1)) {
    // Okay, the outcome of this conditional branch is statically
    // knowable.  If this block had a single pred, handle specially.
    if (BB->getSinglePredecessor()) {
      // Turn this into a branch on constant.
      bool CondIsTrue = PBI->getSuccessor(0) == BB;
      BI->setCondition(
          ConstantInt::get(Type::getInt1Ty(BB->getContext()), CondIsTrue));
      return true; // Nuke the branch on constant.
    }

    // Otherwise, if there are multiple predecessors, insert a PHI that merges
    // in the constant and simplify the block result.  Subsequent passes of
    // simplifycfg will thread the block.
    if (BlockIsSimpleEnoughToThreadThrough(BB)) {
      pred_iterator PB = pred_begin(BB), PE = pred_end(BB);
      PHINode *NewPN = PHINode::Create(
          Type::getInt1Ty(BB->getContext()), std::distance(PB, PE),
          BI->getCondition()->getName() + ".pr", &BB->front());
      // Okay, we're going to insert the PHI node.  Since PBI is not the only
      // predecessor, compute the PHI'd conditional value for all of the preds.
      // Any predecessor where the condition is not computable we keep symbolic.
      for (pred_iterator PI = PB; PI != PE; ++PI) {
        BasicBlock *P = *PI;
        if ((PBI = dyn_cast<BranchInst>(P->getTerminator())) && PBI != BI &&
            PBI->isConditional() && PBI->getCondition() == BI->getCondition() &&
            PBI->getSuccessor(0) != PBI->getSuccessor(1)) {
          bool CondIsTrue = PBI->getSuccessor(0) == BB;
          NewPN->addIncoming(
              ConstantInt::get(Type::getInt1Ty(BB->getContext()), CondIsTrue),
              P);
        } else {
          NewPN->addIncoming(BI->getCondition(), P);
        }
      }

      BI->setCondition(NewPN);
      return true;
    }
  }

  // If the previous block ended with a widenable branch, determine if reusing
  // the target block is profitable and legal.  This will have the effect of
  // "widening" PBI, but doesn't require us to reason about hosting safety.
  if (tryWidenCondBranchToCondBranch(PBI, BI, DTU))
    return true;

  if (auto *CE = dyn_cast<ConstantExpr>(BI->getCondition()))
    if (CE->canTrap())
      return false;

  // If both branches are conditional and both contain stores to the same
  // address, remove the stores from the conditionals and create a conditional
  // merged store at the end.
  if (MergeCondStores && mergeConditionalStores(PBI, BI, DTU, DL, TTI))
    return true;

  // If this is a conditional branch in an empty block, and if any
  // predecessors are a conditional branch to one of our destinations,
  // fold the conditions into logical ops and one cond br.

  // Ignore dbg intrinsics.
  if (&*BB->instructionsWithoutDebug().begin() != BI)
    return false;

  int PBIOp, BIOp;
  if (PBI->getSuccessor(0) == BI->getSuccessor(0)) {
    PBIOp = 0;
    BIOp = 0;
  } else if (PBI->getSuccessor(0) == BI->getSuccessor(1)) {
    PBIOp = 0;
    BIOp = 1;
  } else if (PBI->getSuccessor(1) == BI->getSuccessor(0)) {
    PBIOp = 1;
    BIOp = 0;
  } else if (PBI->getSuccessor(1) == BI->getSuccessor(1)) {
    PBIOp = 1;
    BIOp = 1;
  } else {
    return false;
  }

  // Check to make sure that the other destination of this branch
  // isn't BB itself.  If so, this is an infinite loop that will
  // keep getting unwound.
  if (PBI->getSuccessor(PBIOp) == BB)
    return false;

  // Do not perform this transformation if it would require
  // insertion of a large number of select instructions. For targets
  // without predication/cmovs, this is a big pessimization.

  // Also do not perform this transformation if any phi node in the common
  // destination block can trap when reached by BB or PBB (PR17073). In that
  // case, it would be unsafe to hoist the operation into a select instruction.

  BasicBlock *CommonDest = PBI->getSuccessor(PBIOp);
  BasicBlock *RemovedDest = PBI->getSuccessor(PBIOp ^ 1);
  unsigned NumPhis = 0;
  for (BasicBlock::iterator II = CommonDest->begin(); isa<PHINode>(II);
       ++II, ++NumPhis) {
    if (NumPhis > 2) // Disable this xform.
      return false;

    PHINode *PN = cast<PHINode>(II);
    Value *BIV = PN->getIncomingValueForBlock(BB);
    if (ConstantExpr *CE = dyn_cast<ConstantExpr>(BIV))
      if (CE->canTrap())
        return false;

    unsigned PBBIdx = PN->getBasicBlockIndex(PBI->getParent());
    Value *PBIV = PN->getIncomingValue(PBBIdx);
    if (ConstantExpr *CE = dyn_cast<ConstantExpr>(PBIV))
      if (CE->canTrap())
        return false;
  }

  // Finally, if everything is ok, fold the branches to logical ops.
  BasicBlock *OtherDest = BI->getSuccessor(BIOp ^ 1);

  LLVM_DEBUG(dbgs() << "FOLDING BRs:" << *PBI->getParent()
                    << "AND: " << *BI->getParent());

  SmallVector<DominatorTree::UpdateType, 5> Updates;

  // If OtherDest *is* BB, then BB is a basic block with a single conditional
  // branch in it, where one edge (OtherDest) goes back to itself but the other
  // exits.  We don't *know* that the program avoids the infinite loop
  // (even though that seems likely).  If we do this xform naively, we'll end up
  // recursively unpeeling the loop.  Since we know that (after the xform is
  // done) that the block *is* infinite if reached, we just make it an obviously
  // infinite loop with no cond branch.
  if (OtherDest == BB) {
    // Insert it at the end of the function, because it's either code,
    // or it won't matter if it's hot. :)
    BasicBlock *InfLoopBlock =
        BasicBlock::Create(BB->getContext(), "infloop", BB->getParent());
    BranchInst::Create(InfLoopBlock, InfLoopBlock);
    if (DTU)
      Updates.push_back({DominatorTree::Insert, InfLoopBlock, InfLoopBlock});
    OtherDest = InfLoopBlock;
  }

  LLVM_DEBUG(dbgs() << *PBI->getParent()->getParent());

  // BI may have other predecessors.  Because of this, we leave
  // it alone, but modify PBI.

  // Make sure we get to CommonDest on True&True directions.
  Value *PBICond = PBI->getCondition();
  IRBuilder<NoFolder> Builder(PBI);
  if (PBIOp)
    PBICond = Builder.CreateNot(PBICond, PBICond->getName() + ".not");

  Value *BICond = BI->getCondition();
  if (BIOp)
    BICond = Builder.CreateNot(BICond, BICond->getName() + ".not");

  // Merge the conditions.
  Value *Cond =
      createLogicalOp(Builder, Instruction::Or, PBICond, BICond, "brmerge");

  // Modify PBI to branch on the new condition to the new dests.
  PBI->setCondition(Cond);
  PBI->setSuccessor(0, CommonDest);
  PBI->setSuccessor(1, OtherDest);

  if (DTU) {
    Updates.push_back({DominatorTree::Insert, PBI->getParent(), OtherDest});
    Updates.push_back({DominatorTree::Delete, PBI->getParent(), RemovedDest});

    DTU->applyUpdates(Updates);
  }

  // Update branch weight for PBI.
  uint64_t PredTrueWeight, PredFalseWeight, SuccTrueWeight, SuccFalseWeight;
  uint64_t PredCommon, PredOther, SuccCommon, SuccOther;
  bool HasWeights =
      extractPredSuccWeights(PBI, BI, PredTrueWeight, PredFalseWeight,
                             SuccTrueWeight, SuccFalseWeight);
  if (HasWeights) {
    PredCommon = PBIOp ? PredFalseWeight : PredTrueWeight;
    PredOther = PBIOp ? PredTrueWeight : PredFalseWeight;
    SuccCommon = BIOp ? SuccFalseWeight : SuccTrueWeight;
    SuccOther = BIOp ? SuccTrueWeight : SuccFalseWeight;
    // The weight to CommonDest should be PredCommon * SuccTotal +
    //                                    PredOther * SuccCommon.
    // The weight to OtherDest should be PredOther * SuccOther.
    uint64_t NewWeights[2] = {PredCommon * (SuccCommon + SuccOther) +
                                  PredOther * SuccCommon,
                              PredOther * SuccOther};
    // Halve the weights if any of them cannot fit in an uint32_t
    FitWeights(NewWeights);

    setBranchWeights(PBI, NewWeights[0], NewWeights[1]);
  }

  // OtherDest may have phi nodes.  If so, add an entry from PBI's
  // block that are identical to the entries for BI's block.
  AddPredecessorToBlock(OtherDest, PBI->getParent(), BB);

  // We know that the CommonDest already had an edge from PBI to
  // it.  If it has PHIs though, the PHIs may have different
  // entries for BB and PBI's BB.  If so, insert a select to make
  // them agree.
  for (PHINode &PN : CommonDest->phis()) {
    Value *BIV = PN.getIncomingValueForBlock(BB);
    unsigned PBBIdx = PN.getBasicBlockIndex(PBI->getParent());
    Value *PBIV = PN.getIncomingValue(PBBIdx);
    if (BIV != PBIV) {
      // Insert a select in PBI to pick the right value.
      SelectInst *NV = cast<SelectInst>(
          Builder.CreateSelect(PBICond, PBIV, BIV, PBIV->getName() + ".mux"));
      PN.setIncomingValue(PBBIdx, NV);
      // Although the select has the same condition as PBI, the original branch
      // weights for PBI do not apply to the new select because the select's
      // 'logical' edges are incoming edges of the phi that is eliminated, not
      // the outgoing edges of PBI.
      if (HasWeights) {
        uint64_t PredCommon = PBIOp ? PredFalseWeight : PredTrueWeight;
        uint64_t PredOther = PBIOp ? PredTrueWeight : PredFalseWeight;
        uint64_t SuccCommon = BIOp ? SuccFalseWeight : SuccTrueWeight;
        uint64_t SuccOther = BIOp ? SuccTrueWeight : SuccFalseWeight;
        // The weight to PredCommonDest should be PredCommon * SuccTotal.
        // The weight to PredOtherDest should be PredOther * SuccCommon.
        uint64_t NewWeights[2] = {PredCommon * (SuccCommon + SuccOther),
                                  PredOther * SuccCommon};

        FitWeights(NewWeights);

        setBranchWeights(NV, NewWeights[0], NewWeights[1]);
      }
    }
  }

  LLVM_DEBUG(dbgs() << "INTO: " << *PBI->getParent());
  LLVM_DEBUG(dbgs() << *PBI->getParent()->getParent());

  // This basic block is probably dead.  We know it has at least
  // one fewer predecessor.
  return true;
}

// Simplifies a terminator by replacing it with a branch to TrueBB if Cond is
// true or to FalseBB if Cond is false.
// Takes care of updating the successors and removing the old terminator.
// Also makes sure not to introduce new successors by assuming that edges to
// non-successor TrueBBs and FalseBBs aren't reachable.
bool SimplifyCFGOpt::SimplifyTerminatorOnSelect(Instruction *OldTerm,
                                                Value *Cond, BasicBlock *TrueBB,
                                                BasicBlock *FalseBB,
                                                uint32_t TrueWeight,
                                                uint32_t FalseWeight) {
  auto *BB = OldTerm->getParent();
  // Remove any superfluous successor edges from the CFG.
  // First, figure out which successors to preserve.
  // If TrueBB and FalseBB are equal, only try to preserve one copy of that
  // successor.
  BasicBlock *KeepEdge1 = TrueBB;
  BasicBlock *KeepEdge2 = TrueBB != FalseBB ? FalseBB : nullptr;

  SmallPtrSet<BasicBlock *, 2> RemovedSuccessors;

  // Then remove the rest.
  for (BasicBlock *Succ : successors(OldTerm)) {
    // Make sure only to keep exactly one copy of each edge.
    if (Succ == KeepEdge1)
      KeepEdge1 = nullptr;
    else if (Succ == KeepEdge2)
      KeepEdge2 = nullptr;
    else {
      Succ->removePredecessor(BB,
                              /*KeepOneInputPHIs=*/true);

      if (Succ != TrueBB && Succ != FalseBB)
        RemovedSuccessors.insert(Succ);
    }
  }

  IRBuilder<> Builder(OldTerm);
  Builder.SetCurrentDebugLocation(OldTerm->getDebugLoc());

  // Insert an appropriate new terminator.
  if (!KeepEdge1 && !KeepEdge2) {
    if (TrueBB == FalseBB) {
      // We were only looking for one successor, and it was present.
      // Create an unconditional branch to it.
      Builder.CreateBr(TrueBB);
    } else {
      // We found both of the successors we were looking for.
      // Create a conditional branch sharing the condition of the select.
      BranchInst *NewBI = Builder.CreateCondBr(Cond, TrueBB, FalseBB);
      if (TrueWeight != FalseWeight)
        setBranchWeights(NewBI, TrueWeight, FalseWeight);
    }
  } else if (KeepEdge1 && (KeepEdge2 || TrueBB == FalseBB)) {
    // Neither of the selected blocks were successors, so this
    // terminator must be unreachable.
    new UnreachableInst(OldTerm->getContext(), OldTerm);
  } else {
    // One of the selected values was a successor, but the other wasn't.
    // Insert an unconditional branch to the one that was found;
    // the edge to the one that wasn't must be unreachable.
    if (!KeepEdge1) {
      // Only TrueBB was found.
      Builder.CreateBr(TrueBB);
    } else {
      // Only FalseBB was found.
      Builder.CreateBr(FalseBB);
    }
  }

  EraseTerminatorAndDCECond(OldTerm);

  if (DTU) {
    SmallVector<DominatorTree::UpdateType, 2> Updates;
    Updates.reserve(RemovedSuccessors.size());
    for (auto *RemovedSuccessor : RemovedSuccessors)
      Updates.push_back({DominatorTree::Delete, BB, RemovedSuccessor});
    DTU->applyUpdates(Updates);
  }

  return true;
}

// Replaces
//   (switch (select cond, X, Y)) on constant X, Y
// with a branch - conditional if X and Y lead to distinct BBs,
// unconditional otherwise.
bool SimplifyCFGOpt::SimplifySwitchOnSelect(SwitchInst *SI,
                                            SelectInst *Select) {
  // Check for constant integer values in the select.
  ConstantInt *TrueVal = dyn_cast<ConstantInt>(Select->getTrueValue());
  ConstantInt *FalseVal = dyn_cast<ConstantInt>(Select->getFalseValue());
  if (!TrueVal || !FalseVal)
    return false;

  // Find the relevant condition and destinations.
  Value *Condition = Select->getCondition();
  BasicBlock *TrueBB = SI->findCaseValue(TrueVal)->getCaseSuccessor();
  BasicBlock *FalseBB = SI->findCaseValue(FalseVal)->getCaseSuccessor();

  // Get weight for TrueBB and FalseBB.
  uint32_t TrueWeight = 0, FalseWeight = 0;
  SmallVector<uint64_t, 8> Weights;
  bool HasWeights = HasBranchWeights(SI);
  if (HasWeights) {
    GetBranchWeights(SI, Weights);
    if (Weights.size() == 1 + SI->getNumCases()) {
      TrueWeight =
          (uint32_t)Weights[SI->findCaseValue(TrueVal)->getSuccessorIndex()];
      FalseWeight =
          (uint32_t)Weights[SI->findCaseValue(FalseVal)->getSuccessorIndex()];
    }
  }

  // Perform the actual simplification.
  return SimplifyTerminatorOnSelect(SI, Condition, TrueBB, FalseBB, TrueWeight,
                                    FalseWeight);
}

// Replaces
//   (indirectbr (select cond, blockaddress(@fn, BlockA),
//                             blockaddress(@fn, BlockB)))
// with
//   (br cond, BlockA, BlockB).
bool SimplifyCFGOpt::SimplifyIndirectBrOnSelect(IndirectBrInst *IBI,
                                                SelectInst *SI) {
  // Check that both operands of the select are block addresses.
  BlockAddress *TBA = dyn_cast<BlockAddress>(SI->getTrueValue());
  BlockAddress *FBA = dyn_cast<BlockAddress>(SI->getFalseValue());
  if (!TBA || !FBA)
    return false;

  // Extract the actual blocks.
  BasicBlock *TrueBB = TBA->getBasicBlock();
  BasicBlock *FalseBB = FBA->getBasicBlock();

  // Perform the actual simplification.
  return SimplifyTerminatorOnSelect(IBI, SI->getCondition(), TrueBB, FalseBB, 0,
                                    0);
}

/// This is called when we find an icmp instruction
/// (a seteq/setne with a constant) as the only instruction in a
/// block that ends with an uncond branch.  We are looking for a very specific
/// pattern that occurs when "A == 1 || A == 2 || A == 3" gets simplified.  In
/// this case, we merge the first two "or's of icmp" into a switch, but then the
/// default value goes to an uncond block with a seteq in it, we get something
/// like:
///
///   switch i8 %A, label %DEFAULT [ i8 1, label %end    i8 2, label %end ]
/// DEFAULT:
///   %tmp = icmp eq i8 %A, 92
///   br label %end
/// end:
///   ... = phi i1 [ true, %entry ], [ %tmp, %DEFAULT ], [ true, %entry ]
///
/// We prefer to split the edge to 'end' so that there is a true/false entry to
/// the PHI, merging the third icmp into the switch.
bool SimplifyCFGOpt::tryToSimplifyUncondBranchWithICmpInIt(
    ICmpInst *ICI, IRBuilder<> &Builder) {
  BasicBlock *BB = ICI->getParent();

  // If the block has any PHIs in it or the icmp has multiple uses, it is too
  // complex.
  if (isa<PHINode>(BB->begin()) || !ICI->hasOneUse())
    return false;

  Value *V = ICI->getOperand(0);
  ConstantInt *Cst = cast<ConstantInt>(ICI->getOperand(1));

  // The pattern we're looking for is where our only predecessor is a switch on
  // 'V' and this block is the default case for the switch.  In this case we can
  // fold the compared value into the switch to simplify things.
  BasicBlock *Pred = BB->getSinglePredecessor();
  if (!Pred || !isa<SwitchInst>(Pred->getTerminator()))
    return false;

  SwitchInst *SI = cast<SwitchInst>(Pred->getTerminator());
  if (SI->getCondition() != V)
    return false;

  // If BB is reachable on a non-default case, then we simply know the value of
  // V in this block.  Substitute it and constant fold the icmp instruction
  // away.
  if (SI->getDefaultDest() != BB) {
    ConstantInt *VVal = SI->findCaseDest(BB);
    assert(VVal && "Should have a unique destination value");
    ICI->setOperand(0, VVal);

    if (Value *V = SimplifyInstruction(ICI, {DL, ICI})) {
      ICI->replaceAllUsesWith(V);
      ICI->eraseFromParent();
    }
    // BB is now empty, so it is likely to simplify away.
    return requestResimplify();
  }

  // Ok, the block is reachable from the default dest.  If the constant we're
  // comparing exists in one of the other edges, then we can constant fold ICI
  // and zap it.
  if (SI->findCaseValue(Cst) != SI->case_default()) {
    Value *V;
    if (ICI->getPredicate() == ICmpInst::ICMP_EQ)
      V = ConstantInt::getFalse(BB->getContext());
    else
      V = ConstantInt::getTrue(BB->getContext());

    ICI->replaceAllUsesWith(V);
    ICI->eraseFromParent();
    // BB is now empty, so it is likely to simplify away.
    return requestResimplify();
  }

  // The use of the icmp has to be in the 'end' block, by the only PHI node in
  // the block.
  BasicBlock *SuccBlock = BB->getTerminator()->getSuccessor(0);
  PHINode *PHIUse = dyn_cast<PHINode>(ICI->user_back());
  if (PHIUse == nullptr || PHIUse != &SuccBlock->front() ||
      isa<PHINode>(++BasicBlock::iterator(PHIUse)))
    return false;

  // If the icmp is a SETEQ, then the default dest gets false, the new edge gets
  // true in the PHI.
  Constant *DefaultCst = ConstantInt::getTrue(BB->getContext());
  Constant *NewCst = ConstantInt::getFalse(BB->getContext());

  if (ICI->getPredicate() == ICmpInst::ICMP_EQ)
    std::swap(DefaultCst, NewCst);

  // Replace ICI (which is used by the PHI for the default value) with true or
  // false depending on if it is EQ or NE.
  ICI->replaceAllUsesWith(DefaultCst);
  ICI->eraseFromParent();

  SmallVector<DominatorTree::UpdateType, 2> Updates;

  // Okay, the switch goes to this block on a default value.  Add an edge from
  // the switch to the merge point on the compared value.
  BasicBlock *NewBB =
      BasicBlock::Create(BB->getContext(), "switch.edge", BB->getParent(), BB);
  {
    SwitchInstProfUpdateWrapper SIW(*SI);
    auto W0 = SIW.getSuccessorWeight(0);
    SwitchInstProfUpdateWrapper::CaseWeightOpt NewW;
    if (W0) {
      NewW = ((uint64_t(*W0) + 1) >> 1);
      SIW.setSuccessorWeight(0, *NewW);
    }
    SIW.addCase(Cst, NewBB, NewW);
    if (DTU)
      Updates.push_back({DominatorTree::Insert, Pred, NewBB});
  }

  // NewBB branches to the phi block, add the uncond branch and the phi entry.
  Builder.SetInsertPoint(NewBB);
  Builder.SetCurrentDebugLocation(SI->getDebugLoc());
  Builder.CreateBr(SuccBlock);
  PHIUse->addIncoming(NewCst, NewBB);
  if (DTU) {
    Updates.push_back({DominatorTree::Insert, NewBB, SuccBlock});
    DTU->applyUpdates(Updates);
  }
  return true;
}

/// The specified branch is a conditional branch.
/// Check to see if it is branching on an or/and chain of icmp instructions, and
/// fold it into a switch instruction if so.
bool SimplifyCFGOpt::SimplifyBranchOnICmpChain(BranchInst *BI,
                                               IRBuilder<> &Builder,
                                               const DataLayout &DL) {
  Instruction *Cond = dyn_cast<Instruction>(BI->getCondition());
  if (!Cond)
    return false;

  // Change br (X == 0 | X == 1), T, F into a switch instruction.
  // If this is a bunch of seteq's or'd together, or if it's a bunch of
  // 'setne's and'ed together, collect them.

  // Try to gather values from a chain of and/or to be turned into a switch
  ConstantComparesGatherer ConstantCompare(Cond, DL);
  // Unpack the result
  SmallVectorImpl<ConstantInt *> &Values = ConstantCompare.Vals;
  Value *CompVal = ConstantCompare.CompValue;
  unsigned UsedICmps = ConstantCompare.UsedICmps;
  Value *ExtraCase = ConstantCompare.Extra;

  // If we didn't have a multiply compared value, fail.
  if (!CompVal)
    return false;

  // Avoid turning single icmps into a switch.
  if (UsedICmps <= 1)
    return false;

  bool TrueWhenEqual = match(Cond, m_LogicalOr(m_Value(), m_Value()));

  // There might be duplicate constants in the list, which the switch
  // instruction can't handle, remove them now.
  array_pod_sort(Values.begin(), Values.end(), ConstantIntSortPredicate);
  Values.erase(std::unique(Values.begin(), Values.end()), Values.end());

  // If Extra was used, we require at least two switch values to do the
  // transformation.  A switch with one value is just a conditional branch.
  if (ExtraCase && Values.size() < 2)
    return false;

  // TODO: Preserve branch weight metadata, similarly to how
  // FoldValueComparisonIntoPredecessors preserves it.

  // Figure out which block is which destination.
  BasicBlock *DefaultBB = BI->getSuccessor(1);
  BasicBlock *EdgeBB = BI->getSuccessor(0);
  if (!TrueWhenEqual)
    std::swap(DefaultBB, EdgeBB);

  BasicBlock *BB = BI->getParent();

  LLVM_DEBUG(dbgs() << "Converting 'icmp' chain with " << Values.size()
                    << " cases into SWITCH.  BB is:\n"
                    << *BB);

  SmallVector<DominatorTree::UpdateType, 2> Updates;

  // If there are any extra values that couldn't be folded into the switch
  // then we evaluate them with an explicit branch first. Split the block
  // right before the condbr to handle it.
  if (ExtraCase) {
    BasicBlock *NewBB = SplitBlock(BB, BI, DTU, /*LI=*/nullptr,
                                   /*MSSAU=*/nullptr, "switch.early.test");

    // Remove the uncond branch added to the old block.
    Instruction *OldTI = BB->getTerminator();
    Builder.SetInsertPoint(OldTI);

    // There can be an unintended UB if extra values are Poison. Before the
    // transformation, extra values may not be evaluated according to the
    // condition, and it will not raise UB. But after transformation, we are
    // evaluating extra values before checking the condition, and it will raise
    // UB. It can be solved by adding freeze instruction to extra values.
    AssumptionCache *AC = Options.AC;

    if (!isGuaranteedNotToBeUndefOrPoison(ExtraCase, AC, BI, nullptr))
      ExtraCase = Builder.CreateFreeze(ExtraCase);

    if (TrueWhenEqual)
      Builder.CreateCondBr(ExtraCase, EdgeBB, NewBB);
    else
      Builder.CreateCondBr(ExtraCase, NewBB, EdgeBB);

    OldTI->eraseFromParent();

    if (DTU)
      Updates.push_back({DominatorTree::Insert, BB, EdgeBB});

    // If there are PHI nodes in EdgeBB, then we need to add a new entry to them
    // for the edge we just added.
    AddPredecessorToBlock(EdgeBB, BB, NewBB);

    LLVM_DEBUG(dbgs() << "  ** 'icmp' chain unhandled condition: " << *ExtraCase
                      << "\nEXTRABB = " << *BB);
    BB = NewBB;
  }

  Builder.SetInsertPoint(BI);
  // Convert pointer to int before we switch.
  if (CompVal->getType()->isPointerTy()) {
    CompVal = Builder.CreatePtrToInt(
        CompVal, DL.getIntPtrType(CompVal->getType()), "magicptr");
  }

  // Create the new switch instruction now.
  SwitchInst *New = Builder.CreateSwitch(CompVal, DefaultBB, Values.size());

  // Add all of the 'cases' to the switch instruction.
  for (unsigned i = 0, e = Values.size(); i != e; ++i)
    New->addCase(Values[i], EdgeBB);

  // We added edges from PI to the EdgeBB.  As such, if there were any
  // PHI nodes in EdgeBB, they need entries to be added corresponding to
  // the number of edges added.
  for (BasicBlock::iterator BBI = EdgeBB->begin(); isa<PHINode>(BBI); ++BBI) {
    PHINode *PN = cast<PHINode>(BBI);
    Value *InVal = PN->getIncomingValueForBlock(BB);
    for (unsigned i = 0, e = Values.size() - 1; i != e; ++i)
      PN->addIncoming(InVal, BB);
  }

  // Erase the old branch instruction.
  EraseTerminatorAndDCECond(BI);
  if (DTU)
    DTU->applyUpdates(Updates);

  LLVM_DEBUG(dbgs() << "  ** 'icmp' chain result is:\n" << *BB << '\n');
  return true;
}

bool SimplifyCFGOpt::simplifyResume(ResumeInst *RI, IRBuilder<> &Builder) {
  if (isa<PHINode>(RI->getValue()))
    return simplifyCommonResume(RI);
  else if (isa<LandingPadInst>(RI->getParent()->getFirstNonPHI()) &&
           RI->getValue() == RI->getParent()->getFirstNonPHI())
    // The resume must unwind the exception that caused control to branch here.
    return simplifySingleResume(RI);

  return false;
}

// Check if cleanup block is empty
static bool isCleanupBlockEmpty(iterator_range<BasicBlock::iterator> R) {
  for (Instruction &I : R) {
    auto *II = dyn_cast<IntrinsicInst>(&I);
    if (!II)
      return false;

    Intrinsic::ID IntrinsicID = II->getIntrinsicID();
    switch (IntrinsicID) {
    case Intrinsic::dbg_declare:
    case Intrinsic::dbg_value:
    case Intrinsic::dbg_label:
    case Intrinsic::lifetime_end:
      break;
    default:
      return false;
    }
  }
  return true;
}

// Simplify resume that is shared by several landing pads (phi of landing pad).
bool SimplifyCFGOpt::simplifyCommonResume(ResumeInst *RI) {
  BasicBlock *BB = RI->getParent();

  // Check that there are no other instructions except for debug and lifetime
  // intrinsics between the phi's and resume instruction.
  if (!isCleanupBlockEmpty(
          make_range(RI->getParent()->getFirstNonPHI(), BB->getTerminator())))
    return false;

  SmallSetVector<BasicBlock *, 4> TrivialUnwindBlocks;
  auto *PhiLPInst = cast<PHINode>(RI->getValue());

  // Check incoming blocks to see if any of them are trivial.
  for (unsigned Idx = 0, End = PhiLPInst->getNumIncomingValues(); Idx != End;
       Idx++) {
    auto *IncomingBB = PhiLPInst->getIncomingBlock(Idx);
    auto *IncomingValue = PhiLPInst->getIncomingValue(Idx);

    // If the block has other successors, we can not delete it because
    // it has other dependents.
    if (IncomingBB->getUniqueSuccessor() != BB)
      continue;

    auto *LandingPad = dyn_cast<LandingPadInst>(IncomingBB->getFirstNonPHI());
    // Not the landing pad that caused the control to branch here.
    if (IncomingValue != LandingPad)
      continue;

    if (isCleanupBlockEmpty(
            make_range(LandingPad->getNextNode(), IncomingBB->getTerminator())))
      TrivialUnwindBlocks.insert(IncomingBB);
  }

  // If no trivial unwind blocks, don't do any simplifications.
  if (TrivialUnwindBlocks.empty())
    return false;

  // Turn all invokes that unwind here into calls.
  for (auto *TrivialBB : TrivialUnwindBlocks) {
    // Blocks that will be simplified should be removed from the phi node.
    // Note there could be multiple edges to the resume block, and we need
    // to remove them all.
    while (PhiLPInst->getBasicBlockIndex(TrivialBB) != -1)
      BB->removePredecessor(TrivialBB, true);

    for (BasicBlock *Pred :
         llvm::make_early_inc_range(predecessors(TrivialBB))) {
      removeUnwindEdge(Pred, DTU);
      ++NumInvokes;
    }

    // In each SimplifyCFG run, only the current processed block can be erased.
    // Otherwise, it will break the iteration of SimplifyCFG pass. So instead
    // of erasing TrivialBB, we only remove the branch to the common resume
    // block so that we can later erase the resume block since it has no
    // predecessors.
    TrivialBB->getTerminator()->eraseFromParent();
    new UnreachableInst(RI->getContext(), TrivialBB);
    if (DTU)
      DTU->applyUpdates({{DominatorTree::Delete, TrivialBB, BB}});
  }

  // Delete the resume block if all its predecessors have been removed.
  if (pred_empty(BB))
    DeleteDeadBlock(BB, DTU);

  return !TrivialUnwindBlocks.empty();
}

// Simplify resume that is only used by a single (non-phi) landing pad.
bool SimplifyCFGOpt::simplifySingleResume(ResumeInst *RI) {
  BasicBlock *BB = RI->getParent();
  auto *LPInst = cast<LandingPadInst>(BB->getFirstNonPHI());
  assert(RI->getValue() == LPInst &&
         "Resume must unwind the exception that caused control to here");

  // Check that there are no other instructions except for debug intrinsics.
  if (!isCleanupBlockEmpty(
          make_range<Instruction *>(LPInst->getNextNode(), RI)))
    return false;

  // Turn all invokes that unwind here into calls and delete the basic block.
  for (BasicBlock *Pred : llvm::make_early_inc_range(predecessors(BB))) {
    removeUnwindEdge(Pred, DTU);
    ++NumInvokes;
  }

  // The landingpad is now unreachable.  Zap it.
  DeleteDeadBlock(BB, DTU);
  return true;
}

#if INTEL_CUSTOMIZATION
// If cleanuppad is an exit BasicBlock of a loop, the loop may not have
// dedicated exit block after removing the cleanuppad BasicBlock since
// the new exit block may have predecessors that are not in loop.
// When “NeedCanonicalLoop” option is true, an empty cleanuppad BasicBlock
// will not be removed if the BasicBlock is an exit BB of a loop. This
// helps to trigger loop transformations later for the loop. BackEdge is
// used to determine if a BasicBlock is in a loop or not.
//
// Note: We don’t do extensive analysis to prove that “CleanupBB” is
// dedicated loop exit. Just use simple analysis/heuristic to determine
// if “CleanupBB” is dedicated loop exit or not.
//
// Ex:
// This function returns true for the below example if "CleanupBB"
// is "%ehcleanup", which is a dedicated exit block of loop that
// contains %for.body and %for.inc BasicBlocks.
//
// for.body:                          ; preds = %for.inc, %entry
//   %i.04 = phi i32 [ 0, %entry ], [ %inc, %for.inc ]
//   invoke void @"?bar@@YAXXZ"()
//   to label %for.inc unwind label %ehcleanup
//
// for.inc:                           ; preds = %for.body
//   %inc = add nuw nsw i32 %i.04, 1
//   %exitcond = icmp eq i32 %inc, 100
//   br i1 %exitcond, label %for.cond.cleanup, label %for.body
//
// ehcleanup:                         ; preds = %for.body
//   %0 = cleanuppad within none []
//   cleanupret from %0 unwind label %catch.dispatch
//
bool SimplifyCFGOpt::isDedicatedLoopExit(BasicBlock *CleanupBB) {

  // For the given "BB", this function finds normal successor by skipping
  // BasicBlock that terminate with Invoke instruction. It makes sure
  // Unwind destination of Invoke instructions is always "CleanupBB".
  //
  // Ex:
  // This lambda function helps to detect normal successor (BasicBlock
  // without Invoke instruction as terminator) of “%invoke.cont” and
  // “%invoke.cont1” BasicBlocks. This function returns %for.inc
  // BasicBlock if “BB” is either %invoke.cont or %invoke.cont1. Returns
  // nullptr if “CleanupBB” doesn’t match with UnWindDest BasicBlock
  // (%ehcleanup) of invoke instructions.
  //
  // invoke.cont:                              ; preds = %for.body
  //   invoke void @"?box@@YAXXZ"()
  //         to label %invoke.cont1 unwind label %ehcleanup
  //
  // invoke.cont1:                             ; preds = %invoke.cont
  //   invoke void @"?baz@@YAXXZ"()
  //        to label %for.inc unwind label %ehcleanup
  //
  // for.inc:                                  ; preds = %invoke.cont1
  //   %inc = add nuw nsw i32 %i.06, 1
  //   %exitcond = icmp eq i32 %inc, 100
  //   br i1 %exitcond, label %for.cond.cleanup, label %for.body
  //
  auto GetNormalSucc = [](BasicBlock *BB,
                          BasicBlock *CleanupBB) -> BasicBlock* {
    SmallPtrSet<BasicBlock *, 8> ProcessedBBs;
    while (auto II = dyn_cast<InvokeInst>(BB->getTerminator())) {
      if (!ProcessedBBs.insert(BB).second)
        return nullptr;
      if (II->getUnwindDest() != CleanupBB)
        return nullptr;
      BB = II->getNormalDest();
    }
    return BB;
  };

  if (!Options.NeedCanonicalLoop || LoopHeaders.empty())
    return false;
  for (BasicBlock *Pred : predecessors(CleanupBB)) {
    BasicBlock *NormalSucc = GetNormalSucc(Pred, CleanupBB);
    if (!NormalSucc)
      return false;
    bool BackEdgeFound = false;
    for (BasicBlock *B : successors(NormalSucc))
      if (is_contained(LoopHeaders, B)) {
        BackEdgeFound = true;
        break;
      }
    if (!BackEdgeFound)
      return false;
  }
  return true;
}
#endif // INTEL_CUSTOMIZATION

bool SimplifyCFGOpt::removeEmptyCleanup(CleanupReturnInst *RI, DomTreeUpdater *DTU) {      // INTEL
  // If this is a trivial cleanup pad that executes no instructions, it can be
  // eliminated.  If the cleanup pad continues to the caller, any predecessor
  // that is an EH pad will be updated to continue to the caller and any
  // predecessor that terminates with an invoke instruction will have its invoke
  // instruction converted to a call instruction.  If the cleanup pad being
  // simplified does not continue to the caller, each predecessor will be
  // updated to continue to the unwind destination of the cleanup pad being
  // simplified.
  BasicBlock *BB = RI->getParent();
  CleanupPadInst *CPInst = RI->getCleanupPad();
  if (CPInst->getParent() != BB)
    // This isn't an empty cleanup.
    return false;

  // We cannot kill the pad if it has multiple uses.  This typically arises
  // from unreachable basic blocks.
  if (!CPInst->hasOneUse())
    return false;

  // Check that there are no other instructions except for benign intrinsics.
  if (!isCleanupBlockEmpty(
          make_range<Instruction *>(CPInst->getNextNode(), RI)))
    return false;

#if INTEL_CUSTOMIZATION
  if (isDedicatedLoopExit(BB))
    return false;
#endif // INTEL_CUSTOMIZATION

  // If the cleanup return we are simplifying unwinds to the caller, this will
  // set UnwindDest to nullptr.
  BasicBlock *UnwindDest = RI->getUnwindDest();
  Instruction *DestEHPad = UnwindDest ? UnwindDest->getFirstNonPHI() : nullptr;

  // We're about to remove BB from the control flow.  Before we do, sink any
  // PHINodes into the unwind destination.  Doing this before changing the
  // control flow avoids some potentially slow checks, since we can currently
  // be certain that UnwindDest and BB have no common predecessors (since they
  // are both EH pads).
  if (UnwindDest) {
    // First, go through the PHI nodes in UnwindDest and update any nodes that
    // reference the block we are removing
    for (PHINode &DestPN : UnwindDest->phis()) {
      int Idx = DestPN.getBasicBlockIndex(BB);
      // Since BB unwinds to UnwindDest, it has to be in the PHI node.
      assert(Idx != -1);
      // This PHI node has an incoming value that corresponds to a control
      // path through the cleanup pad we are removing.  If the incoming
      // value is in the cleanup pad, it must be a PHINode (because we
      // verified above that the block is otherwise empty).  Otherwise, the
      // value is either a constant or a value that dominates the cleanup
      // pad being removed.
      //
      // Because BB and UnwindDest are both EH pads, all of their
      // predecessors must unwind to these blocks, and since no instruction
      // can have multiple unwind destinations, there will be no overlap in
      // incoming blocks between SrcPN and DestPN.
      Value *SrcVal = DestPN.getIncomingValue(Idx);
      PHINode *SrcPN = dyn_cast<PHINode>(SrcVal);

      bool NeedPHITranslation = SrcPN && SrcPN->getParent() == BB;
      for (auto *Pred : predecessors(BB)) {
        Value *Incoming =
            NeedPHITranslation ? SrcPN->getIncomingValueForBlock(Pred) : SrcVal;
        DestPN.addIncoming(Incoming, Pred);
      }
    }

    // Sink any remaining PHI nodes directly into UnwindDest.
    Instruction *InsertPt = DestEHPad;
    for (PHINode &PN : make_early_inc_range(BB->phis())) {
      if (PN.use_empty() || !PN.isUsedOutsideOfBlock(BB))
        // If the PHI node has no uses or all of its uses are in this basic
        // block (meaning they are debug or lifetime intrinsics), just leave
        // it.  It will be erased when we erase BB below.
        continue;

      // Otherwise, sink this PHI node into UnwindDest.
      // Any predecessors to UnwindDest which are not already represented
      // must be back edges which inherit the value from the path through
      // BB.  In this case, the PHI value must reference itself.
      for (auto *pred : predecessors(UnwindDest))
        if (pred != BB)
          PN.addIncoming(&PN, pred);
      PN.moveBefore(InsertPt);
      // Also, add a dummy incoming value for the original BB itself,
      // so that the PHI is well-formed until we drop said predecessor.
      PN.addIncoming(UndefValue::get(PN.getType()), BB);
    }
  }

  std::vector<DominatorTree::UpdateType> Updates;

  // We use make_early_inc_range here because we will remove all predecessors.
  for (BasicBlock *PredBB : llvm::make_early_inc_range(predecessors(BB))) {
    if (UnwindDest == nullptr) {
      if (DTU) {
        DTU->applyUpdates(Updates);
        Updates.clear();
      }
      removeUnwindEdge(PredBB, DTU);
      ++NumInvokes;
    } else {
      BB->removePredecessor(PredBB);
      Instruction *TI = PredBB->getTerminator();
      TI->replaceUsesOfWith(BB, UnwindDest);
      if (DTU) {
        Updates.push_back({DominatorTree::Insert, PredBB, UnwindDest});
        Updates.push_back({DominatorTree::Delete, PredBB, BB});
      }
    }
  }

  if (DTU)
    DTU->applyUpdates(Updates);

  DeleteDeadBlock(BB, DTU);

  return true;
}

// Try to merge two cleanuppads together.
static bool mergeCleanupPad(CleanupReturnInst *RI) {
  // Skip any cleanuprets which unwind to caller, there is nothing to merge
  // with.
  BasicBlock *UnwindDest = RI->getUnwindDest();
  if (!UnwindDest)
    return false;

  // This cleanupret isn't the only predecessor of this cleanuppad, it wouldn't
  // be safe to merge without code duplication.
  if (UnwindDest->getSinglePredecessor() != RI->getParent())
    return false;

  // Verify that our cleanuppad's unwind destination is another cleanuppad.
  auto *SuccessorCleanupPad = dyn_cast<CleanupPadInst>(&UnwindDest->front());
  if (!SuccessorCleanupPad)
    return false;

  CleanupPadInst *PredecessorCleanupPad = RI->getCleanupPad();
  // Replace any uses of the successor cleanupad with the predecessor pad
  // The only cleanuppad uses should be this cleanupret, it's cleanupret and
  // funclet bundle operands.
  SuccessorCleanupPad->replaceAllUsesWith(PredecessorCleanupPad);
  // Remove the old cleanuppad.
  SuccessorCleanupPad->eraseFromParent();
  // Now, we simply replace the cleanupret with a branch to the unwind
  // destination.
  BranchInst::Create(UnwindDest, RI->getParent());
  RI->eraseFromParent();

  return true;
}

bool SimplifyCFGOpt::simplifyCleanupReturn(CleanupReturnInst *RI) {
  // It is possible to transiantly have an undef cleanuppad operand because we
  // have deleted some, but not all, dead blocks.
  // Eventually, this block will be deleted.
  if (isa<UndefValue>(RI->getOperand(0)))
    return false;

  if (mergeCleanupPad(RI))
    return true;

  if (removeEmptyCleanup(RI, DTU))
    return true;

  return false;
}

// WARNING: keep in sync with InstCombinerImpl::visitUnreachableInst()!
bool SimplifyCFGOpt::simplifyUnreachable(UnreachableInst *UI) {
  BasicBlock *BB = UI->getParent();

  bool Changed = false;

  // If there are any instructions immediately before the unreachable that can
  // be removed, do so.
  while (UI->getIterator() != BB->begin()) {
    BasicBlock::iterator BBI = UI->getIterator();
    --BBI;

    if (!isGuaranteedToTransferExecutionToSuccessor(&*BBI))
      break; // Can not drop any more instructions. We're done here.
    // Otherwise, this instruction can be freely erased,
    // even if it is not side-effect free.

    // Note that deleting EH's here is in fact okay, although it involves a bit
    // of subtle reasoning. If this inst is an EH, all the predecessors of this
    // block will be the unwind edges of Invoke/CatchSwitch/CleanupReturn,
    // and we can therefore guarantee this block will be erased.

    // Delete this instruction (any uses are guaranteed to be dead)
    BBI->replaceAllUsesWith(PoisonValue::get(BBI->getType()));
    BBI->eraseFromParent();
    Changed = true;
  }

  // If the unreachable instruction is the first in the block, take a gander
  // at all of the predecessors of this instruction, and simplify them.
  if (&BB->front() != UI)
    return Changed;

  std::vector<DominatorTree::UpdateType> Updates;

  SmallSetVector<BasicBlock *, 8> Preds(pred_begin(BB), pred_end(BB));
  for (unsigned i = 0, e = Preds.size(); i != e; ++i) {
    auto *Predecessor = Preds[i];
    Instruction *TI = Predecessor->getTerminator();
    IRBuilder<> Builder(TI);
    if (auto *BI = dyn_cast<BranchInst>(TI)) {
      // We could either have a proper unconditional branch,
      // or a degenerate conditional branch with matching destinations.
      if (all_of(BI->successors(),
                 [BB](auto *Successor) { return Successor == BB; })) {
        new UnreachableInst(TI->getContext(), TI);
        TI->eraseFromParent();
        Changed = true;
      } else {
        assert(BI->isConditional() && "Can't get here with an uncond branch.");
        Value* Cond = BI->getCondition();
        assert(BI->getSuccessor(0) != BI->getSuccessor(1) &&
               "The destinations are guaranteed to be different here.");
        if (BI->getSuccessor(0) == BB) {
          Builder.CreateAssumption(Builder.CreateNot(Cond));
          Builder.CreateBr(BI->getSuccessor(1));
        } else {
          assert(BI->getSuccessor(1) == BB && "Incorrect CFG");
          Builder.CreateAssumption(Cond);
          Builder.CreateBr(BI->getSuccessor(0));
        }
        EraseTerminatorAndDCECond(BI);
        Changed = true;
      }
      if (DTU)
        Updates.push_back({DominatorTree::Delete, Predecessor, BB});
    } else if (auto *SI = dyn_cast<SwitchInst>(TI)) {
      SwitchInstProfUpdateWrapper SU(*SI);
      for (auto i = SU->case_begin(), e = SU->case_end(); i != e;) {
        if (i->getCaseSuccessor() != BB) {
          ++i;
          continue;
        }
        BB->removePredecessor(SU->getParent());
        i = SU.removeCase(i);
        e = SU->case_end();
        Changed = true;
      }
      // Note that the default destination can't be removed!
      if (DTU && SI->getDefaultDest() != BB)
        Updates.push_back({DominatorTree::Delete, Predecessor, BB});
    } else if (auto *II = dyn_cast<InvokeInst>(TI)) {
      if (II->getUnwindDest() == BB) {
        if (DTU) {
          DTU->applyUpdates(Updates);
          Updates.clear();
        }
        removeUnwindEdge(TI->getParent(), DTU);
        Changed = true;
      }
    } else if (auto *CSI = dyn_cast<CatchSwitchInst>(TI)) {
      if (CSI->getUnwindDest() == BB) {
        if (DTU) {
          DTU->applyUpdates(Updates);
          Updates.clear();
        }
        removeUnwindEdge(TI->getParent(), DTU);
        Changed = true;
        continue;
      }

      for (CatchSwitchInst::handler_iterator I = CSI->handler_begin(),
                                             E = CSI->handler_end();
           I != E; ++I) {
        if (*I == BB) {
          CSI->removeHandler(I);
          --I;
          --E;
          Changed = true;
        }
      }
      if (DTU)
        Updates.push_back({DominatorTree::Delete, Predecessor, BB});
      if (CSI->getNumHandlers() == 0) {
        if (CSI->hasUnwindDest()) {
          // Redirect all predecessors of the block containing CatchSwitchInst
          // to instead branch to the CatchSwitchInst's unwind destination.
          if (DTU) {
            for (auto *PredecessorOfPredecessor : predecessors(Predecessor)) {
              Updates.push_back({DominatorTree::Insert,
                                 PredecessorOfPredecessor,
                                 CSI->getUnwindDest()});
              Updates.push_back({DominatorTree::Delete,
                                 PredecessorOfPredecessor, Predecessor});
            }
          }
          Predecessor->replaceAllUsesWith(CSI->getUnwindDest());
        } else {
          // Rewrite all preds to unwind to caller (or from invoke to call).
          if (DTU) {
            DTU->applyUpdates(Updates);
            Updates.clear();
          }
          SmallVector<BasicBlock *, 8> EHPreds(predecessors(Predecessor));
          for (BasicBlock *EHPred : EHPreds)
            removeUnwindEdge(EHPred, DTU);
        }
        // The catchswitch is no longer reachable.
        new UnreachableInst(CSI->getContext(), CSI);
        CSI->eraseFromParent();
        Changed = true;
      }
    } else if (auto *CRI = dyn_cast<CleanupReturnInst>(TI)) {
      (void)CRI;
      assert(CRI->hasUnwindDest() && CRI->getUnwindDest() == BB &&
             "Expected to always have an unwind to BB.");
      (void) CRI; // INTEL
      if (DTU)
        Updates.push_back({DominatorTree::Delete, Predecessor, BB});
      new UnreachableInst(TI->getContext(), TI);
      TI->eraseFromParent();
      Changed = true;
    }
  }

  if (DTU)
    DTU->applyUpdates(Updates);

  // If this block is now dead, remove it.
  if (pred_empty(BB) && BB != &BB->getParent()->getEntryBlock()) {
    DeleteDeadBlock(BB, DTU);
    return true;
  }

  return Changed;
}

static bool CasesAreContiguous(SmallVectorImpl<ConstantInt *> &Cases) {
  assert(Cases.size() >= 1);

  array_pod_sort(Cases.begin(), Cases.end(), ConstantIntSortPredicate);
  for (size_t I = 1, E = Cases.size(); I != E; ++I) {
    if (Cases[I - 1]->getValue() != Cases[I]->getValue() + 1)
      return false;
  }
  return true;
}

/// Turn a switch with two reachable destinations into an integer range
/// comparison and branch.
bool SimplifyCFGOpt::TurnSwitchRangeIntoICmp(SwitchInst *SI,
                                             IRBuilder<> &Builder) {
  assert(SI->getNumCases() > 1 && "Degenerate switch?");

  bool HasDefault =
      !isa<UnreachableInst>(SI->getDefaultDest()->getFirstNonPHIOrDbg());

  auto *BB = SI->getParent();

  // Partition the cases into two sets with different destinations.
  BasicBlock *DestA = HasDefault ? SI->getDefaultDest() : nullptr;
  BasicBlock *DestB = nullptr;
  SmallVector<ConstantInt *, 16> CasesA;
  SmallVector<ConstantInt *, 16> CasesB;

  for (auto Case : SI->cases()) {
    BasicBlock *Dest = Case.getCaseSuccessor();
    if (!DestA)
      DestA = Dest;
    if (Dest == DestA) {
      CasesA.push_back(Case.getCaseValue());
      continue;
    }
    if (!DestB)
      DestB = Dest;
    if (Dest == DestB) {
      CasesB.push_back(Case.getCaseValue());
      continue;
    }
    return false; // More than two destinations.
  }

  assert(DestA && DestB &&
         "Single-destination switch should have been folded.");
  assert(DestA != DestB);
  assert(DestB != SI->getDefaultDest());
  assert(!CasesB.empty() && "There must be non-default cases.");
  assert(!CasesA.empty() || HasDefault);

  // Figure out if one of the sets of cases form a contiguous range.
  SmallVectorImpl<ConstantInt *> *ContiguousCases = nullptr;
  BasicBlock *ContiguousDest = nullptr;
  BasicBlock *OtherDest = nullptr;
  if (!CasesA.empty() && CasesAreContiguous(CasesA)) {
    ContiguousCases = &CasesA;
    ContiguousDest = DestA;
    OtherDest = DestB;
  } else if (CasesAreContiguous(CasesB)) {
    ContiguousCases = &CasesB;
    ContiguousDest = DestB;
    OtherDest = DestA;
  } else
    return false;

  // Start building the compare and branch.

  Constant *Offset = ConstantExpr::getNeg(ContiguousCases->back());
  Constant *NumCases =
      ConstantInt::get(Offset->getType(), ContiguousCases->size());

  Value *Sub = SI->getCondition();
  if (!Offset->isNullValue())
    Sub = Builder.CreateAdd(Sub, Offset, Sub->getName() + ".off");

  Value *Cmp;
  // If NumCases overflowed, then all possible values jump to the successor.
  if (NumCases->isNullValue() && !ContiguousCases->empty())
    Cmp = ConstantInt::getTrue(SI->getContext());
  else
    Cmp = Builder.CreateICmpULT(Sub, NumCases, "switch");
  BranchInst *NewBI = Builder.CreateCondBr(Cmp, ContiguousDest, OtherDest);

  // Update weight for the newly-created conditional branch.
  if (HasBranchWeights(SI)) {
    SmallVector<uint64_t, 8> Weights;
    GetBranchWeights(SI, Weights);
    if (Weights.size() == 1 + SI->getNumCases()) {
      uint64_t TrueWeight = 0;
      uint64_t FalseWeight = 0;
      for (size_t I = 0, E = Weights.size(); I != E; ++I) {
        if (SI->getSuccessor(I) == ContiguousDest)
          TrueWeight += Weights[I];
        else
          FalseWeight += Weights[I];
      }
      while (TrueWeight > UINT32_MAX || FalseWeight > UINT32_MAX) {
        TrueWeight /= 2;
        FalseWeight /= 2;
      }
      setBranchWeights(NewBI, TrueWeight, FalseWeight);
    }
  }

  // Prune obsolete incoming values off the successors' PHI nodes.
  for (auto BBI = ContiguousDest->begin(); isa<PHINode>(BBI); ++BBI) {
    unsigned PreviousEdges = ContiguousCases->size();
    if (ContiguousDest == SI->getDefaultDest())
      ++PreviousEdges;
    for (unsigned I = 0, E = PreviousEdges - 1; I != E; ++I)
      cast<PHINode>(BBI)->removeIncomingValue(SI->getParent());
  }
  for (auto BBI = OtherDest->begin(); isa<PHINode>(BBI); ++BBI) {
    unsigned PreviousEdges = SI->getNumCases() - ContiguousCases->size();
    if (OtherDest == SI->getDefaultDest())
      ++PreviousEdges;
    for (unsigned I = 0, E = PreviousEdges - 1; I != E; ++I)
      cast<PHINode>(BBI)->removeIncomingValue(SI->getParent());
  }

  // Clean up the default block - it may have phis or other instructions before
  // the unreachable terminator.
  if (!HasDefault)
    createUnreachableSwitchDefault(SI, DTU);

  auto *UnreachableDefault = SI->getDefaultDest();

  // Drop the switch.
  SI->eraseFromParent();

  if (!HasDefault && DTU)
    DTU->applyUpdates({{DominatorTree::Delete, BB, UnreachableDefault}});

  return true;
}

/// Compute masked bits for the condition of a switch
/// and use it to remove dead cases.
static bool eliminateDeadSwitchCases(SwitchInst *SI, DomTreeUpdater *DTU,
                                     AssumptionCache *AC,
                                     const DataLayout &DL) {
  Value *Cond = SI->getCondition();
  unsigned Bits = Cond->getType()->getIntegerBitWidth();
  KnownBits Known = computeKnownBits(Cond, DL, 0, AC, SI);

  // We can also eliminate cases by determining that their values are outside of
  // the limited range of the condition based on how many significant (non-sign)
  // bits are in the condition value.
  unsigned ExtraSignBits = ComputeNumSignBits(Cond, DL, 0, AC, SI) - 1;
  unsigned MaxSignificantBitsInCond = Bits - ExtraSignBits;

  auto Range = computeConstantRange(Cond, true, AC); // INTEL
  // Gather dead cases.
  SmallVector<ConstantInt *, 8> DeadCases;
  SmallDenseMap<BasicBlock *, int, 8> NumPerSuccessorCases;
  for (auto &Case : SI->cases()) {
    auto *Successor = Case.getCaseSuccessor();
    if (DTU)
      ++NumPerSuccessorCases[Successor];
    const APInt &CaseVal = Case.getCaseValue()->getValue();
    if (Known.Zero.intersects(CaseVal) || !Known.One.isSubsetOf(CaseVal) ||
        (CaseVal.getMinSignedBits() > MaxSignificantBitsInCond) || // INTEL
        !Range.contains(CaseVal)) { // INTEL
      DeadCases.push_back(Case.getCaseValue());
      if (DTU)
        --NumPerSuccessorCases[Successor];
      LLVM_DEBUG(dbgs() << "SimplifyCFG: switch case " << CaseVal
                        << " is dead.\n");
    }
  }

  // If we can prove that the cases must cover all possible values, the
  // default destination becomes dead and we can remove it.  If we know some
  // of the bits in the value, we can use that to more precisely compute the
  // number of possible unique case values.
  bool HasDefault =
      !isa<UnreachableInst>(SI->getDefaultDest()->getFirstNonPHIOrDbg());
  const unsigned NumUnknownBits =
      Bits - (Known.Zero | Known.One).countPopulation();
  assert(NumUnknownBits <= Bits);
  if (HasDefault && DeadCases.empty() &&
      NumUnknownBits < 64 /* avoid overflow */ &&
      SI->getNumCases() == (1ULL << NumUnknownBits)) {
    createUnreachableSwitchDefault(SI, DTU);
    return true;
  }

  if (DeadCases.empty())
    return false;

  SwitchInstProfUpdateWrapper SIW(*SI);
  for (ConstantInt *DeadCase : DeadCases) {
    SwitchInst::CaseIt CaseI = SI->findCaseValue(DeadCase);
    assert(CaseI != SI->case_default() &&
           "Case was not found. Probably mistake in DeadCases forming.");
    // Prune unused values from PHI nodes.
    CaseI->getCaseSuccessor()->removePredecessor(SI->getParent());
    SIW.removeCase(CaseI);
  }

  if (DTU) {
    std::vector<DominatorTree::UpdateType> Updates;
    for (const std::pair<BasicBlock *, int> &I : NumPerSuccessorCases)
      if (I.second == 0)
        Updates.push_back({DominatorTree::Delete, SI->getParent(), I.first});
    DTU->applyUpdates(Updates);
  }

  return true;
}

/// If BB would be eligible for simplification by
/// TryToSimplifyUncondBranchFromEmptyBlock (i.e. it is empty and terminated
/// by an unconditional branch), look at the phi node for BB in the successor
/// block and see if the incoming value is equal to CaseValue. If so, return
/// the phi node, and set PhiIndex to BB's index in the phi node.
static PHINode *FindPHIForConditionForwarding(ConstantInt *CaseValue,
                                              BasicBlock *BB, int *PhiIndex) {
  if (BB->getFirstNonPHIOrDbg() != BB->getTerminator())
    return nullptr; // BB must be empty to be a candidate for simplification.
  if (!BB->getSinglePredecessor())
    return nullptr; // BB must be dominated by the switch.

  BranchInst *Branch = dyn_cast<BranchInst>(BB->getTerminator());
  if (!Branch || !Branch->isUnconditional())
    return nullptr; // Terminator must be unconditional branch.

  BasicBlock *Succ = Branch->getSuccessor(0);

  for (PHINode &PHI : Succ->phis()) {
    int Idx = PHI.getBasicBlockIndex(BB);
    assert(Idx >= 0 && "PHI has no entry for predecessor?");

    Value *InValue = PHI.getIncomingValue(Idx);
    if (InValue != CaseValue)
      continue;

    *PhiIndex = Idx;
    return &PHI;
  }

  return nullptr;
}

/// Try to forward the condition of a switch instruction to a phi node
/// dominated by the switch, if that would mean that some of the destination
/// blocks of the switch can be folded away. Return true if a change is made.
static bool ForwardSwitchConditionToPHI(SwitchInst *SI) {
  using ForwardingNodesMap = DenseMap<PHINode *, SmallVector<int, 4>>;

  ForwardingNodesMap ForwardingNodes;
  BasicBlock *SwitchBlock = SI->getParent();
  bool Changed = false;
  for (auto &Case : SI->cases()) {
    ConstantInt *CaseValue = Case.getCaseValue();
    BasicBlock *CaseDest = Case.getCaseSuccessor();

    // Replace phi operands in successor blocks that are using the constant case
    // value rather than the switch condition variable:
    //   switchbb:
    //   switch i32 %x, label %default [
    //     i32 17, label %succ
    //   ...
    //   succ:
    //     %r = phi i32 ... [ 17, %switchbb ] ...
    // -->
    //     %r = phi i32 ... [ %x, %switchbb ] ...

    for (PHINode &Phi : CaseDest->phis()) {
      // This only works if there is exactly 1 incoming edge from the switch to
      // a phi. If there is >1, that means multiple cases of the switch map to 1
      // value in the phi, and that phi value is not the switch condition. Thus,
      // this transform would not make sense (the phi would be invalid because
      // a phi can't have different incoming values from the same block).
      int SwitchBBIdx = Phi.getBasicBlockIndex(SwitchBlock);
      if (Phi.getIncomingValue(SwitchBBIdx) == CaseValue &&
          count(Phi.blocks(), SwitchBlock) == 1) {
        Phi.setIncomingValue(SwitchBBIdx, SI->getCondition());
        Changed = true;
      }
    }

    // Collect phi nodes that are indirectly using this switch's case constants.
    int PhiIdx;
    if (auto *Phi = FindPHIForConditionForwarding(CaseValue, CaseDest, &PhiIdx))
      ForwardingNodes[Phi].push_back(PhiIdx);
  }

  for (auto &ForwardingNode : ForwardingNodes) {
    PHINode *Phi = ForwardingNode.first;
    SmallVectorImpl<int> &Indexes = ForwardingNode.second;
    if (Indexes.size() < 2)
      continue;

    for (int Index : Indexes)
      Phi->setIncomingValue(Index, SI->getCondition());
    Changed = true;
  }

  return Changed;
}

/// Return true if the backend will be able to handle
/// initializing an array of constants like C.
static bool ValidLookupTableConstant(Constant *C, const TargetTransformInfo &TTI) {
  if (C->isThreadDependent())
    return false;
  if (C->isDLLImportDependent())
    return false;

  if (!isa<ConstantFP>(C) && !isa<ConstantInt>(C) &&
      !isa<ConstantPointerNull>(C) && !isa<GlobalValue>(C) &&
      !isa<UndefValue>(C) && !isa<ConstantExpr>(C))
    return false;

  if (ConstantExpr *CE = dyn_cast<ConstantExpr>(C)) {
    if (!CE->isGEPWithNoNotionalOverIndexing())
      return false;
    if (!ValidLookupTableConstant(CE->getOperand(0), TTI))
      return false;
  }

  if (!TTI.shouldBuildLookupTablesForConstant(C))
    return false;

  return true;
}

/// If V is a Constant, return it. Otherwise, try to look up
/// its constant value in ConstantPool, returning 0 if it's not there.
static Constant *
LookupConstant(Value *V,
               const SmallDenseMap<Value *, Constant *> &ConstantPool) {
  if (Constant *C = dyn_cast<Constant>(V))
    return C;
  return ConstantPool.lookup(V);
}

/// Try to fold instruction I into a constant. This works for
/// simple instructions such as binary operations where both operands are
/// constant or can be replaced by constants from the ConstantPool. Returns the
/// resulting constant on success, 0 otherwise.
static Constant *
ConstantFold(Instruction *I, const DataLayout &DL,
             const SmallDenseMap<Value *, Constant *> &ConstantPool) {
  if (SelectInst *Select = dyn_cast<SelectInst>(I)) {
    Constant *A = LookupConstant(Select->getCondition(), ConstantPool);
    if (!A)
      return nullptr;
    if (A->isAllOnesValue())
      return LookupConstant(Select->getTrueValue(), ConstantPool);
    if (A->isNullValue())
      return LookupConstant(Select->getFalseValue(), ConstantPool);
    return nullptr;
  }

  SmallVector<Constant *, 4> COps;
  for (unsigned N = 0, E = I->getNumOperands(); N != E; ++N) {
    if (Constant *A = LookupConstant(I->getOperand(N), ConstantPool))
      COps.push_back(A);
    else
      return nullptr;
  }

  if (CmpInst *Cmp = dyn_cast<CmpInst>(I)) {
    return ConstantFoldCompareInstOperands(Cmp->getPredicate(), COps[0],
                                           COps[1], DL);
  }

  return ConstantFoldInstOperands(I, COps, DL);
}

/// Try to determine the resulting constant values in phi nodes
/// at the common destination basic block, *CommonDest, for one of the case
/// destionations CaseDest corresponding to value CaseVal (0 for the default
/// case), of a switch instruction SI.
static bool
GetCaseResults(SwitchInst *SI, ConstantInt *CaseVal, BasicBlock *CaseDest,
               BasicBlock **CommonDest,
               SmallVectorImpl<std::pair<PHINode *, Constant *>> &Res,
               const DataLayout &DL, const TargetTransformInfo &TTI) {
  // The block from which we enter the common destination.
  BasicBlock *Pred = SI->getParent();

  // If CaseDest is empty except for some side-effect free instructions through
  // which we can constant-propagate the CaseVal, continue to its successor.
  SmallDenseMap<Value *, Constant *> ConstantPool;
  ConstantPool.insert(std::make_pair(SI->getCondition(), CaseVal));
  for (Instruction &I :CaseDest->instructionsWithoutDebug()) {
    if (I.isTerminator()) {
      // If the terminator is a simple branch, continue to the next block.
      if (I.getNumSuccessors() != 1 || I.isExceptionalTerminator())
        return false;
      Pred = CaseDest;
      CaseDest = I.getSuccessor(0);
    } else if (Constant *C = ConstantFold(&I, DL, ConstantPool)) {
      // Instruction is side-effect free and constant.

      // If the instruction has uses outside this block or a phi node slot for
      // the block, it is not safe to bypass the instruction since it would then
      // no longer dominate all its uses.
      for (auto &Use : I.uses()) {
        User *User = Use.getUser();
        if (Instruction *I = dyn_cast<Instruction>(User))
          if (I->getParent() == CaseDest)
            continue;
        if (PHINode *Phi = dyn_cast<PHINode>(User))
          if (Phi->getIncomingBlock(Use) == CaseDest)
            continue;
        return false;
      }

      ConstantPool.insert(std::make_pair(&I, C));
    } else {
      break;
    }
  }

  // If we did not have a CommonDest before, use the current one.
  if (!*CommonDest)
    *CommonDest = CaseDest;
  // If the destination isn't the common one, abort.
  if (CaseDest != *CommonDest)
    return false;

  // Get the values for this case from phi nodes in the destination block.
  for (PHINode &PHI : (*CommonDest)->phis()) {
    int Idx = PHI.getBasicBlockIndex(Pred);
    if (Idx == -1)
      continue;

    Constant *ConstVal =
        LookupConstant(PHI.getIncomingValue(Idx), ConstantPool);
    if (!ConstVal)
      return false;

    // Be conservative about which kinds of constants we support.
    if (!ValidLookupTableConstant(ConstVal, TTI))
      return false;

    Res.push_back(std::make_pair(&PHI, ConstVal));
  }

  return Res.size() > 0;
}

#if INTEL_CUSTOMIZATION
/// Try to determine the resulting values in PHI nodes in the common destination
/// basic block, *CommonDest, for one of the case destinations CaseDest.
static bool
GetCaseResultPHIValues(SwitchInst *SI, BasicBlock *CaseDest,
                       BasicBlock **CommonDest,
                       SmallVectorImpl<std::pair<PHINode *, Value *>> &Res) {
  // The block from which we enter the common destination.
  BasicBlock *Pred = SI->getParent();
 
  // If CaseDest has PHI node, then it is the common destination block. 
  // Otherwise, if CaseDest has an unconditional branch and no other 
  // meaningful instructions, then its successor should be the common 
  // destination block.
  for (BasicBlock::iterator I = CaseDest->begin(), E = CaseDest->end();
                            I != E; ++I) {
    if (I->isTerminator()) {
      if (I->getNumSuccessors() != 1)
        return false;
      Pred = CaseDest;
      CaseDest = I->getSuccessor(0);
    } else if (isa<DbgInfoIntrinsic>(I)) {
      // Skip debug intrinsic.
      continue;
    } else if (isa<PHINode>(I)) {
      break;
    } else {
      return false;
    }
  }

  if (!*CommonDest)
    *CommonDest = CaseDest;
  
  // If this case's destination block doesn't match the given common
  // destination block, we don't need to get its results.
  if (*CommonDest != CaseDest)
    return false;

  // Collect case results from phi nodes in the common destination block.
  BasicBlock::iterator I = CaseDest->begin();
  while (PHINode *PHI = dyn_cast<PHINode>(I)) {
    int Idx = PHI->getBasicBlockIndex(Pred);
    assert(Idx != -1 && "Wrong predecessor");

    Res.push_back(std::make_pair(PHI, PHI->getIncomingValue(Idx)));
    ++I;
  }
  
  return true;
}
#endif // INTEL_CUSTOMIZATION

// Helper function used to add CaseVal to the list of cases that generate
// Result. Returns the updated number of cases that generate this result.
static uintptr_t MapCaseToResult(ConstantInt *CaseVal,
                                 SwitchCaseResultVectorTy &UniqueResults,
                                 Constant *Result) {
  for (auto &I : UniqueResults) {
    if (I.first == Result) {
      I.second.push_back(CaseVal);
      return I.second.size();
    }
  }
  UniqueResults.push_back(
      std::make_pair(Result, SmallVector<ConstantInt *, 4>(1, CaseVal)));
  return 1;
}

// Helper function that initializes a map containing
// results for the PHI node of the common destination block for a switch
// instruction. Returns false if multiple PHI nodes have been found or if
// there is not a common destination block for the switch.
static bool
InitializeUniqueCases(SwitchInst *SI, PHINode *&PHI, BasicBlock *&CommonDest,
                      SwitchCaseResultVectorTy &UniqueResults,
                      Constant *&DefaultResult, const DataLayout &DL,
                      const TargetTransformInfo &TTI,
                      uintptr_t MaxUniqueResults, uintptr_t MaxCasesPerResult) {
  for (auto &I : SI->cases()) {
    ConstantInt *CaseVal = I.getCaseValue();

    // Resulting value at phi nodes for this case value.
    SwitchCaseResultsTy Results;
    if (!GetCaseResults(SI, CaseVal, I.getCaseSuccessor(), &CommonDest, Results,
                        DL, TTI))
      return false;

    // Only one value per case is permitted.
    if (Results.size() > 1)
      return false;

    // Add the case->result mapping to UniqueResults.
    const uintptr_t NumCasesForResult =
        MapCaseToResult(CaseVal, UniqueResults, Results.begin()->second);

    // Early out if there are too many cases for this result.
    if (NumCasesForResult > MaxCasesPerResult)
      return false;

    // Early out if there are too many unique results.
    if (UniqueResults.size() > MaxUniqueResults)
      return false;

    // Check the PHI consistency.
    if (!PHI)
      PHI = Results[0].first;
    else if (PHI != Results[0].first)
      return false;
  }
  // Find the default result value.
  SmallVector<std::pair<PHINode *, Constant *>, 1> DefaultResults;
  BasicBlock *DefaultDest = SI->getDefaultDest();
  GetCaseResults(SI, nullptr, SI->getDefaultDest(), &CommonDest, DefaultResults,
                 DL, TTI);
  // If the default value is not found abort unless the default destination
  // is unreachable.
  DefaultResult =
      DefaultResults.size() == 1 ? DefaultResults.begin()->second : nullptr;
  if ((!DefaultResult &&
       !isa<UnreachableInst>(DefaultDest->getFirstNonPHIOrDbg())))
    return false;

  return true;
}

// Helper function that checks if it is possible to transform a switch with only
// two cases (or two cases + default) that produces a result into a select.
// Example:
// switch (a) {
//   case 10:                %0 = icmp eq i32 %a, 10
//     return 10;            %1 = select i1 %0, i32 10, i32 4
//   case 20:        ---->   %2 = icmp eq i32 %a, 20
//     return 2;             %3 = select i1 %2, i32 2, i32 %1
//   default:
//     return 4;
// }
static Value *ConvertTwoCaseSwitch(const SwitchCaseResultVectorTy &ResultVector,
                                   Constant *DefaultResult, Value *Condition,
                                   IRBuilder<> &Builder) {
  // If we are selecting between only two cases transform into a simple
  // select or a two-way select if default is possible.
  if (ResultVector.size() == 2 && ResultVector[0].second.size() == 1 &&
      ResultVector[1].second.size() == 1) {
    ConstantInt *const FirstCase = ResultVector[0].second[0];
    ConstantInt *const SecondCase = ResultVector[1].second[0];

    bool DefaultCanTrigger = DefaultResult;
    Value *SelectValue = ResultVector[1].first;
    if (DefaultCanTrigger) {
      Value *const ValueCompare =
          Builder.CreateICmpEQ(Condition, SecondCase, "switch.selectcmp");
      SelectValue = Builder.CreateSelect(ValueCompare, ResultVector[1].first,
                                         DefaultResult, "switch.select");
    }
    Value *const ValueCompare =
        Builder.CreateICmpEQ(Condition, FirstCase, "switch.selectcmp");
    return Builder.CreateSelect(ValueCompare, ResultVector[0].first,
                                SelectValue, "switch.select");
  }

  // Handle the degenerate case where two cases have the same value.
  if (ResultVector.size() == 1 && ResultVector[0].second.size() == 2 &&
      DefaultResult) {
    Value *Cmp1 = Builder.CreateICmpEQ(
        Condition, ResultVector[0].second[0], "switch.selectcmp.case1");
    Value *Cmp2 = Builder.CreateICmpEQ(
        Condition, ResultVector[0].second[1], "switch.selectcmp.case2");
    Value *Cmp = Builder.CreateOr(Cmp1, Cmp2, "switch.selectcmp");
    return Builder.CreateSelect(Cmp, ResultVector[0].first, DefaultResult);
  }

  return nullptr;
}

// Helper function to cleanup a switch instruction that has been converted into
// a select, fixing up PHI nodes and basic blocks.
static void RemoveSwitchAfterSelectConversion(SwitchInst *SI, PHINode *PHI,
                                              Value *SelectValue,
                                              IRBuilder<> &Builder,
                                              DomTreeUpdater *DTU) {
  std::vector<DominatorTree::UpdateType> Updates;

  BasicBlock *SelectBB = SI->getParent();
  BasicBlock *DestBB = PHI->getParent();

  if (DTU && !is_contained(predecessors(DestBB), SelectBB))
    Updates.push_back({DominatorTree::Insert, SelectBB, DestBB});
  Builder.CreateBr(DestBB);

  // Remove the switch.

  while (PHI->getBasicBlockIndex(SelectBB) >= 0)
    PHI->removeIncomingValue(SelectBB);
  PHI->addIncoming(SelectValue, SelectBB);

  SmallPtrSet<BasicBlock *, 4> RemovedSuccessors;
  for (unsigned i = 0, e = SI->getNumSuccessors(); i < e; ++i) {
    BasicBlock *Succ = SI->getSuccessor(i);

    if (Succ == DestBB)
      continue;
    Succ->removePredecessor(SelectBB);
    if (DTU && RemovedSuccessors.insert(Succ).second)
      Updates.push_back({DominatorTree::Delete, SelectBB, Succ});
  }
  SI->eraseFromParent();
  if (DTU)
    DTU->applyUpdates(Updates);
}

/// If the switch is only used to initialize one or more
/// phi nodes in a common successor block with only two different
/// constant values, replace the switch with select.
static bool switchToSelect(SwitchInst *SI, IRBuilder<> &Builder,
                           DomTreeUpdater *DTU, const DataLayout &DL,
                           const TargetTransformInfo &TTI) {
  Value *const Cond = SI->getCondition();
  PHINode *PHI = nullptr;
  BasicBlock *CommonDest = nullptr;
  Constant *DefaultResult;
  SwitchCaseResultVectorTy UniqueResults;
  // Collect all the cases that will deliver the same value from the switch.
  if (!InitializeUniqueCases(SI, PHI, CommonDest, UniqueResults, DefaultResult,
                             DL, TTI, /*MaxUniqueResults*/2,
                             /*MaxCasesPerResult*/2))
    return false;
  assert(PHI != nullptr && "PHI for value select not found");

  Builder.SetInsertPoint(SI);
  Value *SelectValue =
      ConvertTwoCaseSwitch(UniqueResults, DefaultResult, Cond, Builder);
  if (SelectValue) {
    RemoveSwitchAfterSelectConversion(SI, PHI, SelectValue, Builder, DTU);
    return true;
  }
  // The switch couldn't be converted into a select.
  return false;
}

#if INTEL_CUSTOMIZATION
/// Try to remove cases that have same results as the default case in the
/// PHI nodes at the common destination basic block.
static bool EliminateRedundantCases(SwitchInst *SI, DomTreeUpdater *DTU) {
  bool Modified = false;

  // Remove cases that have the same successor as the default case.
  for (auto C = SI->case_end(), E = SI->case_begin(); C != E;) {
    --C;
    if (C->getCaseSuccessor() == SI->getDefaultDest()) {
      C->getCaseSuccessor()->removePredecessor(SI->getParent());
      SI->removeCase(C);
      Modified = true;
    }
  }

  SmallVector<std::pair<PHINode *, Value *>, 4> DefaultResults;
  BasicBlock *DefaultDest = nullptr;

  // Try to get PHI node results for the default case. If this fails, then stop 
  // this optimization.
  if (!GetCaseResultPHIValues(SI, SI->getDefaultDest(), &DefaultDest,
                              DefaultResults))
    return false;
  
  SmallVector<std::pair<PHINode *, Value *>, 4> CaseResults;
  SmallVector<SwitchInst::CaseIt, 2> CasesToBeRemoved;

  // Loop through all cases, trying to get PHI node results for each case. If
  // this case goes to the same destination block and generates same values
  // as the default case, then it's safe to remove this case.
  for (auto C = SI->case_begin(), E = SI->case_end(); C != E; ++C) {
    CaseResults.clear();
    if (!GetCaseResultPHIValues(SI, C->getCaseSuccessor(), &DefaultDest, 
                                CaseResults)) 
      continue;
   
    // Check if this case has the same number of results as the default case.
    if (CaseResults.size() != DefaultResults.size()) 
      continue;

    bool Match = true;
    auto CaseResIt = CaseResults.begin(), CaseResEnd = CaseResults.end();
    auto DefaultResIt = DefaultResults.begin();
    while (CaseResIt != CaseResEnd) {
      // Compare the result values.
      if (CaseResIt->first != DefaultResIt->first || 
          CaseResIt->second != DefaultResIt->second) {
        Match = false;
        break;
      }
      ++CaseResIt;
      ++DefaultResIt;
    }
  
    // This case is redundant.
    if (Match) 
      CasesToBeRemoved.push_back(C);
  }

  // If there is profile data on the switch instruction, collect
  // a mapping of the case constant to the branch weight so that the
  // profile weights can be reconstructed. We need this mapping because the
  // update to the switch instruction may reorder the case value list, so we
  // cannot just modify the branch weight list to drop entries from the indices
  // of the cases being removed.
  DenseMap<ConstantInt *, uint64_t> OrigValueToWeight;
  uint64_t DefaultExecWeight = 0;
  bool ProfileUpdateNeeded = false;
  if (!CasesToBeRemoved.empty() && HasBranchWeights(SI)) {
    SmallVector<uint64_t, 8> Weights;
    GetBranchWeights(SI, Weights);

    // Make sure there is a weight for each case. The IR verifier should
    // report the module as broken, if this is not true.
    if (Weights.size() == 1 + SI->getNumCases()) {
      ProfileUpdateNeeded = true;
      DefaultExecWeight = Weights[0];
      uint32_t Idx = 1;
      for (auto C = SI->case_begin(), E = SI->case_end(); C != E; ++C)
        OrigValueToWeight.insert({ C->getCaseValue(), Weights[Idx++] });
    }
  }

  // Remove all redundant cases.
  std::vector<DominatorTree::UpdateType> Updates;
  for (auto C = CasesToBeRemoved.rbegin(), E = CasesToBeRemoved.rend(); C != E;
       ++C) {
    if (ProfileUpdateNeeded) {
      auto Weight = OrigValueToWeight[(*C)->getCaseValue()];
      DefaultExecWeight += Weight;
    }

    auto *SwitchBlock = SI->getParent();
    auto *CaseBlock = (*C)->getCaseSuccessor();
    CaseBlock->removePredecessor(SwitchBlock);
    Updates.push_back({DominatorTree::Delete, SwitchBlock, CaseBlock});
    SI->removeCase(*C);
    Modified = true;
  }

  if (DTU && Modified)
    DTU->applyUpdatesPermissive(Updates);

  if (ProfileUpdateNeeded) {
    // Construct a new vector of profile counts for the cases that remain, in
    // the order the case constants now exist in the switch instruction.
    //
    // Note, the profile metadata uses 32 bit values, however the
    // GetBranchWeights() routine extracts them as 64-bit values. If the default
    // execution count value has exceeded to max for a 32-bit, we need to
    // normalize the values.
    SmallVector<uint32_t, 8> NewWeights;
    uint64_t NormalizationValue =
        DefaultExecWeight <= std::numeric_limits<uint32_t>::max()
            ? 1
            : DefaultExecWeight / std::numeric_limits<uint32_t>::max() + 1;

    NewWeights.push_back(DefaultExecWeight / NormalizationValue);
    for (auto C = SI->case_begin(), E = SI->case_end(); C != E; ++C) {
      auto Weight = OrigValueToWeight[C->getCaseValue()] / NormalizationValue;
      NewWeights.push_back(Weight);
    }

    setBranchWeights(SI, NewWeights);
  }

  return Modified;
}
#endif // INTEL_CUSTOMIZATION

namespace {

/// This class represents a lookup table that can be used to replace a switch.
class SwitchLookupTable {
public:
  /// Create a lookup table to use as a switch replacement with the contents
  /// of Values, using DefaultValue to fill any holes in the table.
  SwitchLookupTable(
      Module &M, uint64_t TableSize, ConstantInt *Offset,
      const SmallVectorImpl<std::pair<ConstantInt *, Constant *>> &Values,
      Constant *DefaultValue, const DataLayout &DL, const StringRef &FuncName);

  /// Build instructions with Builder to retrieve the value at
  /// the position given by Index in the lookup table.
  Value *BuildLookup(Value *Index, IRBuilder<> &Builder);

  /// Return true if a table with TableSize elements of
  /// type ElementType would fit in a target-legal register.
  static bool WouldFitInRegister(const DataLayout &DL, uint64_t TableSize,
                                 Type *ElementType);

private:
  // Depending on the contents of the table, it can be represented in
  // different ways.
  enum {
    // For tables where each element contains the same value, we just have to
    // store that single value and return it for each lookup.
    SingleValueKind,

    // For tables where there is a linear relationship between table index
    // and values. We calculate the result with a simple multiplication
    // and addition instead of a table lookup.
    LinearMapKind,

    // For small tables with integer elements, we can pack them into a bitmap
    // that fits into a target-legal register. Values are retrieved by
    // shift and mask operations.
    BitMapKind,

    // The table is stored as an array of values. Values are retrieved by load
    // instructions from the table.
    ArrayKind
  } Kind;

  // For SingleValueKind, this is the single value.
  Constant *SingleValue = nullptr;

  // For BitMapKind, this is the bitmap.
  ConstantInt *BitMap = nullptr;
  IntegerType *BitMapElementTy = nullptr;

  // For LinearMapKind, these are the constants used to derive the value.
  ConstantInt *LinearOffset = nullptr;
  ConstantInt *LinearMultiplier = nullptr;

  // For ArrayKind, this is the array.
  GlobalVariable *Array = nullptr;
};

} // end anonymous namespace

SwitchLookupTable::SwitchLookupTable(
    Module &M, uint64_t TableSize, ConstantInt *Offset,
    const SmallVectorImpl<std::pair<ConstantInt *, Constant *>> &Values,
    Constant *DefaultValue, const DataLayout &DL, const StringRef &FuncName) {
  assert(Values.size() && "Can't build lookup table without values!");
  assert(TableSize >= Values.size() && "Can't fit values in table!");

  // If all values in the table are equal, this is that value.
  SingleValue = Values.begin()->second;

  Type *ValueType = Values.begin()->second->getType();

  // Build up the table contents.
  SmallVector<Constant *, 64> TableContents(TableSize);
  for (size_t I = 0, E = Values.size(); I != E; ++I) {
    ConstantInt *CaseVal = Values[I].first;
    Constant *CaseRes = Values[I].second;
    assert(CaseRes->getType() == ValueType);

    uint64_t Idx = (CaseVal->getValue() - Offset->getValue()).getLimitedValue();
    TableContents[Idx] = CaseRes;

    if (CaseRes != SingleValue)
      SingleValue = nullptr;
  }

  // Fill in any holes in the table with the default result.
  if (Values.size() < TableSize) {
    assert(DefaultValue &&
           "Need a default value to fill the lookup table holes.");
    assert(DefaultValue->getType() == ValueType);
    for (uint64_t I = 0; I < TableSize; ++I) {
      if (!TableContents[I])
        TableContents[I] = DefaultValue;
    }

    if (DefaultValue != SingleValue)
      SingleValue = nullptr;
  }

  // If each element in the table contains the same value, we only need to store
  // that single value.
  if (SingleValue) {
    Kind = SingleValueKind;
    return;
  }

  // Check if we can derive the value with a linear transformation from the
  // table index.
  if (isa<IntegerType>(ValueType)) {
    bool LinearMappingPossible = true;
    APInt PrevVal;
    APInt DistToPrev;
    assert(TableSize >= 2 && "Should be a SingleValue table.");
    // Check if there is the same distance between two consecutive values.
    for (uint64_t I = 0; I < TableSize; ++I) {
      ConstantInt *ConstVal = dyn_cast<ConstantInt>(TableContents[I]);
      if (!ConstVal) {
        // This is an undef. We could deal with it, but undefs in lookup tables
        // are very seldom. It's probably not worth the additional complexity.
        LinearMappingPossible = false;
        break;
      }
      const APInt &Val = ConstVal->getValue();
      if (I != 0) {
        APInt Dist = Val - PrevVal;
        if (I == 1) {
          DistToPrev = Dist;
        } else if (Dist != DistToPrev) {
          LinearMappingPossible = false;
          break;
        }
      }
      PrevVal = Val;
    }
    if (LinearMappingPossible) {
      LinearOffset = cast<ConstantInt>(TableContents[0]);
      LinearMultiplier = ConstantInt::get(M.getContext(), DistToPrev);
      Kind = LinearMapKind;
      ++NumLinearMaps;
      return;
    }
  }

  // If the type is integer and the table fits in a register, build a bitmap.
  if (WouldFitInRegister(DL, TableSize, ValueType)) {
    IntegerType *IT = cast<IntegerType>(ValueType);
    APInt TableInt(TableSize * IT->getBitWidth(), 0);
    for (uint64_t I = TableSize; I > 0; --I) {
      TableInt <<= IT->getBitWidth();
      // Insert values into the bitmap. Undef values are set to zero.
      if (!isa<UndefValue>(TableContents[I - 1])) {
        ConstantInt *Val = cast<ConstantInt>(TableContents[I - 1]);
        TableInt |= Val->getValue().zext(TableInt.getBitWidth());
      }
    }
    BitMap = ConstantInt::get(M.getContext(), TableInt);
    BitMapElementTy = IT;
    Kind = BitMapKind;
    ++NumBitMaps;
    return;
  }

  // Store the table in an array.
  ArrayType *ArrayTy = ArrayType::get(ValueType, TableSize);
  Constant *Initializer = ConstantArray::get(ArrayTy, TableContents);

  Array = new GlobalVariable(M, ArrayTy, /*isConstant=*/true,
                             GlobalVariable::PrivateLinkage, Initializer,
                             "switch.table." + FuncName);
  Array->setUnnamedAddr(GlobalValue::UnnamedAddr::Global);
  // Set the alignment to that of an array items. We will be only loading one
  // value out of it.
  Array->setAlignment(Align(DL.getPrefTypeAlignment(ValueType)));
  Kind = ArrayKind;
}

Value *SwitchLookupTable::BuildLookup(Value *Index, IRBuilder<> &Builder) {
  switch (Kind) {
  case SingleValueKind:
    return SingleValue;
  case LinearMapKind: {
    // Derive the result value from the input value.
    Value *Result = Builder.CreateIntCast(Index, LinearMultiplier->getType(),
                                          false, "switch.idx.cast");
    if (!LinearMultiplier->isOne())
      Result = Builder.CreateMul(Result, LinearMultiplier, "switch.idx.mult");
    if (!LinearOffset->isZero())
      Result = Builder.CreateAdd(Result, LinearOffset, "switch.offset");
    return Result;
  }
  case BitMapKind: {
    // Type of the bitmap (e.g. i59).
    IntegerType *MapTy = BitMap->getType();

    // Cast Index to the same type as the bitmap.
    // Note: The Index is <= the number of elements in the table, so
    // truncating it to the width of the bitmask is safe.
    Value *ShiftAmt = Builder.CreateZExtOrTrunc(Index, MapTy, "switch.cast");

    // Multiply the shift amount by the element width.
    ShiftAmt = Builder.CreateMul(
        ShiftAmt, ConstantInt::get(MapTy, BitMapElementTy->getBitWidth()),
        "switch.shiftamt");

    // Shift down.
    Value *DownShifted =
        Builder.CreateLShr(BitMap, ShiftAmt, "switch.downshift");
    // Mask off.
    return Builder.CreateTrunc(DownShifted, BitMapElementTy, "switch.masked");
  }
  case ArrayKind: {
    // Make sure the table index will not overflow when treated as signed.
    IntegerType *IT = cast<IntegerType>(Index->getType());
    uint64_t TableSize =
        Array->getInitializer()->getType()->getArrayNumElements();
    if (TableSize > (1ULL << (IT->getBitWidth() - 1)))
      Index = Builder.CreateZExt(
          Index, IntegerType::get(IT->getContext(), IT->getBitWidth() + 1),
          "switch.tableidx.zext");

    Value *GEPIndices[] = {Builder.getInt32(0), Index};
    Value *GEP = Builder.CreateInBoundsGEP(Array->getValueType(), Array,
                                           GEPIndices, "switch.gep");
    return Builder.CreateLoad(
        cast<ArrayType>(Array->getValueType())->getElementType(), GEP,
        "switch.load");
  }
  }
  llvm_unreachable("Unknown lookup table kind!");
}

bool SwitchLookupTable::WouldFitInRegister(const DataLayout &DL,
                                           uint64_t TableSize,
                                           Type *ElementType) {
  auto *IT = dyn_cast<IntegerType>(ElementType);
  if (!IT)
    return false;
  // FIXME: If the type is wider than it needs to be, e.g. i8 but all values
  // are <= 15, we could try to narrow the type.

  // Avoid overflow, fitsInLegalInteger uses unsigned int for the width.
  if (TableSize >= UINT_MAX / IT->getBitWidth())
    return false;
  return DL.fitsInLegalInteger(TableSize * IT->getBitWidth());
}

static bool isTypeLegalForLookupTable(Type *Ty, const TargetTransformInfo &TTI,
                                      const DataLayout &DL) {
  // Allow any legal type.
  if (TTI.isTypeLegal(Ty))
    return true;

  auto *IT = dyn_cast<IntegerType>(Ty);
  if (!IT)
    return false;

  // Also allow power of 2 integer types that have at least 8 bits and fit in
  // a register. These types are common in frontend languages and targets
  // usually support loads of these types.
  // TODO: We could relax this to any integer that fits in a register and rely
  // on ABI alignment and padding in the table to allow the load to be widened.
  // Or we could widen the constants and truncate the load.
  unsigned BitWidth = IT->getBitWidth();
  return BitWidth >= 8 && isPowerOf2_32(BitWidth) &&
         DL.fitsInLegalInteger(IT->getBitWidth());
}

/// Determine whether a lookup table should be built for this switch, based on
/// the number of cases, size of the table, and the types of the results.
// TODO: We could support larger than legal types by limiting based on the
// number of loads required and/or table size. If the constants are small we
// could use smaller table entries and extend after the load.
static bool
ShouldBuildLookupTable(SwitchInst *SI, uint64_t TableSize,
                       const TargetTransformInfo &TTI, const DataLayout &DL,
                       const SmallDenseMap<PHINode *, Type *> &ResultTypes) {
  if (SI->getNumCases() > TableSize || TableSize >= UINT64_MAX / 10)
    return false; // TableSize overflowed, or mul below might overflow.

  bool AllTablesFitInRegister = true;
  bool HasIllegalType = false;
  for (const auto &I : ResultTypes) {
    Type *Ty = I.second;

    // Saturate this flag to true.
    HasIllegalType = HasIllegalType || !isTypeLegalForLookupTable(Ty, TTI, DL);

    // Saturate this flag to false.
    AllTablesFitInRegister =
        AllTablesFitInRegister &&
        SwitchLookupTable::WouldFitInRegister(DL, TableSize, Ty);

    // If both flags saturate, we're done. NOTE: This *only* works with
    // saturating flags, and all flags have to saturate first due to the
    // non-deterministic behavior of iterating over a dense map.
    if (HasIllegalType && !AllTablesFitInRegister)
      break;
  }

  // If each table would fit in a register, we should build it anyway.
  if (AllTablesFitInRegister)
    return true;

  // Don't build a table that doesn't fit in-register if it has illegal types.
  if (HasIllegalType)
    return false;

  // The table density should be at least 40%. This is the same criterion as for
  // jump tables, see SelectionDAGBuilder::handleJTSwitchCase.
  // FIXME: Find the best cut-off.
  return SI->getNumCases() * 10 >= TableSize * 4;
}

/// Try to reuse the switch table index compare. Following pattern:
/// \code
///     if (idx < tablesize)
///        r = table[idx]; // table does not contain default_value
///     else
///        r = default_value;
///     if (r != default_value)
///        ...
/// \endcode
/// Is optimized to:
/// \code
///     cond = idx < tablesize;
///     if (cond)
///        r = table[idx];
///     else
///        r = default_value;
///     if (cond)
///        ...
/// \endcode
/// Jump threading will then eliminate the second if(cond).
static void reuseTableCompare(
    User *PhiUser, BasicBlock *PhiBlock, BranchInst *RangeCheckBranch,
    Constant *DefaultValue,
    const SmallVectorImpl<std::pair<ConstantInt *, Constant *>> &Values) {
  ICmpInst *CmpInst = dyn_cast<ICmpInst>(PhiUser);
  if (!CmpInst)
    return;

  // We require that the compare is in the same block as the phi so that jump
  // threading can do its work afterwards.
  if (CmpInst->getParent() != PhiBlock)
    return;

  Constant *CmpOp1 = dyn_cast<Constant>(CmpInst->getOperand(1));
  if (!CmpOp1)
    return;

  Value *RangeCmp = RangeCheckBranch->getCondition();
  Constant *TrueConst = ConstantInt::getTrue(RangeCmp->getType());
  Constant *FalseConst = ConstantInt::getFalse(RangeCmp->getType());

  // Check if the compare with the default value is constant true or false.
  Constant *DefaultConst = ConstantExpr::getICmp(CmpInst->getPredicate(),
                                                 DefaultValue, CmpOp1, true);
  if (DefaultConst != TrueConst && DefaultConst != FalseConst)
    return;

  // Check if the compare with the case values is distinct from the default
  // compare result.
  for (auto ValuePair : Values) {
    Constant *CaseConst = ConstantExpr::getICmp(CmpInst->getPredicate(),
                                                ValuePair.second, CmpOp1, true);
    if (!CaseConst || CaseConst == DefaultConst || isa<UndefValue>(CaseConst))
      return;
    assert((CaseConst == TrueConst || CaseConst == FalseConst) &&
           "Expect true or false as compare result.");
  }

  // Check if the branch instruction dominates the phi node. It's a simple
  // dominance check, but sufficient for our needs.
  // Although this check is invariant in the calling loops, it's better to do it
  // at this late stage. Practically we do it at most once for a switch.
  BasicBlock *BranchBlock = RangeCheckBranch->getParent();
  for (BasicBlock *Pred : predecessors(PhiBlock)) {
    if (Pred != BranchBlock && Pred->getUniquePredecessor() != BranchBlock)
      return;
  }

  if (DefaultConst == FalseConst) {
    // The compare yields the same result. We can replace it.
    CmpInst->replaceAllUsesWith(RangeCmp);
    ++NumTableCmpReuses;
  } else {
    // The compare yields the same result, just inverted. We can replace it.
    Value *InvertedTableCmp = BinaryOperator::CreateXor(
        RangeCmp, ConstantInt::get(RangeCmp->getType(), 1), "inverted.cmp",
        RangeCheckBranch);
    CmpInst->replaceAllUsesWith(InvertedTableCmp);
    ++NumTableCmpReuses;
  }
}

/// If the switch is only used to initialize one or more phi nodes in a common
/// successor block with different constant values, replace the switch with
/// lookup tables.
static bool SwitchToLookupTable(SwitchInst *SI, IRBuilder<> &Builder,
                                DomTreeUpdater *DTU, const DataLayout &DL,
                                const TargetTransformInfo &TTI) {
  assert(SI->getNumCases() > 1 && "Degenerate switch?");

  BasicBlock *BB = SI->getParent();
  Function *Fn = BB->getParent();
  // Only build lookup table when we have a target that supports it or the
  // attribute is not set.
  if (!TTI.shouldBuildLookupTables() ||
      (Fn->getFnAttribute("no-jump-tables").getValueAsBool()))
    return false;

  // FIXME: If the switch is too sparse for a lookup table, perhaps we could
  // split off a dense part and build a lookup table for that.

  // FIXME: This creates arrays of GEPs to constant strings, which means each
  // GEP needs a runtime relocation in PIC code. We should just build one big
  // string and lookup indices into that.

  // Ignore switches with less than three cases. Lookup tables will not make
  // them faster, so we don't analyze them.
  if (SI->getNumCases() < 3)
    return false;

  // Figure out the corresponding result for each case value and phi node in the
  // common destination, as well as the min and max case values.
  assert(!SI->cases().empty());
  SwitchInst::CaseIt CI = SI->case_begin();
  ConstantInt *MinCaseVal = CI->getCaseValue();
  ConstantInt *MaxCaseVal = CI->getCaseValue();

  BasicBlock *CommonDest = nullptr;

  using ResultListTy = SmallVector<std::pair<ConstantInt *, Constant *>, 4>;
  SmallDenseMap<PHINode *, ResultListTy> ResultLists;

  SmallDenseMap<PHINode *, Constant *> DefaultResults;
  SmallDenseMap<PHINode *, Type *> ResultTypes;
  SmallVector<PHINode *, 4> PHIs;

  for (SwitchInst::CaseIt E = SI->case_end(); CI != E; ++CI) {
    ConstantInt *CaseVal = CI->getCaseValue();
    if (CaseVal->getValue().slt(MinCaseVal->getValue()))
      MinCaseVal = CaseVal;
    if (CaseVal->getValue().sgt(MaxCaseVal->getValue()))
      MaxCaseVal = CaseVal;

    // Resulting value at phi nodes for this case value.
    using ResultsTy = SmallVector<std::pair<PHINode *, Constant *>, 4>;
    ResultsTy Results;
    if (!GetCaseResults(SI, CaseVal, CI->getCaseSuccessor(), &CommonDest,
                        Results, DL, TTI))
      return false;

    // Append the result from this case to the list for each phi.
    for (const auto &I : Results) {
      PHINode *PHI = I.first;
      Constant *Value = I.second;
      if (!ResultLists.count(PHI))
        PHIs.push_back(PHI);
      ResultLists[PHI].push_back(std::make_pair(CaseVal, Value));
    }
  }

  // Keep track of the result types.
  for (PHINode *PHI : PHIs) {
    ResultTypes[PHI] = ResultLists[PHI][0].second->getType();
  }

  uint64_t NumResults = ResultLists[PHIs[0]].size();
  APInt RangeSpread = MaxCaseVal->getValue() - MinCaseVal->getValue();
  uint64_t TableSize = RangeSpread.getLimitedValue() + 1;
  bool TableHasHoles = (NumResults < TableSize);

  // If the table has holes, we need a constant result for the default case
  // or a bitmask that fits in a register.
  SmallVector<std::pair<PHINode *, Constant *>, 4> DefaultResultsList;
  bool HasDefaultResults =
      GetCaseResults(SI, nullptr, SI->getDefaultDest(), &CommonDest,
                     DefaultResultsList, DL, TTI);

  bool NeedMask = (TableHasHoles && !HasDefaultResults);
  if (NeedMask) {
    // As an extra penalty for the validity test we require more cases.
    if (SI->getNumCases() < 4) // FIXME: Find best threshold value (benchmark).
      return false;
    if (!DL.fitsInLegalInteger(TableSize))
      return false;
  }

  for (const auto &I : DefaultResultsList) {
    PHINode *PHI = I.first;
    Constant *Result = I.second;
    DefaultResults[PHI] = Result;
  }

  if (!ShouldBuildLookupTable(SI, TableSize, TTI, DL, ResultTypes))
    return false;

  std::vector<DominatorTree::UpdateType> Updates;

  // Create the BB that does the lookups.
  Module &Mod = *CommonDest->getParent()->getParent();
  BasicBlock *LookupBB = BasicBlock::Create(
      Mod.getContext(), "switch.lookup", CommonDest->getParent(), CommonDest);

  // Compute the table index value.
  Builder.SetInsertPoint(SI);
  Value *TableIndex;
  if (MinCaseVal->isNullValue())
    TableIndex = SI->getCondition();
  else
    TableIndex = Builder.CreateSub(SI->getCondition(), MinCaseVal,
                                   "switch.tableidx");

  // Compute the maximum table size representable by the integer type we are
  // switching upon.
  unsigned CaseSize = MinCaseVal->getType()->getPrimitiveSizeInBits();
  uint64_t MaxTableSize = CaseSize > 63 ? UINT64_MAX : 1ULL << CaseSize;
  assert(MaxTableSize >= TableSize &&
         "It is impossible for a switch to have more entries than the max "
         "representable value of its input integer type's size.");

  // If the default destination is unreachable, or if the lookup table covers
  // all values of the conditional variable, branch directly to the lookup table
  // BB. Otherwise, check that the condition is within the case range.
  const bool DefaultIsReachable =
      !isa<UnreachableInst>(SI->getDefaultDest()->getFirstNonPHIOrDbg());
  const bool GeneratingCoveredLookupTable = (MaxTableSize == TableSize);
  BranchInst *RangeCheckBranch = nullptr;

  if (!DefaultIsReachable || GeneratingCoveredLookupTable) {
    Builder.CreateBr(LookupBB);
    if (DTU)
      Updates.push_back({DominatorTree::Insert, BB, LookupBB});
    // Note: We call removeProdecessor later since we need to be able to get the
    // PHI value for the default case in case we're using a bit mask.
  } else {
    Value *Cmp = Builder.CreateICmpULT(
        TableIndex, ConstantInt::get(MinCaseVal->getType(), TableSize));
    RangeCheckBranch =
        Builder.CreateCondBr(Cmp, LookupBB, SI->getDefaultDest());
    if (DTU)
      Updates.push_back({DominatorTree::Insert, BB, LookupBB});
  }

  // Populate the BB that does the lookups.
  Builder.SetInsertPoint(LookupBB);

  if (NeedMask) {
    // Before doing the lookup, we do the hole check. The LookupBB is therefore
    // re-purposed to do the hole check, and we create a new LookupBB.
    BasicBlock *MaskBB = LookupBB;
    MaskBB->setName("switch.hole_check");
    LookupBB = BasicBlock::Create(Mod.getContext(), "switch.lookup",
                                  CommonDest->getParent(), CommonDest);

    // Make the mask's bitwidth at least 8-bit and a power-of-2 to avoid
    // unnecessary illegal types.
    uint64_t TableSizePowOf2 = NextPowerOf2(std::max(7ULL, TableSize - 1ULL));
    APInt MaskInt(TableSizePowOf2, 0);
    APInt One(TableSizePowOf2, 1);
    // Build bitmask; fill in a 1 bit for every case.
    const ResultListTy &ResultList = ResultLists[PHIs[0]];
    for (size_t I = 0, E = ResultList.size(); I != E; ++I) {
      uint64_t Idx = (ResultList[I].first->getValue() - MinCaseVal->getValue())
                         .getLimitedValue();
      MaskInt |= One << Idx;
    }
    ConstantInt *TableMask = ConstantInt::get(Mod.getContext(), MaskInt);

    // Get the TableIndex'th bit of the bitmask.
    // If this bit is 0 (meaning hole) jump to the default destination,
    // else continue with table lookup.
    IntegerType *MapTy = TableMask->getType();
    Value *MaskIndex =
        Builder.CreateZExtOrTrunc(TableIndex, MapTy, "switch.maskindex");
    Value *Shifted = Builder.CreateLShr(TableMask, MaskIndex, "switch.shifted");
    Value *LoBit = Builder.CreateTrunc(
        Shifted, Type::getInt1Ty(Mod.getContext()), "switch.lobit");
    Builder.CreateCondBr(LoBit, LookupBB, SI->getDefaultDest());
    if (DTU) {
      Updates.push_back({DominatorTree::Insert, MaskBB, LookupBB});
      Updates.push_back({DominatorTree::Insert, MaskBB, SI->getDefaultDest()});
    }
    Builder.SetInsertPoint(LookupBB);
    AddPredecessorToBlock(SI->getDefaultDest(), MaskBB, BB);
  }

  if (!DefaultIsReachable || GeneratingCoveredLookupTable) {
    // We cached PHINodes in PHIs. To avoid accessing deleted PHINodes later,
    // do not delete PHINodes here.
    SI->getDefaultDest()->removePredecessor(BB,
                                            /*KeepOneInputPHIs=*/true);
    if (DTU)
      Updates.push_back({DominatorTree::Delete, BB, SI->getDefaultDest()});
  }

  for (PHINode *PHI : PHIs) {
    const ResultListTy &ResultList = ResultLists[PHI];

    // If using a bitmask, use any value to fill the lookup table holes.
    Constant *DV = NeedMask ? ResultLists[PHI][0].second : DefaultResults[PHI];
    StringRef FuncName = Fn->getName();
    SwitchLookupTable Table(Mod, TableSize, MinCaseVal, ResultList, DV, DL,
                            FuncName);

    Value *Result = Table.BuildLookup(TableIndex, Builder);

    // Do a small peephole optimization: re-use the switch table compare if
    // possible.
    if (!TableHasHoles && HasDefaultResults && RangeCheckBranch) {
      BasicBlock *PhiBlock = PHI->getParent();
      // Search for compare instructions which use the phi.
      for (auto *User : PHI->users()) {
        reuseTableCompare(User, PhiBlock, RangeCheckBranch, DV, ResultList);
      }
    }

    PHI->addIncoming(Result, LookupBB);
  }

  Builder.CreateBr(CommonDest);
  if (DTU)
    Updates.push_back({DominatorTree::Insert, LookupBB, CommonDest});

  // Remove the switch.
  SmallPtrSet<BasicBlock *, 8> RemovedSuccessors;
  for (unsigned i = 0, e = SI->getNumSuccessors(); i < e; ++i) {
    BasicBlock *Succ = SI->getSuccessor(i);

    if (Succ == SI->getDefaultDest())
      continue;
    Succ->removePredecessor(BB);
    RemovedSuccessors.insert(Succ);
  }
  SI->eraseFromParent();

  if (DTU) {
    for (BasicBlock *RemovedSuccessor : RemovedSuccessors)
      Updates.push_back({DominatorTree::Delete, BB, RemovedSuccessor});
    DTU->applyUpdates(Updates);
  }

  ++NumLookupTables;
  if (NeedMask)
    ++NumLookupTablesHoles;
  return true;
}

static bool isSwitchDense(ArrayRef<int64_t> Values) {
  // See also SelectionDAGBuilder::isDense(), which this function was based on.
  uint64_t Diff = (uint64_t)Values.back() - (uint64_t)Values.front();
  uint64_t Range = Diff + 1;
  uint64_t NumCases = Values.size();
  // 40% is the default density for building a jump table in optsize/minsize mode.
  uint64_t MinDensity = 40;

  return NumCases * 100 >= Range * MinDensity;
}

/// Try to transform a switch that has "holes" in it to a contiguous sequence
/// of cases.
///
/// A switch such as: switch(i) {case 5: case 9: case 13: case 17:} can be
/// range-reduced to: switch ((i-5) / 4) {case 0: case 1: case 2: case 3:}.
///
/// This converts a sparse switch into a dense switch which allows better
/// lowering and could also allow transforming into a lookup table.
static bool ReduceSwitchRange(SwitchInst *SI, IRBuilder<> &Builder,
                              const DataLayout &DL,
                              const TargetTransformInfo &TTI) {
  auto *CondTy = cast<IntegerType>(SI->getCondition()->getType());
  if (CondTy->getIntegerBitWidth() > 64 ||
      !DL.fitsInLegalInteger(CondTy->getIntegerBitWidth()))
    return false;
  // Only bother with this optimization if there are more than 3 switch cases;
  // SDAG will only bother creating jump tables for 4 or more cases.
  if (SI->getNumCases() < 4)
    return false;

  // This transform is agnostic to the signedness of the input or case values. We
  // can treat the case values as signed or unsigned. We can optimize more common
  // cases such as a sequence crossing zero {-4,0,4,8} if we interpret case values
  // as signed.
  SmallVector<int64_t,4> Values;
  for (auto &C : SI->cases())
    Values.push_back(C.getCaseValue()->getValue().getSExtValue());
  llvm::sort(Values);

  // If the switch is already dense, there's nothing useful to do here.
  if (isSwitchDense(Values))
    return false;

  // First, transform the values such that they start at zero and ascend.
  int64_t Base = Values[0];
  for (auto &V : Values)
    V -= (uint64_t)(Base);

  // Now we have signed numbers that have been shifted so that, given enough
  // precision, there are no negative values. Since the rest of the transform
  // is bitwise only, we switch now to an unsigned representation.

  // This transform can be done speculatively because it is so cheap - it
  // results in a single rotate operation being inserted.
  // FIXME: It's possible that optimizing a switch on powers of two might also
  // be beneficial - flag values are often powers of two and we could use a CLZ
  // as the key function.

  // countTrailingZeros(0) returns 64. As Values is guaranteed to have more than
  // one element and LLVM disallows duplicate cases, Shift is guaranteed to be
  // less than 64.
  unsigned Shift = 64;
  for (auto &V : Values)
    Shift = std::min(Shift, countTrailingZeros((uint64_t)V));
  assert(Shift < 64);
  if (Shift > 0)
    for (auto &V : Values)
      V = (int64_t)((uint64_t)V >> Shift);

  if (!isSwitchDense(Values))
    // Transform didn't create a dense switch.
    return false;

  // The obvious transform is to shift the switch condition right and emit a
  // check that the condition actually cleanly divided by GCD, i.e.
  //   C & (1 << Shift - 1) == 0
  // inserting a new CFG edge to handle the case where it didn't divide cleanly.
  //
  // A cheaper way of doing this is a simple ROTR(C, Shift). This performs the
  // shift and puts the shifted-off bits in the uppermost bits. If any of these
  // are nonzero then the switch condition will be very large and will hit the
  // default case.

  auto *Ty = cast<IntegerType>(SI->getCondition()->getType());
  Builder.SetInsertPoint(SI);
  auto *ShiftC = ConstantInt::get(Ty, Shift);
  auto *Sub = Builder.CreateSub(SI->getCondition(), ConstantInt::get(Ty, Base));
  auto *LShr = Builder.CreateLShr(Sub, ShiftC);
  auto *Shl = Builder.CreateShl(Sub, Ty->getBitWidth() - Shift);
  auto *Rot = Builder.CreateOr(LShr, Shl);
  SI->replaceUsesOfWith(SI->getCondition(), Rot);

  for (auto Case : SI->cases()) {
    auto *Orig = Case.getCaseValue();
    auto Sub = Orig->getValue() - APInt(Ty->getBitWidth(), Base);
    Case.setValue(
        cast<ConstantInt>(ConstantInt::get(Ty, Sub.lshr(ShiftC->getValue()))));
  }
  return true;
}

bool SimplifyCFGOpt::simplifySwitch(SwitchInst *SI, IRBuilder<> &Builder) {
  BasicBlock *BB = SI->getParent();

  if (isValueEqualityComparison(SI)) {
    // If we only have one predecessor, and if it is a branch on this value,
    // see if that predecessor totally determines the outcome of this switch.
    if (BasicBlock *OnlyPred = BB->getSinglePredecessor())
      if (SimplifyEqualityComparisonWithOnlyPredecessor(SI, OnlyPred, Builder))
        return requestResimplify();

    Value *Cond = SI->getCondition();
    if (SelectInst *Select = dyn_cast<SelectInst>(Cond))
      if (SimplifySwitchOnSelect(SI, Select))
        return requestResimplify();

    // If the block only contains the switch, see if we can fold the block
    // away into any preds.
    if (SI == &*BB->instructionsWithoutDebug().begin())
      if (FoldValueComparisonIntoPredecessors(SI, Builder))
        return requestResimplify();
  }

#if INTEL_CUSTOMIZATION
  // Try to eliminate cases that have the same results as the default case
  // and no side effects.
  if (EliminateRedundantCases(SI, DTU))
    return simplifyCFG(BB, TTI, DTU, Options) | true;
#endif // INTEL_CUSTOMIZATION

  // Try to transform the switch into an icmp and a branch.
  if (TurnSwitchRangeIntoICmp(SI, Builder))
    return requestResimplify();

  // Remove unreachable cases.
  if (eliminateDeadSwitchCases(SI, DTU, Options.AC, DL))
    return requestResimplify();

  if (switchToSelect(SI, Builder, DTU, DL, TTI))
    return requestResimplify();

  if (Options.ForwardSwitchCondToPhi && ForwardSwitchConditionToPHI(SI))
    return requestResimplify();

  // The conversion from switch to lookup tables results in difficult-to-analyze
  // code and makes pruning branches much harder. This is a problem if the
  // switch expression itself can still be restricted as a result of inlining or
  // CVP. Therefore, only apply this transformation during late stages of the
  // optimisation pipeline.
  if (Options.ConvertSwitchToLookupTable &&
      SwitchToLookupTable(SI, Builder, DTU, DL, TTI))
    return requestResimplify();

  if (ReduceSwitchRange(SI, Builder, DL, TTI))
    return requestResimplify();

  return false;
}

bool SimplifyCFGOpt::simplifyIndirectBr(IndirectBrInst *IBI) {
  BasicBlock *BB = IBI->getParent();
  bool Changed = false;

  // Eliminate redundant destinations.
  SmallPtrSet<Value *, 8> Succs;
  SmallPtrSet<BasicBlock *, 8> RemovedSuccs;
  for (unsigned i = 0, e = IBI->getNumDestinations(); i != e; ++i) {
    BasicBlock *Dest = IBI->getDestination(i);
    if (!Dest->hasAddressTaken() || !Succs.insert(Dest).second) {
      if (!Dest->hasAddressTaken())
        RemovedSuccs.insert(Dest);
      Dest->removePredecessor(BB);
      IBI->removeDestination(i);
      --i;
      --e;
      Changed = true;
    }
  }

  if (DTU) {
    std::vector<DominatorTree::UpdateType> Updates;
    Updates.reserve(RemovedSuccs.size());
    for (auto *RemovedSucc : RemovedSuccs)
      Updates.push_back({DominatorTree::Delete, BB, RemovedSucc});
    DTU->applyUpdates(Updates);
  }

  if (IBI->getNumDestinations() == 0) {
    // If the indirectbr has no successors, change it to unreachable.
    new UnreachableInst(IBI->getContext(), IBI);
    EraseTerminatorAndDCECond(IBI);
    return true;
  }

  if (IBI->getNumDestinations() == 1) {
    // If the indirectbr has one successor, change it to a direct branch.
    BranchInst::Create(IBI->getDestination(0), IBI);
    EraseTerminatorAndDCECond(IBI);
    return true;
  }

  if (SelectInst *SI = dyn_cast<SelectInst>(IBI->getAddress())) {
    if (SimplifyIndirectBrOnSelect(IBI, SI))
      return requestResimplify();
  }
  return Changed;
}

/// Given an block with only a single landing pad and a unconditional branch
/// try to find another basic block which this one can be merged with.  This
/// handles cases where we have multiple invokes with unique landing pads, but
/// a shared handler.
///
/// We specifically choose to not worry about merging non-empty blocks
/// here.  That is a PRE/scheduling problem and is best solved elsewhere.  In
/// practice, the optimizer produces empty landing pad blocks quite frequently
/// when dealing with exception dense code.  (see: instcombine, gvn, if-else
/// sinking in this file)
///
/// This is primarily a code size optimization.  We need to avoid performing
/// any transform which might inhibit optimization (such as our ability to
/// specialize a particular handler via tail commoning).  We do this by not
/// merging any blocks which require us to introduce a phi.  Since the same
/// values are flowing through both blocks, we don't lose any ability to
/// specialize.  If anything, we make such specialization more likely.
///
/// TODO - This transformation could remove entries from a phi in the target
/// block when the inputs in the phi are the same for the two blocks being
/// merged.  In some cases, this could result in removal of the PHI entirely.
static bool TryToMergeLandingPad(LandingPadInst *LPad, BranchInst *BI,
                                 BasicBlock *BB, DomTreeUpdater *DTU) {
  auto Succ = BB->getUniqueSuccessor();
  assert(Succ);
  // If there's a phi in the successor block, we'd likely have to introduce
  // a phi into the merged landing pad block.
  if (isa<PHINode>(*Succ->begin()))
    return false;

  for (BasicBlock *OtherPred : predecessors(Succ)) {
    if (BB == OtherPred)
      continue;
    BasicBlock::iterator I = OtherPred->begin();
    LandingPadInst *LPad2 = dyn_cast<LandingPadInst>(I);
    if (!LPad2 || !LPad2->isIdenticalTo(LPad))
      continue;
    for (++I; isa<DbgInfoIntrinsic>(I); ++I)
      ;
    BranchInst *BI2 = dyn_cast<BranchInst>(I);
    if (!BI2 || !BI2->isIdenticalTo(BI))
      continue;

    std::vector<DominatorTree::UpdateType> Updates;

    // We've found an identical block.  Update our predecessors to take that
    // path instead and make ourselves dead.
    SmallPtrSet<BasicBlock *, 16> Preds(pred_begin(BB), pred_end(BB));
    for (BasicBlock *Pred : Preds) {
      InvokeInst *II = cast<InvokeInst>(Pred->getTerminator());
      assert(II->getNormalDest() != BB && II->getUnwindDest() == BB &&
             "unexpected successor");
      II->setUnwindDest(OtherPred);
      if (DTU) {
        Updates.push_back({DominatorTree::Insert, Pred, OtherPred});
        Updates.push_back({DominatorTree::Delete, Pred, BB});
      }
    }

    // The debug info in OtherPred doesn't cover the merged control flow that
    // used to go through BB.  We need to delete it or update it.
    for (auto I = OtherPred->begin(), E = OtherPred->end(); I != E;) {
      Instruction &Inst = *I;
      I++;
      if (isa<DbgInfoIntrinsic>(Inst))
        Inst.eraseFromParent();
    }

    SmallPtrSet<BasicBlock *, 16> Succs(succ_begin(BB), succ_end(BB));
    for (BasicBlock *Succ : Succs) {
      Succ->removePredecessor(BB);
      if (DTU)
        Updates.push_back({DominatorTree::Delete, BB, Succ});
    }

    IRBuilder<> Builder(BI);
    Builder.CreateUnreachable();
    BI->eraseFromParent();
    if (DTU)
      DTU->applyUpdates(Updates);
    return true;
  }
  return false;
}

bool SimplifyCFGOpt::simplifyBranch(BranchInst *Branch, IRBuilder<> &Builder) {
  return Branch->isUnconditional() ? simplifyUncondBranch(Branch, Builder)
                                   : simplifyCondBranch(Branch, Builder);
}

bool SimplifyCFGOpt::simplifyUncondBranch(BranchInst *BI,
                                          IRBuilder<> &Builder) {
  BasicBlock *BB = BI->getParent();
  BasicBlock *Succ = BI->getSuccessor(0);

  // If the Terminator is the only non-phi instruction, simplify the block.
  // If LoopHeader is provided, check if the block or its successor is a loop
  // header. (This is for early invocations before loop simplify and
  // vectorization to keep canonical loop forms for nested loops. These blocks
  // can be eliminated when the pass is invoked later in the back-end.)
  // Note that if BB has only one predecessor then we do not introduce new
  // backedge, so we can eliminate BB.
  bool NeedCanonicalLoop =
      Options.NeedCanonicalLoop &&
      (!LoopHeaders.empty() && BB->hasNPredecessorsOrMore(2) &&
       (is_contained(LoopHeaders, BB) || is_contained(LoopHeaders, Succ)));
  BasicBlock::iterator I = BB->getFirstNonPHIOrDbg(true)->getIterator();
  if (I->isTerminator() && BB != &BB->getParent()->getEntryBlock() &&
      !NeedCanonicalLoop && TryToSimplifyUncondBranchFromEmptyBlock(BB, DTU))
    return true;

  // If the only instruction in the block is a seteq/setne comparison against a
  // constant, try to simplify the block.
  if (ICmpInst *ICI = dyn_cast<ICmpInst>(I))
    if (ICI->isEquality() && isa<ConstantInt>(ICI->getOperand(1))) {
      for (++I; isa<DbgInfoIntrinsic>(I); ++I)
        ;
      if (I->isTerminator() &&
          tryToSimplifyUncondBranchWithICmpInIt(ICI, Builder))
        return true;
    }

  // See if we can merge an empty landing pad block with another which is
  // equivalent.
  if (LandingPadInst *LPad = dyn_cast<LandingPadInst>(I)) {
    for (++I; isa<DbgInfoIntrinsic>(I); ++I)
      ;
    if (I->isTerminator() && TryToMergeLandingPad(LPad, BI, BB, DTU))
      return true;
  }

  // If this basic block is ONLY a compare and a branch, and if a predecessor
  // branches to us and our successor, fold the comparison into the
  // predecessor and use logical operations to update the incoming value
  // for PHI nodes in common successor.
  if (FoldBranchToCommonDest(BI, DTU, /*MSSAU=*/nullptr, &TTI,
                             Options.BonusInstThreshold))
    return requestResimplify();
  return false;
}

static BasicBlock *allPredecessorsComeFromSameSource(BasicBlock *BB) {
  BasicBlock *PredPred = nullptr;
  for (auto *P : predecessors(BB)) {
    BasicBlock *PPred = P->getSinglePredecessor();
    if (!PPred || (PredPred && PredPred != PPred))
      return nullptr;
    PredPred = PPred;
  }
  return PredPred;
}

bool SimplifyCFGOpt::simplifyCondBranch(BranchInst *BI, IRBuilder<> &Builder) {
  assert(
      !isa<ConstantInt>(BI->getCondition()) &&
      BI->getSuccessor(0) != BI->getSuccessor(1) &&
      "Tautological conditional branch should have been eliminated already.");

  BasicBlock *BB = BI->getParent();
  if (!Options.SimplifyCondBranch)
    return false;

  // Conditional branch
  if (isValueEqualityComparison(BI)) {
    // If we only have one predecessor, and if it is a branch on this value,
    // see if that predecessor totally determines the outcome of this
    // switch.
    if (BasicBlock *OnlyPred = BB->getSinglePredecessor())
      if (SimplifyEqualityComparisonWithOnlyPredecessor(BI, OnlyPred, Builder))
        return requestResimplify();

    // This block must be empty, except for the setcond inst, if it exists.
    // Ignore dbg and pseudo intrinsics.
    auto I = BB->instructionsWithoutDebug(true).begin();
    if (&*I == BI) {
      if (FoldValueComparisonIntoPredecessors(BI, Builder))
        return requestResimplify();
    } else if (&*I == cast<Instruction>(BI->getCondition())) {
      ++I;
      if (&*I == BI && FoldValueComparisonIntoPredecessors(BI, Builder))
        return requestResimplify();
    }
  }

  // Try to turn "br (X == 0 | X == 1), T, F" into a switch instruction.
  if (SimplifyBranchOnICmpChain(BI, Builder, DL))
    return true;

  // If this basic block has dominating predecessor blocks and the dominating
  // blocks' conditions imply BI's condition, we know the direction of BI.
  Optional<bool> Imp = isImpliedByDomCondition(BI->getCondition(), BI, DL);
  if (Imp) {
    // Turn this into a branch on constant.
    auto *OldCond = BI->getCondition();
    ConstantInt *TorF = *Imp ? ConstantInt::getTrue(BB->getContext())
                             : ConstantInt::getFalse(BB->getContext());
    BI->setCondition(TorF);
    RecursivelyDeleteTriviallyDeadInstructions(OldCond);
    return requestResimplify();
  }

#if INTEL_CUSTOMIZATION
  // foldReductionBlockWithVectorization only support AVX512 currently.
  if (TTI.isAdvancedOptEnabled(
          TargetTransformInfo::AdvancedOptLevel::AO_TargetHasIntelAVX512)) {
    if (foldReductionBlockWithVectorization(BI))
      return true;
  } else if (foldFcmpLadder(BI)) {
    return true;
  }
#endif // INTEL_CUSTOMIZATION

  // If this basic block is ONLY a compare and a branch, and if a predecessor
  // branches to us and one of our successors, fold the comparison into the
  // predecessor and use logical operations to pick the right destination.
  if (FoldBranchToCommonDest(BI, DTU, /*MSSAU=*/nullptr, &TTI,
                             Options.BonusInstThreshold))
    return requestResimplify();

  // We have a conditional branch to two blocks that are only reachable
  // from BI.  We know that the condbr dominates the two blocks, so see if
  // there is any identical code in the "then" and "else" blocks.  If so, we
  // can hoist it up to the branching block.
  if (BI->getSuccessor(0)->getSinglePredecessor()) {
    if (BI->getSuccessor(1)->getSinglePredecessor()) {
      if (HoistCommon &&
          HoistThenElseCodeToIf(BI, TTI, !Options.HoistCommonInsts))
        return requestResimplify();
    } else {
      // If Successor #1 has multiple preds, we may be able to conditionally
      // execute Successor #0 if it branches to Successor #1.
      Instruction *Succ0TI = BI->getSuccessor(0)->getTerminator();
      if (Succ0TI->getNumSuccessors() == 1 &&
          Succ0TI->getSuccessor(0) == BI->getSuccessor(1))
        if (SpeculativelyExecuteBB(BI, BI->getSuccessor(0), TTI))
          return requestResimplify();
    }
  } else if (BI->getSuccessor(1)->getSinglePredecessor()) {
    // If Successor #0 has multiple preds, we may be able to conditionally
    // execute Successor #1 if it branches to Successor #0.
    Instruction *Succ1TI = BI->getSuccessor(1)->getTerminator();
    if (Succ1TI->getNumSuccessors() == 1 &&
        Succ1TI->getSuccessor(0) == BI->getSuccessor(0))
      if (SpeculativelyExecuteBB(BI, BI->getSuccessor(1), TTI))
        return requestResimplify();
  }

  // If this is a branch on a phi node in the current block, thread control
  // through this block if any PHI node entries are constants.
  if (PHINode *PN = dyn_cast<PHINode>(BI->getCondition()))
    if (PN->getParent() == BI->getParent())
      if (FoldCondBranchOnPHI(BI, DTU, DL, Options.AC))
        return requestResimplify();

  // Scan predecessor blocks for conditional branches.
  for (BasicBlock *Pred : predecessors(BB))
    if (BranchInst *PBI = dyn_cast<BranchInst>(Pred->getTerminator()))
      if (PBI != BI && PBI->isConditional())
        if (SimplifyCondBranchToCondBranch(PBI, BI, DTU, DL, TTI))
          return requestResimplify();

  // Look for diamond patterns.
  if (MergeCondStores)
    if (BasicBlock *PrevBB = allPredecessorsComeFromSameSource(BB))
      if (BranchInst *PBI = dyn_cast<BranchInst>(PrevBB->getTerminator()))
        if (PBI != BI && PBI->isConditional())
          if (mergeConditionalStores(PBI, BI, DTU, DL, TTI))
            return requestResimplify();

  return false;
}

/// Check if passing a value to an instruction will cause undefined behavior.
static bool passingValueIsAlwaysUndefined(Value *V, Instruction *I, bool PtrValueMayBeModified) {
  Constant *C = dyn_cast<Constant>(V);
  if (!C)
    return false;

  if (I->use_empty())
    return false;

  if (C->isNullValue() || isa<UndefValue>(C)) {
    // Only look at the first use, avoid hurting compile time with long uselists
    User *Use = *I->user_begin();

    // Now make sure that there are no instructions in between that can alter
    // control flow (eg. calls)
    for (BasicBlock::iterator
             i = ++BasicBlock::iterator(I),
             UI = BasicBlock::iterator(dyn_cast<Instruction>(Use));
         i != UI; ++i) {
      if (i == I->getParent()->end())
        return false;
      if (!isGuaranteedToTransferExecutionToSuccessor(&*i))
        return false;
    }

    // Look through GEPs. A load from a GEP derived from NULL is still undefined
    if (GetElementPtrInst *GEP = dyn_cast<GetElementPtrInst>(Use))
      if (GEP->getPointerOperand() == I) {
        if (!GEP->isInBounds() || !GEP->hasAllZeroIndices())
          PtrValueMayBeModified = true;
        return passingValueIsAlwaysUndefined(V, GEP, PtrValueMayBeModified);
      }

#if INTEL_CUSTOMIZATION
    if (auto *SI = dyn_cast<AddressInst>(Use))
      if (SI->getPointerOperand() == I)
        return passingValueIsAlwaysUndefined(V, SI);
#endif // INTEL_CUSTOMIZATION

    // Look through bitcasts.
    if (BitCastInst *BC = dyn_cast<BitCastInst>(Use))
      return passingValueIsAlwaysUndefined(V, BC, PtrValueMayBeModified);

    // Load from null is undefined.
    if (LoadInst *LI = dyn_cast<LoadInst>(Use))
      if (!LI->isVolatile())
        return !NullPointerIsDefined(LI->getFunction(),
                                     LI->getPointerAddressSpace());

    // Store to null is undefined.
    if (StoreInst *SI = dyn_cast<StoreInst>(Use))
      if (!SI->isVolatile())
        return (!NullPointerIsDefined(SI->getFunction(),
                                      SI->getPointerAddressSpace())) &&
               SI->getPointerOperand() == I;

    if (auto *CB = dyn_cast<CallBase>(Use)) {
      if (C->isNullValue() && NullPointerIsDefined(CB->getFunction()))
        return false;
      // A call to null is undefined.
      if (CB->getCalledOperand() == I)
        return true;

      if (C->isNullValue()) {
        for (const llvm::Use &Arg : CB->args())
          if (Arg == I) {
            unsigned ArgIdx = CB->getArgOperandNo(&Arg);
            if (CB->isPassingUndefUB(ArgIdx) &&
                CB->paramHasAttr(ArgIdx, Attribute::NonNull)) {
              // Passing null to a nonnnull+noundef argument is undefined.
              return !PtrValueMayBeModified;
            }
          }
      } else if (isa<UndefValue>(C)) {
        // Passing undef to a noundef argument is undefined.
        for (const llvm::Use &Arg : CB->args())
          if (Arg == I) {
            unsigned ArgIdx = CB->getArgOperandNo(&Arg);
            if (CB->isPassingUndefUB(ArgIdx)) {
              // Passing undef to a noundef argument is undefined.
              return true;
            }
          }
      }
    }
  }
  return false;
}

/// If BB has an incoming value that will always trigger undefined behavior
/// (eg. null pointer dereference), remove the branch leading here.
static bool removeUndefIntroducingPredecessor(BasicBlock *BB,
                                              DomTreeUpdater *DTU) {
  for (PHINode &PHI : BB->phis())
    for (unsigned i = 0, e = PHI.getNumIncomingValues(); i != e; ++i)
      if (passingValueIsAlwaysUndefined(PHI.getIncomingValue(i), &PHI)) {
        BasicBlock *Predecessor = PHI.getIncomingBlock(i);
        Instruction *T = Predecessor->getTerminator();
        IRBuilder<> Builder(T);
        if (BranchInst *BI = dyn_cast<BranchInst>(T)) {
          BB->removePredecessor(Predecessor);
          // Turn uncoditional branches into unreachables and remove the dead
          // destination from conditional branches.
          if (BI->isUnconditional())
            Builder.CreateUnreachable();
          else {
            // Preserve guarding condition in assume, because it might not be
            // inferrable from any dominating condition.
            Value *Cond = BI->getCondition();
            if (BI->getSuccessor(0) == BB)
              Builder.CreateAssumption(Builder.CreateNot(Cond));
            else
              Builder.CreateAssumption(Cond);
            Builder.CreateBr(BI->getSuccessor(0) == BB ? BI->getSuccessor(1)
                                                       : BI->getSuccessor(0));
          }
          BI->eraseFromParent();
          if (DTU)
            DTU->applyUpdates({{DominatorTree::Delete, Predecessor, BB}});
          return true;
        }
        // TODO: SwitchInst.
      }

  return false;
}

bool SimplifyCFGOpt::simplifyOnceImpl(BasicBlock *BB) {
  bool Changed = false;

  assert(BB && BB->getParent() && "Block not embedded in function!");
  assert(BB->getTerminator() && "Degenerate basic block encountered!");

  // Remove basic blocks that have no predecessors (except the entry block)...
  // or that just have themself as a predecessor.  These are unreachable.
  if ((pred_empty(BB) && BB != &BB->getParent()->getEntryBlock()) ||
      BB->getSinglePredecessor() == BB) {
    LLVM_DEBUG(dbgs() << "Removing BB: \n" << *BB);
    DeleteDeadBlock(BB, DTU);
    return true;
  }

  // Check to see if we can constant propagate this terminator instruction
  // away...
  Changed |= ConstantFoldTerminator(BB, /*DeleteDeadConditions=*/true,
                                    /*TLI=*/nullptr, DTU);

  // Check for and eliminate duplicate PHI nodes in this block.
  Changed |= EliminateDuplicatePHINodes(BB);

  // Check for and remove branches that will always cause undefined behavior.
  if (removeUndefIntroducingPredecessor(BB, DTU))
    return requestResimplify();

  // Merge basic blocks into their predecessor if there is only one distinct
  // pred, and if there is only one distinct successor of the predecessor, and
  // if there are no PHI nodes.
  if (MergeBlockIntoPredecessor(BB, DTU))
    return true;

  if (SinkCommon && Options.SinkCommonInsts)
    if (SinkCommonCodeFromPredecessors(BB, DTU)) {
      // SinkCommonCodeFromPredecessors() does not automatically CSE PHI's,
      // so we may now how duplicate PHI's.
      // Let's rerun EliminateDuplicatePHINodes() first,
      // before FoldTwoEntryPHINode() potentially converts them into select's,
      // after which we'd need a whole EarlyCSE pass run to cleanup them.
      return true;
    }

  IRBuilder<> Builder(BB);

  if (Options.FoldTwoEntryPHINode) {
    // If there is a PHI node in this basic block, and we can
    // eliminate some of its entries, do so now.
    if (auto *PN = dyn_cast<PHINode>(BB->begin()))
#if INTEL_CUSTOMIZATION
      // FoldPHIEntries is an Intel customized generalized version of the LLVM
      // open source routine called FoldTwoEntryPHINode(that folds a two-entry
      // phinode into "select") which is capable of handling any number
      // of phi entries. It iteratively transforms each conditional into
      // "select". Any changes (one such change could be regarding cost model)
      // made by the LLVM community to FoldTwoEntryPHINode will need to be
      // incorporated to this routine (FoldPHIEntries).
      // To keep xmain as clean as possible we got rid of the FoldTwoEntryPHINode,
      // therefore, there might be conflicts during code merge. If resolving
      // conflicts becomes too cumbersome, we can try something different.
      if (FoldPHIEntries(PN, TTI, DTU, DL))
        return true;
#endif //INTEL_CUSTOMIZATION
  }

  Instruction *Terminator = BB->getTerminator();
  Builder.SetInsertPoint(Terminator);
  switch (Terminator->getOpcode()) {
  case Instruction::Br:
    Changed |= simplifyBranch(cast<BranchInst>(Terminator), Builder);
    break;
  case Instruction::Resume:
    Changed |= simplifyResume(cast<ResumeInst>(Terminator), Builder);
    break;
  case Instruction::CleanupRet:
    Changed |= simplifyCleanupReturn(cast<CleanupReturnInst>(Terminator));
    break;
  case Instruction::Switch:
    Changed |= simplifySwitch(cast<SwitchInst>(Terminator), Builder);
    break;
  case Instruction::Unreachable:
    Changed |= simplifyUnreachable(cast<UnreachableInst>(Terminator));
    break;
  case Instruction::IndirectBr:
    Changed |= simplifyIndirectBr(cast<IndirectBrInst>(Terminator));
    break;
  }

  return Changed;
}

bool SimplifyCFGOpt::simplifyOnce(BasicBlock *BB) {
  bool Changed = simplifyOnceImpl(BB);

  return Changed;
}

bool SimplifyCFGOpt::run(BasicBlock *BB) {
  bool Changed = false;

  // Repeated simplify BB as long as resimplification is requested.
  do {
    Resimplify = false;

    // Perform one round of simplifcation. Resimplify flag will be set if
    // another iteration is requested.
    Changed |= simplifyOnce(BB);
  } while (Resimplify);

  return Changed;
}

bool llvm::simplifyCFG(BasicBlock *BB, const TargetTransformInfo &TTI,
                       DomTreeUpdater *DTU, const SimplifyCFGOptions &Options,
                       ArrayRef<WeakVH> LoopHeaders) {
  return SimplifyCFGOpt(TTI, DTU, BB->getModule()->getDataLayout(), LoopHeaders,
                        Options)
      .run(BB);
}<|MERGE_RESOLUTION|>--- conflicted
+++ resolved
@@ -4568,7 +4568,6 @@
   if (Preds.empty())
     return false;
 
-<<<<<<< HEAD
 #if INTEL_CUSTOMIZATION
   // Code from this commit:
   // https://reviews.llvm.org/rGb582202
@@ -4579,7 +4578,6 @@
   if (!MayHaveOpenMP && TooManyInsts(Preds.size()))
     return false;
 #endif // INTEL_CUSTOMIZATION
-=======
   // Only allow this transformation if computing the condition doesn't involve
   // too many instructions and these involved instructions can be executed
   // unconditionally. We denote all involved instructions except the condition
@@ -4617,7 +4615,6 @@
     if (!all_of(I.uses(), IsBCSSAUse))
       return false;
   }
->>>>>>> 909cba96
 
   // Ok, we have the budget. Perform the transformation.
   for (BasicBlock *PredBlock : Preds) {
