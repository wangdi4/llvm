//===- SimplifyCFG.cpp - Code to perform CFG simplification ---------------===//
//
//                     The LLVM Compiler Infrastructure
//
// This file is distributed under the University of Illinois Open Source
// License. See LICENSE.TXT for details.
//
//===----------------------------------------------------------------------===//
//
// Peephole optimize the CFG.
//
//===----------------------------------------------------------------------===//

#include "llvm/ADT/DenseMap.h"
#include "llvm/ADT/STLExtras.h"
#include "llvm/ADT/SetOperations.h"
#include "llvm/ADT/SetVector.h"
#include "llvm/ADT/SmallPtrSet.h"
#include "llvm/ADT/SmallVector.h"
#include "llvm/ADT/Statistic.h"
#include "llvm/Analysis/ConstantFolding.h"
#include "llvm/Analysis/EHPersonalities.h"
#include "llvm/Analysis/InstructionSimplify.h"
#include "llvm/Analysis/TargetTransformInfo.h"
#include "llvm/Analysis/ValueTracking.h"
#include "llvm/IR/CFG.h"
#include "llvm/IR/ConstantRange.h"
#include "llvm/IR/Constants.h"
#include "llvm/IR/DataLayout.h"
#include "llvm/IR/DerivedTypes.h"
#include "llvm/IR/GlobalVariable.h"
#include "llvm/IR/IRBuilder.h"
#include "llvm/IR/Instructions.h"
#include "llvm/IR/IntrinsicInst.h"
#include "llvm/IR/LLVMContext.h"
#include "llvm/IR/MDBuilder.h"
#include "llvm/IR/Metadata.h"
#include "llvm/IR/Module.h"
#include "llvm/IR/NoFolder.h"
#include "llvm/IR/Operator.h"
#include "llvm/IR/PatternMatch.h"
#include "llvm/IR/Type.h"
#include "llvm/Support/CommandLine.h"
#include "llvm/Support/Debug.h"
#include "llvm/Support/raw_ostream.h"
#include "llvm/Transforms/Utils/BasicBlockUtils.h"
#include "llvm/Transforms/Utils/Local.h"
#include "llvm/Transforms/Utils/ValueMapper.h"
#include <algorithm>
#include <map>
#include <set>
using namespace llvm;
using namespace PatternMatch;

#define DEBUG_TYPE "simplifycfg"

#ifndef INTEL_CUSTOMIZATION
// Chosen as 2 so as to be cheap, but still to have enough power to fold
// a select, so the "clamp" idiom (of a min followed by a max) will be caught.
// To catch this, we need to fold a compare and a select, hence '2' being the
// minimum reasonable default.
<<<<<<< HEAD
static cl::opt<unsigned>
PHINodeFoldingThreshold("phi-node-folding-threshold", cl::Hidden, cl::init(2),
   cl::desc("Control the amount of phi node folding to perform (default = 2)"));
#else
// For X86 the amount of folding phi nodes 1 shows better performance.
static cl::opt<unsigned>
PHINodeFoldingThreshold("phi-node-folding-threshold", cl::Hidden, cl::init(1),
   cl::desc("Control the amount of phi node folding to perform (default = 1)"));
#endif
=======
static cl::opt<unsigned> PHINodeFoldingThreshold(
    "phi-node-folding-threshold", cl::Hidden, cl::init(2),
    cl::desc(
        "Control the amount of phi node folding to perform (default = 2)"));
>>>>>>> c438ef57

static cl::opt<bool> DupRet(
    "simplifycfg-dup-ret", cl::Hidden, cl::init(false),
    cl::desc("Duplicate return instructions into unconditional branches"));

static cl::opt<bool>
    SinkCommon("simplifycfg-sink-common", cl::Hidden, cl::init(true),
               cl::desc("Sink common instructions down to the end block"));

static cl::opt<bool> HoistCondStores(
    "simplifycfg-hoist-cond-stores", cl::Hidden, cl::init(true),
    cl::desc("Hoist conditional stores if an unconditional store precedes"));

static cl::opt<bool> MergeCondStores(
    "simplifycfg-merge-cond-stores", cl::Hidden, cl::init(true),
    cl::desc("Hoist conditional stores even if an unconditional store does not "
             "precede - hoist multiple conditional stores into a single "
             "predicated store"));

static cl::opt<bool> MergeCondStoresAggressively(
    "simplifycfg-merge-cond-stores-aggressively", cl::Hidden, cl::init(false),
    cl::desc("When merging conditional stores, do so even if the resultant "
             "basic blocks are unlikely to be if-converted as a result"));

static cl::opt<bool> SpeculateOneExpensiveInst(
    "speculate-one-expensive-inst", cl::Hidden, cl::init(true),
    cl::desc("Allow exactly one expensive instruction to be speculatively "
             "executed"));

static cl::opt<unsigned> MaxSpeculationDepth(
    "max-speculation-depth", cl::Hidden, cl::init(10),
    cl::desc("Limit maximum recursion depth when calculating costs of "
             "speculatively executed instructions"));

STATISTIC(NumBitMaps, "Number of switch instructions turned into bitmaps");
STATISTIC(NumLinearMaps,
          "Number of switch instructions turned into linear mapping");
STATISTIC(NumLookupTables,
          "Number of switch instructions turned into lookup tables");
STATISTIC(
    NumLookupTablesHoles,
    "Number of switch instructions turned into lookup tables (holes checked)");
STATISTIC(NumTableCmpReuses, "Number of reused switch table lookup compares");
STATISTIC(NumSinkCommons,
          "Number of common instructions sunk down to the end block");
STATISTIC(NumSpeculations, "Number of speculative executed instructions");

namespace {
// The first field contains the value that the switch produces when a certain
// case group is selected, and the second field is a vector containing the
// cases composing the case group.
typedef SmallVector<std::pair<Constant *, SmallVector<ConstantInt *, 4>>, 2>
    SwitchCaseResultVectorTy;
// The first field contains the phi node that generates a result of the switch
// and the second field contains the value generated for a certain case in the
// switch for that PHI.
typedef SmallVector<std::pair<PHINode *, Constant *>, 4> SwitchCaseResultsTy;

/// ValueEqualityComparisonCase - Represents a case of a switch.
struct ValueEqualityComparisonCase {
  ConstantInt *Value;
  BasicBlock *Dest;

  ValueEqualityComparisonCase(ConstantInt *Value, BasicBlock *Dest)
      : Value(Value), Dest(Dest) {}

  bool operator<(ValueEqualityComparisonCase RHS) const {
    // Comparing pointers is ok as we only rely on the order for uniquing.
    return Value < RHS.Value;
  }

  bool operator==(BasicBlock *RHSDest) const { return Dest == RHSDest; }
};

class SimplifyCFGOpt {
  const TargetTransformInfo &TTI;
  const DataLayout &DL;
  unsigned BonusInstThreshold;
  AssumptionCache *AC;
  SmallPtrSetImpl<BasicBlock *> *LoopHeaders;
  Value *isValueEqualityComparison(TerminatorInst *TI);
  BasicBlock *GetValueEqualityComparisonCases(
      TerminatorInst *TI, std::vector<ValueEqualityComparisonCase> &Cases);
  bool SimplifyEqualityComparisonWithOnlyPredecessor(TerminatorInst *TI,
                                                     BasicBlock *Pred,
                                                     IRBuilder<> &Builder);
  bool FoldValueComparisonIntoPredecessors(TerminatorInst *TI,
                                           IRBuilder<> &Builder);

  bool SimplifyReturn(ReturnInst *RI, IRBuilder<> &Builder);
  bool SimplifyResume(ResumeInst *RI, IRBuilder<> &Builder);
  bool SimplifySingleResume(ResumeInst *RI);
  bool SimplifyCommonResume(ResumeInst *RI);
  bool SimplifyCleanupReturn(CleanupReturnInst *RI);
  bool SimplifyUnreachable(UnreachableInst *UI);
  bool SimplifySwitch(SwitchInst *SI, IRBuilder<> &Builder);
  bool SimplifyIndirectBr(IndirectBrInst *IBI);
  bool SimplifyUncondBranch(BranchInst *BI, IRBuilder<> &Builder);
  bool SimplifyCondBranch(BranchInst *BI, IRBuilder<> &Builder);

public:
  SimplifyCFGOpt(const TargetTransformInfo &TTI, const DataLayout &DL,
                 unsigned BonusInstThreshold, AssumptionCache *AC,
                 SmallPtrSetImpl<BasicBlock *> *LoopHeaders)
      : TTI(TTI), DL(DL), BonusInstThreshold(BonusInstThreshold), AC(AC),
        LoopHeaders(LoopHeaders) {}
  bool run(BasicBlock *BB);
};
}

/// Return true if it is safe to merge these two
/// terminator instructions together.
static bool SafeToMergeTerminators(TerminatorInst *SI1, TerminatorInst *SI2) {
  if (SI1 == SI2)
    return false; // Can't merge with self!

  // It is not safe to merge these two switch instructions if they have a common
  // successor, and if that successor has a PHI node, and if *that* PHI node has
  // conflicting incoming values from the two switch blocks.
  BasicBlock *SI1BB = SI1->getParent();
  BasicBlock *SI2BB = SI2->getParent();
  SmallPtrSet<BasicBlock *, 16> SI1Succs(succ_begin(SI1BB), succ_end(SI1BB));

  for (BasicBlock *Succ : successors(SI2BB))
    if (SI1Succs.count(Succ))
      for (BasicBlock::iterator BBI = Succ->begin(); isa<PHINode>(BBI); ++BBI) {
        PHINode *PN = cast<PHINode>(BBI);
        if (PN->getIncomingValueForBlock(SI1BB) !=
            PN->getIncomingValueForBlock(SI2BB))
          return false;
      }

  return true;
}

/// Return true if it is safe and profitable to merge these two terminator
/// instructions together, where SI1 is an unconditional branch. PhiNodes will
/// store all PHI nodes in common successors.
static bool
isProfitableToFoldUnconditional(BranchInst *SI1, BranchInst *SI2,
                                Instruction *Cond,
                                SmallVectorImpl<PHINode *> &PhiNodes) {
  if (SI1 == SI2)
    return false; // Can't merge with self!
  assert(SI1->isUnconditional() && SI2->isConditional());

  // We fold the unconditional branch if we can easily update all PHI nodes in
  // common successors:
  // 1> We have a constant incoming value for the conditional branch;
  // 2> We have "Cond" as the incoming value for the unconditional branch;
  // 3> SI2->getCondition() and Cond have same operands.
  CmpInst *Ci2 = dyn_cast<CmpInst>(SI2->getCondition());
  if (!Ci2)
    return false;
  if (!(Cond->getOperand(0) == Ci2->getOperand(0) &&
        Cond->getOperand(1) == Ci2->getOperand(1)) &&
      !(Cond->getOperand(0) == Ci2->getOperand(1) &&
        Cond->getOperand(1) == Ci2->getOperand(0)))
    return false;

  BasicBlock *SI1BB = SI1->getParent();
  BasicBlock *SI2BB = SI2->getParent();
  SmallPtrSet<BasicBlock *, 16> SI1Succs(succ_begin(SI1BB), succ_end(SI1BB));
  for (BasicBlock *Succ : successors(SI2BB))
    if (SI1Succs.count(Succ))
      for (BasicBlock::iterator BBI = Succ->begin(); isa<PHINode>(BBI); ++BBI) {
        PHINode *PN = cast<PHINode>(BBI);
        if (PN->getIncomingValueForBlock(SI1BB) != Cond ||
            !isa<ConstantInt>(PN->getIncomingValueForBlock(SI2BB)))
          return false;
        PhiNodes.push_back(PN);
      }
  return true;
}

/// Update PHI nodes in Succ to indicate that there will now be entries in it
/// from the 'NewPred' block. The values that will be flowing into the PHI nodes
/// will be the same as those coming in from ExistPred, an existing predecessor
/// of Succ.
static void AddPredecessorToBlock(BasicBlock *Succ, BasicBlock *NewPred,
                                  BasicBlock *ExistPred) {
  if (!isa<PHINode>(Succ->begin()))
    return; // Quick exit if nothing to do

  PHINode *PN;
  for (BasicBlock::iterator I = Succ->begin(); (PN = dyn_cast<PHINode>(I)); ++I)
    PN->addIncoming(PN->getIncomingValueForBlock(ExistPred), NewPred);
}

/// Compute an abstract "cost" of speculating the given instruction,
/// which is assumed to be safe to speculate. TCC_Free means cheap,
/// TCC_Basic means less cheap, and TCC_Expensive means prohibitively
/// expensive.
static unsigned ComputeSpeculationCost(const User *I,
                                       const TargetTransformInfo &TTI) {
  assert(isSafeToSpeculativelyExecute(I) &&
         "Instruction is not safe to speculatively execute!");
  return TTI.getUserCost(I);
}

#if INTEL_CUSTOMIZATION
/// CanDominateConditionalBranch is an Intel customized routine that
/// replaces the LLVM open source routine called DominatesMergePoint.
/// There are no functionality changes.  The only changes are the name
/// of the routine and small changes in the comments. We changed the
/// name because the original name (DominatesMergePoint) did not make
/// sense since here we are checking whether a value dominates a
/// conditional branch not a conditional merge point.
/// To keep xmain as clean as possible we got rid of the original
/// routine(DominatesMergePoint()). Any changes made by the LLVM community
/// to DominatesMergePoint needs to be incorporated into this routine
/// (CanDominateConditionalBranch). There might be conflicts during code
/// merge and if resolving these conflicts becomes too cumbersome, we can
/// try something different.

/// CanDominateConditionalBranch - If we have a merge point of an
/// "if condition" as accepted by GetIfConditon(), return true if the
/// specified value dominates or can dominate the conditional branch.
///
/// If AggressiveInsts is non-null, and if V does not dominate conditional
/// branch (which means they are defined in the conditional part),
/// we check to see if V (which must be an instruction) and its recursive
/// operands have a combined cost lower than CostRemaining and are
/// non-trapping.  If both are true, the instruction is inserted into the
/// set and true is returned.
///
/// The cost for most non-trapping instructions is defined as 1 except for
/// Select whose cost is 2.
///
/// After this function returns, CostRemaining is decreased by the cost of
/// V plus its unavailable operands.  If that cost is greater than
/// CostRemaining, false is returned and CostRemaining is undefined.
<<<<<<< HEAD
static bool
CanDominateConditionalBranch(Value *V, BasicBlock *BB,
                             SmallPtrSetImpl<Instruction *> *AggressiveInsts,
                             unsigned &CostRemaining,
                             const TargetTransformInfo &TTI,
                             unsigned Depth = 0) {
=======
static bool DominatesMergePoint(Value *V, BasicBlock *BB,
                                SmallPtrSetImpl<Instruction *> *AggressiveInsts,
                                unsigned &CostRemaining,
                                const TargetTransformInfo &TTI,
                                unsigned Depth = 0) {
>>>>>>> c438ef57
  // It is possible to hit a zero-cost cycle (phi/gep instructions for example),
  // so limit the recursion depth.
  // TODO: While this recursion limit does prevent pathological behavior, it
  // would be better to track visited instructions to avoid cycles.
  if (Depth == MaxSpeculationDepth)
    return false;

  Instruction *I = dyn_cast<Instruction>(V);
  if (!I) {
    // Non-instructions dominate all instructions , but not all constantexprs
    // can be executed unconditionally.
    if (ConstantExpr *C = dyn_cast<ConstantExpr>(V))
      if (C->canTrap())
        return false;
    return true;
  }
  BasicBlock *PBB = I->getParent();

  // We don't want to allow weird loops that might have the "if condition" in
  // the bottom of this block.
  if (PBB == BB)
    return false;

  // If this instruction is defined in a block that contains an unconditional
  // branch to BB, then it must be in the 'conditional' part of the "if
  // statement".  If not, it is definitely available in the conditional block.
  BranchInst *BI = dyn_cast<BranchInst>(PBB->getTerminator());
  if (!BI || BI->isConditional() || BI->getSuccessor(0) != BB)
    return true;

  // If we aren't allowing aggressive promotion anymore, then don't consider
  // instructions in the 'if region'.
  if (!AggressiveInsts)
    return false;

  // If we have seen this instruction before, don't count it again.
  if (AggressiveInsts->count(I))
    return true;

  // Okay, it looks like the instruction IS in the "condition".  Check to
  // see if it's a cheap and safe instruction to unconditionally compute, and
  // if it only uses stuff defined outside of the condition.  If so, hoist it
  // out.
  if (!isSafeToSpeculativelyExecute(I))
    return false;

  unsigned Cost = ComputeSpeculationCost(I, TTI);

  // Allow exactly one instruction to be speculated regardless of its cost
  // (as long as it is safe to do so).
  // This is intended to flatten the CFG even if the instruction is a division
  // or other expensive operation. The speculation of an expensive instruction
  // is expected to be undone in CodeGenPrepare if the speculation has not
  // enabled further IR optimizations.
  if (Cost > CostRemaining &&
      (!SpeculateOneExpensiveInst || !AggressiveInsts->empty() || Depth > 0))
    return false;

  // Avoid unsigned wrap.
  CostRemaining = (Cost > CostRemaining) ? 0 : CostRemaining - Cost;

  // Okay, we can only really hoist these out if their operands do
  // not take us over the cost threshold.
  for (User::op_iterator i = I->op_begin(), e = I->op_end(); i != e; ++i)
    if (!CanDominateConditionalBranch(*i, BB, AggressiveInsts,
                                      CostRemaining, TTI, Depth + 1))
      return false;
  // Okay, it's safe to do this!  Remember this instruction.
  AggressiveInsts->insert(I);
  return true;
}
#endif //INTEL_CUSTOMIZATION

/// Extract ConstantInt from value, looking through IntToPtr
/// and PointerNullValue. Return NULL if value is not a constant int.
static ConstantInt *GetConstantInt(Value *V, const DataLayout &DL) {
  // Normal constant int.
  ConstantInt *CI = dyn_cast<ConstantInt>(V);
  if (CI || !isa<Constant>(V) || !V->getType()->isPointerTy())
    return CI;

  // This is some kind of pointer constant. Turn it into a pointer-sized
  // ConstantInt if possible.
  IntegerType *PtrTy = cast<IntegerType>(DL.getIntPtrType(V->getType()));

  // Null pointer means 0, see SelectionDAGBuilder::getValue(const Value*).
  if (isa<ConstantPointerNull>(V))
    return ConstantInt::get(PtrTy, 0);

  // IntToPtr const int.
  if (ConstantExpr *CE = dyn_cast<ConstantExpr>(V))
    if (CE->getOpcode() == Instruction::IntToPtr)
      if (ConstantInt *CI = dyn_cast<ConstantInt>(CE->getOperand(0))) {
        // The constant is very likely to have the right type already.
        if (CI->getType() == PtrTy)
          return CI;
        else
          return cast<ConstantInt>(
              ConstantExpr::getIntegerCast(CI, PtrTy, /*isSigned=*/false));
      }
  return nullptr;
}

namespace {

/// Given a chain of or (||) or and (&&) comparison of a value against a
/// constant, this will try to recover the information required for a switch
/// structure.
/// It will depth-first traverse the chain of comparison, seeking for patterns
/// like %a == 12 or %a < 4 and combine them to produce a set of integer
/// representing the different cases for the switch.
/// Note that if the chain is composed of '||' it will build the set of elements
/// that matches the comparisons (i.e. any of this value validate the chain)
/// while for a chain of '&&' it will build the set elements that make the test
/// fail.
struct ConstantComparesGatherer {
  const DataLayout &DL;
  Value *CompValue; /// Value found for the switch comparison
  Value *Extra;     /// Extra clause to be checked before the switch
  SmallVector<ConstantInt *, 8> Vals; /// Set of integers to match in switch
  unsigned UsedICmps; /// Number of comparisons matched in the and/or chain

  /// Construct and compute the result for the comparison instruction Cond
  ConstantComparesGatherer(Instruction *Cond, const DataLayout &DL)
      : DL(DL), CompValue(nullptr), Extra(nullptr), UsedICmps(0) {
    gather(Cond);
  }

  /// Prevent copy
  ConstantComparesGatherer(const ConstantComparesGatherer &) = delete;
  ConstantComparesGatherer &
  operator=(const ConstantComparesGatherer &) = delete;

private:
  /// Try to set the current value used for the comparison, it succeeds only if
  /// it wasn't set before or if the new value is the same as the old one
  bool setValueOnce(Value *NewVal) {
    if (CompValue && CompValue != NewVal)
      return false;
    CompValue = NewVal;
    return (CompValue != nullptr);
  }

  /// Try to match Instruction "I" as a comparison against a constant and
  /// populates the array Vals with the set of values that match (or do not
  /// match depending on isEQ).
  /// Return false on failure. On success, the Value the comparison matched
  /// against is placed in CompValue.
  /// If CompValue is already set, the function is expected to fail if a match
  /// is found but the value compared to is different.
  bool matchInstruction(Instruction *I, bool isEQ) {
    // If this is an icmp against a constant, handle this as one of the cases.
    ICmpInst *ICI;
    ConstantInt *C;
    if (!((ICI = dyn_cast<ICmpInst>(I)) &&
          (C = GetConstantInt(I->getOperand(1), DL)))) {
      return false;
    }

    Value *RHSVal;
    ConstantInt *RHSC;

    // Pattern match a special case
    // (x & ~2^z) == y --> x == y || x == y|2^z
    // This undoes a transformation done by instcombine to fuse 2 compares.
    if (ICI->getPredicate() == (isEQ ? ICmpInst::ICMP_EQ : ICmpInst::ICMP_NE)) {
      if (match(ICI->getOperand(0),
                m_And(m_Value(RHSVal), m_ConstantInt(RHSC)))) {
        APInt Not = ~RHSC->getValue();
        if (Not.isPowerOf2() && C->getValue().isPowerOf2() &&
            Not != C->getValue()) {
          // If we already have a value for the switch, it has to match!
          if (!setValueOnce(RHSVal))
            return false;

          Vals.push_back(C);
          Vals.push_back(
              ConstantInt::get(C->getContext(), C->getValue() | Not));
          UsedICmps++;
          return true;
        }
      }

      // If we already have a value for the switch, it has to match!
      if (!setValueOnce(ICI->getOperand(0)))
        return false;

      UsedICmps++;
      Vals.push_back(C);
      return ICI->getOperand(0);
    }

    // If we have "x ult 3", for example, then we can add 0,1,2 to the set.
    ConstantRange Span = ConstantRange::makeAllowedICmpRegion(
        ICI->getPredicate(), C->getValue());

    // Shift the range if the compare is fed by an add. This is the range
    // compare idiom as emitted by instcombine.
    Value *CandidateVal = I->getOperand(0);
    if (match(I->getOperand(0), m_Add(m_Value(RHSVal), m_ConstantInt(RHSC)))) {
      Span = Span.subtract(RHSC->getValue());
      CandidateVal = RHSVal;
    }

    // If this is an and/!= check, then we are looking to build the set of
    // value that *don't* pass the and chain. I.e. to turn "x ugt 2" into
    // x != 0 && x != 1.
    if (!isEQ)
      Span = Span.inverse();

    // If there are a ton of values, we don't want to make a ginormous switch.
    if (Span.getSetSize().ugt(8) || Span.isEmptySet()) {
      return false;
    }

    // If we already have a value for the switch, it has to match!
    if (!setValueOnce(CandidateVal))
      return false;

    // Add all values from the range to the set
    for (APInt Tmp = Span.getLower(); Tmp != Span.getUpper(); ++Tmp)
      Vals.push_back(ConstantInt::get(I->getContext(), Tmp));

    UsedICmps++;
    return true;
  }

  /// Given a potentially 'or'd or 'and'd together collection of icmp
  /// eq/ne/lt/gt instructions that compare a value against a constant, extract
  /// the value being compared, and stick the list constants into the Vals
  /// vector.
  /// One "Extra" case is allowed to differ from the other.
  void gather(Value *V) {
    Instruction *I = dyn_cast<Instruction>(V);
    bool isEQ = (I->getOpcode() == Instruction::Or);

    // Keep a stack (SmallVector for efficiency) for depth-first traversal
    SmallVector<Value *, 8> DFT;
    SmallPtrSet<Value *, 8> Visited;

    // Initialize
    Visited.insert(V);
    DFT.push_back(V);

    while (!DFT.empty()) {
      V = DFT.pop_back_val();

      if (Instruction *I = dyn_cast<Instruction>(V)) {
        // If it is a || (or && depending on isEQ), process the operands.
        if (I->getOpcode() == (isEQ ? Instruction::Or : Instruction::And)) {
          if (Visited.insert(I->getOperand(1)).second)
            DFT.push_back(I->getOperand(1));
          if (Visited.insert(I->getOperand(0)).second)
            DFT.push_back(I->getOperand(0));
          continue;
        }

        // Try to match the current instruction
        if (matchInstruction(I, isEQ))
          // Match succeed, continue the loop
          continue;
      }

      // One element of the sequence of || (or &&) could not be match as a
      // comparison against the same value as the others.
      // We allow only one "Extra" case to be checked before the switch
      if (!Extra) {
        Extra = V;
        continue;
      }
      // Failed to parse a proper sequence, abort now
      CompValue = nullptr;
      break;
    }
  }
};
}

static void EraseTerminatorInstAndDCECond(TerminatorInst *TI) {
  Instruction *Cond = nullptr;
  if (SwitchInst *SI = dyn_cast<SwitchInst>(TI)) {
    Cond = dyn_cast<Instruction>(SI->getCondition());
  } else if (BranchInst *BI = dyn_cast<BranchInst>(TI)) {
    if (BI->isConditional())
      Cond = dyn_cast<Instruction>(BI->getCondition());
  } else if (IndirectBrInst *IBI = dyn_cast<IndirectBrInst>(TI)) {
    Cond = dyn_cast<Instruction>(IBI->getAddress());
  }

  TI->eraseFromParent();
  if (Cond)
    RecursivelyDeleteTriviallyDeadInstructions(Cond);
}

/// Return true if the specified terminator checks
/// to see if a value is equal to constant integer value.
Value *SimplifyCFGOpt::isValueEqualityComparison(TerminatorInst *TI) {
  Value *CV = nullptr;
  if (SwitchInst *SI = dyn_cast<SwitchInst>(TI)) {
    // Do not permit merging of large switch instructions into their
    // predecessors unless there is only one predecessor.
    if (SI->getNumSuccessors() * std::distance(pred_begin(SI->getParent()),
                                               pred_end(SI->getParent())) <=
        128)
      CV = SI->getCondition();
  } else if (BranchInst *BI = dyn_cast<BranchInst>(TI))
    if (BI->isConditional() && BI->getCondition()->hasOneUse())
      if (ICmpInst *ICI = dyn_cast<ICmpInst>(BI->getCondition())) {
        if (ICI->isEquality() && GetConstantInt(ICI->getOperand(1), DL))
          CV = ICI->getOperand(0);
      }

  // Unwrap any lossless ptrtoint cast.
  if (CV) {
    if (PtrToIntInst *PTII = dyn_cast<PtrToIntInst>(CV)) {
      Value *Ptr = PTII->getPointerOperand();
      if (PTII->getType() == DL.getIntPtrType(Ptr->getType()))
        CV = Ptr;
    }
  }
  return CV;
}

/// Given a value comparison instruction,
/// decode all of the 'cases' that it represents and return the 'default' block.
BasicBlock *SimplifyCFGOpt::GetValueEqualityComparisonCases(
    TerminatorInst *TI, std::vector<ValueEqualityComparisonCase> &Cases) {
  if (SwitchInst *SI = dyn_cast<SwitchInst>(TI)) {
    Cases.reserve(SI->getNumCases());
    for (SwitchInst::CaseIt i = SI->case_begin(), e = SI->case_end(); i != e;
         ++i)
      Cases.push_back(
          ValueEqualityComparisonCase(i.getCaseValue(), i.getCaseSuccessor()));
    return SI->getDefaultDest();
  }

  BranchInst *BI = cast<BranchInst>(TI);
  ICmpInst *ICI = cast<ICmpInst>(BI->getCondition());
  BasicBlock *Succ = BI->getSuccessor(ICI->getPredicate() == ICmpInst::ICMP_NE);
  Cases.push_back(ValueEqualityComparisonCase(
      GetConstantInt(ICI->getOperand(1), DL), Succ));
  return BI->getSuccessor(ICI->getPredicate() == ICmpInst::ICMP_EQ);
}

/// Given a vector of bb/value pairs, remove any entries
/// in the list that match the specified block.
static void
EliminateBlockCases(BasicBlock *BB,
                    std::vector<ValueEqualityComparisonCase> &Cases) {
  Cases.erase(std::remove(Cases.begin(), Cases.end(), BB), Cases.end());
}

/// Return true if there are any keys in C1 that exist in C2 as well.
static bool ValuesOverlap(std::vector<ValueEqualityComparisonCase> &C1,
                          std::vector<ValueEqualityComparisonCase> &C2) {
  std::vector<ValueEqualityComparisonCase> *V1 = &C1, *V2 = &C2;

  // Make V1 be smaller than V2.
  if (V1->size() > V2->size())
    std::swap(V1, V2);

  if (V1->size() == 0)
    return false;
  if (V1->size() == 1) {
    // Just scan V2.
    ConstantInt *TheVal = (*V1)[0].Value;
    for (unsigned i = 0, e = V2->size(); i != e; ++i)
      if (TheVal == (*V2)[i].Value)
        return true;
  }

  // Otherwise, just sort both lists and compare element by element.
  array_pod_sort(V1->begin(), V1->end());
  array_pod_sort(V2->begin(), V2->end());
  unsigned i1 = 0, i2 = 0, e1 = V1->size(), e2 = V2->size();
  while (i1 != e1 && i2 != e2) {
    if ((*V1)[i1].Value == (*V2)[i2].Value)
      return true;
    if ((*V1)[i1].Value < (*V2)[i2].Value)
      ++i1;
    else
      ++i2;
  }
  return false;
}

/// If TI is known to be a terminator instruction and its block is known to
/// only have a single predecessor block, check to see if that predecessor is
/// also a value comparison with the same value, and if that comparison
/// determines the outcome of this comparison. If so, simplify TI. This does a
/// very limited form of jump threading.
bool SimplifyCFGOpt::SimplifyEqualityComparisonWithOnlyPredecessor(
    TerminatorInst *TI, BasicBlock *Pred, IRBuilder<> &Builder) {
  Value *PredVal = isValueEqualityComparison(Pred->getTerminator());
  if (!PredVal)
    return false; // Not a value comparison in predecessor.

  Value *ThisVal = isValueEqualityComparison(TI);
  assert(ThisVal && "This isn't a value comparison!!");
  if (ThisVal != PredVal)
    return false; // Different predicates.

  // TODO: Preserve branch weight metadata, similarly to how
  // FoldValueComparisonIntoPredecessors preserves it.

  // Find out information about when control will move from Pred to TI's block.
  std::vector<ValueEqualityComparisonCase> PredCases;
  BasicBlock *PredDef =
      GetValueEqualityComparisonCases(Pred->getTerminator(), PredCases);
  EliminateBlockCases(PredDef, PredCases); // Remove default from cases.

  // Find information about how control leaves this block.
  std::vector<ValueEqualityComparisonCase> ThisCases;
  BasicBlock *ThisDef = GetValueEqualityComparisonCases(TI, ThisCases);
  EliminateBlockCases(ThisDef, ThisCases); // Remove default from cases.

  // If TI's block is the default block from Pred's comparison, potentially
  // simplify TI based on this knowledge.
  if (PredDef == TI->getParent()) {
    // If we are here, we know that the value is none of those cases listed in
    // PredCases.  If there are any cases in ThisCases that are in PredCases, we
    // can simplify TI.
    if (!ValuesOverlap(PredCases, ThisCases))
      return false;

    if (isa<BranchInst>(TI)) {
      // Okay, one of the successors of this condbr is dead.  Convert it to a
      // uncond br.
      assert(ThisCases.size() == 1 && "Branch can only have one case!");
      // Insert the new branch.
      Instruction *NI = Builder.CreateBr(ThisDef);
      (void)NI;

      // Remove PHI node entries for the dead edge.
      ThisCases[0].Dest->removePredecessor(TI->getParent());

      DEBUG(dbgs() << "Threading pred instr: " << *Pred->getTerminator()
                   << "Through successor TI: " << *TI << "Leaving: " << *NI
                   << "\n");

      EraseTerminatorInstAndDCECond(TI);
      return true;
    }

    SwitchInst *SI = cast<SwitchInst>(TI);
    // Okay, TI has cases that are statically dead, prune them away.
    SmallPtrSet<Constant *, 16> DeadCases;
    for (unsigned i = 0, e = PredCases.size(); i != e; ++i)
      DeadCases.insert(PredCases[i].Value);

    DEBUG(dbgs() << "Threading pred instr: " << *Pred->getTerminator()
                 << "Through successor TI: " << *TI);

    // Collect branch weights into a vector.
    SmallVector<uint32_t, 8> Weights;
    MDNode *MD = SI->getMetadata(LLVMContext::MD_prof);
    bool HasWeight = MD && (MD->getNumOperands() == 2 + SI->getNumCases());
    if (HasWeight)
      for (unsigned MD_i = 1, MD_e = MD->getNumOperands(); MD_i < MD_e;
           ++MD_i) {
        ConstantInt *CI = mdconst::extract<ConstantInt>(MD->getOperand(MD_i));
        Weights.push_back(CI->getValue().getZExtValue());
      }
    for (SwitchInst::CaseIt i = SI->case_end(), e = SI->case_begin(); i != e;) {
      --i;
      if (DeadCases.count(i.getCaseValue())) {
        if (HasWeight) {
          std::swap(Weights[i.getCaseIndex() + 1], Weights.back());
          Weights.pop_back();
        }
        i.getCaseSuccessor()->removePredecessor(TI->getParent());
        SI->removeCase(i);
      }
    }
    if (HasWeight && Weights.size() >= 2)
      SI->setMetadata(LLVMContext::MD_prof,
                      MDBuilder(SI->getParent()->getContext())
                          .createBranchWeights(Weights));

    DEBUG(dbgs() << "Leaving: " << *TI << "\n");
    return true;
  }

  // Otherwise, TI's block must correspond to some matched value.  Find out
  // which value (or set of values) this is.
  ConstantInt *TIV = nullptr;
  BasicBlock *TIBB = TI->getParent();
  for (unsigned i = 0, e = PredCases.size(); i != e; ++i)
    if (PredCases[i].Dest == TIBB) {
      if (TIV)
        return false; // Cannot handle multiple values coming to this block.
      TIV = PredCases[i].Value;
    }
  assert(TIV && "No edge from pred to succ?");

  // Okay, we found the one constant that our value can be if we get into TI's
  // BB.  Find out which successor will unconditionally be branched to.
  BasicBlock *TheRealDest = nullptr;
  for (unsigned i = 0, e = ThisCases.size(); i != e; ++i)
    if (ThisCases[i].Value == TIV) {
      TheRealDest = ThisCases[i].Dest;
      break;
    }

  // If not handled by any explicit cases, it is handled by the default case.
  if (!TheRealDest)
    TheRealDest = ThisDef;

  // Remove PHI node entries for dead edges.
  BasicBlock *CheckEdge = TheRealDest;
  for (BasicBlock *Succ : successors(TIBB))
    if (Succ != CheckEdge)
      Succ->removePredecessor(TIBB);
    else
      CheckEdge = nullptr;

  // Insert the new branch.
  Instruction *NI = Builder.CreateBr(TheRealDest);
  (void)NI;

  DEBUG(dbgs() << "Threading pred instr: " << *Pred->getTerminator()
               << "Through successor TI: " << *TI << "Leaving: " << *NI
               << "\n");

  EraseTerminatorInstAndDCECond(TI);
  return true;
}

namespace {
/// This class implements a stable ordering of constant
/// integers that does not depend on their address.  This is important for
/// applications that sort ConstantInt's to ensure uniqueness.
struct ConstantIntOrdering {
  bool operator()(const ConstantInt *LHS, const ConstantInt *RHS) const {
    return LHS->getValue().ult(RHS->getValue());
  }
};
}

static int ConstantIntSortPredicate(ConstantInt *const *P1,
                                    ConstantInt *const *P2) {
  const ConstantInt *LHS = *P1;
  const ConstantInt *RHS = *P2;
  if (LHS == RHS)
    return 0;
  return LHS->getValue().ult(RHS->getValue()) ? 1 : -1;
}

static inline bool HasBranchWeights(const Instruction *I) {
  MDNode *ProfMD = I->getMetadata(LLVMContext::MD_prof);
  if (ProfMD && ProfMD->getOperand(0))
    if (MDString *MDS = dyn_cast<MDString>(ProfMD->getOperand(0)))
      return MDS->getString().equals("branch_weights");

  return false;
}

/// Get Weights of a given TerminatorInst, the default weight is at the front
/// of the vector. If TI is a conditional eq, we need to swap the branch-weight
/// metadata.
static void GetBranchWeights(TerminatorInst *TI,
                             SmallVectorImpl<uint64_t> &Weights) {
  MDNode *MD = TI->getMetadata(LLVMContext::MD_prof);
  assert(MD);
  for (unsigned i = 1, e = MD->getNumOperands(); i < e; ++i) {
    ConstantInt *CI = mdconst::extract<ConstantInt>(MD->getOperand(i));
    Weights.push_back(CI->getValue().getZExtValue());
  }

  // If TI is a conditional eq, the default case is the false case,
  // and the corresponding branch-weight data is at index 2. We swap the
  // default weight to be the first entry.
  if (BranchInst *BI = dyn_cast<BranchInst>(TI)) {
    assert(Weights.size() == 2);
    ICmpInst *ICI = cast<ICmpInst>(BI->getCondition());
    if (ICI->getPredicate() == ICmpInst::ICMP_EQ)
      std::swap(Weights.front(), Weights.back());
  }
}

/// Keep halving the weights until all can fit in uint32_t.
static void FitWeights(MutableArrayRef<uint64_t> Weights) {
  uint64_t Max = *std::max_element(Weights.begin(), Weights.end());
  if (Max > UINT_MAX) {
    unsigned Offset = 32 - countLeadingZeros(Max);
    for (uint64_t &I : Weights)
      I >>= Offset;
  }
}

/// The specified terminator is a value equality comparison instruction
/// (either a switch or a branch on "X == c").
/// See if any of the predecessors of the terminator block are value comparisons
/// on the same value.  If so, and if safe to do so, fold them together.
bool SimplifyCFGOpt::FoldValueComparisonIntoPredecessors(TerminatorInst *TI,
                                                         IRBuilder<> &Builder) {
  BasicBlock *BB = TI->getParent();
  Value *CV = isValueEqualityComparison(TI); // CondVal
  assert(CV && "Not a comparison?");
  bool Changed = false;

  SmallVector<BasicBlock *, 16> Preds(pred_begin(BB), pred_end(BB));
  while (!Preds.empty()) {
    BasicBlock *Pred = Preds.pop_back_val();

    // See if the predecessor is a comparison with the same value.
    TerminatorInst *PTI = Pred->getTerminator();
    Value *PCV = isValueEqualityComparison(PTI); // PredCondVal

    if (PCV == CV && SafeToMergeTerminators(TI, PTI)) {
      // Figure out which 'cases' to copy from SI to PSI.
      std::vector<ValueEqualityComparisonCase> BBCases;
      BasicBlock *BBDefault = GetValueEqualityComparisonCases(TI, BBCases);

      std::vector<ValueEqualityComparisonCase> PredCases;
      BasicBlock *PredDefault = GetValueEqualityComparisonCases(PTI, PredCases);

      // Based on whether the default edge from PTI goes to BB or not, fill in
      // PredCases and PredDefault with the new switch cases we would like to
      // build.
      SmallVector<BasicBlock *, 8> NewSuccessors;

      // Update the branch weight metadata along the way
      SmallVector<uint64_t, 8> Weights;
      bool PredHasWeights = HasBranchWeights(PTI);
      bool SuccHasWeights = HasBranchWeights(TI);

      if (PredHasWeights) {
        GetBranchWeights(PTI, Weights);
        // branch-weight metadata is inconsistent here.
        if (Weights.size() != 1 + PredCases.size())
          PredHasWeights = SuccHasWeights = false;
      } else if (SuccHasWeights)
        // If there are no predecessor weights but there are successor weights,
        // populate Weights with 1, which will later be scaled to the sum of
        // successor's weights
        Weights.assign(1 + PredCases.size(), 1);

      SmallVector<uint64_t, 8> SuccWeights;
      if (SuccHasWeights) {
        GetBranchWeights(TI, SuccWeights);
        // branch-weight metadata is inconsistent here.
        if (SuccWeights.size() != 1 + BBCases.size())
          PredHasWeights = SuccHasWeights = false;
      } else if (PredHasWeights)
        SuccWeights.assign(1 + BBCases.size(), 1);

      if (PredDefault == BB) {
        // If this is the default destination from PTI, only the edges in TI
        // that don't occur in PTI, or that branch to BB will be activated.
        std::set<ConstantInt *, ConstantIntOrdering> PTIHandled;
        for (unsigned i = 0, e = PredCases.size(); i != e; ++i)
          if (PredCases[i].Dest != BB)
            PTIHandled.insert(PredCases[i].Value);
          else {
            // The default destination is BB, we don't need explicit targets.
            std::swap(PredCases[i], PredCases.back());

            if (PredHasWeights || SuccHasWeights) {
              // Increase weight for the default case.
              Weights[0] += Weights[i + 1];
              std::swap(Weights[i + 1], Weights.back());
              Weights.pop_back();
            }

            PredCases.pop_back();
            --i;
            --e;
          }

        // Reconstruct the new switch statement we will be building.
        if (PredDefault != BBDefault) {
          PredDefault->removePredecessor(Pred);
          PredDefault = BBDefault;
          NewSuccessors.push_back(BBDefault);
        }

        unsigned CasesFromPred = Weights.size();
        uint64_t ValidTotalSuccWeight = 0;
        for (unsigned i = 0, e = BBCases.size(); i != e; ++i)
          if (!PTIHandled.count(BBCases[i].Value) &&
              BBCases[i].Dest != BBDefault) {
            PredCases.push_back(BBCases[i]);
            NewSuccessors.push_back(BBCases[i].Dest);
            if (SuccHasWeights || PredHasWeights) {
              // The default weight is at index 0, so weight for the ith case
              // should be at index i+1. Scale the cases from successor by
              // PredDefaultWeight (Weights[0]).
              Weights.push_back(Weights[0] * SuccWeights[i + 1]);
              ValidTotalSuccWeight += SuccWeights[i + 1];
            }
          }

        if (SuccHasWeights || PredHasWeights) {
          ValidTotalSuccWeight += SuccWeights[0];
          // Scale the cases from predecessor by ValidTotalSuccWeight.
          for (unsigned i = 1; i < CasesFromPred; ++i)
            Weights[i] *= ValidTotalSuccWeight;
          // Scale the default weight by SuccDefaultWeight (SuccWeights[0]).
          Weights[0] *= SuccWeights[0];
        }
      } else {
        // If this is not the default destination from PSI, only the edges
        // in SI that occur in PSI with a destination of BB will be
        // activated.
        std::set<ConstantInt *, ConstantIntOrdering> PTIHandled;
        std::map<ConstantInt *, uint64_t> WeightsForHandled;
        for (unsigned i = 0, e = PredCases.size(); i != e; ++i)
          if (PredCases[i].Dest == BB) {
            PTIHandled.insert(PredCases[i].Value);

            if (PredHasWeights || SuccHasWeights) {
              WeightsForHandled[PredCases[i].Value] = Weights[i + 1];
              std::swap(Weights[i + 1], Weights.back());
              Weights.pop_back();
            }

            std::swap(PredCases[i], PredCases.back());
            PredCases.pop_back();
            --i;
            --e;
          }

        // Okay, now we know which constants were sent to BB from the
        // predecessor.  Figure out where they will all go now.
        for (unsigned i = 0, e = BBCases.size(); i != e; ++i)
          if (PTIHandled.count(BBCases[i].Value)) {
            // If this is one we are capable of getting...
            if (PredHasWeights || SuccHasWeights)
              Weights.push_back(WeightsForHandled[BBCases[i].Value]);
            PredCases.push_back(BBCases[i]);
            NewSuccessors.push_back(BBCases[i].Dest);
            PTIHandled.erase(
                BBCases[i].Value); // This constant is taken care of
          }

        // If there are any constants vectored to BB that TI doesn't handle,
        // they must go to the default destination of TI.
        for (std::set<ConstantInt *, ConstantIntOrdering>::iterator
                 I = PTIHandled.begin(),
                 E = PTIHandled.end();
             I != E; ++I) {
          if (PredHasWeights || SuccHasWeights)
            Weights.push_back(WeightsForHandled[*I]);
          PredCases.push_back(ValueEqualityComparisonCase(*I, BBDefault));
          NewSuccessors.push_back(BBDefault);
        }
      }

      // Okay, at this point, we know which new successor Pred will get.  Make
      // sure we update the number of entries in the PHI nodes for these
      // successors.
      for (BasicBlock *NewSuccessor : NewSuccessors)
        AddPredecessorToBlock(NewSuccessor, Pred, BB);

      Builder.SetInsertPoint(PTI);
      // Convert pointer to int before we switch.
      if (CV->getType()->isPointerTy()) {
        CV = Builder.CreatePtrToInt(CV, DL.getIntPtrType(CV->getType()),
                                    "magicptr");
      }

      // Now that the successors are updated, create the new Switch instruction.
      SwitchInst *NewSI =
          Builder.CreateSwitch(CV, PredDefault, PredCases.size());
      NewSI->setDebugLoc(PTI->getDebugLoc());
      for (ValueEqualityComparisonCase &V : PredCases)
        NewSI->addCase(V.Value, V.Dest);

      if (PredHasWeights || SuccHasWeights) {
        // Halve the weights if any of them cannot fit in an uint32_t
        FitWeights(Weights);

        SmallVector<uint32_t, 8> MDWeights(Weights.begin(), Weights.end());

        NewSI->setMetadata(
            LLVMContext::MD_prof,
            MDBuilder(BB->getContext()).createBranchWeights(MDWeights));
      }

      EraseTerminatorInstAndDCECond(PTI);

      // Okay, last check.  If BB is still a successor of PSI, then we must
      // have an infinite loop case.  If so, add an infinitely looping block
      // to handle the case to preserve the behavior of the code.
      BasicBlock *InfLoopBlock = nullptr;
      for (unsigned i = 0, e = NewSI->getNumSuccessors(); i != e; ++i)
        if (NewSI->getSuccessor(i) == BB) {
          if (!InfLoopBlock) {
            // Insert it at the end of the function, because it's either code,
            // or it won't matter if it's hot. :)
            InfLoopBlock = BasicBlock::Create(BB->getContext(), "infloop",
                                              BB->getParent());
            BranchInst::Create(InfLoopBlock, InfLoopBlock);
          }
          NewSI->setSuccessor(i, InfLoopBlock);
        }

      Changed = true;
    }
  }
  return Changed;
}

// If we would need to insert a select that uses the value of this invoke
// (comments in HoistThenElseCodeToIf explain why we would need to do this), we
// can't hoist the invoke, as there is nowhere to put the select in this case.
static bool isSafeToHoistInvoke(BasicBlock *BB1, BasicBlock *BB2,
                                Instruction *I1, Instruction *I2) {
  for (BasicBlock *Succ : successors(BB1)) {
    PHINode *PN;
    for (BasicBlock::iterator BBI = Succ->begin();
         (PN = dyn_cast<PHINode>(BBI)); ++BBI) {
      Value *BB1V = PN->getIncomingValueForBlock(BB1);
      Value *BB2V = PN->getIncomingValueForBlock(BB2);
      if (BB1V != BB2V && (BB1V == I1 || BB2V == I2)) {
        return false;
      }
    }
  }
  return true;
}

static bool passingValueIsAlwaysUndefined(Value *V, Instruction *I);

/// Given a conditional branch that goes to BB1 and BB2, hoist any common code
/// in the two blocks up into the branch block. The caller of this function
/// guarantees that BI's block dominates BB1 and BB2.
static bool HoistThenElseCodeToIf(BranchInst *BI,
                                  const TargetTransformInfo &TTI) {
  // This does very trivial matching, with limited scanning, to find identical
  // instructions in the two blocks.  In particular, we don't want to get into
  // O(M*N) situations here where M and N are the sizes of BB1 and BB2.  As
  // such, we currently just scan for obviously identical instructions in an
  // identical order.
  BasicBlock *BB1 = BI->getSuccessor(0); // The true destination.
  BasicBlock *BB2 = BI->getSuccessor(1); // The false destination

  BasicBlock::iterator BB1_Itr = BB1->begin();
  BasicBlock::iterator BB2_Itr = BB2->begin();

  Instruction *I1 = &*BB1_Itr++, *I2 = &*BB2_Itr++;
  // Skip debug info if it is not identical.
  DbgInfoIntrinsic *DBI1 = dyn_cast<DbgInfoIntrinsic>(I1);
  DbgInfoIntrinsic *DBI2 = dyn_cast<DbgInfoIntrinsic>(I2);
  if (!DBI1 || !DBI2 || !DBI1->isIdenticalToWhenDefined(DBI2)) {
    while (isa<DbgInfoIntrinsic>(I1))
      I1 = &*BB1_Itr++;
    while (isa<DbgInfoIntrinsic>(I2))
      I2 = &*BB2_Itr++;
  }
  if (isa<PHINode>(I1) || !I1->isIdenticalToWhenDefined(I2) ||
      (isa<InvokeInst>(I1) && !isSafeToHoistInvoke(BB1, BB2, I1, I2)))
    return false;

  BasicBlock *BIParent = BI->getParent();

  bool Changed = false;
  do {
    // If we are hoisting the terminator instruction, don't move one (making a
    // broken BB), instead clone it, and remove BI.
    if (isa<TerminatorInst>(I1))
      goto HoistTerminator;

    if (!TTI.isProfitableToHoist(I1) || !TTI.isProfitableToHoist(I2))
      return Changed;

    // For a normal instruction, we just move one to right before the branch,
    // then replace all uses of the other with the first.  Finally, we remove
    // the now redundant second instruction.
    BIParent->getInstList().splice(BI->getIterator(), BB1->getInstList(), I1);
    if (!I2->use_empty())
      I2->replaceAllUsesWith(I1);
    I1->intersectOptionalDataWith(I2);
    unsigned KnownIDs[] = {LLVMContext::MD_tbaa,
                           LLVMContext::MD_range,
                           LLVMContext::MD_fpmath,
                           LLVMContext::MD_invariant_load,
                           LLVMContext::MD_nonnull,
                           LLVMContext::MD_invariant_group,
                           LLVMContext::MD_align,
                           LLVMContext::MD_dereferenceable,
                           LLVMContext::MD_dereferenceable_or_null,
                           LLVMContext::MD_mem_parallel_loop_access};
    combineMetadata(I1, I2, KnownIDs);
    I2->eraseFromParent();
    Changed = true;

    I1 = &*BB1_Itr++;
    I2 = &*BB2_Itr++;
    // Skip debug info if it is not identical.
    DbgInfoIntrinsic *DBI1 = dyn_cast<DbgInfoIntrinsic>(I1);
    DbgInfoIntrinsic *DBI2 = dyn_cast<DbgInfoIntrinsic>(I2);
    if (!DBI1 || !DBI2 || !DBI1->isIdenticalToWhenDefined(DBI2)) {
      while (isa<DbgInfoIntrinsic>(I1))
        I1 = &*BB1_Itr++;
      while (isa<DbgInfoIntrinsic>(I2))
        I2 = &*BB2_Itr++;
    }
  } while (I1->isIdenticalToWhenDefined(I2));

  return true;

HoistTerminator:
  // It may not be possible to hoist an invoke.
  if (isa<InvokeInst>(I1) && !isSafeToHoistInvoke(BB1, BB2, I1, I2))
    return Changed;

  for (BasicBlock *Succ : successors(BB1)) {
    PHINode *PN;
    for (BasicBlock::iterator BBI = Succ->begin();
         (PN = dyn_cast<PHINode>(BBI)); ++BBI) {
      Value *BB1V = PN->getIncomingValueForBlock(BB1);
      Value *BB2V = PN->getIncomingValueForBlock(BB2);
      if (BB1V == BB2V)
        continue;

      // Check for passingValueIsAlwaysUndefined here because we would rather
      // eliminate undefined control flow then converting it to a select.
      if (passingValueIsAlwaysUndefined(BB1V, PN) ||
          passingValueIsAlwaysUndefined(BB2V, PN))
        return Changed;

      if (isa<ConstantExpr>(BB1V) && !isSafeToSpeculativelyExecute(BB1V))
        return Changed;
      if (isa<ConstantExpr>(BB2V) && !isSafeToSpeculativelyExecute(BB2V))
        return Changed;
    }
  }

  // Okay, it is safe to hoist the terminator.
  Instruction *NT = I1->clone();
  BIParent->getInstList().insert(BI->getIterator(), NT);
  if (!NT->getType()->isVoidTy()) {
    I1->replaceAllUsesWith(NT);
    I2->replaceAllUsesWith(NT);
    NT->takeName(I1);
  }

  IRBuilder<NoFolder> Builder(NT);
  // Hoisting one of the terminators from our successor is a great thing.
  // Unfortunately, the successors of the if/else blocks may have PHI nodes in
  // them.  If they do, all PHI entries for BB1/BB2 must agree for all PHI
  // nodes, so we insert select instruction to compute the final result.
  std::map<std::pair<Value *, Value *>, SelectInst *> InsertedSelects;
  for (BasicBlock *Succ : successors(BB1)) {
    PHINode *PN;
    for (BasicBlock::iterator BBI = Succ->begin();
         (PN = dyn_cast<PHINode>(BBI)); ++BBI) {
      Value *BB1V = PN->getIncomingValueForBlock(BB1);
      Value *BB2V = PN->getIncomingValueForBlock(BB2);
      if (BB1V == BB2V)
        continue;

      // These values do not agree.  Insert a select instruction before NT
      // that determines the right value.
      SelectInst *&SI = InsertedSelects[std::make_pair(BB1V, BB2V)];
      if (!SI)
        SI = cast<SelectInst>(
            Builder.CreateSelect(BI->getCondition(), BB1V, BB2V,
                                 BB1V->getName() + "." + BB2V->getName(), BI));

      // Make the PHI node use the select for all incoming values for BB1/BB2
      for (unsigned i = 0, e = PN->getNumIncomingValues(); i != e; ++i)
        if (PN->getIncomingBlock(i) == BB1 || PN->getIncomingBlock(i) == BB2)
          PN->setIncomingValue(i, SI);
    }
  }

  // Update any PHI nodes in our new successors.
  for (BasicBlock *Succ : successors(BB1))
    AddPredecessorToBlock(Succ, BIParent, BB1);

  EraseTerminatorInstAndDCECond(BI);
  return true;
}

/// Given an unconditional branch that goes to BBEnd,
/// check whether BBEnd has only two predecessors and the other predecessor
/// ends with an unconditional branch. If it is true, sink any common code
/// in the two predecessors to BBEnd.
static bool SinkThenElseCodeToEnd(BranchInst *BI1) {
  assert(BI1->isUnconditional());
  BasicBlock *BB1 = BI1->getParent();
  BasicBlock *BBEnd = BI1->getSuccessor(0);

  // Check that BBEnd has two predecessors and the other predecessor ends with
  // an unconditional branch.
  pred_iterator PI = pred_begin(BBEnd), PE = pred_end(BBEnd);
  BasicBlock *Pred0 = *PI++;
  if (PI == PE) // Only one predecessor.
    return false;
  BasicBlock *Pred1 = *PI++;
  if (PI != PE) // More than two predecessors.
    return false;
  BasicBlock *BB2 = (Pred0 == BB1) ? Pred1 : Pred0;
  BranchInst *BI2 = dyn_cast<BranchInst>(BB2->getTerminator());
  if (!BI2 || !BI2->isUnconditional())
    return false;

  // Gather the PHI nodes in BBEnd.
  SmallDenseMap<std::pair<Value *, Value *>, PHINode *> JointValueMap;
  Instruction *FirstNonPhiInBBEnd = nullptr;
  for (BasicBlock::iterator I = BBEnd->begin(), E = BBEnd->end(); I != E; ++I) {
    if (PHINode *PN = dyn_cast<PHINode>(I)) {
      Value *BB1V = PN->getIncomingValueForBlock(BB1);
      Value *BB2V = PN->getIncomingValueForBlock(BB2);
      JointValueMap[std::make_pair(BB1V, BB2V)] = PN;
    } else {
      FirstNonPhiInBBEnd = &*I;
      break;
    }
  }
  if (!FirstNonPhiInBBEnd)
    return false;

  // This does very trivial matching, with limited scanning, to find identical
  // instructions in the two blocks.  We scan backward for obviously identical
  // instructions in an identical order.
  BasicBlock::InstListType::reverse_iterator RI1 = BB1->getInstList().rbegin(),
                                             RE1 = BB1->getInstList().rend(),
                                             RI2 = BB2->getInstList().rbegin(),
                                             RE2 = BB2->getInstList().rend();
  // Skip debug info.
  while (RI1 != RE1 && isa<DbgInfoIntrinsic>(&*RI1))
    ++RI1;
  if (RI1 == RE1)
    return false;
  while (RI2 != RE2 && isa<DbgInfoIntrinsic>(&*RI2))
    ++RI2;
  if (RI2 == RE2)
    return false;
  // Skip the unconditional branches.
  ++RI1;
  ++RI2;

  bool Changed = false;
  while (RI1 != RE1 && RI2 != RE2) {
    // Skip debug info.
    while (RI1 != RE1 && isa<DbgInfoIntrinsic>(&*RI1))
      ++RI1;
    if (RI1 == RE1)
      return Changed;
    while (RI2 != RE2 && isa<DbgInfoIntrinsic>(&*RI2))
      ++RI2;
    if (RI2 == RE2)
      return Changed;

    Instruction *I1 = &*RI1, *I2 = &*RI2;
    auto InstPair = std::make_pair(I1, I2);
    // I1 and I2 should have a single use in the same PHI node, and they
    // perform the same operation.
    // Cannot move control-flow-involving, volatile loads, vaarg, etc.
    if (isa<PHINode>(I1) || isa<PHINode>(I2) || isa<TerminatorInst>(I1) ||
        isa<TerminatorInst>(I2) || I1->isEHPad() || I2->isEHPad() ||
        isa<AllocaInst>(I1) || isa<AllocaInst>(I2) ||
        I1->mayHaveSideEffects() || I2->mayHaveSideEffects() ||
        I1->mayReadOrWriteMemory() || I2->mayReadOrWriteMemory() ||
        !I1->hasOneUse() || !I2->hasOneUse() || !JointValueMap.count(InstPair))
      return Changed;

    // Check whether we should swap the operands of ICmpInst.
    // TODO: Add support of communativity.
    ICmpInst *ICmp1 = dyn_cast<ICmpInst>(I1), *ICmp2 = dyn_cast<ICmpInst>(I2);
    bool SwapOpnds = false;
    if (ICmp1 && ICmp2 && ICmp1->getOperand(0) != ICmp2->getOperand(0) &&
        ICmp1->getOperand(1) != ICmp2->getOperand(1) &&
        (ICmp1->getOperand(0) == ICmp2->getOperand(1) ||
         ICmp1->getOperand(1) == ICmp2->getOperand(0))) {
      ICmp2->swapOperands();
      SwapOpnds = true;
    }
    if (!I1->isSameOperationAs(I2)) {
      if (SwapOpnds)
        ICmp2->swapOperands();
      return Changed;
    }

    // The operands should be either the same or they need to be generated
    // with a PHI node after sinking. We only handle the case where there is
    // a single pair of different operands.
    Value *DifferentOp1 = nullptr, *DifferentOp2 = nullptr;
    unsigned Op1Idx = ~0U;
    for (unsigned I = 0, E = I1->getNumOperands(); I != E; ++I) {
      if (I1->getOperand(I) == I2->getOperand(I))
        continue;
      // Early exit if we have more-than one pair of different operands or if
      // we need a PHI node to replace a constant.
      if (Op1Idx != ~0U || isa<Constant>(I1->getOperand(I)) ||
          isa<Constant>(I2->getOperand(I))) {
        // If we can't sink the instructions, undo the swapping.
        if (SwapOpnds)
          ICmp2->swapOperands();
        return Changed;
      }
      DifferentOp1 = I1->getOperand(I);
      Op1Idx = I;
      DifferentOp2 = I2->getOperand(I);
    }

    DEBUG(dbgs() << "SINK common instructions " << *I1 << "\n");
    DEBUG(dbgs() << "                         " << *I2 << "\n");

    // We insert the pair of different operands to JointValueMap and
    // remove (I1, I2) from JointValueMap.
    if (Op1Idx != ~0U) {
      auto &NewPN = JointValueMap[std::make_pair(DifferentOp1, DifferentOp2)];
      if (!NewPN) {
        NewPN =
            PHINode::Create(DifferentOp1->getType(), 2,
                            DifferentOp1->getName() + ".sink", &BBEnd->front());
        NewPN->addIncoming(DifferentOp1, BB1);
        NewPN->addIncoming(DifferentOp2, BB2);
        DEBUG(dbgs() << "Create PHI node " << *NewPN << "\n";);
      }
      // I1 should use NewPN instead of DifferentOp1.
      I1->setOperand(Op1Idx, NewPN);
    }
    PHINode *OldPN = JointValueMap[InstPair];
    JointValueMap.erase(InstPair);

    // We need to update RE1 and RE2 if we are going to sink the first
    // instruction in the basic block down.
    bool UpdateRE1 = (I1 == &BB1->front()), UpdateRE2 = (I2 == &BB2->front());
    // Sink the instruction.
    BBEnd->getInstList().splice(FirstNonPhiInBBEnd->getIterator(),
                                BB1->getInstList(), I1);
    if (!OldPN->use_empty())
      OldPN->replaceAllUsesWith(I1);
    OldPN->eraseFromParent();

    if (!I2->use_empty())
      I2->replaceAllUsesWith(I1);
    I1->intersectOptionalDataWith(I2);
    // TODO: Use combineMetadata here to preserve what metadata we can
    // (analogous to the hoisting case above).
    I2->eraseFromParent();

    if (UpdateRE1)
      RE1 = BB1->getInstList().rend();
    if (UpdateRE2)
      RE2 = BB2->getInstList().rend();
    FirstNonPhiInBBEnd = &*I1;
    NumSinkCommons++;
    Changed = true;
  }
  return Changed;
}

/// \brief Determine if we can hoist sink a sole store instruction out of a
/// conditional block.
///
/// We are looking for code like the following:
///   BrBB:
///     store i32 %add, i32* %arrayidx2
///     ... // No other stores or function calls (we could be calling a memory
///     ... // function).
///     %cmp = icmp ult %x, %y
///     br i1 %cmp, label %EndBB, label %ThenBB
///   ThenBB:
///     store i32 %add5, i32* %arrayidx2
///     br label EndBB
///   EndBB:
///     ...
///   We are going to transform this into:
///   BrBB:
///     store i32 %add, i32* %arrayidx2
///     ... //
///     %cmp = icmp ult %x, %y
///     %add.add5 = select i1 %cmp, i32 %add, %add5
///     store i32 %add.add5, i32* %arrayidx2
///     ...
///
/// \return The pointer to the value of the previous store if the store can be
///         hoisted into the predecessor block. 0 otherwise.
static Value *isSafeToSpeculateStore(Instruction *I, BasicBlock *BrBB,
                                     BasicBlock *StoreBB, BasicBlock *EndBB) {
  StoreInst *StoreToHoist = dyn_cast<StoreInst>(I);
  if (!StoreToHoist)
    return nullptr;

  // Volatile or atomic.
  if (!StoreToHoist->isSimple())
    return nullptr;

  Value *StorePtr = StoreToHoist->getPointerOperand();

  // Look for a store to the same pointer in BrBB.
  unsigned MaxNumInstToLookAt = 9;
  for (BasicBlock::reverse_iterator RI = BrBB->rbegin(), RE = BrBB->rend();
       RI != RE && MaxNumInstToLookAt; ++RI) {
    Instruction *CurI = &*RI;
    // Skip debug info.
    if (isa<DbgInfoIntrinsic>(CurI))
      continue;
    --MaxNumInstToLookAt;

    // Could be calling an instruction that effects memory like free().
    if (CurI->mayHaveSideEffects() && !isa<StoreInst>(CurI))
      return nullptr;

    StoreInst *SI = dyn_cast<StoreInst>(CurI);
    // Found the previous store make sure it stores to the same location.
    if (SI && SI->getPointerOperand() == StorePtr)
      // Found the previous store, return its value operand.
      return SI->getValueOperand();
    else if (SI)
      return nullptr; // Unknown store.
  }

  return nullptr;
}

/// \brief Speculate a conditional basic block flattening the CFG.
///
/// Note that this is a very risky transform currently. Speculating
/// instructions like this is most often not desirable. Instead, there is an MI
/// pass which can do it with full awareness of the resource constraints.
/// However, some cases are "obvious" and we should do directly. An example of
/// this is speculating a single, reasonably cheap instruction.
///
/// There is only one distinct advantage to flattening the CFG at the IR level:
/// it makes very common but simplistic optimizations such as are common in
/// instcombine and the DAG combiner more powerful by removing CFG edges and
/// modeling their effects with easier to reason about SSA value graphs.
///
///
/// An illustration of this transform is turning this IR:
/// \code
///   BB:
///     %cmp = icmp ult %x, %y
///     br i1 %cmp, label %EndBB, label %ThenBB
///   ThenBB:
///     %sub = sub %x, %y
///     br label BB2
///   EndBB:
///     %phi = phi [ %sub, %ThenBB ], [ 0, %EndBB ]
///     ...
/// \endcode
///
/// Into this IR:
/// \code
///   BB:
///     %cmp = icmp ult %x, %y
///     %sub = sub %x, %y
///     %cond = select i1 %cmp, 0, %sub
///     ...
/// \endcode
///
/// \returns true if the conditional block is removed.
static bool SpeculativelyExecuteBB(BranchInst *BI, BasicBlock *ThenBB,
                                   const TargetTransformInfo &TTI) {
  // Be conservative for now. FP select instruction can often be expensive.
  Value *BrCond = BI->getCondition();
  if (isa<FCmpInst>(BrCond))
    return false;

  BasicBlock *BB = BI->getParent();
  BasicBlock *EndBB = ThenBB->getTerminator()->getSuccessor(0);

  // If ThenBB is actually on the false edge of the conditional branch, remember
  // to swap the select operands later.
  bool Invert = false;
  if (ThenBB != BI->getSuccessor(0)) {
    assert(ThenBB == BI->getSuccessor(1) && "No edge from 'if' block?");
    Invert = true;
  }
  assert(EndBB == BI->getSuccessor(!Invert) && "No edge from to end block");

  // Keep a count of how many times instructions are used within CondBB when
  // they are candidates for sinking into CondBB. Specifically:
  // - They are defined in BB, and
  // - They have no side effects, and
  // - All of their uses are in CondBB.
  SmallDenseMap<Instruction *, unsigned, 4> SinkCandidateUseCounts;

  unsigned SpeculationCost = 0;
  Value *SpeculatedStoreValue = nullptr;
  StoreInst *SpeculatedStore = nullptr;
  for (BasicBlock::iterator BBI = ThenBB->begin(),
                            BBE = std::prev(ThenBB->end());
       BBI != BBE; ++BBI) {
    Instruction *I = &*BBI;
    // Skip debug info.
    if (isa<DbgInfoIntrinsic>(I))
      continue;

    // Only speculatively execute a single instruction (not counting the
    // terminator) for now.
    ++SpeculationCost;
    if (SpeculationCost > 1)
      return false;

    // Don't hoist the instruction if it's unsafe or expensive.
    if (!isSafeToSpeculativelyExecute(I) &&
        !(HoistCondStores && (SpeculatedStoreValue = isSafeToSpeculateStore(
                                  I, BB, ThenBB, EndBB))))
      return false;
    if (!SpeculatedStoreValue &&
        ComputeSpeculationCost(I, TTI) >
            PHINodeFoldingThreshold * TargetTransformInfo::TCC_Basic)
      return false;

    // Store the store speculation candidate.
    if (SpeculatedStoreValue)
      SpeculatedStore = cast<StoreInst>(I);

    // Do not hoist the instruction if any of its operands are defined but not
    // used in BB. The transformation will prevent the operand from
    // being sunk into the use block.
    for (User::op_iterator i = I->op_begin(), e = I->op_end(); i != e; ++i) {
      Instruction *OpI = dyn_cast<Instruction>(*i);
      if (!OpI || OpI->getParent() != BB || OpI->mayHaveSideEffects())
        continue; // Not a candidate for sinking.

      ++SinkCandidateUseCounts[OpI];
    }
  }

  // Consider any sink candidates which are only used in CondBB as costs for
  // speculation. Note, while we iterate over a DenseMap here, we are summing
  // and so iteration order isn't significant.
  for (SmallDenseMap<Instruction *, unsigned, 4>::iterator
           I = SinkCandidateUseCounts.begin(),
           E = SinkCandidateUseCounts.end();
       I != E; ++I)
    if (I->first->getNumUses() == I->second) {
      ++SpeculationCost;
      if (SpeculationCost > 1)
        return false;
    }

  // Check that the PHI nodes can be converted to selects.
  bool HaveRewritablePHIs = false;
  for (BasicBlock::iterator I = EndBB->begin();
       PHINode *PN = dyn_cast<PHINode>(I); ++I) {
    Value *OrigV = PN->getIncomingValueForBlock(BB);
    Value *ThenV = PN->getIncomingValueForBlock(ThenBB);

    // FIXME: Try to remove some of the duplication with HoistThenElseCodeToIf.
    // Skip PHIs which are trivial.
    if (ThenV == OrigV)
      continue;

    // Don't convert to selects if we could remove undefined behavior instead.
    if (passingValueIsAlwaysUndefined(OrigV, PN) ||
        passingValueIsAlwaysUndefined(ThenV, PN))
      return false;

    HaveRewritablePHIs = true;
    ConstantExpr *OrigCE = dyn_cast<ConstantExpr>(OrigV);
    ConstantExpr *ThenCE = dyn_cast<ConstantExpr>(ThenV);
    if (!OrigCE && !ThenCE)
      continue; // Known safe and cheap.

    if ((ThenCE && !isSafeToSpeculativelyExecute(ThenCE)) ||
        (OrigCE && !isSafeToSpeculativelyExecute(OrigCE)))
      return false;
    unsigned OrigCost = OrigCE ? ComputeSpeculationCost(OrigCE, TTI) : 0;
    unsigned ThenCost = ThenCE ? ComputeSpeculationCost(ThenCE, TTI) : 0;
    unsigned MaxCost =
        2 * PHINodeFoldingThreshold * TargetTransformInfo::TCC_Basic;
    if (OrigCost + ThenCost > MaxCost)
      return false;

    // Account for the cost of an unfolded ConstantExpr which could end up
    // getting expanded into Instructions.
    // FIXME: This doesn't account for how many operations are combined in the
    // constant expression.
    ++SpeculationCost;
    if (SpeculationCost > 1)
      return false;
  }

  // If there are no PHIs to process, bail early. This helps ensure idempotence
  // as well.
  if (!HaveRewritablePHIs && !(HoistCondStores && SpeculatedStoreValue))
    return false;

  // If we get here, we can hoist the instruction and if-convert.
  DEBUG(dbgs() << "SPECULATIVELY EXECUTING BB" << *ThenBB << "\n";);

  // Insert a select of the value of the speculated store.
  if (SpeculatedStoreValue) {
    IRBuilder<NoFolder> Builder(BI);
    Value *TrueV = SpeculatedStore->getValueOperand();
    Value *FalseV = SpeculatedStoreValue;
    if (Invert)
      std::swap(TrueV, FalseV);
    Value *S = Builder.CreateSelect(
        BrCond, TrueV, FalseV, TrueV->getName() + "." + FalseV->getName(), BI);
    SpeculatedStore->setOperand(0, S);
  }

  // Metadata can be dependent on the condition we are hoisting above.
  // Conservatively strip all metadata on the instruction.
  for (auto &I : *ThenBB)
    I.dropUnknownNonDebugMetadata();

  // Hoist the instructions.
  BB->getInstList().splice(BI->getIterator(), ThenBB->getInstList(),
                           ThenBB->begin(), std::prev(ThenBB->end()));

  // Insert selects and rewrite the PHI operands.
  IRBuilder<NoFolder> Builder(BI);
  for (BasicBlock::iterator I = EndBB->begin();
       PHINode *PN = dyn_cast<PHINode>(I); ++I) {
    unsigned OrigI = PN->getBasicBlockIndex(BB);
    unsigned ThenI = PN->getBasicBlockIndex(ThenBB);
    Value *OrigV = PN->getIncomingValue(OrigI);
    Value *ThenV = PN->getIncomingValue(ThenI);

    // Skip PHIs which are trivial.
    if (OrigV == ThenV)
      continue;

    // Create a select whose true value is the speculatively executed value and
    // false value is the preexisting value. Swap them if the branch
    // destinations were inverted.
    Value *TrueV = ThenV, *FalseV = OrigV;
    if (Invert)
      std::swap(TrueV, FalseV);
    Value *V = Builder.CreateSelect(
        BrCond, TrueV, FalseV, TrueV->getName() + "." + FalseV->getName(), BI);
    PN->setIncomingValue(OrigI, V);
    PN->setIncomingValue(ThenI, V);
  }

  ++NumSpeculations;
  return true;
}

/// Return true if we can thread a branch across this block.
static bool BlockIsSimpleEnoughToThreadThrough(BasicBlock *BB) {
  BranchInst *BI = cast<BranchInst>(BB->getTerminator());
  unsigned Size = 0;

  for (BasicBlock::iterator BBI = BB->begin(); &*BBI != BI; ++BBI) {
    if (isa<DbgInfoIntrinsic>(BBI))
      continue;
    if (Size > 10)
      return false; // Don't clone large BB's.
    ++Size;

    // We can only support instructions that do not define values that are
    // live outside of the current basic block.
    for (User *U : BBI->users()) {
      Instruction *UI = cast<Instruction>(U);
      if (UI->getParent() != BB || isa<PHINode>(UI))
        return false;
    }

    // Looks ok, continue checking.
  }

  return true;
}

/// If we have a conditional branch on a PHI node value that is defined in the
/// same block as the branch and if any PHI entries are constants, thread edges
/// corresponding to that entry to be branches to their ultimate destination.
static bool FoldCondBranchOnPHI(BranchInst *BI, const DataLayout &DL) {
  BasicBlock *BB = BI->getParent();
  PHINode *PN = dyn_cast<PHINode>(BI->getCondition());
  // NOTE: we currently cannot transform this case if the PHI node is used
  // outside of the block.
  if (!PN || PN->getParent() != BB || !PN->hasOneUse())
    return false;

  // Degenerate case of a single entry PHI.
  if (PN->getNumIncomingValues() == 1) {
    FoldSingleEntryPHINodes(PN->getParent());
    return true;
  }

  // Now we know that this block has multiple preds and two succs.
  if (!BlockIsSimpleEnoughToThreadThrough(BB))
    return false;

  // Can't fold blocks that contain noduplicate or convergent calls.
  if (llvm::any_of(*BB, [](const Instruction &I) {
        const CallInst *CI = dyn_cast<CallInst>(&I);
        return CI && (CI->cannotDuplicate() || CI->isConvergent());
      }))
    return false;

  // Okay, this is a simple enough basic block.  See if any phi values are
  // constants.
  for (unsigned i = 0, e = PN->getNumIncomingValues(); i != e; ++i) {
    ConstantInt *CB = dyn_cast<ConstantInt>(PN->getIncomingValue(i));
    if (!CB || !CB->getType()->isIntegerTy(1))
      continue;

    // Okay, we now know that all edges from PredBB should be revectored to
    // branch to RealDest.
    BasicBlock *PredBB = PN->getIncomingBlock(i);
    BasicBlock *RealDest = BI->getSuccessor(!CB->getZExtValue());

    if (RealDest == BB)
      continue; // Skip self loops.
    // Skip if the predecessor's terminator is an indirect branch.
    if (isa<IndirectBrInst>(PredBB->getTerminator()))
      continue;

    // The dest block might have PHI nodes, other predecessors and other
    // difficult cases.  Instead of being smart about this, just insert a new
    // block that jumps to the destination block, effectively splitting
    // the edge we are about to create.
    BasicBlock *EdgeBB =
        BasicBlock::Create(BB->getContext(), RealDest->getName() + ".critedge",
                           RealDest->getParent(), RealDest);
    BranchInst::Create(RealDest, EdgeBB);

    // Update PHI nodes.
    AddPredecessorToBlock(RealDest, EdgeBB, BB);

    // BB may have instructions that are being threaded over.  Clone these
    // instructions into EdgeBB.  We know that there will be no uses of the
    // cloned instructions outside of EdgeBB.
    BasicBlock::iterator InsertPt = EdgeBB->begin();
    DenseMap<Value *, Value *> TranslateMap; // Track translated values.
    for (BasicBlock::iterator BBI = BB->begin(); &*BBI != BI; ++BBI) {
      if (PHINode *PN = dyn_cast<PHINode>(BBI)) {
        TranslateMap[PN] = PN->getIncomingValueForBlock(PredBB);
        continue;
      }
      // Clone the instruction.
      Instruction *N = BBI->clone();
      if (BBI->hasName())
        N->setName(BBI->getName() + ".c");

      // Update operands due to translation.
      for (User::op_iterator i = N->op_begin(), e = N->op_end(); i != e; ++i) {
        DenseMap<Value *, Value *>::iterator PI = TranslateMap.find(*i);
        if (PI != TranslateMap.end())
          *i = PI->second;
      }

      // Check for trivial simplification.
      if (Value *V = SimplifyInstruction(N, DL)) {
        TranslateMap[&*BBI] = V;
        delete N; // Instruction folded away, don't need actual inst
      } else {
        // Insert the new instruction into its new home.
        EdgeBB->getInstList().insert(InsertPt, N);
        if (!BBI->use_empty())
          TranslateMap[&*BBI] = N;
      }
    }

    // Loop over all of the edges from PredBB to BB, changing them to branch
    // to EdgeBB instead.
    TerminatorInst *PredBBTI = PredBB->getTerminator();
    for (unsigned i = 0, e = PredBBTI->getNumSuccessors(); i != e; ++i)
      if (PredBBTI->getSuccessor(i) == BB) {
        BB->removePredecessor(PredBB);
        PredBBTI->setSuccessor(i, EdgeBB);
      }

    // Recurse, simplifying any other constants.
    return FoldCondBranchOnPHI(BI, DL) | true;
  }

  return false;
}

#if INTEL_CUSTOMIZATION
/// FoldPHIEntries is a generalized replacement (by Intel) for the
/// LLVM open source routine called FoldTwoEntryPHINode(that folds
/// a two-entry phinode into "select") which is capable of handling
/// any number of phi entries. It iteratively transforms each
/// conditional into "select".
/// To keep xmain as clean as possible, we got rid of the
/// FoldTwoEntryPHINode. Any changes (one such change could be to the
/// cost model) made by the LLVM community to FoldTwoEntryPHINode will
/// need to be incorporated into this routine (FoldPHIEntries). There
/// might be conflicts during code merge, and if resolving conflicts
/// becomes too cumbersome, we can try something different.

/// FoldPHIEntries - Given a BB that starts with the specified PHI node,
/// see if we can fold the phi node or some of its entries.
static bool FoldPHIEntries(PHINode *PN, const TargetTransformInfo &TTI,
                           const DataLayout &DL) {
  BasicBlock *BB = PN->getParent();
  bool Changed = false;

  // This could be a multiple entry PHI node. Try to fold each pair of entries
  // that leads to an "if condition".  Traverse through the predecessor list of
  // BB (where each predecessor corresponds to an entry in the PN) to look for
  // each if-condition.
  SmallVector<BasicBlock *, 16> BBPreds(pred_begin(BB), pred_end(BB));
  for (unsigned i = 0, e = BBPreds.size(); i != e; ++i) {
    BasicBlock *Pred = BBPreds[i];

    BasicBlock *IfTrue = nullptr, *IfFalse = nullptr;
    Value *IfCond = GetIfCondition(BB, Pred, IfTrue, IfFalse);

    if (!IfCond ||
        // Don't bother if the branch will be constant folded trivially.
        isa<ConstantInt>(IfCond)) {
      // continue to look for next "if condition".
      continue;
    }

    // Loop over the PHI's seeing if we can promote them all to select
    // instructions.  While we are at it, keep track of the instructions
    // that need to be moved to the conditional block.
    SmallPtrSet<Instruction *, 4> AggressiveInsts;
    unsigned MaxCostVal0 = PHINodeFoldingThreshold,
             MaxCostVal1 = PHINodeFoldingThreshold;
    MaxCostVal0 *= TargetTransformInfo::TCC_Basic;
    MaxCostVal1 *= TargetTransformInfo::TCC_Basic;

    bool CanBeSimplified = true;
    unsigned NumPhis = 0;

    for (BasicBlock::iterator II = BB->begin(); isa<PHINode>(II);) {
      PHINode *PN = cast<PHINode>(II++);
      if (Value *V = SimplifyInstruction(PN, DL)) {
        PN->replaceAllUsesWith(V);
        PN->eraseFromParent();
        continue;
      }

      Value *TrueVal = PN->getIncomingValueForBlock(IfTrue);
      Value *FalseVal = PN->getIncomingValueForBlock(IfFalse);

      if (TrueVal != FalseVal) {
        if (!CanDominateConditionalBranch(TrueVal, BB, &AggressiveInsts,
                                          MaxCostVal0, TTI) ||
            !CanDominateConditionalBranch(FalseVal, BB, &AggressiveInsts,
                                          MaxCostVal1, TTI)) {
          CanBeSimplified = false;
          break;
        }
        NumPhis++;
      }
    }

<<<<<<< HEAD
    if (!CanBeSimplified) {
      // Continue to look for next "if condition".
=======
  // Loop over the PHI's seeing if we can promote them all to select
  // instructions.  While we are at it, keep track of the instructions
  // that need to be moved to the dominating block.
  SmallPtrSet<Instruction *, 4> AggressiveInsts;
  unsigned MaxCostVal0 = PHINodeFoldingThreshold,
           MaxCostVal1 = PHINodeFoldingThreshold;
  MaxCostVal0 *= TargetTransformInfo::TCC_Basic;
  MaxCostVal1 *= TargetTransformInfo::TCC_Basic;

  for (BasicBlock::iterator II = BB->begin(); isa<PHINode>(II);) {
    PHINode *PN = cast<PHINode>(II++);
    if (Value *V = SimplifyInstruction(PN, DL)) {
      PN->replaceAllUsesWith(V);
      PN->eraseFromParent();
>>>>>>> c438ef57
      continue;
    }

    // If we fold these two entries of the phi node into a select,
    // doing so would require us to fold *all* correspondent entries in other
    // phi nodes in this block.  At some point this becomes non-profitable
    // (particularly if the target doesn't support cmov's). Only do this
    // transformation if there are two or fewer PHI nodes in this block.
    if (NumPhis > 2) {
      continue;
    }

<<<<<<< HEAD
    // If we folded the first phi, PN dangles at this point.  Refresh it.  If
    // we ran out of PHIs then we simplified them all.
    PN = dyn_cast<PHINode>(BB->begin());
    if (!PN) {
      return true;
    }
=======
  // If we folded the first phi, PN dangles at this point.  Refresh it.  If
  // we ran out of PHIs then we simplified them all.
  PN = dyn_cast<PHINode>(BB->begin());
  if (!PN)
    return true;
>>>>>>> c438ef57

    Value *TrueVal = PN->getIncomingValueForBlock(IfTrue);
    Value *FalseVal = PN->getIncomingValueForBlock(IfFalse);

<<<<<<< HEAD
    // Don't fold i1 branches on PHIs which contain binary operators. These
    // can often be turned into switches and other things.
    if (PN->getType()->isIntegerTy(1) &&
        (isa<BinaryOperator>(TrueVal) || isa<BinaryOperator>(FalseVal) ||
         isa<BinaryOperator>(IfCond))) {
      // Continue to look for next "if condition".
      continue;
    }

    // If all PHI nodes are promotable, check to make sure that all
    // instructions in the selected predecessor blocks can be promoted as well.
    // If not, we won't be able to get rid of the control flow, so it's not
    // worth promoting to select instructions.
    BasicBlock *CondBlock = nullptr;
    BasicBlock *IfBlock1 = IfTrue;
    BasicBlock *IfBlock2 = IfFalse;

    if (cast<BranchInst>(IfBlock1->getTerminator())->isConditional()) {
      IfBlock1 = nullptr;
    } else {
      CondBlock = *pred_begin(IfBlock1);
      for (BasicBlock::iterator I = IfBlock1->begin(); !isa<TerminatorInst>(I);
           ++I) {
        if (!AggressiveInsts.count(&*I) && !isa<DbgInfoIntrinsic>(I)) {
          // This is not an aggressive instruction that we can promote.
          // Because of this, we won't be able to get rid of the control
          // flow, so the xform is not worth it.
          CanBeSimplified = false;
          break;
        }
=======
  // If all PHI nodes are promotable, check to make sure that all instructions
  // in the predecessor blocks can be promoted as well. If not, we won't be able
  // to get rid of the control flow, so it's not worth promoting to select
  // instructions.
  BasicBlock *DomBlock = nullptr;
  BasicBlock *IfBlock1 = PN->getIncomingBlock(0);
  BasicBlock *IfBlock2 = PN->getIncomingBlock(1);
  if (cast<BranchInst>(IfBlock1->getTerminator())->isConditional()) {
    IfBlock1 = nullptr;
  } else {
    DomBlock = *pred_begin(IfBlock1);
    for (BasicBlock::iterator I = IfBlock1->begin(); !isa<TerminatorInst>(I);
         ++I)
      if (!AggressiveInsts.count(&*I) && !isa<DbgInfoIntrinsic>(I)) {
        // This is not an aggressive instruction that we can promote.
        // Because of this, we won't be able to get rid of the control flow, so
        // the xform is not worth it.
        return false;
>>>>>>> c438ef57
      }
    }
    if (!CanBeSimplified) {
      // Continue to look for next "if condition".
      continue;
    }

<<<<<<< HEAD
    if (cast<BranchInst>(IfBlock2->getTerminator())->isConditional()) {
      IfBlock2 = nullptr;
    } else {
      CondBlock = *pred_begin(IfBlock2);
      for (BasicBlock::iterator I = IfBlock2->begin(); !isa<TerminatorInst>(I);
           ++I) {
        if (!AggressiveInsts.count(&*I) && !isa<DbgInfoIntrinsic>(I)) {
          // This is not an aggressive instruction that we can promote.
          // Because of this, we won't be able to get rid of the control
          // flow, so the xform is not worth it.
          CanBeSimplified = false;
          break;
        }
      }
    }

    if (!CanBeSimplified) {
      // Continue to look for next "if condition".
      continue;
    }

    DEBUG(dbgs() << "FOUND IF CONDITION!  " << *IfCond << "  T: "
                 << IfTrue->getName() << "  F: " << IfFalse->getName() << "\n");

    // If we can still promote the PHI nodes after this gauntlet of tests,
    // do all of the PHI's now.
    Instruction *InsertPt = CondBlock->getTerminator();
    IRBuilder<NoFolder> Builder(InsertPt);

    // Move all 'aggressive' instructions, which are defined in the
    // conditional parts of the if's to the conditional block.
    if (IfBlock1) {
      CondBlock->getInstList().splice(InsertPt->getIterator(),
                                      IfBlock1->getInstList(),
                                      IfBlock1->begin(),
                                      IfBlock1->getTerminator()->getIterator());
    }
    if (IfBlock2) {
      CondBlock->getInstList().splice(InsertPt->getIterator(),
                                      IfBlock2->getInstList(),
                                      IfBlock2->begin(),
                                      IfBlock2->getTerminator()->getIterator());
    }

    for (BasicBlock::iterator II = BB->begin(); isa<PHINode>(II);) {
      PHINode *PN = cast<PHINode>(II++);

      Value *TrueVal = PN->getIncomingValueForBlock(IfTrue);
      Value *FalseVal = PN->getIncomingValueForBlock(IfFalse);

      if (TrueVal != FalseVal) {
        Value *Select =
            Builder.CreateSelect(IfCond, TrueVal, FalseVal, "", InsertPt);
        SelectInst *NV = cast<SelectInst>(Select);
        // Select->takeName(PN);

        for (unsigned i = 0, e = PN->getNumIncomingValues(); i != e; ++i) {
          if (PN->getIncomingBlock(i) == IfTrue ||
            PN->getIncomingBlock(i) == IfFalse) {
            PN->setIncomingValue(i, NV);
          }
        }
      
        // If we added a branch from CondBlock to BB after inserting the
        // "select" into CondBlock add an entry for CondBlock.
        if (IfTrue != CondBlock && IfFalse != CondBlock) {
          PN->addIncoming(NV, CondBlock);
        }
      }
      else {
        if (IfTrue != CondBlock && IfFalse != CondBlock) {
          PN->addIncoming(TrueVal, CondBlock);
        }
=======
  if (cast<BranchInst>(IfBlock2->getTerminator())->isConditional()) {
    IfBlock2 = nullptr;
  } else {
    DomBlock = *pred_begin(IfBlock2);
    for (BasicBlock::iterator I = IfBlock2->begin(); !isa<TerminatorInst>(I);
         ++I)
      if (!AggressiveInsts.count(&*I) && !isa<DbgInfoIntrinsic>(I)) {
        // This is not an aggressive instruction that we can promote.
        // Because of this, we won't be able to get rid of the control flow, so
        // the xform is not worth it.
        return false;
>>>>>>> c438ef57
      }
    }

    // At this point, IfBlock1 and IfBlock2 are both empty, so our if
    // statement has been flattened.  Change CondBlock to jump directly to BB
    // to avoid other simplifycfg's kicking in on the diamond.
    TerminatorInst *OldTI = CondBlock->getTerminator();
    Builder.SetInsertPoint(OldTI);
    Builder.CreateBr(BB);
    OldTI->eraseFromParent();

    Changed = true;
  }

<<<<<<< HEAD
  return Changed;
=======
  DEBUG(dbgs() << "FOUND IF CONDITION!  " << *IfCond << "  T: "
               << IfTrue->getName() << "  F: " << IfFalse->getName() << "\n");

  // If we can still promote the PHI nodes after this gauntlet of tests,
  // do all of the PHI's now.
  Instruction *InsertPt = DomBlock->getTerminator();
  IRBuilder<NoFolder> Builder(InsertPt);

  // Move all 'aggressive' instructions, which are defined in the
  // conditional parts of the if's up to the dominating block.
  if (IfBlock1)
    DomBlock->getInstList().splice(InsertPt->getIterator(),
                                   IfBlock1->getInstList(), IfBlock1->begin(),
                                   IfBlock1->getTerminator()->getIterator());
  if (IfBlock2)
    DomBlock->getInstList().splice(InsertPt->getIterator(),
                                   IfBlock2->getInstList(), IfBlock2->begin(),
                                   IfBlock2->getTerminator()->getIterator());

  while (PHINode *PN = dyn_cast<PHINode>(BB->begin())) {
    // Change the PHI node into a select instruction.
    Value *TrueVal = PN->getIncomingValue(PN->getIncomingBlock(0) == IfFalse);
    Value *FalseVal = PN->getIncomingValue(PN->getIncomingBlock(0) == IfTrue);

    Value *Sel = Builder.CreateSelect(IfCond, TrueVal, FalseVal, "", InsertPt);
    PN->replaceAllUsesWith(Sel);
    Sel->takeName(PN);
    PN->eraseFromParent();
  }

  // At this point, IfBlock1 and IfBlock2 are both empty, so our if statement
  // has been flattened.  Change DomBlock to jump directly to our new block to
  // avoid other simplifycfg's kicking in on the diamond.
  TerminatorInst *OldTI = DomBlock->getTerminator();
  Builder.SetInsertPoint(OldTI);
  Builder.CreateBr(BB);
  OldTI->eraseFromParent();
  return true;
>>>>>>> c438ef57
}
#endif //INTEL_CUSTOMIZATION

/// If we found a conditional branch that goes to two returning blocks,
/// try to merge them together into one return,
/// introducing a select if the return values disagree.
static bool SimplifyCondBranchToTwoReturns(BranchInst *BI,
                                           IRBuilder<> &Builder) {
  assert(BI->isConditional() && "Must be a conditional branch");
  BasicBlock *TrueSucc = BI->getSuccessor(0);
  BasicBlock *FalseSucc = BI->getSuccessor(1);
  ReturnInst *TrueRet = cast<ReturnInst>(TrueSucc->getTerminator());
  ReturnInst *FalseRet = cast<ReturnInst>(FalseSucc->getTerminator());

  // Check to ensure both blocks are empty (just a return) or optionally empty
  // with PHI nodes.  If there are other instructions, merging would cause extra
  // computation on one path or the other.
  if (!TrueSucc->getFirstNonPHIOrDbg()->isTerminator())
    return false;
  if (!FalseSucc->getFirstNonPHIOrDbg()->isTerminator())
    return false;

  Builder.SetInsertPoint(BI);
  // Okay, we found a branch that is going to two return nodes.  If
  // there is no return value for this function, just change the
  // branch into a return.
  if (FalseRet->getNumOperands() == 0) {
    TrueSucc->removePredecessor(BI->getParent());
    FalseSucc->removePredecessor(BI->getParent());
    Builder.CreateRetVoid();
    EraseTerminatorInstAndDCECond(BI);
    return true;
  }

  // Otherwise, figure out what the true and false return values are
  // so we can insert a new select instruction.
  Value *TrueValue = TrueRet->getReturnValue();
  Value *FalseValue = FalseRet->getReturnValue();

  // Unwrap any PHI nodes in the return blocks.
  if (PHINode *TVPN = dyn_cast_or_null<PHINode>(TrueValue))
    if (TVPN->getParent() == TrueSucc)
      TrueValue = TVPN->getIncomingValueForBlock(BI->getParent());
  if (PHINode *FVPN = dyn_cast_or_null<PHINode>(FalseValue))
    if (FVPN->getParent() == FalseSucc)
      FalseValue = FVPN->getIncomingValueForBlock(BI->getParent());

  // In order for this transformation to be safe, we must be able to
  // unconditionally execute both operands to the return.  This is
  // normally the case, but we could have a potentially-trapping
  // constant expression that prevents this transformation from being
  // safe.
  if (ConstantExpr *TCV = dyn_cast_or_null<ConstantExpr>(TrueValue))
    if (TCV->canTrap())
      return false;
  if (ConstantExpr *FCV = dyn_cast_or_null<ConstantExpr>(FalseValue))
    if (FCV->canTrap())
      return false;

  // Okay, we collected all the mapped values and checked them for sanity, and
  // defined to really do this transformation.  First, update the CFG.
  TrueSucc->removePredecessor(BI->getParent());
  FalseSucc->removePredecessor(BI->getParent());

  // Insert select instructions where needed.
  Value *BrCond = BI->getCondition();
  if (TrueValue) {
    // Insert a select if the results differ.
    if (TrueValue == FalseValue || isa<UndefValue>(FalseValue)) {
    } else if (isa<UndefValue>(TrueValue)) {
      TrueValue = FalseValue;
    } else {
      TrueValue =
          Builder.CreateSelect(BrCond, TrueValue, FalseValue, "retval", BI);
    }
  }

  Value *RI =
      !TrueValue ? Builder.CreateRetVoid() : Builder.CreateRet(TrueValue);

  (void)RI;

  DEBUG(dbgs() << "\nCHANGING BRANCH TO TWO RETURNS INTO SELECT:"
               << "\n  " << *BI << "NewRet = " << *RI
               << "TRUEBLOCK: " << *TrueSucc << "FALSEBLOCK: " << *FalseSucc);

  EraseTerminatorInstAndDCECond(BI);

  return true;
}

/// Return true if the given instruction is available
/// in its predecessor block. If yes, the instruction will be removed.
static bool checkCSEInPredecessor(Instruction *Inst, BasicBlock *PB) {
  if (!isa<BinaryOperator>(Inst) && !isa<CmpInst>(Inst))
    return false;
  for (BasicBlock::iterator I = PB->begin(), E = PB->end(); I != E; I++) {
    Instruction *PBI = &*I;
    // Check whether Inst and PBI generate the same value.
    if (Inst->isIdenticalTo(PBI)) {
      Inst->replaceAllUsesWith(PBI);
      Inst->eraseFromParent();
      return true;
    }
  }
  return false;
}

/// Return true if either PBI or BI has branch weight available, and store
/// the weights in {Pred|Succ}{True|False}Weight. If one of PBI and BI does
/// not have branch weight, use 1:1 as its weight.
static bool extractPredSuccWeights(BranchInst *PBI, BranchInst *BI,
                                   uint64_t &PredTrueWeight,
                                   uint64_t &PredFalseWeight,
                                   uint64_t &SuccTrueWeight,
                                   uint64_t &SuccFalseWeight) {
  bool PredHasWeights =
      PBI->extractProfMetadata(PredTrueWeight, PredFalseWeight);
  bool SuccHasWeights =
      BI->extractProfMetadata(SuccTrueWeight, SuccFalseWeight);
  if (PredHasWeights || SuccHasWeights) {
    if (!PredHasWeights)
      PredTrueWeight = PredFalseWeight = 1;
    if (!SuccHasWeights)
      SuccTrueWeight = SuccFalseWeight = 1;
    return true;
  } else {
    return false;
  }
}

/// If this basic block is simple enough, and if a predecessor branches to us
/// and one of our successors, fold the block into the predecessor and use
/// logical operations to pick the right destination.
bool llvm::FoldBranchToCommonDest(BranchInst *BI, unsigned BonusInstThreshold) {
  BasicBlock *BB = BI->getParent();

  Instruction *Cond = nullptr;
  if (BI->isConditional())
    Cond = dyn_cast<Instruction>(BI->getCondition());
  else {
    // For unconditional branch, check for a simple CFG pattern, where
    // BB has a single predecessor and BB's successor is also its predecessor's
    // successor. If such pattern exisits, check for CSE between BB and its
    // predecessor.
    if (BasicBlock *PB = BB->getSinglePredecessor())
      if (BranchInst *PBI = dyn_cast<BranchInst>(PB->getTerminator()))
        if (PBI->isConditional() &&
            (BI->getSuccessor(0) == PBI->getSuccessor(0) ||
             BI->getSuccessor(0) == PBI->getSuccessor(1))) {
          for (BasicBlock::iterator I = BB->begin(), E = BB->end(); I != E;) {
            Instruction *Curr = &*I++;
            if (isa<CmpInst>(Curr)) {
              Cond = Curr;
              break;
            }
            // Quit if we can't remove this instruction.
            if (!checkCSEInPredecessor(Curr, PB))
              return false;
          }
        }

    if (!Cond)
      return false;
  }

  if (!Cond || (!isa<CmpInst>(Cond) && !isa<BinaryOperator>(Cond)) ||
      Cond->getParent() != BB || !Cond->hasOneUse())
    return false;

  // Make sure the instruction after the condition is the cond branch.
  BasicBlock::iterator CondIt = ++Cond->getIterator();

  // Ignore dbg intrinsics.
  while (isa<DbgInfoIntrinsic>(CondIt))
    ++CondIt;

  if (&*CondIt != BI)
    return false;

  // Only allow this transformation if computing the condition doesn't involve
  // too many instructions and these involved instructions can be executed
  // unconditionally. We denote all involved instructions except the condition
  // as "bonus instructions", and only allow this transformation when the
  // number of the bonus instructions does not exceed a certain threshold.
  unsigned NumBonusInsts = 0;
  for (auto I = BB->begin(); Cond != &*I; ++I) {
    // Ignore dbg intrinsics.
    if (isa<DbgInfoIntrinsic>(I))
      continue;
    if (!I->hasOneUse() || !isSafeToSpeculativelyExecute(&*I))
      return false;
    // I has only one use and can be executed unconditionally.
    Instruction *User = dyn_cast<Instruction>(I->user_back());
    if (User == nullptr || User->getParent() != BB)
      return false;
    // I is used in the same BB. Since BI uses Cond and doesn't have more slots
    // to use any other instruction, User must be an instruction between next(I)
    // and Cond.
    ++NumBonusInsts;
    // Early exits once we reach the limit.
    if (NumBonusInsts > BonusInstThreshold)
      return false;
  }

  // Cond is known to be a compare or binary operator.  Check to make sure that
  // neither operand is a potentially-trapping constant expression.
  if (ConstantExpr *CE = dyn_cast<ConstantExpr>(Cond->getOperand(0)))
    if (CE->canTrap())
      return false;
  if (ConstantExpr *CE = dyn_cast<ConstantExpr>(Cond->getOperand(1)))
    if (CE->canTrap())
      return false;

  // Finally, don't infinitely unroll conditional loops.
  BasicBlock *TrueDest = BI->getSuccessor(0);
  BasicBlock *FalseDest = (BI->isConditional()) ? BI->getSuccessor(1) : nullptr;
  if (TrueDest == BB || FalseDest == BB)
    return false;

  for (pred_iterator PI = pred_begin(BB), E = pred_end(BB); PI != E; ++PI) {
    BasicBlock *PredBlock = *PI;
    BranchInst *PBI = dyn_cast<BranchInst>(PredBlock->getTerminator());

    // Check that we have two conditional branches.  If there is a PHI node in
    // the common successor, verify that the same value flows in from both
    // blocks.
    SmallVector<PHINode *, 4> PHIs;
    if (!PBI || PBI->isUnconditional() ||
        (BI->isConditional() && !SafeToMergeTerminators(BI, PBI)) ||
        (!BI->isConditional() &&
         !isProfitableToFoldUnconditional(BI, PBI, Cond, PHIs)))
      continue;

    // Determine if the two branches share a common destination.
    Instruction::BinaryOps Opc = Instruction::BinaryOpsEnd;
    bool InvertPredCond = false;

    if (BI->isConditional()) {
      if (PBI->getSuccessor(0) == TrueDest) {
        Opc = Instruction::Or;
      } else if (PBI->getSuccessor(1) == FalseDest) {
        Opc = Instruction::And;
      } else if (PBI->getSuccessor(0) == FalseDest) {
        Opc = Instruction::And;
        InvertPredCond = true;
      } else if (PBI->getSuccessor(1) == TrueDest) {
        Opc = Instruction::Or;
        InvertPredCond = true;
      } else {
        continue;
      }
    } else {
      if (PBI->getSuccessor(0) != TrueDest && PBI->getSuccessor(1) != TrueDest)
        continue;
    }

    DEBUG(dbgs() << "FOLDING BRANCH TO COMMON DEST:\n" << *PBI << *BB);
    IRBuilder<> Builder(PBI);

    // If we need to invert the condition in the pred block to match, do so now.
    if (InvertPredCond) {
      Value *NewCond = PBI->getCondition();

      if (NewCond->hasOneUse() && isa<CmpInst>(NewCond)) {
        CmpInst *CI = cast<CmpInst>(NewCond);
        CI->setPredicate(CI->getInversePredicate());
      } else {
        NewCond =
            Builder.CreateNot(NewCond, PBI->getCondition()->getName() + ".not");
      }

      PBI->setCondition(NewCond);
      PBI->swapSuccessors();
    }

    // If we have bonus instructions, clone them into the predecessor block.
    // Note that there may be multiple predecessor blocks, so we cannot move
    // bonus instructions to a predecessor block.
    ValueToValueMapTy VMap; // maps original values to cloned values
    // We already make sure Cond is the last instruction before BI. Therefore,
    // all instructions before Cond other than DbgInfoIntrinsic are bonus
    // instructions.
    for (auto BonusInst = BB->begin(); Cond != &*BonusInst; ++BonusInst) {
      if (isa<DbgInfoIntrinsic>(BonusInst))
        continue;
      Instruction *NewBonusInst = BonusInst->clone();
      RemapInstruction(NewBonusInst, VMap,
                       RF_NoModuleLevelChanges | RF_IgnoreMissingLocals);
      VMap[&*BonusInst] = NewBonusInst;

      // If we moved a load, we cannot any longer claim any knowledge about
      // its potential value. The previous information might have been valid
      // only given the branch precondition.
      // For an analogous reason, we must also drop all the metadata whose
      // semantics we don't understand.
      NewBonusInst->dropUnknownNonDebugMetadata();

      PredBlock->getInstList().insert(PBI->getIterator(), NewBonusInst);
      NewBonusInst->takeName(&*BonusInst);
      BonusInst->setName(BonusInst->getName() + ".old");
    }

    // Clone Cond into the predecessor basic block, and or/and the
    // two conditions together.
    Instruction *New = Cond->clone();
    RemapInstruction(New, VMap,
                     RF_NoModuleLevelChanges | RF_IgnoreMissingLocals);
    PredBlock->getInstList().insert(PBI->getIterator(), New);
    New->takeName(Cond);
    Cond->setName(New->getName() + ".old");

    if (BI->isConditional()) {
      Instruction *NewCond = cast<Instruction>(
          Builder.CreateBinOp(Opc, PBI->getCondition(), New, "or.cond"));
      PBI->setCondition(NewCond);

      uint64_t PredTrueWeight, PredFalseWeight, SuccTrueWeight, SuccFalseWeight;
      bool HasWeights =
          extractPredSuccWeights(PBI, BI, PredTrueWeight, PredFalseWeight,
                                 SuccTrueWeight, SuccFalseWeight);
      SmallVector<uint64_t, 8> NewWeights;

      if (PBI->getSuccessor(0) == BB) {
        if (HasWeights) {
          // PBI: br i1 %x, BB, FalseDest
          // BI:  br i1 %y, TrueDest, FalseDest
          // TrueWeight is TrueWeight for PBI * TrueWeight for BI.
          NewWeights.push_back(PredTrueWeight * SuccTrueWeight);
          // FalseWeight is FalseWeight for PBI * TotalWeight for BI +
          //               TrueWeight for PBI * FalseWeight for BI.
          // We assume that total weights of a BranchInst can fit into 32 bits.
          // Therefore, we will not have overflow using 64-bit arithmetic.
          NewWeights.push_back(PredFalseWeight *
                                   (SuccFalseWeight + SuccTrueWeight) +
                               PredTrueWeight * SuccFalseWeight);
        }
        AddPredecessorToBlock(TrueDest, PredBlock, BB);
        PBI->setSuccessor(0, TrueDest);
      }
      if (PBI->getSuccessor(1) == BB) {
        if (HasWeights) {
          // PBI: br i1 %x, TrueDest, BB
          // BI:  br i1 %y, TrueDest, FalseDest
          // TrueWeight is TrueWeight for PBI * TotalWeight for BI +
          //              FalseWeight for PBI * TrueWeight for BI.
          NewWeights.push_back(PredTrueWeight *
                                   (SuccFalseWeight + SuccTrueWeight) +
                               PredFalseWeight * SuccTrueWeight);
          // FalseWeight is FalseWeight for PBI * FalseWeight for BI.
          NewWeights.push_back(PredFalseWeight * SuccFalseWeight);
        }
        AddPredecessorToBlock(FalseDest, PredBlock, BB);
        PBI->setSuccessor(1, FalseDest);
      }
      if (NewWeights.size() == 2) {
        // Halve the weights if any of them cannot fit in an uint32_t
        FitWeights(NewWeights);

        SmallVector<uint32_t, 8> MDWeights(NewWeights.begin(),
                                           NewWeights.end());
        PBI->setMetadata(
            LLVMContext::MD_prof,
            MDBuilder(BI->getContext()).createBranchWeights(MDWeights));
      } else
        PBI->setMetadata(LLVMContext::MD_prof, nullptr);
    } else {
      // Update PHI nodes in the common successors.
      for (unsigned i = 0, e = PHIs.size(); i != e; ++i) {
        ConstantInt *PBI_C = cast<ConstantInt>(
            PHIs[i]->getIncomingValueForBlock(PBI->getParent()));
        assert(PBI_C->getType()->isIntegerTy(1));
        Instruction *MergedCond = nullptr;
        if (PBI->getSuccessor(0) == TrueDest) {
          // Create (PBI_Cond and PBI_C) or (!PBI_Cond and BI_Value)
          // PBI_C is true: PBI_Cond or (!PBI_Cond and BI_Value)
          //       is false: !PBI_Cond and BI_Value
          Instruction *NotCond = cast<Instruction>(
              Builder.CreateNot(PBI->getCondition(), "not.cond"));
          MergedCond = cast<Instruction>(
              Builder.CreateBinOp(Instruction::And, NotCond, New, "and.cond"));
          if (PBI_C->isOne())
            MergedCond = cast<Instruction>(Builder.CreateBinOp(
                Instruction::Or, PBI->getCondition(), MergedCond, "or.cond"));
        } else {
          // Create (PBI_Cond and BI_Value) or (!PBI_Cond and PBI_C)
          // PBI_C is true: (PBI_Cond and BI_Value) or (!PBI_Cond)
          //       is false: PBI_Cond and BI_Value
          MergedCond = cast<Instruction>(Builder.CreateBinOp(
              Instruction::And, PBI->getCondition(), New, "and.cond"));
          if (PBI_C->isOne()) {
            Instruction *NotCond = cast<Instruction>(
                Builder.CreateNot(PBI->getCondition(), "not.cond"));
            MergedCond = cast<Instruction>(Builder.CreateBinOp(
                Instruction::Or, NotCond, MergedCond, "or.cond"));
          }
        }
        // Update PHI Node.
        PHIs[i]->setIncomingValue(PHIs[i]->getBasicBlockIndex(PBI->getParent()),
                                  MergedCond);
      }
      // Change PBI from Conditional to Unconditional.
      BranchInst *New_PBI = BranchInst::Create(TrueDest, PBI);
      EraseTerminatorInstAndDCECond(PBI);
      PBI = New_PBI;
    }

    // TODO: If BB is reachable from all paths through PredBlock, then we
    // could replace PBI's branch probabilities with BI's.

    // Copy any debug value intrinsics into the end of PredBlock.
    for (BasicBlock::iterator I = BB->begin(), E = BB->end(); I != E; ++I)
      if (isa<DbgInfoIntrinsic>(*I))
        I->clone()->insertBefore(PBI);

    return true;
  }
  return false;
}

// If there is only one store in BB1 and BB2, return it, otherwise return
// nullptr.
static StoreInst *findUniqueStoreInBlocks(BasicBlock *BB1, BasicBlock *BB2) {
  StoreInst *S = nullptr;
  for (auto *BB : {BB1, BB2}) {
    if (!BB)
      continue;
    for (auto &I : *BB)
      if (auto *SI = dyn_cast<StoreInst>(&I)) {
        if (S)
          // Multiple stores seen.
          return nullptr;
        else
          S = SI;
      }
  }
  return S;
}

static Value *ensureValueAvailableInSuccessor(Value *V, BasicBlock *BB,
                                              Value *AlternativeV = nullptr) {
  // PHI is going to be a PHI node that allows the value V that is defined in
  // BB to be referenced in BB's only successor.
  //
  // If AlternativeV is nullptr, the only value we care about in PHI is V. It
  // doesn't matter to us what the other operand is (it'll never get used). We
  // could just create a new PHI with an undef incoming value, but that could
  // increase register pressure if EarlyCSE/InstCombine can't fold it with some
  // other PHI. So here we directly look for some PHI in BB's successor with V
  // as an incoming operand. If we find one, we use it, else we create a new
  // one.
  //
  // If AlternativeV is not nullptr, we care about both incoming values in PHI.
  // PHI must be exactly: phi <ty> [ %BB, %V ], [ %OtherBB, %AlternativeV]
  // where OtherBB is the single other predecessor of BB's only successor.
  PHINode *PHI = nullptr;
  BasicBlock *Succ = BB->getSingleSuccessor();

  for (auto I = Succ->begin(); isa<PHINode>(I); ++I)
    if (cast<PHINode>(I)->getIncomingValueForBlock(BB) == V) {
      PHI = cast<PHINode>(I);
      if (!AlternativeV)
        break;

      assert(std::distance(pred_begin(Succ), pred_end(Succ)) == 2);
      auto PredI = pred_begin(Succ);
      BasicBlock *OtherPredBB = *PredI == BB ? *++PredI : *PredI;
      if (PHI->getIncomingValueForBlock(OtherPredBB) == AlternativeV)
        break;
      PHI = nullptr;
    }
  if (PHI)
    return PHI;

  // If V is not an instruction defined in BB, just return it.
  if (!AlternativeV &&
      (!isa<Instruction>(V) || cast<Instruction>(V)->getParent() != BB))
    return V;

  PHI = PHINode::Create(V->getType(), 2, "simplifycfg.merge", &Succ->front());
  PHI->addIncoming(V, BB);
  for (BasicBlock *PredBB : predecessors(Succ))
    if (PredBB != BB)
      PHI->addIncoming(
          AlternativeV ? AlternativeV : UndefValue::get(V->getType()), PredBB);
  return PHI;
}

static bool mergeConditionalStoreToAddress(BasicBlock *PTB, BasicBlock *PFB,
                                           BasicBlock *QTB, BasicBlock *QFB,
                                           BasicBlock *PostBB, Value *Address,
                                           bool InvertPCond, bool InvertQCond) {
  auto IsaBitcastOfPointerType = [](const Instruction &I) {
    return Operator::getOpcode(&I) == Instruction::BitCast &&
           I.getType()->isPointerTy();
  };

  // If we're not in aggressive mode, we only optimize if we have some
  // confidence that by optimizing we'll allow P and/or Q to be if-converted.
  auto IsWorthwhile = [&](BasicBlock *BB) {
    if (!BB)
      return true;
    // Heuristic: if the block can be if-converted/phi-folded and the
    // instructions inside are all cheap (arithmetic/GEPs), it's worthwhile to
    // thread this store.
    unsigned N = 0;
    for (auto &I : *BB) {
      // Cheap instructions viable for folding.
      if (isa<BinaryOperator>(I) || isa<GetElementPtrInst>(I) ||
          isa<StoreInst>(I))
        ++N;
      // Free instructions.
      else if (isa<TerminatorInst>(I) || isa<DbgInfoIntrinsic>(I) ||
               IsaBitcastOfPointerType(I))
        continue;
      else
        return false;
    }
    return N <= PHINodeFoldingThreshold;
  };

  if (!MergeCondStoresAggressively &&
      (!IsWorthwhile(PTB) || !IsWorthwhile(PFB) || !IsWorthwhile(QTB) ||
       !IsWorthwhile(QFB)))
    return false;

  // For every pointer, there must be exactly two stores, one coming from
  // PTB or PFB, and the other from QTB or QFB. We don't support more than one
  // store (to any address) in PTB,PFB or QTB,QFB.
  // FIXME: We could relax this restriction with a bit more work and performance
  // testing.
  StoreInst *PStore = findUniqueStoreInBlocks(PTB, PFB);
  StoreInst *QStore = findUniqueStoreInBlocks(QTB, QFB);
  if (!PStore || !QStore)
    return false;

  // Now check the stores are compatible.
  if (!QStore->isUnordered() || !PStore->isUnordered())
    return false;

  // Check that sinking the store won't cause program behavior changes. Sinking
  // the store out of the Q blocks won't change any behavior as we're sinking
  // from a block to its unconditional successor. But we're moving a store from
  // the P blocks down through the middle block (QBI) and past both QFB and QTB.
  // So we need to check that there are no aliasing loads or stores in
  // QBI, QTB and QFB. We also need to check there are no conflicting memory
  // operations between PStore and the end of its parent block.
  //
  // The ideal way to do this is to query AliasAnalysis, but we don't
  // preserve AA currently so that is dangerous. Be super safe and just
  // check there are no other memory operations at all.
  for (auto &I : *QFB->getSinglePredecessor())
    if (I.mayReadOrWriteMemory())
      return false;
  for (auto &I : *QFB)
    if (&I != QStore && I.mayReadOrWriteMemory())
      return false;
  if (QTB)
    for (auto &I : *QTB)
      if (&I != QStore && I.mayReadOrWriteMemory())
        return false;
  for (auto I = BasicBlock::iterator(PStore), E = PStore->getParent()->end();
       I != E; ++I)
    if (&*I != PStore && I->mayReadOrWriteMemory())
      return false;

  // OK, we're going to sink the stores to PostBB. The store has to be
  // conditional though, so first create the predicate.
  Value *PCond = cast<BranchInst>(PFB->getSinglePredecessor()->getTerminator())
                     ->getCondition();
  Value *QCond = cast<BranchInst>(QFB->getSinglePredecessor()->getTerminator())
                     ->getCondition();

  Value *PPHI = ensureValueAvailableInSuccessor(PStore->getValueOperand(),
                                                PStore->getParent());
  Value *QPHI = ensureValueAvailableInSuccessor(QStore->getValueOperand(),
                                                QStore->getParent(), PPHI);

  IRBuilder<> QB(&*PostBB->getFirstInsertionPt());

  Value *PPred = PStore->getParent() == PTB ? PCond : QB.CreateNot(PCond);
  Value *QPred = QStore->getParent() == QTB ? QCond : QB.CreateNot(QCond);

  if (InvertPCond)
    PPred = QB.CreateNot(PPred);
  if (InvertQCond)
    QPred = QB.CreateNot(QPred);
  Value *CombinedPred = QB.CreateOr(PPred, QPred);

  auto *T =
      SplitBlockAndInsertIfThen(CombinedPred, &*QB.GetInsertPoint(), false);
  QB.SetInsertPoint(T);
  StoreInst *SI = cast<StoreInst>(QB.CreateStore(QPHI, Address));
  AAMDNodes AAMD;
  PStore->getAAMetadata(AAMD, /*Merge=*/false);
  PStore->getAAMetadata(AAMD, /*Merge=*/true);
  SI->setAAMetadata(AAMD);

  QStore->eraseFromParent();
  PStore->eraseFromParent();

  return true;
}

static bool mergeConditionalStores(BranchInst *PBI, BranchInst *QBI) {
  // The intention here is to find diamonds or triangles (see below) where each
  // conditional block contains a store to the same address. Both of these
  // stores are conditional, so they can't be unconditionally sunk. But it may
  // be profitable to speculatively sink the stores into one merged store at the
  // end, and predicate the merged store on the union of the two conditions of
  // PBI and QBI.
  //
  // This can reduce the number of stores executed if both of the conditions are
  // true, and can allow the blocks to become small enough to be if-converted.
  // This optimization will also chain, so that ladders of test-and-set
  // sequences can be if-converted away.
  //
  // We only deal with simple diamonds or triangles:
  //
  //     PBI       or      PBI        or a combination of the two
  //    /   \               | \
  //   PTB  PFB             |  PFB
  //    \   /               | /
  //     QBI                QBI
  //    /  \                | \
  //   QTB  QFB             |  QFB
  //    \  /                | /
  //    PostBB            PostBB
  //
  // We model triangles as a type of diamond with a nullptr "true" block.
  // Triangles are canonicalized so that the fallthrough edge is represented by
  // a true condition, as in the diagram above.
  //
  BasicBlock *PTB = PBI->getSuccessor(0);
  BasicBlock *PFB = PBI->getSuccessor(1);
  BasicBlock *QTB = QBI->getSuccessor(0);
  BasicBlock *QFB = QBI->getSuccessor(1);
  BasicBlock *PostBB = QFB->getSingleSuccessor();

  bool InvertPCond = false, InvertQCond = false;
  // Canonicalize fallthroughs to the true branches.
  if (PFB == QBI->getParent()) {
    std::swap(PFB, PTB);
    InvertPCond = true;
  }
  if (QFB == PostBB) {
    std::swap(QFB, QTB);
    InvertQCond = true;
  }

  // From this point on we can assume PTB or QTB may be fallthroughs but PFB
  // and QFB may not. Model fallthroughs as a nullptr block.
  if (PTB == QBI->getParent())
    PTB = nullptr;
  if (QTB == PostBB)
    QTB = nullptr;

  // Legality bailouts. We must have at least the non-fallthrough blocks and
  // the post-dominating block, and the non-fallthroughs must only have one
  // predecessor.
  auto HasOnePredAndOneSucc = [](BasicBlock *BB, BasicBlock *P, BasicBlock *S) {
    return BB->getSinglePredecessor() == P && BB->getSingleSuccessor() == S;
  };
  if (!PostBB ||
      !HasOnePredAndOneSucc(PFB, PBI->getParent(), QBI->getParent()) ||
      !HasOnePredAndOneSucc(QFB, QBI->getParent(), PostBB))
    return false;
  if ((PTB && !HasOnePredAndOneSucc(PTB, PBI->getParent(), QBI->getParent())) ||
      (QTB && !HasOnePredAndOneSucc(QTB, QBI->getParent(), PostBB)))
    return false;
  if (PostBB->getNumUses() != 2 || QBI->getParent()->getNumUses() != 2)
    return false;

  // OK, this is a sequence of two diamonds or triangles.
  // Check if there are stores in PTB or PFB that are repeated in QTB or QFB.
  SmallPtrSet<Value *, 4> PStoreAddresses, QStoreAddresses;
  for (auto *BB : {PTB, PFB}) {
    if (!BB)
      continue;
    for (auto &I : *BB)
      if (StoreInst *SI = dyn_cast<StoreInst>(&I))
        PStoreAddresses.insert(SI->getPointerOperand());
  }
  for (auto *BB : {QTB, QFB}) {
    if (!BB)
      continue;
    for (auto &I : *BB)
      if (StoreInst *SI = dyn_cast<StoreInst>(&I))
        QStoreAddresses.insert(SI->getPointerOperand());
  }

  set_intersect(PStoreAddresses, QStoreAddresses);
  // set_intersect mutates PStoreAddresses in place. Rename it here to make it
  // clear what it contains.
  auto &CommonAddresses = PStoreAddresses;

  bool Changed = false;
  for (auto *Address : CommonAddresses)
    Changed |= mergeConditionalStoreToAddress(
        PTB, PFB, QTB, QFB, PostBB, Address, InvertPCond, InvertQCond);
  return Changed;
}

/// If we have a conditional branch as a predecessor of another block,
/// this function tries to simplify it.  We know
/// that PBI and BI are both conditional branches, and BI is in one of the
/// successor blocks of PBI - PBI branches to BI.
static bool SimplifyCondBranchToCondBranch(BranchInst *PBI, BranchInst *BI,
                                           const DataLayout &DL) {
  assert(PBI->isConditional() && BI->isConditional());
  BasicBlock *BB = BI->getParent();

  // If this block ends with a branch instruction, and if there is a
  // predecessor that ends on a branch of the same condition, make
  // this conditional branch redundant.
  if (PBI->getCondition() == BI->getCondition() &&
      PBI->getSuccessor(0) != PBI->getSuccessor(1)) {
    // Okay, the outcome of this conditional branch is statically
    // knowable.  If this block had a single pred, handle specially.
    if (BB->getSinglePredecessor()) {
      // Turn this into a branch on constant.
      bool CondIsTrue = PBI->getSuccessor(0) == BB;
      BI->setCondition(
          ConstantInt::get(Type::getInt1Ty(BB->getContext()), CondIsTrue));
      return true; // Nuke the branch on constant.
    }

    // Otherwise, if there are multiple predecessors, insert a PHI that merges
    // in the constant and simplify the block result.  Subsequent passes of
    // simplifycfg will thread the block.
    if (BlockIsSimpleEnoughToThreadThrough(BB)) {
      pred_iterator PB = pred_begin(BB), PE = pred_end(BB);
      PHINode *NewPN = PHINode::Create(
          Type::getInt1Ty(BB->getContext()), std::distance(PB, PE),
          BI->getCondition()->getName() + ".pr", &BB->front());
      // Okay, we're going to insert the PHI node.  Since PBI is not the only
      // predecessor, compute the PHI'd conditional value for all of the preds.
      // Any predecessor where the condition is not computable we keep symbolic.
      for (pred_iterator PI = PB; PI != PE; ++PI) {
        BasicBlock *P = *PI;
        if ((PBI = dyn_cast<BranchInst>(P->getTerminator())) && PBI != BI &&
            PBI->isConditional() && PBI->getCondition() == BI->getCondition() &&
            PBI->getSuccessor(0) != PBI->getSuccessor(1)) {
          bool CondIsTrue = PBI->getSuccessor(0) == BB;
          NewPN->addIncoming(
              ConstantInt::get(Type::getInt1Ty(BB->getContext()), CondIsTrue),
              P);
        } else {
          NewPN->addIncoming(BI->getCondition(), P);
        }
      }

      BI->setCondition(NewPN);
      return true;
    }
  }

  if (auto *CE = dyn_cast<ConstantExpr>(BI->getCondition()))
    if (CE->canTrap())
      return false;

  // If both branches are conditional and both contain stores to the same
  // address, remove the stores from the conditionals and create a conditional
  // merged store at the end.
  if (MergeCondStores && mergeConditionalStores(PBI, BI))
    return true;

  // If this is a conditional branch in an empty block, and if any
  // predecessors are a conditional branch to one of our destinations,
  // fold the conditions into logical ops and one cond br.
  BasicBlock::iterator BBI = BB->begin();
  // Ignore dbg intrinsics.
  while (isa<DbgInfoIntrinsic>(BBI))
    ++BBI;
  if (&*BBI != BI)
    return false;

  int PBIOp, BIOp;
  if (PBI->getSuccessor(0) == BI->getSuccessor(0)) {
    PBIOp = 0;
    BIOp = 0;
  } else if (PBI->getSuccessor(0) == BI->getSuccessor(1)) {
    PBIOp = 0;
    BIOp = 1;
  } else if (PBI->getSuccessor(1) == BI->getSuccessor(0)) {
    PBIOp = 1;
    BIOp = 0;
  } else if (PBI->getSuccessor(1) == BI->getSuccessor(1)) {
    PBIOp = 1;
    BIOp = 1;
  } else {
    return false;
  }

  // Check to make sure that the other destination of this branch
  // isn't BB itself.  If so, this is an infinite loop that will
  // keep getting unwound.
  if (PBI->getSuccessor(PBIOp) == BB)
    return false;

  // Do not perform this transformation if it would require
  // insertion of a large number of select instructions. For targets
  // without predication/cmovs, this is a big pessimization.

  // Also do not perform this transformation if any phi node in the common
  // destination block can trap when reached by BB or PBB (PR17073). In that
  // case, it would be unsafe to hoist the operation into a select instruction.

  BasicBlock *CommonDest = PBI->getSuccessor(PBIOp);
  unsigned NumPhis = 0;
  for (BasicBlock::iterator II = CommonDest->begin(); isa<PHINode>(II);
       ++II, ++NumPhis) {
    if (NumPhis > 2) // Disable this xform.
      return false;

    PHINode *PN = cast<PHINode>(II);
    Value *BIV = PN->getIncomingValueForBlock(BB);
    if (ConstantExpr *CE = dyn_cast<ConstantExpr>(BIV))
      if (CE->canTrap())
        return false;

    unsigned PBBIdx = PN->getBasicBlockIndex(PBI->getParent());
    Value *PBIV = PN->getIncomingValue(PBBIdx);
    if (ConstantExpr *CE = dyn_cast<ConstantExpr>(PBIV))
      if (CE->canTrap())
        return false;
  }

  // Finally, if everything is ok, fold the branches to logical ops.
  BasicBlock *OtherDest = BI->getSuccessor(BIOp ^ 1);

  DEBUG(dbgs() << "FOLDING BRs:" << *PBI->getParent()
               << "AND: " << *BI->getParent());

  // If OtherDest *is* BB, then BB is a basic block with a single conditional
  // branch in it, where one edge (OtherDest) goes back to itself but the other
  // exits.  We don't *know* that the program avoids the infinite loop
  // (even though that seems likely).  If we do this xform naively, we'll end up
  // recursively unpeeling the loop.  Since we know that (after the xform is
  // done) that the block *is* infinite if reached, we just make it an obviously
  // infinite loop with no cond branch.
  if (OtherDest == BB) {
    // Insert it at the end of the function, because it's either code,
    // or it won't matter if it's hot. :)
    BasicBlock *InfLoopBlock =
        BasicBlock::Create(BB->getContext(), "infloop", BB->getParent());
    BranchInst::Create(InfLoopBlock, InfLoopBlock);
    OtherDest = InfLoopBlock;
  }

  DEBUG(dbgs() << *PBI->getParent()->getParent());

  // BI may have other predecessors.  Because of this, we leave
  // it alone, but modify PBI.

  // Make sure we get to CommonDest on True&True directions.
  Value *PBICond = PBI->getCondition();
  IRBuilder<NoFolder> Builder(PBI);
  if (PBIOp)
    PBICond = Builder.CreateNot(PBICond, PBICond->getName() + ".not");

  Value *BICond = BI->getCondition();
  if (BIOp)
    BICond = Builder.CreateNot(BICond, BICond->getName() + ".not");

  // Merge the conditions.
  Value *Cond = Builder.CreateOr(PBICond, BICond, "brmerge");

  // Modify PBI to branch on the new condition to the new dests.
  PBI->setCondition(Cond);
  PBI->setSuccessor(0, CommonDest);
  PBI->setSuccessor(1, OtherDest);

  // Update branch weight for PBI.
  uint64_t PredTrueWeight, PredFalseWeight, SuccTrueWeight, SuccFalseWeight;
  uint64_t PredCommon, PredOther, SuccCommon, SuccOther;
  bool HasWeights =
      extractPredSuccWeights(PBI, BI, PredTrueWeight, PredFalseWeight,
                             SuccTrueWeight, SuccFalseWeight);
  if (HasWeights) {
    PredCommon = PBIOp ? PredFalseWeight : PredTrueWeight;
    PredOther = PBIOp ? PredTrueWeight : PredFalseWeight;
    SuccCommon = BIOp ? SuccFalseWeight : SuccTrueWeight;
    SuccOther = BIOp ? SuccTrueWeight : SuccFalseWeight;
    // The weight to CommonDest should be PredCommon * SuccTotal +
    //                                    PredOther * SuccCommon.
    // The weight to OtherDest should be PredOther * SuccOther.
    uint64_t NewWeights[2] = {PredCommon * (SuccCommon + SuccOther) +
                                  PredOther * SuccCommon,
                              PredOther * SuccOther};
    // Halve the weights if any of them cannot fit in an uint32_t
    FitWeights(NewWeights);

    PBI->setMetadata(LLVMContext::MD_prof,
                     MDBuilder(BI->getContext())
                         .createBranchWeights(NewWeights[0], NewWeights[1]));
  }

  // OtherDest may have phi nodes.  If so, add an entry from PBI's
  // block that are identical to the entries for BI's block.
  AddPredecessorToBlock(OtherDest, PBI->getParent(), BB);

  // We know that the CommonDest already had an edge from PBI to
  // it.  If it has PHIs though, the PHIs may have different
  // entries for BB and PBI's BB.  If so, insert a select to make
  // them agree.
  PHINode *PN;
  for (BasicBlock::iterator II = CommonDest->begin();
       (PN = dyn_cast<PHINode>(II)); ++II) {
    Value *BIV = PN->getIncomingValueForBlock(BB);
    unsigned PBBIdx = PN->getBasicBlockIndex(PBI->getParent());
    Value *PBIV = PN->getIncomingValue(PBBIdx);
    if (BIV != PBIV) {
      // Insert a select in PBI to pick the right value.
      SelectInst *NV = cast<SelectInst>(
          Builder.CreateSelect(PBICond, PBIV, BIV, PBIV->getName() + ".mux"));
      PN->setIncomingValue(PBBIdx, NV);
      // Although the select has the same condition as PBI, the original branch
      // weights for PBI do not apply to the new select because the select's
      // 'logical' edges are incoming edges of the phi that is eliminated, not
      // the outgoing edges of PBI.
      if (HasWeights) {
        uint64_t PredCommon = PBIOp ? PredFalseWeight : PredTrueWeight;
        uint64_t PredOther = PBIOp ? PredTrueWeight : PredFalseWeight;
        uint64_t SuccCommon = BIOp ? SuccFalseWeight : SuccTrueWeight;
        uint64_t SuccOther = BIOp ? SuccTrueWeight : SuccFalseWeight;
        // The weight to PredCommonDest should be PredCommon * SuccTotal.
        // The weight to PredOtherDest should be PredOther * SuccCommon.
        uint64_t NewWeights[2] = {PredCommon * (SuccCommon + SuccOther),
                                  PredOther * SuccCommon};

        FitWeights(NewWeights);

        NV->setMetadata(LLVMContext::MD_prof,
                        MDBuilder(BI->getContext())
                            .createBranchWeights(NewWeights[0], NewWeights[1]));
      }
    }
  }

  DEBUG(dbgs() << "INTO: " << *PBI->getParent());
  DEBUG(dbgs() << *PBI->getParent()->getParent());

  // This basic block is probably dead.  We know it has at least
  // one fewer predecessor.
  return true;
}

// Simplifies a terminator by replacing it with a branch to TrueBB if Cond is
// true or to FalseBB if Cond is false.
// Takes care of updating the successors and removing the old terminator.
// Also makes sure not to introduce new successors by assuming that edges to
// non-successor TrueBBs and FalseBBs aren't reachable.
static bool SimplifyTerminatorOnSelect(TerminatorInst *OldTerm, Value *Cond,
                                       BasicBlock *TrueBB, BasicBlock *FalseBB,
                                       uint32_t TrueWeight,
                                       uint32_t FalseWeight) {
  // Remove any superfluous successor edges from the CFG.
  // First, figure out which successors to preserve.
  // If TrueBB and FalseBB are equal, only try to preserve one copy of that
  // successor.
  BasicBlock *KeepEdge1 = TrueBB;
  BasicBlock *KeepEdge2 = TrueBB != FalseBB ? FalseBB : nullptr;

  // Then remove the rest.
  for (BasicBlock *Succ : OldTerm->successors()) {
    // Make sure only to keep exactly one copy of each edge.
    if (Succ == KeepEdge1)
      KeepEdge1 = nullptr;
    else if (Succ == KeepEdge2)
      KeepEdge2 = nullptr;
    else
      Succ->removePredecessor(OldTerm->getParent(),
                              /*DontDeleteUselessPHIs=*/true);
  }

  IRBuilder<> Builder(OldTerm);
  Builder.SetCurrentDebugLocation(OldTerm->getDebugLoc());

  // Insert an appropriate new terminator.
  if (!KeepEdge1 && !KeepEdge2) {
    if (TrueBB == FalseBB)
      // We were only looking for one successor, and it was present.
      // Create an unconditional branch to it.
      Builder.CreateBr(TrueBB);
    else {
      // We found both of the successors we were looking for.
      // Create a conditional branch sharing the condition of the select.
      BranchInst *NewBI = Builder.CreateCondBr(Cond, TrueBB, FalseBB);
      if (TrueWeight != FalseWeight)
        NewBI->setMetadata(LLVMContext::MD_prof,
                           MDBuilder(OldTerm->getContext())
                               .createBranchWeights(TrueWeight, FalseWeight));
    }
  } else if (KeepEdge1 && (KeepEdge2 || TrueBB == FalseBB)) {
    // Neither of the selected blocks were successors, so this
    // terminator must be unreachable.
    new UnreachableInst(OldTerm->getContext(), OldTerm);
  } else {
    // One of the selected values was a successor, but the other wasn't.
    // Insert an unconditional branch to the one that was found;
    // the edge to the one that wasn't must be unreachable.
    if (!KeepEdge1)
      // Only TrueBB was found.
      Builder.CreateBr(TrueBB);
    else
      // Only FalseBB was found.
      Builder.CreateBr(FalseBB);
  }

  EraseTerminatorInstAndDCECond(OldTerm);
  return true;
}

// Replaces
//   (switch (select cond, X, Y)) on constant X, Y
// with a branch - conditional if X and Y lead to distinct BBs,
// unconditional otherwise.
static bool SimplifySwitchOnSelect(SwitchInst *SI, SelectInst *Select) {
  // Check for constant integer values in the select.
  ConstantInt *TrueVal = dyn_cast<ConstantInt>(Select->getTrueValue());
  ConstantInt *FalseVal = dyn_cast<ConstantInt>(Select->getFalseValue());
  if (!TrueVal || !FalseVal)
    return false;

  // Find the relevant condition and destinations.
  Value *Condition = Select->getCondition();
  BasicBlock *TrueBB = SI->findCaseValue(TrueVal).getCaseSuccessor();
  BasicBlock *FalseBB = SI->findCaseValue(FalseVal).getCaseSuccessor();

  // Get weight for TrueBB and FalseBB.
  uint32_t TrueWeight = 0, FalseWeight = 0;
  SmallVector<uint64_t, 8> Weights;
  bool HasWeights = HasBranchWeights(SI);
  if (HasWeights) {
    GetBranchWeights(SI, Weights);
    if (Weights.size() == 1 + SI->getNumCases()) {
      TrueWeight =
          (uint32_t)Weights[SI->findCaseValue(TrueVal).getSuccessorIndex()];
      FalseWeight =
          (uint32_t)Weights[SI->findCaseValue(FalseVal).getSuccessorIndex()];
    }
  }

  // Perform the actual simplification.
  return SimplifyTerminatorOnSelect(SI, Condition, TrueBB, FalseBB, TrueWeight,
                                    FalseWeight);
}

// Replaces
//   (indirectbr (select cond, blockaddress(@fn, BlockA),
//                             blockaddress(@fn, BlockB)))
// with
//   (br cond, BlockA, BlockB).
static bool SimplifyIndirectBrOnSelect(IndirectBrInst *IBI, SelectInst *SI) {
  // Check that both operands of the select are block addresses.
  BlockAddress *TBA = dyn_cast<BlockAddress>(SI->getTrueValue());
  BlockAddress *FBA = dyn_cast<BlockAddress>(SI->getFalseValue());
  if (!TBA || !FBA)
    return false;

  // Extract the actual blocks.
  BasicBlock *TrueBB = TBA->getBasicBlock();
  BasicBlock *FalseBB = FBA->getBasicBlock();

  // Perform the actual simplification.
  return SimplifyTerminatorOnSelect(IBI, SI->getCondition(), TrueBB, FalseBB, 0,
                                    0);
}

/// This is called when we find an icmp instruction
/// (a seteq/setne with a constant) as the only instruction in a
/// block that ends with an uncond branch.  We are looking for a very specific
/// pattern that occurs when "A == 1 || A == 2 || A == 3" gets simplified.  In
/// this case, we merge the first two "or's of icmp" into a switch, but then the
/// default value goes to an uncond block with a seteq in it, we get something
/// like:
///
///   switch i8 %A, label %DEFAULT [ i8 1, label %end    i8 2, label %end ]
/// DEFAULT:
///   %tmp = icmp eq i8 %A, 92
///   br label %end
/// end:
///   ... = phi i1 [ true, %entry ], [ %tmp, %DEFAULT ], [ true, %entry ]
///
/// We prefer to split the edge to 'end' so that there is a true/false entry to
/// the PHI, merging the third icmp into the switch.
static bool TryToSimplifyUncondBranchWithICmpInIt(
    ICmpInst *ICI, IRBuilder<> &Builder, const DataLayout &DL,
    const TargetTransformInfo &TTI, unsigned BonusInstThreshold,
    AssumptionCache *AC) {
  BasicBlock *BB = ICI->getParent();

  // If the block has any PHIs in it or the icmp has multiple uses, it is too
  // complex.
  if (isa<PHINode>(BB->begin()) || !ICI->hasOneUse())
    return false;

  Value *V = ICI->getOperand(0);
  ConstantInt *Cst = cast<ConstantInt>(ICI->getOperand(1));

  // The pattern we're looking for is where our only predecessor is a switch on
  // 'V' and this block is the default case for the switch.  In this case we can
  // fold the compared value into the switch to simplify things.
  BasicBlock *Pred = BB->getSinglePredecessor();
  if (!Pred || !isa<SwitchInst>(Pred->getTerminator()))
    return false;

  SwitchInst *SI = cast<SwitchInst>(Pred->getTerminator());
  if (SI->getCondition() != V)
    return false;

  // If BB is reachable on a non-default case, then we simply know the value of
  // V in this block.  Substitute it and constant fold the icmp instruction
  // away.
  if (SI->getDefaultDest() != BB) {
    ConstantInt *VVal = SI->findCaseDest(BB);
    assert(VVal && "Should have a unique destination value");
    ICI->setOperand(0, VVal);

    if (Value *V = SimplifyInstruction(ICI, DL)) {
      ICI->replaceAllUsesWith(V);
      ICI->eraseFromParent();
    }
    // BB is now empty, so it is likely to simplify away.
    return SimplifyCFG(BB, TTI, BonusInstThreshold, AC) | true;
  }

  // Ok, the block is reachable from the default dest.  If the constant we're
  // comparing exists in one of the other edges, then we can constant fold ICI
  // and zap it.
  if (SI->findCaseValue(Cst) != SI->case_default()) {
    Value *V;
    if (ICI->getPredicate() == ICmpInst::ICMP_EQ)
      V = ConstantInt::getFalse(BB->getContext());
    else
      V = ConstantInt::getTrue(BB->getContext());

    ICI->replaceAllUsesWith(V);
    ICI->eraseFromParent();
    // BB is now empty, so it is likely to simplify away.
    return SimplifyCFG(BB, TTI, BonusInstThreshold, AC) | true;
  }

  // The use of the icmp has to be in the 'end' block, by the only PHI node in
  // the block.
  BasicBlock *SuccBlock = BB->getTerminator()->getSuccessor(0);
  PHINode *PHIUse = dyn_cast<PHINode>(ICI->user_back());
  if (PHIUse == nullptr || PHIUse != &SuccBlock->front() ||
      isa<PHINode>(++BasicBlock::iterator(PHIUse)))
    return false;

  // If the icmp is a SETEQ, then the default dest gets false, the new edge gets
  // true in the PHI.
  Constant *DefaultCst = ConstantInt::getTrue(BB->getContext());
  Constant *NewCst = ConstantInt::getFalse(BB->getContext());

  if (ICI->getPredicate() == ICmpInst::ICMP_EQ)
    std::swap(DefaultCst, NewCst);

  // Replace ICI (which is used by the PHI for the default value) with true or
  // false depending on if it is EQ or NE.
  ICI->replaceAllUsesWith(DefaultCst);
  ICI->eraseFromParent();

  // Okay, the switch goes to this block on a default value.  Add an edge from
  // the switch to the merge point on the compared value.
  BasicBlock *NewBB =
      BasicBlock::Create(BB->getContext(), "switch.edge", BB->getParent(), BB);
  SmallVector<uint64_t, 8> Weights;
  bool HasWeights = HasBranchWeights(SI);
  if (HasWeights) {
    GetBranchWeights(SI, Weights);
    if (Weights.size() == 1 + SI->getNumCases()) {
      // Split weight for default case to case for "Cst".
      Weights[0] = (Weights[0] + 1) >> 1;
      Weights.push_back(Weights[0]);

      SmallVector<uint32_t, 8> MDWeights(Weights.begin(), Weights.end());
      SI->setMetadata(
          LLVMContext::MD_prof,
          MDBuilder(SI->getContext()).createBranchWeights(MDWeights));
    }
  }
  SI->addCase(Cst, NewBB);

  // NewBB branches to the phi block, add the uncond branch and the phi entry.
  Builder.SetInsertPoint(NewBB);
  Builder.SetCurrentDebugLocation(SI->getDebugLoc());
  Builder.CreateBr(SuccBlock);
  PHIUse->addIncoming(NewCst, NewBB);
  return true;
}

/// The specified branch is a conditional branch.
/// Check to see if it is branching on an or/and chain of icmp instructions, and
/// fold it into a switch instruction if so.
static bool SimplifyBranchOnICmpChain(BranchInst *BI, IRBuilder<> &Builder,
                                      const DataLayout &DL) {
  Instruction *Cond = dyn_cast<Instruction>(BI->getCondition());
  if (!Cond)
    return false;

  // Change br (X == 0 | X == 1), T, F into a switch instruction.
  // If this is a bunch of seteq's or'd together, or if it's a bunch of
  // 'setne's and'ed together, collect them.

  // Try to gather values from a chain of and/or to be turned into a switch
  ConstantComparesGatherer ConstantCompare(Cond, DL);
  // Unpack the result
  SmallVectorImpl<ConstantInt *> &Values = ConstantCompare.Vals;
  Value *CompVal = ConstantCompare.CompValue;
  unsigned UsedICmps = ConstantCompare.UsedICmps;
  Value *ExtraCase = ConstantCompare.Extra;

  // If we didn't have a multiply compared value, fail.
  if (!CompVal)
    return false;

  // Avoid turning single icmps into a switch.
  if (UsedICmps <= 1)
    return false;

  bool TrueWhenEqual = (Cond->getOpcode() == Instruction::Or);

  // There might be duplicate constants in the list, which the switch
  // instruction can't handle, remove them now.
  array_pod_sort(Values.begin(), Values.end(), ConstantIntSortPredicate);
  Values.erase(std::unique(Values.begin(), Values.end()), Values.end());

  // If Extra was used, we require at least two switch values to do the
  // transformation.  A switch with one value is just a conditional branch.
  if (ExtraCase && Values.size() < 2)
    return false;

  // TODO: Preserve branch weight metadata, similarly to how
  // FoldValueComparisonIntoPredecessors preserves it.

  // Figure out which block is which destination.
  BasicBlock *DefaultBB = BI->getSuccessor(1);
  BasicBlock *EdgeBB = BI->getSuccessor(0);
  if (!TrueWhenEqual)
    std::swap(DefaultBB, EdgeBB);

  BasicBlock *BB = BI->getParent();

  DEBUG(dbgs() << "Converting 'icmp' chain with " << Values.size()
               << " cases into SWITCH.  BB is:\n"
               << *BB);

  // If there are any extra values that couldn't be folded into the switch
  // then we evaluate them with an explicit branch first.  Split the block
  // right before the condbr to handle it.
  if (ExtraCase) {
    BasicBlock *NewBB =
        BB->splitBasicBlock(BI->getIterator(), "switch.early.test");
    // Remove the uncond branch added to the old block.
    TerminatorInst *OldTI = BB->getTerminator();
    Builder.SetInsertPoint(OldTI);

    if (TrueWhenEqual)
      Builder.CreateCondBr(ExtraCase, EdgeBB, NewBB);
    else
      Builder.CreateCondBr(ExtraCase, NewBB, EdgeBB);

    OldTI->eraseFromParent();

    // If there are PHI nodes in EdgeBB, then we need to add a new entry to them
    // for the edge we just added.
    AddPredecessorToBlock(EdgeBB, BB, NewBB);

    DEBUG(dbgs() << "  ** 'icmp' chain unhandled condition: " << *ExtraCase
                 << "\nEXTRABB = " << *BB);
    BB = NewBB;
  }

  Builder.SetInsertPoint(BI);
  // Convert pointer to int before we switch.
  if (CompVal->getType()->isPointerTy()) {
    CompVal = Builder.CreatePtrToInt(
        CompVal, DL.getIntPtrType(CompVal->getType()), "magicptr");
  }

  // Create the new switch instruction now.
  SwitchInst *New = Builder.CreateSwitch(CompVal, DefaultBB, Values.size());

  // Add all of the 'cases' to the switch instruction.
  for (unsigned i = 0, e = Values.size(); i != e; ++i)
    New->addCase(Values[i], EdgeBB);

  // We added edges from PI to the EdgeBB.  As such, if there were any
  // PHI nodes in EdgeBB, they need entries to be added corresponding to
  // the number of edges added.
  for (BasicBlock::iterator BBI = EdgeBB->begin(); isa<PHINode>(BBI); ++BBI) {
    PHINode *PN = cast<PHINode>(BBI);
    Value *InVal = PN->getIncomingValueForBlock(BB);
    for (unsigned i = 0, e = Values.size() - 1; i != e; ++i)
      PN->addIncoming(InVal, BB);
  }

  // Erase the old branch instruction.
  EraseTerminatorInstAndDCECond(BI);

  DEBUG(dbgs() << "  ** 'icmp' chain result is:\n" << *BB << '\n');
  return true;
}

bool SimplifyCFGOpt::SimplifyResume(ResumeInst *RI, IRBuilder<> &Builder) {
  if (isa<PHINode>(RI->getValue()))
    return SimplifyCommonResume(RI);
  else if (isa<LandingPadInst>(RI->getParent()->getFirstNonPHI()) &&
           RI->getValue() == RI->getParent()->getFirstNonPHI())
    // The resume must unwind the exception that caused control to branch here.
    return SimplifySingleResume(RI);

  return false;
}

// Simplify resume that is shared by several landing pads (phi of landing pad).
bool SimplifyCFGOpt::SimplifyCommonResume(ResumeInst *RI) {
  BasicBlock *BB = RI->getParent();

  // Check that there are no other instructions except for debug intrinsics
  // between the phi of landing pads (RI->getValue()) and resume instruction.
  BasicBlock::iterator I = cast<Instruction>(RI->getValue())->getIterator(),
                       E = RI->getIterator();
  while (++I != E)
    if (!isa<DbgInfoIntrinsic>(I))
      return false;

  SmallSet<BasicBlock *, 4> TrivialUnwindBlocks;
  auto *PhiLPInst = cast<PHINode>(RI->getValue());

  // Check incoming blocks to see if any of them are trivial.
  for (unsigned Idx = 0, End = PhiLPInst->getNumIncomingValues(); Idx != End;
       Idx++) {
    auto *IncomingBB = PhiLPInst->getIncomingBlock(Idx);
    auto *IncomingValue = PhiLPInst->getIncomingValue(Idx);

    // If the block has other successors, we can not delete it because
    // it has other dependents.
    if (IncomingBB->getUniqueSuccessor() != BB)
      continue;

    auto *LandingPad = dyn_cast<LandingPadInst>(IncomingBB->getFirstNonPHI());
    // Not the landing pad that caused the control to branch here.
    if (IncomingValue != LandingPad)
      continue;

    bool isTrivial = true;

    I = IncomingBB->getFirstNonPHI()->getIterator();
    E = IncomingBB->getTerminator()->getIterator();
    while (++I != E)
      if (!isa<DbgInfoIntrinsic>(I)) {
        isTrivial = false;
        break;
      }

    if (isTrivial)
      TrivialUnwindBlocks.insert(IncomingBB);
  }

  // If no trivial unwind blocks, don't do any simplifications.
  if (TrivialUnwindBlocks.empty())
    return false;

  // Turn all invokes that unwind here into calls.
  for (auto *TrivialBB : TrivialUnwindBlocks) {
    // Blocks that will be simplified should be removed from the phi node.
    // Note there could be multiple edges to the resume block, and we need
    // to remove them all.
    while (PhiLPInst->getBasicBlockIndex(TrivialBB) != -1)
      BB->removePredecessor(TrivialBB, true);

    for (pred_iterator PI = pred_begin(TrivialBB), PE = pred_end(TrivialBB);
         PI != PE;) {
      BasicBlock *Pred = *PI++;
      removeUnwindEdge(Pred);
    }

    // In each SimplifyCFG run, only the current processed block can be erased.
    // Otherwise, it will break the iteration of SimplifyCFG pass. So instead
    // of erasing TrivialBB, we only remove the branch to the common resume
    // block so that we can later erase the resume block since it has no
    // predecessors.
    TrivialBB->getTerminator()->eraseFromParent();
    new UnreachableInst(RI->getContext(), TrivialBB);
  }

  // Delete the resume block if all its predecessors have been removed.
  if (pred_empty(BB))
    BB->eraseFromParent();

  return !TrivialUnwindBlocks.empty();
}

// Simplify resume that is only used by a single (non-phi) landing pad.
bool SimplifyCFGOpt::SimplifySingleResume(ResumeInst *RI) {
  BasicBlock *BB = RI->getParent();
  LandingPadInst *LPInst = dyn_cast<LandingPadInst>(BB->getFirstNonPHI());
  assert(RI->getValue() == LPInst &&
         "Resume must unwind the exception that caused control to here");

  // Check that there are no other instructions except for debug intrinsics.
  BasicBlock::iterator I = LPInst->getIterator(), E = RI->getIterator();
  while (++I != E)
    if (!isa<DbgInfoIntrinsic>(I))
      return false;

  // Turn all invokes that unwind here into calls and delete the basic block.
  for (pred_iterator PI = pred_begin(BB), PE = pred_end(BB); PI != PE;) {
    BasicBlock *Pred = *PI++;
    removeUnwindEdge(Pred);
  }

  // The landingpad is now unreachable.  Zap it.
  BB->eraseFromParent();
  if (LoopHeaders)
    LoopHeaders->erase(BB);
  return true;
}

static bool removeEmptyCleanup(CleanupReturnInst *RI) {
  // If this is a trivial cleanup pad that executes no instructions, it can be
  // eliminated.  If the cleanup pad continues to the caller, any predecessor
  // that is an EH pad will be updated to continue to the caller and any
  // predecessor that terminates with an invoke instruction will have its invoke
  // instruction converted to a call instruction.  If the cleanup pad being
  // simplified does not continue to the caller, each predecessor will be
  // updated to continue to the unwind destination of the cleanup pad being
  // simplified.
  BasicBlock *BB = RI->getParent();
  CleanupPadInst *CPInst = RI->getCleanupPad();
  if (CPInst->getParent() != BB)
    // This isn't an empty cleanup.
    return false;

  // Check that there are no other instructions except for debug intrinsics.
  BasicBlock::iterator I = CPInst->getIterator(), E = RI->getIterator();
  while (++I != E)
    if (!isa<DbgInfoIntrinsic>(I))
      return false;

  // If the cleanup return we are simplifying unwinds to the caller, this will
  // set UnwindDest to nullptr.
  BasicBlock *UnwindDest = RI->getUnwindDest();
  Instruction *DestEHPad = UnwindDest ? UnwindDest->getFirstNonPHI() : nullptr;

  // We're about to remove BB from the control flow.  Before we do, sink any
  // PHINodes into the unwind destination.  Doing this before changing the
  // control flow avoids some potentially slow checks, since we can currently
  // be certain that UnwindDest and BB have no common predecessors (since they
  // are both EH pads).
  if (UnwindDest) {
    // First, go through the PHI nodes in UnwindDest and update any nodes that
    // reference the block we are removing
    for (BasicBlock::iterator I = UnwindDest->begin(),
                              IE = DestEHPad->getIterator();
         I != IE; ++I) {
      PHINode *DestPN = cast<PHINode>(I);

      int Idx = DestPN->getBasicBlockIndex(BB);
      // Since BB unwinds to UnwindDest, it has to be in the PHI node.
      assert(Idx != -1);
      // This PHI node has an incoming value that corresponds to a control
      // path through the cleanup pad we are removing.  If the incoming
      // value is in the cleanup pad, it must be a PHINode (because we
      // verified above that the block is otherwise empty).  Otherwise, the
      // value is either a constant or a value that dominates the cleanup
      // pad being removed.
      //
      // Because BB and UnwindDest are both EH pads, all of their
      // predecessors must unwind to these blocks, and since no instruction
      // can have multiple unwind destinations, there will be no overlap in
      // incoming blocks between SrcPN and DestPN.
      Value *SrcVal = DestPN->getIncomingValue(Idx);
      PHINode *SrcPN = dyn_cast<PHINode>(SrcVal);

      // Remove the entry for the block we are deleting.
      DestPN->removeIncomingValue(Idx, false);

      if (SrcPN && SrcPN->getParent() == BB) {
        // If the incoming value was a PHI node in the cleanup pad we are
        // removing, we need to merge that PHI node's incoming values into
        // DestPN.
        for (unsigned SrcIdx = 0, SrcE = SrcPN->getNumIncomingValues();
             SrcIdx != SrcE; ++SrcIdx) {
          DestPN->addIncoming(SrcPN->getIncomingValue(SrcIdx),
                              SrcPN->getIncomingBlock(SrcIdx));
        }
      } else {
        // Otherwise, the incoming value came from above BB and
        // so we can just reuse it.  We must associate all of BB's
        // predecessors with this value.
        for (auto *pred : predecessors(BB)) {
          DestPN->addIncoming(SrcVal, pred);
        }
      }
    }

    // Sink any remaining PHI nodes directly into UnwindDest.
    Instruction *InsertPt = DestEHPad;
    for (BasicBlock::iterator I = BB->begin(),
                              IE = BB->getFirstNonPHI()->getIterator();
         I != IE;) {
      // The iterator must be incremented here because the instructions are
      // being moved to another block.
      PHINode *PN = cast<PHINode>(I++);
      if (PN->use_empty())
        // If the PHI node has no uses, just leave it.  It will be erased
        // when we erase BB below.
        continue;

      // Otherwise, sink this PHI node into UnwindDest.
      // Any predecessors to UnwindDest which are not already represented
      // must be back edges which inherit the value from the path through
      // BB.  In this case, the PHI value must reference itself.
      for (auto *pred : predecessors(UnwindDest))
        if (pred != BB)
          PN->addIncoming(PN, pred);
      PN->moveBefore(InsertPt);
    }
  }

  for (pred_iterator PI = pred_begin(BB), PE = pred_end(BB); PI != PE;) {
    // The iterator must be updated here because we are removing this pred.
    BasicBlock *PredBB = *PI++;
    if (UnwindDest == nullptr) {
      removeUnwindEdge(PredBB);
    } else {
      TerminatorInst *TI = PredBB->getTerminator();
      TI->replaceUsesOfWith(BB, UnwindDest);
    }
  }

  // The cleanup pad is now unreachable.  Zap it.
  BB->eraseFromParent();
  return true;
}

// Try to merge two cleanuppads together.
static bool mergeCleanupPad(CleanupReturnInst *RI) {
  // Skip any cleanuprets which unwind to caller, there is nothing to merge
  // with.
  BasicBlock *UnwindDest = RI->getUnwindDest();
  if (!UnwindDest)
    return false;

  // This cleanupret isn't the only predecessor of this cleanuppad, it wouldn't
  // be safe to merge without code duplication.
  if (UnwindDest->getSinglePredecessor() != RI->getParent())
    return false;

  // Verify that our cleanuppad's unwind destination is another cleanuppad.
  auto *SuccessorCleanupPad = dyn_cast<CleanupPadInst>(&UnwindDest->front());
  if (!SuccessorCleanupPad)
    return false;

  CleanupPadInst *PredecessorCleanupPad = RI->getCleanupPad();
  // Replace any uses of the successor cleanupad with the predecessor pad
  // The only cleanuppad uses should be this cleanupret, it's cleanupret and
  // funclet bundle operands.
  SuccessorCleanupPad->replaceAllUsesWith(PredecessorCleanupPad);
  // Remove the old cleanuppad.
  SuccessorCleanupPad->eraseFromParent();
  // Now, we simply replace the cleanupret with a branch to the unwind
  // destination.
  BranchInst::Create(UnwindDest, RI->getParent());
  RI->eraseFromParent();

  return true;
}

bool SimplifyCFGOpt::SimplifyCleanupReturn(CleanupReturnInst *RI) {
  // It is possible to transiantly have an undef cleanuppad operand because we
  // have deleted some, but not all, dead blocks.
  // Eventually, this block will be deleted.
  if (isa<UndefValue>(RI->getOperand(0)))
    return false;

  if (removeEmptyCleanup(RI))
    return true;

  if (mergeCleanupPad(RI))
    return true;

  return false;
}

bool SimplifyCFGOpt::SimplifyReturn(ReturnInst *RI, IRBuilder<> &Builder) {
  BasicBlock *BB = RI->getParent();
  if (!BB->getFirstNonPHIOrDbg()->isTerminator())
    return false;

  // Find predecessors that end with branches.
  SmallVector<BasicBlock *, 8> UncondBranchPreds;
  SmallVector<BranchInst *, 8> CondBranchPreds;
  for (pred_iterator PI = pred_begin(BB), E = pred_end(BB); PI != E; ++PI) {
    BasicBlock *P = *PI;
    TerminatorInst *PTI = P->getTerminator();
    if (BranchInst *BI = dyn_cast<BranchInst>(PTI)) {
      if (BI->isUnconditional())
        UncondBranchPreds.push_back(P);
      else
        CondBranchPreds.push_back(BI);
    }
  }

  // If we found some, do the transformation!
  if (!UncondBranchPreds.empty() && DupRet) {
    while (!UncondBranchPreds.empty()) {
      BasicBlock *Pred = UncondBranchPreds.pop_back_val();
      DEBUG(dbgs() << "FOLDING: " << *BB
                   << "INTO UNCOND BRANCH PRED: " << *Pred);
      (void)FoldReturnIntoUncondBranch(RI, BB, Pred);
    }

    // If we eliminated all predecessors of the block, delete the block now.
    if (pred_empty(BB)) {
      // We know there are no successors, so just nuke the block.
      BB->eraseFromParent();
      if (LoopHeaders)
        LoopHeaders->erase(BB);
    }

    return true;
  }

  // Check out all of the conditional branches going to this return
  // instruction.  If any of them just select between returns, change the
  // branch itself into a select/return pair.
  while (!CondBranchPreds.empty()) {
    BranchInst *BI = CondBranchPreds.pop_back_val();

    // Check to see if the non-BB successor is also a return block.
    if (isa<ReturnInst>(BI->getSuccessor(0)->getTerminator()) &&
        isa<ReturnInst>(BI->getSuccessor(1)->getTerminator()) &&
        SimplifyCondBranchToTwoReturns(BI, Builder))
      return true;
  }
  return false;
}

bool SimplifyCFGOpt::SimplifyUnreachable(UnreachableInst *UI) {
  BasicBlock *BB = UI->getParent();

  bool Changed = false;

  // If there are any instructions immediately before the unreachable that can
  // be removed, do so.
  while (UI->getIterator() != BB->begin()) {
    BasicBlock::iterator BBI = UI->getIterator();
    --BBI;
    // Do not delete instructions that can have side effects which might cause
    // the unreachable to not be reachable; specifically, calls and volatile
    // operations may have this effect.
    if (isa<CallInst>(BBI) && !isa<DbgInfoIntrinsic>(BBI))
      break;

    if (BBI->mayHaveSideEffects()) {
      if (auto *SI = dyn_cast<StoreInst>(BBI)) {
        if (SI->isVolatile())
          break;
      } else if (auto *LI = dyn_cast<LoadInst>(BBI)) {
        if (LI->isVolatile())
          break;
      } else if (auto *RMWI = dyn_cast<AtomicRMWInst>(BBI)) {
        if (RMWI->isVolatile())
          break;
      } else if (auto *CXI = dyn_cast<AtomicCmpXchgInst>(BBI)) {
        if (CXI->isVolatile())
          break;
      } else if (isa<CatchPadInst>(BBI)) {
        // A catchpad may invoke exception object constructors and such, which
        // in some languages can be arbitrary code, so be conservative by
        // default.
        // For CoreCLR, it just involves a type test, so can be removed.
        if (classifyEHPersonality(BB->getParent()->getPersonalityFn()) !=
            EHPersonality::CoreCLR)
          break;
      } else if (!isa<FenceInst>(BBI) && !isa<VAArgInst>(BBI) &&
                 !isa<LandingPadInst>(BBI)) {
        break;
      }
      // Note that deleting LandingPad's here is in fact okay, although it
      // involves a bit of subtle reasoning. If this inst is a LandingPad,
      // all the predecessors of this block will be the unwind edges of Invokes,
      // and we can therefore guarantee this block will be erased.
    }

    // Delete this instruction (any uses are guaranteed to be dead)
    if (!BBI->use_empty())
      BBI->replaceAllUsesWith(UndefValue::get(BBI->getType()));
    BBI->eraseFromParent();
    Changed = true;
  }

  // If the unreachable instruction is the first in the block, take a gander
  // at all of the predecessors of this instruction, and simplify them.
  if (&BB->front() != UI)
    return Changed;

  SmallVector<BasicBlock *, 8> Preds(pred_begin(BB), pred_end(BB));
  for (unsigned i = 0, e = Preds.size(); i != e; ++i) {
    TerminatorInst *TI = Preds[i]->getTerminator();
    IRBuilder<> Builder(TI);
    if (auto *BI = dyn_cast<BranchInst>(TI)) {
      if (BI->isUnconditional()) {
        if (BI->getSuccessor(0) == BB) {
          new UnreachableInst(TI->getContext(), TI);
          TI->eraseFromParent();
          Changed = true;
        }
      } else {
        if (BI->getSuccessor(0) == BB) {
          Builder.CreateBr(BI->getSuccessor(1));
          EraseTerminatorInstAndDCECond(BI);
        } else if (BI->getSuccessor(1) == BB) {
          Builder.CreateBr(BI->getSuccessor(0));
          EraseTerminatorInstAndDCECond(BI);
          Changed = true;
        }
      }
    } else if (auto *SI = dyn_cast<SwitchInst>(TI)) {
      for (SwitchInst::CaseIt i = SI->case_begin(), e = SI->case_end(); i != e;
           ++i)
        if (i.getCaseSuccessor() == BB) {
          BB->removePredecessor(SI->getParent());
          SI->removeCase(i);
          --i;
          --e;
          Changed = true;
        }
    } else if (auto *II = dyn_cast<InvokeInst>(TI)) {
      if (II->getUnwindDest() == BB) {
        removeUnwindEdge(TI->getParent());
        Changed = true;
      }
    } else if (auto *CSI = dyn_cast<CatchSwitchInst>(TI)) {
      if (CSI->getUnwindDest() == BB) {
        removeUnwindEdge(TI->getParent());
        Changed = true;
        continue;
      }

      for (CatchSwitchInst::handler_iterator I = CSI->handler_begin(),
                                             E = CSI->handler_end();
           I != E; ++I) {
        if (*I == BB) {
          CSI->removeHandler(I);
          --I;
          --E;
          Changed = true;
        }
      }
      if (CSI->getNumHandlers() == 0) {
        BasicBlock *CatchSwitchBB = CSI->getParent();
        if (CSI->hasUnwindDest()) {
          // Redirect preds to the unwind dest
          CatchSwitchBB->replaceAllUsesWith(CSI->getUnwindDest());
        } else {
          // Rewrite all preds to unwind to caller (or from invoke to call).
          SmallVector<BasicBlock *, 8> EHPreds(predecessors(CatchSwitchBB));
          for (BasicBlock *EHPred : EHPreds)
            removeUnwindEdge(EHPred);
        }
        // The catchswitch is no longer reachable.
        new UnreachableInst(CSI->getContext(), CSI);
        CSI->eraseFromParent();
        Changed = true;
      }
    } else if (isa<CleanupReturnInst>(TI)) {
      new UnreachableInst(TI->getContext(), TI);
      TI->eraseFromParent();
      Changed = true;
    }
  }

  // If this block is now dead, remove it.
  if (pred_empty(BB) && BB != &BB->getParent()->getEntryBlock()) {
    // We know there are no successors, so just nuke the block.
    BB->eraseFromParent();
    if (LoopHeaders)
      LoopHeaders->erase(BB);
    return true;
  }

  return Changed;
}

static bool CasesAreContiguous(SmallVectorImpl<ConstantInt *> &Cases) {
  assert(Cases.size() >= 1);

  array_pod_sort(Cases.begin(), Cases.end(), ConstantIntSortPredicate);
  for (size_t I = 1, E = Cases.size(); I != E; ++I) {
    if (Cases[I - 1]->getValue() != Cases[I]->getValue() + 1)
      return false;
  }
  return true;
}

/// Turn a switch with two reachable destinations into an integer range
/// comparison and branch.
static bool TurnSwitchRangeIntoICmp(SwitchInst *SI, IRBuilder<> &Builder) {
  assert(SI->getNumCases() > 1 && "Degenerate switch?");

  bool HasDefault =
      !isa<UnreachableInst>(SI->getDefaultDest()->getFirstNonPHIOrDbg());

  // Partition the cases into two sets with different destinations.
  BasicBlock *DestA = HasDefault ? SI->getDefaultDest() : nullptr;
  BasicBlock *DestB = nullptr;
  SmallVector<ConstantInt *, 16> CasesA;
  SmallVector<ConstantInt *, 16> CasesB;

  for (SwitchInst::CaseIt I : SI->cases()) {
    BasicBlock *Dest = I.getCaseSuccessor();
    if (!DestA)
      DestA = Dest;
    if (Dest == DestA) {
      CasesA.push_back(I.getCaseValue());
      continue;
    }
    if (!DestB)
      DestB = Dest;
    if (Dest == DestB) {
      CasesB.push_back(I.getCaseValue());
      continue;
    }
    return false; // More than two destinations.
  }

  assert(DestA && DestB &&
         "Single-destination switch should have been folded.");
  assert(DestA != DestB);
  assert(DestB != SI->getDefaultDest());
  assert(!CasesB.empty() && "There must be non-default cases.");
  assert(!CasesA.empty() || HasDefault);

  // Figure out if one of the sets of cases form a contiguous range.
  SmallVectorImpl<ConstantInt *> *ContiguousCases = nullptr;
  BasicBlock *ContiguousDest = nullptr;
  BasicBlock *OtherDest = nullptr;
  if (!CasesA.empty() && CasesAreContiguous(CasesA)) {
    ContiguousCases = &CasesA;
    ContiguousDest = DestA;
    OtherDest = DestB;
  } else if (CasesAreContiguous(CasesB)) {
    ContiguousCases = &CasesB;
    ContiguousDest = DestB;
    OtherDest = DestA;
  } else
    return false;

  // Start building the compare and branch.

  Constant *Offset = ConstantExpr::getNeg(ContiguousCases->back());
  Constant *NumCases =
      ConstantInt::get(Offset->getType(), ContiguousCases->size());

  Value *Sub = SI->getCondition();
  if (!Offset->isNullValue())
    Sub = Builder.CreateAdd(Sub, Offset, Sub->getName() + ".off");

  Value *Cmp;
  // If NumCases overflowed, then all possible values jump to the successor.
  if (NumCases->isNullValue() && !ContiguousCases->empty())
    Cmp = ConstantInt::getTrue(SI->getContext());
  else
    Cmp = Builder.CreateICmpULT(Sub, NumCases, "switch");
  BranchInst *NewBI = Builder.CreateCondBr(Cmp, ContiguousDest, OtherDest);

  // Update weight for the newly-created conditional branch.
  if (HasBranchWeights(SI)) {
    SmallVector<uint64_t, 8> Weights;
    GetBranchWeights(SI, Weights);
    if (Weights.size() == 1 + SI->getNumCases()) {
      uint64_t TrueWeight = 0;
      uint64_t FalseWeight = 0;
      for (size_t I = 0, E = Weights.size(); I != E; ++I) {
        if (SI->getSuccessor(I) == ContiguousDest)
          TrueWeight += Weights[I];
        else
          FalseWeight += Weights[I];
      }
      while (TrueWeight > UINT32_MAX || FalseWeight > UINT32_MAX) {
        TrueWeight /= 2;
        FalseWeight /= 2;
      }
      NewBI->setMetadata(LLVMContext::MD_prof,
                         MDBuilder(SI->getContext())
                             .createBranchWeights((uint32_t)TrueWeight,
                                                  (uint32_t)FalseWeight));
    }
  }

  // Prune obsolete incoming values off the successors' PHI nodes.
  for (auto BBI = ContiguousDest->begin(); isa<PHINode>(BBI); ++BBI) {
    unsigned PreviousEdges = ContiguousCases->size();
    if (ContiguousDest == SI->getDefaultDest())
      ++PreviousEdges;
    for (unsigned I = 0, E = PreviousEdges - 1; I != E; ++I)
      cast<PHINode>(BBI)->removeIncomingValue(SI->getParent());
  }
  for (auto BBI = OtherDest->begin(); isa<PHINode>(BBI); ++BBI) {
    unsigned PreviousEdges = SI->getNumCases() - ContiguousCases->size();
    if (OtherDest == SI->getDefaultDest())
      ++PreviousEdges;
    for (unsigned I = 0, E = PreviousEdges - 1; I != E; ++I)
      cast<PHINode>(BBI)->removeIncomingValue(SI->getParent());
  }

  // Drop the switch.
  SI->eraseFromParent();

  return true;
}

/// Compute masked bits for the condition of a switch
/// and use it to remove dead cases.
static bool EliminateDeadSwitchCases(SwitchInst *SI, AssumptionCache *AC,
                                     const DataLayout &DL) {
  Value *Cond = SI->getCondition();
  unsigned Bits = Cond->getType()->getIntegerBitWidth();
  APInt KnownZero(Bits, 0), KnownOne(Bits, 0);
  computeKnownBits(Cond, KnownZero, KnownOne, DL, 0, AC, SI);

  // Gather dead cases.
  SmallVector<ConstantInt *, 8> DeadCases;
  for (auto &Case : SI->cases()) {
    if ((Case.getCaseValue()->getValue() & KnownZero) != 0 ||
        (Case.getCaseValue()->getValue() & KnownOne) != KnownOne) {
      DeadCases.push_back(Case.getCaseValue());
      DEBUG(dbgs() << "SimplifyCFG: switch case '" << Case.getCaseValue()
                   << "' is dead.\n");
    }
  }

  // If we can prove that the cases must cover all possible values, the
  // default destination becomes dead and we can remove it.  If we know some
  // of the bits in the value, we can use that to more precisely compute the
  // number of possible unique case values.
  bool HasDefault =
      !isa<UnreachableInst>(SI->getDefaultDest()->getFirstNonPHIOrDbg());
  const unsigned NumUnknownBits =
      Bits - (KnownZero.Or(KnownOne)).countPopulation();
  assert(NumUnknownBits <= Bits);
  if (HasDefault && DeadCases.empty() &&
      NumUnknownBits < 64 /* avoid overflow */ &&
      SI->getNumCases() == (1ULL << NumUnknownBits)) {
    DEBUG(dbgs() << "SimplifyCFG: switch default is dead.\n");
    BasicBlock *NewDefault =
        SplitBlockPredecessors(SI->getDefaultDest(), SI->getParent(), "");
    SI->setDefaultDest(&*NewDefault);
    SplitBlock(&*NewDefault, &NewDefault->front());
    auto *OldTI = NewDefault->getTerminator();
    new UnreachableInst(SI->getContext(), OldTI);
    EraseTerminatorInstAndDCECond(OldTI);
    return true;
  }

  SmallVector<uint64_t, 8> Weights;
  bool HasWeight = HasBranchWeights(SI);
  if (HasWeight) {
    GetBranchWeights(SI, Weights);
    HasWeight = (Weights.size() == 1 + SI->getNumCases());
  }

  // Remove dead cases from the switch.
  for (ConstantInt *DeadCase : DeadCases) {
    SwitchInst::CaseIt Case = SI->findCaseValue(DeadCase);
    assert(Case != SI->case_default() &&
           "Case was not found. Probably mistake in DeadCases forming.");
    if (HasWeight) {
      std::swap(Weights[Case.getCaseIndex() + 1], Weights.back());
      Weights.pop_back();
    }

    // Prune unused values from PHI nodes.
    Case.getCaseSuccessor()->removePredecessor(SI->getParent());
    SI->removeCase(Case);
  }
  if (HasWeight && Weights.size() >= 2) {
    SmallVector<uint32_t, 8> MDWeights(Weights.begin(), Weights.end());
    SI->setMetadata(LLVMContext::MD_prof,
                    MDBuilder(SI->getParent()->getContext())
                        .createBranchWeights(MDWeights));
  }

  return !DeadCases.empty();
}

/// If BB would be eligible for simplification by
/// TryToSimplifyUncondBranchFromEmptyBlock (i.e. it is empty and terminated
/// by an unconditional branch), look at the phi node for BB in the successor
/// block and see if the incoming value is equal to CaseValue. If so, return
/// the phi node, and set PhiIndex to BB's index in the phi node.
static PHINode *FindPHIForConditionForwarding(ConstantInt *CaseValue,
                                              BasicBlock *BB, int *PhiIndex) {
  if (BB->getFirstNonPHIOrDbg() != BB->getTerminator())
    return nullptr; // BB must be empty to be a candidate for simplification.
  if (!BB->getSinglePredecessor())
    return nullptr; // BB must be dominated by the switch.

  BranchInst *Branch = dyn_cast<BranchInst>(BB->getTerminator());
  if (!Branch || !Branch->isUnconditional())
    return nullptr; // Terminator must be unconditional branch.

  BasicBlock *Succ = Branch->getSuccessor(0);

  BasicBlock::iterator I = Succ->begin();
  while (PHINode *PHI = dyn_cast<PHINode>(I++)) {
    int Idx = PHI->getBasicBlockIndex(BB);
    assert(Idx >= 0 && "PHI has no entry for predecessor?");

    Value *InValue = PHI->getIncomingValue(Idx);
    if (InValue != CaseValue)
      continue;

    *PhiIndex = Idx;
    return PHI;
  }

  return nullptr;
}

/// Try to forward the condition of a switch instruction to a phi node
/// dominated by the switch, if that would mean that some of the destination
/// blocks of the switch can be folded away.
/// Returns true if a change is made.
static bool ForwardSwitchConditionToPHI(SwitchInst *SI) {
  typedef DenseMap<PHINode *, SmallVector<int, 4>> ForwardingNodesMap;
  ForwardingNodesMap ForwardingNodes;

  for (SwitchInst::CaseIt I = SI->case_begin(), E = SI->case_end(); I != E;
       ++I) {
    ConstantInt *CaseValue = I.getCaseValue();
    BasicBlock *CaseDest = I.getCaseSuccessor();

    int PhiIndex;
    PHINode *PHI =
        FindPHIForConditionForwarding(CaseValue, CaseDest, &PhiIndex);
    if (!PHI)
      continue;

    ForwardingNodes[PHI].push_back(PhiIndex);
  }

  bool Changed = false;

  for (ForwardingNodesMap::iterator I = ForwardingNodes.begin(),
                                    E = ForwardingNodes.end();
       I != E; ++I) {
    PHINode *Phi = I->first;
    SmallVectorImpl<int> &Indexes = I->second;

    if (Indexes.size() < 2)
      continue;

    for (size_t I = 0, E = Indexes.size(); I != E; ++I)
      Phi->setIncomingValue(Indexes[I], SI->getCondition());
    Changed = true;
  }

  return Changed;
}

/// Return true if the backend will be able to handle
/// initializing an array of constants like C.
static bool ValidLookupTableConstant(Constant *C) {
  if (C->isThreadDependent())
    return false;
  if (C->isDLLImportDependent())
    return false;

  if (ConstantExpr *CE = dyn_cast<ConstantExpr>(C))
    return CE->isGEPWithNoNotionalOverIndexing();

  return isa<ConstantFP>(C) || isa<ConstantInt>(C) ||
         isa<ConstantPointerNull>(C) || isa<GlobalValue>(C) ||
         isa<UndefValue>(C);
}

/// If V is a Constant, return it. Otherwise, try to look up
/// its constant value in ConstantPool, returning 0 if it's not there.
static Constant *
LookupConstant(Value *V,
               const SmallDenseMap<Value *, Constant *> &ConstantPool) {
  if (Constant *C = dyn_cast<Constant>(V))
    return C;
  return ConstantPool.lookup(V);
}

/// Try to fold instruction I into a constant. This works for
/// simple instructions such as binary operations where both operands are
/// constant or can be replaced by constants from the ConstantPool. Returns the
/// resulting constant on success, 0 otherwise.
static Constant *
ConstantFold(Instruction *I, const DataLayout &DL,
             const SmallDenseMap<Value *, Constant *> &ConstantPool) {
  if (SelectInst *Select = dyn_cast<SelectInst>(I)) {
    Constant *A = LookupConstant(Select->getCondition(), ConstantPool);
    if (!A)
      return nullptr;
    if (A->isAllOnesValue())
      return LookupConstant(Select->getTrueValue(), ConstantPool);
    if (A->isNullValue())
      return LookupConstant(Select->getFalseValue(), ConstantPool);
    return nullptr;
  }

  SmallVector<Constant *, 4> COps;
  for (unsigned N = 0, E = I->getNumOperands(); N != E; ++N) {
    if (Constant *A = LookupConstant(I->getOperand(N), ConstantPool))
      COps.push_back(A);
    else
      return nullptr;
  }

  if (CmpInst *Cmp = dyn_cast<CmpInst>(I)) {
    return ConstantFoldCompareInstOperands(Cmp->getPredicate(), COps[0],
                                           COps[1], DL);
  }

  return ConstantFoldInstOperands(I, COps, DL);
}

/// Try to determine the resulting constant values in phi nodes
/// at the common destination basic block, *CommonDest, for one of the case
/// destionations CaseDest corresponding to value CaseVal (0 for the default
/// case), of a switch instruction SI.
static bool
GetCaseResults(SwitchInst *SI, ConstantInt *CaseVal, BasicBlock *CaseDest,
               BasicBlock **CommonDest,
               SmallVectorImpl<std::pair<PHINode *, Constant *>> &Res,
               const DataLayout &DL) {
  // The block from which we enter the common destination.
  BasicBlock *Pred = SI->getParent();

  // If CaseDest is empty except for some side-effect free instructions through
  // which we can constant-propagate the CaseVal, continue to its successor.
  SmallDenseMap<Value *, Constant *> ConstantPool;
  ConstantPool.insert(std::make_pair(SI->getCondition(), CaseVal));
  for (BasicBlock::iterator I = CaseDest->begin(), E = CaseDest->end(); I != E;
       ++I) {
    if (TerminatorInst *T = dyn_cast<TerminatorInst>(I)) {
      // If the terminator is a simple branch, continue to the next block.
      if (T->getNumSuccessors() != 1)
        return false;
      Pred = CaseDest;
      CaseDest = T->getSuccessor(0);
    } else if (isa<DbgInfoIntrinsic>(I)) {
      // Skip debug intrinsic.
      continue;
    } else if (Constant *C = ConstantFold(&*I, DL, ConstantPool)) {
      // Instruction is side-effect free and constant.

      // If the instruction has uses outside this block or a phi node slot for
      // the block, it is not safe to bypass the instruction since it would then
      // no longer dominate all its uses.
      for (auto &Use : I->uses()) {
        User *User = Use.getUser();
        if (Instruction *I = dyn_cast<Instruction>(User))
          if (I->getParent() == CaseDest)
            continue;
        if (PHINode *Phi = dyn_cast<PHINode>(User))
          if (Phi->getIncomingBlock(Use) == CaseDest)
            continue;
        return false;
      }

      ConstantPool.insert(std::make_pair(&*I, C));
    } else {
      break;
    }
  }

  // If we did not have a CommonDest before, use the current one.
  if (!*CommonDest)
    *CommonDest = CaseDest;
  // If the destination isn't the common one, abort.
  if (CaseDest != *CommonDest)
    return false;

  // Get the values for this case from phi nodes in the destination block.
  BasicBlock::iterator I = (*CommonDest)->begin();
  while (PHINode *PHI = dyn_cast<PHINode>(I++)) {
    int Idx = PHI->getBasicBlockIndex(Pred);
    if (Idx == -1)
      continue;

    Constant *ConstVal =
        LookupConstant(PHI->getIncomingValue(Idx), ConstantPool);
    if (!ConstVal)
      return false;

    // Be conservative about which kinds of constants we support.
    if (!ValidLookupTableConstant(ConstVal))
      return false;

    Res.push_back(std::make_pair(PHI, ConstVal));
  }

  return Res.size() > 0;
}

#if INTEL_CUSTOMIZATION
/// Try to determine the resulting values in PHI nodes in the common destination
/// basic block, *CommonDest, for one of the case destinations CaseDest.
static bool
GetCaseResultPHIValues(SwitchInst *SI, BasicBlock *CaseDest,
                       BasicBlock **CommonDest,
                       SmallVectorImpl<std::pair<PHINode *, Value *>> &Res) {
  // The block from which we enter the common destination.
  BasicBlock *Pred = SI->getParent();
 
  // If CaseDest has PHI node, then it is the common destination block. 
  // Otherwise, if CaseDest has an unconditional branch and no other 
  // meaningful instructions, then its successor should be the common 
  // destination block.
  for (BasicBlock::iterator I = CaseDest->begin(), E = CaseDest->end();
                            I != E; ++I) {
    if (TerminatorInst *T = dyn_cast<TerminatorInst>(I)) {
      if (T->getNumSuccessors() != 1)
        return false;
      Pred = CaseDest;
      CaseDest = T->getSuccessor(0);
    } else if (isa<DbgInfoIntrinsic>(I)) {
      // Skip debug intrinsic.
      continue;
    } else if (isa<PHINode>(I)) {
      break;
    } else {
      return false;
    }
  }

  if (!*CommonDest)
    *CommonDest = CaseDest;
  
  // If this case's destination block doesn't match the given common
  // destination block, we don't need to get its results.
  if (*CommonDest != CaseDest)
    return false;

  // Collect case results from phi nodes in the common destination block.
  BasicBlock::iterator I = CaseDest->begin();
  while (PHINode *PHI = dyn_cast<PHINode>(I)) {
    int Idx = PHI->getBasicBlockIndex(Pred);
    assert(Idx != -1 && "Wrong predecessor");

    Res.push_back(std::make_pair(PHI, PHI->getIncomingValue(Idx)));
    ++I;
  }
  
  return true;
}
#endif // INTEL_CUSTOMIZATION

// Helper function used to add CaseVal to the list of cases that generate
// Result.
static void MapCaseToResult(ConstantInt *CaseVal,
                            SwitchCaseResultVectorTy &UniqueResults,
                            Constant *Result) {
  for (auto &I : UniqueResults) {
    if (I.first == Result) {
      I.second.push_back(CaseVal);
      return;
    }
  }
  UniqueResults.push_back(
      std::make_pair(Result, SmallVector<ConstantInt *, 4>(1, CaseVal)));
}

// Helper function that initializes a map containing
// results for the PHI node of the common destination block for a switch
// instruction. Returns false if multiple PHI nodes have been found or if
// there is not a common destination block for the switch.
static bool InitializeUniqueCases(SwitchInst *SI, PHINode *&PHI,
                                  BasicBlock *&CommonDest,
                                  SwitchCaseResultVectorTy &UniqueResults,
                                  Constant *&DefaultResult,
                                  const DataLayout &DL) {
  for (auto &I : SI->cases()) {
    ConstantInt *CaseVal = I.getCaseValue();

    // Resulting value at phi nodes for this case value.
    SwitchCaseResultsTy Results;
    if (!GetCaseResults(SI, CaseVal, I.getCaseSuccessor(), &CommonDest, Results,
                        DL))
      return false;

    // Only one value per case is permitted
    if (Results.size() > 1)
      return false;
    MapCaseToResult(CaseVal, UniqueResults, Results.begin()->second);

    // Check the PHI consistency.
    if (!PHI)
      PHI = Results[0].first;
    else if (PHI != Results[0].first)
      return false;
  }
  // Find the default result value.
  SmallVector<std::pair<PHINode *, Constant *>, 1> DefaultResults;
  BasicBlock *DefaultDest = SI->getDefaultDest();
  GetCaseResults(SI, nullptr, SI->getDefaultDest(), &CommonDest, DefaultResults,
                 DL);
  // If the default value is not found abort unless the default destination
  // is unreachable.
  DefaultResult =
      DefaultResults.size() == 1 ? DefaultResults.begin()->second : nullptr;
  if ((!DefaultResult &&
       !isa<UnreachableInst>(DefaultDest->getFirstNonPHIOrDbg())))
    return false;

  return true;
}

// Helper function that checks if it is possible to transform a switch with only
// two cases (or two cases + default) that produces a result into a select.
// Example:
// switch (a) {
//   case 10:                %0 = icmp eq i32 %a, 10
//     return 10;            %1 = select i1 %0, i32 10, i32 4
//   case 20:        ---->   %2 = icmp eq i32 %a, 20
//     return 2;             %3 = select i1 %2, i32 2, i32 %1
//   default:
//     return 4;
// }
static Value *ConvertTwoCaseSwitch(const SwitchCaseResultVectorTy &ResultVector,
                                   Constant *DefaultResult, Value *Condition,
                                   IRBuilder<> &Builder) {
  assert(ResultVector.size() == 2 &&
         "We should have exactly two unique results at this point");
  // If we are selecting between only two cases transform into a simple
  // select or a two-way select if default is possible.
  if (ResultVector[0].second.size() == 1 &&
      ResultVector[1].second.size() == 1) {
    ConstantInt *const FirstCase = ResultVector[0].second[0];
    ConstantInt *const SecondCase = ResultVector[1].second[0];

    bool DefaultCanTrigger = DefaultResult;
    Value *SelectValue = ResultVector[1].first;
    if (DefaultCanTrigger) {
      Value *const ValueCompare =
          Builder.CreateICmpEQ(Condition, SecondCase, "switch.selectcmp");
      SelectValue = Builder.CreateSelect(ValueCompare, ResultVector[1].first,
                                         DefaultResult, "switch.select");
    }
    Value *const ValueCompare =
        Builder.CreateICmpEQ(Condition, FirstCase, "switch.selectcmp");
    return Builder.CreateSelect(ValueCompare, ResultVector[0].first,
                                SelectValue, "switch.select");
  }

  return nullptr;
}

// Helper function to cleanup a switch instruction that has been converted into
// a select, fixing up PHI nodes and basic blocks.
static void RemoveSwitchAfterSelectConversion(SwitchInst *SI, PHINode *PHI,
                                              Value *SelectValue,
                                              IRBuilder<> &Builder) {
  BasicBlock *SelectBB = SI->getParent();
  while (PHI->getBasicBlockIndex(SelectBB) >= 0)
    PHI->removeIncomingValue(SelectBB);
  PHI->addIncoming(SelectValue, SelectBB);

  Builder.CreateBr(PHI->getParent());

  // Remove the switch.
  for (unsigned i = 0, e = SI->getNumSuccessors(); i < e; ++i) {
    BasicBlock *Succ = SI->getSuccessor(i);

    if (Succ == PHI->getParent())
      continue;
    Succ->removePredecessor(SelectBB);
  }
  SI->eraseFromParent();
}

/// If the switch is only used to initialize one or more
/// phi nodes in a common successor block with only two different
/// constant values, replace the switch with select.
static bool SwitchToSelect(SwitchInst *SI, IRBuilder<> &Builder,
                           AssumptionCache *AC, const DataLayout &DL) {
  Value *const Cond = SI->getCondition();
  PHINode *PHI = nullptr;
  BasicBlock *CommonDest = nullptr;
  Constant *DefaultResult;
  SwitchCaseResultVectorTy UniqueResults;
  // Collect all the cases that will deliver the same value from the switch.
  if (!InitializeUniqueCases(SI, PHI, CommonDest, UniqueResults, DefaultResult,
                             DL))
    return false;
  // Selects choose between maximum two values.
  if (UniqueResults.size() != 2)
    return false;
  assert(PHI != nullptr && "PHI for value select not found");

  Builder.SetInsertPoint(SI);
  Value *SelectValue =
      ConvertTwoCaseSwitch(UniqueResults, DefaultResult, Cond, Builder);
  if (SelectValue) {
    RemoveSwitchAfterSelectConversion(SI, PHI, SelectValue, Builder);
    return true;
  }
  // The switch couldn't be converted into a select.
  return false;
}

#if INTEL_CUSTOMIZATION
/// Try to remove cases that have same results as the default case in the 
/// PHI nodes at the common destination basic block.
static bool EliminateRedundantCases(SwitchInst *SI) {
  bool Modified = false;

  // Remove cases that have the same successor as the default case.
  for (auto C = SI->case_end(), E = SI->case_begin(); C != E;) {
    --C;
    if (C.getCaseSuccessor() == SI->getDefaultDest()) {
      C.getCaseSuccessor()->removePredecessor(SI->getParent());
      SI->removeCase(C);
      Modified = true;
    }
  }

  SmallVector<std::pair<PHINode *, Value *>, 4> DefaultResults;
  BasicBlock *DefaultDest = nullptr;

  // Try to get PHI node results for the default case. If this fails, then stop 
  // this optimization.
  if (!GetCaseResultPHIValues(SI, SI->getDefaultDest(), &DefaultDest,
                              DefaultResults))
    return false;
  
  SmallVector<std::pair<PHINode *, Value *>, 4> CaseResults;
  SmallVector<SwitchInst::CaseIt, 2> CasesToBeRemoved;

  // Loop through all cases, trying to get PHI node results for each case. If
  // this case goes to the same destination block and generates same values
  // as the default case, then it's safe to remove this case.
  for (auto C = SI->case_begin(), E = SI->case_end(); C != E; ++C) {
    CaseResults.clear();
    if (!GetCaseResultPHIValues(SI, C.getCaseSuccessor(), &DefaultDest, 
                                CaseResults)) 
      continue;
   
    // Check if this case has the same number of results as the default case.
    if (CaseResults.size() != DefaultResults.size()) 
      continue;

    bool Match = true;
    auto CaseResIt = CaseResults.begin(), CaseResEnd = CaseResults.end();
    auto DefaultResIt = DefaultResults.begin();
    while (CaseResIt != CaseResEnd) {
      // Compare the result values.
      if (CaseResIt->first != DefaultResIt->first || 
          CaseResIt->second != DefaultResIt->second) {
        Match = false;
        break;
      }
      ++CaseResIt;
      ++DefaultResIt;
    }
  
    // This case is redundant.
    if (Match) 
      CasesToBeRemoved.push_back(C);
  }

  // Remove all redundant cases.
  for (auto C = CasesToBeRemoved.rbegin(), 
            E = CasesToBeRemoved.rend(); C != E; ++C) {
    C->getCaseSuccessor()->removePredecessor(SI->getParent());
    SI->removeCase(*C);
    Modified = true;
  }

  return Modified;
}
#endif // INTEL_CUSTOMIZATION

namespace {
/// This class represents a lookup table that can be used to replace a switch.
class SwitchLookupTable {
public:
  /// Create a lookup table to use as a switch replacement with the contents
  /// of Values, using DefaultValue to fill any holes in the table.
  SwitchLookupTable(
      Module &M, uint64_t TableSize, ConstantInt *Offset,
      const SmallVectorImpl<std::pair<ConstantInt *, Constant *>> &Values,
      Constant *DefaultValue, const DataLayout &DL);

  /// Build instructions with Builder to retrieve the value at
  /// the position given by Index in the lookup table.
  Value *BuildLookup(Value *Index, IRBuilder<> &Builder);

  /// Return true if a table with TableSize elements of
  /// type ElementType would fit in a target-legal register.
  static bool WouldFitInRegister(const DataLayout &DL, uint64_t TableSize,
                                 Type *ElementType);

private:
  // Depending on the contents of the table, it can be represented in
  // different ways.
  enum {
    // For tables where each element contains the same value, we just have to
    // store that single value and return it for each lookup.
    SingleValueKind,

    // For tables where there is a linear relationship between table index
    // and values. We calculate the result with a simple multiplication
    // and addition instead of a table lookup.
    LinearMapKind,

    // For small tables with integer elements, we can pack them into a bitmap
    // that fits into a target-legal register. Values are retrieved by
    // shift and mask operations.
    BitMapKind,

    // The table is stored as an array of values. Values are retrieved by load
    // instructions from the table.
    ArrayKind
  } Kind;

  // For SingleValueKind, this is the single value.
  Constant *SingleValue;

  // For BitMapKind, this is the bitmap.
  ConstantInt *BitMap;
  IntegerType *BitMapElementTy;

  // For LinearMapKind, these are the constants used to derive the value.
  ConstantInt *LinearOffset;
  ConstantInt *LinearMultiplier;

  // For ArrayKind, this is the array.
  GlobalVariable *Array;
};
}

SwitchLookupTable::SwitchLookupTable(
    Module &M, uint64_t TableSize, ConstantInt *Offset,
    const SmallVectorImpl<std::pair<ConstantInt *, Constant *>> &Values,
    Constant *DefaultValue, const DataLayout &DL)
    : SingleValue(nullptr), BitMap(nullptr), BitMapElementTy(nullptr),
      LinearOffset(nullptr), LinearMultiplier(nullptr), Array(nullptr) {
  assert(Values.size() && "Can't build lookup table without values!");
  assert(TableSize >= Values.size() && "Can't fit values in table!");

  // If all values in the table are equal, this is that value.
  SingleValue = Values.begin()->second;

  Type *ValueType = Values.begin()->second->getType();

  // Build up the table contents.
  SmallVector<Constant *, 64> TableContents(TableSize);
  for (size_t I = 0, E = Values.size(); I != E; ++I) {
    ConstantInt *CaseVal = Values[I].first;
    Constant *CaseRes = Values[I].second;
    assert(CaseRes->getType() == ValueType);

    uint64_t Idx = (CaseVal->getValue() - Offset->getValue()).getLimitedValue();
    TableContents[Idx] = CaseRes;

    if (CaseRes != SingleValue)
      SingleValue = nullptr;
  }

  // Fill in any holes in the table with the default result.
  if (Values.size() < TableSize) {
    assert(DefaultValue &&
           "Need a default value to fill the lookup table holes.");
    assert(DefaultValue->getType() == ValueType);
    for (uint64_t I = 0; I < TableSize; ++I) {
      if (!TableContents[I])
        TableContents[I] = DefaultValue;
    }

    if (DefaultValue != SingleValue)
      SingleValue = nullptr;
  }

  // If each element in the table contains the same value, we only need to store
  // that single value.
  if (SingleValue) {
    Kind = SingleValueKind;
    return;
  }

  // Check if we can derive the value with a linear transformation from the
  // table index.
  if (isa<IntegerType>(ValueType)) {
    bool LinearMappingPossible = true;
    APInt PrevVal;
    APInt DistToPrev;
    assert(TableSize >= 2 && "Should be a SingleValue table.");
    // Check if there is the same distance between two consecutive values.
    for (uint64_t I = 0; I < TableSize; ++I) {
      ConstantInt *ConstVal = dyn_cast<ConstantInt>(TableContents[I]);
      if (!ConstVal) {
        // This is an undef. We could deal with it, but undefs in lookup tables
        // are very seldom. It's probably not worth the additional complexity.
        LinearMappingPossible = false;
        break;
      }
      APInt Val = ConstVal->getValue();
      if (I != 0) {
        APInt Dist = Val - PrevVal;
        if (I == 1) {
          DistToPrev = Dist;
        } else if (Dist != DistToPrev) {
          LinearMappingPossible = false;
          break;
        }
      }
      PrevVal = Val;
    }
    if (LinearMappingPossible) {
      LinearOffset = cast<ConstantInt>(TableContents[0]);
      LinearMultiplier = ConstantInt::get(M.getContext(), DistToPrev);
      Kind = LinearMapKind;
      ++NumLinearMaps;
      return;
    }
  }

  // If the type is integer and the table fits in a register, build a bitmap.
  if (WouldFitInRegister(DL, TableSize, ValueType)) {
    IntegerType *IT = cast<IntegerType>(ValueType);
    APInt TableInt(TableSize * IT->getBitWidth(), 0);
    for (uint64_t I = TableSize; I > 0; --I) {
      TableInt <<= IT->getBitWidth();
      // Insert values into the bitmap. Undef values are set to zero.
      if (!isa<UndefValue>(TableContents[I - 1])) {
        ConstantInt *Val = cast<ConstantInt>(TableContents[I - 1]);
        TableInt |= Val->getValue().zext(TableInt.getBitWidth());
      }
    }
    BitMap = ConstantInt::get(M.getContext(), TableInt);
    BitMapElementTy = IT;
    Kind = BitMapKind;
    ++NumBitMaps;
    return;
  }

  // Store the table in an array.
  ArrayType *ArrayTy = ArrayType::get(ValueType, TableSize);
  Constant *Initializer = ConstantArray::get(ArrayTy, TableContents);

  Array = new GlobalVariable(M, ArrayTy, /*constant=*/true,
                             GlobalVariable::PrivateLinkage, Initializer,
                             "switch.table");
  Array->setUnnamedAddr(true);
  Kind = ArrayKind;
}

Value *SwitchLookupTable::BuildLookup(Value *Index, IRBuilder<> &Builder) {
  switch (Kind) {
  case SingleValueKind:
    return SingleValue;
  case LinearMapKind: {
    // Derive the result value from the input value.
    Value *Result = Builder.CreateIntCast(Index, LinearMultiplier->getType(),
                                          false, "switch.idx.cast");
    if (!LinearMultiplier->isOne())
      Result = Builder.CreateMul(Result, LinearMultiplier, "switch.idx.mult");
    if (!LinearOffset->isZero())
      Result = Builder.CreateAdd(Result, LinearOffset, "switch.offset");
    return Result;
  }
  case BitMapKind: {
    // Type of the bitmap (e.g. i59).
    IntegerType *MapTy = BitMap->getType();

    // Cast Index to the same type as the bitmap.
    // Note: The Index is <= the number of elements in the table, so
    // truncating it to the width of the bitmask is safe.
    Value *ShiftAmt = Builder.CreateZExtOrTrunc(Index, MapTy, "switch.cast");

    // Multiply the shift amount by the element width.
    ShiftAmt = Builder.CreateMul(
        ShiftAmt, ConstantInt::get(MapTy, BitMapElementTy->getBitWidth()),
        "switch.shiftamt");

    // Shift down.
    Value *DownShifted =
        Builder.CreateLShr(BitMap, ShiftAmt, "switch.downshift");
    // Mask off.
    return Builder.CreateTrunc(DownShifted, BitMapElementTy, "switch.masked");
  }
  case ArrayKind: {
    // Make sure the table index will not overflow when treated as signed.
    IntegerType *IT = cast<IntegerType>(Index->getType());
    uint64_t TableSize =
        Array->getInitializer()->getType()->getArrayNumElements();
    if (TableSize > (1ULL << (IT->getBitWidth() - 1)))
      Index = Builder.CreateZExt(
          Index, IntegerType::get(IT->getContext(), IT->getBitWidth() + 1),
          "switch.tableidx.zext");

    Value *GEPIndices[] = {Builder.getInt32(0), Index};
    Value *GEP = Builder.CreateInBoundsGEP(Array->getValueType(), Array,
                                           GEPIndices, "switch.gep");
    return Builder.CreateLoad(GEP, "switch.load");
  }
  }
  llvm_unreachable("Unknown lookup table kind!");
}

bool SwitchLookupTable::WouldFitInRegister(const DataLayout &DL,
                                           uint64_t TableSize,
                                           Type *ElementType) {
  auto *IT = dyn_cast<IntegerType>(ElementType);
  if (!IT)
    return false;
  // FIXME: If the type is wider than it needs to be, e.g. i8 but all values
  // are <= 15, we could try to narrow the type.

  // Avoid overflow, fitsInLegalInteger uses unsigned int for the width.
  if (TableSize >= UINT_MAX / IT->getBitWidth())
    return false;
  return DL.fitsInLegalInteger(TableSize * IT->getBitWidth());
}

/// Determine whether a lookup table should be built for this switch, based on
/// the number of cases, size of the table, and the types of the results.
static bool
ShouldBuildLookupTable(SwitchInst *SI, uint64_t TableSize,
                       const TargetTransformInfo &TTI, const DataLayout &DL,
                       const SmallDenseMap<PHINode *, Type *> &ResultTypes) {
  if (SI->getNumCases() > TableSize || TableSize >= UINT64_MAX / 10)
    return false; // TableSize overflowed, or mul below might overflow.

  bool AllTablesFitInRegister = true;
  bool HasIllegalType = false;
  for (const auto &I : ResultTypes) {
    Type *Ty = I.second;

    // Saturate this flag to true.
    HasIllegalType = HasIllegalType || !TTI.isTypeLegal(Ty);

    // Saturate this flag to false.
    AllTablesFitInRegister =
        AllTablesFitInRegister &&
        SwitchLookupTable::WouldFitInRegister(DL, TableSize, Ty);

    // If both flags saturate, we're done. NOTE: This *only* works with
    // saturating flags, and all flags have to saturate first due to the
    // non-deterministic behavior of iterating over a dense map.
    if (HasIllegalType && !AllTablesFitInRegister)
      break;
  }

  // If each table would fit in a register, we should build it anyway.
  if (AllTablesFitInRegister)
    return true;

  // Don't build a table that doesn't fit in-register if it has illegal types.
  if (HasIllegalType)
    return false;

  // The table density should be at least 40%. This is the same criterion as for
  // jump tables, see SelectionDAGBuilder::handleJTSwitchCase.
  // FIXME: Find the best cut-off.
  return SI->getNumCases() * 10 >= TableSize * 4;
}

/// Try to reuse the switch table index compare. Following pattern:
/// \code
///     if (idx < tablesize)
///        r = table[idx]; // table does not contain default_value
///     else
///        r = default_value;
///     if (r != default_value)
///        ...
/// \endcode
/// Is optimized to:
/// \code
///     cond = idx < tablesize;
///     if (cond)
///        r = table[idx];
///     else
///        r = default_value;
///     if (cond)
///        ...
/// \endcode
/// Jump threading will then eliminate the second if(cond).
static void reuseTableCompare(
    User *PhiUser, BasicBlock *PhiBlock, BranchInst *RangeCheckBranch,
    Constant *DefaultValue,
    const SmallVectorImpl<std::pair<ConstantInt *, Constant *>> &Values) {

  ICmpInst *CmpInst = dyn_cast<ICmpInst>(PhiUser);
  if (!CmpInst)
    return;

  // We require that the compare is in the same block as the phi so that jump
  // threading can do its work afterwards.
  if (CmpInst->getParent() != PhiBlock)
    return;

  Constant *CmpOp1 = dyn_cast<Constant>(CmpInst->getOperand(1));
  if (!CmpOp1)
    return;

  Value *RangeCmp = RangeCheckBranch->getCondition();
  Constant *TrueConst = ConstantInt::getTrue(RangeCmp->getType());
  Constant *FalseConst = ConstantInt::getFalse(RangeCmp->getType());

  // Check if the compare with the default value is constant true or false.
  Constant *DefaultConst = ConstantExpr::getICmp(CmpInst->getPredicate(),
                                                 DefaultValue, CmpOp1, true);
  if (DefaultConst != TrueConst && DefaultConst != FalseConst)
    return;

  // Check if the compare with the case values is distinct from the default
  // compare result.
  for (auto ValuePair : Values) {
    Constant *CaseConst = ConstantExpr::getICmp(CmpInst->getPredicate(),
                                                ValuePair.second, CmpOp1, true);
    if (!CaseConst || CaseConst == DefaultConst)
      return;
    assert((CaseConst == TrueConst || CaseConst == FalseConst) &&
           "Expect true or false as compare result.");
  }

  // Check if the branch instruction dominates the phi node. It's a simple
  // dominance check, but sufficient for our needs.
  // Although this check is invariant in the calling loops, it's better to do it
  // at this late stage. Practically we do it at most once for a switch.
  BasicBlock *BranchBlock = RangeCheckBranch->getParent();
  for (auto PI = pred_begin(PhiBlock), E = pred_end(PhiBlock); PI != E; ++PI) {
    BasicBlock *Pred = *PI;
    if (Pred != BranchBlock && Pred->getUniquePredecessor() != BranchBlock)
      return;
  }

  if (DefaultConst == FalseConst) {
    // The compare yields the same result. We can replace it.
    CmpInst->replaceAllUsesWith(RangeCmp);
    ++NumTableCmpReuses;
  } else {
    // The compare yields the same result, just inverted. We can replace it.
    Value *InvertedTableCmp = BinaryOperator::CreateXor(
        RangeCmp, ConstantInt::get(RangeCmp->getType(), 1), "inverted.cmp",
        RangeCheckBranch);
    CmpInst->replaceAllUsesWith(InvertedTableCmp);
    ++NumTableCmpReuses;
  }
}

/// If the switch is only used to initialize one or more phi nodes in a common
/// successor block with different constant values, replace the switch with
/// lookup tables.
static bool SwitchToLookupTable(SwitchInst *SI, IRBuilder<> &Builder,
                                const DataLayout &DL,
                                const TargetTransformInfo &TTI) {
  assert(SI->getNumCases() > 1 && "Degenerate switch?");

  // Only build lookup table when we have a target that supports it.
  if (!TTI.shouldBuildLookupTables())
    return false;

  // FIXME: If the switch is too sparse for a lookup table, perhaps we could
  // split off a dense part and build a lookup table for that.

  // FIXME: This creates arrays of GEPs to constant strings, which means each
  // GEP needs a runtime relocation in PIC code. We should just build one big
  // string and lookup indices into that.

  // Ignore switches with less than three cases. Lookup tables will not make
  // them
  // faster, so we don't analyze them.
  if (SI->getNumCases() < 3)
    return false;

  // Figure out the corresponding result for each case value and phi node in the
  // common destination, as well as the min and max case values.
  assert(SI->case_begin() != SI->case_end());
  SwitchInst::CaseIt CI = SI->case_begin();
  ConstantInt *MinCaseVal = CI.getCaseValue();
  ConstantInt *MaxCaseVal = CI.getCaseValue();

  BasicBlock *CommonDest = nullptr;
  typedef SmallVector<std::pair<ConstantInt *, Constant *>, 4> ResultListTy;
  SmallDenseMap<PHINode *, ResultListTy> ResultLists;
  SmallDenseMap<PHINode *, Constant *> DefaultResults;
  SmallDenseMap<PHINode *, Type *> ResultTypes;
  SmallVector<PHINode *, 4> PHIs;

  for (SwitchInst::CaseIt E = SI->case_end(); CI != E; ++CI) {
    ConstantInt *CaseVal = CI.getCaseValue();
    if (CaseVal->getValue().slt(MinCaseVal->getValue()))
      MinCaseVal = CaseVal;
    if (CaseVal->getValue().sgt(MaxCaseVal->getValue()))
      MaxCaseVal = CaseVal;

    // Resulting value at phi nodes for this case value.
    typedef SmallVector<std::pair<PHINode *, Constant *>, 4> ResultsTy;
    ResultsTy Results;
    if (!GetCaseResults(SI, CaseVal, CI.getCaseSuccessor(), &CommonDest,
                        Results, DL))
      return false;

    // Append the result from this case to the list for each phi.
    for (const auto &I : Results) {
      PHINode *PHI = I.first;
      Constant *Value = I.second;
      if (!ResultLists.count(PHI))
        PHIs.push_back(PHI);
      ResultLists[PHI].push_back(std::make_pair(CaseVal, Value));
    }
  }

  // Keep track of the result types.
  for (PHINode *PHI : PHIs) {
    ResultTypes[PHI] = ResultLists[PHI][0].second->getType();
  }

  uint64_t NumResults = ResultLists[PHIs[0]].size();
  APInt RangeSpread = MaxCaseVal->getValue() - MinCaseVal->getValue();
  uint64_t TableSize = RangeSpread.getLimitedValue() + 1;
  bool TableHasHoles = (NumResults < TableSize);

  // If the table has holes, we need a constant result for the default case
  // or a bitmask that fits in a register.
  SmallVector<std::pair<PHINode *, Constant *>, 4> DefaultResultsList;
  bool HasDefaultResults = GetCaseResults(SI, nullptr, SI->getDefaultDest(),
                                          &CommonDest, DefaultResultsList, DL);

  bool NeedMask = (TableHasHoles && !HasDefaultResults);
  if (NeedMask) {
    // As an extra penalty for the validity test we require more cases.
    if (SI->getNumCases() < 4) // FIXME: Find best threshold value (benchmark).
      return false;
    if (!DL.fitsInLegalInteger(TableSize))
      return false;
  }

  for (const auto &I : DefaultResultsList) {
    PHINode *PHI = I.first;
    Constant *Result = I.second;
    DefaultResults[PHI] = Result;
  }

  if (!ShouldBuildLookupTable(SI, TableSize, TTI, DL, ResultTypes))
    return false;

  // Create the BB that does the lookups.
  Module &Mod = *CommonDest->getParent()->getParent();
  BasicBlock *LookupBB = BasicBlock::Create(
      Mod.getContext(), "switch.lookup", CommonDest->getParent(), CommonDest);

  // Compute the table index value.
  Builder.SetInsertPoint(SI);
  Value *TableIndex =
      Builder.CreateSub(SI->getCondition(), MinCaseVal, "switch.tableidx");

  // Compute the maximum table size representable by the integer type we are
  // switching upon.
  unsigned CaseSize = MinCaseVal->getType()->getPrimitiveSizeInBits();
  uint64_t MaxTableSize = CaseSize > 63 ? UINT64_MAX : 1ULL << CaseSize;
  assert(MaxTableSize >= TableSize &&
         "It is impossible for a switch to have more entries than the max "
         "representable value of its input integer type's size.");

  // If the default destination is unreachable, or if the lookup table covers
  // all values of the conditional variable, branch directly to the lookup table
  // BB. Otherwise, check that the condition is within the case range.
  const bool DefaultIsReachable =
      !isa<UnreachableInst>(SI->getDefaultDest()->getFirstNonPHIOrDbg());
  const bool GeneratingCoveredLookupTable = (MaxTableSize == TableSize);
  BranchInst *RangeCheckBranch = nullptr;

  if (!DefaultIsReachable || GeneratingCoveredLookupTable) {
    Builder.CreateBr(LookupBB);
    // Note: We call removeProdecessor later since we need to be able to get the
    // PHI value for the default case in case we're using a bit mask.
  } else {
    Value *Cmp = Builder.CreateICmpULT(
        TableIndex, ConstantInt::get(MinCaseVal->getType(), TableSize));
    RangeCheckBranch =
        Builder.CreateCondBr(Cmp, LookupBB, SI->getDefaultDest());
  }

  // Populate the BB that does the lookups.
  Builder.SetInsertPoint(LookupBB);

  if (NeedMask) {
    // Before doing the lookup we do the hole check.
    // The LookupBB is therefore re-purposed to do the hole check
    // and we create a new LookupBB.
    BasicBlock *MaskBB = LookupBB;
    MaskBB->setName("switch.hole_check");
    LookupBB = BasicBlock::Create(Mod.getContext(), "switch.lookup",
                                  CommonDest->getParent(), CommonDest);

    // Make the mask's bitwidth at least 8bit and a power-of-2 to avoid
    // unnecessary illegal types.
    uint64_t TableSizePowOf2 = NextPowerOf2(std::max(7ULL, TableSize - 1ULL));
    APInt MaskInt(TableSizePowOf2, 0);
    APInt One(TableSizePowOf2, 1);
    // Build bitmask; fill in a 1 bit for every case.
    const ResultListTy &ResultList = ResultLists[PHIs[0]];
    for (size_t I = 0, E = ResultList.size(); I != E; ++I) {
      uint64_t Idx = (ResultList[I].first->getValue() - MinCaseVal->getValue())
                         .getLimitedValue();
      MaskInt |= One << Idx;
    }
    ConstantInt *TableMask = ConstantInt::get(Mod.getContext(), MaskInt);

    // Get the TableIndex'th bit of the bitmask.
    // If this bit is 0 (meaning hole) jump to the default destination,
    // else continue with table lookup.
    IntegerType *MapTy = TableMask->getType();
    Value *MaskIndex =
        Builder.CreateZExtOrTrunc(TableIndex, MapTy, "switch.maskindex");
    Value *Shifted = Builder.CreateLShr(TableMask, MaskIndex, "switch.shifted");
    Value *LoBit = Builder.CreateTrunc(
        Shifted, Type::getInt1Ty(Mod.getContext()), "switch.lobit");
    Builder.CreateCondBr(LoBit, LookupBB, SI->getDefaultDest());

    Builder.SetInsertPoint(LookupBB);
    AddPredecessorToBlock(SI->getDefaultDest(), MaskBB, SI->getParent());
  }

  if (!DefaultIsReachable || GeneratingCoveredLookupTable) {
    // We cached PHINodes in PHIs, to avoid accessing deleted PHINodes later,
    // do not delete PHINodes here.
    SI->getDefaultDest()->removePredecessor(SI->getParent(),
                                            /*DontDeleteUselessPHIs=*/true);
  }

  bool ReturnedEarly = false;
  for (size_t I = 0, E = PHIs.size(); I != E; ++I) {
    PHINode *PHI = PHIs[I];
    const ResultListTy &ResultList = ResultLists[PHI];

    // If using a bitmask, use any value to fill the lookup table holes.
    Constant *DV = NeedMask ? ResultLists[PHI][0].second : DefaultResults[PHI];
    SwitchLookupTable Table(Mod, TableSize, MinCaseVal, ResultList, DV, DL);

    Value *Result = Table.BuildLookup(TableIndex, Builder);

    // If the result is used to return immediately from the function, we want to
    // do that right here.
    if (PHI->hasOneUse() && isa<ReturnInst>(*PHI->user_begin()) &&
        PHI->user_back() == CommonDest->getFirstNonPHIOrDbg()) {
      Builder.CreateRet(Result);
      ReturnedEarly = true;
      break;
    }

    // Do a small peephole optimization: re-use the switch table compare if
    // possible.
    if (!TableHasHoles && HasDefaultResults && RangeCheckBranch) {
      BasicBlock *PhiBlock = PHI->getParent();
      // Search for compare instructions which use the phi.
      for (auto *User : PHI->users()) {
        reuseTableCompare(User, PhiBlock, RangeCheckBranch, DV, ResultList);
      }
    }

    PHI->addIncoming(Result, LookupBB);
  }

  if (!ReturnedEarly)
    Builder.CreateBr(CommonDest);

  // Remove the switch.
  for (unsigned i = 0, e = SI->getNumSuccessors(); i < e; ++i) {
    BasicBlock *Succ = SI->getSuccessor(i);

    if (Succ == SI->getDefaultDest())
      continue;
    Succ->removePredecessor(SI->getParent());
  }
  SI->eraseFromParent();

  ++NumLookupTables;
  if (NeedMask)
    ++NumLookupTablesHoles;
  return true;
}

bool SimplifyCFGOpt::SimplifySwitch(SwitchInst *SI, IRBuilder<> &Builder) {
  BasicBlock *BB = SI->getParent();

  if (isValueEqualityComparison(SI)) {
    // If we only have one predecessor, and if it is a branch on this value,
    // see if that predecessor totally determines the outcome of this switch.
    if (BasicBlock *OnlyPred = BB->getSinglePredecessor())
      if (SimplifyEqualityComparisonWithOnlyPredecessor(SI, OnlyPred, Builder))
        return SimplifyCFG(BB, TTI, BonusInstThreshold, AC) | true;

    Value *Cond = SI->getCondition();
    if (SelectInst *Select = dyn_cast<SelectInst>(Cond))
      if (SimplifySwitchOnSelect(SI, Select))
        return SimplifyCFG(BB, TTI, BonusInstThreshold, AC) | true;

    // If the block only contains the switch, see if we can fold the block
    // away into any preds.
    BasicBlock::iterator BBI = BB->begin();
    // Ignore dbg intrinsics.
    while (isa<DbgInfoIntrinsic>(BBI))
      ++BBI;
    if (SI == &*BBI)
      if (FoldValueComparisonIntoPredecessors(SI, Builder))
        return SimplifyCFG(BB, TTI, BonusInstThreshold, AC) | true;
  }

#if INTEL_CUSTOMIZATION
  // Try to eliminate cases that have the same results as the default case
  // and no side effects.
  if (EliminateRedundantCases(SI))
    return SimplifyCFG(BB, TTI, BonusInstThreshold, AC) | true;
#endif // INTEL_CUSTOMIZATION

  // Try to transform the switch into an icmp and a branch.
  if (TurnSwitchRangeIntoICmp(SI, Builder))
    return SimplifyCFG(BB, TTI, BonusInstThreshold, AC) | true;

  // Remove unreachable cases.
  if (EliminateDeadSwitchCases(SI, AC, DL))
    return SimplifyCFG(BB, TTI, BonusInstThreshold, AC) | true;

  if (SwitchToSelect(SI, Builder, AC, DL))
    return SimplifyCFG(BB, TTI, BonusInstThreshold, AC) | true;

  if (ForwardSwitchConditionToPHI(SI))
    return SimplifyCFG(BB, TTI, BonusInstThreshold, AC) | true;

  if (SwitchToLookupTable(SI, Builder, DL, TTI))
    return SimplifyCFG(BB, TTI, BonusInstThreshold, AC) | true;

  return false;
}

bool SimplifyCFGOpt::SimplifyIndirectBr(IndirectBrInst *IBI) {
  BasicBlock *BB = IBI->getParent();
  bool Changed = false;

  // Eliminate redundant destinations.
  SmallPtrSet<Value *, 8> Succs;
  for (unsigned i = 0, e = IBI->getNumDestinations(); i != e; ++i) {
    BasicBlock *Dest = IBI->getDestination(i);
    if (!Dest->hasAddressTaken() || !Succs.insert(Dest).second) {
      Dest->removePredecessor(BB);
      IBI->removeDestination(i);
      --i;
      --e;
      Changed = true;
    }
  }

  if (IBI->getNumDestinations() == 0) {
    // If the indirectbr has no successors, change it to unreachable.
    new UnreachableInst(IBI->getContext(), IBI);
    EraseTerminatorInstAndDCECond(IBI);
    return true;
  }

  if (IBI->getNumDestinations() == 1) {
    // If the indirectbr has one successor, change it to a direct branch.
    BranchInst::Create(IBI->getDestination(0), IBI);
    EraseTerminatorInstAndDCECond(IBI);
    return true;
  }

  if (SelectInst *SI = dyn_cast<SelectInst>(IBI->getAddress())) {
    if (SimplifyIndirectBrOnSelect(IBI, SI))
      return SimplifyCFG(BB, TTI, BonusInstThreshold, AC) | true;
  }
  return Changed;
}

/// Given an block with only a single landing pad and a unconditional branch
/// try to find another basic block which this one can be merged with.  This
/// handles cases where we have multiple invokes with unique landing pads, but
/// a shared handler.
///
/// We specifically choose to not worry about merging non-empty blocks
/// here.  That is a PRE/scheduling problem and is best solved elsewhere.  In
/// practice, the optimizer produces empty landing pad blocks quite frequently
/// when dealing with exception dense code.  (see: instcombine, gvn, if-else
/// sinking in this file)
///
/// This is primarily a code size optimization.  We need to avoid performing
/// any transform which might inhibit optimization (such as our ability to
/// specialize a particular handler via tail commoning).  We do this by not
/// merging any blocks which require us to introduce a phi.  Since the same
/// values are flowing through both blocks, we don't loose any ability to
/// specialize.  If anything, we make such specialization more likely.
///
/// TODO - This transformation could remove entries from a phi in the target
/// block when the inputs in the phi are the same for the two blocks being
/// merged.  In some cases, this could result in removal of the PHI entirely.
static bool TryToMergeLandingPad(LandingPadInst *LPad, BranchInst *BI,
                                 BasicBlock *BB) {
  auto Succ = BB->getUniqueSuccessor();
  assert(Succ);
  // If there's a phi in the successor block, we'd likely have to introduce
  // a phi into the merged landing pad block.
  if (isa<PHINode>(*Succ->begin()))
    return false;

  for (BasicBlock *OtherPred : predecessors(Succ)) {
    if (BB == OtherPred)
      continue;
    BasicBlock::iterator I = OtherPred->begin();
    LandingPadInst *LPad2 = dyn_cast<LandingPadInst>(I);
    if (!LPad2 || !LPad2->isIdenticalTo(LPad))
      continue;
    for (++I; isa<DbgInfoIntrinsic>(I); ++I) {
    }
    BranchInst *BI2 = dyn_cast<BranchInst>(I);
    if (!BI2 || !BI2->isIdenticalTo(BI))
      continue;

    // We've found an identical block.  Update our predecessors to take that
    // path instead and make ourselves dead.
    SmallSet<BasicBlock *, 16> Preds;
    Preds.insert(pred_begin(BB), pred_end(BB));
    for (BasicBlock *Pred : Preds) {
      InvokeInst *II = cast<InvokeInst>(Pred->getTerminator());
      assert(II->getNormalDest() != BB && II->getUnwindDest() == BB &&
             "unexpected successor");
      II->setUnwindDest(OtherPred);
    }

    // The debug info in OtherPred doesn't cover the merged control flow that
    // used to go through BB.  We need to delete it or update it.
    for (auto I = OtherPred->begin(), E = OtherPred->end(); I != E;) {
      Instruction &Inst = *I;
      I++;
      if (isa<DbgInfoIntrinsic>(Inst))
        Inst.eraseFromParent();
    }

    SmallSet<BasicBlock *, 16> Succs;
    Succs.insert(succ_begin(BB), succ_end(BB));
    for (BasicBlock *Succ : Succs) {
      Succ->removePredecessor(BB);
    }

    IRBuilder<> Builder(BI);
    Builder.CreateUnreachable();
    BI->eraseFromParent();
    return true;
  }
  return false;
}

bool SimplifyCFGOpt::SimplifyUncondBranch(BranchInst *BI,
                                          IRBuilder<> &Builder) {
  BasicBlock *BB = BI->getParent();

  if (SinkCommon && SinkThenElseCodeToEnd(BI))
    return true;

  // If the Terminator is the only non-phi instruction, simplify the block.
  // if LoopHeader is provided, check if the block is a loop header
  // (This is for early invocations before loop simplify and vectorization
  // to keep canonical loop forms for nested loops.
  // These blocks can be eliminated when the pass is invoked later
  // in the back-end.)
  BasicBlock::iterator I = BB->getFirstNonPHIOrDbg()->getIterator();
  if (I->isTerminator() && BB != &BB->getParent()->getEntryBlock() &&
      (!LoopHeaders || !LoopHeaders->count(BB)) &&
      TryToSimplifyUncondBranchFromEmptyBlock(BB))
    return true;

  // If the only instruction in the block is a seteq/setne comparison
  // against a constant, try to simplify the block.
  if (ICmpInst *ICI = dyn_cast<ICmpInst>(I))
    if (ICI->isEquality() && isa<ConstantInt>(ICI->getOperand(1))) {
      for (++I; isa<DbgInfoIntrinsic>(I); ++I)
        ;
      if (I->isTerminator() &&
          TryToSimplifyUncondBranchWithICmpInIt(ICI, Builder, DL, TTI,
                                                BonusInstThreshold, AC))
        return true;
    }

  // See if we can merge an empty landing pad block with another which is
  // equivalent.
  if (LandingPadInst *LPad = dyn_cast<LandingPadInst>(I)) {
    for (++I; isa<DbgInfoIntrinsic>(I); ++I) {
    }
    if (I->isTerminator() && TryToMergeLandingPad(LPad, BI, BB))
      return true;
  }

  // If this basic block is ONLY a compare and a branch, and if a predecessor
  // branches to us and our successor, fold the comparison into the
  // predecessor and use logical operations to update the incoming value
  // for PHI nodes in common successor.
  if (FoldBranchToCommonDest(BI, BonusInstThreshold))
    return SimplifyCFG(BB, TTI, BonusInstThreshold, AC) | true;
  return false;
}

static BasicBlock *allPredecessorsComeFromSameSource(BasicBlock *BB) {
  BasicBlock *PredPred = nullptr;
  for (auto *P : predecessors(BB)) {
    BasicBlock *PPred = P->getSinglePredecessor();
    if (!PPred || (PredPred && PredPred != PPred))
      return nullptr;
    PredPred = PPred;
  }
  return PredPred;
}

bool SimplifyCFGOpt::SimplifyCondBranch(BranchInst *BI, IRBuilder<> &Builder) {
  BasicBlock *BB = BI->getParent();

  // Conditional branch
  if (isValueEqualityComparison(BI)) {
    // If we only have one predecessor, and if it is a branch on this value,
    // see if that predecessor totally determines the outcome of this
    // switch.
    if (BasicBlock *OnlyPred = BB->getSinglePredecessor())
      if (SimplifyEqualityComparisonWithOnlyPredecessor(BI, OnlyPred, Builder))
        return SimplifyCFG(BB, TTI, BonusInstThreshold, AC) | true;

    // This block must be empty, except for the setcond inst, if it exists.
    // Ignore dbg intrinsics.
    BasicBlock::iterator I = BB->begin();
    // Ignore dbg intrinsics.
    while (isa<DbgInfoIntrinsic>(I))
      ++I;
    if (&*I == BI) {
      if (FoldValueComparisonIntoPredecessors(BI, Builder))
        return SimplifyCFG(BB, TTI, BonusInstThreshold, AC) | true;
    } else if (&*I == cast<Instruction>(BI->getCondition())) {
      ++I;
      // Ignore dbg intrinsics.
      while (isa<DbgInfoIntrinsic>(I))
        ++I;
      if (&*I == BI && FoldValueComparisonIntoPredecessors(BI, Builder))
        return SimplifyCFG(BB, TTI, BonusInstThreshold, AC) | true;
    }
  }

  // Try to turn "br (X == 0 | X == 1), T, F" into a switch instruction.
  if (SimplifyBranchOnICmpChain(BI, Builder, DL))
    return true;

  // If this basic block has a single dominating predecessor block and the
  // dominating block's condition implies BI's condition, we know the direction
  // of the BI branch.
  if (BasicBlock *Dom = BB->getSinglePredecessor()) {
    auto *PBI = dyn_cast_or_null<BranchInst>(Dom->getTerminator());
    if (PBI && PBI->isConditional() &&
        PBI->getSuccessor(0) != PBI->getSuccessor(1) &&
        (PBI->getSuccessor(0) == BB || PBI->getSuccessor(1) == BB)) {
      bool CondIsFalse = PBI->getSuccessor(1) == BB;
      Optional<bool> Implication = isImpliedCondition(
          PBI->getCondition(), BI->getCondition(), DL, CondIsFalse);
      if (Implication) {
        // Turn this into a branch on constant.
        auto *OldCond = BI->getCondition();
        ConstantInt *CI = *Implication
                              ? ConstantInt::getTrue(BB->getContext())
                              : ConstantInt::getFalse(BB->getContext());
        BI->setCondition(CI);
        RecursivelyDeleteTriviallyDeadInstructions(OldCond);
        return SimplifyCFG(BB, TTI, BonusInstThreshold, AC) | true;
      }
    }
  }

  // If this basic block is ONLY a compare and a branch, and if a predecessor
  // branches to us and one of our successors, fold the comparison into the
  // predecessor and use logical operations to pick the right destination.
  if (FoldBranchToCommonDest(BI, BonusInstThreshold))
    return SimplifyCFG(BB, TTI, BonusInstThreshold, AC) | true;

  // We have a conditional branch to two blocks that are only reachable
  // from BI.  We know that the condbr dominates the two blocks, so see if
  // there is any identical code in the "then" and "else" blocks.  If so, we
  // can hoist it up to the branching block.
  if (BI->getSuccessor(0)->getSinglePredecessor()) {
    if (BI->getSuccessor(1)->getSinglePredecessor()) {
      if (HoistThenElseCodeToIf(BI, TTI))
        return SimplifyCFG(BB, TTI, BonusInstThreshold, AC) | true;
    } else {
      // If Successor #1 has multiple preds, we may be able to conditionally
      // execute Successor #0 if it branches to Successor #1.
      TerminatorInst *Succ0TI = BI->getSuccessor(0)->getTerminator();
      if (Succ0TI->getNumSuccessors() == 1 &&
          Succ0TI->getSuccessor(0) == BI->getSuccessor(1))
        if (SpeculativelyExecuteBB(BI, BI->getSuccessor(0), TTI))
          return SimplifyCFG(BB, TTI, BonusInstThreshold, AC) | true;
    }
  } else if (BI->getSuccessor(1)->getSinglePredecessor()) {
    // If Successor #0 has multiple preds, we may be able to conditionally
    // execute Successor #1 if it branches to Successor #0.
    TerminatorInst *Succ1TI = BI->getSuccessor(1)->getTerminator();
    if (Succ1TI->getNumSuccessors() == 1 &&
        Succ1TI->getSuccessor(0) == BI->getSuccessor(0))
      if (SpeculativelyExecuteBB(BI, BI->getSuccessor(1), TTI))
        return SimplifyCFG(BB, TTI, BonusInstThreshold, AC) | true;
  }

  // If this is a branch on a phi node in the current block, thread control
  // through this block if any PHI node entries are constants.
  if (PHINode *PN = dyn_cast<PHINode>(BI->getCondition()))
    if (PN->getParent() == BI->getParent())
      if (FoldCondBranchOnPHI(BI, DL))
        return SimplifyCFG(BB, TTI, BonusInstThreshold, AC) | true;

  // Scan predecessor blocks for conditional branches.
  for (pred_iterator PI = pred_begin(BB), E = pred_end(BB); PI != E; ++PI)
    if (BranchInst *PBI = dyn_cast<BranchInst>((*PI)->getTerminator()))
      if (PBI != BI && PBI->isConditional())
        if (SimplifyCondBranchToCondBranch(PBI, BI, DL))
          return SimplifyCFG(BB, TTI, BonusInstThreshold, AC) | true;

  // Look for diamond patterns.
  if (MergeCondStores)
    if (BasicBlock *PrevBB = allPredecessorsComeFromSameSource(BB))
      if (BranchInst *PBI = dyn_cast<BranchInst>(PrevBB->getTerminator()))
        if (PBI != BI && PBI->isConditional())
          if (mergeConditionalStores(PBI, BI))
            return SimplifyCFG(BB, TTI, BonusInstThreshold, AC) | true;

  return false;
}

/// Check if passing a value to an instruction will cause undefined behavior.
static bool passingValueIsAlwaysUndefined(Value *V, Instruction *I) {
  Constant *C = dyn_cast<Constant>(V);
  if (!C)
    return false;

  if (I->use_empty())
    return false;

  if (C->isNullValue()) {
    // Only look at the first use, avoid hurting compile time with long uselists
    User *Use = *I->user_begin();

    // Now make sure that there are no instructions in between that can alter
    // control flow (eg. calls)
    for (BasicBlock::iterator i = ++BasicBlock::iterator(I); &*i != Use; ++i)
      if (i == I->getParent()->end() || i->mayHaveSideEffects())
        return false;

    // Look through GEPs. A load from a GEP derived from NULL is still undefined
    if (GetElementPtrInst *GEP = dyn_cast<GetElementPtrInst>(Use))
      if (GEP->getPointerOperand() == I)
        return passingValueIsAlwaysUndefined(V, GEP);

    // Look through bitcasts.
    if (BitCastInst *BC = dyn_cast<BitCastInst>(Use))
      return passingValueIsAlwaysUndefined(V, BC);

    // Load from null is undefined.
    if (LoadInst *LI = dyn_cast<LoadInst>(Use))
      if (!LI->isVolatile())
        return LI->getPointerAddressSpace() == 0;

    // Store to null is undefined.
    if (StoreInst *SI = dyn_cast<StoreInst>(Use))
      if (!SI->isVolatile())
        return SI->getPointerAddressSpace() == 0 &&
               SI->getPointerOperand() == I;
  }
  return false;
}

/// If BB has an incoming value that will always trigger undefined behavior
/// (eg. null pointer dereference), remove the branch leading here.
static bool removeUndefIntroducingPredecessor(BasicBlock *BB) {
  for (BasicBlock::iterator i = BB->begin();
       PHINode *PHI = dyn_cast<PHINode>(i); ++i)
    for (unsigned i = 0, e = PHI->getNumIncomingValues(); i != e; ++i)
      if (passingValueIsAlwaysUndefined(PHI->getIncomingValue(i), PHI)) {
        TerminatorInst *T = PHI->getIncomingBlock(i)->getTerminator();
        IRBuilder<> Builder(T);
        if (BranchInst *BI = dyn_cast<BranchInst>(T)) {
          BB->removePredecessor(PHI->getIncomingBlock(i));
          // Turn uncoditional branches into unreachables and remove the dead
          // destination from conditional branches.
          if (BI->isUnconditional())
            Builder.CreateUnreachable();
          else
            Builder.CreateBr(BI->getSuccessor(0) == BB ? BI->getSuccessor(1)
                                                       : BI->getSuccessor(0));
          BI->eraseFromParent();
          return true;
        }
        // TODO: SwitchInst.
      }

  return false;
}

bool SimplifyCFGOpt::run(BasicBlock *BB) {
  bool Changed = false;

  assert(BB && BB->getParent() && "Block not embedded in function!");
  assert(BB->getTerminator() && "Degenerate basic block encountered!");

  // Remove basic blocks that have no predecessors (except the entry block)...
  // or that just have themself as a predecessor.  These are unreachable.
  if ((pred_empty(BB) && BB != &BB->getParent()->getEntryBlock()) ||
      BB->getSinglePredecessor() == BB) {
    DEBUG(dbgs() << "Removing BB: \n" << *BB);
    DeleteDeadBlock(BB);
    return true;
  }

  // Check to see if we can constant propagate this terminator instruction
  // away...
  Changed |= ConstantFoldTerminator(BB, true);

  // Check for and eliminate duplicate PHI nodes in this block.
  Changed |= EliminateDuplicatePHINodes(BB);

  // Check for and remove branches that will always cause undefined behavior.
  Changed |= removeUndefIntroducingPredecessor(BB);

  // Merge basic blocks into their predecessor if there is only one distinct
  // pred, and if there is only one distinct successor of the predecessor, and
  // if there are no PHI nodes.
  //
  if (MergeBlockIntoPredecessor(BB))
    return true;

  IRBuilder<> Builder(BB);

  // If there is a PHI node in this basic block, and we can
  // eliminate some of its entries, do so now.
  if (PHINode *PN = dyn_cast<PHINode>(BB->begin())) {
#if INTEL_CUSTOMIZATION
    // FoldPHIEntries is an Intel customized generalized version of the LLVM
    // open source routine called FoldTwoEntryPHINode(that folds a two-entry
    // phinode into "select") which is capable of handling any number
    // of phi entries. It iteratively transforms each conditional into
    // "select". Any changes (one such change could be regarding cost model)
    // made by the LLVM community to FoldTwoEntryPHINode will need to be
    // incorporated to this routine (FoldPHIEntries).
    // To keep xmain as clean as possible we got rid of the FoldTwoEntryPHINode,
    // therefore, there might be conflicts during code merge. If resolving
    // conflicts becomes too cumbersome, we can try something different.
    Changed |= FoldPHIEntries(PN, TTI, DL);
#endif
  }

  Builder.SetInsertPoint(BB->getTerminator());
  if (BranchInst *BI = dyn_cast<BranchInst>(BB->getTerminator())) {
    if (BI->isUnconditional()) {
      if (SimplifyUncondBranch(BI, Builder))
        return true;
    } else {
      if (SimplifyCondBranch(BI, Builder))
        return true;
    }
  } else if (ReturnInst *RI = dyn_cast<ReturnInst>(BB->getTerminator())) {
    if (SimplifyReturn(RI, Builder))
      return true;
  } else if (ResumeInst *RI = dyn_cast<ResumeInst>(BB->getTerminator())) {
    if (SimplifyResume(RI, Builder))
      return true;
  } else if (CleanupReturnInst *RI =
                 dyn_cast<CleanupReturnInst>(BB->getTerminator())) {
    if (SimplifyCleanupReturn(RI))
      return true;
  } else if (SwitchInst *SI = dyn_cast<SwitchInst>(BB->getTerminator())) {
    if (SimplifySwitch(SI, Builder))
      return true;
  } else if (UnreachableInst *UI =
                 dyn_cast<UnreachableInst>(BB->getTerminator())) {
    if (SimplifyUnreachable(UI))
      return true;
  } else if (IndirectBrInst *IBI =
                 dyn_cast<IndirectBrInst>(BB->getTerminator())) {
    if (SimplifyIndirectBr(IBI))
      return true;
  }

  return Changed;
}

/// This function is used to do simplification of a CFG.
/// For example, it adjusts branches to branches to eliminate the extra hop,
/// eliminates unreachable basic blocks, and does other "peephole" optimization
/// of the CFG.  It returns true if a modification was made.
///
bool llvm::SimplifyCFG(BasicBlock *BB, const TargetTransformInfo &TTI,
                       unsigned BonusInstThreshold, AssumptionCache *AC,
                       SmallPtrSetImpl<BasicBlock *> *LoopHeaders) {
  return SimplifyCFGOpt(TTI, BB->getModule()->getDataLayout(),
                        BonusInstThreshold, AC, LoopHeaders)
      .run(BB);
}<|MERGE_RESOLUTION|>--- conflicted
+++ resolved
@@ -59,22 +59,16 @@
 // a select, so the "clamp" idiom (of a min followed by a max) will be caught.
 // To catch this, we need to fold a compare and a select, hence '2' being the
 // minimum reasonable default.
-<<<<<<< HEAD
-static cl::opt<unsigned>
-PHINodeFoldingThreshold("phi-node-folding-threshold", cl::Hidden, cl::init(2),
-   cl::desc("Control the amount of phi node folding to perform (default = 2)"));
+static cl::opt<unsigned> PHINodeFoldingThreshold(
+    "phi-node-folding-threshold", cl::Hidden, cl::init(2),
+    cl::desc(
+        "Control the amount of phi node folding to perform (default = 2)"));
 #else
 // For X86 the amount of folding phi nodes 1 shows better performance.
 static cl::opt<unsigned>
 PHINodeFoldingThreshold("phi-node-folding-threshold", cl::Hidden, cl::init(1),
    cl::desc("Control the amount of phi node folding to perform (default = 1)"));
 #endif
-=======
-static cl::opt<unsigned> PHINodeFoldingThreshold(
-    "phi-node-folding-threshold", cl::Hidden, cl::init(2),
-    cl::desc(
-        "Control the amount of phi node folding to perform (default = 2)"));
->>>>>>> c438ef57
 
 static cl::opt<bool> DupRet(
     "simplifycfg-dup-ret", cl::Hidden, cl::init(false),
@@ -307,20 +301,12 @@
 /// After this function returns, CostRemaining is decreased by the cost of
 /// V plus its unavailable operands.  If that cost is greater than
 /// CostRemaining, false is returned and CostRemaining is undefined.
-<<<<<<< HEAD
 static bool
 CanDominateConditionalBranch(Value *V, BasicBlock *BB,
                              SmallPtrSetImpl<Instruction *> *AggressiveInsts,
                              unsigned &CostRemaining,
                              const TargetTransformInfo &TTI,
                              unsigned Depth = 0) {
-=======
-static bool DominatesMergePoint(Value *V, BasicBlock *BB,
-                                SmallPtrSetImpl<Instruction *> *AggressiveInsts,
-                                unsigned &CostRemaining,
-                                const TargetTransformInfo &TTI,
-                                unsigned Depth = 0) {
->>>>>>> c438ef57
   // It is possible to hit a zero-cost cycle (phi/gep instructions for example),
   // so limit the recursion depth.
   // TODO: While this recursion limit does prevent pathological behavior, it
@@ -1960,25 +1946,8 @@
       }
     }
 
-<<<<<<< HEAD
     if (!CanBeSimplified) {
       // Continue to look for next "if condition".
-=======
-  // Loop over the PHI's seeing if we can promote them all to select
-  // instructions.  While we are at it, keep track of the instructions
-  // that need to be moved to the dominating block.
-  SmallPtrSet<Instruction *, 4> AggressiveInsts;
-  unsigned MaxCostVal0 = PHINodeFoldingThreshold,
-           MaxCostVal1 = PHINodeFoldingThreshold;
-  MaxCostVal0 *= TargetTransformInfo::TCC_Basic;
-  MaxCostVal1 *= TargetTransformInfo::TCC_Basic;
-
-  for (BasicBlock::iterator II = BB->begin(); isa<PHINode>(II);) {
-    PHINode *PN = cast<PHINode>(II++);
-    if (Value *V = SimplifyInstruction(PN, DL)) {
-      PN->replaceAllUsesWith(V);
-      PN->eraseFromParent();
->>>>>>> c438ef57
       continue;
     }
 
@@ -1991,25 +1960,16 @@
       continue;
     }
 
-<<<<<<< HEAD
     // If we folded the first phi, PN dangles at this point.  Refresh it.  If
     // we ran out of PHIs then we simplified them all.
     PN = dyn_cast<PHINode>(BB->begin());
     if (!PN) {
       return true;
     }
-=======
-  // If we folded the first phi, PN dangles at this point.  Refresh it.  If
-  // we ran out of PHIs then we simplified them all.
-  PN = dyn_cast<PHINode>(BB->begin());
-  if (!PN)
-    return true;
->>>>>>> c438ef57
 
     Value *TrueVal = PN->getIncomingValueForBlock(IfTrue);
     Value *FalseVal = PN->getIncomingValueForBlock(IfFalse);
 
-<<<<<<< HEAD
     // Don't fold i1 branches on PHIs which contain binary operators. These
     // can often be turned into switches and other things.
     if (PN->getType()->isIntegerTy(1) &&
@@ -2040,26 +2000,6 @@
           CanBeSimplified = false;
           break;
         }
-=======
-  // If all PHI nodes are promotable, check to make sure that all instructions
-  // in the predecessor blocks can be promoted as well. If not, we won't be able
-  // to get rid of the control flow, so it's not worth promoting to select
-  // instructions.
-  BasicBlock *DomBlock = nullptr;
-  BasicBlock *IfBlock1 = PN->getIncomingBlock(0);
-  BasicBlock *IfBlock2 = PN->getIncomingBlock(1);
-  if (cast<BranchInst>(IfBlock1->getTerminator())->isConditional()) {
-    IfBlock1 = nullptr;
-  } else {
-    DomBlock = *pred_begin(IfBlock1);
-    for (BasicBlock::iterator I = IfBlock1->begin(); !isa<TerminatorInst>(I);
-         ++I)
-      if (!AggressiveInsts.count(&*I) && !isa<DbgInfoIntrinsic>(I)) {
-        // This is not an aggressive instruction that we can promote.
-        // Because of this, we won't be able to get rid of the control flow, so
-        // the xform is not worth it.
-        return false;
->>>>>>> c438ef57
       }
     }
     if (!CanBeSimplified) {
@@ -2067,7 +2007,6 @@
       continue;
     }
 
-<<<<<<< HEAD
     if (cast<BranchInst>(IfBlock2->getTerminator())->isConditional()) {
       IfBlock2 = nullptr;
     } else {
@@ -2141,19 +2080,6 @@
         if (IfTrue != CondBlock && IfFalse != CondBlock) {
           PN->addIncoming(TrueVal, CondBlock);
         }
-=======
-  if (cast<BranchInst>(IfBlock2->getTerminator())->isConditional()) {
-    IfBlock2 = nullptr;
-  } else {
-    DomBlock = *pred_begin(IfBlock2);
-    for (BasicBlock::iterator I = IfBlock2->begin(); !isa<TerminatorInst>(I);
-         ++I)
-      if (!AggressiveInsts.count(&*I) && !isa<DbgInfoIntrinsic>(I)) {
-        // This is not an aggressive instruction that we can promote.
-        // Because of this, we won't be able to get rid of the control flow, so
-        // the xform is not worth it.
-        return false;
->>>>>>> c438ef57
       }
     }
 
@@ -2168,48 +2094,7 @@
     Changed = true;
   }
 
-<<<<<<< HEAD
   return Changed;
-=======
-  DEBUG(dbgs() << "FOUND IF CONDITION!  " << *IfCond << "  T: "
-               << IfTrue->getName() << "  F: " << IfFalse->getName() << "\n");
-
-  // If we can still promote the PHI nodes after this gauntlet of tests,
-  // do all of the PHI's now.
-  Instruction *InsertPt = DomBlock->getTerminator();
-  IRBuilder<NoFolder> Builder(InsertPt);
-
-  // Move all 'aggressive' instructions, which are defined in the
-  // conditional parts of the if's up to the dominating block.
-  if (IfBlock1)
-    DomBlock->getInstList().splice(InsertPt->getIterator(),
-                                   IfBlock1->getInstList(), IfBlock1->begin(),
-                                   IfBlock1->getTerminator()->getIterator());
-  if (IfBlock2)
-    DomBlock->getInstList().splice(InsertPt->getIterator(),
-                                   IfBlock2->getInstList(), IfBlock2->begin(),
-                                   IfBlock2->getTerminator()->getIterator());
-
-  while (PHINode *PN = dyn_cast<PHINode>(BB->begin())) {
-    // Change the PHI node into a select instruction.
-    Value *TrueVal = PN->getIncomingValue(PN->getIncomingBlock(0) == IfFalse);
-    Value *FalseVal = PN->getIncomingValue(PN->getIncomingBlock(0) == IfTrue);
-
-    Value *Sel = Builder.CreateSelect(IfCond, TrueVal, FalseVal, "", InsertPt);
-    PN->replaceAllUsesWith(Sel);
-    Sel->takeName(PN);
-    PN->eraseFromParent();
-  }
-
-  // At this point, IfBlock1 and IfBlock2 are both empty, so our if statement
-  // has been flattened.  Change DomBlock to jump directly to our new block to
-  // avoid other simplifycfg's kicking in on the diamond.
-  TerminatorInst *OldTI = DomBlock->getTerminator();
-  Builder.SetInsertPoint(OldTI);
-  Builder.CreateBr(BB);
-  OldTI->eraseFromParent();
-  return true;
->>>>>>> c438ef57
 }
 #endif //INTEL_CUSTOMIZATION
 
