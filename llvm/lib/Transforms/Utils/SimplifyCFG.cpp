--- conflicted
+++ resolved
@@ -2469,9 +2469,8 @@
         dropDebugUsers(I);
       }
       CondBlock->getInstList().splice(InsertPt->getIterator(),
-                                      IfBlock1->getInstList(),
-                                      IfBlock1->begin(),
-                                      IfBlock1->getTerminator()->getIterator());
+                                     IfBlock1->getInstList(), IfBlock1->begin(),
+                                     IfBlock1->getTerminator()->getIterator());
     }
     if (IfBlock2) {
       for (auto &I : *IfBlock2) {
@@ -2479,9 +2478,8 @@
         dropDebugUsers(I);
       }
       CondBlock->getInstList().splice(InsertPt->getIterator(),
-                                      IfBlock2->getInstList(),
-                                      IfBlock2->begin(),
-                                      IfBlock2->getTerminator()->getIterator());
+                                     IfBlock2->getInstList(), IfBlock2->begin(),
+                                     IfBlock2->getTerminator()->getIterator());
     }
 
     for (BasicBlock::iterator II = BB->begin(); isa<PHINode>(II);) {
@@ -2524,7 +2522,7 @@
     // At this point, IfBlock1 and IfBlock2 are both empty, so our if
     // statement has been flattened.  Change CondBlock to jump directly to BB
     // to avoid other simplifycfg's kicking in on the diamond.
-    TerminatorInst *OldTI = CondBlock->getTerminator();
+    Instruction *OldTI = CondBlock->getTerminator();
     Builder.SetInsertPoint(OldTI);
     Builder.CreateBr(BB);
     OldTI->eraseFromParent();
@@ -2532,18 +2530,7 @@
     Changed = true;
   }
 
-<<<<<<< HEAD
   return Changed;
-=======
-  // At this point, IfBlock1 and IfBlock2 are both empty, so our if statement
-  // has been flattened.  Change DomBlock to jump directly to our new block to
-  // avoid other simplifycfg's kicking in on the diamond.
-  Instruction *OldTI = DomBlock->getTerminator();
-  Builder.SetInsertPoint(OldTI);
-  Builder.CreateBr(BB);
-  OldTI->eraseFromParent();
-  return true;
->>>>>>> 62ac69d4
 }
 #endif //INTEL_CUSTOMIZATION
 
