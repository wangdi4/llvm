//===- SimplifyCFG.cpp - Code to perform CFG simplification ---------------===//
//
//                     The LLVM Compiler Infrastructure
//
// This file is distributed under the University of Illinois Open Source
// License. See LICENSE.TXT for details.
//
//===----------------------------------------------------------------------===//
//
// Peephole optimize the CFG.
//
//===----------------------------------------------------------------------===//

#include "llvm/ADT/APInt.h"
#include "llvm/ADT/ArrayRef.h"
#include "llvm/ADT/DenseMap.h"
#include "llvm/ADT/Optional.h"
#include "llvm/ADT/STLExtras.h"
#include "llvm/ADT/SetOperations.h"
#include "llvm/ADT/SetVector.h"
#include "llvm/ADT/SmallPtrSet.h"
#include "llvm/ADT/SmallVector.h"
#include "llvm/ADT/Statistic.h"
#include "llvm/ADT/StringRef.h"
#include "llvm/Analysis/AssumptionCache.h"
#include "llvm/Analysis/ConstantFolding.h"
#include "llvm/Analysis/EHPersonalities.h"
#include "llvm/Analysis/InstructionSimplify.h"
#include "llvm/Analysis/TargetTransformInfo.h"
#include "llvm/Transforms/Utils/Local.h"
#include "llvm/Analysis/ValueTracking.h"
#include "llvm/IR/Attributes.h"
#include "llvm/IR/BasicBlock.h"
#include "llvm/IR/CFG.h"
#include "llvm/IR/CallSite.h"
#include "llvm/IR/Constant.h"
#include "llvm/IR/ConstantRange.h"
#include "llvm/IR/Constants.h"
#include "llvm/IR/DataLayout.h"
#include "llvm/IR/DerivedTypes.h"
#include "llvm/IR/Function.h"
#include "llvm/IR/GlobalValue.h"
#include "llvm/IR/GlobalVariable.h"
#include "llvm/IR/IRBuilder.h"
#include "llvm/IR/InstrTypes.h"
#include "llvm/IR/Instruction.h"
#include "llvm/IR/Instructions.h"
#include "llvm/IR/IntrinsicInst.h"
#include "llvm/IR/Intrinsics.h"
#include "llvm/IR/LLVMContext.h"
#include "llvm/IR/MDBuilder.h"
#include "llvm/IR/Metadata.h"
#include "llvm/IR/Module.h"
#include "llvm/IR/NoFolder.h"
#include "llvm/IR/Operator.h"
#include "llvm/IR/PatternMatch.h"
#include "llvm/IR/Type.h"
#include "llvm/IR/Use.h"
#include "llvm/IR/User.h"
#include "llvm/IR/Value.h"
#include "llvm/Support/Casting.h"
#include "llvm/Support/CommandLine.h"
#include "llvm/Support/Debug.h"
#include "llvm/Support/ErrorHandling.h"
#include "llvm/Support/KnownBits.h"
#include "llvm/Support/MathExtras.h"
#include "llvm/Support/raw_ostream.h"
#include "llvm/Transforms/Utils/BasicBlockUtils.h"
#if INTEL_COLLAB
#include "llvm/Transforms/Utils/Intel_IntrinsicUtils.h"
#endif //INTEL_COLLAB
#include "llvm/Transforms/Utils/ValueMapper.h"
#include <algorithm>
#include <cassert>
#include <climits>
#include <cstddef>
#include <cstdint>
#include <iterator>
#include <map>
#include <set>
#include <tuple>
#include <utility>
#include <vector>

using namespace llvm;
using namespace PatternMatch;

#define DEBUG_TYPE "simplifycfg"

// Chosen as 2 so as to be cheap, but still to have enough power to fold
// a select, so the "clamp" idiom (of a min followed by a max) will be caught.
// To catch this, we need to fold a compare and a select, hence '2' being the
// minimum reasonable default.
static cl::opt<unsigned> PHINodeFoldingThreshold(
    "phi-node-folding-threshold", cl::Hidden, cl::init(2),
    cl::desc(
        "Control the amount of phi node folding to perform (default = 2)"));

static cl::opt<bool> DupRet(
    "simplifycfg-dup-ret", cl::Hidden, cl::init(false),
    cl::desc("Duplicate return instructions into unconditional branches"));

static cl::opt<bool>
    SinkCommon("simplifycfg-sink-common", cl::Hidden, cl::init(true),
               cl::desc("Sink common instructions down to the end block"));

static cl::opt<bool> HoistCondStores(
    "simplifycfg-hoist-cond-stores", cl::Hidden, cl::init(true),
    cl::desc("Hoist conditional stores if an unconditional store precedes"));

static cl::opt<bool> MergeCondStores(
    "simplifycfg-merge-cond-stores", cl::Hidden, cl::init(true),
    cl::desc("Hoist conditional stores even if an unconditional store does not "
             "precede - hoist multiple conditional stores into a single "
             "predicated store"));

static cl::opt<bool> MergeCondStoresAggressively(
    "simplifycfg-merge-cond-stores-aggressively", cl::Hidden, cl::init(false),
    cl::desc("When merging conditional stores, do so even if the resultant "
             "basic blocks are unlikely to be if-converted as a result"));

static cl::opt<bool> SpeculateOneExpensiveInst(
    "speculate-one-expensive-inst", cl::Hidden, cl::init(true),
    cl::desc("Allow exactly one expensive instruction to be speculatively "
             "executed"));

static cl::opt<unsigned> MaxSpeculationDepth(
    "max-speculation-depth", cl::Hidden, cl::init(10),
    cl::desc("Limit maximum recursion depth when calculating costs of "
             "speculatively executed instructions"));

STATISTIC(NumBitMaps, "Number of switch instructions turned into bitmaps");
STATISTIC(NumLinearMaps,
          "Number of switch instructions turned into linear mapping");
STATISTIC(NumLookupTables,
          "Number of switch instructions turned into lookup tables");
STATISTIC(
    NumLookupTablesHoles,
    "Number of switch instructions turned into lookup tables (holes checked)");
STATISTIC(NumTableCmpReuses, "Number of reused switch table lookup compares");
STATISTIC(NumSinkCommons,
          "Number of common instructions sunk down to the end block");
STATISTIC(NumSpeculations, "Number of speculative executed instructions");

namespace {

// The first field contains the value that the switch produces when a certain
// case group is selected, and the second field is a vector containing the
// cases composing the case group.
using SwitchCaseResultVectorTy =
    SmallVector<std::pair<Constant *, SmallVector<ConstantInt *, 4>>, 2>;

// The first field contains the phi node that generates a result of the switch
// and the second field contains the value generated for a certain case in the
// switch for that PHI.
using SwitchCaseResultsTy = SmallVector<std::pair<PHINode *, Constant *>, 4>;

/// ValueEqualityComparisonCase - Represents a case of a switch.
struct ValueEqualityComparisonCase {
  ConstantInt *Value;
  BasicBlock *Dest;

  ValueEqualityComparisonCase(ConstantInt *Value, BasicBlock *Dest)
      : Value(Value), Dest(Dest) {}

  bool operator<(ValueEqualityComparisonCase RHS) const {
    // Comparing pointers is ok as we only rely on the order for uniquing.
    return Value < RHS.Value;
  }

  bool operator==(BasicBlock *RHSDest) const { return Dest == RHSDest; }
};

class SimplifyCFGOpt {
  const TargetTransformInfo &TTI;
  const DataLayout &DL;
  SmallPtrSetImpl<BasicBlock *> *LoopHeaders;
  const SimplifyCFGOptions &Options;
  bool Resimplify;

  Value *isValueEqualityComparison(Instruction *TI);
  BasicBlock *GetValueEqualityComparisonCases(
      Instruction *TI, std::vector<ValueEqualityComparisonCase> &Cases);
  bool SimplifyEqualityComparisonWithOnlyPredecessor(Instruction *TI,
                                                     BasicBlock *Pred,
                                                     IRBuilder<> &Builder);
  bool FoldValueComparisonIntoPredecessors(Instruction *TI,
                                           IRBuilder<> &Builder);

  bool SimplifyReturn(ReturnInst *RI, IRBuilder<> &Builder);
  bool SimplifyResume(ResumeInst *RI, IRBuilder<> &Builder);
  bool SimplifySingleResume(ResumeInst *RI);
  bool SimplifyCommonResume(ResumeInst *RI);
  bool SimplifyCleanupReturn(CleanupReturnInst *RI);
  bool SimplifyUnreachable(UnreachableInst *UI);
  bool SimplifySwitch(SwitchInst *SI, IRBuilder<> &Builder);
  bool SimplifyIndirectBr(IndirectBrInst *IBI);
  bool SimplifyUncondBranch(BranchInst *BI, IRBuilder<> &Builder);
  bool SimplifyCondBranch(BranchInst *BI, IRBuilder<> &Builder);

  bool tryToSimplifyUncondBranchWithICmpInIt(ICmpInst *ICI,
                                             IRBuilder<> &Builder);

public:
  SimplifyCFGOpt(const TargetTransformInfo &TTI, const DataLayout &DL,
                 SmallPtrSetImpl<BasicBlock *> *LoopHeaders,
                 const SimplifyCFGOptions &Opts)
      : TTI(TTI), DL(DL), LoopHeaders(LoopHeaders), Options(Opts) {}

  bool run(BasicBlock *BB);
  bool simplifyOnce(BasicBlock *BB);

  // Helper to set Resimplify and return change indication.
  bool requestResimplify() {
    Resimplify = true;
    return true;
  }
};

} // end anonymous namespace

/// Return true if it is safe to merge these two
/// terminator instructions together.
static bool
SafeToMergeTerminators(Instruction *SI1, Instruction *SI2,
                       SmallSetVector<BasicBlock *, 4> *FailBlocks = nullptr) {
  if (SI1 == SI2)
    return false; // Can't merge with self!

  // It is not safe to merge these two switch instructions if they have a common
  // successor, and if that successor has a PHI node, and if *that* PHI node has
  // conflicting incoming values from the two switch blocks.
  BasicBlock *SI1BB = SI1->getParent();
  BasicBlock *SI2BB = SI2->getParent();

  SmallPtrSet<BasicBlock *, 16> SI1Succs(succ_begin(SI1BB), succ_end(SI1BB));
  bool Fail = false;
  for (BasicBlock *Succ : successors(SI2BB))
    if (SI1Succs.count(Succ))
      for (BasicBlock::iterator BBI = Succ->begin(); isa<PHINode>(BBI); ++BBI) {
        PHINode *PN = cast<PHINode>(BBI);
        if (PN->getIncomingValueForBlock(SI1BB) !=
            PN->getIncomingValueForBlock(SI2BB)) {
          if (FailBlocks)
            FailBlocks->insert(Succ);
          Fail = true;
        }
      }

  return !Fail;
}

/// Return true if it is safe and profitable to merge these two terminator
/// instructions together, where SI1 is an unconditional branch. PhiNodes will
/// store all PHI nodes in common successors.
static bool
isProfitableToFoldUnconditional(BranchInst *SI1, BranchInst *SI2,
                                Instruction *Cond,
                                SmallVectorImpl<PHINode *> &PhiNodes) {
  if (SI1 == SI2)
    return false; // Can't merge with self!
  assert(SI1->isUnconditional() && SI2->isConditional());

  // We fold the unconditional branch if we can easily update all PHI nodes in
  // common successors:
  // 1> We have a constant incoming value for the conditional branch;
  // 2> We have "Cond" as the incoming value for the unconditional branch;
  // 3> SI2->getCondition() and Cond have same operands.
  CmpInst *Ci2 = dyn_cast<CmpInst>(SI2->getCondition());
  if (!Ci2)
    return false;
  if (!(Cond->getOperand(0) == Ci2->getOperand(0) &&
        Cond->getOperand(1) == Ci2->getOperand(1)) &&
      !(Cond->getOperand(0) == Ci2->getOperand(1) &&
        Cond->getOperand(1) == Ci2->getOperand(0)))
    return false;

  BasicBlock *SI1BB = SI1->getParent();
  BasicBlock *SI2BB = SI2->getParent();
  SmallPtrSet<BasicBlock *, 16> SI1Succs(succ_begin(SI1BB), succ_end(SI1BB));
  for (BasicBlock *Succ : successors(SI2BB))
    if (SI1Succs.count(Succ))
      for (BasicBlock::iterator BBI = Succ->begin(); isa<PHINode>(BBI); ++BBI) {
        PHINode *PN = cast<PHINode>(BBI);
        if (PN->getIncomingValueForBlock(SI1BB) != Cond ||
            !isa<ConstantInt>(PN->getIncomingValueForBlock(SI2BB)))
          return false;
        PhiNodes.push_back(PN);
      }
  return true;
}

/// Update PHI nodes in Succ to indicate that there will now be entries in it
/// from the 'NewPred' block. The values that will be flowing into the PHI nodes
/// will be the same as those coming in from ExistPred, an existing predecessor
/// of Succ.
static void AddPredecessorToBlock(BasicBlock *Succ, BasicBlock *NewPred,
                                  BasicBlock *ExistPred) {
  for (PHINode &PN : Succ->phis())
    PN.addIncoming(PN.getIncomingValueForBlock(ExistPred), NewPred);
}

/// Compute an abstract "cost" of speculating the given instruction,
/// which is assumed to be safe to speculate. TCC_Free means cheap,
/// TCC_Basic means less cheap, and TCC_Expensive means prohibitively
/// expensive.
static unsigned ComputeSpeculationCost(const User *I,
                                       const TargetTransformInfo &TTI) {
  assert(isSafeToSpeculativelyExecute(I) &&
         "Instruction is not safe to speculatively execute!");
  return TTI.getUserCost(I);
}

#if INTEL_CUSTOMIZATION
/// CanDominateConditionalBranch is an Intel customized routine that
/// replaces the LLVM open source routine called DominatesMergePoint.
/// There are no functionality changes.  The only changes are the name
/// of the routine and small changes in the comments. We changed the
/// name because the original name (DominatesMergePoint) did not make
/// sense since here we are checking whether a value dominates a
/// conditional branch not a conditional merge point.
/// To keep xmain as clean as possible we got rid of the original
/// routine(DominatesMergePoint()). Any changes made by the LLVM community
/// to DominatesMergePoint needs to be incorporated into this routine
/// (CanDominateConditionalBranch). There might be conflicts during code
/// merge and if resolving these conflicts becomes too cumbersome, we can
/// try something different.

/// CanDominateConditionalBranch - If we have a merge point of an
/// "if condition" as accepted by GetIfConditon(), return true if the
/// specified value dominates or can dominate the conditional branch.
///
/// If AggressiveInsts is non-null, and if V does not dominate conditional
/// branch (which means they are defined in the conditional part),
/// we check to see if V (which must be an instruction) and its recursive
/// operands have a combined cost lower than CostRemaining and are
/// non-trapping.  If both are true, the instruction is inserted into the
/// set and true is returned.
///
/// The cost for most non-trapping instructions is defined as 1 except for
/// Select whose cost is 2.
///
/// After this function returns, CostRemaining is decreased by the cost of
/// V plus its unavailable operands.  If that cost is greater than
/// CostRemaining, false is returned and CostRemaining is undefined.
static bool
CanDominateConditionalBranch(Value *V, BasicBlock *BB,
                             SmallPtrSetImpl<Instruction *> &AggressiveInsts,
                             unsigned &CostRemaining,
                             const TargetTransformInfo &TTI,
                             unsigned Depth = 0) {
  // It is possible to hit a zero-cost cycle (phi/gep instructions for example),
  // so limit the recursion depth.
  // TODO: While this recursion limit does prevent pathological behavior, it
  // would be better to track visited instructions to avoid cycles.
  if (Depth == MaxSpeculationDepth)
    return false;

  Instruction *I = dyn_cast<Instruction>(V);
  if (!I) {
    // Non-instructions dominate all instructions , but not all constantexprs
    // can be executed unconditionally.
    if (ConstantExpr *C = dyn_cast<ConstantExpr>(V))
      if (C->canTrap())
        return false;
    return true;
  }
  BasicBlock *PBB = I->getParent();

  // We don't want to allow weird loops that might have the "if condition" in
  // the bottom of this block.
  if (PBB == BB)
    return false;

  // If this instruction is defined in a block that contains an unconditional
  // branch to BB, then it must be in the 'conditional' part of the "if
  // statement".  If not, it is definitely available in the conditional block.
  BranchInst *BI = dyn_cast<BranchInst>(PBB->getTerminator());
  if (!BI || BI->isConditional() || BI->getSuccessor(0) != BB)
    return true;

  // If we have seen this instruction before, don't count it again.
  if (AggressiveInsts.count(I))
    return true;

  // Okay, it looks like the instruction IS in the "condition".  Check to
  // see if it's a cheap and safe instruction to unconditionally compute, and
  // if it only uses stuff defined outside of the condition.  If so, hoist it
  // out.
  if (!isSafeToSpeculativelyExecute(I))
    return false;

  unsigned Cost = ComputeSpeculationCost(I, TTI);

  // Allow exactly one instruction to be speculated regardless of its cost
  // (as long as it is safe to do so).
  // This is intended to flatten the CFG even if the instruction is a division
  // or other expensive operation. The speculation of an expensive instruction
  // is expected to be undone in CodeGenPrepare if the speculation has not
  // enabled further IR optimizations.
  if (Cost > CostRemaining &&
      (!SpeculateOneExpensiveInst || !AggressiveInsts.empty() || Depth > 0))
    return false;

  // Avoid unsigned wrap.
  CostRemaining = (Cost > CostRemaining) ? 0 : CostRemaining - Cost;

  // Okay, we can only really hoist these out if their operands do
  // not take us over the cost threshold.
  for (User::op_iterator i = I->op_begin(), e = I->op_end(); i != e; ++i)
    if (!CanDominateConditionalBranch(*i, BB, AggressiveInsts,
                                      CostRemaining, TTI, Depth + 1))
      return false;
  // Okay, it's safe to do this!  Remember this instruction.
  AggressiveInsts.insert(I);
  return true;
}
#endif //INTEL_CUSTOMIZATION

/// Extract ConstantInt from value, looking through IntToPtr
/// and PointerNullValue. Return NULL if value is not a constant int.
static ConstantInt *GetConstantInt(Value *V, const DataLayout &DL) {
  // Normal constant int.
  ConstantInt *CI = dyn_cast<ConstantInt>(V);
  if (CI || !isa<Constant>(V) || !V->getType()->isPointerTy())
    return CI;

  // This is some kind of pointer constant. Turn it into a pointer-sized
  // ConstantInt if possible.
  IntegerType *PtrTy = cast<IntegerType>(DL.getIntPtrType(V->getType()));

  // Null pointer means 0, see SelectionDAGBuilder::getValue(const Value*).
  if (isa<ConstantPointerNull>(V))
    return ConstantInt::get(PtrTy, 0);

  // IntToPtr const int.
  if (ConstantExpr *CE = dyn_cast<ConstantExpr>(V))
    if (CE->getOpcode() == Instruction::IntToPtr)
      if (ConstantInt *CI = dyn_cast<ConstantInt>(CE->getOperand(0))) {
        // The constant is very likely to have the right type already.
        if (CI->getType() == PtrTy)
          return CI;
        else
          return cast<ConstantInt>(
              ConstantExpr::getIntegerCast(CI, PtrTy, /*isSigned=*/false));
      }
  return nullptr;
}

namespace {

/// Given a chain of or (||) or and (&&) comparison of a value against a
/// constant, this will try to recover the information required for a switch
/// structure.
/// It will depth-first traverse the chain of comparison, seeking for patterns
/// like %a == 12 or %a < 4 and combine them to produce a set of integer
/// representing the different cases for the switch.
/// Note that if the chain is composed of '||' it will build the set of elements
/// that matches the comparisons (i.e. any of this value validate the chain)
/// while for a chain of '&&' it will build the set elements that make the test
/// fail.
struct ConstantComparesGatherer {
  const DataLayout &DL;

  /// Value found for the switch comparison
  Value *CompValue = nullptr;

  /// Extra clause to be checked before the switch
  Value *Extra = nullptr;

  /// Set of integers to match in switch
  SmallVector<ConstantInt *, 8> Vals;

  /// Number of comparisons matched in the and/or chain
  unsigned UsedICmps = 0;

  /// Construct and compute the result for the comparison instruction Cond
  ConstantComparesGatherer(Instruction *Cond, const DataLayout &DL) : DL(DL) {
    gather(Cond);
  }

  ConstantComparesGatherer(const ConstantComparesGatherer &) = delete;
  ConstantComparesGatherer &
  operator=(const ConstantComparesGatherer &) = delete;

private:
  /// Try to set the current value used for the comparison, it succeeds only if
  /// it wasn't set before or if the new value is the same as the old one
  bool setValueOnce(Value *NewVal) {
    if (CompValue && CompValue != NewVal)
      return false;
    CompValue = NewVal;
    return (CompValue != nullptr);
  }

  /// Try to match Instruction "I" as a comparison against a constant and
  /// populates the array Vals with the set of values that match (or do not
  /// match depending on isEQ).
  /// Return false on failure. On success, the Value the comparison matched
  /// against is placed in CompValue.
  /// If CompValue is already set, the function is expected to fail if a match
  /// is found but the value compared to is different.
  bool matchInstruction(Instruction *I, bool isEQ) {
    // If this is an icmp against a constant, handle this as one of the cases.
    ICmpInst *ICI;
    ConstantInt *C;
    if (!((ICI = dyn_cast<ICmpInst>(I)) &&
          (C = GetConstantInt(I->getOperand(1), DL)))) {
      return false;
    }

    Value *RHSVal;
    const APInt *RHSC;

    // Pattern match a special case
    // (x & ~2^z) == y --> x == y || x == y|2^z
    // This undoes a transformation done by instcombine to fuse 2 compares.
    if (ICI->getPredicate() == (isEQ ? ICmpInst::ICMP_EQ : ICmpInst::ICMP_NE)) {
      // It's a little bit hard to see why the following transformations are
      // correct. Here is a CVC3 program to verify them for 64-bit values:

      /*
         ONE  : BITVECTOR(64) = BVZEROEXTEND(0bin1, 63);
         x    : BITVECTOR(64);
         y    : BITVECTOR(64);
         z    : BITVECTOR(64);
         mask : BITVECTOR(64) = BVSHL(ONE, z);
         QUERY( (y & ~mask = y) =>
                ((x & ~mask = y) <=> (x = y OR x = (y |  mask)))
         );
         QUERY( (y |  mask = y) =>
                ((x |  mask = y) <=> (x = y OR x = (y & ~mask)))
         );
      */

      // Please note that each pattern must be a dual implication (<--> or
      // iff). One directional implication can create spurious matches. If the
      // implication is only one-way, an unsatisfiable condition on the left
      // side can imply a satisfiable condition on the right side. Dual
      // implication ensures that satisfiable conditions are transformed to
      // other satisfiable conditions and unsatisfiable conditions are
      // transformed to other unsatisfiable conditions.

      // Here is a concrete example of a unsatisfiable condition on the left
      // implying a satisfiable condition on the right:
      //
      // mask = (1 << z)
      // (x & ~mask) == y  --> (x == y || x == (y | mask))
      //
      // Substituting y = 3, z = 0 yields:
      // (x & -2) == 3 --> (x == 3 || x == 2)

      // Pattern match a special case:
      /*
        QUERY( (y & ~mask = y) =>
               ((x & ~mask = y) <=> (x = y OR x = (y |  mask)))
        );
      */
      if (match(ICI->getOperand(0),
                m_And(m_Value(RHSVal), m_APInt(RHSC)))) {
        APInt Mask = ~*RHSC;
        if (Mask.isPowerOf2() && (C->getValue() & ~Mask) == C->getValue()) {
          // If we already have a value for the switch, it has to match!
          if (!setValueOnce(RHSVal))
            return false;

          Vals.push_back(C);
          Vals.push_back(
              ConstantInt::get(C->getContext(),
                               C->getValue() | Mask));
          UsedICmps++;
          return true;
        }
      }

      // Pattern match a special case:
      /*
        QUERY( (y |  mask = y) =>
               ((x |  mask = y) <=> (x = y OR x = (y & ~mask)))
        );
      */
      if (match(ICI->getOperand(0),
                m_Or(m_Value(RHSVal), m_APInt(RHSC)))) {
        APInt Mask = *RHSC;
        if (Mask.isPowerOf2() && (C->getValue() | Mask) == C->getValue()) {
          // If we already have a value for the switch, it has to match!
          if (!setValueOnce(RHSVal))
            return false;

          Vals.push_back(C);
          Vals.push_back(ConstantInt::get(C->getContext(),
                                          C->getValue() & ~Mask));
          UsedICmps++;
          return true;
        }
      }

      // If we already have a value for the switch, it has to match!
      if (!setValueOnce(ICI->getOperand(0)))
        return false;

      UsedICmps++;
      Vals.push_back(C);
      return ICI->getOperand(0);
    }

    // If we have "x ult 3", for example, then we can add 0,1,2 to the set.
    ConstantRange Span = ConstantRange::makeAllowedICmpRegion(
        ICI->getPredicate(), C->getValue());

    // Shift the range if the compare is fed by an add. This is the range
    // compare idiom as emitted by instcombine.
    Value *CandidateVal = I->getOperand(0);
    if (match(I->getOperand(0), m_Add(m_Value(RHSVal), m_APInt(RHSC)))) {
      Span = Span.subtract(*RHSC);
      CandidateVal = RHSVal;
    }

    // If this is an and/!= check, then we are looking to build the set of
    // value that *don't* pass the and chain. I.e. to turn "x ugt 2" into
    // x != 0 && x != 1.
    if (!isEQ)
      Span = Span.inverse();

    // If there are a ton of values, we don't want to make a ginormous switch.
    if (Span.isSizeLargerThan(8) || Span.isEmptySet()) {
      return false;
    }

    // If we already have a value for the switch, it has to match!
    if (!setValueOnce(CandidateVal))
      return false;

    // Add all values from the range to the set
    for (APInt Tmp = Span.getLower(); Tmp != Span.getUpper(); ++Tmp)
      Vals.push_back(ConstantInt::get(I->getContext(), Tmp));

    UsedICmps++;
    return true;
  }

  /// Given a potentially 'or'd or 'and'd together collection of icmp
  /// eq/ne/lt/gt instructions that compare a value against a constant, extract
  /// the value being compared, and stick the list constants into the Vals
  /// vector.
  /// One "Extra" case is allowed to differ from the other.
  void gather(Value *V) {
    Instruction *I = dyn_cast<Instruction>(V);
    bool isEQ = (I->getOpcode() == Instruction::Or);

    // Keep a stack (SmallVector for efficiency) for depth-first traversal
    SmallVector<Value *, 8> DFT;
    SmallPtrSet<Value *, 8> Visited;

    // Initialize
    Visited.insert(V);
    DFT.push_back(V);

    while (!DFT.empty()) {
      V = DFT.pop_back_val();

      if (Instruction *I = dyn_cast<Instruction>(V)) {
        // If it is a || (or && depending on isEQ), process the operands.
        if (I->getOpcode() == (isEQ ? Instruction::Or : Instruction::And)) {
          if (Visited.insert(I->getOperand(1)).second)
            DFT.push_back(I->getOperand(1));
          if (Visited.insert(I->getOperand(0)).second)
            DFT.push_back(I->getOperand(0));
          continue;
        }

        // Try to match the current instruction
        if (matchInstruction(I, isEQ))
          // Match succeed, continue the loop
          continue;
      }

      // One element of the sequence of || (or &&) could not be match as a
      // comparison against the same value as the others.
      // We allow only one "Extra" case to be checked before the switch
      if (!Extra) {
        Extra = V;
        continue;
      }
      // Failed to parse a proper sequence, abort now
      CompValue = nullptr;
      break;
    }
  }
};

} // end anonymous namespace

static void EraseTerminatorAndDCECond(Instruction *TI) {
  Instruction *Cond = nullptr;
  if (SwitchInst *SI = dyn_cast<SwitchInst>(TI)) {
    Cond = dyn_cast<Instruction>(SI->getCondition());
  } else if (BranchInst *BI = dyn_cast<BranchInst>(TI)) {
    if (BI->isConditional())
      Cond = dyn_cast<Instruction>(BI->getCondition());
  } else if (IndirectBrInst *IBI = dyn_cast<IndirectBrInst>(TI)) {
    Cond = dyn_cast<Instruction>(IBI->getAddress());
  }

  TI->eraseFromParent();
  if (Cond)
    RecursivelyDeleteTriviallyDeadInstructions(Cond);
}

/// Return true if the specified terminator checks
/// to see if a value is equal to constant integer value.
Value *SimplifyCFGOpt::isValueEqualityComparison(Instruction *TI) {
  Value *CV = nullptr;
  if (SwitchInst *SI = dyn_cast<SwitchInst>(TI)) {
    // Do not permit merging of large switch instructions into their
    // predecessors unless there is only one predecessor.
    if (SI->getNumSuccessors() * pred_size(SI->getParent()) <= 128)
      CV = SI->getCondition();
  } else if (BranchInst *BI = dyn_cast<BranchInst>(TI))
    if (BI->isConditional() && BI->getCondition()->hasOneUse())
      if (ICmpInst *ICI = dyn_cast<ICmpInst>(BI->getCondition())) {
        if (ICI->isEquality() && GetConstantInt(ICI->getOperand(1), DL))
          CV = ICI->getOperand(0);
      }

  // Unwrap any lossless ptrtoint cast.
  if (CV) {
    if (PtrToIntInst *PTII = dyn_cast<PtrToIntInst>(CV)) {
      Value *Ptr = PTII->getPointerOperand();
      if (PTII->getType() == DL.getIntPtrType(Ptr->getType()))
        CV = Ptr;
    }
  }
  return CV;
}

/// Given a value comparison instruction,
/// decode all of the 'cases' that it represents and return the 'default' block.
BasicBlock *SimplifyCFGOpt::GetValueEqualityComparisonCases(
    Instruction *TI, std::vector<ValueEqualityComparisonCase> &Cases) {
  if (SwitchInst *SI = dyn_cast<SwitchInst>(TI)) {
    Cases.reserve(SI->getNumCases());
    for (auto Case : SI->cases())
      Cases.push_back(ValueEqualityComparisonCase(Case.getCaseValue(),
                                                  Case.getCaseSuccessor()));
    return SI->getDefaultDest();
  }

  BranchInst *BI = cast<BranchInst>(TI);
  ICmpInst *ICI = cast<ICmpInst>(BI->getCondition());
  BasicBlock *Succ = BI->getSuccessor(ICI->getPredicate() == ICmpInst::ICMP_NE);
  Cases.push_back(ValueEqualityComparisonCase(
      GetConstantInt(ICI->getOperand(1), DL), Succ));
  return BI->getSuccessor(ICI->getPredicate() == ICmpInst::ICMP_EQ);
}

/// Given a vector of bb/value pairs, remove any entries
/// in the list that match the specified block.
static void
EliminateBlockCases(BasicBlock *BB,
                    std::vector<ValueEqualityComparisonCase> &Cases) {
  Cases.erase(std::remove(Cases.begin(), Cases.end(), BB), Cases.end());
}

/// Return true if there are any keys in C1 that exist in C2 as well.
static bool ValuesOverlap(std::vector<ValueEqualityComparisonCase> &C1,
                          std::vector<ValueEqualityComparisonCase> &C2) {
  std::vector<ValueEqualityComparisonCase> *V1 = &C1, *V2 = &C2;

  // Make V1 be smaller than V2.
  if (V1->size() > V2->size())
    std::swap(V1, V2);

  if (V1->empty())
    return false;
  if (V1->size() == 1) {
    // Just scan V2.
    ConstantInt *TheVal = (*V1)[0].Value;
    for (unsigned i = 0, e = V2->size(); i != e; ++i)
      if (TheVal == (*V2)[i].Value)
        return true;
  }

  // Otherwise, just sort both lists and compare element by element.
  array_pod_sort(V1->begin(), V1->end());
  array_pod_sort(V2->begin(), V2->end());
  unsigned i1 = 0, i2 = 0, e1 = V1->size(), e2 = V2->size();
  while (i1 != e1 && i2 != e2) {
    if ((*V1)[i1].Value == (*V2)[i2].Value)
      return true;
    if ((*V1)[i1].Value < (*V2)[i2].Value)
      ++i1;
    else
      ++i2;
  }
  return false;
}

// Set branch weights on SwitchInst. This sets the metadata if there is at
// least one non-zero weight.
static void setBranchWeights(SwitchInst *SI, ArrayRef<uint32_t> Weights) {
  // Check that there is at least one non-zero weight. Otherwise, pass
  // nullptr to setMetadata which will erase the existing metadata.
  MDNode *N = nullptr;
  if (llvm::any_of(Weights, [](uint32_t W) { return W != 0; }))
    N = MDBuilder(SI->getParent()->getContext()).createBranchWeights(Weights);
  SI->setMetadata(LLVMContext::MD_prof, N);
}

// Similar to the above, but for branch and select instructions that take
// exactly 2 weights.
static void setBranchWeights(Instruction *I, uint32_t TrueWeight,
                             uint32_t FalseWeight) {
  assert(isa<BranchInst>(I) || isa<SelectInst>(I));
  // Check that there is at least one non-zero weight. Otherwise, pass
  // nullptr to setMetadata which will erase the existing metadata.
  MDNode *N = nullptr;
  if (TrueWeight || FalseWeight)
    N = MDBuilder(I->getParent()->getContext())
            .createBranchWeights(TrueWeight, FalseWeight);
  I->setMetadata(LLVMContext::MD_prof, N);
}

/// If TI is known to be a terminator instruction and its block is known to
/// only have a single predecessor block, check to see if that predecessor is
/// also a value comparison with the same value, and if that comparison
/// determines the outcome of this comparison. If so, simplify TI. This does a
/// very limited form of jump threading.
bool SimplifyCFGOpt::SimplifyEqualityComparisonWithOnlyPredecessor(
    Instruction *TI, BasicBlock *Pred, IRBuilder<> &Builder) {
  Value *PredVal = isValueEqualityComparison(Pred->getTerminator());
  if (!PredVal)
    return false; // Not a value comparison in predecessor.

  Value *ThisVal = isValueEqualityComparison(TI);
  assert(ThisVal && "This isn't a value comparison!!");
  if (ThisVal != PredVal)
    return false; // Different predicates.

  // TODO: Preserve branch weight metadata, similarly to how
  // FoldValueComparisonIntoPredecessors preserves it.

  // Find out information about when control will move from Pred to TI's block.
  std::vector<ValueEqualityComparisonCase> PredCases;
  BasicBlock *PredDef =
      GetValueEqualityComparisonCases(Pred->getTerminator(), PredCases);
  EliminateBlockCases(PredDef, PredCases); // Remove default from cases.

  // Find information about how control leaves this block.
  std::vector<ValueEqualityComparisonCase> ThisCases;
  BasicBlock *ThisDef = GetValueEqualityComparisonCases(TI, ThisCases);
  EliminateBlockCases(ThisDef, ThisCases); // Remove default from cases.

  // If TI's block is the default block from Pred's comparison, potentially
  // simplify TI based on this knowledge.
  if (PredDef == TI->getParent()) {
    // If we are here, we know that the value is none of those cases listed in
    // PredCases.  If there are any cases in ThisCases that are in PredCases, we
    // can simplify TI.
    if (!ValuesOverlap(PredCases, ThisCases))
      return false;

    if (isa<BranchInst>(TI)) {
      // Okay, one of the successors of this condbr is dead.  Convert it to a
      // uncond br.
      assert(ThisCases.size() == 1 && "Branch can only have one case!");
      // Insert the new branch.
      Instruction *NI = Builder.CreateBr(ThisDef);
      (void)NI;

      // Remove PHI node entries for the dead edge.
      ThisCases[0].Dest->removePredecessor(TI->getParent());

      LLVM_DEBUG(dbgs() << "Threading pred instr: " << *Pred->getTerminator()
                        << "Through successor TI: " << *TI << "Leaving: " << *NI
                        << "\n");

      EraseTerminatorAndDCECond(TI);
      return true;
    }

    SwitchInst *SI = cast<SwitchInst>(TI);
    // Okay, TI has cases that are statically dead, prune them away.
    SmallPtrSet<Constant *, 16> DeadCases;
    for (unsigned i = 0, e = PredCases.size(); i != e; ++i)
      DeadCases.insert(PredCases[i].Value);

    LLVM_DEBUG(dbgs() << "Threading pred instr: " << *Pred->getTerminator()
                      << "Through successor TI: " << *TI);

    // Collect branch weights into a vector.
    SmallVector<uint32_t, 8> Weights;
    MDNode *MD = SI->getMetadata(LLVMContext::MD_prof);
    bool HasWeight = MD && (MD->getNumOperands() == 2 + SI->getNumCases());
    if (HasWeight)
      for (unsigned MD_i = 1, MD_e = MD->getNumOperands(); MD_i < MD_e;
           ++MD_i) {
        ConstantInt *CI = mdconst::extract<ConstantInt>(MD->getOperand(MD_i));
        Weights.push_back(CI->getValue().getZExtValue());
      }
    for (SwitchInst::CaseIt i = SI->case_end(), e = SI->case_begin(); i != e;) {
      --i;
      if (DeadCases.count(i->getCaseValue())) {
        if (HasWeight) {
          std::swap(Weights[i->getCaseIndex() + 1], Weights.back());
          Weights.pop_back();
        }
        i->getCaseSuccessor()->removePredecessor(TI->getParent());
        SI->removeCase(i);
      }
    }
    if (HasWeight && Weights.size() >= 2)
      setBranchWeights(SI, Weights);

    LLVM_DEBUG(dbgs() << "Leaving: " << *TI << "\n");
    return true;
  }

  // Otherwise, TI's block must correspond to some matched value.  Find out
  // which value (or set of values) this is.
  ConstantInt *TIV = nullptr;
  BasicBlock *TIBB = TI->getParent();
  for (unsigned i = 0, e = PredCases.size(); i != e; ++i)
    if (PredCases[i].Dest == TIBB) {
      if (TIV)
        return false; // Cannot handle multiple values coming to this block.
      TIV = PredCases[i].Value;
    }
  assert(TIV && "No edge from pred to succ?");

  // Okay, we found the one constant that our value can be if we get into TI's
  // BB.  Find out which successor will unconditionally be branched to.
  BasicBlock *TheRealDest = nullptr;
  for (unsigned i = 0, e = ThisCases.size(); i != e; ++i)
    if (ThisCases[i].Value == TIV) {
      TheRealDest = ThisCases[i].Dest;
      break;
    }

  // If not handled by any explicit cases, it is handled by the default case.
  if (!TheRealDest)
    TheRealDest = ThisDef;

  // Remove PHI node entries for dead edges.
  BasicBlock *CheckEdge = TheRealDest;
  for (BasicBlock *Succ : successors(TIBB))
    if (Succ != CheckEdge)
      Succ->removePredecessor(TIBB);
    else
      CheckEdge = nullptr;

  // Insert the new branch.
  Instruction *NI = Builder.CreateBr(TheRealDest);
  (void)NI;

  LLVM_DEBUG(dbgs() << "Threading pred instr: " << *Pred->getTerminator()
                    << "Through successor TI: " << *TI << "Leaving: " << *NI
                    << "\n");

  EraseTerminatorAndDCECond(TI);
  return true;
}

namespace {

/// This class implements a stable ordering of constant
/// integers that does not depend on their address.  This is important for
/// applications that sort ConstantInt's to ensure uniqueness.
struct ConstantIntOrdering {
  bool operator()(const ConstantInt *LHS, const ConstantInt *RHS) const {
    return LHS->getValue().ult(RHS->getValue());
  }
};

} // end anonymous namespace

static int ConstantIntSortPredicate(ConstantInt *const *P1,
                                    ConstantInt *const *P2) {
  const ConstantInt *LHS = *P1;
  const ConstantInt *RHS = *P2;
  if (LHS == RHS)
    return 0;
  return LHS->getValue().ult(RHS->getValue()) ? 1 : -1;
}

static inline bool HasBranchWeights(const Instruction *I) {
  MDNode *ProfMD = I->getMetadata(LLVMContext::MD_prof);
  if (ProfMD && ProfMD->getOperand(0))
    if (MDString *MDS = dyn_cast<MDString>(ProfMD->getOperand(0)))
      return MDS->getString().equals("branch_weights");

  return false;
}

/// Get Weights of a given terminator, the default weight is at the front
/// of the vector. If TI is a conditional eq, we need to swap the branch-weight
/// metadata.
static void GetBranchWeights(Instruction *TI,
                             SmallVectorImpl<uint64_t> &Weights) {
  MDNode *MD = TI->getMetadata(LLVMContext::MD_prof);
  assert(MD);
  for (unsigned i = 1, e = MD->getNumOperands(); i < e; ++i) {
    ConstantInt *CI = mdconst::extract<ConstantInt>(MD->getOperand(i));
    Weights.push_back(CI->getValue().getZExtValue());
  }

  // If TI is a conditional eq, the default case is the false case,
  // and the corresponding branch-weight data is at index 2. We swap the
  // default weight to be the first entry.
  if (BranchInst *BI = dyn_cast<BranchInst>(TI)) {
    assert(Weights.size() == 2);
    ICmpInst *ICI = cast<ICmpInst>(BI->getCondition());
    if (ICI->getPredicate() == ICmpInst::ICMP_EQ)
      std::swap(Weights.front(), Weights.back());
  }
}

/// Keep halving the weights until all can fit in uint32_t.
static void FitWeights(MutableArrayRef<uint64_t> Weights) {
  uint64_t Max = *std::max_element(Weights.begin(), Weights.end());
  if (Max > UINT_MAX) {
    unsigned Offset = 32 - countLeadingZeros(Max);
    for (uint64_t &I : Weights)
      I >>= Offset;
  }
}

/// The specified terminator is a value equality comparison instruction
/// (either a switch or a branch on "X == c").
/// See if any of the predecessors of the terminator block are value comparisons
/// on the same value.  If so, and if safe to do so, fold them together.
bool SimplifyCFGOpt::FoldValueComparisonIntoPredecessors(Instruction *TI,
                                                         IRBuilder<> &Builder) {
  BasicBlock *BB = TI->getParent();
  Value *CV = isValueEqualityComparison(TI); // CondVal
  assert(CV && "Not a comparison?");
  bool Changed = false;

  SmallVector<BasicBlock *, 16> Preds(pred_begin(BB), pred_end(BB));
  while (!Preds.empty()) {
    BasicBlock *Pred = Preds.pop_back_val();

    // See if the predecessor is a comparison with the same value.
    Instruction *PTI = Pred->getTerminator();
    Value *PCV = isValueEqualityComparison(PTI); // PredCondVal

    if (PCV == CV && TI != PTI) {
      SmallSetVector<BasicBlock*, 4> FailBlocks;
      if (!SafeToMergeTerminators(TI, PTI, &FailBlocks)) {
        for (auto *Succ : FailBlocks) {
          if (!SplitBlockPredecessors(Succ, TI->getParent(), ".fold.split"))
            return false;
        }
      }

      // Figure out which 'cases' to copy from SI to PSI.
      std::vector<ValueEqualityComparisonCase> BBCases;
      BasicBlock *BBDefault = GetValueEqualityComparisonCases(TI, BBCases);

      std::vector<ValueEqualityComparisonCase> PredCases;
      BasicBlock *PredDefault = GetValueEqualityComparisonCases(PTI, PredCases);

      // Based on whether the default edge from PTI goes to BB or not, fill in
      // PredCases and PredDefault with the new switch cases we would like to
      // build.
      SmallVector<BasicBlock *, 8> NewSuccessors;

      // Update the branch weight metadata along the way
      SmallVector<uint64_t, 8> Weights;
      bool PredHasWeights = HasBranchWeights(PTI);
      bool SuccHasWeights = HasBranchWeights(TI);

      if (PredHasWeights) {
        GetBranchWeights(PTI, Weights);
        // branch-weight metadata is inconsistent here.
        if (Weights.size() != 1 + PredCases.size())
          PredHasWeights = SuccHasWeights = false;
      } else if (SuccHasWeights)
        // If there are no predecessor weights but there are successor weights,
        // populate Weights with 1, which will later be scaled to the sum of
        // successor's weights
        Weights.assign(1 + PredCases.size(), 1);

      SmallVector<uint64_t, 8> SuccWeights;
      if (SuccHasWeights) {
        GetBranchWeights(TI, SuccWeights);
        // branch-weight metadata is inconsistent here.
        if (SuccWeights.size() != 1 + BBCases.size())
          PredHasWeights = SuccHasWeights = false;
      } else if (PredHasWeights)
        SuccWeights.assign(1 + BBCases.size(), 1);

      if (PredDefault == BB) {
        // If this is the default destination from PTI, only the edges in TI
        // that don't occur in PTI, or that branch to BB will be activated.
        std::set<ConstantInt *, ConstantIntOrdering> PTIHandled;
        for (unsigned i = 0, e = PredCases.size(); i != e; ++i)
          if (PredCases[i].Dest != BB)
            PTIHandled.insert(PredCases[i].Value);
          else {
            // The default destination is BB, we don't need explicit targets.
            std::swap(PredCases[i], PredCases.back());

            if (PredHasWeights || SuccHasWeights) {
              // Increase weight for the default case.
              Weights[0] += Weights[i + 1];
              std::swap(Weights[i + 1], Weights.back());
              Weights.pop_back();
            }

            PredCases.pop_back();
            --i;
            --e;
          }

        // Reconstruct the new switch statement we will be building.
        if (PredDefault != BBDefault) {
          PredDefault->removePredecessor(Pred);
          PredDefault = BBDefault;
          NewSuccessors.push_back(BBDefault);
        }

        unsigned CasesFromPred = Weights.size();
        uint64_t ValidTotalSuccWeight = 0;
        for (unsigned i = 0, e = BBCases.size(); i != e; ++i)
          if (!PTIHandled.count(BBCases[i].Value) &&
              BBCases[i].Dest != BBDefault) {
            PredCases.push_back(BBCases[i]);
            NewSuccessors.push_back(BBCases[i].Dest);
            if (SuccHasWeights || PredHasWeights) {
              // The default weight is at index 0, so weight for the ith case
              // should be at index i+1. Scale the cases from successor by
              // PredDefaultWeight (Weights[0]).
              Weights.push_back(Weights[0] * SuccWeights[i + 1]);
              ValidTotalSuccWeight += SuccWeights[i + 1];
            }
          }

        if (SuccHasWeights || PredHasWeights) {
          ValidTotalSuccWeight += SuccWeights[0];
          // Scale the cases from predecessor by ValidTotalSuccWeight.
          for (unsigned i = 1; i < CasesFromPred; ++i)
            Weights[i] *= ValidTotalSuccWeight;
          // Scale the default weight by SuccDefaultWeight (SuccWeights[0]).
          Weights[0] *= SuccWeights[0];
        }
      } else {
        // If this is not the default destination from PSI, only the edges
        // in SI that occur in PSI with a destination of BB will be
        // activated.
        std::set<ConstantInt *, ConstantIntOrdering> PTIHandled;
        std::map<ConstantInt *, uint64_t> WeightsForHandled;
        for (unsigned i = 0, e = PredCases.size(); i != e; ++i)
          if (PredCases[i].Dest == BB) {
            PTIHandled.insert(PredCases[i].Value);

            if (PredHasWeights || SuccHasWeights) {
              WeightsForHandled[PredCases[i].Value] = Weights[i + 1];
              std::swap(Weights[i + 1], Weights.back());
              Weights.pop_back();
            }

            std::swap(PredCases[i], PredCases.back());
            PredCases.pop_back();
            --i;
            --e;
          }

        // Okay, now we know which constants were sent to BB from the
        // predecessor.  Figure out where they will all go now.
        for (unsigned i = 0, e = BBCases.size(); i != e; ++i)
          if (PTIHandled.count(BBCases[i].Value)) {
            // If this is one we are capable of getting...
            if (PredHasWeights || SuccHasWeights)
              Weights.push_back(WeightsForHandled[BBCases[i].Value]);
            PredCases.push_back(BBCases[i]);
            NewSuccessors.push_back(BBCases[i].Dest);
            PTIHandled.erase(
                BBCases[i].Value); // This constant is taken care of
          }

        // If there are any constants vectored to BB that TI doesn't handle,
        // they must go to the default destination of TI.
        for (ConstantInt *I : PTIHandled) {
          if (PredHasWeights || SuccHasWeights)
            Weights.push_back(WeightsForHandled[I]);
          PredCases.push_back(ValueEqualityComparisonCase(I, BBDefault));
          NewSuccessors.push_back(BBDefault);
        }
      }

      // Okay, at this point, we know which new successor Pred will get.  Make
      // sure we update the number of entries in the PHI nodes for these
      // successors.
      for (BasicBlock *NewSuccessor : NewSuccessors)
        AddPredecessorToBlock(NewSuccessor, Pred, BB);

      Builder.SetInsertPoint(PTI);
      // Convert pointer to int before we switch.
      if (CV->getType()->isPointerTy()) {
        CV = Builder.CreatePtrToInt(CV, DL.getIntPtrType(CV->getType()),
                                    "magicptr");
      }

      // Now that the successors are updated, create the new Switch instruction.
      SwitchInst *NewSI =
          Builder.CreateSwitch(CV, PredDefault, PredCases.size());
      NewSI->setDebugLoc(PTI->getDebugLoc());
      for (ValueEqualityComparisonCase &V : PredCases)
        NewSI->addCase(V.Value, V.Dest);

      if (PredHasWeights || SuccHasWeights) {
        // Halve the weights if any of them cannot fit in an uint32_t
        FitWeights(Weights);

        SmallVector<uint32_t, 8> MDWeights(Weights.begin(), Weights.end());

        setBranchWeights(NewSI, MDWeights);
      }

      EraseTerminatorAndDCECond(PTI);

      // Okay, last check.  If BB is still a successor of PSI, then we must
      // have an infinite loop case.  If so, add an infinitely looping block
      // to handle the case to preserve the behavior of the code.
      BasicBlock *InfLoopBlock = nullptr;
      for (unsigned i = 0, e = NewSI->getNumSuccessors(); i != e; ++i)
        if (NewSI->getSuccessor(i) == BB) {
          if (!InfLoopBlock) {
            // Insert it at the end of the function, because it's either code,
            // or it won't matter if it's hot. :)
            InfLoopBlock = BasicBlock::Create(BB->getContext(), "infloop",
                                              BB->getParent());
            BranchInst::Create(InfLoopBlock, InfLoopBlock);
          }
          NewSI->setSuccessor(i, InfLoopBlock);
        }

      Changed = true;
    }
  }
  return Changed;
}

// If we would need to insert a select that uses the value of this invoke
// (comments in HoistThenElseCodeToIf explain why we would need to do this), we
// can't hoist the invoke, as there is nowhere to put the select in this case.
static bool isSafeToHoistInvoke(BasicBlock *BB1, BasicBlock *BB2,
                                Instruction *I1, Instruction *I2) {
  for (BasicBlock *Succ : successors(BB1)) {
    for (const PHINode &PN : Succ->phis()) {
      Value *BB1V = PN.getIncomingValueForBlock(BB1);
      Value *BB2V = PN.getIncomingValueForBlock(BB2);
      if (BB1V != BB2V && (BB1V == I1 || BB2V == I2)) {
        return false;
      }
    }
  }
  return true;
}

static bool passingValueIsAlwaysUndefined(Value *V, Instruction *I);

/// Given a conditional branch that goes to BB1 and BB2, hoist any common code
/// in the two blocks up into the branch block. The caller of this function
/// guarantees that BI's block dominates BB1 and BB2.
static bool HoistThenElseCodeToIf(BranchInst *BI,
                                  const TargetTransformInfo &TTI) {
  // This does very trivial matching, with limited scanning, to find identical
  // instructions in the two blocks.  In particular, we don't want to get into
  // O(M*N) situations here where M and N are the sizes of BB1 and BB2.  As
  // such, we currently just scan for obviously identical instructions in an
  // identical order.
  BasicBlock *BB1 = BI->getSuccessor(0); // The true destination.
  BasicBlock *BB2 = BI->getSuccessor(1); // The false destination

  BasicBlock::iterator BB1_Itr = BB1->begin();
  BasicBlock::iterator BB2_Itr = BB2->begin();

  Instruction *I1 = &*BB1_Itr++, *I2 = &*BB2_Itr++;
  // Skip debug info if it is not identical.
  DbgInfoIntrinsic *DBI1 = dyn_cast<DbgInfoIntrinsic>(I1);
  DbgInfoIntrinsic *DBI2 = dyn_cast<DbgInfoIntrinsic>(I2);
  if (!DBI1 || !DBI2 || !DBI1->isIdenticalToWhenDefined(DBI2)) {
    while (isa<DbgInfoIntrinsic>(I1))
      I1 = &*BB1_Itr++;
    while (isa<DbgInfoIntrinsic>(I2))
      I2 = &*BB2_Itr++;
  }
  if (isa<PHINode>(I1) || !I1->isIdenticalToWhenDefined(I2) ||
      (isa<InvokeInst>(I1) && !isSafeToHoistInvoke(BB1, BB2, I1, I2)))
    return false;

  BasicBlock *BIParent = BI->getParent();

  bool Changed = false;
  do {
    // If we are hoisting the terminator instruction, don't move one (making a
    // broken BB), instead clone it, and remove BI.
    if (I1->isTerminator())
      goto HoistTerminator;

    // If we're going to hoist a call, make sure that the two instructions we're
    // commoning/hoisting are both marked with musttail, or neither of them is
    // marked as such. Otherwise, we might end up in a situation where we hoist
    // from a block where the terminator is a `ret` to a block where the terminator
    // is a `br`, and `musttail` calls expect to be followed by a return.
    auto *C1 = dyn_cast<CallInst>(I1);
    auto *C2 = dyn_cast<CallInst>(I2);
    if (C1 && C2)
      if (C1->isMustTailCall() != C2->isMustTailCall())
        return Changed;

    if (!TTI.isProfitableToHoist(I1) || !TTI.isProfitableToHoist(I2))
      return Changed;

#if INTEL_COLLAB
    // Do not hoist llvm intrinsics that represent OpenMP directives.
    if (IntelIntrinsicUtils::isIntelDirective(I1))
      return Changed;
#endif //INTEL_COLLAB

    if (isa<DbgInfoIntrinsic>(I1) || isa<DbgInfoIntrinsic>(I2)) {
      assert (isa<DbgInfoIntrinsic>(I1) && isa<DbgInfoIntrinsic>(I2));
      // The debug location is an integral part of a debug info intrinsic
      // and can't be separated from it or replaced.  Instead of attempting
      // to merge locations, simply hoist both copies of the intrinsic.
      BIParent->getInstList().splice(BI->getIterator(),
                                     BB1->getInstList(), I1);
      BIParent->getInstList().splice(BI->getIterator(),
                                     BB2->getInstList(), I2);
      Changed = true;
    } else {
      // For a normal instruction, we just move one to right before the branch,
      // then replace all uses of the other with the first.  Finally, we remove
      // the now redundant second instruction.
      BIParent->getInstList().splice(BI->getIterator(),
                                     BB1->getInstList(), I1);
      if (!I2->use_empty())
        I2->replaceAllUsesWith(I1);
      I1->andIRFlags(I2);
      unsigned KnownIDs[] = {LLVMContext::MD_tbaa,
                             LLVMContext::MD_range,
                             LLVMContext::MD_fpmath,
                             LLVMContext::MD_invariant_load,
                             LLVMContext::MD_nonnull,
                             LLVMContext::MD_invariant_group,
                             LLVMContext::MD_align,
                             LLVMContext::MD_dereferenceable,
                             LLVMContext::MD_dereferenceable_or_null,
                             LLVMContext::MD_mem_parallel_loop_access};
      combineMetadata(I1, I2, KnownIDs, true);

      // I1 and I2 are being combined into a single instruction.  Its debug
      // location is the merged locations of the original instructions.
      I1->applyMergedLocation(I1->getDebugLoc(), I2->getDebugLoc());

      I2->eraseFromParent();
      Changed = true;
    }

    I1 = &*BB1_Itr++;
    I2 = &*BB2_Itr++;
    // Skip debug info if it is not identical.
    DbgInfoIntrinsic *DBI1 = dyn_cast<DbgInfoIntrinsic>(I1);
    DbgInfoIntrinsic *DBI2 = dyn_cast<DbgInfoIntrinsic>(I2);
    if (!DBI1 || !DBI2 || !DBI1->isIdenticalToWhenDefined(DBI2)) {
      while (isa<DbgInfoIntrinsic>(I1))
        I1 = &*BB1_Itr++;
      while (isa<DbgInfoIntrinsic>(I2))
        I2 = &*BB2_Itr++;
    }
  } while (I1->isIdenticalToWhenDefined(I2));

  return true;

HoistTerminator:
  // It may not be possible to hoist an invoke.
  if (isa<InvokeInst>(I1) && !isSafeToHoistInvoke(BB1, BB2, I1, I2))
    return Changed;

  for (BasicBlock *Succ : successors(BB1)) {
    for (PHINode &PN : Succ->phis()) {
      Value *BB1V = PN.getIncomingValueForBlock(BB1);
      Value *BB2V = PN.getIncomingValueForBlock(BB2);
      if (BB1V == BB2V)
        continue;

      // Check for passingValueIsAlwaysUndefined here because we would rather
      // eliminate undefined control flow then converting it to a select.
      if (passingValueIsAlwaysUndefined(BB1V, &PN) ||
          passingValueIsAlwaysUndefined(BB2V, &PN))
        return Changed;

      if (isa<ConstantExpr>(BB1V) && !isSafeToSpeculativelyExecute(BB1V))
        return Changed;
      if (isa<ConstantExpr>(BB2V) && !isSafeToSpeculativelyExecute(BB2V))
        return Changed;
    }
  }

  // Okay, it is safe to hoist the terminator.
  Instruction *NT = I1->clone();
  BIParent->getInstList().insert(BI->getIterator(), NT);
  if (!NT->getType()->isVoidTy()) {
    I1->replaceAllUsesWith(NT);
    I2->replaceAllUsesWith(NT);
    NT->takeName(I1);
  }

  IRBuilder<NoFolder> Builder(NT);
  // Hoisting one of the terminators from our successor is a great thing.
  // Unfortunately, the successors of the if/else blocks may have PHI nodes in
  // them.  If they do, all PHI entries for BB1/BB2 must agree for all PHI
  // nodes, so we insert select instruction to compute the final result.
  std::map<std::pair<Value *, Value *>, SelectInst *> InsertedSelects;
  for (BasicBlock *Succ : successors(BB1)) {
    for (PHINode &PN : Succ->phis()) {
      Value *BB1V = PN.getIncomingValueForBlock(BB1);
      Value *BB2V = PN.getIncomingValueForBlock(BB2);
      if (BB1V == BB2V)
        continue;

      // These values do not agree.  Insert a select instruction before NT
      // that determines the right value.
      SelectInst *&SI = InsertedSelects[std::make_pair(BB1V, BB2V)];
      if (!SI)
        SI = cast<SelectInst>(
            Builder.CreateSelect(BI->getCondition(), BB1V, BB2V,
                                 BB1V->getName() + "." + BB2V->getName(), BI));

      // Make the PHI node use the select for all incoming values for BB1/BB2
      for (unsigned i = 0, e = PN.getNumIncomingValues(); i != e; ++i)
        if (PN.getIncomingBlock(i) == BB1 || PN.getIncomingBlock(i) == BB2)
          PN.setIncomingValue(i, SI);
    }
  }

  // Update any PHI nodes in our new successors.
  for (BasicBlock *Succ : successors(BB1))
    AddPredecessorToBlock(Succ, BIParent, BB1);

  EraseTerminatorAndDCECond(BI);
  return true;
}

// All instructions in Insts belong to different blocks that all unconditionally
// branch to a common successor. Analyze each instruction and return true if it
// would be possible to sink them into their successor, creating one common
// instruction instead. For every value that would be required to be provided by
// PHI node (because an operand varies in each input block), add to PHIOperands.
static bool canSinkInstructions(
    ArrayRef<Instruction *> Insts,
    DenseMap<Instruction *, SmallVector<Value *, 4>> &PHIOperands) {
  // Prune out obviously bad instructions to move. Any non-store instruction
  // must have exactly one use, and we check later that use is by a single,
  // common PHI instruction in the successor.
  for (auto *I : Insts) {
    // These instructions may change or break semantics if moved.
    if (isa<PHINode>(I) || I->isEHPad() || isa<AllocaInst>(I) ||
        I->getType()->isTokenTy())
      return false;

    // Conservatively return false if I is an inline-asm instruction. Sinking
    // and merging inline-asm instructions can potentially create arguments
    // that cannot satisfy the inline-asm constraints.
    if (const auto *C = dyn_cast<CallInst>(I))
      if (C->isInlineAsm())
        return false;

    // Everything must have only one use too, apart from stores which
    // have no uses.
    if (!isa<StoreInst>(I) && !I->hasOneUse())
      return false;
  }

  const Instruction *I0 = Insts.front();
  for (auto *I : Insts)
    if (!I->isSameOperationAs(I0))
      return false;

  // All instructions in Insts are known to be the same opcode. If they aren't
  // stores, check the only user of each is a PHI or in the same block as the
  // instruction, because if a user is in the same block as an instruction
  // we're contemplating sinking, it must already be determined to be sinkable.
  if (!isa<StoreInst>(I0)) {
    auto *PNUse = dyn_cast<PHINode>(*I0->user_begin());
    auto *Succ = I0->getParent()->getTerminator()->getSuccessor(0);
    if (!all_of(Insts, [&PNUse,&Succ](const Instruction *I) -> bool {
          auto *U = cast<Instruction>(*I->user_begin());
          return (PNUse &&
                  PNUse->getParent() == Succ &&
                  PNUse->getIncomingValueForBlock(I->getParent()) == I) ||
                 U->getParent() == I->getParent();
        }))
      return false;
  }

  // Because SROA can't handle speculating stores of selects, try not
  // to sink loads or stores of allocas when we'd have to create a PHI for
  // the address operand. Also, because it is likely that loads or stores
  // of allocas will disappear when Mem2Reg/SROA is run, don't sink them.
  // This can cause code churn which can have unintended consequences down
  // the line - see https://llvm.org/bugs/show_bug.cgi?id=30244.
  // FIXME: This is a workaround for a deficiency in SROA - see
  // https://llvm.org/bugs/show_bug.cgi?id=30188
  if (isa<StoreInst>(I0) && any_of(Insts, [](const Instruction *I) {
        return isa<AllocaInst>(I->getOperand(1));
      }))
    return false;
  if (isa<LoadInst>(I0) && any_of(Insts, [](const Instruction *I) {
        return isa<AllocaInst>(I->getOperand(0));
      }))
    return false;

  for (unsigned OI = 0, OE = I0->getNumOperands(); OI != OE; ++OI) {
    if (I0->getOperand(OI)->getType()->isTokenTy())
      // Don't touch any operand of token type.
      return false;

    auto SameAsI0 = [&I0, OI](const Instruction *I) {
      assert(I->getNumOperands() == I0->getNumOperands());
      return I->getOperand(OI) == I0->getOperand(OI);
    };
    if (!all_of(Insts, SameAsI0)) {
      if (!canReplaceOperandWithVariable(I0, OI))
        // We can't create a PHI from this GEP.
        return false;
      // Don't create indirect calls! The called value is the final operand.
      if ((isa<CallInst>(I0) || isa<InvokeInst>(I0)) && OI == OE - 1) {
        // FIXME: if the call was *already* indirect, we should do this.
        return false;
      }
      for (auto *I : Insts)
        PHIOperands[I].push_back(I->getOperand(OI));
    }
  }
  return true;
}

// Assuming canSinkLastInstruction(Blocks) has returned true, sink the last
// instruction of every block in Blocks to their common successor, commoning
// into one instruction.
static bool sinkLastInstruction(ArrayRef<BasicBlock*> Blocks) {
  auto *BBEnd = Blocks[0]->getTerminator()->getSuccessor(0);

  // canSinkLastInstruction returning true guarantees that every block has at
  // least one non-terminator instruction.
  SmallVector<Instruction*,4> Insts;
  for (auto *BB : Blocks) {
    Instruction *I = BB->getTerminator();
    do {
      I = I->getPrevNode();
    } while (isa<DbgInfoIntrinsic>(I) && I != &BB->front());
    if (!isa<DbgInfoIntrinsic>(I))
      Insts.push_back(I);
  }

  // The only checking we need to do now is that all users of all instructions
  // are the same PHI node. canSinkLastInstruction should have checked this but
  // it is slightly over-aggressive - it gets confused by commutative instructions
  // so double-check it here.
  Instruction *I0 = Insts.front();
  if (!isa<StoreInst>(I0)) {
    auto *PNUse = dyn_cast<PHINode>(*I0->user_begin());
    if (!all_of(Insts, [&PNUse](const Instruction *I) -> bool {
          auto *U = cast<Instruction>(*I->user_begin());
          return U == PNUse;
        }))
      return false;
  }

  // We don't need to do any more checking here; canSinkLastInstruction should
  // have done it all for us.
  SmallVector<Value*, 4> NewOperands;
  for (unsigned O = 0, E = I0->getNumOperands(); O != E; ++O) {
    // This check is different to that in canSinkLastInstruction. There, we
    // cared about the global view once simplifycfg (and instcombine) have
    // completed - it takes into account PHIs that become trivially
    // simplifiable.  However here we need a more local view; if an operand
    // differs we create a PHI and rely on instcombine to clean up the very
    // small mess we may make.
    bool NeedPHI = any_of(Insts, [&I0, O](const Instruction *I) {
      return I->getOperand(O) != I0->getOperand(O);
    });
    if (!NeedPHI) {
      NewOperands.push_back(I0->getOperand(O));
      continue;
    }

    // Create a new PHI in the successor block and populate it.
    auto *Op = I0->getOperand(O);
    assert(!Op->getType()->isTokenTy() && "Can't PHI tokens!");
    auto *PN = PHINode::Create(Op->getType(), Insts.size(),
                               Op->getName() + ".sink", &BBEnd->front());
    for (auto *I : Insts)
      PN->addIncoming(I->getOperand(O), I->getParent());
    NewOperands.push_back(PN);
  }

  // Arbitrarily use I0 as the new "common" instruction; remap its operands
  // and move it to the start of the successor block.
  for (unsigned O = 0, E = I0->getNumOperands(); O != E; ++O)
    I0->getOperandUse(O).set(NewOperands[O]);
  I0->moveBefore(&*BBEnd->getFirstInsertionPt());

  // Update metadata and IR flags, and merge debug locations.
  for (auto *I : Insts)
    if (I != I0) {
      // The debug location for the "common" instruction is the merged locations
      // of all the commoned instructions.  We start with the original location
      // of the "common" instruction and iteratively merge each location in the
      // loop below.
      // This is an N-way merge, which will be inefficient if I0 is a CallInst.
      // However, as N-way merge for CallInst is rare, so we use simplified API
      // instead of using complex API for N-way merge.
      I0->applyMergedLocation(I0->getDebugLoc(), I->getDebugLoc());
      combineMetadataForCSE(I0, I, true);
      I0->andIRFlags(I);
    }

  if (!isa<StoreInst>(I0)) {
    // canSinkLastInstruction checked that all instructions were used by
    // one and only one PHI node. Find that now, RAUW it to our common
    // instruction and nuke it.
    assert(I0->hasOneUse());
    auto *PN = cast<PHINode>(*I0->user_begin());
    PN->replaceAllUsesWith(I0);
    PN->eraseFromParent();
  }

  // Finally nuke all instructions apart from the common instruction.
  for (auto *I : Insts)
    if (I != I0)
      I->eraseFromParent();

  return true;
}

namespace {

  // LockstepReverseIterator - Iterates through instructions
  // in a set of blocks in reverse order from the first non-terminator.
  // For example (assume all blocks have size n):
  //   LockstepReverseIterator I([B1, B2, B3]);
  //   *I-- = [B1[n], B2[n], B3[n]];
  //   *I-- = [B1[n-1], B2[n-1], B3[n-1]];
  //   *I-- = [B1[n-2], B2[n-2], B3[n-2]];
  //   ...
  class LockstepReverseIterator {
    ArrayRef<BasicBlock*> Blocks;
    SmallVector<Instruction*,4> Insts;
    bool Fail;

  public:
    LockstepReverseIterator(ArrayRef<BasicBlock*> Blocks) : Blocks(Blocks) {
      reset();
    }

    void reset() {
      Fail = false;
      Insts.clear();
      for (auto *BB : Blocks) {
        Instruction *Inst = BB->getTerminator();
        for (Inst = Inst->getPrevNode(); Inst && isa<DbgInfoIntrinsic>(Inst);)
          Inst = Inst->getPrevNode();
        if (!Inst) {
          // Block wasn't big enough.
          Fail = true;
          return;
        }
        Insts.push_back(Inst);
      }
    }

    bool isValid() const {
      return !Fail;
    }

    void operator--() {
      if (Fail)
        return;
      for (auto *&Inst : Insts) {
        for (Inst = Inst->getPrevNode(); Inst && isa<DbgInfoIntrinsic>(Inst);)
          Inst = Inst->getPrevNode();
        // Already at beginning of block.
        if (!Inst) {
          Fail = true;
          return;
        }
      }
    }

    ArrayRef<Instruction*> operator * () const {
      return Insts;
    }
  };

} // end anonymous namespace

/// Check whether BB's predecessors end with unconditional branches. If it is
/// true, sink any common code from the predecessors to BB.
/// We also allow one predecessor to end with conditional branch (but no more
/// than one).
static bool SinkCommonCodeFromPredecessors(BasicBlock *BB) {
  // We support two situations:
  //   (1) all incoming arcs are unconditional
  //   (2) one incoming arc is conditional
  //
  // (2) is very common in switch defaults and
  // else-if patterns;
  //
  //   if (a) f(1);
  //   else if (b) f(2);
  //
  // produces:
  //
  //       [if]
  //      /    \
  //    [f(1)] [if]
  //      |     | \
  //      |     |  |
  //      |  [f(2)]|
  //       \    | /
  //        [ end ]
  //
  // [end] has two unconditional predecessor arcs and one conditional. The
  // conditional refers to the implicit empty 'else' arc. This conditional
  // arc can also be caused by an empty default block in a switch.
  //
  // In this case, we attempt to sink code from all *unconditional* arcs.
  // If we can sink instructions from these arcs (determined during the scan
  // phase below) we insert a common successor for all unconditional arcs and
  // connect that to [end], to enable sinking:
  //
  //       [if]
  //      /    \
  //    [x(1)] [if]
  //      |     | \
  //      |     |  \
  //      |  [x(2)] |
  //       \   /    |
  //   [sink.split] |
  //         \     /
  //         [ end ]
  //
  SmallVector<BasicBlock*,4> UnconditionalPreds;
  Instruction *Cond = nullptr;
  for (auto *B : predecessors(BB)) {
    auto *T = B->getTerminator();
    if (isa<BranchInst>(T) && cast<BranchInst>(T)->isUnconditional())
      UnconditionalPreds.push_back(B);
    else if ((isa<BranchInst>(T) || isa<SwitchInst>(T)) && !Cond)
      Cond = T;
    else
      return false;
  }
  if (UnconditionalPreds.size() < 2)
    return false;

  bool Changed = false;
  // We take a two-step approach to tail sinking. First we scan from the end of
  // each block upwards in lockstep. If the n'th instruction from the end of each
  // block can be sunk, those instructions are added to ValuesToSink and we
  // carry on. If we can sink an instruction but need to PHI-merge some operands
  // (because they're not identical in each instruction) we add these to
  // PHIOperands.
  unsigned ScanIdx = 0;
  SmallPtrSet<Value*,4> InstructionsToSink;
  DenseMap<Instruction*, SmallVector<Value*,4>> PHIOperands;
  LockstepReverseIterator LRI(UnconditionalPreds);
  while (LRI.isValid() &&
         canSinkInstructions(*LRI, PHIOperands)) {
    LLVM_DEBUG(dbgs() << "SINK: instruction can be sunk: " << *(*LRI)[0]
                      << "\n");
    InstructionsToSink.insert((*LRI).begin(), (*LRI).end());
    ++ScanIdx;
    --LRI;
  }

  auto ProfitableToSinkInstruction = [&](LockstepReverseIterator &LRI) {
    unsigned NumPHIdValues = 0;
    for (auto *I : *LRI)
      for (auto *V : PHIOperands[I])
        if (InstructionsToSink.count(V) == 0)
          ++NumPHIdValues;
    LLVM_DEBUG(dbgs() << "SINK: #phid values: " << NumPHIdValues << "\n");
    unsigned NumPHIInsts = NumPHIdValues / UnconditionalPreds.size();
    if ((NumPHIdValues % UnconditionalPreds.size()) != 0)
        NumPHIInsts++;

    return NumPHIInsts <= 1;
  };

  if (ScanIdx > 0 && Cond) {
    // Check if we would actually sink anything first! This mutates the CFG and
    // adds an extra block. The goal in doing this is to allow instructions that
    // couldn't be sunk before to be sunk - obviously, speculatable instructions
    // (such as trunc, add) can be sunk and predicated already. So we check that
    // we're going to sink at least one non-speculatable instruction.
    LRI.reset();
    unsigned Idx = 0;
    bool Profitable = false;
    while (ProfitableToSinkInstruction(LRI) && Idx < ScanIdx) {
      if (!isSafeToSpeculativelyExecute((*LRI)[0])) {
        Profitable = true;
        break;
      }
      --LRI;
      ++Idx;
    }
    if (!Profitable)
      return false;

    LLVM_DEBUG(dbgs() << "SINK: Splitting edge\n");
    // We have a conditional edge and we're going to sink some instructions.
    // Insert a new block postdominating all blocks we're going to sink from.
    if (!SplitBlockPredecessors(BB, UnconditionalPreds, ".sink.split"))
      // Edges couldn't be split.
      return false;
    Changed = true;
  }

  // Now that we've analyzed all potential sinking candidates, perform the
  // actual sink. We iteratively sink the last non-terminator of the source
  // blocks into their common successor unless doing so would require too
  // many PHI instructions to be generated (currently only one PHI is allowed
  // per sunk instruction).
  //
  // We can use InstructionsToSink to discount values needing PHI-merging that will
  // actually be sunk in a later iteration. This allows us to be more
  // aggressive in what we sink. This does allow a false positive where we
  // sink presuming a later value will also be sunk, but stop half way through
  // and never actually sink it which means we produce more PHIs than intended.
  // This is unlikely in practice though.
  for (unsigned SinkIdx = 0; SinkIdx != ScanIdx; ++SinkIdx) {
    LLVM_DEBUG(dbgs() << "SINK: Sink: "
                      << *UnconditionalPreds[0]->getTerminator()->getPrevNode()
                      << "\n");

    // Because we've sunk every instruction in turn, the current instruction to
    // sink is always at index 0.
    LRI.reset();
    if (!ProfitableToSinkInstruction(LRI)) {
      // Too many PHIs would be created.
      LLVM_DEBUG(
          dbgs() << "SINK: stopping here, too many PHIs would be created!\n");
      break;
    }

    if (!sinkLastInstruction(UnconditionalPreds))
      return Changed;
    NumSinkCommons++;
    Changed = true;
  }
  return Changed;
}

/// Determine if we can hoist sink a sole store instruction out of a
/// conditional block.
///
/// We are looking for code like the following:
///   BrBB:
///     store i32 %add, i32* %arrayidx2
///     ... // No other stores or function calls (we could be calling a memory
///     ... // function).
///     %cmp = icmp ult %x, %y
///     br i1 %cmp, label %EndBB, label %ThenBB
///   ThenBB:
///     store i32 %add5, i32* %arrayidx2
///     br label EndBB
///   EndBB:
///     ...
///   We are going to transform this into:
///   BrBB:
///     store i32 %add, i32* %arrayidx2
///     ... //
///     %cmp = icmp ult %x, %y
///     %add.add5 = select i1 %cmp, i32 %add, %add5
///     store i32 %add.add5, i32* %arrayidx2
///     ...
///
/// \return The pointer to the value of the previous store if the store can be
///         hoisted into the predecessor block. 0 otherwise.
static Value *isSafeToSpeculateStore(Instruction *I, BasicBlock *BrBB,
                                     BasicBlock *StoreBB, BasicBlock *EndBB) {
  StoreInst *StoreToHoist = dyn_cast<StoreInst>(I);
  if (!StoreToHoist)
    return nullptr;

  // Volatile or atomic.
  if (!StoreToHoist->isSimple())
    return nullptr;

  Value *StorePtr = StoreToHoist->getPointerOperand();

  // Look for a store to the same pointer in BrBB.
  unsigned MaxNumInstToLookAt = 9;
  for (Instruction &CurI : reverse(BrBB->instructionsWithoutDebug())) {
    if (!MaxNumInstToLookAt)
      break;
    --MaxNumInstToLookAt;

    // Could be calling an instruction that affects memory like free().
    if (CurI.mayHaveSideEffects() && !isa<StoreInst>(CurI))
      return nullptr;

    if (auto *SI = dyn_cast<StoreInst>(&CurI)) {
      // Found the previous store make sure it stores to the same location.
      if (SI->getPointerOperand() == StorePtr)
        // Found the previous store, return its value operand.
        return SI->getValueOperand();
      return nullptr; // Unknown store.
    }
  }

  return nullptr;
}

/// Speculate a conditional basic block flattening the CFG.
///
/// Note that this is a very risky transform currently. Speculating
/// instructions like this is most often not desirable. Instead, there is an MI
/// pass which can do it with full awareness of the resource constraints.
/// However, some cases are "obvious" and we should do directly. An example of
/// this is speculating a single, reasonably cheap instruction.
///
/// There is only one distinct advantage to flattening the CFG at the IR level:
/// it makes very common but simplistic optimizations such as are common in
/// instcombine and the DAG combiner more powerful by removing CFG edges and
/// modeling their effects with easier to reason about SSA value graphs.
///
///
/// An illustration of this transform is turning this IR:
/// \code
///   BB:
///     %cmp = icmp ult %x, %y
///     br i1 %cmp, label %EndBB, label %ThenBB
///   ThenBB:
///     %sub = sub %x, %y
///     br label BB2
///   EndBB:
///     %phi = phi [ %sub, %ThenBB ], [ 0, %EndBB ]
///     ...
/// \endcode
///
/// Into this IR:
/// \code
///   BB:
///     %cmp = icmp ult %x, %y
///     %sub = sub %x, %y
///     %cond = select i1 %cmp, 0, %sub
///     ...
/// \endcode
///
/// \returns true if the conditional block is removed.
static bool SpeculativelyExecuteBB(BranchInst *BI, BasicBlock *ThenBB,
                                   const TargetTransformInfo &TTI) {
  // Be conservative for now. FP select instruction can often be expensive.
  Value *BrCond = BI->getCondition();
  if (isa<FCmpInst>(BrCond))
    return false;

  BasicBlock *BB = BI->getParent();
  BasicBlock *EndBB = ThenBB->getTerminator()->getSuccessor(0);

  // If ThenBB is actually on the false edge of the conditional branch, remember
  // to swap the select operands later.
  bool Invert = false;
  if (ThenBB != BI->getSuccessor(0)) {
    assert(ThenBB == BI->getSuccessor(1) && "No edge from 'if' block?");
    Invert = true;
  }
  assert(EndBB == BI->getSuccessor(!Invert) && "No edge from to end block");

  // Keep a count of how many times instructions are used within ThenBB when
  // they are candidates for sinking into ThenBB. Specifically:
  // - They are defined in BB, and
  // - They have no side effects, and
  // - All of their uses are in ThenBB.
  SmallDenseMap<Instruction *, unsigned, 4> SinkCandidateUseCounts;

  SmallVector<Instruction *, 4> SpeculatedDbgIntrinsics;

  unsigned SpeculationCost = 0;
  Value *SpeculatedStoreValue = nullptr;
  StoreInst *SpeculatedStore = nullptr;
  for (BasicBlock::iterator BBI = ThenBB->begin(),
                            BBE = std::prev(ThenBB->end());
       BBI != BBE; ++BBI) {
    Instruction *I = &*BBI;
    // Skip debug info.
    if (isa<DbgInfoIntrinsic>(I)) {
      SpeculatedDbgIntrinsics.push_back(I);
      continue;
    }

    // Only speculatively execute a single instruction (not counting the
    // terminator) for now.
    ++SpeculationCost;
    if (SpeculationCost > 1)
      return false;

    // Don't hoist the instruction if it's unsafe or expensive.
    if (!isSafeToSpeculativelyExecute(I) &&
        !(HoistCondStores && (SpeculatedStoreValue = isSafeToSpeculateStore(
                                  I, BB, ThenBB, EndBB))))
      return false;
    if (!SpeculatedStoreValue &&
        ComputeSpeculationCost(I, TTI) >
            PHINodeFoldingThreshold * TargetTransformInfo::TCC_Basic)
      return false;

    // Store the store speculation candidate.
    if (SpeculatedStoreValue)
      SpeculatedStore = cast<StoreInst>(I);

    // Do not hoist the instruction if any of its operands are defined but not
    // used in BB. The transformation will prevent the operand from
    // being sunk into the use block.
    for (User::op_iterator i = I->op_begin(), e = I->op_end(); i != e; ++i) {
      Instruction *OpI = dyn_cast<Instruction>(*i);
      if (!OpI || OpI->getParent() != BB || OpI->mayHaveSideEffects())
        continue; // Not a candidate for sinking.

      ++SinkCandidateUseCounts[OpI];
    }
  }

  // Consider any sink candidates which are only used in ThenBB as costs for
  // speculation. Note, while we iterate over a DenseMap here, we are summing
  // and so iteration order isn't significant.
  for (SmallDenseMap<Instruction *, unsigned, 4>::iterator
           I = SinkCandidateUseCounts.begin(),
           E = SinkCandidateUseCounts.end();
       I != E; ++I)
    if (I->first->hasNUses(I->second)) {
      ++SpeculationCost;
      if (SpeculationCost > 1)
        return false;
    }

  // Check that the PHI nodes can be converted to selects.
  bool HaveRewritablePHIs = false;
  for (PHINode &PN : EndBB->phis()) {
    Value *OrigV = PN.getIncomingValueForBlock(BB);
    Value *ThenV = PN.getIncomingValueForBlock(ThenBB);

    // FIXME: Try to remove some of the duplication with HoistThenElseCodeToIf.
    // Skip PHIs which are trivial.
    if (ThenV == OrigV)
      continue;

    // Don't convert to selects if we could remove undefined behavior instead.
    if (passingValueIsAlwaysUndefined(OrigV, &PN) ||
        passingValueIsAlwaysUndefined(ThenV, &PN))
      return false;

    HaveRewritablePHIs = true;
    ConstantExpr *OrigCE = dyn_cast<ConstantExpr>(OrigV);
    ConstantExpr *ThenCE = dyn_cast<ConstantExpr>(ThenV);
    if (!OrigCE && !ThenCE)
      continue; // Known safe and cheap.

    if ((ThenCE && !isSafeToSpeculativelyExecute(ThenCE)) ||
        (OrigCE && !isSafeToSpeculativelyExecute(OrigCE)))
      return false;
    unsigned OrigCost = OrigCE ? ComputeSpeculationCost(OrigCE, TTI) : 0;
    unsigned ThenCost = ThenCE ? ComputeSpeculationCost(ThenCE, TTI) : 0;
    unsigned MaxCost =
        2 * PHINodeFoldingThreshold * TargetTransformInfo::TCC_Basic;
    if (OrigCost + ThenCost > MaxCost)
      return false;

    // Account for the cost of an unfolded ConstantExpr which could end up
    // getting expanded into Instructions.
    // FIXME: This doesn't account for how many operations are combined in the
    // constant expression.
    ++SpeculationCost;
    if (SpeculationCost > 1)
      return false;
  }

  // If there are no PHIs to process, bail early. This helps ensure idempotence
  // as well.
  if (!HaveRewritablePHIs && !(HoistCondStores && SpeculatedStoreValue))
    return false;

  // If we get here, we can hoist the instruction and if-convert.
  LLVM_DEBUG(dbgs() << "SPECULATIVELY EXECUTING BB" << *ThenBB << "\n";);

  // Insert a select of the value of the speculated store.
  if (SpeculatedStoreValue) {
    IRBuilder<NoFolder> Builder(BI);
    Value *TrueV = SpeculatedStore->getValueOperand();
    Value *FalseV = SpeculatedStoreValue;
    if (Invert)
      std::swap(TrueV, FalseV);
    Value *S = Builder.CreateSelect(
        BrCond, TrueV, FalseV, "spec.store.select", BI);
    SpeculatedStore->setOperand(0, S);
    SpeculatedStore->applyMergedLocation(BI->getDebugLoc(),
                                         SpeculatedStore->getDebugLoc());
  }

  // Metadata can be dependent on the condition we are hoisting above.
  // Conservatively strip all metadata on the instruction.
  for (auto &I : *ThenBB)
    I.dropUnknownNonDebugMetadata();

  // Hoist the instructions.
  BB->getInstList().splice(BI->getIterator(), ThenBB->getInstList(),
                           ThenBB->begin(), std::prev(ThenBB->end()));

  // Insert selects and rewrite the PHI operands.
  IRBuilder<NoFolder> Builder(BI);
  for (PHINode &PN : EndBB->phis()) {
    unsigned OrigI = PN.getBasicBlockIndex(BB);
    unsigned ThenI = PN.getBasicBlockIndex(ThenBB);
    Value *OrigV = PN.getIncomingValue(OrigI);
    Value *ThenV = PN.getIncomingValue(ThenI);

    // Skip PHIs which are trivial.
    if (OrigV == ThenV)
      continue;

    // Create a select whose true value is the speculatively executed value and
    // false value is the preexisting value. Swap them if the branch
    // destinations were inverted.
    Value *TrueV = ThenV, *FalseV = OrigV;
    if (Invert)
      std::swap(TrueV, FalseV);
    Value *V = Builder.CreateSelect(
        BrCond, TrueV, FalseV, "spec.select", BI);
    PN.setIncomingValue(OrigI, V);
    PN.setIncomingValue(ThenI, V);
  }

  // Remove speculated dbg intrinsics.
  // FIXME: Is it possible to do this in a more elegant way? Moving/merging the
  // dbg value for the different flows and inserting it after the select.
  for (Instruction *I : SpeculatedDbgIntrinsics)
    I->eraseFromParent();

  ++NumSpeculations;
  return true;
}

/// Return true if we can thread a branch across this block.
static bool BlockIsSimpleEnoughToThreadThrough(BasicBlock *BB) {
  unsigned Size = 0;

  for (Instruction &I : BB->instructionsWithoutDebug()) {
    if (Size > 10)
      return false; // Don't clone large BB's.

#if INTEL_COLLAB
    if (IntelIntrinsicUtils::isIntelDirective(&I))
      return false;
#endif // INTEL_COLLAB

    ++Size;

    // We can only support instructions that do not define values that are
    // live outside of the current basic block.
    for (User *U : I.users()) {
      Instruction *UI = cast<Instruction>(U);
      if (UI->getParent() != BB || isa<PHINode>(UI))
        return false;
    }

    // Looks ok, continue checking.
  }

  return true;
}

/// If we have a conditional branch on a PHI node value that is defined in the
/// same block as the branch and if any PHI entries are constants, thread edges
/// corresponding to that entry to be branches to their ultimate destination.
static bool FoldCondBranchOnPHI(BranchInst *BI, const DataLayout &DL,
                                AssumptionCache *AC) {
  BasicBlock *BB = BI->getParent();
  PHINode *PN = dyn_cast<PHINode>(BI->getCondition());
  // NOTE: we currently cannot transform this case if the PHI node is used
  // outside of the block.
  if (!PN || PN->getParent() != BB || !PN->hasOneUse())
    return false;

  // Degenerate case of a single entry PHI.
  if (PN->getNumIncomingValues() == 1) {
    FoldSingleEntryPHINodes(PN->getParent());
    return true;
  }

  // Now we know that this block has multiple preds and two succs.
  if (!BlockIsSimpleEnoughToThreadThrough(BB))
    return false;

  // Can't fold blocks that contain noduplicate or convergent calls.
  if (any_of(*BB, [](const Instruction &I) {
        const CallInst *CI = dyn_cast<CallInst>(&I);
        return CI && (CI->cannotDuplicate() || CI->isConvergent());
      }))
    return false;

  // Okay, this is a simple enough basic block.  See if any phi values are
  // constants.
  for (unsigned i = 0, e = PN->getNumIncomingValues(); i != e; ++i) {
    ConstantInt *CB = dyn_cast<ConstantInt>(PN->getIncomingValue(i));
    if (!CB || !CB->getType()->isIntegerTy(1))
      continue;

    // Okay, we now know that all edges from PredBB should be revectored to
    // branch to RealDest.
    BasicBlock *PredBB = PN->getIncomingBlock(i);
    BasicBlock *RealDest = BI->getSuccessor(!CB->getZExtValue());

    if (RealDest == BB)
      continue; // Skip self loops.
    // Skip if the predecessor's terminator is an indirect branch.
    if (isa<IndirectBrInst>(PredBB->getTerminator()))
      continue;

    // The dest block might have PHI nodes, other predecessors and other
    // difficult cases.  Instead of being smart about this, just insert a new
    // block that jumps to the destination block, effectively splitting
    // the edge we are about to create.
    BasicBlock *EdgeBB =
        BasicBlock::Create(BB->getContext(), RealDest->getName() + ".critedge",
                           RealDest->getParent(), RealDest);
    BranchInst::Create(RealDest, EdgeBB);

    // Update PHI nodes.
    AddPredecessorToBlock(RealDest, EdgeBB, BB);

    // BB may have instructions that are being threaded over.  Clone these
    // instructions into EdgeBB.  We know that there will be no uses of the
    // cloned instructions outside of EdgeBB.
    BasicBlock::iterator InsertPt = EdgeBB->begin();
    DenseMap<Value *, Value *> TranslateMap; // Track translated values.
    for (BasicBlock::iterator BBI = BB->begin(); &*BBI != BI; ++BBI) {
      if (PHINode *PN = dyn_cast<PHINode>(BBI)) {
        TranslateMap[PN] = PN->getIncomingValueForBlock(PredBB);
        continue;
      }
      // Clone the instruction.
      Instruction *N = BBI->clone();
      if (BBI->hasName())
        N->setName(BBI->getName() + ".c");

      // Update operands due to translation.
      for (User::op_iterator i = N->op_begin(), e = N->op_end(); i != e; ++i) {
        DenseMap<Value *, Value *>::iterator PI = TranslateMap.find(*i);
        if (PI != TranslateMap.end())
          *i = PI->second;
      }

      // Check for trivial simplification.
      if (Value *V = SimplifyInstruction(N, {DL, nullptr, nullptr, AC})) {
        if (!BBI->use_empty())
          TranslateMap[&*BBI] = V;
        if (!N->mayHaveSideEffects()) {
          N->deleteValue(); // Instruction folded away, don't need actual inst
          N = nullptr;
        }
      } else {
        if (!BBI->use_empty())
          TranslateMap[&*BBI] = N;
      }
      // Insert the new instruction into its new home.
      if (N)
        EdgeBB->getInstList().insert(InsertPt, N);

      // Register the new instruction with the assumption cache if necessary.
      if (auto *II = dyn_cast_or_null<IntrinsicInst>(N))
        if (II->getIntrinsicID() == Intrinsic::assume)
          AC->registerAssumption(II);
    }

    // Loop over all of the edges from PredBB to BB, changing them to branch
    // to EdgeBB instead.
    Instruction *PredBBTI = PredBB->getTerminator();
    for (unsigned i = 0, e = PredBBTI->getNumSuccessors(); i != e; ++i)
      if (PredBBTI->getSuccessor(i) == BB) {
        BB->removePredecessor(PredBB);
        PredBBTI->setSuccessor(i, EdgeBB);
      }

    // Recurse, simplifying any other constants.
    return FoldCondBranchOnPHI(BI, DL, AC) || true;
  }

  return false;
}

#if INTEL_CUSTOMIZATION
/// FoldPHIEntries is a generalized replacement (by Intel) for the
/// LLVM open source routine called FoldTwoEntryPHINode(that folds
/// a two-entry phinode into "select") which is capable of handling
/// any number of phi entries. It iteratively transforms each
/// conditional into "select".
/// To keep xmain as clean as possible, we got rid of the
/// FoldTwoEntryPHINode. Any changes (one such change could be to the
/// cost model) made by the LLVM community to FoldTwoEntryPHINode will
/// need to be incorporated into this routine (FoldPHIEntries). There
/// might be conflicts during code merge, and if resolving conflicts
/// becomes too cumbersome, we can try something different.

/// FoldPHIEntries - Given a BB that starts with the specified PHI node,
/// see if we can fold the phi node or some of its entries.
static bool FoldPHIEntries(PHINode *PN, const TargetTransformInfo &TTI,
                           const DataLayout &DL) {
  BasicBlock *BB = PN->getParent();
  bool Changed = false;
  const Function *Fn = BB->getParent();
  if (Fn && Fn->hasFnAttribute(Attribute::OptForFuzzing))
    return false;

  // This could be a multiple entry PHI node. Try to fold each pair of entries
  // that leads to an "if condition".  Traverse through the predecessor list of
  // BB (where each predecessor corresponds to an entry in the PN) to look for
  // each if-condition.
  SmallVector<BasicBlock *, 16> BBPreds(pred_begin(BB), pred_end(BB));
  for (unsigned i = 0, e = BBPreds.size(); i != e; ++i) {
    BasicBlock *Pred = BBPreds[i];

    BasicBlock *IfTrue = nullptr, *IfFalse = nullptr;
    Value *IfCond = GetIfCondition(BB, Pred, IfTrue, IfFalse);

    if (!IfCond ||
        // Don't bother if the branch will be constant folded trivially.
        isa<ConstantInt>(IfCond)) {
      // continue to look for next "if condition".
      continue;
    }

    // Loop over the PHI's seeing if we can promote them all to select
    // instructions.  While we are at it, keep track of the instructions
    // that need to be moved to the conditional block.
    SmallPtrSet<Instruction *, 4> AggressiveInsts;
    unsigned MaxCostVal0 = PHINodeFoldingThreshold,
             MaxCostVal1 = PHINodeFoldingThreshold;
    MaxCostVal0 *= TargetTransformInfo::TCC_Basic;
    MaxCostVal1 *= TargetTransformInfo::TCC_Basic;

    bool CanBeSimplified = true;
    unsigned NumPhis = 0;

    for (BasicBlock::iterator II = BB->begin(); isa<PHINode>(II);) {
      PHINode *PN = cast<PHINode>(II++);
      if (Value *V = SimplifyInstruction(PN, {DL, PN})) {
        PN->replaceAllUsesWith(V);
        PN->eraseFromParent();
        continue;
      }

      Value *TrueVal = PN->getIncomingValueForBlock(IfTrue);
      Value *FalseVal = PN->getIncomingValueForBlock(IfFalse);

      if (TrueVal != FalseVal) {
        if (!CanDominateConditionalBranch(TrueVal, BB, AggressiveInsts,
                                          MaxCostVal0, TTI) ||
            !CanDominateConditionalBranch(FalseVal, BB, AggressiveInsts,
                                          MaxCostVal1, TTI)) {
          CanBeSimplified = false;
          break;
        }
        NumPhis++;
      }
    }

    if (!CanBeSimplified) {
      // Continue to look for next "if condition".
      continue;
    }

    // If we fold these two entries of the phi node into a select,
    // doing so would require us to fold *all* correspondent entries in other
    // phi nodes in this block.  At some point this becomes non-profitable
    // (particularly if the target doesn't support cmov's). Only do this
    // transformation if there are two or fewer PHI nodes in this block.
    if (NumPhis > 2) {
      continue;
    }

    // If we folded the first phi, PN dangles at this point.  Refresh it.  If
    // we ran out of PHIs then we simplified them all.
    PN = dyn_cast<PHINode>(BB->begin());
    if (!PN) {
      return true;
    }

    Value *TrueVal = PN->getIncomingValueForBlock(IfTrue);
    Value *FalseVal = PN->getIncomingValueForBlock(IfFalse);

    // Don't fold i1 branches on PHIs which contain binary operators. These
    // can often be turned into switches and other things.
    if (PN->getType()->isIntegerTy(1) &&
        (isa<BinaryOperator>(TrueVal) || isa<BinaryOperator>(FalseVal) ||
         isa<BinaryOperator>(IfCond))) {
      // Continue to look for next "if condition".
      continue;
    }

    // If all PHI nodes are promotable, check to make sure that all
    // instructions in the selected predecessor blocks can be promoted as well.
    // If not, we won't be able to get rid of the control flow, so it's not
    // worth promoting to select instructions.
    BasicBlock *CondBlock = nullptr;
    BasicBlock *IfBlock1 = IfTrue;
    BasicBlock *IfBlock2 = IfFalse;

    if (cast<BranchInst>(IfBlock1->getTerminator())->isConditional()) {
      IfBlock1 = nullptr;
    } else {
      CondBlock = *pred_begin(IfBlock1);
      for (BasicBlock::iterator I = IfBlock1->begin(); !I->isTerminator();
           ++I) {
        if (!AggressiveInsts.count(&*I) && !isa<DbgInfoIntrinsic>(I)) {
          // This is not an aggressive instruction that we can promote.
          // Because of this, we won't be able to get rid of the control
          // flow, so the xform is not worth it.
          CanBeSimplified = false;
          break;
        }
      }
    }
    if (!CanBeSimplified) {
      // Continue to look for next "if condition".
      continue;
    }

    if (cast<BranchInst>(IfBlock2->getTerminator())->isConditional()) {
      IfBlock2 = nullptr;
    } else {
      CondBlock = *pred_begin(IfBlock2);
      for (BasicBlock::iterator I = IfBlock2->begin(); !I->isTerminator();
           ++I) {
        if (!AggressiveInsts.count(&*I) && !isa<DbgInfoIntrinsic>(I)) {
          // This is not an aggressive instruction that we can promote.
          // Because of this, we won't be able to get rid of the control
          // flow, so the xform is not worth it.
          CanBeSimplified = false;
          break;
        }
      }
    }

    if (!CanBeSimplified) {
      // Continue to look for next "if condition".
      continue;
    }

<<<<<<< HEAD
    LLVM_DEBUG(dbgs() << "FOUND IF CONDITION!  " << *IfCond
                      << "  T: " << IfTrue->getName()
                      << "  F: " << IfFalse->getName() << "\n");

    // If we can still promote the PHI nodes after this gauntlet of tests,
    // do all of the PHI's now.
    Instruction *InsertPt = CondBlock->getTerminator();
    IRBuilder<NoFolder> Builder(InsertPt);

    // Move all 'aggressive' instructions, which are defined in the
    // conditional parts of the if's to the conditional block.
    if (IfBlock1) {
      for (auto &I : *IfBlock1) {
        I.dropUnknownNonDebugMetadata();
        dropDebugUsers(I);
      }
      CondBlock->getInstList().splice(InsertPt->getIterator(),
                                     IfBlock1->getInstList(), IfBlock1->begin(),
                                     IfBlock1->getTerminator()->getIterator());
    }
    if (IfBlock2) {
      for (auto &I : *IfBlock2) {
        I.dropUnknownNonDebugMetadata();
        dropDebugUsers(I);
      }
      CondBlock->getInstList().splice(InsertPt->getIterator(),
                                     IfBlock2->getInstList(), IfBlock2->begin(),
                                     IfBlock2->getTerminator()->getIterator());
    }
=======
  // Move all 'aggressive' instructions, which are defined in the
  // conditional parts of the if's up to the dominating block.
  if (IfBlock1)
    hoistAllInstructionsInto(DomBlock, InsertPt, IfBlock1);
  if (IfBlock2)
    hoistAllInstructionsInto(DomBlock, InsertPt, IfBlock2);
>>>>>>> b44b8901

    for (BasicBlock::iterator II = BB->begin(); isa<PHINode>(II);) {
      PHINode *PN = cast<PHINode>(II++);

      Value *TrueVal = PN->getIncomingValueForBlock(IfTrue);
      Value *FalseVal = PN->getIncomingValueForBlock(IfFalse);

      if (TrueVal != FalseVal) {
        Value *Select =
            Builder.CreateSelect(IfCond, TrueVal, FalseVal, "", InsertPt);
        SelectInst *NV = cast<SelectInst>(Select);
        // The community code calls Select->takeName(PN) here and removes the
        // PHI node. We cannot do that, because the PHI might still be needed
        // after our transform. (For example, we might be folding 2 entries
        // of a 3-entry PHI node into a select. In that case, we will end up
        // with a select and a 2-entry PHI node, one operand of which is the
        // new select.

        for (unsigned i = 0, e = PN->getNumIncomingValues(); i != e; ++i) {
          if (PN->getIncomingBlock(i) == IfTrue ||
            PN->getIncomingBlock(i) == IfFalse) {
            PN->setIncomingValue(i, NV);
          }
        }
      
        // If we added a branch from CondBlock to BB after inserting the
        // "select" into CondBlock add an entry for CondBlock.
        if (IfTrue != CondBlock && IfFalse != CondBlock) {
          PN->addIncoming(NV, CondBlock);
        }
      }
      else {
        if (IfTrue != CondBlock && IfFalse != CondBlock) {
          PN->addIncoming(TrueVal, CondBlock);
        }
      }
    }

    // At this point, IfBlock1 and IfBlock2 are both empty, so our if
    // statement has been flattened.  Change CondBlock to jump directly to BB
    // to avoid other simplifycfg's kicking in on the diamond.
    Instruction *OldTI = CondBlock->getTerminator();
    Builder.SetInsertPoint(OldTI);
    Builder.CreateBr(BB);
    OldTI->eraseFromParent();

    Changed = true;
  }

  return Changed;
}
#endif //INTEL_CUSTOMIZATION

/// If we found a conditional branch that goes to two returning blocks,
/// try to merge them together into one return,
/// introducing a select if the return values disagree.
static bool SimplifyCondBranchToTwoReturns(BranchInst *BI,
                                           IRBuilder<> &Builder) {
  assert(BI->isConditional() && "Must be a conditional branch");
  BasicBlock *TrueSucc = BI->getSuccessor(0);
  BasicBlock *FalseSucc = BI->getSuccessor(1);
  ReturnInst *TrueRet = cast<ReturnInst>(TrueSucc->getTerminator());
  ReturnInst *FalseRet = cast<ReturnInst>(FalseSucc->getTerminator());

  // Check to ensure both blocks are empty (just a return) or optionally empty
  // with PHI nodes.  If there are other instructions, merging would cause extra
  // computation on one path or the other.
  if (!TrueSucc->getFirstNonPHIOrDbg()->isTerminator())
    return false;
  if (!FalseSucc->getFirstNonPHIOrDbg()->isTerminator())
    return false;

  Builder.SetInsertPoint(BI);
  // Okay, we found a branch that is going to two return nodes.  If
  // there is no return value for this function, just change the
  // branch into a return.
  if (FalseRet->getNumOperands() == 0) {
    TrueSucc->removePredecessor(BI->getParent());
    FalseSucc->removePredecessor(BI->getParent());
    Builder.CreateRetVoid();
    EraseTerminatorAndDCECond(BI);
    return true;
  }

  // Otherwise, figure out what the true and false return values are
  // so we can insert a new select instruction.
  Value *TrueValue = TrueRet->getReturnValue();
  Value *FalseValue = FalseRet->getReturnValue();

  // Unwrap any PHI nodes in the return blocks.
  if (PHINode *TVPN = dyn_cast_or_null<PHINode>(TrueValue))
    if (TVPN->getParent() == TrueSucc)
      TrueValue = TVPN->getIncomingValueForBlock(BI->getParent());
  if (PHINode *FVPN = dyn_cast_or_null<PHINode>(FalseValue))
    if (FVPN->getParent() == FalseSucc)
      FalseValue = FVPN->getIncomingValueForBlock(BI->getParent());

  // In order for this transformation to be safe, we must be able to
  // unconditionally execute both operands to the return.  This is
  // normally the case, but we could have a potentially-trapping
  // constant expression that prevents this transformation from being
  // safe.
  if (ConstantExpr *TCV = dyn_cast_or_null<ConstantExpr>(TrueValue))
    if (TCV->canTrap())
      return false;
  if (ConstantExpr *FCV = dyn_cast_or_null<ConstantExpr>(FalseValue))
    if (FCV->canTrap())
      return false;

  // Okay, we collected all the mapped values and checked them for sanity, and
  // defined to really do this transformation.  First, update the CFG.
  TrueSucc->removePredecessor(BI->getParent());
  FalseSucc->removePredecessor(BI->getParent());

  // Insert select instructions where needed.
  Value *BrCond = BI->getCondition();
  if (TrueValue) {
    // Insert a select if the results differ.
    if (TrueValue == FalseValue || isa<UndefValue>(FalseValue)) {
    } else if (isa<UndefValue>(TrueValue)) {
      TrueValue = FalseValue;
    } else {
      TrueValue =
          Builder.CreateSelect(BrCond, TrueValue, FalseValue, "retval", BI);
    }
  }

  Value *RI =
      !TrueValue ? Builder.CreateRetVoid() : Builder.CreateRet(TrueValue);

  (void)RI;

  LLVM_DEBUG(dbgs() << "\nCHANGING BRANCH TO TWO RETURNS INTO SELECT:"
                    << "\n  " << *BI << "NewRet = " << *RI << "TRUEBLOCK: "
                    << *TrueSucc << "FALSEBLOCK: " << *FalseSucc);

  EraseTerminatorAndDCECond(BI);

  return true;
}

/// Return true if the given instruction is available
/// in its predecessor block. If yes, the instruction will be removed.
static bool tryCSEWithPredecessor(Instruction *Inst, BasicBlock *PB) {
  if (!isa<BinaryOperator>(Inst) && !isa<CmpInst>(Inst))
    return false;
  for (Instruction &I : *PB) {
    Instruction *PBI = &I;
    // Check whether Inst and PBI generate the same value.
    if (Inst->isIdenticalTo(PBI)) {
      Inst->replaceAllUsesWith(PBI);
      Inst->eraseFromParent();
      return true;
    }
  }
  return false;
}

/// Return true if either PBI or BI has branch weight available, and store
/// the weights in {Pred|Succ}{True|False}Weight. If one of PBI and BI does
/// not have branch weight, use 1:1 as its weight.
static bool extractPredSuccWeights(BranchInst *PBI, BranchInst *BI,
                                   uint64_t &PredTrueWeight,
                                   uint64_t &PredFalseWeight,
                                   uint64_t &SuccTrueWeight,
                                   uint64_t &SuccFalseWeight) {
  bool PredHasWeights =
      PBI->extractProfMetadata(PredTrueWeight, PredFalseWeight);
  bool SuccHasWeights =
      BI->extractProfMetadata(SuccTrueWeight, SuccFalseWeight);
  if (PredHasWeights || SuccHasWeights) {
    if (!PredHasWeights)
      PredTrueWeight = PredFalseWeight = 1;
    if (!SuccHasWeights)
      SuccTrueWeight = SuccFalseWeight = 1;
    return true;
  } else {
    return false;
  }
}

/// If this basic block is simple enough, and if a predecessor branches to us
/// and one of our successors, fold the block into the predecessor and use
/// logical operations to pick the right destination.
bool llvm::FoldBranchToCommonDest(BranchInst *BI, unsigned BonusInstThreshold) {
  BasicBlock *BB = BI->getParent();

  const unsigned PredCount = pred_size(BB);

  Instruction *Cond = nullptr;
  if (BI->isConditional())
    Cond = dyn_cast<Instruction>(BI->getCondition());
  else {
    // For unconditional branch, check for a simple CFG pattern, where
    // BB has a single predecessor and BB's successor is also its predecessor's
    // successor. If such pattern exists, check for CSE between BB and its
    // predecessor.
    if (BasicBlock *PB = BB->getSinglePredecessor())
      if (BranchInst *PBI = dyn_cast<BranchInst>(PB->getTerminator()))
        if (PBI->isConditional() &&
            (BI->getSuccessor(0) == PBI->getSuccessor(0) ||
             BI->getSuccessor(0) == PBI->getSuccessor(1))) {
          for (auto I = BB->instructionsWithoutDebug().begin(),
                    E = BB->instructionsWithoutDebug().end();
               I != E;) {
            Instruction *Curr = &*I++;
            if (isa<CmpInst>(Curr)) {
              Cond = Curr;
              break;
            }
            // Quit if we can't remove this instruction.
            if (!tryCSEWithPredecessor(Curr, PB))
              return false;
          }
        }

    if (!Cond)
      return false;
  }

  if (!Cond || (!isa<CmpInst>(Cond) && !isa<BinaryOperator>(Cond)) ||
      Cond->getParent() != BB || !Cond->hasOneUse())
    return false;

  // Make sure the instruction after the condition is the cond branch.
  BasicBlock::iterator CondIt = ++Cond->getIterator();

  // Ignore dbg intrinsics.
  while (isa<DbgInfoIntrinsic>(CondIt))
    ++CondIt;

  if (&*CondIt != BI)
    return false;

  // Only allow this transformation if computing the condition doesn't involve
  // too many instructions and these involved instructions can be executed
  // unconditionally. We denote all involved instructions except the condition
  // as "bonus instructions", and only allow this transformation when the
  // number of the bonus instructions we'll need to create when cloning into
  // each predecessor does not exceed a certain threshold. 
  unsigned NumBonusInsts = 0;
  for (auto I = BB->begin(); Cond != &*I; ++I) {
    // Ignore dbg intrinsics.
    if (isa<DbgInfoIntrinsic>(I))
      continue;
    if (!I->hasOneUse() || !isSafeToSpeculativelyExecute(&*I))
      return false;
    // I has only one use and can be executed unconditionally.
    Instruction *User = dyn_cast<Instruction>(I->user_back());
    if (User == nullptr || User->getParent() != BB)
      return false;
    // I is used in the same BB. Since BI uses Cond and doesn't have more slots
    // to use any other instruction, User must be an instruction between next(I)
    // and Cond.

    // Account for the cost of duplicating this instruction into each
    // predecessor. 
    NumBonusInsts += PredCount;
    // Early exits once we reach the limit.
    if (NumBonusInsts > BonusInstThreshold)
      return false;
  }

  // Cond is known to be a compare or binary operator.  Check to make sure that
  // neither operand is a potentially-trapping constant expression.
  if (ConstantExpr *CE = dyn_cast<ConstantExpr>(Cond->getOperand(0)))
    if (CE->canTrap())
      return false;
  if (ConstantExpr *CE = dyn_cast<ConstantExpr>(Cond->getOperand(1)))
    if (CE->canTrap())
      return false;

  // Finally, don't infinitely unroll conditional loops.
  BasicBlock *TrueDest = BI->getSuccessor(0);
  BasicBlock *FalseDest = (BI->isConditional()) ? BI->getSuccessor(1) : nullptr;
  if (TrueDest == BB || FalseDest == BB)
    return false;

  for (pred_iterator PI = pred_begin(BB), E = pred_end(BB); PI != E; ++PI) {
    BasicBlock *PredBlock = *PI;
    BranchInst *PBI = dyn_cast<BranchInst>(PredBlock->getTerminator());

    // Check that we have two conditional branches.  If there is a PHI node in
    // the common successor, verify that the same value flows in from both
    // blocks.
    SmallVector<PHINode *, 4> PHIs;
    if (!PBI || PBI->isUnconditional() ||
        (BI->isConditional() && !SafeToMergeTerminators(BI, PBI)) ||
        (!BI->isConditional() &&
         !isProfitableToFoldUnconditional(BI, PBI, Cond, PHIs)))
      continue;

    // Determine if the two branches share a common destination.
    Instruction::BinaryOps Opc = Instruction::BinaryOpsEnd;
    bool InvertPredCond = false;

    if (BI->isConditional()) {
      if (PBI->getSuccessor(0) == TrueDest) {
        Opc = Instruction::Or;
      } else if (PBI->getSuccessor(1) == FalseDest) {
        Opc = Instruction::And;
      } else if (PBI->getSuccessor(0) == FalseDest) {
        Opc = Instruction::And;
        InvertPredCond = true;
      } else if (PBI->getSuccessor(1) == TrueDest) {
        Opc = Instruction::Or;
        InvertPredCond = true;
      } else {
        continue;
      }
    } else {
      if (PBI->getSuccessor(0) != TrueDest && PBI->getSuccessor(1) != TrueDest)
        continue;
    }

    LLVM_DEBUG(dbgs() << "FOLDING BRANCH TO COMMON DEST:\n" << *PBI << *BB);
    IRBuilder<> Builder(PBI);

    // If we need to invert the condition in the pred block to match, do so now.
    if (InvertPredCond) {
      Value *NewCond = PBI->getCondition();

      if (NewCond->hasOneUse() && isa<CmpInst>(NewCond)) {
        CmpInst *CI = cast<CmpInst>(NewCond);
        CI->setPredicate(CI->getInversePredicate());
      } else {
        NewCond =
            Builder.CreateNot(NewCond, PBI->getCondition()->getName() + ".not");
      }

      PBI->setCondition(NewCond);
      PBI->swapSuccessors();
    }

    // If we have bonus instructions, clone them into the predecessor block.
    // Note that there may be multiple predecessor blocks, so we cannot move
    // bonus instructions to a predecessor block.
    ValueToValueMapTy VMap; // maps original values to cloned values
    // We already make sure Cond is the last instruction before BI. Therefore,
    // all instructions before Cond other than DbgInfoIntrinsic are bonus
    // instructions.
    for (auto BonusInst = BB->begin(); Cond != &*BonusInst; ++BonusInst) {
      if (isa<DbgInfoIntrinsic>(BonusInst))
        continue;
      Instruction *NewBonusInst = BonusInst->clone();
      RemapInstruction(NewBonusInst, VMap,
                       RF_NoModuleLevelChanges | RF_IgnoreMissingLocals);
      VMap[&*BonusInst] = NewBonusInst;

      // If we moved a load, we cannot any longer claim any knowledge about
      // its potential value. The previous information might have been valid
      // only given the branch precondition.
      // For an analogous reason, we must also drop all the metadata whose
      // semantics we don't understand.
      NewBonusInst->dropUnknownNonDebugMetadata();

      PredBlock->getInstList().insert(PBI->getIterator(), NewBonusInst);
      NewBonusInst->takeName(&*BonusInst);
      BonusInst->setName(BonusInst->getName() + ".old");
    }

    // Clone Cond into the predecessor basic block, and or/and the
    // two conditions together.
    Instruction *CondInPred = Cond->clone();
    RemapInstruction(CondInPred, VMap,
                     RF_NoModuleLevelChanges | RF_IgnoreMissingLocals);
    PredBlock->getInstList().insert(PBI->getIterator(), CondInPred);
    CondInPred->takeName(Cond);
    Cond->setName(CondInPred->getName() + ".old");

    if (BI->isConditional()) {
      Instruction *NewCond = cast<Instruction>(
          Builder.CreateBinOp(Opc, PBI->getCondition(), CondInPred, "or.cond"));
      PBI->setCondition(NewCond);

      uint64_t PredTrueWeight, PredFalseWeight, SuccTrueWeight, SuccFalseWeight;
      bool HasWeights =
          extractPredSuccWeights(PBI, BI, PredTrueWeight, PredFalseWeight,
                                 SuccTrueWeight, SuccFalseWeight);
      SmallVector<uint64_t, 8> NewWeights;

      if (PBI->getSuccessor(0) == BB) {
        if (HasWeights) {
          // PBI: br i1 %x, BB, FalseDest
          // BI:  br i1 %y, TrueDest, FalseDest
          // TrueWeight is TrueWeight for PBI * TrueWeight for BI.
          NewWeights.push_back(PredTrueWeight * SuccTrueWeight);
          // FalseWeight is FalseWeight for PBI * TotalWeight for BI +
          //               TrueWeight for PBI * FalseWeight for BI.
          // We assume that total weights of a BranchInst can fit into 32 bits.
          // Therefore, we will not have overflow using 64-bit arithmetic.
          NewWeights.push_back(PredFalseWeight *
                                   (SuccFalseWeight + SuccTrueWeight) +
                               PredTrueWeight * SuccFalseWeight);
        }
        AddPredecessorToBlock(TrueDest, PredBlock, BB);
        PBI->setSuccessor(0, TrueDest);
      }
      if (PBI->getSuccessor(1) == BB) {
        if (HasWeights) {
          // PBI: br i1 %x, TrueDest, BB
          // BI:  br i1 %y, TrueDest, FalseDest
          // TrueWeight is TrueWeight for PBI * TotalWeight for BI +
          //              FalseWeight for PBI * TrueWeight for BI.
          NewWeights.push_back(PredTrueWeight *
                                   (SuccFalseWeight + SuccTrueWeight) +
                               PredFalseWeight * SuccTrueWeight);
          // FalseWeight is FalseWeight for PBI * FalseWeight for BI.
          NewWeights.push_back(PredFalseWeight * SuccFalseWeight);
        }
        AddPredecessorToBlock(FalseDest, PredBlock, BB);
        PBI->setSuccessor(1, FalseDest);
      }
      if (NewWeights.size() == 2) {
        // Halve the weights if any of them cannot fit in an uint32_t
        FitWeights(NewWeights);

        SmallVector<uint32_t, 8> MDWeights(NewWeights.begin(),
                                           NewWeights.end());
        setBranchWeights(PBI, MDWeights[0], MDWeights[1]);
      } else
        PBI->setMetadata(LLVMContext::MD_prof, nullptr);
    } else {
      // Update PHI nodes in the common successors.
      for (unsigned i = 0, e = PHIs.size(); i != e; ++i) {
        ConstantInt *PBI_C = cast<ConstantInt>(
            PHIs[i]->getIncomingValueForBlock(PBI->getParent()));
        assert(PBI_C->getType()->isIntegerTy(1));
        Instruction *MergedCond = nullptr;
        if (PBI->getSuccessor(0) == TrueDest) {
          // Create (PBI_Cond and PBI_C) or (!PBI_Cond and BI_Value)
          // PBI_C is true: PBI_Cond or (!PBI_Cond and BI_Value)
          //       is false: !PBI_Cond and BI_Value
          Instruction *NotCond = cast<Instruction>(
              Builder.CreateNot(PBI->getCondition(), "not.cond"));
          MergedCond = cast<Instruction>(
               Builder.CreateBinOp(Instruction::And, NotCond, CondInPred,
                                   "and.cond"));
          if (PBI_C->isOne())
            MergedCond = cast<Instruction>(Builder.CreateBinOp(
                Instruction::Or, PBI->getCondition(), MergedCond, "or.cond"));
        } else {
          // Create (PBI_Cond and BI_Value) or (!PBI_Cond and PBI_C)
          // PBI_C is true: (PBI_Cond and BI_Value) or (!PBI_Cond)
          //       is false: PBI_Cond and BI_Value
          MergedCond = cast<Instruction>(Builder.CreateBinOp(
              Instruction::And, PBI->getCondition(), CondInPred, "and.cond"));
          if (PBI_C->isOne()) {
            Instruction *NotCond = cast<Instruction>(
                Builder.CreateNot(PBI->getCondition(), "not.cond"));
            MergedCond = cast<Instruction>(Builder.CreateBinOp(
                Instruction::Or, NotCond, MergedCond, "or.cond"));
          }
        }
        // Update PHI Node.
        PHIs[i]->setIncomingValue(PHIs[i]->getBasicBlockIndex(PBI->getParent()),
                                  MergedCond);
      }
      // Change PBI from Conditional to Unconditional.
      BranchInst *New_PBI = BranchInst::Create(TrueDest, PBI);
      EraseTerminatorAndDCECond(PBI);
      PBI = New_PBI;
    }

    // If BI was a loop latch, it may have had associated loop metadata.
    // We need to copy it to the new latch, that is, PBI.
    if (MDNode *LoopMD = BI->getMetadata(LLVMContext::MD_loop))
      PBI->setMetadata(LLVMContext::MD_loop, LoopMD);

    // TODO: If BB is reachable from all paths through PredBlock, then we
    // could replace PBI's branch probabilities with BI's.

    // Copy any debug value intrinsics into the end of PredBlock.
    for (Instruction &I : *BB)
      if (isa<DbgInfoIntrinsic>(I))
        I.clone()->insertBefore(PBI);

    return true;
  }
  return false;
}

// If there is only one store in BB1 and BB2, return it, otherwise return
// nullptr.
static StoreInst *findUniqueStoreInBlocks(BasicBlock *BB1, BasicBlock *BB2) {
  StoreInst *S = nullptr;
  for (auto *BB : {BB1, BB2}) {
    if (!BB)
      continue;
    for (auto &I : *BB)
      if (auto *SI = dyn_cast<StoreInst>(&I)) {
        if (S)
          // Multiple stores seen.
          return nullptr;
        else
          S = SI;
      }
  }
  return S;
}

static Value *ensureValueAvailableInSuccessor(Value *V, BasicBlock *BB,
                                              Value *AlternativeV = nullptr) {
  // PHI is going to be a PHI node that allows the value V that is defined in
  // BB to be referenced in BB's only successor.
  //
  // If AlternativeV is nullptr, the only value we care about in PHI is V. It
  // doesn't matter to us what the other operand is (it'll never get used). We
  // could just create a new PHI with an undef incoming value, but that could
  // increase register pressure if EarlyCSE/InstCombine can't fold it with some
  // other PHI. So here we directly look for some PHI in BB's successor with V
  // as an incoming operand. If we find one, we use it, else we create a new
  // one.
  //
  // If AlternativeV is not nullptr, we care about both incoming values in PHI.
  // PHI must be exactly: phi <ty> [ %BB, %V ], [ %OtherBB, %AlternativeV]
  // where OtherBB is the single other predecessor of BB's only successor.
  PHINode *PHI = nullptr;
  BasicBlock *Succ = BB->getSingleSuccessor();

  for (auto I = Succ->begin(); isa<PHINode>(I); ++I)
    if (cast<PHINode>(I)->getIncomingValueForBlock(BB) == V) {
      PHI = cast<PHINode>(I);
      if (!AlternativeV)
        break;

      assert(pred_size(Succ) == 2);
      auto PredI = pred_begin(Succ);
      BasicBlock *OtherPredBB = *PredI == BB ? *++PredI : *PredI;
      if (PHI->getIncomingValueForBlock(OtherPredBB) == AlternativeV)
        break;
      PHI = nullptr;
    }
  if (PHI)
    return PHI;

  // If V is not an instruction defined in BB, just return it.
  if (!AlternativeV &&
      (!isa<Instruction>(V) || cast<Instruction>(V)->getParent() != BB))
    return V;

  PHI = PHINode::Create(V->getType(), 2, "simplifycfg.merge", &Succ->front());
  PHI->addIncoming(V, BB);
  for (BasicBlock *PredBB : predecessors(Succ))
    if (PredBB != BB)
      PHI->addIncoming(
          AlternativeV ? AlternativeV : UndefValue::get(V->getType()), PredBB);
  return PHI;
}

static bool mergeConditionalStoreToAddress(BasicBlock *PTB, BasicBlock *PFB,
                                           BasicBlock *QTB, BasicBlock *QFB,
                                           BasicBlock *PostBB, Value *Address,
                                           bool InvertPCond, bool InvertQCond,
                                           const DataLayout &DL) {
  auto IsaBitcastOfPointerType = [](const Instruction &I) {
    return Operator::getOpcode(&I) == Instruction::BitCast &&
           I.getType()->isPointerTy();
  };

  // If we're not in aggressive mode, we only optimize if we have some
  // confidence that by optimizing we'll allow P and/or Q to be if-converted.
  auto IsWorthwhile = [&](BasicBlock *BB) {
    if (!BB)
      return true;
    // Heuristic: if the block can be if-converted/phi-folded and the
    // instructions inside are all cheap (arithmetic/GEPs), it's worthwhile to
    // thread this store.
    unsigned N = 0;
    for (auto &I : BB->instructionsWithoutDebug()) {
      // Cheap instructions viable for folding.
      if (isa<BinaryOperator>(I) || isa<GetElementPtrInst>(I) ||
          isa<StoreInst>(I))
        ++N;
      // Free instructions.
      else if (I.isTerminator() || IsaBitcastOfPointerType(I))
        continue;
      else
        return false;
    }
    // The store we want to merge is counted in N, so add 1 to make sure
    // we're counting the instructions that would be left.
    return N <= (PHINodeFoldingThreshold + 1);
  };

  if (!MergeCondStoresAggressively &&
      (!IsWorthwhile(PTB) || !IsWorthwhile(PFB) || !IsWorthwhile(QTB) ||
       !IsWorthwhile(QFB)))
    return false;

  // For every pointer, there must be exactly two stores, one coming from
  // PTB or PFB, and the other from QTB or QFB. We don't support more than one
  // store (to any address) in PTB,PFB or QTB,QFB.
  // FIXME: We could relax this restriction with a bit more work and performance
  // testing.
  StoreInst *PStore = findUniqueStoreInBlocks(PTB, PFB);
  StoreInst *QStore = findUniqueStoreInBlocks(QTB, QFB);
  if (!PStore || !QStore)
    return false;

  // Now check the stores are compatible.
  if (!QStore->isUnordered() || !PStore->isUnordered())
    return false;

  // Check that sinking the store won't cause program behavior changes. Sinking
  // the store out of the Q blocks won't change any behavior as we're sinking
  // from a block to its unconditional successor. But we're moving a store from
  // the P blocks down through the middle block (QBI) and past both QFB and QTB.
  // So we need to check that there are no aliasing loads or stores in
  // QBI, QTB and QFB. We also need to check there are no conflicting memory
  // operations between PStore and the end of its parent block.
  //
  // The ideal way to do this is to query AliasAnalysis, but we don't
  // preserve AA currently so that is dangerous. Be super safe and just
  // check there are no other memory operations at all.
  for (auto &I : *QFB->getSinglePredecessor())
    if (I.mayReadOrWriteMemory())
      return false;
  for (auto &I : *QFB)
    if (&I != QStore && I.mayReadOrWriteMemory())
      return false;
  if (QTB)
    for (auto &I : *QTB)
      if (&I != QStore && I.mayReadOrWriteMemory())
        return false;
  for (auto I = BasicBlock::iterator(PStore), E = PStore->getParent()->end();
       I != E; ++I)
    if (&*I != PStore && I->mayReadOrWriteMemory())
      return false;

  // If PostBB has more than two predecessors, we need to split it so we can
  // sink the store.
  if (std::next(pred_begin(PostBB), 2) != pred_end(PostBB)) {
    // We know that QFB's only successor is PostBB. And QFB has a single
    // predecessor. If QTB exists, then its only successor is also PostBB.
    // If QTB does not exist, then QFB's only predecessor has a conditional
    // branch to QFB and PostBB.
    BasicBlock *TruePred = QTB ? QTB : QFB->getSinglePredecessor();
    BasicBlock *NewBB = SplitBlockPredecessors(PostBB, { QFB, TruePred},
                                               "condstore.split");
    if (!NewBB)
      return false;
    PostBB = NewBB;
  }

  // OK, we're going to sink the stores to PostBB. The store has to be
  // conditional though, so first create the predicate.
  Value *PCond = cast<BranchInst>(PFB->getSinglePredecessor()->getTerminator())
                     ->getCondition();
  Value *QCond = cast<BranchInst>(QFB->getSinglePredecessor()->getTerminator())
                     ->getCondition();

  Value *PPHI = ensureValueAvailableInSuccessor(PStore->getValueOperand(),
                                                PStore->getParent());
  Value *QPHI = ensureValueAvailableInSuccessor(QStore->getValueOperand(),
                                                QStore->getParent(), PPHI);

  IRBuilder<> QB(&*PostBB->getFirstInsertionPt());

  Value *PPred = PStore->getParent() == PTB ? PCond : QB.CreateNot(PCond);
  Value *QPred = QStore->getParent() == QTB ? QCond : QB.CreateNot(QCond);

  if (InvertPCond)
    PPred = QB.CreateNot(PPred);
  if (InvertQCond)
    QPred = QB.CreateNot(QPred);
  Value *CombinedPred = QB.CreateOr(PPred, QPred);

  auto *T =
      SplitBlockAndInsertIfThen(CombinedPred, &*QB.GetInsertPoint(), false);
  QB.SetInsertPoint(T);
  StoreInst *SI = cast<StoreInst>(QB.CreateStore(QPHI, Address));
  AAMDNodes AAMD;
  PStore->getAAMetadata(AAMD, /*Merge=*/false);
  PStore->getAAMetadata(AAMD, /*Merge=*/true);
  SI->setAAMetadata(AAMD);
  unsigned PAlignment = PStore->getAlignment();
  unsigned QAlignment = QStore->getAlignment();
  unsigned TypeAlignment =
      DL.getABITypeAlignment(SI->getValueOperand()->getType());
  unsigned MinAlignment;
  unsigned MaxAlignment;
  std::tie(MinAlignment, MaxAlignment) = std::minmax(PAlignment, QAlignment);
  // Choose the minimum alignment. If we could prove both stores execute, we
  // could use biggest one.  In this case, though, we only know that one of the
  // stores executes.  And we don't know it's safe to take the alignment from a
  // store that doesn't execute.
  if (MinAlignment != 0) {
    // Choose the minimum of all non-zero alignments.
    SI->setAlignment(MinAlignment);
  } else if (MaxAlignment != 0) {
    // Choose the minimal alignment between the non-zero alignment and the ABI
    // default alignment for the type of the stored value.
    SI->setAlignment(std::min(MaxAlignment, TypeAlignment));
  } else {
    // If both alignments are zero, use ABI default alignment for the type of
    // the stored value.
    SI->setAlignment(TypeAlignment);
  }

  QStore->eraseFromParent();
  PStore->eraseFromParent();

  return true;
}

static bool mergeConditionalStores(BranchInst *PBI, BranchInst *QBI,
                                   const DataLayout &DL) {
  // The intention here is to find diamonds or triangles (see below) where each
  // conditional block contains a store to the same address. Both of these
  // stores are conditional, so they can't be unconditionally sunk. But it may
  // be profitable to speculatively sink the stores into one merged store at the
  // end, and predicate the merged store on the union of the two conditions of
  // PBI and QBI.
  //
  // This can reduce the number of stores executed if both of the conditions are
  // true, and can allow the blocks to become small enough to be if-converted.
  // This optimization will also chain, so that ladders of test-and-set
  // sequences can be if-converted away.
  //
  // We only deal with simple diamonds or triangles:
  //
  //     PBI       or      PBI        or a combination of the two
  //    /   \               | \
  //   PTB  PFB             |  PFB
  //    \   /               | /
  //     QBI                QBI
  //    /  \                | \
  //   QTB  QFB             |  QFB
  //    \  /                | /
  //    PostBB            PostBB
  //
  // We model triangles as a type of diamond with a nullptr "true" block.
  // Triangles are canonicalized so that the fallthrough edge is represented by
  // a true condition, as in the diagram above.
  BasicBlock *PTB = PBI->getSuccessor(0);
  BasicBlock *PFB = PBI->getSuccessor(1);
  BasicBlock *QTB = QBI->getSuccessor(0);
  BasicBlock *QFB = QBI->getSuccessor(1);
  BasicBlock *PostBB = QFB->getSingleSuccessor();

  // Make sure we have a good guess for PostBB. If QTB's only successor is
  // QFB, then QFB is a better PostBB.
  if (QTB->getSingleSuccessor() == QFB)
    PostBB = QFB;

  // If we couldn't find a good PostBB, stop.
  if (!PostBB)
    return false;

  bool InvertPCond = false, InvertQCond = false;
  // Canonicalize fallthroughs to the true branches.
  if (PFB == QBI->getParent()) {
    std::swap(PFB, PTB);
    InvertPCond = true;
  }
  if (QFB == PostBB) {
    std::swap(QFB, QTB);
    InvertQCond = true;
  }

  // From this point on we can assume PTB or QTB may be fallthroughs but PFB
  // and QFB may not. Model fallthroughs as a nullptr block.
  if (PTB == QBI->getParent())
    PTB = nullptr;
  if (QTB == PostBB)
    QTB = nullptr;

  // Legality bailouts. We must have at least the non-fallthrough blocks and
  // the post-dominating block, and the non-fallthroughs must only have one
  // predecessor.
  auto HasOnePredAndOneSucc = [](BasicBlock *BB, BasicBlock *P, BasicBlock *S) {
    return BB->getSinglePredecessor() == P && BB->getSingleSuccessor() == S;
  };
  if (!HasOnePredAndOneSucc(PFB, PBI->getParent(), QBI->getParent()) ||
      !HasOnePredAndOneSucc(QFB, QBI->getParent(), PostBB))
    return false;
  if ((PTB && !HasOnePredAndOneSucc(PTB, PBI->getParent(), QBI->getParent())) ||
      (QTB && !HasOnePredAndOneSucc(QTB, QBI->getParent(), PostBB)))
    return false;
  if (!QBI->getParent()->hasNUses(2))
    return false;

  // OK, this is a sequence of two diamonds or triangles.
  // Check if there are stores in PTB or PFB that are repeated in QTB or QFB.
  SmallPtrSet<Value *, 4> PStoreAddresses, QStoreAddresses;
  for (auto *BB : {PTB, PFB}) {
    if (!BB)
      continue;
    for (auto &I : *BB)
      if (StoreInst *SI = dyn_cast<StoreInst>(&I))
        PStoreAddresses.insert(SI->getPointerOperand());
  }
  for (auto *BB : {QTB, QFB}) {
    if (!BB)
      continue;
    for (auto &I : *BB)
      if (StoreInst *SI = dyn_cast<StoreInst>(&I))
        QStoreAddresses.insert(SI->getPointerOperand());
  }

  set_intersect(PStoreAddresses, QStoreAddresses);
  // set_intersect mutates PStoreAddresses in place. Rename it here to make it
  // clear what it contains.
  auto &CommonAddresses = PStoreAddresses;

  bool Changed = false;
  for (auto *Address : CommonAddresses)
    Changed |= mergeConditionalStoreToAddress(
        PTB, PFB, QTB, QFB, PostBB, Address, InvertPCond, InvertQCond, DL);
  return Changed;
}

/// If we have a conditional branch as a predecessor of another block,
/// this function tries to simplify it.  We know
/// that PBI and BI are both conditional branches, and BI is in one of the
/// successor blocks of PBI - PBI branches to BI.
static bool SimplifyCondBranchToCondBranch(BranchInst *PBI, BranchInst *BI,
                                           const DataLayout &DL) {
  assert(PBI->isConditional() && BI->isConditional());
  BasicBlock *BB = BI->getParent();

  // If this block ends with a branch instruction, and if there is a
  // predecessor that ends on a branch of the same condition, make
  // this conditional branch redundant.
  if (PBI->getCondition() == BI->getCondition() &&
      PBI->getSuccessor(0) != PBI->getSuccessor(1)) {
    // Okay, the outcome of this conditional branch is statically
    // knowable.  If this block had a single pred, handle specially.
    if (BB->getSinglePredecessor()) {
      // Turn this into a branch on constant.
      bool CondIsTrue = PBI->getSuccessor(0) == BB;
      BI->setCondition(
          ConstantInt::get(Type::getInt1Ty(BB->getContext()), CondIsTrue));
      return true; // Nuke the branch on constant.
    }

    // Otherwise, if there are multiple predecessors, insert a PHI that merges
    // in the constant and simplify the block result.  Subsequent passes of
    // simplifycfg will thread the block.
    if (BlockIsSimpleEnoughToThreadThrough(BB)) {
      pred_iterator PB = pred_begin(BB), PE = pred_end(BB);
      PHINode *NewPN = PHINode::Create(
          Type::getInt1Ty(BB->getContext()), std::distance(PB, PE),
          BI->getCondition()->getName() + ".pr", &BB->front());
      // Okay, we're going to insert the PHI node.  Since PBI is not the only
      // predecessor, compute the PHI'd conditional value for all of the preds.
      // Any predecessor where the condition is not computable we keep symbolic.
      for (pred_iterator PI = PB; PI != PE; ++PI) {
        BasicBlock *P = *PI;
        if ((PBI = dyn_cast<BranchInst>(P->getTerminator())) && PBI != BI &&
            PBI->isConditional() && PBI->getCondition() == BI->getCondition() &&
            PBI->getSuccessor(0) != PBI->getSuccessor(1)) {
          bool CondIsTrue = PBI->getSuccessor(0) == BB;
          NewPN->addIncoming(
              ConstantInt::get(Type::getInt1Ty(BB->getContext()), CondIsTrue),
              P);
        } else {
          NewPN->addIncoming(BI->getCondition(), P);
        }
      }

      BI->setCondition(NewPN);
      return true;
    }
  }

  if (auto *CE = dyn_cast<ConstantExpr>(BI->getCondition()))
    if (CE->canTrap())
      return false;

  // If both branches are conditional and both contain stores to the same
  // address, remove the stores from the conditionals and create a conditional
  // merged store at the end.
  if (MergeCondStores && mergeConditionalStores(PBI, BI, DL))
    return true;

  // If this is a conditional branch in an empty block, and if any
  // predecessors are a conditional branch to one of our destinations,
  // fold the conditions into logical ops and one cond br.

  // Ignore dbg intrinsics.
  if (&*BB->instructionsWithoutDebug().begin() != BI)
    return false;

  int PBIOp, BIOp;
  if (PBI->getSuccessor(0) == BI->getSuccessor(0)) {
    PBIOp = 0;
    BIOp = 0;
  } else if (PBI->getSuccessor(0) == BI->getSuccessor(1)) {
    PBIOp = 0;
    BIOp = 1;
  } else if (PBI->getSuccessor(1) == BI->getSuccessor(0)) {
    PBIOp = 1;
    BIOp = 0;
  } else if (PBI->getSuccessor(1) == BI->getSuccessor(1)) {
    PBIOp = 1;
    BIOp = 1;
  } else {
    return false;
  }

  // Check to make sure that the other destination of this branch
  // isn't BB itself.  If so, this is an infinite loop that will
  // keep getting unwound.
  if (PBI->getSuccessor(PBIOp) == BB)
    return false;

  // Do not perform this transformation if it would require
  // insertion of a large number of select instructions. For targets
  // without predication/cmovs, this is a big pessimization.

  // Also do not perform this transformation if any phi node in the common
  // destination block can trap when reached by BB or PBB (PR17073). In that
  // case, it would be unsafe to hoist the operation into a select instruction.

  BasicBlock *CommonDest = PBI->getSuccessor(PBIOp);
  unsigned NumPhis = 0;
  for (BasicBlock::iterator II = CommonDest->begin(); isa<PHINode>(II);
       ++II, ++NumPhis) {
    if (NumPhis > 2) // Disable this xform.
      return false;

    PHINode *PN = cast<PHINode>(II);
    Value *BIV = PN->getIncomingValueForBlock(BB);
    if (ConstantExpr *CE = dyn_cast<ConstantExpr>(BIV))
      if (CE->canTrap())
        return false;

    unsigned PBBIdx = PN->getBasicBlockIndex(PBI->getParent());
    Value *PBIV = PN->getIncomingValue(PBBIdx);
    if (ConstantExpr *CE = dyn_cast<ConstantExpr>(PBIV))
      if (CE->canTrap())
        return false;
  }

  // Finally, if everything is ok, fold the branches to logical ops.
  BasicBlock *OtherDest = BI->getSuccessor(BIOp ^ 1);

  LLVM_DEBUG(dbgs() << "FOLDING BRs:" << *PBI->getParent()
                    << "AND: " << *BI->getParent());

  // If OtherDest *is* BB, then BB is a basic block with a single conditional
  // branch in it, where one edge (OtherDest) goes back to itself but the other
  // exits.  We don't *know* that the program avoids the infinite loop
  // (even though that seems likely).  If we do this xform naively, we'll end up
  // recursively unpeeling the loop.  Since we know that (after the xform is
  // done) that the block *is* infinite if reached, we just make it an obviously
  // infinite loop with no cond branch.
  if (OtherDest == BB) {
    // Insert it at the end of the function, because it's either code,
    // or it won't matter if it's hot. :)
    BasicBlock *InfLoopBlock =
        BasicBlock::Create(BB->getContext(), "infloop", BB->getParent());
    BranchInst::Create(InfLoopBlock, InfLoopBlock);
    OtherDest = InfLoopBlock;
  }

  LLVM_DEBUG(dbgs() << *PBI->getParent()->getParent());

  // BI may have other predecessors.  Because of this, we leave
  // it alone, but modify PBI.

  // Make sure we get to CommonDest on True&True directions.
  Value *PBICond = PBI->getCondition();
  IRBuilder<NoFolder> Builder(PBI);
  if (PBIOp)
    PBICond = Builder.CreateNot(PBICond, PBICond->getName() + ".not");

  Value *BICond = BI->getCondition();
  if (BIOp)
    BICond = Builder.CreateNot(BICond, BICond->getName() + ".not");

  // Merge the conditions.
  Value *Cond = Builder.CreateOr(PBICond, BICond, "brmerge");

  // Modify PBI to branch on the new condition to the new dests.
  PBI->setCondition(Cond);
  PBI->setSuccessor(0, CommonDest);
  PBI->setSuccessor(1, OtherDest);

  // Update branch weight for PBI.
  uint64_t PredTrueWeight, PredFalseWeight, SuccTrueWeight, SuccFalseWeight;
  uint64_t PredCommon, PredOther, SuccCommon, SuccOther;
  bool HasWeights =
      extractPredSuccWeights(PBI, BI, PredTrueWeight, PredFalseWeight,
                             SuccTrueWeight, SuccFalseWeight);
  if (HasWeights) {
    PredCommon = PBIOp ? PredFalseWeight : PredTrueWeight;
    PredOther = PBIOp ? PredTrueWeight : PredFalseWeight;
    SuccCommon = BIOp ? SuccFalseWeight : SuccTrueWeight;
    SuccOther = BIOp ? SuccTrueWeight : SuccFalseWeight;
    // The weight to CommonDest should be PredCommon * SuccTotal +
    //                                    PredOther * SuccCommon.
    // The weight to OtherDest should be PredOther * SuccOther.
    uint64_t NewWeights[2] = {PredCommon * (SuccCommon + SuccOther) +
                                  PredOther * SuccCommon,
                              PredOther * SuccOther};
    // Halve the weights if any of them cannot fit in an uint32_t
    FitWeights(NewWeights);

    setBranchWeights(PBI, NewWeights[0], NewWeights[1]);
  }

  // OtherDest may have phi nodes.  If so, add an entry from PBI's
  // block that are identical to the entries for BI's block.
  AddPredecessorToBlock(OtherDest, PBI->getParent(), BB);

  // We know that the CommonDest already had an edge from PBI to
  // it.  If it has PHIs though, the PHIs may have different
  // entries for BB and PBI's BB.  If so, insert a select to make
  // them agree.
  for (PHINode &PN : CommonDest->phis()) {
    Value *BIV = PN.getIncomingValueForBlock(BB);
    unsigned PBBIdx = PN.getBasicBlockIndex(PBI->getParent());
    Value *PBIV = PN.getIncomingValue(PBBIdx);
    if (BIV != PBIV) {
      // Insert a select in PBI to pick the right value.
      SelectInst *NV = cast<SelectInst>(
          Builder.CreateSelect(PBICond, PBIV, BIV, PBIV->getName() + ".mux"));
      PN.setIncomingValue(PBBIdx, NV);
      // Although the select has the same condition as PBI, the original branch
      // weights for PBI do not apply to the new select because the select's
      // 'logical' edges are incoming edges of the phi that is eliminated, not
      // the outgoing edges of PBI.
      if (HasWeights) {
        uint64_t PredCommon = PBIOp ? PredFalseWeight : PredTrueWeight;
        uint64_t PredOther = PBIOp ? PredTrueWeight : PredFalseWeight;
        uint64_t SuccCommon = BIOp ? SuccFalseWeight : SuccTrueWeight;
        uint64_t SuccOther = BIOp ? SuccTrueWeight : SuccFalseWeight;
        // The weight to PredCommonDest should be PredCommon * SuccTotal.
        // The weight to PredOtherDest should be PredOther * SuccCommon.
        uint64_t NewWeights[2] = {PredCommon * (SuccCommon + SuccOther),
                                  PredOther * SuccCommon};

        FitWeights(NewWeights);

        setBranchWeights(NV, NewWeights[0], NewWeights[1]);
      }
    }
  }

  LLVM_DEBUG(dbgs() << "INTO: " << *PBI->getParent());
  LLVM_DEBUG(dbgs() << *PBI->getParent()->getParent());

  // This basic block is probably dead.  We know it has at least
  // one fewer predecessor.
  return true;
}

// Simplifies a terminator by replacing it with a branch to TrueBB if Cond is
// true or to FalseBB if Cond is false.
// Takes care of updating the successors and removing the old terminator.
// Also makes sure not to introduce new successors by assuming that edges to
// non-successor TrueBBs and FalseBBs aren't reachable.
static bool SimplifyTerminatorOnSelect(Instruction *OldTerm, Value *Cond,
                                       BasicBlock *TrueBB, BasicBlock *FalseBB,
                                       uint32_t TrueWeight,
                                       uint32_t FalseWeight) {
  // Remove any superfluous successor edges from the CFG.
  // First, figure out which successors to preserve.
  // If TrueBB and FalseBB are equal, only try to preserve one copy of that
  // successor.
  BasicBlock *KeepEdge1 = TrueBB;
  BasicBlock *KeepEdge2 = TrueBB != FalseBB ? FalseBB : nullptr;

  // Then remove the rest.
  for (BasicBlock *Succ : successors(OldTerm)) {
    // Make sure only to keep exactly one copy of each edge.
    if (Succ == KeepEdge1)
      KeepEdge1 = nullptr;
    else if (Succ == KeepEdge2)
      KeepEdge2 = nullptr;
    else
      Succ->removePredecessor(OldTerm->getParent(),
                              /*DontDeleteUselessPHIs=*/true);
  }

  IRBuilder<> Builder(OldTerm);
  Builder.SetCurrentDebugLocation(OldTerm->getDebugLoc());

  // Insert an appropriate new terminator.
  if (!KeepEdge1 && !KeepEdge2) {
    if (TrueBB == FalseBB)
      // We were only looking for one successor, and it was present.
      // Create an unconditional branch to it.
      Builder.CreateBr(TrueBB);
    else {
      // We found both of the successors we were looking for.
      // Create a conditional branch sharing the condition of the select.
      BranchInst *NewBI = Builder.CreateCondBr(Cond, TrueBB, FalseBB);
      if (TrueWeight != FalseWeight)
        setBranchWeights(NewBI, TrueWeight, FalseWeight);
    }
  } else if (KeepEdge1 && (KeepEdge2 || TrueBB == FalseBB)) {
    // Neither of the selected blocks were successors, so this
    // terminator must be unreachable.
    new UnreachableInst(OldTerm->getContext(), OldTerm);
  } else {
    // One of the selected values was a successor, but the other wasn't.
    // Insert an unconditional branch to the one that was found;
    // the edge to the one that wasn't must be unreachable.
    if (!KeepEdge1)
      // Only TrueBB was found.
      Builder.CreateBr(TrueBB);
    else
      // Only FalseBB was found.
      Builder.CreateBr(FalseBB);
  }

  EraseTerminatorAndDCECond(OldTerm);
  return true;
}

// Replaces
//   (switch (select cond, X, Y)) on constant X, Y
// with a branch - conditional if X and Y lead to distinct BBs,
// unconditional otherwise.
static bool SimplifySwitchOnSelect(SwitchInst *SI, SelectInst *Select) {
  // Check for constant integer values in the select.
  ConstantInt *TrueVal = dyn_cast<ConstantInt>(Select->getTrueValue());
  ConstantInt *FalseVal = dyn_cast<ConstantInt>(Select->getFalseValue());
  if (!TrueVal || !FalseVal)
    return false;

  // Find the relevant condition and destinations.
  Value *Condition = Select->getCondition();
  BasicBlock *TrueBB = SI->findCaseValue(TrueVal)->getCaseSuccessor();
  BasicBlock *FalseBB = SI->findCaseValue(FalseVal)->getCaseSuccessor();

  // Get weight for TrueBB and FalseBB.
  uint32_t TrueWeight = 0, FalseWeight = 0;
  SmallVector<uint64_t, 8> Weights;
  bool HasWeights = HasBranchWeights(SI);
  if (HasWeights) {
    GetBranchWeights(SI, Weights);
    if (Weights.size() == 1 + SI->getNumCases()) {
      TrueWeight =
          (uint32_t)Weights[SI->findCaseValue(TrueVal)->getSuccessorIndex()];
      FalseWeight =
          (uint32_t)Weights[SI->findCaseValue(FalseVal)->getSuccessorIndex()];
    }
  }

  // Perform the actual simplification.
  return SimplifyTerminatorOnSelect(SI, Condition, TrueBB, FalseBB, TrueWeight,
                                    FalseWeight);
}

// Replaces
//   (indirectbr (select cond, blockaddress(@fn, BlockA),
//                             blockaddress(@fn, BlockB)))
// with
//   (br cond, BlockA, BlockB).
static bool SimplifyIndirectBrOnSelect(IndirectBrInst *IBI, SelectInst *SI) {
  // Check that both operands of the select are block addresses.
  BlockAddress *TBA = dyn_cast<BlockAddress>(SI->getTrueValue());
  BlockAddress *FBA = dyn_cast<BlockAddress>(SI->getFalseValue());
  if (!TBA || !FBA)
    return false;

  // Extract the actual blocks.
  BasicBlock *TrueBB = TBA->getBasicBlock();
  BasicBlock *FalseBB = FBA->getBasicBlock();

  // Perform the actual simplification.
  return SimplifyTerminatorOnSelect(IBI, SI->getCondition(), TrueBB, FalseBB, 0,
                                    0);
}

/// This is called when we find an icmp instruction
/// (a seteq/setne with a constant) as the only instruction in a
/// block that ends with an uncond branch.  We are looking for a very specific
/// pattern that occurs when "A == 1 || A == 2 || A == 3" gets simplified.  In
/// this case, we merge the first two "or's of icmp" into a switch, but then the
/// default value goes to an uncond block with a seteq in it, we get something
/// like:
///
///   switch i8 %A, label %DEFAULT [ i8 1, label %end    i8 2, label %end ]
/// DEFAULT:
///   %tmp = icmp eq i8 %A, 92
///   br label %end
/// end:
///   ... = phi i1 [ true, %entry ], [ %tmp, %DEFAULT ], [ true, %entry ]
///
/// We prefer to split the edge to 'end' so that there is a true/false entry to
/// the PHI, merging the third icmp into the switch.
bool SimplifyCFGOpt::tryToSimplifyUncondBranchWithICmpInIt(
    ICmpInst *ICI, IRBuilder<> &Builder) {
  BasicBlock *BB = ICI->getParent();

  // If the block has any PHIs in it or the icmp has multiple uses, it is too
  // complex.
  if (isa<PHINode>(BB->begin()) || !ICI->hasOneUse())
    return false;

  Value *V = ICI->getOperand(0);
  ConstantInt *Cst = cast<ConstantInt>(ICI->getOperand(1));

  // The pattern we're looking for is where our only predecessor is a switch on
  // 'V' and this block is the default case for the switch.  In this case we can
  // fold the compared value into the switch to simplify things.
  BasicBlock *Pred = BB->getSinglePredecessor();
  if (!Pred || !isa<SwitchInst>(Pred->getTerminator()))
    return false;

  SwitchInst *SI = cast<SwitchInst>(Pred->getTerminator());
  if (SI->getCondition() != V)
    return false;

  // If BB is reachable on a non-default case, then we simply know the value of
  // V in this block.  Substitute it and constant fold the icmp instruction
  // away.
  if (SI->getDefaultDest() != BB) {
    ConstantInt *VVal = SI->findCaseDest(BB);
    assert(VVal && "Should have a unique destination value");
    ICI->setOperand(0, VVal);

    if (Value *V = SimplifyInstruction(ICI, {DL, ICI})) {
      ICI->replaceAllUsesWith(V);
      ICI->eraseFromParent();
    }
    // BB is now empty, so it is likely to simplify away.
    return requestResimplify();
  }

  // Ok, the block is reachable from the default dest.  If the constant we're
  // comparing exists in one of the other edges, then we can constant fold ICI
  // and zap it.
  if (SI->findCaseValue(Cst) != SI->case_default()) {
    Value *V;
    if (ICI->getPredicate() == ICmpInst::ICMP_EQ)
      V = ConstantInt::getFalse(BB->getContext());
    else
      V = ConstantInt::getTrue(BB->getContext());

    ICI->replaceAllUsesWith(V);
    ICI->eraseFromParent();
    // BB is now empty, so it is likely to simplify away.
    return requestResimplify();
  }

  // The use of the icmp has to be in the 'end' block, by the only PHI node in
  // the block.
  BasicBlock *SuccBlock = BB->getTerminator()->getSuccessor(0);
  PHINode *PHIUse = dyn_cast<PHINode>(ICI->user_back());
  if (PHIUse == nullptr || PHIUse != &SuccBlock->front() ||
      isa<PHINode>(++BasicBlock::iterator(PHIUse)))
    return false;

  // If the icmp is a SETEQ, then the default dest gets false, the new edge gets
  // true in the PHI.
  Constant *DefaultCst = ConstantInt::getTrue(BB->getContext());
  Constant *NewCst = ConstantInt::getFalse(BB->getContext());

  if (ICI->getPredicate() == ICmpInst::ICMP_EQ)
    std::swap(DefaultCst, NewCst);

  // Replace ICI (which is used by the PHI for the default value) with true or
  // false depending on if it is EQ or NE.
  ICI->replaceAllUsesWith(DefaultCst);
  ICI->eraseFromParent();

  // Okay, the switch goes to this block on a default value.  Add an edge from
  // the switch to the merge point on the compared value.
  BasicBlock *NewBB =
      BasicBlock::Create(BB->getContext(), "switch.edge", BB->getParent(), BB);
  SmallVector<uint64_t, 8> Weights;
  bool HasWeights = HasBranchWeights(SI);
  if (HasWeights) {
    GetBranchWeights(SI, Weights);
    if (Weights.size() == 1 + SI->getNumCases()) {
      // Split weight for default case to case for "Cst".
      Weights[0] = (Weights[0] + 1) >> 1;
      Weights.push_back(Weights[0]);

      SmallVector<uint32_t, 8> MDWeights(Weights.begin(), Weights.end());
      setBranchWeights(SI, MDWeights);
    }
  }
  SI->addCase(Cst, NewBB);

  // NewBB branches to the phi block, add the uncond branch and the phi entry.
  Builder.SetInsertPoint(NewBB);
  Builder.SetCurrentDebugLocation(SI->getDebugLoc());
  Builder.CreateBr(SuccBlock);
  PHIUse->addIncoming(NewCst, NewBB);
  return true;
}

/// The specified branch is a conditional branch.
/// Check to see if it is branching on an or/and chain of icmp instructions, and
/// fold it into a switch instruction if so.
static bool SimplifyBranchOnICmpChain(BranchInst *BI, IRBuilder<> &Builder,
                                      const DataLayout &DL) {
  Instruction *Cond = dyn_cast<Instruction>(BI->getCondition());
  if (!Cond)
    return false;

  // Change br (X == 0 | X == 1), T, F into a switch instruction.
  // If this is a bunch of seteq's or'd together, or if it's a bunch of
  // 'setne's and'ed together, collect them.

  // Try to gather values from a chain of and/or to be turned into a switch
  ConstantComparesGatherer ConstantCompare(Cond, DL);
  // Unpack the result
  SmallVectorImpl<ConstantInt *> &Values = ConstantCompare.Vals;
  Value *CompVal = ConstantCompare.CompValue;
  unsigned UsedICmps = ConstantCompare.UsedICmps;
  Value *ExtraCase = ConstantCompare.Extra;

  // If we didn't have a multiply compared value, fail.
  if (!CompVal)
    return false;

  // Avoid turning single icmps into a switch.
  if (UsedICmps <= 1)
    return false;

  bool TrueWhenEqual = (Cond->getOpcode() == Instruction::Or);

  // There might be duplicate constants in the list, which the switch
  // instruction can't handle, remove them now.
  array_pod_sort(Values.begin(), Values.end(), ConstantIntSortPredicate);
  Values.erase(std::unique(Values.begin(), Values.end()), Values.end());

  // If Extra was used, we require at least two switch values to do the
  // transformation.  A switch with one value is just a conditional branch.
  if (ExtraCase && Values.size() < 2)
    return false;

  // TODO: Preserve branch weight metadata, similarly to how
  // FoldValueComparisonIntoPredecessors preserves it.

  // Figure out which block is which destination.
  BasicBlock *DefaultBB = BI->getSuccessor(1);
  BasicBlock *EdgeBB = BI->getSuccessor(0);
  if (!TrueWhenEqual)
    std::swap(DefaultBB, EdgeBB);

  BasicBlock *BB = BI->getParent();

  LLVM_DEBUG(dbgs() << "Converting 'icmp' chain with " << Values.size()
                    << " cases into SWITCH.  BB is:\n"
                    << *BB);

  // If there are any extra values that couldn't be folded into the switch
  // then we evaluate them with an explicit branch first.  Split the block
  // right before the condbr to handle it.
  if (ExtraCase) {
    BasicBlock *NewBB =
        BB->splitBasicBlock(BI->getIterator(), "switch.early.test");
    // Remove the uncond branch added to the old block.
    Instruction *OldTI = BB->getTerminator();
    Builder.SetInsertPoint(OldTI);

    if (TrueWhenEqual)
      Builder.CreateCondBr(ExtraCase, EdgeBB, NewBB);
    else
      Builder.CreateCondBr(ExtraCase, NewBB, EdgeBB);

    OldTI->eraseFromParent();

    // If there are PHI nodes in EdgeBB, then we need to add a new entry to them
    // for the edge we just added.
    AddPredecessorToBlock(EdgeBB, BB, NewBB);

    LLVM_DEBUG(dbgs() << "  ** 'icmp' chain unhandled condition: " << *ExtraCase
                      << "\nEXTRABB = " << *BB);
    BB = NewBB;
  }

  Builder.SetInsertPoint(BI);
  // Convert pointer to int before we switch.
  if (CompVal->getType()->isPointerTy()) {
    CompVal = Builder.CreatePtrToInt(
        CompVal, DL.getIntPtrType(CompVal->getType()), "magicptr");
  }

  // Create the new switch instruction now.
  SwitchInst *New = Builder.CreateSwitch(CompVal, DefaultBB, Values.size());

  // Add all of the 'cases' to the switch instruction.
  for (unsigned i = 0, e = Values.size(); i != e; ++i)
    New->addCase(Values[i], EdgeBB);

  // We added edges from PI to the EdgeBB.  As such, if there were any
  // PHI nodes in EdgeBB, they need entries to be added corresponding to
  // the number of edges added.
  for (BasicBlock::iterator BBI = EdgeBB->begin(); isa<PHINode>(BBI); ++BBI) {
    PHINode *PN = cast<PHINode>(BBI);
    Value *InVal = PN->getIncomingValueForBlock(BB);
    for (unsigned i = 0, e = Values.size() - 1; i != e; ++i)
      PN->addIncoming(InVal, BB);
  }

  // Erase the old branch instruction.
  EraseTerminatorAndDCECond(BI);

  LLVM_DEBUG(dbgs() << "  ** 'icmp' chain result is:\n" << *BB << '\n');
  return true;
}

bool SimplifyCFGOpt::SimplifyResume(ResumeInst *RI, IRBuilder<> &Builder) {
  if (isa<PHINode>(RI->getValue()))
    return SimplifyCommonResume(RI);
  else if (isa<LandingPadInst>(RI->getParent()->getFirstNonPHI()) &&
           RI->getValue() == RI->getParent()->getFirstNonPHI())
    // The resume must unwind the exception that caused control to branch here.
    return SimplifySingleResume(RI);

  return false;
}

// Simplify resume that is shared by several landing pads (phi of landing pad).
bool SimplifyCFGOpt::SimplifyCommonResume(ResumeInst *RI) {
  BasicBlock *BB = RI->getParent();

  // Check that there are no other instructions except for debug intrinsics
  // between the phi of landing pads (RI->getValue()) and resume instruction.
  BasicBlock::iterator I = cast<Instruction>(RI->getValue())->getIterator(),
                       E = RI->getIterator();
  while (++I != E)
    if (!isa<DbgInfoIntrinsic>(I))
      return false;

  SmallSetVector<BasicBlock *, 4> TrivialUnwindBlocks;
  auto *PhiLPInst = cast<PHINode>(RI->getValue());

  // Check incoming blocks to see if any of them are trivial.
  for (unsigned Idx = 0, End = PhiLPInst->getNumIncomingValues(); Idx != End;
       Idx++) {
    auto *IncomingBB = PhiLPInst->getIncomingBlock(Idx);
    auto *IncomingValue = PhiLPInst->getIncomingValue(Idx);

    // If the block has other successors, we can not delete it because
    // it has other dependents.
    if (IncomingBB->getUniqueSuccessor() != BB)
      continue;

    auto *LandingPad = dyn_cast<LandingPadInst>(IncomingBB->getFirstNonPHI());
    // Not the landing pad that caused the control to branch here.
    if (IncomingValue != LandingPad)
      continue;

    bool isTrivial = true;

    I = IncomingBB->getFirstNonPHI()->getIterator();
    E = IncomingBB->getTerminator()->getIterator();
    while (++I != E)
      if (!isa<DbgInfoIntrinsic>(I)) {
        isTrivial = false;
        break;
      }

    if (isTrivial)
      TrivialUnwindBlocks.insert(IncomingBB);
  }

  // If no trivial unwind blocks, don't do any simplifications.
  if (TrivialUnwindBlocks.empty())
    return false;

  // Turn all invokes that unwind here into calls.
  for (auto *TrivialBB : TrivialUnwindBlocks) {
    // Blocks that will be simplified should be removed from the phi node.
    // Note there could be multiple edges to the resume block, and we need
    // to remove them all.
    while (PhiLPInst->getBasicBlockIndex(TrivialBB) != -1)
      BB->removePredecessor(TrivialBB, true);

    for (pred_iterator PI = pred_begin(TrivialBB), PE = pred_end(TrivialBB);
         PI != PE;) {
      BasicBlock *Pred = *PI++;
      removeUnwindEdge(Pred);
    }

    // In each SimplifyCFG run, only the current processed block can be erased.
    // Otherwise, it will break the iteration of SimplifyCFG pass. So instead
    // of erasing TrivialBB, we only remove the branch to the common resume
    // block so that we can later erase the resume block since it has no
    // predecessors.
    TrivialBB->getTerminator()->eraseFromParent();
    new UnreachableInst(RI->getContext(), TrivialBB);
  }

  // Delete the resume block if all its predecessors have been removed.
  if (pred_empty(BB))
    BB->eraseFromParent();

  return !TrivialUnwindBlocks.empty();
}

// Simplify resume that is only used by a single (non-phi) landing pad.
bool SimplifyCFGOpt::SimplifySingleResume(ResumeInst *RI) {
  BasicBlock *BB = RI->getParent();
  LandingPadInst *LPInst = dyn_cast<LandingPadInst>(BB->getFirstNonPHI());
  assert(RI->getValue() == LPInst &&
         "Resume must unwind the exception that caused control to here");

  // Check that there are no other instructions except for debug intrinsics.
  BasicBlock::iterator I = LPInst->getIterator(), E = RI->getIterator();
  while (++I != E)
    if (!isa<DbgInfoIntrinsic>(I))
      return false;

  // Turn all invokes that unwind here into calls and delete the basic block.
  for (pred_iterator PI = pred_begin(BB), PE = pred_end(BB); PI != PE;) {
    BasicBlock *Pred = *PI++;
    removeUnwindEdge(Pred);
  }

  // The landingpad is now unreachable.  Zap it.
  if (LoopHeaders)
    LoopHeaders->erase(BB);
  BB->eraseFromParent();
  return true;
}

static bool removeEmptyCleanup(CleanupReturnInst *RI) {
  // If this is a trivial cleanup pad that executes no instructions, it can be
  // eliminated.  If the cleanup pad continues to the caller, any predecessor
  // that is an EH pad will be updated to continue to the caller and any
  // predecessor that terminates with an invoke instruction will have its invoke
  // instruction converted to a call instruction.  If the cleanup pad being
  // simplified does not continue to the caller, each predecessor will be
  // updated to continue to the unwind destination of the cleanup pad being
  // simplified.
  BasicBlock *BB = RI->getParent();
  CleanupPadInst *CPInst = RI->getCleanupPad();
  if (CPInst->getParent() != BB)
    // This isn't an empty cleanup.
    return false;

  // We cannot kill the pad if it has multiple uses.  This typically arises
  // from unreachable basic blocks.
  if (!CPInst->hasOneUse())
    return false;

  // Check that there are no other instructions except for benign intrinsics.
  BasicBlock::iterator I = CPInst->getIterator(), E = RI->getIterator();
  while (++I != E) {
    auto *II = dyn_cast<IntrinsicInst>(I);
    if (!II)
      return false;

    Intrinsic::ID IntrinsicID = II->getIntrinsicID();
    switch (IntrinsicID) {
    case Intrinsic::dbg_declare:
    case Intrinsic::dbg_value:
    case Intrinsic::dbg_label:
    case Intrinsic::lifetime_end:
      break;
    default:
      return false;
    }
  }

  // If the cleanup return we are simplifying unwinds to the caller, this will
  // set UnwindDest to nullptr.
  BasicBlock *UnwindDest = RI->getUnwindDest();
  Instruction *DestEHPad = UnwindDest ? UnwindDest->getFirstNonPHI() : nullptr;

  // We're about to remove BB from the control flow.  Before we do, sink any
  // PHINodes into the unwind destination.  Doing this before changing the
  // control flow avoids some potentially slow checks, since we can currently
  // be certain that UnwindDest and BB have no common predecessors (since they
  // are both EH pads).
  if (UnwindDest) {
    // First, go through the PHI nodes in UnwindDest and update any nodes that
    // reference the block we are removing
    for (BasicBlock::iterator I = UnwindDest->begin(),
                              IE = DestEHPad->getIterator();
         I != IE; ++I) {
      PHINode *DestPN = cast<PHINode>(I);

      int Idx = DestPN->getBasicBlockIndex(BB);
      // Since BB unwinds to UnwindDest, it has to be in the PHI node.
      assert(Idx != -1);
      // This PHI node has an incoming value that corresponds to a control
      // path through the cleanup pad we are removing.  If the incoming
      // value is in the cleanup pad, it must be a PHINode (because we
      // verified above that the block is otherwise empty).  Otherwise, the
      // value is either a constant or a value that dominates the cleanup
      // pad being removed.
      //
      // Because BB and UnwindDest are both EH pads, all of their
      // predecessors must unwind to these blocks, and since no instruction
      // can have multiple unwind destinations, there will be no overlap in
      // incoming blocks between SrcPN and DestPN.
      Value *SrcVal = DestPN->getIncomingValue(Idx);
      PHINode *SrcPN = dyn_cast<PHINode>(SrcVal);

      // Remove the entry for the block we are deleting.
      DestPN->removeIncomingValue(Idx, false);

      if (SrcPN && SrcPN->getParent() == BB) {
        // If the incoming value was a PHI node in the cleanup pad we are
        // removing, we need to merge that PHI node's incoming values into
        // DestPN.
        for (unsigned SrcIdx = 0, SrcE = SrcPN->getNumIncomingValues();
             SrcIdx != SrcE; ++SrcIdx) {
          DestPN->addIncoming(SrcPN->getIncomingValue(SrcIdx),
                              SrcPN->getIncomingBlock(SrcIdx));
        }
      } else {
        // Otherwise, the incoming value came from above BB and
        // so we can just reuse it.  We must associate all of BB's
        // predecessors with this value.
        for (auto *pred : predecessors(BB)) {
          DestPN->addIncoming(SrcVal, pred);
        }
      }
    }

    // Sink any remaining PHI nodes directly into UnwindDest.
    Instruction *InsertPt = DestEHPad;
    for (BasicBlock::iterator I = BB->begin(),
                              IE = BB->getFirstNonPHI()->getIterator();
         I != IE;) {
      // The iterator must be incremented here because the instructions are
      // being moved to another block.
      PHINode *PN = cast<PHINode>(I++);
      if (PN->use_empty())
        // If the PHI node has no uses, just leave it.  It will be erased
        // when we erase BB below.
        continue;

      // Otherwise, sink this PHI node into UnwindDest.
      // Any predecessors to UnwindDest which are not already represented
      // must be back edges which inherit the value from the path through
      // BB.  In this case, the PHI value must reference itself.
      for (auto *pred : predecessors(UnwindDest))
        if (pred != BB)
          PN->addIncoming(PN, pred);
      PN->moveBefore(InsertPt);
    }
  }

  for (pred_iterator PI = pred_begin(BB), PE = pred_end(BB); PI != PE;) {
    // The iterator must be updated here because we are removing this pred.
    BasicBlock *PredBB = *PI++;
    if (UnwindDest == nullptr) {
      removeUnwindEdge(PredBB);
    } else {
      Instruction *TI = PredBB->getTerminator();
      TI->replaceUsesOfWith(BB, UnwindDest);
    }
  }

  // The cleanup pad is now unreachable.  Zap it.
  BB->eraseFromParent();
  return true;
}

// Try to merge two cleanuppads together.
static bool mergeCleanupPad(CleanupReturnInst *RI) {
  // Skip any cleanuprets which unwind to caller, there is nothing to merge
  // with.
  BasicBlock *UnwindDest = RI->getUnwindDest();
  if (!UnwindDest)
    return false;

  // This cleanupret isn't the only predecessor of this cleanuppad, it wouldn't
  // be safe to merge without code duplication.
  if (UnwindDest->getSinglePredecessor() != RI->getParent())
    return false;

  // Verify that our cleanuppad's unwind destination is another cleanuppad.
  auto *SuccessorCleanupPad = dyn_cast<CleanupPadInst>(&UnwindDest->front());
  if (!SuccessorCleanupPad)
    return false;

  CleanupPadInst *PredecessorCleanupPad = RI->getCleanupPad();
  // Replace any uses of the successor cleanupad with the predecessor pad
  // The only cleanuppad uses should be this cleanupret, it's cleanupret and
  // funclet bundle operands.
  SuccessorCleanupPad->replaceAllUsesWith(PredecessorCleanupPad);
  // Remove the old cleanuppad.
  SuccessorCleanupPad->eraseFromParent();
  // Now, we simply replace the cleanupret with a branch to the unwind
  // destination.
  BranchInst::Create(UnwindDest, RI->getParent());
  RI->eraseFromParent();

  return true;
}

bool SimplifyCFGOpt::SimplifyCleanupReturn(CleanupReturnInst *RI) {
  // It is possible to transiantly have an undef cleanuppad operand because we
  // have deleted some, but not all, dead blocks.
  // Eventually, this block will be deleted.
  if (isa<UndefValue>(RI->getOperand(0)))
    return false;

  if (mergeCleanupPad(RI))
    return true;

  if (removeEmptyCleanup(RI))
    return true;

  return false;
}

bool SimplifyCFGOpt::SimplifyReturn(ReturnInst *RI, IRBuilder<> &Builder) {
  BasicBlock *BB = RI->getParent();
  if (!BB->getFirstNonPHIOrDbg()->isTerminator())
    return false;

  // Find predecessors that end with branches.
  SmallVector<BasicBlock *, 8> UncondBranchPreds;
  SmallVector<BranchInst *, 8> CondBranchPreds;
  for (pred_iterator PI = pred_begin(BB), E = pred_end(BB); PI != E; ++PI) {
    BasicBlock *P = *PI;
    Instruction *PTI = P->getTerminator();
    if (BranchInst *BI = dyn_cast<BranchInst>(PTI)) {
      if (BI->isUnconditional())
        UncondBranchPreds.push_back(P);
      else
        CondBranchPreds.push_back(BI);
    }
  }

  // If we found some, do the transformation!
  if (!UncondBranchPreds.empty() && DupRet) {
    while (!UncondBranchPreds.empty()) {
      BasicBlock *Pred = UncondBranchPreds.pop_back_val();
      LLVM_DEBUG(dbgs() << "FOLDING: " << *BB
                        << "INTO UNCOND BRANCH PRED: " << *Pred);
      (void)FoldReturnIntoUncondBranch(RI, BB, Pred);
    }

    // If we eliminated all predecessors of the block, delete the block now.
    if (pred_empty(BB)) {
      // We know there are no successors, so just nuke the block.
      if (LoopHeaders)
        LoopHeaders->erase(BB);
      BB->eraseFromParent();
    }

    return true;
  }

  // Check out all of the conditional branches going to this return
  // instruction.  If any of them just select between returns, change the
  // branch itself into a select/return pair.
  while (!CondBranchPreds.empty()) {
    BranchInst *BI = CondBranchPreds.pop_back_val();

    // Check to see if the non-BB successor is also a return block.
    if (isa<ReturnInst>(BI->getSuccessor(0)->getTerminator()) &&
        isa<ReturnInst>(BI->getSuccessor(1)->getTerminator()) &&
        SimplifyCondBranchToTwoReturns(BI, Builder))
      return true;
  }
  return false;
}

bool SimplifyCFGOpt::SimplifyUnreachable(UnreachableInst *UI) {
  BasicBlock *BB = UI->getParent();

  bool Changed = false;

  // If there are any instructions immediately before the unreachable that can
  // be removed, do so.
  while (UI->getIterator() != BB->begin()) {
    BasicBlock::iterator BBI = UI->getIterator();
    --BBI;
    // Do not delete instructions that can have side effects which might cause
    // the unreachable to not be reachable; specifically, calls and volatile
    // operations may have this effect.
    if (isa<CallInst>(BBI) && !isa<DbgInfoIntrinsic>(BBI))
      break;

    if (BBI->mayHaveSideEffects()) {
      if (auto *SI = dyn_cast<StoreInst>(BBI)) {
        if (SI->isVolatile())
          break;
      } else if (auto *LI = dyn_cast<LoadInst>(BBI)) {
        if (LI->isVolatile())
          break;
      } else if (auto *RMWI = dyn_cast<AtomicRMWInst>(BBI)) {
        if (RMWI->isVolatile())
          break;
      } else if (auto *CXI = dyn_cast<AtomicCmpXchgInst>(BBI)) {
        if (CXI->isVolatile())
          break;
      } else if (isa<CatchPadInst>(BBI)) {
        // A catchpad may invoke exception object constructors and such, which
        // in some languages can be arbitrary code, so be conservative by
        // default.
        // For CoreCLR, it just involves a type test, so can be removed.
        if (classifyEHPersonality(BB->getParent()->getPersonalityFn()) !=
            EHPersonality::CoreCLR)
          break;
      } else if (!isa<FenceInst>(BBI) && !isa<VAArgInst>(BBI) &&
                 !isa<LandingPadInst>(BBI)) {
        break;
      }
      // Note that deleting LandingPad's here is in fact okay, although it
      // involves a bit of subtle reasoning. If this inst is a LandingPad,
      // all the predecessors of this block will be the unwind edges of Invokes,
      // and we can therefore guarantee this block will be erased.
    }

    // Delete this instruction (any uses are guaranteed to be dead)
    if (!BBI->use_empty())
      BBI->replaceAllUsesWith(UndefValue::get(BBI->getType()));
    BBI->eraseFromParent();
    Changed = true;
  }

  // If the unreachable instruction is the first in the block, take a gander
  // at all of the predecessors of this instruction, and simplify them.
  if (&BB->front() != UI)
    return Changed;

  SmallVector<BasicBlock *, 8> Preds(pred_begin(BB), pred_end(BB));
  for (unsigned i = 0, e = Preds.size(); i != e; ++i) {
    Instruction *TI = Preds[i]->getTerminator();
    IRBuilder<> Builder(TI);
    if (auto *BI = dyn_cast<BranchInst>(TI)) {
      if (BI->isUnconditional()) {
        if (BI->getSuccessor(0) == BB) {
          new UnreachableInst(TI->getContext(), TI);
          TI->eraseFromParent();
          Changed = true;
        }
      } else {
        if (BI->getSuccessor(0) == BB) {
          Builder.CreateBr(BI->getSuccessor(1));
          EraseTerminatorAndDCECond(BI);
        } else if (BI->getSuccessor(1) == BB) {
          Builder.CreateBr(BI->getSuccessor(0));
          EraseTerminatorAndDCECond(BI);
          Changed = true;
        }
      }
    } else if (auto *SI = dyn_cast<SwitchInst>(TI)) {
      for (auto i = SI->case_begin(), e = SI->case_end(); i != e;) {
        if (i->getCaseSuccessor() != BB) {
          ++i;
          continue;
        }
        BB->removePredecessor(SI->getParent());
        i = SI->removeCase(i);
        e = SI->case_end();
        Changed = true;
      }
    } else if (auto *II = dyn_cast<InvokeInst>(TI)) {
      if (II->getUnwindDest() == BB) {
        removeUnwindEdge(TI->getParent());
        Changed = true;
      }
    } else if (auto *CSI = dyn_cast<CatchSwitchInst>(TI)) {
      if (CSI->getUnwindDest() == BB) {
        removeUnwindEdge(TI->getParent());
        Changed = true;
        continue;
      }

      for (CatchSwitchInst::handler_iterator I = CSI->handler_begin(),
                                             E = CSI->handler_end();
           I != E; ++I) {
        if (*I == BB) {
          CSI->removeHandler(I);
          --I;
          --E;
          Changed = true;
        }
      }
      if (CSI->getNumHandlers() == 0) {
        BasicBlock *CatchSwitchBB = CSI->getParent();
        if (CSI->hasUnwindDest()) {
          // Redirect preds to the unwind dest
          CatchSwitchBB->replaceAllUsesWith(CSI->getUnwindDest());
        } else {
          // Rewrite all preds to unwind to caller (or from invoke to call).
          SmallVector<BasicBlock *, 8> EHPreds(predecessors(CatchSwitchBB));
          for (BasicBlock *EHPred : EHPreds)
            removeUnwindEdge(EHPred);
        }
        // The catchswitch is no longer reachable.
        new UnreachableInst(CSI->getContext(), CSI);
        CSI->eraseFromParent();
        Changed = true;
      }
    } else if (isa<CleanupReturnInst>(TI)) {
      new UnreachableInst(TI->getContext(), TI);
      TI->eraseFromParent();
      Changed = true;
    }
  }

  // If this block is now dead, remove it.
  if (pred_empty(BB) && BB != &BB->getParent()->getEntryBlock()) {
    // We know there are no successors, so just nuke the block.
    if (LoopHeaders)
      LoopHeaders->erase(BB);
    BB->eraseFromParent();
    return true;
  }

  return Changed;
}

static bool CasesAreContiguous(SmallVectorImpl<ConstantInt *> &Cases) {
  assert(Cases.size() >= 1);

  array_pod_sort(Cases.begin(), Cases.end(), ConstantIntSortPredicate);
  for (size_t I = 1, E = Cases.size(); I != E; ++I) {
    if (Cases[I - 1]->getValue() != Cases[I]->getValue() + 1)
      return false;
  }
  return true;
}

/// Turn a switch with two reachable destinations into an integer range
/// comparison and branch.
static bool TurnSwitchRangeIntoICmp(SwitchInst *SI, IRBuilder<> &Builder) {
  assert(SI->getNumCases() > 1 && "Degenerate switch?");

  bool HasDefault =
      !isa<UnreachableInst>(SI->getDefaultDest()->getFirstNonPHIOrDbg());

  // Partition the cases into two sets with different destinations.
  BasicBlock *DestA = HasDefault ? SI->getDefaultDest() : nullptr;
  BasicBlock *DestB = nullptr;
  SmallVector<ConstantInt *, 16> CasesA;
  SmallVector<ConstantInt *, 16> CasesB;

  for (auto Case : SI->cases()) {
    BasicBlock *Dest = Case.getCaseSuccessor();
    if (!DestA)
      DestA = Dest;
    if (Dest == DestA) {
      CasesA.push_back(Case.getCaseValue());
      continue;
    }
    if (!DestB)
      DestB = Dest;
    if (Dest == DestB) {
      CasesB.push_back(Case.getCaseValue());
      continue;
    }
    return false; // More than two destinations.
  }

  assert(DestA && DestB &&
         "Single-destination switch should have been folded.");
  assert(DestA != DestB);
  assert(DestB != SI->getDefaultDest());
  assert(!CasesB.empty() && "There must be non-default cases.");
  assert(!CasesA.empty() || HasDefault);

  // Figure out if one of the sets of cases form a contiguous range.
  SmallVectorImpl<ConstantInt *> *ContiguousCases = nullptr;
  BasicBlock *ContiguousDest = nullptr;
  BasicBlock *OtherDest = nullptr;
  if (!CasesA.empty() && CasesAreContiguous(CasesA)) {
    ContiguousCases = &CasesA;
    ContiguousDest = DestA;
    OtherDest = DestB;
  } else if (CasesAreContiguous(CasesB)) {
    ContiguousCases = &CasesB;
    ContiguousDest = DestB;
    OtherDest = DestA;
  } else
    return false;

  // Start building the compare and branch.

  Constant *Offset = ConstantExpr::getNeg(ContiguousCases->back());
  Constant *NumCases =
      ConstantInt::get(Offset->getType(), ContiguousCases->size());

  Value *Sub = SI->getCondition();
  if (!Offset->isNullValue())
    Sub = Builder.CreateAdd(Sub, Offset, Sub->getName() + ".off");

  Value *Cmp;
  // If NumCases overflowed, then all possible values jump to the successor.
  if (NumCases->isNullValue() && !ContiguousCases->empty())
    Cmp = ConstantInt::getTrue(SI->getContext());
  else
    Cmp = Builder.CreateICmpULT(Sub, NumCases, "switch");
  BranchInst *NewBI = Builder.CreateCondBr(Cmp, ContiguousDest, OtherDest);

  // Update weight for the newly-created conditional branch.
  if (HasBranchWeights(SI)) {
    SmallVector<uint64_t, 8> Weights;
    GetBranchWeights(SI, Weights);
    if (Weights.size() == 1 + SI->getNumCases()) {
      uint64_t TrueWeight = 0;
      uint64_t FalseWeight = 0;
      for (size_t I = 0, E = Weights.size(); I != E; ++I) {
        if (SI->getSuccessor(I) == ContiguousDest)
          TrueWeight += Weights[I];
        else
          FalseWeight += Weights[I];
      }
      while (TrueWeight > UINT32_MAX || FalseWeight > UINT32_MAX) {
        TrueWeight /= 2;
        FalseWeight /= 2;
      }
      setBranchWeights(NewBI, TrueWeight, FalseWeight);
    }
  }

  // Prune obsolete incoming values off the successors' PHI nodes.
  for (auto BBI = ContiguousDest->begin(); isa<PHINode>(BBI); ++BBI) {
    unsigned PreviousEdges = ContiguousCases->size();
    if (ContiguousDest == SI->getDefaultDest())
      ++PreviousEdges;
    for (unsigned I = 0, E = PreviousEdges - 1; I != E; ++I)
      cast<PHINode>(BBI)->removeIncomingValue(SI->getParent());
  }
  for (auto BBI = OtherDest->begin(); isa<PHINode>(BBI); ++BBI) {
    unsigned PreviousEdges = SI->getNumCases() - ContiguousCases->size();
    if (OtherDest == SI->getDefaultDest())
      ++PreviousEdges;
    for (unsigned I = 0, E = PreviousEdges - 1; I != E; ++I)
      cast<PHINode>(BBI)->removeIncomingValue(SI->getParent());
  }

  // Drop the switch.
  SI->eraseFromParent();

  return true;
}

/// Compute masked bits for the condition of a switch
/// and use it to remove dead cases.
static bool eliminateDeadSwitchCases(SwitchInst *SI, AssumptionCache *AC,
                                     const DataLayout &DL) {
  Value *Cond = SI->getCondition();
  unsigned Bits = Cond->getType()->getIntegerBitWidth();
  KnownBits Known = computeKnownBits(Cond, DL, 0, AC, SI);

  // We can also eliminate cases by determining that their values are outside of
  // the limited range of the condition based on how many significant (non-sign)
  // bits are in the condition value.
  unsigned ExtraSignBits = ComputeNumSignBits(Cond, DL, 0, AC, SI) - 1;
  unsigned MaxSignificantBitsInCond = Bits - ExtraSignBits;

  // Gather dead cases.
  SmallVector<ConstantInt *, 8> DeadCases;
  for (auto &Case : SI->cases()) {
    const APInt &CaseVal = Case.getCaseValue()->getValue();
    if (Known.Zero.intersects(CaseVal) || !Known.One.isSubsetOf(CaseVal) ||
        (CaseVal.getMinSignedBits() > MaxSignificantBitsInCond)) {
      DeadCases.push_back(Case.getCaseValue());
      LLVM_DEBUG(dbgs() << "SimplifyCFG: switch case " << CaseVal
                        << " is dead.\n");
    }
  }

  // If we can prove that the cases must cover all possible values, the
  // default destination becomes dead and we can remove it.  If we know some
  // of the bits in the value, we can use that to more precisely compute the
  // number of possible unique case values.
  bool HasDefault =
      !isa<UnreachableInst>(SI->getDefaultDest()->getFirstNonPHIOrDbg());
  const unsigned NumUnknownBits =
      Bits - (Known.Zero | Known.One).countPopulation();
  assert(NumUnknownBits <= Bits);
  if (HasDefault && DeadCases.empty() &&
      NumUnknownBits < 64 /* avoid overflow */ &&
      SI->getNumCases() == (1ULL << NumUnknownBits)) {
    LLVM_DEBUG(dbgs() << "SimplifyCFG: switch default is dead.\n");
    BasicBlock *NewDefault =
        SplitBlockPredecessors(SI->getDefaultDest(), SI->getParent(), "");
    SI->setDefaultDest(&*NewDefault);
    SplitBlock(&*NewDefault, &NewDefault->front());
    auto *OldTI = NewDefault->getTerminator();
    new UnreachableInst(SI->getContext(), OldTI);
    EraseTerminatorAndDCECond(OldTI);
    return true;
  }

  SmallVector<uint64_t, 8> Weights;
  bool HasWeight = HasBranchWeights(SI);
  if (HasWeight) {
    GetBranchWeights(SI, Weights);
    HasWeight = (Weights.size() == 1 + SI->getNumCases());
  }

  // Remove dead cases from the switch.
  for (ConstantInt *DeadCase : DeadCases) {
    SwitchInst::CaseIt CaseI = SI->findCaseValue(DeadCase);
    assert(CaseI != SI->case_default() &&
           "Case was not found. Probably mistake in DeadCases forming.");
    if (HasWeight) {
      std::swap(Weights[CaseI->getCaseIndex() + 1], Weights.back());
      Weights.pop_back();
    }

    // Prune unused values from PHI nodes.
    CaseI->getCaseSuccessor()->removePredecessor(SI->getParent());
    SI->removeCase(CaseI);
  }
  if (HasWeight && Weights.size() >= 2) {
    SmallVector<uint32_t, 8> MDWeights(Weights.begin(), Weights.end());
    setBranchWeights(SI, MDWeights);
  }

  return !DeadCases.empty();
}

/// If BB would be eligible for simplification by
/// TryToSimplifyUncondBranchFromEmptyBlock (i.e. it is empty and terminated
/// by an unconditional branch), look at the phi node for BB in the successor
/// block and see if the incoming value is equal to CaseValue. If so, return
/// the phi node, and set PhiIndex to BB's index in the phi node.
static PHINode *FindPHIForConditionForwarding(ConstantInt *CaseValue,
                                              BasicBlock *BB, int *PhiIndex) {
  if (BB->getFirstNonPHIOrDbg() != BB->getTerminator())
    return nullptr; // BB must be empty to be a candidate for simplification.
  if (!BB->getSinglePredecessor())
    return nullptr; // BB must be dominated by the switch.

  BranchInst *Branch = dyn_cast<BranchInst>(BB->getTerminator());
  if (!Branch || !Branch->isUnconditional())
    return nullptr; // Terminator must be unconditional branch.

  BasicBlock *Succ = Branch->getSuccessor(0);

  for (PHINode &PHI : Succ->phis()) {
    int Idx = PHI.getBasicBlockIndex(BB);
    assert(Idx >= 0 && "PHI has no entry for predecessor?");

    Value *InValue = PHI.getIncomingValue(Idx);
    if (InValue != CaseValue)
      continue;

    *PhiIndex = Idx;
    return &PHI;
  }

  return nullptr;
}

/// Try to forward the condition of a switch instruction to a phi node
/// dominated by the switch, if that would mean that some of the destination
/// blocks of the switch can be folded away. Return true if a change is made.
static bool ForwardSwitchConditionToPHI(SwitchInst *SI) {
  using ForwardingNodesMap = DenseMap<PHINode *, SmallVector<int, 4>>;

  ForwardingNodesMap ForwardingNodes;
  BasicBlock *SwitchBlock = SI->getParent();
  bool Changed = false;
  for (auto &Case : SI->cases()) {
    ConstantInt *CaseValue = Case.getCaseValue();
    BasicBlock *CaseDest = Case.getCaseSuccessor();

    // Replace phi operands in successor blocks that are using the constant case
    // value rather than the switch condition variable:
    //   switchbb:
    //   switch i32 %x, label %default [
    //     i32 17, label %succ
    //   ...
    //   succ:
    //     %r = phi i32 ... [ 17, %switchbb ] ...
    // -->
    //     %r = phi i32 ... [ %x, %switchbb ] ...

    for (PHINode &Phi : CaseDest->phis()) {
      // This only works if there is exactly 1 incoming edge from the switch to
      // a phi. If there is >1, that means multiple cases of the switch map to 1
      // value in the phi, and that phi value is not the switch condition. Thus,
      // this transform would not make sense (the phi would be invalid because
      // a phi can't have different incoming values from the same block).
      int SwitchBBIdx = Phi.getBasicBlockIndex(SwitchBlock);
      if (Phi.getIncomingValue(SwitchBBIdx) == CaseValue &&
          count(Phi.blocks(), SwitchBlock) == 1) {
        Phi.setIncomingValue(SwitchBBIdx, SI->getCondition());
        Changed = true;
      }
    }

    // Collect phi nodes that are indirectly using this switch's case constants.
    int PhiIdx;
    if (auto *Phi = FindPHIForConditionForwarding(CaseValue, CaseDest, &PhiIdx))
      ForwardingNodes[Phi].push_back(PhiIdx);
  }

  for (auto &ForwardingNode : ForwardingNodes) {
    PHINode *Phi = ForwardingNode.first;
    SmallVectorImpl<int> &Indexes = ForwardingNode.second;
    if (Indexes.size() < 2)
      continue;

    for (int Index : Indexes)
      Phi->setIncomingValue(Index, SI->getCondition());
    Changed = true;
  }

  return Changed;
}

/// Return true if the backend will be able to handle
/// initializing an array of constants like C.
static bool ValidLookupTableConstant(Constant *C, const TargetTransformInfo &TTI) {
  if (C->isThreadDependent())
    return false;
  if (C->isDLLImportDependent())
    return false;

  if (!isa<ConstantFP>(C) && !isa<ConstantInt>(C) &&
      !isa<ConstantPointerNull>(C) && !isa<GlobalValue>(C) &&
      !isa<UndefValue>(C) && !isa<ConstantExpr>(C))
    return false;

  if (ConstantExpr *CE = dyn_cast<ConstantExpr>(C)) {
    if (!CE->isGEPWithNoNotionalOverIndexing())
      return false;
    if (!ValidLookupTableConstant(CE->getOperand(0), TTI))
      return false;
  }

  if (!TTI.shouldBuildLookupTablesForConstant(C))
    return false;

  return true;
}

/// If V is a Constant, return it. Otherwise, try to look up
/// its constant value in ConstantPool, returning 0 if it's not there.
static Constant *
LookupConstant(Value *V,
               const SmallDenseMap<Value *, Constant *> &ConstantPool) {
  if (Constant *C = dyn_cast<Constant>(V))
    return C;
  return ConstantPool.lookup(V);
}

/// Try to fold instruction I into a constant. This works for
/// simple instructions such as binary operations where both operands are
/// constant or can be replaced by constants from the ConstantPool. Returns the
/// resulting constant on success, 0 otherwise.
static Constant *
ConstantFold(Instruction *I, const DataLayout &DL,
             const SmallDenseMap<Value *, Constant *> &ConstantPool) {
  if (SelectInst *Select = dyn_cast<SelectInst>(I)) {
    Constant *A = LookupConstant(Select->getCondition(), ConstantPool);
    if (!A)
      return nullptr;
    if (A->isAllOnesValue())
      return LookupConstant(Select->getTrueValue(), ConstantPool);
    if (A->isNullValue())
      return LookupConstant(Select->getFalseValue(), ConstantPool);
    return nullptr;
  }

  SmallVector<Constant *, 4> COps;
  for (unsigned N = 0, E = I->getNumOperands(); N != E; ++N) {
    if (Constant *A = LookupConstant(I->getOperand(N), ConstantPool))
      COps.push_back(A);
    else
      return nullptr;
  }

  if (CmpInst *Cmp = dyn_cast<CmpInst>(I)) {
    return ConstantFoldCompareInstOperands(Cmp->getPredicate(), COps[0],
                                           COps[1], DL);
  }

  return ConstantFoldInstOperands(I, COps, DL);
}

/// Try to determine the resulting constant values in phi nodes
/// at the common destination basic block, *CommonDest, for one of the case
/// destionations CaseDest corresponding to value CaseVal (0 for the default
/// case), of a switch instruction SI.
static bool
GetCaseResults(SwitchInst *SI, ConstantInt *CaseVal, BasicBlock *CaseDest,
               BasicBlock **CommonDest,
               SmallVectorImpl<std::pair<PHINode *, Constant *>> &Res,
               const DataLayout &DL, const TargetTransformInfo &TTI) {
  // The block from which we enter the common destination.
  BasicBlock *Pred = SI->getParent();

  // If CaseDest is empty except for some side-effect free instructions through
  // which we can constant-propagate the CaseVal, continue to its successor.
  SmallDenseMap<Value *, Constant *> ConstantPool;
  ConstantPool.insert(std::make_pair(SI->getCondition(), CaseVal));
  for (Instruction &I :CaseDest->instructionsWithoutDebug()) {
    if (I.isTerminator()) {
      // If the terminator is a simple branch, continue to the next block.
      if (I.getNumSuccessors() != 1 || I.isExceptionalTerminator())
        return false;
      Pred = CaseDest;
      CaseDest = I.getSuccessor(0);
    } else if (Constant *C = ConstantFold(&I, DL, ConstantPool)) {
      // Instruction is side-effect free and constant.

      // If the instruction has uses outside this block or a phi node slot for
      // the block, it is not safe to bypass the instruction since it would then
      // no longer dominate all its uses.
      for (auto &Use : I.uses()) {
        User *User = Use.getUser();
        if (Instruction *I = dyn_cast<Instruction>(User))
          if (I->getParent() == CaseDest)
            continue;
        if (PHINode *Phi = dyn_cast<PHINode>(User))
          if (Phi->getIncomingBlock(Use) == CaseDest)
            continue;
        return false;
      }

      ConstantPool.insert(std::make_pair(&I, C));
    } else {
      break;
    }
  }

  // If we did not have a CommonDest before, use the current one.
  if (!*CommonDest)
    *CommonDest = CaseDest;
  // If the destination isn't the common one, abort.
  if (CaseDest != *CommonDest)
    return false;

  // Get the values for this case from phi nodes in the destination block.
  for (PHINode &PHI : (*CommonDest)->phis()) {
    int Idx = PHI.getBasicBlockIndex(Pred);
    if (Idx == -1)
      continue;

    Constant *ConstVal =
        LookupConstant(PHI.getIncomingValue(Idx), ConstantPool);
    if (!ConstVal)
      return false;

    // Be conservative about which kinds of constants we support.
    if (!ValidLookupTableConstant(ConstVal, TTI))
      return false;

    Res.push_back(std::make_pair(&PHI, ConstVal));
  }

  return Res.size() > 0;
}

#if INTEL_CUSTOMIZATION
/// Try to determine the resulting values in PHI nodes in the common destination
/// basic block, *CommonDest, for one of the case destinations CaseDest.
static bool
GetCaseResultPHIValues(SwitchInst *SI, BasicBlock *CaseDest,
                       BasicBlock **CommonDest,
                       SmallVectorImpl<std::pair<PHINode *, Value *>> &Res) {
  // The block from which we enter the common destination.
  BasicBlock *Pred = SI->getParent();
 
  // If CaseDest has PHI node, then it is the common destination block. 
  // Otherwise, if CaseDest has an unconditional branch and no other 
  // meaningful instructions, then its successor should be the common 
  // destination block.
  for (BasicBlock::iterator I = CaseDest->begin(), E = CaseDest->end();
                            I != E; ++I) {
    if (TerminatorInst *T = dyn_cast<TerminatorInst>(I)) {
      if (T->getNumSuccessors() != 1)
        return false;
      Pred = CaseDest;
      CaseDest = T->getSuccessor(0);
    } else if (isa<DbgInfoIntrinsic>(I)) {
      // Skip debug intrinsic.
      continue;
    } else if (isa<PHINode>(I)) {
      break;
    } else {
      return false;
    }
  }

  if (!*CommonDest)
    *CommonDest = CaseDest;
  
  // If this case's destination block doesn't match the given common
  // destination block, we don't need to get its results.
  if (*CommonDest != CaseDest)
    return false;

  // Collect case results from phi nodes in the common destination block.
  BasicBlock::iterator I = CaseDest->begin();
  while (PHINode *PHI = dyn_cast<PHINode>(I)) {
    int Idx = PHI->getBasicBlockIndex(Pred);
    assert(Idx != -1 && "Wrong predecessor");

    Res.push_back(std::make_pair(PHI, PHI->getIncomingValue(Idx)));
    ++I;
  }
  
  return true;
}
#endif // INTEL_CUSTOMIZATION

// Helper function used to add CaseVal to the list of cases that generate
// Result. Returns the updated number of cases that generate this result.
static uintptr_t MapCaseToResult(ConstantInt *CaseVal,
                                 SwitchCaseResultVectorTy &UniqueResults,
                                 Constant *Result) {
  for (auto &I : UniqueResults) {
    if (I.first == Result) {
      I.second.push_back(CaseVal);
      return I.second.size();
    }
  }
  UniqueResults.push_back(
      std::make_pair(Result, SmallVector<ConstantInt *, 4>(1, CaseVal)));
  return 1;
}

// Helper function that initializes a map containing
// results for the PHI node of the common destination block for a switch
// instruction. Returns false if multiple PHI nodes have been found or if
// there is not a common destination block for the switch.
static bool
InitializeUniqueCases(SwitchInst *SI, PHINode *&PHI, BasicBlock *&CommonDest,
                      SwitchCaseResultVectorTy &UniqueResults,
                      Constant *&DefaultResult, const DataLayout &DL,
                      const TargetTransformInfo &TTI,
                      uintptr_t MaxUniqueResults, uintptr_t MaxCasesPerResult) {
  for (auto &I : SI->cases()) {
    ConstantInt *CaseVal = I.getCaseValue();

    // Resulting value at phi nodes for this case value.
    SwitchCaseResultsTy Results;
    if (!GetCaseResults(SI, CaseVal, I.getCaseSuccessor(), &CommonDest, Results,
                        DL, TTI))
      return false;

    // Only one value per case is permitted.
    if (Results.size() > 1)
      return false;

    // Add the case->result mapping to UniqueResults.
    const uintptr_t NumCasesForResult =
        MapCaseToResult(CaseVal, UniqueResults, Results.begin()->second);

    // Early out if there are too many cases for this result.
    if (NumCasesForResult > MaxCasesPerResult)
      return false;

    // Early out if there are too many unique results.
    if (UniqueResults.size() > MaxUniqueResults)
      return false;

    // Check the PHI consistency.
    if (!PHI)
      PHI = Results[0].first;
    else if (PHI != Results[0].first)
      return false;
  }
  // Find the default result value.
  SmallVector<std::pair<PHINode *, Constant *>, 1> DefaultResults;
  BasicBlock *DefaultDest = SI->getDefaultDest();
  GetCaseResults(SI, nullptr, SI->getDefaultDest(), &CommonDest, DefaultResults,
                 DL, TTI);
  // If the default value is not found abort unless the default destination
  // is unreachable.
  DefaultResult =
      DefaultResults.size() == 1 ? DefaultResults.begin()->second : nullptr;
  if ((!DefaultResult &&
       !isa<UnreachableInst>(DefaultDest->getFirstNonPHIOrDbg())))
    return false;

  return true;
}

// Helper function that checks if it is possible to transform a switch with only
// two cases (or two cases + default) that produces a result into a select.
// Example:
// switch (a) {
//   case 10:                %0 = icmp eq i32 %a, 10
//     return 10;            %1 = select i1 %0, i32 10, i32 4
//   case 20:        ---->   %2 = icmp eq i32 %a, 20
//     return 2;             %3 = select i1 %2, i32 2, i32 %1
//   default:
//     return 4;
// }
static Value *ConvertTwoCaseSwitch(const SwitchCaseResultVectorTy &ResultVector,
                                   Constant *DefaultResult, Value *Condition,
                                   IRBuilder<> &Builder) {
  assert(ResultVector.size() == 2 &&
         "We should have exactly two unique results at this point");
  // If we are selecting between only two cases transform into a simple
  // select or a two-way select if default is possible.
  if (ResultVector[0].second.size() == 1 &&
      ResultVector[1].second.size() == 1) {
    ConstantInt *const FirstCase = ResultVector[0].second[0];
    ConstantInt *const SecondCase = ResultVector[1].second[0];

    bool DefaultCanTrigger = DefaultResult;
    Value *SelectValue = ResultVector[1].first;
    if (DefaultCanTrigger) {
      Value *const ValueCompare =
          Builder.CreateICmpEQ(Condition, SecondCase, "switch.selectcmp");
      SelectValue = Builder.CreateSelect(ValueCompare, ResultVector[1].first,
                                         DefaultResult, "switch.select");
    }
    Value *const ValueCompare =
        Builder.CreateICmpEQ(Condition, FirstCase, "switch.selectcmp");
    return Builder.CreateSelect(ValueCompare, ResultVector[0].first,
                                SelectValue, "switch.select");
  }

  return nullptr;
}

// Helper function to cleanup a switch instruction that has been converted into
// a select, fixing up PHI nodes and basic blocks.
static void RemoveSwitchAfterSelectConversion(SwitchInst *SI, PHINode *PHI,
                                              Value *SelectValue,
                                              IRBuilder<> &Builder) {
  BasicBlock *SelectBB = SI->getParent();
  while (PHI->getBasicBlockIndex(SelectBB) >= 0)
    PHI->removeIncomingValue(SelectBB);
  PHI->addIncoming(SelectValue, SelectBB);

  Builder.CreateBr(PHI->getParent());

  // Remove the switch.
  for (unsigned i = 0, e = SI->getNumSuccessors(); i < e; ++i) {
    BasicBlock *Succ = SI->getSuccessor(i);

    if (Succ == PHI->getParent())
      continue;
    Succ->removePredecessor(SelectBB);
  }
  SI->eraseFromParent();
}

/// If the switch is only used to initialize one or more
/// phi nodes in a common successor block with only two different
/// constant values, replace the switch with select.
static bool switchToSelect(SwitchInst *SI, IRBuilder<> &Builder,
                           const DataLayout &DL,
                           const TargetTransformInfo &TTI) {
  Value *const Cond = SI->getCondition();
  PHINode *PHI = nullptr;
  BasicBlock *CommonDest = nullptr;
  Constant *DefaultResult;
  SwitchCaseResultVectorTy UniqueResults;
  // Collect all the cases that will deliver the same value from the switch.
  if (!InitializeUniqueCases(SI, PHI, CommonDest, UniqueResults, DefaultResult,
                             DL, TTI, 2, 1))
    return false;
  // Selects choose between maximum two values.
  if (UniqueResults.size() != 2)
    return false;
  assert(PHI != nullptr && "PHI for value select not found");

  Builder.SetInsertPoint(SI);
  Value *SelectValue =
      ConvertTwoCaseSwitch(UniqueResults, DefaultResult, Cond, Builder);
  if (SelectValue) {
    RemoveSwitchAfterSelectConversion(SI, PHI, SelectValue, Builder);
    return true;
  }
  // The switch couldn't be converted into a select.
  return false;
}

#if INTEL_CUSTOMIZATION
/// Try to remove cases that have same results as the default case in the 
/// PHI nodes at the common destination basic block.
static bool EliminateRedundantCases(SwitchInst *SI) {
  bool Modified = false;

  // Remove cases that have the same successor as the default case.
  for (auto C = SI->case_end(), E = SI->case_begin(); C != E;) {
    --C;
    if (C->getCaseSuccessor() == SI->getDefaultDest()) {
      C->getCaseSuccessor()->removePredecessor(SI->getParent());
      SI->removeCase(C);
      Modified = true;
    }
  }

  SmallVector<std::pair<PHINode *, Value *>, 4> DefaultResults;
  BasicBlock *DefaultDest = nullptr;

  // Try to get PHI node results for the default case. If this fails, then stop 
  // this optimization.
  if (!GetCaseResultPHIValues(SI, SI->getDefaultDest(), &DefaultDest,
                              DefaultResults))
    return false;
  
  SmallVector<std::pair<PHINode *, Value *>, 4> CaseResults;
  SmallVector<SwitchInst::CaseIt, 2> CasesToBeRemoved;

  // Loop through all cases, trying to get PHI node results for each case. If
  // this case goes to the same destination block and generates same values
  // as the default case, then it's safe to remove this case.
  for (auto C = SI->case_begin(), E = SI->case_end(); C != E; ++C) {
    CaseResults.clear();
    if (!GetCaseResultPHIValues(SI, C->getCaseSuccessor(), &DefaultDest, 
                                CaseResults)) 
      continue;
   
    // Check if this case has the same number of results as the default case.
    if (CaseResults.size() != DefaultResults.size()) 
      continue;

    bool Match = true;
    auto CaseResIt = CaseResults.begin(), CaseResEnd = CaseResults.end();
    auto DefaultResIt = DefaultResults.begin();
    while (CaseResIt != CaseResEnd) {
      // Compare the result values.
      if (CaseResIt->first != DefaultResIt->first || 
          CaseResIt->second != DefaultResIt->second) {
        Match = false;
        break;
      }
      ++CaseResIt;
      ++DefaultResIt;
    }
  
    // This case is redundant.
    if (Match) 
      CasesToBeRemoved.push_back(C);
  }

  // Remove all redundant cases.
  for (auto C = CasesToBeRemoved.rbegin(), 
            E = CasesToBeRemoved.rend(); C != E; ++C) {
    (*C)->getCaseSuccessor()->removePredecessor(SI->getParent());
    SI->removeCase(*C);
    Modified = true;
  }

  return Modified;
}
#endif // INTEL_CUSTOMIZATION

namespace {

/// This class represents a lookup table that can be used to replace a switch.
class SwitchLookupTable {
public:
  /// Create a lookup table to use as a switch replacement with the contents
  /// of Values, using DefaultValue to fill any holes in the table.
  SwitchLookupTable(
      Module &M, uint64_t TableSize, ConstantInt *Offset,
      const SmallVectorImpl<std::pair<ConstantInt *, Constant *>> &Values,
      Constant *DefaultValue, const DataLayout &DL, const StringRef &FuncName);

  /// Build instructions with Builder to retrieve the value at
  /// the position given by Index in the lookup table.
  Value *BuildLookup(Value *Index, IRBuilder<> &Builder);

  /// Return true if a table with TableSize elements of
  /// type ElementType would fit in a target-legal register.
  static bool WouldFitInRegister(const DataLayout &DL, uint64_t TableSize,
                                 Type *ElementType);

private:
  // Depending on the contents of the table, it can be represented in
  // different ways.
  enum {
    // For tables where each element contains the same value, we just have to
    // store that single value and return it for each lookup.
    SingleValueKind,

    // For tables where there is a linear relationship between table index
    // and values. We calculate the result with a simple multiplication
    // and addition instead of a table lookup.
    LinearMapKind,

    // For small tables with integer elements, we can pack them into a bitmap
    // that fits into a target-legal register. Values are retrieved by
    // shift and mask operations.
    BitMapKind,

    // The table is stored as an array of values. Values are retrieved by load
    // instructions from the table.
    ArrayKind
  } Kind;

  // For SingleValueKind, this is the single value.
  Constant *SingleValue = nullptr;

  // For BitMapKind, this is the bitmap.
  ConstantInt *BitMap = nullptr;
  IntegerType *BitMapElementTy = nullptr;

  // For LinearMapKind, these are the constants used to derive the value.
  ConstantInt *LinearOffset = nullptr;
  ConstantInt *LinearMultiplier = nullptr;

  // For ArrayKind, this is the array.
  GlobalVariable *Array = nullptr;
};

} // end anonymous namespace

SwitchLookupTable::SwitchLookupTable(
    Module &M, uint64_t TableSize, ConstantInt *Offset,
    const SmallVectorImpl<std::pair<ConstantInt *, Constant *>> &Values,
    Constant *DefaultValue, const DataLayout &DL, const StringRef &FuncName) {
  assert(Values.size() && "Can't build lookup table without values!");
  assert(TableSize >= Values.size() && "Can't fit values in table!");

  // If all values in the table are equal, this is that value.
  SingleValue = Values.begin()->second;

  Type *ValueType = Values.begin()->second->getType();

  // Build up the table contents.
  SmallVector<Constant *, 64> TableContents(TableSize);
  for (size_t I = 0, E = Values.size(); I != E; ++I) {
    ConstantInt *CaseVal = Values[I].first;
    Constant *CaseRes = Values[I].second;
    assert(CaseRes->getType() == ValueType);

    uint64_t Idx = (CaseVal->getValue() - Offset->getValue()).getLimitedValue();
    TableContents[Idx] = CaseRes;

    if (CaseRes != SingleValue)
      SingleValue = nullptr;
  }

  // Fill in any holes in the table with the default result.
  if (Values.size() < TableSize) {
    assert(DefaultValue &&
           "Need a default value to fill the lookup table holes.");
    assert(DefaultValue->getType() == ValueType);
    for (uint64_t I = 0; I < TableSize; ++I) {
      if (!TableContents[I])
        TableContents[I] = DefaultValue;
    }

    if (DefaultValue != SingleValue)
      SingleValue = nullptr;
  }

  // If each element in the table contains the same value, we only need to store
  // that single value.
  if (SingleValue) {
    Kind = SingleValueKind;
    return;
  }

  // Check if we can derive the value with a linear transformation from the
  // table index.
  if (isa<IntegerType>(ValueType)) {
    bool LinearMappingPossible = true;
    APInt PrevVal;
    APInt DistToPrev;
    assert(TableSize >= 2 && "Should be a SingleValue table.");
    // Check if there is the same distance between two consecutive values.
    for (uint64_t I = 0; I < TableSize; ++I) {
      ConstantInt *ConstVal = dyn_cast<ConstantInt>(TableContents[I]);
      if (!ConstVal) {
        // This is an undef. We could deal with it, but undefs in lookup tables
        // are very seldom. It's probably not worth the additional complexity.
        LinearMappingPossible = false;
        break;
      }
      const APInt &Val = ConstVal->getValue();
      if (I != 0) {
        APInt Dist = Val - PrevVal;
        if (I == 1) {
          DistToPrev = Dist;
        } else if (Dist != DistToPrev) {
          LinearMappingPossible = false;
          break;
        }
      }
      PrevVal = Val;
    }
    if (LinearMappingPossible) {
      LinearOffset = cast<ConstantInt>(TableContents[0]);
      LinearMultiplier = ConstantInt::get(M.getContext(), DistToPrev);
      Kind = LinearMapKind;
      ++NumLinearMaps;
      return;
    }
  }

  // If the type is integer and the table fits in a register, build a bitmap.
  if (WouldFitInRegister(DL, TableSize, ValueType)) {
    IntegerType *IT = cast<IntegerType>(ValueType);
    APInt TableInt(TableSize * IT->getBitWidth(), 0);
    for (uint64_t I = TableSize; I > 0; --I) {
      TableInt <<= IT->getBitWidth();
      // Insert values into the bitmap. Undef values are set to zero.
      if (!isa<UndefValue>(TableContents[I - 1])) {
        ConstantInt *Val = cast<ConstantInt>(TableContents[I - 1]);
        TableInt |= Val->getValue().zext(TableInt.getBitWidth());
      }
    }
    BitMap = ConstantInt::get(M.getContext(), TableInt);
    BitMapElementTy = IT;
    Kind = BitMapKind;
    ++NumBitMaps;
    return;
  }

  // Store the table in an array.
  ArrayType *ArrayTy = ArrayType::get(ValueType, TableSize);
  Constant *Initializer = ConstantArray::get(ArrayTy, TableContents);

  Array = new GlobalVariable(M, ArrayTy, /*constant=*/true,
                             GlobalVariable::PrivateLinkage, Initializer,
                             "switch.table." + FuncName);
  Array->setUnnamedAddr(GlobalValue::UnnamedAddr::Global);
  // Set the alignment to that of an array items. We will be only loading one
  // value out of it.
  Array->setAlignment(DL.getPrefTypeAlignment(ValueType));
  Kind = ArrayKind;
}

Value *SwitchLookupTable::BuildLookup(Value *Index, IRBuilder<> &Builder) {
  switch (Kind) {
  case SingleValueKind:
    return SingleValue;
  case LinearMapKind: {
    // Derive the result value from the input value.
    Value *Result = Builder.CreateIntCast(Index, LinearMultiplier->getType(),
                                          false, "switch.idx.cast");
    if (!LinearMultiplier->isOne())
      Result = Builder.CreateMul(Result, LinearMultiplier, "switch.idx.mult");
    if (!LinearOffset->isZero())
      Result = Builder.CreateAdd(Result, LinearOffset, "switch.offset");
    return Result;
  }
  case BitMapKind: {
    // Type of the bitmap (e.g. i59).
    IntegerType *MapTy = BitMap->getType();

    // Cast Index to the same type as the bitmap.
    // Note: The Index is <= the number of elements in the table, so
    // truncating it to the width of the bitmask is safe.
    Value *ShiftAmt = Builder.CreateZExtOrTrunc(Index, MapTy, "switch.cast");

    // Multiply the shift amount by the element width.
    ShiftAmt = Builder.CreateMul(
        ShiftAmt, ConstantInt::get(MapTy, BitMapElementTy->getBitWidth()),
        "switch.shiftamt");

    // Shift down.
    Value *DownShifted =
        Builder.CreateLShr(BitMap, ShiftAmt, "switch.downshift");
    // Mask off.
    return Builder.CreateTrunc(DownShifted, BitMapElementTy, "switch.masked");
  }
  case ArrayKind: {
    // Make sure the table index will not overflow when treated as signed.
    IntegerType *IT = cast<IntegerType>(Index->getType());
    uint64_t TableSize =
        Array->getInitializer()->getType()->getArrayNumElements();
    if (TableSize > (1ULL << (IT->getBitWidth() - 1)))
      Index = Builder.CreateZExt(
          Index, IntegerType::get(IT->getContext(), IT->getBitWidth() + 1),
          "switch.tableidx.zext");

    Value *GEPIndices[] = {Builder.getInt32(0), Index};
    Value *GEP = Builder.CreateInBoundsGEP(Array->getValueType(), Array,
                                           GEPIndices, "switch.gep");
    return Builder.CreateLoad(GEP, "switch.load");
  }
  }
  llvm_unreachable("Unknown lookup table kind!");
}

bool SwitchLookupTable::WouldFitInRegister(const DataLayout &DL,
                                           uint64_t TableSize,
                                           Type *ElementType) {
  auto *IT = dyn_cast<IntegerType>(ElementType);
  if (!IT)
    return false;
  // FIXME: If the type is wider than it needs to be, e.g. i8 but all values
  // are <= 15, we could try to narrow the type.

  // Avoid overflow, fitsInLegalInteger uses unsigned int for the width.
  if (TableSize >= UINT_MAX / IT->getBitWidth())
    return false;
  return DL.fitsInLegalInteger(TableSize * IT->getBitWidth());
}

/// Determine whether a lookup table should be built for this switch, based on
/// the number of cases, size of the table, and the types of the results.
static bool
ShouldBuildLookupTable(SwitchInst *SI, uint64_t TableSize,
                       const TargetTransformInfo &TTI, const DataLayout &DL,
                       const SmallDenseMap<PHINode *, Type *> &ResultTypes) {
  if (SI->getNumCases() > TableSize || TableSize >= UINT64_MAX / 10)
    return false; // TableSize overflowed, or mul below might overflow.

  bool AllTablesFitInRegister = true;
  bool HasIllegalType = false;
  for (const auto &I : ResultTypes) {
    Type *Ty = I.second;

    // Saturate this flag to true.
    HasIllegalType = HasIllegalType || !TTI.isTypeLegal(Ty);

    // Saturate this flag to false.
    AllTablesFitInRegister =
        AllTablesFitInRegister &&
        SwitchLookupTable::WouldFitInRegister(DL, TableSize, Ty);

    // If both flags saturate, we're done. NOTE: This *only* works with
    // saturating flags, and all flags have to saturate first due to the
    // non-deterministic behavior of iterating over a dense map.
    if (HasIllegalType && !AllTablesFitInRegister)
      break;
  }

  // If each table would fit in a register, we should build it anyway.
  if (AllTablesFitInRegister)
    return true;

  // Don't build a table that doesn't fit in-register if it has illegal types.
  if (HasIllegalType)
    return false;

  // The table density should be at least 40%. This is the same criterion as for
  // jump tables, see SelectionDAGBuilder::handleJTSwitchCase.
  // FIXME: Find the best cut-off.
  return SI->getNumCases() * 10 >= TableSize * 4;
}

/// Try to reuse the switch table index compare. Following pattern:
/// \code
///     if (idx < tablesize)
///        r = table[idx]; // table does not contain default_value
///     else
///        r = default_value;
///     if (r != default_value)
///        ...
/// \endcode
/// Is optimized to:
/// \code
///     cond = idx < tablesize;
///     if (cond)
///        r = table[idx];
///     else
///        r = default_value;
///     if (cond)
///        ...
/// \endcode
/// Jump threading will then eliminate the second if(cond).
static void reuseTableCompare(
    User *PhiUser, BasicBlock *PhiBlock, BranchInst *RangeCheckBranch,
    Constant *DefaultValue,
    const SmallVectorImpl<std::pair<ConstantInt *, Constant *>> &Values) {
  ICmpInst *CmpInst = dyn_cast<ICmpInst>(PhiUser);
  if (!CmpInst)
    return;

  // We require that the compare is in the same block as the phi so that jump
  // threading can do its work afterwards.
  if (CmpInst->getParent() != PhiBlock)
    return;

  Constant *CmpOp1 = dyn_cast<Constant>(CmpInst->getOperand(1));
  if (!CmpOp1)
    return;

  Value *RangeCmp = RangeCheckBranch->getCondition();
  Constant *TrueConst = ConstantInt::getTrue(RangeCmp->getType());
  Constant *FalseConst = ConstantInt::getFalse(RangeCmp->getType());

  // Check if the compare with the default value is constant true or false.
  Constant *DefaultConst = ConstantExpr::getICmp(CmpInst->getPredicate(),
                                                 DefaultValue, CmpOp1, true);
  if (DefaultConst != TrueConst && DefaultConst != FalseConst)
    return;

  // Check if the compare with the case values is distinct from the default
  // compare result.
  for (auto ValuePair : Values) {
    Constant *CaseConst = ConstantExpr::getICmp(CmpInst->getPredicate(),
                                                ValuePair.second, CmpOp1, true);
    if (!CaseConst || CaseConst == DefaultConst || isa<UndefValue>(CaseConst))
      return;
    assert((CaseConst == TrueConst || CaseConst == FalseConst) &&
           "Expect true or false as compare result.");
  }

  // Check if the branch instruction dominates the phi node. It's a simple
  // dominance check, but sufficient for our needs.
  // Although this check is invariant in the calling loops, it's better to do it
  // at this late stage. Practically we do it at most once for a switch.
  BasicBlock *BranchBlock = RangeCheckBranch->getParent();
  for (auto PI = pred_begin(PhiBlock), E = pred_end(PhiBlock); PI != E; ++PI) {
    BasicBlock *Pred = *PI;
    if (Pred != BranchBlock && Pred->getUniquePredecessor() != BranchBlock)
      return;
  }

  if (DefaultConst == FalseConst) {
    // The compare yields the same result. We can replace it.
    CmpInst->replaceAllUsesWith(RangeCmp);
    ++NumTableCmpReuses;
  } else {
    // The compare yields the same result, just inverted. We can replace it.
    Value *InvertedTableCmp = BinaryOperator::CreateXor(
        RangeCmp, ConstantInt::get(RangeCmp->getType(), 1), "inverted.cmp",
        RangeCheckBranch);
    CmpInst->replaceAllUsesWith(InvertedTableCmp);
    ++NumTableCmpReuses;
  }
}

/// If the switch is only used to initialize one or more phi nodes in a common
/// successor block with different constant values, replace the switch with
/// lookup tables.
static bool SwitchToLookupTable(SwitchInst *SI, IRBuilder<> &Builder,
                                const DataLayout &DL,
                                const TargetTransformInfo &TTI) {
  assert(SI->getNumCases() > 1 && "Degenerate switch?");

  Function *Fn = SI->getParent()->getParent();
  // Only build lookup table when we have a target that supports it or the
  // attribute is not set.
  if (!TTI.shouldBuildLookupTables() ||
      (Fn->getFnAttribute("no-jump-tables").getValueAsString() == "true"))
    return false;

  // FIXME: If the switch is too sparse for a lookup table, perhaps we could
  // split off a dense part and build a lookup table for that.

  // FIXME: This creates arrays of GEPs to constant strings, which means each
  // GEP needs a runtime relocation in PIC code. We should just build one big
  // string and lookup indices into that.

  // Ignore switches with less than three cases. Lookup tables will not make
  // them faster, so we don't analyze them.
  if (SI->getNumCases() < 3)
    return false;

  // Figure out the corresponding result for each case value and phi node in the
  // common destination, as well as the min and max case values.
  assert(!empty(SI->cases()));
  SwitchInst::CaseIt CI = SI->case_begin();
  ConstantInt *MinCaseVal = CI->getCaseValue();
  ConstantInt *MaxCaseVal = CI->getCaseValue();

  BasicBlock *CommonDest = nullptr;

  using ResultListTy = SmallVector<std::pair<ConstantInt *, Constant *>, 4>;
  SmallDenseMap<PHINode *, ResultListTy> ResultLists;

  SmallDenseMap<PHINode *, Constant *> DefaultResults;
  SmallDenseMap<PHINode *, Type *> ResultTypes;
  SmallVector<PHINode *, 4> PHIs;

  for (SwitchInst::CaseIt E = SI->case_end(); CI != E; ++CI) {
    ConstantInt *CaseVal = CI->getCaseValue();
    if (CaseVal->getValue().slt(MinCaseVal->getValue()))
      MinCaseVal = CaseVal;
    if (CaseVal->getValue().sgt(MaxCaseVal->getValue()))
      MaxCaseVal = CaseVal;

    // Resulting value at phi nodes for this case value.
    using ResultsTy = SmallVector<std::pair<PHINode *, Constant *>, 4>;
    ResultsTy Results;
    if (!GetCaseResults(SI, CaseVal, CI->getCaseSuccessor(), &CommonDest,
                        Results, DL, TTI))
      return false;

    // Append the result from this case to the list for each phi.
    for (const auto &I : Results) {
      PHINode *PHI = I.first;
      Constant *Value = I.second;
      if (!ResultLists.count(PHI))
        PHIs.push_back(PHI);
      ResultLists[PHI].push_back(std::make_pair(CaseVal, Value));
    }
  }

  // Keep track of the result types.
  for (PHINode *PHI : PHIs) {
    ResultTypes[PHI] = ResultLists[PHI][0].second->getType();
  }

  uint64_t NumResults = ResultLists[PHIs[0]].size();
  APInt RangeSpread = MaxCaseVal->getValue() - MinCaseVal->getValue();
  uint64_t TableSize = RangeSpread.getLimitedValue() + 1;
  bool TableHasHoles = (NumResults < TableSize);

  // If the table has holes, we need a constant result for the default case
  // or a bitmask that fits in a register.
  SmallVector<std::pair<PHINode *, Constant *>, 4> DefaultResultsList;
  bool HasDefaultResults =
      GetCaseResults(SI, nullptr, SI->getDefaultDest(), &CommonDest,
                     DefaultResultsList, DL, TTI);

  bool NeedMask = (TableHasHoles && !HasDefaultResults);
  if (NeedMask) {
    // As an extra penalty for the validity test we require more cases.
    if (SI->getNumCases() < 4) // FIXME: Find best threshold value (benchmark).
      return false;
    if (!DL.fitsInLegalInteger(TableSize))
      return false;
  }

  for (const auto &I : DefaultResultsList) {
    PHINode *PHI = I.first;
    Constant *Result = I.second;
    DefaultResults[PHI] = Result;
  }

  if (!ShouldBuildLookupTable(SI, TableSize, TTI, DL, ResultTypes))
    return false;

  // Create the BB that does the lookups.
  Module &Mod = *CommonDest->getParent()->getParent();
  BasicBlock *LookupBB = BasicBlock::Create(
      Mod.getContext(), "switch.lookup", CommonDest->getParent(), CommonDest);

  // Compute the table index value.
  Builder.SetInsertPoint(SI);
  Value *TableIndex;
  if (MinCaseVal->isNullValue())
    TableIndex = SI->getCondition();
  else
    TableIndex = Builder.CreateSub(SI->getCondition(), MinCaseVal,
                                   "switch.tableidx");

  // Compute the maximum table size representable by the integer type we are
  // switching upon.
  unsigned CaseSize = MinCaseVal->getType()->getPrimitiveSizeInBits();
  uint64_t MaxTableSize = CaseSize > 63 ? UINT64_MAX : 1ULL << CaseSize;
  assert(MaxTableSize >= TableSize &&
         "It is impossible for a switch to have more entries than the max "
         "representable value of its input integer type's size.");

  // If the default destination is unreachable, or if the lookup table covers
  // all values of the conditional variable, branch directly to the lookup table
  // BB. Otherwise, check that the condition is within the case range.
  const bool DefaultIsReachable =
      !isa<UnreachableInst>(SI->getDefaultDest()->getFirstNonPHIOrDbg());
  const bool GeneratingCoveredLookupTable = (MaxTableSize == TableSize);
  BranchInst *RangeCheckBranch = nullptr;

  if (!DefaultIsReachable || GeneratingCoveredLookupTable) {
    Builder.CreateBr(LookupBB);
    // Note: We call removeProdecessor later since we need to be able to get the
    // PHI value for the default case in case we're using a bit mask.
  } else {
    Value *Cmp = Builder.CreateICmpULT(
        TableIndex, ConstantInt::get(MinCaseVal->getType(), TableSize));
    RangeCheckBranch =
        Builder.CreateCondBr(Cmp, LookupBB, SI->getDefaultDest());
  }

  // Populate the BB that does the lookups.
  Builder.SetInsertPoint(LookupBB);

  if (NeedMask) {
    // Before doing the lookup, we do the hole check. The LookupBB is therefore
    // re-purposed to do the hole check, and we create a new LookupBB.
    BasicBlock *MaskBB = LookupBB;
    MaskBB->setName("switch.hole_check");
    LookupBB = BasicBlock::Create(Mod.getContext(), "switch.lookup",
                                  CommonDest->getParent(), CommonDest);

    // Make the mask's bitwidth at least 8-bit and a power-of-2 to avoid
    // unnecessary illegal types.
    uint64_t TableSizePowOf2 = NextPowerOf2(std::max(7ULL, TableSize - 1ULL));
    APInt MaskInt(TableSizePowOf2, 0);
    APInt One(TableSizePowOf2, 1);
    // Build bitmask; fill in a 1 bit for every case.
    const ResultListTy &ResultList = ResultLists[PHIs[0]];
    for (size_t I = 0, E = ResultList.size(); I != E; ++I) {
      uint64_t Idx = (ResultList[I].first->getValue() - MinCaseVal->getValue())
                         .getLimitedValue();
      MaskInt |= One << Idx;
    }
    ConstantInt *TableMask = ConstantInt::get(Mod.getContext(), MaskInt);

    // Get the TableIndex'th bit of the bitmask.
    // If this bit is 0 (meaning hole) jump to the default destination,
    // else continue with table lookup.
    IntegerType *MapTy = TableMask->getType();
    Value *MaskIndex =
        Builder.CreateZExtOrTrunc(TableIndex, MapTy, "switch.maskindex");
    Value *Shifted = Builder.CreateLShr(TableMask, MaskIndex, "switch.shifted");
    Value *LoBit = Builder.CreateTrunc(
        Shifted, Type::getInt1Ty(Mod.getContext()), "switch.lobit");
    Builder.CreateCondBr(LoBit, LookupBB, SI->getDefaultDest());

    Builder.SetInsertPoint(LookupBB);
    AddPredecessorToBlock(SI->getDefaultDest(), MaskBB, SI->getParent());
  }

  if (!DefaultIsReachable || GeneratingCoveredLookupTable) {
    // We cached PHINodes in PHIs. To avoid accessing deleted PHINodes later,
    // do not delete PHINodes here.
    SI->getDefaultDest()->removePredecessor(SI->getParent(),
                                            /*DontDeleteUselessPHIs=*/true);
  }

  bool ReturnedEarly = false;
  for (PHINode *PHI : PHIs) {
    const ResultListTy &ResultList = ResultLists[PHI];

    // If using a bitmask, use any value to fill the lookup table holes.
    Constant *DV = NeedMask ? ResultLists[PHI][0].second : DefaultResults[PHI];
    StringRef FuncName = Fn->getName();
    SwitchLookupTable Table(Mod, TableSize, MinCaseVal, ResultList, DV, DL,
                            FuncName);

    Value *Result = Table.BuildLookup(TableIndex, Builder);

    // If the result is used to return immediately from the function, we want to
    // do that right here.
    if (PHI->hasOneUse() && isa<ReturnInst>(*PHI->user_begin()) &&
        PHI->user_back() == CommonDest->getFirstNonPHIOrDbg()) {
      Builder.CreateRet(Result);
      ReturnedEarly = true;
      break;
    }

    // Do a small peephole optimization: re-use the switch table compare if
    // possible.
    if (!TableHasHoles && HasDefaultResults && RangeCheckBranch) {
      BasicBlock *PhiBlock = PHI->getParent();
      // Search for compare instructions which use the phi.
      for (auto *User : PHI->users()) {
        reuseTableCompare(User, PhiBlock, RangeCheckBranch, DV, ResultList);
      }
    }

    PHI->addIncoming(Result, LookupBB);
  }

  if (!ReturnedEarly)
    Builder.CreateBr(CommonDest);

  // Remove the switch.
  for (unsigned i = 0, e = SI->getNumSuccessors(); i < e; ++i) {
    BasicBlock *Succ = SI->getSuccessor(i);

    if (Succ == SI->getDefaultDest())
      continue;
    Succ->removePredecessor(SI->getParent());
  }
  SI->eraseFromParent();

  ++NumLookupTables;
  if (NeedMask)
    ++NumLookupTablesHoles;
  return true;
}

static bool isSwitchDense(ArrayRef<int64_t> Values) {
  // See also SelectionDAGBuilder::isDense(), which this function was based on.
  uint64_t Diff = (uint64_t)Values.back() - (uint64_t)Values.front();
  uint64_t Range = Diff + 1;
  uint64_t NumCases = Values.size();
  // 40% is the default density for building a jump table in optsize/minsize mode.
  uint64_t MinDensity = 40;

  return NumCases * 100 >= Range * MinDensity;
}

/// Try to transform a switch that has "holes" in it to a contiguous sequence
/// of cases.
///
/// A switch such as: switch(i) {case 5: case 9: case 13: case 17:} can be
/// range-reduced to: switch ((i-5) / 4) {case 0: case 1: case 2: case 3:}.
///
/// This converts a sparse switch into a dense switch which allows better
/// lowering and could also allow transforming into a lookup table.
static bool ReduceSwitchRange(SwitchInst *SI, IRBuilder<> &Builder,
                              const DataLayout &DL,
                              const TargetTransformInfo &TTI) {
  auto *CondTy = cast<IntegerType>(SI->getCondition()->getType());
  if (CondTy->getIntegerBitWidth() > 64 ||
      !DL.fitsInLegalInteger(CondTy->getIntegerBitWidth()))
    return false;
  // Only bother with this optimization if there are more than 3 switch cases;
  // SDAG will only bother creating jump tables for 4 or more cases.
  if (SI->getNumCases() < 4)
    return false;

  // This transform is agnostic to the signedness of the input or case values. We
  // can treat the case values as signed or unsigned. We can optimize more common
  // cases such as a sequence crossing zero {-4,0,4,8} if we interpret case values
  // as signed.
  SmallVector<int64_t,4> Values;
  for (auto &C : SI->cases())
    Values.push_back(C.getCaseValue()->getValue().getSExtValue());
  llvm::sort(Values);

  // If the switch is already dense, there's nothing useful to do here.
  if (isSwitchDense(Values))
    return false;

  // First, transform the values such that they start at zero and ascend.
  int64_t Base = Values[0];
  for (auto &V : Values)
    V -= (uint64_t)(Base);

  // Now we have signed numbers that have been shifted so that, given enough
  // precision, there are no negative values. Since the rest of the transform
  // is bitwise only, we switch now to an unsigned representation.
  uint64_t GCD = 0;
  for (auto &V : Values)
    GCD = GreatestCommonDivisor64(GCD, (uint64_t)V);

  // This transform can be done speculatively because it is so cheap - it results
  // in a single rotate operation being inserted. This can only happen if the
  // factor extracted is a power of 2.
  // FIXME: If the GCD is an odd number we can multiply by the multiplicative
  // inverse of GCD and then perform this transform.
  // FIXME: It's possible that optimizing a switch on powers of two might also
  // be beneficial - flag values are often powers of two and we could use a CLZ
  // as the key function.
  if (GCD <= 1 || !isPowerOf2_64(GCD))
    // No common divisor found or too expensive to compute key function.
    return false;

  unsigned Shift = Log2_64(GCD);
  for (auto &V : Values)
    V = (int64_t)((uint64_t)V >> Shift);

  if (!isSwitchDense(Values))
    // Transform didn't create a dense switch.
    return false;

  // The obvious transform is to shift the switch condition right and emit a
  // check that the condition actually cleanly divided by GCD, i.e.
  //   C & (1 << Shift - 1) == 0
  // inserting a new CFG edge to handle the case where it didn't divide cleanly.
  //
  // A cheaper way of doing this is a simple ROTR(C, Shift). This performs the
  // shift and puts the shifted-off bits in the uppermost bits. If any of these
  // are nonzero then the switch condition will be very large and will hit the
  // default case.

  auto *Ty = cast<IntegerType>(SI->getCondition()->getType());
  Builder.SetInsertPoint(SI);
  auto *ShiftC = ConstantInt::get(Ty, Shift);
  auto *Sub = Builder.CreateSub(SI->getCondition(), ConstantInt::get(Ty, Base));
  auto *LShr = Builder.CreateLShr(Sub, ShiftC);
  auto *Shl = Builder.CreateShl(Sub, Ty->getBitWidth() - Shift);
  auto *Rot = Builder.CreateOr(LShr, Shl);
  SI->replaceUsesOfWith(SI->getCondition(), Rot);

  for (auto Case : SI->cases()) {
    auto *Orig = Case.getCaseValue();
    auto Sub = Orig->getValue() - APInt(Ty->getBitWidth(), Base);
    Case.setValue(
        cast<ConstantInt>(ConstantInt::get(Ty, Sub.lshr(ShiftC->getValue()))));
  }
  return true;
}

bool SimplifyCFGOpt::SimplifySwitch(SwitchInst *SI, IRBuilder<> &Builder) {
  BasicBlock *BB = SI->getParent();

  if (isValueEqualityComparison(SI)) {
    // If we only have one predecessor, and if it is a branch on this value,
    // see if that predecessor totally determines the outcome of this switch.
    if (BasicBlock *OnlyPred = BB->getSinglePredecessor())
      if (SimplifyEqualityComparisonWithOnlyPredecessor(SI, OnlyPred, Builder))
        return requestResimplify();

    Value *Cond = SI->getCondition();
    if (SelectInst *Select = dyn_cast<SelectInst>(Cond))
      if (SimplifySwitchOnSelect(SI, Select))
        return requestResimplify();

    // If the block only contains the switch, see if we can fold the block
    // away into any preds.
    if (SI == &*BB->instructionsWithoutDebug().begin())
      if (FoldValueComparisonIntoPredecessors(SI, Builder))
        return requestResimplify();
  }

#if INTEL_CUSTOMIZATION
  // Try to eliminate cases that have the same results as the default case
  // and no side effects.
  if (EliminateRedundantCases(SI))
    return simplifyCFG(BB, TTI, Options) | true;
#endif // INTEL_CUSTOMIZATION

  // Try to transform the switch into an icmp and a branch.
  if (TurnSwitchRangeIntoICmp(SI, Builder))
    return requestResimplify();

  // Remove unreachable cases.
  if (eliminateDeadSwitchCases(SI, Options.AC, DL))
    return requestResimplify();

  if (switchToSelect(SI, Builder, DL, TTI))
    return requestResimplify();

  if (Options.ForwardSwitchCondToPhi && ForwardSwitchConditionToPHI(SI))
    return requestResimplify();

  // The conversion from switch to lookup tables results in difficult-to-analyze
  // code and makes pruning branches much harder. This is a problem if the
  // switch expression itself can still be restricted as a result of inlining or
  // CVP. Therefore, only apply this transformation during late stages of the
  // optimisation pipeline.
  if (Options.ConvertSwitchToLookupTable &&
      SwitchToLookupTable(SI, Builder, DL, TTI))
    return requestResimplify();

  if (ReduceSwitchRange(SI, Builder, DL, TTI))
    return requestResimplify();

  return false;
}

bool SimplifyCFGOpt::SimplifyIndirectBr(IndirectBrInst *IBI) {
  BasicBlock *BB = IBI->getParent();
  bool Changed = false;

  // Eliminate redundant destinations.
  SmallPtrSet<Value *, 8> Succs;
  for (unsigned i = 0, e = IBI->getNumDestinations(); i != e; ++i) {
    BasicBlock *Dest = IBI->getDestination(i);
    if (!Dest->hasAddressTaken() || !Succs.insert(Dest).second) {
      Dest->removePredecessor(BB);
      IBI->removeDestination(i);
      --i;
      --e;
      Changed = true;
    }
  }

  if (IBI->getNumDestinations() == 0) {
    // If the indirectbr has no successors, change it to unreachable.
    new UnreachableInst(IBI->getContext(), IBI);
    EraseTerminatorAndDCECond(IBI);
    return true;
  }

  if (IBI->getNumDestinations() == 1) {
    // If the indirectbr has one successor, change it to a direct branch.
    BranchInst::Create(IBI->getDestination(0), IBI);
    EraseTerminatorAndDCECond(IBI);
    return true;
  }

  if (SelectInst *SI = dyn_cast<SelectInst>(IBI->getAddress())) {
    if (SimplifyIndirectBrOnSelect(IBI, SI))
      return requestResimplify();
  }
  return Changed;
}

/// Given an block with only a single landing pad and a unconditional branch
/// try to find another basic block which this one can be merged with.  This
/// handles cases where we have multiple invokes with unique landing pads, but
/// a shared handler.
///
/// We specifically choose to not worry about merging non-empty blocks
/// here.  That is a PRE/scheduling problem and is best solved elsewhere.  In
/// practice, the optimizer produces empty landing pad blocks quite frequently
/// when dealing with exception dense code.  (see: instcombine, gvn, if-else
/// sinking in this file)
///
/// This is primarily a code size optimization.  We need to avoid performing
/// any transform which might inhibit optimization (such as our ability to
/// specialize a particular handler via tail commoning).  We do this by not
/// merging any blocks which require us to introduce a phi.  Since the same
/// values are flowing through both blocks, we don't lose any ability to
/// specialize.  If anything, we make such specialization more likely.
///
/// TODO - This transformation could remove entries from a phi in the target
/// block when the inputs in the phi are the same for the two blocks being
/// merged.  In some cases, this could result in removal of the PHI entirely.
static bool TryToMergeLandingPad(LandingPadInst *LPad, BranchInst *BI,
                                 BasicBlock *BB) {
  auto Succ = BB->getUniqueSuccessor();
  assert(Succ);
  // If there's a phi in the successor block, we'd likely have to introduce
  // a phi into the merged landing pad block.
  if (isa<PHINode>(*Succ->begin()))
    return false;

  for (BasicBlock *OtherPred : predecessors(Succ)) {
    if (BB == OtherPred)
      continue;
    BasicBlock::iterator I = OtherPred->begin();
    LandingPadInst *LPad2 = dyn_cast<LandingPadInst>(I);
    if (!LPad2 || !LPad2->isIdenticalTo(LPad))
      continue;
    for (++I; isa<DbgInfoIntrinsic>(I); ++I)
      ;
    BranchInst *BI2 = dyn_cast<BranchInst>(I);
    if (!BI2 || !BI2->isIdenticalTo(BI))
      continue;

    // We've found an identical block.  Update our predecessors to take that
    // path instead and make ourselves dead.
    SmallPtrSet<BasicBlock *, 16> Preds;
    Preds.insert(pred_begin(BB), pred_end(BB));
    for (BasicBlock *Pred : Preds) {
      InvokeInst *II = cast<InvokeInst>(Pred->getTerminator());
      assert(II->getNormalDest() != BB && II->getUnwindDest() == BB &&
             "unexpected successor");
      II->setUnwindDest(OtherPred);
    }

    // The debug info in OtherPred doesn't cover the merged control flow that
    // used to go through BB.  We need to delete it or update it.
    for (auto I = OtherPred->begin(), E = OtherPred->end(); I != E;) {
      Instruction &Inst = *I;
      I++;
      if (isa<DbgInfoIntrinsic>(Inst))
        Inst.eraseFromParent();
    }

    SmallPtrSet<BasicBlock *, 16> Succs;
    Succs.insert(succ_begin(BB), succ_end(BB));
    for (BasicBlock *Succ : Succs) {
      Succ->removePredecessor(BB);
    }

    IRBuilder<> Builder(BI);
    Builder.CreateUnreachable();
    BI->eraseFromParent();
    return true;
  }
  return false;
}

bool SimplifyCFGOpt::SimplifyUncondBranch(BranchInst *BI,
                                          IRBuilder<> &Builder) {
  BasicBlock *BB = BI->getParent();
  BasicBlock *Succ = BI->getSuccessor(0);

  // If the Terminator is the only non-phi instruction, simplify the block.
  // If LoopHeader is provided, check if the block or its successor is a loop
  // header. (This is for early invocations before loop simplify and
  // vectorization to keep canonical loop forms for nested loops. These blocks
  // can be eliminated when the pass is invoked later in the back-end.)
  // Note that if BB has only one predecessor then we do not introduce new
  // backedge, so we can eliminate BB.
  bool NeedCanonicalLoop =
      Options.NeedCanonicalLoop &&
      (LoopHeaders && pred_size(BB) > 1 &&
       (LoopHeaders->count(BB) || LoopHeaders->count(Succ)));
  BasicBlock::iterator I = BB->getFirstNonPHIOrDbg()->getIterator();
  if (I->isTerminator() && BB != &BB->getParent()->getEntryBlock() &&
      !NeedCanonicalLoop && TryToSimplifyUncondBranchFromEmptyBlock(BB))
    return true;

  // If the only instruction in the block is a seteq/setne comparison against a
  // constant, try to simplify the block.
  if (ICmpInst *ICI = dyn_cast<ICmpInst>(I))
    if (ICI->isEquality() && isa<ConstantInt>(ICI->getOperand(1))) {
      for (++I; isa<DbgInfoIntrinsic>(I); ++I)
        ;
      if (I->isTerminator() &&
          tryToSimplifyUncondBranchWithICmpInIt(ICI, Builder))
        return true;
    }

  // See if we can merge an empty landing pad block with another which is
  // equivalent.
  if (LandingPadInst *LPad = dyn_cast<LandingPadInst>(I)) {
    for (++I; isa<DbgInfoIntrinsic>(I); ++I)
      ;
    if (I->isTerminator() && TryToMergeLandingPad(LPad, BI, BB))
      return true;
  }

  // If this basic block is ONLY a compare and a branch, and if a predecessor
  // branches to us and our successor, fold the comparison into the
  // predecessor and use logical operations to update the incoming value
  // for PHI nodes in common successor.
  if (FoldBranchToCommonDest(BI, Options.BonusInstThreshold))
    return requestResimplify();
  return false;
}

static BasicBlock *allPredecessorsComeFromSameSource(BasicBlock *BB) {
  BasicBlock *PredPred = nullptr;
  for (auto *P : predecessors(BB)) {
    BasicBlock *PPred = P->getSinglePredecessor();
    if (!PPred || (PredPred && PredPred != PPred))
      return nullptr;
    PredPred = PPred;
  }
  return PredPred;
}

bool SimplifyCFGOpt::SimplifyCondBranch(BranchInst *BI, IRBuilder<> &Builder) {
  BasicBlock *BB = BI->getParent();
  const Function *Fn = BB->getParent();
  if (Fn && Fn->hasFnAttribute(Attribute::OptForFuzzing))
    return false;

  // Conditional branch
  if (isValueEqualityComparison(BI)) {
    // If we only have one predecessor, and if it is a branch on this value,
    // see if that predecessor totally determines the outcome of this
    // switch.
    if (BasicBlock *OnlyPred = BB->getSinglePredecessor())
      if (SimplifyEqualityComparisonWithOnlyPredecessor(BI, OnlyPred, Builder))
        return requestResimplify();

    // This block must be empty, except for the setcond inst, if it exists.
    // Ignore dbg intrinsics.
    auto I = BB->instructionsWithoutDebug().begin();
    if (&*I == BI) {
      if (FoldValueComparisonIntoPredecessors(BI, Builder))
        return requestResimplify();
    } else if (&*I == cast<Instruction>(BI->getCondition())) {
      ++I;
      if (&*I == BI && FoldValueComparisonIntoPredecessors(BI, Builder))
        return requestResimplify();
    }
  }

  // Try to turn "br (X == 0 | X == 1), T, F" into a switch instruction.
  if (SimplifyBranchOnICmpChain(BI, Builder, DL))
    return true;

  // If this basic block has a single dominating predecessor block and the
  // dominating block's condition implies BI's condition, we know the direction
  // of the BI branch.
  if (BasicBlock *Dom = BB->getSinglePredecessor()) {
    auto *PBI = dyn_cast_or_null<BranchInst>(Dom->getTerminator());
    if (PBI && PBI->isConditional() &&
        PBI->getSuccessor(0) != PBI->getSuccessor(1)) {
      assert(PBI->getSuccessor(0) == BB || PBI->getSuccessor(1) == BB);
      bool CondIsTrue = PBI->getSuccessor(0) == BB;
      Optional<bool> Implication = isImpliedCondition(
          PBI->getCondition(), BI->getCondition(), DL, CondIsTrue);
      if (Implication) {
        // Turn this into a branch on constant.
        auto *OldCond = BI->getCondition();
        ConstantInt *CI = *Implication
                              ? ConstantInt::getTrue(BB->getContext())
                              : ConstantInt::getFalse(BB->getContext());
        BI->setCondition(CI);
        RecursivelyDeleteTriviallyDeadInstructions(OldCond);
        return requestResimplify();
      }
    }
  }

  // If this basic block is ONLY a compare and a branch, and if a predecessor
  // branches to us and one of our successors, fold the comparison into the
  // predecessor and use logical operations to pick the right destination.
  if (FoldBranchToCommonDest(BI, Options.BonusInstThreshold))
    return requestResimplify();

  // We have a conditional branch to two blocks that are only reachable
  // from BI.  We know that the condbr dominates the two blocks, so see if
  // there is any identical code in the "then" and "else" blocks.  If so, we
  // can hoist it up to the branching block.
  if (BI->getSuccessor(0)->getSinglePredecessor()) {
    if (BI->getSuccessor(1)->getSinglePredecessor()) {
      if (HoistThenElseCodeToIf(BI, TTI))
        return requestResimplify();
    } else {
      // If Successor #1 has multiple preds, we may be able to conditionally
      // execute Successor #0 if it branches to Successor #1.
      Instruction *Succ0TI = BI->getSuccessor(0)->getTerminator();
      if (Succ0TI->getNumSuccessors() == 1 &&
          Succ0TI->getSuccessor(0) == BI->getSuccessor(1))
        if (SpeculativelyExecuteBB(BI, BI->getSuccessor(0), TTI))
          return requestResimplify();
    }
  } else if (BI->getSuccessor(1)->getSinglePredecessor()) {
    // If Successor #0 has multiple preds, we may be able to conditionally
    // execute Successor #1 if it branches to Successor #0.
    Instruction *Succ1TI = BI->getSuccessor(1)->getTerminator();
    if (Succ1TI->getNumSuccessors() == 1 &&
        Succ1TI->getSuccessor(0) == BI->getSuccessor(0))
      if (SpeculativelyExecuteBB(BI, BI->getSuccessor(1), TTI))
        return requestResimplify();
  }

  // If this is a branch on a phi node in the current block, thread control
  // through this block if any PHI node entries are constants.
  if (PHINode *PN = dyn_cast<PHINode>(BI->getCondition()))
    if (PN->getParent() == BI->getParent())
      if (FoldCondBranchOnPHI(BI, DL, Options.AC))
        return requestResimplify();

  // Scan predecessor blocks for conditional branches.
  for (pred_iterator PI = pred_begin(BB), E = pred_end(BB); PI != E; ++PI)
    if (BranchInst *PBI = dyn_cast<BranchInst>((*PI)->getTerminator()))
      if (PBI != BI && PBI->isConditional())
        if (SimplifyCondBranchToCondBranch(PBI, BI, DL))
          return requestResimplify();

  // Look for diamond patterns.
  if (MergeCondStores)
    if (BasicBlock *PrevBB = allPredecessorsComeFromSameSource(BB))
      if (BranchInst *PBI = dyn_cast<BranchInst>(PrevBB->getTerminator()))
        if (PBI != BI && PBI->isConditional())
          if (mergeConditionalStores(PBI, BI, DL))
            return requestResimplify();

  return false;
}

/// Check if passing a value to an instruction will cause undefined behavior.
static bool passingValueIsAlwaysUndefined(Value *V, Instruction *I) {
  Constant *C = dyn_cast<Constant>(V);
  if (!C)
    return false;

  if (I->use_empty())
    return false;

  if (C->isNullValue() || isa<UndefValue>(C)) {
    // Only look at the first use, avoid hurting compile time with long uselists
    User *Use = *I->user_begin();

    // Now make sure that there are no instructions in between that can alter
    // control flow (eg. calls)
    for (BasicBlock::iterator
             i = ++BasicBlock::iterator(I),
             UI = BasicBlock::iterator(dyn_cast<Instruction>(Use));
         i != UI; ++i)
      if (i == I->getParent()->end() || i->mayHaveSideEffects())
        return false;

    // Look through GEPs. A load from a GEP derived from NULL is still undefined
    if (GetElementPtrInst *GEP = dyn_cast<GetElementPtrInst>(Use))
      if (GEP->getPointerOperand() == I)
        return passingValueIsAlwaysUndefined(V, GEP);

#if INTEL_CUSTOMIZATION
    if (auto *SI = dyn_cast<AddressInst>(Use))
      if (SI->getPointerOperand() == I)
        return passingValueIsAlwaysUndefined(V, SI);
#endif // INTEL_CUSTOMIZATION

    // Look through bitcasts.
    if (BitCastInst *BC = dyn_cast<BitCastInst>(Use))
      return passingValueIsAlwaysUndefined(V, BC);

    // Load from null is undefined.
    if (LoadInst *LI = dyn_cast<LoadInst>(Use))
      if (!LI->isVolatile())
        return !NullPointerIsDefined(LI->getFunction(),
                                     LI->getPointerAddressSpace());

    // Store to null is undefined.
    if (StoreInst *SI = dyn_cast<StoreInst>(Use))
      if (!SI->isVolatile())
        return (!NullPointerIsDefined(SI->getFunction(),
                                      SI->getPointerAddressSpace())) &&
               SI->getPointerOperand() == I;

    // A call to null is undefined.
    if (auto CS = CallSite(Use))
      return !NullPointerIsDefined(CS->getFunction()) &&
             CS.getCalledValue() == I;
  }
  return false;
}

/// If BB has an incoming value that will always trigger undefined behavior
/// (eg. null pointer dereference), remove the branch leading here.
static bool removeUndefIntroducingPredecessor(BasicBlock *BB) {
  for (PHINode &PHI : BB->phis())
    for (unsigned i = 0, e = PHI.getNumIncomingValues(); i != e; ++i)
      if (passingValueIsAlwaysUndefined(PHI.getIncomingValue(i), &PHI)) {
        Instruction *T = PHI.getIncomingBlock(i)->getTerminator();
        IRBuilder<> Builder(T);
        if (BranchInst *BI = dyn_cast<BranchInst>(T)) {
          BB->removePredecessor(PHI.getIncomingBlock(i));
          // Turn uncoditional branches into unreachables and remove the dead
          // destination from conditional branches.
          if (BI->isUnconditional())
            Builder.CreateUnreachable();
          else
            Builder.CreateBr(BI->getSuccessor(0) == BB ? BI->getSuccessor(1)
                                                       : BI->getSuccessor(0));
          BI->eraseFromParent();
          return true;
        }
        // TODO: SwitchInst.
      }

  return false;
}

bool SimplifyCFGOpt::simplifyOnce(BasicBlock *BB) {
  bool Changed = false;

  assert(BB && BB->getParent() && "Block not embedded in function!");
  assert(BB->getTerminator() && "Degenerate basic block encountered!");

  // Remove basic blocks that have no predecessors (except the entry block)...
  // or that just have themself as a predecessor.  These are unreachable.
  if ((pred_empty(BB) && BB != &BB->getParent()->getEntryBlock()) ||
      BB->getSinglePredecessor() == BB) {
    LLVM_DEBUG(dbgs() << "Removing BB: \n" << *BB);
    DeleteDeadBlock(BB);
    return true;
  }

  // Check to see if we can constant propagate this terminator instruction
  // away...
  Changed |= ConstantFoldTerminator(BB, true);

  // Check for and eliminate duplicate PHI nodes in this block.
  Changed |= EliminateDuplicatePHINodes(BB);

  // Check for and remove branches that will always cause undefined behavior.
  Changed |= removeUndefIntroducingPredecessor(BB);

  // Merge basic blocks into their predecessor if there is only one distinct
  // pred, and if there is only one distinct successor of the predecessor, and
  // if there are no PHI nodes.
  if (MergeBlockIntoPredecessor(BB))
    return true;

  if (SinkCommon && Options.SinkCommonInsts)
    Changed |= SinkCommonCodeFromPredecessors(BB);

  IRBuilder<> Builder(BB);

#if INTEL_CUSTOMIZATION
  // If there is a PHI node in this basic block, and we can
  // eliminate some of its entries, do so now.
  if (auto *PN = dyn_cast<PHINode>(BB->begin())) {
    // FoldPHIEntries is an Intel customized generalized version of the LLVM
    // open source routine called FoldTwoEntryPHINode(that folds a two-entry
    // phinode into "select") which is capable of handling any number
    // of phi entries. It iteratively transforms each conditional into
    // "select". Any changes (one such change could be regarding cost model)
    // made by the LLVM community to FoldTwoEntryPHINode will need to be
    // incorporated to this routine (FoldPHIEntries).
    // To keep xmain as clean as possible we got rid of the FoldTwoEntryPHINode,
    // therefore, there might be conflicts during code merge. If resolving
    // conflicts becomes too cumbersome, we can try something different.
    Changed |= FoldPHIEntries(PN, TTI, DL);
  }
#endif //INTEL_CUSTOMIZATION

  Builder.SetInsertPoint(BB->getTerminator());
  if (auto *BI = dyn_cast<BranchInst>(BB->getTerminator())) {
    if (BI->isUnconditional()) {
      if (SimplifyUncondBranch(BI, Builder))
        return true;
    } else {
      if (SimplifyCondBranch(BI, Builder))
        return true;
    }
  } else if (auto *RI = dyn_cast<ReturnInst>(BB->getTerminator())) {
    if (SimplifyReturn(RI, Builder))
      return true;
  } else if (auto *RI = dyn_cast<ResumeInst>(BB->getTerminator())) {
    if (SimplifyResume(RI, Builder))
      return true;
  } else if (auto *RI = dyn_cast<CleanupReturnInst>(BB->getTerminator())) {
    if (SimplifyCleanupReturn(RI))
      return true;
  } else if (auto *SI = dyn_cast<SwitchInst>(BB->getTerminator())) {
    if (SimplifySwitch(SI, Builder))
      return true;
  } else if (auto *UI = dyn_cast<UnreachableInst>(BB->getTerminator())) {
    if (SimplifyUnreachable(UI))
      return true;
  } else if (auto *IBI = dyn_cast<IndirectBrInst>(BB->getTerminator())) {
    if (SimplifyIndirectBr(IBI))
      return true;
  }

  return Changed;
}

bool SimplifyCFGOpt::run(BasicBlock *BB) {
  bool Changed = false;

  // Repeated simplify BB as long as resimplification is requested.
  do {
    Resimplify = false;

    // Perform one round of simplifcation. Resimplify flag will be set if
    // another iteration is requested.
    Changed |= simplifyOnce(BB);
  } while (Resimplify);

  return Changed;
}

bool llvm::simplifyCFG(BasicBlock *BB, const TargetTransformInfo &TTI,
                       const SimplifyCFGOptions &Options,
                       SmallPtrSetImpl<BasicBlock *> *LoopHeaders) {
  return SimplifyCFGOpt(TTI, BB->getModule()->getDataLayout(), LoopHeaders,
                        Options)
      .run(BB);
}<|MERGE_RESOLUTION|>--- conflicted
+++ resolved
@@ -2452,7 +2452,6 @@
       continue;
     }
 
-<<<<<<< HEAD
     LLVM_DEBUG(dbgs() << "FOUND IF CONDITION!  " << *IfCond
                       << "  T: " << IfTrue->getName()
                       << "  F: " << IfFalse->getName() << "\n");
@@ -2464,32 +2463,10 @@
 
     // Move all 'aggressive' instructions, which are defined in the
     // conditional parts of the if's to the conditional block.
-    if (IfBlock1) {
-      for (auto &I : *IfBlock1) {
-        I.dropUnknownNonDebugMetadata();
-        dropDebugUsers(I);
-      }
-      CondBlock->getInstList().splice(InsertPt->getIterator(),
-                                     IfBlock1->getInstList(), IfBlock1->begin(),
-                                     IfBlock1->getTerminator()->getIterator());
-    }
-    if (IfBlock2) {
-      for (auto &I : *IfBlock2) {
-        I.dropUnknownNonDebugMetadata();
-        dropDebugUsers(I);
-      }
-      CondBlock->getInstList().splice(InsertPt->getIterator(),
-                                     IfBlock2->getInstList(), IfBlock2->begin(),
-                                     IfBlock2->getTerminator()->getIterator());
-    }
-=======
-  // Move all 'aggressive' instructions, which are defined in the
-  // conditional parts of the if's up to the dominating block.
-  if (IfBlock1)
-    hoistAllInstructionsInto(DomBlock, InsertPt, IfBlock1);
-  if (IfBlock2)
-    hoistAllInstructionsInto(DomBlock, InsertPt, IfBlock2);
->>>>>>> b44b8901
+    if (IfBlock1)
+      hoistAllInstructionsInto(CondBlock, InsertPt, IfBlock1);
+    if (IfBlock2)
+      hoistAllInstructionsInto(CondBlock, InsertPt, IfBlock2);
 
     for (BasicBlock::iterator II = BB->begin(); isa<PHINode>(II);) {
       PHINode *PN = cast<PHINode>(II++);
@@ -4850,11 +4827,11 @@
   // destination block.
   for (BasicBlock::iterator I = CaseDest->begin(), E = CaseDest->end();
                             I != E; ++I) {
-    if (TerminatorInst *T = dyn_cast<TerminatorInst>(I)) {
-      if (T->getNumSuccessors() != 1)
+    if (I->isTerminator()) {
+      if (I->getNumSuccessors() != 1)
         return false;
       Pred = CaseDest;
-      CaseDest = T->getSuccessor(0);
+      CaseDest = I->getSuccessor(0);
     } else if (isa<DbgInfoIntrinsic>(I)) {
       // Skip debug intrinsic.
       continue;
