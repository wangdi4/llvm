//===- SimplifyCFG.cpp - Code to perform CFG simplification ---------------===//
//
// Part of the LLVM Project, under the Apache License v2.0 with LLVM Exceptions.
// See https://llvm.org/LICENSE.txt for license information.
// SPDX-License-Identifier: Apache-2.0 WITH LLVM-exception
//
//===----------------------------------------------------------------------===//
//
// Peephole optimize the CFG.
//
//===----------------------------------------------------------------------===//

#include "llvm/ADT/APInt.h"
#include "llvm/ADT/ArrayRef.h"
#include "llvm/ADT/DenseMap.h"
#include "llvm/ADT/MapVector.h"
#include "llvm/ADT/Optional.h"
#include "llvm/ADT/STLExtras.h"
#include "llvm/ADT/ScopeExit.h"
#include "llvm/ADT/Sequence.h"
#include "llvm/ADT/SetOperations.h"
#include "llvm/ADT/SetVector.h"
#include "llvm/ADT/SmallPtrSet.h"
#include "llvm/ADT/SmallVector.h"
#include "llvm/ADT/Statistic.h"
#include "llvm/ADT/StringRef.h"
#include "llvm/Analysis/AssumptionCache.h"
#include "llvm/Analysis/ConstantFolding.h"
#include "llvm/Analysis/EHPersonalities.h"
#include "llvm/Analysis/GuardUtils.h"
#include "llvm/Analysis/InstructionSimplify.h"
#include "llvm/Analysis/MemorySSA.h"
#include "llvm/Analysis/MemorySSAUpdater.h"
#include "llvm/Analysis/TargetTransformInfo.h"
#include "llvm/Analysis/ValueTracking.h"
#include "llvm/IR/Attributes.h"
#include "llvm/IR/BasicBlock.h"
#include "llvm/IR/CFG.h"
#include "llvm/IR/Constant.h"
#include "llvm/IR/ConstantRange.h"
#include "llvm/IR/Constants.h"
#include "llvm/IR/DataLayout.h"
#include "llvm/IR/DerivedTypes.h"
#include "llvm/IR/Function.h"
#include "llvm/IR/GlobalValue.h"
#include "llvm/IR/GlobalVariable.h"
#include "llvm/IR/IRBuilder.h"
#include "llvm/IR/InstrTypes.h"
#include "llvm/IR/Instruction.h"
#include "llvm/IR/Instructions.h"
#include "llvm/IR/IntrinsicInst.h"
#include "llvm/IR/Intrinsics.h"
#include "llvm/IR/LLVMContext.h"
#include "llvm/IR/MDBuilder.h"
#include "llvm/IR/Metadata.h"
#include "llvm/IR/Module.h"
#include "llvm/IR/NoFolder.h"
#include "llvm/IR/Operator.h"
#include "llvm/IR/PatternMatch.h"
#include "llvm/IR/Type.h"
#include "llvm/IR/Use.h"
#include "llvm/IR/User.h"
#include "llvm/IR/Value.h"
#include "llvm/IR/ValueHandle.h"
#include "llvm/Support/Casting.h"
#include "llvm/Support/CommandLine.h"
#include "llvm/Support/Debug.h"
#include "llvm/Support/ErrorHandling.h"
#include "llvm/Support/KnownBits.h"
#include "llvm/Support/MathExtras.h"
#include "llvm/Support/raw_ostream.h"
#include "llvm/Transforms/Utils/BasicBlockUtils.h"
#if INTEL_COLLAB
#include "llvm/Transforms/Utils/IntrinsicUtils.h"
#endif //INTEL_COLLAB
#include "llvm/Transforms/Utils/Local.h"
#include "llvm/Transforms/Utils/SSAUpdater.h"
#include "llvm/Transforms/Utils/ValueMapper.h"
#include <algorithm>
#include <cassert>
#include <climits>
#include <cstddef>
#include <cstdint>
#include <iterator>
#include <map>
#include <set>
#include <tuple>
#include <utility>
#include <vector>

using namespace llvm;
using namespace PatternMatch;

#define DEBUG_TYPE "simplifycfg"

cl::opt<bool> llvm::RequireAndPreserveDomTree(
    "simplifycfg-require-and-preserve-domtree", cl::Hidden, cl::ZeroOrMore,
    cl::init(false),
    cl::desc("Temorary development switch used to gradually uplift SimplifyCFG "
             "into preserving DomTree,"));

// Chosen as 2 so as to be cheap, but still to have enough power to fold
// a select, so the "clamp" idiom (of a min followed by a max) will be caught.
// To catch this, we need to fold a compare and a select, hence '2' being the
// minimum reasonable default.
static cl::opt<unsigned> PHINodeFoldingThreshold(
    "phi-node-folding-threshold", cl::Hidden, cl::init(2),
    cl::desc(
        "Control the amount of phi node folding to perform (default = 2)"));

static cl::opt<unsigned> TwoEntryPHINodeFoldingThreshold(
    "two-entry-phi-node-folding-threshold", cl::Hidden, cl::init(4),
    cl::desc("Control the maximal total instruction cost that we are willing "
             "to speculatively execute to fold a 2-entry PHI node into a "
             "select (default = 4)"));

static cl::opt<bool> DupRet(
    "simplifycfg-dup-ret", cl::Hidden, cl::init(false),
    cl::desc("Duplicate return instructions into unconditional branches"));

static cl::opt<bool>
    HoistCommon("simplifycfg-hoist-common", cl::Hidden, cl::init(true),
                cl::desc("Hoist common instructions up to the parent block"));

static cl::opt<bool>
    SinkCommon("simplifycfg-sink-common", cl::Hidden, cl::init(true),
               cl::desc("Sink common instructions down to the end block"));

static cl::opt<bool> HoistCondStores(
    "simplifycfg-hoist-cond-stores", cl::Hidden, cl::init(true),
    cl::desc("Hoist conditional stores if an unconditional store precedes"));

static cl::opt<bool> MergeCondStores(
    "simplifycfg-merge-cond-stores", cl::Hidden, cl::init(true),
    cl::desc("Hoist conditional stores even if an unconditional store does not "
             "precede - hoist multiple conditional stores into a single "
             "predicated store"));

static cl::opt<bool> MergeCondStoresAggressively(
    "simplifycfg-merge-cond-stores-aggressively", cl::Hidden, cl::init(false),
    cl::desc("When merging conditional stores, do so even if the resultant "
             "basic blocks are unlikely to be if-converted as a result"));

static cl::opt<bool> SpeculateOneExpensiveInst(
    "speculate-one-expensive-inst", cl::Hidden, cl::init(true),
    cl::desc("Allow exactly one expensive instruction to be speculatively "
             "executed"));

static cl::opt<unsigned> MaxSpeculationDepth(
    "max-speculation-depth", cl::Hidden, cl::init(10),
    cl::desc("Limit maximum recursion depth when calculating costs of "
             "speculatively executed instructions"));

static cl::opt<int>
MaxSmallBlockSize("simplifycfg-max-small-block-size", cl::Hidden, cl::init(10),
                  cl::desc("Max size of a block which is still considered "
                           "small enough to thread through"));

// Two is chosen to allow one negation and a logical combine.
static cl::opt<unsigned>
    BranchFoldThreshold("simplifycfg-branch-fold-threshold", cl::Hidden,
                        cl::init(2),
                        cl::desc("Maximum cost of combining conditions when "
                                 "folding branches"));

STATISTIC(NumBitMaps, "Number of switch instructions turned into bitmaps");
STATISTIC(NumLinearMaps,
          "Number of switch instructions turned into linear mapping");
STATISTIC(NumLookupTables,
          "Number of switch instructions turned into lookup tables");
STATISTIC(
    NumLookupTablesHoles,
    "Number of switch instructions turned into lookup tables (holes checked)");
STATISTIC(NumTableCmpReuses, "Number of reused switch table lookup compares");
STATISTIC(NumFoldValueComparisonIntoPredecessors,
          "Number of value comparisons folded into predecessor basic blocks");
STATISTIC(NumFoldBranchToCommonDest,
          "Number of branches folded into predecessor basic block");
STATISTIC(
    NumHoistCommonCode,
    "Number of common instruction 'blocks' hoisted up to the begin block");
STATISTIC(NumHoistCommonInstrs,
          "Number of common instructions hoisted up to the begin block");
STATISTIC(NumSinkCommonCode,
          "Number of common instruction 'blocks' sunk down to the end block");
STATISTIC(NumSinkCommonInstrs,
          "Number of common instructions sunk down to the end block");
STATISTIC(NumSpeculations, "Number of speculative executed instructions");
STATISTIC(NumInvokes,
          "Number of invokes with empty resume blocks simplified into calls");

namespace {

// The first field contains the value that the switch produces when a certain
// case group is selected, and the second field is a vector containing the
// cases composing the case group.
using SwitchCaseResultVectorTy =
    SmallVector<std::pair<Constant *, SmallVector<ConstantInt *, 4>>, 2>;

// The first field contains the phi node that generates a result of the switch
// and the second field contains the value generated for a certain case in the
// switch for that PHI.
using SwitchCaseResultsTy = SmallVector<std::pair<PHINode *, Constant *>, 4>;

/// ValueEqualityComparisonCase - Represents a case of a switch.
struct ValueEqualityComparisonCase {
  ConstantInt *Value;
  BasicBlock *Dest;

  ValueEqualityComparisonCase(ConstantInt *Value, BasicBlock *Dest)
      : Value(Value), Dest(Dest) {}

  bool operator<(ValueEqualityComparisonCase RHS) const {
    // Comparing pointers is ok as we only rely on the order for uniquing.
    return Value < RHS.Value;
  }

  bool operator==(BasicBlock *RHSDest) const { return Dest == RHSDest; }
};

class SimplifyCFGOpt {
  const TargetTransformInfo &TTI;
  DomTreeUpdater *DTU;
  const DataLayout &DL;
  ArrayRef<WeakVH> LoopHeaders;
  const SimplifyCFGOptions &Options;
  bool Resimplify;

  Value *isValueEqualityComparison(Instruction *TI);
  BasicBlock *GetValueEqualityComparisonCases(
      Instruction *TI, std::vector<ValueEqualityComparisonCase> &Cases);
  bool SimplifyEqualityComparisonWithOnlyPredecessor(Instruction *TI,
                                                     BasicBlock *Pred,
                                                     IRBuilder<> &Builder);
  bool PerformValueComparisonIntoPredecessorFolding(Instruction *TI, Value *&CV,
                                                    Instruction *PTI,
                                                    IRBuilder<> &Builder);
  bool FoldValueComparisonIntoPredecessors(Instruction *TI,
                                           IRBuilder<> &Builder);

  bool simplifyReturn(ReturnInst *RI, IRBuilder<> &Builder);
  bool simplifyResume(ResumeInst *RI, IRBuilder<> &Builder);
  bool simplifySingleResume(ResumeInst *RI);
  bool simplifyCommonResume(ResumeInst *RI);
  bool simplifyCleanupReturn(CleanupReturnInst *RI);
  bool simplifyUnreachable(UnreachableInst *UI);
  bool simplifySwitch(SwitchInst *SI, IRBuilder<> &Builder);
  bool simplifyIndirectBr(IndirectBrInst *IBI);
  bool simplifyBranch(BranchInst *Branch, IRBuilder<> &Builder);
  bool simplifyUncondBranch(BranchInst *BI, IRBuilder<> &Builder);
  bool simplifyCondBranch(BranchInst *BI, IRBuilder<> &Builder);
  bool SimplifyCondBranchToTwoReturns(BranchInst *BI, IRBuilder<> &Builder);

  bool tryToSimplifyUncondBranchWithICmpInIt(ICmpInst *ICI,
                                             IRBuilder<> &Builder);

  bool HoistThenElseCodeToIf(BranchInst *BI, const TargetTransformInfo &TTI);
  bool SpeculativelyExecuteBB(BranchInst *BI, BasicBlock *ThenBB,
                              const TargetTransformInfo &TTI);
  bool SimplifyTerminatorOnSelect(Instruction *OldTerm, Value *Cond,
                                  BasicBlock *TrueBB, BasicBlock *FalseBB,
                                  uint32_t TrueWeight, uint32_t FalseWeight);
  bool SimplifyBranchOnICmpChain(BranchInst *BI, IRBuilder<> &Builder,
                                 const DataLayout &DL);
  bool SimplifySwitchOnSelect(SwitchInst *SI, SelectInst *Select);
  bool SimplifyIndirectBrOnSelect(IndirectBrInst *IBI, SelectInst *SI);
  bool TurnSwitchRangeIntoICmp(SwitchInst *SI, IRBuilder<> &Builder);
#if INTEL_CUSTOMIZATION
  bool removeEmptyCleanup(CleanupReturnInst *RI, DomTreeUpdater *DTU);
  bool isDedicatedLoopExit(BasicBlock *BB);
#endif // INTEL_CUSTOMIZATION

public:
  SimplifyCFGOpt(const TargetTransformInfo &TTI, DomTreeUpdater *DTU,
                 const DataLayout &DL, ArrayRef<WeakVH> LoopHeaders,
                 const SimplifyCFGOptions &Opts)
      : TTI(TTI), DTU(DTU), DL(DL), LoopHeaders(LoopHeaders), Options(Opts) {
    assert((!DTU || !DTU->hasPostDomTree()) &&
           "SimplifyCFG is not yet capable of maintaining validity of a "
           "PostDomTree, so don't ask for it.");
  }

  bool simplifyOnce(BasicBlock *BB);
  bool simplifyOnceImpl(BasicBlock *BB);
  bool run(BasicBlock *BB);

  // Helper to set Resimplify and return change indication.
  bool requestResimplify() {
    Resimplify = true;
    return true;
  }
};

} // end anonymous namespace

/// Return true if it is safe to merge these two
/// terminator instructions together.
static bool
SafeToMergeTerminators(Instruction *SI1, Instruction *SI2,
                       SmallSetVector<BasicBlock *, 4> *FailBlocks = nullptr) {
  if (SI1 == SI2)
    return false; // Can't merge with self!

  // It is not safe to merge these two switch instructions if they have a common
  // successor, and if that successor has a PHI node, and if *that* PHI node has
  // conflicting incoming values from the two switch blocks.
  BasicBlock *SI1BB = SI1->getParent();
  BasicBlock *SI2BB = SI2->getParent();

  SmallPtrSet<BasicBlock *, 16> SI1Succs(succ_begin(SI1BB), succ_end(SI1BB));
  bool Fail = false;
  for (BasicBlock *Succ : successors(SI2BB))
    if (SI1Succs.count(Succ))
      for (BasicBlock::iterator BBI = Succ->begin(); isa<PHINode>(BBI); ++BBI) {
        PHINode *PN = cast<PHINode>(BBI);
        if (PN->getIncomingValueForBlock(SI1BB) !=
            PN->getIncomingValueForBlock(SI2BB)) {
          if (FailBlocks)
            FailBlocks->insert(Succ);
          Fail = true;
        }
      }

  return !Fail;
}

/// Update PHI nodes in Succ to indicate that there will now be entries in it
/// from the 'NewPred' block. The values that will be flowing into the PHI nodes
/// will be the same as those coming in from ExistPred, an existing predecessor
/// of Succ.
static void AddPredecessorToBlock(BasicBlock *Succ, BasicBlock *NewPred,
                                  BasicBlock *ExistPred,
                                  MemorySSAUpdater *MSSAU = nullptr) {
  for (PHINode &PN : Succ->phis())
    PN.addIncoming(PN.getIncomingValueForBlock(ExistPred), NewPred);
  if (MSSAU)
    if (auto *MPhi = MSSAU->getMemorySSA()->getMemoryAccess(Succ))
      MPhi->addIncoming(MPhi->getIncomingValueForBlock(ExistPred), NewPred);
}

/// Compute an abstract "cost" of speculating the given instruction,
/// which is assumed to be safe to speculate. TCC_Free means cheap,
/// TCC_Basic means less cheap, and TCC_Expensive means prohibitively
/// expensive.
static InstructionCost computeSpeculationCost(const User *I,
                                              const TargetTransformInfo &TTI) {
  assert(isSafeToSpeculativelyExecute(I) &&
         "Instruction is not safe to speculatively execute!");
  return TTI.getUserCost(I, TargetTransformInfo::TCK_SizeAndLatency);
}

#if INTEL_CUSTOMIZATION
/// CanDominateConditionalBranch is an Intel customized routine that
/// replaces the LLVM open source routine called DominatesMergePoint.
/// There are no functionality changes.  The only changes are the name
/// of the routine and small changes in the comments. We changed the
/// name because the original name (DominatesMergePoint) did not make
/// sense since here we are checking whether a value dominates a
/// conditional branch not a conditional merge point.
/// To keep xmain as clean as possible we got rid of the original
/// routine(DominatesMergePoint()). Any changes made by the LLVM community
/// to DominatesMergePoint needs to be incorporated into this routine
/// (CanDominateConditionalBranch). There might be conflicts during code
/// merge and if resolving these conflicts becomes too cumbersome, we can
/// try something different.

/// CanDominateConditionalBranch - If we have a merge point of an
/// "if condition" as accepted by GetIfConditon(), return true if the
/// specified value dominates or can dominate the conditional branch.
///
<<<<<<< HEAD
/// If AggressiveInsts is non-null, and if V does not dominate conditional
/// branch (which means they are defined in the conditional part),
/// we check to see if V (which must be an instruction) and its recursive
/// operands have a combined cost lower than CostRemaining and are
/// non-trapping.  If both are true, the instruction is inserted into the
=======
/// If AggressiveInsts is non-null, and if V does not dominate BB, we check to
/// see if V (which must be an instruction) and its recursive operands
/// that do not dominate BB have a combined cost lower than Budget and
/// are non-trapping.  If both are true, the instruction is inserted into the
>>>>>>> bf294953
/// set and true is returned.
///
/// The cost for most non-trapping instructions is defined as 1 except for
/// Select whose cost is 2.
///
<<<<<<< HEAD
/// After this function returns, CostRemaining is decreased by the cost of
/// V plus its unavailable operands.  If that cost is greater than
/// CostRemaining, false is returned and CostRemaining is undefined.
static bool
CanDominateConditionalBranch(Value *V, BasicBlock *BB,
                             SmallPtrSetImpl<Instruction *> &AggressiveInsts,
                             int &BudgetRemaining,
                             const TargetTransformInfo &TTI,
                             unsigned Depth = 0) {
=======
/// After this function returns, Cost is increased by the cost of
/// V plus its non-dominating operands.  If that cost is greater than
/// Budget, false is returned and Cost is undefined.
static bool dominatesMergePoint(Value *V, BasicBlock *BB,
                                SmallPtrSetImpl<Instruction *> &AggressiveInsts,
                                InstructionCost &Cost,
                                InstructionCost Budget,
                                const TargetTransformInfo &TTI,
                                unsigned Depth = 0) {
>>>>>>> bf294953
  // It is possible to hit a zero-cost cycle (phi/gep instructions for example),
  // so limit the recursion depth.
  // TODO: While this recursion limit does prevent pathological behavior, it
  // would be better to track visited instructions to avoid cycles.
  if (Depth == MaxSpeculationDepth)
    return false;

  Instruction *I = dyn_cast<Instruction>(V);
  if (!I) {
    // Non-instructions dominate all instructions , but not all constantexprs
    // can be executed unconditionally.
    if (ConstantExpr *C = dyn_cast<ConstantExpr>(V))
      if (C->canTrap())
        return false;
    return true;
  }
  BasicBlock *PBB = I->getParent();

  // We don't want to allow weird loops that might have the "if condition" in
  // the bottom of this block.
  if (PBB == BB)
    return false;

  // If this instruction is defined in a block that contains an unconditional
  // branch to BB, then it must be in the 'conditional' part of the "if
  // statement".  If not, it is definitely available in the conditional block.
  BranchInst *BI = dyn_cast<BranchInst>(PBB->getTerminator());
  if (!BI || BI->isConditional() || BI->getSuccessor(0) != BB)
    return true;

  // If we have seen this instruction before, don't count it again.
  if (AggressiveInsts.count(I))
    return true;

  // Okay, it looks like the instruction IS in the "condition".  Check to
  // see if it's a cheap and safe instruction to unconditionally compute, and
  // if it only uses stuff defined outside of the condition.  If so, hoist it
  // out.
  if (!isSafeToSpeculativelyExecute(I))
    return false;

  Cost += computeSpeculationCost(I, TTI);

  // Allow exactly one instruction to be speculated regardless of its cost
  // (as long as it is safe to do so).
  // This is intended to flatten the CFG even if the instruction is a division
  // or other expensive operation. The speculation of an expensive instruction
  // is expected to be undone in CodeGenPrepare if the speculation has not
  // enabled further IR optimizations.
  if (Cost > Budget &&
      (!SpeculateOneExpensiveInst || !AggressiveInsts.empty() || Depth > 0 ||
       !Cost.isValid()))
    return false;

  // Okay, we can only really hoist these out if their operands do
  // not take us over the cost threshold.
  for (User::op_iterator i = I->op_begin(), e = I->op_end(); i != e; ++i)
<<<<<<< HEAD
    if (!CanDominateConditionalBranch(*i, BB, AggressiveInsts,
                                      BudgetRemaining, TTI, Depth + 1))
=======
    if (!dominatesMergePoint(*i, BB, AggressiveInsts, Cost, Budget, TTI,
                             Depth + 1))
>>>>>>> bf294953
      return false;
  // Okay, it's safe to do this!  Remember this instruction.
  AggressiveInsts.insert(I);
  return true;
}
#endif //INTEL_CUSTOMIZATION

/// Extract ConstantInt from value, looking through IntToPtr
/// and PointerNullValue. Return NULL if value is not a constant int.
static ConstantInt *GetConstantInt(Value *V, const DataLayout &DL) {
  // Normal constant int.
  ConstantInt *CI = dyn_cast<ConstantInt>(V);
  if (CI || !isa<Constant>(V) || !V->getType()->isPointerTy())
    return CI;

  // This is some kind of pointer constant. Turn it into a pointer-sized
  // ConstantInt if possible.
  IntegerType *PtrTy = cast<IntegerType>(DL.getIntPtrType(V->getType()));

  // Null pointer means 0, see SelectionDAGBuilder::getValue(const Value*).
  if (isa<ConstantPointerNull>(V))
    return ConstantInt::get(PtrTy, 0);

  // IntToPtr const int.
  if (ConstantExpr *CE = dyn_cast<ConstantExpr>(V))
    if (CE->getOpcode() == Instruction::IntToPtr)
      if (ConstantInt *CI = dyn_cast<ConstantInt>(CE->getOperand(0))) {
        // The constant is very likely to have the right type already.
        if (CI->getType() == PtrTy)
          return CI;
        else
          return cast<ConstantInt>(
              ConstantExpr::getIntegerCast(CI, PtrTy, /*isSigned=*/false));
      }
  return nullptr;
}

namespace {

/// Given a chain of or (||) or and (&&) comparison of a value against a
/// constant, this will try to recover the information required for a switch
/// structure.
/// It will depth-first traverse the chain of comparison, seeking for patterns
/// like %a == 12 or %a < 4 and combine them to produce a set of integer
/// representing the different cases for the switch.
/// Note that if the chain is composed of '||' it will build the set of elements
/// that matches the comparisons (i.e. any of this value validate the chain)
/// while for a chain of '&&' it will build the set elements that make the test
/// fail.
struct ConstantComparesGatherer {
  const DataLayout &DL;

  /// Value found for the switch comparison
  Value *CompValue = nullptr;

  /// Extra clause to be checked before the switch
  Value *Extra = nullptr;

  /// Set of integers to match in switch
  SmallVector<ConstantInt *, 8> Vals;

  /// Number of comparisons matched in the and/or chain
  unsigned UsedICmps = 0;

  /// Construct and compute the result for the comparison instruction Cond
  ConstantComparesGatherer(Instruction *Cond, const DataLayout &DL) : DL(DL) {
    gather(Cond);
  }

  ConstantComparesGatherer(const ConstantComparesGatherer &) = delete;
  ConstantComparesGatherer &
  operator=(const ConstantComparesGatherer &) = delete;

private:
  /// Try to set the current value used for the comparison, it succeeds only if
  /// it wasn't set before or if the new value is the same as the old one
  bool setValueOnce(Value *NewVal) {
    if (CompValue && CompValue != NewVal)
      return false;
    CompValue = NewVal;
    return (CompValue != nullptr);
  }

  /// Try to match Instruction "I" as a comparison against a constant and
  /// populates the array Vals with the set of values that match (or do not
  /// match depending on isEQ).
  /// Return false on failure. On success, the Value the comparison matched
  /// against is placed in CompValue.
  /// If CompValue is already set, the function is expected to fail if a match
  /// is found but the value compared to is different.
  bool matchInstruction(Instruction *I, bool isEQ) {
    // If this is an icmp against a constant, handle this as one of the cases.
    ICmpInst *ICI;
    ConstantInt *C;
    if (!((ICI = dyn_cast<ICmpInst>(I)) &&
          (C = GetConstantInt(I->getOperand(1), DL)))) {
      return false;
    }

    Value *RHSVal;
    const APInt *RHSC;

    // Pattern match a special case
    // (x & ~2^z) == y --> x == y || x == y|2^z
    // This undoes a transformation done by instcombine to fuse 2 compares.
    if (ICI->getPredicate() == (isEQ ? ICmpInst::ICMP_EQ : ICmpInst::ICMP_NE)) {
      // It's a little bit hard to see why the following transformations are
      // correct. Here is a CVC3 program to verify them for 64-bit values:

      /*
         ONE  : BITVECTOR(64) = BVZEROEXTEND(0bin1, 63);
         x    : BITVECTOR(64);
         y    : BITVECTOR(64);
         z    : BITVECTOR(64);
         mask : BITVECTOR(64) = BVSHL(ONE, z);
         QUERY( (y & ~mask = y) =>
                ((x & ~mask = y) <=> (x = y OR x = (y |  mask)))
         );
         QUERY( (y |  mask = y) =>
                ((x |  mask = y) <=> (x = y OR x = (y & ~mask)))
         );
      */

      // Please note that each pattern must be a dual implication (<--> or
      // iff). One directional implication can create spurious matches. If the
      // implication is only one-way, an unsatisfiable condition on the left
      // side can imply a satisfiable condition on the right side. Dual
      // implication ensures that satisfiable conditions are transformed to
      // other satisfiable conditions and unsatisfiable conditions are
      // transformed to other unsatisfiable conditions.

      // Here is a concrete example of a unsatisfiable condition on the left
      // implying a satisfiable condition on the right:
      //
      // mask = (1 << z)
      // (x & ~mask) == y  --> (x == y || x == (y | mask))
      //
      // Substituting y = 3, z = 0 yields:
      // (x & -2) == 3 --> (x == 3 || x == 2)

      // Pattern match a special case:
      /*
        QUERY( (y & ~mask = y) =>
               ((x & ~mask = y) <=> (x = y OR x = (y |  mask)))
        );
      */
      if (match(ICI->getOperand(0),
                m_And(m_Value(RHSVal), m_APInt(RHSC)))) {
        APInt Mask = ~*RHSC;
        if (Mask.isPowerOf2() && (C->getValue() & ~Mask) == C->getValue()) {
          // If we already have a value for the switch, it has to match!
          if (!setValueOnce(RHSVal))
            return false;

          Vals.push_back(C);
          Vals.push_back(
              ConstantInt::get(C->getContext(),
                               C->getValue() | Mask));
          UsedICmps++;
          return true;
        }
      }

      // Pattern match a special case:
      /*
        QUERY( (y |  mask = y) =>
               ((x |  mask = y) <=> (x = y OR x = (y & ~mask)))
        );
      */
      if (match(ICI->getOperand(0),
                m_Or(m_Value(RHSVal), m_APInt(RHSC)))) {
        APInt Mask = *RHSC;
        if (Mask.isPowerOf2() && (C->getValue() | Mask) == C->getValue()) {
          // If we already have a value for the switch, it has to match!
          if (!setValueOnce(RHSVal))
            return false;

          Vals.push_back(C);
          Vals.push_back(ConstantInt::get(C->getContext(),
                                          C->getValue() & ~Mask));
          UsedICmps++;
          return true;
        }
      }

      // If we already have a value for the switch, it has to match!
      if (!setValueOnce(ICI->getOperand(0)))
        return false;

      UsedICmps++;
      Vals.push_back(C);
      return ICI->getOperand(0);
    }

    // If we have "x ult 3", for example, then we can add 0,1,2 to the set.
    ConstantRange Span = ConstantRange::makeAllowedICmpRegion(
        ICI->getPredicate(), C->getValue());

    // Shift the range if the compare is fed by an add. This is the range
    // compare idiom as emitted by instcombine.
    Value *CandidateVal = I->getOperand(0);
    if (match(I->getOperand(0), m_Add(m_Value(RHSVal), m_APInt(RHSC)))) {
      Span = Span.subtract(*RHSC);
      CandidateVal = RHSVal;
    }

    // If this is an and/!= check, then we are looking to build the set of
    // value that *don't* pass the and chain. I.e. to turn "x ugt 2" into
    // x != 0 && x != 1.
    if (!isEQ)
      Span = Span.inverse();

    // If there are a ton of values, we don't want to make a ginormous switch.
    if (Span.isSizeLargerThan(8) || Span.isEmptySet()) {
      return false;
    }

    // If we already have a value for the switch, it has to match!
    if (!setValueOnce(CandidateVal))
      return false;

    // Add all values from the range to the set
    for (APInt Tmp = Span.getLower(); Tmp != Span.getUpper(); ++Tmp)
      Vals.push_back(ConstantInt::get(I->getContext(), Tmp));

    UsedICmps++;
    return true;
  }

  /// Given a potentially 'or'd or 'and'd together collection of icmp
  /// eq/ne/lt/gt instructions that compare a value against a constant, extract
  /// the value being compared, and stick the list constants into the Vals
  /// vector.
  /// One "Extra" case is allowed to differ from the other.
  void gather(Value *V) {
    bool isEQ = match(V, m_LogicalOr(m_Value(), m_Value()));

    // Keep a stack (SmallVector for efficiency) for depth-first traversal
    SmallVector<Value *, 8> DFT;
    SmallPtrSet<Value *, 8> Visited;

    // Initialize
    Visited.insert(V);
    DFT.push_back(V);

    while (!DFT.empty()) {
      V = DFT.pop_back_val();

      if (Instruction *I = dyn_cast<Instruction>(V)) {
        // If it is a || (or && depending on isEQ), process the operands.
        Value *Op0, *Op1;
        if (isEQ ? match(I, m_LogicalOr(m_Value(Op0), m_Value(Op1)))
                 : match(I, m_LogicalAnd(m_Value(Op0), m_Value(Op1)))) {
          if (Visited.insert(Op1).second)
            DFT.push_back(Op1);
          if (Visited.insert(Op0).second)
            DFT.push_back(Op0);

          continue;
        }

        // Try to match the current instruction
        if (matchInstruction(I, isEQ))
          // Match succeed, continue the loop
          continue;
      }

      // One element of the sequence of || (or &&) could not be match as a
      // comparison against the same value as the others.
      // We allow only one "Extra" case to be checked before the switch
      if (!Extra) {
        Extra = V;
        continue;
      }
      // Failed to parse a proper sequence, abort now
      CompValue = nullptr;
      break;
    }
  }
};

} // end anonymous namespace

static void EraseTerminatorAndDCECond(Instruction *TI,
                                      MemorySSAUpdater *MSSAU = nullptr) {
  Instruction *Cond = nullptr;
  if (SwitchInst *SI = dyn_cast<SwitchInst>(TI)) {
    Cond = dyn_cast<Instruction>(SI->getCondition());
  } else if (BranchInst *BI = dyn_cast<BranchInst>(TI)) {
    if (BI->isConditional())
      Cond = dyn_cast<Instruction>(BI->getCondition());
  } else if (IndirectBrInst *IBI = dyn_cast<IndirectBrInst>(TI)) {
    Cond = dyn_cast<Instruction>(IBI->getAddress());
  }

  TI->eraseFromParent();
  if (Cond)
    RecursivelyDeleteTriviallyDeadInstructions(Cond, nullptr, MSSAU);
}

/// Return true if the specified terminator checks
/// to see if a value is equal to constant integer value.
Value *SimplifyCFGOpt::isValueEqualityComparison(Instruction *TI) {
  Value *CV = nullptr;
  if (SwitchInst *SI = dyn_cast<SwitchInst>(TI)) {
    // Do not permit merging of large switch instructions into their
    // predecessors unless there is only one predecessor.
    if (!SI->getParent()->hasNPredecessorsOrMore(128 / SI->getNumSuccessors()))
      CV = SI->getCondition();
  } else if (BranchInst *BI = dyn_cast<BranchInst>(TI))
    if (BI->isConditional() && BI->getCondition()->hasOneUse())
      if (ICmpInst *ICI = dyn_cast<ICmpInst>(BI->getCondition())) {
        if (ICI->isEquality() && GetConstantInt(ICI->getOperand(1), DL))
          CV = ICI->getOperand(0);
      }

  // Unwrap any lossless ptrtoint cast.
  if (CV) {
    if (PtrToIntInst *PTII = dyn_cast<PtrToIntInst>(CV)) {
      Value *Ptr = PTII->getPointerOperand();
      if (PTII->getType() == DL.getIntPtrType(Ptr->getType()))
        CV = Ptr;
    }
  }
  return CV;
}

/// Given a value comparison instruction,
/// decode all of the 'cases' that it represents and return the 'default' block.
BasicBlock *SimplifyCFGOpt::GetValueEqualityComparisonCases(
    Instruction *TI, std::vector<ValueEqualityComparisonCase> &Cases) {
  if (SwitchInst *SI = dyn_cast<SwitchInst>(TI)) {
    Cases.reserve(SI->getNumCases());
    for (auto Case : SI->cases())
      Cases.push_back(ValueEqualityComparisonCase(Case.getCaseValue(),
                                                  Case.getCaseSuccessor()));
    return SI->getDefaultDest();
  }

  BranchInst *BI = cast<BranchInst>(TI);
  ICmpInst *ICI = cast<ICmpInst>(BI->getCondition());
  BasicBlock *Succ = BI->getSuccessor(ICI->getPredicate() == ICmpInst::ICMP_NE);
  Cases.push_back(ValueEqualityComparisonCase(
      GetConstantInt(ICI->getOperand(1), DL), Succ));
  return BI->getSuccessor(ICI->getPredicate() == ICmpInst::ICMP_EQ);
}

/// Given a vector of bb/value pairs, remove any entries
/// in the list that match the specified block.
static void
EliminateBlockCases(BasicBlock *BB,
                    std::vector<ValueEqualityComparisonCase> &Cases) {
  llvm::erase_value(Cases, BB);
}

/// Return true if there are any keys in C1 that exist in C2 as well.
static bool ValuesOverlap(std::vector<ValueEqualityComparisonCase> &C1,
                          std::vector<ValueEqualityComparisonCase> &C2) {
  std::vector<ValueEqualityComparisonCase> *V1 = &C1, *V2 = &C2;

  // Make V1 be smaller than V2.
  if (V1->size() > V2->size())
    std::swap(V1, V2);

  if (V1->empty())
    return false;
  if (V1->size() == 1) {
    // Just scan V2.
    ConstantInt *TheVal = (*V1)[0].Value;
    for (unsigned i = 0, e = V2->size(); i != e; ++i)
      if (TheVal == (*V2)[i].Value)
        return true;
  }

  // Otherwise, just sort both lists and compare element by element.
  array_pod_sort(V1->begin(), V1->end());
  array_pod_sort(V2->begin(), V2->end());
  unsigned i1 = 0, i2 = 0, e1 = V1->size(), e2 = V2->size();
  while (i1 != e1 && i2 != e2) {
    if ((*V1)[i1].Value == (*V2)[i2].Value)
      return true;
    if ((*V1)[i1].Value < (*V2)[i2].Value)
      ++i1;
    else
      ++i2;
  }
  return false;
}

// Set branch weights on SwitchInst. This sets the metadata if there is at
// least one non-zero weight.
static void setBranchWeights(SwitchInst *SI, ArrayRef<uint32_t> Weights) {
  // Check that there is at least one non-zero weight. Otherwise, pass
  // nullptr to setMetadata which will erase the existing metadata.
  MDNode *N = nullptr;
  if (llvm::any_of(Weights, [](uint32_t W) { return W != 0; }))
    N = MDBuilder(SI->getParent()->getContext()).createBranchWeights(Weights);
  SI->setMetadata(LLVMContext::MD_prof, N);
}

// Similar to the above, but for branch and select instructions that take
// exactly 2 weights.
static void setBranchWeights(Instruction *I, uint32_t TrueWeight,
                             uint32_t FalseWeight) {
  assert(isa<BranchInst>(I) || isa<SelectInst>(I));
  // Check that there is at least one non-zero weight. Otherwise, pass
  // nullptr to setMetadata which will erase the existing metadata.
  MDNode *N = nullptr;
  if (TrueWeight || FalseWeight)
    N = MDBuilder(I->getParent()->getContext())
            .createBranchWeights(TrueWeight, FalseWeight);
  I->setMetadata(LLVMContext::MD_prof, N);
}

/// If TI is known to be a terminator instruction and its block is known to
/// only have a single predecessor block, check to see if that predecessor is
/// also a value comparison with the same value, and if that comparison
/// determines the outcome of this comparison. If so, simplify TI. This does a
/// very limited form of jump threading.
bool SimplifyCFGOpt::SimplifyEqualityComparisonWithOnlyPredecessor(
    Instruction *TI, BasicBlock *Pred, IRBuilder<> &Builder) {
  Value *PredVal = isValueEqualityComparison(Pred->getTerminator());
  if (!PredVal)
    return false; // Not a value comparison in predecessor.

  Value *ThisVal = isValueEqualityComparison(TI);
  assert(ThisVal && "This isn't a value comparison!!");
  if (ThisVal != PredVal)
    return false; // Different predicates.

  // TODO: Preserve branch weight metadata, similarly to how
  // FoldValueComparisonIntoPredecessors preserves it.

  // Find out information about when control will move from Pred to TI's block.
  std::vector<ValueEqualityComparisonCase> PredCases;
  BasicBlock *PredDef =
      GetValueEqualityComparisonCases(Pred->getTerminator(), PredCases);
  EliminateBlockCases(PredDef, PredCases); // Remove default from cases.

  // Find information about how control leaves this block.
  std::vector<ValueEqualityComparisonCase> ThisCases;
  BasicBlock *ThisDef = GetValueEqualityComparisonCases(TI, ThisCases);
  EliminateBlockCases(ThisDef, ThisCases); // Remove default from cases.

  // If TI's block is the default block from Pred's comparison, potentially
  // simplify TI based on this knowledge.
  if (PredDef == TI->getParent()) {
    // If we are here, we know that the value is none of those cases listed in
    // PredCases.  If there are any cases in ThisCases that are in PredCases, we
    // can simplify TI.
    if (!ValuesOverlap(PredCases, ThisCases))
      return false;

    if (isa<BranchInst>(TI)) {
      // Okay, one of the successors of this condbr is dead.  Convert it to a
      // uncond br.
      assert(ThisCases.size() == 1 && "Branch can only have one case!");
      // Insert the new branch.
      Instruction *NI = Builder.CreateBr(ThisDef);
      (void)NI;

      // Remove PHI node entries for the dead edge.
      ThisCases[0].Dest->removePredecessor(PredDef);

      LLVM_DEBUG(dbgs() << "Threading pred instr: " << *Pred->getTerminator()
                        << "Through successor TI: " << *TI << "Leaving: " << *NI
                        << "\n");

      EraseTerminatorAndDCECond(TI);

      if (DTU)
        DTU->applyUpdates(
            {{DominatorTree::Delete, PredDef, ThisCases[0].Dest}});

      return true;
    }

    SwitchInstProfUpdateWrapper SI = *cast<SwitchInst>(TI);
    // Okay, TI has cases that are statically dead, prune them away.
    SmallPtrSet<Constant *, 16> DeadCases;
    for (unsigned i = 0, e = PredCases.size(); i != e; ++i)
      DeadCases.insert(PredCases[i].Value);

    LLVM_DEBUG(dbgs() << "Threading pred instr: " << *Pred->getTerminator()
                      << "Through successor TI: " << *TI);

    SmallMapVector<BasicBlock *, int, 8> NumPerSuccessorCases;
    for (SwitchInst::CaseIt i = SI->case_end(), e = SI->case_begin(); i != e;) {
      --i;
      auto *Successor = i->getCaseSuccessor();
      ++NumPerSuccessorCases[Successor];
      if (DeadCases.count(i->getCaseValue())) {
        Successor->removePredecessor(PredDef);
        SI.removeCase(i);
        --NumPerSuccessorCases[Successor];
      }
    }

    std::vector<DominatorTree::UpdateType> Updates;
    for (const std::pair<BasicBlock *, int> &I : NumPerSuccessorCases)
      if (I.second == 0)
        Updates.push_back({DominatorTree::Delete, PredDef, I.first});
    if (DTU)
      DTU->applyUpdates(Updates);

    LLVM_DEBUG(dbgs() << "Leaving: " << *TI << "\n");
    return true;
  }

  // Otherwise, TI's block must correspond to some matched value.  Find out
  // which value (or set of values) this is.
  ConstantInt *TIV = nullptr;
  BasicBlock *TIBB = TI->getParent();
  for (unsigned i = 0, e = PredCases.size(); i != e; ++i)
    if (PredCases[i].Dest == TIBB) {
      if (TIV)
        return false; // Cannot handle multiple values coming to this block.
      TIV = PredCases[i].Value;
    }
  assert(TIV && "No edge from pred to succ?");

  // Okay, we found the one constant that our value can be if we get into TI's
  // BB.  Find out which successor will unconditionally be branched to.
  BasicBlock *TheRealDest = nullptr;
  for (unsigned i = 0, e = ThisCases.size(); i != e; ++i)
    if (ThisCases[i].Value == TIV) {
      TheRealDest = ThisCases[i].Dest;
      break;
    }

  // If not handled by any explicit cases, it is handled by the default case.
  if (!TheRealDest)
    TheRealDest = ThisDef;

  SmallSetVector<BasicBlock *, 2> RemovedSuccs;

  // Remove PHI node entries for dead edges.
  BasicBlock *CheckEdge = TheRealDest;
  for (BasicBlock *Succ : successors(TIBB))
    if (Succ != CheckEdge) {
      if (Succ != TheRealDest)
        RemovedSuccs.insert(Succ);
      Succ->removePredecessor(TIBB);
    } else
      CheckEdge = nullptr;

  // Insert the new branch.
  Instruction *NI = Builder.CreateBr(TheRealDest);
  (void)NI;

  LLVM_DEBUG(dbgs() << "Threading pred instr: " << *Pred->getTerminator()
                    << "Through successor TI: " << *TI << "Leaving: " << *NI
                    << "\n");

  EraseTerminatorAndDCECond(TI);
  if (DTU) {
    SmallVector<DominatorTree::UpdateType, 2> Updates;
    Updates.reserve(RemovedSuccs.size());
    for (auto *RemovedSucc : RemovedSuccs)
      Updates.push_back({DominatorTree::Delete, TIBB, RemovedSucc});
    DTU->applyUpdates(Updates);
  }
  return true;
}

namespace {

/// This class implements a stable ordering of constant
/// integers that does not depend on their address.  This is important for
/// applications that sort ConstantInt's to ensure uniqueness.
struct ConstantIntOrdering {
  bool operator()(const ConstantInt *LHS, const ConstantInt *RHS) const {
    return LHS->getValue().ult(RHS->getValue());
  }
};

} // end anonymous namespace

static int ConstantIntSortPredicate(ConstantInt *const *P1,
                                    ConstantInt *const *P2) {
  const ConstantInt *LHS = *P1;
  const ConstantInt *RHS = *P2;
  if (LHS == RHS)
    return 0;
  return LHS->getValue().ult(RHS->getValue()) ? 1 : -1;
}

static inline bool HasBranchWeights(const Instruction *I) {
  MDNode *ProfMD = I->getMetadata(LLVMContext::MD_prof);
  if (ProfMD && ProfMD->getOperand(0))
    if (MDString *MDS = dyn_cast<MDString>(ProfMD->getOperand(0)))
      return MDS->getString().equals("branch_weights");

  return false;
}

/// Get Weights of a given terminator, the default weight is at the front
/// of the vector. If TI is a conditional eq, we need to swap the branch-weight
/// metadata.
static void GetBranchWeights(Instruction *TI,
                             SmallVectorImpl<uint64_t> &Weights) {
  MDNode *MD = TI->getMetadata(LLVMContext::MD_prof);
  assert(MD);
  for (unsigned i = 1, e = MD->getNumOperands(); i < e; ++i) {
    ConstantInt *CI = mdconst::extract<ConstantInt>(MD->getOperand(i));
    Weights.push_back(CI->getValue().getZExtValue());
  }

  // If TI is a conditional eq, the default case is the false case,
  // and the corresponding branch-weight data is at index 2. We swap the
  // default weight to be the first entry.
  if (BranchInst *BI = dyn_cast<BranchInst>(TI)) {
    assert(Weights.size() == 2);
    ICmpInst *ICI = cast<ICmpInst>(BI->getCondition());
    if (ICI->getPredicate() == ICmpInst::ICMP_EQ)
      std::swap(Weights.front(), Weights.back());
  }
}

/// Keep halving the weights until all can fit in uint32_t.
static void FitWeights(MutableArrayRef<uint64_t> Weights) {
  uint64_t Max = *std::max_element(Weights.begin(), Weights.end());
  if (Max > UINT_MAX) {
    unsigned Offset = 32 - countLeadingZeros(Max);
    for (uint64_t &I : Weights)
      I >>= Offset;
  }
}

static void CloneInstructionsIntoPredecessorBlockAndUpdateSSAUses(
    BasicBlock *BB, BasicBlock *PredBlock, ValueToValueMapTy &VMap) {
  Instruction *PTI = PredBlock->getTerminator();

  // If we have bonus instructions, clone them into the predecessor block.
  // Note that there may be multiple predecessor blocks, so we cannot move
  // bonus instructions to a predecessor block.
  for (Instruction &BonusInst : *BB) {
    if (isa<DbgInfoIntrinsic>(BonusInst) || BonusInst.isTerminator())
      continue;

    Instruction *NewBonusInst = BonusInst.clone();

    if (PTI->getDebugLoc() != NewBonusInst->getDebugLoc()) {
      // Unless the instruction has the same !dbg location as the original
      // branch, drop it. When we fold the bonus instructions we want to make
      // sure we reset their debug locations in order to avoid stepping on
      // dead code caused by folding dead branches.
      NewBonusInst->setDebugLoc(DebugLoc());
    }

    RemapInstruction(NewBonusInst, VMap,
                     RF_NoModuleLevelChanges | RF_IgnoreMissingLocals);
    VMap[&BonusInst] = NewBonusInst;

    // If we moved a load, we cannot any longer claim any knowledge about
    // its potential value. The previous information might have been valid
    // only given the branch precondition.
    // For an analogous reason, we must also drop all the metadata whose
    // semantics we don't understand. We *can* preserve !annotation, because
    // it is tied to the instruction itself, not the value or position.
    NewBonusInst->dropUnknownNonDebugMetadata(LLVMContext::MD_annotation);

    PredBlock->getInstList().insert(PTI->getIterator(), NewBonusInst);
    NewBonusInst->takeName(&BonusInst);
    BonusInst.setName(NewBonusInst->getName() + ".old");

    // Update (liveout) uses of bonus instructions,
    // now that the bonus instruction has been cloned into predecessor.
    SSAUpdater SSAUpdate;
    SSAUpdate.Initialize(BonusInst.getType(),
                         (NewBonusInst->getName() + ".merge").str());
    SSAUpdate.AddAvailableValue(BB, &BonusInst);
    SSAUpdate.AddAvailableValue(PredBlock, NewBonusInst);
    for (Use &U : make_early_inc_range(BonusInst.uses()))
      SSAUpdate.RewriteUseAfterInsertions(U);
  }
}

bool SimplifyCFGOpt::PerformValueComparisonIntoPredecessorFolding(
    Instruction *TI, Value *&CV, Instruction *PTI, IRBuilder<> &Builder) {
  BasicBlock *BB = TI->getParent();
  BasicBlock *Pred = PTI->getParent();

  std::vector<DominatorTree::UpdateType> Updates;

  // Figure out which 'cases' to copy from SI to PSI.
  std::vector<ValueEqualityComparisonCase> BBCases;
  BasicBlock *BBDefault = GetValueEqualityComparisonCases(TI, BBCases);

  std::vector<ValueEqualityComparisonCase> PredCases;
  BasicBlock *PredDefault = GetValueEqualityComparisonCases(PTI, PredCases);

  // Based on whether the default edge from PTI goes to BB or not, fill in
  // PredCases and PredDefault with the new switch cases we would like to
  // build.
  SmallMapVector<BasicBlock *, int, 8> NewSuccessors;

  // Update the branch weight metadata along the way
  SmallVector<uint64_t, 8> Weights;
  bool PredHasWeights = HasBranchWeights(PTI);
  bool SuccHasWeights = HasBranchWeights(TI);

  if (PredHasWeights) {
    GetBranchWeights(PTI, Weights);
    // branch-weight metadata is inconsistent here.
    if (Weights.size() != 1 + PredCases.size())
      PredHasWeights = SuccHasWeights = false;
  } else if (SuccHasWeights)
    // If there are no predecessor weights but there are successor weights,
    // populate Weights with 1, which will later be scaled to the sum of
    // successor's weights
    Weights.assign(1 + PredCases.size(), 1);

  SmallVector<uint64_t, 8> SuccWeights;
  if (SuccHasWeights) {
    GetBranchWeights(TI, SuccWeights);
    // branch-weight metadata is inconsistent here.
    if (SuccWeights.size() != 1 + BBCases.size())
      PredHasWeights = SuccHasWeights = false;
  } else if (PredHasWeights)
    SuccWeights.assign(1 + BBCases.size(), 1);

  if (PredDefault == BB) {
    // If this is the default destination from PTI, only the edges in TI
    // that don't occur in PTI, or that branch to BB will be activated.
    std::set<ConstantInt *, ConstantIntOrdering> PTIHandled;
    for (unsigned i = 0, e = PredCases.size(); i != e; ++i)
      if (PredCases[i].Dest != BB)
        PTIHandled.insert(PredCases[i].Value);
      else {
        // The default destination is BB, we don't need explicit targets.
        std::swap(PredCases[i], PredCases.back());

        if (PredHasWeights || SuccHasWeights) {
          // Increase weight for the default case.
          Weights[0] += Weights[i + 1];
          std::swap(Weights[i + 1], Weights.back());
          Weights.pop_back();
        }

        PredCases.pop_back();
        --i;
        --e;
      }

    // Reconstruct the new switch statement we will be building.
    if (PredDefault != BBDefault) {
      PredDefault->removePredecessor(Pred);
      if (PredDefault != BB)
        Updates.push_back({DominatorTree::Delete, Pred, PredDefault});
      PredDefault = BBDefault;
      ++NewSuccessors[BBDefault];
    }

    unsigned CasesFromPred = Weights.size();
    uint64_t ValidTotalSuccWeight = 0;
    for (unsigned i = 0, e = BBCases.size(); i != e; ++i)
      if (!PTIHandled.count(BBCases[i].Value) && BBCases[i].Dest != BBDefault) {
        PredCases.push_back(BBCases[i]);
        ++NewSuccessors[BBCases[i].Dest];
        if (SuccHasWeights || PredHasWeights) {
          // The default weight is at index 0, so weight for the ith case
          // should be at index i+1. Scale the cases from successor by
          // PredDefaultWeight (Weights[0]).
          Weights.push_back(Weights[0] * SuccWeights[i + 1]);
          ValidTotalSuccWeight += SuccWeights[i + 1];
        }
      }

    if (SuccHasWeights || PredHasWeights) {
      ValidTotalSuccWeight += SuccWeights[0];
      // Scale the cases from predecessor by ValidTotalSuccWeight.
      for (unsigned i = 1; i < CasesFromPred; ++i)
        Weights[i] *= ValidTotalSuccWeight;
      // Scale the default weight by SuccDefaultWeight (SuccWeights[0]).
      Weights[0] *= SuccWeights[0];
    }
  } else {
    // If this is not the default destination from PSI, only the edges
    // in SI that occur in PSI with a destination of BB will be
    // activated.
    std::set<ConstantInt *, ConstantIntOrdering> PTIHandled;
    std::map<ConstantInt *, uint64_t> WeightsForHandled;
    for (unsigned i = 0, e = PredCases.size(); i != e; ++i)
      if (PredCases[i].Dest == BB) {
        PTIHandled.insert(PredCases[i].Value);

        if (PredHasWeights || SuccHasWeights) {
          WeightsForHandled[PredCases[i].Value] = Weights[i + 1];
          std::swap(Weights[i + 1], Weights.back());
          Weights.pop_back();
        }

        std::swap(PredCases[i], PredCases.back());
        PredCases.pop_back();
        --i;
        --e;
      }

    // Okay, now we know which constants were sent to BB from the
    // predecessor.  Figure out where they will all go now.
    for (unsigned i = 0, e = BBCases.size(); i != e; ++i)
      if (PTIHandled.count(BBCases[i].Value)) {
        // If this is one we are capable of getting...
        if (PredHasWeights || SuccHasWeights)
          Weights.push_back(WeightsForHandled[BBCases[i].Value]);
        PredCases.push_back(BBCases[i]);
        ++NewSuccessors[BBCases[i].Dest];
        PTIHandled.erase(BBCases[i].Value); // This constant is taken care of
      }

    // If there are any constants vectored to BB that TI doesn't handle,
    // they must go to the default destination of TI.
    for (ConstantInt *I : PTIHandled) {
      if (PredHasWeights || SuccHasWeights)
        Weights.push_back(WeightsForHandled[I]);
      PredCases.push_back(ValueEqualityComparisonCase(I, BBDefault));
      ++NewSuccessors[BBDefault];
    }
  }

  // Okay, at this point, we know which new successor Pred will get.  Make
  // sure we update the number of entries in the PHI nodes for these
  // successors.
  for (const std::pair<BasicBlock *, int /*Num*/> &NewSuccessor :
       NewSuccessors) {
    for (auto I : seq(0, NewSuccessor.second)) {
      (void)I;
      AddPredecessorToBlock(NewSuccessor.first, Pred, BB);
    }
    if (!is_contained(successors(Pred), NewSuccessor.first))
      Updates.push_back({DominatorTree::Insert, Pred, NewSuccessor.first});
  }

  Builder.SetInsertPoint(PTI);
  // Convert pointer to int before we switch.
  if (CV->getType()->isPointerTy()) {
    CV =
        Builder.CreatePtrToInt(CV, DL.getIntPtrType(CV->getType()), "magicptr");
  }

  // Now that the successors are updated, create the new Switch instruction.
  SwitchInst *NewSI = Builder.CreateSwitch(CV, PredDefault, PredCases.size());
  NewSI->setDebugLoc(PTI->getDebugLoc());
  for (ValueEqualityComparisonCase &V : PredCases)
    NewSI->addCase(V.Value, V.Dest);

  if (PredHasWeights || SuccHasWeights) {
    // Halve the weights if any of them cannot fit in an uint32_t
    FitWeights(Weights);

    SmallVector<uint32_t, 8> MDWeights(Weights.begin(), Weights.end());

    setBranchWeights(NewSI, MDWeights);
  }

  EraseTerminatorAndDCECond(PTI);

  // Okay, last check.  If BB is still a successor of PSI, then we must
  // have an infinite loop case.  If so, add an infinitely looping block
  // to handle the case to preserve the behavior of the code.
  BasicBlock *InfLoopBlock = nullptr;
  for (unsigned i = 0, e = NewSI->getNumSuccessors(); i != e; ++i)
    if (NewSI->getSuccessor(i) == BB) {
      if (!InfLoopBlock) {
        // Insert it at the end of the function, because it's either code,
        // or it won't matter if it's hot. :)
        InfLoopBlock =
            BasicBlock::Create(BB->getContext(), "infloop", BB->getParent());
        BranchInst::Create(InfLoopBlock, InfLoopBlock);
        Updates.push_back({DominatorTree::Insert, InfLoopBlock, InfLoopBlock});
      }
      NewSI->setSuccessor(i, InfLoopBlock);
    }

  if (InfLoopBlock)
    Updates.push_back({DominatorTree::Insert, Pred, InfLoopBlock});

  Updates.push_back({DominatorTree::Delete, Pred, BB});

  if (DTU)
    DTU->applyUpdates(Updates);

  ++NumFoldValueComparisonIntoPredecessors;
  return true;
}

/// The specified terminator is a value equality comparison instruction
/// (either a switch or a branch on "X == c").
/// See if any of the predecessors of the terminator block are value comparisons
/// on the same value.  If so, and if safe to do so, fold them together.
bool SimplifyCFGOpt::FoldValueComparisonIntoPredecessors(Instruction *TI,
                                                         IRBuilder<> &Builder) {
  BasicBlock *BB = TI->getParent();
  Value *CV = isValueEqualityComparison(TI); // CondVal
  assert(CV && "Not a comparison?");

  bool Changed = false;

  SmallSetVector<BasicBlock *, 16> Preds(pred_begin(BB), pred_end(BB));
  while (!Preds.empty()) {
    BasicBlock *Pred = Preds.pop_back_val();
    Instruction *PTI = Pred->getTerminator();

    // Don't try to fold into itself.
    if (Pred == BB)
      continue;

    // See if the predecessor is a comparison with the same value.
    Value *PCV = isValueEqualityComparison(PTI); // PredCondVal
    if (PCV != CV)
      continue;

    SmallSetVector<BasicBlock *, 4> FailBlocks;
    if (!SafeToMergeTerminators(TI, PTI, &FailBlocks)) {
      for (auto *Succ : FailBlocks) {
        if (!SplitBlockPredecessors(Succ, TI->getParent(), ".fold.split", DTU))
          return false;
      }
    }

    PerformValueComparisonIntoPredecessorFolding(TI, CV, PTI, Builder);
    Changed = true;
  }
  return Changed;
}

// If we would need to insert a select that uses the value of this invoke
// (comments in HoistThenElseCodeToIf explain why we would need to do this), we
// can't hoist the invoke, as there is nowhere to put the select in this case.
static bool isSafeToHoistInvoke(BasicBlock *BB1, BasicBlock *BB2,
                                Instruction *I1, Instruction *I2) {
  for (BasicBlock *Succ : successors(BB1)) {
    for (const PHINode &PN : Succ->phis()) {
      Value *BB1V = PN.getIncomingValueForBlock(BB1);
      Value *BB2V = PN.getIncomingValueForBlock(BB2);
      if (BB1V != BB2V && (BB1V == I1 || BB2V == I2)) {
        return false;
      }
    }
  }
  return true;
}

static bool passingValueIsAlwaysUndefined(Value *V, Instruction *I, bool PtrValueMayBeModified = false);

/// Given a conditional branch that goes to BB1 and BB2, hoist any common code
/// in the two blocks up into the branch block. The caller of this function
/// guarantees that BI's block dominates BB1 and BB2.
bool SimplifyCFGOpt::HoistThenElseCodeToIf(BranchInst *BI,
                                           const TargetTransformInfo &TTI) {
  // This does very trivial matching, with limited scanning, to find identical
  // instructions in the two blocks.  In particular, we don't want to get into
  // O(M*N) situations here where M and N are the sizes of BB1 and BB2.  As
  // such, we currently just scan for obviously identical instructions in an
  // identical order.
  BasicBlock *BB1 = BI->getSuccessor(0); // The true destination.
  BasicBlock *BB2 = BI->getSuccessor(1); // The false destination

  BasicBlock::iterator BB1_Itr = BB1->begin();
  BasicBlock::iterator BB2_Itr = BB2->begin();

  Instruction *I1 = &*BB1_Itr++, *I2 = &*BB2_Itr++;
  // Skip debug info if it is not identical.
  DbgInfoIntrinsic *DBI1 = dyn_cast<DbgInfoIntrinsic>(I1);
  DbgInfoIntrinsic *DBI2 = dyn_cast<DbgInfoIntrinsic>(I2);
  if (!DBI1 || !DBI2 || !DBI1->isIdenticalToWhenDefined(DBI2)) {
    while (isa<DbgInfoIntrinsic>(I1))
      I1 = &*BB1_Itr++;
    while (isa<DbgInfoIntrinsic>(I2))
      I2 = &*BB2_Itr++;
  }
  // FIXME: Can we define a safety predicate for CallBr?
  if (isa<PHINode>(I1) || !I1->isIdenticalToWhenDefined(I2) ||
      (isa<InvokeInst>(I1) && !isSafeToHoistInvoke(BB1, BB2, I1, I2)) ||
      isa<CallBrInst>(I1))
    return false;

  BasicBlock *BIParent = BI->getParent();

  bool Changed = false;

  auto _ = make_scope_exit([&]() {
    if (Changed)
      ++NumHoistCommonCode;
  });

  do {
    // If we are hoisting the terminator instruction, don't move one (making a
    // broken BB), instead clone it, and remove BI.
    if (I1->isTerminator())
      goto HoistTerminator;

    // If we're going to hoist a call, make sure that the two instructions we're
    // commoning/hoisting are both marked with musttail, or neither of them is
    // marked as such. Otherwise, we might end up in a situation where we hoist
    // from a block where the terminator is a `ret` to a block where the terminator
    // is a `br`, and `musttail` calls expect to be followed by a return.
    auto *C1 = dyn_cast<CallInst>(I1);
    auto *C2 = dyn_cast<CallInst>(I2);
    if (C1 && C2)
      if (C1->isMustTailCall() != C2->isMustTailCall())
        return Changed;

    if (!TTI.isProfitableToHoist(I1) || !TTI.isProfitableToHoist(I2))
      return Changed;

#if INTEL_COLLAB
    // Do not hoist llvm.directive.region.entry/exit intrinsics.
    if (IntrinsicUtils::isDirective(I1))
      return Changed;
#endif //INTEL_COLLAB

    // If any of the two call sites has nomerge attribute, stop hoisting.
    if (const auto *CB1 = dyn_cast<CallBase>(I1))
      if (CB1->cannotMerge())
        return Changed;
    if (const auto *CB2 = dyn_cast<CallBase>(I2))
      if (CB2->cannotMerge())
        return Changed;

    if (isa<DbgInfoIntrinsic>(I1) || isa<DbgInfoIntrinsic>(I2)) {
      assert (isa<DbgInfoIntrinsic>(I1) && isa<DbgInfoIntrinsic>(I2));
      // The debug location is an integral part of a debug info intrinsic
      // and can't be separated from it or replaced.  Instead of attempting
      // to merge locations, simply hoist both copies of the intrinsic.
      BIParent->getInstList().splice(BI->getIterator(),
                                     BB1->getInstList(), I1);
      BIParent->getInstList().splice(BI->getIterator(),
                                     BB2->getInstList(), I2);
      Changed = true;
    } else {
      // For a normal instruction, we just move one to right before the branch,
      // then replace all uses of the other with the first.  Finally, we remove
      // the now redundant second instruction.
      BIParent->getInstList().splice(BI->getIterator(),
                                     BB1->getInstList(), I1);
      if (!I2->use_empty())
        I2->replaceAllUsesWith(I1);
      I1->andIRFlags(I2);
      unsigned KnownIDs[] = {LLVMContext::MD_tbaa,
                             LLVMContext::MD_range,
                             LLVMContext::MD_fpmath,
                             LLVMContext::MD_invariant_load,
                             LLVMContext::MD_nonnull,
                             LLVMContext::MD_invariant_group,
                             LLVMContext::MD_align,
                             LLVMContext::MD_dereferenceable,
                             LLVMContext::MD_dereferenceable_or_null,
                             LLVMContext::MD_mem_parallel_loop_access,
                             LLVMContext::MD_access_group,
                             LLVMContext::MD_preserve_access_index};
      combineMetadata(I1, I2, KnownIDs, true);

      // I1 and I2 are being combined into a single instruction.  Its debug
      // location is the merged locations of the original instructions.
      I1->applyMergedLocation(I1->getDebugLoc(), I2->getDebugLoc());

      I2->eraseFromParent();
      Changed = true;
    }
    ++NumHoistCommonInstrs;

    I1 = &*BB1_Itr++;
    I2 = &*BB2_Itr++;
    // Skip debug info if it is not identical.
    DbgInfoIntrinsic *DBI1 = dyn_cast<DbgInfoIntrinsic>(I1);
    DbgInfoIntrinsic *DBI2 = dyn_cast<DbgInfoIntrinsic>(I2);
    if (!DBI1 || !DBI2 || !DBI1->isIdenticalToWhenDefined(DBI2)) {
      while (isa<DbgInfoIntrinsic>(I1))
        I1 = &*BB1_Itr++;
      while (isa<DbgInfoIntrinsic>(I2))
        I2 = &*BB2_Itr++;
    }
  } while (I1->isIdenticalToWhenDefined(I2));

  return true;

HoistTerminator:
  // It may not be possible to hoist an invoke.
  // FIXME: Can we define a safety predicate for CallBr?
  if (isa<InvokeInst>(I1) && !isSafeToHoistInvoke(BB1, BB2, I1, I2))
    return Changed;

  // TODO: callbr hoisting currently disabled pending further study.
  if (isa<CallBrInst>(I1))
    return Changed;

  for (BasicBlock *Succ : successors(BB1)) {
    for (PHINode &PN : Succ->phis()) {
      Value *BB1V = PN.getIncomingValueForBlock(BB1);
      Value *BB2V = PN.getIncomingValueForBlock(BB2);
      if (BB1V == BB2V)
        continue;

      // Check for passingValueIsAlwaysUndefined here because we would rather
      // eliminate undefined control flow then converting it to a select.
      if (passingValueIsAlwaysUndefined(BB1V, &PN) ||
          passingValueIsAlwaysUndefined(BB2V, &PN))
        return Changed;

      if (isa<ConstantExpr>(BB1V) && !isSafeToSpeculativelyExecute(BB1V))
        return Changed;
      if (isa<ConstantExpr>(BB2V) && !isSafeToSpeculativelyExecute(BB2V))
        return Changed;
    }
  }

  // Okay, it is safe to hoist the terminator.
  Instruction *NT = I1->clone();
  BIParent->getInstList().insert(BI->getIterator(), NT);
  if (!NT->getType()->isVoidTy()) {
    I1->replaceAllUsesWith(NT);
    I2->replaceAllUsesWith(NT);
    NT->takeName(I1);
  }
  Changed = true;
  ++NumHoistCommonInstrs;

  // Ensure terminator gets a debug location, even an unknown one, in case
  // it involves inlinable calls.
  NT->applyMergedLocation(I1->getDebugLoc(), I2->getDebugLoc());

  // PHIs created below will adopt NT's merged DebugLoc.
  IRBuilder<NoFolder> Builder(NT);

  // Hoisting one of the terminators from our successor is a great thing.
  // Unfortunately, the successors of the if/else blocks may have PHI nodes in
  // them.  If they do, all PHI entries for BB1/BB2 must agree for all PHI
  // nodes, so we insert select instruction to compute the final result.
  std::map<std::pair<Value *, Value *>, SelectInst *> InsertedSelects;
  for (BasicBlock *Succ : successors(BB1)) {
    for (PHINode &PN : Succ->phis()) {
      Value *BB1V = PN.getIncomingValueForBlock(BB1);
      Value *BB2V = PN.getIncomingValueForBlock(BB2);
      if (BB1V == BB2V)
        continue;

      // These values do not agree.  Insert a select instruction before NT
      // that determines the right value.
      SelectInst *&SI = InsertedSelects[std::make_pair(BB1V, BB2V)];
      if (!SI) {
        // Propagate fast-math-flags from phi node to its replacement select.
        IRBuilder<>::FastMathFlagGuard FMFGuard(Builder);
        if (isa<FPMathOperator>(PN))
          Builder.setFastMathFlags(PN.getFastMathFlags());

        SI = cast<SelectInst>(
            Builder.CreateSelect(BI->getCondition(), BB1V, BB2V,
                                 BB1V->getName() + "." + BB2V->getName(), BI));
      }

      // Make the PHI node use the select for all incoming values for BB1/BB2
      for (unsigned i = 0, e = PN.getNumIncomingValues(); i != e; ++i)
        if (PN.getIncomingBlock(i) == BB1 || PN.getIncomingBlock(i) == BB2)
          PN.setIncomingValue(i, SI);
    }
  }

  SmallVector<DominatorTree::UpdateType, 4> Updates;

  // Update any PHI nodes in our new successors.
  for (BasicBlock *Succ : successors(BB1)) {
    AddPredecessorToBlock(Succ, BIParent, BB1);
    Updates.push_back({DominatorTree::Insert, BIParent, Succ});
  }
  for (BasicBlock *Succ : successors(BI))
    Updates.push_back({DominatorTree::Delete, BIParent, Succ});

  EraseTerminatorAndDCECond(BI);
  if (DTU)
    DTU->applyUpdates(Updates);
  return Changed;
}

// Check lifetime markers.
static bool isLifeTimeMarker(const Instruction *I) {
  if (auto II = dyn_cast<IntrinsicInst>(I)) {
    switch (II->getIntrinsicID()) {
    default:
      break;
    case Intrinsic::lifetime_start:
    case Intrinsic::lifetime_end:
      return true;
    }
  }
  return false;
}

// TODO: Refine this. This should avoid cases like turning constant memcpy sizes
// into variables.
static bool replacingOperandWithVariableIsCheap(const Instruction *I,
                                                int OpIdx) {
  return !isa<IntrinsicInst>(I);
}

// All instructions in Insts belong to different blocks that all unconditionally
// branch to a common successor. Analyze each instruction and return true if it
// would be possible to sink them into their successor, creating one common
// instruction instead. For every value that would be required to be provided by
// PHI node (because an operand varies in each input block), add to PHIOperands.
static bool canSinkInstructions(
    ArrayRef<Instruction *> Insts,
    DenseMap<Instruction *, SmallVector<Value *, 4>> &PHIOperands) {
  // Prune out obviously bad instructions to move. Each instruction must have
  // exactly zero or one use, and we check later that use is by a single, common
  // PHI instruction in the successor.
  bool HasUse = !Insts.front()->user_empty();
  for (auto *I : Insts) {
    // These instructions may change or break semantics if moved.
    if (isa<PHINode>(I) || I->isEHPad() || isa<AllocaInst>(I) ||
        I->getType()->isTokenTy())
      return false;

    // Conservatively return false if I is an inline-asm instruction. Sinking
    // and merging inline-asm instructions can potentially create arguments
    // that cannot satisfy the inline-asm constraints.
    // If the instruction has nomerge attribute, return false.
    if (const auto *C = dyn_cast<CallBase>(I))
      if (C->isInlineAsm() || C->cannotMerge())
        return false;

    // Each instruction must have zero or one use.
    if (HasUse && !I->hasOneUse())
      return false;
    if (!HasUse && !I->user_empty())
      return false;
  }

  const Instruction *I0 = Insts.front();
  for (auto *I : Insts)
    if (!I->isSameOperationAs(I0))
      return false;

  // All instructions in Insts are known to be the same opcode. If they have a
  // use, check that the only user is a PHI or in the same block as the
  // instruction, because if a user is in the same block as an instruction we're
  // contemplating sinking, it must already be determined to be sinkable.
  if (HasUse) {
    auto *PNUse = dyn_cast<PHINode>(*I0->user_begin());
    auto *Succ = I0->getParent()->getTerminator()->getSuccessor(0);
    if (!all_of(Insts, [&PNUse,&Succ](const Instruction *I) -> bool {
          auto *U = cast<Instruction>(*I->user_begin());
          return (PNUse &&
                  PNUse->getParent() == Succ &&
                  PNUse->getIncomingValueForBlock(I->getParent()) == I) ||
                 U->getParent() == I->getParent();
        }))
      return false;
  }

  // Because SROA can't handle speculating stores of selects, try not to sink
  // loads, stores or lifetime markers of allocas when we'd have to create a
  // PHI for the address operand. Also, because it is likely that loads or
  // stores of allocas will disappear when Mem2Reg/SROA is run, don't sink
  // them.
  // This can cause code churn which can have unintended consequences down
  // the line - see https://llvm.org/bugs/show_bug.cgi?id=30244.
  // FIXME: This is a workaround for a deficiency in SROA - see
  // https://llvm.org/bugs/show_bug.cgi?id=30188
  if (isa<StoreInst>(I0) && any_of(Insts, [](const Instruction *I) {
        return isa<AllocaInst>(I->getOperand(1)->stripPointerCasts());
      }))
    return false;
  if (isa<LoadInst>(I0) && any_of(Insts, [](const Instruction *I) {
        return isa<AllocaInst>(I->getOperand(0)->stripPointerCasts());
      }))
    return false;
  if (isLifeTimeMarker(I0) && any_of(Insts, [](const Instruction *I) {
        return isa<AllocaInst>(I->getOperand(1)->stripPointerCasts());
      }))
    return false;

  for (unsigned OI = 0, OE = I0->getNumOperands(); OI != OE; ++OI) {
    Value *Op = I0->getOperand(OI);
    if (Op->getType()->isTokenTy())
      // Don't touch any operand of token type.
      return false;

    auto SameAsI0 = [&I0, OI](const Instruction *I) {
      assert(I->getNumOperands() == I0->getNumOperands());
      return I->getOperand(OI) == I0->getOperand(OI);
    };
    if (!all_of(Insts, SameAsI0)) {
      if ((isa<Constant>(Op) && !replacingOperandWithVariableIsCheap(I0, OI)) ||
          !canReplaceOperandWithVariable(I0, OI))
        // We can't create a PHI from this GEP.
        return false;
      // Don't create indirect calls! The called value is the final operand.
      if (isa<CallBase>(I0) && OI == OE - 1) {
        // FIXME: if the call was *already* indirect, we should do this.
        return false;
      }
      for (auto *I : Insts)
        PHIOperands[I].push_back(I->getOperand(OI));
    }
  }
  return true;
}

// Assuming canSinkLastInstruction(Blocks) has returned true, sink the last
// instruction of every block in Blocks to their common successor, commoning
// into one instruction.
static bool sinkLastInstruction(ArrayRef<BasicBlock*> Blocks) {
  auto *BBEnd = Blocks[0]->getTerminator()->getSuccessor(0);

  // canSinkLastInstruction returning true guarantees that every block has at
  // least one non-terminator instruction.
  SmallVector<Instruction*,4> Insts;
  for (auto *BB : Blocks) {
    Instruction *I = BB->getTerminator();
    do {
      I = I->getPrevNode();
    } while (isa<DbgInfoIntrinsic>(I) && I != &BB->front());
    if (!isa<DbgInfoIntrinsic>(I))
      Insts.push_back(I);
  }

  // The only checking we need to do now is that all users of all instructions
  // are the same PHI node. canSinkLastInstruction should have checked this but
  // it is slightly over-aggressive - it gets confused by commutative instructions
  // so double-check it here.
  Instruction *I0 = Insts.front();
  if (!I0->user_empty()) {
    auto *PNUse = dyn_cast<PHINode>(*I0->user_begin());
    if (!all_of(Insts, [&PNUse](const Instruction *I) -> bool {
          auto *U = cast<Instruction>(*I->user_begin());
          return U == PNUse;
        }))
      return false;
  }

  // We don't need to do any more checking here; canSinkLastInstruction should
  // have done it all for us.
  SmallVector<Value*, 4> NewOperands;
  for (unsigned O = 0, E = I0->getNumOperands(); O != E; ++O) {
    // This check is different to that in canSinkLastInstruction. There, we
    // cared about the global view once simplifycfg (and instcombine) have
    // completed - it takes into account PHIs that become trivially
    // simplifiable.  However here we need a more local view; if an operand
    // differs we create a PHI and rely on instcombine to clean up the very
    // small mess we may make.
    bool NeedPHI = any_of(Insts, [&I0, O](const Instruction *I) {
      return I->getOperand(O) != I0->getOperand(O);
    });
    if (!NeedPHI) {
      NewOperands.push_back(I0->getOperand(O));
      continue;
    }

    // Create a new PHI in the successor block and populate it.
    auto *Op = I0->getOperand(O);
    assert(!Op->getType()->isTokenTy() && "Can't PHI tokens!");
    auto *PN = PHINode::Create(Op->getType(), Insts.size(),
                               Op->getName() + ".sink", &BBEnd->front());
    for (auto *I : Insts)
      PN->addIncoming(I->getOperand(O), I->getParent());
    NewOperands.push_back(PN);
  }

  // Arbitrarily use I0 as the new "common" instruction; remap its operands
  // and move it to the start of the successor block.
  for (unsigned O = 0, E = I0->getNumOperands(); O != E; ++O)
    I0->getOperandUse(O).set(NewOperands[O]);
  I0->moveBefore(&*BBEnd->getFirstInsertionPt());

  // Update metadata and IR flags, and merge debug locations.
  for (auto *I : Insts)
    if (I != I0) {
      // The debug location for the "common" instruction is the merged locations
      // of all the commoned instructions.  We start with the original location
      // of the "common" instruction and iteratively merge each location in the
      // loop below.
      // This is an N-way merge, which will be inefficient if I0 is a CallInst.
      // However, as N-way merge for CallInst is rare, so we use simplified API
      // instead of using complex API for N-way merge.
      I0->applyMergedLocation(I0->getDebugLoc(), I->getDebugLoc());
      combineMetadataForCSE(I0, I, true);
      I0->andIRFlags(I);
    }

  if (!I0->user_empty()) {
    // canSinkLastInstruction checked that all instructions were used by
    // one and only one PHI node. Find that now, RAUW it to our common
    // instruction and nuke it.
    auto *PN = cast<PHINode>(*I0->user_begin());
    PN->replaceAllUsesWith(I0);
    PN->eraseFromParent();
  }

  // Finally nuke all instructions apart from the common instruction.
  for (auto *I : Insts)
    if (I != I0)
      I->eraseFromParent();

  return true;
}

namespace {

  // LockstepReverseIterator - Iterates through instructions
  // in a set of blocks in reverse order from the first non-terminator.
  // For example (assume all blocks have size n):
  //   LockstepReverseIterator I([B1, B2, B3]);
  //   *I-- = [B1[n], B2[n], B3[n]];
  //   *I-- = [B1[n-1], B2[n-1], B3[n-1]];
  //   *I-- = [B1[n-2], B2[n-2], B3[n-2]];
  //   ...
  class LockstepReverseIterator {
    ArrayRef<BasicBlock*> Blocks;
    SmallVector<Instruction*,4> Insts;
    bool Fail;

  public:
    LockstepReverseIterator(ArrayRef<BasicBlock*> Blocks) : Blocks(Blocks) {
      reset();
    }

    void reset() {
      Fail = false;
      Insts.clear();
      for (auto *BB : Blocks) {
        Instruction *Inst = BB->getTerminator();
        for (Inst = Inst->getPrevNode(); Inst && isa<DbgInfoIntrinsic>(Inst);)
          Inst = Inst->getPrevNode();
        if (!Inst) {
          // Block wasn't big enough.
          Fail = true;
          return;
        }
        Insts.push_back(Inst);
      }
    }

    bool isValid() const {
      return !Fail;
    }

    void operator--() {
      if (Fail)
        return;
      for (auto *&Inst : Insts) {
        for (Inst = Inst->getPrevNode(); Inst && isa<DbgInfoIntrinsic>(Inst);)
          Inst = Inst->getPrevNode();
        // Already at beginning of block.
        if (!Inst) {
          Fail = true;
          return;
        }
      }
    }

    ArrayRef<Instruction*> operator * () const {
      return Insts;
    }
  };

} // end anonymous namespace

/// Check whether BB's predecessors end with unconditional branches. If it is
/// true, sink any common code from the predecessors to BB.
/// We also allow one predecessor to end with conditional branch (but no more
/// than one).
static bool SinkCommonCodeFromPredecessors(BasicBlock *BB,
                                           DomTreeUpdater *DTU) {
  // We support two situations:
  //   (1) all incoming arcs are unconditional
  //   (2) one incoming arc is conditional
  //
  // (2) is very common in switch defaults and
  // else-if patterns;
  //
  //   if (a) f(1);
  //   else if (b) f(2);
  //
  // produces:
  //
  //       [if]
  //      /    \
  //    [f(1)] [if]
  //      |     | \
  //      |     |  |
  //      |  [f(2)]|
  //       \    | /
  //        [ end ]
  //
  // [end] has two unconditional predecessor arcs and one conditional. The
  // conditional refers to the implicit empty 'else' arc. This conditional
  // arc can also be caused by an empty default block in a switch.
  //
  // In this case, we attempt to sink code from all *unconditional* arcs.
  // If we can sink instructions from these arcs (determined during the scan
  // phase below) we insert a common successor for all unconditional arcs and
  // connect that to [end], to enable sinking:
  //
  //       [if]
  //      /    \
  //    [x(1)] [if]
  //      |     | \
  //      |     |  \
  //      |  [x(2)] |
  //       \   /    |
  //   [sink.split] |
  //         \     /
  //         [ end ]
  //
  SmallVector<BasicBlock*,4> UnconditionalPreds;
  Instruction *Cond = nullptr;
  for (auto *B : predecessors(BB)) {
    auto *T = B->getTerminator();
    if (isa<BranchInst>(T) && cast<BranchInst>(T)->isUnconditional())
      UnconditionalPreds.push_back(B);
    else if ((isa<BranchInst>(T) || isa<SwitchInst>(T)) && !Cond)
      Cond = T;
    else
      return false;
  }
  if (UnconditionalPreds.size() < 2)
    return false;

  // We take a two-step approach to tail sinking. First we scan from the end of
  // each block upwards in lockstep. If the n'th instruction from the end of each
  // block can be sunk, those instructions are added to ValuesToSink and we
  // carry on. If we can sink an instruction but need to PHI-merge some operands
  // (because they're not identical in each instruction) we add these to
  // PHIOperands.
  unsigned ScanIdx = 0;
  SmallPtrSet<Value*,4> InstructionsToSink;
  DenseMap<Instruction*, SmallVector<Value*,4>> PHIOperands;
  LockstepReverseIterator LRI(UnconditionalPreds);
  while (LRI.isValid() &&
         canSinkInstructions(*LRI, PHIOperands)) {
    LLVM_DEBUG(dbgs() << "SINK: instruction can be sunk: " << *(*LRI)[0]
                      << "\n");
    InstructionsToSink.insert((*LRI).begin(), (*LRI).end());
    ++ScanIdx;
    --LRI;
  }

  // If no instructions can be sunk, early-return.
  if (ScanIdx == 0)
    return false;

  bool Changed = false;

  auto ProfitableToSinkInstruction = [&](LockstepReverseIterator &LRI) {
    unsigned NumPHIdValues = 0;
    for (auto *I : *LRI)
      for (auto *V : PHIOperands[I])
        if (InstructionsToSink.count(V) == 0)
          ++NumPHIdValues;
    LLVM_DEBUG(dbgs() << "SINK: #phid values: " << NumPHIdValues << "\n");
    unsigned NumPHIInsts = NumPHIdValues / UnconditionalPreds.size();
    if ((NumPHIdValues % UnconditionalPreds.size()) != 0)
        NumPHIInsts++;

    return NumPHIInsts <= 1;
  };

  if (Cond) {
    // Check if we would actually sink anything first! This mutates the CFG and
    // adds an extra block. The goal in doing this is to allow instructions that
    // couldn't be sunk before to be sunk - obviously, speculatable instructions
    // (such as trunc, add) can be sunk and predicated already. So we check that
    // we're going to sink at least one non-speculatable instruction.
    LRI.reset();
    unsigned Idx = 0;
    bool Profitable = false;
    while (ProfitableToSinkInstruction(LRI) && Idx < ScanIdx) {
      if (!isSafeToSpeculativelyExecute((*LRI)[0])) {
        Profitable = true;
        break;
      }
      --LRI;
      ++Idx;
    }
    if (!Profitable)
      return false;

    LLVM_DEBUG(dbgs() << "SINK: Splitting edge\n");
    // We have a conditional edge and we're going to sink some instructions.
    // Insert a new block postdominating all blocks we're going to sink from.
    if (!SplitBlockPredecessors(BB, UnconditionalPreds, ".sink.split", DTU))
      // Edges couldn't be split.
      return false;
    Changed = true;
  }

  // Now that we've analyzed all potential sinking candidates, perform the
  // actual sink. We iteratively sink the last non-terminator of the source
  // blocks into their common successor unless doing so would require too
  // many PHI instructions to be generated (currently only one PHI is allowed
  // per sunk instruction).
  //
  // We can use InstructionsToSink to discount values needing PHI-merging that will
  // actually be sunk in a later iteration. This allows us to be more
  // aggressive in what we sink. This does allow a false positive where we
  // sink presuming a later value will also be sunk, but stop half way through
  // and never actually sink it which means we produce more PHIs than intended.
  // This is unlikely in practice though.
  unsigned SinkIdx = 0;
  for (; SinkIdx != ScanIdx; ++SinkIdx) {
    LLVM_DEBUG(dbgs() << "SINK: Sink: "
                      << *UnconditionalPreds[0]->getTerminator()->getPrevNode()
                      << "\n");

    // Because we've sunk every instruction in turn, the current instruction to
    // sink is always at index 0.
    LRI.reset();
    if (!ProfitableToSinkInstruction(LRI)) {
      // Too many PHIs would be created.
      LLVM_DEBUG(
          dbgs() << "SINK: stopping here, too many PHIs would be created!\n");
      break;
    }

    if (!sinkLastInstruction(UnconditionalPreds)) {
      LLVM_DEBUG(
          dbgs()
          << "SINK: stopping here, failed to actually sink instruction!\n");
      break;
    }

    NumSinkCommonInstrs++;
    Changed = true;
  }
  if (SinkIdx != 0)
    ++NumSinkCommonCode;
  return Changed;
}

/// Determine if we can hoist sink a sole store instruction out of a
/// conditional block.
///
/// We are looking for code like the following:
///   BrBB:
///     store i32 %add, i32* %arrayidx2
///     ... // No other stores or function calls (we could be calling a memory
///     ... // function).
///     %cmp = icmp ult %x, %y
///     br i1 %cmp, label %EndBB, label %ThenBB
///   ThenBB:
///     store i32 %add5, i32* %arrayidx2
///     br label EndBB
///   EndBB:
///     ...
///   We are going to transform this into:
///   BrBB:
///     store i32 %add, i32* %arrayidx2
///     ... //
///     %cmp = icmp ult %x, %y
///     %add.add5 = select i1 %cmp, i32 %add, %add5
///     store i32 %add.add5, i32* %arrayidx2
///     ...
///
/// \return The pointer to the value of the previous store if the store can be
///         hoisted into the predecessor block. 0 otherwise.
static Value *isSafeToSpeculateStore(Instruction *I, BasicBlock *BrBB,
                                     BasicBlock *StoreBB, BasicBlock *EndBB) {
  StoreInst *StoreToHoist = dyn_cast<StoreInst>(I);
  if (!StoreToHoist)
    return nullptr;

  // Volatile or atomic.
  if (!StoreToHoist->isSimple())
    return nullptr;

  Value *StorePtr = StoreToHoist->getPointerOperand();

  // Look for a store to the same pointer in BrBB.
  unsigned MaxNumInstToLookAt = 9;
  // Skip pseudo probe intrinsic calls which are not really killing any memory
  // accesses.
  for (Instruction &CurI : reverse(BrBB->instructionsWithoutDebug(true))) {
    if (!MaxNumInstToLookAt)
      break;
    --MaxNumInstToLookAt;

    // Could be calling an instruction that affects memory like free().
    if (CurI.mayHaveSideEffects() && !isa<StoreInst>(CurI))
      return nullptr;

    if (auto *SI = dyn_cast<StoreInst>(&CurI)) {
      // Found the previous store make sure it stores to the same location.
      if (SI->getPointerOperand() == StorePtr)
        // Found the previous store, return its value operand.
        return SI->getValueOperand();
      return nullptr; // Unknown store.
    }
  }

  return nullptr;
}

/// Estimate the cost of the insertion(s) and check that the PHI nodes can be
/// converted to selects.
static bool validateAndCostRequiredSelects(BasicBlock *BB, BasicBlock *ThenBB,
                                           BasicBlock *EndBB,
                                           unsigned &SpeculatedInstructions,
                                           InstructionCost &Cost,
                                           const TargetTransformInfo &TTI) {
#ifndef INTEL_CUSTOMIZATION
  TargetTransformInfo::TargetCostKind CostKind =
    BB->getParent()->hasMinSize()
    ? TargetTransformInfo::TCK_CodeSize
    : TargetTransformInfo::TCK_SizeAndLatency;
#endif
  bool HaveRewritablePHIs = false;
  for (PHINode &PN : EndBB->phis()) {
    Value *OrigV = PN.getIncomingValueForBlock(BB);
    Value *ThenV = PN.getIncomingValueForBlock(ThenBB);

    // FIXME: Try to remove some of the duplication with HoistThenElseCodeToIf.
    // Skip PHIs which are trivial.
    if (ThenV == OrigV)
      continue;
<<<<<<< HEAD
#ifndef INTEL_CUSTOMIZATION
    BudgetRemaining -=
        TTI.getCmpSelInstrCost(Instruction::Select, PN.getType(), nullptr,
                               CmpInst::BAD_ICMP_PREDICATE, CostKind);
#endif
=======

    Cost += TTI.getCmpSelInstrCost(Instruction::Select, PN.getType(), nullptr,
                                   CmpInst::BAD_ICMP_PREDICATE, CostKind);
>>>>>>> bf294953

    // Don't convert to selects if we could remove undefined behavior instead.
    if (passingValueIsAlwaysUndefined(OrigV, &PN) ||
        passingValueIsAlwaysUndefined(ThenV, &PN))
      return false;

    HaveRewritablePHIs = true;
    ConstantExpr *OrigCE = dyn_cast<ConstantExpr>(OrigV);
    ConstantExpr *ThenCE = dyn_cast<ConstantExpr>(ThenV);
    if (!OrigCE && !ThenCE)
      continue; // Known safe and cheap.

    if ((ThenCE && !isSafeToSpeculativelyExecute(ThenCE)) ||
        (OrigCE && !isSafeToSpeculativelyExecute(OrigCE)))
      return false;
    InstructionCost OrigCost = OrigCE ? computeSpeculationCost(OrigCE, TTI) : 0;
    InstructionCost ThenCost = ThenCE ? computeSpeculationCost(ThenCE, TTI) : 0;
    InstructionCost MaxCost =
        2 * PHINodeFoldingThreshold * TargetTransformInfo::TCC_Basic;
    if (OrigCost + ThenCost > MaxCost)
      return false;

    // Account for the cost of an unfolded ConstantExpr which could end up
    // getting expanded into Instructions.
    // FIXME: This doesn't account for how many operations are combined in the
    // constant expression.
    ++SpeculatedInstructions;
    if (SpeculatedInstructions > 1)
      return false;
  }

  return HaveRewritablePHIs;
}

/// Speculate a conditional basic block flattening the CFG.
///
/// Note that this is a very risky transform currently. Speculating
/// instructions like this is most often not desirable. Instead, there is an MI
/// pass which can do it with full awareness of the resource constraints.
/// However, some cases are "obvious" and we should do directly. An example of
/// this is speculating a single, reasonably cheap instruction.
///
/// There is only one distinct advantage to flattening the CFG at the IR level:
/// it makes very common but simplistic optimizations such as are common in
/// instcombine and the DAG combiner more powerful by removing CFG edges and
/// modeling their effects with easier to reason about SSA value graphs.
///
///
/// An illustration of this transform is turning this IR:
/// \code
///   BB:
///     %cmp = icmp ult %x, %y
///     br i1 %cmp, label %EndBB, label %ThenBB
///   ThenBB:
///     %sub = sub %x, %y
///     br label BB2
///   EndBB:
///     %phi = phi [ %sub, %ThenBB ], [ 0, %EndBB ]
///     ...
/// \endcode
///
/// Into this IR:
/// \code
///   BB:
///     %cmp = icmp ult %x, %y
///     %sub = sub %x, %y
///     %cond = select i1 %cmp, 0, %sub
///     ...
/// \endcode
///
/// \returns true if the conditional block is removed.
bool SimplifyCFGOpt::SpeculativelyExecuteBB(BranchInst *BI, BasicBlock *ThenBB,
                                            const TargetTransformInfo &TTI) {
  // Be conservative for now. FP select instruction can often be expensive.
  Value *BrCond = BI->getCondition();
  if (isa<FCmpInst>(BrCond))
    return false;

  BasicBlock *BB = BI->getParent();
  BasicBlock *EndBB = ThenBB->getTerminator()->getSuccessor(0);
  InstructionCost Budget =
      PHINodeFoldingThreshold * TargetTransformInfo::TCC_Basic;

  // If ThenBB is actually on the false edge of the conditional branch, remember
  // to swap the select operands later.
  bool Invert = false;
  if (ThenBB != BI->getSuccessor(0)) {
    assert(ThenBB == BI->getSuccessor(1) && "No edge from 'if' block?");
    Invert = true;
  }
  assert(EndBB == BI->getSuccessor(!Invert) && "No edge from to end block");

  // Keep a count of how many times instructions are used within ThenBB when
  // they are candidates for sinking into ThenBB. Specifically:
  // - They are defined in BB, and
  // - They have no side effects, and
  // - All of their uses are in ThenBB.
  SmallDenseMap<Instruction *, unsigned, 4> SinkCandidateUseCounts;

  SmallVector<Instruction *, 4> SpeculatedDbgIntrinsics;

  unsigned SpeculatedInstructions = 0;
  Value *SpeculatedStoreValue = nullptr;
  StoreInst *SpeculatedStore = nullptr;
  for (BasicBlock::iterator BBI = ThenBB->begin(),
                            BBE = std::prev(ThenBB->end());
       BBI != BBE; ++BBI) {
    Instruction *I = &*BBI;
    // Skip debug info.
    if (isa<DbgInfoIntrinsic>(I)) {
      SpeculatedDbgIntrinsics.push_back(I);
      continue;
    }

    // Skip pseudo probes. The consequence is we lose track of the branch
    // probability for ThenBB, which is fine since the optimization here takes
    // place regardless of the branch probability.
    if (isa<PseudoProbeInst>(I)) {
      SpeculatedDbgIntrinsics.push_back(I);
      continue;
    }

    // Only speculatively execute a single instruction (not counting the
    // terminator) for now.
    ++SpeculatedInstructions;
    if (SpeculatedInstructions > 1)
      return false;

    // Don't hoist the instruction if it's unsafe or expensive.
    if (!isSafeToSpeculativelyExecute(I) &&
        !(HoistCondStores && (SpeculatedStoreValue = isSafeToSpeculateStore(
                                  I, BB, ThenBB, EndBB))))
      return false;
    if (!SpeculatedStoreValue &&
        computeSpeculationCost(I, TTI) >
            PHINodeFoldingThreshold * TargetTransformInfo::TCC_Basic)
      return false;

    // Store the store speculation candidate.
    if (SpeculatedStoreValue)
      SpeculatedStore = cast<StoreInst>(I);

    // Do not hoist the instruction if any of its operands are defined but not
    // used in BB. The transformation will prevent the operand from
    // being sunk into the use block.
    for (User::op_iterator i = I->op_begin(), e = I->op_end(); i != e; ++i) {
      Instruction *OpI = dyn_cast<Instruction>(*i);
      if (!OpI || OpI->getParent() != BB || OpI->mayHaveSideEffects())
        continue; // Not a candidate for sinking.

      ++SinkCandidateUseCounts[OpI];
    }
  }

  // Consider any sink candidates which are only used in ThenBB as costs for
  // speculation. Note, while we iterate over a DenseMap here, we are summing
  // and so iteration order isn't significant.
  for (SmallDenseMap<Instruction *, unsigned, 4>::iterator
           I = SinkCandidateUseCounts.begin(),
           E = SinkCandidateUseCounts.end();
       I != E; ++I)
    if (I->first->hasNUses(I->second)) {
      ++SpeculatedInstructions;
      if (SpeculatedInstructions > 1)
        return false;
    }

  // Check that we can insert the selects and that it's not too expensive to do
  // so.
  bool Convert = SpeculatedStore != nullptr;
  InstructionCost Cost = 0;
  Convert |= validateAndCostRequiredSelects(BB, ThenBB, EndBB,
                                            SpeculatedInstructions,
<<<<<<< HEAD
                                            BudgetRemaining, TTI);
#ifndef INTEL_CUSTOMIZATION
  if (BudgetRemaining < 0)
    return false;
#endif
  if (!Convert)
=======
                                            Cost, TTI);
  if (!Convert || Cost > Budget)
>>>>>>> bf294953
    return false;

  // If we get here, we can hoist the instruction and if-convert.
  LLVM_DEBUG(dbgs() << "SPECULATIVELY EXECUTING BB" << *ThenBB << "\n";);

  // Insert a select of the value of the speculated store.
  if (SpeculatedStoreValue) {
    IRBuilder<NoFolder> Builder(BI);
    Value *TrueV = SpeculatedStore->getValueOperand();
    Value *FalseV = SpeculatedStoreValue;
    if (Invert)
      std::swap(TrueV, FalseV);
    Value *S = Builder.CreateSelect(
        BrCond, TrueV, FalseV, "spec.store.select", BI);
    SpeculatedStore->setOperand(0, S);
    SpeculatedStore->applyMergedLocation(BI->getDebugLoc(),
                                         SpeculatedStore->getDebugLoc());
  }

  // Metadata can be dependent on the condition we are hoisting above.
  // Conservatively strip all metadata on the instruction. Drop the debug loc
  // to avoid making it appear as if the condition is a constant, which would
  // be misleading while debugging.
  for (auto &I : *ThenBB) {
    if (!SpeculatedStoreValue || &I != SpeculatedStore)
      I.setDebugLoc(DebugLoc());
    I.dropUnknownNonDebugMetadata();
  }

  // Hoist the instructions.
  BB->getInstList().splice(BI->getIterator(), ThenBB->getInstList(),
                           ThenBB->begin(), std::prev(ThenBB->end()));

  // Insert selects and rewrite the PHI operands.
  IRBuilder<NoFolder> Builder(BI);
  for (PHINode &PN : EndBB->phis()) {
    unsigned OrigI = PN.getBasicBlockIndex(BB);
    unsigned ThenI = PN.getBasicBlockIndex(ThenBB);
    Value *OrigV = PN.getIncomingValue(OrigI);
    Value *ThenV = PN.getIncomingValue(ThenI);

    // Skip PHIs which are trivial.
    if (OrigV == ThenV)
      continue;

    // Create a select whose true value is the speculatively executed value and
    // false value is the pre-existing value. Swap them if the branch
    // destinations were inverted.
    Value *TrueV = ThenV, *FalseV = OrigV;
    if (Invert)
      std::swap(TrueV, FalseV);
    Value *V = Builder.CreateSelect(BrCond, TrueV, FalseV, "spec.select", BI);
    PN.setIncomingValue(OrigI, V);
    PN.setIncomingValue(ThenI, V);
  }

  // Remove speculated dbg intrinsics.
  // FIXME: Is it possible to do this in a more elegant way? Moving/merging the
  // dbg value for the different flows and inserting it after the select.
  for (Instruction *I : SpeculatedDbgIntrinsics)
    I->eraseFromParent();

  ++NumSpeculations;
  return true;
}

/// Return true if we can thread a branch across this block.
static bool BlockIsSimpleEnoughToThreadThrough(BasicBlock *BB) {
  int Size = 0;

  for (Instruction &I : BB->instructionsWithoutDebug()) {
    if (Size > MaxSmallBlockSize)
      return false; // Don't clone large BB's.

#if INTEL_COLLAB
    if (IntrinsicUtils::isDirective(&I))
      return false;
#endif // INTEL_COLLAB

    // Can't fold blocks that contain noduplicate or convergent calls.
    if (CallInst *CI = dyn_cast<CallInst>(&I))
      if (CI->cannotDuplicate() || CI->isConvergent())
        return false;

    // We will delete Phis while threading, so Phis should not be accounted in
    // block's size
    if (!isa<PHINode>(I))
      ++Size;

    // We can only support instructions that do not define values that are
    // live outside of the current basic block.
    for (User *U : I.users()) {
      Instruction *UI = cast<Instruction>(U);
      if (UI->getParent() != BB || isa<PHINode>(UI))
        return false;
    }

    // Looks ok, continue checking.
  }

  return true;
}

/// If we have a conditional branch on a PHI node value that is defined in the
/// same block as the branch and if any PHI entries are constants, thread edges
/// corresponding to that entry to be branches to their ultimate destination.
static bool FoldCondBranchOnPHI(BranchInst *BI, DomTreeUpdater *DTU,
                                const DataLayout &DL, AssumptionCache *AC) {
  BasicBlock *BB = BI->getParent();
  PHINode *PN = dyn_cast<PHINode>(BI->getCondition());
  // NOTE: we currently cannot transform this case if the PHI node is used
  // outside of the block.
  if (!PN || PN->getParent() != BB || !PN->hasOneUse())
    return false;

  // Degenerate case of a single entry PHI.
  if (PN->getNumIncomingValues() == 1) {
    FoldSingleEntryPHINodes(PN->getParent());
    return true;
  }

  // Now we know that this block has multiple preds and two succs.
  if (!BlockIsSimpleEnoughToThreadThrough(BB))
    return false;

  // Okay, this is a simple enough basic block.  See if any phi values are
  // constants.
  for (unsigned i = 0, e = PN->getNumIncomingValues(); i != e; ++i) {
    ConstantInt *CB = dyn_cast<ConstantInt>(PN->getIncomingValue(i));
    if (!CB || !CB->getType()->isIntegerTy(1))
      continue;

    // Okay, we now know that all edges from PredBB should be revectored to
    // branch to RealDest.
    BasicBlock *PredBB = PN->getIncomingBlock(i);
    BasicBlock *RealDest = BI->getSuccessor(!CB->getZExtValue());

    if (RealDest == BB)
      continue; // Skip self loops.
    // Skip if the predecessor's terminator is an indirect branch.
    if (isa<IndirectBrInst>(PredBB->getTerminator()))
      continue;

    SmallVector<DominatorTree::UpdateType, 3> Updates;

    // The dest block might have PHI nodes, other predecessors and other
    // difficult cases.  Instead of being smart about this, just insert a new
    // block that jumps to the destination block, effectively splitting
    // the edge we are about to create.
    BasicBlock *EdgeBB =
        BasicBlock::Create(BB->getContext(), RealDest->getName() + ".critedge",
                           RealDest->getParent(), RealDest);
    BranchInst *CritEdgeBranch = BranchInst::Create(RealDest, EdgeBB);
    Updates.push_back({DominatorTree::Insert, EdgeBB, RealDest});
    CritEdgeBranch->setDebugLoc(BI->getDebugLoc());

    // Update PHI nodes.
    AddPredecessorToBlock(RealDest, EdgeBB, BB);

    // BB may have instructions that are being threaded over.  Clone these
    // instructions into EdgeBB.  We know that there will be no uses of the
    // cloned instructions outside of EdgeBB.
    BasicBlock::iterator InsertPt = EdgeBB->begin();
    DenseMap<Value *, Value *> TranslateMap; // Track translated values.
    for (BasicBlock::iterator BBI = BB->begin(); &*BBI != BI; ++BBI) {
      if (PHINode *PN = dyn_cast<PHINode>(BBI)) {
        TranslateMap[PN] = PN->getIncomingValueForBlock(PredBB);
        continue;
      }
      // Clone the instruction.
      Instruction *N = BBI->clone();
      if (BBI->hasName())
        N->setName(BBI->getName() + ".c");

      // Update operands due to translation.
      for (User::op_iterator i = N->op_begin(), e = N->op_end(); i != e; ++i) {
        DenseMap<Value *, Value *>::iterator PI = TranslateMap.find(*i);
        if (PI != TranslateMap.end())
          *i = PI->second;
      }

      // Check for trivial simplification.
      if (Value *V = SimplifyInstruction(N, {DL, nullptr, nullptr, AC})) {
        if (!BBI->use_empty())
          TranslateMap[&*BBI] = V;
        if (!N->mayHaveSideEffects()) {
          N->deleteValue(); // Instruction folded away, don't need actual inst
          N = nullptr;
        }
      } else {
        if (!BBI->use_empty())
          TranslateMap[&*BBI] = N;
      }
      if (N) {
        // Insert the new instruction into its new home.
        EdgeBB->getInstList().insert(InsertPt, N);

        // Register the new instruction with the assumption cache if necessary.
        if (AC && match(N, m_Intrinsic<Intrinsic::assume>()))
          AC->registerAssumption(cast<IntrinsicInst>(N));
      }
    }

    // Loop over all of the edges from PredBB to BB, changing them to branch
    // to EdgeBB instead.
    Instruction *PredBBTI = PredBB->getTerminator();
    for (unsigned i = 0, e = PredBBTI->getNumSuccessors(); i != e; ++i)
      if (PredBBTI->getSuccessor(i) == BB) {
        BB->removePredecessor(PredBB);
        PredBBTI->setSuccessor(i, EdgeBB);
      }

    Updates.push_back({DominatorTree::Insert, PredBB, EdgeBB});
    Updates.push_back({DominatorTree::Delete, PredBB, BB});

    if (DTU)
      DTU->applyUpdates(Updates);

    // Recurse, simplifying any other constants.
    return FoldCondBranchOnPHI(BI, DTU, DL, AC) || true;
  }

  return false;
}

#if INTEL_CUSTOMIZATION
/// FoldPHIEntries is a generalized replacement (by Intel) for the
/// LLVM open source routine called FoldTwoEntryPHINode(that folds
/// a two-entry phinode into "select") which is capable of handling
/// any number of phi entries. It iteratively transforms each
/// conditional into "select".
/// To keep xmain as clean as possible, we got rid of the
/// FoldTwoEntryPHINode. Any changes (one such change could be to the
/// cost model) made by the LLVM community to FoldTwoEntryPHINode will
/// need to be incorporated into this routine (FoldPHIEntries). There
/// might be conflicts during code merge, and if resolving conflicts
/// becomes too cumbersome, we can try something different.

/// FoldPHIEntries - Given a BB that starts with the specified PHI node,
/// see if we can fold the phi node or some of its entries.
static bool FoldPHIEntries(PHINode *PN, const TargetTransformInfo &TTI,
                           DomTreeUpdater *DTU, const DataLayout &DL) {
  BasicBlock *BB = PN->getParent();

  bool Changed = false;

  // This could be a multiple entry PHI node. Try to fold each pair of entries
  // that leads to an "if condition".  Traverse through the predecessor list of
  // BB (where each predecessor corresponds to an entry in the PN) to look for
  // each if-condition.
  SmallVector<BasicBlock *, 16> BBPreds(pred_begin(BB), pred_end(BB));
  for (unsigned i = 0, e = BBPreds.size(); i != e; ++i) {
    BasicBlock *Pred = BBPreds[i];

    BasicBlock *IfTrue = nullptr, *IfFalse = nullptr;
    Value *IfCond = GetIfCondition(BB, Pred, IfTrue, IfFalse);

    if (!IfCond ||
        // Don't bother if the branch will be constant folded trivially.
        isa<ConstantInt>(IfCond)) {
      // continue to look for next "if condition".
      continue;
    }

<<<<<<< HEAD
    // Loop over the PHI's seeing if we can promote them all to select
    // instructions.  While we are at it, keep track of the instructions
    // that need to be moved to the conditional block.
    SmallPtrSet<Instruction *, 4> AggressiveInsts;
    int BudgetRemaining =
        TwoEntryPHINodeFoldingThreshold * TargetTransformInfo::TCC_Basic;

    bool CanBeSimplified = true;
    unsigned NumPhis = 0;
    for (BasicBlock::iterator II = BB->begin(); isa<PHINode>(II);) {
      PHINode *PN = cast<PHINode>(II++);
      if (Value *V = SimplifyInstruction(PN, {DL, PN})) {
        PN->replaceAllUsesWith(V);
        PN->eraseFromParent();
        Changed = true;
        continue;
      }
=======
  // Loop over the PHI's seeing if we can promote them all to select
  // instructions.  While we are at it, keep track of the instructions
  // that need to be moved to the dominating block.
  SmallPtrSet<Instruction *, 4> AggressiveInsts;
  InstructionCost Cost = 0;
  InstructionCost Budget =
      TwoEntryPHINodeFoldingThreshold * TargetTransformInfo::TCC_Basic;
>>>>>>> bf294953

      Value *TrueVal = PN->getIncomingValueForBlock(IfTrue);
      Value *FalseVal = PN->getIncomingValueForBlock(IfFalse);

      if (TrueVal != FalseVal) {
        if (!CanDominateConditionalBranch(TrueVal, BB, AggressiveInsts,
                                          BudgetRemaining, TTI) ||
            !CanDominateConditionalBranch(FalseVal, BB, AggressiveInsts,
                                          BudgetRemaining, TTI)) {
          CanBeSimplified = false;
          break;
        }
        NumPhis++;
      }
    }

    if (!CanBeSimplified) {
      // Continue to look for next "if condition".
      continue;
    }

<<<<<<< HEAD
    // If we fold these two entries of the phi node into a select,
    // doing so would require us to fold *all* correspondent entries in other
    // phi nodes in this block.  At some point this becomes non-profitable
    // (particularly if the target doesn't support cmov's). Only do this
    // transformation if there are two or fewer PHI nodes in this block.
    if (NumPhis > 2) {
      continue;
    }
=======
    if (!dominatesMergePoint(PN->getIncomingValue(0), BB, AggressiveInsts,
                             Cost, Budget, TTI) ||
        !dominatesMergePoint(PN->getIncomingValue(1), BB, AggressiveInsts,
                             Cost, Budget, TTI))
      return Changed;
  }
>>>>>>> bf294953

    // If we folded the first phi, PN dangles at this point.  Refresh it.  If
    // we ran out of PHIs then we simplified them all.
    PN = dyn_cast<PHINode>(BB->begin());
    if (!PN) {
      return true;
    }

    Value *TrueVal = PN->getIncomingValueForBlock(IfTrue);
    Value *FalseVal = PN->getIncomingValueForBlock(IfFalse);

    // Return true if at least one of these is a 'not', and another is either
    // a 'not' too, or a constant.
    auto CanHoistNotFromBothValues = [](Value *V0, Value *V1) {
      if (!match(V0, m_Not(m_Value())))
        std::swap(V0, V1);
      auto Invertible = m_CombineOr(m_Not(m_Value()), m_AnyIntegralConstant());
      return match(V0, m_Not(m_Value())) && match(V1, Invertible);
    };

    // Don't fold i1 branches on PHIs which contain binary operators, unless one
    // of the incoming values is an 'not' and another one is freely invertible.
    // These can often be turned into switches and other things.
    if (PN->getType()->isIntegerTy(1) &&
        (isa<BinaryOperator>(TrueVal) || isa<BinaryOperator>(FalseVal) ||
         isa<BinaryOperator>(IfCond)) &&
        !CanHoistNotFromBothValues(PN->getIncomingValue(0),
                                   PN->getIncomingValue(1))) {
      // Continue to look for next "if condition".
      continue;
    }

    // If all PHI nodes are promotable, check to make sure that all
    // instructions in the selected predecessor blocks can be promoted as well.
    // If not, we won't be able to get rid of the control flow, so it's not
    // worth promoting to select instructions.
    BasicBlock *CondBlock = nullptr;
    BasicBlock *IfBlock1 = IfTrue;
    BasicBlock *IfBlock2 = IfFalse;

    if (cast<BranchInst>(IfBlock1->getTerminator())->isConditional()) {
      IfBlock1 = nullptr;
    } else {
      CondBlock = *pred_begin(IfBlock1);
      for (BasicBlock::iterator I = IfBlock1->begin(); !I->isTerminator();
           ++I) {
        if (!AggressiveInsts.count(&*I) && !isa<DbgInfoIntrinsic>(I) &&
            !isa<PseudoProbeInst>(I)) {
          // This is not an aggressive instruction that we can promote.
          // Because of this, we won't be able to get rid of the control
          // flow, so the xform is not worth it.
          CanBeSimplified = false;
          break;
        }
      }
    }
    if (!CanBeSimplified) {
      // Continue to look for next "if condition".
      continue;
    }

    if (cast<BranchInst>(IfBlock2->getTerminator())->isConditional()) {
      IfBlock2 = nullptr;
    } else {
      CondBlock = *pred_begin(IfBlock2);
      for (BasicBlock::iterator I = IfBlock2->begin(); !I->isTerminator();
           ++I) {
        if (!AggressiveInsts.count(&*I) && !isa<DbgInfoIntrinsic>(I) &&
            !isa<PseudoProbeInst>(I)) {
          // This is not an aggressive instruction that we can promote.
          // Because of this, we won't be able to get rid of the control
          // flow, so the xform is not worth it.
          CanBeSimplified = false;
          break;
        }
      }
    }

    if (!CanBeSimplified) {
      // Continue to look for next "if condition".
      continue;
    }

    assert(CondBlock && "Failed to find root CondBlock");
    LLVM_DEBUG(dbgs() << "FOUND IF CONDITION!  " << *IfCond
                      << "  T: " << IfTrue->getName()
                      << "  F: " << IfFalse->getName() << "\n");

    // If we can still promote the PHI nodes after this gauntlet of tests,
    // do all of the PHI's now.
    Instruction *InsertPt = CondBlock->getTerminator();
    IRBuilder<NoFolder> Builder(InsertPt);

    // Move all 'aggressive' instructions, which are defined in the
    // conditional parts of the if's to the conditional block.
    if (IfBlock1)
      hoistAllInstructionsInto(CondBlock, InsertPt, IfBlock1);
    if (IfBlock2)
      hoistAllInstructionsInto(CondBlock, InsertPt, IfBlock2);

    // Propagate fast-math-flags from phi nodes to replacement selects.
    IRBuilder<>::FastMathFlagGuard FMFGuard(Builder);

    for (BasicBlock::iterator II = BB->begin(); isa<PHINode>(II);) {
      PHINode *PN = cast<PHINode>(II++);
      if (isa<FPMathOperator>(PN)) {
        // Putting the next statement between curly because compilation
        // with gcc7.3.0 failed.
        Builder.setFastMathFlags(PN->getFastMathFlags());
      }

      Value *TrueVal = PN->getIncomingValueForBlock(IfTrue);
      Value *FalseVal = PN->getIncomingValueForBlock(IfFalse);

      if (TrueVal != FalseVal) {
        Value *Select =
            Builder.CreateSelect(IfCond, TrueVal, FalseVal, "", InsertPt);
        SelectInst *NV = cast<SelectInst>(Select);
        // The community code calls Select->takeName(PN) here and removes the
        // PHI node. We cannot do that, because the PHI might still be needed
        // after our transform. (For example, we might be folding 2 entries
        // of a 3-entry PHI node into a select. In that case, we will end up
        // with a select and a 2-entry PHI node, one operand of which is the
        // new select.

        for (unsigned i = 0, e = PN->getNumIncomingValues(); i != e; ++i) {
          if (PN->getIncomingBlock(i) == IfTrue ||
            PN->getIncomingBlock(i) == IfFalse) {
            PN->setIncomingValue(i, NV);
          }
        }
      
        // If we added a branch from CondBlock to BB after inserting the
        // "select" into CondBlock add an entry for CondBlock.
        if (IfTrue != CondBlock && IfFalse != CondBlock) {
          PN->addIncoming(NV, CondBlock);
        }
      }
      else {
        if (IfTrue != CondBlock && IfFalse != CondBlock) {
          PN->addIncoming(TrueVal, CondBlock);
        }
      }
    }

    // At this point, IfBlock1 and IfBlock2 are both empty, so our if
    // statement has been flattened.  Change CondBlock to jump directly to BB
    // to avoid other simplifycfg's kicking in on the diamond.
    Instruction *OldTI = CondBlock->getTerminator();
    Builder.SetInsertPoint(OldTI);
    Builder.CreateBr(BB);

    SmallVector<DominatorTree::UpdateType, 3> Updates;
    if (DTU) {
      Updates.push_back({DominatorTree::Insert, CondBlock, BB});
      for (auto *Successor : successors(CondBlock))
        Updates.push_back({DominatorTree::Delete, CondBlock, Successor});
    }

    OldTI->eraseFromParent();
    if (DTU)
      DTU->applyUpdates(Updates);


    Changed = true;
  }

  return Changed;
}
#endif //INTEL_CUSTOMIZATION

/// If we found a conditional branch that goes to two returning blocks,
/// try to merge them together into one return,
/// introducing a select if the return values disagree.
bool SimplifyCFGOpt::SimplifyCondBranchToTwoReturns(BranchInst *BI,
                                                    IRBuilder<> &Builder) {
  auto *BB = BI->getParent();
  assert(BI->isConditional() && "Must be a conditional branch");
  BasicBlock *TrueSucc = BI->getSuccessor(0);
  BasicBlock *FalseSucc = BI->getSuccessor(1);
  // NOTE: destinations may match, this could be degenerate uncond branch.
  ReturnInst *TrueRet = cast<ReturnInst>(TrueSucc->getTerminator());
  ReturnInst *FalseRet = cast<ReturnInst>(FalseSucc->getTerminator());

  // Check to ensure both blocks are empty (just a return) or optionally empty
  // with PHI nodes.  If there are other instructions, merging would cause extra
  // computation on one path or the other.
  if (!TrueSucc->getFirstNonPHIOrDbg()->isTerminator())
    return false;
  if (!FalseSucc->getFirstNonPHIOrDbg()->isTerminator())
    return false;

  Builder.SetInsertPoint(BI);
  // Okay, we found a branch that is going to two return nodes.  If
  // there is no return value for this function, just change the
  // branch into a return.
  if (FalseRet->getNumOperands() == 0) {
    TrueSucc->removePredecessor(BB);
    FalseSucc->removePredecessor(BB);
    Builder.CreateRetVoid();
    EraseTerminatorAndDCECond(BI);
    if (DTU) {
      SmallVector<DominatorTree::UpdateType, 2> Updates;
      Updates.push_back({DominatorTree::Delete, BB, TrueSucc});
      if (TrueSucc != FalseSucc)
        Updates.push_back({DominatorTree::Delete, BB, FalseSucc});
      DTU->applyUpdates(Updates);
    }
    return true;
  }

  // Otherwise, figure out what the true and false return values are
  // so we can insert a new select instruction.
  Value *TrueValue = TrueRet->getReturnValue();
  Value *FalseValue = FalseRet->getReturnValue();

  // Unwrap any PHI nodes in the return blocks.
  if (PHINode *TVPN = dyn_cast_or_null<PHINode>(TrueValue))
    if (TVPN->getParent() == TrueSucc)
      TrueValue = TVPN->getIncomingValueForBlock(BB);
  if (PHINode *FVPN = dyn_cast_or_null<PHINode>(FalseValue))
    if (FVPN->getParent() == FalseSucc)
      FalseValue = FVPN->getIncomingValueForBlock(BB);

  // In order for this transformation to be safe, we must be able to
  // unconditionally execute both operands to the return.  This is
  // normally the case, but we could have a potentially-trapping
  // constant expression that prevents this transformation from being
  // safe.
  if (ConstantExpr *TCV = dyn_cast_or_null<ConstantExpr>(TrueValue))
    if (TCV->canTrap())
      return false;
  if (ConstantExpr *FCV = dyn_cast_or_null<ConstantExpr>(FalseValue))
    if (FCV->canTrap())
      return false;

  // Okay, we collected all the mapped values and checked them for sanity, and
  // defined to really do this transformation.  First, update the CFG.
  TrueSucc->removePredecessor(BB);
  FalseSucc->removePredecessor(BB);

  // Insert select instructions where needed.
  Value *BrCond = BI->getCondition();
  if (TrueValue) {
    // Insert a select if the results differ.
    if (TrueValue == FalseValue || isa<UndefValue>(FalseValue)) {
    } else if (isa<UndefValue>(TrueValue)) {
      TrueValue = FalseValue;
    } else {
      TrueValue =
          Builder.CreateSelect(BrCond, TrueValue, FalseValue, "retval", BI);
    }
  }

  Value *RI =
      !TrueValue ? Builder.CreateRetVoid() : Builder.CreateRet(TrueValue);

  (void)RI;

  LLVM_DEBUG(dbgs() << "\nCHANGING BRANCH TO TWO RETURNS INTO SELECT:"
                    << "\n  " << *BI << "\nNewRet = " << *RI << "\nTRUEBLOCK: "
                    << *TrueSucc << "\nFALSEBLOCK: " << *FalseSucc);

  EraseTerminatorAndDCECond(BI);
  if (DTU) {
    SmallVector<DominatorTree::UpdateType, 2> Updates;
    Updates.push_back({DominatorTree::Delete, BB, TrueSucc});
    if (TrueSucc != FalseSucc)
      Updates.push_back({DominatorTree::Delete, BB, FalseSucc});
    DTU->applyUpdates(Updates);
  }

  return true;
}

#if INTEL_CUSTOMIZATION
// This function is going to match function 'rayobject_bb_intersect_test'
// in spec2k17's 526.blender:
// int rayobject_bb_intersect_test(const Isect *isec, const float *_bb) {
//  const float *bb = _bb;
//  float t1x = (bb[isec->bv_index[0]] - isec->start[0]) * isec->idot_axis[0];
//  float t2x = (bb[isec->bv_index[1]] - isec->start[0]) * isec->idot_axis[0];
//  float t1y = (bb[isec->bv_index[2]] - isec->start[1]) * isec->idot_axis[1];
//  float t2y = (bb[isec->bv_index[3]] - isec->start[1]) * isec->idot_axis[1];
//  float t1z = (bb[isec->bv_index[4]] - isec->start[2]) * isec->idot_axis[2];
//  float t2z = (bb[isec->bv_index[5]] - isec->start[2]) * isec->idot_axis[2];
//  if (t1x > t2y || t2x < t1y || t1x > t2z ||
//      t2x < t1z || t1y > t2z || t2y < t1z) return 0;
//  if (t2x < 0.0f || t2y < 0.0f || t2z < 0.0f) return 0;
//  if (t1x > isec->dist || t1y > isec->dist || t1z > isec->dist) return 0;
//  return 1;
// }
//
// Then try to transform this function to such intrinsic-like code:
// int rayobject_bb_intersect_test(const Isect *isec, const float *_bb) {
//  __m256i index = _mm256_maskz_loadu_epi32(0x3f, isec->bv_index);
//  __m256 start_half = _mm256_maskz_loadu_ps(0x7, isec->start);
//  __m256 idot_axis_half = _mm256_maskz_loadu_ps(0x7, isec->idot_axis);
//  __m256 bb = _mm256_maskz_gather_ps(_bb, index, 0x3f);
//  __m256 start = _mm256_permutexvar_ps({0, 0, 1, 1, 2, 2, 0, 0}, start_half);
//  __m256 idot_axis = _mm256_permutexvar_ps({0, 0, 1, 1, 2, 2, 0, 0},
//                                           idot_axis_half);
//  // t: t1x t2x t1y t2y t1z t2z
//  __m256 t = _mm256_mul_ps(_mm256_sub_ps(bb, start), idot_axis);
//  // t1x>t2y || t1x>t2z || t1y>t2z || t2x<t1y || t2x<t1z || t2y<t1z
//  // ==>
//  // t1: t1x t1x t1y t1y t1z t1z
//  //      >   >   >   >   >   >
//  // t2: t2y t2z t2z t2x t2x t2y
//  __m256 t1 = _mm256_permutexvar_ps({0, 0, 2, 2, 4, 4, 4, 4}, t);
//  __m256 t2 = _mm256_permutexvar_ps({3, 5, 5, 1, 1, 3, 1, 3}, t);
//  __mmask8 t1cmpt2 = _mm256_cmp_ps_mask(t1, t2, _CMP_GT_OQ);
//  // t2x < 0.0f || t2y < 0.0f || t2z < 0.0f
//  const __mmask8 t2lt0 = _mm256_fpclass_ps_mask(t2, 0x40);
//  uint8_t ret0 = _kortestz_mask8_u8(t1cmpt2, t2lt0);
//  if (!ret0) return 0;
//  // t1x > isec->dist || t1y > isec->dist || t1z > isec->dist
//  const __m256 dist = _mm256_set1_ps (isec->dist);
//  __mmask8 t1gtdist = _mm256_cmp_ps_mask(t1, dist, _CMP_GT_OQ);
//  if (t1gtdist) return 0;
//  return 1;
// }
//
// This trasformation will combine two blocks in one,
// so put the optimization here.
static bool foldReductionBlockWithVectorization(BranchInst *BI) {
  struct Group {
    GetElementPtrInst *BVIndexPtr[2];
    LoadInst *BVIndexVal[2];
    SExtInst *BVIndexValSExt[2];
    GetElementPtrInst *BBPtr[2];
    LoadInst *BBVal[2];
    BinaryOperator *FSub[2];
    BinaryOperator *FMul[2];

    GetElementPtrInst *StartPtr;
    LoadInst *StartVal;
    GetElementPtrInst *IdotAxisPtr;
    LoadInst *IdotAxisVal;
  };

  // Recognize the pattern of reduce.or with fcmp.
  // LHS save fcmp's LHS operand.
  // RHS save fcmp's RHS opernad.
  // If Pred is equal to Fcmp's swapped predicate, swap LHS and RHS.
  // Iter record the previous instruction we processed.
  // Eg:
  //  %cmp62.i.i = fcmp fast olt float %mul12.i.i, 0.000000e+00
  //  %cmp64.i.i = fcmp fast olt float %mul32.i.i, 0.000000e+00
  //  %or.cond.i.i = or i1 %cmp62.i.i, %cmp64.i.i
  //  %cmp66.i.i = fcmp fast olt float %mul52.i.i, 0.000000e+00
  //  %or.cond84.i.i = or i1 %or.cond.i.i, %cmp66.i.i
  auto recognizeFCmpReduceOr = [](Instruction *&Root, CmpInst::Predicate Pred,
                                  SmallVectorImpl<Value *> &LHS,
                                  SmallVectorImpl<Value *> &RHS,
                                  Instruction *&Iter) {
    SmallVector<Value *, 8> InstList;

    LHS.clear();
    RHS.clear();

    Value *NextOr = Root;
    while (true) {
      auto Or = dyn_cast_or_null<BinaryOperator>(NextOr);
      if (!Or || Or->getOpcode() != Instruction::Or || !Or->hasOneUse() ||
          Root->getParent() != Or->getParent())
        return false;

      int FCmpNum = 0;
      int OrIndex = -1;

      // If there are 2 fcmp instructions: Have found the reduce.or pattern.
      // return true.
      // If there is 1 fcmp instruciton: continue to find reduce.or
      // pattern from the other operand, recursively.
      // If there is no fcmp instruction: unsupport this pattern, just return
      // false;
      for (int i = 0; i < 2; ++i) {
        auto FCmp = dyn_cast<FCmpInst>(Or->getOperand(i));
        if (!FCmp) {
          OrIndex = i;
          continue;
        }

        if (!FCmp->isFast() || !FCmp->hasOneUse() ||
            Root->getParent() != FCmp->getParent() ||
            (FCmp->getPredicate() != Pred &&
             FCmp->getSwappedPredicate() != Pred))
          return false;

        unsigned LHSIndex = FCmp->getPredicate() == Pred ? 0 : 1;
        unsigned RHSIndex = FCmp->getPredicate() == Pred ? 1 : 0;
        LHS.push_back(FCmp->getOperand(LHSIndex));
        RHS.push_back(FCmp->getOperand(RHSIndex));
        Iter = FCmp->getPrevNonDebugInstruction();
        FCmpNum++;
      }

      if (FCmpNum == 2)
        break;

      if (FCmpNum == 0)
        return false;

      NextOr = Or->getOperand(OrIndex);
    }
    return true;
  };

  // Check if GEP is indexing an element in an array and the array element
  // number is equal to ArrayNum.
  auto legalArrayType = [](const GetElementPtrInst *GEP, uint64_t ArrayNum) {
    // Only handle in bound GEP.
    if (!GEP->isInBounds())
      return false;

    // Check if it is an array type.
    SmallVector<Value *, 4> Ops(GEP->idx_begin(), GEP->idx_end() - 1);
    Type *IndexedTy =
        GetElementPtrInst::getIndexedType(GEP->getSourceElementType(), Ops);
    auto *IndexedArrayTy = dyn_cast<ArrayType>(IndexedTy);
    if (!IndexedArrayTy)
      return false;

    return ArrayNum == IndexedArrayTy->getArrayNumElements();
  };

  // Recognize the following pattern bottom-up:
  // t1 = (bb[isec->bv_index[x0]] - isec->start[y]) * isec->idot_axis[z];
  // t2 = (bb[isec->bv_index[x1]] - isec->start[y]) * isec->idot_axis[z];
  // If IsHead is true, it will try to match the base GEP of idot_axis
  // and start additionally.
  // Here is the example:
  // /********************i == 0*******************/
  // %BVIndexPtr.0 = getelementptr inbounds [6 x i32], [6 x i32]* %bv_index,
  //               i64 0, BVIndexPtrIndex[0]               // BVIndexPtr[0]
  // %BVIndexVal.0 = load i32, i32* %BVIndexPtr.0, align 4 // BVIndexVal[0]
  // %BBIndexValSExt.0 = sext i32 %BVIndexVal.0 to i64     // BBIndexValSExt[0]
  // %BBPtr.0 = getelementptr inbounds float, float* %BBPtrBase,
  //               i64 %BBIndexValSExt.0                   // BBPtr[0]
  // %BBVal.0 = load float, float* %BBPtr.0, align 4       // BBVal[0]
  // %StartBasePtr = getelementptr inbounds %struct.Isect,
  //      %struct.Isect* %isec, i64 0, i32 0            // StartBasePtr (IsHead)
  // %StartPtr = getelementptr inbounds [3 x float], [3 x float]*
  //                %StartBasePtr, i64 0, StartPtrIndex    // StartPtr
  // %Start = load float, float* %StartPtr, align 8        // StartVal
  // %SubStart.0 = fsub fast float %BBVal.0, %Start        // FSub[0]
  // %IdotAxisBasePtr = getelementptr inbounds %struct.Isect,
  //            %struct.Isect* %isec, i64 0, i32 6   // IdotAxisBasePtr (IsHead)
  // %IdotAxisPtr = getelementptr inbounds [3 x float],
  //      [3 x float]* %IdotAxisBasePtr, i64 0, IdotAxisPtrIndex // IdotAxisPtr
  // %IdotAxis = load float, float* %IdotAxisPtr, align 4  // IdotAxisVal
  // %T1 = fmul fast float %SubStart.0, %IdotAxis          // FMul[0]
  // /********************i == 1*******************/
  // %BVIndexPtr.1 = getelementptr inbounds [6 x i32], [6 x i32]* %bv_index,
  //                 i64 0, BVIndexPtrIndex[1]             // BVIndexPtr[1]
  // %BVIndexVal.1 = load i32, i32* %BVIndexPtr.1, align 4 // BVIndexVal[1]
  // %BVIndexValSExt.1 = sext i32 %BVIndexVal.1 to i64     // BVIndexValSExt[1]
  // %BBPtr.1 = getelementptr inbounds float, float* %BBPtrBase,
  //               i64 %BVIndexValSExt.1                   // BBPtr[1]
  // %BBVal.1 = load float, float* %BBPtr.1, align 4       // BBVal[1]
  // %SubStart.1 = fsub fast float %BBVal.1, %Start        // FSub[1]
  // %T2 = fmul fast float %SubStart.1, %IdotAxis          // FMul[1]
  auto recognizeTnX = [&](Group &Group, Instruction *&Iter,
                          const ArrayRef<uint64_t> BVIndexPtrIndex,
                          const uint64_t StartPtrIndex,
                          const uint64_t IdotAxisPtrIndex,
                          const bool IsHead = false) {
    for (int i = 1; i >= 0; --i) {
      // PrevInst is for checking the instruction order.
      // For different iteration, the previous instruction is
      // different for 'FSub' and 'BBVal'.
      Instruction *PrevInst = nullptr;

      // Try to match "%T1/%T2 = fmul fast float %SubStart.0/%SubStart.1,
      // %IdotAxis"
      Group.FMul[i] = dyn_cast_or_null<BinaryOperator>(Iter);
      if (!Group.FMul[i] || Group.FMul[i]->getOpcode() != Instruction::FMul ||
          Group.FMul[i]->getNumUses() != 3 || !Group.FMul[i]->isFast() ||
          !Group.FMul[i]->getType()->isFloatTy())
        return false;

      PrevInst = Group.FMul[i];
      if (i == 0) {
        // Try to match "%IdotAxis = load float, float* %IdotAxisPtr"
        Group.IdotAxisVal = dyn_cast<LoadInst>(Group.FMul[0]->getOperand(1));
        if (!Group.IdotAxisVal || Group.IdotAxisVal->getNumUses() != 2 ||
            Group.IdotAxisVal->getNextNonDebugInstruction() != Group.FMul[0] ||
            Group.IdotAxisVal != Group.FMul[1]->getOperand(1) ||
            !Group.IdotAxisVal->isSimple())
          return false;

        // Try to match "%IdotAxisPtr = getelementptr inbounds [3 x float], [3 x
        // float]* %IdotAxisBasePtr, i64 0, IdotAxisPtrIndex"
        Group.IdotAxisPtr =
            dyn_cast<GetElementPtrInst>(Group.IdotAxisVal->getPointerOperand());
        if (!Group.IdotAxisPtr || !Group.IdotAxisPtr->hasOneUse() ||
            Group.IdotAxisPtr->getNextNonDebugInstruction() !=
                Group.IdotAxisVal ||
            Group.IdotAxisPtr->getNumIndices() != 2 ||
            !Group.IdotAxisPtr->hasAllConstantIndices() ||
            !legalArrayType(Group.IdotAxisPtr, 3))
          return false;

        // Is the last index of IdotAxisPtr equal to IdotAxisPtrIndex?
        auto LastIdx = cast<ConstantInt>(Group.IdotAxisPtr->idx_end() - 1);
        if (!LastIdx->equalsInt(IdotAxisPtrIndex))
          return false;
        PrevInst = Group.IdotAxisPtr;

        if (IsHead) {
          // Try to match the base pointer of IdotAxisPtr.
          // %IdotAxisBasePtr = getelementptr inbounds %struct.Isect,
          //     %struct.Isect* %isec, i64 0, i32 6
          auto IdotAxisBasePtr = dyn_cast<GetElementPtrInst>(
              Group.IdotAxisPtr->getPointerOperand());
          if (!IdotAxisBasePtr || IdotAxisBasePtr->getNumUses() != 3 ||
              IdotAxisBasePtr->getNextNonDebugInstruction() !=
                  Group.IdotAxisPtr ||
              !IdotAxisBasePtr->isInBounds())
            return false;

          PrevInst = IdotAxisBasePtr;
        }
      }

      // Try to match "SubStart.0/SubStart.1 = fsub fast float
      // %BBVal.0/%BBVal.1, %Start"
      Group.FSub[i] = dyn_cast<BinaryOperator>(Group.FMul[i]->getOperand(0));
      if (!Group.FSub[i] || Group.FSub[i]->getOpcode() != Instruction::FSub ||
          !Group.FSub[i]->hasOneUse() || !Group.FSub[i]->isFast() ||
          Group.FSub[i]->getNextNonDebugInstruction() != PrevInst)
        return false;

      PrevInst = Group.FSub[i];
      if (i == 0) {
        // Try to match "%Start = load float, float* %StartPtr, align 8"
        Group.StartVal = dyn_cast<LoadInst>(Group.FSub[0]->getOperand(1));
        if (!Group.StartVal || Group.StartVal->getNumUses() != 2 ||
            Group.StartVal->getNextNonDebugInstruction() != Group.FSub[0] ||
            Group.StartVal != Group.FSub[1]->getOperand(1) ||
            !Group.StartVal->isSimple())
          return false;

        // Try to match "%StartPtr = getelementptr inbounds [3 x float],
        // [3 x float]* %StartBasePtr, ..."
        Group.StartPtr =
            dyn_cast<GetElementPtrInst>(Group.StartVal->getPointerOperand());
        if (!Group.StartPtr || !Group.StartPtr->hasOneUse() ||
            Group.StartPtr->getNextNonDebugInstruction() != Group.StartVal ||
            Group.StartPtr->getNumIndices() != 2 ||
            !Group.StartPtr->hasAllConstantIndices() ||
            !legalArrayType(Group.StartPtr, 3))
          return false;

        // Is the last index of StartPtr equal to StartPtrIndex?
        auto LastIdx = cast<ConstantInt>(Group.StartPtr->idx_end() - 1);
        if (!LastIdx->equalsInt(StartPtrIndex))
          return false;

        PrevInst = Group.StartPtr;

        if (IsHead) {
          // Try to match the base pointer of StartPtr.
          // "%StartBasePtr = getelementptr inbounds %struct.Isect,
          // %struct.Isect* %isec, i64 0, i32 0"
          auto StartBasePtr =
              dyn_cast<GetElementPtrInst>(Group.StartPtr->getPointerOperand());
          if (!StartBasePtr || StartBasePtr->getNumUses() != 3 ||
              StartBasePtr->getNextNonDebugInstruction() != Group.StartPtr ||
              !StartBasePtr->isInBounds())
            return false;

          PrevInst = StartBasePtr;
        }
      }

      // Try to match "%BBVal.0/%BBVal.1 = load float, float* %BBPtr.0/%BBPtr.1,
      // align 4"
      Group.BBVal[i] = dyn_cast<LoadInst>(Group.FSub[i]->getOperand(0));
      if (!Group.BBVal[i] || !Group.BBVal[i]->hasOneUse() ||
          Group.BBVal[i]->getNextNonDebugInstruction() != PrevInst ||
          !Group.BBVal[i]->isSimple())
        return false;

      // Try to match "%BBPtr.0/%BBPtr.1 = getelementptr inbounds float, float*
      // %BBPtrBase, i64 %BVIndexValSExt.0/%BVIndexValSExt.1"
      Group.BBPtr[i] =
          dyn_cast<GetElementPtrInst>(Group.BBVal[i]->getPointerOperand());
      if (!Group.BBPtr[i] || !Group.BBPtr[i]->hasOneUse() ||
          Group.BBPtr[i]->getNextNonDebugInstruction() != Group.BBVal[i] ||
          !Group.BBPtr[i]->isInBounds() || Group.BBPtr[i]->getNumIndices() != 1)
        return false;

      // BBPtrBase must be an fixed size array.
      auto *BBPtrBase =
          dyn_cast<GetElementPtrInst>(Group.BBPtr[i]->getPointerOperand());
      if (!BBPtrBase || !legalArrayType(BBPtrBase, 6))
        return false;

      // Try to match "%BVIndexValSExt.0/%BVIndexValSExt.1 = sext i32
      // %BVIndexVal.0/%BVIndexVal.1 to i64"
      Group.BVIndexValSExt[i] =
          dyn_cast<SExtInst>(Group.BBPtr[i]->getOperand(1));
      if (!Group.BVIndexValSExt[i] || !Group.BVIndexValSExt[i]->hasOneUse() ||
          Group.BVIndexValSExt[i]->getNextNonDebugInstruction() !=
              Group.BBPtr[i] ||
          !Group.BVIndexValSExt[i]->getType()->isIntegerTy(64) ||
          !Group.BVIndexValSExt[i]->getSrcTy()->isIntegerTy(32))
        return false;

      // Try to match "%BVIndexVal.0/%BVIndexVal.1 = load i32, i32*
      // %BVIndexPtr.0/%BVIndexPtr.1, align 4"
      Group.BVIndexVal[i] =
          dyn_cast<LoadInst>(Group.BVIndexValSExt[i]->getOperand(0));
      if (!Group.BVIndexVal[i] || !Group.BVIndexVal[i]->hasOneUse() ||
          Group.BVIndexVal[i]->getNextNonDebugInstruction() !=
              Group.BVIndexValSExt[i] ||
          !Group.BVIndexVal[i]->isSimple())
        return false;


      // Try to match "%BVIndexPtr.0/%BVIndexPtr.1 = getelementptr inbounds [6 x
      // i32], [6 x i32]* %bv_index, ..."
      Group.BVIndexPtr[i] =
          dyn_cast<GetElementPtrInst>(Group.BVIndexVal[i]->getPointerOperand());
      if (!Group.BVIndexPtr[i] || !Group.BVIndexPtr[i]->hasOneUse() ||
          Group.BVIndexPtr[i]->getNextNonDebugInstruction() !=
              Group.BVIndexVal[i] ||
          Group.BVIndexPtr[i]->getNumIndices() != 2 ||
          !Group.BVIndexPtr[i]->hasAllConstantIndices() ||
          !legalArrayType(Group.BVIndexPtr[i], 6))
        return false;

      // Check the index of bv_index array.
      auto *LastIdx = cast<ConstantInt>(Group.BVIndexPtr[i]->idx_end() - 1);
      if (!LastIdx->equalsInt(BVIndexPtrIndex[i]))
        return false;

      Iter = Group.BVIndexPtr[i]->getPrevNonDebugInstruction();
    }

    return true;
  };

  // Check if each operand from op_begin() to op_end()-1 is equal between GEPA
  // and GEPB.
  auto equalGEPPrefix = [](const GetElementPtrInst *GEPA,
                           const GetElementPtrInst *GEPB) {
    return std::equal(GEPA->op_begin(), GEPA->op_end() - 1, GEPB->op_begin(),
                      GEPB->op_end() - 1);
  };

  // This function is used to check if it is legal between groups or in same
  // group with different iteration.
  auto checkInGroups = [&](ArrayRef<Group> Groups) {
    // Check if all the GEP instruction is legal.
    for (int i = 0, e = Groups.size(); i < e; ++i) {
      if (!equalGEPPrefix(Groups[i].BVIndexPtr[0], Groups[i].BVIndexPtr[1]))
        return false;

      if (!equalGEPPrefix(Groups[i].BBPtr[0], Groups[i].BBPtr[1]))
        return false;

      if (!equalGEPPrefix(Groups[0].BBPtr[0], Groups[i].BBPtr[0]))
        return false;

      if (!equalGEPPrefix(Groups[0].BVIndexPtr[0], Groups[i].BVIndexPtr[0]))
        return false;

      if (!equalGEPPrefix(Groups[0].StartPtr, Groups[i].StartPtr))
        return false;

      if (!equalGEPPrefix(Groups[0].IdotAxisPtr, Groups[i].IdotAxisPtr))
        return false;
    }

    return true;
  };

  if (BI->getNumSuccessors() != 2)
    return false;

  Group Group0, Group1, Group2;
  SmallVector<Value *, 8> LHS;
  SmallVector<Value *, 8> RHS;

  Instruction *Iter = BI;
  Instruction *RootT1CmpT2 = BI->getPrevNonDebugInstruction();

  if (BI->getCondition() != RootT1CmpT2)
    return false;

  // Try to match "t1x > t2y || t2x < t1y || t1x > t2z ||
  // "t2x < t1z || t1y > t2z || t2y < t1z"
  if (!recognizeFCmpReduceOr(RootT1CmpT2, CmpInst::FCMP_OLT, LHS, RHS, Iter))
    return false;

  if (LHS.size() != 6)
    return false;

  // Recognize t1z and t2z.
  // float t1z = (bb[isec->bv_index[4]] - isec->start[2]) * isec->idot_axis[2];
  // float t2z = (bb[isec->bv_index[5]] - isec->start[2]) * isec->idot_axis[2];
  if (!recognizeTnX(Group2, Iter, {4, 5}, 2, 2))
    return false;

  // Recognize t1y and t2y.
  // float t1y = (bb[isec->bv_index[2]] - isec->start[1]) * isec->idot_axis[1];
  // float t2y = (bb[isec->bv_index[3]] - isec->start[1]) * isec->idot_axis[1];
  if (!recognizeTnX(Group1, Iter, {2, 3}, 1, 1))
    return false;

  // Recognize t1x and t2x.
  // float t1x = (bb[isec->bv_index[0]] - isec->start[0]) * isec->idot_axis[0];
  // float t2x = (bb[isec->bv_index[1]] - isec->start[0]) * isec->idot_axis[0];
  if (!recognizeTnX(Group0, Iter, {0, 1}, 0, 0, true))
    return false;

  if (!checkInGroups({Group0, Group1, Group2}))
    return false;

  // Check if LHS[0:5] is the first and second use of t2x/t2y/t2z,
  // and RHS[0:5] is the first and second use of t1x/t1y/t1z.
  if (LHS[0] != Group1.FMul[1] || LHS[1] != Group2.FMul[1] ||
      LHS[2] != Group0.FMul[1] || LHS[3] != Group2.FMul[1] ||
      LHS[4] != Group0.FMul[1] || LHS[5] != Group1.FMul[1] ||
      RHS[0] != Group2.FMul[0] || RHS[1] != Group1.FMul[0] ||
      RHS[2] != Group2.FMul[0] || RHS[3] != Group0.FMul[0] ||
      RHS[4] != Group1.FMul[0] || RHS[5] != Group0.FMul[0])
    return false;

  BasicBlock *CmpZeroBlock = BI->getSuccessor(0);
  BasicBlock *CurFailBlock = BI->getSuccessor(1);
  if (!Group0.FMul[1]->isUsedInBasicBlock(CmpZeroBlock))
    std::swap(CmpZeroBlock, CurFailBlock);

  // t2x/t2y/t2z are all used in CmpDistBlock:
  // "t2x < 0.0f || t2y < 0.0f || t2z < 0.0f"
  if (!Group0.FMul[1]->isUsedInBasicBlock(CmpZeroBlock) ||
      !Group1.FMul[1]->isUsedInBasicBlock(CmpZeroBlock) ||
      !Group2.FMul[1]->isUsedInBasicBlock(CmpZeroBlock))
    return false;

  if (!CmpZeroBlock->getSinglePredecessor())
    return false;

  auto* CmpZeroTerm = dyn_cast<BranchInst>(CmpZeroBlock->getTerminator());
  if (!CmpZeroTerm || !CmpZeroTerm->isConditional() ||
    CmpZeroTerm->getNumSuccessors() != 2)
    return false;

  // Try to match "t2x < 0.0f || t2y < 0.0f || t2z < 0.0f"
  Instruction *RootCmpZero =
    CmpZeroTerm->getPrevNonDebugInstruction();

  if (RootCmpZero != CmpZeroTerm->getCondition())
    return false;

  if (!recognizeFCmpReduceOr(RootCmpZero, CmpInst::FCMP_OLT, LHS, RHS, Iter))
    return false;

  if (LHS.size() != 3)
    return false;

  // Check if LHS is the third use of t2x/t2y/t2z.
  if (LHS[0] != Group2.FMul[1] || LHS[1] != Group0.FMul[1] ||
      LHS[2] != Group1.FMul[1])
    return false;

  // Check if RHS is zero.
  for (auto V : RHS) {
    auto *C = dyn_cast<Constant>(V);
    if (!(C && C->isZeroValue()))
      return false;
  }

  BasicBlock *CmpDistBlock = CmpZeroTerm->getSuccessor(0);
  BasicBlock *CmpZeroFailBlock = CmpZeroTerm->getSuccessor(1);

  // If fmul[0] has no uses in CmpDistBlock,
  // it must not be the true CmpDistBlock.
  if (!Group0.FMul[0]->isUsedInBasicBlock(CmpDistBlock))
    std::swap(CmpDistBlock, CmpZeroFailBlock);

  // They should have common dest.
  if (CmpZeroFailBlock != CurFailBlock)
    return false;

  // t1x/t1y/t1z are all used in CmpDistBlock:
  // "t1x > isec->dist || t1y > isec->dist || t1z > isec->dist"
  if (!Group0.FMul[0]->isUsedInBasicBlock(CmpDistBlock) ||
      !Group1.FMul[0]->isUsedInBasicBlock(CmpDistBlock) ||
      !Group2.FMul[0]->isUsedInBasicBlock(CmpDistBlock))
    return false;

  if (!CmpDistBlock->getSinglePredecessor())
    return false;

  // Try to match "t1x > isec->dist || t1y > isec->dist || t1z > isec->dist"
  Instruction *RootCmpDist = CmpDistBlock->getTerminator();
  // Find the first 'Or' instruction backward.
  while (RootCmpDist && RootCmpDist->getOpcode() != Instruction::Or)
    RootCmpDist = RootCmpDist->getPrevNonDebugInstruction();
  if (!recognizeFCmpReduceOr(RootCmpDist, CmpInst::FCMP_OGT, LHS, RHS, Iter))
    return false;

  if (LHS.size() != 3)
    return false;

  // Check if LHS is the third use of t1x/t1y/t1z.
  if (LHS[0] != Group2.FMul[0] || LHS[1] != Group0.FMul[0] ||
      LHS[2] != Group1.FMul[0])
    return false;

  // Check if RHS is splat value.
  for (auto V : RHS)
    if (V != RHS[0])
      return false;

  // Combine current BB with CmpZero block.
  if (!FoldBranchToCommonDest(CmpZeroTerm, nullptr, nullptr, nullptr, 4))
    return false;

  // Start to transform.
  IRBuilder<> Builder(RootT1CmpT2);

  // %BVIndexPtr = bitcast i32* "Group0.BVIndexPtr[0]" to <6 x i32>*
  // %BVIndexV = load <6 x i32>, <6 x i32>* %BVIndexPtr, align 1
  auto *BVIndexPtr = Builder.CreateBitCast(
      Group0.BVIndexPtr[0],
      PointerType::get(
          FixedVectorType::get(
              Group0.BVIndexPtr[0]->getType()->getPointerElementType(), 6),
          Group0.BVIndexPtr[0]->getAddressSpace()),
      "BVIndexPtr");
  auto *BVIndexV = Builder.CreateAlignedLoad(BVIndexPtr, Align(1), "BVIndexV");

  // %BBPtr = getelementptr inbounds , ... , <6 x i64> %BVIndexV
  // %BBV = call <6 x float> @llvm.masked.gather.v6f32.v6p0f32(%BBPtr)
  auto *BBPtrBase =
      cast<GetElementPtrInst>(Group0.BBPtr[0]->getPointerOperand());
  SmallVector<Value *, 8> Indices(BBPtrBase->indices());
  Indices[Indices.size() - 1] = BVIndexV;
  auto *BBPtr = Builder.CreateInBoundsGEP(BBPtrBase->getPointerOperand(),
                                          Indices, "BBPtr");
  auto *BBV =
      Builder.CreateMaskedGather(BBPtr, Align(1), nullptr, nullptr, "BBV");

  // %StartPtr = bitcast float* "Group0.StartPtr" to <3 x float>*
  // %StartV = load <3 x float>, <3 x float>* %StartPtr, align 1
  // %StartWidenV = shufflevector <3 x float> %StartV, <3 x float> undef,
  //                  <6 x i32> <i32 0, i32 0, i32 1, i32 1, i32 2, i32 2>
  auto *StartPtr = Builder.CreateBitCast(
      Group0.StartPtr,
      PointerType::get(
          FixedVectorType::get(
              Group0.StartPtr->getType()->getPointerElementType(), 3),
          Group0.StartPtr->getAddressSpace()),
      "StartPtr");
  auto *StartV = Builder.CreateAlignedLoad(StartPtr, Align(1), "StartV");
  auto *StartWidenV =
      Builder.CreateShuffleVector(StartV, {0, 0, 1, 1, 2, 2}, "StartWidenV");

  // %IdotAxisPtr = bitcast float* "Group0.IdotAxisPtr" to <3 x float>*
  // %IdotAxisV = load <3 x float>, <3 x float>* %IdotAxisPtr, align 1
  // %IdotAxisWidenV = shufflevector <3 x float> %IdotAxisV, <3 x float> undef,
  //                     <6 x i32> <i32 0, i32 0, i32 1, i32 1, i32 2, i32 2>
  auto *IdotAxisPtr = Builder.CreateBitCast(
      Group0.IdotAxisPtr,
      PointerType::get(
          FixedVectorType::get(
              Group0.IdotAxisPtr->getType()->getPointerElementType(), 3),
          Group0.IdotAxisPtr->getAddressSpace()),
      "IdotAxisPtr");
  auto *IdotAxisV =
      Builder.CreateAlignedLoad(IdotAxisPtr, Align(1), "IdotAxisV");
  auto *IdotAxisWidenV = Builder.CreateShuffleVector(
      IdotAxisV, {0, 0, 1, 1, 2, 2}, "IdotAxisWidenV");

  // %FSub = fsub <6 x float> %BBV, %StartWidenV
  // %T = fmul <6 x float> %FSub, %IdotAxisWidenV
  auto *Tn = Builder.CreateFMul(Builder.CreateFSub(BBV, StartWidenV),
                                IdotAxisWidenV, "T");

  // %T1 = shufflevector <6 x float> %T, <6 x float> undef,
  //         <8 x i32> <i32 0, i32 0, i32 2, i32 2, i32 4, i32 4, i32 4, i32 4>
  // %T2 = shufflevector <6 x float> %T, <6 x float> undef,
  //         <8 x i32> <i32 3, i32 5, i32 5, i32 1, i32 1, i32 3, i32 1, i32 3>
  auto *T1 = Builder.CreateShuffleVector(Tn, {0, 0, 2, 2, 4, 4, 4, 4}, "T1");
  auto *T2 = Builder.CreateShuffleVector(Tn, {3, 5, 5, 1, 1, 3, 1, 3}, "T2");

  // %T1CmpT2 = fcmp ogt <8 x float> %T1, %T2
  // %T2LT0 = fcmp olt <8 x float> %T2, zeroinitializer
  // %Or = or <8 x i1> %T1CmpT2, %T2LT0
  // %OrReduce = tail call i1 @llvm.vector.reduce.or.v8i1(<8 x i1> %Or)
  auto *T1CmpT2 = Builder.CreateFCmp(CmpInst::FCMP_OGT, T1, T2, "T1CmpT2");
  auto *T2LT0 = Builder.CreateFCmp(
      CmpInst::FCMP_OLT, T2, Constant::getNullValue(T2->getType()), "T2LT0");
  auto *CmpOr = Builder.CreateOr(T1CmpT2, T2LT0, "Or");
  auto *OrReduce = Builder.CreateOrReduce(CmpOr);
  BI->setCondition(OrReduce);

  // CG will split the block if branch doesn't have MD_unpredictable flag.
  BI->setMetadata(LLVMContext::MD_unpredictable,
                  MDBuilder(BI->getContext()).createUnpredictable());

  // %T2GTDist = fcmp.ogt <8 x float> T1, SplatDist
  // %Res = reduce.or.v8i1(%T2GTDist)
  Builder.SetInsertPoint(RootCmpDist);
  auto *SplatDist = Builder.CreateVectorSplat(8, RHS[0], "SplatDist");
  auto *T1GTDist = Builder.CreateFCmp(CmpInst::FCMP_OGT, T1, SplatDist, "T2GTDist");
  auto *ResDist = Builder.CreateOrReduce(T1GTDist);
  RootCmpDist->replaceAllUsesWith(ResDist);

  return true;
}

// We transform this:
//
// if (t1x > t2y  || t2x < t1y  || t1x > t2z || t2x < t1z ||
//     t1y > t2z || t2y < t1z) return 0;
// if (t2x < 0.0f || t2y < 0.0f || t2z < 0.0f) return 0;
// if (t1x > isec->dist || t1y > isec->dist || t1z > isec->dist) return 0;
//
// to this:
//
// if (t2x < 0.0f || t2y < 0.0f || t2z < 0.0f) return 0;
// if (t1x > isec->dist || t1y > isec->dist || t1z > isec->dist) return 0;
// if (t2y < fmaxf(t1x,t1z) || t2x < fmaxf(t1y,t1x) || t2z < fmaxf(t1x,t1y))
//    return 0;
//
// The || clauses look like a "ladder" of these blocks:
//
// if.end69:
//  %71 = load float, float* %t1x, align 4, !tbaa !70
//  %72 = load %struct.Isect*, %struct.Isect** %isec.addr, align 8, !tbaa !63
//  %dist = getelementptr inbounds %struct.Isect, %struct.Isect* %72...
//  %73 = load float, float* %dist, align 8, !tbaa !76
//  %cmp70 = fcmp fast ogt float %71, %73
//  br i1 %cmp70, label %if.then77, label %lor.lhs.false71
//
// There is a consecutive sequence of these blocks which have the same
// exit block (or equivalent exit blocks).
//
// The blocks can be reordered with respect to each other, because they have
// no side effects, and each inst result does not live outside its own block.
//
// For blender, we need to re-order 12 blocks like this:
//   constant compares
//   double-indirect compares
//   all other compares
//
// Then we run a pattern on the last 6 compares:
// x < y || x < z
//  =>
// x < llvm.maxnum(y,z)
//
// The purpose of this transformation is to move the most common clauses
// to the top and allow early exits, and improve branch prediction.
//
// Code is scanned starting at "BI" parameter, for a ladder of 12 blocks.
// Returns true if the above transformation was performed.
static bool foldFcmpLadder(BranchInst *BI) {
  bool didSomething = false;
  // Function BranchInstInLadder:
  //
  // Does this BranchInst end a ladder block? A ladder block is:
  //
  // [LoadInst | GEP]
  // ...
  // fcmp [OLT|OGT]
  // br
  //
  // The pattern above is specific for blender.
  // All insts must also be one-use, to ensure that the blocks can be
  // reordered.
  // If this block is the first block, we ignore extra instructions above the
  // ladder instructions.
  auto BranchInstInLadder = [](BranchInst *BI, bool IgnoreAbove) {
    // BI must have 2 successors.
    if (!BI || BI->getNumSuccessors() != 2)
      return false;

    // Match fcmp,br pattern above.
    auto *FCmpI = dyn_cast<FCmpInst>(BI->getCondition());
    if (!FCmpI || FCmpI->getNextNonDebugInstruction() != BI)
      return false;
    if (!FCmpI->isFast())
      return false;
    if (!FCmpI->hasOneUse())
      return false;
    // Compare must be OLT or OGT.
    auto Pred = FCmpI->getPredicate();
    if (Pred != FCmpInst::FCMP_OLT && Pred != FCmpInst::FCMP_OGT)
      return false;

    auto *Inst0 = dyn_cast<Instruction>(FCmpI->getOperand(0));
    auto *Inst1 = dyn_cast<Instruction>(FCmpI->getOperand(1));
    auto *ThisBlock = BI->getParent();
    // Inst0 and Inst1 are the operands of the compare.
    // Check for these patterns:
    //
    // startblock: (optional if IgnoreAbove == true)
    //   %Inst0 = load ...
    //   %load|%gep = ... (optional)
    //   %load|%gep = ... (optional)
    //   %Inst1 = load ...
    //   %cmp = fcmp %Inst0, %Inst1...
    //
    // or
    //
    // startblock: (optional if IgnoreAbove == true)
    //   %Inst0 = load
    //   %cmp = fcmp %Inst0, constant
    //
    if (!Inst0)
      return false;

    // Inst0 must start the block (unless we are ignoring other instructions)
    if (!IgnoreAbove && Inst0 != &*(ThisBlock->begin()))
      return false;
    if (!isa<LoadInst>(Inst0))
      return false;
    if (!Inst0->hasOneUse())
      return false;

    if (Inst1) {
      if (!isa<LoadInst>(Inst1))
        return false;
      // Check insts between Inst0 and Inst1.
      Instruction *Curr = Inst0->getNextNonDebugInstruction();
      while (Curr != Inst1) {
        if (!Curr || (!isa<GetElementPtrInst>(Curr) && !isa<LoadInst>(Curr)))
          return false;
        if (!Curr->hasOneUse() || !Curr->isUsedInBasicBlock(ThisBlock))
          return false;
        Curr = Curr->getNextNonDebugInstruction();
      }
      // Finally, Inst1 must precede the compare.
      if (Inst1->getNextNonDebugInstruction() != FCmpI)
        return false;
    } else {
      // No Inst1, check for compare with constant.
      if (!isa<Constant>(FCmpI->getOperand(1)))
        return false;
      if (Inst0->getNextNonDebugInstruction() != FCmpI)
        return false;
    }

    return true;
  };

  // Function sameValueOrLoadAddr:
  //
  // True if the 2 values are pointer-equal, or they are loads of the same
  // address.
  // Ladder blocks have no side effects, so loads with the same address are
  // equal.
  auto sameValueOrLoadAddr = [](Value *V1, Value *V2) {
    if (!V1 || !V2)
      return false;
    auto *LV1 = dyn_cast<LoadInst>(V1);
    auto *LV2 = dyn_cast<LoadInst>(V2);
    if (LV1 && LV2)
      return LV1->getPointerOperand() == LV2->getPointerOperand();
    else
      return V1 == V2;
  };

  struct LadderCompare {
    Value *Smaller;
    Value *Larger;
    FCmpInst *FCmpI;
  };

  // Function moveLadderBlock:
  //
  // Move a ladder block, updating CFG and Compares vector.
  // Compares vector holds ladder fcmps, {Smaller, Larger, FCmpInst}
  // The blocks are indexes into this Compares vector.
  // Move from index "IdxToMove", insert before index "InsertBefore".
  // This algorithm is specific to the ladder blocks. It assumes that only
  // "false" branches must be updated.
  auto moveLadderBlock = [](SmallVector<LadderCompare, 5> &Compares,
                            unsigned IdxToMove, unsigned InsertBefore) {
    if (IdxToMove == InsertBefore)
      return false;
    assert(Compares[IdxToMove].Smaller);
    assert(Compares[InsertBefore].Smaller);
    assert(Compares[IdxToMove].FCmpI);
    assert(Compares[InsertBefore].FCmpI);

    // BlockToMove will be inserted between BlockBefore and BlockAfter.
    BasicBlock *BlockToMove = Compares[IdxToMove].FCmpI->getParent();
    BasicBlock *BlockAfter = Compares[InsertBefore].FCmpI->getParent();
    assert(BlockAfter->hasNPredecessors(1));
    assert(BlockToMove->hasNPredecessors(1));
    BasicBlock *BlockBefore = BlockAfter->getSinglePredecessor();

    auto *MoveTerm = cast<BranchInst>(BlockToMove->getTerminator());
    auto *BlockBeforeTerm = cast<BranchInst>(BlockBefore->getTerminator());

    assert(MoveTerm->getNumSuccessors() == 2);

    // The ladder blocks are connected by their "false" branches.
    // We don't need to worry about the "true" branches.

    // First, remove BlockToMove from the CFG.
    // Find the false edge going to BlockToMove, and connect it to
    // BlockToMove's successor.
    BasicBlock *OldPred = BlockToMove->getSinglePredecessor();
    BasicBlock *OldSucc = MoveTerm->getSuccessor(1);
    auto *OldPredTerm = OldPred->getTerminator();
    assert(OldPredTerm->getNumSuccessors() == 2);
    assert(OldPredTerm->getSuccessor(1) == BlockToMove);
    OldPredTerm->setSuccessor(1, OldSucc);

    // Find the edge going from BlockBefore to BlockAfter, and change it
    // to BlockToMove. BlockBefore may not be a ladder block, so we don't
    // assume it's a false branch.
    for (unsigned int i = 0; i < BlockBeforeTerm->getNumSuccessors(); ++i)
      if (BlockBeforeTerm->getSuccessor(i) == BlockAfter) {
        BlockBeforeTerm->setSuccessor(i, BlockToMove);
        break;
      }

    // Set the "false" branch of BlockToMove, to point to BlockAfter.
    // (the ladder blocks use the "false" branch to the next ladder block)
    MoveTerm->setSuccessor(1, BlockAfter);

    // Move BlockToMove in the Function's list. out-of-order blocks may
    // prevent other optimizations.
    BlockToMove->moveAfter(BlockBefore);

    // Update the Compares vector, by rotating elements.
    // Example, insert e (index 4) between a and b (@ index 1).
    // a b c d e f => rotate [1..4] so that 4 is first
    // a e b c d f
    //
    // other case: insert b (index 1) between e and f (@ index 4):
    // a b c d e f => rotate [1..4] so that 1 is last (lrot 1 step)
    // a c d e b f
    // Vector size is small, these linear algorithms will perform OK.
    // std::rotate is open interval [m..n), need +1 on end
    if (InsertBefore < IdxToMove)
      std::rotate(Compares.begin() + InsertBefore, Compares.begin() + IdxToMove,
                  Compares.begin() + IdxToMove + 1);
    else
      std::rotate(
          Compares.begin() + IdxToMove, Compares.begin() + IdxToMove + 1,
          Compares.begin() + InsertBefore); // InsertBefore is target pos + 1

    return true;
  };

  // Function compareBlocks:
  //
  // Compare 2 ladder-exit blocks similar to the below:
  //
  // store float 0x47EFFFFFE0000000, float* %retval, align 4
  // store i32 1, i32* %cleanup.dest.slot, align 4
  // br label %cleanup
  //
  // 2 blocks are equivalent if they have the same instructions with the
  // same operands, and no calls or other instructions with unknown
  // side effects. StoreInst is OK if the stores have the same address and
  // the same store-value.
  // For simplicity, we just compare StoreInst and the terminator branch.
  // No other instructions are allowed.
  auto compareBlocks = [](BasicBlock *BBL, BasicBlock *BBR) {
    if (BBL == BBR)
      return true;
    BasicBlock::iterator InstITL = BBL->begin(), InstLE = BBL->end();
    BasicBlock::iterator InstITR = BBR->begin(), InstRE = BBR->end();

    int count = 5;
    do {
      // Don't compare more than 5 insts.
      if (count-- == 0)
        return false;
      Instruction *InstL = &*InstITL;
      Instruction *InstR = &*InstITR;
      // Filter for specific insts.
      if (!isa<StoreInst>(InstL) && !isa<BranchInst>(InstL))
        return false;

      if (!InstL->isIdenticalTo(InstR))
        return false;

      // BranchInst successors must be compared.
      BranchInst *BrInstL = dyn_cast<BranchInst>(InstL);
      BranchInst *BrInstR = dyn_cast<BranchInst>(InstR);
      if (BrInstL && BrInstR) {
        unsigned ns = BrInstL->getNumSuccessors();
        if (BrInstR->getNumSuccessors() != ns)
          return false;
        for (unsigned i = 0; i != ns; ++i)
          if (BrInstL->getSuccessor(i) != BrInstR->getSuccessor(i))
            return false;
      }
      ++InstITL;
      ++InstITR;
    } while (InstITL != InstLE && InstITR != InstRE);

    return true;
  };

  // Function FcmpBrToFalseBr:
  //
  // Convert fcmp, br into unconditional br to the false branch (next ladder
  // block). Used when a ladder block is folded to dead code.
  auto FcmpBrToFalseBr = [](FCmpInst *FCmpI) {
    assert(FCmpI->hasOneUse());
    BranchInst *Br = dyn_cast<BranchInst>(*(FCmpI->user_begin()));
    assert(Br && Br->getNumSuccessors() == 2);
    BranchInst::Create(Br->getSuccessor(1), Br);
    Br->eraseFromParent();
    FCmpI->eraseFromParent();
  };

  // PART 1:
  // Collect consecutive ladder blocks into this "Compares" vector:
  // lesser value, greater value, compare instruction
  SmallVector<LadderCompare, 5> Compares;
  BranchInst *CurrBI = BI;
  BasicBlock *SameTrueBlock = CurrBI->getSuccessor(0);
  // Blender has 4 sets of 3 compares.
  const unsigned BlenderNumCmp = 12;

  while (CurrBI) {
    FCmpInst *FCmpI = nullptr;
    if (BranchInstInLadder(CurrBI, CurrBI->getParent() == BI->getParent()))
      FCmpI = dyn_cast<FCmpInst>(CurrBI->getCondition());
    if (!FCmpI)
      break;
    // CurrBI points to a ladder block. Each ladder block must have a
    // false branch to the next ladder block, and a true exit that is
    // "equivalent" to the other true exits.
    if (!compareBlocks(SameTrueBlock, CurrBI->getSuccessor(0)))
      break;

    LLVM_DEBUG(dbgs() << "Found ladder compare: " << *FCmpI << "\n");

    // Make a tuple for this ladder block and push it on the Compares vector.
    Value *Smaller = FCmpI->getPredicate() == FCmpInst::FCMP_OLT
                         ? FCmpI->getOperand(0)
                         : FCmpI->getOperand(1);
    Value *Larger = FCmpI->getPredicate() == FCmpInst::FCMP_OLT
                        ? FCmpI->getOperand(1)
                        : FCmpI->getOperand(0);
    Compares.push_back(LadderCompare{Smaller, Larger, FCmpI});

    // Catch loops.
    auto *NextBlock =
        dyn_cast<BranchInst>(CurrBI->getSuccessor(1)->getTerminator());
    if (CurrBI == NextBlock || Compares.size() > BlenderNumCmp) {
      LLVM_DEBUG(dbgs() << "Loop, or excessive compares\n");
      return false;
    }

    CurrBI = NextBlock;
  }

  LLVM_DEBUG(if (Compares.size()) dbgs()
             << "Number of blocks: " << Compares.size() << "\n");

  if (Compares.size() != BlenderNumCmp)
    return false;

  // PART 2:
  // Reorder blocks so that fcmp const,.. is at the top,
  // blocks with 3 loads are next,
  // blocks with 2 loads are last.
  auto fcmpHasConst = [](FCmpInst *FCmpI) {
    for (unsigned i = 0; i < FCmpI->getNumOperands(); ++i)
      if (isa<Constant>(FCmpI->getOperand(i)))
        return true;
    return false;
  };

  auto fcmpBlockHas3Loads = [](FCmpInst *FCmpI) {
    BasicBlock *FcmpBlock = FCmpI->getParent();
    unsigned count = 0;
    for (Instruction &I : *FcmpBlock)
      if (isa<LoadInst>(I))
        count++;
    return count > 2;
  };

  // Blender pattern has memory/memory compares before constant compares.
  if (fcmpHasConst(Compares[0].FCmpI)) {
    LLVM_DEBUG(dbgs() << "Ladder already sorted.\n");
    return false;
  }

  // First we must fix the first block in the ladder.
  // Split the unrelated instructions away from the ladder.
  FCmpInst *Compare0 = Compares[0].FCmpI;
  Instruction *Load0 = cast<Instruction>(Compare0->getOperand(0));

  // If the 1st instruction in the ladder is already at the top of the
  // block, we already did this ladder optimization.
  if (Load0 == &*(Load0->getParent()->begin())) {
    LLVM_DEBUG(dbgs() << "Ladder optimization already done.\n");
    return false;
  }

  Load0->getParent()->splitBasicBlock(Load0, "ladder");
  didSomething = true;

  // Then, move the fcmp const blocks to the top of the ladder.
  unsigned IPoint = 0;
  for (unsigned i = 0; i < Compares.size(); ++i) {
    FCmpInst *FCmpI = Compares[i].FCmpI;
    if (fcmpHasConst(FCmpI)) {
      moveLadderBlock(Compares, i, IPoint++);
      LLVM_DEBUG(dbgs() << "Moved fcmp x,C: " << *FCmpI << " to pos " << i
                        << "\n");
    }
  }

  // Move the blocks with 3 loads next.
  for (unsigned i = 0; i < Compares.size(); ++i) {
    FCmpInst *FCmpI = Compares[i].FCmpI;
    if (fcmpBlockHas3Loads(FCmpI)) {
      moveLadderBlock(Compares, i, IPoint++);
      LLVM_DEBUG(dbgs() << "Moved 3-load block: " << *FCmpI << " to pos " << i
                        << "\n");
    }
  }
  // The rest of the blocks stay in the same order.

  // PART 3:
  // Recognize llvm.maxnum:
  // x < y || x < z  =>  x < llvm.maxnum(y,z)
  //
  // x86 CG can recognize max from fcmp/select. We make this transform
  // here in SimplifyCFG, because it prevents reordering of the compares, and
  // preserves the specific branch ordering we need.

  // Only apply max to the last 6 blocks. More max will reduce performance.
  const int StartPeep = 6;

  for (unsigned int i = StartPeep; i < Compares.size(); ++i) {
    // For each "smaller" value in the Compares, find a compare with the
    // same "smaller" value.
    Value *Smaller = Compares[i].Smaller;
    Value *Larger = Compares[i].Larger;
    FCmpInst *FCmpI = Compares[i].FCmpI;
    if (!Smaller)
      continue;
    if (!isa<Instruction>(Smaller))
      continue;

    LLVM_DEBUG(dbgs() << "Finding match for compare at pos " << i << ":\n"
                      << *FCmpI << "\n");

    auto MatchingCompIt = std::find_if(
        Compares.begin() + StartPeep, Compares.end(), [&](LadderCompare &Cand) {
          return Cand.Smaller != Smaller &&
                 sameValueOrLoadAddr(Cand.Smaller, Smaller);
        });
    if (MatchingCompIt == Compares.end())
      continue;
    unsigned MatchingIdx = std::distance(Compares.begin(), MatchingCompIt);

    LLVM_DEBUG(dbgs() << "Matched compare at pos " << MatchingIdx << ":\n"
                      << *((*MatchingCompIt).FCmpI) << "\n");

    // "i" and "MatchingIdx" are the indices of the 2 matching compares.
    // The llvm.maxnum must replace the deepest instruction, so that all
    // operands are available. This instruction has the highest index, as the
    // ladder blocks are in DFO.
    unsigned HighestIdx = std::max(i, MatchingIdx);
    Instruction *InsertPt = Compares[HighestIdx].FCmpI;
    LLVM_DEBUG(dbgs() << "Generating max in block " << HighestIdx << ":\n");

    // Generate %fmaxf = llvm.maxnum(Larger, OtherG)
    IRBuilder<> Builder(InsertPt);
    Value *OtherLrg = Compares[MatchingIdx].Larger;
    Function *F = Intrinsic::getDeclaration(
        FCmpI->getModule(), Intrinsic::maxnum, Smaller->getType());
    auto *CallI = Builder.CreateCall(F, {Larger, OtherLrg}, "fmaxf");
    // Generate "Smaller < %fmaxf"
    FCmpInst *NewCmpI =
        cast<FCmpInst>(Builder.CreateFCmpOLT(Smaller, CallI, "fmaxfcmp"));
    NewCmpI->setFast(true);
    InsertPt->replaceAllUsesWith(NewCmpI);
    InsertPt->eraseFromParent();
    LLVM_DEBUG(dbgs() << *CallI << "\n" << *NewCmpI << "\n");

    // Remove the peepholed values from the Compares array, so we don't
    // match them again.
    Compares[i].Smaller = nullptr;
    Compares[MatchingIdx].Smaller = nullptr;

    // The block without the fmax is now useless. Change its br to unconditional
    // false. InstCombine will later delete the dead instructions.
    auto *DeadFcmp = Compares[std::min(i, MatchingIdx)].FCmpI;
    LLVM_DEBUG(dbgs() << "Compare is dead: " << *DeadFcmp << "\n");
    FcmpBrToFalseBr(DeadFcmp);
  }
  return didSomething;
}
#endif // INTEL_CUSTOMIZATION

/// Return true if either PBI or BI has branch weight available, and store
/// the weights in {Pred|Succ}{True|False}Weight. If one of PBI and BI does
/// not have branch weight, use 1:1 as its weight.
static bool extractPredSuccWeights(BranchInst *PBI, BranchInst *BI,
                                   uint64_t &PredTrueWeight,
                                   uint64_t &PredFalseWeight,
                                   uint64_t &SuccTrueWeight,
                                   uint64_t &SuccFalseWeight) {
  bool PredHasWeights =
      PBI->extractProfMetadata(PredTrueWeight, PredFalseWeight);
  bool SuccHasWeights =
      BI->extractProfMetadata(SuccTrueWeight, SuccFalseWeight);
  if (PredHasWeights || SuccHasWeights) {
    if (!PredHasWeights)
      PredTrueWeight = PredFalseWeight = 1;
    if (!SuccHasWeights)
      SuccTrueWeight = SuccFalseWeight = 1;
    return true;
  } else {
    return false;
  }
}

// Determine if the two branches share a common destination,
// and deduce a glue that we need to use to join branch's conditions
// to arrive at the common destination.
static Optional<std::pair<Instruction::BinaryOps, bool>>
CheckIfCondBranchesShareCommonDestination(BranchInst *BI, BranchInst *PBI) {
  assert(BI && PBI && BI->isConditional() && PBI->isConditional() &&
         "Both blocks must end with a conditional branches.");
  assert(is_contained(predecessors(BI->getParent()), PBI->getParent()) &&
         "PredBB must be a predecessor of BB.");

  if (PBI->getSuccessor(0) == BI->getSuccessor(0))
    return {{Instruction::Or, false}};
  else if (PBI->getSuccessor(1) == BI->getSuccessor(1))
    return {{Instruction::And, false}};
  else if (PBI->getSuccessor(0) == BI->getSuccessor(1))
    return {{Instruction::And, true}};
  else if (PBI->getSuccessor(1) == BI->getSuccessor(0))
    return {{Instruction::Or, true}};
  return None;
}

static bool PerformBranchToCommonDestFolding(BranchInst *BI, BranchInst *PBI,
                                             DomTreeUpdater *DTU,
                                             MemorySSAUpdater *MSSAU) {
  BasicBlock *BB = BI->getParent();
  BasicBlock *PredBlock = PBI->getParent();

  // Determine if the two branches share a common destination.
  Instruction::BinaryOps Opc;
  bool InvertPredCond;
  std::tie(Opc, InvertPredCond) =
      *CheckIfCondBranchesShareCommonDestination(BI, PBI);

  LLVM_DEBUG(dbgs() << "FOLDING BRANCH TO COMMON DEST:\n" << *PBI << *BB);

  IRBuilder<> Builder(PBI);
  // The builder is used to create instructions to eliminate the branch in BB.
  // If BB's terminator has !annotation metadata, add it to the new
  // instructions.
  Builder.CollectMetadataToCopy(BB->getTerminator(),
                                {LLVMContext::MD_annotation});

  // If we need to invert the condition in the pred block to match, do so now.
  if (InvertPredCond) {
    Value *NewCond = PBI->getCondition();
    if (NewCond->hasOneUse() && isa<CmpInst>(NewCond)) {
      CmpInst *CI = cast<CmpInst>(NewCond);
      CI->setPredicate(CI->getInversePredicate());
    } else {
      NewCond =
          Builder.CreateNot(NewCond, PBI->getCondition()->getName() + ".not");
    }

    PBI->setCondition(NewCond);
    PBI->swapSuccessors();
  }

  BasicBlock *UniqueSucc =
      PBI->getSuccessor(0) == BB ? BI->getSuccessor(0) : BI->getSuccessor(1);

  // Before cloning instructions, notify the successor basic block that it
  // is about to have a new predecessor. This will update PHI nodes,
  // which will allow us to update live-out uses of bonus instructions.
  AddPredecessorToBlock(UniqueSucc, PredBlock, BB, MSSAU);

  // Try to update branch weights.
  uint64_t PredTrueWeight, PredFalseWeight, SuccTrueWeight, SuccFalseWeight;
  if (extractPredSuccWeights(PBI, BI, PredTrueWeight, PredFalseWeight,
                             SuccTrueWeight, SuccFalseWeight)) {
    SmallVector<uint64_t, 8> NewWeights;

    if (PBI->getSuccessor(0) == BB) {
      // PBI: br i1 %x, BB, FalseDest
      // BI:  br i1 %y, UniqueSucc, FalseDest
      // TrueWeight is TrueWeight for PBI * TrueWeight for BI.
      NewWeights.push_back(PredTrueWeight * SuccTrueWeight);
      // FalseWeight is FalseWeight for PBI * TotalWeight for BI +
      //               TrueWeight for PBI * FalseWeight for BI.
      // We assume that total weights of a BranchInst can fit into 32 bits.
      // Therefore, we will not have overflow using 64-bit arithmetic.
      NewWeights.push_back(PredFalseWeight *
                               (SuccFalseWeight + SuccTrueWeight) +
                           PredTrueWeight * SuccFalseWeight);
    } else {
      // PBI: br i1 %x, TrueDest, BB
      // BI:  br i1 %y, TrueDest, UniqueSucc
      // TrueWeight is TrueWeight for PBI * TotalWeight for BI +
      //              FalseWeight for PBI * TrueWeight for BI.
      NewWeights.push_back(PredTrueWeight * (SuccFalseWeight + SuccTrueWeight) +
                           PredFalseWeight * SuccTrueWeight);
      // FalseWeight is FalseWeight for PBI * FalseWeight for BI.
      NewWeights.push_back(PredFalseWeight * SuccFalseWeight);
    }

    // Halve the weights if any of them cannot fit in an uint32_t
    FitWeights(NewWeights);

    SmallVector<uint32_t, 8> MDWeights(NewWeights.begin(), NewWeights.end());
    setBranchWeights(PBI, MDWeights[0], MDWeights[1]);

    // TODO: If BB is reachable from all paths through PredBlock, then we
    // could replace PBI's branch probabilities with BI's.
  } else
    PBI->setMetadata(LLVMContext::MD_prof, nullptr);

  // Now, update the CFG.
  PBI->setSuccessor(PBI->getSuccessor(0) != BB, UniqueSucc);

  if (DTU)
    DTU->applyUpdates({{DominatorTree::Insert, PredBlock, UniqueSucc},
                       {DominatorTree::Delete, PredBlock, BB}});

  // If BI was a loop latch, it may have had associated loop metadata.
  // We need to copy it to the new latch, that is, PBI.
  if (MDNode *LoopMD = BI->getMetadata(LLVMContext::MD_loop))
    PBI->setMetadata(LLVMContext::MD_loop, LoopMD);

  ValueToValueMapTy VMap; // maps original values to cloned values
  CloneInstructionsIntoPredecessorBlockAndUpdateSSAUses(BB, PredBlock, VMap);

  // Now that the Cond was cloned into the predecessor basic block,
  // or/and the two conditions together.
  Instruction *NewCond = cast<Instruction>(Builder.CreateBinOp(
      Opc, PBI->getCondition(), VMap[BI->getCondition()], "or.cond"));
  PBI->setCondition(NewCond);

  // Copy any debug value intrinsics into the end of PredBlock.
  for (Instruction &I : *BB) {
    if (isa<DbgInfoIntrinsic>(I)) {
      Instruction *NewI = I.clone();
      RemapInstruction(NewI, VMap,
                       RF_NoModuleLevelChanges | RF_IgnoreMissingLocals);
      NewI->insertBefore(PBI);
    }
  }

  ++NumFoldBranchToCommonDest;
  return true;
}

/// If this basic block is simple enough, and if a predecessor branches to us
/// and one of our successors, fold the block into the predecessor and use
/// logical operations to pick the right destination.
bool llvm::FoldBranchToCommonDest(BranchInst *BI, DomTreeUpdater *DTU,
                                  MemorySSAUpdater *MSSAU,
                                  const TargetTransformInfo *TTI,
                                  unsigned BonusInstThreshold) {
  // If this block ends with an unconditional branch,
  // let SpeculativelyExecuteBB() deal with it.
  if (!BI->isConditional())
    return false;

  BasicBlock *BB = BI->getParent();

  const unsigned PredCount = pred_size(BB);

  bool Changed = false;

  TargetTransformInfo::TargetCostKind CostKind =
    BB->getParent()->hasMinSize() ? TargetTransformInfo::TCK_CodeSize
                                  : TargetTransformInfo::TCK_SizeAndLatency;

  Instruction *Cond = dyn_cast<Instruction>(BI->getCondition());

  if (!Cond || (!isa<CmpInst>(Cond) && !isa<BinaryOperator>(Cond)) ||
      Cond->getParent() != BB || !Cond->hasOneUse())
    return Changed;

  // Only allow this transformation if computing the condition doesn't involve
  // too many instructions and these involved instructions can be executed
  // unconditionally. We denote all involved instructions except the condition
  // as "bonus instructions", and only allow this transformation when the
  // number of the bonus instructions we'll need to create when cloning into
  // each predecessor does not exceed a certain threshold.
  unsigned NumBonusInsts = 0;
  for (Instruction &I : *BB) {
    // Don't check the branch condition comparison itself.
    if (&I == Cond)
      continue;
    // Ignore dbg intrinsics, and the terminator.
    if (isa<DbgInfoIntrinsic>(I) || isa<BranchInst>(I))
      continue;
    // I must be safe to execute unconditionally.
    if (!isSafeToSpeculativelyExecute(&I))
      return Changed;

    // Account for the cost of duplicating this instruction into each
    // predecessor.
    NumBonusInsts += PredCount;
    // Early exits once we reach the limit.
    if (NumBonusInsts > BonusInstThreshold)
      return Changed;
  }

  // Cond is known to be a compare or binary operator.  Check to make sure that
  // neither operand is a potentially-trapping constant expression.
  if (ConstantExpr *CE = dyn_cast<ConstantExpr>(Cond->getOperand(0)))
    if (CE->canTrap())
      return Changed;
  if (ConstantExpr *CE = dyn_cast<ConstantExpr>(Cond->getOperand(1)))
    if (CE->canTrap())
      return Changed;

  // Finally, don't infinitely unroll conditional loops.
  if (is_contained(successors(BB), BB))
    return Changed;

  for (pred_iterator PI = pred_begin(BB), E = pred_end(BB); PI != E; ++PI) {
    BasicBlock *PredBlock = *PI;
    BranchInst *PBI = dyn_cast<BranchInst>(PredBlock->getTerminator());

    // Check that we have two conditional branches.  If there is a PHI node in
    // the common successor, verify that the same value flows in from both
    // blocks.
    if (!PBI || PBI->isUnconditional() || !SafeToMergeTerminators(BI, PBI))
      continue;

    // Determine if the two branches share a common destination.
    Instruction::BinaryOps Opc;
    bool InvertPredCond;
    if (auto Recepie = CheckIfCondBranchesShareCommonDestination(BI, PBI))
      std::tie(Opc, InvertPredCond) = *Recepie;
    else
      continue;

    // Check the cost of inserting the necessary logic before performing the
    // transformation.
    if (TTI) {
      Type *Ty = BI->getCondition()->getType();
      InstructionCost Cost = TTI->getArithmeticInstrCost(Opc, Ty, CostKind);
      if (InvertPredCond && (!PBI->getCondition()->hasOneUse() ||
          !isa<CmpInst>(PBI->getCondition())))
        Cost += TTI->getArithmeticInstrCost(Instruction::Xor, Ty, CostKind);

      if (Cost > BranchFoldThreshold)
        continue;
    }

    return PerformBranchToCommonDestFolding(BI, PBI, DTU, MSSAU);
  }
  return Changed;
}

// If there is only one store in BB1 and BB2, return it, otherwise return
// nullptr.
static StoreInst *findUniqueStoreInBlocks(BasicBlock *BB1, BasicBlock *BB2) {
  StoreInst *S = nullptr;
  for (auto *BB : {BB1, BB2}) {
    if (!BB)
      continue;
    for (auto &I : *BB)
      if (auto *SI = dyn_cast<StoreInst>(&I)) {
        if (S)
          // Multiple stores seen.
          return nullptr;
        else
          S = SI;
      }
  }
  return S;
}

static Value *ensureValueAvailableInSuccessor(Value *V, BasicBlock *BB,
                                              Value *AlternativeV = nullptr) {
  // PHI is going to be a PHI node that allows the value V that is defined in
  // BB to be referenced in BB's only successor.
  //
  // If AlternativeV is nullptr, the only value we care about in PHI is V. It
  // doesn't matter to us what the other operand is (it'll never get used). We
  // could just create a new PHI with an undef incoming value, but that could
  // increase register pressure if EarlyCSE/InstCombine can't fold it with some
  // other PHI. So here we directly look for some PHI in BB's successor with V
  // as an incoming operand. If we find one, we use it, else we create a new
  // one.
  //
  // If AlternativeV is not nullptr, we care about both incoming values in PHI.
  // PHI must be exactly: phi <ty> [ %BB, %V ], [ %OtherBB, %AlternativeV]
  // where OtherBB is the single other predecessor of BB's only successor.
  PHINode *PHI = nullptr;
  BasicBlock *Succ = BB->getSingleSuccessor();

  for (auto I = Succ->begin(); isa<PHINode>(I); ++I)
    if (cast<PHINode>(I)->getIncomingValueForBlock(BB) == V) {
      PHI = cast<PHINode>(I);
      if (!AlternativeV)
        break;

      assert(Succ->hasNPredecessors(2));
      auto PredI = pred_begin(Succ);
      BasicBlock *OtherPredBB = *PredI == BB ? *++PredI : *PredI;
      if (PHI->getIncomingValueForBlock(OtherPredBB) == AlternativeV)
        break;
      PHI = nullptr;
    }
  if (PHI)
    return PHI;

  // If V is not an instruction defined in BB, just return it.
  if (!AlternativeV &&
      (!isa<Instruction>(V) || cast<Instruction>(V)->getParent() != BB))
    return V;

  PHI = PHINode::Create(V->getType(), 2, "simplifycfg.merge", &Succ->front());
  PHI->addIncoming(V, BB);
  for (BasicBlock *PredBB : predecessors(Succ))
    if (PredBB != BB)
      PHI->addIncoming(
          AlternativeV ? AlternativeV : UndefValue::get(V->getType()), PredBB);
  return PHI;
}

static bool mergeConditionalStoreToAddress(
    BasicBlock *PTB, BasicBlock *PFB, BasicBlock *QTB, BasicBlock *QFB,
    BasicBlock *PostBB, Value *Address, bool InvertPCond, bool InvertQCond,
    DomTreeUpdater *DTU, const DataLayout &DL, const TargetTransformInfo &TTI) {
  // For every pointer, there must be exactly two stores, one coming from
  // PTB or PFB, and the other from QTB or QFB. We don't support more than one
  // store (to any address) in PTB,PFB or QTB,QFB.
  // FIXME: We could relax this restriction with a bit more work and performance
  // testing.
  StoreInst *PStore = findUniqueStoreInBlocks(PTB, PFB);
  StoreInst *QStore = findUniqueStoreInBlocks(QTB, QFB);
  if (!PStore || !QStore)
    return false;

  // Now check the stores are compatible.
  if (!QStore->isUnordered() || !PStore->isUnordered())
    return false;

  // Check that sinking the store won't cause program behavior changes. Sinking
  // the store out of the Q blocks won't change any behavior as we're sinking
  // from a block to its unconditional successor. But we're moving a store from
  // the P blocks down through the middle block (QBI) and past both QFB and QTB.
  // So we need to check that there are no aliasing loads or stores in
  // QBI, QTB and QFB. We also need to check there are no conflicting memory
  // operations between PStore and the end of its parent block.
  //
  // The ideal way to do this is to query AliasAnalysis, but we don't
  // preserve AA currently so that is dangerous. Be super safe and just
  // check there are no other memory operations at all.
  for (auto &I : *QFB->getSinglePredecessor())
    if (I.mayReadOrWriteMemory())
      return false;
  for (auto &I : *QFB)
    if (&I != QStore && I.mayReadOrWriteMemory())
      return false;
  if (QTB)
    for (auto &I : *QTB)
      if (&I != QStore && I.mayReadOrWriteMemory())
        return false;
  for (auto I = BasicBlock::iterator(PStore), E = PStore->getParent()->end();
       I != E; ++I)
    if (&*I != PStore && I->mayReadOrWriteMemory())
      return false;

  // If we're not in aggressive mode, we only optimize if we have some
  // confidence that by optimizing we'll allow P and/or Q to be if-converted.
  auto IsWorthwhile = [&](BasicBlock *BB, ArrayRef<StoreInst *> FreeStores) {
    if (!BB)
      return true;
    // Heuristic: if the block can be if-converted/phi-folded and the
    // instructions inside are all cheap (arithmetic/GEPs), it's worthwhile to
    // thread this store.
    InstructionCost Cost = 0;
    InstructionCost Budget =
        PHINodeFoldingThreshold * TargetTransformInfo::TCC_Basic;
    for (auto &I : BB->instructionsWithoutDebug()) {
      // Consider terminator instruction to be free.
      if (I.isTerminator())
        continue;
      // If this is one the stores that we want to speculate out of this BB,
      // then don't count it's cost, consider it to be free.
      if (auto *S = dyn_cast<StoreInst>(&I))
        if (llvm::find(FreeStores, S))
          continue;
      // Else, we have a white-list of instructions that we are ak speculating.
      if (!isa<BinaryOperator>(I) && !isa<GetElementPtrInst>(I))
        return false; // Not in white-list - not worthwhile folding.
      // And finally, if this is a non-free instruction that we are okay
      // speculating, ensure that we consider the speculation budget.
      Cost += TTI.getUserCost(&I, TargetTransformInfo::TCK_SizeAndLatency);
      if (Cost > Budget)
        return false; // Eagerly refuse to fold as soon as we're out of budget.
    }
    assert(Cost <= Budget &&
           "When we run out of budget we will eagerly return from within the "
           "per-instruction loop.");
    return true;
  };

  const std::array<StoreInst *, 2> FreeStores = {PStore, QStore};
  if (!MergeCondStoresAggressively &&
      (!IsWorthwhile(PTB, FreeStores) || !IsWorthwhile(PFB, FreeStores) ||
       !IsWorthwhile(QTB, FreeStores) || !IsWorthwhile(QFB, FreeStores)))
    return false;

  // If PostBB has more than two predecessors, we need to split it so we can
  // sink the store.
  if (std::next(pred_begin(PostBB), 2) != pred_end(PostBB)) {
    // We know that QFB's only successor is PostBB. And QFB has a single
    // predecessor. If QTB exists, then its only successor is also PostBB.
    // If QTB does not exist, then QFB's only predecessor has a conditional
    // branch to QFB and PostBB.
    BasicBlock *TruePred = QTB ? QTB : QFB->getSinglePredecessor();
    BasicBlock *NewBB =
        SplitBlockPredecessors(PostBB, {QFB, TruePred}, "condstore.split", DTU);
    if (!NewBB)
      return false;
    PostBB = NewBB;
  }

  // OK, we're going to sink the stores to PostBB. The store has to be
  // conditional though, so first create the predicate.
  Value *PCond = cast<BranchInst>(PFB->getSinglePredecessor()->getTerminator())
                     ->getCondition();
  Value *QCond = cast<BranchInst>(QFB->getSinglePredecessor()->getTerminator())
                     ->getCondition();

  Value *PPHI = ensureValueAvailableInSuccessor(PStore->getValueOperand(),
                                                PStore->getParent());
  Value *QPHI = ensureValueAvailableInSuccessor(QStore->getValueOperand(),
                                                QStore->getParent(), PPHI);

  IRBuilder<> QB(&*PostBB->getFirstInsertionPt());

  Value *PPred = PStore->getParent() == PTB ? PCond : QB.CreateNot(PCond);
  Value *QPred = QStore->getParent() == QTB ? QCond : QB.CreateNot(QCond);

  if (InvertPCond)
    PPred = QB.CreateNot(PPred);
  if (InvertQCond)
    QPred = QB.CreateNot(QPred);
  Value *CombinedPred = QB.CreateOr(PPred, QPred);

  auto *T = SplitBlockAndInsertIfThen(CombinedPred, &*QB.GetInsertPoint(),
                                      /*Unreachable=*/false,
                                      /*BranchWeights=*/nullptr, DTU);
  QB.SetInsertPoint(T);
  StoreInst *SI = cast<StoreInst>(QB.CreateStore(QPHI, Address));
  AAMDNodes AAMD;
  PStore->getAAMetadata(AAMD, /*Merge=*/false);
  PStore->getAAMetadata(AAMD, /*Merge=*/true);
  SI->setAAMetadata(AAMD);
  // Choose the minimum alignment. If we could prove both stores execute, we
  // could use biggest one.  In this case, though, we only know that one of the
  // stores executes.  And we don't know it's safe to take the alignment from a
  // store that doesn't execute.
  SI->setAlignment(std::min(PStore->getAlign(), QStore->getAlign()));

  QStore->eraseFromParent();
  PStore->eraseFromParent();

  return true;
}

static bool mergeConditionalStores(BranchInst *PBI, BranchInst *QBI,
                                   DomTreeUpdater *DTU, const DataLayout &DL,
                                   const TargetTransformInfo &TTI) {
  // The intention here is to find diamonds or triangles (see below) where each
  // conditional block contains a store to the same address. Both of these
  // stores are conditional, so they can't be unconditionally sunk. But it may
  // be profitable to speculatively sink the stores into one merged store at the
  // end, and predicate the merged store on the union of the two conditions of
  // PBI and QBI.
  //
  // This can reduce the number of stores executed if both of the conditions are
  // true, and can allow the blocks to become small enough to be if-converted.
  // This optimization will also chain, so that ladders of test-and-set
  // sequences can be if-converted away.
  //
  // We only deal with simple diamonds or triangles:
  //
  //     PBI       or      PBI        or a combination of the two
  //    /   \               | \
  //   PTB  PFB             |  PFB
  //    \   /               | /
  //     QBI                QBI
  //    /  \                | \
  //   QTB  QFB             |  QFB
  //    \  /                | /
  //    PostBB            PostBB
  //
  // We model triangles as a type of diamond with a nullptr "true" block.
  // Triangles are canonicalized so that the fallthrough edge is represented by
  // a true condition, as in the diagram above.
  BasicBlock *PTB = PBI->getSuccessor(0);
  BasicBlock *PFB = PBI->getSuccessor(1);
  BasicBlock *QTB = QBI->getSuccessor(0);
  BasicBlock *QFB = QBI->getSuccessor(1);
  BasicBlock *PostBB = QFB->getSingleSuccessor();

  // Make sure we have a good guess for PostBB. If QTB's only successor is
  // QFB, then QFB is a better PostBB.
  if (QTB->getSingleSuccessor() == QFB)
    PostBB = QFB;

  // If we couldn't find a good PostBB, stop.
  if (!PostBB)
    return false;

  bool InvertPCond = false, InvertQCond = false;
  // Canonicalize fallthroughs to the true branches.
  if (PFB == QBI->getParent()) {
    std::swap(PFB, PTB);
    InvertPCond = true;
  }
  if (QFB == PostBB) {
    std::swap(QFB, QTB);
    InvertQCond = true;
  }

  // From this point on we can assume PTB or QTB may be fallthroughs but PFB
  // and QFB may not. Model fallthroughs as a nullptr block.
  if (PTB == QBI->getParent())
    PTB = nullptr;
  if (QTB == PostBB)
    QTB = nullptr;

  // Legality bailouts. We must have at least the non-fallthrough blocks and
  // the post-dominating block, and the non-fallthroughs must only have one
  // predecessor.
  auto HasOnePredAndOneSucc = [](BasicBlock *BB, BasicBlock *P, BasicBlock *S) {
    return BB->getSinglePredecessor() == P && BB->getSingleSuccessor() == S;
  };
  if (!HasOnePredAndOneSucc(PFB, PBI->getParent(), QBI->getParent()) ||
      !HasOnePredAndOneSucc(QFB, QBI->getParent(), PostBB))
    return false;
  if ((PTB && !HasOnePredAndOneSucc(PTB, PBI->getParent(), QBI->getParent())) ||
      (QTB && !HasOnePredAndOneSucc(QTB, QBI->getParent(), PostBB)))
    return false;
  if (!QBI->getParent()->hasNUses(2))
    return false;

  // OK, this is a sequence of two diamonds or triangles.
  // Check if there are stores in PTB or PFB that are repeated in QTB or QFB.
  SmallPtrSet<Value *, 4> PStoreAddresses, QStoreAddresses;
  for (auto *BB : {PTB, PFB}) {
    if (!BB)
      continue;
    for (auto &I : *BB)
      if (StoreInst *SI = dyn_cast<StoreInst>(&I))
        PStoreAddresses.insert(SI->getPointerOperand());
  }
  for (auto *BB : {QTB, QFB}) {
    if (!BB)
      continue;
    for (auto &I : *BB)
      if (StoreInst *SI = dyn_cast<StoreInst>(&I))
        QStoreAddresses.insert(SI->getPointerOperand());
  }

  set_intersect(PStoreAddresses, QStoreAddresses);
  // set_intersect mutates PStoreAddresses in place. Rename it here to make it
  // clear what it contains.
  auto &CommonAddresses = PStoreAddresses;

  bool Changed = false;
  for (auto *Address : CommonAddresses)
    Changed |=
        mergeConditionalStoreToAddress(PTB, PFB, QTB, QFB, PostBB, Address,
                                       InvertPCond, InvertQCond, DTU, DL, TTI);
  return Changed;
}

/// If the previous block ended with a widenable branch, determine if reusing
/// the target block is profitable and legal.  This will have the effect of
/// "widening" PBI, but doesn't require us to reason about hosting safety.
static bool tryWidenCondBranchToCondBranch(BranchInst *PBI, BranchInst *BI,
                                           DomTreeUpdater *DTU) {
  // TODO: This can be generalized in two important ways:
  // 1) We can allow phi nodes in IfFalseBB and simply reuse all the input
  //    values from the PBI edge.
  // 2) We can sink side effecting instructions into BI's fallthrough
  //    successor provided they doesn't contribute to computation of
  //    BI's condition.
  Value *CondWB, *WC;
  BasicBlock *IfTrueBB, *IfFalseBB;
  if (!parseWidenableBranch(PBI, CondWB, WC, IfTrueBB, IfFalseBB) ||
      IfTrueBB != BI->getParent() || !BI->getParent()->getSinglePredecessor())
    return false;
  if (!IfFalseBB->phis().empty())
    return false; // TODO
  // Use lambda to lazily compute expensive condition after cheap ones.
  auto NoSideEffects = [](BasicBlock &BB) {
    return !llvm::any_of(BB, [](const Instruction &I) {
        return I.mayWriteToMemory() || I.mayHaveSideEffects();
      });
  };
  if (BI->getSuccessor(1) != IfFalseBB && // no inf looping
      BI->getSuccessor(1)->getTerminatingDeoptimizeCall() && // profitability
      NoSideEffects(*BI->getParent())) {
    auto *OldSuccessor = BI->getSuccessor(1);
    OldSuccessor->removePredecessor(BI->getParent());
    BI->setSuccessor(1, IfFalseBB);
    if (DTU)
      DTU->applyUpdates(
          {{DominatorTree::Insert, BI->getParent(), IfFalseBB},
           {DominatorTree::Delete, BI->getParent(), OldSuccessor}});
    return true;
  }
  if (BI->getSuccessor(0) != IfFalseBB && // no inf looping
      BI->getSuccessor(0)->getTerminatingDeoptimizeCall() && // profitability
      NoSideEffects(*BI->getParent())) {
    auto *OldSuccessor = BI->getSuccessor(0);
    OldSuccessor->removePredecessor(BI->getParent());
    BI->setSuccessor(0, IfFalseBB);
    if (DTU)
      DTU->applyUpdates(
          {{DominatorTree::Insert, BI->getParent(), IfFalseBB},
           {DominatorTree::Delete, BI->getParent(), OldSuccessor}});
    return true;
  }
  return false;
}

/// If we have a conditional branch as a predecessor of another block,
/// this function tries to simplify it.  We know
/// that PBI and BI are both conditional branches, and BI is in one of the
/// successor blocks of PBI - PBI branches to BI.
static bool SimplifyCondBranchToCondBranch(BranchInst *PBI, BranchInst *BI,
                                           DomTreeUpdater *DTU,
                                           const DataLayout &DL,
                                           const TargetTransformInfo &TTI) {
  assert(PBI->isConditional() && BI->isConditional());
  BasicBlock *BB = BI->getParent();

  // If this block ends with a branch instruction, and if there is a
  // predecessor that ends on a branch of the same condition, make
  // this conditional branch redundant.
  if (PBI->getCondition() == BI->getCondition() &&
      PBI->getSuccessor(0) != PBI->getSuccessor(1)) {
    // Okay, the outcome of this conditional branch is statically
    // knowable.  If this block had a single pred, handle specially.
    if (BB->getSinglePredecessor()) {
      // Turn this into a branch on constant.
      bool CondIsTrue = PBI->getSuccessor(0) == BB;
      BI->setCondition(
          ConstantInt::get(Type::getInt1Ty(BB->getContext()), CondIsTrue));
      return true; // Nuke the branch on constant.
    }

    // Otherwise, if there are multiple predecessors, insert a PHI that merges
    // in the constant and simplify the block result.  Subsequent passes of
    // simplifycfg will thread the block.
    if (BlockIsSimpleEnoughToThreadThrough(BB)) {
      pred_iterator PB = pred_begin(BB), PE = pred_end(BB);
      PHINode *NewPN = PHINode::Create(
          Type::getInt1Ty(BB->getContext()), std::distance(PB, PE),
          BI->getCondition()->getName() + ".pr", &BB->front());
      // Okay, we're going to insert the PHI node.  Since PBI is not the only
      // predecessor, compute the PHI'd conditional value for all of the preds.
      // Any predecessor where the condition is not computable we keep symbolic.
      for (pred_iterator PI = PB; PI != PE; ++PI) {
        BasicBlock *P = *PI;
        if ((PBI = dyn_cast<BranchInst>(P->getTerminator())) && PBI != BI &&
            PBI->isConditional() && PBI->getCondition() == BI->getCondition() &&
            PBI->getSuccessor(0) != PBI->getSuccessor(1)) {
          bool CondIsTrue = PBI->getSuccessor(0) == BB;
          NewPN->addIncoming(
              ConstantInt::get(Type::getInt1Ty(BB->getContext()), CondIsTrue),
              P);
        } else {
          NewPN->addIncoming(BI->getCondition(), P);
        }
      }

      BI->setCondition(NewPN);
      return true;
    }
  }

  // If the previous block ended with a widenable branch, determine if reusing
  // the target block is profitable and legal.  This will have the effect of
  // "widening" PBI, but doesn't require us to reason about hosting safety.
  if (tryWidenCondBranchToCondBranch(PBI, BI, DTU))
    return true;

  if (auto *CE = dyn_cast<ConstantExpr>(BI->getCondition()))
    if (CE->canTrap())
      return false;

  // If both branches are conditional and both contain stores to the same
  // address, remove the stores from the conditionals and create a conditional
  // merged store at the end.
  if (MergeCondStores && mergeConditionalStores(PBI, BI, DTU, DL, TTI))
    return true;

  // If this is a conditional branch in an empty block, and if any
  // predecessors are a conditional branch to one of our destinations,
  // fold the conditions into logical ops and one cond br.

  // Ignore dbg intrinsics.
  if (&*BB->instructionsWithoutDebug().begin() != BI)
    return false;

  int PBIOp, BIOp;
  if (PBI->getSuccessor(0) == BI->getSuccessor(0)) {
    PBIOp = 0;
    BIOp = 0;
  } else if (PBI->getSuccessor(0) == BI->getSuccessor(1)) {
    PBIOp = 0;
    BIOp = 1;
  } else if (PBI->getSuccessor(1) == BI->getSuccessor(0)) {
    PBIOp = 1;
    BIOp = 0;
  } else if (PBI->getSuccessor(1) == BI->getSuccessor(1)) {
    PBIOp = 1;
    BIOp = 1;
  } else {
    return false;
  }

  // Check to make sure that the other destination of this branch
  // isn't BB itself.  If so, this is an infinite loop that will
  // keep getting unwound.
  if (PBI->getSuccessor(PBIOp) == BB)
    return false;

  // Do not perform this transformation if it would require
  // insertion of a large number of select instructions. For targets
  // without predication/cmovs, this is a big pessimization.

  // Also do not perform this transformation if any phi node in the common
  // destination block can trap when reached by BB or PBB (PR17073). In that
  // case, it would be unsafe to hoist the operation into a select instruction.

  BasicBlock *CommonDest = PBI->getSuccessor(PBIOp);
  BasicBlock *RemovedDest = PBI->getSuccessor(PBIOp ^ 1);
  unsigned NumPhis = 0;
  for (BasicBlock::iterator II = CommonDest->begin(); isa<PHINode>(II);
       ++II, ++NumPhis) {
    if (NumPhis > 2) // Disable this xform.
      return false;

    PHINode *PN = cast<PHINode>(II);
    Value *BIV = PN->getIncomingValueForBlock(BB);
    if (ConstantExpr *CE = dyn_cast<ConstantExpr>(BIV))
      if (CE->canTrap())
        return false;

    unsigned PBBIdx = PN->getBasicBlockIndex(PBI->getParent());
    Value *PBIV = PN->getIncomingValue(PBBIdx);
    if (ConstantExpr *CE = dyn_cast<ConstantExpr>(PBIV))
      if (CE->canTrap())
        return false;
  }

  // Finally, if everything is ok, fold the branches to logical ops.
  BasicBlock *OtherDest = BI->getSuccessor(BIOp ^ 1);

  LLVM_DEBUG(dbgs() << "FOLDING BRs:" << *PBI->getParent()
                    << "AND: " << *BI->getParent());

  SmallVector<DominatorTree::UpdateType, 5> Updates;

  // If OtherDest *is* BB, then BB is a basic block with a single conditional
  // branch in it, where one edge (OtherDest) goes back to itself but the other
  // exits.  We don't *know* that the program avoids the infinite loop
  // (even though that seems likely).  If we do this xform naively, we'll end up
  // recursively unpeeling the loop.  Since we know that (after the xform is
  // done) that the block *is* infinite if reached, we just make it an obviously
  // infinite loop with no cond branch.
  if (OtherDest == BB) {
    // Insert it at the end of the function, because it's either code,
    // or it won't matter if it's hot. :)
    BasicBlock *InfLoopBlock =
        BasicBlock::Create(BB->getContext(), "infloop", BB->getParent());
    BranchInst::Create(InfLoopBlock, InfLoopBlock);
    Updates.push_back({DominatorTree::Insert, InfLoopBlock, InfLoopBlock});
    OtherDest = InfLoopBlock;
  }

  LLVM_DEBUG(dbgs() << *PBI->getParent()->getParent());

  // BI may have other predecessors.  Because of this, we leave
  // it alone, but modify PBI.

  // Make sure we get to CommonDest on True&True directions.
  Value *PBICond = PBI->getCondition();
  IRBuilder<NoFolder> Builder(PBI);
  if (PBIOp)
    PBICond = Builder.CreateNot(PBICond, PBICond->getName() + ".not");

  Value *BICond = BI->getCondition();
  if (BIOp)
    BICond = Builder.CreateNot(BICond, BICond->getName() + ".not");

  // Merge the conditions.
  Value *Cond = Builder.CreateOr(PBICond, BICond, "brmerge");

  // Modify PBI to branch on the new condition to the new dests.
  PBI->setCondition(Cond);
  PBI->setSuccessor(0, CommonDest);
  PBI->setSuccessor(1, OtherDest);

  Updates.push_back({DominatorTree::Insert, PBI->getParent(), OtherDest});
  Updates.push_back({DominatorTree::Delete, PBI->getParent(), RemovedDest});

  if (DTU)
    DTU->applyUpdates(Updates);

  // Update branch weight for PBI.
  uint64_t PredTrueWeight, PredFalseWeight, SuccTrueWeight, SuccFalseWeight;
  uint64_t PredCommon, PredOther, SuccCommon, SuccOther;
  bool HasWeights =
      extractPredSuccWeights(PBI, BI, PredTrueWeight, PredFalseWeight,
                             SuccTrueWeight, SuccFalseWeight);
  if (HasWeights) {
    PredCommon = PBIOp ? PredFalseWeight : PredTrueWeight;
    PredOther = PBIOp ? PredTrueWeight : PredFalseWeight;
    SuccCommon = BIOp ? SuccFalseWeight : SuccTrueWeight;
    SuccOther = BIOp ? SuccTrueWeight : SuccFalseWeight;
    // The weight to CommonDest should be PredCommon * SuccTotal +
    //                                    PredOther * SuccCommon.
    // The weight to OtherDest should be PredOther * SuccOther.
    uint64_t NewWeights[2] = {PredCommon * (SuccCommon + SuccOther) +
                                  PredOther * SuccCommon,
                              PredOther * SuccOther};
    // Halve the weights if any of them cannot fit in an uint32_t
    FitWeights(NewWeights);

    setBranchWeights(PBI, NewWeights[0], NewWeights[1]);
  }

  // OtherDest may have phi nodes.  If so, add an entry from PBI's
  // block that are identical to the entries for BI's block.
  AddPredecessorToBlock(OtherDest, PBI->getParent(), BB);

  // We know that the CommonDest already had an edge from PBI to
  // it.  If it has PHIs though, the PHIs may have different
  // entries for BB and PBI's BB.  If so, insert a select to make
  // them agree.
  for (PHINode &PN : CommonDest->phis()) {
    Value *BIV = PN.getIncomingValueForBlock(BB);
    unsigned PBBIdx = PN.getBasicBlockIndex(PBI->getParent());
    Value *PBIV = PN.getIncomingValue(PBBIdx);
    if (BIV != PBIV) {
      // Insert a select in PBI to pick the right value.
      SelectInst *NV = cast<SelectInst>(
          Builder.CreateSelect(PBICond, PBIV, BIV, PBIV->getName() + ".mux"));
      PN.setIncomingValue(PBBIdx, NV);
      // Although the select has the same condition as PBI, the original branch
      // weights for PBI do not apply to the new select because the select's
      // 'logical' edges are incoming edges of the phi that is eliminated, not
      // the outgoing edges of PBI.
      if (HasWeights) {
        uint64_t PredCommon = PBIOp ? PredFalseWeight : PredTrueWeight;
        uint64_t PredOther = PBIOp ? PredTrueWeight : PredFalseWeight;
        uint64_t SuccCommon = BIOp ? SuccFalseWeight : SuccTrueWeight;
        uint64_t SuccOther = BIOp ? SuccTrueWeight : SuccFalseWeight;
        // The weight to PredCommonDest should be PredCommon * SuccTotal.
        // The weight to PredOtherDest should be PredOther * SuccCommon.
        uint64_t NewWeights[2] = {PredCommon * (SuccCommon + SuccOther),
                                  PredOther * SuccCommon};

        FitWeights(NewWeights);

        setBranchWeights(NV, NewWeights[0], NewWeights[1]);
      }
    }
  }

  LLVM_DEBUG(dbgs() << "INTO: " << *PBI->getParent());
  LLVM_DEBUG(dbgs() << *PBI->getParent()->getParent());

  // This basic block is probably dead.  We know it has at least
  // one fewer predecessor.
  return true;
}

// Simplifies a terminator by replacing it with a branch to TrueBB if Cond is
// true or to FalseBB if Cond is false.
// Takes care of updating the successors and removing the old terminator.
// Also makes sure not to introduce new successors by assuming that edges to
// non-successor TrueBBs and FalseBBs aren't reachable.
bool SimplifyCFGOpt::SimplifyTerminatorOnSelect(Instruction *OldTerm,
                                                Value *Cond, BasicBlock *TrueBB,
                                                BasicBlock *FalseBB,
                                                uint32_t TrueWeight,
                                                uint32_t FalseWeight) {
  auto *BB = OldTerm->getParent();
  // Remove any superfluous successor edges from the CFG.
  // First, figure out which successors to preserve.
  // If TrueBB and FalseBB are equal, only try to preserve one copy of that
  // successor.
  BasicBlock *KeepEdge1 = TrueBB;
  BasicBlock *KeepEdge2 = TrueBB != FalseBB ? FalseBB : nullptr;

  SmallSetVector<BasicBlock *, 2> RemovedSuccessors;

  // Then remove the rest.
  for (BasicBlock *Succ : successors(OldTerm)) {
    // Make sure only to keep exactly one copy of each edge.
    if (Succ == KeepEdge1)
      KeepEdge1 = nullptr;
    else if (Succ == KeepEdge2)
      KeepEdge2 = nullptr;
    else {
      Succ->removePredecessor(BB,
                              /*KeepOneInputPHIs=*/true);

      if (Succ != TrueBB && Succ != FalseBB)
        RemovedSuccessors.insert(Succ);
    }
  }

  IRBuilder<> Builder(OldTerm);
  Builder.SetCurrentDebugLocation(OldTerm->getDebugLoc());

  // Insert an appropriate new terminator.
  if (!KeepEdge1 && !KeepEdge2) {
    if (TrueBB == FalseBB) {
      // We were only looking for one successor, and it was present.
      // Create an unconditional branch to it.
      Builder.CreateBr(TrueBB);
    } else {
      // We found both of the successors we were looking for.
      // Create a conditional branch sharing the condition of the select.
      BranchInst *NewBI = Builder.CreateCondBr(Cond, TrueBB, FalseBB);
      if (TrueWeight != FalseWeight)
        setBranchWeights(NewBI, TrueWeight, FalseWeight);
    }
  } else if (KeepEdge1 && (KeepEdge2 || TrueBB == FalseBB)) {
    // Neither of the selected blocks were successors, so this
    // terminator must be unreachable.
    new UnreachableInst(OldTerm->getContext(), OldTerm);
  } else {
    // One of the selected values was a successor, but the other wasn't.
    // Insert an unconditional branch to the one that was found;
    // the edge to the one that wasn't must be unreachable.
    if (!KeepEdge1) {
      // Only TrueBB was found.
      Builder.CreateBr(TrueBB);
    } else {
      // Only FalseBB was found.
      Builder.CreateBr(FalseBB);
    }
  }

  EraseTerminatorAndDCECond(OldTerm);

  if (DTU) {
    SmallVector<DominatorTree::UpdateType, 2> Updates;
    Updates.reserve(RemovedSuccessors.size());
    for (auto *RemovedSuccessor : RemovedSuccessors)
      Updates.push_back({DominatorTree::Delete, BB, RemovedSuccessor});
    DTU->applyUpdates(Updates);
  }

  return true;
}

// Replaces
//   (switch (select cond, X, Y)) on constant X, Y
// with a branch - conditional if X and Y lead to distinct BBs,
// unconditional otherwise.
bool SimplifyCFGOpt::SimplifySwitchOnSelect(SwitchInst *SI,
                                            SelectInst *Select) {
  // Check for constant integer values in the select.
  ConstantInt *TrueVal = dyn_cast<ConstantInt>(Select->getTrueValue());
  ConstantInt *FalseVal = dyn_cast<ConstantInt>(Select->getFalseValue());
  if (!TrueVal || !FalseVal)
    return false;

  // Find the relevant condition and destinations.
  Value *Condition = Select->getCondition();
  BasicBlock *TrueBB = SI->findCaseValue(TrueVal)->getCaseSuccessor();
  BasicBlock *FalseBB = SI->findCaseValue(FalseVal)->getCaseSuccessor();

  // Get weight for TrueBB and FalseBB.
  uint32_t TrueWeight = 0, FalseWeight = 0;
  SmallVector<uint64_t, 8> Weights;
  bool HasWeights = HasBranchWeights(SI);
  if (HasWeights) {
    GetBranchWeights(SI, Weights);
    if (Weights.size() == 1 + SI->getNumCases()) {
      TrueWeight =
          (uint32_t)Weights[SI->findCaseValue(TrueVal)->getSuccessorIndex()];
      FalseWeight =
          (uint32_t)Weights[SI->findCaseValue(FalseVal)->getSuccessorIndex()];
    }
  }

  // Perform the actual simplification.
  return SimplifyTerminatorOnSelect(SI, Condition, TrueBB, FalseBB, TrueWeight,
                                    FalseWeight);
}

// Replaces
//   (indirectbr (select cond, blockaddress(@fn, BlockA),
//                             blockaddress(@fn, BlockB)))
// with
//   (br cond, BlockA, BlockB).
bool SimplifyCFGOpt::SimplifyIndirectBrOnSelect(IndirectBrInst *IBI,
                                                SelectInst *SI) {
  // Check that both operands of the select are block addresses.
  BlockAddress *TBA = dyn_cast<BlockAddress>(SI->getTrueValue());
  BlockAddress *FBA = dyn_cast<BlockAddress>(SI->getFalseValue());
  if (!TBA || !FBA)
    return false;

  // Extract the actual blocks.
  BasicBlock *TrueBB = TBA->getBasicBlock();
  BasicBlock *FalseBB = FBA->getBasicBlock();

  // Perform the actual simplification.
  return SimplifyTerminatorOnSelect(IBI, SI->getCondition(), TrueBB, FalseBB, 0,
                                    0);
}

/// This is called when we find an icmp instruction
/// (a seteq/setne with a constant) as the only instruction in a
/// block that ends with an uncond branch.  We are looking for a very specific
/// pattern that occurs when "A == 1 || A == 2 || A == 3" gets simplified.  In
/// this case, we merge the first two "or's of icmp" into a switch, but then the
/// default value goes to an uncond block with a seteq in it, we get something
/// like:
///
///   switch i8 %A, label %DEFAULT [ i8 1, label %end    i8 2, label %end ]
/// DEFAULT:
///   %tmp = icmp eq i8 %A, 92
///   br label %end
/// end:
///   ... = phi i1 [ true, %entry ], [ %tmp, %DEFAULT ], [ true, %entry ]
///
/// We prefer to split the edge to 'end' so that there is a true/false entry to
/// the PHI, merging the third icmp into the switch.
bool SimplifyCFGOpt::tryToSimplifyUncondBranchWithICmpInIt(
    ICmpInst *ICI, IRBuilder<> &Builder) {
  BasicBlock *BB = ICI->getParent();

  // If the block has any PHIs in it or the icmp has multiple uses, it is too
  // complex.
  if (isa<PHINode>(BB->begin()) || !ICI->hasOneUse())
    return false;

  Value *V = ICI->getOperand(0);
  ConstantInt *Cst = cast<ConstantInt>(ICI->getOperand(1));

  // The pattern we're looking for is where our only predecessor is a switch on
  // 'V' and this block is the default case for the switch.  In this case we can
  // fold the compared value into the switch to simplify things.
  BasicBlock *Pred = BB->getSinglePredecessor();
  if (!Pred || !isa<SwitchInst>(Pred->getTerminator()))
    return false;

  SwitchInst *SI = cast<SwitchInst>(Pred->getTerminator());
  if (SI->getCondition() != V)
    return false;

  // If BB is reachable on a non-default case, then we simply know the value of
  // V in this block.  Substitute it and constant fold the icmp instruction
  // away.
  if (SI->getDefaultDest() != BB) {
    ConstantInt *VVal = SI->findCaseDest(BB);
    assert(VVal && "Should have a unique destination value");
    ICI->setOperand(0, VVal);

    if (Value *V = SimplifyInstruction(ICI, {DL, ICI})) {
      ICI->replaceAllUsesWith(V);
      ICI->eraseFromParent();
    }
    // BB is now empty, so it is likely to simplify away.
    return requestResimplify();
  }

  // Ok, the block is reachable from the default dest.  If the constant we're
  // comparing exists in one of the other edges, then we can constant fold ICI
  // and zap it.
  if (SI->findCaseValue(Cst) != SI->case_default()) {
    Value *V;
    if (ICI->getPredicate() == ICmpInst::ICMP_EQ)
      V = ConstantInt::getFalse(BB->getContext());
    else
      V = ConstantInt::getTrue(BB->getContext());

    ICI->replaceAllUsesWith(V);
    ICI->eraseFromParent();
    // BB is now empty, so it is likely to simplify away.
    return requestResimplify();
  }

  // The use of the icmp has to be in the 'end' block, by the only PHI node in
  // the block.
  BasicBlock *SuccBlock = BB->getTerminator()->getSuccessor(0);
  PHINode *PHIUse = dyn_cast<PHINode>(ICI->user_back());
  if (PHIUse == nullptr || PHIUse != &SuccBlock->front() ||
      isa<PHINode>(++BasicBlock::iterator(PHIUse)))
    return false;

  // If the icmp is a SETEQ, then the default dest gets false, the new edge gets
  // true in the PHI.
  Constant *DefaultCst = ConstantInt::getTrue(BB->getContext());
  Constant *NewCst = ConstantInt::getFalse(BB->getContext());

  if (ICI->getPredicate() == ICmpInst::ICMP_EQ)
    std::swap(DefaultCst, NewCst);

  // Replace ICI (which is used by the PHI for the default value) with true or
  // false depending on if it is EQ or NE.
  ICI->replaceAllUsesWith(DefaultCst);
  ICI->eraseFromParent();

  SmallVector<DominatorTree::UpdateType, 2> Updates;

  // Okay, the switch goes to this block on a default value.  Add an edge from
  // the switch to the merge point on the compared value.
  BasicBlock *NewBB =
      BasicBlock::Create(BB->getContext(), "switch.edge", BB->getParent(), BB);
  {
    SwitchInstProfUpdateWrapper SIW(*SI);
    auto W0 = SIW.getSuccessorWeight(0);
    SwitchInstProfUpdateWrapper::CaseWeightOpt NewW;
    if (W0) {
      NewW = ((uint64_t(*W0) + 1) >> 1);
      SIW.setSuccessorWeight(0, *NewW);
    }
    SIW.addCase(Cst, NewBB, NewW);
    Updates.push_back({DominatorTree::Insert, Pred, NewBB});
  }

  // NewBB branches to the phi block, add the uncond branch and the phi entry.
  Builder.SetInsertPoint(NewBB);
  Builder.SetCurrentDebugLocation(SI->getDebugLoc());
  Builder.CreateBr(SuccBlock);
  Updates.push_back({DominatorTree::Insert, NewBB, SuccBlock});
  PHIUse->addIncoming(NewCst, NewBB);
  if (DTU)
    DTU->applyUpdates(Updates);
  return true;
}

/// The specified branch is a conditional branch.
/// Check to see if it is branching on an or/and chain of icmp instructions, and
/// fold it into a switch instruction if so.
bool SimplifyCFGOpt::SimplifyBranchOnICmpChain(BranchInst *BI,
                                               IRBuilder<> &Builder,
                                               const DataLayout &DL) {
  Instruction *Cond = dyn_cast<Instruction>(BI->getCondition());
  if (!Cond)
    return false;

  // Change br (X == 0 | X == 1), T, F into a switch instruction.
  // If this is a bunch of seteq's or'd together, or if it's a bunch of
  // 'setne's and'ed together, collect them.

  // Try to gather values from a chain of and/or to be turned into a switch
  ConstantComparesGatherer ConstantCompare(Cond, DL);
  // Unpack the result
  SmallVectorImpl<ConstantInt *> &Values = ConstantCompare.Vals;
  Value *CompVal = ConstantCompare.CompValue;
  unsigned UsedICmps = ConstantCompare.UsedICmps;
  Value *ExtraCase = ConstantCompare.Extra;

  // If we didn't have a multiply compared value, fail.
  if (!CompVal)
    return false;

  // Avoid turning single icmps into a switch.
  if (UsedICmps <= 1)
    return false;

  bool TrueWhenEqual = match(Cond, m_LogicalOr(m_Value(), m_Value()));

  // There might be duplicate constants in the list, which the switch
  // instruction can't handle, remove them now.
  array_pod_sort(Values.begin(), Values.end(), ConstantIntSortPredicate);
  Values.erase(std::unique(Values.begin(), Values.end()), Values.end());

  // If Extra was used, we require at least two switch values to do the
  // transformation.  A switch with one value is just a conditional branch.
  if (ExtraCase && Values.size() < 2)
    return false;

  // TODO: Preserve branch weight metadata, similarly to how
  // FoldValueComparisonIntoPredecessors preserves it.

  // Figure out which block is which destination.
  BasicBlock *DefaultBB = BI->getSuccessor(1);
  BasicBlock *EdgeBB = BI->getSuccessor(0);
  if (!TrueWhenEqual)
    std::swap(DefaultBB, EdgeBB);

  BasicBlock *BB = BI->getParent();

  // MSAN does not like undefs as branch condition which can be introduced
  // with "explicit branch".
  if (ExtraCase && BB->getParent()->hasFnAttribute(Attribute::SanitizeMemory))
    return false;

  LLVM_DEBUG(dbgs() << "Converting 'icmp' chain with " << Values.size()
                    << " cases into SWITCH.  BB is:\n"
                    << *BB);

  SmallVector<DominatorTree::UpdateType, 2> Updates;

  // If there are any extra values that couldn't be folded into the switch
  // then we evaluate them with an explicit branch first. Split the block
  // right before the condbr to handle it.
  if (ExtraCase) {
    BasicBlock *NewBB = SplitBlock(BB, BI, DTU, /*LI=*/nullptr,
                                   /*MSSAU=*/nullptr, "switch.early.test");

    // Remove the uncond branch added to the old block.
    Instruction *OldTI = BB->getTerminator();
    Builder.SetInsertPoint(OldTI);

    if (TrueWhenEqual)
      Builder.CreateCondBr(ExtraCase, EdgeBB, NewBB);
    else
      Builder.CreateCondBr(ExtraCase, NewBB, EdgeBB);

    OldTI->eraseFromParent();

    Updates.push_back({DominatorTree::Insert, BB, EdgeBB});

    // If there are PHI nodes in EdgeBB, then we need to add a new entry to them
    // for the edge we just added.
    AddPredecessorToBlock(EdgeBB, BB, NewBB);

    LLVM_DEBUG(dbgs() << "  ** 'icmp' chain unhandled condition: " << *ExtraCase
                      << "\nEXTRABB = " << *BB);
    BB = NewBB;
  }

  Builder.SetInsertPoint(BI);
  // Convert pointer to int before we switch.
  if (CompVal->getType()->isPointerTy()) {
    CompVal = Builder.CreatePtrToInt(
        CompVal, DL.getIntPtrType(CompVal->getType()), "magicptr");
  }

  // Create the new switch instruction now.
  SwitchInst *New = Builder.CreateSwitch(CompVal, DefaultBB, Values.size());

  // Add all of the 'cases' to the switch instruction.
  for (unsigned i = 0, e = Values.size(); i != e; ++i)
    New->addCase(Values[i], EdgeBB);

  // We added edges from PI to the EdgeBB.  As such, if there were any
  // PHI nodes in EdgeBB, they need entries to be added corresponding to
  // the number of edges added.
  for (BasicBlock::iterator BBI = EdgeBB->begin(); isa<PHINode>(BBI); ++BBI) {
    PHINode *PN = cast<PHINode>(BBI);
    Value *InVal = PN->getIncomingValueForBlock(BB);
    for (unsigned i = 0, e = Values.size() - 1; i != e; ++i)
      PN->addIncoming(InVal, BB);
  }

  // Erase the old branch instruction.
  EraseTerminatorAndDCECond(BI);
  if (DTU)
    DTU->applyUpdates(Updates);

  LLVM_DEBUG(dbgs() << "  ** 'icmp' chain result is:\n" << *BB << '\n');
  return true;
}

bool SimplifyCFGOpt::simplifyResume(ResumeInst *RI, IRBuilder<> &Builder) {
  if (isa<PHINode>(RI->getValue()))
    return simplifyCommonResume(RI);
  else if (isa<LandingPadInst>(RI->getParent()->getFirstNonPHI()) &&
           RI->getValue() == RI->getParent()->getFirstNonPHI())
    // The resume must unwind the exception that caused control to branch here.
    return simplifySingleResume(RI);

  return false;
}

// Check if cleanup block is empty
static bool isCleanupBlockEmpty(iterator_range<BasicBlock::iterator> R) {
  for (Instruction &I : R) {
    auto *II = dyn_cast<IntrinsicInst>(&I);
    if (!II)
      return false;

    Intrinsic::ID IntrinsicID = II->getIntrinsicID();
    switch (IntrinsicID) {
    case Intrinsic::dbg_declare:
    case Intrinsic::dbg_value:
    case Intrinsic::dbg_label:
    case Intrinsic::lifetime_end:
      break;
    default:
      return false;
    }
  }
  return true;
}

// Simplify resume that is shared by several landing pads (phi of landing pad).
bool SimplifyCFGOpt::simplifyCommonResume(ResumeInst *RI) {
  BasicBlock *BB = RI->getParent();

  // Check that there are no other instructions except for debug and lifetime
  // intrinsics between the phi's and resume instruction.
  if (!isCleanupBlockEmpty(
          make_range(RI->getParent()->getFirstNonPHI(), BB->getTerminator())))
    return false;

  SmallSetVector<BasicBlock *, 4> TrivialUnwindBlocks;
  auto *PhiLPInst = cast<PHINode>(RI->getValue());

  // Check incoming blocks to see if any of them are trivial.
  for (unsigned Idx = 0, End = PhiLPInst->getNumIncomingValues(); Idx != End;
       Idx++) {
    auto *IncomingBB = PhiLPInst->getIncomingBlock(Idx);
    auto *IncomingValue = PhiLPInst->getIncomingValue(Idx);

    // If the block has other successors, we can not delete it because
    // it has other dependents.
    if (IncomingBB->getUniqueSuccessor() != BB)
      continue;

    auto *LandingPad = dyn_cast<LandingPadInst>(IncomingBB->getFirstNonPHI());
    // Not the landing pad that caused the control to branch here.
    if (IncomingValue != LandingPad)
      continue;

    if (isCleanupBlockEmpty(
            make_range(LandingPad->getNextNode(), IncomingBB->getTerminator())))
      TrivialUnwindBlocks.insert(IncomingBB);
  }

  // If no trivial unwind blocks, don't do any simplifications.
  if (TrivialUnwindBlocks.empty())
    return false;

  // Turn all invokes that unwind here into calls.
  for (auto *TrivialBB : TrivialUnwindBlocks) {
    // Blocks that will be simplified should be removed from the phi node.
    // Note there could be multiple edges to the resume block, and we need
    // to remove them all.
    while (PhiLPInst->getBasicBlockIndex(TrivialBB) != -1)
      BB->removePredecessor(TrivialBB, true);

    for (pred_iterator PI = pred_begin(TrivialBB), PE = pred_end(TrivialBB);
         PI != PE;) {
      BasicBlock *Pred = *PI++;
      removeUnwindEdge(Pred, DTU);
      ++NumInvokes;
    }

    // In each SimplifyCFG run, only the current processed block can be erased.
    // Otherwise, it will break the iteration of SimplifyCFG pass. So instead
    // of erasing TrivialBB, we only remove the branch to the common resume
    // block so that we can later erase the resume block since it has no
    // predecessors.
    TrivialBB->getTerminator()->eraseFromParent();
    new UnreachableInst(RI->getContext(), TrivialBB);
    if (DTU)
      DTU->applyUpdates({{DominatorTree::Delete, TrivialBB, BB}});
  }

  // Delete the resume block if all its predecessors have been removed.
  if (pred_empty(BB)) {
    if (DTU)
      DTU->deleteBB(BB);
    else
      BB->eraseFromParent();
  }

  return !TrivialUnwindBlocks.empty();
}

// Simplify resume that is only used by a single (non-phi) landing pad.
bool SimplifyCFGOpt::simplifySingleResume(ResumeInst *RI) {
  BasicBlock *BB = RI->getParent();
  auto *LPInst = cast<LandingPadInst>(BB->getFirstNonPHI());
  assert(RI->getValue() == LPInst &&
         "Resume must unwind the exception that caused control to here");

  // Check that there are no other instructions except for debug intrinsics.
  if (!isCleanupBlockEmpty(
          make_range<Instruction *>(LPInst->getNextNode(), RI)))
    return false;

  // Turn all invokes that unwind here into calls and delete the basic block.
  for (pred_iterator PI = pred_begin(BB), PE = pred_end(BB); PI != PE;) {
    BasicBlock *Pred = *PI++;
    removeUnwindEdge(Pred, DTU);
    ++NumInvokes;
  }

  // The landingpad is now unreachable.  Zap it.
  if (DTU)
    DTU->deleteBB(BB);
  else
    BB->eraseFromParent();
  return true;
}

#if INTEL_CUSTOMIZATION
// If cleanuppad is an exit BasicBlock of a loop, the loop may not have
// dedicated exit block after removing the cleanuppad BasicBlock since
// the new exit block may have predecessors that are not in loop.
// When “NeedCanonicalLoop” option is true, an empty cleanuppad BasicBlock
// will not be removed if the BasicBlock is an exit BB of a loop. This
// helps to trigger loop transformations later for the loop. BackEdge is
// used to determine if a BasicBlock is in a loop or not.
//
// Note: We don’t do extensive analysis to prove that “CleanupBB” is
// dedicated loop exit. Just use simple analysis/heuristic to determine
// if “CleanupBB” is dedicated loop exit or not.
//
// Ex:
// This function returns true for the below example if "CleanupBB"
// is "%ehcleanup", which is a dedicated exit block of loop that
// contains %for.body and %for.inc BasicBlocks.
//
// for.body:                          ; preds = %for.inc, %entry
//   %i.04 = phi i32 [ 0, %entry ], [ %inc, %for.inc ]
//   invoke void @"?bar@@YAXXZ"()
//   to label %for.inc unwind label %ehcleanup
//
// for.inc:                           ; preds = %for.body
//   %inc = add nuw nsw i32 %i.04, 1
//   %exitcond = icmp eq i32 %inc, 100
//   br i1 %exitcond, label %for.cond.cleanup, label %for.body
//
// ehcleanup:                         ; preds = %for.body
//   %0 = cleanuppad within none []
//   cleanupret from %0 unwind label %catch.dispatch
//
bool SimplifyCFGOpt::isDedicatedLoopExit(BasicBlock *CleanupBB) {

  // For the given "BB", this function finds normal successor by skipping
  // BasicBlock that terminate with Invoke instruction. It makes sure
  // Unwind destination of Invoke instructions is always "CleanupBB".
  //
  // Ex:
  // This lambda function helps to detect normal successor (BasicBlock
  // without Invoke instruction as terminator) of “%invoke.cont” and
  // “%invoke.cont1” BasicBlocks. This function returns %for.inc
  // BasicBlock if “BB” is either %invoke.cont or %invoke.cont1. Returns
  // nullptr if “CleanupBB” doesn’t match with UnWindDest BasicBlock
  // (%ehcleanup) of invoke instructions.
  //
  // invoke.cont:                              ; preds = %for.body
  //   invoke void @"?box@@YAXXZ"()
  //         to label %invoke.cont1 unwind label %ehcleanup
  //
  // invoke.cont1:                             ; preds = %invoke.cont
  //   invoke void @"?baz@@YAXXZ"()
  //        to label %for.inc unwind label %ehcleanup
  //
  // for.inc:                                  ; preds = %invoke.cont1
  //   %inc = add nuw nsw i32 %i.06, 1
  //   %exitcond = icmp eq i32 %inc, 100
  //   br i1 %exitcond, label %for.cond.cleanup, label %for.body
  //
  auto GetNormalSucc = [](BasicBlock *BB,
                          BasicBlock *CleanupBB) -> BasicBlock* {
    SmallPtrSet<BasicBlock *, 8> ProcessedBBs;
    while (auto II = dyn_cast<InvokeInst>(BB->getTerminator())) {
      if (!ProcessedBBs.insert(BB).second)
        return nullptr;
      if (II->getUnwindDest() != CleanupBB)
        return nullptr;
      BB = II->getNormalDest();
    }
    return BB;
  };

  if (!Options.NeedCanonicalLoop || LoopHeaders.empty())
    return false;
  for (BasicBlock *Pred : predecessors(CleanupBB)) {
    BasicBlock *NormalSucc = GetNormalSucc(Pred, CleanupBB);
    if (!NormalSucc)
      return false;
    bool BackEdgeFound = false;
    for (BasicBlock *B : successors(NormalSucc))
      if (is_contained(LoopHeaders, B)) {
        BackEdgeFound = true;
        break;
      }
    if (!BackEdgeFound)
      return false;
  }
  return true;
}
#endif // INTEL_CUSTOMIZATION

bool SimplifyCFGOpt::removeEmptyCleanup(CleanupReturnInst *RI, DomTreeUpdater *DTU) {      // INTEL
  // If this is a trivial cleanup pad that executes no instructions, it can be
  // eliminated.  If the cleanup pad continues to the caller, any predecessor
  // that is an EH pad will be updated to continue to the caller and any
  // predecessor that terminates with an invoke instruction will have its invoke
  // instruction converted to a call instruction.  If the cleanup pad being
  // simplified does not continue to the caller, each predecessor will be
  // updated to continue to the unwind destination of the cleanup pad being
  // simplified.
  BasicBlock *BB = RI->getParent();
  CleanupPadInst *CPInst = RI->getCleanupPad();
  if (CPInst->getParent() != BB)
    // This isn't an empty cleanup.
    return false;

  // We cannot kill the pad if it has multiple uses.  This typically arises
  // from unreachable basic blocks.
  if (!CPInst->hasOneUse())
    return false;

  // Check that there are no other instructions except for benign intrinsics.
  if (!isCleanupBlockEmpty(
          make_range<Instruction *>(CPInst->getNextNode(), RI)))
    return false;

#if INTEL_CUSTOMIZATION
  if (isDedicatedLoopExit(BB))
    return false;
#endif // INTEL_CUSTOMIZATION

  // If the cleanup return we are simplifying unwinds to the caller, this will
  // set UnwindDest to nullptr.
  BasicBlock *UnwindDest = RI->getUnwindDest();
  Instruction *DestEHPad = UnwindDest ? UnwindDest->getFirstNonPHI() : nullptr;

  // We're about to remove BB from the control flow.  Before we do, sink any
  // PHINodes into the unwind destination.  Doing this before changing the
  // control flow avoids some potentially slow checks, since we can currently
  // be certain that UnwindDest and BB have no common predecessors (since they
  // are both EH pads).
  if (UnwindDest) {
    // First, go through the PHI nodes in UnwindDest and update any nodes that
    // reference the block we are removing
    for (BasicBlock::iterator I = UnwindDest->begin(),
                              IE = DestEHPad->getIterator();
         I != IE; ++I) {
      PHINode *DestPN = cast<PHINode>(I);

      int Idx = DestPN->getBasicBlockIndex(BB);
      // Since BB unwinds to UnwindDest, it has to be in the PHI node.
      assert(Idx != -1);
      // This PHI node has an incoming value that corresponds to a control
      // path through the cleanup pad we are removing.  If the incoming
      // value is in the cleanup pad, it must be a PHINode (because we
      // verified above that the block is otherwise empty).  Otherwise, the
      // value is either a constant or a value that dominates the cleanup
      // pad being removed.
      //
      // Because BB and UnwindDest are both EH pads, all of their
      // predecessors must unwind to these blocks, and since no instruction
      // can have multiple unwind destinations, there will be no overlap in
      // incoming blocks between SrcPN and DestPN.
      Value *SrcVal = DestPN->getIncomingValue(Idx);
      PHINode *SrcPN = dyn_cast<PHINode>(SrcVal);

      // Remove the entry for the block we are deleting.
      DestPN->removeIncomingValue(Idx, false);

      if (SrcPN && SrcPN->getParent() == BB) {
        // If the incoming value was a PHI node in the cleanup pad we are
        // removing, we need to merge that PHI node's incoming values into
        // DestPN.
        for (unsigned SrcIdx = 0, SrcE = SrcPN->getNumIncomingValues();
             SrcIdx != SrcE; ++SrcIdx) {
          DestPN->addIncoming(SrcPN->getIncomingValue(SrcIdx),
                              SrcPN->getIncomingBlock(SrcIdx));
        }
      } else {
        // Otherwise, the incoming value came from above BB and
        // so we can just reuse it.  We must associate all of BB's
        // predecessors with this value.
        for (auto *pred : predecessors(BB)) {
          DestPN->addIncoming(SrcVal, pred);
        }
      }
    }

    // Sink any remaining PHI nodes directly into UnwindDest.
    Instruction *InsertPt = DestEHPad;
    for (BasicBlock::iterator I = BB->begin(),
                              IE = BB->getFirstNonPHI()->getIterator();
         I != IE;) {
      // The iterator must be incremented here because the instructions are
      // being moved to another block.
      PHINode *PN = cast<PHINode>(I++);
      if (PN->use_empty() || !PN->isUsedOutsideOfBlock(BB))
        // If the PHI node has no uses or all of its uses are in this basic
        // block (meaning they are debug or lifetime intrinsics), just leave
        // it.  It will be erased when we erase BB below.
        continue;

      // Otherwise, sink this PHI node into UnwindDest.
      // Any predecessors to UnwindDest which are not already represented
      // must be back edges which inherit the value from the path through
      // BB.  In this case, the PHI value must reference itself.
      for (auto *pred : predecessors(UnwindDest))
        if (pred != BB)
          PN->addIncoming(PN, pred);
      PN->moveBefore(InsertPt);
    }
  }

  std::vector<DominatorTree::UpdateType> Updates;

  for (pred_iterator PI = pred_begin(BB), PE = pred_end(BB); PI != PE;) {
    // The iterator must be updated here because we are removing this pred.
    BasicBlock *PredBB = *PI++;
    if (UnwindDest == nullptr) {
      if (DTU)
        DTU->applyUpdates(Updates);
      Updates.clear();
      removeUnwindEdge(PredBB, DTU);
      ++NumInvokes;
    } else {
      Instruction *TI = PredBB->getTerminator();
      TI->replaceUsesOfWith(BB, UnwindDest);
      Updates.push_back({DominatorTree::Insert, PredBB, UnwindDest});
      Updates.push_back({DominatorTree::Delete, PredBB, BB});
    }
  }

  if (DTU) {
    DTU->applyUpdates(Updates);
    DTU->deleteBB(BB);
  } else
    // The cleanup pad is now unreachable.  Zap it.
    BB->eraseFromParent();

  return true;
}

// Try to merge two cleanuppads together.
static bool mergeCleanupPad(CleanupReturnInst *RI) {
  // Skip any cleanuprets which unwind to caller, there is nothing to merge
  // with.
  BasicBlock *UnwindDest = RI->getUnwindDest();
  if (!UnwindDest)
    return false;

  // This cleanupret isn't the only predecessor of this cleanuppad, it wouldn't
  // be safe to merge without code duplication.
  if (UnwindDest->getSinglePredecessor() != RI->getParent())
    return false;

  // Verify that our cleanuppad's unwind destination is another cleanuppad.
  auto *SuccessorCleanupPad = dyn_cast<CleanupPadInst>(&UnwindDest->front());
  if (!SuccessorCleanupPad)
    return false;

  CleanupPadInst *PredecessorCleanupPad = RI->getCleanupPad();
  // Replace any uses of the successor cleanupad with the predecessor pad
  // The only cleanuppad uses should be this cleanupret, it's cleanupret and
  // funclet bundle operands.
  SuccessorCleanupPad->replaceAllUsesWith(PredecessorCleanupPad);
  // Remove the old cleanuppad.
  SuccessorCleanupPad->eraseFromParent();
  // Now, we simply replace the cleanupret with a branch to the unwind
  // destination.
  BranchInst::Create(UnwindDest, RI->getParent());
  RI->eraseFromParent();

  return true;
}

bool SimplifyCFGOpt::simplifyCleanupReturn(CleanupReturnInst *RI) {
  // It is possible to transiantly have an undef cleanuppad operand because we
  // have deleted some, but not all, dead blocks.
  // Eventually, this block will be deleted.
  if (isa<UndefValue>(RI->getOperand(0)))
    return false;

  if (mergeCleanupPad(RI))
    return true;

  if (removeEmptyCleanup(RI, DTU))
    return true;

  return false;
}

bool SimplifyCFGOpt::simplifyReturn(ReturnInst *RI, IRBuilder<> &Builder) {
  BasicBlock *BB = RI->getParent();
  if (!BB->getFirstNonPHIOrDbg()->isTerminator())
    return false;

  // Find predecessors that end with branches.
  SmallVector<BasicBlock *, 8> UncondBranchPreds;
  SmallVector<BranchInst *, 8> CondBranchPreds;
  for (pred_iterator PI = pred_begin(BB), E = pred_end(BB); PI != E; ++PI) {
    BasicBlock *P = *PI;
    Instruction *PTI = P->getTerminator();
    if (BranchInst *BI = dyn_cast<BranchInst>(PTI)) {
      if (BI->isUnconditional())
        UncondBranchPreds.push_back(P);
      else
        CondBranchPreds.push_back(BI);
    }
  }

  // If we found some, do the transformation!
  if (!UncondBranchPreds.empty() && DupRet) {
    while (!UncondBranchPreds.empty()) {
      BasicBlock *Pred = UncondBranchPreds.pop_back_val();
      LLVM_DEBUG(dbgs() << "FOLDING: " << *BB
                        << "INTO UNCOND BRANCH PRED: " << *Pred);
      (void)FoldReturnIntoUncondBranch(RI, BB, Pred, DTU);
    }

    // If we eliminated all predecessors of the block, delete the block now.
    if (pred_empty(BB)) {
      // We know there are no successors, so just nuke the block.
      if (DTU)
        DTU->deleteBB(BB);
      else
        BB->eraseFromParent();
    }

    return true;
  }

  // Check out all of the conditional branches going to this return
  // instruction.  If any of them just select between returns, change the
  // branch itself into a select/return pair.
  while (!CondBranchPreds.empty()) {
    BranchInst *BI = CondBranchPreds.pop_back_val();

    // Check to see if the non-BB successor is also a return block.
    if (isa<ReturnInst>(BI->getSuccessor(0)->getTerminator()) &&
        isa<ReturnInst>(BI->getSuccessor(1)->getTerminator()) &&
        SimplifyCondBranchToTwoReturns(BI, Builder))
      return true;
  }
  return false;
}

bool SimplifyCFGOpt::simplifyUnreachable(UnreachableInst *UI) {
  BasicBlock *BB = UI->getParent();

  bool Changed = false;

  // If there are any instructions immediately before the unreachable that can
  // be removed, do so.
  while (UI->getIterator() != BB->begin()) {
    BasicBlock::iterator BBI = UI->getIterator();
    --BBI;
    // Do not delete instructions that can have side effects which might cause
    // the unreachable to not be reachable; specifically, calls and volatile
    // operations may have this effect.
    if (isa<CallInst>(BBI) && !isa<DbgInfoIntrinsic>(BBI))
      break;

    if (BBI->mayHaveSideEffects()) {
      if (auto *SI = dyn_cast<StoreInst>(BBI)) {
        if (SI->isVolatile())
          break;
      } else if (auto *LI = dyn_cast<LoadInst>(BBI)) {
        if (LI->isVolatile())
          break;
      } else if (auto *RMWI = dyn_cast<AtomicRMWInst>(BBI)) {
        if (RMWI->isVolatile())
          break;
      } else if (auto *CXI = dyn_cast<AtomicCmpXchgInst>(BBI)) {
        if (CXI->isVolatile())
          break;
      } else if (isa<CatchPadInst>(BBI)) {
        // A catchpad may invoke exception object constructors and such, which
        // in some languages can be arbitrary code, so be conservative by
        // default.
        // For CoreCLR, it just involves a type test, so can be removed.
        if (classifyEHPersonality(BB->getParent()->getPersonalityFn()) !=
            EHPersonality::CoreCLR)
          break;
      } else if (!isa<FenceInst>(BBI) && !isa<VAArgInst>(BBI) &&
                 !isa<LandingPadInst>(BBI)) {
        break;
      }
      // Note that deleting LandingPad's here is in fact okay, although it
      // involves a bit of subtle reasoning. If this inst is a LandingPad,
      // all the predecessors of this block will be the unwind edges of Invokes,
      // and we can therefore guarantee this block will be erased.
    }

    // Delete this instruction (any uses are guaranteed to be dead)
    if (!BBI->use_empty())
      BBI->replaceAllUsesWith(UndefValue::get(BBI->getType()));
    BBI->eraseFromParent();
    Changed = true;
  }

  // If the unreachable instruction is the first in the block, take a gander
  // at all of the predecessors of this instruction, and simplify them.
  if (&BB->front() != UI)
    return Changed;

  std::vector<DominatorTree::UpdateType> Updates;

  SmallSetVector<BasicBlock *, 8> Preds(pred_begin(BB), pred_end(BB));
  for (unsigned i = 0, e = Preds.size(); i != e; ++i) {
    auto *Predecessor = Preds[i];
    Instruction *TI = Predecessor->getTerminator();
    IRBuilder<> Builder(TI);
    if (auto *BI = dyn_cast<BranchInst>(TI)) {
      // We could either have a proper unconditional branch,
      // or a degenerate conditional branch with matching destinations.
      if (all_of(BI->successors(),
                 [BB](auto *Successor) { return Successor == BB; })) {
        new UnreachableInst(TI->getContext(), TI);
        TI->eraseFromParent();
        Changed = true;
      } else {
        assert(BI->isConditional() && "Can't get here with an uncond branch.");
        Value* Cond = BI->getCondition();
        assert(BI->getSuccessor(0) != BI->getSuccessor(1) &&
               "The destinations are guaranteed to be different here.");
        if (BI->getSuccessor(0) == BB) {
          Builder.CreateAssumption(Builder.CreateNot(Cond));
          Builder.CreateBr(BI->getSuccessor(1));
        } else {
          assert(BI->getSuccessor(1) == BB && "Incorrect CFG");
          Builder.CreateAssumption(Cond);
          Builder.CreateBr(BI->getSuccessor(0));
        }
        EraseTerminatorAndDCECond(BI);
        Changed = true;
      }
      Updates.push_back({DominatorTree::Delete, Predecessor, BB});
    } else if (auto *SI = dyn_cast<SwitchInst>(TI)) {
      SwitchInstProfUpdateWrapper SU(*SI);
      for (auto i = SU->case_begin(), e = SU->case_end(); i != e;) {
        if (i->getCaseSuccessor() != BB) {
          ++i;
          continue;
        }
        BB->removePredecessor(SU->getParent());
        i = SU.removeCase(i);
        e = SU->case_end();
        Changed = true;
      }
      // Note that the default destination can't be removed!
      if (SI->getDefaultDest() != BB)
        Updates.push_back({DominatorTree::Delete, Predecessor, BB});
    } else if (auto *II = dyn_cast<InvokeInst>(TI)) {
      if (II->getUnwindDest() == BB) {
        if (DTU)
          DTU->applyUpdates(Updates);
        Updates.clear();
        removeUnwindEdge(TI->getParent(), DTU);
        Changed = true;
      }
    } else if (auto *CSI = dyn_cast<CatchSwitchInst>(TI)) {
      if (CSI->getUnwindDest() == BB) {
        if (DTU)
          DTU->applyUpdates(Updates);
        Updates.clear();
        removeUnwindEdge(TI->getParent(), DTU);
        Changed = true;
        continue;
      }

      for (CatchSwitchInst::handler_iterator I = CSI->handler_begin(),
                                             E = CSI->handler_end();
           I != E; ++I) {
        if (*I == BB) {
          CSI->removeHandler(I);
          --I;
          --E;
          Changed = true;
        }
      }
      Updates.push_back({DominatorTree::Delete, Predecessor, BB});
      if (CSI->getNumHandlers() == 0) {
        if (CSI->hasUnwindDest()) {
          // Redirect all predecessors of the block containing CatchSwitchInst
          // to instead branch to the CatchSwitchInst's unwind destination.
          for (auto *PredecessorOfPredecessor : predecessors(Predecessor)) {
            Updates.push_back({DominatorTree::Insert, PredecessorOfPredecessor,
                               CSI->getUnwindDest()});
            Updates.push_back(
                {DominatorTree::Delete, PredecessorOfPredecessor, Predecessor});
          }
          Predecessor->replaceAllUsesWith(CSI->getUnwindDest());
        } else {
          // Rewrite all preds to unwind to caller (or from invoke to call).
          if (DTU)
            DTU->applyUpdates(Updates);
          Updates.clear();
          SmallVector<BasicBlock *, 8> EHPreds(predecessors(Predecessor));
          for (BasicBlock *EHPred : EHPreds)
            removeUnwindEdge(EHPred, DTU);
        }
        // The catchswitch is no longer reachable.
        new UnreachableInst(CSI->getContext(), CSI);
        CSI->eraseFromParent();
        Changed = true;
      }
    } else if (auto *CRI = dyn_cast<CleanupReturnInst>(TI)) {
      (void)CRI;
      assert(CRI->hasUnwindDest() && CRI->getUnwindDest() == BB &&
             "Expected to always have an unwind to BB.");
      (void) CRI; // INTEL
      Updates.push_back({DominatorTree::Delete, Predecessor, BB});
      new UnreachableInst(TI->getContext(), TI);
      TI->eraseFromParent();
      Changed = true;
    }
  }

  if (DTU)
    DTU->applyUpdates(Updates);

  // If this block is now dead, remove it.
  if (pred_empty(BB) && BB != &BB->getParent()->getEntryBlock()) {
    // We know there are no successors, so just nuke the block.
    if (DTU)
      DTU->deleteBB(BB);
    else
      BB->eraseFromParent();
    return true;
  }

  return Changed;
}

static bool CasesAreContiguous(SmallVectorImpl<ConstantInt *> &Cases) {
  assert(Cases.size() >= 1);

  array_pod_sort(Cases.begin(), Cases.end(), ConstantIntSortPredicate);
  for (size_t I = 1, E = Cases.size(); I != E; ++I) {
    if (Cases[I - 1]->getValue() != Cases[I]->getValue() + 1)
      return false;
  }
  return true;
}

static void createUnreachableSwitchDefault(SwitchInst *Switch,
                                           DomTreeUpdater *DTU) {
  LLVM_DEBUG(dbgs() << "SimplifyCFG: switch default is dead.\n");
  auto *BB = Switch->getParent();
  BasicBlock *NewDefaultBlock = SplitBlockPredecessors(
      Switch->getDefaultDest(), Switch->getParent(), "", DTU);
  auto *OrigDefaultBlock = Switch->getDefaultDest();
  Switch->setDefaultDest(&*NewDefaultBlock);
  if (DTU)
    DTU->applyUpdates({{DominatorTree::Insert, BB, &*NewDefaultBlock},
                       {DominatorTree::Delete, BB, OrigDefaultBlock}});
  SplitBlock(&*NewDefaultBlock, &NewDefaultBlock->front(), DTU);
  SmallVector<DominatorTree::UpdateType, 2> Updates;
  for (auto *Successor : successors(NewDefaultBlock))
    Updates.push_back({DominatorTree::Delete, NewDefaultBlock, Successor});
  auto *NewTerminator = NewDefaultBlock->getTerminator();
  new UnreachableInst(Switch->getContext(), NewTerminator);
  EraseTerminatorAndDCECond(NewTerminator);
  if (DTU)
    DTU->applyUpdates(Updates);
}

/// Turn a switch with two reachable destinations into an integer range
/// comparison and branch.
bool SimplifyCFGOpt::TurnSwitchRangeIntoICmp(SwitchInst *SI,
                                             IRBuilder<> &Builder) {
  assert(SI->getNumCases() > 1 && "Degenerate switch?");

  bool HasDefault =
      !isa<UnreachableInst>(SI->getDefaultDest()->getFirstNonPHIOrDbg());

  auto *BB = SI->getParent();

  // Partition the cases into two sets with different destinations.
  BasicBlock *DestA = HasDefault ? SI->getDefaultDest() : nullptr;
  BasicBlock *DestB = nullptr;
  SmallVector<ConstantInt *, 16> CasesA;
  SmallVector<ConstantInt *, 16> CasesB;

  for (auto Case : SI->cases()) {
    BasicBlock *Dest = Case.getCaseSuccessor();
    if (!DestA)
      DestA = Dest;
    if (Dest == DestA) {
      CasesA.push_back(Case.getCaseValue());
      continue;
    }
    if (!DestB)
      DestB = Dest;
    if (Dest == DestB) {
      CasesB.push_back(Case.getCaseValue());
      continue;
    }
    return false; // More than two destinations.
  }

  assert(DestA && DestB &&
         "Single-destination switch should have been folded.");
  assert(DestA != DestB);
  assert(DestB != SI->getDefaultDest());
  assert(!CasesB.empty() && "There must be non-default cases.");
  assert(!CasesA.empty() || HasDefault);

  // Figure out if one of the sets of cases form a contiguous range.
  SmallVectorImpl<ConstantInt *> *ContiguousCases = nullptr;
  BasicBlock *ContiguousDest = nullptr;
  BasicBlock *OtherDest = nullptr;
  if (!CasesA.empty() && CasesAreContiguous(CasesA)) {
    ContiguousCases = &CasesA;
    ContiguousDest = DestA;
    OtherDest = DestB;
  } else if (CasesAreContiguous(CasesB)) {
    ContiguousCases = &CasesB;
    ContiguousDest = DestB;
    OtherDest = DestA;
  } else
    return false;

  // Start building the compare and branch.

  Constant *Offset = ConstantExpr::getNeg(ContiguousCases->back());
  Constant *NumCases =
      ConstantInt::get(Offset->getType(), ContiguousCases->size());

  Value *Sub = SI->getCondition();
  if (!Offset->isNullValue())
    Sub = Builder.CreateAdd(Sub, Offset, Sub->getName() + ".off");

  Value *Cmp;
  // If NumCases overflowed, then all possible values jump to the successor.
  if (NumCases->isNullValue() && !ContiguousCases->empty())
    Cmp = ConstantInt::getTrue(SI->getContext());
  else
    Cmp = Builder.CreateICmpULT(Sub, NumCases, "switch");
  BranchInst *NewBI = Builder.CreateCondBr(Cmp, ContiguousDest, OtherDest);

  // Update weight for the newly-created conditional branch.
  if (HasBranchWeights(SI)) {
    SmallVector<uint64_t, 8> Weights;
    GetBranchWeights(SI, Weights);
    if (Weights.size() == 1 + SI->getNumCases()) {
      uint64_t TrueWeight = 0;
      uint64_t FalseWeight = 0;
      for (size_t I = 0, E = Weights.size(); I != E; ++I) {
        if (SI->getSuccessor(I) == ContiguousDest)
          TrueWeight += Weights[I];
        else
          FalseWeight += Weights[I];
      }
      while (TrueWeight > UINT32_MAX || FalseWeight > UINT32_MAX) {
        TrueWeight /= 2;
        FalseWeight /= 2;
      }
      setBranchWeights(NewBI, TrueWeight, FalseWeight);
    }
  }

  // Prune obsolete incoming values off the successors' PHI nodes.
  for (auto BBI = ContiguousDest->begin(); isa<PHINode>(BBI); ++BBI) {
    unsigned PreviousEdges = ContiguousCases->size();
    if (ContiguousDest == SI->getDefaultDest())
      ++PreviousEdges;
    for (unsigned I = 0, E = PreviousEdges - 1; I != E; ++I)
      cast<PHINode>(BBI)->removeIncomingValue(SI->getParent());
  }
  for (auto BBI = OtherDest->begin(); isa<PHINode>(BBI); ++BBI) {
    unsigned PreviousEdges = SI->getNumCases() - ContiguousCases->size();
    if (OtherDest == SI->getDefaultDest())
      ++PreviousEdges;
    for (unsigned I = 0, E = PreviousEdges - 1; I != E; ++I)
      cast<PHINode>(BBI)->removeIncomingValue(SI->getParent());
  }

  // Clean up the default block - it may have phis or other instructions before
  // the unreachable terminator.
  if (!HasDefault)
    createUnreachableSwitchDefault(SI, DTU);

  auto *UnreachableDefault = SI->getDefaultDest();

  // Drop the switch.
  SI->eraseFromParent();

  if (!HasDefault && DTU)
    DTU->applyUpdates({{DominatorTree::Delete, BB, UnreachableDefault}});

  return true;
}

/// Compute masked bits for the condition of a switch
/// and use it to remove dead cases.
static bool eliminateDeadSwitchCases(SwitchInst *SI, DomTreeUpdater *DTU,
                                     AssumptionCache *AC,
                                     const DataLayout &DL) {
  Value *Cond = SI->getCondition();
  unsigned Bits = Cond->getType()->getIntegerBitWidth();
  KnownBits Known = computeKnownBits(Cond, DL, 0, AC, SI);

  // We can also eliminate cases by determining that their values are outside of
  // the limited range of the condition based on how many significant (non-sign)
  // bits are in the condition value.
  unsigned ExtraSignBits = ComputeNumSignBits(Cond, DL, 0, AC, SI) - 1;
  unsigned MaxSignificantBitsInCond = Bits - ExtraSignBits;

  auto Range = computeConstantRange(Cond, true, AC); // INTEL
  // Gather dead cases.
  SmallVector<ConstantInt *, 8> DeadCases;
  SmallMapVector<BasicBlock *, int, 8> NumPerSuccessorCases;
  for (auto &Case : SI->cases()) {
    auto *Successor = Case.getCaseSuccessor();
    ++NumPerSuccessorCases[Successor];
    const APInt &CaseVal = Case.getCaseValue()->getValue();
    if (Known.Zero.intersects(CaseVal) || !Known.One.isSubsetOf(CaseVal) ||
        (CaseVal.getMinSignedBits() > MaxSignificantBitsInCond) || // INTEL
        !Range.contains(CaseVal)) { // INTEL
      DeadCases.push_back(Case.getCaseValue());
      --NumPerSuccessorCases[Successor];
      LLVM_DEBUG(dbgs() << "SimplifyCFG: switch case " << CaseVal
                        << " is dead.\n");
    }
  }

  // If we can prove that the cases must cover all possible values, the
  // default destination becomes dead and we can remove it.  If we know some
  // of the bits in the value, we can use that to more precisely compute the
  // number of possible unique case values.
  bool HasDefault =
      !isa<UnreachableInst>(SI->getDefaultDest()->getFirstNonPHIOrDbg());
  const unsigned NumUnknownBits =
      Bits - (Known.Zero | Known.One).countPopulation();
  assert(NumUnknownBits <= Bits);
  if (HasDefault && DeadCases.empty() &&
      NumUnknownBits < 64 /* avoid overflow */ &&
      SI->getNumCases() == (1ULL << NumUnknownBits)) {
    createUnreachableSwitchDefault(SI, DTU);
    return true;
  }

  if (DeadCases.empty())
    return false;

  SwitchInstProfUpdateWrapper SIW(*SI);
  for (ConstantInt *DeadCase : DeadCases) {
    SwitchInst::CaseIt CaseI = SI->findCaseValue(DeadCase);
    assert(CaseI != SI->case_default() &&
           "Case was not found. Probably mistake in DeadCases forming.");
    // Prune unused values from PHI nodes.
    CaseI->getCaseSuccessor()->removePredecessor(SI->getParent());
    SIW.removeCase(CaseI);
  }

  std::vector<DominatorTree::UpdateType> Updates;
  for (const std::pair<BasicBlock *, int> &I : NumPerSuccessorCases)
    if (I.second == 0)
      Updates.push_back({DominatorTree::Delete, SI->getParent(), I.first});
  if (DTU)
    DTU->applyUpdates(Updates);

  return true;
}

/// If BB would be eligible for simplification by
/// TryToSimplifyUncondBranchFromEmptyBlock (i.e. it is empty and terminated
/// by an unconditional branch), look at the phi node for BB in the successor
/// block and see if the incoming value is equal to CaseValue. If so, return
/// the phi node, and set PhiIndex to BB's index in the phi node.
static PHINode *FindPHIForConditionForwarding(ConstantInt *CaseValue,
                                              BasicBlock *BB, int *PhiIndex) {
  if (BB->getFirstNonPHIOrDbg() != BB->getTerminator())
    return nullptr; // BB must be empty to be a candidate for simplification.
  if (!BB->getSinglePredecessor())
    return nullptr; // BB must be dominated by the switch.

  BranchInst *Branch = dyn_cast<BranchInst>(BB->getTerminator());
  if (!Branch || !Branch->isUnconditional())
    return nullptr; // Terminator must be unconditional branch.

  BasicBlock *Succ = Branch->getSuccessor(0);

  for (PHINode &PHI : Succ->phis()) {
    int Idx = PHI.getBasicBlockIndex(BB);
    assert(Idx >= 0 && "PHI has no entry for predecessor?");

    Value *InValue = PHI.getIncomingValue(Idx);
    if (InValue != CaseValue)
      continue;

    *PhiIndex = Idx;
    return &PHI;
  }

  return nullptr;
}

/// Try to forward the condition of a switch instruction to a phi node
/// dominated by the switch, if that would mean that some of the destination
/// blocks of the switch can be folded away. Return true if a change is made.
static bool ForwardSwitchConditionToPHI(SwitchInst *SI) {
  using ForwardingNodesMap = DenseMap<PHINode *, SmallVector<int, 4>>;

  ForwardingNodesMap ForwardingNodes;
  BasicBlock *SwitchBlock = SI->getParent();
  bool Changed = false;
  for (auto &Case : SI->cases()) {
    ConstantInt *CaseValue = Case.getCaseValue();
    BasicBlock *CaseDest = Case.getCaseSuccessor();

    // Replace phi operands in successor blocks that are using the constant case
    // value rather than the switch condition variable:
    //   switchbb:
    //   switch i32 %x, label %default [
    //     i32 17, label %succ
    //   ...
    //   succ:
    //     %r = phi i32 ... [ 17, %switchbb ] ...
    // -->
    //     %r = phi i32 ... [ %x, %switchbb ] ...

    for (PHINode &Phi : CaseDest->phis()) {
      // This only works if there is exactly 1 incoming edge from the switch to
      // a phi. If there is >1, that means multiple cases of the switch map to 1
      // value in the phi, and that phi value is not the switch condition. Thus,
      // this transform would not make sense (the phi would be invalid because
      // a phi can't have different incoming values from the same block).
      int SwitchBBIdx = Phi.getBasicBlockIndex(SwitchBlock);
      if (Phi.getIncomingValue(SwitchBBIdx) == CaseValue &&
          count(Phi.blocks(), SwitchBlock) == 1) {
        Phi.setIncomingValue(SwitchBBIdx, SI->getCondition());
        Changed = true;
      }
    }

    // Collect phi nodes that are indirectly using this switch's case constants.
    int PhiIdx;
    if (auto *Phi = FindPHIForConditionForwarding(CaseValue, CaseDest, &PhiIdx))
      ForwardingNodes[Phi].push_back(PhiIdx);
  }

  for (auto &ForwardingNode : ForwardingNodes) {
    PHINode *Phi = ForwardingNode.first;
    SmallVectorImpl<int> &Indexes = ForwardingNode.second;
    if (Indexes.size() < 2)
      continue;

    for (int Index : Indexes)
      Phi->setIncomingValue(Index, SI->getCondition());
    Changed = true;
  }

  return Changed;
}

/// Return true if the backend will be able to handle
/// initializing an array of constants like C.
static bool ValidLookupTableConstant(Constant *C, const TargetTransformInfo &TTI) {
  if (C->isThreadDependent())
    return false;
  if (C->isDLLImportDependent())
    return false;

  if (!isa<ConstantFP>(C) && !isa<ConstantInt>(C) &&
      !isa<ConstantPointerNull>(C) && !isa<GlobalValue>(C) &&
      !isa<UndefValue>(C) && !isa<ConstantExpr>(C))
    return false;

  if (ConstantExpr *CE = dyn_cast<ConstantExpr>(C)) {
    if (!CE->isGEPWithNoNotionalOverIndexing())
      return false;
    if (!ValidLookupTableConstant(CE->getOperand(0), TTI))
      return false;
  }

  if (!TTI.shouldBuildLookupTablesForConstant(C))
    return false;

  return true;
}

/// If V is a Constant, return it. Otherwise, try to look up
/// its constant value in ConstantPool, returning 0 if it's not there.
static Constant *
LookupConstant(Value *V,
               const SmallDenseMap<Value *, Constant *> &ConstantPool) {
  if (Constant *C = dyn_cast<Constant>(V))
    return C;
  return ConstantPool.lookup(V);
}

/// Try to fold instruction I into a constant. This works for
/// simple instructions such as binary operations where both operands are
/// constant or can be replaced by constants from the ConstantPool. Returns the
/// resulting constant on success, 0 otherwise.
static Constant *
ConstantFold(Instruction *I, const DataLayout &DL,
             const SmallDenseMap<Value *, Constant *> &ConstantPool) {
  if (SelectInst *Select = dyn_cast<SelectInst>(I)) {
    Constant *A = LookupConstant(Select->getCondition(), ConstantPool);
    if (!A)
      return nullptr;
    if (A->isAllOnesValue())
      return LookupConstant(Select->getTrueValue(), ConstantPool);
    if (A->isNullValue())
      return LookupConstant(Select->getFalseValue(), ConstantPool);
    return nullptr;
  }

  SmallVector<Constant *, 4> COps;
  for (unsigned N = 0, E = I->getNumOperands(); N != E; ++N) {
    if (Constant *A = LookupConstant(I->getOperand(N), ConstantPool))
      COps.push_back(A);
    else
      return nullptr;
  }

  if (CmpInst *Cmp = dyn_cast<CmpInst>(I)) {
    return ConstantFoldCompareInstOperands(Cmp->getPredicate(), COps[0],
                                           COps[1], DL);
  }

  return ConstantFoldInstOperands(I, COps, DL);
}

/// Try to determine the resulting constant values in phi nodes
/// at the common destination basic block, *CommonDest, for one of the case
/// destionations CaseDest corresponding to value CaseVal (0 for the default
/// case), of a switch instruction SI.
static bool
GetCaseResults(SwitchInst *SI, ConstantInt *CaseVal, BasicBlock *CaseDest,
               BasicBlock **CommonDest,
               SmallVectorImpl<std::pair<PHINode *, Constant *>> &Res,
               const DataLayout &DL, const TargetTransformInfo &TTI) {
  // The block from which we enter the common destination.
  BasicBlock *Pred = SI->getParent();

  // If CaseDest is empty except for some side-effect free instructions through
  // which we can constant-propagate the CaseVal, continue to its successor.
  SmallDenseMap<Value *, Constant *> ConstantPool;
  ConstantPool.insert(std::make_pair(SI->getCondition(), CaseVal));
  for (Instruction &I :CaseDest->instructionsWithoutDebug()) {
    if (I.isTerminator()) {
      // If the terminator is a simple branch, continue to the next block.
      if (I.getNumSuccessors() != 1 || I.isExceptionalTerminator())
        return false;
      Pred = CaseDest;
      CaseDest = I.getSuccessor(0);
    } else if (Constant *C = ConstantFold(&I, DL, ConstantPool)) {
      // Instruction is side-effect free and constant.

      // If the instruction has uses outside this block or a phi node slot for
      // the block, it is not safe to bypass the instruction since it would then
      // no longer dominate all its uses.
      for (auto &Use : I.uses()) {
        User *User = Use.getUser();
        if (Instruction *I = dyn_cast<Instruction>(User))
          if (I->getParent() == CaseDest)
            continue;
        if (PHINode *Phi = dyn_cast<PHINode>(User))
          if (Phi->getIncomingBlock(Use) == CaseDest)
            continue;
        return false;
      }

      ConstantPool.insert(std::make_pair(&I, C));
    } else {
      break;
    }
  }

  // If we did not have a CommonDest before, use the current one.
  if (!*CommonDest)
    *CommonDest = CaseDest;
  // If the destination isn't the common one, abort.
  if (CaseDest != *CommonDest)
    return false;

  // Get the values for this case from phi nodes in the destination block.
  for (PHINode &PHI : (*CommonDest)->phis()) {
    int Idx = PHI.getBasicBlockIndex(Pred);
    if (Idx == -1)
      continue;

    Constant *ConstVal =
        LookupConstant(PHI.getIncomingValue(Idx), ConstantPool);
    if (!ConstVal)
      return false;

    // Be conservative about which kinds of constants we support.
    if (!ValidLookupTableConstant(ConstVal, TTI))
      return false;

    Res.push_back(std::make_pair(&PHI, ConstVal));
  }

  return Res.size() > 0;
}

#if INTEL_CUSTOMIZATION
/// Try to determine the resulting values in PHI nodes in the common destination
/// basic block, *CommonDest, for one of the case destinations CaseDest.
static bool
GetCaseResultPHIValues(SwitchInst *SI, BasicBlock *CaseDest,
                       BasicBlock **CommonDest,
                       SmallVectorImpl<std::pair<PHINode *, Value *>> &Res) {
  // The block from which we enter the common destination.
  BasicBlock *Pred = SI->getParent();
 
  // If CaseDest has PHI node, then it is the common destination block. 
  // Otherwise, if CaseDest has an unconditional branch and no other 
  // meaningful instructions, then its successor should be the common 
  // destination block.
  for (BasicBlock::iterator I = CaseDest->begin(), E = CaseDest->end();
                            I != E; ++I) {
    if (I->isTerminator()) {
      if (I->getNumSuccessors() != 1)
        return false;
      Pred = CaseDest;
      CaseDest = I->getSuccessor(0);
    } else if (isa<DbgInfoIntrinsic>(I)) {
      // Skip debug intrinsic.
      continue;
    } else if (isa<PHINode>(I)) {
      break;
    } else {
      return false;
    }
  }

  if (!*CommonDest)
    *CommonDest = CaseDest;
  
  // If this case's destination block doesn't match the given common
  // destination block, we don't need to get its results.
  if (*CommonDest != CaseDest)
    return false;

  // Collect case results from phi nodes in the common destination block.
  BasicBlock::iterator I = CaseDest->begin();
  while (PHINode *PHI = dyn_cast<PHINode>(I)) {
    int Idx = PHI->getBasicBlockIndex(Pred);
    assert(Idx != -1 && "Wrong predecessor");

    Res.push_back(std::make_pair(PHI, PHI->getIncomingValue(Idx)));
    ++I;
  }
  
  return true;
}
#endif // INTEL_CUSTOMIZATION

// Helper function used to add CaseVal to the list of cases that generate
// Result. Returns the updated number of cases that generate this result.
static uintptr_t MapCaseToResult(ConstantInt *CaseVal,
                                 SwitchCaseResultVectorTy &UniqueResults,
                                 Constant *Result) {
  for (auto &I : UniqueResults) {
    if (I.first == Result) {
      I.second.push_back(CaseVal);
      return I.second.size();
    }
  }
  UniqueResults.push_back(
      std::make_pair(Result, SmallVector<ConstantInt *, 4>(1, CaseVal)));
  return 1;
}

// Helper function that initializes a map containing
// results for the PHI node of the common destination block for a switch
// instruction. Returns false if multiple PHI nodes have been found or if
// there is not a common destination block for the switch.
static bool
InitializeUniqueCases(SwitchInst *SI, PHINode *&PHI, BasicBlock *&CommonDest,
                      SwitchCaseResultVectorTy &UniqueResults,
                      Constant *&DefaultResult, const DataLayout &DL,
                      const TargetTransformInfo &TTI,
                      uintptr_t MaxUniqueResults, uintptr_t MaxCasesPerResult) {
  for (auto &I : SI->cases()) {
    ConstantInt *CaseVal = I.getCaseValue();

    // Resulting value at phi nodes for this case value.
    SwitchCaseResultsTy Results;
    if (!GetCaseResults(SI, CaseVal, I.getCaseSuccessor(), &CommonDest, Results,
                        DL, TTI))
      return false;

    // Only one value per case is permitted.
    if (Results.size() > 1)
      return false;

    // Add the case->result mapping to UniqueResults.
    const uintptr_t NumCasesForResult =
        MapCaseToResult(CaseVal, UniqueResults, Results.begin()->second);

    // Early out if there are too many cases for this result.
    if (NumCasesForResult > MaxCasesPerResult)
      return false;

    // Early out if there are too many unique results.
    if (UniqueResults.size() > MaxUniqueResults)
      return false;

    // Check the PHI consistency.
    if (!PHI)
      PHI = Results[0].first;
    else if (PHI != Results[0].first)
      return false;
  }
  // Find the default result value.
  SmallVector<std::pair<PHINode *, Constant *>, 1> DefaultResults;
  BasicBlock *DefaultDest = SI->getDefaultDest();
  GetCaseResults(SI, nullptr, SI->getDefaultDest(), &CommonDest, DefaultResults,
                 DL, TTI);
  // If the default value is not found abort unless the default destination
  // is unreachable.
  DefaultResult =
      DefaultResults.size() == 1 ? DefaultResults.begin()->second : nullptr;
  if ((!DefaultResult &&
       !isa<UnreachableInst>(DefaultDest->getFirstNonPHIOrDbg())))
    return false;

  return true;
}

// Helper function that checks if it is possible to transform a switch with only
// two cases (or two cases + default) that produces a result into a select.
// Example:
// switch (a) {
//   case 10:                %0 = icmp eq i32 %a, 10
//     return 10;            %1 = select i1 %0, i32 10, i32 4
//   case 20:        ---->   %2 = icmp eq i32 %a, 20
//     return 2;             %3 = select i1 %2, i32 2, i32 %1
//   default:
//     return 4;
// }
static Value *ConvertTwoCaseSwitch(const SwitchCaseResultVectorTy &ResultVector,
                                   Constant *DefaultResult, Value *Condition,
                                   IRBuilder<> &Builder) {
  assert(ResultVector.size() == 2 &&
         "We should have exactly two unique results at this point");
  // If we are selecting between only two cases transform into a simple
  // select or a two-way select if default is possible.
  if (ResultVector[0].second.size() == 1 &&
      ResultVector[1].second.size() == 1) {
    ConstantInt *const FirstCase = ResultVector[0].second[0];
    ConstantInt *const SecondCase = ResultVector[1].second[0];

    bool DefaultCanTrigger = DefaultResult;
    Value *SelectValue = ResultVector[1].first;
    if (DefaultCanTrigger) {
      Value *const ValueCompare =
          Builder.CreateICmpEQ(Condition, SecondCase, "switch.selectcmp");
      SelectValue = Builder.CreateSelect(ValueCompare, ResultVector[1].first,
                                         DefaultResult, "switch.select");
    }
    Value *const ValueCompare =
        Builder.CreateICmpEQ(Condition, FirstCase, "switch.selectcmp");
    return Builder.CreateSelect(ValueCompare, ResultVector[0].first,
                                SelectValue, "switch.select");
  }

  return nullptr;
}

// Helper function to cleanup a switch instruction that has been converted into
// a select, fixing up PHI nodes and basic blocks.
static void RemoveSwitchAfterSelectConversion(SwitchInst *SI, PHINode *PHI,
                                              Value *SelectValue,
                                              IRBuilder<> &Builder,
                                              DomTreeUpdater *DTU) {
  std::vector<DominatorTree::UpdateType> Updates;

  BasicBlock *SelectBB = SI->getParent();
  BasicBlock *DestBB = PHI->getParent();

  if (!is_contained(predecessors(DestBB), SelectBB))
    Updates.push_back({DominatorTree::Insert, SelectBB, DestBB});
  Builder.CreateBr(DestBB);

  // Remove the switch.

  while (PHI->getBasicBlockIndex(SelectBB) >= 0)
    PHI->removeIncomingValue(SelectBB);
  PHI->addIncoming(SelectValue, SelectBB);

  for (unsigned i = 0, e = SI->getNumSuccessors(); i < e; ++i) {
    BasicBlock *Succ = SI->getSuccessor(i);

    if (Succ == DestBB)
      continue;
    Succ->removePredecessor(SelectBB);
    Updates.push_back({DominatorTree::Delete, SelectBB, Succ});
  }
  SI->eraseFromParent();
  if (DTU)
    DTU->applyUpdates(Updates);
}

/// If the switch is only used to initialize one or more
/// phi nodes in a common successor block with only two different
/// constant values, replace the switch with select.
static bool switchToSelect(SwitchInst *SI, IRBuilder<> &Builder,
                           DomTreeUpdater *DTU, const DataLayout &DL,
                           const TargetTransformInfo &TTI) {
  Value *const Cond = SI->getCondition();
  PHINode *PHI = nullptr;
  BasicBlock *CommonDest = nullptr;
  Constant *DefaultResult;
  SwitchCaseResultVectorTy UniqueResults;
  // Collect all the cases that will deliver the same value from the switch.
  if (!InitializeUniqueCases(SI, PHI, CommonDest, UniqueResults, DefaultResult,
                             DL, TTI, 2, 1))
    return false;
  // Selects choose between maximum two values.
  if (UniqueResults.size() != 2)
    return false;
  assert(PHI != nullptr && "PHI for value select not found");

  Builder.SetInsertPoint(SI);
  Value *SelectValue =
      ConvertTwoCaseSwitch(UniqueResults, DefaultResult, Cond, Builder);
  if (SelectValue) {
    RemoveSwitchAfterSelectConversion(SI, PHI, SelectValue, Builder, DTU);
    return true;
  }
  // The switch couldn't be converted into a select.
  return false;
}

#if INTEL_CUSTOMIZATION
/// Try to remove cases that have same results as the default case in the
/// PHI nodes at the common destination basic block.
static bool EliminateRedundantCases(SwitchInst *SI, DomTreeUpdater *DTU) {
  bool Modified = false;

  // Remove cases that have the same successor as the default case.
  for (auto C = SI->case_end(), E = SI->case_begin(); C != E;) {
    --C;
    if (C->getCaseSuccessor() == SI->getDefaultDest()) {
      C->getCaseSuccessor()->removePredecessor(SI->getParent());
      SI->removeCase(C);
      Modified = true;
    }
  }

  SmallVector<std::pair<PHINode *, Value *>, 4> DefaultResults;
  BasicBlock *DefaultDest = nullptr;

  // Try to get PHI node results for the default case. If this fails, then stop 
  // this optimization.
  if (!GetCaseResultPHIValues(SI, SI->getDefaultDest(), &DefaultDest,
                              DefaultResults))
    return false;
  
  SmallVector<std::pair<PHINode *, Value *>, 4> CaseResults;
  SmallVector<SwitchInst::CaseIt, 2> CasesToBeRemoved;

  // Loop through all cases, trying to get PHI node results for each case. If
  // this case goes to the same destination block and generates same values
  // as the default case, then it's safe to remove this case.
  for (auto C = SI->case_begin(), E = SI->case_end(); C != E; ++C) {
    CaseResults.clear();
    if (!GetCaseResultPHIValues(SI, C->getCaseSuccessor(), &DefaultDest, 
                                CaseResults)) 
      continue;
   
    // Check if this case has the same number of results as the default case.
    if (CaseResults.size() != DefaultResults.size()) 
      continue;

    bool Match = true;
    auto CaseResIt = CaseResults.begin(), CaseResEnd = CaseResults.end();
    auto DefaultResIt = DefaultResults.begin();
    while (CaseResIt != CaseResEnd) {
      // Compare the result values.
      if (CaseResIt->first != DefaultResIt->first || 
          CaseResIt->second != DefaultResIt->second) {
        Match = false;
        break;
      }
      ++CaseResIt;
      ++DefaultResIt;
    }
  
    // This case is redundant.
    if (Match) 
      CasesToBeRemoved.push_back(C);
  }

  // If there is profile data on the switch instruction, collect
  // a mapping of the case constant to the branch weight so that the
  // profile weights can be reconstructed. We need this mapping because the
  // update to the switch instruction may reorder the case value list, so we
  // cannot just modify the branch weight list to drop entries from the indices
  // of the cases being removed.
  DenseMap<ConstantInt *, uint64_t> OrigValueToWeight;
  uint64_t DefaultExecWeight = 0;
  bool ProfileUpdateNeeded = false;
  if (!CasesToBeRemoved.empty() && HasBranchWeights(SI)) {
    SmallVector<uint64_t, 8> Weights;
    GetBranchWeights(SI, Weights);

    // Make sure there is a weight for each case. The IR verifier should
    // report the module as broken, if this is not true.
    if (Weights.size() == 1 + SI->getNumCases()) {
      ProfileUpdateNeeded = true;
      DefaultExecWeight = Weights[0];
      uint32_t Idx = 1;
      for (auto C = SI->case_begin(), E = SI->case_end(); C != E; ++C)
        OrigValueToWeight.insert({ C->getCaseValue(), Weights[Idx++] });
    }
  }

  // Remove all redundant cases.
  std::vector<DominatorTree::UpdateType> Updates;
  for (auto C = CasesToBeRemoved.rbegin(), E = CasesToBeRemoved.rend(); C != E;
       ++C) {
    if (ProfileUpdateNeeded) {
      auto Weight = OrigValueToWeight[(*C)->getCaseValue()];
      DefaultExecWeight += Weight;
    }

    auto *SwitchBlock = SI->getParent();
    auto *CaseBlock = (*C)->getCaseSuccessor();
    CaseBlock->removePredecessor(SwitchBlock);
    Updates.push_back({DominatorTree::Delete, SwitchBlock, CaseBlock});
    SI->removeCase(*C);
    Modified = true;
  }

  if (DTU && Modified)
    DTU->applyUpdatesPermissive(Updates);

  if (ProfileUpdateNeeded) {
    // Construct a new vector of profile counts for the cases that remain, in
    // the order the case constants now exist in the switch instruction.
    //
    // Note, the profile metadata uses 32 bit values, however the
    // GetBranchWeights() routine extracts them as 64-bit values. If the default
    // execution count value has exceeded to max for a 32-bit, we need to
    // normalize the values.
    SmallVector<uint32_t, 8> NewWeights;
    uint64_t NormalizationValue =
        DefaultExecWeight <= std::numeric_limits<uint32_t>::max()
            ? 1
            : DefaultExecWeight / std::numeric_limits<uint32_t>::max() + 1;

    NewWeights.push_back(DefaultExecWeight / NormalizationValue);
    for (auto C = SI->case_begin(), E = SI->case_end(); C != E; ++C) {
      auto Weight = OrigValueToWeight[C->getCaseValue()] / NormalizationValue;
      NewWeights.push_back(Weight);
    }

    setBranchWeights(SI, NewWeights);
  }

  return Modified;
}
#endif // INTEL_CUSTOMIZATION

namespace {

/// This class represents a lookup table that can be used to replace a switch.
class SwitchLookupTable {
public:
  /// Create a lookup table to use as a switch replacement with the contents
  /// of Values, using DefaultValue to fill any holes in the table.
  SwitchLookupTable(
      Module &M, uint64_t TableSize, ConstantInt *Offset,
      const SmallVectorImpl<std::pair<ConstantInt *, Constant *>> &Values,
      Constant *DefaultValue, const DataLayout &DL, const StringRef &FuncName);

  /// Build instructions with Builder to retrieve the value at
  /// the position given by Index in the lookup table.
  Value *BuildLookup(Value *Index, IRBuilder<> &Builder);

  /// Return true if a table with TableSize elements of
  /// type ElementType would fit in a target-legal register.
  static bool WouldFitInRegister(const DataLayout &DL, uint64_t TableSize,
                                 Type *ElementType);

private:
  // Depending on the contents of the table, it can be represented in
  // different ways.
  enum {
    // For tables where each element contains the same value, we just have to
    // store that single value and return it for each lookup.
    SingleValueKind,

    // For tables where there is a linear relationship between table index
    // and values. We calculate the result with a simple multiplication
    // and addition instead of a table lookup.
    LinearMapKind,

    // For small tables with integer elements, we can pack them into a bitmap
    // that fits into a target-legal register. Values are retrieved by
    // shift and mask operations.
    BitMapKind,

    // The table is stored as an array of values. Values are retrieved by load
    // instructions from the table.
    ArrayKind
  } Kind;

  // For SingleValueKind, this is the single value.
  Constant *SingleValue = nullptr;

  // For BitMapKind, this is the bitmap.
  ConstantInt *BitMap = nullptr;
  IntegerType *BitMapElementTy = nullptr;

  // For LinearMapKind, these are the constants used to derive the value.
  ConstantInt *LinearOffset = nullptr;
  ConstantInt *LinearMultiplier = nullptr;

  // For ArrayKind, this is the array.
  GlobalVariable *Array = nullptr;
};

} // end anonymous namespace

SwitchLookupTable::SwitchLookupTable(
    Module &M, uint64_t TableSize, ConstantInt *Offset,
    const SmallVectorImpl<std::pair<ConstantInt *, Constant *>> &Values,
    Constant *DefaultValue, const DataLayout &DL, const StringRef &FuncName) {
  assert(Values.size() && "Can't build lookup table without values!");
  assert(TableSize >= Values.size() && "Can't fit values in table!");

  // If all values in the table are equal, this is that value.
  SingleValue = Values.begin()->second;

  Type *ValueType = Values.begin()->second->getType();

  // Build up the table contents.
  SmallVector<Constant *, 64> TableContents(TableSize);
  for (size_t I = 0, E = Values.size(); I != E; ++I) {
    ConstantInt *CaseVal = Values[I].first;
    Constant *CaseRes = Values[I].second;
    assert(CaseRes->getType() == ValueType);

    uint64_t Idx = (CaseVal->getValue() - Offset->getValue()).getLimitedValue();
    TableContents[Idx] = CaseRes;

    if (CaseRes != SingleValue)
      SingleValue = nullptr;
  }

  // Fill in any holes in the table with the default result.
  if (Values.size() < TableSize) {
    assert(DefaultValue &&
           "Need a default value to fill the lookup table holes.");
    assert(DefaultValue->getType() == ValueType);
    for (uint64_t I = 0; I < TableSize; ++I) {
      if (!TableContents[I])
        TableContents[I] = DefaultValue;
    }

    if (DefaultValue != SingleValue)
      SingleValue = nullptr;
  }

  // If each element in the table contains the same value, we only need to store
  // that single value.
  if (SingleValue) {
    Kind = SingleValueKind;
    return;
  }

  // Check if we can derive the value with a linear transformation from the
  // table index.
  if (isa<IntegerType>(ValueType)) {
    bool LinearMappingPossible = true;
    APInt PrevVal;
    APInt DistToPrev;
    assert(TableSize >= 2 && "Should be a SingleValue table.");
    // Check if there is the same distance between two consecutive values.
    for (uint64_t I = 0; I < TableSize; ++I) {
      ConstantInt *ConstVal = dyn_cast<ConstantInt>(TableContents[I]);
      if (!ConstVal) {
        // This is an undef. We could deal with it, but undefs in lookup tables
        // are very seldom. It's probably not worth the additional complexity.
        LinearMappingPossible = false;
        break;
      }
      const APInt &Val = ConstVal->getValue();
      if (I != 0) {
        APInt Dist = Val - PrevVal;
        if (I == 1) {
          DistToPrev = Dist;
        } else if (Dist != DistToPrev) {
          LinearMappingPossible = false;
          break;
        }
      }
      PrevVal = Val;
    }
    if (LinearMappingPossible) {
      LinearOffset = cast<ConstantInt>(TableContents[0]);
      LinearMultiplier = ConstantInt::get(M.getContext(), DistToPrev);
      Kind = LinearMapKind;
      ++NumLinearMaps;
      return;
    }
  }

  // If the type is integer and the table fits in a register, build a bitmap.
  if (WouldFitInRegister(DL, TableSize, ValueType)) {
    IntegerType *IT = cast<IntegerType>(ValueType);
    APInt TableInt(TableSize * IT->getBitWidth(), 0);
    for (uint64_t I = TableSize; I > 0; --I) {
      TableInt <<= IT->getBitWidth();
      // Insert values into the bitmap. Undef values are set to zero.
      if (!isa<UndefValue>(TableContents[I - 1])) {
        ConstantInt *Val = cast<ConstantInt>(TableContents[I - 1]);
        TableInt |= Val->getValue().zext(TableInt.getBitWidth());
      }
    }
    BitMap = ConstantInt::get(M.getContext(), TableInt);
    BitMapElementTy = IT;
    Kind = BitMapKind;
    ++NumBitMaps;
    return;
  }

  // Store the table in an array.
  ArrayType *ArrayTy = ArrayType::get(ValueType, TableSize);
  Constant *Initializer = ConstantArray::get(ArrayTy, TableContents);

  Array = new GlobalVariable(M, ArrayTy, /*isConstant=*/true,
                             GlobalVariable::PrivateLinkage, Initializer,
                             "switch.table." + FuncName);
  Array->setUnnamedAddr(GlobalValue::UnnamedAddr::Global);
  // Set the alignment to that of an array items. We will be only loading one
  // value out of it.
  Array->setAlignment(Align(DL.getPrefTypeAlignment(ValueType)));
  Kind = ArrayKind;
}

Value *SwitchLookupTable::BuildLookup(Value *Index, IRBuilder<> &Builder) {
  switch (Kind) {
  case SingleValueKind:
    return SingleValue;
  case LinearMapKind: {
    // Derive the result value from the input value.
    Value *Result = Builder.CreateIntCast(Index, LinearMultiplier->getType(),
                                          false, "switch.idx.cast");
    if (!LinearMultiplier->isOne())
      Result = Builder.CreateMul(Result, LinearMultiplier, "switch.idx.mult");
    if (!LinearOffset->isZero())
      Result = Builder.CreateAdd(Result, LinearOffset, "switch.offset");
    return Result;
  }
  case BitMapKind: {
    // Type of the bitmap (e.g. i59).
    IntegerType *MapTy = BitMap->getType();

    // Cast Index to the same type as the bitmap.
    // Note: The Index is <= the number of elements in the table, so
    // truncating it to the width of the bitmask is safe.
    Value *ShiftAmt = Builder.CreateZExtOrTrunc(Index, MapTy, "switch.cast");

    // Multiply the shift amount by the element width.
    ShiftAmt = Builder.CreateMul(
        ShiftAmt, ConstantInt::get(MapTy, BitMapElementTy->getBitWidth()),
        "switch.shiftamt");

    // Shift down.
    Value *DownShifted =
        Builder.CreateLShr(BitMap, ShiftAmt, "switch.downshift");
    // Mask off.
    return Builder.CreateTrunc(DownShifted, BitMapElementTy, "switch.masked");
  }
  case ArrayKind: {
    // Make sure the table index will not overflow when treated as signed.
    IntegerType *IT = cast<IntegerType>(Index->getType());
    uint64_t TableSize =
        Array->getInitializer()->getType()->getArrayNumElements();
    if (TableSize > (1ULL << (IT->getBitWidth() - 1)))
      Index = Builder.CreateZExt(
          Index, IntegerType::get(IT->getContext(), IT->getBitWidth() + 1),
          "switch.tableidx.zext");

    Value *GEPIndices[] = {Builder.getInt32(0), Index};
    Value *GEP = Builder.CreateInBoundsGEP(Array->getValueType(), Array,
                                           GEPIndices, "switch.gep");
    return Builder.CreateLoad(
        cast<ArrayType>(Array->getValueType())->getElementType(), GEP,
        "switch.load");
  }
  }
  llvm_unreachable("Unknown lookup table kind!");
}

bool SwitchLookupTable::WouldFitInRegister(const DataLayout &DL,
                                           uint64_t TableSize,
                                           Type *ElementType) {
  auto *IT = dyn_cast<IntegerType>(ElementType);
  if (!IT)
    return false;
  // FIXME: If the type is wider than it needs to be, e.g. i8 but all values
  // are <= 15, we could try to narrow the type.

  // Avoid overflow, fitsInLegalInteger uses unsigned int for the width.
  if (TableSize >= UINT_MAX / IT->getBitWidth())
    return false;
  return DL.fitsInLegalInteger(TableSize * IT->getBitWidth());
}

/// Determine whether a lookup table should be built for this switch, based on
/// the number of cases, size of the table, and the types of the results.
static bool
ShouldBuildLookupTable(SwitchInst *SI, uint64_t TableSize,
                       const TargetTransformInfo &TTI, const DataLayout &DL,
                       const SmallDenseMap<PHINode *, Type *> &ResultTypes) {
  if (SI->getNumCases() > TableSize || TableSize >= UINT64_MAX / 10)
    return false; // TableSize overflowed, or mul below might overflow.

  bool AllTablesFitInRegister = true;
  bool HasIllegalType = false;
  for (const auto &I : ResultTypes) {
    Type *Ty = I.second;

    // Saturate this flag to true.
    HasIllegalType = HasIllegalType || !TTI.isTypeLegal(Ty);

    // Saturate this flag to false.
    AllTablesFitInRegister =
        AllTablesFitInRegister &&
        SwitchLookupTable::WouldFitInRegister(DL, TableSize, Ty);

    // If both flags saturate, we're done. NOTE: This *only* works with
    // saturating flags, and all flags have to saturate first due to the
    // non-deterministic behavior of iterating over a dense map.
    if (HasIllegalType && !AllTablesFitInRegister)
      break;
  }

  // If each table would fit in a register, we should build it anyway.
  if (AllTablesFitInRegister)
    return true;

  // Don't build a table that doesn't fit in-register if it has illegal types.
  if (HasIllegalType)
    return false;

  // The table density should be at least 40%. This is the same criterion as for
  // jump tables, see SelectionDAGBuilder::handleJTSwitchCase.
  // FIXME: Find the best cut-off.
  return SI->getNumCases() * 10 >= TableSize * 4;
}

/// Try to reuse the switch table index compare. Following pattern:
/// \code
///     if (idx < tablesize)
///        r = table[idx]; // table does not contain default_value
///     else
///        r = default_value;
///     if (r != default_value)
///        ...
/// \endcode
/// Is optimized to:
/// \code
///     cond = idx < tablesize;
///     if (cond)
///        r = table[idx];
///     else
///        r = default_value;
///     if (cond)
///        ...
/// \endcode
/// Jump threading will then eliminate the second if(cond).
static void reuseTableCompare(
    User *PhiUser, BasicBlock *PhiBlock, BranchInst *RangeCheckBranch,
    Constant *DefaultValue,
    const SmallVectorImpl<std::pair<ConstantInt *, Constant *>> &Values) {
  ICmpInst *CmpInst = dyn_cast<ICmpInst>(PhiUser);
  if (!CmpInst)
    return;

  // We require that the compare is in the same block as the phi so that jump
  // threading can do its work afterwards.
  if (CmpInst->getParent() != PhiBlock)
    return;

  Constant *CmpOp1 = dyn_cast<Constant>(CmpInst->getOperand(1));
  if (!CmpOp1)
    return;

  Value *RangeCmp = RangeCheckBranch->getCondition();
  Constant *TrueConst = ConstantInt::getTrue(RangeCmp->getType());
  Constant *FalseConst = ConstantInt::getFalse(RangeCmp->getType());

  // Check if the compare with the default value is constant true or false.
  Constant *DefaultConst = ConstantExpr::getICmp(CmpInst->getPredicate(),
                                                 DefaultValue, CmpOp1, true);
  if (DefaultConst != TrueConst && DefaultConst != FalseConst)
    return;

  // Check if the compare with the case values is distinct from the default
  // compare result.
  for (auto ValuePair : Values) {
    Constant *CaseConst = ConstantExpr::getICmp(CmpInst->getPredicate(),
                                                ValuePair.second, CmpOp1, true);
    if (!CaseConst || CaseConst == DefaultConst || isa<UndefValue>(CaseConst))
      return;
    assert((CaseConst == TrueConst || CaseConst == FalseConst) &&
           "Expect true or false as compare result.");
  }

  // Check if the branch instruction dominates the phi node. It's a simple
  // dominance check, but sufficient for our needs.
  // Although this check is invariant in the calling loops, it's better to do it
  // at this late stage. Practically we do it at most once for a switch.
  BasicBlock *BranchBlock = RangeCheckBranch->getParent();
  for (auto PI = pred_begin(PhiBlock), E = pred_end(PhiBlock); PI != E; ++PI) {
    BasicBlock *Pred = *PI;
    if (Pred != BranchBlock && Pred->getUniquePredecessor() != BranchBlock)
      return;
  }

  if (DefaultConst == FalseConst) {
    // The compare yields the same result. We can replace it.
    CmpInst->replaceAllUsesWith(RangeCmp);
    ++NumTableCmpReuses;
  } else {
    // The compare yields the same result, just inverted. We can replace it.
    Value *InvertedTableCmp = BinaryOperator::CreateXor(
        RangeCmp, ConstantInt::get(RangeCmp->getType(), 1), "inverted.cmp",
        RangeCheckBranch);
    CmpInst->replaceAllUsesWith(InvertedTableCmp);
    ++NumTableCmpReuses;
  }
}

/// If the switch is only used to initialize one or more phi nodes in a common
/// successor block with different constant values, replace the switch with
/// lookup tables.
static bool SwitchToLookupTable(SwitchInst *SI, IRBuilder<> &Builder,
                                DomTreeUpdater *DTU, const DataLayout &DL,
                                const TargetTransformInfo &TTI) {
  assert(SI->getNumCases() > 1 && "Degenerate switch?");

  BasicBlock *BB = SI->getParent();
  Function *Fn = BB->getParent();
  // Only build lookup table when we have a target that supports it or the
  // attribute is not set.
  if (!TTI.shouldBuildLookupTables() ||
      (Fn->getFnAttribute("no-jump-tables").getValueAsString() == "true"))
    return false;

  // FIXME: If the switch is too sparse for a lookup table, perhaps we could
  // split off a dense part and build a lookup table for that.

  // FIXME: This creates arrays of GEPs to constant strings, which means each
  // GEP needs a runtime relocation in PIC code. We should just build one big
  // string and lookup indices into that.

  // Ignore switches with less than three cases. Lookup tables will not make
  // them faster, so we don't analyze them.
  if (SI->getNumCases() < 3)
    return false;

  // Figure out the corresponding result for each case value and phi node in the
  // common destination, as well as the min and max case values.
  assert(!SI->cases().empty());
  SwitchInst::CaseIt CI = SI->case_begin();
  ConstantInt *MinCaseVal = CI->getCaseValue();
  ConstantInt *MaxCaseVal = CI->getCaseValue();

  BasicBlock *CommonDest = nullptr;

  using ResultListTy = SmallVector<std::pair<ConstantInt *, Constant *>, 4>;
  SmallDenseMap<PHINode *, ResultListTy> ResultLists;

  SmallDenseMap<PHINode *, Constant *> DefaultResults;
  SmallDenseMap<PHINode *, Type *> ResultTypes;
  SmallVector<PHINode *, 4> PHIs;

  for (SwitchInst::CaseIt E = SI->case_end(); CI != E; ++CI) {
    ConstantInt *CaseVal = CI->getCaseValue();
    if (CaseVal->getValue().slt(MinCaseVal->getValue()))
      MinCaseVal = CaseVal;
    if (CaseVal->getValue().sgt(MaxCaseVal->getValue()))
      MaxCaseVal = CaseVal;

    // Resulting value at phi nodes for this case value.
    using ResultsTy = SmallVector<std::pair<PHINode *, Constant *>, 4>;
    ResultsTy Results;
    if (!GetCaseResults(SI, CaseVal, CI->getCaseSuccessor(), &CommonDest,
                        Results, DL, TTI))
      return false;

    // Append the result from this case to the list for each phi.
    for (const auto &I : Results) {
      PHINode *PHI = I.first;
      Constant *Value = I.second;
      if (!ResultLists.count(PHI))
        PHIs.push_back(PHI);
      ResultLists[PHI].push_back(std::make_pair(CaseVal, Value));
    }
  }

  // Keep track of the result types.
  for (PHINode *PHI : PHIs) {
    ResultTypes[PHI] = ResultLists[PHI][0].second->getType();
  }

  uint64_t NumResults = ResultLists[PHIs[0]].size();
  APInt RangeSpread = MaxCaseVal->getValue() - MinCaseVal->getValue();
  uint64_t TableSize = RangeSpread.getLimitedValue() + 1;
  bool TableHasHoles = (NumResults < TableSize);

  // If the table has holes, we need a constant result for the default case
  // or a bitmask that fits in a register.
  SmallVector<std::pair<PHINode *, Constant *>, 4> DefaultResultsList;
  bool HasDefaultResults =
      GetCaseResults(SI, nullptr, SI->getDefaultDest(), &CommonDest,
                     DefaultResultsList, DL, TTI);

  bool NeedMask = (TableHasHoles && !HasDefaultResults);
  if (NeedMask) {
    // As an extra penalty for the validity test we require more cases.
    if (SI->getNumCases() < 4) // FIXME: Find best threshold value (benchmark).
      return false;
    if (!DL.fitsInLegalInteger(TableSize))
      return false;
  }

  for (const auto &I : DefaultResultsList) {
    PHINode *PHI = I.first;
    Constant *Result = I.second;
    DefaultResults[PHI] = Result;
  }

  if (!ShouldBuildLookupTable(SI, TableSize, TTI, DL, ResultTypes))
    return false;

  std::vector<DominatorTree::UpdateType> Updates;

  // Create the BB that does the lookups.
  Module &Mod = *CommonDest->getParent()->getParent();
  BasicBlock *LookupBB = BasicBlock::Create(
      Mod.getContext(), "switch.lookup", CommonDest->getParent(), CommonDest);

  // Compute the table index value.
  Builder.SetInsertPoint(SI);
  Value *TableIndex;
  if (MinCaseVal->isNullValue())
    TableIndex = SI->getCondition();
  else
    TableIndex = Builder.CreateSub(SI->getCondition(), MinCaseVal,
                                   "switch.tableidx");

  // Compute the maximum table size representable by the integer type we are
  // switching upon.
  unsigned CaseSize = MinCaseVal->getType()->getPrimitiveSizeInBits();
  uint64_t MaxTableSize = CaseSize > 63 ? UINT64_MAX : 1ULL << CaseSize;
  assert(MaxTableSize >= TableSize &&
         "It is impossible for a switch to have more entries than the max "
         "representable value of its input integer type's size.");

  // If the default destination is unreachable, or if the lookup table covers
  // all values of the conditional variable, branch directly to the lookup table
  // BB. Otherwise, check that the condition is within the case range.
  const bool DefaultIsReachable =
      !isa<UnreachableInst>(SI->getDefaultDest()->getFirstNonPHIOrDbg());
  const bool GeneratingCoveredLookupTable = (MaxTableSize == TableSize);
  BranchInst *RangeCheckBranch = nullptr;

  if (!DefaultIsReachable || GeneratingCoveredLookupTable) {
    Builder.CreateBr(LookupBB);
    Updates.push_back({DominatorTree::Insert, BB, LookupBB});
    // Note: We call removeProdecessor later since we need to be able to get the
    // PHI value for the default case in case we're using a bit mask.
  } else {
    Value *Cmp = Builder.CreateICmpULT(
        TableIndex, ConstantInt::get(MinCaseVal->getType(), TableSize));
    RangeCheckBranch =
        Builder.CreateCondBr(Cmp, LookupBB, SI->getDefaultDest());
    Updates.push_back({DominatorTree::Insert, BB, LookupBB});
  }

  // Populate the BB that does the lookups.
  Builder.SetInsertPoint(LookupBB);

  if (NeedMask) {
    // Before doing the lookup, we do the hole check. The LookupBB is therefore
    // re-purposed to do the hole check, and we create a new LookupBB.
    BasicBlock *MaskBB = LookupBB;
    MaskBB->setName("switch.hole_check");
    LookupBB = BasicBlock::Create(Mod.getContext(), "switch.lookup",
                                  CommonDest->getParent(), CommonDest);

    // Make the mask's bitwidth at least 8-bit and a power-of-2 to avoid
    // unnecessary illegal types.
    uint64_t TableSizePowOf2 = NextPowerOf2(std::max(7ULL, TableSize - 1ULL));
    APInt MaskInt(TableSizePowOf2, 0);
    APInt One(TableSizePowOf2, 1);
    // Build bitmask; fill in a 1 bit for every case.
    const ResultListTy &ResultList = ResultLists[PHIs[0]];
    for (size_t I = 0, E = ResultList.size(); I != E; ++I) {
      uint64_t Idx = (ResultList[I].first->getValue() - MinCaseVal->getValue())
                         .getLimitedValue();
      MaskInt |= One << Idx;
    }
    ConstantInt *TableMask = ConstantInt::get(Mod.getContext(), MaskInt);

    // Get the TableIndex'th bit of the bitmask.
    // If this bit is 0 (meaning hole) jump to the default destination,
    // else continue with table lookup.
    IntegerType *MapTy = TableMask->getType();
    Value *MaskIndex =
        Builder.CreateZExtOrTrunc(TableIndex, MapTy, "switch.maskindex");
    Value *Shifted = Builder.CreateLShr(TableMask, MaskIndex, "switch.shifted");
    Value *LoBit = Builder.CreateTrunc(
        Shifted, Type::getInt1Ty(Mod.getContext()), "switch.lobit");
    Builder.CreateCondBr(LoBit, LookupBB, SI->getDefaultDest());
    Updates.push_back({DominatorTree::Insert, MaskBB, LookupBB});
    Updates.push_back({DominatorTree::Insert, MaskBB, SI->getDefaultDest()});
    Builder.SetInsertPoint(LookupBB);
    AddPredecessorToBlock(SI->getDefaultDest(), MaskBB, BB);
  }

  if (!DefaultIsReachable || GeneratingCoveredLookupTable) {
    // We cached PHINodes in PHIs. To avoid accessing deleted PHINodes later,
    // do not delete PHINodes here.
    SI->getDefaultDest()->removePredecessor(BB,
                                            /*KeepOneInputPHIs=*/true);
    Updates.push_back({DominatorTree::Delete, BB, SI->getDefaultDest()});
  }

  bool ReturnedEarly = false;
  for (PHINode *PHI : PHIs) {
    const ResultListTy &ResultList = ResultLists[PHI];

    // If using a bitmask, use any value to fill the lookup table holes.
    Constant *DV = NeedMask ? ResultLists[PHI][0].second : DefaultResults[PHI];
    StringRef FuncName = Fn->getName();
    SwitchLookupTable Table(Mod, TableSize, MinCaseVal, ResultList, DV, DL,
                            FuncName);

    Value *Result = Table.BuildLookup(TableIndex, Builder);

    // If the result is used to return immediately from the function, we want to
    // do that right here.
    if (PHI->hasOneUse() && isa<ReturnInst>(*PHI->user_begin()) &&
        PHI->user_back() == CommonDest->getFirstNonPHIOrDbg()) {
      Builder.CreateRet(Result);
      ReturnedEarly = true;
      break;
    }

    // Do a small peephole optimization: re-use the switch table compare if
    // possible.
    if (!TableHasHoles && HasDefaultResults && RangeCheckBranch) {
      BasicBlock *PhiBlock = PHI->getParent();
      // Search for compare instructions which use the phi.
      for (auto *User : PHI->users()) {
        reuseTableCompare(User, PhiBlock, RangeCheckBranch, DV, ResultList);
      }
    }

    PHI->addIncoming(Result, LookupBB);
  }

  if (!ReturnedEarly) {
    Builder.CreateBr(CommonDest);
    Updates.push_back({DominatorTree::Insert, LookupBB, CommonDest});
  }

  // Remove the switch.
  SmallSetVector<BasicBlock *, 8> RemovedSuccessors;
  for (unsigned i = 0, e = SI->getNumSuccessors(); i < e; ++i) {
    BasicBlock *Succ = SI->getSuccessor(i);

    if (Succ == SI->getDefaultDest())
      continue;
    Succ->removePredecessor(BB);
    RemovedSuccessors.insert(Succ);
  }
  SI->eraseFromParent();

  if (DTU) {
    for (BasicBlock *RemovedSuccessor : RemovedSuccessors)
      Updates.push_back({DominatorTree::Delete, BB, RemovedSuccessor});
    DTU->applyUpdates(Updates);
  }

  ++NumLookupTables;
  if (NeedMask)
    ++NumLookupTablesHoles;
  return true;
}

static bool isSwitchDense(ArrayRef<int64_t> Values) {
  // See also SelectionDAGBuilder::isDense(), which this function was based on.
  uint64_t Diff = (uint64_t)Values.back() - (uint64_t)Values.front();
  uint64_t Range = Diff + 1;
  uint64_t NumCases = Values.size();
  // 40% is the default density for building a jump table in optsize/minsize mode.
  uint64_t MinDensity = 40;

  return NumCases * 100 >= Range * MinDensity;
}

/// Try to transform a switch that has "holes" in it to a contiguous sequence
/// of cases.
///
/// A switch such as: switch(i) {case 5: case 9: case 13: case 17:} can be
/// range-reduced to: switch ((i-5) / 4) {case 0: case 1: case 2: case 3:}.
///
/// This converts a sparse switch into a dense switch which allows better
/// lowering and could also allow transforming into a lookup table.
static bool ReduceSwitchRange(SwitchInst *SI, IRBuilder<> &Builder,
                              const DataLayout &DL,
                              const TargetTransformInfo &TTI) {
  auto *CondTy = cast<IntegerType>(SI->getCondition()->getType());
  if (CondTy->getIntegerBitWidth() > 64 ||
      !DL.fitsInLegalInteger(CondTy->getIntegerBitWidth()))
    return false;
  // Only bother with this optimization if there are more than 3 switch cases;
  // SDAG will only bother creating jump tables for 4 or more cases.
  if (SI->getNumCases() < 4)
    return false;

  // This transform is agnostic to the signedness of the input or case values. We
  // can treat the case values as signed or unsigned. We can optimize more common
  // cases such as a sequence crossing zero {-4,0,4,8} if we interpret case values
  // as signed.
  SmallVector<int64_t,4> Values;
  for (auto &C : SI->cases())
    Values.push_back(C.getCaseValue()->getValue().getSExtValue());
  llvm::sort(Values);

  // If the switch is already dense, there's nothing useful to do here.
  if (isSwitchDense(Values))
    return false;

  // First, transform the values such that they start at zero and ascend.
  int64_t Base = Values[0];
  for (auto &V : Values)
    V -= (uint64_t)(Base);

  // Now we have signed numbers that have been shifted so that, given enough
  // precision, there are no negative values. Since the rest of the transform
  // is bitwise only, we switch now to an unsigned representation.

  // This transform can be done speculatively because it is so cheap - it
  // results in a single rotate operation being inserted.
  // FIXME: It's possible that optimizing a switch on powers of two might also
  // be beneficial - flag values are often powers of two and we could use a CLZ
  // as the key function.

  // countTrailingZeros(0) returns 64. As Values is guaranteed to have more than
  // one element and LLVM disallows duplicate cases, Shift is guaranteed to be
  // less than 64.
  unsigned Shift = 64;
  for (auto &V : Values)
    Shift = std::min(Shift, countTrailingZeros((uint64_t)V));
  assert(Shift < 64);
  if (Shift > 0)
    for (auto &V : Values)
      V = (int64_t)((uint64_t)V >> Shift);

  if (!isSwitchDense(Values))
    // Transform didn't create a dense switch.
    return false;

  // The obvious transform is to shift the switch condition right and emit a
  // check that the condition actually cleanly divided by GCD, i.e.
  //   C & (1 << Shift - 1) == 0
  // inserting a new CFG edge to handle the case where it didn't divide cleanly.
  //
  // A cheaper way of doing this is a simple ROTR(C, Shift). This performs the
  // shift and puts the shifted-off bits in the uppermost bits. If any of these
  // are nonzero then the switch condition will be very large and will hit the
  // default case.

  auto *Ty = cast<IntegerType>(SI->getCondition()->getType());
  Builder.SetInsertPoint(SI);
  auto *ShiftC = ConstantInt::get(Ty, Shift);
  auto *Sub = Builder.CreateSub(SI->getCondition(), ConstantInt::get(Ty, Base));
  auto *LShr = Builder.CreateLShr(Sub, ShiftC);
  auto *Shl = Builder.CreateShl(Sub, Ty->getBitWidth() - Shift);
  auto *Rot = Builder.CreateOr(LShr, Shl);
  SI->replaceUsesOfWith(SI->getCondition(), Rot);

  for (auto Case : SI->cases()) {
    auto *Orig = Case.getCaseValue();
    auto Sub = Orig->getValue() - APInt(Ty->getBitWidth(), Base);
    Case.setValue(
        cast<ConstantInt>(ConstantInt::get(Ty, Sub.lshr(ShiftC->getValue()))));
  }
  return true;
}

bool SimplifyCFGOpt::simplifySwitch(SwitchInst *SI, IRBuilder<> &Builder) {
  BasicBlock *BB = SI->getParent();

  if (isValueEqualityComparison(SI)) {
    // If we only have one predecessor, and if it is a branch on this value,
    // see if that predecessor totally determines the outcome of this switch.
    if (BasicBlock *OnlyPred = BB->getSinglePredecessor())
      if (SimplifyEqualityComparisonWithOnlyPredecessor(SI, OnlyPred, Builder))
        return requestResimplify();

    Value *Cond = SI->getCondition();
    if (SelectInst *Select = dyn_cast<SelectInst>(Cond))
      if (SimplifySwitchOnSelect(SI, Select))
        return requestResimplify();

    // If the block only contains the switch, see if we can fold the block
    // away into any preds.
    if (SI == &*BB->instructionsWithoutDebug().begin())
      if (FoldValueComparisonIntoPredecessors(SI, Builder))
        return requestResimplify();
  }

#if INTEL_CUSTOMIZATION
  // Try to eliminate cases that have the same results as the default case
  // and no side effects.
  if (EliminateRedundantCases(SI, DTU))
    return simplifyCFG(BB, TTI, DTU, Options) | true;
#endif // INTEL_CUSTOMIZATION

  // Try to transform the switch into an icmp and a branch.
  if (TurnSwitchRangeIntoICmp(SI, Builder))
    return requestResimplify();

  // Remove unreachable cases.
  if (eliminateDeadSwitchCases(SI, DTU, Options.AC, DL))
    return requestResimplify();

  if (switchToSelect(SI, Builder, DTU, DL, TTI))
    return requestResimplify();

  if (Options.ForwardSwitchCondToPhi && ForwardSwitchConditionToPHI(SI))
    return requestResimplify();

  // The conversion from switch to lookup tables results in difficult-to-analyze
  // code and makes pruning branches much harder. This is a problem if the
  // switch expression itself can still be restricted as a result of inlining or
  // CVP. Therefore, only apply this transformation during late stages of the
  // optimisation pipeline.
  if (Options.ConvertSwitchToLookupTable &&
      SwitchToLookupTable(SI, Builder, DTU, DL, TTI))
    return requestResimplify();

  if (ReduceSwitchRange(SI, Builder, DL, TTI))
    return requestResimplify();

  return false;
}

bool SimplifyCFGOpt::simplifyIndirectBr(IndirectBrInst *IBI) {
  BasicBlock *BB = IBI->getParent();
  bool Changed = false;

  // Eliminate redundant destinations.
  SmallPtrSet<Value *, 8> Succs;
  SmallSetVector<BasicBlock *, 8> RemovedSuccs;
  for (unsigned i = 0, e = IBI->getNumDestinations(); i != e; ++i) {
    BasicBlock *Dest = IBI->getDestination(i);
    if (!Dest->hasAddressTaken() || !Succs.insert(Dest).second) {
      if (!Dest->hasAddressTaken())
        RemovedSuccs.insert(Dest);
      Dest->removePredecessor(BB);
      IBI->removeDestination(i);
      --i;
      --e;
      Changed = true;
    }
  }

  if (DTU) {
    std::vector<DominatorTree::UpdateType> Updates;
    Updates.reserve(RemovedSuccs.size());
    for (auto *RemovedSucc : RemovedSuccs)
      Updates.push_back({DominatorTree::Delete, BB, RemovedSucc});
    DTU->applyUpdates(Updates);
  }

  if (IBI->getNumDestinations() == 0) {
    // If the indirectbr has no successors, change it to unreachable.
    new UnreachableInst(IBI->getContext(), IBI);
    EraseTerminatorAndDCECond(IBI);
    return true;
  }

  if (IBI->getNumDestinations() == 1) {
    // If the indirectbr has one successor, change it to a direct branch.
    BranchInst::Create(IBI->getDestination(0), IBI);
    EraseTerminatorAndDCECond(IBI);
    return true;
  }

  if (SelectInst *SI = dyn_cast<SelectInst>(IBI->getAddress())) {
    if (SimplifyIndirectBrOnSelect(IBI, SI))
      return requestResimplify();
  }
  return Changed;
}

/// Given an block with only a single landing pad and a unconditional branch
/// try to find another basic block which this one can be merged with.  This
/// handles cases where we have multiple invokes with unique landing pads, but
/// a shared handler.
///
/// We specifically choose to not worry about merging non-empty blocks
/// here.  That is a PRE/scheduling problem and is best solved elsewhere.  In
/// practice, the optimizer produces empty landing pad blocks quite frequently
/// when dealing with exception dense code.  (see: instcombine, gvn, if-else
/// sinking in this file)
///
/// This is primarily a code size optimization.  We need to avoid performing
/// any transform which might inhibit optimization (such as our ability to
/// specialize a particular handler via tail commoning).  We do this by not
/// merging any blocks which require us to introduce a phi.  Since the same
/// values are flowing through both blocks, we don't lose any ability to
/// specialize.  If anything, we make such specialization more likely.
///
/// TODO - This transformation could remove entries from a phi in the target
/// block when the inputs in the phi are the same for the two blocks being
/// merged.  In some cases, this could result in removal of the PHI entirely.
static bool TryToMergeLandingPad(LandingPadInst *LPad, BranchInst *BI,
                                 BasicBlock *BB, DomTreeUpdater *DTU) {
  auto Succ = BB->getUniqueSuccessor();
  assert(Succ);
  // If there's a phi in the successor block, we'd likely have to introduce
  // a phi into the merged landing pad block.
  if (isa<PHINode>(*Succ->begin()))
    return false;

  for (BasicBlock *OtherPred : predecessors(Succ)) {
    if (BB == OtherPred)
      continue;
    BasicBlock::iterator I = OtherPred->begin();
    LandingPadInst *LPad2 = dyn_cast<LandingPadInst>(I);
    if (!LPad2 || !LPad2->isIdenticalTo(LPad))
      continue;
    for (++I; isa<DbgInfoIntrinsic>(I); ++I)
      ;
    BranchInst *BI2 = dyn_cast<BranchInst>(I);
    if (!BI2 || !BI2->isIdenticalTo(BI))
      continue;

    std::vector<DominatorTree::UpdateType> Updates;

    // We've found an identical block.  Update our predecessors to take that
    // path instead and make ourselves dead.
    SmallPtrSet<BasicBlock *, 16> Preds;
    Preds.insert(pred_begin(BB), pred_end(BB));
    for (BasicBlock *Pred : Preds) {
      InvokeInst *II = cast<InvokeInst>(Pred->getTerminator());
      assert(II->getNormalDest() != BB && II->getUnwindDest() == BB &&
             "unexpected successor");
      II->setUnwindDest(OtherPred);
      Updates.push_back({DominatorTree::Insert, Pred, OtherPred});
      Updates.push_back({DominatorTree::Delete, Pred, BB});
    }

    // The debug info in OtherPred doesn't cover the merged control flow that
    // used to go through BB.  We need to delete it or update it.
    for (auto I = OtherPred->begin(), E = OtherPred->end(); I != E;) {
      Instruction &Inst = *I;
      I++;
      if (isa<DbgInfoIntrinsic>(Inst))
        Inst.eraseFromParent();
    }

    SmallPtrSet<BasicBlock *, 16> Succs;
    Succs.insert(succ_begin(BB), succ_end(BB));
    for (BasicBlock *Succ : Succs) {
      Succ->removePredecessor(BB);
      Updates.push_back({DominatorTree::Delete, BB, Succ});
    }

    IRBuilder<> Builder(BI);
    Builder.CreateUnreachable();
    BI->eraseFromParent();
    if (DTU)
      DTU->applyUpdates(Updates);
    return true;
  }
  return false;
}

bool SimplifyCFGOpt::simplifyBranch(BranchInst *Branch, IRBuilder<> &Builder) {
  return Branch->isUnconditional() ? simplifyUncondBranch(Branch, Builder)
                                   : simplifyCondBranch(Branch, Builder);
}

bool SimplifyCFGOpt::simplifyUncondBranch(BranchInst *BI,
                                          IRBuilder<> &Builder) {
  BasicBlock *BB = BI->getParent();
  BasicBlock *Succ = BI->getSuccessor(0);

  // If the Terminator is the only non-phi instruction, simplify the block.
  // If LoopHeader is provided, check if the block or its successor is a loop
  // header. (This is for early invocations before loop simplify and
  // vectorization to keep canonical loop forms for nested loops. These blocks
  // can be eliminated when the pass is invoked later in the back-end.)
  // Note that if BB has only one predecessor then we do not introduce new
  // backedge, so we can eliminate BB.
  bool NeedCanonicalLoop =
      Options.NeedCanonicalLoop &&
      (!LoopHeaders.empty() && BB->hasNPredecessorsOrMore(2) &&
       (is_contained(LoopHeaders, BB) || is_contained(LoopHeaders, Succ)));
  BasicBlock::iterator I = BB->getFirstNonPHIOrDbg()->getIterator();
  if (I->isTerminator() && BB != &BB->getParent()->getEntryBlock() &&
      !NeedCanonicalLoop && TryToSimplifyUncondBranchFromEmptyBlock(BB, DTU))
    return true;

  // If the only instruction in the block is a seteq/setne comparison against a
  // constant, try to simplify the block.
  if (ICmpInst *ICI = dyn_cast<ICmpInst>(I))
    if (ICI->isEquality() && isa<ConstantInt>(ICI->getOperand(1))) {
      for (++I; isa<DbgInfoIntrinsic>(I); ++I)
        ;
      if (I->isTerminator() &&
          tryToSimplifyUncondBranchWithICmpInIt(ICI, Builder))
        return true;
    }

  // See if we can merge an empty landing pad block with another which is
  // equivalent.
  if (LandingPadInst *LPad = dyn_cast<LandingPadInst>(I)) {
    for (++I; isa<DbgInfoIntrinsic>(I); ++I)
      ;
    if (I->isTerminator() && TryToMergeLandingPad(LPad, BI, BB, DTU))
      return true;
  }

  // If this basic block is ONLY a compare and a branch, and if a predecessor
  // branches to us and our successor, fold the comparison into the
  // predecessor and use logical operations to update the incoming value
  // for PHI nodes in common successor.
  if (FoldBranchToCommonDest(BI, DTU, /*MSSAU=*/nullptr, &TTI,
                             Options.BonusInstThreshold))
    return requestResimplify();
  return false;
}

static BasicBlock *allPredecessorsComeFromSameSource(BasicBlock *BB) {
  BasicBlock *PredPred = nullptr;
  for (auto *P : predecessors(BB)) {
    BasicBlock *PPred = P->getSinglePredecessor();
    if (!PPred || (PredPred && PredPred != PPred))
      return nullptr;
    PredPred = PPred;
  }
  return PredPred;
}

bool SimplifyCFGOpt::simplifyCondBranch(BranchInst *BI, IRBuilder<> &Builder) {
  BasicBlock *BB = BI->getParent();
  if (!Options.SimplifyCondBranch)
    return false;

  // Conditional branch
  if (isValueEqualityComparison(BI)) {
    // If we only have one predecessor, and if it is a branch on this value,
    // see if that predecessor totally determines the outcome of this
    // switch.
    if (BasicBlock *OnlyPred = BB->getSinglePredecessor())
      if (SimplifyEqualityComparisonWithOnlyPredecessor(BI, OnlyPred, Builder))
        return requestResimplify();

    // This block must be empty, except for the setcond inst, if it exists.
    // Ignore dbg intrinsics.
    auto I = BB->instructionsWithoutDebug().begin();
    if (&*I == BI) {
      if (FoldValueComparisonIntoPredecessors(BI, Builder))
        return requestResimplify();
    } else if (&*I == cast<Instruction>(BI->getCondition())) {
      ++I;
      if (&*I == BI && FoldValueComparisonIntoPredecessors(BI, Builder))
        return requestResimplify();
    }
  }

  // Try to turn "br (X == 0 | X == 1), T, F" into a switch instruction.
  if (SimplifyBranchOnICmpChain(BI, Builder, DL))
    return true;

  // If this basic block has dominating predecessor blocks and the dominating
  // blocks' conditions imply BI's condition, we know the direction of BI.
  Optional<bool> Imp = isImpliedByDomCondition(BI->getCondition(), BI, DL);
  if (Imp) {
    // Turn this into a branch on constant.
    auto *OldCond = BI->getCondition();
    ConstantInt *TorF = *Imp ? ConstantInt::getTrue(BB->getContext())
                             : ConstantInt::getFalse(BB->getContext());
    BI->setCondition(TorF);
    RecursivelyDeleteTriviallyDeadInstructions(OldCond);
    return requestResimplify();
  }

#if INTEL_CUSTOMIZATION
  // foldReductionBlockWithVectorization only support AVX512 currently.
  if (TTI.isAdvancedOptEnabled(
          TargetTransformInfo::AdvancedOptLevel::AO_TargetHasIntelAVX512)) {
    if (foldReductionBlockWithVectorization(BI))
      return true;
  } else if (foldFcmpLadder(BI)) {
    return true;
  }
#endif // INTEL_CUSTOMIZATION

  // If this basic block is ONLY a compare and a branch, and if a predecessor
  // branches to us and one of our successors, fold the comparison into the
  // predecessor and use logical operations to pick the right destination.
  if (FoldBranchToCommonDest(BI, DTU, /*MSSAU=*/nullptr, &TTI,
                             Options.BonusInstThreshold))
    return requestResimplify();

  // We have a conditional branch to two blocks that are only reachable
  // from BI.  We know that the condbr dominates the two blocks, so see if
  // there is any identical code in the "then" and "else" blocks.  If so, we
  // can hoist it up to the branching block.
  if (BI->getSuccessor(0)->getSinglePredecessor()) {
    if (BI->getSuccessor(1)->getSinglePredecessor()) {
      if (HoistCommon && Options.HoistCommonInsts)
        if (HoistThenElseCodeToIf(BI, TTI))
          return requestResimplify();
    } else {
      // If Successor #1 has multiple preds, we may be able to conditionally
      // execute Successor #0 if it branches to Successor #1.
      Instruction *Succ0TI = BI->getSuccessor(0)->getTerminator();
      if (Succ0TI->getNumSuccessors() == 1 &&
          Succ0TI->getSuccessor(0) == BI->getSuccessor(1))
        if (SpeculativelyExecuteBB(BI, BI->getSuccessor(0), TTI))
          return requestResimplify();
    }
  } else if (BI->getSuccessor(1)->getSinglePredecessor()) {
    // If Successor #0 has multiple preds, we may be able to conditionally
    // execute Successor #1 if it branches to Successor #0.
    Instruction *Succ1TI = BI->getSuccessor(1)->getTerminator();
    if (Succ1TI->getNumSuccessors() == 1 &&
        Succ1TI->getSuccessor(0) == BI->getSuccessor(0))
      if (SpeculativelyExecuteBB(BI, BI->getSuccessor(1), TTI))
        return requestResimplify();
  }

  // If this is a branch on a phi node in the current block, thread control
  // through this block if any PHI node entries are constants.
  if (PHINode *PN = dyn_cast<PHINode>(BI->getCondition()))
    if (PN->getParent() == BI->getParent())
      if (FoldCondBranchOnPHI(BI, DTU, DL, Options.AC))
        return requestResimplify();

  // Scan predecessor blocks for conditional branches.
  for (pred_iterator PI = pred_begin(BB), E = pred_end(BB); PI != E; ++PI)
    if (BranchInst *PBI = dyn_cast<BranchInst>((*PI)->getTerminator()))
      if (PBI != BI && PBI->isConditional())
        if (SimplifyCondBranchToCondBranch(PBI, BI, DTU, DL, TTI))
          return requestResimplify();

  // Look for diamond patterns.
  if (MergeCondStores)
    if (BasicBlock *PrevBB = allPredecessorsComeFromSameSource(BB))
      if (BranchInst *PBI = dyn_cast<BranchInst>(PrevBB->getTerminator()))
        if (PBI != BI && PBI->isConditional())
          if (mergeConditionalStores(PBI, BI, DTU, DL, TTI))
            return requestResimplify();

  return false;
}

/// Check if passing a value to an instruction will cause undefined behavior.
static bool passingValueIsAlwaysUndefined(Value *V, Instruction *I, bool PtrValueMayBeModified) {
  Constant *C = dyn_cast<Constant>(V);
  if (!C)
    return false;

  if (I->use_empty())
    return false;

  if (C->isNullValue() || isa<UndefValue>(C)) {
    // Only look at the first use, avoid hurting compile time with long uselists
    User *Use = *I->user_begin();

    // Now make sure that there are no instructions in between that can alter
    // control flow (eg. calls)
    for (BasicBlock::iterator
             i = ++BasicBlock::iterator(I),
             UI = BasicBlock::iterator(dyn_cast<Instruction>(Use));
         i != UI; ++i)
      if (i == I->getParent()->end() || i->mayHaveSideEffects())
        return false;

    // Look through GEPs. A load from a GEP derived from NULL is still undefined
    if (GetElementPtrInst *GEP = dyn_cast<GetElementPtrInst>(Use))
      if (GEP->getPointerOperand() == I) {
        if (!GEP->isInBounds() || !GEP->hasAllZeroIndices())
          PtrValueMayBeModified = true;
        return passingValueIsAlwaysUndefined(V, GEP, PtrValueMayBeModified);
      }

#if INTEL_CUSTOMIZATION
    if (auto *SI = dyn_cast<AddressInst>(Use))
      if (SI->getPointerOperand() == I)
        return passingValueIsAlwaysUndefined(V, SI);
#endif // INTEL_CUSTOMIZATION

    // Look through bitcasts.
    if (BitCastInst *BC = dyn_cast<BitCastInst>(Use))
      return passingValueIsAlwaysUndefined(V, BC, PtrValueMayBeModified);

    // Load from null is undefined.
    if (LoadInst *LI = dyn_cast<LoadInst>(Use))
      if (!LI->isVolatile())
        return !NullPointerIsDefined(LI->getFunction(),
                                     LI->getPointerAddressSpace());

    // Store to null is undefined.
    if (StoreInst *SI = dyn_cast<StoreInst>(Use))
      if (!SI->isVolatile())
        return (!NullPointerIsDefined(SI->getFunction(),
                                      SI->getPointerAddressSpace())) &&
               SI->getPointerOperand() == I;

    if (auto *CB = dyn_cast<CallBase>(Use)) {
      if (C->isNullValue() && NullPointerIsDefined(CB->getFunction()))
        return false;
      // A call to null is undefined.
      if (CB->getCalledOperand() == I)
        return true;

      if (C->isNullValue()) {
        for (const llvm::Use &Arg : CB->args())
          if (Arg == I) {
            unsigned ArgIdx = CB->getArgOperandNo(&Arg);
            if (CB->paramHasAttr(ArgIdx, Attribute::NonNull) &&
                CB->paramHasAttr(ArgIdx, Attribute::NoUndef)) {
              // Passing null to a nonnnull+noundef argument is undefined.
              return !PtrValueMayBeModified;
            }
          }
      } else if (isa<UndefValue>(C)) {
        // Passing undef to a noundef argument is undefined.
        for (const llvm::Use &Arg : CB->args())
          if (Arg == I) {
            unsigned ArgIdx = CB->getArgOperandNo(&Arg);
            if (CB->paramHasAttr(ArgIdx, Attribute::NoUndef)) {
              // Passing undef to a noundef argument is undefined.
              return true;
            }
          }
      }
    }
  }
  return false;
}

/// If BB has an incoming value that will always trigger undefined behavior
/// (eg. null pointer dereference), remove the branch leading here.
static bool removeUndefIntroducingPredecessor(BasicBlock *BB,
                                              DomTreeUpdater *DTU) {
  for (PHINode &PHI : BB->phis())
    for (unsigned i = 0, e = PHI.getNumIncomingValues(); i != e; ++i)
      if (passingValueIsAlwaysUndefined(PHI.getIncomingValue(i), &PHI)) {
        BasicBlock *Predecessor = PHI.getIncomingBlock(i);
        Instruction *T = Predecessor->getTerminator();
        IRBuilder<> Builder(T);
        if (BranchInst *BI = dyn_cast<BranchInst>(T)) {
          BB->removePredecessor(Predecessor);
          // Turn uncoditional branches into unreachables and remove the dead
          // destination from conditional branches.
          if (BI->isUnconditional())
            Builder.CreateUnreachable();
          else
            Builder.CreateBr(BI->getSuccessor(0) == BB ? BI->getSuccessor(1)
                                                       : BI->getSuccessor(0));
          BI->eraseFromParent();
          if (DTU)
            DTU->applyUpdates({{DominatorTree::Delete, Predecessor, BB}});
          return true;
        }
        // TODO: SwitchInst.
      }

  return false;
}

bool SimplifyCFGOpt::simplifyOnceImpl(BasicBlock *BB) {
  bool Changed = false;

  assert(BB && BB->getParent() && "Block not embedded in function!");
  assert(BB->getTerminator() && "Degenerate basic block encountered!");

  // Remove basic blocks that have no predecessors (except the entry block)...
  // or that just have themself as a predecessor.  These are unreachable.
  if ((pred_empty(BB) && BB != &BB->getParent()->getEntryBlock()) ||
      BB->getSinglePredecessor() == BB) {
    LLVM_DEBUG(dbgs() << "Removing BB: \n" << *BB);
    DeleteDeadBlock(BB, DTU);
    return true;
  }

  // Check to see if we can constant propagate this terminator instruction
  // away...
  Changed |= ConstantFoldTerminator(BB, /*DeleteDeadConditions=*/true,
                                    /*TLI=*/nullptr, DTU);

  // Check for and eliminate duplicate PHI nodes in this block.
  Changed |= EliminateDuplicatePHINodes(BB);

  // Check for and remove branches that will always cause undefined behavior.
  Changed |= removeUndefIntroducingPredecessor(BB, DTU);

  // Merge basic blocks into their predecessor if there is only one distinct
  // pred, and if there is only one distinct successor of the predecessor, and
  // if there are no PHI nodes.
  if (MergeBlockIntoPredecessor(BB, DTU))
    return true;

  if (SinkCommon && Options.SinkCommonInsts)
    Changed |= SinkCommonCodeFromPredecessors(BB, DTU);

  IRBuilder<> Builder(BB);

  if (Options.FoldTwoEntryPHINode) {
    // If there is a PHI node in this basic block, and we can
    // eliminate some of its entries, do so now.
    if (auto *PN = dyn_cast<PHINode>(BB->begin()))
#if INTEL_CUSTOMIZATION
      // FoldPHIEntries is an Intel customized generalized version of the LLVM
      // open source routine called FoldTwoEntryPHINode(that folds a two-entry
      // phinode into "select") which is capable of handling any number
      // of phi entries. It iteratively transforms each conditional into
      // "select". Any changes (one such change could be regarding cost model)
      // made by the LLVM community to FoldTwoEntryPHINode will need to be
      // incorporated to this routine (FoldPHIEntries).
      // To keep xmain as clean as possible we got rid of the FoldTwoEntryPHINode,
      // therefore, there might be conflicts during code merge. If resolving
      // conflicts becomes too cumbersome, we can try something different.
      Changed |= FoldPHIEntries(PN, TTI, DTU, DL);
#endif //INTEL_CUSTOMIZATION
  }

  Instruction *Terminator = BB->getTerminator();
  Builder.SetInsertPoint(Terminator);
  switch (Terminator->getOpcode()) {
  case Instruction::Br:
    Changed |= simplifyBranch(cast<BranchInst>(Terminator), Builder);
    break;
  case Instruction::Ret:
    Changed |= simplifyReturn(cast<ReturnInst>(Terminator), Builder);
    break;
  case Instruction::Resume:
    Changed |= simplifyResume(cast<ResumeInst>(Terminator), Builder);
    break;
  case Instruction::CleanupRet:
    Changed |= simplifyCleanupReturn(cast<CleanupReturnInst>(Terminator));
    break;
  case Instruction::Switch:
    Changed |= simplifySwitch(cast<SwitchInst>(Terminator), Builder);
    break;
  case Instruction::Unreachable:
    Changed |= simplifyUnreachable(cast<UnreachableInst>(Terminator));
    break;
  case Instruction::IndirectBr:
    Changed |= simplifyIndirectBr(cast<IndirectBrInst>(Terminator));
    break;
  }

  return Changed;
}

bool SimplifyCFGOpt::simplifyOnce(BasicBlock *BB) {
  bool Changed = simplifyOnceImpl(BB);

  return Changed;
}

bool SimplifyCFGOpt::run(BasicBlock *BB) {
  bool Changed = false;

  // Repeated simplify BB as long as resimplification is requested.
  do {
    Resimplify = false;

    // Perform one round of simplifcation. Resimplify flag will be set if
    // another iteration is requested.
    Changed |= simplifyOnce(BB);
  } while (Resimplify);

  return Changed;
}

bool llvm::simplifyCFG(BasicBlock *BB, const TargetTransformInfo &TTI,
                       DomTreeUpdater *DTU, const SimplifyCFGOptions &Options,
                       ArrayRef<WeakVH> LoopHeaders) {
  return SimplifyCFGOpt(TTI, DTU, BB->getModule()->getDataLayout(), LoopHeaders,
                        Options)
      .run(BB);
}<|MERGE_RESOLUTION|>--- conflicted
+++ resolved
@@ -368,44 +368,25 @@
 /// "if condition" as accepted by GetIfConditon(), return true if the
 /// specified value dominates or can dominate the conditional branch.
 ///
-<<<<<<< HEAD
-/// If AggressiveInsts is non-null, and if V does not dominate conditional
-/// branch (which means they are defined in the conditional part),
-/// we check to see if V (which must be an instruction) and its recursive
-/// operands have a combined cost lower than CostRemaining and are
-/// non-trapping.  If both are true, the instruction is inserted into the
-=======
 /// If AggressiveInsts is non-null, and if V does not dominate BB, we check to
 /// see if V (which must be an instruction) and its recursive operands
 /// that do not dominate BB have a combined cost lower than Budget and
 /// are non-trapping.  If both are true, the instruction is inserted into the
->>>>>>> bf294953
 /// set and true is returned.
 ///
 /// The cost for most non-trapping instructions is defined as 1 except for
 /// Select whose cost is 2.
 ///
-<<<<<<< HEAD
 /// After this function returns, CostRemaining is decreased by the cost of
 /// V plus its unavailable operands.  If that cost is greater than
 /// CostRemaining, false is returned and CostRemaining is undefined.
 static bool
 CanDominateConditionalBranch(Value *V, BasicBlock *BB,
                              SmallPtrSetImpl<Instruction *> &AggressiveInsts,
-                             int &BudgetRemaining,
+                             InstructionCost &Cost,
+                             InstructionCost Budget,
                              const TargetTransformInfo &TTI,
                              unsigned Depth = 0) {
-=======
-/// After this function returns, Cost is increased by the cost of
-/// V plus its non-dominating operands.  If that cost is greater than
-/// Budget, false is returned and Cost is undefined.
-static bool dominatesMergePoint(Value *V, BasicBlock *BB,
-                                SmallPtrSetImpl<Instruction *> &AggressiveInsts,
-                                InstructionCost &Cost,
-                                InstructionCost Budget,
-                                const TargetTransformInfo &TTI,
-                                unsigned Depth = 0) {
->>>>>>> bf294953
   // It is possible to hit a zero-cost cycle (phi/gep instructions for example),
   // so limit the recursion depth.
   // TODO: While this recursion limit does prevent pathological behavior, it
@@ -463,13 +444,8 @@
   // Okay, we can only really hoist these out if their operands do
   // not take us over the cost threshold.
   for (User::op_iterator i = I->op_begin(), e = I->op_end(); i != e; ++i)
-<<<<<<< HEAD
-    if (!CanDominateConditionalBranch(*i, BB, AggressiveInsts,
-                                      BudgetRemaining, TTI, Depth + 1))
-=======
-    if (!dominatesMergePoint(*i, BB, AggressiveInsts, Cost, Budget, TTI,
+    if (!CanDominateConditionalBranch(*i, BB, AggressiveInsts, Cost, Budget, TTI,
                              Depth + 1))
->>>>>>> bf294953
       return false;
   // Okay, it's safe to do this!  Remember this instruction.
   AggressiveInsts.insert(I);
@@ -2186,17 +2162,10 @@
     // Skip PHIs which are trivial.
     if (ThenV == OrigV)
       continue;
-<<<<<<< HEAD
 #ifndef INTEL_CUSTOMIZATION
-    BudgetRemaining -=
-        TTI.getCmpSelInstrCost(Instruction::Select, PN.getType(), nullptr,
-                               CmpInst::BAD_ICMP_PREDICATE, CostKind);
-#endif
-=======
-
     Cost += TTI.getCmpSelInstrCost(Instruction::Select, PN.getType(), nullptr,
                                    CmpInst::BAD_ICMP_PREDICATE, CostKind);
->>>>>>> bf294953
+#endif
 
     // Don't convert to selects if we could remove undefined behavior instead.
     if (passingValueIsAlwaysUndefined(OrigV, &PN) ||
@@ -2277,8 +2246,6 @@
 
   BasicBlock *BB = BI->getParent();
   BasicBlock *EndBB = ThenBB->getTerminator()->getSuccessor(0);
-  InstructionCost Budget =
-      PHINodeFoldingThreshold * TargetTransformInfo::TCC_Basic;
 
   // If ThenBB is actually on the false edge of the conditional branch, remember
   // to swap the select operands later.
@@ -2370,17 +2337,12 @@
   InstructionCost Cost = 0;
   Convert |= validateAndCostRequiredSelects(BB, ThenBB, EndBB,
                                             SpeculatedInstructions,
-<<<<<<< HEAD
-                                            BudgetRemaining, TTI);
+                                            Cost, TTI);
 #ifndef INTEL_CUSTOMIZATION
-  if (BudgetRemaining < 0)
+  if (!Convert || Cost > Budget)
     return false;
 #endif
   if (!Convert)
-=======
-                                            Cost, TTI);
-  if (!Convert || Cost > Budget)
->>>>>>> bf294953
     return false;
 
   // If we get here, we can hoist the instruction and if-convert.
@@ -2645,13 +2607,13 @@
       continue;
     }
 
-<<<<<<< HEAD
     // Loop over the PHI's seeing if we can promote them all to select
     // instructions.  While we are at it, keep track of the instructions
     // that need to be moved to the conditional block.
     SmallPtrSet<Instruction *, 4> AggressiveInsts;
-    int BudgetRemaining =
-        TwoEntryPHINodeFoldingThreshold * TargetTransformInfo::TCC_Basic;
+    InstructionCost Cost = 0;
+    InstructionCost Budget =
+      TwoEntryPHINodeFoldingThreshold * TargetTransformInfo::TCC_Basic;
 
     bool CanBeSimplified = true;
     unsigned NumPhis = 0;
@@ -2663,24 +2625,15 @@
         Changed = true;
         continue;
       }
-=======
-  // Loop over the PHI's seeing if we can promote them all to select
-  // instructions.  While we are at it, keep track of the instructions
-  // that need to be moved to the dominating block.
-  SmallPtrSet<Instruction *, 4> AggressiveInsts;
-  InstructionCost Cost = 0;
-  InstructionCost Budget =
-      TwoEntryPHINodeFoldingThreshold * TargetTransformInfo::TCC_Basic;
->>>>>>> bf294953
 
       Value *TrueVal = PN->getIncomingValueForBlock(IfTrue);
       Value *FalseVal = PN->getIncomingValueForBlock(IfFalse);
 
       if (TrueVal != FalseVal) {
         if (!CanDominateConditionalBranch(TrueVal, BB, AggressiveInsts,
-                                          BudgetRemaining, TTI) ||
+                                          Cost, Budget, TTI) ||
             !CanDominateConditionalBranch(FalseVal, BB, AggressiveInsts,
-                                          BudgetRemaining, TTI)) {
+                                          Cost, Budget, TTI)) {
           CanBeSimplified = false;
           break;
         }
@@ -2693,7 +2646,6 @@
       continue;
     }
 
-<<<<<<< HEAD
     // If we fold these two entries of the phi node into a select,
     // doing so would require us to fold *all* correspondent entries in other
     // phi nodes in this block.  At some point this becomes non-profitable
@@ -2702,14 +2654,6 @@
     if (NumPhis > 2) {
       continue;
     }
-=======
-    if (!dominatesMergePoint(PN->getIncomingValue(0), BB, AggressiveInsts,
-                             Cost, Budget, TTI) ||
-        !dominatesMergePoint(PN->getIncomingValue(1), BB, AggressiveInsts,
-                             Cost, Budget, TTI))
-      return Changed;
-  }
->>>>>>> bf294953
 
     // If we folded the first phi, PN dangles at this point.  Refresh it.  If
     // we ran out of PHIs then we simplified them all.
