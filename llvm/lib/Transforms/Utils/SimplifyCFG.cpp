--- conflicted
+++ resolved
@@ -67,13 +67,9 @@
 #include "llvm/Support/MathExtras.h"
 #include "llvm/Support/raw_ostream.h"
 #include "llvm/Transforms/Utils/BasicBlockUtils.h"
-<<<<<<< HEAD
 #if INTEL_CUSTOMIZATION
 #include "llvm/Transforms/Utils/Intel_IntrinsicUtils.h"
 #endif
-#include "llvm/Transforms/Utils/Local.h"
-=======
->>>>>>> d928201a
 #include "llvm/Transforms/Utils/ValueMapper.h"
 #include <algorithm>
 #include <cassert>
@@ -2318,20 +2314,10 @@
 static bool FoldPHIEntries(PHINode *PN, const TargetTransformInfo &TTI,
                            const DataLayout &DL) {
   BasicBlock *BB = PN->getParent();
-<<<<<<< HEAD
   bool Changed = false;
-=======
   const Function *Fn = BB->getParent();
   if (Fn && Fn->hasFnAttribute(Attribute::OptForFuzzing))
     return false;
-
-  BasicBlock *IfTrue, *IfFalse;
-  Value *IfCond = GetIfCondition(BB, IfTrue, IfFalse);
-  if (!IfCond ||
-      // Don't bother if the branch will be constant folded trivially.
-      isa<ConstantInt>(IfCond))
-    return false;
->>>>>>> d928201a
 
   // This could be a multiple entry PHI node. Try to fold each pair of entries
   // that leads to an "if condition".  Traverse through the predecessor list of
