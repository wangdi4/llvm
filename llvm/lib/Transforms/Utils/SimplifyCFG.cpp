//===- SimplifyCFG.cpp - Code to perform CFG simplification ---------------===//
//
// Part of the LLVM Project, under the Apache License v2.0 with LLVM Exceptions.
// See https://llvm.org/LICENSE.txt for license information.
// SPDX-License-Identifier: Apache-2.0 WITH LLVM-exception
//
//===----------------------------------------------------------------------===//
//
// Peephole optimize the CFG.
//
//===----------------------------------------------------------------------===//

#include "llvm/ADT/APInt.h"
#include "llvm/ADT/ArrayRef.h"
#include "llvm/ADT/DenseMap.h"
#include "llvm/ADT/MapVector.h"
#include "llvm/ADT/Optional.h"
#include "llvm/ADT/STLExtras.h"
#include "llvm/ADT/ScopeExit.h"
#include "llvm/ADT/Sequence.h"
#include "llvm/ADT/SetOperations.h"
#include "llvm/ADT/SetVector.h"
#include "llvm/ADT/SmallPtrSet.h"
#include "llvm/ADT/SmallVector.h"
#include "llvm/ADT/Statistic.h"
#include "llvm/ADT/StringRef.h"
#include "llvm/Analysis/AssumptionCache.h"
#include "llvm/Analysis/ConstantFolding.h"
#include "llvm/Analysis/EHPersonalities.h"
#include "llvm/Analysis/GuardUtils.h"
#include "llvm/Analysis/InstructionSimplify.h"
#include "llvm/Analysis/MemorySSA.h"
#include "llvm/Analysis/MemorySSAUpdater.h"
#include "llvm/Analysis/TargetTransformInfo.h"
#include "llvm/Analysis/ValueTracking.h"
#include "llvm/IR/Attributes.h"
#include "llvm/IR/BasicBlock.h"
#include "llvm/IR/CFG.h"
#include "llvm/IR/Constant.h"
#include "llvm/IR/ConstantRange.h"
#include "llvm/IR/Constants.h"
#include "llvm/IR/DataLayout.h"
#include "llvm/IR/DerivedTypes.h"
#include "llvm/IR/Function.h"
#include "llvm/IR/GlobalValue.h"
#include "llvm/IR/GlobalVariable.h"
#include "llvm/IR/IRBuilder.h"
#include "llvm/IR/InstrTypes.h"
#include "llvm/IR/Instruction.h"
#include "llvm/IR/Instructions.h"
#include "llvm/IR/IntrinsicInst.h"
#include "llvm/IR/Intrinsics.h"
#include "llvm/IR/LLVMContext.h"
#include "llvm/IR/MDBuilder.h"
#include "llvm/IR/Metadata.h"
#include "llvm/IR/Module.h"
#include "llvm/IR/NoFolder.h"
#include "llvm/IR/Operator.h"
#include "llvm/IR/PatternMatch.h"
#include "llvm/IR/PseudoProbe.h"
#include "llvm/IR/Type.h"
#include "llvm/IR/Use.h"
#include "llvm/IR/User.h"
#include "llvm/IR/Value.h"
#include "llvm/IR/ValueHandle.h"
#include "llvm/Support/BranchProbability.h"
#include "llvm/Support/Casting.h"
#include "llvm/Support/CommandLine.h"
#include "llvm/Support/Debug.h"
#include "llvm/Support/ErrorHandling.h"
#include "llvm/Support/KnownBits.h"
#include "llvm/Support/MathExtras.h"
#include "llvm/Support/raw_ostream.h"
#include "llvm/Transforms/Utils/BasicBlockUtils.h"
#if INTEL_COLLAB
#include "llvm/Transforms/Utils/IntrinsicUtils.h"
#endif //INTEL_COLLAB
#include "llvm/Transforms/Utils/Local.h"
#include "llvm/Transforms/Utils/SSAUpdater.h"
#include "llvm/Transforms/Utils/ValueMapper.h"
#include <algorithm>
#include <cassert>
#include <climits>
#include <cstddef>
#include <cstdint>
#include <iterator>
#include <map>
#include <set>
#include <tuple>
#include <utility>
#include <vector>

using namespace llvm;
using namespace PatternMatch;

#define DEBUG_TYPE "simplifycfg"

cl::opt<bool> llvm::RequireAndPreserveDomTree(
    "simplifycfg-require-and-preserve-domtree", cl::Hidden, cl::ZeroOrMore,
    cl::init(false),
    cl::desc("Temorary development switch used to gradually uplift SimplifyCFG "
             "into preserving DomTree,"));

// Chosen as 2 so as to be cheap, but still to have enough power to fold
// a select, so the "clamp" idiom (of a min followed by a max) will be caught.
// To catch this, we need to fold a compare and a select, hence '2' being the
// minimum reasonable default.
static cl::opt<unsigned> PHINodeFoldingThreshold(
    "phi-node-folding-threshold", cl::Hidden, cl::init(2),
    cl::desc(
        "Control the amount of phi node folding to perform (default = 2)"));

static cl::opt<unsigned> TwoEntryPHINodeFoldingThreshold(
    "two-entry-phi-node-folding-threshold", cl::Hidden, cl::init(4),
    cl::desc("Control the maximal total instruction cost that we are willing "
             "to speculatively execute to fold a 2-entry PHI node into a "
             "select (default = 4)"));

static cl::opt<bool> DupRet(
    "simplifycfg-dup-ret", cl::Hidden, cl::init(false),
    cl::desc("Duplicate return instructions into unconditional branches"));

static cl::opt<bool>
    HoistCommon("simplifycfg-hoist-common", cl::Hidden, cl::init(true),
                cl::desc("Hoist common instructions up to the parent block"));

static cl::opt<bool>
    SinkCommon("simplifycfg-sink-common", cl::Hidden, cl::init(true),
               cl::desc("Sink common instructions down to the end block"));

static cl::opt<bool> HoistCondStores(
    "simplifycfg-hoist-cond-stores", cl::Hidden, cl::init(true),
    cl::desc("Hoist conditional stores if an unconditional store precedes"));

static cl::opt<bool> MergeCondStores(
    "simplifycfg-merge-cond-stores", cl::Hidden, cl::init(true),
    cl::desc("Hoist conditional stores even if an unconditional store does not "
             "precede - hoist multiple conditional stores into a single "
             "predicated store"));

static cl::opt<bool> MergeCondStoresAggressively(
    "simplifycfg-merge-cond-stores-aggressively", cl::Hidden, cl::init(false),
    cl::desc("When merging conditional stores, do so even if the resultant "
             "basic blocks are unlikely to be if-converted as a result"));

static cl::opt<bool> SpeculateOneExpensiveInst(
    "speculate-one-expensive-inst", cl::Hidden, cl::init(true),
    cl::desc("Allow exactly one expensive instruction to be speculatively "
             "executed"));

static cl::opt<unsigned> MaxSpeculationDepth(
    "max-speculation-depth", cl::Hidden, cl::init(10),
    cl::desc("Limit maximum recursion depth when calculating costs of "
             "speculatively executed instructions"));

static cl::opt<int>
MaxSmallBlockSize("simplifycfg-max-small-block-size", cl::Hidden, cl::init(10),
                  cl::desc("Max size of a block which is still considered "
                           "small enough to thread through"));

// Two is chosen to allow one negation and a logical combine.
static cl::opt<unsigned>
    BranchFoldThreshold("simplifycfg-branch-fold-threshold", cl::Hidden,
                        cl::init(2),
                        cl::desc("Maximum cost of combining conditions when "
                                 "folding branches"));

STATISTIC(NumBitMaps, "Number of switch instructions turned into bitmaps");
STATISTIC(NumLinearMaps,
          "Number of switch instructions turned into linear mapping");
STATISTIC(NumLookupTables,
          "Number of switch instructions turned into lookup tables");
STATISTIC(
    NumLookupTablesHoles,
    "Number of switch instructions turned into lookup tables (holes checked)");
STATISTIC(NumTableCmpReuses, "Number of reused switch table lookup compares");
STATISTIC(NumFoldValueComparisonIntoPredecessors,
          "Number of value comparisons folded into predecessor basic blocks");
STATISTIC(NumFoldBranchToCommonDest,
          "Number of branches folded into predecessor basic block");
STATISTIC(
    NumHoistCommonCode,
    "Number of common instruction 'blocks' hoisted up to the begin block");
STATISTIC(NumHoistCommonInstrs,
          "Number of common instructions hoisted up to the begin block");
STATISTIC(NumSinkCommonCode,
          "Number of common instruction 'blocks' sunk down to the end block");
STATISTIC(NumSinkCommonInstrs,
          "Number of common instructions sunk down to the end block");
STATISTIC(NumSpeculations, "Number of speculative executed instructions");
STATISTIC(NumInvokes,
          "Number of invokes with empty resume blocks simplified into calls");

namespace {

// The first field contains the value that the switch produces when a certain
// case group is selected, and the second field is a vector containing the
// cases composing the case group.
using SwitchCaseResultVectorTy =
    SmallVector<std::pair<Constant *, SmallVector<ConstantInt *, 4>>, 2>;

// The first field contains the phi node that generates a result of the switch
// and the second field contains the value generated for a certain case in the
// switch for that PHI.
using SwitchCaseResultsTy = SmallVector<std::pair<PHINode *, Constant *>, 4>;

/// ValueEqualityComparisonCase - Represents a case of a switch.
struct ValueEqualityComparisonCase {
  ConstantInt *Value;
  BasicBlock *Dest;

  ValueEqualityComparisonCase(ConstantInt *Value, BasicBlock *Dest)
      : Value(Value), Dest(Dest) {}

  bool operator<(ValueEqualityComparisonCase RHS) const {
    // Comparing pointers is ok as we only rely on the order for uniquing.
    return Value < RHS.Value;
  }

  bool operator==(BasicBlock *RHSDest) const { return Dest == RHSDest; }
};

class SimplifyCFGOpt {
  const TargetTransformInfo &TTI;
  DomTreeUpdater *DTU;
  const DataLayout &DL;
  ArrayRef<WeakVH> LoopHeaders;
  const SimplifyCFGOptions &Options;
  bool Resimplify;

  Value *isValueEqualityComparison(Instruction *TI);
  BasicBlock *GetValueEqualityComparisonCases(
      Instruction *TI, std::vector<ValueEqualityComparisonCase> &Cases);
  bool SimplifyEqualityComparisonWithOnlyPredecessor(Instruction *TI,
                                                     BasicBlock *Pred,
                                                     IRBuilder<> &Builder);
  bool PerformValueComparisonIntoPredecessorFolding(Instruction *TI, Value *&CV,
                                                    Instruction *PTI,
                                                    IRBuilder<> &Builder);
  bool FoldValueComparisonIntoPredecessors(Instruction *TI,
                                           IRBuilder<> &Builder);

  bool simplifyReturn(ReturnInst *RI, IRBuilder<> &Builder);
  bool simplifyResume(ResumeInst *RI, IRBuilder<> &Builder);
  bool simplifySingleResume(ResumeInst *RI);
  bool simplifyCommonResume(ResumeInst *RI);
  bool simplifyCleanupReturn(CleanupReturnInst *RI);
  bool simplifyUnreachable(UnreachableInst *UI);
  bool simplifySwitch(SwitchInst *SI, IRBuilder<> &Builder);
  bool simplifyIndirectBr(IndirectBrInst *IBI);
  bool simplifyBranch(BranchInst *Branch, IRBuilder<> &Builder);
  bool simplifyUncondBranch(BranchInst *BI, IRBuilder<> &Builder);
  bool simplifyCondBranch(BranchInst *BI, IRBuilder<> &Builder);
  bool SimplifyCondBranchToTwoReturns(BranchInst *BI, IRBuilder<> &Builder);

  bool tryToSimplifyUncondBranchWithICmpInIt(ICmpInst *ICI,
                                             IRBuilder<> &Builder);

  bool HoistThenElseCodeToIf(BranchInst *BI, const TargetTransformInfo &TTI);
  bool SpeculativelyExecuteBB(BranchInst *BI, BasicBlock *ThenBB,
                              const TargetTransformInfo &TTI);
  bool SimplifyTerminatorOnSelect(Instruction *OldTerm, Value *Cond,
                                  BasicBlock *TrueBB, BasicBlock *FalseBB,
                                  uint32_t TrueWeight, uint32_t FalseWeight);
  bool SimplifyBranchOnICmpChain(BranchInst *BI, IRBuilder<> &Builder,
                                 const DataLayout &DL);
  bool SimplifySwitchOnSelect(SwitchInst *SI, SelectInst *Select);
  bool SimplifyIndirectBrOnSelect(IndirectBrInst *IBI, SelectInst *SI);
  bool TurnSwitchRangeIntoICmp(SwitchInst *SI, IRBuilder<> &Builder);
#if INTEL_CUSTOMIZATION
  bool removeEmptyCleanup(CleanupReturnInst *RI, DomTreeUpdater *DTU);
  bool isDedicatedLoopExit(BasicBlock *BB);
#endif // INTEL_CUSTOMIZATION

public:
  SimplifyCFGOpt(const TargetTransformInfo &TTI, DomTreeUpdater *DTU,
                 const DataLayout &DL, ArrayRef<WeakVH> LoopHeaders,
                 const SimplifyCFGOptions &Opts)
      : TTI(TTI), DTU(DTU), DL(DL), LoopHeaders(LoopHeaders), Options(Opts) {
    assert((!DTU || !DTU->hasPostDomTree()) &&
           "SimplifyCFG is not yet capable of maintaining validity of a "
           "PostDomTree, so don't ask for it.");
  }

  bool simplifyOnce(BasicBlock *BB);
  bool simplifyOnceImpl(BasicBlock *BB);
  bool run(BasicBlock *BB);

  // Helper to set Resimplify and return change indication.
  bool requestResimplify() {
    Resimplify = true;
    return true;
  }
};

} // end anonymous namespace

/// Return true if it is safe to merge these two
/// terminator instructions together.
static bool
SafeToMergeTerminators(Instruction *SI1, Instruction *SI2,
                       SmallSetVector<BasicBlock *, 4> *FailBlocks = nullptr) {
  if (SI1 == SI2)
    return false; // Can't merge with self!

  // It is not safe to merge these two switch instructions if they have a common
  // successor, and if that successor has a PHI node, and if *that* PHI node has
  // conflicting incoming values from the two switch blocks.
  BasicBlock *SI1BB = SI1->getParent();
  BasicBlock *SI2BB = SI2->getParent();

  SmallPtrSet<BasicBlock *, 16> SI1Succs(succ_begin(SI1BB), succ_end(SI1BB));
  bool Fail = false;
  for (BasicBlock *Succ : successors(SI2BB))
    if (SI1Succs.count(Succ))
      for (BasicBlock::iterator BBI = Succ->begin(); isa<PHINode>(BBI); ++BBI) {
        PHINode *PN = cast<PHINode>(BBI);
        if (PN->getIncomingValueForBlock(SI1BB) !=
            PN->getIncomingValueForBlock(SI2BB)) {
          if (FailBlocks)
            FailBlocks->insert(Succ);
          Fail = true;
        }
      }

  return !Fail;
}

/// Update PHI nodes in Succ to indicate that there will now be entries in it
/// from the 'NewPred' block. The values that will be flowing into the PHI nodes
/// will be the same as those coming in from ExistPred, an existing predecessor
/// of Succ.
static void AddPredecessorToBlock(BasicBlock *Succ, BasicBlock *NewPred,
                                  BasicBlock *ExistPred,
                                  MemorySSAUpdater *MSSAU = nullptr) {
  for (PHINode &PN : Succ->phis())
    PN.addIncoming(PN.getIncomingValueForBlock(ExistPred), NewPred);
  if (MSSAU)
    if (auto *MPhi = MSSAU->getMemorySSA()->getMemoryAccess(Succ))
      MPhi->addIncoming(MPhi->getIncomingValueForBlock(ExistPred), NewPred);
}

/// Compute an abstract "cost" of speculating the given instruction,
/// which is assumed to be safe to speculate. TCC_Free means cheap,
/// TCC_Basic means less cheap, and TCC_Expensive means prohibitively
/// expensive.
static InstructionCost computeSpeculationCost(const User *I,
                                              const TargetTransformInfo &TTI) {
  assert(isSafeToSpeculativelyExecute(I) &&
         "Instruction is not safe to speculatively execute!");
  return TTI.getUserCost(I, TargetTransformInfo::TCK_SizeAndLatency);
}

#if INTEL_CUSTOMIZATION
/// CanDominateConditionalBranch is an Intel customized routine that
/// replaces the LLVM open source routine called DominatesMergePoint.
/// There are no functionality changes.  The only changes are the name
/// of the routine and small changes in the comments. We changed the
/// name because the original name (DominatesMergePoint) did not make
/// sense since here we are checking whether a value dominates a
/// conditional branch not a conditional merge point.
/// To keep xmain as clean as possible we got rid of the original
/// routine(DominatesMergePoint()). Any changes made by the LLVM community
/// to DominatesMergePoint needs to be incorporated into this routine
/// (CanDominateConditionalBranch). There might be conflicts during code
/// merge and if resolving these conflicts becomes too cumbersome, we can
/// try something different.

/// CanDominateConditionalBranch - If we have a merge point of an
/// "if condition" as accepted by GetIfConditon(), return true if the
/// specified value dominates or can dominate the conditional branch.
///
/// If AggressiveInsts is non-null, and if V does not dominate BB, we check to
/// see if V (which must be an instruction) and its recursive operands
/// that do not dominate BB have a combined cost lower than Budget and
/// are non-trapping.  If both are true, the instruction is inserted into the
/// set and true is returned.
///
/// The cost for most non-trapping instructions is defined as 1 except for
/// Select whose cost is 2.
///
/// After this function returns, CostRemaining is decreased by the cost of
/// V plus its unavailable operands.  If that cost is greater than
/// CostRemaining, false is returned and CostRemaining is undefined.
static bool
CanDominateConditionalBranch(Value *V, BasicBlock *BB,
                             SmallPtrSetImpl<Instruction *> &AggressiveInsts,
                             InstructionCost &Cost,
                             InstructionCost Budget,
                             const TargetTransformInfo &TTI,
                             unsigned Depth = 0) {
  // It is possible to hit a zero-cost cycle (phi/gep instructions for example),
  // so limit the recursion depth.
  // TODO: While this recursion limit does prevent pathological behavior, it
  // would be better to track visited instructions to avoid cycles.
  if (Depth == MaxSpeculationDepth)
    return false;

  Instruction *I = dyn_cast<Instruction>(V);
  if (!I) {
    // Non-instructions dominate all instructions , but not all constantexprs
    // can be executed unconditionally.
    if (ConstantExpr *C = dyn_cast<ConstantExpr>(V))
      if (C->canTrap())
        return false;
    return true;
  }
  BasicBlock *PBB = I->getParent();

  // We don't want to allow weird loops that might have the "if condition" in
  // the bottom of this block.
  if (PBB == BB)
    return false;

  // If this instruction is defined in a block that contains an unconditional
  // branch to BB, then it must be in the 'conditional' part of the "if
  // statement".  If not, it is definitely available in the conditional block.
  BranchInst *BI = dyn_cast<BranchInst>(PBB->getTerminator());
  if (!BI || BI->isConditional() || BI->getSuccessor(0) != BB)
    return true;

  // If we have seen this instruction before, don't count it again.
  if (AggressiveInsts.count(I))
    return true;

  // Okay, it looks like the instruction IS in the "condition".  Check to
  // see if it's a cheap and safe instruction to unconditionally compute, and
  // if it only uses stuff defined outside of the condition.  If so, hoist it
  // out.
  if (!isSafeToSpeculativelyExecute(I))
    return false;

  Cost += computeSpeculationCost(I, TTI);

  // Allow exactly one instruction to be speculated regardless of its cost
  // (as long as it is safe to do so).
  // This is intended to flatten the CFG even if the instruction is a division
  // or other expensive operation. The speculation of an expensive instruction
  // is expected to be undone in CodeGenPrepare if the speculation has not
  // enabled further IR optimizations.
  if (Cost > Budget &&
      (!SpeculateOneExpensiveInst || !AggressiveInsts.empty() || Depth > 0 ||
       !Cost.isValid()))
    return false;

  // Okay, we can only really hoist these out if their operands do
  // not take us over the cost threshold.
  for (Use &Op : I->operands())
    if (!CanDominateConditionalBranch(Op, BB, AggressiveInsts, Cost, Budget, TTI,
                                      Depth + 1))
      return false;
  // Okay, it's safe to do this!  Remember this instruction.
  AggressiveInsts.insert(I);
  return true;
}
#endif //INTEL_CUSTOMIZATION

/// Extract ConstantInt from value, looking through IntToPtr
/// and PointerNullValue. Return NULL if value is not a constant int.
static ConstantInt *GetConstantInt(Value *V, const DataLayout &DL) {
  // Normal constant int.
  ConstantInt *CI = dyn_cast<ConstantInt>(V);
  if (CI || !isa<Constant>(V) || !V->getType()->isPointerTy())
    return CI;

  // This is some kind of pointer constant. Turn it into a pointer-sized
  // ConstantInt if possible.
  IntegerType *PtrTy = cast<IntegerType>(DL.getIntPtrType(V->getType()));

  // Null pointer means 0, see SelectionDAGBuilder::getValue(const Value*).
  if (isa<ConstantPointerNull>(V))
    return ConstantInt::get(PtrTy, 0);

  // IntToPtr const int.
  if (ConstantExpr *CE = dyn_cast<ConstantExpr>(V))
    if (CE->getOpcode() == Instruction::IntToPtr)
      if (ConstantInt *CI = dyn_cast<ConstantInt>(CE->getOperand(0))) {
        // The constant is very likely to have the right type already.
        if (CI->getType() == PtrTy)
          return CI;
        else
          return cast<ConstantInt>(
              ConstantExpr::getIntegerCast(CI, PtrTy, /*isSigned=*/false));
      }
  return nullptr;
}

namespace {

/// Given a chain of or (||) or and (&&) comparison of a value against a
/// constant, this will try to recover the information required for a switch
/// structure.
/// It will depth-first traverse the chain of comparison, seeking for patterns
/// like %a == 12 or %a < 4 and combine them to produce a set of integer
/// representing the different cases for the switch.
/// Note that if the chain is composed of '||' it will build the set of elements
/// that matches the comparisons (i.e. any of this value validate the chain)
/// while for a chain of '&&' it will build the set elements that make the test
/// fail.
struct ConstantComparesGatherer {
  const DataLayout &DL;

  /// Value found for the switch comparison
  Value *CompValue = nullptr;

  /// Extra clause to be checked before the switch
  Value *Extra = nullptr;

  /// Set of integers to match in switch
  SmallVector<ConstantInt *, 8> Vals;

  /// Number of comparisons matched in the and/or chain
  unsigned UsedICmps = 0;

  /// Construct and compute the result for the comparison instruction Cond
  ConstantComparesGatherer(Instruction *Cond, const DataLayout &DL) : DL(DL) {
    gather(Cond);
  }

  ConstantComparesGatherer(const ConstantComparesGatherer &) = delete;
  ConstantComparesGatherer &
  operator=(const ConstantComparesGatherer &) = delete;

private:
  /// Try to set the current value used for the comparison, it succeeds only if
  /// it wasn't set before or if the new value is the same as the old one
  bool setValueOnce(Value *NewVal) {
    if (CompValue && CompValue != NewVal)
      return false;
    CompValue = NewVal;
    return (CompValue != nullptr);
  }

  /// Try to match Instruction "I" as a comparison against a constant and
  /// populates the array Vals with the set of values that match (or do not
  /// match depending on isEQ).
  /// Return false on failure. On success, the Value the comparison matched
  /// against is placed in CompValue.
  /// If CompValue is already set, the function is expected to fail if a match
  /// is found but the value compared to is different.
  bool matchInstruction(Instruction *I, bool isEQ) {
    // If this is an icmp against a constant, handle this as one of the cases.
    ICmpInst *ICI;
    ConstantInt *C;
    if (!((ICI = dyn_cast<ICmpInst>(I)) &&
          (C = GetConstantInt(I->getOperand(1), DL)))) {
      return false;
    }

    Value *RHSVal;
    const APInt *RHSC;

    // Pattern match a special case
    // (x & ~2^z) == y --> x == y || x == y|2^z
    // This undoes a transformation done by instcombine to fuse 2 compares.
    if (ICI->getPredicate() == (isEQ ? ICmpInst::ICMP_EQ : ICmpInst::ICMP_NE)) {
      // It's a little bit hard to see why the following transformations are
      // correct. Here is a CVC3 program to verify them for 64-bit values:

      /*
         ONE  : BITVECTOR(64) = BVZEROEXTEND(0bin1, 63);
         x    : BITVECTOR(64);
         y    : BITVECTOR(64);
         z    : BITVECTOR(64);
         mask : BITVECTOR(64) = BVSHL(ONE, z);
         QUERY( (y & ~mask = y) =>
                ((x & ~mask = y) <=> (x = y OR x = (y |  mask)))
         );
         QUERY( (y |  mask = y) =>
                ((x |  mask = y) <=> (x = y OR x = (y & ~mask)))
         );
      */

      // Please note that each pattern must be a dual implication (<--> or
      // iff). One directional implication can create spurious matches. If the
      // implication is only one-way, an unsatisfiable condition on the left
      // side can imply a satisfiable condition on the right side. Dual
      // implication ensures that satisfiable conditions are transformed to
      // other satisfiable conditions and unsatisfiable conditions are
      // transformed to other unsatisfiable conditions.

      // Here is a concrete example of a unsatisfiable condition on the left
      // implying a satisfiable condition on the right:
      //
      // mask = (1 << z)
      // (x & ~mask) == y  --> (x == y || x == (y | mask))
      //
      // Substituting y = 3, z = 0 yields:
      // (x & -2) == 3 --> (x == 3 || x == 2)

      // Pattern match a special case:
      /*
        QUERY( (y & ~mask = y) =>
               ((x & ~mask = y) <=> (x = y OR x = (y |  mask)))
        );
      */
      if (match(ICI->getOperand(0),
                m_And(m_Value(RHSVal), m_APInt(RHSC)))) {
        APInt Mask = ~*RHSC;
        if (Mask.isPowerOf2() && (C->getValue() & ~Mask) == C->getValue()) {
          // If we already have a value for the switch, it has to match!
          if (!setValueOnce(RHSVal))
            return false;

          Vals.push_back(C);
          Vals.push_back(
              ConstantInt::get(C->getContext(),
                               C->getValue() | Mask));
          UsedICmps++;
          return true;
        }
      }

      // Pattern match a special case:
      /*
        QUERY( (y |  mask = y) =>
               ((x |  mask = y) <=> (x = y OR x = (y & ~mask)))
        );
      */
      if (match(ICI->getOperand(0),
                m_Or(m_Value(RHSVal), m_APInt(RHSC)))) {
        APInt Mask = *RHSC;
        if (Mask.isPowerOf2() && (C->getValue() | Mask) == C->getValue()) {
          // If we already have a value for the switch, it has to match!
          if (!setValueOnce(RHSVal))
            return false;

          Vals.push_back(C);
          Vals.push_back(ConstantInt::get(C->getContext(),
                                          C->getValue() & ~Mask));
          UsedICmps++;
          return true;
        }
      }

      // If we already have a value for the switch, it has to match!
      if (!setValueOnce(ICI->getOperand(0)))
        return false;

      UsedICmps++;
      Vals.push_back(C);
      return ICI->getOperand(0);
    }

    // If we have "x ult 3", for example, then we can add 0,1,2 to the set.
    ConstantRange Span = ConstantRange::makeAllowedICmpRegion(
        ICI->getPredicate(), C->getValue());

    // Shift the range if the compare is fed by an add. This is the range
    // compare idiom as emitted by instcombine.
    Value *CandidateVal = I->getOperand(0);
    if (match(I->getOperand(0), m_Add(m_Value(RHSVal), m_APInt(RHSC)))) {
      Span = Span.subtract(*RHSC);
      CandidateVal = RHSVal;
    }

    // If this is an and/!= check, then we are looking to build the set of
    // value that *don't* pass the and chain. I.e. to turn "x ugt 2" into
    // x != 0 && x != 1.
    if (!isEQ)
      Span = Span.inverse();

    // If there are a ton of values, we don't want to make a ginormous switch.
    if (Span.isSizeLargerThan(8) || Span.isEmptySet()) {
      return false;
    }

    // If we already have a value for the switch, it has to match!
    if (!setValueOnce(CandidateVal))
      return false;

    // Add all values from the range to the set
    for (APInt Tmp = Span.getLower(); Tmp != Span.getUpper(); ++Tmp)
      Vals.push_back(ConstantInt::get(I->getContext(), Tmp));

    UsedICmps++;
    return true;
  }

  /// Given a potentially 'or'd or 'and'd together collection of icmp
  /// eq/ne/lt/gt instructions that compare a value against a constant, extract
  /// the value being compared, and stick the list constants into the Vals
  /// vector.
  /// One "Extra" case is allowed to differ from the other.
  void gather(Value *V) {
    bool isEQ = match(V, m_LogicalOr(m_Value(), m_Value()));

    // Keep a stack (SmallVector for efficiency) for depth-first traversal
    SmallVector<Value *, 8> DFT;
    SmallPtrSet<Value *, 8> Visited;

    // Initialize
    Visited.insert(V);
    DFT.push_back(V);

    while (!DFT.empty()) {
      V = DFT.pop_back_val();

      if (Instruction *I = dyn_cast<Instruction>(V)) {
        // If it is a || (or && depending on isEQ), process the operands.
        Value *Op0, *Op1;
        if (isEQ ? match(I, m_LogicalOr(m_Value(Op0), m_Value(Op1)))
                 : match(I, m_LogicalAnd(m_Value(Op0), m_Value(Op1)))) {
          if (Visited.insert(Op1).second)
            DFT.push_back(Op1);
          if (Visited.insert(Op0).second)
            DFT.push_back(Op0);

          continue;
        }

        // Try to match the current instruction
        if (matchInstruction(I, isEQ))
          // Match succeed, continue the loop
          continue;
      }

      // One element of the sequence of || (or &&) could not be match as a
      // comparison against the same value as the others.
      // We allow only one "Extra" case to be checked before the switch
      if (!Extra) {
        Extra = V;
        continue;
      }
      // Failed to parse a proper sequence, abort now
      CompValue = nullptr;
      break;
    }
  }
};

} // end anonymous namespace

static void EraseTerminatorAndDCECond(Instruction *TI,
                                      MemorySSAUpdater *MSSAU = nullptr) {
  Instruction *Cond = nullptr;
  if (SwitchInst *SI = dyn_cast<SwitchInst>(TI)) {
    Cond = dyn_cast<Instruction>(SI->getCondition());
  } else if (BranchInst *BI = dyn_cast<BranchInst>(TI)) {
    if (BI->isConditional())
      Cond = dyn_cast<Instruction>(BI->getCondition());
  } else if (IndirectBrInst *IBI = dyn_cast<IndirectBrInst>(TI)) {
    Cond = dyn_cast<Instruction>(IBI->getAddress());
  }

  TI->eraseFromParent();
  if (Cond)
    RecursivelyDeleteTriviallyDeadInstructions(Cond, nullptr, MSSAU);
}

/// Return true if the specified terminator checks
/// to see if a value is equal to constant integer value.
Value *SimplifyCFGOpt::isValueEqualityComparison(Instruction *TI) {
  Value *CV = nullptr;
  if (SwitchInst *SI = dyn_cast<SwitchInst>(TI)) {
    // Do not permit merging of large switch instructions into their
    // predecessors unless there is only one predecessor.
    if (!SI->getParent()->hasNPredecessorsOrMore(128 / SI->getNumSuccessors()))
      CV = SI->getCondition();
  } else if (BranchInst *BI = dyn_cast<BranchInst>(TI))
    if (BI->isConditional() && BI->getCondition()->hasOneUse())
      if (ICmpInst *ICI = dyn_cast<ICmpInst>(BI->getCondition())) {
        if (ICI->isEquality() && GetConstantInt(ICI->getOperand(1), DL))
          CV = ICI->getOperand(0);
      }

  // Unwrap any lossless ptrtoint cast.
  if (CV) {
    if (PtrToIntInst *PTII = dyn_cast<PtrToIntInst>(CV)) {
      Value *Ptr = PTII->getPointerOperand();
      if (PTII->getType() == DL.getIntPtrType(Ptr->getType()))
        CV = Ptr;
    }
  }
  return CV;
}

/// Given a value comparison instruction,
/// decode all of the 'cases' that it represents and return the 'default' block.
BasicBlock *SimplifyCFGOpt::GetValueEqualityComparisonCases(
    Instruction *TI, std::vector<ValueEqualityComparisonCase> &Cases) {
  if (SwitchInst *SI = dyn_cast<SwitchInst>(TI)) {
    Cases.reserve(SI->getNumCases());
    for (auto Case : SI->cases())
      Cases.push_back(ValueEqualityComparisonCase(Case.getCaseValue(),
                                                  Case.getCaseSuccessor()));
    return SI->getDefaultDest();
  }

  BranchInst *BI = cast<BranchInst>(TI);
  ICmpInst *ICI = cast<ICmpInst>(BI->getCondition());
  BasicBlock *Succ = BI->getSuccessor(ICI->getPredicate() == ICmpInst::ICMP_NE);
  Cases.push_back(ValueEqualityComparisonCase(
      GetConstantInt(ICI->getOperand(1), DL), Succ));
  return BI->getSuccessor(ICI->getPredicate() == ICmpInst::ICMP_EQ);
}

/// Given a vector of bb/value pairs, remove any entries
/// in the list that match the specified block.
static void
EliminateBlockCases(BasicBlock *BB,
                    std::vector<ValueEqualityComparisonCase> &Cases) {
  llvm::erase_value(Cases, BB);
}

/// Return true if there are any keys in C1 that exist in C2 as well.
static bool ValuesOverlap(std::vector<ValueEqualityComparisonCase> &C1,
                          std::vector<ValueEqualityComparisonCase> &C2) {
  std::vector<ValueEqualityComparisonCase> *V1 = &C1, *V2 = &C2;

  // Make V1 be smaller than V2.
  if (V1->size() > V2->size())
    std::swap(V1, V2);

  if (V1->empty())
    return false;
  if (V1->size() == 1) {
    // Just scan V2.
    ConstantInt *TheVal = (*V1)[0].Value;
    for (unsigned i = 0, e = V2->size(); i != e; ++i)
      if (TheVal == (*V2)[i].Value)
        return true;
  }

  // Otherwise, just sort both lists and compare element by element.
  array_pod_sort(V1->begin(), V1->end());
  array_pod_sort(V2->begin(), V2->end());
  unsigned i1 = 0, i2 = 0, e1 = V1->size(), e2 = V2->size();
  while (i1 != e1 && i2 != e2) {
    if ((*V1)[i1].Value == (*V2)[i2].Value)
      return true;
    if ((*V1)[i1].Value < (*V2)[i2].Value)
      ++i1;
    else
      ++i2;
  }
  return false;
}

// Set branch weights on SwitchInst. This sets the metadata if there is at
// least one non-zero weight.
static void setBranchWeights(SwitchInst *SI, ArrayRef<uint32_t> Weights) {
  // Check that there is at least one non-zero weight. Otherwise, pass
  // nullptr to setMetadata which will erase the existing metadata.
  MDNode *N = nullptr;
  if (llvm::any_of(Weights, [](uint32_t W) { return W != 0; }))
    N = MDBuilder(SI->getParent()->getContext()).createBranchWeights(Weights);
  SI->setMetadata(LLVMContext::MD_prof, N);
}

// Similar to the above, but for branch and select instructions that take
// exactly 2 weights.
static void setBranchWeights(Instruction *I, uint32_t TrueWeight,
                             uint32_t FalseWeight) {
  assert(isa<BranchInst>(I) || isa<SelectInst>(I));
  // Check that there is at least one non-zero weight. Otherwise, pass
  // nullptr to setMetadata which will erase the existing metadata.
  MDNode *N = nullptr;
  if (TrueWeight || FalseWeight)
    N = MDBuilder(I->getParent()->getContext())
            .createBranchWeights(TrueWeight, FalseWeight);
  I->setMetadata(LLVMContext::MD_prof, N);
}

/// If TI is known to be a terminator instruction and its block is known to
/// only have a single predecessor block, check to see if that predecessor is
/// also a value comparison with the same value, and if that comparison
/// determines the outcome of this comparison. If so, simplify TI. This does a
/// very limited form of jump threading.
bool SimplifyCFGOpt::SimplifyEqualityComparisonWithOnlyPredecessor(
    Instruction *TI, BasicBlock *Pred, IRBuilder<> &Builder) {
  Value *PredVal = isValueEqualityComparison(Pred->getTerminator());
  if (!PredVal)
    return false; // Not a value comparison in predecessor.

  Value *ThisVal = isValueEqualityComparison(TI);
  assert(ThisVal && "This isn't a value comparison!!");
  if (ThisVal != PredVal)
    return false; // Different predicates.

  // TODO: Preserve branch weight metadata, similarly to how
  // FoldValueComparisonIntoPredecessors preserves it.

  // Find out information about when control will move from Pred to TI's block.
  std::vector<ValueEqualityComparisonCase> PredCases;
  BasicBlock *PredDef =
      GetValueEqualityComparisonCases(Pred->getTerminator(), PredCases);
  EliminateBlockCases(PredDef, PredCases); // Remove default from cases.

  // Find information about how control leaves this block.
  std::vector<ValueEqualityComparisonCase> ThisCases;
  BasicBlock *ThisDef = GetValueEqualityComparisonCases(TI, ThisCases);
  EliminateBlockCases(ThisDef, ThisCases); // Remove default from cases.

  // If TI's block is the default block from Pred's comparison, potentially
  // simplify TI based on this knowledge.
  if (PredDef == TI->getParent()) {
    // If we are here, we know that the value is none of those cases listed in
    // PredCases.  If there are any cases in ThisCases that are in PredCases, we
    // can simplify TI.
    if (!ValuesOverlap(PredCases, ThisCases))
      return false;

    if (isa<BranchInst>(TI)) {
      // Okay, one of the successors of this condbr is dead.  Convert it to a
      // uncond br.
      assert(ThisCases.size() == 1 && "Branch can only have one case!");
      // Insert the new branch.
      Instruction *NI = Builder.CreateBr(ThisDef);
      (void)NI;

      // Remove PHI node entries for the dead edge.
      ThisCases[0].Dest->removePredecessor(PredDef);

      LLVM_DEBUG(dbgs() << "Threading pred instr: " << *Pred->getTerminator()
                        << "Through successor TI: " << *TI << "Leaving: " << *NI
                        << "\n");

      EraseTerminatorAndDCECond(TI);

      if (DTU)
        DTU->applyUpdates(
            {{DominatorTree::Delete, PredDef, ThisCases[0].Dest}});

      return true;
    }

    SwitchInstProfUpdateWrapper SI = *cast<SwitchInst>(TI);
    // Okay, TI has cases that are statically dead, prune them away.
    SmallPtrSet<Constant *, 16> DeadCases;
    for (unsigned i = 0, e = PredCases.size(); i != e; ++i)
      DeadCases.insert(PredCases[i].Value);

    LLVM_DEBUG(dbgs() << "Threading pred instr: " << *Pred->getTerminator()
                      << "Through successor TI: " << *TI);

    SmallMapVector<BasicBlock *, int, 8> NumPerSuccessorCases;
    for (SwitchInst::CaseIt i = SI->case_end(), e = SI->case_begin(); i != e;) {
      --i;
      auto *Successor = i->getCaseSuccessor();
      if (DTU)
        ++NumPerSuccessorCases[Successor];
      if (DeadCases.count(i->getCaseValue())) {
        Successor->removePredecessor(PredDef);
        SI.removeCase(i);
        if (DTU)
          --NumPerSuccessorCases[Successor];
      }
    }

    if (DTU) {
      std::vector<DominatorTree::UpdateType> Updates;
      for (const std::pair<BasicBlock *, int> &I : NumPerSuccessorCases)
        if (I.second == 0)
          Updates.push_back({DominatorTree::Delete, PredDef, I.first});
      DTU->applyUpdates(Updates);
    }

    LLVM_DEBUG(dbgs() << "Leaving: " << *TI << "\n");
    return true;
  }

  // Otherwise, TI's block must correspond to some matched value.  Find out
  // which value (or set of values) this is.
  ConstantInt *TIV = nullptr;
  BasicBlock *TIBB = TI->getParent();
  for (unsigned i = 0, e = PredCases.size(); i != e; ++i)
    if (PredCases[i].Dest == TIBB) {
      if (TIV)
        return false; // Cannot handle multiple values coming to this block.
      TIV = PredCases[i].Value;
    }
  assert(TIV && "No edge from pred to succ?");

  // Okay, we found the one constant that our value can be if we get into TI's
  // BB.  Find out which successor will unconditionally be branched to.
  BasicBlock *TheRealDest = nullptr;
  for (unsigned i = 0, e = ThisCases.size(); i != e; ++i)
    if (ThisCases[i].Value == TIV) {
      TheRealDest = ThisCases[i].Dest;
      break;
    }

  // If not handled by any explicit cases, it is handled by the default case.
  if (!TheRealDest)
    TheRealDest = ThisDef;

  SmallSetVector<BasicBlock *, 2> RemovedSuccs;

  // Remove PHI node entries for dead edges.
  BasicBlock *CheckEdge = TheRealDest;
  for (BasicBlock *Succ : successors(TIBB))
    if (Succ != CheckEdge) {
      if (Succ != TheRealDest)
        RemovedSuccs.insert(Succ);
      Succ->removePredecessor(TIBB);
    } else
      CheckEdge = nullptr;

  // Insert the new branch.
  Instruction *NI = Builder.CreateBr(TheRealDest);
  (void)NI;

  LLVM_DEBUG(dbgs() << "Threading pred instr: " << *Pred->getTerminator()
                    << "Through successor TI: " << *TI << "Leaving: " << *NI
                    << "\n");

  EraseTerminatorAndDCECond(TI);
  if (DTU) {
    SmallVector<DominatorTree::UpdateType, 2> Updates;
    Updates.reserve(RemovedSuccs.size());
    for (auto *RemovedSucc : RemovedSuccs)
      Updates.push_back({DominatorTree::Delete, TIBB, RemovedSucc});
    DTU->applyUpdates(Updates);
  }
  return true;
}

namespace {

/// This class implements a stable ordering of constant
/// integers that does not depend on their address.  This is important for
/// applications that sort ConstantInt's to ensure uniqueness.
struct ConstantIntOrdering {
  bool operator()(const ConstantInt *LHS, const ConstantInt *RHS) const {
    return LHS->getValue().ult(RHS->getValue());
  }
};

} // end anonymous namespace

static int ConstantIntSortPredicate(ConstantInt *const *P1,
                                    ConstantInt *const *P2) {
  const ConstantInt *LHS = *P1;
  const ConstantInt *RHS = *P2;
  if (LHS == RHS)
    return 0;
  return LHS->getValue().ult(RHS->getValue()) ? 1 : -1;
}

static inline bool HasBranchWeights(const Instruction *I) {
  MDNode *ProfMD = I->getMetadata(LLVMContext::MD_prof);
  if (ProfMD && ProfMD->getOperand(0))
    if (MDString *MDS = dyn_cast<MDString>(ProfMD->getOperand(0)))
      return MDS->getString().equals("branch_weights");

  return false;
}

/// Get Weights of a given terminator, the default weight is at the front
/// of the vector. If TI is a conditional eq, we need to swap the branch-weight
/// metadata.
static void GetBranchWeights(Instruction *TI,
                             SmallVectorImpl<uint64_t> &Weights) {
  MDNode *MD = TI->getMetadata(LLVMContext::MD_prof);
  assert(MD);
  for (unsigned i = 1, e = MD->getNumOperands(); i < e; ++i) {
    ConstantInt *CI = mdconst::extract<ConstantInt>(MD->getOperand(i));
    Weights.push_back(CI->getValue().getZExtValue());
  }

  // If TI is a conditional eq, the default case is the false case,
  // and the corresponding branch-weight data is at index 2. We swap the
  // default weight to be the first entry.
  if (BranchInst *BI = dyn_cast<BranchInst>(TI)) {
    assert(Weights.size() == 2);
    ICmpInst *ICI = cast<ICmpInst>(BI->getCondition());
    if (ICI->getPredicate() == ICmpInst::ICMP_EQ)
      std::swap(Weights.front(), Weights.back());
  }
}

/// Keep halving the weights until all can fit in uint32_t.
static void FitWeights(MutableArrayRef<uint64_t> Weights) {
  uint64_t Max = *std::max_element(Weights.begin(), Weights.end());
  if (Max > UINT_MAX) {
    unsigned Offset = 32 - countLeadingZeros(Max);
    for (uint64_t &I : Weights)
      I >>= Offset;
  }
}

static void CloneInstructionsIntoPredecessorBlockAndUpdateSSAUses(
    BasicBlock *BB, BasicBlock *PredBlock, ValueToValueMapTy &VMap) {
  Instruction *PTI = PredBlock->getTerminator();

  // If we have bonus instructions, clone them into the predecessor block.
  // Note that there may be multiple predecessor blocks, so we cannot move
  // bonus instructions to a predecessor block.
  for (Instruction &BonusInst : *BB) {
    if (isa<DbgInfoIntrinsic>(BonusInst) || BonusInst.isTerminator())
      continue;

    Instruction *NewBonusInst = BonusInst.clone();

    if (PTI->getDebugLoc() != NewBonusInst->getDebugLoc()) {
      // Unless the instruction has the same !dbg location as the original
      // branch, drop it. When we fold the bonus instructions we want to make
      // sure we reset their debug locations in order to avoid stepping on
      // dead code caused by folding dead branches.
      NewBonusInst->setDebugLoc(DebugLoc());
    }

    RemapInstruction(NewBonusInst, VMap,
                     RF_NoModuleLevelChanges | RF_IgnoreMissingLocals);
    VMap[&BonusInst] = NewBonusInst;

    // If we moved a load, we cannot any longer claim any knowledge about
    // its potential value. The previous information might have been valid
    // only given the branch precondition.
    // For an analogous reason, we must also drop all the metadata whose
    // semantics we don't understand. We *can* preserve !annotation, because
    // it is tied to the instruction itself, not the value or position.
    NewBonusInst->dropUnknownNonDebugMetadata(LLVMContext::MD_annotation);

    PredBlock->getInstList().insert(PTI->getIterator(), NewBonusInst);
    NewBonusInst->takeName(&BonusInst);
    BonusInst.setName(NewBonusInst->getName() + ".old");

    // Update (liveout) uses of bonus instructions,
    // now that the bonus instruction has been cloned into predecessor.
    SSAUpdater SSAUpdate;
    SSAUpdate.Initialize(BonusInst.getType(),
                         (NewBonusInst->getName() + ".merge").str());
    SSAUpdate.AddAvailableValue(BB, &BonusInst);
    SSAUpdate.AddAvailableValue(PredBlock, NewBonusInst);
    for (Use &U : make_early_inc_range(BonusInst.uses())) {
      auto *UI = cast<Instruction>(U.getUser());
      if (UI->getParent() != PredBlock)
        SSAUpdate.RewriteUseAfterInsertions(U);
      else // Use is in the same block as, and comes before, NewBonusInst.
        SSAUpdate.RewriteUse(U);
    }
  }
}

bool SimplifyCFGOpt::PerformValueComparisonIntoPredecessorFolding(
    Instruction *TI, Value *&CV, Instruction *PTI, IRBuilder<> &Builder) {
  BasicBlock *BB = TI->getParent();
  BasicBlock *Pred = PTI->getParent();

  std::vector<DominatorTree::UpdateType> Updates;

  // Figure out which 'cases' to copy from SI to PSI.
  std::vector<ValueEqualityComparisonCase> BBCases;
  BasicBlock *BBDefault = GetValueEqualityComparisonCases(TI, BBCases);

  std::vector<ValueEqualityComparisonCase> PredCases;
  BasicBlock *PredDefault = GetValueEqualityComparisonCases(PTI, PredCases);

  // Based on whether the default edge from PTI goes to BB or not, fill in
  // PredCases and PredDefault with the new switch cases we would like to
  // build.
  SmallMapVector<BasicBlock *, int, 8> NewSuccessors;

  // Update the branch weight metadata along the way
  SmallVector<uint64_t, 8> Weights;
  bool PredHasWeights = HasBranchWeights(PTI);
  bool SuccHasWeights = HasBranchWeights(TI);

  if (PredHasWeights) {
    GetBranchWeights(PTI, Weights);
    // branch-weight metadata is inconsistent here.
    if (Weights.size() != 1 + PredCases.size())
      PredHasWeights = SuccHasWeights = false;
  } else if (SuccHasWeights)
    // If there are no predecessor weights but there are successor weights,
    // populate Weights with 1, which will later be scaled to the sum of
    // successor's weights
    Weights.assign(1 + PredCases.size(), 1);

  SmallVector<uint64_t, 8> SuccWeights;
  if (SuccHasWeights) {
    GetBranchWeights(TI, SuccWeights);
    // branch-weight metadata is inconsistent here.
    if (SuccWeights.size() != 1 + BBCases.size())
      PredHasWeights = SuccHasWeights = false;
  } else if (PredHasWeights)
    SuccWeights.assign(1 + BBCases.size(), 1);

  if (PredDefault == BB) {
    // If this is the default destination from PTI, only the edges in TI
    // that don't occur in PTI, or that branch to BB will be activated.
    std::set<ConstantInt *, ConstantIntOrdering> PTIHandled;
    for (unsigned i = 0, e = PredCases.size(); i != e; ++i)
      if (PredCases[i].Dest != BB)
        PTIHandled.insert(PredCases[i].Value);
      else {
        // The default destination is BB, we don't need explicit targets.
        std::swap(PredCases[i], PredCases.back());

        if (PredHasWeights || SuccHasWeights) {
          // Increase weight for the default case.
          Weights[0] += Weights[i + 1];
          std::swap(Weights[i + 1], Weights.back());
          Weights.pop_back();
        }

        PredCases.pop_back();
        --i;
        --e;
      }

    // Reconstruct the new switch statement we will be building.
    if (PredDefault != BBDefault) {
      PredDefault->removePredecessor(Pred);
      if (DTU && PredDefault != BB)
        Updates.push_back({DominatorTree::Delete, Pred, PredDefault});
      PredDefault = BBDefault;
      ++NewSuccessors[BBDefault];
    }

    unsigned CasesFromPred = Weights.size();
    uint64_t ValidTotalSuccWeight = 0;
    for (unsigned i = 0, e = BBCases.size(); i != e; ++i)
      if (!PTIHandled.count(BBCases[i].Value) && BBCases[i].Dest != BBDefault) {
        PredCases.push_back(BBCases[i]);
        ++NewSuccessors[BBCases[i].Dest];
        if (SuccHasWeights || PredHasWeights) {
          // The default weight is at index 0, so weight for the ith case
          // should be at index i+1. Scale the cases from successor by
          // PredDefaultWeight (Weights[0]).
          Weights.push_back(Weights[0] * SuccWeights[i + 1]);
          ValidTotalSuccWeight += SuccWeights[i + 1];
        }
      }

    if (SuccHasWeights || PredHasWeights) {
      ValidTotalSuccWeight += SuccWeights[0];
      // Scale the cases from predecessor by ValidTotalSuccWeight.
      for (unsigned i = 1; i < CasesFromPred; ++i)
        Weights[i] *= ValidTotalSuccWeight;
      // Scale the default weight by SuccDefaultWeight (SuccWeights[0]).
      Weights[0] *= SuccWeights[0];
    }
  } else {
    // If this is not the default destination from PSI, only the edges
    // in SI that occur in PSI with a destination of BB will be
    // activated.
    std::set<ConstantInt *, ConstantIntOrdering> PTIHandled;
    std::map<ConstantInt *, uint64_t> WeightsForHandled;
    for (unsigned i = 0, e = PredCases.size(); i != e; ++i)
      if (PredCases[i].Dest == BB) {
        PTIHandled.insert(PredCases[i].Value);

        if (PredHasWeights || SuccHasWeights) {
          WeightsForHandled[PredCases[i].Value] = Weights[i + 1];
          std::swap(Weights[i + 1], Weights.back());
          Weights.pop_back();
        }

        std::swap(PredCases[i], PredCases.back());
        PredCases.pop_back();
        --i;
        --e;
      }

    // Okay, now we know which constants were sent to BB from the
    // predecessor.  Figure out where they will all go now.
    for (unsigned i = 0, e = BBCases.size(); i != e; ++i)
      if (PTIHandled.count(BBCases[i].Value)) {
        // If this is one we are capable of getting...
        if (PredHasWeights || SuccHasWeights)
          Weights.push_back(WeightsForHandled[BBCases[i].Value]);
        PredCases.push_back(BBCases[i]);
        ++NewSuccessors[BBCases[i].Dest];
        PTIHandled.erase(BBCases[i].Value); // This constant is taken care of
      }

    // If there are any constants vectored to BB that TI doesn't handle,
    // they must go to the default destination of TI.
    for (ConstantInt *I : PTIHandled) {
      if (PredHasWeights || SuccHasWeights)
        Weights.push_back(WeightsForHandled[I]);
      PredCases.push_back(ValueEqualityComparisonCase(I, BBDefault));
      ++NewSuccessors[BBDefault];
    }
  }

  // Okay, at this point, we know which new successor Pred will get.  Make
  // sure we update the number of entries in the PHI nodes for these
  // successors.
  for (const std::pair<BasicBlock *, int /*Num*/> &NewSuccessor :
       NewSuccessors) {
    for (auto I : seq(0, NewSuccessor.second)) {
      (void)I;
      AddPredecessorToBlock(NewSuccessor.first, Pred, BB);
    }
    if (DTU && !is_contained(successors(Pred), NewSuccessor.first))
      Updates.push_back({DominatorTree::Insert, Pred, NewSuccessor.first});
  }

  Builder.SetInsertPoint(PTI);
  // Convert pointer to int before we switch.
  if (CV->getType()->isPointerTy()) {
    CV =
        Builder.CreatePtrToInt(CV, DL.getIntPtrType(CV->getType()), "magicptr");
  }

  // Now that the successors are updated, create the new Switch instruction.
  SwitchInst *NewSI = Builder.CreateSwitch(CV, PredDefault, PredCases.size());
  NewSI->setDebugLoc(PTI->getDebugLoc());
  for (ValueEqualityComparisonCase &V : PredCases)
    NewSI->addCase(V.Value, V.Dest);

  if (PredHasWeights || SuccHasWeights) {
    // Halve the weights if any of them cannot fit in an uint32_t
    FitWeights(Weights);

    SmallVector<uint32_t, 8> MDWeights(Weights.begin(), Weights.end());

    setBranchWeights(NewSI, MDWeights);
  }

  EraseTerminatorAndDCECond(PTI);

  // Okay, last check.  If BB is still a successor of PSI, then we must
  // have an infinite loop case.  If so, add an infinitely looping block
  // to handle the case to preserve the behavior of the code.
  BasicBlock *InfLoopBlock = nullptr;
  for (unsigned i = 0, e = NewSI->getNumSuccessors(); i != e; ++i)
    if (NewSI->getSuccessor(i) == BB) {
      if (!InfLoopBlock) {
        // Insert it at the end of the function, because it's either code,
        // or it won't matter if it's hot. :)
        InfLoopBlock =
            BasicBlock::Create(BB->getContext(), "infloop", BB->getParent());
        BranchInst::Create(InfLoopBlock, InfLoopBlock);
        if (DTU)
          Updates.push_back(
              {DominatorTree::Insert, InfLoopBlock, InfLoopBlock});
      }
      NewSI->setSuccessor(i, InfLoopBlock);
    }

  if (DTU) {
    if (InfLoopBlock)
      Updates.push_back({DominatorTree::Insert, Pred, InfLoopBlock});

    Updates.push_back({DominatorTree::Delete, Pred, BB});

    DTU->applyUpdates(Updates);
  }

  ++NumFoldValueComparisonIntoPredecessors;
  return true;
}

/// The specified terminator is a value equality comparison instruction
/// (either a switch or a branch on "X == c").
/// See if any of the predecessors of the terminator block are value comparisons
/// on the same value.  If so, and if safe to do so, fold them together.
bool SimplifyCFGOpt::FoldValueComparisonIntoPredecessors(Instruction *TI,
                                                         IRBuilder<> &Builder) {
  BasicBlock *BB = TI->getParent();
  Value *CV = isValueEqualityComparison(TI); // CondVal
  assert(CV && "Not a comparison?");

  bool Changed = false;

  SmallSetVector<BasicBlock *, 16> Preds(pred_begin(BB), pred_end(BB));
  while (!Preds.empty()) {
    BasicBlock *Pred = Preds.pop_back_val();
    Instruction *PTI = Pred->getTerminator();

    // Don't try to fold into itself.
    if (Pred == BB)
      continue;

    // See if the predecessor is a comparison with the same value.
    Value *PCV = isValueEqualityComparison(PTI); // PredCondVal
    if (PCV != CV)
      continue;

    SmallSetVector<BasicBlock *, 4> FailBlocks;
    if (!SafeToMergeTerminators(TI, PTI, &FailBlocks)) {
      for (auto *Succ : FailBlocks) {
        if (!SplitBlockPredecessors(Succ, TI->getParent(), ".fold.split", DTU))
          return false;
      }
    }

    PerformValueComparisonIntoPredecessorFolding(TI, CV, PTI, Builder);
    Changed = true;
  }
  return Changed;
}

// If we would need to insert a select that uses the value of this invoke
// (comments in HoistThenElseCodeToIf explain why we would need to do this), we
// can't hoist the invoke, as there is nowhere to put the select in this case.
static bool isSafeToHoistInvoke(BasicBlock *BB1, BasicBlock *BB2,
                                Instruction *I1, Instruction *I2) {
  for (BasicBlock *Succ : successors(BB1)) {
    for (const PHINode &PN : Succ->phis()) {
      Value *BB1V = PN.getIncomingValueForBlock(BB1);
      Value *BB2V = PN.getIncomingValueForBlock(BB2);
      if (BB1V != BB2V && (BB1V == I1 || BB2V == I2)) {
        return false;
      }
    }
  }
  return true;
}

static bool passingValueIsAlwaysUndefined(Value *V, Instruction *I, bool PtrValueMayBeModified = false);

/// Given a conditional branch that goes to BB1 and BB2, hoist any common code
/// in the two blocks up into the branch block. The caller of this function
/// guarantees that BI's block dominates BB1 and BB2.
bool SimplifyCFGOpt::HoistThenElseCodeToIf(BranchInst *BI,
                                           const TargetTransformInfo &TTI) {
  // This does very trivial matching, with limited scanning, to find identical
  // instructions in the two blocks.  In particular, we don't want to get into
  // O(M*N) situations here where M and N are the sizes of BB1 and BB2.  As
  // such, we currently just scan for obviously identical instructions in an
  // identical order.
  BasicBlock *BB1 = BI->getSuccessor(0); // The true destination.
  BasicBlock *BB2 = BI->getSuccessor(1); // The false destination

  BasicBlock::iterator BB1_Itr = BB1->begin();
  BasicBlock::iterator BB2_Itr = BB2->begin();

  Instruction *I1 = &*BB1_Itr++, *I2 = &*BB2_Itr++;
  // Skip debug info if it is not identical.
  DbgInfoIntrinsic *DBI1 = dyn_cast<DbgInfoIntrinsic>(I1);
  DbgInfoIntrinsic *DBI2 = dyn_cast<DbgInfoIntrinsic>(I2);
  if (!DBI1 || !DBI2 || !DBI1->isIdenticalToWhenDefined(DBI2)) {
    while (isa<DbgInfoIntrinsic>(I1))
      I1 = &*BB1_Itr++;
    while (isa<DbgInfoIntrinsic>(I2))
      I2 = &*BB2_Itr++;
  }
  // FIXME: Can we define a safety predicate for CallBr?
  if (isa<PHINode>(I1) || !I1->isIdenticalToWhenDefined(I2) ||
      (isa<InvokeInst>(I1) && !isSafeToHoistInvoke(BB1, BB2, I1, I2)) ||
      isa<CallBrInst>(I1))
    return false;

  BasicBlock *BIParent = BI->getParent();

  bool Changed = false;

  auto _ = make_scope_exit([&]() {
    if (Changed)
      ++NumHoistCommonCode;
  });

  do {
    // If we are hoisting the terminator instruction, don't move one (making a
    // broken BB), instead clone it, and remove BI.
    if (I1->isTerminator())
      goto HoistTerminator;

    // If we're going to hoist a call, make sure that the two instructions we're
    // commoning/hoisting are both marked with musttail, or neither of them is
    // marked as such. Otherwise, we might end up in a situation where we hoist
    // from a block where the terminator is a `ret` to a block where the terminator
    // is a `br`, and `musttail` calls expect to be followed by a return.
    auto *C1 = dyn_cast<CallInst>(I1);
    auto *C2 = dyn_cast<CallInst>(I2);
    if (C1 && C2)
      if (C1->isMustTailCall() != C2->isMustTailCall())
        return Changed;

    if (!TTI.isProfitableToHoist(I1) || !TTI.isProfitableToHoist(I2))
      return Changed;

#if INTEL_COLLAB
    // Do not hoist llvm.directive.region.entry/exit intrinsics.
    if (IntrinsicUtils::isDirective(I1))
      return Changed;
#endif //INTEL_COLLAB

    // If any of the two call sites has nomerge attribute, stop hoisting.
    if (const auto *CB1 = dyn_cast<CallBase>(I1))
      if (CB1->cannotMerge())
        return Changed;
    if (const auto *CB2 = dyn_cast<CallBase>(I2))
      if (CB2->cannotMerge())
        return Changed;

    if (isa<DbgInfoIntrinsic>(I1) || isa<DbgInfoIntrinsic>(I2)) {
      assert (isa<DbgInfoIntrinsic>(I1) && isa<DbgInfoIntrinsic>(I2));
      // The debug location is an integral part of a debug info intrinsic
      // and can't be separated from it or replaced.  Instead of attempting
      // to merge locations, simply hoist both copies of the intrinsic.
      BIParent->getInstList().splice(BI->getIterator(),
                                     BB1->getInstList(), I1);
      BIParent->getInstList().splice(BI->getIterator(),
                                     BB2->getInstList(), I2);
      Changed = true;
    } else {
      // For a normal instruction, we just move one to right before the branch,
      // then replace all uses of the other with the first.  Finally, we remove
      // the now redundant second instruction.
      BIParent->getInstList().splice(BI->getIterator(),
                                     BB1->getInstList(), I1);
      if (!I2->use_empty())
        I2->replaceAllUsesWith(I1);
      I1->andIRFlags(I2);
      unsigned KnownIDs[] = {LLVMContext::MD_tbaa,
                             LLVMContext::MD_range,
                             LLVMContext::MD_fpmath,
                             LLVMContext::MD_invariant_load,
                             LLVMContext::MD_nonnull,
                             LLVMContext::MD_invariant_group,
                             LLVMContext::MD_align,
                             LLVMContext::MD_dereferenceable,
                             LLVMContext::MD_dereferenceable_or_null,
                             LLVMContext::MD_mem_parallel_loop_access,
                             LLVMContext::MD_access_group,
                             LLVMContext::MD_preserve_access_index};
      combineMetadata(I1, I2, KnownIDs, true);

      // I1 and I2 are being combined into a single instruction.  Its debug
      // location is the merged locations of the original instructions.
      I1->applyMergedLocation(I1->getDebugLoc(), I2->getDebugLoc());

      I2->eraseFromParent();
      Changed = true;
    }
    ++NumHoistCommonInstrs;

    I1 = &*BB1_Itr++;
    I2 = &*BB2_Itr++;
    // Skip debug info if it is not identical.
    DbgInfoIntrinsic *DBI1 = dyn_cast<DbgInfoIntrinsic>(I1);
    DbgInfoIntrinsic *DBI2 = dyn_cast<DbgInfoIntrinsic>(I2);
    if (!DBI1 || !DBI2 || !DBI1->isIdenticalToWhenDefined(DBI2)) {
      while (isa<DbgInfoIntrinsic>(I1))
        I1 = &*BB1_Itr++;
      while (isa<DbgInfoIntrinsic>(I2))
        I2 = &*BB2_Itr++;
    }
  } while (I1->isIdenticalToWhenDefined(I2));

  return true;

HoistTerminator:
  // It may not be possible to hoist an invoke.
  // FIXME: Can we define a safety predicate for CallBr?
  if (isa<InvokeInst>(I1) && !isSafeToHoistInvoke(BB1, BB2, I1, I2))
    return Changed;

  // TODO: callbr hoisting currently disabled pending further study.
  if (isa<CallBrInst>(I1))
    return Changed;

  for (BasicBlock *Succ : successors(BB1)) {
    for (PHINode &PN : Succ->phis()) {
      Value *BB1V = PN.getIncomingValueForBlock(BB1);
      Value *BB2V = PN.getIncomingValueForBlock(BB2);
      if (BB1V == BB2V)
        continue;

      // Check for passingValueIsAlwaysUndefined here because we would rather
      // eliminate undefined control flow then converting it to a select.
      if (passingValueIsAlwaysUndefined(BB1V, &PN) ||
          passingValueIsAlwaysUndefined(BB2V, &PN))
        return Changed;

      if (isa<ConstantExpr>(BB1V) && !isSafeToSpeculativelyExecute(BB1V))
        return Changed;
      if (isa<ConstantExpr>(BB2V) && !isSafeToSpeculativelyExecute(BB2V))
        return Changed;
    }
  }

  // Okay, it is safe to hoist the terminator.
  Instruction *NT = I1->clone();
  BIParent->getInstList().insert(BI->getIterator(), NT);
  if (!NT->getType()->isVoidTy()) {
    I1->replaceAllUsesWith(NT);
    I2->replaceAllUsesWith(NT);
    NT->takeName(I1);
  }
  Changed = true;
  ++NumHoistCommonInstrs;

  // Ensure terminator gets a debug location, even an unknown one, in case
  // it involves inlinable calls.
  NT->applyMergedLocation(I1->getDebugLoc(), I2->getDebugLoc());

  // PHIs created below will adopt NT's merged DebugLoc.
  IRBuilder<NoFolder> Builder(NT);

  // Hoisting one of the terminators from our successor is a great thing.
  // Unfortunately, the successors of the if/else blocks may have PHI nodes in
  // them.  If they do, all PHI entries for BB1/BB2 must agree for all PHI
  // nodes, so we insert select instruction to compute the final result.
  std::map<std::pair<Value *, Value *>, SelectInst *> InsertedSelects;
  for (BasicBlock *Succ : successors(BB1)) {
    for (PHINode &PN : Succ->phis()) {
      Value *BB1V = PN.getIncomingValueForBlock(BB1);
      Value *BB2V = PN.getIncomingValueForBlock(BB2);
      if (BB1V == BB2V)
        continue;

      // These values do not agree.  Insert a select instruction before NT
      // that determines the right value.
      SelectInst *&SI = InsertedSelects[std::make_pair(BB1V, BB2V)];
      if (!SI) {
        // Propagate fast-math-flags from phi node to its replacement select.
        IRBuilder<>::FastMathFlagGuard FMFGuard(Builder);
        if (isa<FPMathOperator>(PN))
          Builder.setFastMathFlags(PN.getFastMathFlags());

        SI = cast<SelectInst>(
            Builder.CreateSelect(BI->getCondition(), BB1V, BB2V,
                                 BB1V->getName() + "." + BB2V->getName(), BI));
      }

      // Make the PHI node use the select for all incoming values for BB1/BB2
      for (unsigned i = 0, e = PN.getNumIncomingValues(); i != e; ++i)
        if (PN.getIncomingBlock(i) == BB1 || PN.getIncomingBlock(i) == BB2)
          PN.setIncomingValue(i, SI);
    }
  }

  SmallVector<DominatorTree::UpdateType, 4> Updates;

  // Update any PHI nodes in our new successors.
  for (BasicBlock *Succ : successors(BB1)) {
    AddPredecessorToBlock(Succ, BIParent, BB1);
    if (DTU)
      Updates.push_back({DominatorTree::Insert, BIParent, Succ});
  }

  if (DTU)
    for (BasicBlock *Succ : successors(BI))
      Updates.push_back({DominatorTree::Delete, BIParent, Succ});

  EraseTerminatorAndDCECond(BI);
  if (DTU)
    DTU->applyUpdates(Updates);
  return Changed;
}

// Check lifetime markers.
static bool isLifeTimeMarker(const Instruction *I) {
  if (auto II = dyn_cast<IntrinsicInst>(I)) {
    switch (II->getIntrinsicID()) {
    default:
      break;
    case Intrinsic::lifetime_start:
    case Intrinsic::lifetime_end:
      return true;
    }
  }
  return false;
}

// TODO: Refine this. This should avoid cases like turning constant memcpy sizes
// into variables.
static bool replacingOperandWithVariableIsCheap(const Instruction *I,
                                                int OpIdx) {
  return !isa<IntrinsicInst>(I);
}

// All instructions in Insts belong to different blocks that all unconditionally
// branch to a common successor. Analyze each instruction and return true if it
// would be possible to sink them into their successor, creating one common
// instruction instead. For every value that would be required to be provided by
// PHI node (because an operand varies in each input block), add to PHIOperands.
static bool canSinkInstructions(
    ArrayRef<Instruction *> Insts,
    DenseMap<Instruction *, SmallVector<Value *, 4>> &PHIOperands) {
  // Prune out obviously bad instructions to move. Each instruction must have
  // exactly zero or one use, and we check later that use is by a single, common
  // PHI instruction in the successor.
  bool HasUse = !Insts.front()->user_empty();
  for (auto *I : Insts) {
    // These instructions may change or break semantics if moved.
    if (isa<PHINode>(I) || I->isEHPad() || isa<AllocaInst>(I) ||
        I->getType()->isTokenTy())
      return false;

    // Do not try to sink an instruction in an infinite loop - it can cause
    // this algorithm to infinite loop.
    if (I->getParent()->getSingleSuccessor() == I->getParent())
      return false;

    // Conservatively return false if I is an inline-asm instruction. Sinking
    // and merging inline-asm instructions can potentially create arguments
    // that cannot satisfy the inline-asm constraints.
    // If the instruction has nomerge attribute, return false.
    if (const auto *C = dyn_cast<CallBase>(I))
      if (C->isInlineAsm() || C->cannotMerge())
        return false;

    // Each instruction must have zero or one use.
    if (HasUse && !I->hasOneUse())
      return false;
    if (!HasUse && !I->user_empty())
      return false;
  }

  const Instruction *I0 = Insts.front();
  for (auto *I : Insts)
    if (!I->isSameOperationAs(I0))
      return false;

  // All instructions in Insts are known to be the same opcode. If they have a
  // use, check that the only user is a PHI or in the same block as the
  // instruction, because if a user is in the same block as an instruction we're
  // contemplating sinking, it must already be determined to be sinkable.
  if (HasUse) {
    auto *PNUse = dyn_cast<PHINode>(*I0->user_begin());
    auto *Succ = I0->getParent()->getTerminator()->getSuccessor(0);
    if (!all_of(Insts, [&PNUse,&Succ](const Instruction *I) -> bool {
          auto *U = cast<Instruction>(*I->user_begin());
          return (PNUse &&
                  PNUse->getParent() == Succ &&
                  PNUse->getIncomingValueForBlock(I->getParent()) == I) ||
                 U->getParent() == I->getParent();
        }))
      return false;
  }

  // Because SROA can't handle speculating stores of selects, try not to sink
  // loads, stores or lifetime markers of allocas when we'd have to create a
  // PHI for the address operand. Also, because it is likely that loads or
  // stores of allocas will disappear when Mem2Reg/SROA is run, don't sink
  // them.
  // This can cause code churn which can have unintended consequences down
  // the line - see https://llvm.org/bugs/show_bug.cgi?id=30244.
  // FIXME: This is a workaround for a deficiency in SROA - see
  // https://llvm.org/bugs/show_bug.cgi?id=30188
  if (isa<StoreInst>(I0) && any_of(Insts, [](const Instruction *I) {
        return isa<AllocaInst>(I->getOperand(1)->stripPointerCasts());
      }))
    return false;
  if (isa<LoadInst>(I0) && any_of(Insts, [](const Instruction *I) {
        return isa<AllocaInst>(I->getOperand(0)->stripPointerCasts());
      }))
    return false;
  if (isLifeTimeMarker(I0) && any_of(Insts, [](const Instruction *I) {
        return isa<AllocaInst>(I->getOperand(1)->stripPointerCasts());
      }))
    return false;

  for (unsigned OI = 0, OE = I0->getNumOperands(); OI != OE; ++OI) {
    Value *Op = I0->getOperand(OI);
    if (Op->getType()->isTokenTy())
      // Don't touch any operand of token type.
      return false;

    auto SameAsI0 = [&I0, OI](const Instruction *I) {
      assert(I->getNumOperands() == I0->getNumOperands());
      return I->getOperand(OI) == I0->getOperand(OI);
    };
    if (!all_of(Insts, SameAsI0)) {
      if ((isa<Constant>(Op) && !replacingOperandWithVariableIsCheap(I0, OI)) ||
          !canReplaceOperandWithVariable(I0, OI))
        // We can't create a PHI from this GEP.
        return false;
      // Don't create indirect calls! The called value is the final operand.
      if (isa<CallBase>(I0) && OI == OE - 1) {
        // FIXME: if the call was *already* indirect, we should do this.
        return false;
      }
      for (auto *I : Insts)
        PHIOperands[I].push_back(I->getOperand(OI));
    }
  }
  return true;
}

// Assuming canSinkInstructions(Blocks) has returned true, sink the last
// instruction of every block in Blocks to their common successor, commoning
// into one instruction.
static bool sinkLastInstruction(ArrayRef<BasicBlock*> Blocks) {
  auto *BBEnd = Blocks[0]->getTerminator()->getSuccessor(0);

  // canSinkInstructions returning true guarantees that every block has at
  // least one non-terminator instruction.
  SmallVector<Instruction*,4> Insts;
  for (auto *BB : Blocks) {
    Instruction *I = BB->getTerminator();
    do {
      I = I->getPrevNode();
    } while (isa<DbgInfoIntrinsic>(I) && I != &BB->front());
    if (!isa<DbgInfoIntrinsic>(I))
      Insts.push_back(I);
  }

  // The only checking we need to do now is that all users of all instructions
  // are the same PHI node. canSinkInstructions should have checked this but
  // it is slightly over-aggressive - it gets confused by commutative
  // instructions so double-check it here.
  Instruction *I0 = Insts.front();
  if (!I0->user_empty()) {
    auto *PNUse = dyn_cast<PHINode>(*I0->user_begin());
    if (!all_of(Insts, [&PNUse](const Instruction *I) -> bool {
          auto *U = cast<Instruction>(*I->user_begin());
          return U == PNUse;
        }))
      return false;
  }

  // We don't need to do any more checking here; canSinkInstructions should
  // have done it all for us.
  SmallVector<Value*, 4> NewOperands;
  for (unsigned O = 0, E = I0->getNumOperands(); O != E; ++O) {
    // This check is different to that in canSinkInstructions. There, we
    // cared about the global view once simplifycfg (and instcombine) have
    // completed - it takes into account PHIs that become trivially
    // simplifiable.  However here we need a more local view; if an operand
    // differs we create a PHI and rely on instcombine to clean up the very
    // small mess we may make.
    bool NeedPHI = any_of(Insts, [&I0, O](const Instruction *I) {
      return I->getOperand(O) != I0->getOperand(O);
    });
    if (!NeedPHI) {
      NewOperands.push_back(I0->getOperand(O));
      continue;
    }

    // Create a new PHI in the successor block and populate it.
    auto *Op = I0->getOperand(O);
    assert(!Op->getType()->isTokenTy() && "Can't PHI tokens!");
    auto *PN = PHINode::Create(Op->getType(), Insts.size(),
                               Op->getName() + ".sink", &BBEnd->front());
    for (auto *I : Insts)
      PN->addIncoming(I->getOperand(O), I->getParent());
    NewOperands.push_back(PN);
  }

  // Arbitrarily use I0 as the new "common" instruction; remap its operands
  // and move it to the start of the successor block.
  for (unsigned O = 0, E = I0->getNumOperands(); O != E; ++O)
    I0->getOperandUse(O).set(NewOperands[O]);
  I0->moveBefore(&*BBEnd->getFirstInsertionPt());

  // Update metadata and IR flags, and merge debug locations.
  for (auto *I : Insts)
    if (I != I0) {
      // The debug location for the "common" instruction is the merged locations
      // of all the commoned instructions.  We start with the original location
      // of the "common" instruction and iteratively merge each location in the
      // loop below.
      // This is an N-way merge, which will be inefficient if I0 is a CallInst.
      // However, as N-way merge for CallInst is rare, so we use simplified API
      // instead of using complex API for N-way merge.
      I0->applyMergedLocation(I0->getDebugLoc(), I->getDebugLoc());
      combineMetadataForCSE(I0, I, true);
      I0->andIRFlags(I);
    }

  if (!I0->user_empty()) {
    // canSinkLastInstruction checked that all instructions were used by
    // one and only one PHI node. Find that now, RAUW it to our common
    // instruction and nuke it.
    auto *PN = cast<PHINode>(*I0->user_begin());
    PN->replaceAllUsesWith(I0);
    PN->eraseFromParent();
  }

  // Finally nuke all instructions apart from the common instruction.
  for (auto *I : Insts)
    if (I != I0)
      I->eraseFromParent();

  return true;
}

namespace {

  // LockstepReverseIterator - Iterates through instructions
  // in a set of blocks in reverse order from the first non-terminator.
  // For example (assume all blocks have size n):
  //   LockstepReverseIterator I([B1, B2, B3]);
  //   *I-- = [B1[n], B2[n], B3[n]];
  //   *I-- = [B1[n-1], B2[n-1], B3[n-1]];
  //   *I-- = [B1[n-2], B2[n-2], B3[n-2]];
  //   ...
  class LockstepReverseIterator {
    ArrayRef<BasicBlock*> Blocks;
    SmallVector<Instruction*,4> Insts;
    bool Fail;

  public:
    LockstepReverseIterator(ArrayRef<BasicBlock*> Blocks) : Blocks(Blocks) {
      reset();
    }

    void reset() {
      Fail = false;
      Insts.clear();
      for (auto *BB : Blocks) {
        Instruction *Inst = BB->getTerminator();
        for (Inst = Inst->getPrevNode(); Inst && isa<DbgInfoIntrinsic>(Inst);)
          Inst = Inst->getPrevNode();
        if (!Inst) {
          // Block wasn't big enough.
          Fail = true;
          return;
        }
        Insts.push_back(Inst);
      }
    }

    bool isValid() const {
      return !Fail;
    }

    void operator--() {
      if (Fail)
        return;
      for (auto *&Inst : Insts) {
        for (Inst = Inst->getPrevNode(); Inst && isa<DbgInfoIntrinsic>(Inst);)
          Inst = Inst->getPrevNode();
        // Already at beginning of block.
        if (!Inst) {
          Fail = true;
          return;
        }
      }
    }

    ArrayRef<Instruction*> operator * () const {
      return Insts;
    }
  };

} // end anonymous namespace

/// Check whether BB's predecessors end with unconditional branches. If it is
/// true, sink any common code from the predecessors to BB.
/// We also allow one predecessor to end with conditional branch (but no more
/// than one).
static bool SinkCommonCodeFromPredecessors(BasicBlock *BB,
                                           DomTreeUpdater *DTU) {
  // We support two situations:
  //   (1) all incoming arcs are unconditional
  //   (2) one incoming arc is conditional
  //
  // (2) is very common in switch defaults and
  // else-if patterns;
  //
  //   if (a) f(1);
  //   else if (b) f(2);
  //
  // produces:
  //
  //       [if]
  //      /    \
  //    [f(1)] [if]
  //      |     | \
  //      |     |  |
  //      |  [f(2)]|
  //       \    | /
  //        [ end ]
  //
  // [end] has two unconditional predecessor arcs and one conditional. The
  // conditional refers to the implicit empty 'else' arc. This conditional
  // arc can also be caused by an empty default block in a switch.
  //
  // In this case, we attempt to sink code from all *unconditional* arcs.
  // If we can sink instructions from these arcs (determined during the scan
  // phase below) we insert a common successor for all unconditional arcs and
  // connect that to [end], to enable sinking:
  //
  //       [if]
  //      /    \
  //    [x(1)] [if]
  //      |     | \
  //      |     |  \
  //      |  [x(2)] |
  //       \   /    |
  //   [sink.split] |
  //         \     /
  //         [ end ]
  //
  SmallVector<BasicBlock*,4> UnconditionalPreds;
  Instruction *Cond = nullptr;
  for (auto *B : predecessors(BB)) {
    auto *T = B->getTerminator();
    if (isa<BranchInst>(T) && cast<BranchInst>(T)->isUnconditional())
      UnconditionalPreds.push_back(B);
    else if ((isa<BranchInst>(T) || isa<SwitchInst>(T)) && !Cond)
      Cond = T;
    else
      return false;
  }
  if (UnconditionalPreds.size() < 2)
    return false;

  // We take a two-step approach to tail sinking. First we scan from the end of
  // each block upwards in lockstep. If the n'th instruction from the end of each
  // block can be sunk, those instructions are added to ValuesToSink and we
  // carry on. If we can sink an instruction but need to PHI-merge some operands
  // (because they're not identical in each instruction) we add these to
  // PHIOperands.
  unsigned ScanIdx = 0;
  SmallPtrSet<Value*,4> InstructionsToSink;
  DenseMap<Instruction*, SmallVector<Value*,4>> PHIOperands;
  LockstepReverseIterator LRI(UnconditionalPreds);
  while (LRI.isValid() &&
         canSinkInstructions(*LRI, PHIOperands)) {
    LLVM_DEBUG(dbgs() << "SINK: instruction can be sunk: " << *(*LRI)[0]
                      << "\n");
    InstructionsToSink.insert((*LRI).begin(), (*LRI).end());
    ++ScanIdx;
    --LRI;
  }

  // If no instructions can be sunk, early-return.
  if (ScanIdx == 0)
    return false;

  bool Changed = false;

  auto ProfitableToSinkInstruction = [&](LockstepReverseIterator &LRI) {
    unsigned NumPHIdValues = 0;
    for (auto *I : *LRI)
      for (auto *V : PHIOperands[I])
        if (InstructionsToSink.count(V) == 0)
          ++NumPHIdValues;
    LLVM_DEBUG(dbgs() << "SINK: #phid values: " << NumPHIdValues << "\n");
    unsigned NumPHIInsts = NumPHIdValues / UnconditionalPreds.size();
    if ((NumPHIdValues % UnconditionalPreds.size()) != 0)
        NumPHIInsts++;

    return NumPHIInsts <= 1;
  };

  if (Cond) {
    // Check if we would actually sink anything first! This mutates the CFG and
    // adds an extra block. The goal in doing this is to allow instructions that
    // couldn't be sunk before to be sunk - obviously, speculatable instructions
    // (such as trunc, add) can be sunk and predicated already. So we check that
    // we're going to sink at least one non-speculatable instruction.
    LRI.reset();
    unsigned Idx = 0;
    bool Profitable = false;
    while (ProfitableToSinkInstruction(LRI) && Idx < ScanIdx) {
      if (!isSafeToSpeculativelyExecute((*LRI)[0])) {
        Profitable = true;
        break;
      }
      --LRI;
      ++Idx;
    }
    if (!Profitable)
      return false;

    LLVM_DEBUG(dbgs() << "SINK: Splitting edge\n");
    // We have a conditional edge and we're going to sink some instructions.
    // Insert a new block postdominating all blocks we're going to sink from.
    if (!SplitBlockPredecessors(BB, UnconditionalPreds, ".sink.split", DTU))
      // Edges couldn't be split.
      return false;
    Changed = true;
  }

  // Now that we've analyzed all potential sinking candidates, perform the
  // actual sink. We iteratively sink the last non-terminator of the source
  // blocks into their common successor unless doing so would require too
  // many PHI instructions to be generated (currently only one PHI is allowed
  // per sunk instruction).
  //
  // We can use InstructionsToSink to discount values needing PHI-merging that will
  // actually be sunk in a later iteration. This allows us to be more
  // aggressive in what we sink. This does allow a false positive where we
  // sink presuming a later value will also be sunk, but stop half way through
  // and never actually sink it which means we produce more PHIs than intended.
  // This is unlikely in practice though.
  unsigned SinkIdx = 0;
  for (; SinkIdx != ScanIdx; ++SinkIdx) {
    LLVM_DEBUG(dbgs() << "SINK: Sink: "
                      << *UnconditionalPreds[0]->getTerminator()->getPrevNode()
                      << "\n");

    // Because we've sunk every instruction in turn, the current instruction to
    // sink is always at index 0.
    LRI.reset();
    if (!ProfitableToSinkInstruction(LRI)) {
      // Too many PHIs would be created.
      LLVM_DEBUG(
          dbgs() << "SINK: stopping here, too many PHIs would be created!\n");
      break;
    }

    if (!sinkLastInstruction(UnconditionalPreds)) {
      LLVM_DEBUG(
          dbgs()
          << "SINK: stopping here, failed to actually sink instruction!\n");
      break;
    }

    NumSinkCommonInstrs++;
    Changed = true;
  }
  if (SinkIdx != 0)
    ++NumSinkCommonCode;
  return Changed;
}

/// Determine if we can hoist sink a sole store instruction out of a
/// conditional block.
///
/// We are looking for code like the following:
///   BrBB:
///     store i32 %add, i32* %arrayidx2
///     ... // No other stores or function calls (we could be calling a memory
///     ... // function).
///     %cmp = icmp ult %x, %y
///     br i1 %cmp, label %EndBB, label %ThenBB
///   ThenBB:
///     store i32 %add5, i32* %arrayidx2
///     br label EndBB
///   EndBB:
///     ...
///   We are going to transform this into:
///   BrBB:
///     store i32 %add, i32* %arrayidx2
///     ... //
///     %cmp = icmp ult %x, %y
///     %add.add5 = select i1 %cmp, i32 %add, %add5
///     store i32 %add.add5, i32* %arrayidx2
///     ...
///
/// \return The pointer to the value of the previous store if the store can be
///         hoisted into the predecessor block. 0 otherwise.
static Value *isSafeToSpeculateStore(Instruction *I, BasicBlock *BrBB,
                                     BasicBlock *StoreBB, BasicBlock *EndBB) {
  StoreInst *StoreToHoist = dyn_cast<StoreInst>(I);
  if (!StoreToHoist)
    return nullptr;

  // Volatile or atomic.
  if (!StoreToHoist->isSimple())
    return nullptr;

  Value *StorePtr = StoreToHoist->getPointerOperand();

  // Look for a store to the same pointer in BrBB.
  unsigned MaxNumInstToLookAt = 9;
  // Skip pseudo probe intrinsic calls which are not really killing any memory
  // accesses.
  for (Instruction &CurI : reverse(BrBB->instructionsWithoutDebug(true))) {
    if (!MaxNumInstToLookAt)
      break;
    --MaxNumInstToLookAt;

    // Could be calling an instruction that affects memory like free().
    if (CurI.mayHaveSideEffects() && !isa<StoreInst>(CurI))
      return nullptr;

    if (auto *SI = dyn_cast<StoreInst>(&CurI)) {
      // Found the previous store make sure it stores to the same location.
      if (SI->getPointerOperand() == StorePtr)
        // Found the previous store, return its value operand.
        return SI->getValueOperand();
      return nullptr; // Unknown store.
    }
  }

  return nullptr;
}

/// Estimate the cost of the insertion(s) and check that the PHI nodes can be
/// converted to selects.
static bool validateAndCostRequiredSelects(BasicBlock *BB, BasicBlock *ThenBB,
                                           BasicBlock *EndBB,
                                           unsigned &SpeculatedInstructions,
                                           InstructionCost &Cost,
                                           const TargetTransformInfo &TTI) {
#ifndef INTEL_CUSTOMIZATION
  TargetTransformInfo::TargetCostKind CostKind =
    BB->getParent()->hasMinSize()
    ? TargetTransformInfo::TCK_CodeSize
    : TargetTransformInfo::TCK_SizeAndLatency;
#endif
  bool HaveRewritablePHIs = false;
  for (PHINode &PN : EndBB->phis()) {
    Value *OrigV = PN.getIncomingValueForBlock(BB);
    Value *ThenV = PN.getIncomingValueForBlock(ThenBB);

    // FIXME: Try to remove some of the duplication with HoistThenElseCodeToIf.
    // Skip PHIs which are trivial.
    if (ThenV == OrigV)
      continue;
#ifndef INTEL_CUSTOMIZATION
    Cost += TTI.getCmpSelInstrCost(Instruction::Select, PN.getType(), nullptr,
                                   CmpInst::BAD_ICMP_PREDICATE, CostKind);
#endif

    // Don't convert to selects if we could remove undefined behavior instead.
    if (passingValueIsAlwaysUndefined(OrigV, &PN) ||
        passingValueIsAlwaysUndefined(ThenV, &PN))
      return false;

    HaveRewritablePHIs = true;
    ConstantExpr *OrigCE = dyn_cast<ConstantExpr>(OrigV);
    ConstantExpr *ThenCE = dyn_cast<ConstantExpr>(ThenV);
    if (!OrigCE && !ThenCE)
      continue; // Known safe and cheap.

    if ((ThenCE && !isSafeToSpeculativelyExecute(ThenCE)) ||
        (OrigCE && !isSafeToSpeculativelyExecute(OrigCE)))
      return false;
    InstructionCost OrigCost = OrigCE ? computeSpeculationCost(OrigCE, TTI) : 0;
    InstructionCost ThenCost = ThenCE ? computeSpeculationCost(ThenCE, TTI) : 0;
    InstructionCost MaxCost =
        2 * PHINodeFoldingThreshold * TargetTransformInfo::TCC_Basic;
    if (OrigCost + ThenCost > MaxCost)
      return false;

    // Account for the cost of an unfolded ConstantExpr which could end up
    // getting expanded into Instructions.
    // FIXME: This doesn't account for how many operations are combined in the
    // constant expression.
    ++SpeculatedInstructions;
    if (SpeculatedInstructions > 1)
      return false;
  }

  return HaveRewritablePHIs;
}

/// Speculate a conditional basic block flattening the CFG.
///
/// Note that this is a very risky transform currently. Speculating
/// instructions like this is most often not desirable. Instead, there is an MI
/// pass which can do it with full awareness of the resource constraints.
/// However, some cases are "obvious" and we should do directly. An example of
/// this is speculating a single, reasonably cheap instruction.
///
/// There is only one distinct advantage to flattening the CFG at the IR level:
/// it makes very common but simplistic optimizations such as are common in
/// instcombine and the DAG combiner more powerful by removing CFG edges and
/// modeling their effects with easier to reason about SSA value graphs.
///
///
/// An illustration of this transform is turning this IR:
/// \code
///   BB:
///     %cmp = icmp ult %x, %y
///     br i1 %cmp, label %EndBB, label %ThenBB
///   ThenBB:
///     %sub = sub %x, %y
///     br label BB2
///   EndBB:
///     %phi = phi [ %sub, %ThenBB ], [ 0, %EndBB ]
///     ...
/// \endcode
///
/// Into this IR:
/// \code
///   BB:
///     %cmp = icmp ult %x, %y
///     %sub = sub %x, %y
///     %cond = select i1 %cmp, 0, %sub
///     ...
/// \endcode
///
/// \returns true if the conditional block is removed.
bool SimplifyCFGOpt::SpeculativelyExecuteBB(BranchInst *BI, BasicBlock *ThenBB,
                                            const TargetTransformInfo &TTI) {
  // Be conservative for now. FP select instruction can often be expensive.
  Value *BrCond = BI->getCondition();
  if (isa<FCmpInst>(BrCond))
    return false;

  BasicBlock *BB = BI->getParent();
  BasicBlock *EndBB = ThenBB->getTerminator()->getSuccessor(0);

  // If ThenBB is actually on the false edge of the conditional branch, remember
  // to swap the select operands later.
  bool Invert = false;
  if (ThenBB != BI->getSuccessor(0)) {
    assert(ThenBB == BI->getSuccessor(1) && "No edge from 'if' block?");
    Invert = true;
  }
  assert(EndBB == BI->getSuccessor(!Invert) && "No edge from to end block");

  // Keep a count of how many times instructions are used within ThenBB when
  // they are candidates for sinking into ThenBB. Specifically:
  // - They are defined in BB, and
  // - They have no side effects, and
  // - All of their uses are in ThenBB.
  SmallDenseMap<Instruction *, unsigned, 4> SinkCandidateUseCounts;

  SmallVector<Instruction *, 4> SpeculatedDbgIntrinsics;

  unsigned SpeculatedInstructions = 0;
  Value *SpeculatedStoreValue = nullptr;
  StoreInst *SpeculatedStore = nullptr;
  for (BasicBlock::iterator BBI = ThenBB->begin(),
                            BBE = std::prev(ThenBB->end());
       BBI != BBE; ++BBI) {
    Instruction *I = &*BBI;
    // Skip debug info.
    if (isa<DbgInfoIntrinsic>(I)) {
      SpeculatedDbgIntrinsics.push_back(I);
      continue;
    }

    // Skip pseudo probes. The consequence is we lose track of the branch
    // probability for ThenBB, which is fine since the optimization here takes
    // place regardless of the branch probability.
    if (isa<PseudoProbeInst>(I)) {
      continue;
    }

    // Only speculatively execute a single instruction (not counting the
    // terminator) for now.
    ++SpeculatedInstructions;
    if (SpeculatedInstructions > 1)
      return false;

    // Don't hoist the instruction if it's unsafe or expensive.
    if (!isSafeToSpeculativelyExecute(I) &&
        !(HoistCondStores && (SpeculatedStoreValue = isSafeToSpeculateStore(
                                  I, BB, ThenBB, EndBB))))
      return false;
    if (!SpeculatedStoreValue &&
        computeSpeculationCost(I, TTI) >
            PHINodeFoldingThreshold * TargetTransformInfo::TCC_Basic)
      return false;

    // Store the store speculation candidate.
    if (SpeculatedStoreValue)
      SpeculatedStore = cast<StoreInst>(I);

    // Do not hoist the instruction if any of its operands are defined but not
    // used in BB. The transformation will prevent the operand from
    // being sunk into the use block.
    for (Use &Op : I->operands()) {
      Instruction *OpI = dyn_cast<Instruction>(Op);
      if (!OpI || OpI->getParent() != BB || OpI->mayHaveSideEffects())
        continue; // Not a candidate for sinking.

      ++SinkCandidateUseCounts[OpI];
    }
  }

  // Consider any sink candidates which are only used in ThenBB as costs for
  // speculation. Note, while we iterate over a DenseMap here, we are summing
  // and so iteration order isn't significant.
  for (SmallDenseMap<Instruction *, unsigned, 4>::iterator
           I = SinkCandidateUseCounts.begin(),
           E = SinkCandidateUseCounts.end();
       I != E; ++I)
    if (I->first->hasNUses(I->second)) {
      ++SpeculatedInstructions;
      if (SpeculatedInstructions > 1)
        return false;
    }

  // Check that we can insert the selects and that it's not too expensive to do
  // so.
  bool Convert = SpeculatedStore != nullptr;
  InstructionCost Cost = 0;
  Convert |= validateAndCostRequiredSelects(BB, ThenBB, EndBB,
                                            SpeculatedInstructions,
                                            Cost, TTI);
#ifndef INTEL_CUSTOMIZATION
  if (!Convert || Cost > Budget)
    return false;
#endif
  if (!Convert)
    return false;

  // If we get here, we can hoist the instruction and if-convert.
  LLVM_DEBUG(dbgs() << "SPECULATIVELY EXECUTING BB" << *ThenBB << "\n";);

  // Insert a select of the value of the speculated store.
  if (SpeculatedStoreValue) {
    IRBuilder<NoFolder> Builder(BI);
    Value *TrueV = SpeculatedStore->getValueOperand();
    Value *FalseV = SpeculatedStoreValue;
    if (Invert)
      std::swap(TrueV, FalseV);
    Value *S = Builder.CreateSelect(
        BrCond, TrueV, FalseV, "spec.store.select", BI);
    SpeculatedStore->setOperand(0, S);
    SpeculatedStore->applyMergedLocation(BI->getDebugLoc(),
                                         SpeculatedStore->getDebugLoc());
  }

  // Metadata can be dependent on the condition we are hoisting above.
  // Conservatively strip all metadata on the instruction. Drop the debug loc
  // to avoid making it appear as if the condition is a constant, which would
  // be misleading while debugging.
  for (auto &I : *ThenBB) {
    if (!SpeculatedStoreValue || &I != SpeculatedStore)
      I.setDebugLoc(DebugLoc());
    I.dropUnknownNonDebugMetadata();
  }

  // A hoisted conditional probe should be treated as dangling so that it will
  // not be over-counted when the samples collected on the non-conditional path
  // are counted towards the conditional path. We leave it for the counts
  // inference algorithm to figure out a proper count for a danglng probe.
  moveAndDanglePseudoProbes(ThenBB, BI);

  // Hoist the instructions.
  BB->getInstList().splice(BI->getIterator(), ThenBB->getInstList(),
                           ThenBB->begin(), std::prev(ThenBB->end()));

  // Insert selects and rewrite the PHI operands.
  IRBuilder<NoFolder> Builder(BI);
  for (PHINode &PN : EndBB->phis()) {
    unsigned OrigI = PN.getBasicBlockIndex(BB);
    unsigned ThenI = PN.getBasicBlockIndex(ThenBB);
    Value *OrigV = PN.getIncomingValue(OrigI);
    Value *ThenV = PN.getIncomingValue(ThenI);

    // Skip PHIs which are trivial.
    if (OrigV == ThenV)
      continue;

    // Create a select whose true value is the speculatively executed value and
    // false value is the pre-existing value. Swap them if the branch
    // destinations were inverted.
    Value *TrueV = ThenV, *FalseV = OrigV;
    if (Invert)
      std::swap(TrueV, FalseV);
    Value *V = Builder.CreateSelect(BrCond, TrueV, FalseV, "spec.select", BI);
    PN.setIncomingValue(OrigI, V);
    PN.setIncomingValue(ThenI, V);
  }

  // Remove speculated dbg intrinsics.
  // FIXME: Is it possible to do this in a more elegant way? Moving/merging the
  // dbg value for the different flows and inserting it after the select.
  for (Instruction *I : SpeculatedDbgIntrinsics)
    I->eraseFromParent();

  ++NumSpeculations;
  return true;
}

/// Return true if we can thread a branch across this block.
static bool BlockIsSimpleEnoughToThreadThrough(BasicBlock *BB) {
  int Size = 0;

  for (Instruction &I : BB->instructionsWithoutDebug()) {
    if (Size > MaxSmallBlockSize)
      return false; // Don't clone large BB's.

#if INTEL_COLLAB
    if (IntrinsicUtils::isDirective(&I))
      return false;
#endif // INTEL_COLLAB

    // Can't fold blocks that contain noduplicate or convergent calls.
    if (CallInst *CI = dyn_cast<CallInst>(&I))
      if (CI->cannotDuplicate() || CI->isConvergent())
        return false;

    // We will delete Phis while threading, so Phis should not be accounted in
    // block's size
    if (!isa<PHINode>(I))
      ++Size;

    // We can only support instructions that do not define values that are
    // live outside of the current basic block.
    for (User *U : I.users()) {
      Instruction *UI = cast<Instruction>(U);
      if (UI->getParent() != BB || isa<PHINode>(UI))
        return false;
    }

    // Looks ok, continue checking.
  }

  return true;
}

/// If we have a conditional branch on a PHI node value that is defined in the
/// same block as the branch and if any PHI entries are constants, thread edges
/// corresponding to that entry to be branches to their ultimate destination.
static bool FoldCondBranchOnPHI(BranchInst *BI, DomTreeUpdater *DTU,
                                const DataLayout &DL, AssumptionCache *AC) {
  BasicBlock *BB = BI->getParent();
  PHINode *PN = dyn_cast<PHINode>(BI->getCondition());
  // NOTE: we currently cannot transform this case if the PHI node is used
  // outside of the block.
  if (!PN || PN->getParent() != BB || !PN->hasOneUse())
    return false;

  // Degenerate case of a single entry PHI.
  if (PN->getNumIncomingValues() == 1) {
    FoldSingleEntryPHINodes(PN->getParent());
    return true;
  }

  // Now we know that this block has multiple preds and two succs.
  if (!BlockIsSimpleEnoughToThreadThrough(BB))
    return false;

  // Okay, this is a simple enough basic block.  See if any phi values are
  // constants.
  for (unsigned i = 0, e = PN->getNumIncomingValues(); i != e; ++i) {
    ConstantInt *CB = dyn_cast<ConstantInt>(PN->getIncomingValue(i));
    if (!CB || !CB->getType()->isIntegerTy(1))
      continue;

    // Okay, we now know that all edges from PredBB should be revectored to
    // branch to RealDest.
    BasicBlock *PredBB = PN->getIncomingBlock(i);
    BasicBlock *RealDest = BI->getSuccessor(!CB->getZExtValue());

    if (RealDest == BB)
      continue; // Skip self loops.
    // Skip if the predecessor's terminator is an indirect branch.
    if (isa<IndirectBrInst>(PredBB->getTerminator()))
      continue;

    SmallVector<DominatorTree::UpdateType, 3> Updates;

    // The dest block might have PHI nodes, other predecessors and other
    // difficult cases.  Instead of being smart about this, just insert a new
    // block that jumps to the destination block, effectively splitting
    // the edge we are about to create.
    BasicBlock *EdgeBB =
        BasicBlock::Create(BB->getContext(), RealDest->getName() + ".critedge",
                           RealDest->getParent(), RealDest);
    BranchInst *CritEdgeBranch = BranchInst::Create(RealDest, EdgeBB);
    if (DTU)
      Updates.push_back({DominatorTree::Insert, EdgeBB, RealDest});
    CritEdgeBranch->setDebugLoc(BI->getDebugLoc());

    // Update PHI nodes.
    AddPredecessorToBlock(RealDest, EdgeBB, BB);

    // BB may have instructions that are being threaded over.  Clone these
    // instructions into EdgeBB.  We know that there will be no uses of the
    // cloned instructions outside of EdgeBB.
    BasicBlock::iterator InsertPt = EdgeBB->begin();
    DenseMap<Value *, Value *> TranslateMap; // Track translated values.
    for (BasicBlock::iterator BBI = BB->begin(); &*BBI != BI; ++BBI) {
      if (PHINode *PN = dyn_cast<PHINode>(BBI)) {
        TranslateMap[PN] = PN->getIncomingValueForBlock(PredBB);
        continue;
      }
      // Clone the instruction.
      Instruction *N = BBI->clone();
      if (BBI->hasName())
        N->setName(BBI->getName() + ".c");

      // Update operands due to translation.
      for (Use &Op : N->operands()) {
        DenseMap<Value *, Value *>::iterator PI = TranslateMap.find(Op);
        if (PI != TranslateMap.end())
          Op = PI->second;
      }

      // Check for trivial simplification.
      if (Value *V = SimplifyInstruction(N, {DL, nullptr, nullptr, AC})) {
        if (!BBI->use_empty())
          TranslateMap[&*BBI] = V;
        if (!N->mayHaveSideEffects()) {
          N->deleteValue(); // Instruction folded away, don't need actual inst
          N = nullptr;
        }
      } else {
        if (!BBI->use_empty())
          TranslateMap[&*BBI] = N;
      }
      if (N) {
        // Insert the new instruction into its new home.
        EdgeBB->getInstList().insert(InsertPt, N);

        // Register the new instruction with the assumption cache if necessary.
        if (AC && match(N, m_Intrinsic<Intrinsic::assume>()))
          AC->registerAssumption(cast<IntrinsicInst>(N));
      }
    }

    // Loop over all of the edges from PredBB to BB, changing them to branch
    // to EdgeBB instead.
    Instruction *PredBBTI = PredBB->getTerminator();
    for (unsigned i = 0, e = PredBBTI->getNumSuccessors(); i != e; ++i)
      if (PredBBTI->getSuccessor(i) == BB) {
        BB->removePredecessor(PredBB);
        PredBBTI->setSuccessor(i, EdgeBB);
      }

    if (DTU) {
      Updates.push_back({DominatorTree::Insert, PredBB, EdgeBB});
      Updates.push_back({DominatorTree::Delete, PredBB, BB});

      DTU->applyUpdates(Updates);
    }

    // Recurse, simplifying any other constants.
    return FoldCondBranchOnPHI(BI, DTU, DL, AC) || true;
  }

  return false;
}

#if INTEL_CUSTOMIZATION
/// FoldPHIEntries is a generalized replacement (by Intel) for the
/// LLVM open source routine called FoldTwoEntryPHINode(that folds
/// a two-entry phinode into "select") which is capable of handling
/// any number of phi entries. It iteratively transforms each
/// conditional into "select".
/// To keep xmain as clean as possible, we got rid of the
/// FoldTwoEntryPHINode. Any changes (one such change could be to the
/// cost model) made by the LLVM community to FoldTwoEntryPHINode will
/// need to be incorporated into this routine (FoldPHIEntries). There
/// might be conflicts during code merge, and if resolving conflicts
/// becomes too cumbersome, we can try something different.

/// FoldPHIEntries - Given a BB that starts with the specified PHI node,
/// see if we can fold the phi node or some of its entries.
static bool FoldPHIEntries(PHINode *PN, const TargetTransformInfo &TTI,
                           DomTreeUpdater *DTU, const DataLayout &DL) {
  BasicBlock *BB = PN->getParent();

  bool Changed = false;

  // This could be a multiple entry PHI node. Try to fold each pair of entries
  // that leads to an "if condition".  Traverse through the predecessor list of
  // BB (where each predecessor corresponds to an entry in the PN) to look for
  // each if-condition.
  SmallVector<BasicBlock *, 16> BBPreds(pred_begin(BB), pred_end(BB));
  for (unsigned i = 0, e = BBPreds.size(); i != e; ++i) {
    BasicBlock *Pred = BBPreds[i];

    BasicBlock *IfTrue = nullptr, *IfFalse = nullptr;
    Value *IfCond = GetIfCondition(BB, Pred, IfTrue, IfFalse);

    if (!IfCond ||
        // Don't bother if the branch will be constant folded trivially.
        isa<ConstantInt>(IfCond)) {
      // continue to look for next "if condition".
      continue;
    }

    // Loop over the PHI's seeing if we can promote them all to select
    // instructions.  While we are at it, keep track of the instructions
    // that need to be moved to the conditional block.
    SmallPtrSet<Instruction *, 4> AggressiveInsts;
    InstructionCost Cost = 0;
    InstructionCost Budget =
      TwoEntryPHINodeFoldingThreshold * TargetTransformInfo::TCC_Basic;

    bool CanBeSimplified = true;
    unsigned NumPhis = 0;
    for (BasicBlock::iterator II = BB->begin(); isa<PHINode>(II);) {
      PHINode *PN = cast<PHINode>(II++);
      if (Value *V = SimplifyInstruction(PN, {DL, PN})) {
        PN->replaceAllUsesWith(V);
        PN->eraseFromParent();
        Changed = true;
        continue;
      }

      Value *TrueVal = PN->getIncomingValueForBlock(IfTrue);
      Value *FalseVal = PN->getIncomingValueForBlock(IfFalse);

      if (TrueVal != FalseVal) {
        if (!CanDominateConditionalBranch(TrueVal, BB, AggressiveInsts,
                                          Cost, Budget, TTI) ||
            !CanDominateConditionalBranch(FalseVal, BB, AggressiveInsts,
                                          Cost, Budget, TTI)) {
          CanBeSimplified = false;
          break;
        }
        NumPhis++;
      }
    }

    if (!CanBeSimplified) {
      // Continue to look for next "if condition".
      continue;
    }

    // If we fold these two entries of the phi node into a select,
    // doing so would require us to fold *all* correspondent entries in other
    // phi nodes in this block.  At some point this becomes non-profitable
    // (particularly if the target doesn't support cmov's). Only do this
    // transformation if there are two or fewer PHI nodes in this block.
    if (NumPhis > 2) {
      continue;
    }

    // If we folded the first phi, PN dangles at this point.  Refresh it.  If
    // we ran out of PHIs then we simplified them all.
    PN = dyn_cast<PHINode>(BB->begin());
    if (!PN) {
      return true;
    }

    Value *TrueVal = PN->getIncomingValueForBlock(IfTrue);
    Value *FalseVal = PN->getIncomingValueForBlock(IfFalse);

    // Return true if at least one of these is a 'not', and another is either
    // a 'not' too, or a constant.
    auto CanHoistNotFromBothValues = [](Value *V0, Value *V1) {
      if (!match(V0, m_Not(m_Value())))
        std::swap(V0, V1);
      auto Invertible = m_CombineOr(m_Not(m_Value()), m_AnyIntegralConstant());
      return match(V0, m_Not(m_Value())) && match(V1, Invertible);
    };
  // Don't fold i1 branches on PHIs which contain binary operators or
  // select form of or/ands, unless one of the incoming values is an 'not' and
  // another one is freely invertible.
  // These can often be turned into switches and other things.
  auto IsBinOpOrAnd = [](Value *V) {
    return match(
        V, m_CombineOr(m_BinOp(), m_CombineOr(m_LogicalAnd(), m_LogicalOr())));
  };
  if (PN->getType()->isIntegerTy(1) &&
      (IsBinOpOrAnd(PN->getIncomingValue(0)) ||
       IsBinOpOrAnd(PN->getIncomingValue(1)) || IsBinOpOrAnd(IfCond)) &&
      !CanHoistNotFromBothValues(PN->getIncomingValue(0),
                                 PN->getIncomingValue(1)))
    return Changed;

    // Don't fold i1 branches on PHIs which contain binary operators, unless one
    // of the incoming values is an 'not' and another one is freely invertible.
    // These can often be turned into switches and other things.
    if (PN->getType()->isIntegerTy(1) &&
        (isa<BinaryOperator>(TrueVal) || isa<BinaryOperator>(FalseVal) ||
         isa<BinaryOperator>(IfCond)) &&
        !CanHoistNotFromBothValues(PN->getIncomingValue(0),
                                   PN->getIncomingValue(1))) {
      // Continue to look for next "if condition".
      continue;
    }

    // If all PHI nodes are promotable, check to make sure that all
    // instructions in the selected predecessor blocks can be promoted as well.
    // If not, we won't be able to get rid of the control flow, so it's not
    // worth promoting to select instructions.
    BasicBlock *CondBlock = nullptr;
    BasicBlock *IfBlock1 = IfTrue;
    BasicBlock *IfBlock2 = IfFalse;

    if (cast<BranchInst>(IfBlock1->getTerminator())->isConditional()) {
      IfBlock1 = nullptr;
    } else {
      CondBlock = *pred_begin(IfBlock1);
      for (BasicBlock::iterator I = IfBlock1->begin(); !I->isTerminator();
           ++I) {
        if (!AggressiveInsts.count(&*I) && !isa<DbgInfoIntrinsic>(I) &&
            !isa<PseudoProbeInst>(I)) {
          // This is not an aggressive instruction that we can promote.
          // Because of this, we won't be able to get rid of the control
          // flow, so the xform is not worth it.
          CanBeSimplified = false;
          break;
        }
      }
    }
    if (!CanBeSimplified) {
      // Continue to look for next "if condition".
      continue;
    }

    if (cast<BranchInst>(IfBlock2->getTerminator())->isConditional()) {
      IfBlock2 = nullptr;
    } else {
      CondBlock = *pred_begin(IfBlock2);
      for (BasicBlock::iterator I = IfBlock2->begin(); !I->isTerminator();
           ++I) {
        if (!AggressiveInsts.count(&*I) && !isa<DbgInfoIntrinsic>(I) &&
            !isa<PseudoProbeInst>(I)) {
          // This is not an aggressive instruction that we can promote.
          // Because of this, we won't be able to get rid of the control
          // flow, so the xform is not worth it.
          CanBeSimplified = false;
          break;
        }
      }
    }

    if (!CanBeSimplified) {
      // Continue to look for next "if condition".
      continue;
    }

    assert(CondBlock && "Failed to find root CondBlock");
    LLVM_DEBUG(dbgs() << "FOUND IF CONDITION!  " << *IfCond
                      << "  T: " << IfTrue->getName()
                      << "  F: " << IfFalse->getName() << "\n");

    // If we can still promote the PHI nodes after this gauntlet of tests,
    // do all of the PHI's now.
    Instruction *InsertPt = CondBlock->getTerminator();
    IRBuilder<NoFolder> Builder(InsertPt);

    // Move all 'aggressive' instructions, which are defined in the
    // conditional parts of the if's to the conditional block.
    if (IfBlock1)
      hoistAllInstructionsInto(CondBlock, InsertPt, IfBlock1);
    if (IfBlock2)
      hoistAllInstructionsInto(CondBlock, InsertPt, IfBlock2);

    // Propagate fast-math-flags from phi nodes to replacement selects.
    IRBuilder<>::FastMathFlagGuard FMFGuard(Builder);

    for (BasicBlock::iterator II = BB->begin(); isa<PHINode>(II);) {
      PHINode *PN = cast<PHINode>(II++);
      if (isa<FPMathOperator>(PN)) {
        // Putting the next statement between curly because compilation
        // with gcc7.3.0 failed.
        Builder.setFastMathFlags(PN->getFastMathFlags());
      }

      Value *TrueVal = PN->getIncomingValueForBlock(IfTrue);
      Value *FalseVal = PN->getIncomingValueForBlock(IfFalse);

      if (TrueVal != FalseVal) {
        Value *Select =
            Builder.CreateSelect(IfCond, TrueVal, FalseVal, "", InsertPt);
        SelectInst *NV = cast<SelectInst>(Select);
        // The community code calls Select->takeName(PN) here and removes the
        // PHI node. We cannot do that, because the PHI might still be needed
        // after our transform. (For example, we might be folding 2 entries
        // of a 3-entry PHI node into a select. In that case, we will end up
        // with a select and a 2-entry PHI node, one operand of which is the
        // new select.

        for (unsigned i = 0, e = PN->getNumIncomingValues(); i != e; ++i) {
          if (PN->getIncomingBlock(i) == IfTrue ||
            PN->getIncomingBlock(i) == IfFalse) {
            PN->setIncomingValue(i, NV);
          }
        }
      
        // If we added a branch from CondBlock to BB after inserting the
        // "select" into CondBlock add an entry for CondBlock.
        if (IfTrue != CondBlock && IfFalse != CondBlock) {
          PN->addIncoming(NV, CondBlock);
        }
      }
      else {
        if (IfTrue != CondBlock && IfFalse != CondBlock) {
          PN->addIncoming(TrueVal, CondBlock);
        }
      }
    }

    // At this point, IfBlock1 and IfBlock2 are both empty, so our if
    // statement has been flattened.  Change CondBlock to jump directly to BB
    // to avoid other simplifycfg's kicking in on the diamond.
    Instruction *OldTI = CondBlock->getTerminator();
    Builder.SetInsertPoint(OldTI);
    Builder.CreateBr(BB);

    SmallVector<DominatorTree::UpdateType, 3> Updates;
    if (DTU) {
      Updates.push_back({DominatorTree::Insert, CondBlock, BB});
      for (auto *Successor : successors(CondBlock))
        Updates.push_back({DominatorTree::Delete, CondBlock, Successor});
    }

    OldTI->eraseFromParent();
    if (DTU)
      DTU->applyUpdates(Updates);


    Changed = true;
  }

  return Changed;
}
#endif //INTEL_CUSTOMIZATION

/// If we found a conditional branch that goes to two returning blocks,
/// try to merge them together into one return,
/// introducing a select if the return values disagree.
bool SimplifyCFGOpt::SimplifyCondBranchToTwoReturns(BranchInst *BI,
                                                    IRBuilder<> &Builder) {
  auto *BB = BI->getParent();
  assert(BI->isConditional() && "Must be a conditional branch");
  BasicBlock *TrueSucc = BI->getSuccessor(0);
  BasicBlock *FalseSucc = BI->getSuccessor(1);
  // NOTE: destinations may match, this could be degenerate uncond branch.
  ReturnInst *TrueRet = cast<ReturnInst>(TrueSucc->getTerminator());
  ReturnInst *FalseRet = cast<ReturnInst>(FalseSucc->getTerminator());

  // Check to ensure both blocks are empty (just a return) or optionally empty
  // with PHI nodes.  If there are other instructions, merging would cause extra
  // computation on one path or the other.
  if (!TrueSucc->getFirstNonPHIOrDbg()->isTerminator())
    return false;
  if (!FalseSucc->getFirstNonPHIOrDbg()->isTerminator())
    return false;

  Builder.SetInsertPoint(BI);
  // Okay, we found a branch that is going to two return nodes.  If
  // there is no return value for this function, just change the
  // branch into a return.
  if (FalseRet->getNumOperands() == 0) {
    TrueSucc->removePredecessor(BB);
    FalseSucc->removePredecessor(BB);
    Builder.CreateRetVoid();
    EraseTerminatorAndDCECond(BI);
    if (DTU) {
      SmallVector<DominatorTree::UpdateType, 2> Updates;
      Updates.push_back({DominatorTree::Delete, BB, TrueSucc});
      if (TrueSucc != FalseSucc)
        Updates.push_back({DominatorTree::Delete, BB, FalseSucc});
      DTU->applyUpdates(Updates);
    }
    return true;
  }

  // Otherwise, figure out what the true and false return values are
  // so we can insert a new select instruction.
  Value *TrueValue = TrueRet->getReturnValue();
  Value *FalseValue = FalseRet->getReturnValue();

  // Unwrap any PHI nodes in the return blocks.
  if (PHINode *TVPN = dyn_cast_or_null<PHINode>(TrueValue))
    if (TVPN->getParent() == TrueSucc)
      TrueValue = TVPN->getIncomingValueForBlock(BB);
  if (PHINode *FVPN = dyn_cast_or_null<PHINode>(FalseValue))
    if (FVPN->getParent() == FalseSucc)
      FalseValue = FVPN->getIncomingValueForBlock(BB);

  // In order for this transformation to be safe, we must be able to
  // unconditionally execute both operands to the return.  This is
  // normally the case, but we could have a potentially-trapping
  // constant expression that prevents this transformation from being
  // safe.
  if (ConstantExpr *TCV = dyn_cast_or_null<ConstantExpr>(TrueValue))
    if (TCV->canTrap())
      return false;
  if (ConstantExpr *FCV = dyn_cast_or_null<ConstantExpr>(FalseValue))
    if (FCV->canTrap())
      return false;

  // Okay, we collected all the mapped values and checked them for sanity, and
  // defined to really do this transformation.  First, update the CFG.
  TrueSucc->removePredecessor(BB);
  FalseSucc->removePredecessor(BB);

  // Insert select instructions where needed.
  Value *BrCond = BI->getCondition();
  if (TrueValue) {
    // Insert a select if the results differ.
    if (TrueValue == FalseValue || isa<UndefValue>(FalseValue)) {
    } else if (isa<UndefValue>(TrueValue)) {
      TrueValue = FalseValue;
    } else {
      TrueValue =
          Builder.CreateSelect(BrCond, TrueValue, FalseValue, "retval", BI);
    }
  }

  Value *RI =
      !TrueValue ? Builder.CreateRetVoid() : Builder.CreateRet(TrueValue);

  (void)RI;

  LLVM_DEBUG(dbgs() << "\nCHANGING BRANCH TO TWO RETURNS INTO SELECT:"
                    << "\n  " << *BI << "\nNewRet = " << *RI << "\nTRUEBLOCK: "
                    << *TrueSucc << "\nFALSEBLOCK: " << *FalseSucc);

  EraseTerminatorAndDCECond(BI);
  if (DTU) {
    SmallVector<DominatorTree::UpdateType, 2> Updates;
    Updates.push_back({DominatorTree::Delete, BB, TrueSucc});
    if (TrueSucc != FalseSucc)
      Updates.push_back({DominatorTree::Delete, BB, FalseSucc});
    DTU->applyUpdates(Updates);
  }

  return true;
}

#if INTEL_CUSTOMIZATION
// This function is going to match function 'rayobject_bb_intersect_test'
// in spec2k17's 526.blender:
// int rayobject_bb_intersect_test(const Isect *isec, const float *_bb) {
//  const float *bb = _bb;
//  float t1x = (bb[isec->bv_index[0]] - isec->start[0]) * isec->idot_axis[0];
//  float t2x = (bb[isec->bv_index[1]] - isec->start[0]) * isec->idot_axis[0];
//  float t1y = (bb[isec->bv_index[2]] - isec->start[1]) * isec->idot_axis[1];
//  float t2y = (bb[isec->bv_index[3]] - isec->start[1]) * isec->idot_axis[1];
//  float t1z = (bb[isec->bv_index[4]] - isec->start[2]) * isec->idot_axis[2];
//  float t2z = (bb[isec->bv_index[5]] - isec->start[2]) * isec->idot_axis[2];
//  if (t1x > t2y || t2x < t1y || t1x > t2z ||
//      t2x < t1z || t1y > t2z || t2y < t1z) return 0;
//  if (t2x < 0.0f || t2y < 0.0f || t2z < 0.0f) return 0;
//  if (t1x > isec->dist || t1y > isec->dist || t1z > isec->dist) return 0;
//  return 1;
// }
//
// Then try to transform this function to such intrinsic-like code:
// int rayobject_bb_intersect_test(const Isect *isec, const float *_bb) {
//  __m256i index = _mm256_maskz_loadu_epi32(0x3f, isec->bv_index);
//  __m256 start_half = _mm256_maskz_loadu_ps(0x7, isec->start);
//  __m256 idot_axis_half = _mm256_maskz_loadu_ps(0x7, isec->idot_axis);
//  __m256 bb = _mm256_maskz_gather_ps(_bb, index, 0x3f);
//  __m256 start = _mm256_permutexvar_ps({0, 0, 1, 1, 2, 2, 0, 0}, start_half);
//  __m256 idot_axis = _mm256_permutexvar_ps({0, 0, 1, 1, 2, 2, 0, 0},
//                                           idot_axis_half);
//  // t: t1x t2x t1y t2y t1z t2z
//  __m256 t = _mm256_mul_ps(_mm256_sub_ps(bb, start), idot_axis);
//  // t1x>t2y || t1x>t2z || t1y>t2z || t2x<t1y || t2x<t1z || t2y<t1z
//  // ==>
//  // t1: t1x t1x t1y t1y t1z t1z
//  //      >   >   >   >   >   >
//  // t2: t2y t2z t2z t2x t2x t2y
//  __m256 t1 = _mm256_permutexvar_ps({0, 0, 2, 2, 4, 4, 4, 4}, t);
//  __m256 t2 = _mm256_permutexvar_ps({3, 5, 5, 1, 1, 3, 1, 3}, t);
//  __mmask8 t1cmpt2 = _mm256_cmp_ps_mask(t1, t2, _CMP_GT_OQ);
//  // t2x < 0.0f || t2y < 0.0f || t2z < 0.0f
//  const __mmask8 t2lt0 = _mm256_fpclass_ps_mask(t2, 0x40);
//  uint8_t ret0 = _kortestz_mask8_u8(t1cmpt2, t2lt0);
//  if (!ret0) return 0;
//  // t1x > isec->dist || t1y > isec->dist || t1z > isec->dist
//  const __m256 dist = _mm256_set1_ps (isec->dist);
//  __mmask8 t1gtdist = _mm256_cmp_ps_mask(t1, dist, _CMP_GT_OQ);
//  if (t1gtdist) return 0;
//  return 1;
// }
//
// This trasformation will combine two blocks in one,
// so put the optimization here.
static bool foldReductionBlockWithVectorization(BranchInst *BI) {
  struct Group {
    GetElementPtrInst *BVIndexPtr[2];
    LoadInst *BVIndexVal[2];
    SExtInst *BVIndexValSExt[2];
    GetElementPtrInst *BBPtr[2];
    LoadInst *BBVal[2];
    BinaryOperator *FSub[2];
    BinaryOperator *FMul[2];

    GetElementPtrInst *StartPtr;
    LoadInst *StartVal;
    GetElementPtrInst *IdotAxisPtr;
    LoadInst *IdotAxisVal;
  };

  // Recognize the pattern of reduce.or with fcmp.
  // LHS save fcmp's LHS operand.
  // RHS save fcmp's RHS opernad.
  // If Pred is equal to Fcmp's swapped predicate, swap LHS and RHS.
  // Iter record the previous instruction we processed.
  // Eg:
  //  %cmp62.i.i = fcmp fast olt float %mul12.i.i, 0.000000e+00
  //  %cmp64.i.i = fcmp fast olt float %mul32.i.i, 0.000000e+00
  //  %or.cond.i.i = or i1 %cmp62.i.i, %cmp64.i.i
  //  %cmp66.i.i = fcmp fast olt float %mul52.i.i, 0.000000e+00
  //  %or.cond84.i.i = or i1 %or.cond.i.i, %cmp66.i.i
  auto recognizeFCmpReduceOr = [](Instruction *&Root, CmpInst::Predicate Pred,
                                  SmallVectorImpl<Value *> &LHS,
                                  SmallVectorImpl<Value *> &RHS,
                                  Instruction *&Iter) {
    SmallVector<Value *, 8> InstList;

    LHS.clear();
    RHS.clear();

    Value *NextOr = Root;
    while (true) {
      auto Or = dyn_cast_or_null<BinaryOperator>(NextOr);
      if (!Or || Or->getOpcode() != Instruction::Or || !Or->hasOneUse() ||
          Root->getParent() != Or->getParent())
        return false;

      int FCmpNum = 0;
      int OrIndex = -1;

      // If there are 2 fcmp instructions: Have found the reduce.or pattern.
      // return true.
      // If there is 1 fcmp instruciton: continue to find reduce.or
      // pattern from the other operand, recursively.
      // If there is no fcmp instruction: unsupport this pattern, just return
      // false;
      for (int i = 1; i >= 0; --i) {
        auto FCmp = dyn_cast<FCmpInst>(Or->getOperand(i));
        if (!FCmp) {
          OrIndex = i;
          continue;
        }

        if (!FCmp->isFast() || !FCmp->hasOneUse() ||
            Root->getParent() != FCmp->getParent() ||
            (FCmp->getPredicate() != Pred &&
             FCmp->getSwappedPredicate() != Pred))
          return false;

        unsigned LHSIndex = FCmp->getPredicate() == Pred ? 0 : 1;
        unsigned RHSIndex = FCmp->getPredicate() == Pred ? 1 : 0;
        LHS.push_back(FCmp->getOperand(LHSIndex));
        RHS.push_back(FCmp->getOperand(RHSIndex));
        Iter = FCmp->getPrevNonDebugInstruction();
        FCmpNum++;
      }

      if (FCmpNum == 2)
        break;

      if (FCmpNum == 0)
        return false;

      NextOr = Or->getOperand(OrIndex);
    }
    return true;
  };

  // Check if GEP is indexing an element in an array and the array element
  // number is equal to ArrayNum.
  auto legalArrayType = [](const GetElementPtrInst *GEP, uint64_t ArrayNum) {
    // Only handle in bound GEP.
    if (!GEP->isInBounds())
      return false;

    // Check if it is an array type.
    SmallVector<Value *, 4> Ops(GEP->idx_begin(), GEP->idx_end() - 1);
    Type *IndexedTy =
        GetElementPtrInst::getIndexedType(GEP->getSourceElementType(), Ops);
    auto *IndexedArrayTy = dyn_cast<ArrayType>(IndexedTy);
    if (!IndexedArrayTy)
      return false;

    return ArrayNum == IndexedArrayTy->getArrayNumElements();
  };

  // Recognize the following pattern bottom-up:
  // t1 = (bb[isec->bv_index[x0]] - isec->start[y]) * isec->idot_axis[z];
  // t2 = (bb[isec->bv_index[x1]] - isec->start[y]) * isec->idot_axis[z];
  // If IsHead is true, it will try to match the base GEP of idot_axis
  // and start additionally.
  // Here is the example:
  // /********************i == 0*******************/
  // %BVIndexPtr.0 = getelementptr inbounds [6 x i32], [6 x i32]* %bv_index,
  //               i64 0, BVIndexPtrIndex[0]               // BVIndexPtr[0]
  // %BVIndexVal.0 = load i32, i32* %BVIndexPtr.0, align 4 // BVIndexVal[0]
  // %BBIndexValSExt.0 = sext i32 %BVIndexVal.0 to i64     // BBIndexValSExt[0]
  // %BBPtr.0 = getelementptr inbounds float, float* %BBPtrBase,
  //               i64 %BBIndexValSExt.0                   // BBPtr[0]
  // %BBVal.0 = load float, float* %BBPtr.0, align 4       // BBVal[0]
  // %StartBasePtr = getelementptr inbounds %struct.Isect,
  //      %struct.Isect* %isec, i64 0, i32 0            // StartBasePtr (IsHead)
  // %StartPtr = getelementptr inbounds [3 x float], [3 x float]*
  //                %StartBasePtr, i64 0, StartPtrIndex    // StartPtr
  // %Start = load float, float* %StartPtr, align 8        // StartVal
  // %SubStart.0 = fsub fast float %BBVal.0, %Start        // FSub[0]
  // %IdotAxisBasePtr = getelementptr inbounds %struct.Isect,
  //            %struct.Isect* %isec, i64 0, i32 6   // IdotAxisBasePtr (IsHead)
  // %IdotAxisPtr = getelementptr inbounds [3 x float],
  //      [3 x float]* %IdotAxisBasePtr, i64 0, IdotAxisPtrIndex // IdotAxisPtr
  // %IdotAxis = load float, float* %IdotAxisPtr, align 4  // IdotAxisVal
  // %T1 = fmul fast float %SubStart.0, %IdotAxis          // FMul[0]
  // /********************i == 1*******************/
  // %BVIndexPtr.1 = getelementptr inbounds [6 x i32], [6 x i32]* %bv_index,
  //                 i64 0, BVIndexPtrIndex[1]             // BVIndexPtr[1]
  // %BVIndexVal.1 = load i32, i32* %BVIndexPtr.1, align 4 // BVIndexVal[1]
  // %BVIndexValSExt.1 = sext i32 %BVIndexVal.1 to i64     // BVIndexValSExt[1]
  // %BBPtr.1 = getelementptr inbounds float, float* %BBPtrBase,
  //               i64 %BVIndexValSExt.1                   // BBPtr[1]
  // %BBVal.1 = load float, float* %BBPtr.1, align 4       // BBVal[1]
  // %SubStart.1 = fsub fast float %BBVal.1, %Start        // FSub[1]
  // %T2 = fmul fast float %SubStart.1, %IdotAxis          // FMul[1]
  auto recognizeTnX = [&](Group &Group, Instruction *&Iter,
                          const ArrayRef<uint64_t> BVIndexPtrIndex,
                          const uint64_t StartPtrIndex,
                          const uint64_t IdotAxisPtrIndex,
                          const bool IsHead = false) {
    for (int i = 1; i >= 0; --i) {
      // PrevInst is for checking the instruction order.
      // For different iteration, the previous instruction is
      // different for 'FSub' and 'BBVal'.
      Instruction *PrevInst = nullptr;

      // Try to match "%T1/%T2 = fmul fast float %SubStart.0/%SubStart.1,
      // %IdotAxis"
      Group.FMul[i] = dyn_cast_or_null<BinaryOperator>(Iter);
      if (!Group.FMul[i] || Group.FMul[i]->getOpcode() != Instruction::FMul ||
          Group.FMul[i]->getNumUses() != 3 || !Group.FMul[i]->isFast() ||
          !Group.FMul[i]->getType()->isFloatTy())
        return false;

      PrevInst = Group.FMul[i];
      if (i == 0) {
        // Try to match "%IdotAxis = load float, float* %IdotAxisPtr"
        Group.IdotAxisVal = dyn_cast<LoadInst>(Group.FMul[0]->getOperand(1));
        if (!Group.IdotAxisVal || Group.IdotAxisVal->getNumUses() != 2 ||
            Group.IdotAxisVal->getNextNonDebugInstruction() != Group.FMul[0] ||
            Group.IdotAxisVal != Group.FMul[1]->getOperand(1) ||
            !Group.IdotAxisVal->isSimple())
          return false;

        // Try to match "%IdotAxisPtr = getelementptr inbounds [3 x float], [3 x
        // float]* %IdotAxisBasePtr, i64 0, IdotAxisPtrIndex"
        Group.IdotAxisPtr =
            dyn_cast<GetElementPtrInst>(Group.IdotAxisVal->getPointerOperand());
        if (!Group.IdotAxisPtr || !Group.IdotAxisPtr->hasOneUse() ||
            Group.IdotAxisPtr->getNextNonDebugInstruction() !=
                Group.IdotAxisVal ||
            Group.IdotAxisPtr->getNumIndices() != 2 ||
            !Group.IdotAxisPtr->hasAllConstantIndices() ||
            !legalArrayType(Group.IdotAxisPtr, 3))
          return false;

        // Is the last index of IdotAxisPtr equal to IdotAxisPtrIndex?
        auto LastIdx = cast<ConstantInt>(Group.IdotAxisPtr->idx_end() - 1);
        if (!LastIdx->equalsInt(IdotAxisPtrIndex))
          return false;
        PrevInst = Group.IdotAxisPtr;

        if (IsHead) {
          // Try to match the base pointer of IdotAxisPtr.
          // %IdotAxisBasePtr = getelementptr inbounds %struct.Isect,
          //     %struct.Isect* %isec, i64 0, i32 6
          auto IdotAxisBasePtr = dyn_cast<GetElementPtrInst>(
              Group.IdotAxisPtr->getPointerOperand());
          if (!IdotAxisBasePtr || IdotAxisBasePtr->getNumUses() != 3 ||
              IdotAxisBasePtr->getNextNonDebugInstruction() !=
                  Group.IdotAxisPtr ||
              !IdotAxisBasePtr->isInBounds())
            return false;

          PrevInst = IdotAxisBasePtr;
        }
      }

      // Try to match "SubStart.0/SubStart.1 = fsub fast float
      // %BBVal.0/%BBVal.1, %Start"
      Group.FSub[i] = dyn_cast<BinaryOperator>(Group.FMul[i]->getOperand(0));
      if (!Group.FSub[i] || Group.FSub[i]->getOpcode() != Instruction::FSub ||
          !Group.FSub[i]->hasOneUse() || !Group.FSub[i]->isFast() ||
          Group.FSub[i]->getNextNonDebugInstruction() != PrevInst)
        return false;

      PrevInst = Group.FSub[i];
      if (i == 0) {
        // Try to match "%Start = load float, float* %StartPtr, align 8"
        Group.StartVal = dyn_cast<LoadInst>(Group.FSub[0]->getOperand(1));
        if (!Group.StartVal || Group.StartVal->getNumUses() != 2 ||
            Group.StartVal->getNextNonDebugInstruction() != Group.FSub[0] ||
            Group.StartVal != Group.FSub[1]->getOperand(1) ||
            !Group.StartVal->isSimple())
          return false;

        // Try to match "%StartPtr = getelementptr inbounds [3 x float],
        // [3 x float]* %StartBasePtr, ..."
        Group.StartPtr =
            dyn_cast<GetElementPtrInst>(Group.StartVal->getPointerOperand());
        if (!Group.StartPtr || !Group.StartPtr->hasOneUse() ||
            Group.StartPtr->getNextNonDebugInstruction() != Group.StartVal ||
            Group.StartPtr->getNumIndices() != 2 ||
            !Group.StartPtr->hasAllConstantIndices() ||
            !legalArrayType(Group.StartPtr, 3))
          return false;

        // Is the last index of StartPtr equal to StartPtrIndex?
        auto LastIdx = cast<ConstantInt>(Group.StartPtr->idx_end() - 1);
        if (!LastIdx->equalsInt(StartPtrIndex))
          return false;

        PrevInst = Group.StartPtr;

        if (IsHead) {
          // Try to match the base pointer of StartPtr.
          // "%StartBasePtr = getelementptr inbounds %struct.Isect,
          // %struct.Isect* %isec, i64 0, i32 0"
          auto StartBasePtr =
              dyn_cast<GetElementPtrInst>(Group.StartPtr->getPointerOperand());
          if (!StartBasePtr || StartBasePtr->getNumUses() != 3 ||
              StartBasePtr->getNextNonDebugInstruction() != Group.StartPtr ||
              !StartBasePtr->isInBounds())
            return false;

          PrevInst = StartBasePtr;
        }
      }

      // Try to match "%BBVal.0/%BBVal.1 = load float, float* %BBPtr.0/%BBPtr.1,
      // align 4"
      Group.BBVal[i] = dyn_cast<LoadInst>(Group.FSub[i]->getOperand(0));
      if (!Group.BBVal[i] || !Group.BBVal[i]->hasOneUse() ||
          Group.BBVal[i]->getNextNonDebugInstruction() != PrevInst ||
          !Group.BBVal[i]->isSimple())
        return false;

      // Try to match "%BBPtr.0/%BBPtr.1 = getelementptr inbounds float, float*
      // %BBPtrBase, i64 %BVIndexValSExt.0/%BVIndexValSExt.1"
      Group.BBPtr[i] =
          dyn_cast<GetElementPtrInst>(Group.BBVal[i]->getPointerOperand());
      if (!Group.BBPtr[i] || !Group.BBPtr[i]->hasOneUse() ||
          Group.BBPtr[i]->getNextNonDebugInstruction() != Group.BBVal[i] ||
          !Group.BBPtr[i]->isInBounds() || Group.BBPtr[i]->getNumIndices() != 1)
        return false;

      // BBPtrBase must be an fixed size array.
      auto *BBPtrBase =
          dyn_cast<GetElementPtrInst>(Group.BBPtr[i]->getPointerOperand());
      if (!BBPtrBase || !legalArrayType(BBPtrBase, 6))
        return false;

      // Try to match "%BVIndexValSExt.0/%BVIndexValSExt.1 = sext i32
      // %BVIndexVal.0/%BVIndexVal.1 to i64"
      Group.BVIndexValSExt[i] =
          dyn_cast<SExtInst>(Group.BBPtr[i]->getOperand(1));
      if (!Group.BVIndexValSExt[i] || !Group.BVIndexValSExt[i]->hasOneUse() ||
          Group.BVIndexValSExt[i]->getNextNonDebugInstruction() !=
              Group.BBPtr[i] ||
          !Group.BVIndexValSExt[i]->getType()->isIntegerTy(64) ||
          !Group.BVIndexValSExt[i]->getSrcTy()->isIntegerTy(32))
        return false;

      // Try to match "%BVIndexVal.0/%BVIndexVal.1 = load i32, i32*
      // %BVIndexPtr.0/%BVIndexPtr.1, align 4"
      Group.BVIndexVal[i] =
          dyn_cast<LoadInst>(Group.BVIndexValSExt[i]->getOperand(0));
      if (!Group.BVIndexVal[i] || !Group.BVIndexVal[i]->hasOneUse() ||
          Group.BVIndexVal[i]->getNextNonDebugInstruction() !=
              Group.BVIndexValSExt[i] ||
          !Group.BVIndexVal[i]->isSimple())
        return false;


      // Try to match "%BVIndexPtr.0/%BVIndexPtr.1 = getelementptr inbounds [6 x
      // i32], [6 x i32]* %bv_index, ..."
      Group.BVIndexPtr[i] =
          dyn_cast<GetElementPtrInst>(Group.BVIndexVal[i]->getPointerOperand());
      if (!Group.BVIndexPtr[i] || !Group.BVIndexPtr[i]->hasOneUse() ||
          Group.BVIndexPtr[i]->getNextNonDebugInstruction() !=
              Group.BVIndexVal[i] ||
          Group.BVIndexPtr[i]->getNumIndices() != 2 ||
          !Group.BVIndexPtr[i]->hasAllConstantIndices() ||
          !legalArrayType(Group.BVIndexPtr[i], 6))
        return false;

      // Check the index of bv_index array.
      auto *LastIdx = cast<ConstantInt>(Group.BVIndexPtr[i]->idx_end() - 1);
      if (!LastIdx->equalsInt(BVIndexPtrIndex[i]))
        return false;

      Iter = Group.BVIndexPtr[i]->getPrevNonDebugInstruction();
    }

    return true;
  };

  // Check if each operand from op_begin() to op_end()-1 is equal between GEPA
  // and GEPB.
  auto equalGEPPrefix = [](const GetElementPtrInst *GEPA,
                           const GetElementPtrInst *GEPB) {
    return std::equal(GEPA->op_begin(), GEPA->op_end() - 1, GEPB->op_begin(),
                      GEPB->op_end() - 1);
  };

  // This function is used to check if it is legal between groups or in same
  // group with different iteration.
  auto checkInGroups = [&](ArrayRef<Group> Groups) {
    // Check if all the GEP instruction is legal.
    for (int i = 0, e = Groups.size(); i < e; ++i) {
      if (!equalGEPPrefix(Groups[i].BVIndexPtr[0], Groups[i].BVIndexPtr[1]))
        return false;

      if (!equalGEPPrefix(Groups[i].BBPtr[0], Groups[i].BBPtr[1]))
        return false;

      if (!equalGEPPrefix(Groups[0].BBPtr[0], Groups[i].BBPtr[0]))
        return false;

      if (!equalGEPPrefix(Groups[0].BVIndexPtr[0], Groups[i].BVIndexPtr[0]))
        return false;

      if (!equalGEPPrefix(Groups[0].StartPtr, Groups[i].StartPtr))
        return false;

      if (!equalGEPPrefix(Groups[0].IdotAxisPtr, Groups[i].IdotAxisPtr))
        return false;
    }

    return true;
  };

  if (BI->getNumSuccessors() != 2)
    return false;

  Group Group0, Group1, Group2;
  SmallVector<Value *, 8> LHS;
  SmallVector<Value *, 8> RHS;

  Instruction *Iter = BI;
  Instruction *RootT1CmpT2 = BI->getPrevNonDebugInstruction();

  if (BI->getCondition() != RootT1CmpT2)
    return false;

  // Try to match "t1x > t2y || t2x < t1y || t1x > t2z ||
  // "t2x < t1z || t1y > t2z || t2y < t1z"
  if (!recognizeFCmpReduceOr(RootT1CmpT2, CmpInst::FCMP_OLT, LHS, RHS, Iter))
    return false;

  if (LHS.size() != 6)
    return false;

  // Recognize t1z and t2z.
  // float t1z = (bb[isec->bv_index[4]] - isec->start[2]) * isec->idot_axis[2];
  // float t2z = (bb[isec->bv_index[5]] - isec->start[2]) * isec->idot_axis[2];
  if (!recognizeTnX(Group2, Iter, {4, 5}, 2, 2))
    return false;

  // Recognize t1y and t2y.
  // float t1y = (bb[isec->bv_index[2]] - isec->start[1]) * isec->idot_axis[1];
  // float t2y = (bb[isec->bv_index[3]] - isec->start[1]) * isec->idot_axis[1];
  if (!recognizeTnX(Group1, Iter, {2, 3}, 1, 1))
    return false;

  // Recognize t1x and t2x.
  // float t1x = (bb[isec->bv_index[0]] - isec->start[0]) * isec->idot_axis[0];
  // float t2x = (bb[isec->bv_index[1]] - isec->start[0]) * isec->idot_axis[0];
  if (!recognizeTnX(Group0, Iter, {0, 1}, 0, 0, true))
    return false;

  if (!checkInGroups({Group0, Group1, Group2}))
    return false;

  // Check if LHS[0:5] is the first and second use of t2x/t2y/t2z,
  // and RHS[0:5] is the first and second use of t1x/t1y/t1z.
  if (LHS[0] != Group1.FMul[1] || LHS[1] != Group2.FMul[1] ||
      LHS[2] != Group0.FMul[1] || LHS[3] != Group2.FMul[1] ||
      LHS[4] != Group0.FMul[1] || LHS[5] != Group1.FMul[1] ||
      RHS[0] != Group2.FMul[0] || RHS[1] != Group1.FMul[0] ||
      RHS[2] != Group2.FMul[0] || RHS[3] != Group0.FMul[0] ||
      RHS[4] != Group1.FMul[0] || RHS[5] != Group0.FMul[0])
    return false;

  BasicBlock *CmpZeroBlock = BI->getSuccessor(0);
  BasicBlock *CurFailBlock = BI->getSuccessor(1);
  if (!Group0.FMul[1]->isUsedInBasicBlock(CmpZeroBlock))
    std::swap(CmpZeroBlock, CurFailBlock);

  // t2x/t2y/t2z are all used in CmpDistBlock:
  // "t2x < 0.0f || t2y < 0.0f || t2z < 0.0f"
  if (!Group0.FMul[1]->isUsedInBasicBlock(CmpZeroBlock) ||
      !Group1.FMul[1]->isUsedInBasicBlock(CmpZeroBlock) ||
      !Group2.FMul[1]->isUsedInBasicBlock(CmpZeroBlock))
    return false;

  if (!CmpZeroBlock->getSinglePredecessor())
    return false;

  auto* CmpZeroTerm = dyn_cast<BranchInst>(CmpZeroBlock->getTerminator());
  if (!CmpZeroTerm || !CmpZeroTerm->isConditional() ||
    CmpZeroTerm->getNumSuccessors() != 2)
    return false;

  // Try to match "t2x < 0.0f || t2y < 0.0f || t2z < 0.0f"
  Instruction *RootCmpZero =
    CmpZeroTerm->getPrevNonDebugInstruction();

  if (RootCmpZero != CmpZeroTerm->getCondition())
    return false;

  if (!recognizeFCmpReduceOr(RootCmpZero, CmpInst::FCMP_OLT, LHS, RHS, Iter))
    return false;

  if (LHS.size() != 3)
    return false;

  // Check if LHS is the third use of t2x/t2y/t2z.
  if (LHS[0] != Group2.FMul[1] || LHS[1] != Group1.FMul[1] ||
      LHS[2] != Group0.FMul[1])
    return false;

  // Check if RHS is zero.
  for (auto V : RHS) {
    auto *C = dyn_cast<Constant>(V);
    if (!(C && C->isZeroValue()))
      return false;
  }

  BasicBlock *CmpDistBlock = CmpZeroTerm->getSuccessor(0);
  BasicBlock *CmpZeroFailBlock = CmpZeroTerm->getSuccessor(1);

  // If fmul[0] has no uses in CmpDistBlock,
  // it must not be the true CmpDistBlock.
  if (!Group0.FMul[0]->isUsedInBasicBlock(CmpDistBlock))
    std::swap(CmpDistBlock, CmpZeroFailBlock);

  // They should have common dest.
  if (CmpZeroFailBlock != CurFailBlock)
    return false;

  // t1x/t1y/t1z are all used in CmpDistBlock:
  // "t1x > isec->dist || t1y > isec->dist || t1z > isec->dist"
  if (!Group0.FMul[0]->isUsedInBasicBlock(CmpDistBlock) ||
      !Group1.FMul[0]->isUsedInBasicBlock(CmpDistBlock) ||
      !Group2.FMul[0]->isUsedInBasicBlock(CmpDistBlock))
    return false;

  if (!CmpDistBlock->getSinglePredecessor())
    return false;

  // Try to match "t1x > isec->dist || t1y > isec->dist || t1z > isec->dist"
  Instruction *RootCmpDist = CmpDistBlock->getTerminator();
  // Find the first 'Or' instruction backward.
  while (RootCmpDist && RootCmpDist->getOpcode() != Instruction::Or)
    RootCmpDist = RootCmpDist->getPrevNonDebugInstruction();
  if (!recognizeFCmpReduceOr(RootCmpDist, CmpInst::FCMP_OGT, LHS, RHS, Iter))
    return false;

  if (LHS.size() != 3)
    return false;

  // Check if LHS is the third use of t1x/t1y/t1z.
  if (LHS[0] != Group2.FMul[0] || LHS[1] != Group1.FMul[0] ||
      LHS[2] != Group0.FMul[0])
    return false;

  // Check if RHS is splat value.
  for (auto V : RHS)
    if (V != RHS[0])
      return false;

  // Combine current BB with CmpZero block.
  if (!FoldBranchToCommonDest(CmpZeroTerm, nullptr, nullptr, nullptr, 4))
    return false;

  // Start to transform.
  IRBuilder<> Builder(RootT1CmpT2);

  // %BVIndexPtr = bitcast i32* "Group0.BVIndexPtr[0]" to <6 x i32>*
  // %BVIndexV = load <6 x i32>, <6 x i32>* %BVIndexPtr, align 1
  auto *BVIndexPtr = Builder.CreateBitCast(
      Group0.BVIndexPtr[0],
      PointerType::get(
          FixedVectorType::get(
              Group0.BVIndexPtr[0]->getType()->getPointerElementType(), 6),
          Group0.BVIndexPtr[0]->getAddressSpace()),
      "BVIndexPtr");
  auto *BVIndexV = Builder.CreateAlignedLoad(BVIndexPtr, Align(1), "BVIndexV");

  // %BBPtr = getelementptr inbounds , ... , <6 x i64> %BVIndexV
  // %BBV = call <6 x float> @llvm.masked.gather.v6f32.v6p0f32(%BBPtr)
  auto *BBPtrBase =
      cast<GetElementPtrInst>(Group0.BBPtr[0]->getPointerOperand());
  SmallVector<Value *, 8> Indices(BBPtrBase->indices());
  Indices[Indices.size() - 1] = BVIndexV;
  auto *BBPtr = Builder.CreateInBoundsGEP(BBPtrBase->getPointerOperand(),
                                          Indices, "BBPtr");
  auto *BBV =
      Builder.CreateMaskedGather(BBPtr, Align(1), nullptr, nullptr, "BBV");

  // %StartPtr = bitcast float* "Group0.StartPtr" to <3 x float>*
  // %StartV = load <3 x float>, <3 x float>* %StartPtr, align 1
  // %StartWidenV = shufflevector <3 x float> %StartV, <3 x float> undef,
  //                  <6 x i32> <i32 0, i32 0, i32 1, i32 1, i32 2, i32 2>
  auto *StartPtr = Builder.CreateBitCast(
      Group0.StartPtr,
      PointerType::get(
          FixedVectorType::get(
              Group0.StartPtr->getType()->getPointerElementType(), 3),
          Group0.StartPtr->getAddressSpace()),
      "StartPtr");
  auto *StartV = Builder.CreateAlignedLoad(StartPtr, Align(1), "StartV");
  auto *StartWidenV =
      Builder.CreateShuffleVector(StartV, {0, 0, 1, 1, 2, 2}, "StartWidenV");

  // %IdotAxisPtr = bitcast float* "Group0.IdotAxisPtr" to <3 x float>*
  // %IdotAxisV = load <3 x float>, <3 x float>* %IdotAxisPtr, align 1
  // %IdotAxisWidenV = shufflevector <3 x float> %IdotAxisV, <3 x float> undef,
  //                     <6 x i32> <i32 0, i32 0, i32 1, i32 1, i32 2, i32 2>
  auto *IdotAxisPtr = Builder.CreateBitCast(
      Group0.IdotAxisPtr,
      PointerType::get(
          FixedVectorType::get(
              Group0.IdotAxisPtr->getType()->getPointerElementType(), 3),
          Group0.IdotAxisPtr->getAddressSpace()),
      "IdotAxisPtr");
  auto *IdotAxisV =
      Builder.CreateAlignedLoad(IdotAxisPtr, Align(1), "IdotAxisV");
  auto *IdotAxisWidenV = Builder.CreateShuffleVector(
      IdotAxisV, {0, 0, 1, 1, 2, 2}, "IdotAxisWidenV");

  // %FSub = fsub <6 x float> %BBV, %StartWidenV
  // %T = fmul <6 x float> %FSub, %IdotAxisWidenV
  auto *Tn = Builder.CreateFMul(Builder.CreateFSub(BBV, StartWidenV),
                                IdotAxisWidenV, "T");

  // %T1 = shufflevector <6 x float> %T, <6 x float> undef,
  //         <8 x i32> <i32 0, i32 0, i32 2, i32 2, i32 4, i32 4, i32 4, i32 4>
  // %T2 = shufflevector <6 x float> %T, <6 x float> undef,
  //         <8 x i32> <i32 3, i32 5, i32 5, i32 1, i32 1, i32 3, i32 1, i32 3>
  auto *T1 = Builder.CreateShuffleVector(Tn, {0, 0, 2, 2, 4, 4, 4, 4}, "T1");
  auto *T2 = Builder.CreateShuffleVector(Tn, {3, 5, 5, 1, 1, 3, 1, 3}, "T2");

  // %T1CmpT2 = fcmp ogt <8 x float> %T1, %T2
  // %T2LT0 = fcmp olt <8 x float> %T2, zeroinitializer
  // %Or = or <8 x i1> %T1CmpT2, %T2LT0
  // %OrReduce = tail call i1 @llvm.vector.reduce.or.v8i1(<8 x i1> %Or)
  auto *T1CmpT2 = Builder.CreateFCmp(CmpInst::FCMP_OGT, T1, T2, "T1CmpT2");
  auto *T2LT0 = Builder.CreateFCmp(
      CmpInst::FCMP_OLT, T2, Constant::getNullValue(T2->getType()), "T2LT0");
  auto *CmpOr = Builder.CreateOr(T1CmpT2, T2LT0, "Or");
  auto *OrReduce = Builder.CreateOrReduce(CmpOr);
  BI->setCondition(OrReduce);

  // CG will split the block if branch doesn't have MD_unpredictable flag.
  BI->setMetadata(LLVMContext::MD_unpredictable,
                  MDBuilder(BI->getContext()).createUnpredictable());

  // %T2GTDist = fcmp.ogt <8 x float> T1, SplatDist
  // %Res = reduce.or.v8i1(%T2GTDist)
  Builder.SetInsertPoint(RootCmpDist);
  auto *SplatDist = Builder.CreateVectorSplat(8, RHS[0], "SplatDist");
  auto *T1GTDist = Builder.CreateFCmp(CmpInst::FCMP_OGT, T1, SplatDist, "T2GTDist");
  auto *ResDist = Builder.CreateOrReduce(T1GTDist);
  RootCmpDist->replaceAllUsesWith(ResDist);

  return true;
}

// We transform this:
//
// if (t1x > t2y  || t2x < t1y  || t1x > t2z || t2x < t1z ||
//     t1y > t2z || t2y < t1z) return 0;
// if (t2x < 0.0f || t2y < 0.0f || t2z < 0.0f) return 0;
// if (t1x > isec->dist || t1y > isec->dist || t1z > isec->dist) return 0;
//
// to this:
//
// if (t2x < 0.0f || t2y < 0.0f || t2z < 0.0f) return 0;
// if (t1x > isec->dist || t1y > isec->dist || t1z > isec->dist) return 0;
// if (t2y < fmaxf(t1x,t1z) || t2x < fmaxf(t1y,t1x) || t2z < fmaxf(t1x,t1y))
//    return 0;
//
// The || clauses look like a "ladder" of these blocks:
//
// if.end69:
//  %71 = load float, float* %t1x, align 4, !tbaa !70
//  %72 = load %struct.Isect*, %struct.Isect** %isec.addr, align 8, !tbaa !63
//  %dist = getelementptr inbounds %struct.Isect, %struct.Isect* %72...
//  %73 = load float, float* %dist, align 8, !tbaa !76
//  %cmp70 = fcmp fast ogt float %71, %73
//  br i1 %cmp70, label %if.then77, label %lor.lhs.false71
//
// There is a consecutive sequence of these blocks which have the same
// exit block (or equivalent exit blocks).
//
// The blocks can be reordered with respect to each other, because they have
// no side effects, and each inst result does not live outside its own block.
//
// For blender, we need to re-order 12 blocks like this:
//   constant compares
//   double-indirect compares
//   all other compares
//
// Then we run a pattern on the last 6 compares:
// x < y || x < z
//  =>
// x < llvm.maxnum(y,z)
//
// The purpose of this transformation is to move the most common clauses
// to the top and allow early exits, and improve branch prediction.
//
// Code is scanned starting at "BI" parameter, for a ladder of 12 blocks.
// Returns true if the above transformation was performed.
static bool foldFcmpLadder(BranchInst *BI) {
  bool didSomething = false;
  // Function BranchInstInLadder:
  //
  // Does this BranchInst end a ladder block? A ladder block is:
  //
  // [LoadInst | GEP]
  // ...
  // fcmp [OLT|OGT]
  // br
  //
  // The pattern above is specific for blender.
  // All insts must also be one-use, to ensure that the blocks can be
  // reordered.
  // If this block is the first block, we ignore extra instructions above the
  // ladder instructions.
  auto BranchInstInLadder = [](BranchInst *BI, bool IgnoreAbove) {
    // BI must have 2 successors.
    if (!BI || BI->getNumSuccessors() != 2)
      return false;

    // Match fcmp,br pattern above.
    auto *FCmpI = dyn_cast<FCmpInst>(BI->getCondition());
    if (!FCmpI || FCmpI->getNextNonDebugInstruction() != BI)
      return false;
    if (!FCmpI->isFast())
      return false;
    if (!FCmpI->hasOneUse())
      return false;
    // Compare must be OLT or OGT.
    auto Pred = FCmpI->getPredicate();
    if (Pred != FCmpInst::FCMP_OLT && Pred != FCmpInst::FCMP_OGT)
      return false;

    auto *Inst0 = dyn_cast<Instruction>(FCmpI->getOperand(0));
    auto *Inst1 = dyn_cast<Instruction>(FCmpI->getOperand(1));
    auto *ThisBlock = BI->getParent();
    // Inst0 and Inst1 are the operands of the compare.
    // Check for these patterns:
    //
    // startblock: (optional if IgnoreAbove == true)
    //   %Inst0 = load ...
    //   %load|%gep = ... (optional)
    //   %load|%gep = ... (optional)
    //   %Inst1 = load ...
    //   %cmp = fcmp %Inst0, %Inst1...
    //
    // or
    //
    // startblock: (optional if IgnoreAbove == true)
    //   %Inst0 = load
    //   %cmp = fcmp %Inst0, constant
    //
    if (!Inst0)
      return false;

    // Inst0 must start the block (unless we are ignoring other instructions)
    if (!IgnoreAbove && Inst0 != &*(ThisBlock->begin()))
      return false;
    if (!isa<LoadInst>(Inst0))
      return false;
    if (!Inst0->hasOneUse())
      return false;

    if (Inst1) {
      if (!isa<LoadInst>(Inst1))
        return false;
      // Check insts between Inst0 and Inst1.
      Instruction *Curr = Inst0->getNextNonDebugInstruction();
      while (Curr != Inst1) {
        if (!Curr || (!isa<GetElementPtrInst>(Curr) && !isa<LoadInst>(Curr)))
          return false;
        if (!Curr->hasOneUse() || !Curr->isUsedInBasicBlock(ThisBlock))
          return false;
        Curr = Curr->getNextNonDebugInstruction();
      }
      // Finally, Inst1 must precede the compare.
      if (Inst1->getNextNonDebugInstruction() != FCmpI)
        return false;
    } else {
      // No Inst1, check for compare with constant.
      if (!isa<Constant>(FCmpI->getOperand(1)))
        return false;
      if (Inst0->getNextNonDebugInstruction() != FCmpI)
        return false;
    }

    return true;
  };

  // Function sameValueOrLoadAddr:
  //
  // True if the 2 values are pointer-equal, or they are loads of the same
  // address.
  // Ladder blocks have no side effects, so loads with the same address are
  // equal.
  auto sameValueOrLoadAddr = [](Value *V1, Value *V2) {
    if (!V1 || !V2)
      return false;
    auto *LV1 = dyn_cast<LoadInst>(V1);
    auto *LV2 = dyn_cast<LoadInst>(V2);
    if (LV1 && LV2)
      return LV1->getPointerOperand() == LV2->getPointerOperand();
    else
      return V1 == V2;
  };

  struct LadderCompare {
    Value *Smaller;
    Value *Larger;
    FCmpInst *FCmpI;
  };

  // Function moveLadderBlock:
  //
  // Move a ladder block, updating CFG and Compares vector.
  // Compares vector holds ladder fcmps, {Smaller, Larger, FCmpInst}
  // The blocks are indexes into this Compares vector.
  // Move from index "IdxToMove", insert before index "InsertBefore".
  // This algorithm is specific to the ladder blocks. It assumes that only
  // "false" branches must be updated.
  auto moveLadderBlock = [](SmallVector<LadderCompare, 5> &Compares,
                            unsigned IdxToMove, unsigned InsertBefore) {
    if (IdxToMove == InsertBefore)
      return false;
    assert(Compares[IdxToMove].Smaller);
    assert(Compares[InsertBefore].Smaller);
    assert(Compares[IdxToMove].FCmpI);
    assert(Compares[InsertBefore].FCmpI);

    // BlockToMove will be inserted between BlockBefore and BlockAfter.
    BasicBlock *BlockToMove = Compares[IdxToMove].FCmpI->getParent();
    BasicBlock *BlockAfter = Compares[InsertBefore].FCmpI->getParent();
    assert(BlockAfter->hasNPredecessors(1));
    assert(BlockToMove->hasNPredecessors(1));
    BasicBlock *BlockBefore = BlockAfter->getSinglePredecessor();

    auto *MoveTerm = cast<BranchInst>(BlockToMove->getTerminator());
    auto *BlockBeforeTerm = cast<BranchInst>(BlockBefore->getTerminator());

    assert(MoveTerm->getNumSuccessors() == 2);

    // The ladder blocks are connected by their "false" branches.
    // We don't need to worry about the "true" branches.

    // First, remove BlockToMove from the CFG.
    // Find the false edge going to BlockToMove, and connect it to
    // BlockToMove's successor.
    BasicBlock *OldPred = BlockToMove->getSinglePredecessor();
    BasicBlock *OldSucc = MoveTerm->getSuccessor(1);
    auto *OldPredTerm = OldPred->getTerminator();
    assert(OldPredTerm->getNumSuccessors() == 2);
    assert(OldPredTerm->getSuccessor(1) == BlockToMove);
    OldPredTerm->setSuccessor(1, OldSucc);

    // Find the edge going from BlockBefore to BlockAfter, and change it
    // to BlockToMove. BlockBefore may not be a ladder block, so we don't
    // assume it's a false branch.
    for (unsigned int i = 0; i < BlockBeforeTerm->getNumSuccessors(); ++i)
      if (BlockBeforeTerm->getSuccessor(i) == BlockAfter) {
        BlockBeforeTerm->setSuccessor(i, BlockToMove);
        break;
      }

    // Set the "false" branch of BlockToMove, to point to BlockAfter.
    // (the ladder blocks use the "false" branch to the next ladder block)
    MoveTerm->setSuccessor(1, BlockAfter);

    // Move BlockToMove in the Function's list. out-of-order blocks may
    // prevent other optimizations.
    BlockToMove->moveAfter(BlockBefore);

    // Update the Compares vector, by rotating elements.
    // Example, insert e (index 4) between a and b (@ index 1).
    // a b c d e f => rotate [1..4] so that 4 is first
    // a e b c d f
    //
    // other case: insert b (index 1) between e and f (@ index 4):
    // a b c d e f => rotate [1..4] so that 1 is last (lrot 1 step)
    // a c d e b f
    // Vector size is small, these linear algorithms will perform OK.
    // std::rotate is open interval [m..n), need +1 on end
    if (InsertBefore < IdxToMove)
      std::rotate(Compares.begin() + InsertBefore, Compares.begin() + IdxToMove,
                  Compares.begin() + IdxToMove + 1);
    else
      std::rotate(
          Compares.begin() + IdxToMove, Compares.begin() + IdxToMove + 1,
          Compares.begin() + InsertBefore); // InsertBefore is target pos + 1

    return true;
  };

  // Function compareBlocks:
  //
  // Compare 2 ladder-exit blocks similar to the below:
  //
  // store float 0x47EFFFFFE0000000, float* %retval, align 4
  // store i32 1, i32* %cleanup.dest.slot, align 4
  // br label %cleanup
  //
  // 2 blocks are equivalent if they have the same instructions with the
  // same operands, and no calls or other instructions with unknown
  // side effects. StoreInst is OK if the stores have the same address and
  // the same store-value.
  // For simplicity, we just compare StoreInst and the terminator branch.
  // No other instructions are allowed.
  auto compareBlocks = [](BasicBlock *BBL, BasicBlock *BBR) {
    if (BBL == BBR)
      return true;
    BasicBlock::iterator InstITL = BBL->begin(), InstLE = BBL->end();
    BasicBlock::iterator InstITR = BBR->begin(), InstRE = BBR->end();

    int count = 5;
    do {
      // Don't compare more than 5 insts.
      if (count-- == 0)
        return false;
      Instruction *InstL = &*InstITL;
      Instruction *InstR = &*InstITR;
      // Filter for specific insts.
      if (!isa<StoreInst>(InstL) && !isa<BranchInst>(InstL))
        return false;

      if (!InstL->isIdenticalTo(InstR))
        return false;

      // BranchInst successors must be compared.
      BranchInst *BrInstL = dyn_cast<BranchInst>(InstL);
      BranchInst *BrInstR = dyn_cast<BranchInst>(InstR);
      if (BrInstL && BrInstR) {
        unsigned ns = BrInstL->getNumSuccessors();
        if (BrInstR->getNumSuccessors() != ns)
          return false;
        for (unsigned i = 0; i != ns; ++i)
          if (BrInstL->getSuccessor(i) != BrInstR->getSuccessor(i))
            return false;
      }
      ++InstITL;
      ++InstITR;
    } while (InstITL != InstLE && InstITR != InstRE);

    return true;
  };

  // Function FcmpBrToFalseBr:
  //
  // Convert fcmp, br into unconditional br to the false branch (next ladder
  // block). Used when a ladder block is folded to dead code.
  auto FcmpBrToFalseBr = [](FCmpInst *FCmpI) {
    assert(FCmpI->hasOneUse());
    BranchInst *Br = dyn_cast<BranchInst>(*(FCmpI->user_begin()));
    assert(Br && Br->getNumSuccessors() == 2);
    BranchInst::Create(Br->getSuccessor(1), Br);
    Br->eraseFromParent();
    FCmpI->eraseFromParent();
  };

  // PART 1:
  // Collect consecutive ladder blocks into this "Compares" vector:
  // lesser value, greater value, compare instruction
  SmallVector<LadderCompare, 5> Compares;
  BranchInst *CurrBI = BI;
  BasicBlock *SameTrueBlock = CurrBI->getSuccessor(0);
  // Blender has 4 sets of 3 compares.
  const unsigned BlenderNumCmp = 12;

  while (CurrBI) {
    FCmpInst *FCmpI = nullptr;
    if (BranchInstInLadder(CurrBI, CurrBI->getParent() == BI->getParent()))
      FCmpI = dyn_cast<FCmpInst>(CurrBI->getCondition());
    if (!FCmpI)
      break;
    // CurrBI points to a ladder block. Each ladder block must have a
    // false branch to the next ladder block, and a true exit that is
    // "equivalent" to the other true exits.
    if (!compareBlocks(SameTrueBlock, CurrBI->getSuccessor(0)))
      break;

    LLVM_DEBUG(dbgs() << "Found ladder compare: " << *FCmpI << "\n");

    // Make a tuple for this ladder block and push it on the Compares vector.
    Value *Smaller = FCmpI->getPredicate() == FCmpInst::FCMP_OLT
                         ? FCmpI->getOperand(0)
                         : FCmpI->getOperand(1);
    Value *Larger = FCmpI->getPredicate() == FCmpInst::FCMP_OLT
                        ? FCmpI->getOperand(1)
                        : FCmpI->getOperand(0);
    Compares.push_back(LadderCompare{Smaller, Larger, FCmpI});

    // Catch loops.
    auto *NextBlock =
        dyn_cast<BranchInst>(CurrBI->getSuccessor(1)->getTerminator());
    if (CurrBI == NextBlock || Compares.size() > BlenderNumCmp) {
      LLVM_DEBUG(dbgs() << "Loop, or excessive compares\n");
      return false;
    }

    CurrBI = NextBlock;
  }

  LLVM_DEBUG(if (Compares.size()) dbgs()
             << "Number of blocks: " << Compares.size() << "\n");

  if (Compares.size() != BlenderNumCmp)
    return false;

  // PART 2:
  // Reorder blocks so that fcmp const,.. is at the top,
  // blocks with 3 loads are next,
  // blocks with 2 loads are last.
  auto fcmpHasConst = [](FCmpInst *FCmpI) {
    for (unsigned i = 0; i < FCmpI->getNumOperands(); ++i)
      if (isa<Constant>(FCmpI->getOperand(i)))
        return true;
    return false;
  };

  auto fcmpBlockHas3Loads = [](FCmpInst *FCmpI) {
    BasicBlock *FcmpBlock = FCmpI->getParent();
    unsigned count = 0;
    for (Instruction &I : *FcmpBlock)
      if (isa<LoadInst>(I))
        count++;
    return count > 2;
  };

  // Blender pattern has memory/memory compares before constant compares.
  if (fcmpHasConst(Compares[0].FCmpI)) {
    LLVM_DEBUG(dbgs() << "Ladder already sorted.\n");
    return false;
  }

  // First we must fix the first block in the ladder.
  // Split the unrelated instructions away from the ladder.
  FCmpInst *Compare0 = Compares[0].FCmpI;
  Instruction *Load0 = cast<Instruction>(Compare0->getOperand(0));

  // If the 1st instruction in the ladder is already at the top of the
  // block, we already did this ladder optimization.
  if (Load0 == &*(Load0->getParent()->begin())) {
    LLVM_DEBUG(dbgs() << "Ladder optimization already done.\n");
    return false;
  }

  Load0->getParent()->splitBasicBlock(Load0, "ladder");
  didSomething = true;

  // Then, move the fcmp const blocks to the top of the ladder.
  unsigned IPoint = 0;
  for (unsigned i = 0; i < Compares.size(); ++i) {
    FCmpInst *FCmpI = Compares[i].FCmpI;
    if (fcmpHasConst(FCmpI)) {
      moveLadderBlock(Compares, i, IPoint++);
      LLVM_DEBUG(dbgs() << "Moved fcmp x,C: " << *FCmpI << " to pos " << i
                        << "\n");
    }
  }

  // Move the blocks with 3 loads next.
  for (unsigned i = 0; i < Compares.size(); ++i) {
    FCmpInst *FCmpI = Compares[i].FCmpI;
    if (fcmpBlockHas3Loads(FCmpI)) {
      moveLadderBlock(Compares, i, IPoint++);
      LLVM_DEBUG(dbgs() << "Moved 3-load block: " << *FCmpI << " to pos " << i
                        << "\n");
    }
  }
  // The rest of the blocks stay in the same order.

  // PART 3:
  // Recognize llvm.maxnum:
  // x < y || x < z  =>  x < llvm.maxnum(y,z)
  //
  // x86 CG can recognize max from fcmp/select. We make this transform
  // here in SimplifyCFG, because it prevents reordering of the compares, and
  // preserves the specific branch ordering we need.

  // Only apply max to the last 6 blocks. More max will reduce performance.
  const int StartPeep = 6;

  for (unsigned int i = StartPeep; i < Compares.size(); ++i) {
    // For each "smaller" value in the Compares, find a compare with the
    // same "smaller" value.
    Value *Smaller = Compares[i].Smaller;
    Value *Larger = Compares[i].Larger;
    FCmpInst *FCmpI = Compares[i].FCmpI;
    if (!Smaller)
      continue;
    if (!isa<Instruction>(Smaller))
      continue;

    LLVM_DEBUG(dbgs() << "Finding match for compare at pos " << i << ":\n"
                      << *FCmpI << "\n");

    auto MatchingCompIt = std::find_if(
        Compares.begin() + StartPeep, Compares.end(), [&](LadderCompare &Cand) {
          return Cand.Smaller != Smaller &&
                 sameValueOrLoadAddr(Cand.Smaller, Smaller);
        });
    if (MatchingCompIt == Compares.end())
      continue;
    unsigned MatchingIdx = std::distance(Compares.begin(), MatchingCompIt);

    LLVM_DEBUG(dbgs() << "Matched compare at pos " << MatchingIdx << ":\n"
                      << *((*MatchingCompIt).FCmpI) << "\n");

    // "i" and "MatchingIdx" are the indices of the 2 matching compares.
    // The llvm.maxnum must replace the deepest instruction, so that all
    // operands are available. This instruction has the highest index, as the
    // ladder blocks are in DFO.
    unsigned HighestIdx = std::max(i, MatchingIdx);
    Instruction *InsertPt = Compares[HighestIdx].FCmpI;
    LLVM_DEBUG(dbgs() << "Generating max in block " << HighestIdx << ":\n");

    // Generate %fmaxf = llvm.maxnum(Larger, OtherG)
    IRBuilder<> Builder(InsertPt);
    Value *OtherLrg = Compares[MatchingIdx].Larger;
    Function *F = Intrinsic::getDeclaration(
        FCmpI->getModule(), Intrinsic::maxnum, Smaller->getType());
    auto *CallI = Builder.CreateCall(F, {Larger, OtherLrg}, "fmaxf");
    // Generate "Smaller < %fmaxf"
    FCmpInst *NewCmpI =
        cast<FCmpInst>(Builder.CreateFCmpOLT(Smaller, CallI, "fmaxfcmp"));
    NewCmpI->setFast(true);
    InsertPt->replaceAllUsesWith(NewCmpI);
    InsertPt->eraseFromParent();
    LLVM_DEBUG(dbgs() << *CallI << "\n" << *NewCmpI << "\n");

    // Remove the peepholed values from the Compares array, so we don't
    // match them again.
    Compares[i].Smaller = nullptr;
    Compares[MatchingIdx].Smaller = nullptr;

    // The block without the fmax is now useless. Change its br to unconditional
    // false. InstCombine will later delete the dead instructions.
    auto *DeadFcmp = Compares[std::min(i, MatchingIdx)].FCmpI;
    LLVM_DEBUG(dbgs() << "Compare is dead: " << *DeadFcmp << "\n");
    FcmpBrToFalseBr(DeadFcmp);
  }
  return didSomething;
}
#endif // INTEL_CUSTOMIZATION

/// Return true if either PBI or BI has branch weight available, and store
/// the weights in {Pred|Succ}{True|False}Weight. If one of PBI and BI does
/// not have branch weight, use 1:1 as its weight.
static bool extractPredSuccWeights(BranchInst *PBI, BranchInst *BI,
                                   uint64_t &PredTrueWeight,
                                   uint64_t &PredFalseWeight,
                                   uint64_t &SuccTrueWeight,
                                   uint64_t &SuccFalseWeight) {
  bool PredHasWeights =
      PBI->extractProfMetadata(PredTrueWeight, PredFalseWeight);
  bool SuccHasWeights =
      BI->extractProfMetadata(SuccTrueWeight, SuccFalseWeight);
  if (PredHasWeights || SuccHasWeights) {
    if (!PredHasWeights)
      PredTrueWeight = PredFalseWeight = 1;
    if (!SuccHasWeights)
      SuccTrueWeight = SuccFalseWeight = 1;
    return true;
  } else {
    return false;
  }
}

/// Determine if the two branches share a common destination and deduce a glue
/// that joins the branches' conditions to arrive at the common destination if
/// that would be profitable.
static Optional<std::pair<Instruction::BinaryOps, bool>>
shouldFoldCondBranchesToCommonDestination(BranchInst *BI, BranchInst *PBI,
                                          const TargetTransformInfo *TTI) {
  assert(BI && PBI && BI->isConditional() && PBI->isConditional() &&
         "Both blocks must end with a conditional branches.");
  assert(is_contained(predecessors(BI->getParent()), PBI->getParent()) &&
         "PredBB must be a predecessor of BB.");

  // We have the potential to fold the conditions together, but if the
  // predecessor branch is predictable, we may not want to merge them.
  uint64_t PTWeight, PFWeight;
  BranchProbability PBITrueProb, Likely;
  if (TTI && PBI->extractProfMetadata(PTWeight, PFWeight) &&
      (PTWeight + PFWeight) != 0) {
    PBITrueProb =
        BranchProbability::getBranchProbability(PTWeight, PTWeight + PFWeight);
    Likely = TTI->getPredictableBranchThreshold();
  }

  if (PBI->getSuccessor(0) == BI->getSuccessor(0)) {
    // Speculate the 2nd condition unless the 1st is probably true.
    if (PBITrueProb.isUnknown() || PBITrueProb < Likely)
      return {{Instruction::Or, false}};
  } else if (PBI->getSuccessor(1) == BI->getSuccessor(1)) {
    // Speculate the 2nd condition unless the 1st is probably false.
    if (PBITrueProb.isUnknown() || PBITrueProb.getCompl() < Likely)
      return {{Instruction::And, false}};
  } else if (PBI->getSuccessor(0) == BI->getSuccessor(1)) {
    // Speculate the 2nd condition unless the 1st is probably true.
    if (PBITrueProb.isUnknown() || PBITrueProb < Likely)
      return {{Instruction::And, true}};
  } else if (PBI->getSuccessor(1) == BI->getSuccessor(0)) {
    // Speculate the 2nd condition unless the 1st is probably false.
    if (PBITrueProb.isUnknown() || PBITrueProb.getCompl() < Likely)
      return {{Instruction::Or, true}};
  }
  return None;
}

static bool performBranchToCommonDestFolding(BranchInst *BI, BranchInst *PBI,
                                             DomTreeUpdater *DTU,
                                             MemorySSAUpdater *MSSAU,
                                             bool PoisonSafe,
                                             const TargetTransformInfo *TTI) {
  BasicBlock *BB = BI->getParent();
  BasicBlock *PredBlock = PBI->getParent();

  // Determine if the two branches share a common destination.
  Instruction::BinaryOps Opc;
  bool InvertPredCond;
  std::tie(Opc, InvertPredCond) =
      *shouldFoldCondBranchesToCommonDestination(BI, PBI, TTI);

  LLVM_DEBUG(dbgs() << "FOLDING BRANCH TO COMMON DEST:\n" << *PBI << *BB);

  IRBuilder<> Builder(PBI);
  // The builder is used to create instructions to eliminate the branch in BB.
  // If BB's terminator has !annotation metadata, add it to the new
  // instructions.
  Builder.CollectMetadataToCopy(BB->getTerminator(),
                                {LLVMContext::MD_annotation});

  // If we need to invert the condition in the pred block to match, do so now.
  if (InvertPredCond) {
    Value *NewCond = PBI->getCondition();
    if (NewCond->hasOneUse() && isa<CmpInst>(NewCond)) {
      CmpInst *CI = cast<CmpInst>(NewCond);
      CI->setPredicate(CI->getInversePredicate());
    } else {
      NewCond =
          Builder.CreateNot(NewCond, PBI->getCondition()->getName() + ".not");
    }

    PBI->setCondition(NewCond);
    PBI->swapSuccessors();
  }

  BasicBlock *UniqueSucc =
      PBI->getSuccessor(0) == BB ? BI->getSuccessor(0) : BI->getSuccessor(1);

  // Before cloning instructions, notify the successor basic block that it
  // is about to have a new predecessor. This will update PHI nodes,
  // which will allow us to update live-out uses of bonus instructions.
  AddPredecessorToBlock(UniqueSucc, PredBlock, BB, MSSAU);

  // Try to update branch weights.
  uint64_t PredTrueWeight, PredFalseWeight, SuccTrueWeight, SuccFalseWeight;
  if (extractPredSuccWeights(PBI, BI, PredTrueWeight, PredFalseWeight,
                             SuccTrueWeight, SuccFalseWeight)) {
    SmallVector<uint64_t, 8> NewWeights;

    if (PBI->getSuccessor(0) == BB) {
      // PBI: br i1 %x, BB, FalseDest
      // BI:  br i1 %y, UniqueSucc, FalseDest
      // TrueWeight is TrueWeight for PBI * TrueWeight for BI.
      NewWeights.push_back(PredTrueWeight * SuccTrueWeight);
      // FalseWeight is FalseWeight for PBI * TotalWeight for BI +
      //               TrueWeight for PBI * FalseWeight for BI.
      // We assume that total weights of a BranchInst can fit into 32 bits.
      // Therefore, we will not have overflow using 64-bit arithmetic.
      NewWeights.push_back(PredFalseWeight *
                               (SuccFalseWeight + SuccTrueWeight) +
                           PredTrueWeight * SuccFalseWeight);
    } else {
      // PBI: br i1 %x, TrueDest, BB
      // BI:  br i1 %y, TrueDest, UniqueSucc
      // TrueWeight is TrueWeight for PBI * TotalWeight for BI +
      //              FalseWeight for PBI * TrueWeight for BI.
      NewWeights.push_back(PredTrueWeight * (SuccFalseWeight + SuccTrueWeight) +
                           PredFalseWeight * SuccTrueWeight);
      // FalseWeight is FalseWeight for PBI * FalseWeight for BI.
      NewWeights.push_back(PredFalseWeight * SuccFalseWeight);
    }

    // Halve the weights if any of them cannot fit in an uint32_t
    FitWeights(NewWeights);

    SmallVector<uint32_t, 8> MDWeights(NewWeights.begin(), NewWeights.end());
    setBranchWeights(PBI, MDWeights[0], MDWeights[1]);

    // TODO: If BB is reachable from all paths through PredBlock, then we
    // could replace PBI's branch probabilities with BI's.
  } else
    PBI->setMetadata(LLVMContext::MD_prof, nullptr);

  // Now, update the CFG.
  PBI->setSuccessor(PBI->getSuccessor(0) != BB, UniqueSucc);

  if (DTU)
    DTU->applyUpdates({{DominatorTree::Insert, PredBlock, UniqueSucc},
                       {DominatorTree::Delete, PredBlock, BB}});

  // If BI was a loop latch, it may have had associated loop metadata.
  // We need to copy it to the new latch, that is, PBI.
  if (MDNode *LoopMD = BI->getMetadata(LLVMContext::MD_loop))
    PBI->setMetadata(LLVMContext::MD_loop, LoopMD);

  ValueToValueMapTy VMap; // maps original values to cloned values
  CloneInstructionsIntoPredecessorBlockAndUpdateSSAUses(BB, PredBlock, VMap);

  // Now that the Cond was cloned into the predecessor basic block,
  // or/and the two conditions together.
  Value *NewCond = nullptr;
  Value *BICond = VMap[BI->getCondition()];
  bool UseBinOp = !PoisonSafe || impliesPoison(BICond, PBI->getCondition());

  if (UseBinOp)
    NewCond = Builder.CreateBinOp(Opc, PBI->getCondition(), BICond, "or.cond");
  else
    NewCond =
        Opc == Instruction::And
            ? Builder.CreateLogicalAnd(PBI->getCondition(), BICond, "or.cond")
            : Builder.CreateLogicalOr(PBI->getCondition(), BICond, "or.cond");
  PBI->setCondition(NewCond);

  // Copy any debug value intrinsics into the end of PredBlock.
  for (Instruction &I : *BB) {
    if (isa<DbgInfoIntrinsic>(I)) {
      Instruction *NewI = I.clone();
      RemapInstruction(NewI, VMap,
                       RF_NoModuleLevelChanges | RF_IgnoreMissingLocals);
      NewI->insertBefore(PBI);
    }
  }

  ++NumFoldBranchToCommonDest;
  return true;
}

/// If this basic block is simple enough, and if a predecessor branches to us
/// and one of our successors, fold the block into the predecessor and use
/// logical operations to pick the right destination.
bool llvm::FoldBranchToCommonDest(BranchInst *BI, DomTreeUpdater *DTU,
                                  MemorySSAUpdater *MSSAU,
                                  const TargetTransformInfo *TTI,
                                  unsigned BonusInstThreshold,
                                  bool PoisonSafe) {
  // If this block ends with an unconditional branch,
  // let SpeculativelyExecuteBB() deal with it.
  if (!BI->isConditional())
    return false;

  BasicBlock *BB = BI->getParent();

  bool Changed = false;

  TargetTransformInfo::TargetCostKind CostKind =
    BB->getParent()->hasMinSize() ? TargetTransformInfo::TCK_CodeSize
                                  : TargetTransformInfo::TCK_SizeAndLatency;

  Instruction *Cond = dyn_cast<Instruction>(BI->getCondition());

  if (!Cond || (!isa<CmpInst>(Cond) && !isa<BinaryOperator>(Cond)) ||
      Cond->getParent() != BB || !Cond->hasOneUse())
    return Changed;

  // Cond is known to be a compare or binary operator.  Check to make sure that
  // neither operand is a potentially-trapping constant expression.
  if (ConstantExpr *CE = dyn_cast<ConstantExpr>(Cond->getOperand(0)))
    if (CE->canTrap())
      return Changed;
  if (ConstantExpr *CE = dyn_cast<ConstantExpr>(Cond->getOperand(1)))
    if (CE->canTrap())
      return Changed;

  // Finally, don't infinitely unroll conditional loops.
  if (is_contained(successors(BB), BB))
    return Changed;

  // With which predecessors will we want to deal with?
  SmallVector<BasicBlock *, 8> Preds;
  for (BasicBlock *PredBlock : predecessors(BB)) {
    BranchInst *PBI = dyn_cast<BranchInst>(PredBlock->getTerminator());

    // Check that we have two conditional branches.  If there is a PHI node in
    // the common successor, verify that the same value flows in from both
    // blocks.
    if (!PBI || PBI->isUnconditional() || !SafeToMergeTerminators(BI, PBI))
      continue;

    // Determine if the two branches share a common destination.
    Instruction::BinaryOps Opc;
    bool InvertPredCond;
    if (auto Recipe = shouldFoldCondBranchesToCommonDestination(BI, PBI, TTI))
      std::tie(Opc, InvertPredCond) = *Recipe;
    else
      continue;

    // Check the cost of inserting the necessary logic before performing the
    // transformation.
    if (TTI) {
      Type *Ty = BI->getCondition()->getType();
      InstructionCost Cost = TTI->getArithmeticInstrCost(Opc, Ty, CostKind);
      if (InvertPredCond && (!PBI->getCondition()->hasOneUse() ||
          !isa<CmpInst>(PBI->getCondition())))
        Cost += TTI->getArithmeticInstrCost(Instruction::Xor, Ty, CostKind);

      if (Cost > BranchFoldThreshold)
        continue;
    }

    // Ok, we do want to deal with this predecessor. Record it.
    Preds.emplace_back(PredBlock);
  }

  // If there aren't any predecessors into which we can fold,
  // don't bother checking the cost.
  if (Preds.empty())
    return Changed;

  // Only allow this transformation if computing the condition doesn't involve
  // too many instructions and these involved instructions can be executed
  // unconditionally. We denote all involved instructions except the condition
  // as "bonus instructions", and only allow this transformation when the
  // number of the bonus instructions we'll need to create when cloning into
  // each predecessor does not exceed a certain threshold.
  unsigned NumBonusInsts = 0;
  const unsigned PredCount = Preds.size();
  for (Instruction &I : *BB) {
    // Don't check the branch condition comparison itself.
    if (&I == Cond)
      continue;
    // Ignore dbg intrinsics, and the terminator.
    if (isa<DbgInfoIntrinsic>(I) || isa<BranchInst>(I))
      continue;
    // I must be safe to execute unconditionally.
    if (!isSafeToSpeculativelyExecute(&I))
      return Changed;

    // Account for the cost of duplicating this instruction into each
    // predecessor.
    NumBonusInsts += PredCount;
    // Early exits once we reach the limit.
    if (NumBonusInsts > BonusInstThreshold)
      return Changed;
  }

  // Ok, we have the budget. Perform the transformation.
  for (BasicBlock *PredBlock : Preds) {
    auto *PBI = cast<BranchInst>(PredBlock->getTerminator());
    return performBranchToCommonDestFolding(BI, PBI, DTU, MSSAU, PoisonSafe,
                                            TTI);
  }
  return Changed;
}

// If there is only one store in BB1 and BB2, return it, otherwise return
// nullptr.
static StoreInst *findUniqueStoreInBlocks(BasicBlock *BB1, BasicBlock *BB2) {
  StoreInst *S = nullptr;
  for (auto *BB : {BB1, BB2}) {
    if (!BB)
      continue;
    for (auto &I : *BB)
      if (auto *SI = dyn_cast<StoreInst>(&I)) {
        if (S)
          // Multiple stores seen.
          return nullptr;
        else
          S = SI;
      }
  }
  return S;
}

static Value *ensureValueAvailableInSuccessor(Value *V, BasicBlock *BB,
                                              Value *AlternativeV = nullptr) {
  // PHI is going to be a PHI node that allows the value V that is defined in
  // BB to be referenced in BB's only successor.
  //
  // If AlternativeV is nullptr, the only value we care about in PHI is V. It
  // doesn't matter to us what the other operand is (it'll never get used). We
  // could just create a new PHI with an undef incoming value, but that could
  // increase register pressure if EarlyCSE/InstCombine can't fold it with some
  // other PHI. So here we directly look for some PHI in BB's successor with V
  // as an incoming operand. If we find one, we use it, else we create a new
  // one.
  //
  // If AlternativeV is not nullptr, we care about both incoming values in PHI.
  // PHI must be exactly: phi <ty> [ %BB, %V ], [ %OtherBB, %AlternativeV]
  // where OtherBB is the single other predecessor of BB's only successor.
  PHINode *PHI = nullptr;
  BasicBlock *Succ = BB->getSingleSuccessor();

  for (auto I = Succ->begin(); isa<PHINode>(I); ++I)
    if (cast<PHINode>(I)->getIncomingValueForBlock(BB) == V) {
      PHI = cast<PHINode>(I);
      if (!AlternativeV)
        break;

      assert(Succ->hasNPredecessors(2));
      auto PredI = pred_begin(Succ);
      BasicBlock *OtherPredBB = *PredI == BB ? *++PredI : *PredI;
      if (PHI->getIncomingValueForBlock(OtherPredBB) == AlternativeV)
        break;
      PHI = nullptr;
    }
  if (PHI)
    return PHI;

  // If V is not an instruction defined in BB, just return it.
  if (!AlternativeV &&
      (!isa<Instruction>(V) || cast<Instruction>(V)->getParent() != BB))
    return V;

  PHI = PHINode::Create(V->getType(), 2, "simplifycfg.merge", &Succ->front());
  PHI->addIncoming(V, BB);
  for (BasicBlock *PredBB : predecessors(Succ))
    if (PredBB != BB)
      PHI->addIncoming(
          AlternativeV ? AlternativeV : UndefValue::get(V->getType()), PredBB);
  return PHI;
}

static bool mergeConditionalStoreToAddress(
    BasicBlock *PTB, BasicBlock *PFB, BasicBlock *QTB, BasicBlock *QFB,
    BasicBlock *PostBB, Value *Address, bool InvertPCond, bool InvertQCond,
    DomTreeUpdater *DTU, const DataLayout &DL, const TargetTransformInfo &TTI) {
  // For every pointer, there must be exactly two stores, one coming from
  // PTB or PFB, and the other from QTB or QFB. We don't support more than one
  // store (to any address) in PTB,PFB or QTB,QFB.
  // FIXME: We could relax this restriction with a bit more work and performance
  // testing.
  StoreInst *PStore = findUniqueStoreInBlocks(PTB, PFB);
  StoreInst *QStore = findUniqueStoreInBlocks(QTB, QFB);
  if (!PStore || !QStore)
    return false;

  // Now check the stores are compatible.
  if (!QStore->isUnordered() || !PStore->isUnordered())
    return false;

  // Check that sinking the store won't cause program behavior changes. Sinking
  // the store out of the Q blocks won't change any behavior as we're sinking
  // from a block to its unconditional successor. But we're moving a store from
  // the P blocks down through the middle block (QBI) and past both QFB and QTB.
  // So we need to check that there are no aliasing loads or stores in
  // QBI, QTB and QFB. We also need to check there are no conflicting memory
  // operations between PStore and the end of its parent block.
  //
  // The ideal way to do this is to query AliasAnalysis, but we don't
  // preserve AA currently so that is dangerous. Be super safe and just
  // check there are no other memory operations at all.
  for (auto &I : *QFB->getSinglePredecessor())
    if (I.mayReadOrWriteMemory())
      return false;
  for (auto &I : *QFB)
    if (&I != QStore && I.mayReadOrWriteMemory())
      return false;
  if (QTB)
    for (auto &I : *QTB)
      if (&I != QStore && I.mayReadOrWriteMemory())
        return false;
  for (auto I = BasicBlock::iterator(PStore), E = PStore->getParent()->end();
       I != E; ++I)
    if (&*I != PStore && I->mayReadOrWriteMemory())
      return false;

  // If we're not in aggressive mode, we only optimize if we have some
  // confidence that by optimizing we'll allow P and/or Q to be if-converted.
  auto IsWorthwhile = [&](BasicBlock *BB, ArrayRef<StoreInst *> FreeStores) {
    if (!BB)
      return true;
    // Heuristic: if the block can be if-converted/phi-folded and the
    // instructions inside are all cheap (arithmetic/GEPs), it's worthwhile to
    // thread this store.
    InstructionCost Cost = 0;
    InstructionCost Budget =
        PHINodeFoldingThreshold * TargetTransformInfo::TCC_Basic;
    for (auto &I : BB->instructionsWithoutDebug()) {
      // Consider terminator instruction to be free.
      if (I.isTerminator())
        continue;
      // If this is one the stores that we want to speculate out of this BB,
      // then don't count it's cost, consider it to be free.
      if (auto *S = dyn_cast<StoreInst>(&I))
        if (llvm::find(FreeStores, S))
          continue;
      // Else, we have a white-list of instructions that we are ak speculating.
      if (!isa<BinaryOperator>(I) && !isa<GetElementPtrInst>(I))
        return false; // Not in white-list - not worthwhile folding.
      // And finally, if this is a non-free instruction that we are okay
      // speculating, ensure that we consider the speculation budget.
      Cost += TTI.getUserCost(&I, TargetTransformInfo::TCK_SizeAndLatency);
      if (Cost > Budget)
        return false; // Eagerly refuse to fold as soon as we're out of budget.
    }
    assert(Cost <= Budget &&
           "When we run out of budget we will eagerly return from within the "
           "per-instruction loop.");
    return true;
  };

  const std::array<StoreInst *, 2> FreeStores = {PStore, QStore};
  if (!MergeCondStoresAggressively &&
      (!IsWorthwhile(PTB, FreeStores) || !IsWorthwhile(PFB, FreeStores) ||
       !IsWorthwhile(QTB, FreeStores) || !IsWorthwhile(QFB, FreeStores)))
    return false;

  // If PostBB has more than two predecessors, we need to split it so we can
  // sink the store.
  if (std::next(pred_begin(PostBB), 2) != pred_end(PostBB)) {
    // We know that QFB's only successor is PostBB. And QFB has a single
    // predecessor. If QTB exists, then its only successor is also PostBB.
    // If QTB does not exist, then QFB's only predecessor has a conditional
    // branch to QFB and PostBB.
    BasicBlock *TruePred = QTB ? QTB : QFB->getSinglePredecessor();
    BasicBlock *NewBB =
        SplitBlockPredecessors(PostBB, {QFB, TruePred}, "condstore.split", DTU);
    if (!NewBB)
      return false;
    PostBB = NewBB;
  }

  // OK, we're going to sink the stores to PostBB. The store has to be
  // conditional though, so first create the predicate.
  Value *PCond = cast<BranchInst>(PFB->getSinglePredecessor()->getTerminator())
                     ->getCondition();
  Value *QCond = cast<BranchInst>(QFB->getSinglePredecessor()->getTerminator())
                     ->getCondition();

  Value *PPHI = ensureValueAvailableInSuccessor(PStore->getValueOperand(),
                                                PStore->getParent());
  Value *QPHI = ensureValueAvailableInSuccessor(QStore->getValueOperand(),
                                                QStore->getParent(), PPHI);

  IRBuilder<> QB(&*PostBB->getFirstInsertionPt());

  Value *PPred = PStore->getParent() == PTB ? PCond : QB.CreateNot(PCond);
  Value *QPred = QStore->getParent() == QTB ? QCond : QB.CreateNot(QCond);

  if (InvertPCond)
    PPred = QB.CreateNot(PPred);
  if (InvertQCond)
    QPred = QB.CreateNot(QPred);
  Value *CombinedPred = QB.CreateOr(PPred, QPred);

  auto *T = SplitBlockAndInsertIfThen(CombinedPred, &*QB.GetInsertPoint(),
                                      /*Unreachable=*/false,
                                      /*BranchWeights=*/nullptr, DTU);
  QB.SetInsertPoint(T);
  StoreInst *SI = cast<StoreInst>(QB.CreateStore(QPHI, Address));
  AAMDNodes AAMD;
  PStore->getAAMetadata(AAMD, /*Merge=*/false);
  PStore->getAAMetadata(AAMD, /*Merge=*/true);
  SI->setAAMetadata(AAMD);
  // Choose the minimum alignment. If we could prove both stores execute, we
  // could use biggest one.  In this case, though, we only know that one of the
  // stores executes.  And we don't know it's safe to take the alignment from a
  // store that doesn't execute.
  SI->setAlignment(std::min(PStore->getAlign(), QStore->getAlign()));

  QStore->eraseFromParent();
  PStore->eraseFromParent();

  return true;
}

static bool mergeConditionalStores(BranchInst *PBI, BranchInst *QBI,
                                   DomTreeUpdater *DTU, const DataLayout &DL,
                                   const TargetTransformInfo &TTI) {
  // The intention here is to find diamonds or triangles (see below) where each
  // conditional block contains a store to the same address. Both of these
  // stores are conditional, so they can't be unconditionally sunk. But it may
  // be profitable to speculatively sink the stores into one merged store at the
  // end, and predicate the merged store on the union of the two conditions of
  // PBI and QBI.
  //
  // This can reduce the number of stores executed if both of the conditions are
  // true, and can allow the blocks to become small enough to be if-converted.
  // This optimization will also chain, so that ladders of test-and-set
  // sequences can be if-converted away.
  //
  // We only deal with simple diamonds or triangles:
  //
  //     PBI       or      PBI        or a combination of the two
  //    /   \               | \
  //   PTB  PFB             |  PFB
  //    \   /               | /
  //     QBI                QBI
  //    /  \                | \
  //   QTB  QFB             |  QFB
  //    \  /                | /
  //    PostBB            PostBB
  //
  // We model triangles as a type of diamond with a nullptr "true" block.
  // Triangles are canonicalized so that the fallthrough edge is represented by
  // a true condition, as in the diagram above.
  BasicBlock *PTB = PBI->getSuccessor(0);
  BasicBlock *PFB = PBI->getSuccessor(1);
  BasicBlock *QTB = QBI->getSuccessor(0);
  BasicBlock *QFB = QBI->getSuccessor(1);
  BasicBlock *PostBB = QFB->getSingleSuccessor();

  // Make sure we have a good guess for PostBB. If QTB's only successor is
  // QFB, then QFB is a better PostBB.
  if (QTB->getSingleSuccessor() == QFB)
    PostBB = QFB;

  // If we couldn't find a good PostBB, stop.
  if (!PostBB)
    return false;

  bool InvertPCond = false, InvertQCond = false;
  // Canonicalize fallthroughs to the true branches.
  if (PFB == QBI->getParent()) {
    std::swap(PFB, PTB);
    InvertPCond = true;
  }
  if (QFB == PostBB) {
    std::swap(QFB, QTB);
    InvertQCond = true;
  }

  // From this point on we can assume PTB or QTB may be fallthroughs but PFB
  // and QFB may not. Model fallthroughs as a nullptr block.
  if (PTB == QBI->getParent())
    PTB = nullptr;
  if (QTB == PostBB)
    QTB = nullptr;

  // Legality bailouts. We must have at least the non-fallthrough blocks and
  // the post-dominating block, and the non-fallthroughs must only have one
  // predecessor.
  auto HasOnePredAndOneSucc = [](BasicBlock *BB, BasicBlock *P, BasicBlock *S) {
    return BB->getSinglePredecessor() == P && BB->getSingleSuccessor() == S;
  };
  if (!HasOnePredAndOneSucc(PFB, PBI->getParent(), QBI->getParent()) ||
      !HasOnePredAndOneSucc(QFB, QBI->getParent(), PostBB))
    return false;
  if ((PTB && !HasOnePredAndOneSucc(PTB, PBI->getParent(), QBI->getParent())) ||
      (QTB && !HasOnePredAndOneSucc(QTB, QBI->getParent(), PostBB)))
    return false;
  if (!QBI->getParent()->hasNUses(2))
    return false;

  // OK, this is a sequence of two diamonds or triangles.
  // Check if there are stores in PTB or PFB that are repeated in QTB or QFB.
  SmallPtrSet<Value *, 4> PStoreAddresses, QStoreAddresses;
  for (auto *BB : {PTB, PFB}) {
    if (!BB)
      continue;
    for (auto &I : *BB)
      if (StoreInst *SI = dyn_cast<StoreInst>(&I))
        PStoreAddresses.insert(SI->getPointerOperand());
  }
  for (auto *BB : {QTB, QFB}) {
    if (!BB)
      continue;
    for (auto &I : *BB)
      if (StoreInst *SI = dyn_cast<StoreInst>(&I))
        QStoreAddresses.insert(SI->getPointerOperand());
  }

  set_intersect(PStoreAddresses, QStoreAddresses);
  // set_intersect mutates PStoreAddresses in place. Rename it here to make it
  // clear what it contains.
  auto &CommonAddresses = PStoreAddresses;

  bool Changed = false;
  for (auto *Address : CommonAddresses)
    Changed |=
        mergeConditionalStoreToAddress(PTB, PFB, QTB, QFB, PostBB, Address,
                                       InvertPCond, InvertQCond, DTU, DL, TTI);
  return Changed;
}

/// If the previous block ended with a widenable branch, determine if reusing
/// the target block is profitable and legal.  This will have the effect of
/// "widening" PBI, but doesn't require us to reason about hosting safety.
static bool tryWidenCondBranchToCondBranch(BranchInst *PBI, BranchInst *BI,
                                           DomTreeUpdater *DTU) {
  // TODO: This can be generalized in two important ways:
  // 1) We can allow phi nodes in IfFalseBB and simply reuse all the input
  //    values from the PBI edge.
  // 2) We can sink side effecting instructions into BI's fallthrough
  //    successor provided they doesn't contribute to computation of
  //    BI's condition.
  Value *CondWB, *WC;
  BasicBlock *IfTrueBB, *IfFalseBB;
  if (!parseWidenableBranch(PBI, CondWB, WC, IfTrueBB, IfFalseBB) ||
      IfTrueBB != BI->getParent() || !BI->getParent()->getSinglePredecessor())
    return false;
  if (!IfFalseBB->phis().empty())
    return false; // TODO
  // Use lambda to lazily compute expensive condition after cheap ones.
  auto NoSideEffects = [](BasicBlock &BB) {
    return !llvm::any_of(BB, [](const Instruction &I) {
        return I.mayWriteToMemory() || I.mayHaveSideEffects();
      });
  };
  if (BI->getSuccessor(1) != IfFalseBB && // no inf looping
      BI->getSuccessor(1)->getTerminatingDeoptimizeCall() && // profitability
      NoSideEffects(*BI->getParent())) {
    auto *OldSuccessor = BI->getSuccessor(1);
    OldSuccessor->removePredecessor(BI->getParent());
    BI->setSuccessor(1, IfFalseBB);
    if (DTU)
      DTU->applyUpdates(
          {{DominatorTree::Insert, BI->getParent(), IfFalseBB},
           {DominatorTree::Delete, BI->getParent(), OldSuccessor}});
    return true;
  }
  if (BI->getSuccessor(0) != IfFalseBB && // no inf looping
      BI->getSuccessor(0)->getTerminatingDeoptimizeCall() && // profitability
      NoSideEffects(*BI->getParent())) {
    auto *OldSuccessor = BI->getSuccessor(0);
    OldSuccessor->removePredecessor(BI->getParent());
    BI->setSuccessor(0, IfFalseBB);
    if (DTU)
      DTU->applyUpdates(
          {{DominatorTree::Insert, BI->getParent(), IfFalseBB},
           {DominatorTree::Delete, BI->getParent(), OldSuccessor}});
    return true;
  }
  return false;
}

/// If we have a conditional branch as a predecessor of another block,
/// this function tries to simplify it.  We know
/// that PBI and BI are both conditional branches, and BI is in one of the
/// successor blocks of PBI - PBI branches to BI.
static bool SimplifyCondBranchToCondBranch(BranchInst *PBI, BranchInst *BI,
                                           DomTreeUpdater *DTU,
                                           const DataLayout &DL,
                                           const TargetTransformInfo &TTI) {
  assert(PBI->isConditional() && BI->isConditional());
  BasicBlock *BB = BI->getParent();

  // If this block ends with a branch instruction, and if there is a
  // predecessor that ends on a branch of the same condition, make
  // this conditional branch redundant.
  if (PBI->getCondition() == BI->getCondition() &&
      PBI->getSuccessor(0) != PBI->getSuccessor(1)) {
    // Okay, the outcome of this conditional branch is statically
    // knowable.  If this block had a single pred, handle specially.
    if (BB->getSinglePredecessor()) {
      // Turn this into a branch on constant.
      bool CondIsTrue = PBI->getSuccessor(0) == BB;
      BI->setCondition(
          ConstantInt::get(Type::getInt1Ty(BB->getContext()), CondIsTrue));
      return true; // Nuke the branch on constant.
    }

    // Otherwise, if there are multiple predecessors, insert a PHI that merges
    // in the constant and simplify the block result.  Subsequent passes of
    // simplifycfg will thread the block.
    if (BlockIsSimpleEnoughToThreadThrough(BB)) {
      pred_iterator PB = pred_begin(BB), PE = pred_end(BB);
      PHINode *NewPN = PHINode::Create(
          Type::getInt1Ty(BB->getContext()), std::distance(PB, PE),
          BI->getCondition()->getName() + ".pr", &BB->front());
      // Okay, we're going to insert the PHI node.  Since PBI is not the only
      // predecessor, compute the PHI'd conditional value for all of the preds.
      // Any predecessor where the condition is not computable we keep symbolic.
      for (pred_iterator PI = PB; PI != PE; ++PI) {
        BasicBlock *P = *PI;
        if ((PBI = dyn_cast<BranchInst>(P->getTerminator())) && PBI != BI &&
            PBI->isConditional() && PBI->getCondition() == BI->getCondition() &&
            PBI->getSuccessor(0) != PBI->getSuccessor(1)) {
          bool CondIsTrue = PBI->getSuccessor(0) == BB;
          NewPN->addIncoming(
              ConstantInt::get(Type::getInt1Ty(BB->getContext()), CondIsTrue),
              P);
        } else {
          NewPN->addIncoming(BI->getCondition(), P);
        }
      }

      BI->setCondition(NewPN);
      return true;
    }
  }

  // If the previous block ended with a widenable branch, determine if reusing
  // the target block is profitable and legal.  This will have the effect of
  // "widening" PBI, but doesn't require us to reason about hosting safety.
  if (tryWidenCondBranchToCondBranch(PBI, BI, DTU))
    return true;

  if (auto *CE = dyn_cast<ConstantExpr>(BI->getCondition()))
    if (CE->canTrap())
      return false;

  // If both branches are conditional and both contain stores to the same
  // address, remove the stores from the conditionals and create a conditional
  // merged store at the end.
  if (MergeCondStores && mergeConditionalStores(PBI, BI, DTU, DL, TTI))
    return true;

  // If this is a conditional branch in an empty block, and if any
  // predecessors are a conditional branch to one of our destinations,
  // fold the conditions into logical ops and one cond br.

  // Ignore dbg intrinsics.
  if (&*BB->instructionsWithoutDebug().begin() != BI)
    return false;

  int PBIOp, BIOp;
  if (PBI->getSuccessor(0) == BI->getSuccessor(0)) {
    PBIOp = 0;
    BIOp = 0;
  } else if (PBI->getSuccessor(0) == BI->getSuccessor(1)) {
    PBIOp = 0;
    BIOp = 1;
  } else if (PBI->getSuccessor(1) == BI->getSuccessor(0)) {
    PBIOp = 1;
    BIOp = 0;
  } else if (PBI->getSuccessor(1) == BI->getSuccessor(1)) {
    PBIOp = 1;
    BIOp = 1;
  } else {
    return false;
  }

  // Check to make sure that the other destination of this branch
  // isn't BB itself.  If so, this is an infinite loop that will
  // keep getting unwound.
  if (PBI->getSuccessor(PBIOp) == BB)
    return false;

  // Do not perform this transformation if it would require
  // insertion of a large number of select instructions. For targets
  // without predication/cmovs, this is a big pessimization.

  // Also do not perform this transformation if any phi node in the common
  // destination block can trap when reached by BB or PBB (PR17073). In that
  // case, it would be unsafe to hoist the operation into a select instruction.

  BasicBlock *CommonDest = PBI->getSuccessor(PBIOp);
  BasicBlock *RemovedDest = PBI->getSuccessor(PBIOp ^ 1);
  unsigned NumPhis = 0;
  for (BasicBlock::iterator II = CommonDest->begin(); isa<PHINode>(II);
       ++II, ++NumPhis) {
    if (NumPhis > 2) // Disable this xform.
      return false;

    PHINode *PN = cast<PHINode>(II);
    Value *BIV = PN->getIncomingValueForBlock(BB);
    if (ConstantExpr *CE = dyn_cast<ConstantExpr>(BIV))
      if (CE->canTrap())
        return false;

    unsigned PBBIdx = PN->getBasicBlockIndex(PBI->getParent());
    Value *PBIV = PN->getIncomingValue(PBBIdx);
    if (ConstantExpr *CE = dyn_cast<ConstantExpr>(PBIV))
      if (CE->canTrap())
        return false;
  }

  // Finally, if everything is ok, fold the branches to logical ops.
  BasicBlock *OtherDest = BI->getSuccessor(BIOp ^ 1);

  LLVM_DEBUG(dbgs() << "FOLDING BRs:" << *PBI->getParent()
                    << "AND: " << *BI->getParent());

  SmallVector<DominatorTree::UpdateType, 5> Updates;

  // If OtherDest *is* BB, then BB is a basic block with a single conditional
  // branch in it, where one edge (OtherDest) goes back to itself but the other
  // exits.  We don't *know* that the program avoids the infinite loop
  // (even though that seems likely).  If we do this xform naively, we'll end up
  // recursively unpeeling the loop.  Since we know that (after the xform is
  // done) that the block *is* infinite if reached, we just make it an obviously
  // infinite loop with no cond branch.
  if (OtherDest == BB) {
    // Insert it at the end of the function, because it's either code,
    // or it won't matter if it's hot. :)
    BasicBlock *InfLoopBlock =
        BasicBlock::Create(BB->getContext(), "infloop", BB->getParent());
    BranchInst::Create(InfLoopBlock, InfLoopBlock);
    if (DTU)
      Updates.push_back({DominatorTree::Insert, InfLoopBlock, InfLoopBlock});
    OtherDest = InfLoopBlock;
  }

  LLVM_DEBUG(dbgs() << *PBI->getParent()->getParent());

  // BI may have other predecessors.  Because of this, we leave
  // it alone, but modify PBI.

  // Make sure we get to CommonDest on True&True directions.
  Value *PBICond = PBI->getCondition();
  IRBuilder<NoFolder> Builder(PBI);
  if (PBIOp)
    PBICond = Builder.CreateNot(PBICond, PBICond->getName() + ".not");

  Value *BICond = BI->getCondition();
  if (BIOp)
    BICond = Builder.CreateNot(BICond, BICond->getName() + ".not");

  // Merge the conditions.
  Value *Cond = Builder.CreateOr(PBICond, BICond, "brmerge");

  // Modify PBI to branch on the new condition to the new dests.
  PBI->setCondition(Cond);
  PBI->setSuccessor(0, CommonDest);
  PBI->setSuccessor(1, OtherDest);

  if (DTU) {
    Updates.push_back({DominatorTree::Insert, PBI->getParent(), OtherDest});
    Updates.push_back({DominatorTree::Delete, PBI->getParent(), RemovedDest});

    DTU->applyUpdates(Updates);
  }

  // Update branch weight for PBI.
  uint64_t PredTrueWeight, PredFalseWeight, SuccTrueWeight, SuccFalseWeight;
  uint64_t PredCommon, PredOther, SuccCommon, SuccOther;
  bool HasWeights =
      extractPredSuccWeights(PBI, BI, PredTrueWeight, PredFalseWeight,
                             SuccTrueWeight, SuccFalseWeight);
  if (HasWeights) {
    PredCommon = PBIOp ? PredFalseWeight : PredTrueWeight;
    PredOther = PBIOp ? PredTrueWeight : PredFalseWeight;
    SuccCommon = BIOp ? SuccFalseWeight : SuccTrueWeight;
    SuccOther = BIOp ? SuccTrueWeight : SuccFalseWeight;
    // The weight to CommonDest should be PredCommon * SuccTotal +
    //                                    PredOther * SuccCommon.
    // The weight to OtherDest should be PredOther * SuccOther.
    uint64_t NewWeights[2] = {PredCommon * (SuccCommon + SuccOther) +
                                  PredOther * SuccCommon,
                              PredOther * SuccOther};
    // Halve the weights if any of them cannot fit in an uint32_t
    FitWeights(NewWeights);

    setBranchWeights(PBI, NewWeights[0], NewWeights[1]);
  }

  // OtherDest may have phi nodes.  If so, add an entry from PBI's
  // block that are identical to the entries for BI's block.
  AddPredecessorToBlock(OtherDest, PBI->getParent(), BB);

  // We know that the CommonDest already had an edge from PBI to
  // it.  If it has PHIs though, the PHIs may have different
  // entries for BB and PBI's BB.  If so, insert a select to make
  // them agree.
  for (PHINode &PN : CommonDest->phis()) {
    Value *BIV = PN.getIncomingValueForBlock(BB);
    unsigned PBBIdx = PN.getBasicBlockIndex(PBI->getParent());
    Value *PBIV = PN.getIncomingValue(PBBIdx);
    if (BIV != PBIV) {
      // Insert a select in PBI to pick the right value.
      SelectInst *NV = cast<SelectInst>(
          Builder.CreateSelect(PBICond, PBIV, BIV, PBIV->getName() + ".mux"));
      PN.setIncomingValue(PBBIdx, NV);
      // Although the select has the same condition as PBI, the original branch
      // weights for PBI do not apply to the new select because the select's
      // 'logical' edges are incoming edges of the phi that is eliminated, not
      // the outgoing edges of PBI.
      if (HasWeights) {
        uint64_t PredCommon = PBIOp ? PredFalseWeight : PredTrueWeight;
        uint64_t PredOther = PBIOp ? PredTrueWeight : PredFalseWeight;
        uint64_t SuccCommon = BIOp ? SuccFalseWeight : SuccTrueWeight;
        uint64_t SuccOther = BIOp ? SuccTrueWeight : SuccFalseWeight;
        // The weight to PredCommonDest should be PredCommon * SuccTotal.
        // The weight to PredOtherDest should be PredOther * SuccCommon.
        uint64_t NewWeights[2] = {PredCommon * (SuccCommon + SuccOther),
                                  PredOther * SuccCommon};

        FitWeights(NewWeights);

        setBranchWeights(NV, NewWeights[0], NewWeights[1]);
      }
    }
  }

  LLVM_DEBUG(dbgs() << "INTO: " << *PBI->getParent());
  LLVM_DEBUG(dbgs() << *PBI->getParent()->getParent());

  // This basic block is probably dead.  We know it has at least
  // one fewer predecessor.
  return true;
}

// Simplifies a terminator by replacing it with a branch to TrueBB if Cond is
// true or to FalseBB if Cond is false.
// Takes care of updating the successors and removing the old terminator.
// Also makes sure not to introduce new successors by assuming that edges to
// non-successor TrueBBs and FalseBBs aren't reachable.
bool SimplifyCFGOpt::SimplifyTerminatorOnSelect(Instruction *OldTerm,
                                                Value *Cond, BasicBlock *TrueBB,
                                                BasicBlock *FalseBB,
                                                uint32_t TrueWeight,
                                                uint32_t FalseWeight) {
  auto *BB = OldTerm->getParent();
  // Remove any superfluous successor edges from the CFG.
  // First, figure out which successors to preserve.
  // If TrueBB and FalseBB are equal, only try to preserve one copy of that
  // successor.
  BasicBlock *KeepEdge1 = TrueBB;
  BasicBlock *KeepEdge2 = TrueBB != FalseBB ? FalseBB : nullptr;

  SmallSetVector<BasicBlock *, 2> RemovedSuccessors;

  // Then remove the rest.
  for (BasicBlock *Succ : successors(OldTerm)) {
    // Make sure only to keep exactly one copy of each edge.
    if (Succ == KeepEdge1)
      KeepEdge1 = nullptr;
    else if (Succ == KeepEdge2)
      KeepEdge2 = nullptr;
    else {
      Succ->removePredecessor(BB,
                              /*KeepOneInputPHIs=*/true);

      if (Succ != TrueBB && Succ != FalseBB)
        RemovedSuccessors.insert(Succ);
    }
  }

  IRBuilder<> Builder(OldTerm);
  Builder.SetCurrentDebugLocation(OldTerm->getDebugLoc());

  // Insert an appropriate new terminator.
  if (!KeepEdge1 && !KeepEdge2) {
    if (TrueBB == FalseBB) {
      // We were only looking for one successor, and it was present.
      // Create an unconditional branch to it.
      Builder.CreateBr(TrueBB);
    } else {
      // We found both of the successors we were looking for.
      // Create a conditional branch sharing the condition of the select.
      BranchInst *NewBI = Builder.CreateCondBr(Cond, TrueBB, FalseBB);
      if (TrueWeight != FalseWeight)
        setBranchWeights(NewBI, TrueWeight, FalseWeight);
    }
  } else if (KeepEdge1 && (KeepEdge2 || TrueBB == FalseBB)) {
    // Neither of the selected blocks were successors, so this
    // terminator must be unreachable.
    new UnreachableInst(OldTerm->getContext(), OldTerm);
  } else {
    // One of the selected values was a successor, but the other wasn't.
    // Insert an unconditional branch to the one that was found;
    // the edge to the one that wasn't must be unreachable.
    if (!KeepEdge1) {
      // Only TrueBB was found.
      Builder.CreateBr(TrueBB);
    } else {
      // Only FalseBB was found.
      Builder.CreateBr(FalseBB);
    }
  }

  EraseTerminatorAndDCECond(OldTerm);

  if (DTU) {
    SmallVector<DominatorTree::UpdateType, 2> Updates;
    Updates.reserve(RemovedSuccessors.size());
    for (auto *RemovedSuccessor : RemovedSuccessors)
      Updates.push_back({DominatorTree::Delete, BB, RemovedSuccessor});
    DTU->applyUpdates(Updates);
  }

  return true;
}

// Replaces
//   (switch (select cond, X, Y)) on constant X, Y
// with a branch - conditional if X and Y lead to distinct BBs,
// unconditional otherwise.
bool SimplifyCFGOpt::SimplifySwitchOnSelect(SwitchInst *SI,
                                            SelectInst *Select) {
  // Check for constant integer values in the select.
  ConstantInt *TrueVal = dyn_cast<ConstantInt>(Select->getTrueValue());
  ConstantInt *FalseVal = dyn_cast<ConstantInt>(Select->getFalseValue());
  if (!TrueVal || !FalseVal)
    return false;

  // Find the relevant condition and destinations.
  Value *Condition = Select->getCondition();
  BasicBlock *TrueBB = SI->findCaseValue(TrueVal)->getCaseSuccessor();
  BasicBlock *FalseBB = SI->findCaseValue(FalseVal)->getCaseSuccessor();

  // Get weight for TrueBB and FalseBB.
  uint32_t TrueWeight = 0, FalseWeight = 0;
  SmallVector<uint64_t, 8> Weights;
  bool HasWeights = HasBranchWeights(SI);
  if (HasWeights) {
    GetBranchWeights(SI, Weights);
    if (Weights.size() == 1 + SI->getNumCases()) {
      TrueWeight =
          (uint32_t)Weights[SI->findCaseValue(TrueVal)->getSuccessorIndex()];
      FalseWeight =
          (uint32_t)Weights[SI->findCaseValue(FalseVal)->getSuccessorIndex()];
    }
  }

  // Perform the actual simplification.
  return SimplifyTerminatorOnSelect(SI, Condition, TrueBB, FalseBB, TrueWeight,
                                    FalseWeight);
}

// Replaces
//   (indirectbr (select cond, blockaddress(@fn, BlockA),
//                             blockaddress(@fn, BlockB)))
// with
//   (br cond, BlockA, BlockB).
bool SimplifyCFGOpt::SimplifyIndirectBrOnSelect(IndirectBrInst *IBI,
                                                SelectInst *SI) {
  // Check that both operands of the select are block addresses.
  BlockAddress *TBA = dyn_cast<BlockAddress>(SI->getTrueValue());
  BlockAddress *FBA = dyn_cast<BlockAddress>(SI->getFalseValue());
  if (!TBA || !FBA)
    return false;

  // Extract the actual blocks.
  BasicBlock *TrueBB = TBA->getBasicBlock();
  BasicBlock *FalseBB = FBA->getBasicBlock();

  // Perform the actual simplification.
  return SimplifyTerminatorOnSelect(IBI, SI->getCondition(), TrueBB, FalseBB, 0,
                                    0);
}

/// This is called when we find an icmp instruction
/// (a seteq/setne with a constant) as the only instruction in a
/// block that ends with an uncond branch.  We are looking for a very specific
/// pattern that occurs when "A == 1 || A == 2 || A == 3" gets simplified.  In
/// this case, we merge the first two "or's of icmp" into a switch, but then the
/// default value goes to an uncond block with a seteq in it, we get something
/// like:
///
///   switch i8 %A, label %DEFAULT [ i8 1, label %end    i8 2, label %end ]
/// DEFAULT:
///   %tmp = icmp eq i8 %A, 92
///   br label %end
/// end:
///   ... = phi i1 [ true, %entry ], [ %tmp, %DEFAULT ], [ true, %entry ]
///
/// We prefer to split the edge to 'end' so that there is a true/false entry to
/// the PHI, merging the third icmp into the switch.
bool SimplifyCFGOpt::tryToSimplifyUncondBranchWithICmpInIt(
    ICmpInst *ICI, IRBuilder<> &Builder) {
  BasicBlock *BB = ICI->getParent();

  // If the block has any PHIs in it or the icmp has multiple uses, it is too
  // complex.
  if (isa<PHINode>(BB->begin()) || !ICI->hasOneUse())
    return false;

  Value *V = ICI->getOperand(0);
  ConstantInt *Cst = cast<ConstantInt>(ICI->getOperand(1));

  // The pattern we're looking for is where our only predecessor is a switch on
  // 'V' and this block is the default case for the switch.  In this case we can
  // fold the compared value into the switch to simplify things.
  BasicBlock *Pred = BB->getSinglePredecessor();
  if (!Pred || !isa<SwitchInst>(Pred->getTerminator()))
    return false;

  SwitchInst *SI = cast<SwitchInst>(Pred->getTerminator());
  if (SI->getCondition() != V)
    return false;

  // If BB is reachable on a non-default case, then we simply know the value of
  // V in this block.  Substitute it and constant fold the icmp instruction
  // away.
  if (SI->getDefaultDest() != BB) {
    ConstantInt *VVal = SI->findCaseDest(BB);
    assert(VVal && "Should have a unique destination value");
    ICI->setOperand(0, VVal);

    if (Value *V = SimplifyInstruction(ICI, {DL, ICI})) {
      ICI->replaceAllUsesWith(V);
      ICI->eraseFromParent();
    }
    // BB is now empty, so it is likely to simplify away.
    return requestResimplify();
  }

  // Ok, the block is reachable from the default dest.  If the constant we're
  // comparing exists in one of the other edges, then we can constant fold ICI
  // and zap it.
  if (SI->findCaseValue(Cst) != SI->case_default()) {
    Value *V;
    if (ICI->getPredicate() == ICmpInst::ICMP_EQ)
      V = ConstantInt::getFalse(BB->getContext());
    else
      V = ConstantInt::getTrue(BB->getContext());

    ICI->replaceAllUsesWith(V);
    ICI->eraseFromParent();
    // BB is now empty, so it is likely to simplify away.
    return requestResimplify();
  }

  // The use of the icmp has to be in the 'end' block, by the only PHI node in
  // the block.
  BasicBlock *SuccBlock = BB->getTerminator()->getSuccessor(0);
  PHINode *PHIUse = dyn_cast<PHINode>(ICI->user_back());
  if (PHIUse == nullptr || PHIUse != &SuccBlock->front() ||
      isa<PHINode>(++BasicBlock::iterator(PHIUse)))
    return false;

  // If the icmp is a SETEQ, then the default dest gets false, the new edge gets
  // true in the PHI.
  Constant *DefaultCst = ConstantInt::getTrue(BB->getContext());
  Constant *NewCst = ConstantInt::getFalse(BB->getContext());

  if (ICI->getPredicate() == ICmpInst::ICMP_EQ)
    std::swap(DefaultCst, NewCst);

  // Replace ICI (which is used by the PHI for the default value) with true or
  // false depending on if it is EQ or NE.
  ICI->replaceAllUsesWith(DefaultCst);
  ICI->eraseFromParent();

  SmallVector<DominatorTree::UpdateType, 2> Updates;

  // Okay, the switch goes to this block on a default value.  Add an edge from
  // the switch to the merge point on the compared value.
  BasicBlock *NewBB =
      BasicBlock::Create(BB->getContext(), "switch.edge", BB->getParent(), BB);
  {
    SwitchInstProfUpdateWrapper SIW(*SI);
    auto W0 = SIW.getSuccessorWeight(0);
    SwitchInstProfUpdateWrapper::CaseWeightOpt NewW;
    if (W0) {
      NewW = ((uint64_t(*W0) + 1) >> 1);
      SIW.setSuccessorWeight(0, *NewW);
    }
    SIW.addCase(Cst, NewBB, NewW);
    if (DTU)
      Updates.push_back({DominatorTree::Insert, Pred, NewBB});
  }

  // NewBB branches to the phi block, add the uncond branch and the phi entry.
  Builder.SetInsertPoint(NewBB);
  Builder.SetCurrentDebugLocation(SI->getDebugLoc());
  Builder.CreateBr(SuccBlock);
  PHIUse->addIncoming(NewCst, NewBB);
  if (DTU) {
    Updates.push_back({DominatorTree::Insert, NewBB, SuccBlock});
    DTU->applyUpdates(Updates);
  }
  return true;
}

/// The specified branch is a conditional branch.
/// Check to see if it is branching on an or/and chain of icmp instructions, and
/// fold it into a switch instruction if so.
bool SimplifyCFGOpt::SimplifyBranchOnICmpChain(BranchInst *BI,
                                               IRBuilder<> &Builder,
                                               const DataLayout &DL) {
  Instruction *Cond = dyn_cast<Instruction>(BI->getCondition());
  if (!Cond)
    return false;

  // Change br (X == 0 | X == 1), T, F into a switch instruction.
  // If this is a bunch of seteq's or'd together, or if it's a bunch of
  // 'setne's and'ed together, collect them.

  // Try to gather values from a chain of and/or to be turned into a switch
  ConstantComparesGatherer ConstantCompare(Cond, DL);
  // Unpack the result
  SmallVectorImpl<ConstantInt *> &Values = ConstantCompare.Vals;
  Value *CompVal = ConstantCompare.CompValue;
  unsigned UsedICmps = ConstantCompare.UsedICmps;
  Value *ExtraCase = ConstantCompare.Extra;

  // If we didn't have a multiply compared value, fail.
  if (!CompVal)
    return false;

  // Avoid turning single icmps into a switch.
  if (UsedICmps <= 1)
    return false;

  bool TrueWhenEqual = match(Cond, m_LogicalOr(m_Value(), m_Value()));

  // There might be duplicate constants in the list, which the switch
  // instruction can't handle, remove them now.
  array_pod_sort(Values.begin(), Values.end(), ConstantIntSortPredicate);
  Values.erase(std::unique(Values.begin(), Values.end()), Values.end());

  // If Extra was used, we require at least two switch values to do the
  // transformation.  A switch with one value is just a conditional branch.
  if (ExtraCase && Values.size() < 2)
    return false;

  // TODO: Preserve branch weight metadata, similarly to how
  // FoldValueComparisonIntoPredecessors preserves it.

  // Figure out which block is which destination.
  BasicBlock *DefaultBB = BI->getSuccessor(1);
  BasicBlock *EdgeBB = BI->getSuccessor(0);
  if (!TrueWhenEqual)
    std::swap(DefaultBB, EdgeBB);

  BasicBlock *BB = BI->getParent();

  // MSAN does not like undefs as branch condition which can be introduced
  // with "explicit branch".
  if (ExtraCase && BB->getParent()->hasFnAttribute(Attribute::SanitizeMemory))
    return false;

  LLVM_DEBUG(dbgs() << "Converting 'icmp' chain with " << Values.size()
                    << " cases into SWITCH.  BB is:\n"
                    << *BB);

  SmallVector<DominatorTree::UpdateType, 2> Updates;

  // If there are any extra values that couldn't be folded into the switch
  // then we evaluate them with an explicit branch first. Split the block
  // right before the condbr to handle it.
  if (ExtraCase) {
    BasicBlock *NewBB = SplitBlock(BB, BI, DTU, /*LI=*/nullptr,
                                   /*MSSAU=*/nullptr, "switch.early.test");

    // Remove the uncond branch added to the old block.
    Instruction *OldTI = BB->getTerminator();
    Builder.SetInsertPoint(OldTI);

    if (TrueWhenEqual)
      Builder.CreateCondBr(ExtraCase, EdgeBB, NewBB);
    else
      Builder.CreateCondBr(ExtraCase, NewBB, EdgeBB);

    OldTI->eraseFromParent();

    if (DTU)
      Updates.push_back({DominatorTree::Insert, BB, EdgeBB});

    // If there are PHI nodes in EdgeBB, then we need to add a new entry to them
    // for the edge we just added.
    AddPredecessorToBlock(EdgeBB, BB, NewBB);

    LLVM_DEBUG(dbgs() << "  ** 'icmp' chain unhandled condition: " << *ExtraCase
                      << "\nEXTRABB = " << *BB);
    BB = NewBB;
  }

  Builder.SetInsertPoint(BI);
  // Convert pointer to int before we switch.
  if (CompVal->getType()->isPointerTy()) {
    CompVal = Builder.CreatePtrToInt(
        CompVal, DL.getIntPtrType(CompVal->getType()), "magicptr");
  }

  // Create the new switch instruction now.
  SwitchInst *New = Builder.CreateSwitch(CompVal, DefaultBB, Values.size());

  // Add all of the 'cases' to the switch instruction.
  for (unsigned i = 0, e = Values.size(); i != e; ++i)
    New->addCase(Values[i], EdgeBB);

  // We added edges from PI to the EdgeBB.  As such, if there were any
  // PHI nodes in EdgeBB, they need entries to be added corresponding to
  // the number of edges added.
  for (BasicBlock::iterator BBI = EdgeBB->begin(); isa<PHINode>(BBI); ++BBI) {
    PHINode *PN = cast<PHINode>(BBI);
    Value *InVal = PN->getIncomingValueForBlock(BB);
    for (unsigned i = 0, e = Values.size() - 1; i != e; ++i)
      PN->addIncoming(InVal, BB);
  }

  // Erase the old branch instruction.
  EraseTerminatorAndDCECond(BI);
  if (DTU)
    DTU->applyUpdates(Updates);

  LLVM_DEBUG(dbgs() << "  ** 'icmp' chain result is:\n" << *BB << '\n');
  return true;
}

bool SimplifyCFGOpt::simplifyResume(ResumeInst *RI, IRBuilder<> &Builder) {
  if (isa<PHINode>(RI->getValue()))
    return simplifyCommonResume(RI);
  else if (isa<LandingPadInst>(RI->getParent()->getFirstNonPHI()) &&
           RI->getValue() == RI->getParent()->getFirstNonPHI())
    // The resume must unwind the exception that caused control to branch here.
    return simplifySingleResume(RI);

  return false;
}

// Check if cleanup block is empty
static bool isCleanupBlockEmpty(iterator_range<BasicBlock::iterator> R) {
  for (Instruction &I : R) {
    auto *II = dyn_cast<IntrinsicInst>(&I);
    if (!II)
      return false;

    Intrinsic::ID IntrinsicID = II->getIntrinsicID();
    switch (IntrinsicID) {
    case Intrinsic::dbg_declare:
    case Intrinsic::dbg_value:
    case Intrinsic::dbg_label:
    case Intrinsic::lifetime_end:
      break;
    default:
      return false;
    }
  }
  return true;
}

// Simplify resume that is shared by several landing pads (phi of landing pad).
bool SimplifyCFGOpt::simplifyCommonResume(ResumeInst *RI) {
  BasicBlock *BB = RI->getParent();

  // Check that there are no other instructions except for debug and lifetime
  // intrinsics between the phi's and resume instruction.
  if (!isCleanupBlockEmpty(
          make_range(RI->getParent()->getFirstNonPHI(), BB->getTerminator())))
    return false;

  SmallSetVector<BasicBlock *, 4> TrivialUnwindBlocks;
  auto *PhiLPInst = cast<PHINode>(RI->getValue());

  // Check incoming blocks to see if any of them are trivial.
  for (unsigned Idx = 0, End = PhiLPInst->getNumIncomingValues(); Idx != End;
       Idx++) {
    auto *IncomingBB = PhiLPInst->getIncomingBlock(Idx);
    auto *IncomingValue = PhiLPInst->getIncomingValue(Idx);

    // If the block has other successors, we can not delete it because
    // it has other dependents.
    if (IncomingBB->getUniqueSuccessor() != BB)
      continue;

    auto *LandingPad = dyn_cast<LandingPadInst>(IncomingBB->getFirstNonPHI());
    // Not the landing pad that caused the control to branch here.
    if (IncomingValue != LandingPad)
      continue;

    if (isCleanupBlockEmpty(
            make_range(LandingPad->getNextNode(), IncomingBB->getTerminator())))
      TrivialUnwindBlocks.insert(IncomingBB);
  }

  // If no trivial unwind blocks, don't do any simplifications.
  if (TrivialUnwindBlocks.empty())
    return false;

  // Turn all invokes that unwind here into calls.
  for (auto *TrivialBB : TrivialUnwindBlocks) {
    // Blocks that will be simplified should be removed from the phi node.
    // Note there could be multiple edges to the resume block, and we need
    // to remove them all.
    while (PhiLPInst->getBasicBlockIndex(TrivialBB) != -1)
      BB->removePredecessor(TrivialBB, true);

    for (BasicBlock *Pred :
         llvm::make_early_inc_range(predecessors(TrivialBB))) {
      removeUnwindEdge(Pred, DTU);
      ++NumInvokes;
    }

    // In each SimplifyCFG run, only the current processed block can be erased.
    // Otherwise, it will break the iteration of SimplifyCFG pass. So instead
    // of erasing TrivialBB, we only remove the branch to the common resume
    // block so that we can later erase the resume block since it has no
    // predecessors.
    TrivialBB->getTerminator()->eraseFromParent();
    new UnreachableInst(RI->getContext(), TrivialBB);
    if (DTU)
      DTU->applyUpdates({{DominatorTree::Delete, TrivialBB, BB}});
  }

  // Delete the resume block if all its predecessors have been removed.
  if (pred_empty(BB)) {
    if (DTU)
      DTU->deleteBB(BB);
    else
      BB->eraseFromParent();
  }

  return !TrivialUnwindBlocks.empty();
}

// Simplify resume that is only used by a single (non-phi) landing pad.
bool SimplifyCFGOpt::simplifySingleResume(ResumeInst *RI) {
  BasicBlock *BB = RI->getParent();
  auto *LPInst = cast<LandingPadInst>(BB->getFirstNonPHI());
  assert(RI->getValue() == LPInst &&
         "Resume must unwind the exception that caused control to here");

  // Check that there are no other instructions except for debug intrinsics.
  if (!isCleanupBlockEmpty(
          make_range<Instruction *>(LPInst->getNextNode(), RI)))
    return false;

  // Turn all invokes that unwind here into calls and delete the basic block.
  for (BasicBlock *Pred : llvm::make_early_inc_range(predecessors(BB))) {
    removeUnwindEdge(Pred, DTU);
    ++NumInvokes;
  }

  // The landingpad is now unreachable.  Zap it.
  if (DTU)
    DTU->deleteBB(BB);
  else
    BB->eraseFromParent();
  return true;
}

#if INTEL_CUSTOMIZATION
// If cleanuppad is an exit BasicBlock of a loop, the loop may not have
// dedicated exit block after removing the cleanuppad BasicBlock since
// the new exit block may have predecessors that are not in loop.
// When “NeedCanonicalLoop” option is true, an empty cleanuppad BasicBlock
// will not be removed if the BasicBlock is an exit BB of a loop. This
// helps to trigger loop transformations later for the loop. BackEdge is
// used to determine if a BasicBlock is in a loop or not.
//
// Note: We don’t do extensive analysis to prove that “CleanupBB” is
// dedicated loop exit. Just use simple analysis/heuristic to determine
// if “CleanupBB” is dedicated loop exit or not.
//
// Ex:
// This function returns true for the below example if "CleanupBB"
// is "%ehcleanup", which is a dedicated exit block of loop that
// contains %for.body and %for.inc BasicBlocks.
//
// for.body:                          ; preds = %for.inc, %entry
//   %i.04 = phi i32 [ 0, %entry ], [ %inc, %for.inc ]
//   invoke void @"?bar@@YAXXZ"()
//   to label %for.inc unwind label %ehcleanup
//
// for.inc:                           ; preds = %for.body
//   %inc = add nuw nsw i32 %i.04, 1
//   %exitcond = icmp eq i32 %inc, 100
//   br i1 %exitcond, label %for.cond.cleanup, label %for.body
//
// ehcleanup:                         ; preds = %for.body
//   %0 = cleanuppad within none []
//   cleanupret from %0 unwind label %catch.dispatch
//
bool SimplifyCFGOpt::isDedicatedLoopExit(BasicBlock *CleanupBB) {

  // For the given "BB", this function finds normal successor by skipping
  // BasicBlock that terminate with Invoke instruction. It makes sure
  // Unwind destination of Invoke instructions is always "CleanupBB".
  //
  // Ex:
  // This lambda function helps to detect normal successor (BasicBlock
  // without Invoke instruction as terminator) of “%invoke.cont” and
  // “%invoke.cont1” BasicBlocks. This function returns %for.inc
  // BasicBlock if “BB” is either %invoke.cont or %invoke.cont1. Returns
  // nullptr if “CleanupBB” doesn’t match with UnWindDest BasicBlock
  // (%ehcleanup) of invoke instructions.
  //
  // invoke.cont:                              ; preds = %for.body
  //   invoke void @"?box@@YAXXZ"()
  //         to label %invoke.cont1 unwind label %ehcleanup
  //
  // invoke.cont1:                             ; preds = %invoke.cont
  //   invoke void @"?baz@@YAXXZ"()
  //        to label %for.inc unwind label %ehcleanup
  //
  // for.inc:                                  ; preds = %invoke.cont1
  //   %inc = add nuw nsw i32 %i.06, 1
  //   %exitcond = icmp eq i32 %inc, 100
  //   br i1 %exitcond, label %for.cond.cleanup, label %for.body
  //
  auto GetNormalSucc = [](BasicBlock *BB,
                          BasicBlock *CleanupBB) -> BasicBlock* {
    SmallPtrSet<BasicBlock *, 8> ProcessedBBs;
    while (auto II = dyn_cast<InvokeInst>(BB->getTerminator())) {
      if (!ProcessedBBs.insert(BB).second)
        return nullptr;
      if (II->getUnwindDest() != CleanupBB)
        return nullptr;
      BB = II->getNormalDest();
    }
    return BB;
  };

  if (!Options.NeedCanonicalLoop || LoopHeaders.empty())
    return false;
  for (BasicBlock *Pred : predecessors(CleanupBB)) {
    BasicBlock *NormalSucc = GetNormalSucc(Pred, CleanupBB);
    if (!NormalSucc)
      return false;
    bool BackEdgeFound = false;
    for (BasicBlock *B : successors(NormalSucc))
      if (is_contained(LoopHeaders, B)) {
        BackEdgeFound = true;
        break;
      }
    if (!BackEdgeFound)
      return false;
  }
  return true;
}
#endif // INTEL_CUSTOMIZATION

bool SimplifyCFGOpt::removeEmptyCleanup(CleanupReturnInst *RI, DomTreeUpdater *DTU) {      // INTEL
  // If this is a trivial cleanup pad that executes no instructions, it can be
  // eliminated.  If the cleanup pad continues to the caller, any predecessor
  // that is an EH pad will be updated to continue to the caller and any
  // predecessor that terminates with an invoke instruction will have its invoke
  // instruction converted to a call instruction.  If the cleanup pad being
  // simplified does not continue to the caller, each predecessor will be
  // updated to continue to the unwind destination of the cleanup pad being
  // simplified.
  BasicBlock *BB = RI->getParent();
  CleanupPadInst *CPInst = RI->getCleanupPad();
  if (CPInst->getParent() != BB)
    // This isn't an empty cleanup.
    return false;

  // We cannot kill the pad if it has multiple uses.  This typically arises
  // from unreachable basic blocks.
  if (!CPInst->hasOneUse())
    return false;

  // Check that there are no other instructions except for benign intrinsics.
  if (!isCleanupBlockEmpty(
          make_range<Instruction *>(CPInst->getNextNode(), RI)))
    return false;

#if INTEL_CUSTOMIZATION
  if (isDedicatedLoopExit(BB))
    return false;
#endif // INTEL_CUSTOMIZATION

  // If the cleanup return we are simplifying unwinds to the caller, this will
  // set UnwindDest to nullptr.
  BasicBlock *UnwindDest = RI->getUnwindDest();
  Instruction *DestEHPad = UnwindDest ? UnwindDest->getFirstNonPHI() : nullptr;

  // We're about to remove BB from the control flow.  Before we do, sink any
  // PHINodes into the unwind destination.  Doing this before changing the
  // control flow avoids some potentially slow checks, since we can currently
  // be certain that UnwindDest and BB have no common predecessors (since they
  // are both EH pads).
  if (UnwindDest) {
    // First, go through the PHI nodes in UnwindDest and update any nodes that
    // reference the block we are removing
    for (BasicBlock::iterator I = UnwindDest->begin(),
                              IE = DestEHPad->getIterator();
         I != IE; ++I) {
      PHINode *DestPN = cast<PHINode>(I);

      int Idx = DestPN->getBasicBlockIndex(BB);
      // Since BB unwinds to UnwindDest, it has to be in the PHI node.
      assert(Idx != -1);
      // This PHI node has an incoming value that corresponds to a control
      // path through the cleanup pad we are removing.  If the incoming
      // value is in the cleanup pad, it must be a PHINode (because we
      // verified above that the block is otherwise empty).  Otherwise, the
      // value is either a constant or a value that dominates the cleanup
      // pad being removed.
      //
      // Because BB and UnwindDest are both EH pads, all of their
      // predecessors must unwind to these blocks, and since no instruction
      // can have multiple unwind destinations, there will be no overlap in
      // incoming blocks between SrcPN and DestPN.
      Value *SrcVal = DestPN->getIncomingValue(Idx);
      PHINode *SrcPN = dyn_cast<PHINode>(SrcVal);

      // Remove the entry for the block we are deleting.
      DestPN->removeIncomingValue(Idx, false);

      if (SrcPN && SrcPN->getParent() == BB) {
        // If the incoming value was a PHI node in the cleanup pad we are
        // removing, we need to merge that PHI node's incoming values into
        // DestPN.
        for (unsigned SrcIdx = 0, SrcE = SrcPN->getNumIncomingValues();
             SrcIdx != SrcE; ++SrcIdx) {
          DestPN->addIncoming(SrcPN->getIncomingValue(SrcIdx),
                              SrcPN->getIncomingBlock(SrcIdx));
        }
      } else {
        // Otherwise, the incoming value came from above BB and
        // so we can just reuse it.  We must associate all of BB's
        // predecessors with this value.
        for (auto *pred : predecessors(BB)) {
          DestPN->addIncoming(SrcVal, pred);
        }
      }
    }

    // Sink any remaining PHI nodes directly into UnwindDest.
    Instruction *InsertPt = DestEHPad;
    for (BasicBlock::iterator I = BB->begin(),
                              IE = BB->getFirstNonPHI()->getIterator();
         I != IE;) {
      // The iterator must be incremented here because the instructions are
      // being moved to another block.
      PHINode *PN = cast<PHINode>(I++);
      if (PN->use_empty() || !PN->isUsedOutsideOfBlock(BB))
        // If the PHI node has no uses or all of its uses are in this basic
        // block (meaning they are debug or lifetime intrinsics), just leave
        // it.  It will be erased when we erase BB below.
        continue;

      // Otherwise, sink this PHI node into UnwindDest.
      // Any predecessors to UnwindDest which are not already represented
      // must be back edges which inherit the value from the path through
      // BB.  In this case, the PHI value must reference itself.
      for (auto *pred : predecessors(UnwindDest))
        if (pred != BB)
          PN->addIncoming(PN, pred);
      PN->moveBefore(InsertPt);
    }
  }

  std::vector<DominatorTree::UpdateType> Updates;

  // We use make_early_inc_range here because we may remove some predecessors.
  for (BasicBlock *PredBB : llvm::make_early_inc_range(predecessors(BB))) {
    if (UnwindDest == nullptr) {
      if (DTU) {
        DTU->applyUpdates(Updates);
        Updates.clear();
      }
      removeUnwindEdge(PredBB, DTU);
      ++NumInvokes;
    } else {
      Instruction *TI = PredBB->getTerminator();
      TI->replaceUsesOfWith(BB, UnwindDest);
      if (DTU) {
        Updates.push_back({DominatorTree::Insert, PredBB, UnwindDest});
        Updates.push_back({DominatorTree::Delete, PredBB, BB});
      }
    }
  }

  if (DTU) {
    DTU->applyUpdates(Updates);
    DTU->deleteBB(BB);
  } else
    // The cleanup pad is now unreachable.  Zap it.
    BB->eraseFromParent();

  return true;
}

// Try to merge two cleanuppads together.
static bool mergeCleanupPad(CleanupReturnInst *RI) {
  // Skip any cleanuprets which unwind to caller, there is nothing to merge
  // with.
  BasicBlock *UnwindDest = RI->getUnwindDest();
  if (!UnwindDest)
    return false;

  // This cleanupret isn't the only predecessor of this cleanuppad, it wouldn't
  // be safe to merge without code duplication.
  if (UnwindDest->getSinglePredecessor() != RI->getParent())
    return false;

  // Verify that our cleanuppad's unwind destination is another cleanuppad.
  auto *SuccessorCleanupPad = dyn_cast<CleanupPadInst>(&UnwindDest->front());
  if (!SuccessorCleanupPad)
    return false;

  CleanupPadInst *PredecessorCleanupPad = RI->getCleanupPad();
  // Replace any uses of the successor cleanupad with the predecessor pad
  // The only cleanuppad uses should be this cleanupret, it's cleanupret and
  // funclet bundle operands.
  SuccessorCleanupPad->replaceAllUsesWith(PredecessorCleanupPad);
  // Remove the old cleanuppad.
  SuccessorCleanupPad->eraseFromParent();
  // Now, we simply replace the cleanupret with a branch to the unwind
  // destination.
  BranchInst::Create(UnwindDest, RI->getParent());
  RI->eraseFromParent();

  return true;
}

bool SimplifyCFGOpt::simplifyCleanupReturn(CleanupReturnInst *RI) {
  // It is possible to transiantly have an undef cleanuppad operand because we
  // have deleted some, but not all, dead blocks.
  // Eventually, this block will be deleted.
  if (isa<UndefValue>(RI->getOperand(0)))
    return false;

  if (mergeCleanupPad(RI))
    return true;

  if (removeEmptyCleanup(RI, DTU))
    return true;

  return false;
}

bool SimplifyCFGOpt::simplifyReturn(ReturnInst *RI, IRBuilder<> &Builder) {
  BasicBlock *BB = RI->getParent();
  if (!BB->getFirstNonPHIOrDbg()->isTerminator())
    return false;

  // Find predecessors that end with branches.
  SmallVector<BasicBlock *, 8> UncondBranchPreds;
  SmallVector<BranchInst *, 8> CondBranchPreds;
  for (BasicBlock *P : predecessors(BB)) {
    Instruction *PTI = P->getTerminator();
    if (BranchInst *BI = dyn_cast<BranchInst>(PTI)) {
      if (BI->isUnconditional())
        UncondBranchPreds.push_back(P);
      else
        CondBranchPreds.push_back(BI);
    }
  }

  // If we found some, do the transformation!
  if (!UncondBranchPreds.empty() && DupRet) {
    while (!UncondBranchPreds.empty()) {
      BasicBlock *Pred = UncondBranchPreds.pop_back_val();
      LLVM_DEBUG(dbgs() << "FOLDING: " << *BB
                        << "INTO UNCOND BRANCH PRED: " << *Pred);
      (void)FoldReturnIntoUncondBranch(RI, BB, Pred, DTU);
    }

    // If we eliminated all predecessors of the block, delete the block now.
    if (pred_empty(BB)) {
      // We know there are no successors, so just nuke the block.
      if (DTU)
        DTU->deleteBB(BB);
      else
        BB->eraseFromParent();
    }

    return true;
  }

  // Check out all of the conditional branches going to this return
  // instruction.  If any of them just select between returns, change the
  // branch itself into a select/return pair.
  while (!CondBranchPreds.empty()) {
    BranchInst *BI = CondBranchPreds.pop_back_val();

    // Check to see if the non-BB successor is also a return block.
    if (isa<ReturnInst>(BI->getSuccessor(0)->getTerminator()) &&
        isa<ReturnInst>(BI->getSuccessor(1)->getTerminator()) &&
        SimplifyCondBranchToTwoReturns(BI, Builder))
      return true;
  }
  return false;
}

bool SimplifyCFGOpt::simplifyUnreachable(UnreachableInst *UI) {
  BasicBlock *BB = UI->getParent();

  bool Changed = false;

  // If there are any instructions immediately before the unreachable that can
  // be removed, do so.
  while (UI->getIterator() != BB->begin()) {
    BasicBlock::iterator BBI = UI->getIterator();
    --BBI;
    // Do not delete instructions that can have side effects which might cause
    // the unreachable to not be reachable; specifically, calls and volatile
    // operations may have this effect.
    if (isa<CallInst>(BBI) && !isa<DbgInfoIntrinsic>(BBI))
      break;

    if (BBI->mayHaveSideEffects()) {
      if (auto *SI = dyn_cast<StoreInst>(BBI)) {
        if (SI->isVolatile())
          break;
      } else if (auto *LI = dyn_cast<LoadInst>(BBI)) {
        if (LI->isVolatile())
          break;
      } else if (auto *RMWI = dyn_cast<AtomicRMWInst>(BBI)) {
        if (RMWI->isVolatile())
          break;
      } else if (auto *CXI = dyn_cast<AtomicCmpXchgInst>(BBI)) {
        if (CXI->isVolatile())
          break;
      } else if (isa<CatchPadInst>(BBI)) {
        // A catchpad may invoke exception object constructors and such, which
        // in some languages can be arbitrary code, so be conservative by
        // default.
        // For CoreCLR, it just involves a type test, so can be removed.
        if (classifyEHPersonality(BB->getParent()->getPersonalityFn()) !=
            EHPersonality::CoreCLR)
          break;
      } else if (!isa<FenceInst>(BBI) && !isa<VAArgInst>(BBI) &&
                 !isa<LandingPadInst>(BBI)) {
        break;
      }
      // Note that deleting LandingPad's here is in fact okay, although it
      // involves a bit of subtle reasoning. If this inst is a LandingPad,
      // all the predecessors of this block will be the unwind edges of Invokes,
      // and we can therefore guarantee this block will be erased.
    }

    // Delete this instruction (any uses are guaranteed to be dead)
    if (!BBI->use_empty())
      BBI->replaceAllUsesWith(UndefValue::get(BBI->getType()));
    BBI->eraseFromParent();
    Changed = true;
  }

  // If the unreachable instruction is the first in the block, take a gander
  // at all of the predecessors of this instruction, and simplify them.
  if (&BB->front() != UI)
    return Changed;

  std::vector<DominatorTree::UpdateType> Updates;

  SmallSetVector<BasicBlock *, 8> Preds(pred_begin(BB), pred_end(BB));
  for (unsigned i = 0, e = Preds.size(); i != e; ++i) {
    auto *Predecessor = Preds[i];
    Instruction *TI = Predecessor->getTerminator();
    IRBuilder<> Builder(TI);
    if (auto *BI = dyn_cast<BranchInst>(TI)) {
      // We could either have a proper unconditional branch,
      // or a degenerate conditional branch with matching destinations.
      if (all_of(BI->successors(),
                 [BB](auto *Successor) { return Successor == BB; })) {
        new UnreachableInst(TI->getContext(), TI);
        TI->eraseFromParent();
        Changed = true;
      } else {
        assert(BI->isConditional() && "Can't get here with an uncond branch.");
        Value* Cond = BI->getCondition();
        assert(BI->getSuccessor(0) != BI->getSuccessor(1) &&
               "The destinations are guaranteed to be different here.");
        if (BI->getSuccessor(0) == BB) {
          Builder.CreateAssumption(Builder.CreateNot(Cond));
          Builder.CreateBr(BI->getSuccessor(1));
        } else {
          assert(BI->getSuccessor(1) == BB && "Incorrect CFG");
          Builder.CreateAssumption(Cond);
          Builder.CreateBr(BI->getSuccessor(0));
        }
        EraseTerminatorAndDCECond(BI);
        Changed = true;
      }
      if (DTU)
        Updates.push_back({DominatorTree::Delete, Predecessor, BB});
    } else if (auto *SI = dyn_cast<SwitchInst>(TI)) {
      SwitchInstProfUpdateWrapper SU(*SI);
      for (auto i = SU->case_begin(), e = SU->case_end(); i != e;) {
        if (i->getCaseSuccessor() != BB) {
          ++i;
          continue;
        }
        BB->removePredecessor(SU->getParent());
        i = SU.removeCase(i);
        e = SU->case_end();
        Changed = true;
      }
      // Note that the default destination can't be removed!
      if (DTU && SI->getDefaultDest() != BB)
        Updates.push_back({DominatorTree::Delete, Predecessor, BB});
    } else if (auto *II = dyn_cast<InvokeInst>(TI)) {
      if (II->getUnwindDest() == BB) {
        if (DTU) {
          DTU->applyUpdates(Updates);
          Updates.clear();
        }
        removeUnwindEdge(TI->getParent(), DTU);
        Changed = true;
      }
    } else if (auto *CSI = dyn_cast<CatchSwitchInst>(TI)) {
      if (CSI->getUnwindDest() == BB) {
        if (DTU) {
          DTU->applyUpdates(Updates);
          Updates.clear();
        }
        removeUnwindEdge(TI->getParent(), DTU);
        Changed = true;
        continue;
      }

      for (CatchSwitchInst::handler_iterator I = CSI->handler_begin(),
                                             E = CSI->handler_end();
           I != E; ++I) {
        if (*I == BB) {
          CSI->removeHandler(I);
          --I;
          --E;
          Changed = true;
        }
      }
      if (DTU)
        Updates.push_back({DominatorTree::Delete, Predecessor, BB});
      if (CSI->getNumHandlers() == 0) {
        if (CSI->hasUnwindDest()) {
          // Redirect all predecessors of the block containing CatchSwitchInst
          // to instead branch to the CatchSwitchInst's unwind destination.
          if (DTU) {
            for (auto *PredecessorOfPredecessor : predecessors(Predecessor)) {
              Updates.push_back({DominatorTree::Insert,
                                 PredecessorOfPredecessor,
                                 CSI->getUnwindDest()});
              Updates.push_back({DominatorTree::Delete,
                                 PredecessorOfPredecessor, Predecessor});
            }
          }
          Predecessor->replaceAllUsesWith(CSI->getUnwindDest());
        } else {
          // Rewrite all preds to unwind to caller (or from invoke to call).
          if (DTU) {
            DTU->applyUpdates(Updates);
            Updates.clear();
          }
          SmallVector<BasicBlock *, 8> EHPreds(predecessors(Predecessor));
          for (BasicBlock *EHPred : EHPreds)
            removeUnwindEdge(EHPred, DTU);
        }
        // The catchswitch is no longer reachable.
        new UnreachableInst(CSI->getContext(), CSI);
        CSI->eraseFromParent();
        Changed = true;
      }
    } else if (auto *CRI = dyn_cast<CleanupReturnInst>(TI)) {
      (void)CRI;
      assert(CRI->hasUnwindDest() && CRI->getUnwindDest() == BB &&
             "Expected to always have an unwind to BB.");
<<<<<<< HEAD
      (void) CRI; // INTEL
      Updates.push_back({DominatorTree::Delete, Predecessor, BB});
=======
      if (DTU)
        Updates.push_back({DominatorTree::Delete, Predecessor, BB});
>>>>>>> 2070fe71
      new UnreachableInst(TI->getContext(), TI);
      TI->eraseFromParent();
      Changed = true;
    }
  }

  if (DTU)
    DTU->applyUpdates(Updates);

  // If this block is now dead, remove it.
  if (pred_empty(BB) && BB != &BB->getParent()->getEntryBlock()) {
    // We know there are no successors, so just nuke the block.
    if (DTU)
      DTU->deleteBB(BB);
    else
      BB->eraseFromParent();
    return true;
  }

  return Changed;
}

static bool CasesAreContiguous(SmallVectorImpl<ConstantInt *> &Cases) {
  assert(Cases.size() >= 1);

  array_pod_sort(Cases.begin(), Cases.end(), ConstantIntSortPredicate);
  for (size_t I = 1, E = Cases.size(); I != E; ++I) {
    if (Cases[I - 1]->getValue() != Cases[I]->getValue() + 1)
      return false;
  }
  return true;
}

static void createUnreachableSwitchDefault(SwitchInst *Switch,
                                           DomTreeUpdater *DTU) {
  LLVM_DEBUG(dbgs() << "SimplifyCFG: switch default is dead.\n");
  auto *BB = Switch->getParent();
  BasicBlock *NewDefaultBlock = SplitBlockPredecessors(
      Switch->getDefaultDest(), Switch->getParent(), "", DTU);
  auto *OrigDefaultBlock = Switch->getDefaultDest();
  Switch->setDefaultDest(&*NewDefaultBlock);
  if (DTU)
    DTU->applyUpdates({{DominatorTree::Insert, BB, &*NewDefaultBlock},
                       {DominatorTree::Delete, BB, OrigDefaultBlock}});
  SplitBlock(&*NewDefaultBlock, &NewDefaultBlock->front(), DTU);
  SmallVector<DominatorTree::UpdateType, 2> Updates;
  if (DTU)
    for (auto *Successor : successors(NewDefaultBlock))
      Updates.push_back({DominatorTree::Delete, NewDefaultBlock, Successor});
  auto *NewTerminator = NewDefaultBlock->getTerminator();
  new UnreachableInst(Switch->getContext(), NewTerminator);
  EraseTerminatorAndDCECond(NewTerminator);
  if (DTU)
    DTU->applyUpdates(Updates);
}

/// Turn a switch with two reachable destinations into an integer range
/// comparison and branch.
bool SimplifyCFGOpt::TurnSwitchRangeIntoICmp(SwitchInst *SI,
                                             IRBuilder<> &Builder) {
  assert(SI->getNumCases() > 1 && "Degenerate switch?");

  bool HasDefault =
      !isa<UnreachableInst>(SI->getDefaultDest()->getFirstNonPHIOrDbg());

  auto *BB = SI->getParent();

  // Partition the cases into two sets with different destinations.
  BasicBlock *DestA = HasDefault ? SI->getDefaultDest() : nullptr;
  BasicBlock *DestB = nullptr;
  SmallVector<ConstantInt *, 16> CasesA;
  SmallVector<ConstantInt *, 16> CasesB;

  for (auto Case : SI->cases()) {
    BasicBlock *Dest = Case.getCaseSuccessor();
    if (!DestA)
      DestA = Dest;
    if (Dest == DestA) {
      CasesA.push_back(Case.getCaseValue());
      continue;
    }
    if (!DestB)
      DestB = Dest;
    if (Dest == DestB) {
      CasesB.push_back(Case.getCaseValue());
      continue;
    }
    return false; // More than two destinations.
  }

  assert(DestA && DestB &&
         "Single-destination switch should have been folded.");
  assert(DestA != DestB);
  assert(DestB != SI->getDefaultDest());
  assert(!CasesB.empty() && "There must be non-default cases.");
  assert(!CasesA.empty() || HasDefault);

  // Figure out if one of the sets of cases form a contiguous range.
  SmallVectorImpl<ConstantInt *> *ContiguousCases = nullptr;
  BasicBlock *ContiguousDest = nullptr;
  BasicBlock *OtherDest = nullptr;
  if (!CasesA.empty() && CasesAreContiguous(CasesA)) {
    ContiguousCases = &CasesA;
    ContiguousDest = DestA;
    OtherDest = DestB;
  } else if (CasesAreContiguous(CasesB)) {
    ContiguousCases = &CasesB;
    ContiguousDest = DestB;
    OtherDest = DestA;
  } else
    return false;

  // Start building the compare and branch.

  Constant *Offset = ConstantExpr::getNeg(ContiguousCases->back());
  Constant *NumCases =
      ConstantInt::get(Offset->getType(), ContiguousCases->size());

  Value *Sub = SI->getCondition();
  if (!Offset->isNullValue())
    Sub = Builder.CreateAdd(Sub, Offset, Sub->getName() + ".off");

  Value *Cmp;
  // If NumCases overflowed, then all possible values jump to the successor.
  if (NumCases->isNullValue() && !ContiguousCases->empty())
    Cmp = ConstantInt::getTrue(SI->getContext());
  else
    Cmp = Builder.CreateICmpULT(Sub, NumCases, "switch");
  BranchInst *NewBI = Builder.CreateCondBr(Cmp, ContiguousDest, OtherDest);

  // Update weight for the newly-created conditional branch.
  if (HasBranchWeights(SI)) {
    SmallVector<uint64_t, 8> Weights;
    GetBranchWeights(SI, Weights);
    if (Weights.size() == 1 + SI->getNumCases()) {
      uint64_t TrueWeight = 0;
      uint64_t FalseWeight = 0;
      for (size_t I = 0, E = Weights.size(); I != E; ++I) {
        if (SI->getSuccessor(I) == ContiguousDest)
          TrueWeight += Weights[I];
        else
          FalseWeight += Weights[I];
      }
      while (TrueWeight > UINT32_MAX || FalseWeight > UINT32_MAX) {
        TrueWeight /= 2;
        FalseWeight /= 2;
      }
      setBranchWeights(NewBI, TrueWeight, FalseWeight);
    }
  }

  // Prune obsolete incoming values off the successors' PHI nodes.
  for (auto BBI = ContiguousDest->begin(); isa<PHINode>(BBI); ++BBI) {
    unsigned PreviousEdges = ContiguousCases->size();
    if (ContiguousDest == SI->getDefaultDest())
      ++PreviousEdges;
    for (unsigned I = 0, E = PreviousEdges - 1; I != E; ++I)
      cast<PHINode>(BBI)->removeIncomingValue(SI->getParent());
  }
  for (auto BBI = OtherDest->begin(); isa<PHINode>(BBI); ++BBI) {
    unsigned PreviousEdges = SI->getNumCases() - ContiguousCases->size();
    if (OtherDest == SI->getDefaultDest())
      ++PreviousEdges;
    for (unsigned I = 0, E = PreviousEdges - 1; I != E; ++I)
      cast<PHINode>(BBI)->removeIncomingValue(SI->getParent());
  }

  // Clean up the default block - it may have phis or other instructions before
  // the unreachable terminator.
  if (!HasDefault)
    createUnreachableSwitchDefault(SI, DTU);

  auto *UnreachableDefault = SI->getDefaultDest();

  // Drop the switch.
  SI->eraseFromParent();

  if (!HasDefault && DTU)
    DTU->applyUpdates({{DominatorTree::Delete, BB, UnreachableDefault}});

  return true;
}

/// Compute masked bits for the condition of a switch
/// and use it to remove dead cases.
static bool eliminateDeadSwitchCases(SwitchInst *SI, DomTreeUpdater *DTU,
                                     AssumptionCache *AC,
                                     const DataLayout &DL) {
  Value *Cond = SI->getCondition();
  unsigned Bits = Cond->getType()->getIntegerBitWidth();
  KnownBits Known = computeKnownBits(Cond, DL, 0, AC, SI);

  // We can also eliminate cases by determining that their values are outside of
  // the limited range of the condition based on how many significant (non-sign)
  // bits are in the condition value.
  unsigned ExtraSignBits = ComputeNumSignBits(Cond, DL, 0, AC, SI) - 1;
  unsigned MaxSignificantBitsInCond = Bits - ExtraSignBits;

  auto Range = computeConstantRange(Cond, true, AC); // INTEL
  // Gather dead cases.
  SmallVector<ConstantInt *, 8> DeadCases;
  SmallMapVector<BasicBlock *, int, 8> NumPerSuccessorCases;
  for (auto &Case : SI->cases()) {
    auto *Successor = Case.getCaseSuccessor();
    if (DTU)
      ++NumPerSuccessorCases[Successor];
    const APInt &CaseVal = Case.getCaseValue()->getValue();
    if (Known.Zero.intersects(CaseVal) || !Known.One.isSubsetOf(CaseVal) ||
        (CaseVal.getMinSignedBits() > MaxSignificantBitsInCond) || // INTEL
        !Range.contains(CaseVal)) { // INTEL
      DeadCases.push_back(Case.getCaseValue());
      if (DTU)
        --NumPerSuccessorCases[Successor];
      LLVM_DEBUG(dbgs() << "SimplifyCFG: switch case " << CaseVal
                        << " is dead.\n");
    }
  }

  // If we can prove that the cases must cover all possible values, the
  // default destination becomes dead and we can remove it.  If we know some
  // of the bits in the value, we can use that to more precisely compute the
  // number of possible unique case values.
  bool HasDefault =
      !isa<UnreachableInst>(SI->getDefaultDest()->getFirstNonPHIOrDbg());
  const unsigned NumUnknownBits =
      Bits - (Known.Zero | Known.One).countPopulation();
  assert(NumUnknownBits <= Bits);
  if (HasDefault && DeadCases.empty() &&
      NumUnknownBits < 64 /* avoid overflow */ &&
      SI->getNumCases() == (1ULL << NumUnknownBits)) {
    createUnreachableSwitchDefault(SI, DTU);
    return true;
  }

  if (DeadCases.empty())
    return false;

  SwitchInstProfUpdateWrapper SIW(*SI);
  for (ConstantInt *DeadCase : DeadCases) {
    SwitchInst::CaseIt CaseI = SI->findCaseValue(DeadCase);
    assert(CaseI != SI->case_default() &&
           "Case was not found. Probably mistake in DeadCases forming.");
    // Prune unused values from PHI nodes.
    CaseI->getCaseSuccessor()->removePredecessor(SI->getParent());
    SIW.removeCase(CaseI);
  }

  if (DTU) {
    std::vector<DominatorTree::UpdateType> Updates;
    for (const std::pair<BasicBlock *, int> &I : NumPerSuccessorCases)
      if (I.second == 0)
        Updates.push_back({DominatorTree::Delete, SI->getParent(), I.first});
    DTU->applyUpdates(Updates);
  }

  return true;
}

/// If BB would be eligible for simplification by
/// TryToSimplifyUncondBranchFromEmptyBlock (i.e. it is empty and terminated
/// by an unconditional branch), look at the phi node for BB in the successor
/// block and see if the incoming value is equal to CaseValue. If so, return
/// the phi node, and set PhiIndex to BB's index in the phi node.
static PHINode *FindPHIForConditionForwarding(ConstantInt *CaseValue,
                                              BasicBlock *BB, int *PhiIndex) {
  if (BB->getFirstNonPHIOrDbg() != BB->getTerminator())
    return nullptr; // BB must be empty to be a candidate for simplification.
  if (!BB->getSinglePredecessor())
    return nullptr; // BB must be dominated by the switch.

  BranchInst *Branch = dyn_cast<BranchInst>(BB->getTerminator());
  if (!Branch || !Branch->isUnconditional())
    return nullptr; // Terminator must be unconditional branch.

  BasicBlock *Succ = Branch->getSuccessor(0);

  for (PHINode &PHI : Succ->phis()) {
    int Idx = PHI.getBasicBlockIndex(BB);
    assert(Idx >= 0 && "PHI has no entry for predecessor?");

    Value *InValue = PHI.getIncomingValue(Idx);
    if (InValue != CaseValue)
      continue;

    *PhiIndex = Idx;
    return &PHI;
  }

  return nullptr;
}

/// Try to forward the condition of a switch instruction to a phi node
/// dominated by the switch, if that would mean that some of the destination
/// blocks of the switch can be folded away. Return true if a change is made.
static bool ForwardSwitchConditionToPHI(SwitchInst *SI) {
  using ForwardingNodesMap = DenseMap<PHINode *, SmallVector<int, 4>>;

  ForwardingNodesMap ForwardingNodes;
  BasicBlock *SwitchBlock = SI->getParent();
  bool Changed = false;
  for (auto &Case : SI->cases()) {
    ConstantInt *CaseValue = Case.getCaseValue();
    BasicBlock *CaseDest = Case.getCaseSuccessor();

    // Replace phi operands in successor blocks that are using the constant case
    // value rather than the switch condition variable:
    //   switchbb:
    //   switch i32 %x, label %default [
    //     i32 17, label %succ
    //   ...
    //   succ:
    //     %r = phi i32 ... [ 17, %switchbb ] ...
    // -->
    //     %r = phi i32 ... [ %x, %switchbb ] ...

    for (PHINode &Phi : CaseDest->phis()) {
      // This only works if there is exactly 1 incoming edge from the switch to
      // a phi. If there is >1, that means multiple cases of the switch map to 1
      // value in the phi, and that phi value is not the switch condition. Thus,
      // this transform would not make sense (the phi would be invalid because
      // a phi can't have different incoming values from the same block).
      int SwitchBBIdx = Phi.getBasicBlockIndex(SwitchBlock);
      if (Phi.getIncomingValue(SwitchBBIdx) == CaseValue &&
          count(Phi.blocks(), SwitchBlock) == 1) {
        Phi.setIncomingValue(SwitchBBIdx, SI->getCondition());
        Changed = true;
      }
    }

    // Collect phi nodes that are indirectly using this switch's case constants.
    int PhiIdx;
    if (auto *Phi = FindPHIForConditionForwarding(CaseValue, CaseDest, &PhiIdx))
      ForwardingNodes[Phi].push_back(PhiIdx);
  }

  for (auto &ForwardingNode : ForwardingNodes) {
    PHINode *Phi = ForwardingNode.first;
    SmallVectorImpl<int> &Indexes = ForwardingNode.second;
    if (Indexes.size() < 2)
      continue;

    for (int Index : Indexes)
      Phi->setIncomingValue(Index, SI->getCondition());
    Changed = true;
  }

  return Changed;
}

/// Return true if the backend will be able to handle
/// initializing an array of constants like C.
static bool ValidLookupTableConstant(Constant *C, const TargetTransformInfo &TTI) {
  if (C->isThreadDependent())
    return false;
  if (C->isDLLImportDependent())
    return false;

  if (!isa<ConstantFP>(C) && !isa<ConstantInt>(C) &&
      !isa<ConstantPointerNull>(C) && !isa<GlobalValue>(C) &&
      !isa<UndefValue>(C) && !isa<ConstantExpr>(C))
    return false;

  if (ConstantExpr *CE = dyn_cast<ConstantExpr>(C)) {
    if (!CE->isGEPWithNoNotionalOverIndexing())
      return false;
    if (!ValidLookupTableConstant(CE->getOperand(0), TTI))
      return false;
  }

  if (!TTI.shouldBuildLookupTablesForConstant(C))
    return false;

  return true;
}

/// If V is a Constant, return it. Otherwise, try to look up
/// its constant value in ConstantPool, returning 0 if it's not there.
static Constant *
LookupConstant(Value *V,
               const SmallDenseMap<Value *, Constant *> &ConstantPool) {
  if (Constant *C = dyn_cast<Constant>(V))
    return C;
  return ConstantPool.lookup(V);
}

/// Try to fold instruction I into a constant. This works for
/// simple instructions such as binary operations where both operands are
/// constant or can be replaced by constants from the ConstantPool. Returns the
/// resulting constant on success, 0 otherwise.
static Constant *
ConstantFold(Instruction *I, const DataLayout &DL,
             const SmallDenseMap<Value *, Constant *> &ConstantPool) {
  if (SelectInst *Select = dyn_cast<SelectInst>(I)) {
    Constant *A = LookupConstant(Select->getCondition(), ConstantPool);
    if (!A)
      return nullptr;
    if (A->isAllOnesValue())
      return LookupConstant(Select->getTrueValue(), ConstantPool);
    if (A->isNullValue())
      return LookupConstant(Select->getFalseValue(), ConstantPool);
    return nullptr;
  }

  SmallVector<Constant *, 4> COps;
  for (unsigned N = 0, E = I->getNumOperands(); N != E; ++N) {
    if (Constant *A = LookupConstant(I->getOperand(N), ConstantPool))
      COps.push_back(A);
    else
      return nullptr;
  }

  if (CmpInst *Cmp = dyn_cast<CmpInst>(I)) {
    return ConstantFoldCompareInstOperands(Cmp->getPredicate(), COps[0],
                                           COps[1], DL);
  }

  return ConstantFoldInstOperands(I, COps, DL);
}

/// Try to determine the resulting constant values in phi nodes
/// at the common destination basic block, *CommonDest, for one of the case
/// destionations CaseDest corresponding to value CaseVal (0 for the default
/// case), of a switch instruction SI.
static bool
GetCaseResults(SwitchInst *SI, ConstantInt *CaseVal, BasicBlock *CaseDest,
               BasicBlock **CommonDest,
               SmallVectorImpl<std::pair<PHINode *, Constant *>> &Res,
               const DataLayout &DL, const TargetTransformInfo &TTI) {
  // The block from which we enter the common destination.
  BasicBlock *Pred = SI->getParent();

  // If CaseDest is empty except for some side-effect free instructions through
  // which we can constant-propagate the CaseVal, continue to its successor.
  SmallDenseMap<Value *, Constant *> ConstantPool;
  ConstantPool.insert(std::make_pair(SI->getCondition(), CaseVal));
  for (Instruction &I :CaseDest->instructionsWithoutDebug()) {
    if (I.isTerminator()) {
      // If the terminator is a simple branch, continue to the next block.
      if (I.getNumSuccessors() != 1 || I.isExceptionalTerminator())
        return false;
      Pred = CaseDest;
      CaseDest = I.getSuccessor(0);
    } else if (Constant *C = ConstantFold(&I, DL, ConstantPool)) {
      // Instruction is side-effect free and constant.

      // If the instruction has uses outside this block or a phi node slot for
      // the block, it is not safe to bypass the instruction since it would then
      // no longer dominate all its uses.
      for (auto &Use : I.uses()) {
        User *User = Use.getUser();
        if (Instruction *I = dyn_cast<Instruction>(User))
          if (I->getParent() == CaseDest)
            continue;
        if (PHINode *Phi = dyn_cast<PHINode>(User))
          if (Phi->getIncomingBlock(Use) == CaseDest)
            continue;
        return false;
      }

      ConstantPool.insert(std::make_pair(&I, C));
    } else {
      break;
    }
  }

  // If we did not have a CommonDest before, use the current one.
  if (!*CommonDest)
    *CommonDest = CaseDest;
  // If the destination isn't the common one, abort.
  if (CaseDest != *CommonDest)
    return false;

  // Get the values for this case from phi nodes in the destination block.
  for (PHINode &PHI : (*CommonDest)->phis()) {
    int Idx = PHI.getBasicBlockIndex(Pred);
    if (Idx == -1)
      continue;

    Constant *ConstVal =
        LookupConstant(PHI.getIncomingValue(Idx), ConstantPool);
    if (!ConstVal)
      return false;

    // Be conservative about which kinds of constants we support.
    if (!ValidLookupTableConstant(ConstVal, TTI))
      return false;

    Res.push_back(std::make_pair(&PHI, ConstVal));
  }

  return Res.size() > 0;
}

#if INTEL_CUSTOMIZATION
/// Try to determine the resulting values in PHI nodes in the common destination
/// basic block, *CommonDest, for one of the case destinations CaseDest.
static bool
GetCaseResultPHIValues(SwitchInst *SI, BasicBlock *CaseDest,
                       BasicBlock **CommonDest,
                       SmallVectorImpl<std::pair<PHINode *, Value *>> &Res) {
  // The block from which we enter the common destination.
  BasicBlock *Pred = SI->getParent();
 
  // If CaseDest has PHI node, then it is the common destination block. 
  // Otherwise, if CaseDest has an unconditional branch and no other 
  // meaningful instructions, then its successor should be the common 
  // destination block.
  for (BasicBlock::iterator I = CaseDest->begin(), E = CaseDest->end();
                            I != E; ++I) {
    if (I->isTerminator()) {
      if (I->getNumSuccessors() != 1)
        return false;
      Pred = CaseDest;
      CaseDest = I->getSuccessor(0);
    } else if (isa<DbgInfoIntrinsic>(I)) {
      // Skip debug intrinsic.
      continue;
    } else if (isa<PHINode>(I)) {
      break;
    } else {
      return false;
    }
  }

  if (!*CommonDest)
    *CommonDest = CaseDest;
  
  // If this case's destination block doesn't match the given common
  // destination block, we don't need to get its results.
  if (*CommonDest != CaseDest)
    return false;

  // Collect case results from phi nodes in the common destination block.
  BasicBlock::iterator I = CaseDest->begin();
  while (PHINode *PHI = dyn_cast<PHINode>(I)) {
    int Idx = PHI->getBasicBlockIndex(Pred);
    assert(Idx != -1 && "Wrong predecessor");

    Res.push_back(std::make_pair(PHI, PHI->getIncomingValue(Idx)));
    ++I;
  }
  
  return true;
}
#endif // INTEL_CUSTOMIZATION

// Helper function used to add CaseVal to the list of cases that generate
// Result. Returns the updated number of cases that generate this result.
static uintptr_t MapCaseToResult(ConstantInt *CaseVal,
                                 SwitchCaseResultVectorTy &UniqueResults,
                                 Constant *Result) {
  for (auto &I : UniqueResults) {
    if (I.first == Result) {
      I.second.push_back(CaseVal);
      return I.second.size();
    }
  }
  UniqueResults.push_back(
      std::make_pair(Result, SmallVector<ConstantInt *, 4>(1, CaseVal)));
  return 1;
}

// Helper function that initializes a map containing
// results for the PHI node of the common destination block for a switch
// instruction. Returns false if multiple PHI nodes have been found or if
// there is not a common destination block for the switch.
static bool
InitializeUniqueCases(SwitchInst *SI, PHINode *&PHI, BasicBlock *&CommonDest,
                      SwitchCaseResultVectorTy &UniqueResults,
                      Constant *&DefaultResult, const DataLayout &DL,
                      const TargetTransformInfo &TTI,
                      uintptr_t MaxUniqueResults, uintptr_t MaxCasesPerResult) {
  for (auto &I : SI->cases()) {
    ConstantInt *CaseVal = I.getCaseValue();

    // Resulting value at phi nodes for this case value.
    SwitchCaseResultsTy Results;
    if (!GetCaseResults(SI, CaseVal, I.getCaseSuccessor(), &CommonDest, Results,
                        DL, TTI))
      return false;

    // Only one value per case is permitted.
    if (Results.size() > 1)
      return false;

    // Add the case->result mapping to UniqueResults.
    const uintptr_t NumCasesForResult =
        MapCaseToResult(CaseVal, UniqueResults, Results.begin()->second);

    // Early out if there are too many cases for this result.
    if (NumCasesForResult > MaxCasesPerResult)
      return false;

    // Early out if there are too many unique results.
    if (UniqueResults.size() > MaxUniqueResults)
      return false;

    // Check the PHI consistency.
    if (!PHI)
      PHI = Results[0].first;
    else if (PHI != Results[0].first)
      return false;
  }
  // Find the default result value.
  SmallVector<std::pair<PHINode *, Constant *>, 1> DefaultResults;
  BasicBlock *DefaultDest = SI->getDefaultDest();
  GetCaseResults(SI, nullptr, SI->getDefaultDest(), &CommonDest, DefaultResults,
                 DL, TTI);
  // If the default value is not found abort unless the default destination
  // is unreachable.
  DefaultResult =
      DefaultResults.size() == 1 ? DefaultResults.begin()->second : nullptr;
  if ((!DefaultResult &&
       !isa<UnreachableInst>(DefaultDest->getFirstNonPHIOrDbg())))
    return false;

  return true;
}

// Helper function that checks if it is possible to transform a switch with only
// two cases (or two cases + default) that produces a result into a select.
// Example:
// switch (a) {
//   case 10:                %0 = icmp eq i32 %a, 10
//     return 10;            %1 = select i1 %0, i32 10, i32 4
//   case 20:        ---->   %2 = icmp eq i32 %a, 20
//     return 2;             %3 = select i1 %2, i32 2, i32 %1
//   default:
//     return 4;
// }
static Value *ConvertTwoCaseSwitch(const SwitchCaseResultVectorTy &ResultVector,
                                   Constant *DefaultResult, Value *Condition,
                                   IRBuilder<> &Builder) {
  assert(ResultVector.size() == 2 &&
         "We should have exactly two unique results at this point");
  // If we are selecting between only two cases transform into a simple
  // select or a two-way select if default is possible.
  if (ResultVector[0].second.size() == 1 &&
      ResultVector[1].second.size() == 1) {
    ConstantInt *const FirstCase = ResultVector[0].second[0];
    ConstantInt *const SecondCase = ResultVector[1].second[0];

    bool DefaultCanTrigger = DefaultResult;
    Value *SelectValue = ResultVector[1].first;
    if (DefaultCanTrigger) {
      Value *const ValueCompare =
          Builder.CreateICmpEQ(Condition, SecondCase, "switch.selectcmp");
      SelectValue = Builder.CreateSelect(ValueCompare, ResultVector[1].first,
                                         DefaultResult, "switch.select");
    }
    Value *const ValueCompare =
        Builder.CreateICmpEQ(Condition, FirstCase, "switch.selectcmp");
    return Builder.CreateSelect(ValueCompare, ResultVector[0].first,
                                SelectValue, "switch.select");
  }

  return nullptr;
}

// Helper function to cleanup a switch instruction that has been converted into
// a select, fixing up PHI nodes and basic blocks.
static void RemoveSwitchAfterSelectConversion(SwitchInst *SI, PHINode *PHI,
                                              Value *SelectValue,
                                              IRBuilder<> &Builder,
                                              DomTreeUpdater *DTU) {
  std::vector<DominatorTree::UpdateType> Updates;

  BasicBlock *SelectBB = SI->getParent();
  BasicBlock *DestBB = PHI->getParent();

  if (DTU && !is_contained(predecessors(DestBB), SelectBB))
    Updates.push_back({DominatorTree::Insert, SelectBB, DestBB});
  Builder.CreateBr(DestBB);

  // Remove the switch.

  while (PHI->getBasicBlockIndex(SelectBB) >= 0)
    PHI->removeIncomingValue(SelectBB);
  PHI->addIncoming(SelectValue, SelectBB);

  for (unsigned i = 0, e = SI->getNumSuccessors(); i < e; ++i) {
    BasicBlock *Succ = SI->getSuccessor(i);

    if (Succ == DestBB)
      continue;
    Succ->removePredecessor(SelectBB);
    if (DTU)
      Updates.push_back({DominatorTree::Delete, SelectBB, Succ});
  }
  SI->eraseFromParent();
  if (DTU)
    DTU->applyUpdates(Updates);
}

/// If the switch is only used to initialize one or more
/// phi nodes in a common successor block with only two different
/// constant values, replace the switch with select.
static bool switchToSelect(SwitchInst *SI, IRBuilder<> &Builder,
                           DomTreeUpdater *DTU, const DataLayout &DL,
                           const TargetTransformInfo &TTI) {
  Value *const Cond = SI->getCondition();
  PHINode *PHI = nullptr;
  BasicBlock *CommonDest = nullptr;
  Constant *DefaultResult;
  SwitchCaseResultVectorTy UniqueResults;
  // Collect all the cases that will deliver the same value from the switch.
  if (!InitializeUniqueCases(SI, PHI, CommonDest, UniqueResults, DefaultResult,
                             DL, TTI, 2, 1))
    return false;
  // Selects choose between maximum two values.
  if (UniqueResults.size() != 2)
    return false;
  assert(PHI != nullptr && "PHI for value select not found");

  Builder.SetInsertPoint(SI);
  Value *SelectValue =
      ConvertTwoCaseSwitch(UniqueResults, DefaultResult, Cond, Builder);
  if (SelectValue) {
    RemoveSwitchAfterSelectConversion(SI, PHI, SelectValue, Builder, DTU);
    return true;
  }
  // The switch couldn't be converted into a select.
  return false;
}

#if INTEL_CUSTOMIZATION
/// Try to remove cases that have same results as the default case in the
/// PHI nodes at the common destination basic block.
static bool EliminateRedundantCases(SwitchInst *SI, DomTreeUpdater *DTU) {
  bool Modified = false;

  // Remove cases that have the same successor as the default case.
  for (auto C = SI->case_end(), E = SI->case_begin(); C != E;) {
    --C;
    if (C->getCaseSuccessor() == SI->getDefaultDest()) {
      C->getCaseSuccessor()->removePredecessor(SI->getParent());
      SI->removeCase(C);
      Modified = true;
    }
  }

  SmallVector<std::pair<PHINode *, Value *>, 4> DefaultResults;
  BasicBlock *DefaultDest = nullptr;

  // Try to get PHI node results for the default case. If this fails, then stop 
  // this optimization.
  if (!GetCaseResultPHIValues(SI, SI->getDefaultDest(), &DefaultDest,
                              DefaultResults))
    return false;
  
  SmallVector<std::pair<PHINode *, Value *>, 4> CaseResults;
  SmallVector<SwitchInst::CaseIt, 2> CasesToBeRemoved;

  // Loop through all cases, trying to get PHI node results for each case. If
  // this case goes to the same destination block and generates same values
  // as the default case, then it's safe to remove this case.
  for (auto C = SI->case_begin(), E = SI->case_end(); C != E; ++C) {
    CaseResults.clear();
    if (!GetCaseResultPHIValues(SI, C->getCaseSuccessor(), &DefaultDest, 
                                CaseResults)) 
      continue;
   
    // Check if this case has the same number of results as the default case.
    if (CaseResults.size() != DefaultResults.size()) 
      continue;

    bool Match = true;
    auto CaseResIt = CaseResults.begin(), CaseResEnd = CaseResults.end();
    auto DefaultResIt = DefaultResults.begin();
    while (CaseResIt != CaseResEnd) {
      // Compare the result values.
      if (CaseResIt->first != DefaultResIt->first || 
          CaseResIt->second != DefaultResIt->second) {
        Match = false;
        break;
      }
      ++CaseResIt;
      ++DefaultResIt;
    }
  
    // This case is redundant.
    if (Match) 
      CasesToBeRemoved.push_back(C);
  }

  // If there is profile data on the switch instruction, collect
  // a mapping of the case constant to the branch weight so that the
  // profile weights can be reconstructed. We need this mapping because the
  // update to the switch instruction may reorder the case value list, so we
  // cannot just modify the branch weight list to drop entries from the indices
  // of the cases being removed.
  DenseMap<ConstantInt *, uint64_t> OrigValueToWeight;
  uint64_t DefaultExecWeight = 0;
  bool ProfileUpdateNeeded = false;
  if (!CasesToBeRemoved.empty() && HasBranchWeights(SI)) {
    SmallVector<uint64_t, 8> Weights;
    GetBranchWeights(SI, Weights);

    // Make sure there is a weight for each case. The IR verifier should
    // report the module as broken, if this is not true.
    if (Weights.size() == 1 + SI->getNumCases()) {
      ProfileUpdateNeeded = true;
      DefaultExecWeight = Weights[0];
      uint32_t Idx = 1;
      for (auto C = SI->case_begin(), E = SI->case_end(); C != E; ++C)
        OrigValueToWeight.insert({ C->getCaseValue(), Weights[Idx++] });
    }
  }

  // Remove all redundant cases.
  std::vector<DominatorTree::UpdateType> Updates;
  for (auto C = CasesToBeRemoved.rbegin(), E = CasesToBeRemoved.rend(); C != E;
       ++C) {
    if (ProfileUpdateNeeded) {
      auto Weight = OrigValueToWeight[(*C)->getCaseValue()];
      DefaultExecWeight += Weight;
    }

    auto *SwitchBlock = SI->getParent();
    auto *CaseBlock = (*C)->getCaseSuccessor();
    CaseBlock->removePredecessor(SwitchBlock);
    Updates.push_back({DominatorTree::Delete, SwitchBlock, CaseBlock});
    SI->removeCase(*C);
    Modified = true;
  }

  if (DTU && Modified)
    DTU->applyUpdatesPermissive(Updates);

  if (ProfileUpdateNeeded) {
    // Construct a new vector of profile counts for the cases that remain, in
    // the order the case constants now exist in the switch instruction.
    //
    // Note, the profile metadata uses 32 bit values, however the
    // GetBranchWeights() routine extracts them as 64-bit values. If the default
    // execution count value has exceeded to max for a 32-bit, we need to
    // normalize the values.
    SmallVector<uint32_t, 8> NewWeights;
    uint64_t NormalizationValue =
        DefaultExecWeight <= std::numeric_limits<uint32_t>::max()
            ? 1
            : DefaultExecWeight / std::numeric_limits<uint32_t>::max() + 1;

    NewWeights.push_back(DefaultExecWeight / NormalizationValue);
    for (auto C = SI->case_begin(), E = SI->case_end(); C != E; ++C) {
      auto Weight = OrigValueToWeight[C->getCaseValue()] / NormalizationValue;
      NewWeights.push_back(Weight);
    }

    setBranchWeights(SI, NewWeights);
  }

  return Modified;
}
#endif // INTEL_CUSTOMIZATION

namespace {

/// This class represents a lookup table that can be used to replace a switch.
class SwitchLookupTable {
public:
  /// Create a lookup table to use as a switch replacement with the contents
  /// of Values, using DefaultValue to fill any holes in the table.
  SwitchLookupTable(
      Module &M, uint64_t TableSize, ConstantInt *Offset,
      const SmallVectorImpl<std::pair<ConstantInt *, Constant *>> &Values,
      Constant *DefaultValue, const DataLayout &DL, const StringRef &FuncName);

  /// Build instructions with Builder to retrieve the value at
  /// the position given by Index in the lookup table.
  Value *BuildLookup(Value *Index, IRBuilder<> &Builder);

  /// Return true if a table with TableSize elements of
  /// type ElementType would fit in a target-legal register.
  static bool WouldFitInRegister(const DataLayout &DL, uint64_t TableSize,
                                 Type *ElementType);

private:
  // Depending on the contents of the table, it can be represented in
  // different ways.
  enum {
    // For tables where each element contains the same value, we just have to
    // store that single value and return it for each lookup.
    SingleValueKind,

    // For tables where there is a linear relationship between table index
    // and values. We calculate the result with a simple multiplication
    // and addition instead of a table lookup.
    LinearMapKind,

    // For small tables with integer elements, we can pack them into a bitmap
    // that fits into a target-legal register. Values are retrieved by
    // shift and mask operations.
    BitMapKind,

    // The table is stored as an array of values. Values are retrieved by load
    // instructions from the table.
    ArrayKind
  } Kind;

  // For SingleValueKind, this is the single value.
  Constant *SingleValue = nullptr;

  // For BitMapKind, this is the bitmap.
  ConstantInt *BitMap = nullptr;
  IntegerType *BitMapElementTy = nullptr;

  // For LinearMapKind, these are the constants used to derive the value.
  ConstantInt *LinearOffset = nullptr;
  ConstantInt *LinearMultiplier = nullptr;

  // For ArrayKind, this is the array.
  GlobalVariable *Array = nullptr;
};

} // end anonymous namespace

SwitchLookupTable::SwitchLookupTable(
    Module &M, uint64_t TableSize, ConstantInt *Offset,
    const SmallVectorImpl<std::pair<ConstantInt *, Constant *>> &Values,
    Constant *DefaultValue, const DataLayout &DL, const StringRef &FuncName) {
  assert(Values.size() && "Can't build lookup table without values!");
  assert(TableSize >= Values.size() && "Can't fit values in table!");

  // If all values in the table are equal, this is that value.
  SingleValue = Values.begin()->second;

  Type *ValueType = Values.begin()->second->getType();

  // Build up the table contents.
  SmallVector<Constant *, 64> TableContents(TableSize);
  for (size_t I = 0, E = Values.size(); I != E; ++I) {
    ConstantInt *CaseVal = Values[I].first;
    Constant *CaseRes = Values[I].second;
    assert(CaseRes->getType() == ValueType);

    uint64_t Idx = (CaseVal->getValue() - Offset->getValue()).getLimitedValue();
    TableContents[Idx] = CaseRes;

    if (CaseRes != SingleValue)
      SingleValue = nullptr;
  }

  // Fill in any holes in the table with the default result.
  if (Values.size() < TableSize) {
    assert(DefaultValue &&
           "Need a default value to fill the lookup table holes.");
    assert(DefaultValue->getType() == ValueType);
    for (uint64_t I = 0; I < TableSize; ++I) {
      if (!TableContents[I])
        TableContents[I] = DefaultValue;
    }

    if (DefaultValue != SingleValue)
      SingleValue = nullptr;
  }

  // If each element in the table contains the same value, we only need to store
  // that single value.
  if (SingleValue) {
    Kind = SingleValueKind;
    return;
  }

  // Check if we can derive the value with a linear transformation from the
  // table index.
  if (isa<IntegerType>(ValueType)) {
    bool LinearMappingPossible = true;
    APInt PrevVal;
    APInt DistToPrev;
    assert(TableSize >= 2 && "Should be a SingleValue table.");
    // Check if there is the same distance between two consecutive values.
    for (uint64_t I = 0; I < TableSize; ++I) {
      ConstantInt *ConstVal = dyn_cast<ConstantInt>(TableContents[I]);
      if (!ConstVal) {
        // This is an undef. We could deal with it, but undefs in lookup tables
        // are very seldom. It's probably not worth the additional complexity.
        LinearMappingPossible = false;
        break;
      }
      const APInt &Val = ConstVal->getValue();
      if (I != 0) {
        APInt Dist = Val - PrevVal;
        if (I == 1) {
          DistToPrev = Dist;
        } else if (Dist != DistToPrev) {
          LinearMappingPossible = false;
          break;
        }
      }
      PrevVal = Val;
    }
    if (LinearMappingPossible) {
      LinearOffset = cast<ConstantInt>(TableContents[0]);
      LinearMultiplier = ConstantInt::get(M.getContext(), DistToPrev);
      Kind = LinearMapKind;
      ++NumLinearMaps;
      return;
    }
  }

  // If the type is integer and the table fits in a register, build a bitmap.
  if (WouldFitInRegister(DL, TableSize, ValueType)) {
    IntegerType *IT = cast<IntegerType>(ValueType);
    APInt TableInt(TableSize * IT->getBitWidth(), 0);
    for (uint64_t I = TableSize; I > 0; --I) {
      TableInt <<= IT->getBitWidth();
      // Insert values into the bitmap. Undef values are set to zero.
      if (!isa<UndefValue>(TableContents[I - 1])) {
        ConstantInt *Val = cast<ConstantInt>(TableContents[I - 1]);
        TableInt |= Val->getValue().zext(TableInt.getBitWidth());
      }
    }
    BitMap = ConstantInt::get(M.getContext(), TableInt);
    BitMapElementTy = IT;
    Kind = BitMapKind;
    ++NumBitMaps;
    return;
  }

  // Store the table in an array.
  ArrayType *ArrayTy = ArrayType::get(ValueType, TableSize);
  Constant *Initializer = ConstantArray::get(ArrayTy, TableContents);

  Array = new GlobalVariable(M, ArrayTy, /*isConstant=*/true,
                             GlobalVariable::PrivateLinkage, Initializer,
                             "switch.table." + FuncName);
  Array->setUnnamedAddr(GlobalValue::UnnamedAddr::Global);
  // Set the alignment to that of an array items. We will be only loading one
  // value out of it.
  Array->setAlignment(Align(DL.getPrefTypeAlignment(ValueType)));
  Kind = ArrayKind;
}

Value *SwitchLookupTable::BuildLookup(Value *Index, IRBuilder<> &Builder) {
  switch (Kind) {
  case SingleValueKind:
    return SingleValue;
  case LinearMapKind: {
    // Derive the result value from the input value.
    Value *Result = Builder.CreateIntCast(Index, LinearMultiplier->getType(),
                                          false, "switch.idx.cast");
    if (!LinearMultiplier->isOne())
      Result = Builder.CreateMul(Result, LinearMultiplier, "switch.idx.mult");
    if (!LinearOffset->isZero())
      Result = Builder.CreateAdd(Result, LinearOffset, "switch.offset");
    return Result;
  }
  case BitMapKind: {
    // Type of the bitmap (e.g. i59).
    IntegerType *MapTy = BitMap->getType();

    // Cast Index to the same type as the bitmap.
    // Note: The Index is <= the number of elements in the table, so
    // truncating it to the width of the bitmask is safe.
    Value *ShiftAmt = Builder.CreateZExtOrTrunc(Index, MapTy, "switch.cast");

    // Multiply the shift amount by the element width.
    ShiftAmt = Builder.CreateMul(
        ShiftAmt, ConstantInt::get(MapTy, BitMapElementTy->getBitWidth()),
        "switch.shiftamt");

    // Shift down.
    Value *DownShifted =
        Builder.CreateLShr(BitMap, ShiftAmt, "switch.downshift");
    // Mask off.
    return Builder.CreateTrunc(DownShifted, BitMapElementTy, "switch.masked");
  }
  case ArrayKind: {
    // Make sure the table index will not overflow when treated as signed.
    IntegerType *IT = cast<IntegerType>(Index->getType());
    uint64_t TableSize =
        Array->getInitializer()->getType()->getArrayNumElements();
    if (TableSize > (1ULL << (IT->getBitWidth() - 1)))
      Index = Builder.CreateZExt(
          Index, IntegerType::get(IT->getContext(), IT->getBitWidth() + 1),
          "switch.tableidx.zext");

    Value *GEPIndices[] = {Builder.getInt32(0), Index};
    Value *GEP = Builder.CreateInBoundsGEP(Array->getValueType(), Array,
                                           GEPIndices, "switch.gep");
    return Builder.CreateLoad(
        cast<ArrayType>(Array->getValueType())->getElementType(), GEP,
        "switch.load");
  }
  }
  llvm_unreachable("Unknown lookup table kind!");
}

bool SwitchLookupTable::WouldFitInRegister(const DataLayout &DL,
                                           uint64_t TableSize,
                                           Type *ElementType) {
  auto *IT = dyn_cast<IntegerType>(ElementType);
  if (!IT)
    return false;
  // FIXME: If the type is wider than it needs to be, e.g. i8 but all values
  // are <= 15, we could try to narrow the type.

  // Avoid overflow, fitsInLegalInteger uses unsigned int for the width.
  if (TableSize >= UINT_MAX / IT->getBitWidth())
    return false;
  return DL.fitsInLegalInteger(TableSize * IT->getBitWidth());
}

/// Determine whether a lookup table should be built for this switch, based on
/// the number of cases, size of the table, and the types of the results.
static bool
ShouldBuildLookupTable(SwitchInst *SI, uint64_t TableSize,
                       const TargetTransformInfo &TTI, const DataLayout &DL,
                       const SmallDenseMap<PHINode *, Type *> &ResultTypes) {
  if (SI->getNumCases() > TableSize || TableSize >= UINT64_MAX / 10)
    return false; // TableSize overflowed, or mul below might overflow.

  bool AllTablesFitInRegister = true;
  bool HasIllegalType = false;
  for (const auto &I : ResultTypes) {
    Type *Ty = I.second;

    // Saturate this flag to true.
    HasIllegalType = HasIllegalType || !TTI.isTypeLegal(Ty);

    // Saturate this flag to false.
    AllTablesFitInRegister =
        AllTablesFitInRegister &&
        SwitchLookupTable::WouldFitInRegister(DL, TableSize, Ty);

    // If both flags saturate, we're done. NOTE: This *only* works with
    // saturating flags, and all flags have to saturate first due to the
    // non-deterministic behavior of iterating over a dense map.
    if (HasIllegalType && !AllTablesFitInRegister)
      break;
  }

  // If each table would fit in a register, we should build it anyway.
  if (AllTablesFitInRegister)
    return true;

  // Don't build a table that doesn't fit in-register if it has illegal types.
  if (HasIllegalType)
    return false;

  // The table density should be at least 40%. This is the same criterion as for
  // jump tables, see SelectionDAGBuilder::handleJTSwitchCase.
  // FIXME: Find the best cut-off.
  return SI->getNumCases() * 10 >= TableSize * 4;
}

/// Try to reuse the switch table index compare. Following pattern:
/// \code
///     if (idx < tablesize)
///        r = table[idx]; // table does not contain default_value
///     else
///        r = default_value;
///     if (r != default_value)
///        ...
/// \endcode
/// Is optimized to:
/// \code
///     cond = idx < tablesize;
///     if (cond)
///        r = table[idx];
///     else
///        r = default_value;
///     if (cond)
///        ...
/// \endcode
/// Jump threading will then eliminate the second if(cond).
static void reuseTableCompare(
    User *PhiUser, BasicBlock *PhiBlock, BranchInst *RangeCheckBranch,
    Constant *DefaultValue,
    const SmallVectorImpl<std::pair<ConstantInt *, Constant *>> &Values) {
  ICmpInst *CmpInst = dyn_cast<ICmpInst>(PhiUser);
  if (!CmpInst)
    return;

  // We require that the compare is in the same block as the phi so that jump
  // threading can do its work afterwards.
  if (CmpInst->getParent() != PhiBlock)
    return;

  Constant *CmpOp1 = dyn_cast<Constant>(CmpInst->getOperand(1));
  if (!CmpOp1)
    return;

  Value *RangeCmp = RangeCheckBranch->getCondition();
  Constant *TrueConst = ConstantInt::getTrue(RangeCmp->getType());
  Constant *FalseConst = ConstantInt::getFalse(RangeCmp->getType());

  // Check if the compare with the default value is constant true or false.
  Constant *DefaultConst = ConstantExpr::getICmp(CmpInst->getPredicate(),
                                                 DefaultValue, CmpOp1, true);
  if (DefaultConst != TrueConst && DefaultConst != FalseConst)
    return;

  // Check if the compare with the case values is distinct from the default
  // compare result.
  for (auto ValuePair : Values) {
    Constant *CaseConst = ConstantExpr::getICmp(CmpInst->getPredicate(),
                                                ValuePair.second, CmpOp1, true);
    if (!CaseConst || CaseConst == DefaultConst || isa<UndefValue>(CaseConst))
      return;
    assert((CaseConst == TrueConst || CaseConst == FalseConst) &&
           "Expect true or false as compare result.");
  }

  // Check if the branch instruction dominates the phi node. It's a simple
  // dominance check, but sufficient for our needs.
  // Although this check is invariant in the calling loops, it's better to do it
  // at this late stage. Practically we do it at most once for a switch.
  BasicBlock *BranchBlock = RangeCheckBranch->getParent();
  for (BasicBlock *Pred : predecessors(PhiBlock)) {
    if (Pred != BranchBlock && Pred->getUniquePredecessor() != BranchBlock)
      return;
  }

  if (DefaultConst == FalseConst) {
    // The compare yields the same result. We can replace it.
    CmpInst->replaceAllUsesWith(RangeCmp);
    ++NumTableCmpReuses;
  } else {
    // The compare yields the same result, just inverted. We can replace it.
    Value *InvertedTableCmp = BinaryOperator::CreateXor(
        RangeCmp, ConstantInt::get(RangeCmp->getType(), 1), "inverted.cmp",
        RangeCheckBranch);
    CmpInst->replaceAllUsesWith(InvertedTableCmp);
    ++NumTableCmpReuses;
  }
}

/// If the switch is only used to initialize one or more phi nodes in a common
/// successor block with different constant values, replace the switch with
/// lookup tables.
static bool SwitchToLookupTable(SwitchInst *SI, IRBuilder<> &Builder,
                                DomTreeUpdater *DTU, const DataLayout &DL,
                                const TargetTransformInfo &TTI) {
  assert(SI->getNumCases() > 1 && "Degenerate switch?");

  BasicBlock *BB = SI->getParent();
  Function *Fn = BB->getParent();
  // Only build lookup table when we have a target that supports it or the
  // attribute is not set.
  if (!TTI.shouldBuildLookupTables() ||
      (Fn->getFnAttribute("no-jump-tables").getValueAsString() == "true"))
    return false;

  // FIXME: If the switch is too sparse for a lookup table, perhaps we could
  // split off a dense part and build a lookup table for that.

  // FIXME: This creates arrays of GEPs to constant strings, which means each
  // GEP needs a runtime relocation in PIC code. We should just build one big
  // string and lookup indices into that.

  // Ignore switches with less than three cases. Lookup tables will not make
  // them faster, so we don't analyze them.
  if (SI->getNumCases() < 3)
    return false;

  // Figure out the corresponding result for each case value and phi node in the
  // common destination, as well as the min and max case values.
  assert(!SI->cases().empty());
  SwitchInst::CaseIt CI = SI->case_begin();
  ConstantInt *MinCaseVal = CI->getCaseValue();
  ConstantInt *MaxCaseVal = CI->getCaseValue();

  BasicBlock *CommonDest = nullptr;

  using ResultListTy = SmallVector<std::pair<ConstantInt *, Constant *>, 4>;
  SmallDenseMap<PHINode *, ResultListTy> ResultLists;

  SmallDenseMap<PHINode *, Constant *> DefaultResults;
  SmallDenseMap<PHINode *, Type *> ResultTypes;
  SmallVector<PHINode *, 4> PHIs;

  for (SwitchInst::CaseIt E = SI->case_end(); CI != E; ++CI) {
    ConstantInt *CaseVal = CI->getCaseValue();
    if (CaseVal->getValue().slt(MinCaseVal->getValue()))
      MinCaseVal = CaseVal;
    if (CaseVal->getValue().sgt(MaxCaseVal->getValue()))
      MaxCaseVal = CaseVal;

    // Resulting value at phi nodes for this case value.
    using ResultsTy = SmallVector<std::pair<PHINode *, Constant *>, 4>;
    ResultsTy Results;
    if (!GetCaseResults(SI, CaseVal, CI->getCaseSuccessor(), &CommonDest,
                        Results, DL, TTI))
      return false;

    // Append the result from this case to the list for each phi.
    for (const auto &I : Results) {
      PHINode *PHI = I.first;
      Constant *Value = I.second;
      if (!ResultLists.count(PHI))
        PHIs.push_back(PHI);
      ResultLists[PHI].push_back(std::make_pair(CaseVal, Value));
    }
  }

  // Keep track of the result types.
  for (PHINode *PHI : PHIs) {
    ResultTypes[PHI] = ResultLists[PHI][0].second->getType();
  }

  uint64_t NumResults = ResultLists[PHIs[0]].size();
  APInt RangeSpread = MaxCaseVal->getValue() - MinCaseVal->getValue();
  uint64_t TableSize = RangeSpread.getLimitedValue() + 1;
  bool TableHasHoles = (NumResults < TableSize);

  // If the table has holes, we need a constant result for the default case
  // or a bitmask that fits in a register.
  SmallVector<std::pair<PHINode *, Constant *>, 4> DefaultResultsList;
  bool HasDefaultResults =
      GetCaseResults(SI, nullptr, SI->getDefaultDest(), &CommonDest,
                     DefaultResultsList, DL, TTI);

  bool NeedMask = (TableHasHoles && !HasDefaultResults);
  if (NeedMask) {
    // As an extra penalty for the validity test we require more cases.
    if (SI->getNumCases() < 4) // FIXME: Find best threshold value (benchmark).
      return false;
    if (!DL.fitsInLegalInteger(TableSize))
      return false;
  }

  for (const auto &I : DefaultResultsList) {
    PHINode *PHI = I.first;
    Constant *Result = I.second;
    DefaultResults[PHI] = Result;
  }

  if (!ShouldBuildLookupTable(SI, TableSize, TTI, DL, ResultTypes))
    return false;

  std::vector<DominatorTree::UpdateType> Updates;

  // Create the BB that does the lookups.
  Module &Mod = *CommonDest->getParent()->getParent();
  BasicBlock *LookupBB = BasicBlock::Create(
      Mod.getContext(), "switch.lookup", CommonDest->getParent(), CommonDest);

  // Compute the table index value.
  Builder.SetInsertPoint(SI);
  Value *TableIndex;
  if (MinCaseVal->isNullValue())
    TableIndex = SI->getCondition();
  else
    TableIndex = Builder.CreateSub(SI->getCondition(), MinCaseVal,
                                   "switch.tableidx");

  // Compute the maximum table size representable by the integer type we are
  // switching upon.
  unsigned CaseSize = MinCaseVal->getType()->getPrimitiveSizeInBits();
  uint64_t MaxTableSize = CaseSize > 63 ? UINT64_MAX : 1ULL << CaseSize;
  assert(MaxTableSize >= TableSize &&
         "It is impossible for a switch to have more entries than the max "
         "representable value of its input integer type's size.");

  // If the default destination is unreachable, or if the lookup table covers
  // all values of the conditional variable, branch directly to the lookup table
  // BB. Otherwise, check that the condition is within the case range.
  const bool DefaultIsReachable =
      !isa<UnreachableInst>(SI->getDefaultDest()->getFirstNonPHIOrDbg());
  const bool GeneratingCoveredLookupTable = (MaxTableSize == TableSize);
  BranchInst *RangeCheckBranch = nullptr;

  if (!DefaultIsReachable || GeneratingCoveredLookupTable) {
    Builder.CreateBr(LookupBB);
    if (DTU)
      Updates.push_back({DominatorTree::Insert, BB, LookupBB});
    // Note: We call removeProdecessor later since we need to be able to get the
    // PHI value for the default case in case we're using a bit mask.
  } else {
    Value *Cmp = Builder.CreateICmpULT(
        TableIndex, ConstantInt::get(MinCaseVal->getType(), TableSize));
    RangeCheckBranch =
        Builder.CreateCondBr(Cmp, LookupBB, SI->getDefaultDest());
    if (DTU)
      Updates.push_back({DominatorTree::Insert, BB, LookupBB});
  }

  // Populate the BB that does the lookups.
  Builder.SetInsertPoint(LookupBB);

  if (NeedMask) {
    // Before doing the lookup, we do the hole check. The LookupBB is therefore
    // re-purposed to do the hole check, and we create a new LookupBB.
    BasicBlock *MaskBB = LookupBB;
    MaskBB->setName("switch.hole_check");
    LookupBB = BasicBlock::Create(Mod.getContext(), "switch.lookup",
                                  CommonDest->getParent(), CommonDest);

    // Make the mask's bitwidth at least 8-bit and a power-of-2 to avoid
    // unnecessary illegal types.
    uint64_t TableSizePowOf2 = NextPowerOf2(std::max(7ULL, TableSize - 1ULL));
    APInt MaskInt(TableSizePowOf2, 0);
    APInt One(TableSizePowOf2, 1);
    // Build bitmask; fill in a 1 bit for every case.
    const ResultListTy &ResultList = ResultLists[PHIs[0]];
    for (size_t I = 0, E = ResultList.size(); I != E; ++I) {
      uint64_t Idx = (ResultList[I].first->getValue() - MinCaseVal->getValue())
                         .getLimitedValue();
      MaskInt |= One << Idx;
    }
    ConstantInt *TableMask = ConstantInt::get(Mod.getContext(), MaskInt);

    // Get the TableIndex'th bit of the bitmask.
    // If this bit is 0 (meaning hole) jump to the default destination,
    // else continue with table lookup.
    IntegerType *MapTy = TableMask->getType();
    Value *MaskIndex =
        Builder.CreateZExtOrTrunc(TableIndex, MapTy, "switch.maskindex");
    Value *Shifted = Builder.CreateLShr(TableMask, MaskIndex, "switch.shifted");
    Value *LoBit = Builder.CreateTrunc(
        Shifted, Type::getInt1Ty(Mod.getContext()), "switch.lobit");
    Builder.CreateCondBr(LoBit, LookupBB, SI->getDefaultDest());
    if (DTU) {
      Updates.push_back({DominatorTree::Insert, MaskBB, LookupBB});
      Updates.push_back({DominatorTree::Insert, MaskBB, SI->getDefaultDest()});
    }
    Builder.SetInsertPoint(LookupBB);
    AddPredecessorToBlock(SI->getDefaultDest(), MaskBB, BB);
  }

  if (!DefaultIsReachable || GeneratingCoveredLookupTable) {
    // We cached PHINodes in PHIs. To avoid accessing deleted PHINodes later,
    // do not delete PHINodes here.
    SI->getDefaultDest()->removePredecessor(BB,
                                            /*KeepOneInputPHIs=*/true);
    if (DTU)
      Updates.push_back({DominatorTree::Delete, BB, SI->getDefaultDest()});
  }

  bool ReturnedEarly = false;
  for (PHINode *PHI : PHIs) {
    const ResultListTy &ResultList = ResultLists[PHI];

    // If using a bitmask, use any value to fill the lookup table holes.
    Constant *DV = NeedMask ? ResultLists[PHI][0].second : DefaultResults[PHI];
    StringRef FuncName = Fn->getName();
    SwitchLookupTable Table(Mod, TableSize, MinCaseVal, ResultList, DV, DL,
                            FuncName);

    Value *Result = Table.BuildLookup(TableIndex, Builder);

    // If the result is used to return immediately from the function, we want to
    // do that right here.
    if (PHI->hasOneUse() && isa<ReturnInst>(*PHI->user_begin()) &&
        PHI->user_back() == CommonDest->getFirstNonPHIOrDbg()) {
      Builder.CreateRet(Result);
      ReturnedEarly = true;
      break;
    }

    // Do a small peephole optimization: re-use the switch table compare if
    // possible.
    if (!TableHasHoles && HasDefaultResults && RangeCheckBranch) {
      BasicBlock *PhiBlock = PHI->getParent();
      // Search for compare instructions which use the phi.
      for (auto *User : PHI->users()) {
        reuseTableCompare(User, PhiBlock, RangeCheckBranch, DV, ResultList);
      }
    }

    PHI->addIncoming(Result, LookupBB);
  }

  if (!ReturnedEarly) {
    Builder.CreateBr(CommonDest);
    if (DTU)
      Updates.push_back({DominatorTree::Insert, LookupBB, CommonDest});
  }

  // Remove the switch.
  SmallSetVector<BasicBlock *, 8> RemovedSuccessors;
  for (unsigned i = 0, e = SI->getNumSuccessors(); i < e; ++i) {
    BasicBlock *Succ = SI->getSuccessor(i);

    if (Succ == SI->getDefaultDest())
      continue;
    Succ->removePredecessor(BB);
    RemovedSuccessors.insert(Succ);
  }
  SI->eraseFromParent();

  if (DTU) {
    for (BasicBlock *RemovedSuccessor : RemovedSuccessors)
      Updates.push_back({DominatorTree::Delete, BB, RemovedSuccessor});
    DTU->applyUpdates(Updates);
  }

  ++NumLookupTables;
  if (NeedMask)
    ++NumLookupTablesHoles;
  return true;
}

static bool isSwitchDense(ArrayRef<int64_t> Values) {
  // See also SelectionDAGBuilder::isDense(), which this function was based on.
  uint64_t Diff = (uint64_t)Values.back() - (uint64_t)Values.front();
  uint64_t Range = Diff + 1;
  uint64_t NumCases = Values.size();
  // 40% is the default density for building a jump table in optsize/minsize mode.
  uint64_t MinDensity = 40;

  return NumCases * 100 >= Range * MinDensity;
}

/// Try to transform a switch that has "holes" in it to a contiguous sequence
/// of cases.
///
/// A switch such as: switch(i) {case 5: case 9: case 13: case 17:} can be
/// range-reduced to: switch ((i-5) / 4) {case 0: case 1: case 2: case 3:}.
///
/// This converts a sparse switch into a dense switch which allows better
/// lowering and could also allow transforming into a lookup table.
static bool ReduceSwitchRange(SwitchInst *SI, IRBuilder<> &Builder,
                              const DataLayout &DL,
                              const TargetTransformInfo &TTI) {
  auto *CondTy = cast<IntegerType>(SI->getCondition()->getType());
  if (CondTy->getIntegerBitWidth() > 64 ||
      !DL.fitsInLegalInteger(CondTy->getIntegerBitWidth()))
    return false;
  // Only bother with this optimization if there are more than 3 switch cases;
  // SDAG will only bother creating jump tables for 4 or more cases.
  if (SI->getNumCases() < 4)
    return false;

  // This transform is agnostic to the signedness of the input or case values. We
  // can treat the case values as signed or unsigned. We can optimize more common
  // cases such as a sequence crossing zero {-4,0,4,8} if we interpret case values
  // as signed.
  SmallVector<int64_t,4> Values;
  for (auto &C : SI->cases())
    Values.push_back(C.getCaseValue()->getValue().getSExtValue());
  llvm::sort(Values);

  // If the switch is already dense, there's nothing useful to do here.
  if (isSwitchDense(Values))
    return false;

  // First, transform the values such that they start at zero and ascend.
  int64_t Base = Values[0];
  for (auto &V : Values)
    V -= (uint64_t)(Base);

  // Now we have signed numbers that have been shifted so that, given enough
  // precision, there are no negative values. Since the rest of the transform
  // is bitwise only, we switch now to an unsigned representation.

  // This transform can be done speculatively because it is so cheap - it
  // results in a single rotate operation being inserted.
  // FIXME: It's possible that optimizing a switch on powers of two might also
  // be beneficial - flag values are often powers of two and we could use a CLZ
  // as the key function.

  // countTrailingZeros(0) returns 64. As Values is guaranteed to have more than
  // one element and LLVM disallows duplicate cases, Shift is guaranteed to be
  // less than 64.
  unsigned Shift = 64;
  for (auto &V : Values)
    Shift = std::min(Shift, countTrailingZeros((uint64_t)V));
  assert(Shift < 64);
  if (Shift > 0)
    for (auto &V : Values)
      V = (int64_t)((uint64_t)V >> Shift);

  if (!isSwitchDense(Values))
    // Transform didn't create a dense switch.
    return false;

  // The obvious transform is to shift the switch condition right and emit a
  // check that the condition actually cleanly divided by GCD, i.e.
  //   C & (1 << Shift - 1) == 0
  // inserting a new CFG edge to handle the case where it didn't divide cleanly.
  //
  // A cheaper way of doing this is a simple ROTR(C, Shift). This performs the
  // shift and puts the shifted-off bits in the uppermost bits. If any of these
  // are nonzero then the switch condition will be very large and will hit the
  // default case.

  auto *Ty = cast<IntegerType>(SI->getCondition()->getType());
  Builder.SetInsertPoint(SI);
  auto *ShiftC = ConstantInt::get(Ty, Shift);
  auto *Sub = Builder.CreateSub(SI->getCondition(), ConstantInt::get(Ty, Base));
  auto *LShr = Builder.CreateLShr(Sub, ShiftC);
  auto *Shl = Builder.CreateShl(Sub, Ty->getBitWidth() - Shift);
  auto *Rot = Builder.CreateOr(LShr, Shl);
  SI->replaceUsesOfWith(SI->getCondition(), Rot);

  for (auto Case : SI->cases()) {
    auto *Orig = Case.getCaseValue();
    auto Sub = Orig->getValue() - APInt(Ty->getBitWidth(), Base);
    Case.setValue(
        cast<ConstantInt>(ConstantInt::get(Ty, Sub.lshr(ShiftC->getValue()))));
  }
  return true;
}

bool SimplifyCFGOpt::simplifySwitch(SwitchInst *SI, IRBuilder<> &Builder) {
  BasicBlock *BB = SI->getParent();

  if (isValueEqualityComparison(SI)) {
    // If we only have one predecessor, and if it is a branch on this value,
    // see if that predecessor totally determines the outcome of this switch.
    if (BasicBlock *OnlyPred = BB->getSinglePredecessor())
      if (SimplifyEqualityComparisonWithOnlyPredecessor(SI, OnlyPred, Builder))
        return requestResimplify();

    Value *Cond = SI->getCondition();
    if (SelectInst *Select = dyn_cast<SelectInst>(Cond))
      if (SimplifySwitchOnSelect(SI, Select))
        return requestResimplify();

    // If the block only contains the switch, see if we can fold the block
    // away into any preds.
    if (SI == &*BB->instructionsWithoutDebug().begin())
      if (FoldValueComparisonIntoPredecessors(SI, Builder))
        return requestResimplify();
  }

#if INTEL_CUSTOMIZATION
  // Try to eliminate cases that have the same results as the default case
  // and no side effects.
  if (EliminateRedundantCases(SI, DTU))
    return simplifyCFG(BB, TTI, DTU, Options) | true;
#endif // INTEL_CUSTOMIZATION

  // Try to transform the switch into an icmp and a branch.
  if (TurnSwitchRangeIntoICmp(SI, Builder))
    return requestResimplify();

  // Remove unreachable cases.
  if (eliminateDeadSwitchCases(SI, DTU, Options.AC, DL))
    return requestResimplify();

  if (switchToSelect(SI, Builder, DTU, DL, TTI))
    return requestResimplify();

  if (Options.ForwardSwitchCondToPhi && ForwardSwitchConditionToPHI(SI))
    return requestResimplify();

  // The conversion from switch to lookup tables results in difficult-to-analyze
  // code and makes pruning branches much harder. This is a problem if the
  // switch expression itself can still be restricted as a result of inlining or
  // CVP. Therefore, only apply this transformation during late stages of the
  // optimisation pipeline.
  if (Options.ConvertSwitchToLookupTable &&
      SwitchToLookupTable(SI, Builder, DTU, DL, TTI))
    return requestResimplify();

  if (ReduceSwitchRange(SI, Builder, DL, TTI))
    return requestResimplify();

  return false;
}

bool SimplifyCFGOpt::simplifyIndirectBr(IndirectBrInst *IBI) {
  BasicBlock *BB = IBI->getParent();
  bool Changed = false;

  // Eliminate redundant destinations.
  SmallPtrSet<Value *, 8> Succs;
  SmallSetVector<BasicBlock *, 8> RemovedSuccs;
  for (unsigned i = 0, e = IBI->getNumDestinations(); i != e; ++i) {
    BasicBlock *Dest = IBI->getDestination(i);
    if (!Dest->hasAddressTaken() || !Succs.insert(Dest).second) {
      if (!Dest->hasAddressTaken())
        RemovedSuccs.insert(Dest);
      Dest->removePredecessor(BB);
      IBI->removeDestination(i);
      --i;
      --e;
      Changed = true;
    }
  }

  if (DTU) {
    std::vector<DominatorTree::UpdateType> Updates;
    Updates.reserve(RemovedSuccs.size());
    for (auto *RemovedSucc : RemovedSuccs)
      Updates.push_back({DominatorTree::Delete, BB, RemovedSucc});
    DTU->applyUpdates(Updates);
  }

  if (IBI->getNumDestinations() == 0) {
    // If the indirectbr has no successors, change it to unreachable.
    new UnreachableInst(IBI->getContext(), IBI);
    EraseTerminatorAndDCECond(IBI);
    return true;
  }

  if (IBI->getNumDestinations() == 1) {
    // If the indirectbr has one successor, change it to a direct branch.
    BranchInst::Create(IBI->getDestination(0), IBI);
    EraseTerminatorAndDCECond(IBI);
    return true;
  }

  if (SelectInst *SI = dyn_cast<SelectInst>(IBI->getAddress())) {
    if (SimplifyIndirectBrOnSelect(IBI, SI))
      return requestResimplify();
  }
  return Changed;
}

/// Given an block with only a single landing pad and a unconditional branch
/// try to find another basic block which this one can be merged with.  This
/// handles cases where we have multiple invokes with unique landing pads, but
/// a shared handler.
///
/// We specifically choose to not worry about merging non-empty blocks
/// here.  That is a PRE/scheduling problem and is best solved elsewhere.  In
/// practice, the optimizer produces empty landing pad blocks quite frequently
/// when dealing with exception dense code.  (see: instcombine, gvn, if-else
/// sinking in this file)
///
/// This is primarily a code size optimization.  We need to avoid performing
/// any transform which might inhibit optimization (such as our ability to
/// specialize a particular handler via tail commoning).  We do this by not
/// merging any blocks which require us to introduce a phi.  Since the same
/// values are flowing through both blocks, we don't lose any ability to
/// specialize.  If anything, we make such specialization more likely.
///
/// TODO - This transformation could remove entries from a phi in the target
/// block when the inputs in the phi are the same for the two blocks being
/// merged.  In some cases, this could result in removal of the PHI entirely.
static bool TryToMergeLandingPad(LandingPadInst *LPad, BranchInst *BI,
                                 BasicBlock *BB, DomTreeUpdater *DTU) {
  auto Succ = BB->getUniqueSuccessor();
  assert(Succ);
  // If there's a phi in the successor block, we'd likely have to introduce
  // a phi into the merged landing pad block.
  if (isa<PHINode>(*Succ->begin()))
    return false;

  for (BasicBlock *OtherPred : predecessors(Succ)) {
    if (BB == OtherPred)
      continue;
    BasicBlock::iterator I = OtherPred->begin();
    LandingPadInst *LPad2 = dyn_cast<LandingPadInst>(I);
    if (!LPad2 || !LPad2->isIdenticalTo(LPad))
      continue;
    for (++I; isa<DbgInfoIntrinsic>(I); ++I)
      ;
    BranchInst *BI2 = dyn_cast<BranchInst>(I);
    if (!BI2 || !BI2->isIdenticalTo(BI))
      continue;

    std::vector<DominatorTree::UpdateType> Updates;

    // We've found an identical block.  Update our predecessors to take that
    // path instead and make ourselves dead.
    SmallPtrSet<BasicBlock *, 16> Preds;
    Preds.insert(pred_begin(BB), pred_end(BB));
    for (BasicBlock *Pred : Preds) {
      InvokeInst *II = cast<InvokeInst>(Pred->getTerminator());
      assert(II->getNormalDest() != BB && II->getUnwindDest() == BB &&
             "unexpected successor");
      II->setUnwindDest(OtherPred);
      if (DTU) {
        Updates.push_back({DominatorTree::Insert, Pred, OtherPred});
        Updates.push_back({DominatorTree::Delete, Pred, BB});
      }
    }

    // The debug info in OtherPred doesn't cover the merged control flow that
    // used to go through BB.  We need to delete it or update it.
    for (auto I = OtherPred->begin(), E = OtherPred->end(); I != E;) {
      Instruction &Inst = *I;
      I++;
      if (isa<DbgInfoIntrinsic>(Inst))
        Inst.eraseFromParent();
    }

    SmallPtrSet<BasicBlock *, 16> Succs;
    Succs.insert(succ_begin(BB), succ_end(BB));
    for (BasicBlock *Succ : Succs) {
      Succ->removePredecessor(BB);
      if (DTU)
        Updates.push_back({DominatorTree::Delete, BB, Succ});
    }

    IRBuilder<> Builder(BI);
    Builder.CreateUnreachable();
    BI->eraseFromParent();
    if (DTU)
      DTU->applyUpdates(Updates);
    return true;
  }
  return false;
}

bool SimplifyCFGOpt::simplifyBranch(BranchInst *Branch, IRBuilder<> &Builder) {
  return Branch->isUnconditional() ? simplifyUncondBranch(Branch, Builder)
                                   : simplifyCondBranch(Branch, Builder);
}

bool SimplifyCFGOpt::simplifyUncondBranch(BranchInst *BI,
                                          IRBuilder<> &Builder) {
  BasicBlock *BB = BI->getParent();
  BasicBlock *Succ = BI->getSuccessor(0);

  // If the Terminator is the only non-phi instruction, simplify the block.
  // If LoopHeader is provided, check if the block or its successor is a loop
  // header. (This is for early invocations before loop simplify and
  // vectorization to keep canonical loop forms for nested loops. These blocks
  // can be eliminated when the pass is invoked later in the back-end.)
  // Note that if BB has only one predecessor then we do not introduce new
  // backedge, so we can eliminate BB.
  bool NeedCanonicalLoop =
      Options.NeedCanonicalLoop &&
      (!LoopHeaders.empty() && BB->hasNPredecessorsOrMore(2) &&
       (is_contained(LoopHeaders, BB) || is_contained(LoopHeaders, Succ)));
  BasicBlock::iterator I = BB->getFirstNonPHIOrDbg(true)->getIterator();
  if (I->isTerminator() && BB != &BB->getParent()->getEntryBlock() &&
      !NeedCanonicalLoop && TryToSimplifyUncondBranchFromEmptyBlock(BB, DTU))
    return true;

  // If the only instruction in the block is a seteq/setne comparison against a
  // constant, try to simplify the block.
  if (ICmpInst *ICI = dyn_cast<ICmpInst>(I))
    if (ICI->isEquality() && isa<ConstantInt>(ICI->getOperand(1))) {
      for (++I; isa<DbgInfoIntrinsic>(I); ++I)
        ;
      if (I->isTerminator() &&
          tryToSimplifyUncondBranchWithICmpInIt(ICI, Builder))
        return true;
    }

  // See if we can merge an empty landing pad block with another which is
  // equivalent.
  if (LandingPadInst *LPad = dyn_cast<LandingPadInst>(I)) {
    for (++I; isa<DbgInfoIntrinsic>(I); ++I)
      ;
    if (I->isTerminator() && TryToMergeLandingPad(LPad, BI, BB, DTU))
      return true;
  }

  // If this basic block is ONLY a compare and a branch, and if a predecessor
  // branches to us and our successor, fold the comparison into the
  // predecessor and use logical operations to update the incoming value
  // for PHI nodes in common successor.
  if (FoldBranchToCommonDest(BI, DTU, /*MSSAU=*/nullptr, &TTI,
                             Options.BonusInstThreshold, true))
    return requestResimplify();
  return false;
}

static BasicBlock *allPredecessorsComeFromSameSource(BasicBlock *BB) {
  BasicBlock *PredPred = nullptr;
  for (auto *P : predecessors(BB)) {
    BasicBlock *PPred = P->getSinglePredecessor();
    if (!PPred || (PredPred && PredPred != PPred))
      return nullptr;
    PredPred = PPred;
  }
  return PredPred;
}

bool SimplifyCFGOpt::simplifyCondBranch(BranchInst *BI, IRBuilder<> &Builder) {
  BasicBlock *BB = BI->getParent();
  if (!Options.SimplifyCondBranch)
    return false;

  // Conditional branch
  if (isValueEqualityComparison(BI)) {
    // If we only have one predecessor, and if it is a branch on this value,
    // see if that predecessor totally determines the outcome of this
    // switch.
    if (BasicBlock *OnlyPred = BB->getSinglePredecessor())
      if (SimplifyEqualityComparisonWithOnlyPredecessor(BI, OnlyPred, Builder))
        return requestResimplify();

    // This block must be empty, except for the setcond inst, if it exists.
    // Ignore dbg and pseudo intrinsics.
    auto I = BB->instructionsWithoutDebug(true).begin();
    if (&*I == BI) {
      if (FoldValueComparisonIntoPredecessors(BI, Builder))
        return requestResimplify();
    } else if (&*I == cast<Instruction>(BI->getCondition())) {
      ++I;
      if (&*I == BI && FoldValueComparisonIntoPredecessors(BI, Builder))
        return requestResimplify();
    }
  }

  // Try to turn "br (X == 0 | X == 1), T, F" into a switch instruction.
  if (SimplifyBranchOnICmpChain(BI, Builder, DL))
    return true;

  // If this basic block has dominating predecessor blocks and the dominating
  // blocks' conditions imply BI's condition, we know the direction of BI.
  Optional<bool> Imp = isImpliedByDomCondition(BI->getCondition(), BI, DL);
  if (Imp) {
    // Turn this into a branch on constant.
    auto *OldCond = BI->getCondition();
    ConstantInt *TorF = *Imp ? ConstantInt::getTrue(BB->getContext())
                             : ConstantInt::getFalse(BB->getContext());
    BI->setCondition(TorF);
    RecursivelyDeleteTriviallyDeadInstructions(OldCond);
    return requestResimplify();
  }

#if INTEL_CUSTOMIZATION
  // foldReductionBlockWithVectorization only support AVX512 currently.
  if (TTI.isAdvancedOptEnabled(
          TargetTransformInfo::AdvancedOptLevel::AO_TargetHasIntelAVX512)) {
    if (foldReductionBlockWithVectorization(BI))
      return true;
  } else if (foldFcmpLadder(BI)) {
    return true;
  }
#endif // INTEL_CUSTOMIZATION

  // If this basic block is ONLY a compare and a branch, and if a predecessor
  // branches to us and one of our successors, fold the comparison into the
  // predecessor and use logical operations to pick the right destination.
  if (FoldBranchToCommonDest(BI, DTU, /*MSSAU=*/nullptr, &TTI,
                             Options.BonusInstThreshold, true))
    return requestResimplify();

  // We have a conditional branch to two blocks that are only reachable
  // from BI.  We know that the condbr dominates the two blocks, so see if
  // there is any identical code in the "then" and "else" blocks.  If so, we
  // can hoist it up to the branching block.
  if (BI->getSuccessor(0)->getSinglePredecessor()) {
    if (BI->getSuccessor(1)->getSinglePredecessor()) {
      if (HoistCommon && Options.HoistCommonInsts)
        if (HoistThenElseCodeToIf(BI, TTI))
          return requestResimplify();
    } else {
      // If Successor #1 has multiple preds, we may be able to conditionally
      // execute Successor #0 if it branches to Successor #1.
      Instruction *Succ0TI = BI->getSuccessor(0)->getTerminator();
      if (Succ0TI->getNumSuccessors() == 1 &&
          Succ0TI->getSuccessor(0) == BI->getSuccessor(1))
        if (SpeculativelyExecuteBB(BI, BI->getSuccessor(0), TTI))
          return requestResimplify();
    }
  } else if (BI->getSuccessor(1)->getSinglePredecessor()) {
    // If Successor #0 has multiple preds, we may be able to conditionally
    // execute Successor #1 if it branches to Successor #0.
    Instruction *Succ1TI = BI->getSuccessor(1)->getTerminator();
    if (Succ1TI->getNumSuccessors() == 1 &&
        Succ1TI->getSuccessor(0) == BI->getSuccessor(0))
      if (SpeculativelyExecuteBB(BI, BI->getSuccessor(1), TTI))
        return requestResimplify();
  }

  // If this is a branch on a phi node in the current block, thread control
  // through this block if any PHI node entries are constants.
  if (PHINode *PN = dyn_cast<PHINode>(BI->getCondition()))
    if (PN->getParent() == BI->getParent())
      if (FoldCondBranchOnPHI(BI, DTU, DL, Options.AC))
        return requestResimplify();

  // Scan predecessor blocks for conditional branches.
  for (BasicBlock *Pred : predecessors(BB))
    if (BranchInst *PBI = dyn_cast<BranchInst>(Pred->getTerminator()))
      if (PBI != BI && PBI->isConditional())
        if (SimplifyCondBranchToCondBranch(PBI, BI, DTU, DL, TTI))
          return requestResimplify();

  // Look for diamond patterns.
  if (MergeCondStores)
    if (BasicBlock *PrevBB = allPredecessorsComeFromSameSource(BB))
      if (BranchInst *PBI = dyn_cast<BranchInst>(PrevBB->getTerminator()))
        if (PBI != BI && PBI->isConditional())
          if (mergeConditionalStores(PBI, BI, DTU, DL, TTI))
            return requestResimplify();

  return false;
}

/// Check if passing a value to an instruction will cause undefined behavior.
static bool passingValueIsAlwaysUndefined(Value *V, Instruction *I, bool PtrValueMayBeModified) {
  Constant *C = dyn_cast<Constant>(V);
  if (!C)
    return false;

  if (I->use_empty())
    return false;

  if (C->isNullValue() || isa<UndefValue>(C)) {
    // Only look at the first use, avoid hurting compile time with long uselists
    User *Use = *I->user_begin();

    // Now make sure that there are no instructions in between that can alter
    // control flow (eg. calls)
    for (BasicBlock::iterator
             i = ++BasicBlock::iterator(I),
             UI = BasicBlock::iterator(dyn_cast<Instruction>(Use));
         i != UI; ++i)
      if (i == I->getParent()->end() || i->mayHaveSideEffects())
        return false;

    // Look through GEPs. A load from a GEP derived from NULL is still undefined
    if (GetElementPtrInst *GEP = dyn_cast<GetElementPtrInst>(Use))
      if (GEP->getPointerOperand() == I) {
        if (!GEP->isInBounds() || !GEP->hasAllZeroIndices())
          PtrValueMayBeModified = true;
        return passingValueIsAlwaysUndefined(V, GEP, PtrValueMayBeModified);
      }

#if INTEL_CUSTOMIZATION
    if (auto *SI = dyn_cast<AddressInst>(Use))
      if (SI->getPointerOperand() == I)
        return passingValueIsAlwaysUndefined(V, SI);
#endif // INTEL_CUSTOMIZATION

    // Look through bitcasts.
    if (BitCastInst *BC = dyn_cast<BitCastInst>(Use))
      return passingValueIsAlwaysUndefined(V, BC, PtrValueMayBeModified);

    // Load from null is undefined.
    if (LoadInst *LI = dyn_cast<LoadInst>(Use))
      if (!LI->isVolatile())
        return !NullPointerIsDefined(LI->getFunction(),
                                     LI->getPointerAddressSpace());

    // Store to null is undefined.
    if (StoreInst *SI = dyn_cast<StoreInst>(Use))
      if (!SI->isVolatile())
        return (!NullPointerIsDefined(SI->getFunction(),
                                      SI->getPointerAddressSpace())) &&
               SI->getPointerOperand() == I;

    if (auto *CB = dyn_cast<CallBase>(Use)) {
      if (C->isNullValue() && NullPointerIsDefined(CB->getFunction()))
        return false;
      // A call to null is undefined.
      if (CB->getCalledOperand() == I)
        return true;

      if (C->isNullValue()) {
        for (const llvm::Use &Arg : CB->args())
          if (Arg == I) {
            unsigned ArgIdx = CB->getArgOperandNo(&Arg);
            if (CB->isPassingUndefUB(ArgIdx) &&
                CB->paramHasAttr(ArgIdx, Attribute::NonNull)) {
              // Passing null to a nonnnull+noundef argument is undefined.
              return !PtrValueMayBeModified;
            }
          }
      } else if (isa<UndefValue>(C)) {
        // Passing undef to a noundef argument is undefined.
        for (const llvm::Use &Arg : CB->args())
          if (Arg == I) {
            unsigned ArgIdx = CB->getArgOperandNo(&Arg);
            if (CB->isPassingUndefUB(ArgIdx)) {
              // Passing undef to a noundef argument is undefined.
              return true;
            }
          }
      }
    }
  }
  return false;
}

/// If BB has an incoming value that will always trigger undefined behavior
/// (eg. null pointer dereference), remove the branch leading here.
static bool removeUndefIntroducingPredecessor(BasicBlock *BB,
                                              DomTreeUpdater *DTU) {
  for (PHINode &PHI : BB->phis())
    for (unsigned i = 0, e = PHI.getNumIncomingValues(); i != e; ++i)
      if (passingValueIsAlwaysUndefined(PHI.getIncomingValue(i), &PHI)) {
        BasicBlock *Predecessor = PHI.getIncomingBlock(i);
        Instruction *T = Predecessor->getTerminator();
        IRBuilder<> Builder(T);
        if (BranchInst *BI = dyn_cast<BranchInst>(T)) {
          BB->removePredecessor(Predecessor);
          // Turn uncoditional branches into unreachables and remove the dead
          // destination from conditional branches.
          if (BI->isUnconditional())
            Builder.CreateUnreachable();
          else
            Builder.CreateBr(BI->getSuccessor(0) == BB ? BI->getSuccessor(1)
                                                       : BI->getSuccessor(0));
          BI->eraseFromParent();
          if (DTU)
            DTU->applyUpdates({{DominatorTree::Delete, Predecessor, BB}});
          return true;
        }
        // TODO: SwitchInst.
      }

  return false;
}

bool SimplifyCFGOpt::simplifyOnceImpl(BasicBlock *BB) {
  bool Changed = false;

  assert(BB && BB->getParent() && "Block not embedded in function!");
  assert(BB->getTerminator() && "Degenerate basic block encountered!");

  // Remove basic blocks that have no predecessors (except the entry block)...
  // or that just have themself as a predecessor.  These are unreachable.
  if ((pred_empty(BB) && BB != &BB->getParent()->getEntryBlock()) ||
      BB->getSinglePredecessor() == BB) {
    LLVM_DEBUG(dbgs() << "Removing BB: \n" << *BB);
    DeleteDeadBlock(BB, DTU);
    return true;
  }

  // Check to see if we can constant propagate this terminator instruction
  // away...
  Changed |= ConstantFoldTerminator(BB, /*DeleteDeadConditions=*/true,
                                    /*TLI=*/nullptr, DTU);

  // Check for and eliminate duplicate PHI nodes in this block.
  Changed |= EliminateDuplicatePHINodes(BB);

  // Check for and remove branches that will always cause undefined behavior.
  Changed |= removeUndefIntroducingPredecessor(BB, DTU);

  // Merge basic blocks into their predecessor if there is only one distinct
  // pred, and if there is only one distinct successor of the predecessor, and
  // if there are no PHI nodes.
  if (MergeBlockIntoPredecessor(BB, DTU))
    return true;

  if (SinkCommon && Options.SinkCommonInsts)
    Changed |= SinkCommonCodeFromPredecessors(BB, DTU);

  IRBuilder<> Builder(BB);

  if (Options.FoldTwoEntryPHINode) {
    // If there is a PHI node in this basic block, and we can
    // eliminate some of its entries, do so now.
    if (auto *PN = dyn_cast<PHINode>(BB->begin()))
#if INTEL_CUSTOMIZATION
      // FoldPHIEntries is an Intel customized generalized version of the LLVM
      // open source routine called FoldTwoEntryPHINode(that folds a two-entry
      // phinode into "select") which is capable of handling any number
      // of phi entries. It iteratively transforms each conditional into
      // "select". Any changes (one such change could be regarding cost model)
      // made by the LLVM community to FoldTwoEntryPHINode will need to be
      // incorporated to this routine (FoldPHIEntries).
      // To keep xmain as clean as possible we got rid of the FoldTwoEntryPHINode,
      // therefore, there might be conflicts during code merge. If resolving
      // conflicts becomes too cumbersome, we can try something different.
      Changed |= FoldPHIEntries(PN, TTI, DTU, DL);
#endif //INTEL_CUSTOMIZATION
  }

  Instruction *Terminator = BB->getTerminator();
  Builder.SetInsertPoint(Terminator);
  switch (Terminator->getOpcode()) {
  case Instruction::Br:
    Changed |= simplifyBranch(cast<BranchInst>(Terminator), Builder);
    break;
  case Instruction::Ret:
    Changed |= simplifyReturn(cast<ReturnInst>(Terminator), Builder);
    break;
  case Instruction::Resume:
    Changed |= simplifyResume(cast<ResumeInst>(Terminator), Builder);
    break;
  case Instruction::CleanupRet:
    Changed |= simplifyCleanupReturn(cast<CleanupReturnInst>(Terminator));
    break;
  case Instruction::Switch:
    Changed |= simplifySwitch(cast<SwitchInst>(Terminator), Builder);
    break;
  case Instruction::Unreachable:
    Changed |= simplifyUnreachable(cast<UnreachableInst>(Terminator));
    break;
  case Instruction::IndirectBr:
    Changed |= simplifyIndirectBr(cast<IndirectBrInst>(Terminator));
    break;
  }

  return Changed;
}

bool SimplifyCFGOpt::simplifyOnce(BasicBlock *BB) {
  bool Changed = simplifyOnceImpl(BB);

  return Changed;
}

bool SimplifyCFGOpt::run(BasicBlock *BB) {
  bool Changed = false;

  // Repeated simplify BB as long as resimplification is requested.
  do {
    Resimplify = false;

    // Perform one round of simplifcation. Resimplify flag will be set if
    // another iteration is requested.
    Changed |= simplifyOnce(BB);
  } while (Resimplify);

  return Changed;
}

bool llvm::simplifyCFG(BasicBlock *BB, const TargetTransformInfo &TTI,
                       DomTreeUpdater *DTU, const SimplifyCFGOptions &Options,
                       ArrayRef<WeakVH> LoopHeaders) {
  return SimplifyCFGOpt(TTI, DTU, BB->getModule()->getDataLayout(), LoopHeaders,
                        Options)
      .run(BB);
}<|MERGE_RESOLUTION|>--- conflicted
+++ resolved
@@ -6076,13 +6076,9 @@
       (void)CRI;
       assert(CRI->hasUnwindDest() && CRI->getUnwindDest() == BB &&
              "Expected to always have an unwind to BB.");
-<<<<<<< HEAD
       (void) CRI; // INTEL
-      Updates.push_back({DominatorTree::Delete, Predecessor, BB});
-=======
       if (DTU)
         Updates.push_back({DominatorTree::Delete, Predecessor, BB});
->>>>>>> 2070fe71
       new UnreachableInst(TI->getContext(), TI);
       TI->eraseFromParent();
       Changed = true;
