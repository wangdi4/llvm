--- conflicted
+++ resolved
@@ -7173,32 +7173,24 @@
 
   IRBuilder<> Builder(BB);
 
-<<<<<<< HEAD
+  if (Options.FoldTwoEntryPHINode) {
+    // If there is a PHI node in this basic block, and we can
+    // eliminate some of its entries, do so now.
+    if (auto *PN = dyn_cast<PHINode>(BB->begin()))
 #if INTEL_CUSTOMIZATION
-  // If there is a PHI node in this basic block, and we can
-  // eliminate some of its entries, do so now.
-  if (auto *PN = dyn_cast<PHINode>(BB->begin()))
-    // FoldPHIEntries is an Intel customized generalized version of the LLVM
-    // open source routine called FoldTwoEntryPHINode(that folds a two-entry
-    // phinode into "select") which is capable of handling any number
-    // of phi entries. It iteratively transforms each conditional into
-    // "select". Any changes (one such change could be regarding cost model)
-    // made by the LLVM community to FoldTwoEntryPHINode will need to be
-    // incorporated to this routine (FoldPHIEntries).
-    // To keep xmain as clean as possible we got rid of the FoldTwoEntryPHINode,
-    // therefore, there might be conflicts during code merge. If resolving
-    // conflicts becomes too cumbersome, we can try something different.
-    Changed |= FoldPHIEntries(PN, TTI, DL);
+      // FoldPHIEntries is an Intel customized generalized version of the LLVM
+      // open source routine called FoldTwoEntryPHINode(that folds a two-entry
+      // phinode into "select") which is capable of handling any number
+      // of phi entries. It iteratively transforms each conditional into
+      // "select". Any changes (one such change could be regarding cost model)
+      // made by the LLVM community to FoldTwoEntryPHINode will need to be
+      // incorporated to this routine (FoldPHIEntries).
+      // To keep xmain as clean as possible we got rid of the FoldTwoEntryPHINode,
+      // therefore, there might be conflicts during code merge. If resolving
+      // conflicts becomes too cumbersome, we can try something different.
+      Changed |= FoldPHIEntries(PN, TTI, DL);
 #endif //INTEL_CUSTOMIZATION
-=======
-  if (Options.FoldTwoEntryPHINode) {
-    // If there is a trivial two-entry PHI node in this basic block, and we can
-    // eliminate it, do so now.
-    if (auto *PN = dyn_cast<PHINode>(BB->begin()))
-      if (PN->getNumIncomingValues() == 2)
-        Changed |= FoldTwoEntryPHINode(PN, TTI, DL);
-  }
->>>>>>> 2f293411
+  }
 
   Instruction *Terminator = BB->getTerminator();
   Builder.SetInsertPoint(Terminator);
