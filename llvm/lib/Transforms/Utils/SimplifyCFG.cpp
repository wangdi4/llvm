//===- SimplifyCFG.cpp - Code to perform CFG simplification ---------------===//
//
//                     The LLVM Compiler Infrastructure
//
// This file is distributed under the University of Illinois Open Source
// License. See LICENSE.TXT for details.
//
//===----------------------------------------------------------------------===//
//
// Peephole optimize the CFG.
//
//===----------------------------------------------------------------------===//

#include "llvm/Transforms/Utils/Local.h"
#include "llvm/ADT/DenseMap.h"
#include "llvm/ADT/STLExtras.h"
#include "llvm/ADT/SetVector.h"
#include "llvm/ADT/SmallPtrSet.h"
#include "llvm/ADT/SmallVector.h"
#include "llvm/ADT/Statistic.h"
#include "llvm/Analysis/ConstantFolding.h"
#include "llvm/Analysis/InstructionSimplify.h"
#include "llvm/Analysis/TargetTransformInfo.h"
#include "llvm/Analysis/ValueTracking.h"
#include "llvm/IR/CFG.h"
#include "llvm/IR/ConstantRange.h"
#include "llvm/IR/Constants.h"
#include "llvm/IR/DataLayout.h"
#include "llvm/IR/DerivedTypes.h"
#include "llvm/IR/GlobalVariable.h"
#include "llvm/IR/IRBuilder.h"
#include "llvm/IR/Instructions.h"
#include "llvm/IR/IntrinsicInst.h"
#include "llvm/IR/LLVMContext.h"
#include "llvm/IR/MDBuilder.h"
#include "llvm/IR/Metadata.h"
#include "llvm/IR/Module.h"
#include "llvm/IR/NoFolder.h"
#include "llvm/IR/Operator.h"
#include "llvm/IR/PatternMatch.h"
#include "llvm/IR/Type.h"
#include "llvm/Support/CommandLine.h"
#include "llvm/Support/Debug.h"
#include "llvm/Support/raw_ostream.h"
#include "llvm/Transforms/Utils/BasicBlockUtils.h"
#include "llvm/Transforms/Utils/Local.h"
#include "llvm/Transforms/Utils/ValueMapper.h"
#include <algorithm>
#include <map>
#include <set>
using namespace llvm;
using namespace PatternMatch;

#define DEBUG_TYPE "simplifycfg"

// Chosen as 2 so as to be cheap, but still to have enough power to fold
// a select, so the "clamp" idiom (of a min followed by a max) will be caught.
// To catch this, we need to fold a compare and a select, hence '2' being the
// minimum reasonable default.
static cl::opt<unsigned>
PHINodeFoldingThreshold("phi-node-folding-threshold", cl::Hidden, cl::init(2),
   cl::desc("Control the amount of phi node folding to perform (default = 2)"));

static cl::opt<bool>
DupRet("simplifycfg-dup-ret", cl::Hidden, cl::init(false),
       cl::desc("Duplicate return instructions into unconditional branches"));

static cl::opt<bool>
SinkCommon("simplifycfg-sink-common", cl::Hidden, cl::init(true),
       cl::desc("Sink common instructions down to the end block"));

static cl::opt<bool> HoistCondStores(
    "simplifycfg-hoist-cond-stores", cl::Hidden, cl::init(true),
    cl::desc("Hoist conditional stores if an unconditional store precedes"));

STATISTIC(NumBitMaps, "Number of switch instructions turned into bitmaps");
STATISTIC(NumLinearMaps, "Number of switch instructions turned into linear mapping");
STATISTIC(NumLookupTables, "Number of switch instructions turned into lookup tables");
STATISTIC(NumLookupTablesHoles, "Number of switch instructions turned into lookup tables (holes checked)");
STATISTIC(NumTableCmpReuses, "Number of reused switch table lookup compares");
STATISTIC(NumSinkCommons, "Number of common instructions sunk down to the end block");
STATISTIC(NumSpeculations, "Number of speculative executed instructions");

namespace {
  // The first field contains the value that the switch produces when a certain
  // case group is selected, and the second field is a vector containing the cases
  // composing the case group.
  typedef SmallVector<std::pair<Constant *, SmallVector<ConstantInt *, 4>>, 2>
    SwitchCaseResultVectorTy;
  // The first field contains the phi node that generates a result of the switch
  // and the second field contains the value generated for a certain case in the switch
  // for that PHI.
  typedef SmallVector<std::pair<PHINode *, Constant *>, 4> SwitchCaseResultsTy;

  /// ValueEqualityComparisonCase - Represents a case of a switch.
  struct ValueEqualityComparisonCase {
    ConstantInt *Value;
    BasicBlock *Dest;

    ValueEqualityComparisonCase(ConstantInt *Value, BasicBlock *Dest)
      : Value(Value), Dest(Dest) {}

    bool operator<(ValueEqualityComparisonCase RHS) const {
      // Comparing pointers is ok as we only rely on the order for uniquing.
      return Value < RHS.Value;
    }

    bool operator==(BasicBlock *RHSDest) const { return Dest == RHSDest; }
  };

class SimplifyCFGOpt {
  const TargetTransformInfo &TTI;
  const DataLayout &DL;
  unsigned BonusInstThreshold;
  AssumptionCache *AC;
  Value *isValueEqualityComparison(TerminatorInst *TI);
  BasicBlock *GetValueEqualityComparisonCases(TerminatorInst *TI,
                               std::vector<ValueEqualityComparisonCase> &Cases);
  bool SimplifyEqualityComparisonWithOnlyPredecessor(TerminatorInst *TI,
                                                     BasicBlock *Pred,
                                                     IRBuilder<> &Builder);
  bool FoldValueComparisonIntoPredecessors(TerminatorInst *TI,
                                           IRBuilder<> &Builder);

  bool SimplifyReturn(ReturnInst *RI, IRBuilder<> &Builder);
  bool SimplifyResume(ResumeInst *RI, IRBuilder<> &Builder);
  bool SimplifyUnreachable(UnreachableInst *UI);
  bool SimplifySwitch(SwitchInst *SI, IRBuilder<> &Builder);
  bool SimplifyIndirectBr(IndirectBrInst *IBI);
  bool SimplifyUncondBranch(BranchInst *BI, IRBuilder <> &Builder);
  bool SimplifyCondBranch(BranchInst *BI, IRBuilder <>&Builder);

public:
  SimplifyCFGOpt(const TargetTransformInfo &TTI, const DataLayout &DL,
                 unsigned BonusInstThreshold, AssumptionCache *AC)
      : TTI(TTI), DL(DL), BonusInstThreshold(BonusInstThreshold), AC(AC) {}
  bool run(BasicBlock *BB);
};
}

/// Return true if it is safe to merge these two
/// terminator instructions together.
static bool SafeToMergeTerminators(TerminatorInst *SI1, TerminatorInst *SI2) {
  if (SI1 == SI2) return false;  // Can't merge with self!

  // It is not safe to merge these two switch instructions if they have a common
  // successor, and if that successor has a PHI node, and if *that* PHI node has
  // conflicting incoming values from the two switch blocks.
  BasicBlock *SI1BB = SI1->getParent();
  BasicBlock *SI2BB = SI2->getParent();
  SmallPtrSet<BasicBlock*, 16> SI1Succs(succ_begin(SI1BB), succ_end(SI1BB));

  for (succ_iterator I = succ_begin(SI2BB), E = succ_end(SI2BB); I != E; ++I)
    if (SI1Succs.count(*I))
      for (BasicBlock::iterator BBI = (*I)->begin();
           isa<PHINode>(BBI); ++BBI) {
        PHINode *PN = cast<PHINode>(BBI);
        if (PN->getIncomingValueForBlock(SI1BB) !=
            PN->getIncomingValueForBlock(SI2BB))
          return false;
      }

  return true;
}

/// Return true if it is safe and profitable to merge these two terminator
/// instructions together, where SI1 is an unconditional branch. PhiNodes will
/// store all PHI nodes in common successors.
static bool isProfitableToFoldUnconditional(BranchInst *SI1,
                                          BranchInst *SI2,
                                          Instruction *Cond,
                                          SmallVectorImpl<PHINode*> &PhiNodes) {
  if (SI1 == SI2) return false;  // Can't merge with self!
  assert(SI1->isUnconditional() && SI2->isConditional());

  // We fold the unconditional branch if we can easily update all PHI nodes in
  // common successors:
  // 1> We have a constant incoming value for the conditional branch;
  // 2> We have "Cond" as the incoming value for the unconditional branch;
  // 3> SI2->getCondition() and Cond have same operands.
  CmpInst *Ci2 = dyn_cast<CmpInst>(SI2->getCondition());
  if (!Ci2) return false;
  if (!(Cond->getOperand(0) == Ci2->getOperand(0) &&
        Cond->getOperand(1) == Ci2->getOperand(1)) &&
      !(Cond->getOperand(0) == Ci2->getOperand(1) &&
        Cond->getOperand(1) == Ci2->getOperand(0)))
    return false;

  BasicBlock *SI1BB = SI1->getParent();
  BasicBlock *SI2BB = SI2->getParent();
  SmallPtrSet<BasicBlock*, 16> SI1Succs(succ_begin(SI1BB), succ_end(SI1BB));
  for (succ_iterator I = succ_begin(SI2BB), E = succ_end(SI2BB); I != E; ++I)
    if (SI1Succs.count(*I))
      for (BasicBlock::iterator BBI = (*I)->begin();
           isa<PHINode>(BBI); ++BBI) {
        PHINode *PN = cast<PHINode>(BBI);
        if (PN->getIncomingValueForBlock(SI1BB) != Cond ||
            !isa<ConstantInt>(PN->getIncomingValueForBlock(SI2BB)))
          return false;
        PhiNodes.push_back(PN);
      }
  return true;
}

/// Update PHI nodes in Succ to indicate that there will now be entries in it
/// from the 'NewPred' block. The values that will be flowing into the PHI nodes
/// will be the same as those coming in from ExistPred, an existing predecessor
/// of Succ.
static void AddPredecessorToBlock(BasicBlock *Succ, BasicBlock *NewPred,
                                  BasicBlock *ExistPred) {
  if (!isa<PHINode>(Succ->begin())) return; // Quick exit if nothing to do

  PHINode *PN;
  for (BasicBlock::iterator I = Succ->begin();
       (PN = dyn_cast<PHINode>(I)); ++I)
    PN->addIncoming(PN->getIncomingValueForBlock(ExistPred), NewPred);
}

/// Compute an abstract "cost" of speculating the given instruction,
/// which is assumed to be safe to speculate. TCC_Free means cheap,
/// TCC_Basic means less cheap, and TCC_Expensive means prohibitively
/// expensive.
static unsigned ComputeSpeculationCost(const User *I,
                                       const TargetTransformInfo &TTI) {
  assert(isSafeToSpeculativelyExecute(I) &&
         "Instruction is not safe to speculatively execute!");
  return TTI.getUserCost(I);
}
<<<<<<< HEAD

#if INTEL_CUSTOMIZATION
/// CanDominateConditionalBranch is an Intel customized routine that
/// replaces the LLVM open source routine called DominatesMergePoint.
/// There are no functionality changes.  The only changes are the name
/// of the routine and small changes in the comments. We changed the
/// name because the original name (DominatesMergePoint) did not make
/// sense since here we are checking whether a value dominates a
/// conditional branch not a conditional merge point.
/// To keep xmain as clean as possible we got rid of the original
/// routine(DominatesMergePoint()). Any changes made by the LLVM community
/// to DominatesMergePoint needs to be incorporated into this routine
/// (CanDominateConditionalBranch). There might be conflicts during code
/// merge and if resolving these conflicts becomes too cumbersome, we can
/// try something different.

/// CanDominateConditionalBranch - If we have a merge point of an
/// "if condition" as accepted by GetIfConditon(), return true if the
/// specified value dominates or can dominate the conditional branch.
=======
/// If we have a merge point of an "if condition" as accepted above,
/// return true if the specified value dominates the block.  We
/// don't handle the true generality of domination here, just a special case
/// which works well enough for us.
>>>>>>> d51dea67
///
/// If AggressiveInsts is non-null, and if V does not dominate conditional
/// branch (which means they are defined in the conditional part),
/// we check to see if V (which must be an instruction) and its recursive
/// operands have a combined cost lower than CostRemaining and are
/// non-trapping.  If both are true, the instruction is inserted into the
/// set and true is returned.
///
/// The cost for most non-trapping instructions is defined as 1 except for
/// Select whose cost is 2.
///
/// After this function returns, CostRemaining is decreased by the cost of
/// V plus its unavailable operands.  If that cost is greater than
/// CostRemaining, false is returned and CostRemaining is undefined.
static bool
CanDominateConditionalBranch(Value *V, BasicBlock *BB,
                             SmallPtrSetImpl<Instruction *> *AggressiveInsts,
                             unsigned &CostRemaining, const DataLayout &DL,
                             const TargetTransformInfo &TTI) {
  Instruction *I = dyn_cast<Instruction>(V);
  if (!I) {
    // Non-instructions dominate all instructions , but not all constantexprs
    // can be executed unconditionally.
    if (ConstantExpr *C = dyn_cast<ConstantExpr>(V))
      if (C->canTrap())
        return false;
    return true;
  }

  BasicBlock *PBB = I->getParent();
  // We don't want to allow weird loops that might have the "if condition" in
  // the bottom of this block.
  if (PBB == BB)
    return false;

  // If this instruction is defined in a block that contains an unconditional
  // branch to BB, then it must be in the 'conditional' part of the "if
  // statement".  If not, it is definitely available in the conditional block.
  BranchInst *BI = dyn_cast<BranchInst>(PBB->getTerminator());
  if (!BI || BI->isConditional() || BI->getSuccessor(0) != BB)
    return true;

  // If we aren't allowing aggressive promotion anymore, then don't consider
  // instructions in the 'if region'.
  if (!AggressiveInsts)
    return false;

  // If we have seen this instruction before, don't count it again.
  if (AggressiveInsts->count(I))
    return true;

  // Okay, it looks like the instruction IS in the "condition".  Check to
  // see if it's a cheap and safe instruction to unconditionally compute, and
  // if it only uses stuff defined outside of the condition.  If so, hoist it
  // out.
  if (!isSafeToSpeculativelyExecute(I))
    return false;

  unsigned Cost = ComputeSpeculationCost(I, TTI);

  if (Cost > CostRemaining)
    return false;

  CostRemaining -= Cost;

  // Okay, we can only really hoist these out if their operands do
  // not take us over the cost threshold.
  for (User::op_iterator i = I->op_begin(), e = I->op_end(); i != e; ++i)
    if (!CanDominateConditionalBranch(*i, BB,
                                      AggressiveInsts, CostRemaining, DL, TTI)) {
      return false;
    }
  // Okay, it's safe to do this!  Remember this instruction.
  AggressiveInsts->insert(I);
  return true;
}
#endif //INTEL_CUSTOMIZATION

/// Extract ConstantInt from value, looking through IntToPtr
/// and PointerNullValue. Return NULL if value is not a constant int.
static ConstantInt *GetConstantInt(Value *V, const DataLayout &DL) {
  // Normal constant int.
  ConstantInt *CI = dyn_cast<ConstantInt>(V);
  if (CI || !isa<Constant>(V) || !V->getType()->isPointerTy())
    return CI;

  // This is some kind of pointer constant. Turn it into a pointer-sized
  // ConstantInt if possible.
  IntegerType *PtrTy = cast<IntegerType>(DL.getIntPtrType(V->getType()));

  // Null pointer means 0, see SelectionDAGBuilder::getValue(const Value*).
  if (isa<ConstantPointerNull>(V))
    return ConstantInt::get(PtrTy, 0);

  // IntToPtr const int.
  if (ConstantExpr *CE = dyn_cast<ConstantExpr>(V))
    if (CE->getOpcode() == Instruction::IntToPtr)
      if (ConstantInt *CI = dyn_cast<ConstantInt>(CE->getOperand(0))) {
        // The constant is very likely to have the right type already.
        if (CI->getType() == PtrTy)
          return CI;
        else
          return cast<ConstantInt>
            (ConstantExpr::getIntegerCast(CI, PtrTy, /*isSigned=*/false));
      }
  return nullptr;
}

namespace {

/// Given a chain of or (||) or and (&&) comparison of a value against a
/// constant, this will try to recover the information required for a switch
/// structure.
/// It will depth-first traverse the chain of comparison, seeking for patterns
/// like %a == 12 or %a < 4 and combine them to produce a set of integer
/// representing the different cases for the switch.
/// Note that if the chain is composed of '||' it will build the set of elements
/// that matches the comparisons (i.e. any of this value validate the chain)
/// while for a chain of '&&' it will build the set elements that make the test
/// fail.
struct ConstantComparesGatherer {
  const DataLayout &DL;
  Value *CompValue; /// Value found for the switch comparison
  Value *Extra;     /// Extra clause to be checked before the switch
  SmallVector<ConstantInt *, 8> Vals; /// Set of integers to match in switch
  unsigned UsedICmps; /// Number of comparisons matched in the and/or chain

  /// Construct and compute the result for the comparison instruction Cond
  ConstantComparesGatherer(Instruction *Cond, const DataLayout &DL)
      : DL(DL), CompValue(nullptr), Extra(nullptr), UsedICmps(0) {
    gather(Cond);
  }

  /// Prevent copy
  ConstantComparesGatherer(const ConstantComparesGatherer &) = delete;
  ConstantComparesGatherer &
  operator=(const ConstantComparesGatherer &) = delete;

private:

  /// Try to set the current value used for the comparison, it succeeds only if
  /// it wasn't set before or if the new value is the same as the old one
  bool setValueOnce(Value *NewVal) {
    if(CompValue && CompValue != NewVal) return false;
    CompValue = NewVal;
    return (CompValue != nullptr);
  }

  /// Try to match Instruction "I" as a comparison against a constant and
  /// populates the array Vals with the set of values that match (or do not
  /// match depending on isEQ).
  /// Return false on failure. On success, the Value the comparison matched
  /// against is placed in CompValue.
  /// If CompValue is already set, the function is expected to fail if a match
  /// is found but the value compared to is different.
  bool matchInstruction(Instruction *I, bool isEQ) {
    // If this is an icmp against a constant, handle this as one of the cases.
    ICmpInst *ICI;
    ConstantInt *C;
    if (!((ICI = dyn_cast<ICmpInst>(I)) &&
             (C = GetConstantInt(I->getOperand(1), DL)))) {
      return false;
    }

    Value *RHSVal;
    ConstantInt *RHSC;

    // Pattern match a special case
    // (x & ~2^x) == y --> x == y || x == y|2^x
    // This undoes a transformation done by instcombine to fuse 2 compares.
    if (ICI->getPredicate() == (isEQ ? ICmpInst::ICMP_EQ:ICmpInst::ICMP_NE)) {
      if (match(ICI->getOperand(0),
                m_And(m_Value(RHSVal), m_ConstantInt(RHSC)))) {
        APInt Not = ~RHSC->getValue();
        if (Not.isPowerOf2()) {
          // If we already have a value for the switch, it has to match!
          if(!setValueOnce(RHSVal))
            return false;

          Vals.push_back(C);
          Vals.push_back(ConstantInt::get(C->getContext(),
                                          C->getValue() | Not));
          UsedICmps++;
          return true;
        }
      }

      // If we already have a value for the switch, it has to match!
      if(!setValueOnce(ICI->getOperand(0)))
        return false;

      UsedICmps++;
      Vals.push_back(C);
      return ICI->getOperand(0);
    }

    // If we have "x ult 3", for example, then we can add 0,1,2 to the set.
    ConstantRange Span = ConstantRange::makeAllowedICmpRegion(
        ICI->getPredicate(), C->getValue());

    // Shift the range if the compare is fed by an add. This is the range
    // compare idiom as emitted by instcombine.
    Value *CandidateVal = I->getOperand(0);
    if(match(I->getOperand(0), m_Add(m_Value(RHSVal), m_ConstantInt(RHSC)))) {
      Span = Span.subtract(RHSC->getValue());
      CandidateVal = RHSVal;
    }

    // If this is an and/!= check, then we are looking to build the set of
    // value that *don't* pass the and chain. I.e. to turn "x ugt 2" into
    // x != 0 && x != 1.
    if (!isEQ)
      Span = Span.inverse();

    // If there are a ton of values, we don't want to make a ginormous switch.
    if (Span.getSetSize().ugt(8) || Span.isEmptySet()) {
      return false;
    }

    // If we already have a value for the switch, it has to match!
    if(!setValueOnce(CandidateVal))
      return false;

    // Add all values from the range to the set
    for (APInt Tmp = Span.getLower(); Tmp != Span.getUpper(); ++Tmp)
      Vals.push_back(ConstantInt::get(I->getContext(), Tmp));

    UsedICmps++;
    return true;

  }

  /// Given a potentially 'or'd or 'and'd together collection of icmp
  /// eq/ne/lt/gt instructions that compare a value against a constant, extract
  /// the value being compared, and stick the list constants into the Vals
  /// vector.
  /// One "Extra" case is allowed to differ from the other.
  void gather(Value *V) {
    Instruction *I = dyn_cast<Instruction>(V);
    bool isEQ = (I->getOpcode() == Instruction::Or);

    // Keep a stack (SmallVector for efficiency) for depth-first traversal
    SmallVector<Value *, 8> DFT;

    // Initialize
    DFT.push_back(V);

    while(!DFT.empty()) {
      V = DFT.pop_back_val();

      if (Instruction *I = dyn_cast<Instruction>(V)) {
        // If it is a || (or && depending on isEQ), process the operands.
        if (I->getOpcode() == (isEQ ? Instruction::Or : Instruction::And)) {
          DFT.push_back(I->getOperand(1));
          DFT.push_back(I->getOperand(0));
          continue;
        }

        // Try to match the current instruction
        if (matchInstruction(I, isEQ))
          // Match succeed, continue the loop
          continue;
      }

      // One element of the sequence of || (or &&) could not be match as a
      // comparison against the same value as the others.
      // We allow only one "Extra" case to be checked before the switch
      if (!Extra) {
        Extra = V;
        continue;
      }
      // Failed to parse a proper sequence, abort now
      CompValue = nullptr;
      break;
    }
  }
};

}

static void EraseTerminatorInstAndDCECond(TerminatorInst *TI) {
  Instruction *Cond = nullptr;
  if (SwitchInst *SI = dyn_cast<SwitchInst>(TI)) {
    Cond = dyn_cast<Instruction>(SI->getCondition());
  } else if (BranchInst *BI = dyn_cast<BranchInst>(TI)) {
    if (BI->isConditional())
      Cond = dyn_cast<Instruction>(BI->getCondition());
  } else if (IndirectBrInst *IBI = dyn_cast<IndirectBrInst>(TI)) {
    Cond = dyn_cast<Instruction>(IBI->getAddress());
  }

  TI->eraseFromParent();
  if (Cond) RecursivelyDeleteTriviallyDeadInstructions(Cond);
}

/// Return true if the specified terminator checks
/// to see if a value is equal to constant integer value.
Value *SimplifyCFGOpt::isValueEqualityComparison(TerminatorInst *TI) {
  Value *CV = nullptr;
  if (SwitchInst *SI = dyn_cast<SwitchInst>(TI)) {
    // Do not permit merging of large switch instructions into their
    // predecessors unless there is only one predecessor.
    if (SI->getNumSuccessors()*std::distance(pred_begin(SI->getParent()),
                                             pred_end(SI->getParent())) <= 128)
      CV = SI->getCondition();
  } else if (BranchInst *BI = dyn_cast<BranchInst>(TI))
    if (BI->isConditional() && BI->getCondition()->hasOneUse())
      if (ICmpInst *ICI = dyn_cast<ICmpInst>(BI->getCondition())) {
        if (ICI->isEquality() && GetConstantInt(ICI->getOperand(1), DL))
          CV = ICI->getOperand(0);
      }

  // Unwrap any lossless ptrtoint cast.
  if (CV) {
    if (PtrToIntInst *PTII = dyn_cast<PtrToIntInst>(CV)) {
      Value *Ptr = PTII->getPointerOperand();
      if (PTII->getType() == DL.getIntPtrType(Ptr->getType()))
        CV = Ptr;
    }
  }
  return CV;
}

/// Given a value comparison instruction,
/// decode all of the 'cases' that it represents and return the 'default' block.
BasicBlock *SimplifyCFGOpt::
GetValueEqualityComparisonCases(TerminatorInst *TI,
                                std::vector<ValueEqualityComparisonCase>
                                                                       &Cases) {
  if (SwitchInst *SI = dyn_cast<SwitchInst>(TI)) {
    Cases.reserve(SI->getNumCases());
    for (SwitchInst::CaseIt i = SI->case_begin(), e = SI->case_end(); i != e; ++i)
      Cases.push_back(ValueEqualityComparisonCase(i.getCaseValue(),
                                                  i.getCaseSuccessor()));
    return SI->getDefaultDest();
  }

  BranchInst *BI = cast<BranchInst>(TI);
  ICmpInst *ICI = cast<ICmpInst>(BI->getCondition());
  BasicBlock *Succ = BI->getSuccessor(ICI->getPredicate() == ICmpInst::ICMP_NE);
  Cases.push_back(ValueEqualityComparisonCase(GetConstantInt(ICI->getOperand(1),
                                                             DL),
                                              Succ));
  return BI->getSuccessor(ICI->getPredicate() == ICmpInst::ICMP_EQ);
}


/// Given a vector of bb/value pairs, remove any entries
/// in the list that match the specified block.
static void EliminateBlockCases(BasicBlock *BB,
                              std::vector<ValueEqualityComparisonCase> &Cases) {
  Cases.erase(std::remove(Cases.begin(), Cases.end(), BB), Cases.end());
}

/// Return true if there are any keys in C1 that exist in C2 as well.
static bool
ValuesOverlap(std::vector<ValueEqualityComparisonCase> &C1,
              std::vector<ValueEqualityComparisonCase > &C2) {
  std::vector<ValueEqualityComparisonCase> *V1 = &C1, *V2 = &C2;

  // Make V1 be smaller than V2.
  if (V1->size() > V2->size())
    std::swap(V1, V2);

  if (V1->size() == 0) return false;
  if (V1->size() == 1) {
    // Just scan V2.
    ConstantInt *TheVal = (*V1)[0].Value;
    for (unsigned i = 0, e = V2->size(); i != e; ++i)
      if (TheVal == (*V2)[i].Value)
        return true;
  }

  // Otherwise, just sort both lists and compare element by element.
  array_pod_sort(V1->begin(), V1->end());
  array_pod_sort(V2->begin(), V2->end());
  unsigned i1 = 0, i2 = 0, e1 = V1->size(), e2 = V2->size();
  while (i1 != e1 && i2 != e2) {
    if ((*V1)[i1].Value == (*V2)[i2].Value)
      return true;
    if ((*V1)[i1].Value < (*V2)[i2].Value)
      ++i1;
    else
      ++i2;
  }
  return false;
}

/// If TI is known to be a terminator instruction and its block is known to
/// only have a single predecessor block, check to see if that predecessor is
/// also a value comparison with the same value, and if that comparison
/// determines the outcome of this comparison. If so, simplify TI. This does a
/// very limited form of jump threading.
bool SimplifyCFGOpt::
SimplifyEqualityComparisonWithOnlyPredecessor(TerminatorInst *TI,
                                              BasicBlock *Pred,
                                              IRBuilder<> &Builder) {
  Value *PredVal = isValueEqualityComparison(Pred->getTerminator());
  if (!PredVal) return false;  // Not a value comparison in predecessor.

  Value *ThisVal = isValueEqualityComparison(TI);
  assert(ThisVal && "This isn't a value comparison!!");
  if (ThisVal != PredVal) return false;  // Different predicates.

  // TODO: Preserve branch weight metadata, similarly to how
  // FoldValueComparisonIntoPredecessors preserves it.

  // Find out information about when control will move from Pred to TI's block.
  std::vector<ValueEqualityComparisonCase> PredCases;
  BasicBlock *PredDef = GetValueEqualityComparisonCases(Pred->getTerminator(),
                                                        PredCases);
  EliminateBlockCases(PredDef, PredCases);  // Remove default from cases.

  // Find information about how control leaves this block.
  std::vector<ValueEqualityComparisonCase> ThisCases;
  BasicBlock *ThisDef = GetValueEqualityComparisonCases(TI, ThisCases);
  EliminateBlockCases(ThisDef, ThisCases);  // Remove default from cases.

  // If TI's block is the default block from Pred's comparison, potentially
  // simplify TI based on this knowledge.
  if (PredDef == TI->getParent()) {
    // If we are here, we know that the value is none of those cases listed in
    // PredCases.  If there are any cases in ThisCases that are in PredCases, we
    // can simplify TI.
    if (!ValuesOverlap(PredCases, ThisCases))
      return false;

    if (isa<BranchInst>(TI)) {
      // Okay, one of the successors of this condbr is dead.  Convert it to a
      // uncond br.
      assert(ThisCases.size() == 1 && "Branch can only have one case!");
      // Insert the new branch.
      Instruction *NI = Builder.CreateBr(ThisDef);
      (void) NI;

      // Remove PHI node entries for the dead edge.
      ThisCases[0].Dest->removePredecessor(TI->getParent());

      DEBUG(dbgs() << "Threading pred instr: " << *Pred->getTerminator()
           << "Through successor TI: " << *TI << "Leaving: " << *NI << "\n");

      EraseTerminatorInstAndDCECond(TI);
      return true;
    }

    SwitchInst *SI = cast<SwitchInst>(TI);
    // Okay, TI has cases that are statically dead, prune them away.
    SmallPtrSet<Constant*, 16> DeadCases;
    for (unsigned i = 0, e = PredCases.size(); i != e; ++i)
      DeadCases.insert(PredCases[i].Value);

    DEBUG(dbgs() << "Threading pred instr: " << *Pred->getTerminator()
                 << "Through successor TI: " << *TI);

    // Collect branch weights into a vector.
    SmallVector<uint32_t, 8> Weights;
    MDNode *MD = SI->getMetadata(LLVMContext::MD_prof);
    bool HasWeight = MD && (MD->getNumOperands() == 2 + SI->getNumCases());
    if (HasWeight)
      for (unsigned MD_i = 1, MD_e = MD->getNumOperands(); MD_i < MD_e;
           ++MD_i) {
        ConstantInt *CI = mdconst::extract<ConstantInt>(MD->getOperand(MD_i));
        Weights.push_back(CI->getValue().getZExtValue());
      }
    for (SwitchInst::CaseIt i = SI->case_end(), e = SI->case_begin(); i != e;) {
      --i;
      if (DeadCases.count(i.getCaseValue())) {
        if (HasWeight) {
          std::swap(Weights[i.getCaseIndex()+1], Weights.back());
          Weights.pop_back();
        }
        i.getCaseSuccessor()->removePredecessor(TI->getParent());
        SI->removeCase(i);
      }
    }
    if (HasWeight && Weights.size() >= 2)
      SI->setMetadata(LLVMContext::MD_prof,
                      MDBuilder(SI->getParent()->getContext()).
                      createBranchWeights(Weights));

    DEBUG(dbgs() << "Leaving: " << *TI << "\n");
    return true;
  }

  // Otherwise, TI's block must correspond to some matched value.  Find out
  // which value (or set of values) this is.
  ConstantInt *TIV = nullptr;
  BasicBlock *TIBB = TI->getParent();
  for (unsigned i = 0, e = PredCases.size(); i != e; ++i)
    if (PredCases[i].Dest == TIBB) {
      if (TIV)
        return false;  // Cannot handle multiple values coming to this block.
      TIV = PredCases[i].Value;
    }
  assert(TIV && "No edge from pred to succ?");

  // Okay, we found the one constant that our value can be if we get into TI's
  // BB.  Find out which successor will unconditionally be branched to.
  BasicBlock *TheRealDest = nullptr;
  for (unsigned i = 0, e = ThisCases.size(); i != e; ++i)
    if (ThisCases[i].Value == TIV) {
      TheRealDest = ThisCases[i].Dest;
      break;
    }

  // If not handled by any explicit cases, it is handled by the default case.
  if (!TheRealDest) TheRealDest = ThisDef;

  // Remove PHI node entries for dead edges.
  BasicBlock *CheckEdge = TheRealDest;
  for (succ_iterator SI = succ_begin(TIBB), e = succ_end(TIBB); SI != e; ++SI)
    if (*SI != CheckEdge)
      (*SI)->removePredecessor(TIBB);
    else
      CheckEdge = nullptr;

  // Insert the new branch.
  Instruction *NI = Builder.CreateBr(TheRealDest);
  (void) NI;

  DEBUG(dbgs() << "Threading pred instr: " << *Pred->getTerminator()
            << "Through successor TI: " << *TI << "Leaving: " << *NI << "\n");

  EraseTerminatorInstAndDCECond(TI);
  return true;
}

namespace {
  /// This class implements a stable ordering of constant
  /// integers that does not depend on their address.  This is important for
  /// applications that sort ConstantInt's to ensure uniqueness.
  struct ConstantIntOrdering {
    bool operator()(const ConstantInt *LHS, const ConstantInt *RHS) const {
      return LHS->getValue().ult(RHS->getValue());
    }
  };
}

static int ConstantIntSortPredicate(ConstantInt *const *P1,
                                    ConstantInt *const *P2) {
  const ConstantInt *LHS = *P1;
  const ConstantInt *RHS = *P2;
  if (LHS->getValue().ult(RHS->getValue()))
    return 1;
  if (LHS->getValue() == RHS->getValue())
    return 0;
  return -1;
}

static inline bool HasBranchWeights(const Instruction* I) {
  MDNode *ProfMD = I->getMetadata(LLVMContext::MD_prof);
  if (ProfMD && ProfMD->getOperand(0))
    if (MDString* MDS = dyn_cast<MDString>(ProfMD->getOperand(0)))
      return MDS->getString().equals("branch_weights");

  return false;
}

/// Get Weights of a given TerminatorInst, the default weight is at the front
/// of the vector. If TI is a conditional eq, we need to swap the branch-weight
/// metadata.
static void GetBranchWeights(TerminatorInst *TI,
                             SmallVectorImpl<uint64_t> &Weights) {
  MDNode *MD = TI->getMetadata(LLVMContext::MD_prof);
  assert(MD);
  for (unsigned i = 1, e = MD->getNumOperands(); i < e; ++i) {
    ConstantInt *CI = mdconst::extract<ConstantInt>(MD->getOperand(i));
    Weights.push_back(CI->getValue().getZExtValue());
  }

  // If TI is a conditional eq, the default case is the false case,
  // and the corresponding branch-weight data is at index 2. We swap the
  // default weight to be the first entry.
  if (BranchInst* BI = dyn_cast<BranchInst>(TI)) {
    assert(Weights.size() == 2);
    ICmpInst *ICI = cast<ICmpInst>(BI->getCondition());
    if (ICI->getPredicate() == ICmpInst::ICMP_EQ)
      std::swap(Weights.front(), Weights.back());
  }
}

/// Keep halving the weights until all can fit in uint32_t.
static void FitWeights(MutableArrayRef<uint64_t> Weights) {
  uint64_t Max = *std::max_element(Weights.begin(), Weights.end());
  if (Max > UINT_MAX) {
    unsigned Offset = 32 - countLeadingZeros(Max);
    for (uint64_t &I : Weights)
      I >>= Offset;
  }
}

/// The specified terminator is a value equality comparison instruction
/// (either a switch or a branch on "X == c").
/// See if any of the predecessors of the terminator block are value comparisons
/// on the same value.  If so, and if safe to do so, fold them together.
bool SimplifyCFGOpt::FoldValueComparisonIntoPredecessors(TerminatorInst *TI,
                                                         IRBuilder<> &Builder) {
  BasicBlock *BB = TI->getParent();
  Value *CV = isValueEqualityComparison(TI);  // CondVal
  assert(CV && "Not a comparison?");
  bool Changed = false;

  SmallVector<BasicBlock*, 16> Preds(pred_begin(BB), pred_end(BB));
  while (!Preds.empty()) {
    BasicBlock *Pred = Preds.pop_back_val();

    // See if the predecessor is a comparison with the same value.
    TerminatorInst *PTI = Pred->getTerminator();
    Value *PCV = isValueEqualityComparison(PTI);  // PredCondVal

    if (PCV == CV && SafeToMergeTerminators(TI, PTI)) {
      // Figure out which 'cases' to copy from SI to PSI.
      std::vector<ValueEqualityComparisonCase> BBCases;
      BasicBlock *BBDefault = GetValueEqualityComparisonCases(TI, BBCases);

      std::vector<ValueEqualityComparisonCase> PredCases;
      BasicBlock *PredDefault = GetValueEqualityComparisonCases(PTI, PredCases);

      // Based on whether the default edge from PTI goes to BB or not, fill in
      // PredCases and PredDefault with the new switch cases we would like to
      // build.
      SmallVector<BasicBlock*, 8> NewSuccessors;

      // Update the branch weight metadata along the way
      SmallVector<uint64_t, 8> Weights;
      bool PredHasWeights = HasBranchWeights(PTI);
      bool SuccHasWeights = HasBranchWeights(TI);

      if (PredHasWeights) {
        GetBranchWeights(PTI, Weights);
        // branch-weight metadata is inconsistent here.
        if (Weights.size() != 1 + PredCases.size())
          PredHasWeights = SuccHasWeights = false;
      } else if (SuccHasWeights)
        // If there are no predecessor weights but there are successor weights,
        // populate Weights with 1, which will later be scaled to the sum of
        // successor's weights
        Weights.assign(1 + PredCases.size(), 1);

      SmallVector<uint64_t, 8> SuccWeights;
      if (SuccHasWeights) {
        GetBranchWeights(TI, SuccWeights);
        // branch-weight metadata is inconsistent here.
        if (SuccWeights.size() != 1 + BBCases.size())
          PredHasWeights = SuccHasWeights = false;
      } else if (PredHasWeights)
        SuccWeights.assign(1 + BBCases.size(), 1);

      if (PredDefault == BB) {
        // If this is the default destination from PTI, only the edges in TI
        // that don't occur in PTI, or that branch to BB will be activated.
        std::set<ConstantInt*, ConstantIntOrdering> PTIHandled;
        for (unsigned i = 0, e = PredCases.size(); i != e; ++i)
          if (PredCases[i].Dest != BB)
            PTIHandled.insert(PredCases[i].Value);
          else {
            // The default destination is BB, we don't need explicit targets.
            std::swap(PredCases[i], PredCases.back());

            if (PredHasWeights || SuccHasWeights) {
              // Increase weight for the default case.
              Weights[0] += Weights[i+1];
              std::swap(Weights[i+1], Weights.back());
              Weights.pop_back();
            }

            PredCases.pop_back();
            --i; --e;
          }

        // Reconstruct the new switch statement we will be building.
        if (PredDefault != BBDefault) {
          PredDefault->removePredecessor(Pred);
          PredDefault = BBDefault;
          NewSuccessors.push_back(BBDefault);
        }

        unsigned CasesFromPred = Weights.size();
        uint64_t ValidTotalSuccWeight = 0;
        for (unsigned i = 0, e = BBCases.size(); i != e; ++i)
          if (!PTIHandled.count(BBCases[i].Value) &&
              BBCases[i].Dest != BBDefault) {
            PredCases.push_back(BBCases[i]);
            NewSuccessors.push_back(BBCases[i].Dest);
            if (SuccHasWeights || PredHasWeights) {
              // The default weight is at index 0, so weight for the ith case
              // should be at index i+1. Scale the cases from successor by
              // PredDefaultWeight (Weights[0]).
              Weights.push_back(Weights[0] * SuccWeights[i+1]);
              ValidTotalSuccWeight += SuccWeights[i+1];
            }
          }

        if (SuccHasWeights || PredHasWeights) {
          ValidTotalSuccWeight += SuccWeights[0];
          // Scale the cases from predecessor by ValidTotalSuccWeight.
          for (unsigned i = 1; i < CasesFromPred; ++i)
            Weights[i] *= ValidTotalSuccWeight;
          // Scale the default weight by SuccDefaultWeight (SuccWeights[0]).
          Weights[0] *= SuccWeights[0];
        }
      } else {
        // If this is not the default destination from PSI, only the edges
        // in SI that occur in PSI with a destination of BB will be
        // activated.
        std::set<ConstantInt*, ConstantIntOrdering> PTIHandled;
        std::map<ConstantInt*, uint64_t> WeightsForHandled;
        for (unsigned i = 0, e = PredCases.size(); i != e; ++i)
          if (PredCases[i].Dest == BB) {
            PTIHandled.insert(PredCases[i].Value);

            if (PredHasWeights || SuccHasWeights) {
              WeightsForHandled[PredCases[i].Value] = Weights[i+1];
              std::swap(Weights[i+1], Weights.back());
              Weights.pop_back();
            }

            std::swap(PredCases[i], PredCases.back());
            PredCases.pop_back();
            --i; --e;
          }

        // Okay, now we know which constants were sent to BB from the
        // predecessor.  Figure out where they will all go now.
        for (unsigned i = 0, e = BBCases.size(); i != e; ++i)
          if (PTIHandled.count(BBCases[i].Value)) {
            // If this is one we are capable of getting...
            if (PredHasWeights || SuccHasWeights)
              Weights.push_back(WeightsForHandled[BBCases[i].Value]);
            PredCases.push_back(BBCases[i]);
            NewSuccessors.push_back(BBCases[i].Dest);
            PTIHandled.erase(BBCases[i].Value);// This constant is taken care of
          }

        // If there are any constants vectored to BB that TI doesn't handle,
        // they must go to the default destination of TI.
        for (std::set<ConstantInt*, ConstantIntOrdering>::iterator I =
                                    PTIHandled.begin(),
               E = PTIHandled.end(); I != E; ++I) {
          if (PredHasWeights || SuccHasWeights)
            Weights.push_back(WeightsForHandled[*I]);
          PredCases.push_back(ValueEqualityComparisonCase(*I, BBDefault));
          NewSuccessors.push_back(BBDefault);
        }
      }

      // Okay, at this point, we know which new successor Pred will get.  Make
      // sure we update the number of entries in the PHI nodes for these
      // successors.
      for (unsigned i = 0, e = NewSuccessors.size(); i != e; ++i)
        AddPredecessorToBlock(NewSuccessors[i], Pred, BB);

      Builder.SetInsertPoint(PTI);
      // Convert pointer to int before we switch.
      if (CV->getType()->isPointerTy()) {
        CV = Builder.CreatePtrToInt(CV, DL.getIntPtrType(CV->getType()),
                                    "magicptr");
      }

      // Now that the successors are updated, create the new Switch instruction.
      SwitchInst *NewSI = Builder.CreateSwitch(CV, PredDefault,
                                               PredCases.size());
      NewSI->setDebugLoc(PTI->getDebugLoc());
      for (unsigned i = 0, e = PredCases.size(); i != e; ++i)
        NewSI->addCase(PredCases[i].Value, PredCases[i].Dest);

      if (PredHasWeights || SuccHasWeights) {
        // Halve the weights if any of them cannot fit in an uint32_t
        FitWeights(Weights);

        SmallVector<uint32_t, 8> MDWeights(Weights.begin(), Weights.end());

        NewSI->setMetadata(LLVMContext::MD_prof,
                           MDBuilder(BB->getContext()).
                           createBranchWeights(MDWeights));
      }

      EraseTerminatorInstAndDCECond(PTI);

      // Okay, last check.  If BB is still a successor of PSI, then we must
      // have an infinite loop case.  If so, add an infinitely looping block
      // to handle the case to preserve the behavior of the code.
      BasicBlock *InfLoopBlock = nullptr;
      for (unsigned i = 0, e = NewSI->getNumSuccessors(); i != e; ++i)
        if (NewSI->getSuccessor(i) == BB) {
          if (!InfLoopBlock) {
            // Insert it at the end of the function, because it's either code,
            // or it won't matter if it's hot. :)
            InfLoopBlock = BasicBlock::Create(BB->getContext(),
                                              "infloop", BB->getParent());
            BranchInst::Create(InfLoopBlock, InfLoopBlock);
          }
          NewSI->setSuccessor(i, InfLoopBlock);
        }

      Changed = true;
    }
  }
  return Changed;
}

// If we would need to insert a select that uses the value of this invoke
// (comments in HoistThenElseCodeToIf explain why we would need to do this), we
// can't hoist the invoke, as there is nowhere to put the select in this case.
static bool isSafeToHoistInvoke(BasicBlock *BB1, BasicBlock *BB2,
                                Instruction *I1, Instruction *I2) {
  for (succ_iterator SI = succ_begin(BB1), E = succ_end(BB1); SI != E; ++SI) {
    PHINode *PN;
    for (BasicBlock::iterator BBI = SI->begin();
         (PN = dyn_cast<PHINode>(BBI)); ++BBI) {
      Value *BB1V = PN->getIncomingValueForBlock(BB1);
      Value *BB2V = PN->getIncomingValueForBlock(BB2);
      if (BB1V != BB2V && (BB1V==I1 || BB2V==I2)) {
        return false;
      }
    }
  }
  return true;
}

#if INTEL_CUSTOMIZATION
// The llvm.eh.begincatch intrinsic is used to mark boundaries of
// individual exception handlers.  It should never be hoisted above
// its original location.
static bool isSafeToHoistIntrinsic(Instruction *I1) {
  // The outlining code in WinEHPrepare depends on llvm.eh.begincatch to
  // identify the structure of catch handler blocks.  Hoisting the
  // eh_begincatch intrinsics from multiple catch handlers into a single
  // predecessor block causes outlining to fail, so this check prevents it.
  if (match(I1, m_Intrinsic<Intrinsic::eh_begincatch>()))
    return false;
  return true;
}
#endif // INTEL_CUSTOMIZATION

static bool passingValueIsAlwaysUndefined(Value *V, Instruction *I);

/// Given a conditional branch that goes to BB1 and BB2, hoist any common code
/// in the two blocks up into the branch block. The caller of this function
/// guarantees that BI's block dominates BB1 and BB2.
static bool HoistThenElseCodeToIf(BranchInst *BI,
                                  const TargetTransformInfo &TTI) {
  // This does very trivial matching, with limited scanning, to find identical
  // instructions in the two blocks.  In particular, we don't want to get into
  // O(M*N) situations here where M and N are the sizes of BB1 and BB2.  As
  // such, we currently just scan for obviously identical instructions in an
  // identical order.
  BasicBlock *BB1 = BI->getSuccessor(0);  // The true destination.
  BasicBlock *BB2 = BI->getSuccessor(1);  // The false destination

  BasicBlock::iterator BB1_Itr = BB1->begin();
  BasicBlock::iterator BB2_Itr = BB2->begin();

  Instruction *I1 = BB1_Itr++, *I2 = BB2_Itr++;
  // Skip debug info if it is not identical.
  DbgInfoIntrinsic *DBI1 = dyn_cast<DbgInfoIntrinsic>(I1);
  DbgInfoIntrinsic *DBI2 = dyn_cast<DbgInfoIntrinsic>(I2);
  if (!DBI1 || !DBI2 || !DBI1->isIdenticalToWhenDefined(DBI2)) {
    while (isa<DbgInfoIntrinsic>(I1))
      I1 = BB1_Itr++;
    while (isa<DbgInfoIntrinsic>(I2))
      I2 = BB2_Itr++;
  }
  if (isa<PHINode>(I1) || !I1->isIdenticalToWhenDefined(I2) ||
#if INTEL_CUSTOMIZATION
      (isa<IntrinsicInst>(I1) && !isSafeToHoistIntrinsic(I1)) ||
#endif // INTEL_CUSTOMIZATION
      (isa<InvokeInst>(I1) && !isSafeToHoistInvoke(BB1, BB2, I1, I2)))
    return false;

  BasicBlock *BIParent = BI->getParent();

  bool Changed = false;
  do {
    // If we are hoisting the terminator instruction, don't move one (making a
    // broken BB), instead clone it, and remove BI.
    if (isa<TerminatorInst>(I1))
      goto HoistTerminator;

    if (!TTI.isProfitableToHoist(I1) || !TTI.isProfitableToHoist(I2))
      return Changed;

    // For a normal instruction, we just move one to right before the branch,
    // then replace all uses of the other with the first.  Finally, we remove
    // the now redundant second instruction.
    BIParent->getInstList().splice(BI, BB1->getInstList(), I1);
    if (!I2->use_empty())
      I2->replaceAllUsesWith(I1);
    I1->intersectOptionalDataWith(I2);
    unsigned KnownIDs[] = {
      LLVMContext::MD_tbaa,
      LLVMContext::MD_range,
      LLVMContext::MD_fpmath,
      LLVMContext::MD_invariant_load,
      LLVMContext::MD_nonnull
    };
    combineMetadata(I1, I2, KnownIDs);
    I2->eraseFromParent();
    Changed = true;

    I1 = BB1_Itr++;
    I2 = BB2_Itr++;
    // Skip debug info if it is not identical.
    DbgInfoIntrinsic *DBI1 = dyn_cast<DbgInfoIntrinsic>(I1);
    DbgInfoIntrinsic *DBI2 = dyn_cast<DbgInfoIntrinsic>(I2);
    if (!DBI1 || !DBI2 || !DBI1->isIdenticalToWhenDefined(DBI2)) {
      while (isa<DbgInfoIntrinsic>(I1))
        I1 = BB1_Itr++;
      while (isa<DbgInfoIntrinsic>(I2))
        I2 = BB2_Itr++;
    }
#if INTEL_CUSTOMIZATION
    if (isa<IntrinsicInst>(I1) && !isSafeToHoistIntrinsic(I1))
      break;
#endif // INTEL_CUSTOMIZATION
  } while (I1->isIdenticalToWhenDefined(I2));

  return true;

HoistTerminator:
  // It may not be possible to hoist an invoke.
  if (isa<InvokeInst>(I1) && !isSafeToHoistInvoke(BB1, BB2, I1, I2))
    return Changed;

  for (succ_iterator SI = succ_begin(BB1), E = succ_end(BB1); SI != E; ++SI) {
    PHINode *PN;
    for (BasicBlock::iterator BBI = SI->begin();
         (PN = dyn_cast<PHINode>(BBI)); ++BBI) {
      Value *BB1V = PN->getIncomingValueForBlock(BB1);
      Value *BB2V = PN->getIncomingValueForBlock(BB2);
      if (BB1V == BB2V)
        continue;

      // Check for passingValueIsAlwaysUndefined here because we would rather
      // eliminate undefined control flow then converting it to a select.
      if (passingValueIsAlwaysUndefined(BB1V, PN) ||
          passingValueIsAlwaysUndefined(BB2V, PN))
       return Changed;

      if (isa<ConstantExpr>(BB1V) && !isSafeToSpeculativelyExecute(BB1V))
        return Changed;
      if (isa<ConstantExpr>(BB2V) && !isSafeToSpeculativelyExecute(BB2V))
        return Changed;
    }
  }

  // Okay, it is safe to hoist the terminator.
  Instruction *NT = I1->clone();
  BIParent->getInstList().insert(BI, NT);
  if (!NT->getType()->isVoidTy()) {
    I1->replaceAllUsesWith(NT);
    I2->replaceAllUsesWith(NT);
    NT->takeName(I1);
  }

  IRBuilder<true, NoFolder> Builder(NT);
  // Hoisting one of the terminators from our successor is a great thing.
  // Unfortunately, the successors of the if/else blocks may have PHI nodes in
  // them.  If they do, all PHI entries for BB1/BB2 must agree for all PHI
  // nodes, so we insert select instruction to compute the final result.
  std::map<std::pair<Value*,Value*>, SelectInst*> InsertedSelects;
  for (succ_iterator SI = succ_begin(BB1), E = succ_end(BB1); SI != E; ++SI) {
    PHINode *PN;
    for (BasicBlock::iterator BBI = SI->begin();
         (PN = dyn_cast<PHINode>(BBI)); ++BBI) {
      Value *BB1V = PN->getIncomingValueForBlock(BB1);
      Value *BB2V = PN->getIncomingValueForBlock(BB2);
      if (BB1V == BB2V) continue;

      // These values do not agree.  Insert a select instruction before NT
      // that determines the right value.
      SelectInst *&SI = InsertedSelects[std::make_pair(BB1V, BB2V)];
      if (!SI)
        SI = cast<SelectInst>
          (Builder.CreateSelect(BI->getCondition(), BB1V, BB2V,
                                BB1V->getName()+"."+BB2V->getName()));

      // Make the PHI node use the select for all incoming values for BB1/BB2
      for (unsigned i = 0, e = PN->getNumIncomingValues(); i != e; ++i)
        if (PN->getIncomingBlock(i) == BB1 || PN->getIncomingBlock(i) == BB2)
          PN->setIncomingValue(i, SI);
    }
  }

  // Update any PHI nodes in our new successors.
  for (succ_iterator SI = succ_begin(BB1), E = succ_end(BB1); SI != E; ++SI)
    AddPredecessorToBlock(*SI, BIParent, BB1);

  EraseTerminatorInstAndDCECond(BI);
  return true;
}

/// Given an unconditional branch that goes to BBEnd,
/// check whether BBEnd has only two predecessors and the other predecessor
/// ends with an unconditional branch. If it is true, sink any common code
/// in the two predecessors to BBEnd.
static bool SinkThenElseCodeToEnd(BranchInst *BI1) {
  assert(BI1->isUnconditional());
  BasicBlock *BB1 = BI1->getParent();
  BasicBlock *BBEnd = BI1->getSuccessor(0);

  // Check that BBEnd has two predecessors and the other predecessor ends with
  // an unconditional branch.
  pred_iterator PI = pred_begin(BBEnd), PE = pred_end(BBEnd);
  BasicBlock *Pred0 = *PI++;
  if (PI == PE) // Only one predecessor.
    return false;
  BasicBlock *Pred1 = *PI++;
  if (PI != PE) // More than two predecessors.
    return false;
  BasicBlock *BB2 = (Pred0 == BB1) ? Pred1 : Pred0;
  BranchInst *BI2 = dyn_cast<BranchInst>(BB2->getTerminator());
  if (!BI2 || !BI2->isUnconditional())
    return false;

  // Gather the PHI nodes in BBEnd.
  SmallDenseMap<std::pair<Value *, Value *>, PHINode *> JointValueMap;
  Instruction *FirstNonPhiInBBEnd = nullptr;
  for (BasicBlock::iterator I = BBEnd->begin(), E = BBEnd->end(); I != E; ++I) {
    if (PHINode *PN = dyn_cast<PHINode>(I)) {
      Value *BB1V = PN->getIncomingValueForBlock(BB1);
      Value *BB2V = PN->getIncomingValueForBlock(BB2);
      JointValueMap[std::make_pair(BB1V, BB2V)] = PN;
    } else {
      FirstNonPhiInBBEnd = &*I;
      break;
    }
  }
  if (!FirstNonPhiInBBEnd)
    return false;

  // This does very trivial matching, with limited scanning, to find identical
  // instructions in the two blocks.  We scan backward for obviously identical
  // instructions in an identical order.
  BasicBlock::InstListType::reverse_iterator RI1 = BB1->getInstList().rbegin(),
                                             RE1 = BB1->getInstList().rend(),
                                             RI2 = BB2->getInstList().rbegin(),
                                             RE2 = BB2->getInstList().rend();
  // Skip debug info.
  while (RI1 != RE1 && isa<DbgInfoIntrinsic>(&*RI1)) ++RI1;
  if (RI1 == RE1)
    return false;
  while (RI2 != RE2 && isa<DbgInfoIntrinsic>(&*RI2)) ++RI2;
  if (RI2 == RE2)
    return false;
  // Skip the unconditional branches.
  ++RI1;
  ++RI2;

  bool Changed = false;
  while (RI1 != RE1 && RI2 != RE2) {
    // Skip debug info.
    while (RI1 != RE1 && isa<DbgInfoIntrinsic>(&*RI1)) ++RI1;
    if (RI1 == RE1)
      return Changed;
    while (RI2 != RE2 && isa<DbgInfoIntrinsic>(&*RI2)) ++RI2;
    if (RI2 == RE2)
      return Changed;

    Instruction *I1 = &*RI1, *I2 = &*RI2;
    auto InstPair = std::make_pair(I1, I2);
    // I1 and I2 should have a single use in the same PHI node, and they
    // perform the same operation.
    // Cannot move control-flow-involving, volatile loads, vaarg, etc.
    if (isa<PHINode>(I1) || isa<PHINode>(I2) ||
        isa<TerminatorInst>(I1) || isa<TerminatorInst>(I2) ||
        isa<LandingPadInst>(I1) || isa<LandingPadInst>(I2) ||
        isa<AllocaInst>(I1) || isa<AllocaInst>(I2) ||
        I1->mayHaveSideEffects() || I2->mayHaveSideEffects() ||
        I1->mayReadOrWriteMemory() || I2->mayReadOrWriteMemory() ||
        !I1->hasOneUse() || !I2->hasOneUse() ||
        !JointValueMap.count(InstPair))
      return Changed;

    // Check whether we should swap the operands of ICmpInst.
    // TODO: Add support of communativity.
    ICmpInst *ICmp1 = dyn_cast<ICmpInst>(I1), *ICmp2 = dyn_cast<ICmpInst>(I2);
    bool SwapOpnds = false;
    if (ICmp1 && ICmp2 &&
        ICmp1->getOperand(0) != ICmp2->getOperand(0) &&
        ICmp1->getOperand(1) != ICmp2->getOperand(1) &&
        (ICmp1->getOperand(0) == ICmp2->getOperand(1) ||
         ICmp1->getOperand(1) == ICmp2->getOperand(0))) {
      ICmp2->swapOperands();
      SwapOpnds = true;
    }
    if (!I1->isSameOperationAs(I2)) {
      if (SwapOpnds)
        ICmp2->swapOperands();
      return Changed;
    }

    // The operands should be either the same or they need to be generated
    // with a PHI node after sinking. We only handle the case where there is
    // a single pair of different operands.
    Value *DifferentOp1 = nullptr, *DifferentOp2 = nullptr;
    unsigned Op1Idx = ~0U;
    for (unsigned I = 0, E = I1->getNumOperands(); I != E; ++I) {
      if (I1->getOperand(I) == I2->getOperand(I))
        continue;
      // Early exit if we have more-than one pair of different operands or if
      // we need a PHI node to replace a constant.
      if (Op1Idx != ~0U ||
          isa<Constant>(I1->getOperand(I)) ||
          isa<Constant>(I2->getOperand(I))) {
        // If we can't sink the instructions, undo the swapping.
        if (SwapOpnds)
          ICmp2->swapOperands();
        return Changed;
      }
      DifferentOp1 = I1->getOperand(I);
      Op1Idx = I;
      DifferentOp2 = I2->getOperand(I);
    }

    DEBUG(dbgs() << "SINK common instructions " << *I1 << "\n");
    DEBUG(dbgs() << "                         " << *I2 << "\n");

    // We insert the pair of different operands to JointValueMap and
    // remove (I1, I2) from JointValueMap.
    if (Op1Idx != ~0U) {
      auto &NewPN = JointValueMap[std::make_pair(DifferentOp1, DifferentOp2)];
      if (!NewPN) {
        NewPN =
            PHINode::Create(DifferentOp1->getType(), 2,
                            DifferentOp1->getName() + ".sink", BBEnd->begin());
        NewPN->addIncoming(DifferentOp1, BB1);
        NewPN->addIncoming(DifferentOp2, BB2);
        DEBUG(dbgs() << "Create PHI node " << *NewPN << "\n";);
      }
      // I1 should use NewPN instead of DifferentOp1.
      I1->setOperand(Op1Idx, NewPN);
    }
    PHINode *OldPN = JointValueMap[InstPair];
    JointValueMap.erase(InstPair);

    // We need to update RE1 and RE2 if we are going to sink the first
    // instruction in the basic block down.
    bool UpdateRE1 = (I1 == BB1->begin()), UpdateRE2 = (I2 == BB2->begin());
    // Sink the instruction.
    BBEnd->getInstList().splice(FirstNonPhiInBBEnd, BB1->getInstList(), I1);
    if (!OldPN->use_empty())
      OldPN->replaceAllUsesWith(I1);
    OldPN->eraseFromParent();

    if (!I2->use_empty())
      I2->replaceAllUsesWith(I1);
    I1->intersectOptionalDataWith(I2);
    // TODO: Use combineMetadata here to preserve what metadata we can
    // (analogous to the hoisting case above).
    I2->eraseFromParent();

    if (UpdateRE1)
      RE1 = BB1->getInstList().rend();
    if (UpdateRE2)
      RE2 = BB2->getInstList().rend();
    FirstNonPhiInBBEnd = I1;
    NumSinkCommons++;
    Changed = true;
  }
  return Changed;
}

/// \brief Determine if we can hoist sink a sole store instruction out of a
/// conditional block.
///
/// We are looking for code like the following:
///   BrBB:
///     store i32 %add, i32* %arrayidx2
///     ... // No other stores or function calls (we could be calling a memory
///     ... // function).
///     %cmp = icmp ult %x, %y
///     br i1 %cmp, label %EndBB, label %ThenBB
///   ThenBB:
///     store i32 %add5, i32* %arrayidx2
///     br label EndBB
///   EndBB:
///     ...
///   We are going to transform this into:
///   BrBB:
///     store i32 %add, i32* %arrayidx2
///     ... //
///     %cmp = icmp ult %x, %y
///     %add.add5 = select i1 %cmp, i32 %add, %add5
///     store i32 %add.add5, i32* %arrayidx2
///     ...
///
/// \return The pointer to the value of the previous store if the store can be
///         hoisted into the predecessor block. 0 otherwise.
static Value *isSafeToSpeculateStore(Instruction *I, BasicBlock *BrBB,
                                     BasicBlock *StoreBB, BasicBlock *EndBB) {
  StoreInst *StoreToHoist = dyn_cast<StoreInst>(I);
  if (!StoreToHoist)
    return nullptr;

  // Volatile or atomic.
  if (!StoreToHoist->isSimple())
    return nullptr;

  Value *StorePtr = StoreToHoist->getPointerOperand();

  // Look for a store to the same pointer in BrBB.
  unsigned MaxNumInstToLookAt = 10;
  for (BasicBlock::reverse_iterator RI = BrBB->rbegin(),
       RE = BrBB->rend(); RI != RE && (--MaxNumInstToLookAt); ++RI) {
    Instruction *CurI = &*RI;

    // Could be calling an instruction that effects memory like free().
    if (CurI->mayHaveSideEffects() && !isa<StoreInst>(CurI))
      return nullptr;

    StoreInst *SI = dyn_cast<StoreInst>(CurI);
    // Found the previous store make sure it stores to the same location.
    if (SI && SI->getPointerOperand() == StorePtr)
      // Found the previous store, return its value operand.
      return SI->getValueOperand();
    else if (SI)
      return nullptr; // Unknown store.
  }

  return nullptr;
}

/// \brief Speculate a conditional basic block flattening the CFG.
///
/// Note that this is a very risky transform currently. Speculating
/// instructions like this is most often not desirable. Instead, there is an MI
/// pass which can do it with full awareness of the resource constraints.
/// However, some cases are "obvious" and we should do directly. An example of
/// this is speculating a single, reasonably cheap instruction.
///
/// There is only one distinct advantage to flattening the CFG at the IR level:
/// it makes very common but simplistic optimizations such as are common in
/// instcombine and the DAG combiner more powerful by removing CFG edges and
/// modeling their effects with easier to reason about SSA value graphs.
///
///
/// An illustration of this transform is turning this IR:
/// \code
///   BB:
///     %cmp = icmp ult %x, %y
///     br i1 %cmp, label %EndBB, label %ThenBB
///   ThenBB:
///     %sub = sub %x, %y
///     br label BB2
///   EndBB:
///     %phi = phi [ %sub, %ThenBB ], [ 0, %EndBB ]
///     ...
/// \endcode
///
/// Into this IR:
/// \code
///   BB:
///     %cmp = icmp ult %x, %y
///     %sub = sub %x, %y
///     %cond = select i1 %cmp, 0, %sub
///     ...
/// \endcode
///
/// \returns true if the conditional block is removed.
static bool SpeculativelyExecuteBB(BranchInst *BI, BasicBlock *ThenBB,
                                   const TargetTransformInfo &TTI) {
  // Be conservative for now. FP select instruction can often be expensive.
  Value *BrCond = BI->getCondition();
  if (isa<FCmpInst>(BrCond))
    return false;

  BasicBlock *BB = BI->getParent();
  BasicBlock *EndBB = ThenBB->getTerminator()->getSuccessor(0);

  // If ThenBB is actually on the false edge of the conditional branch, remember
  // to swap the select operands later.
  bool Invert = false;
  if (ThenBB != BI->getSuccessor(0)) {
    assert(ThenBB == BI->getSuccessor(1) && "No edge from 'if' block?");
    Invert = true;
  }
  assert(EndBB == BI->getSuccessor(!Invert) && "No edge from to end block");

  // Keep a count of how many times instructions are used within CondBB when
  // they are candidates for sinking into CondBB. Specifically:
  // - They are defined in BB, and
  // - They have no side effects, and
  // - All of their uses are in CondBB.
  SmallDenseMap<Instruction *, unsigned, 4> SinkCandidateUseCounts;

  unsigned SpeculationCost = 0;
  Value *SpeculatedStoreValue = nullptr;
  StoreInst *SpeculatedStore = nullptr;
  for (BasicBlock::iterator BBI = ThenBB->begin(),
                            BBE = std::prev(ThenBB->end());
       BBI != BBE; ++BBI) {
    Instruction *I = BBI;
    // Skip debug info.
    if (isa<DbgInfoIntrinsic>(I))
      continue;

    // Only speculatively execute a single instruction (not counting the
    // terminator) for now.
    ++SpeculationCost;
    if (SpeculationCost > 1)
      return false;

    // Don't hoist the instruction if it's unsafe or expensive.
    if (!isSafeToSpeculativelyExecute(I) &&
        !(HoistCondStores && (SpeculatedStoreValue = isSafeToSpeculateStore(
                                  I, BB, ThenBB, EndBB))))
      return false;
    if (!SpeculatedStoreValue &&
        ComputeSpeculationCost(I, TTI) >
            PHINodeFoldingThreshold * TargetTransformInfo::TCC_Basic)
      return false;

    // Store the store speculation candidate.
    if (SpeculatedStoreValue)
      SpeculatedStore = cast<StoreInst>(I);

    // Do not hoist the instruction if any of its operands are defined but not
    // used in BB. The transformation will prevent the operand from
    // being sunk into the use block.
    for (User::op_iterator i = I->op_begin(), e = I->op_end();
         i != e; ++i) {
      Instruction *OpI = dyn_cast<Instruction>(*i);
      if (!OpI || OpI->getParent() != BB ||
          OpI->mayHaveSideEffects())
        continue; // Not a candidate for sinking.

      ++SinkCandidateUseCounts[OpI];
    }
  }

  // Consider any sink candidates which are only used in CondBB as costs for
  // speculation. Note, while we iterate over a DenseMap here, we are summing
  // and so iteration order isn't significant.
  for (SmallDenseMap<Instruction *, unsigned, 4>::iterator I =
           SinkCandidateUseCounts.begin(), E = SinkCandidateUseCounts.end();
       I != E; ++I)
    if (I->first->getNumUses() == I->second) {
      ++SpeculationCost;
      if (SpeculationCost > 1)
        return false;
    }

  // Check that the PHI nodes can be converted to selects.
  bool HaveRewritablePHIs = false;
  for (BasicBlock::iterator I = EndBB->begin();
       PHINode *PN = dyn_cast<PHINode>(I); ++I) {
    Value *OrigV = PN->getIncomingValueForBlock(BB);
    Value *ThenV = PN->getIncomingValueForBlock(ThenBB);

    // FIXME: Try to remove some of the duplication with HoistThenElseCodeToIf.
    // Skip PHIs which are trivial.
    if (ThenV == OrigV)
      continue;

    // Don't convert to selects if we could remove undefined behavior instead.
    if (passingValueIsAlwaysUndefined(OrigV, PN) ||
        passingValueIsAlwaysUndefined(ThenV, PN))
      return false;

    HaveRewritablePHIs = true;
    ConstantExpr *OrigCE = dyn_cast<ConstantExpr>(OrigV);
    ConstantExpr *ThenCE = dyn_cast<ConstantExpr>(ThenV);
    if (!OrigCE && !ThenCE)
      continue; // Known safe and cheap.

    if ((ThenCE && !isSafeToSpeculativelyExecute(ThenCE)) ||
        (OrigCE && !isSafeToSpeculativelyExecute(OrigCE)))
      return false;
    unsigned OrigCost = OrigCE ? ComputeSpeculationCost(OrigCE, TTI) : 0;
    unsigned ThenCost = ThenCE ? ComputeSpeculationCost(ThenCE, TTI) : 0;
    unsigned MaxCost = 2 * PHINodeFoldingThreshold *
      TargetTransformInfo::TCC_Basic;
    if (OrigCost + ThenCost > MaxCost)
      return false;

    // Account for the cost of an unfolded ConstantExpr which could end up
    // getting expanded into Instructions.
    // FIXME: This doesn't account for how many operations are combined in the
    // constant expression.
    ++SpeculationCost;
    if (SpeculationCost > 1)
      return false;
  }

  // If there are no PHIs to process, bail early. This helps ensure idempotence
  // as well.
  if (!HaveRewritablePHIs && !(HoistCondStores && SpeculatedStoreValue))
    return false;

  // If we get here, we can hoist the instruction and if-convert.
  DEBUG(dbgs() << "SPECULATIVELY EXECUTING BB" << *ThenBB << "\n";);

  // Insert a select of the value of the speculated store.
  if (SpeculatedStoreValue) {
    IRBuilder<true, NoFolder> Builder(BI);
    Value *TrueV = SpeculatedStore->getValueOperand();
    Value *FalseV = SpeculatedStoreValue;
    if (Invert)
      std::swap(TrueV, FalseV);
    Value *S = Builder.CreateSelect(BrCond, TrueV, FalseV, TrueV->getName() +
                                    "." + FalseV->getName());
    SpeculatedStore->setOperand(0, S);
  }

  // Hoist the instructions.
  BB->getInstList().splice(BI, ThenBB->getInstList(), ThenBB->begin(),
                           std::prev(ThenBB->end()));

  // Insert selects and rewrite the PHI operands.
  IRBuilder<true, NoFolder> Builder(BI);
  for (BasicBlock::iterator I = EndBB->begin();
       PHINode *PN = dyn_cast<PHINode>(I); ++I) {
    unsigned OrigI = PN->getBasicBlockIndex(BB);
    unsigned ThenI = PN->getBasicBlockIndex(ThenBB);
    Value *OrigV = PN->getIncomingValue(OrigI);
    Value *ThenV = PN->getIncomingValue(ThenI);

    // Skip PHIs which are trivial.
    if (OrigV == ThenV)
      continue;

    // Create a select whose true value is the speculatively executed value and
    // false value is the preexisting value. Swap them if the branch
    // destinations were inverted.
    Value *TrueV = ThenV, *FalseV = OrigV;
    if (Invert)
      std::swap(TrueV, FalseV);
    Value *V = Builder.CreateSelect(BrCond, TrueV, FalseV,
                                    TrueV->getName() + "." + FalseV->getName());
    PN->setIncomingValue(OrigI, V);
    PN->setIncomingValue(ThenI, V);
  }

  ++NumSpeculations;
  return true;
}

/// \returns True if this block contains a CallInst with the NoDuplicate
/// attribute.
static bool HasNoDuplicateCall(const BasicBlock *BB) {
  for (BasicBlock::const_iterator I = BB->begin(), E = BB->end(); I != E; ++I) {
    const CallInst *CI = dyn_cast<CallInst>(I);
    if (!CI)
      continue;
    if (CI->cannotDuplicate())
      return true;
  }
  return false;
}

/// Return true if we can thread a branch across this block.
static bool BlockIsSimpleEnoughToThreadThrough(BasicBlock *BB) {
  BranchInst *BI = cast<BranchInst>(BB->getTerminator());
  unsigned Size = 0;

  for (BasicBlock::iterator BBI = BB->begin(); &*BBI != BI; ++BBI) {
    if (isa<DbgInfoIntrinsic>(BBI))
      continue;
    if (Size > 10) return false;  // Don't clone large BB's.
    ++Size;

    // We can only support instructions that do not define values that are
    // live outside of the current basic block.
    for (User *U : BBI->users()) {
      Instruction *UI = cast<Instruction>(U);
      if (UI->getParent() != BB || isa<PHINode>(UI)) return false;
    }

    // Looks ok, continue checking.
  }

  return true;
}

/// If we have a conditional branch on a PHI node value that is defined in the
/// same block as the branch and if any PHI entries are constants, thread edges
/// corresponding to that entry to be branches to their ultimate destination.
static bool FoldCondBranchOnPHI(BranchInst *BI, const DataLayout &DL) {
  BasicBlock *BB = BI->getParent();
  PHINode *PN = dyn_cast<PHINode>(BI->getCondition());
  // NOTE: we currently cannot transform this case if the PHI node is used
  // outside of the block.
  if (!PN || PN->getParent() != BB || !PN->hasOneUse())
    return false;

  // Degenerate case of a single entry PHI.
  if (PN->getNumIncomingValues() == 1) {
    FoldSingleEntryPHINodes(PN->getParent());
    return true;
  }

  // Now we know that this block has multiple preds and two succs.
  if (!BlockIsSimpleEnoughToThreadThrough(BB)) return false;

  if (HasNoDuplicateCall(BB)) return false;

  // Okay, this is a simple enough basic block.  See if any phi values are
  // constants.
  for (unsigned i = 0, e = PN->getNumIncomingValues(); i != e; ++i) {
    ConstantInt *CB = dyn_cast<ConstantInt>(PN->getIncomingValue(i));
    if (!CB || !CB->getType()->isIntegerTy(1)) continue;

    // Okay, we now know that all edges from PredBB should be revectored to
    // branch to RealDest.
    BasicBlock *PredBB = PN->getIncomingBlock(i);
    BasicBlock *RealDest = BI->getSuccessor(!CB->getZExtValue());

    if (RealDest == BB) continue;  // Skip self loops.
    // Skip if the predecessor's terminator is an indirect branch.
    if (isa<IndirectBrInst>(PredBB->getTerminator())) continue;

    // The dest block might have PHI nodes, other predecessors and other
    // difficult cases.  Instead of being smart about this, just insert a new
    // block that jumps to the destination block, effectively splitting
    // the edge we are about to create.
    BasicBlock *EdgeBB = BasicBlock::Create(BB->getContext(),
                                            RealDest->getName()+".critedge",
                                            RealDest->getParent(), RealDest);
    BranchInst::Create(RealDest, EdgeBB);

    // Update PHI nodes.
    AddPredecessorToBlock(RealDest, EdgeBB, BB);

    // BB may have instructions that are being threaded over.  Clone these
    // instructions into EdgeBB.  We know that there will be no uses of the
    // cloned instructions outside of EdgeBB.
    BasicBlock::iterator InsertPt = EdgeBB->begin();
    DenseMap<Value*, Value*> TranslateMap;  // Track translated values.
    for (BasicBlock::iterator BBI = BB->begin(); &*BBI != BI; ++BBI) {
      if (PHINode *PN = dyn_cast<PHINode>(BBI)) {
        TranslateMap[PN] = PN->getIncomingValueForBlock(PredBB);
        continue;
      }
      // Clone the instruction.
      Instruction *N = BBI->clone();
      if (BBI->hasName()) N->setName(BBI->getName()+".c");

      // Update operands due to translation.
      for (User::op_iterator i = N->op_begin(), e = N->op_end();
           i != e; ++i) {
        DenseMap<Value*, Value*>::iterator PI = TranslateMap.find(*i);
        if (PI != TranslateMap.end())
          *i = PI->second;
      }

      // Check for trivial simplification.
      if (Value *V = SimplifyInstruction(N, DL)) {
        TranslateMap[BBI] = V;
        delete N;   // Instruction folded away, don't need actual inst
      } else {
        // Insert the new instruction into its new home.
        EdgeBB->getInstList().insert(InsertPt, N);
        if (!BBI->use_empty())
          TranslateMap[BBI] = N;
      }
    }

    // Loop over all of the edges from PredBB to BB, changing them to branch
    // to EdgeBB instead.
    TerminatorInst *PredBBTI = PredBB->getTerminator();
    for (unsigned i = 0, e = PredBBTI->getNumSuccessors(); i != e; ++i)
      if (PredBBTI->getSuccessor(i) == BB) {
        BB->removePredecessor(PredBB);
        PredBBTI->setSuccessor(i, EdgeBB);
      }

    // Recurse, simplifying any other constants.
    return FoldCondBranchOnPHI(BI, DL) | true;
  }

  return false;
}

<<<<<<< HEAD
#if INTEL_CUSTOMIZATION
/// FoldPHIEntries is a generalized replacement (by Intel) for the
/// LLVM open source routine called FoldTwoEntryPHINode(that folds
/// a two-entry phinode into "select") which is capable of handling
/// any number of phi entries. It iteratively transforms each
/// conditional into "select".
/// To keep xmain as clean as possible, we got rid of the
/// FoldTwoEntryPHINode. Any changes (one such change could be to the
/// cost model) made by the LLVM community to FoldTwoEntryPHINode will
/// need to be incorporated into this routine (FoldPHIEntries). There
/// might be conflicts during code merge, and if resolving conflicts
/// becomes too cumbersome, we can try something different.

/// FoldPHIEntries - Given a BB that starts with the specified PHI node,
/// see if we can fold the phi node or some of its entries.
static bool FoldPHIEntries(PHINode *PN, const DataLayout &DL,
                           const TargetTransformInfo &TTI) {
=======
/// Given a BB that starts with the specified two-entry PHI node,
/// see if we can eliminate it.
static bool FoldTwoEntryPHINode(PHINode *PN, const TargetTransformInfo &TTI,
                                const DataLayout &DL) {
  // Ok, this is a two entry PHI node.  Check to see if this is a simple "if
  // statement", which has a very simple dominance structure.  Basically, we
  // are trying to find the condition that is being branched on, which
  // subsequently causes this merge to happen.  We really want control
  // dependence information for this check, but simplifycfg can't keep it up
  // to date, and this catches most of the cases we care about anyway.
>>>>>>> d51dea67
  BasicBlock *BB = PN->getParent();
  bool Changed = false;

  // This could be a multiple entry PHI node. Try to fold each pair of entries
  // that leads to an "if condition".  Traverse through the predecessor list of
  // BB (where each predecessor corresponds to an entry in the PN) to look for
  // each if-condition.
  SmallVector<BasicBlock *, 16> BBPreds(pred_begin(BB), pred_end(BB));
  for (unsigned i = 0, e = BBPreds.size(); i != e; ++i) {
    BasicBlock *Pred = BBPreds[i];

    BasicBlock *IfTrue = nullptr, *IfFalse = nullptr;
    Value *IfCond = GetIfCondition(BB, Pred, IfTrue, IfFalse);

    if (!IfCond ||
        // Don't bother if the branch will be constant folded trivially.
        isa<ConstantInt>(IfCond)) {
      // continue to look for next "if condition".
      continue;
    }

    // Loop over the PHI's seeing if we can promote them all to select
    // instructions.  While we are at it, keep track of the instructions
    // that need to be moved to the conditional block.
    SmallPtrSet<Instruction *, 4> AggressiveInsts;
    unsigned MaxCostVal0 = PHINodeFoldingThreshold,
             MaxCostVal1 = PHINodeFoldingThreshold;
    MaxCostVal0 *= TargetTransformInfo::TCC_Basic;
    MaxCostVal1 *= TargetTransformInfo::TCC_Basic;

    bool CanBeSimplified = true;
    unsigned NumPhis = 0;

    for (BasicBlock::iterator II = BB->begin(); isa<PHINode>(II);) {
      PHINode *PN = cast<PHINode>(II++);
      if (Value *V = SimplifyInstruction(PN, DL)) {
        PN->replaceAllUsesWith(V);
        PN->eraseFromParent();
        continue;
      }

      Value *TrueVal = PN->getIncomingValueForBlock(IfTrue);
      Value *FalseVal = PN->getIncomingValueForBlock(IfFalse);

      if (TrueVal != FalseVal) {
        if (!CanDominateConditionalBranch(TrueVal, BB, &AggressiveInsts,
                                          MaxCostVal0, DL, TTI) ||
            !CanDominateConditionalBranch(FalseVal, BB, &AggressiveInsts,
                                          MaxCostVal1, DL, TTI)) {
          CanBeSimplified = false;
          break;
        }
        NumPhis++;
      }
    }

    if (!CanBeSimplified) {
      // Continue to look for next "if condition".
      continue;
    }

    // If we fold these two entries of the phi node into a select,
    // doing so would require us to fold *all* correspondent entries in other
    // phi nodes in this block.  At some point this becomes non-profitable
    // (particularly if the target doesn't support cmov's). Only do this
    // transformation if there are two or fewer PHI nodes in this block.
    if (NumPhis > 2) {
      continue;
    }

    // If we folded the first phi, PN dangles at this point.  Refresh it.  If
    // we ran out of PHIs then we simplified them all.
    PN = dyn_cast<PHINode>(BB->begin());
    if (!PN) {
      return true;
    }

    Value *TrueVal = PN->getIncomingValueForBlock(IfTrue);
    Value *FalseVal = PN->getIncomingValueForBlock(IfFalse);

    // Don't fold i1 branches on PHIs which contain binary operators. These
    // can often be turned into switches and other things.
    if (PN->getType()->isIntegerTy(1) &&
        (isa<BinaryOperator>(TrueVal) || isa<BinaryOperator>(FalseVal) ||
         isa<BinaryOperator>(IfCond))) {
      // Continue to look for next "if condition".
      continue;
    }

    // If all PHI nodes are promotable, check to make sure that all
    // instructions in the selected predecessor blocks can be promoted as well.
    // If not, we won't be able to get rid of the control flow, so it's not
    // worth promoting to select instructions.
    BasicBlock *CondBlock = nullptr;
    BasicBlock *IfBlock1 = IfTrue;
    BasicBlock *IfBlock2 = IfFalse;

    if (cast<BranchInst>(IfBlock1->getTerminator())->isConditional()) {
      IfBlock1 = nullptr;
    } else {
      CondBlock = *pred_begin(IfBlock1);
      for (BasicBlock::iterator I = IfBlock1->begin(); !isa<TerminatorInst>(I);
           ++I) {
        if (!AggressiveInsts.count(I) && !isa<DbgInfoIntrinsic>(I)) {
          // This is not an aggressive instruction that we can promote.
          // Because of this, we won't be able to get rid of the control
          // flow, so the xform is not worth it.
          CanBeSimplified = false;
          break;
        }
      }
    }
    if (!CanBeSimplified) {
      // Continue to look for next "if condition".
      continue;
    }

    if (cast<BranchInst>(IfBlock2->getTerminator())->isConditional()) {
      IfBlock2 = nullptr;
    } else {
      CondBlock = *pred_begin(IfBlock2);
      for (BasicBlock::iterator I = IfBlock2->begin(); !isa<TerminatorInst>(I);
           ++I) {
        if (!AggressiveInsts.count(I) && !isa<DbgInfoIntrinsic>(I)) {
          // This is not an aggressive instruction that we can promote.
          // Because of this, we won't be able to get rid of the control
          // flow, so the xform is not worth it.
          CanBeSimplified = false;
          break;
        }
      }
    }

    if (!CanBeSimplified) {
      // Continue to look for next "if condition".
      continue;
    }

    DEBUG(dbgs() << "FOUND IF CONDITION!  " << *IfCond << "  T: "
                 << IfTrue->getName() << "  F: " << IfFalse->getName() << "\n");

    // If we can still promote the PHI nodes after this gauntlet of tests,
    // do all of the PHI's now.
    Instruction *InsertPt = CondBlock->getTerminator();
    IRBuilder<true, NoFolder> Builder(InsertPt);

    // Move all 'aggressive' instructions, which are defined in the
    // conditional parts of the if's to the conditional block.
    if (IfBlock1) {
      CondBlock->getInstList().splice(InsertPt, IfBlock1->getInstList(),
                                      IfBlock1->begin(),
                                      IfBlock1->getTerminator());
    }
    if (IfBlock2) {
      CondBlock->getInstList().splice(InsertPt, IfBlock2->getInstList(),
                                      IfBlock2->begin(),
                                      IfBlock2->getTerminator());
    }

    for (BasicBlock::iterator II = BB->begin(); isa<PHINode>(II);) {
      PHINode *PN = cast<PHINode>(II++);

      Value *TrueVal = PN->getIncomingValueForBlock(IfTrue);
      Value *FalseVal = PN->getIncomingValueForBlock(IfFalse);

      if (TrueVal != FalseVal) {
        SelectInst *NV =
          cast<SelectInst>(Builder.CreateSelect(IfCond, TrueVal, FalseVal, ""));

        for (unsigned i = 0, e = PN->getNumIncomingValues(); i != e; ++i) {
          if (PN->getIncomingBlock(i) == IfTrue ||
            PN->getIncomingBlock(i) == IfFalse) {
            PN->setIncomingValue(i, NV);
          }
        }
      
        // If we added a branch from CondBlock to BB after inserting the "select"
        // into CondBlock add an entry for CondBlock.
        if (IfTrue != CondBlock && IfFalse != CondBlock) {
          PN->addIncoming(NV, CondBlock);
        }
      }
      else {
        if (IfTrue != CondBlock && IfFalse != CondBlock) {
          PN->addIncoming(TrueVal, CondBlock);
        }
      }
    }

    // At this point, IfBlock1 and IfBlock2 are both empty, so our if
    // statement has been flattened.  Change CondBlock to jump directly to BB
    // to avoid other simplifycfg's kicking in on the diamond.
    TerminatorInst *OldTI = CondBlock->getTerminator();
    Builder.SetInsertPoint(OldTI);
    Builder.CreateBr(BB);
    OldTI->eraseFromParent();

    Changed = true;
  }

  return Changed;
}
#endif //INTEL_CUSTOMIZATION

/// If we found a conditional branch that goes to two returning blocks,
/// try to merge them together into one return,
/// introducing a select if the return values disagree.
static bool SimplifyCondBranchToTwoReturns(BranchInst *BI,
                                           IRBuilder<> &Builder) {
  assert(BI->isConditional() && "Must be a conditional branch");
  BasicBlock *TrueSucc = BI->getSuccessor(0);
  BasicBlock *FalseSucc = BI->getSuccessor(1);
  ReturnInst *TrueRet = cast<ReturnInst>(TrueSucc->getTerminator());
  ReturnInst *FalseRet = cast<ReturnInst>(FalseSucc->getTerminator());

  // Check to ensure both blocks are empty (just a return) or optionally empty
  // with PHI nodes.  If there are other instructions, merging would cause extra
  // computation on one path or the other.
  if (!TrueSucc->getFirstNonPHIOrDbg()->isTerminator())
    return false;
  if (!FalseSucc->getFirstNonPHIOrDbg()->isTerminator())
    return false;

  Builder.SetInsertPoint(BI);
  // Okay, we found a branch that is going to two return nodes.  If
  // there is no return value for this function, just change the
  // branch into a return.
  if (FalseRet->getNumOperands() == 0) {
    TrueSucc->removePredecessor(BI->getParent());
    FalseSucc->removePredecessor(BI->getParent());
    Builder.CreateRetVoid();
    EraseTerminatorInstAndDCECond(BI);
    return true;
  }

  // Otherwise, figure out what the true and false return values are
  // so we can insert a new select instruction.
  Value *TrueValue = TrueRet->getReturnValue();
  Value *FalseValue = FalseRet->getReturnValue();

  // Unwrap any PHI nodes in the return blocks.
  if (PHINode *TVPN = dyn_cast_or_null<PHINode>(TrueValue))
    if (TVPN->getParent() == TrueSucc)
      TrueValue = TVPN->getIncomingValueForBlock(BI->getParent());
  if (PHINode *FVPN = dyn_cast_or_null<PHINode>(FalseValue))
    if (FVPN->getParent() == FalseSucc)
      FalseValue = FVPN->getIncomingValueForBlock(BI->getParent());

  // In order for this transformation to be safe, we must be able to
  // unconditionally execute both operands to the return.  This is
  // normally the case, but we could have a potentially-trapping
  // constant expression that prevents this transformation from being
  // safe.
  if (ConstantExpr *TCV = dyn_cast_or_null<ConstantExpr>(TrueValue))
    if (TCV->canTrap())
      return false;
  if (ConstantExpr *FCV = dyn_cast_or_null<ConstantExpr>(FalseValue))
    if (FCV->canTrap())
      return false;

  // Okay, we collected all the mapped values and checked them for sanity, and
  // defined to really do this transformation.  First, update the CFG.
  TrueSucc->removePredecessor(BI->getParent());
  FalseSucc->removePredecessor(BI->getParent());

  // Insert select instructions where needed.
  Value *BrCond = BI->getCondition();
  if (TrueValue) {
    // Insert a select if the results differ.
    if (TrueValue == FalseValue || isa<UndefValue>(FalseValue)) {
    } else if (isa<UndefValue>(TrueValue)) {
      TrueValue = FalseValue;
    } else {
      TrueValue = Builder.CreateSelect(BrCond, TrueValue,
                                       FalseValue, "retval");
    }
  }

  Value *RI = !TrueValue ?
    Builder.CreateRetVoid() : Builder.CreateRet(TrueValue);

  (void) RI;

  DEBUG(dbgs() << "\nCHANGING BRANCH TO TWO RETURNS INTO SELECT:"
               << "\n  " << *BI << "NewRet = " << *RI
               << "TRUEBLOCK: " << *TrueSucc << "FALSEBLOCK: "<< *FalseSucc);

  EraseTerminatorInstAndDCECond(BI);

  return true;
}

/// Given a conditional BranchInstruction, retrieve the probabilities of the
/// branch taking each edge. Fills in the two APInt parameters and returns true,
/// or returns false if no or invalid metadata was found.
static bool ExtractBranchMetadata(BranchInst *BI,
                                  uint64_t &ProbTrue, uint64_t &ProbFalse) {
  assert(BI->isConditional() &&
         "Looking for probabilities on unconditional branch?");
  MDNode *ProfileData = BI->getMetadata(LLVMContext::MD_prof);
  if (!ProfileData || ProfileData->getNumOperands() != 3) return false;
  ConstantInt *CITrue =
      mdconst::dyn_extract<ConstantInt>(ProfileData->getOperand(1));
  ConstantInt *CIFalse =
      mdconst::dyn_extract<ConstantInt>(ProfileData->getOperand(2));
  if (!CITrue || !CIFalse) return false;
  ProbTrue = CITrue->getValue().getZExtValue();
  ProbFalse = CIFalse->getValue().getZExtValue();
  return true;
}

/// Return true if the given instruction is available
/// in its predecessor block. If yes, the instruction will be removed.
static bool checkCSEInPredecessor(Instruction *Inst, BasicBlock *PB) {
  if (!isa<BinaryOperator>(Inst) && !isa<CmpInst>(Inst))
    return false;
  for (BasicBlock::iterator I = PB->begin(), E = PB->end(); I != E; I++) {
    Instruction *PBI = &*I;
    // Check whether Inst and PBI generate the same value.
    if (Inst->isIdenticalTo(PBI)) {
      Inst->replaceAllUsesWith(PBI);
      Inst->eraseFromParent();
      return true;
    }
  }
  return false;
}

/// If this basic block is simple enough, and if a predecessor branches to us
/// and one of our successors, fold the block into the predecessor and use
/// logical operations to pick the right destination.
bool llvm::FoldBranchToCommonDest(BranchInst *BI, unsigned BonusInstThreshold) {
  BasicBlock *BB = BI->getParent();

  Instruction *Cond = nullptr;
  if (BI->isConditional())
    Cond = dyn_cast<Instruction>(BI->getCondition());
  else {
    // For unconditional branch, check for a simple CFG pattern, where
    // BB has a single predecessor and BB's successor is also its predecessor's
    // successor. If such pattern exisits, check for CSE between BB and its
    // predecessor.
    if (BasicBlock *PB = BB->getSinglePredecessor())
      if (BranchInst *PBI = dyn_cast<BranchInst>(PB->getTerminator()))
        if (PBI->isConditional() &&
            (BI->getSuccessor(0) == PBI->getSuccessor(0) ||
             BI->getSuccessor(0) == PBI->getSuccessor(1))) {
          for (BasicBlock::iterator I = BB->begin(), E = BB->end();
               I != E; ) {
            Instruction *Curr = I++;
            if (isa<CmpInst>(Curr)) {
              Cond = Curr;
              break;
            }
            // Quit if we can't remove this instruction.
            if (!checkCSEInPredecessor(Curr, PB))
              return false;
          }
        }

    if (!Cond)
      return false;
  }

  if (!Cond || (!isa<CmpInst>(Cond) && !isa<BinaryOperator>(Cond)) ||
      Cond->getParent() != BB || !Cond->hasOneUse())
  return false;

  // Make sure the instruction after the condition is the cond branch.
  BasicBlock::iterator CondIt = Cond; ++CondIt;

  // Ignore dbg intrinsics.
  while (isa<DbgInfoIntrinsic>(CondIt)) ++CondIt;

  if (&*CondIt != BI)
    return false;

  // Only allow this transformation if computing the condition doesn't involve
  // too many instructions and these involved instructions can be executed
  // unconditionally. We denote all involved instructions except the condition
  // as "bonus instructions", and only allow this transformation when the
  // number of the bonus instructions does not exceed a certain threshold.
  unsigned NumBonusInsts = 0;
  for (auto I = BB->begin(); Cond != I; ++I) {
    // Ignore dbg intrinsics.
    if (isa<DbgInfoIntrinsic>(I))
      continue;
    if (!I->hasOneUse() || !isSafeToSpeculativelyExecute(I))
      return false;
    // I has only one use and can be executed unconditionally.
    Instruction *User = dyn_cast<Instruction>(I->user_back());
    if (User == nullptr || User->getParent() != BB)
      return false;
    // I is used in the same BB. Since BI uses Cond and doesn't have more slots
    // to use any other instruction, User must be an instruction between next(I)
    // and Cond.
    ++NumBonusInsts;
    // Early exits once we reach the limit.
    if (NumBonusInsts > BonusInstThreshold)
      return false;
  }

  // Cond is known to be a compare or binary operator.  Check to make sure that
  // neither operand is a potentially-trapping constant expression.
  if (ConstantExpr *CE = dyn_cast<ConstantExpr>(Cond->getOperand(0)))
    if (CE->canTrap())
      return false;
  if (ConstantExpr *CE = dyn_cast<ConstantExpr>(Cond->getOperand(1)))
    if (CE->canTrap())
      return false;

  // Finally, don't infinitely unroll conditional loops.
  BasicBlock *TrueDest  = BI->getSuccessor(0);
  BasicBlock *FalseDest = (BI->isConditional()) ? BI->getSuccessor(1) : nullptr;
  if (TrueDest == BB || FalseDest == BB)
    return false;

  for (pred_iterator PI = pred_begin(BB), E = pred_end(BB); PI != E; ++PI) {
    BasicBlock *PredBlock = *PI;
    BranchInst *PBI = dyn_cast<BranchInst>(PredBlock->getTerminator());

    // Check that we have two conditional branches.  If there is a PHI node in
    // the common successor, verify that the same value flows in from both
    // blocks.
    SmallVector<PHINode*, 4> PHIs;
    if (!PBI || PBI->isUnconditional() ||
        (BI->isConditional() &&
         !SafeToMergeTerminators(BI, PBI)) ||
        (!BI->isConditional() &&
         !isProfitableToFoldUnconditional(BI, PBI, Cond, PHIs)))
      continue;

    // Determine if the two branches share a common destination.
    Instruction::BinaryOps Opc = Instruction::BinaryOpsEnd;
    bool InvertPredCond = false;

    if (BI->isConditional()) {
      if (PBI->getSuccessor(0) == TrueDest)
        Opc = Instruction::Or;
      else if (PBI->getSuccessor(1) == FalseDest)
        Opc = Instruction::And;
      else if (PBI->getSuccessor(0) == FalseDest)
        Opc = Instruction::And, InvertPredCond = true;
      else if (PBI->getSuccessor(1) == TrueDest)
        Opc = Instruction::Or, InvertPredCond = true;
      else
        continue;
    } else {
      if (PBI->getSuccessor(0) != TrueDest && PBI->getSuccessor(1) != TrueDest)
        continue;
    }

    DEBUG(dbgs() << "FOLDING BRANCH TO COMMON DEST:\n" << *PBI << *BB);
    IRBuilder<> Builder(PBI);

    // If we need to invert the condition in the pred block to match, do so now.
    if (InvertPredCond) {
      Value *NewCond = PBI->getCondition();

      if (NewCond->hasOneUse() && isa<CmpInst>(NewCond)) {
        CmpInst *CI = cast<CmpInst>(NewCond);
        CI->setPredicate(CI->getInversePredicate());
      } else {
        NewCond = Builder.CreateNot(NewCond,
                                    PBI->getCondition()->getName()+".not");
      }

      PBI->setCondition(NewCond);
      PBI->swapSuccessors();
    }

    // If we have bonus instructions, clone them into the predecessor block.
    // Note that there may be multiple predecessor blocks, so we cannot move
    // bonus instructions to a predecessor block.
    ValueToValueMapTy VMap; // maps original values to cloned values
    // We already make sure Cond is the last instruction before BI. Therefore,
    // all instructions before Cond other than DbgInfoIntrinsic are bonus
    // instructions.
    for (auto BonusInst = BB->begin(); Cond != BonusInst; ++BonusInst) {
      if (isa<DbgInfoIntrinsic>(BonusInst))
        continue;
      Instruction *NewBonusInst = BonusInst->clone();
      RemapInstruction(NewBonusInst, VMap,
                       RF_NoModuleLevelChanges | RF_IgnoreMissingEntries);
      VMap[BonusInst] = NewBonusInst;

      // If we moved a load, we cannot any longer claim any knowledge about
      // its potential value. The previous information might have been valid
      // only given the branch precondition.
      // For an analogous reason, we must also drop all the metadata whose
      // semantics we don't understand.
      NewBonusInst->dropUnknownMetadata(LLVMContext::MD_dbg);

      PredBlock->getInstList().insert(PBI, NewBonusInst);
      NewBonusInst->takeName(BonusInst);
      BonusInst->setName(BonusInst->getName() + ".old");
    }

    // Clone Cond into the predecessor basic block, and or/and the
    // two conditions together.
    Instruction *New = Cond->clone();
    RemapInstruction(New, VMap,
                     RF_NoModuleLevelChanges | RF_IgnoreMissingEntries);
    PredBlock->getInstList().insert(PBI, New);
    New->takeName(Cond);
    Cond->setName(New->getName() + ".old");

    if (BI->isConditional()) {
      Instruction *NewCond =
        cast<Instruction>(Builder.CreateBinOp(Opc, PBI->getCondition(),
                                            New, "or.cond"));
      PBI->setCondition(NewCond);

      uint64_t PredTrueWeight, PredFalseWeight, SuccTrueWeight, SuccFalseWeight;
      bool PredHasWeights = ExtractBranchMetadata(PBI, PredTrueWeight,
                                                  PredFalseWeight);
      bool SuccHasWeights = ExtractBranchMetadata(BI, SuccTrueWeight,
                                                  SuccFalseWeight);
      SmallVector<uint64_t, 8> NewWeights;

      if (PBI->getSuccessor(0) == BB) {
        if (PredHasWeights && SuccHasWeights) {
          // PBI: br i1 %x, BB, FalseDest
          // BI:  br i1 %y, TrueDest, FalseDest
          //TrueWeight is TrueWeight for PBI * TrueWeight for BI.
          NewWeights.push_back(PredTrueWeight * SuccTrueWeight);
          //FalseWeight is FalseWeight for PBI * TotalWeight for BI +
          //               TrueWeight for PBI * FalseWeight for BI.
          // We assume that total weights of a BranchInst can fit into 32 bits.
          // Therefore, we will not have overflow using 64-bit arithmetic.
          NewWeights.push_back(PredFalseWeight * (SuccFalseWeight +
               SuccTrueWeight) + PredTrueWeight * SuccFalseWeight);
        }
        AddPredecessorToBlock(TrueDest, PredBlock, BB);
        PBI->setSuccessor(0, TrueDest);
      }
      if (PBI->getSuccessor(1) == BB) {
        if (PredHasWeights && SuccHasWeights) {
          // PBI: br i1 %x, TrueDest, BB
          // BI:  br i1 %y, TrueDest, FalseDest
          //TrueWeight is TrueWeight for PBI * TotalWeight for BI +
          //              FalseWeight for PBI * TrueWeight for BI.
          NewWeights.push_back(PredTrueWeight * (SuccFalseWeight +
              SuccTrueWeight) + PredFalseWeight * SuccTrueWeight);
          //FalseWeight is FalseWeight for PBI * FalseWeight for BI.
          NewWeights.push_back(PredFalseWeight * SuccFalseWeight);
        }
        AddPredecessorToBlock(FalseDest, PredBlock, BB);
        PBI->setSuccessor(1, FalseDest);
      }
      if (NewWeights.size() == 2) {
        // Halve the weights if any of them cannot fit in an uint32_t
        FitWeights(NewWeights);

        SmallVector<uint32_t, 8> MDWeights(NewWeights.begin(),NewWeights.end());
        PBI->setMetadata(LLVMContext::MD_prof,
                         MDBuilder(BI->getContext()).
                         createBranchWeights(MDWeights));
      } else
        PBI->setMetadata(LLVMContext::MD_prof, nullptr);
    } else {
      // Update PHI nodes in the common successors.
      for (unsigned i = 0, e = PHIs.size(); i != e; ++i) {
        ConstantInt *PBI_C = cast<ConstantInt>(
          PHIs[i]->getIncomingValueForBlock(PBI->getParent()));
        assert(PBI_C->getType()->isIntegerTy(1));
        Instruction *MergedCond = nullptr;
        if (PBI->getSuccessor(0) == TrueDest) {
          // Create (PBI_Cond and PBI_C) or (!PBI_Cond and BI_Value)
          // PBI_C is true: PBI_Cond or (!PBI_Cond and BI_Value)
          //       is false: !PBI_Cond and BI_Value
          Instruction *NotCond =
            cast<Instruction>(Builder.CreateNot(PBI->getCondition(),
                                "not.cond"));
          MergedCond =
            cast<Instruction>(Builder.CreateBinOp(Instruction::And,
                                NotCond, New,
                                "and.cond"));
          if (PBI_C->isOne())
            MergedCond =
              cast<Instruction>(Builder.CreateBinOp(Instruction::Or,
                                  PBI->getCondition(), MergedCond,
                                  "or.cond"));
        } else {
          // Create (PBI_Cond and BI_Value) or (!PBI_Cond and PBI_C)
          // PBI_C is true: (PBI_Cond and BI_Value) or (!PBI_Cond)
          //       is false: PBI_Cond and BI_Value
          MergedCond =
            cast<Instruction>(Builder.CreateBinOp(Instruction::And,
                                PBI->getCondition(), New,
                                "and.cond"));
          if (PBI_C->isOne()) {
            Instruction *NotCond =
              cast<Instruction>(Builder.CreateNot(PBI->getCondition(),
                                  "not.cond"));
            MergedCond =
              cast<Instruction>(Builder.CreateBinOp(Instruction::Or,
                                  NotCond, MergedCond,
                                  "or.cond"));
          }
        }
        // Update PHI Node.
        PHIs[i]->setIncomingValue(PHIs[i]->getBasicBlockIndex(PBI->getParent()),
                                  MergedCond);
      }
      // Change PBI from Conditional to Unconditional.
      BranchInst *New_PBI = BranchInst::Create(TrueDest, PBI);
      EraseTerminatorInstAndDCECond(PBI);
      PBI = New_PBI;
    }

    // TODO: If BB is reachable from all paths through PredBlock, then we
    // could replace PBI's branch probabilities with BI's.

    // Copy any debug value intrinsics into the end of PredBlock.
    for (BasicBlock::iterator I = BB->begin(), E = BB->end(); I != E; ++I)
      if (isa<DbgInfoIntrinsic>(*I))
        I->clone()->insertBefore(PBI);

    return true;
  }
  return false;
}

/// If we have a conditional branch as a predecessor of another block,
/// this function tries to simplify it.  We know
/// that PBI and BI are both conditional branches, and BI is in one of the
/// successor blocks of PBI - PBI branches to BI.
static bool SimplifyCondBranchToCondBranch(BranchInst *PBI, BranchInst *BI) {
  assert(PBI->isConditional() && BI->isConditional());
  BasicBlock *BB = BI->getParent();

  // If this block ends with a branch instruction, and if there is a
  // predecessor that ends on a branch of the same condition, make
  // this conditional branch redundant.
  if (PBI->getCondition() == BI->getCondition() &&
      PBI->getSuccessor(0) != PBI->getSuccessor(1)) {
    // Okay, the outcome of this conditional branch is statically
    // knowable.  If this block had a single pred, handle specially.
    if (BB->getSinglePredecessor()) {
      // Turn this into a branch on constant.
      bool CondIsTrue = PBI->getSuccessor(0) == BB;
      BI->setCondition(ConstantInt::get(Type::getInt1Ty(BB->getContext()),
                                        CondIsTrue));
      return true;  // Nuke the branch on constant.
    }

    // Otherwise, if there are multiple predecessors, insert a PHI that merges
    // in the constant and simplify the block result.  Subsequent passes of
    // simplifycfg will thread the block.
    if (BlockIsSimpleEnoughToThreadThrough(BB)) {
      pred_iterator PB = pred_begin(BB), PE = pred_end(BB);
      PHINode *NewPN = PHINode::Create(Type::getInt1Ty(BB->getContext()),
                                       std::distance(PB, PE),
                                       BI->getCondition()->getName() + ".pr",
                                       BB->begin());
      // Okay, we're going to insert the PHI node.  Since PBI is not the only
      // predecessor, compute the PHI'd conditional value for all of the preds.
      // Any predecessor where the condition is not computable we keep symbolic.
      for (pred_iterator PI = PB; PI != PE; ++PI) {
        BasicBlock *P = *PI;
        if ((PBI = dyn_cast<BranchInst>(P->getTerminator())) &&
            PBI != BI && PBI->isConditional() &&
            PBI->getCondition() == BI->getCondition() &&
            PBI->getSuccessor(0) != PBI->getSuccessor(1)) {
          bool CondIsTrue = PBI->getSuccessor(0) == BB;
          NewPN->addIncoming(ConstantInt::get(Type::getInt1Ty(BB->getContext()),
                                              CondIsTrue), P);
        } else {
          NewPN->addIncoming(BI->getCondition(), P);
        }
      }

      BI->setCondition(NewPN);
      return true;
    }
  }

  // If this is a conditional branch in an empty block, and if any
  // predecessors are a conditional branch to one of our destinations,
  // fold the conditions into logical ops and one cond br.
  BasicBlock::iterator BBI = BB->begin();
  // Ignore dbg intrinsics.
  while (isa<DbgInfoIntrinsic>(BBI))
    ++BBI;
  if (&*BBI != BI)
    return false;


  if (ConstantExpr *CE = dyn_cast<ConstantExpr>(BI->getCondition()))
    if (CE->canTrap())
      return false;

  int PBIOp, BIOp;
  if (PBI->getSuccessor(0) == BI->getSuccessor(0))
    PBIOp = BIOp = 0;
  else if (PBI->getSuccessor(0) == BI->getSuccessor(1))
    PBIOp = 0, BIOp = 1;
  else if (PBI->getSuccessor(1) == BI->getSuccessor(0))
    PBIOp = 1, BIOp = 0;
  else if (PBI->getSuccessor(1) == BI->getSuccessor(1))
    PBIOp = BIOp = 1;
  else
    return false;

  // Check to make sure that the other destination of this branch
  // isn't BB itself.  If so, this is an infinite loop that will
  // keep getting unwound.
  if (PBI->getSuccessor(PBIOp) == BB)
    return false;

  // Do not perform this transformation if it would require
  // insertion of a large number of select instructions. For targets
  // without predication/cmovs, this is a big pessimization.

  // Also do not perform this transformation if any phi node in the common
  // destination block can trap when reached by BB or PBB (PR17073). In that
  // case, it would be unsafe to hoist the operation into a select instruction.

  BasicBlock *CommonDest = PBI->getSuccessor(PBIOp);
  unsigned NumPhis = 0;
  for (BasicBlock::iterator II = CommonDest->begin();
       isa<PHINode>(II); ++II, ++NumPhis) {
    if (NumPhis > 2) // Disable this xform.
      return false;

    PHINode *PN = cast<PHINode>(II);
    Value *BIV = PN->getIncomingValueForBlock(BB);
    if (ConstantExpr *CE = dyn_cast<ConstantExpr>(BIV))
      if (CE->canTrap())
        return false;

    unsigned PBBIdx = PN->getBasicBlockIndex(PBI->getParent());
    Value *PBIV = PN->getIncomingValue(PBBIdx);
    if (ConstantExpr *CE = dyn_cast<ConstantExpr>(PBIV))
      if (CE->canTrap())
        return false;
  }

  // Finally, if everything is ok, fold the branches to logical ops.
  BasicBlock *OtherDest = BI->getSuccessor(BIOp ^ 1);

  DEBUG(dbgs() << "FOLDING BRs:" << *PBI->getParent()
               << "AND: " << *BI->getParent());


  // If OtherDest *is* BB, then BB is a basic block with a single conditional
  // branch in it, where one edge (OtherDest) goes back to itself but the other
  // exits.  We don't *know* that the program avoids the infinite loop
  // (even though that seems likely).  If we do this xform naively, we'll end up
  // recursively unpeeling the loop.  Since we know that (after the xform is
  // done) that the block *is* infinite if reached, we just make it an obviously
  // infinite loop with no cond branch.
  if (OtherDest == BB) {
    // Insert it at the end of the function, because it's either code,
    // or it won't matter if it's hot. :)
    BasicBlock *InfLoopBlock = BasicBlock::Create(BB->getContext(),
                                                  "infloop", BB->getParent());
    BranchInst::Create(InfLoopBlock, InfLoopBlock);
    OtherDest = InfLoopBlock;
  }

  DEBUG(dbgs() << *PBI->getParent()->getParent());

  // BI may have other predecessors.  Because of this, we leave
  // it alone, but modify PBI.

  // Make sure we get to CommonDest on True&True directions.
  Value *PBICond = PBI->getCondition();
  IRBuilder<true, NoFolder> Builder(PBI);
  if (PBIOp)
    PBICond = Builder.CreateNot(PBICond, PBICond->getName()+".not");

  Value *BICond = BI->getCondition();
  if (BIOp)
    BICond = Builder.CreateNot(BICond, BICond->getName()+".not");

  // Merge the conditions.
  Value *Cond = Builder.CreateOr(PBICond, BICond, "brmerge");

  // Modify PBI to branch on the new condition to the new dests.
  PBI->setCondition(Cond);
  PBI->setSuccessor(0, CommonDest);
  PBI->setSuccessor(1, OtherDest);

  // Update branch weight for PBI.
  uint64_t PredTrueWeight, PredFalseWeight, SuccTrueWeight, SuccFalseWeight;
  bool PredHasWeights = ExtractBranchMetadata(PBI, PredTrueWeight,
                                              PredFalseWeight);
  bool SuccHasWeights = ExtractBranchMetadata(BI, SuccTrueWeight,
                                              SuccFalseWeight);
  if (PredHasWeights && SuccHasWeights) {
    uint64_t PredCommon = PBIOp ? PredFalseWeight : PredTrueWeight;
    uint64_t PredOther = PBIOp ?PredTrueWeight : PredFalseWeight;
    uint64_t SuccCommon = BIOp ? SuccFalseWeight : SuccTrueWeight;
    uint64_t SuccOther = BIOp ? SuccTrueWeight : SuccFalseWeight;
    // The weight to CommonDest should be PredCommon * SuccTotal +
    //                                    PredOther * SuccCommon.
    // The weight to OtherDest should be PredOther * SuccOther.
    uint64_t NewWeights[2] = {PredCommon * (SuccCommon + SuccOther) +
                                  PredOther * SuccCommon,
                              PredOther * SuccOther};
    // Halve the weights if any of them cannot fit in an uint32_t
    FitWeights(NewWeights);

    PBI->setMetadata(LLVMContext::MD_prof,
                     MDBuilder(BI->getContext())
                         .createBranchWeights(NewWeights[0], NewWeights[1]));
  }

  // OtherDest may have phi nodes.  If so, add an entry from PBI's
  // block that are identical to the entries for BI's block.
  AddPredecessorToBlock(OtherDest, PBI->getParent(), BB);

  // We know that the CommonDest already had an edge from PBI to
  // it.  If it has PHIs though, the PHIs may have different
  // entries for BB and PBI's BB.  If so, insert a select to make
  // them agree.
  PHINode *PN;
  for (BasicBlock::iterator II = CommonDest->begin();
       (PN = dyn_cast<PHINode>(II)); ++II) {
    Value *BIV = PN->getIncomingValueForBlock(BB);
    unsigned PBBIdx = PN->getBasicBlockIndex(PBI->getParent());
    Value *PBIV = PN->getIncomingValue(PBBIdx);
    if (BIV != PBIV) {
      // Insert a select in PBI to pick the right value.
      Value *NV = cast<SelectInst>
        (Builder.CreateSelect(PBICond, PBIV, BIV, PBIV->getName()+".mux"));
      PN->setIncomingValue(PBBIdx, NV);
    }
  }

  DEBUG(dbgs() << "INTO: " << *PBI->getParent());
  DEBUG(dbgs() << *PBI->getParent()->getParent());

  // This basic block is probably dead.  We know it has at least
  // one fewer predecessor.
  return true;
}

// Simplifies a terminator by replacing it with a branch to TrueBB if Cond is
// true or to FalseBB if Cond is false.
// Takes care of updating the successors and removing the old terminator.
// Also makes sure not to introduce new successors by assuming that edges to
// non-successor TrueBBs and FalseBBs aren't reachable.
static bool SimplifyTerminatorOnSelect(TerminatorInst *OldTerm, Value *Cond,
                                       BasicBlock *TrueBB, BasicBlock *FalseBB,
                                       uint32_t TrueWeight,
                                       uint32_t FalseWeight){
  // Remove any superfluous successor edges from the CFG.
  // First, figure out which successors to preserve.
  // If TrueBB and FalseBB are equal, only try to preserve one copy of that
  // successor.
  BasicBlock *KeepEdge1 = TrueBB;
  BasicBlock *KeepEdge2 = TrueBB != FalseBB ? FalseBB : nullptr;

  // Then remove the rest.
  for (unsigned I = 0, E = OldTerm->getNumSuccessors(); I != E; ++I) {
    BasicBlock *Succ = OldTerm->getSuccessor(I);
    // Make sure only to keep exactly one copy of each edge.
    if (Succ == KeepEdge1)
      KeepEdge1 = nullptr;
    else if (Succ == KeepEdge2)
      KeepEdge2 = nullptr;
    else
      Succ->removePredecessor(OldTerm->getParent());
  }

  IRBuilder<> Builder(OldTerm);
  Builder.SetCurrentDebugLocation(OldTerm->getDebugLoc());

  // Insert an appropriate new terminator.
  if (!KeepEdge1 && !KeepEdge2) {
    if (TrueBB == FalseBB)
      // We were only looking for one successor, and it was present.
      // Create an unconditional branch to it.
      Builder.CreateBr(TrueBB);
    else {
      // We found both of the successors we were looking for.
      // Create a conditional branch sharing the condition of the select.
      BranchInst *NewBI = Builder.CreateCondBr(Cond, TrueBB, FalseBB);
      if (TrueWeight != FalseWeight)
        NewBI->setMetadata(LLVMContext::MD_prof,
                           MDBuilder(OldTerm->getContext()).
                           createBranchWeights(TrueWeight, FalseWeight));
    }
  } else if (KeepEdge1 && (KeepEdge2 || TrueBB == FalseBB)) {
    // Neither of the selected blocks were successors, so this
    // terminator must be unreachable.
    new UnreachableInst(OldTerm->getContext(), OldTerm);
  } else {
    // One of the selected values was a successor, but the other wasn't.
    // Insert an unconditional branch to the one that was found;
    // the edge to the one that wasn't must be unreachable.
    if (!KeepEdge1)
      // Only TrueBB was found.
      Builder.CreateBr(TrueBB);
    else
      // Only FalseBB was found.
      Builder.CreateBr(FalseBB);
  }

  EraseTerminatorInstAndDCECond(OldTerm);
  return true;
}

// Replaces
//   (switch (select cond, X, Y)) on constant X, Y
// with a branch - conditional if X and Y lead to distinct BBs,
// unconditional otherwise.
static bool SimplifySwitchOnSelect(SwitchInst *SI, SelectInst *Select) {
  // Check for constant integer values in the select.
  ConstantInt *TrueVal = dyn_cast<ConstantInt>(Select->getTrueValue());
  ConstantInt *FalseVal = dyn_cast<ConstantInt>(Select->getFalseValue());
  if (!TrueVal || !FalseVal)
    return false;

  // Find the relevant condition and destinations.
  Value *Condition = Select->getCondition();
  BasicBlock *TrueBB = SI->findCaseValue(TrueVal).getCaseSuccessor();
  BasicBlock *FalseBB = SI->findCaseValue(FalseVal).getCaseSuccessor();

  // Get weight for TrueBB and FalseBB.
  uint32_t TrueWeight = 0, FalseWeight = 0;
  SmallVector<uint64_t, 8> Weights;
  bool HasWeights = HasBranchWeights(SI);
  if (HasWeights) {
    GetBranchWeights(SI, Weights);
    if (Weights.size() == 1 + SI->getNumCases()) {
      TrueWeight = (uint32_t)Weights[SI->findCaseValue(TrueVal).
                                     getSuccessorIndex()];
      FalseWeight = (uint32_t)Weights[SI->findCaseValue(FalseVal).
                                      getSuccessorIndex()];
    }
  }

  // Perform the actual simplification.
  return SimplifyTerminatorOnSelect(SI, Condition, TrueBB, FalseBB,
                                    TrueWeight, FalseWeight);
}

// Replaces
//   (indirectbr (select cond, blockaddress(@fn, BlockA),
//                             blockaddress(@fn, BlockB)))
// with
//   (br cond, BlockA, BlockB).
static bool SimplifyIndirectBrOnSelect(IndirectBrInst *IBI, SelectInst *SI) {
  // Check that both operands of the select are block addresses.
  BlockAddress *TBA = dyn_cast<BlockAddress>(SI->getTrueValue());
  BlockAddress *FBA = dyn_cast<BlockAddress>(SI->getFalseValue());
  if (!TBA || !FBA)
    return false;

  // Extract the actual blocks.
  BasicBlock *TrueBB = TBA->getBasicBlock();
  BasicBlock *FalseBB = FBA->getBasicBlock();

  // Perform the actual simplification.
  return SimplifyTerminatorOnSelect(IBI, SI->getCondition(), TrueBB, FalseBB,
                                    0, 0);
}

/// This is called when we find an icmp instruction
/// (a seteq/setne with a constant) as the only instruction in a
/// block that ends with an uncond branch.  We are looking for a very specific
/// pattern that occurs when "A == 1 || A == 2 || A == 3" gets simplified.  In
/// this case, we merge the first two "or's of icmp" into a switch, but then the
/// default value goes to an uncond block with a seteq in it, we get something
/// like:
///
///   switch i8 %A, label %DEFAULT [ i8 1, label %end    i8 2, label %end ]
/// DEFAULT:
///   %tmp = icmp eq i8 %A, 92
///   br label %end
/// end:
///   ... = phi i1 [ true, %entry ], [ %tmp, %DEFAULT ], [ true, %entry ]
///
/// We prefer to split the edge to 'end' so that there is a true/false entry to
/// the PHI, merging the third icmp into the switch.
static bool TryToSimplifyUncondBranchWithICmpInIt(
    ICmpInst *ICI, IRBuilder<> &Builder, const DataLayout &DL,
    const TargetTransformInfo &TTI, unsigned BonusInstThreshold,
    AssumptionCache *AC) {
  BasicBlock *BB = ICI->getParent();

  // If the block has any PHIs in it or the icmp has multiple uses, it is too
  // complex.
  if (isa<PHINode>(BB->begin()) || !ICI->hasOneUse()) return false;

  Value *V = ICI->getOperand(0);
  ConstantInt *Cst = cast<ConstantInt>(ICI->getOperand(1));

  // The pattern we're looking for is where our only predecessor is a switch on
  // 'V' and this block is the default case for the switch.  In this case we can
  // fold the compared value into the switch to simplify things.
  BasicBlock *Pred = BB->getSinglePredecessor();
  if (!Pred || !isa<SwitchInst>(Pred->getTerminator())) return false;

  SwitchInst *SI = cast<SwitchInst>(Pred->getTerminator());
  if (SI->getCondition() != V)
    return false;

  // If BB is reachable on a non-default case, then we simply know the value of
  // V in this block.  Substitute it and constant fold the icmp instruction
  // away.
  if (SI->getDefaultDest() != BB) {
    ConstantInt *VVal = SI->findCaseDest(BB);
    assert(VVal && "Should have a unique destination value");
    ICI->setOperand(0, VVal);

    if (Value *V = SimplifyInstruction(ICI, DL)) {
      ICI->replaceAllUsesWith(V);
      ICI->eraseFromParent();
    }
    // BB is now empty, so it is likely to simplify away.
    return SimplifyCFG(BB, TTI, BonusInstThreshold, AC) | true;
  }

  // Ok, the block is reachable from the default dest.  If the constant we're
  // comparing exists in one of the other edges, then we can constant fold ICI
  // and zap it.
  if (SI->findCaseValue(Cst) != SI->case_default()) {
    Value *V;
    if (ICI->getPredicate() == ICmpInst::ICMP_EQ)
      V = ConstantInt::getFalse(BB->getContext());
    else
      V = ConstantInt::getTrue(BB->getContext());

    ICI->replaceAllUsesWith(V);
    ICI->eraseFromParent();
    // BB is now empty, so it is likely to simplify away.
    return SimplifyCFG(BB, TTI, BonusInstThreshold, AC) | true;
  }

  // The use of the icmp has to be in the 'end' block, by the only PHI node in
  // the block.
  BasicBlock *SuccBlock = BB->getTerminator()->getSuccessor(0);
  PHINode *PHIUse = dyn_cast<PHINode>(ICI->user_back());
  if (PHIUse == nullptr || PHIUse != &SuccBlock->front() ||
      isa<PHINode>(++BasicBlock::iterator(PHIUse)))
    return false;

  // If the icmp is a SETEQ, then the default dest gets false, the new edge gets
  // true in the PHI.
  Constant *DefaultCst = ConstantInt::getTrue(BB->getContext());
  Constant *NewCst     = ConstantInt::getFalse(BB->getContext());

  if (ICI->getPredicate() == ICmpInst::ICMP_EQ)
    std::swap(DefaultCst, NewCst);

  // Replace ICI (which is used by the PHI for the default value) with true or
  // false depending on if it is EQ or NE.
  ICI->replaceAllUsesWith(DefaultCst);
  ICI->eraseFromParent();

  // Okay, the switch goes to this block on a default value.  Add an edge from
  // the switch to the merge point on the compared value.
  BasicBlock *NewBB = BasicBlock::Create(BB->getContext(), "switch.edge",
                                         BB->getParent(), BB);
  SmallVector<uint64_t, 8> Weights;
  bool HasWeights = HasBranchWeights(SI);
  if (HasWeights) {
    GetBranchWeights(SI, Weights);
    if (Weights.size() == 1 + SI->getNumCases()) {
      // Split weight for default case to case for "Cst".
      Weights[0] = (Weights[0]+1) >> 1;
      Weights.push_back(Weights[0]);

      SmallVector<uint32_t, 8> MDWeights(Weights.begin(), Weights.end());
      SI->setMetadata(LLVMContext::MD_prof,
                      MDBuilder(SI->getContext()).
                      createBranchWeights(MDWeights));
    }
  }
  SI->addCase(Cst, NewBB);

  // NewBB branches to the phi block, add the uncond branch and the phi entry.
  Builder.SetInsertPoint(NewBB);
  Builder.SetCurrentDebugLocation(SI->getDebugLoc());
  Builder.CreateBr(SuccBlock);
  PHIUse->addIncoming(NewCst, NewBB);
  return true;
}

/// The specified branch is a conditional branch.
/// Check to see if it is branching on an or/and chain of icmp instructions, and
/// fold it into a switch instruction if so.
static bool SimplifyBranchOnICmpChain(BranchInst *BI, IRBuilder<> &Builder,
                                      const DataLayout &DL) {
  Instruction *Cond = dyn_cast<Instruction>(BI->getCondition());
  if (!Cond) return false;

  // Change br (X == 0 | X == 1), T, F into a switch instruction.
  // If this is a bunch of seteq's or'd together, or if it's a bunch of
  // 'setne's and'ed together, collect them.

  // Try to gather values from a chain of and/or to be turned into a switch
  ConstantComparesGatherer ConstantCompare(Cond, DL);
  // Unpack the result
  SmallVectorImpl<ConstantInt*> &Values = ConstantCompare.Vals;
  Value *CompVal = ConstantCompare.CompValue;
  unsigned UsedICmps = ConstantCompare.UsedICmps;
  Value *ExtraCase = ConstantCompare.Extra;

  // If we didn't have a multiply compared value, fail.
  if (!CompVal) return false;

  // Avoid turning single icmps into a switch.
  if (UsedICmps <= 1)
    return false;

  bool TrueWhenEqual = (Cond->getOpcode() == Instruction::Or);

  // There might be duplicate constants in the list, which the switch
  // instruction can't handle, remove them now.
  array_pod_sort(Values.begin(), Values.end(), ConstantIntSortPredicate);
  Values.erase(std::unique(Values.begin(), Values.end()), Values.end());

  // If Extra was used, we require at least two switch values to do the
  // transformation.  A switch with one value is just an cond branch.
  if (ExtraCase && Values.size() < 2) return false;

  // TODO: Preserve branch weight metadata, similarly to how
  // FoldValueComparisonIntoPredecessors preserves it.

  // Figure out which block is which destination.
  BasicBlock *DefaultBB = BI->getSuccessor(1);
  BasicBlock *EdgeBB    = BI->getSuccessor(0);
  if (!TrueWhenEqual) std::swap(DefaultBB, EdgeBB);

  BasicBlock *BB = BI->getParent();

  DEBUG(dbgs() << "Converting 'icmp' chain with " << Values.size()
               << " cases into SWITCH.  BB is:\n" << *BB);

  // If there are any extra values that couldn't be folded into the switch
  // then we evaluate them with an explicit branch first.  Split the block
  // right before the condbr to handle it.
  if (ExtraCase) {
    BasicBlock *NewBB = BB->splitBasicBlock(BI, "switch.early.test");
    // Remove the uncond branch added to the old block.
    TerminatorInst *OldTI = BB->getTerminator();
    Builder.SetInsertPoint(OldTI);

    if (TrueWhenEqual)
      Builder.CreateCondBr(ExtraCase, EdgeBB, NewBB);
    else
      Builder.CreateCondBr(ExtraCase, NewBB, EdgeBB);

    OldTI->eraseFromParent();

    // If there are PHI nodes in EdgeBB, then we need to add a new entry to them
    // for the edge we just added.
    AddPredecessorToBlock(EdgeBB, BB, NewBB);

    DEBUG(dbgs() << "  ** 'icmp' chain unhandled condition: " << *ExtraCase
          << "\nEXTRABB = " << *BB);
    BB = NewBB;
  }

  Builder.SetInsertPoint(BI);
  // Convert pointer to int before we switch.
  if (CompVal->getType()->isPointerTy()) {
    CompVal = Builder.CreatePtrToInt(
        CompVal, DL.getIntPtrType(CompVal->getType()), "magicptr");
  }

  // Create the new switch instruction now.
  SwitchInst *New = Builder.CreateSwitch(CompVal, DefaultBB, Values.size());

  // Add all of the 'cases' to the switch instruction.
  for (unsigned i = 0, e = Values.size(); i != e; ++i)
    New->addCase(Values[i], EdgeBB);

  // We added edges from PI to the EdgeBB.  As such, if there were any
  // PHI nodes in EdgeBB, they need entries to be added corresponding to
  // the number of edges added.
  for (BasicBlock::iterator BBI = EdgeBB->begin();
       isa<PHINode>(BBI); ++BBI) {
    PHINode *PN = cast<PHINode>(BBI);
    Value *InVal = PN->getIncomingValueForBlock(BB);
    for (unsigned i = 0, e = Values.size()-1; i != e; ++i)
      PN->addIncoming(InVal, BB);
  }

  // Erase the old branch instruction.
  EraseTerminatorInstAndDCECond(BI);

  DEBUG(dbgs() << "  ** 'icmp' chain result is:\n" << *BB << '\n');
  return true;
}

bool SimplifyCFGOpt::SimplifyResume(ResumeInst *RI, IRBuilder<> &Builder) {
  // If this is a trivial landing pad that just continues unwinding the caught
  // exception then zap the landing pad, turning its invokes into calls.
  BasicBlock *BB = RI->getParent();
  LandingPadInst *LPInst = dyn_cast<LandingPadInst>(BB->getFirstNonPHI());
  if (RI->getValue() != LPInst)
    // Not a landing pad, or the resume is not unwinding the exception that
    // caused control to branch here.
    return false;

  // Check that there are no other instructions except for debug intrinsics.
  BasicBlock::iterator I = LPInst, E = RI;
  while (++I != E)
    if (!isa<DbgInfoIntrinsic>(I))
      return false;

  // Turn all invokes that unwind here into calls and delete the basic block.
  for (pred_iterator PI = pred_begin(BB), PE = pred_end(BB); PI != PE;) {
    InvokeInst *II = cast<InvokeInst>((*PI++)->getTerminator());
    SmallVector<Value*, 8> Args(II->op_begin(), II->op_end() - 3);
    // Insert a call instruction before the invoke.
    CallInst *Call = CallInst::Create(II->getCalledValue(), Args, "", II);
    Call->takeName(II);
    Call->setCallingConv(II->getCallingConv());
    Call->setAttributes(II->getAttributes());
    Call->setDebugLoc(II->getDebugLoc());

    // Anything that used the value produced by the invoke instruction now uses
    // the value produced by the call instruction.  Note that we do this even
    // for void functions and calls with no uses so that the callgraph edge is
    // updated.
    II->replaceAllUsesWith(Call);
    BB->removePredecessor(II->getParent());

    // Insert a branch to the normal destination right before the invoke.
    BranchInst::Create(II->getNormalDest(), II);

    // Finally, delete the invoke instruction!
    II->eraseFromParent();
  }

  // The landingpad is now unreachable.  Zap it.
  BB->eraseFromParent();
  return true;
}

bool SimplifyCFGOpt::SimplifyReturn(ReturnInst *RI, IRBuilder<> &Builder) {
  BasicBlock *BB = RI->getParent();
  if (!BB->getFirstNonPHIOrDbg()->isTerminator()) return false;

  // Find predecessors that end with branches.
  SmallVector<BasicBlock*, 8> UncondBranchPreds;
  SmallVector<BranchInst*, 8> CondBranchPreds;
  for (pred_iterator PI = pred_begin(BB), E = pred_end(BB); PI != E; ++PI) {
    BasicBlock *P = *PI;
    TerminatorInst *PTI = P->getTerminator();
    if (BranchInst *BI = dyn_cast<BranchInst>(PTI)) {
      if (BI->isUnconditional())
        UncondBranchPreds.push_back(P);
      else
        CondBranchPreds.push_back(BI);
    }
  }

  // If we found some, do the transformation!
  if (!UncondBranchPreds.empty() && DupRet) {
    while (!UncondBranchPreds.empty()) {
      BasicBlock *Pred = UncondBranchPreds.pop_back_val();
      DEBUG(dbgs() << "FOLDING: " << *BB
            << "INTO UNCOND BRANCH PRED: " << *Pred);
      (void)FoldReturnIntoUncondBranch(RI, BB, Pred);
    }

    // If we eliminated all predecessors of the block, delete the block now.
    if (pred_empty(BB))
      // We know there are no successors, so just nuke the block.
      BB->eraseFromParent();

    return true;
  }

  // Check out all of the conditional branches going to this return
  // instruction.  If any of them just select between returns, change the
  // branch itself into a select/return pair.
  while (!CondBranchPreds.empty()) {
    BranchInst *BI = CondBranchPreds.pop_back_val();

    // Check to see if the non-BB successor is also a return block.
    if (isa<ReturnInst>(BI->getSuccessor(0)->getTerminator()) &&
        isa<ReturnInst>(BI->getSuccessor(1)->getTerminator()) &&
        SimplifyCondBranchToTwoReturns(BI, Builder))
      return true;
  }
  return false;
}

bool SimplifyCFGOpt::SimplifyUnreachable(UnreachableInst *UI) {
  BasicBlock *BB = UI->getParent();

  bool Changed = false;

  // If there are any instructions immediately before the unreachable that can
  // be removed, do so.
  while (UI != BB->begin()) {
    BasicBlock::iterator BBI = UI;
    --BBI;
    // Do not delete instructions that can have side effects which might cause
    // the unreachable to not be reachable; specifically, calls and volatile
    // operations may have this effect.
    if (isa<CallInst>(BBI) && !isa<DbgInfoIntrinsic>(BBI)) break;

    if (BBI->mayHaveSideEffects()) {
      if (StoreInst *SI = dyn_cast<StoreInst>(BBI)) {
        if (SI->isVolatile())
          break;
      } else if (LoadInst *LI = dyn_cast<LoadInst>(BBI)) {
        if (LI->isVolatile())
          break;
      } else if (AtomicRMWInst *RMWI = dyn_cast<AtomicRMWInst>(BBI)) {
        if (RMWI->isVolatile())
          break;
      } else if (AtomicCmpXchgInst *CXI = dyn_cast<AtomicCmpXchgInst>(BBI)) {
        if (CXI->isVolatile())
          break;
      } else if (!isa<FenceInst>(BBI) && !isa<VAArgInst>(BBI) &&
                 !isa<LandingPadInst>(BBI)) {
        break;
      }
      // Note that deleting LandingPad's here is in fact okay, although it
      // involves a bit of subtle reasoning. If this inst is a LandingPad,
      // all the predecessors of this block will be the unwind edges of Invokes,
      // and we can therefore guarantee this block will be erased.
    }

    // Delete this instruction (any uses are guaranteed to be dead)
    if (!BBI->use_empty())
      BBI->replaceAllUsesWith(UndefValue::get(BBI->getType()));
    BBI->eraseFromParent();
    Changed = true;
  }

  // If the unreachable instruction is the first in the block, take a gander
  // at all of the predecessors of this instruction, and simplify them.
  if (&BB->front() != UI) return Changed;

  SmallVector<BasicBlock*, 8> Preds(pred_begin(BB), pred_end(BB));
  for (unsigned i = 0, e = Preds.size(); i != e; ++i) {
    TerminatorInst *TI = Preds[i]->getTerminator();
    IRBuilder<> Builder(TI);
    if (BranchInst *BI = dyn_cast<BranchInst>(TI)) {
      if (BI->isUnconditional()) {
        if (BI->getSuccessor(0) == BB) {
          new UnreachableInst(TI->getContext(), TI);
          TI->eraseFromParent();
          Changed = true;
        }
      } else {
        if (BI->getSuccessor(0) == BB) {
          Builder.CreateBr(BI->getSuccessor(1));
          EraseTerminatorInstAndDCECond(BI);
        } else if (BI->getSuccessor(1) == BB) {
          Builder.CreateBr(BI->getSuccessor(0));
          EraseTerminatorInstAndDCECond(BI);
          Changed = true;
        }
      }
    } else if (SwitchInst *SI = dyn_cast<SwitchInst>(TI)) {
      for (SwitchInst::CaseIt i = SI->case_begin(), e = SI->case_end();
           i != e; ++i)
        if (i.getCaseSuccessor() == BB) {
          BB->removePredecessor(SI->getParent());
          SI->removeCase(i);
          --i; --e;
          Changed = true;
        }
    } else if (InvokeInst *II = dyn_cast<InvokeInst>(TI)) {
      if (II->getUnwindDest() == BB) {
        // Convert the invoke to a call instruction.  This would be a good
        // place to note that the call does not throw though.
        BranchInst *BI = Builder.CreateBr(II->getNormalDest());
        II->removeFromParent();   // Take out of symbol table

        // Insert the call now...
        SmallVector<Value*, 8> Args(II->op_begin(), II->op_end()-3);
        Builder.SetInsertPoint(BI);
        CallInst *CI = Builder.CreateCall(II->getCalledValue(),
                                          Args, II->getName());
        CI->setCallingConv(II->getCallingConv());
        CI->setAttributes(II->getAttributes());
        // If the invoke produced a value, the call does now instead.
        II->replaceAllUsesWith(CI);
        delete II;
        Changed = true;
      }
    }
  }

  // If this block is now dead, remove it.
  if (pred_empty(BB) &&
      BB != &BB->getParent()->getEntryBlock()) {
    // We know there are no successors, so just nuke the block.
    BB->eraseFromParent();
    return true;
  }

  return Changed;
}

static bool CasesAreContiguous(SmallVectorImpl<ConstantInt *> &Cases) {
  assert(Cases.size() >= 1);

  array_pod_sort(Cases.begin(), Cases.end(), ConstantIntSortPredicate);
  for (size_t I = 1, E = Cases.size(); I != E; ++I) {
    if (Cases[I - 1]->getValue() != Cases[I]->getValue() + 1)
      return false;
  }
  return true;
}

/// Turn a switch with two reachable destinations into an integer range
/// comparison and branch.
static bool TurnSwitchRangeIntoICmp(SwitchInst *SI, IRBuilder<> &Builder) {
  assert(SI->getNumCases() > 1 && "Degenerate switch?");

  bool HasDefault =
      !isa<UnreachableInst>(SI->getDefaultDest()->getFirstNonPHIOrDbg());

  // Partition the cases into two sets with different destinations.
  BasicBlock *DestA = HasDefault ? SI->getDefaultDest() : nullptr;
  BasicBlock *DestB = nullptr;
  SmallVector <ConstantInt *, 16> CasesA;
  SmallVector <ConstantInt *, 16> CasesB;

  for (SwitchInst::CaseIt I : SI->cases()) {
    BasicBlock *Dest = I.getCaseSuccessor();
    if (!DestA) DestA = Dest;
    if (Dest == DestA) {
      CasesA.push_back(I.getCaseValue());
      continue;
    }
    if (!DestB) DestB = Dest;
    if (Dest == DestB) {
      CasesB.push_back(I.getCaseValue());
      continue;
    }
    return false;  // More than two destinations.
  }

  assert(DestA && DestB && "Single-destination switch should have been folded.");
  assert(DestA != DestB);
  assert(DestB != SI->getDefaultDest());
  assert(!CasesB.empty() && "There must be non-default cases.");
  assert(!CasesA.empty() || HasDefault);

  // Figure out if one of the sets of cases form a contiguous range.
  SmallVectorImpl<ConstantInt *> *ContiguousCases = nullptr;
  BasicBlock *ContiguousDest = nullptr;
  BasicBlock *OtherDest = nullptr;
  if (!CasesA.empty() && CasesAreContiguous(CasesA)) {
    ContiguousCases = &CasesA;
    ContiguousDest = DestA;
    OtherDest = DestB;
  } else if (CasesAreContiguous(CasesB)) {
    ContiguousCases = &CasesB;
    ContiguousDest = DestB;
    OtherDest = DestA;
  } else
    return false;

  // Start building the compare and branch.

  Constant *Offset = ConstantExpr::getNeg(ContiguousCases->back());
  Constant *NumCases = ConstantInt::get(Offset->getType(), ContiguousCases->size());

  Value *Sub = SI->getCondition();
  if (!Offset->isNullValue())
    Sub = Builder.CreateAdd(Sub, Offset, Sub->getName() + ".off");

  Value *Cmp;
  // If NumCases overflowed, then all possible values jump to the successor.
  if (NumCases->isNullValue() && !ContiguousCases->empty())
    Cmp = ConstantInt::getTrue(SI->getContext());
  else
    Cmp = Builder.CreateICmpULT(Sub, NumCases, "switch");
  BranchInst *NewBI = Builder.CreateCondBr(Cmp, ContiguousDest, OtherDest);

  // Update weight for the newly-created conditional branch.
  if (HasBranchWeights(SI)) {
    SmallVector<uint64_t, 8> Weights;
    GetBranchWeights(SI, Weights);
    if (Weights.size() == 1 + SI->getNumCases()) {
      uint64_t TrueWeight = 0;
      uint64_t FalseWeight = 0;
      for (size_t I = 0, E = Weights.size(); I != E; ++I) {
        if (SI->getSuccessor(I) == ContiguousDest)
          TrueWeight += Weights[I];
        else
          FalseWeight += Weights[I];
      }
      while (TrueWeight > UINT32_MAX || FalseWeight > UINT32_MAX) {
        TrueWeight /= 2;
        FalseWeight /= 2;
      }
      NewBI->setMetadata(LLVMContext::MD_prof,
                         MDBuilder(SI->getContext()).createBranchWeights(
                             (uint32_t)TrueWeight, (uint32_t)FalseWeight));
    }
  }

  // Prune obsolete incoming values off the successors' PHI nodes.
  for (auto BBI = ContiguousDest->begin(); isa<PHINode>(BBI); ++BBI) {
    unsigned PreviousEdges = ContiguousCases->size();
    if (ContiguousDest == SI->getDefaultDest()) ++PreviousEdges;
    for (unsigned I = 0, E = PreviousEdges - 1; I != E; ++I)
      cast<PHINode>(BBI)->removeIncomingValue(SI->getParent());
  }
  for (auto BBI = OtherDest->begin(); isa<PHINode>(BBI); ++BBI) {
    unsigned PreviousEdges = SI->getNumCases() - ContiguousCases->size();
    if (OtherDest == SI->getDefaultDest()) ++PreviousEdges;
    for (unsigned I = 0, E = PreviousEdges - 1; I != E; ++I)
      cast<PHINode>(BBI)->removeIncomingValue(SI->getParent());
  }

  // Drop the switch.
  SI->eraseFromParent();

  return true;
}

/// Compute masked bits for the condition of a switch
/// and use it to remove dead cases.
static bool EliminateDeadSwitchCases(SwitchInst *SI, AssumptionCache *AC,
                                     const DataLayout &DL) {
  Value *Cond = SI->getCondition();
  unsigned Bits = Cond->getType()->getIntegerBitWidth();
  APInt KnownZero(Bits, 0), KnownOne(Bits, 0);
  computeKnownBits(Cond, KnownZero, KnownOne, DL, 0, AC, SI);

  // Gather dead cases.
  SmallVector<ConstantInt*, 8> DeadCases;
  for (SwitchInst::CaseIt I = SI->case_begin(), E = SI->case_end(); I != E; ++I) {
    if ((I.getCaseValue()->getValue() & KnownZero) != 0 ||
        (I.getCaseValue()->getValue() & KnownOne) != KnownOne) {
      DeadCases.push_back(I.getCaseValue());
      DEBUG(dbgs() << "SimplifyCFG: switch case '"
                   << I.getCaseValue() << "' is dead.\n");
    }
  }

  SmallVector<uint64_t, 8> Weights;
  bool HasWeight = HasBranchWeights(SI);
  if (HasWeight) {
    GetBranchWeights(SI, Weights);
    HasWeight = (Weights.size() == 1 + SI->getNumCases());
  }

  // Remove dead cases from the switch.
  for (unsigned I = 0, E = DeadCases.size(); I != E; ++I) {
    SwitchInst::CaseIt Case = SI->findCaseValue(DeadCases[I]);
    assert(Case != SI->case_default() &&
           "Case was not found. Probably mistake in DeadCases forming.");
    if (HasWeight) {
      std::swap(Weights[Case.getCaseIndex()+1], Weights.back());
      Weights.pop_back();
    }

    // Prune unused values from PHI nodes.
    Case.getCaseSuccessor()->removePredecessor(SI->getParent());
    SI->removeCase(Case);
  }
  if (HasWeight && Weights.size() >= 2) {
    SmallVector<uint32_t, 8> MDWeights(Weights.begin(), Weights.end());
    SI->setMetadata(LLVMContext::MD_prof,
                    MDBuilder(SI->getParent()->getContext()).
                    createBranchWeights(MDWeights));
  }

  return !DeadCases.empty();
}

/// If BB would be eligible for simplification by
/// TryToSimplifyUncondBranchFromEmptyBlock (i.e. it is empty and terminated
/// by an unconditional branch), look at the phi node for BB in the successor
/// block and see if the incoming value is equal to CaseValue. If so, return
/// the phi node, and set PhiIndex to BB's index in the phi node.
static PHINode *FindPHIForConditionForwarding(ConstantInt *CaseValue,
                                              BasicBlock *BB,
                                              int *PhiIndex) {
  if (BB->getFirstNonPHIOrDbg() != BB->getTerminator())
    return nullptr; // BB must be empty to be a candidate for simplification.
  if (!BB->getSinglePredecessor())
    return nullptr; // BB must be dominated by the switch.

  BranchInst *Branch = dyn_cast<BranchInst>(BB->getTerminator());
  if (!Branch || !Branch->isUnconditional())
    return nullptr; // Terminator must be unconditional branch.

  BasicBlock *Succ = Branch->getSuccessor(0);

  BasicBlock::iterator I = Succ->begin();
  while (PHINode *PHI = dyn_cast<PHINode>(I++)) {
    int Idx = PHI->getBasicBlockIndex(BB);
    assert(Idx >= 0 && "PHI has no entry for predecessor?");

    Value *InValue = PHI->getIncomingValue(Idx);
    if (InValue != CaseValue) continue;

    *PhiIndex = Idx;
    return PHI;
  }

  return nullptr;
}

/// Try to forward the condition of a switch instruction to a phi node
/// dominated by the switch, if that would mean that some of the destination
/// blocks of the switch can be folded away.
/// Returns true if a change is made.
static bool ForwardSwitchConditionToPHI(SwitchInst *SI) {
  typedef DenseMap<PHINode*, SmallVector<int,4> > ForwardingNodesMap;
  ForwardingNodesMap ForwardingNodes;

  for (SwitchInst::CaseIt I = SI->case_begin(), E = SI->case_end(); I != E; ++I) {
    ConstantInt *CaseValue = I.getCaseValue();
    BasicBlock *CaseDest = I.getCaseSuccessor();

    int PhiIndex;
    PHINode *PHI = FindPHIForConditionForwarding(CaseValue, CaseDest,
                                                 &PhiIndex);
    if (!PHI) continue;

    ForwardingNodes[PHI].push_back(PhiIndex);
  }

  bool Changed = false;

  for (ForwardingNodesMap::iterator I = ForwardingNodes.begin(),
       E = ForwardingNodes.end(); I != E; ++I) {
    PHINode *Phi = I->first;
    SmallVectorImpl<int> &Indexes = I->second;

    if (Indexes.size() < 2) continue;

    for (size_t I = 0, E = Indexes.size(); I != E; ++I)
      Phi->setIncomingValue(Indexes[I], SI->getCondition());
    Changed = true;
  }

  return Changed;
}

/// Return true if the backend will be able to handle
/// initializing an array of constants like C.
static bool ValidLookupTableConstant(Constant *C) {
  if (C->isThreadDependent())
    return false;
  if (C->isDLLImportDependent())
    return false;

  if (ConstantExpr *CE = dyn_cast<ConstantExpr>(C))
    return CE->isGEPWithNoNotionalOverIndexing();

  return isa<ConstantFP>(C) ||
      isa<ConstantInt>(C) ||
      isa<ConstantPointerNull>(C) ||
      isa<GlobalValue>(C) ||
      isa<UndefValue>(C);
}

/// If V is a Constant, return it. Otherwise, try to look up
/// its constant value in ConstantPool, returning 0 if it's not there.
static Constant *LookupConstant(Value *V,
                         const SmallDenseMap<Value*, Constant*>& ConstantPool) {
  if (Constant *C = dyn_cast<Constant>(V))
    return C;
  return ConstantPool.lookup(V);
}

/// Try to fold instruction I into a constant. This works for
/// simple instructions such as binary operations where both operands are
/// constant or can be replaced by constants from the ConstantPool. Returns the
/// resulting constant on success, 0 otherwise.
static Constant *
ConstantFold(Instruction *I, const DataLayout &DL,
             const SmallDenseMap<Value *, Constant *> &ConstantPool) {
  if (SelectInst *Select = dyn_cast<SelectInst>(I)) {
    Constant *A = LookupConstant(Select->getCondition(), ConstantPool);
    if (!A)
      return nullptr;
    if (A->isAllOnesValue())
      return LookupConstant(Select->getTrueValue(), ConstantPool);
    if (A->isNullValue())
      return LookupConstant(Select->getFalseValue(), ConstantPool);
    return nullptr;
  }

  SmallVector<Constant *, 4> COps;
  for (unsigned N = 0, E = I->getNumOperands(); N != E; ++N) {
    if (Constant *A = LookupConstant(I->getOperand(N), ConstantPool))
      COps.push_back(A);
    else
      return nullptr;
  }

  if (CmpInst *Cmp = dyn_cast<CmpInst>(I)) {
    return ConstantFoldCompareInstOperands(Cmp->getPredicate(), COps[0],
                                           COps[1], DL);
  }

  return ConstantFoldInstOperands(I->getOpcode(), I->getType(), COps, DL);
}

/// Try to determine the resulting constant values in phi nodes
/// at the common destination basic block, *CommonDest, for one of the case
/// destionations CaseDest corresponding to value CaseVal (0 for the default
/// case), of a switch instruction SI.
static bool
GetCaseResults(SwitchInst *SI, ConstantInt *CaseVal, BasicBlock *CaseDest,
               BasicBlock **CommonDest,
               SmallVectorImpl<std::pair<PHINode *, Constant *>> &Res,
               const DataLayout &DL) {
  // The block from which we enter the common destination.
  BasicBlock *Pred = SI->getParent();

  // If CaseDest is empty except for some side-effect free instructions through
  // which we can constant-propagate the CaseVal, continue to its successor.
  SmallDenseMap<Value*, Constant*> ConstantPool;
  ConstantPool.insert(std::make_pair(SI->getCondition(), CaseVal));
  for (BasicBlock::iterator I = CaseDest->begin(), E = CaseDest->end(); I != E;
       ++I) {
    if (TerminatorInst *T = dyn_cast<TerminatorInst>(I)) {
      // If the terminator is a simple branch, continue to the next block.
      if (T->getNumSuccessors() != 1)
        return false;
      Pred = CaseDest;
      CaseDest = T->getSuccessor(0);
    } else if (isa<DbgInfoIntrinsic>(I)) {
      // Skip debug intrinsic.
      continue;
    } else if (Constant *C = ConstantFold(I, DL, ConstantPool)) {
      // Instruction is side-effect free and constant.

      // If the instruction has uses outside this block or a phi node slot for
      // the block, it is not safe to bypass the instruction since it would then
      // no longer dominate all its uses.
      for (auto &Use : I->uses()) {
        User *User = Use.getUser();
        if (Instruction *I = dyn_cast<Instruction>(User))
          if (I->getParent() == CaseDest)
            continue;
        if (PHINode *Phi = dyn_cast<PHINode>(User))
          if (Phi->getIncomingBlock(Use) == CaseDest)
            continue;
        return false;
      }

      ConstantPool.insert(std::make_pair(I, C));
    } else {
      break;
    }
  }

  // If we did not have a CommonDest before, use the current one.
  if (!*CommonDest)
    *CommonDest = CaseDest;
  // If the destination isn't the common one, abort.
  if (CaseDest != *CommonDest)
    return false;

  // Get the values for this case from phi nodes in the destination block.
  BasicBlock::iterator I = (*CommonDest)->begin();
  while (PHINode *PHI = dyn_cast<PHINode>(I++)) {
    int Idx = PHI->getBasicBlockIndex(Pred);
    if (Idx == -1)
      continue;

    Constant *ConstVal = LookupConstant(PHI->getIncomingValue(Idx),
                                        ConstantPool);
    if (!ConstVal)
      return false;

    // Be conservative about which kinds of constants we support.
    if (!ValidLookupTableConstant(ConstVal))
      return false;

    Res.push_back(std::make_pair(PHI, ConstVal));
  }

  return Res.size() > 0;
}

// Helper function used to add CaseVal to the list of cases that generate
// Result.
static void MapCaseToResult(ConstantInt *CaseVal,
    SwitchCaseResultVectorTy &UniqueResults,
    Constant *Result) {
  for (auto &I : UniqueResults) {
    if (I.first == Result) {
      I.second.push_back(CaseVal);
      return;
    }
  }
  UniqueResults.push_back(std::make_pair(Result,
        SmallVector<ConstantInt*, 4>(1, CaseVal)));
}

// Helper function that initializes a map containing
// results for the PHI node of the common destination block for a switch
// instruction. Returns false if multiple PHI nodes have been found or if
// there is not a common destination block for the switch.
static bool InitializeUniqueCases(SwitchInst *SI, PHINode *&PHI,
                                  BasicBlock *&CommonDest,
                                  SwitchCaseResultVectorTy &UniqueResults,
                                  Constant *&DefaultResult,
                                  const DataLayout &DL) {
  for (auto &I : SI->cases()) {
    ConstantInt *CaseVal = I.getCaseValue();

    // Resulting value at phi nodes for this case value.
    SwitchCaseResultsTy Results;
    if (!GetCaseResults(SI, CaseVal, I.getCaseSuccessor(), &CommonDest, Results,
                        DL))
      return false;

    // Only one value per case is permitted
    if (Results.size() > 1)
      return false;
    MapCaseToResult(CaseVal, UniqueResults, Results.begin()->second);

    // Check the PHI consistency.
    if (!PHI)
      PHI = Results[0].first;
    else if (PHI != Results[0].first)
      return false;
  }
  // Find the default result value.
  SmallVector<std::pair<PHINode *, Constant *>, 1> DefaultResults;
  BasicBlock *DefaultDest = SI->getDefaultDest();
  GetCaseResults(SI, nullptr, SI->getDefaultDest(), &CommonDest, DefaultResults,
                 DL);
  // If the default value is not found abort unless the default destination
  // is unreachable.
  DefaultResult =
      DefaultResults.size() == 1 ? DefaultResults.begin()->second : nullptr;
  if ((!DefaultResult &&
        !isa<UnreachableInst>(DefaultDest->getFirstNonPHIOrDbg())))
    return false;

  return true;
}

// Helper function that checks if it is possible to transform a switch with only
// two cases (or two cases + default) that produces a result into a select.
// Example:
// switch (a) {
//   case 10:                %0 = icmp eq i32 %a, 10
//     return 10;            %1 = select i1 %0, i32 10, i32 4
//   case 20:        ---->   %2 = icmp eq i32 %a, 20
//     return 2;             %3 = select i1 %2, i32 2, i32 %1
//   default:
//     return 4;
// }
static Value *
ConvertTwoCaseSwitch(const SwitchCaseResultVectorTy &ResultVector,
                     Constant *DefaultResult, Value *Condition,
                     IRBuilder<> &Builder) {
  assert(ResultVector.size() == 2 &&
      "We should have exactly two unique results at this point");
  // If we are selecting between only two cases transform into a simple
  // select or a two-way select if default is possible.
  if (ResultVector[0].second.size() == 1 &&
      ResultVector[1].second.size() == 1) {
    ConstantInt *const FirstCase = ResultVector[0].second[0];
    ConstantInt *const SecondCase = ResultVector[1].second[0];

    bool DefaultCanTrigger = DefaultResult;
    Value *SelectValue = ResultVector[1].first;
    if (DefaultCanTrigger) {
      Value *const ValueCompare =
          Builder.CreateICmpEQ(Condition, SecondCase, "switch.selectcmp");
      SelectValue = Builder.CreateSelect(ValueCompare, ResultVector[1].first,
                                         DefaultResult, "switch.select");
    }
    Value *const ValueCompare =
        Builder.CreateICmpEQ(Condition, FirstCase, "switch.selectcmp");
    return Builder.CreateSelect(ValueCompare, ResultVector[0].first, SelectValue,
                                "switch.select");
  }

  return nullptr;
}

// Helper function to cleanup a switch instruction that has been converted into
// a select, fixing up PHI nodes and basic blocks.
static void RemoveSwitchAfterSelectConversion(SwitchInst *SI, PHINode *PHI,
                                              Value *SelectValue,
                                              IRBuilder<> &Builder) {
  BasicBlock *SelectBB = SI->getParent();
  while (PHI->getBasicBlockIndex(SelectBB) >= 0)
    PHI->removeIncomingValue(SelectBB);
  PHI->addIncoming(SelectValue, SelectBB);

  Builder.CreateBr(PHI->getParent());

  // Remove the switch.
  for (unsigned i = 0, e = SI->getNumSuccessors(); i < e; ++i) {
    BasicBlock *Succ = SI->getSuccessor(i);

    if (Succ == PHI->getParent())
      continue;
    Succ->removePredecessor(SelectBB);
  }
  SI->eraseFromParent();
}

/// If the switch is only used to initialize one or more
/// phi nodes in a common successor block with only two different
/// constant values, replace the switch with select.
static bool SwitchToSelect(SwitchInst *SI, IRBuilder<> &Builder,
                           AssumptionCache *AC, const DataLayout &DL) {
  Value *const Cond = SI->getCondition();
  PHINode *PHI = nullptr;
  BasicBlock *CommonDest = nullptr;
  Constant *DefaultResult;
  SwitchCaseResultVectorTy UniqueResults;
  // Collect all the cases that will deliver the same value from the switch.
  if (!InitializeUniqueCases(SI, PHI, CommonDest, UniqueResults, DefaultResult,
                             DL))
    return false;
  // Selects choose between maximum two values.
  if (UniqueResults.size() != 2)
    return false;
  assert(PHI != nullptr && "PHI for value select not found");

  Builder.SetInsertPoint(SI);
  Value *SelectValue = ConvertTwoCaseSwitch(
      UniqueResults,
      DefaultResult, Cond, Builder);
  if (SelectValue) {
    RemoveSwitchAfterSelectConversion(SI, PHI, SelectValue, Builder);
    return true;
  }
  // The switch couldn't be converted into a select.
  return false;
}

namespace {
  /// This class represents a lookup table that can be used to replace a switch.
  class SwitchLookupTable {
  public:
    /// Create a lookup table to use as a switch replacement with the contents
    /// of Values, using DefaultValue to fill any holes in the table.
    SwitchLookupTable(
        Module &M, uint64_t TableSize, ConstantInt *Offset,
        const SmallVectorImpl<std::pair<ConstantInt *, Constant *>> &Values,
        Constant *DefaultValue, const DataLayout &DL);

    /// Build instructions with Builder to retrieve the value at
    /// the position given by Index in the lookup table.
    Value *BuildLookup(Value *Index, IRBuilder<> &Builder);

    /// Return true if a table with TableSize elements of
    /// type ElementType would fit in a target-legal register.
    static bool WouldFitInRegister(const DataLayout &DL, uint64_t TableSize,
                                   const Type *ElementType);

  private:
    // Depending on the contents of the table, it can be represented in
    // different ways.
    enum {
      // For tables where each element contains the same value, we just have to
      // store that single value and return it for each lookup.
      SingleValueKind,

      // For tables where there is a linear relationship between table index
      // and values. We calculate the result with a simple multiplication
      // and addition instead of a table lookup.
      LinearMapKind,

      // For small tables with integer elements, we can pack them into a bitmap
      // that fits into a target-legal register. Values are retrieved by
      // shift and mask operations.
      BitMapKind,

      // The table is stored as an array of values. Values are retrieved by load
      // instructions from the table.
      ArrayKind
    } Kind;

    // For SingleValueKind, this is the single value.
    Constant *SingleValue;

    // For BitMapKind, this is the bitmap.
    ConstantInt *BitMap;
    IntegerType *BitMapElementTy;

    // For LinearMapKind, these are the constants used to derive the value.
    ConstantInt *LinearOffset;
    ConstantInt *LinearMultiplier;

    // For ArrayKind, this is the array.
    GlobalVariable *Array;
  };
}

SwitchLookupTable::SwitchLookupTable(
    Module &M, uint64_t TableSize, ConstantInt *Offset,
    const SmallVectorImpl<std::pair<ConstantInt *, Constant *>> &Values,
    Constant *DefaultValue, const DataLayout &DL)
    : SingleValue(nullptr), BitMap(nullptr), BitMapElementTy(nullptr),
      LinearOffset(nullptr), LinearMultiplier(nullptr), Array(nullptr) {
  assert(Values.size() && "Can't build lookup table without values!");
  assert(TableSize >= Values.size() && "Can't fit values in table!");

  // If all values in the table are equal, this is that value.
  SingleValue = Values.begin()->second;

  Type *ValueType = Values.begin()->second->getType();

  // Build up the table contents.
  SmallVector<Constant*, 64> TableContents(TableSize);
  for (size_t I = 0, E = Values.size(); I != E; ++I) {
    ConstantInt *CaseVal = Values[I].first;
    Constant *CaseRes = Values[I].second;
    assert(CaseRes->getType() == ValueType);

    uint64_t Idx = (CaseVal->getValue() - Offset->getValue())
                   .getLimitedValue();
    TableContents[Idx] = CaseRes;

    if (CaseRes != SingleValue)
      SingleValue = nullptr;
  }

  // Fill in any holes in the table with the default result.
  if (Values.size() < TableSize) {
    assert(DefaultValue &&
           "Need a default value to fill the lookup table holes.");
    assert(DefaultValue->getType() == ValueType);
    for (uint64_t I = 0; I < TableSize; ++I) {
      if (!TableContents[I])
        TableContents[I] = DefaultValue;
    }

    if (DefaultValue != SingleValue)
      SingleValue = nullptr;
  }

  // If each element in the table contains the same value, we only need to store
  // that single value.
  if (SingleValue) {
    Kind = SingleValueKind;
    return;
  }

  // Check if we can derive the value with a linear transformation from the
  // table index.
  if (isa<IntegerType>(ValueType)) {
    bool LinearMappingPossible = true;
    APInt PrevVal;
    APInt DistToPrev;
    assert(TableSize >= 2 && "Should be a SingleValue table.");
    // Check if there is the same distance between two consecutive values.
    for (uint64_t I = 0; I < TableSize; ++I) {
      ConstantInt *ConstVal = dyn_cast<ConstantInt>(TableContents[I]);
      if (!ConstVal) {
        // This is an undef. We could deal with it, but undefs in lookup tables
        // are very seldom. It's probably not worth the additional complexity.
        LinearMappingPossible = false;
        break;
      }
      APInt Val = ConstVal->getValue();
      if (I != 0) {
        APInt Dist = Val - PrevVal;
        if (I == 1) {
          DistToPrev = Dist;
        } else if (Dist != DistToPrev) {
          LinearMappingPossible = false;
          break;
        }
      }
      PrevVal = Val;
    }
    if (LinearMappingPossible) {
      LinearOffset = cast<ConstantInt>(TableContents[0]);
      LinearMultiplier = ConstantInt::get(M.getContext(), DistToPrev);
      Kind = LinearMapKind;
      ++NumLinearMaps;
      return;
    }
  }

  // If the type is integer and the table fits in a register, build a bitmap.
  if (WouldFitInRegister(DL, TableSize, ValueType)) {
    IntegerType *IT = cast<IntegerType>(ValueType);
    APInt TableInt(TableSize * IT->getBitWidth(), 0);
    for (uint64_t I = TableSize; I > 0; --I) {
      TableInt <<= IT->getBitWidth();
      // Insert values into the bitmap. Undef values are set to zero.
      if (!isa<UndefValue>(TableContents[I - 1])) {
        ConstantInt *Val = cast<ConstantInt>(TableContents[I - 1]);
        TableInt |= Val->getValue().zext(TableInt.getBitWidth());
      }
    }
    BitMap = ConstantInt::get(M.getContext(), TableInt);
    BitMapElementTy = IT;
    Kind = BitMapKind;
    ++NumBitMaps;
    return;
  }

  // Store the table in an array.
  ArrayType *ArrayTy = ArrayType::get(ValueType, TableSize);
  Constant *Initializer = ConstantArray::get(ArrayTy, TableContents);

  Array = new GlobalVariable(M, ArrayTy, /*constant=*/ true,
                             GlobalVariable::PrivateLinkage,
                             Initializer,
                             "switch.table");
  Array->setUnnamedAddr(true);
  Kind = ArrayKind;
}

Value *SwitchLookupTable::BuildLookup(Value *Index, IRBuilder<> &Builder) {
  switch (Kind) {
    case SingleValueKind:
      return SingleValue;
    case LinearMapKind: {
      // Derive the result value from the input value.
      Value *Result = Builder.CreateIntCast(Index, LinearMultiplier->getType(),
                                            false, "switch.idx.cast");
      if (!LinearMultiplier->isOne())
        Result = Builder.CreateMul(Result, LinearMultiplier, "switch.idx.mult");
      if (!LinearOffset->isZero())
        Result = Builder.CreateAdd(Result, LinearOffset, "switch.offset");
      return Result;
    }
    case BitMapKind: {
      // Type of the bitmap (e.g. i59).
      IntegerType *MapTy = BitMap->getType();

      // Cast Index to the same type as the bitmap.
      // Note: The Index is <= the number of elements in the table, so
      // truncating it to the width of the bitmask is safe.
      Value *ShiftAmt = Builder.CreateZExtOrTrunc(Index, MapTy, "switch.cast");

      // Multiply the shift amount by the element width.
      ShiftAmt = Builder.CreateMul(ShiftAmt,
                      ConstantInt::get(MapTy, BitMapElementTy->getBitWidth()),
                                   "switch.shiftamt");

      // Shift down.
      Value *DownShifted = Builder.CreateLShr(BitMap, ShiftAmt,
                                              "switch.downshift");
      // Mask off.
      return Builder.CreateTrunc(DownShifted, BitMapElementTy,
                                 "switch.masked");
    }
    case ArrayKind: {
      // Make sure the table index will not overflow when treated as signed.
      IntegerType *IT = cast<IntegerType>(Index->getType());
      uint64_t TableSize = Array->getInitializer()->getType()
                                ->getArrayNumElements();
      if (TableSize > (1ULL << (IT->getBitWidth() - 1)))
        Index = Builder.CreateZExt(Index,
                                   IntegerType::get(IT->getContext(),
                                                    IT->getBitWidth() + 1),
                                   "switch.tableidx.zext");

      Value *GEPIndices[] = { Builder.getInt32(0), Index };
      Value *GEP = Builder.CreateInBoundsGEP(Array->getValueType(), Array,
                                             GEPIndices, "switch.gep");
      return Builder.CreateLoad(GEP, "switch.load");
    }
  }
  llvm_unreachable("Unknown lookup table kind!");
}

bool SwitchLookupTable::WouldFitInRegister(const DataLayout &DL,
                                           uint64_t TableSize,
                                           const Type *ElementType) {
  const IntegerType *IT = dyn_cast<IntegerType>(ElementType);
  if (!IT)
    return false;
  // FIXME: If the type is wider than it needs to be, e.g. i8 but all values
  // are <= 15, we could try to narrow the type.

  // Avoid overflow, fitsInLegalInteger uses unsigned int for the width.
  if (TableSize >= UINT_MAX/IT->getBitWidth())
    return false;
  return DL.fitsInLegalInteger(TableSize * IT->getBitWidth());
}

/// Determine whether a lookup table should be built for this switch, based on
/// the number of cases, size of the table, and the types of the results.
static bool
ShouldBuildLookupTable(SwitchInst *SI, uint64_t TableSize,
                       const TargetTransformInfo &TTI, const DataLayout &DL,
                       const SmallDenseMap<PHINode *, Type *> &ResultTypes) {
  if (SI->getNumCases() > TableSize || TableSize >= UINT64_MAX / 10)
    return false; // TableSize overflowed, or mul below might overflow.

  bool AllTablesFitInRegister = true;
  bool HasIllegalType = false;
  for (const auto &I : ResultTypes) {
    Type *Ty = I.second;

    // Saturate this flag to true.
    HasIllegalType = HasIllegalType || !TTI.isTypeLegal(Ty);

    // Saturate this flag to false.
    AllTablesFitInRegister = AllTablesFitInRegister &&
      SwitchLookupTable::WouldFitInRegister(DL, TableSize, Ty);

    // If both flags saturate, we're done. NOTE: This *only* works with
    // saturating flags, and all flags have to saturate first due to the
    // non-deterministic behavior of iterating over a dense map.
    if (HasIllegalType && !AllTablesFitInRegister)
      break;
  }

  // If each table would fit in a register, we should build it anyway.
  if (AllTablesFitInRegister)
    return true;

  // Don't build a table that doesn't fit in-register if it has illegal types.
  if (HasIllegalType)
    return false;

  // The table density should be at least 40%. This is the same criterion as for
  // jump tables, see SelectionDAGBuilder::handleJTSwitchCase.
  // FIXME: Find the best cut-off.
  return SI->getNumCases() * 10 >= TableSize * 4;
}

/// Try to reuse the switch table index compare. Following pattern:
/// \code
///     if (idx < tablesize)
///        r = table[idx]; // table does not contain default_value
///     else
///        r = default_value;
///     if (r != default_value)
///        ...
/// \endcode
/// Is optimized to:
/// \code
///     cond = idx < tablesize;
///     if (cond)
///        r = table[idx];
///     else
///        r = default_value;
///     if (cond)
///        ...
/// \endcode
/// Jump threading will then eliminate the second if(cond).
static void reuseTableCompare(User *PhiUser, BasicBlock *PhiBlock,
          BranchInst *RangeCheckBranch, Constant *DefaultValue,
          const SmallVectorImpl<std::pair<ConstantInt*, Constant*> >& Values) {

  ICmpInst *CmpInst = dyn_cast<ICmpInst>(PhiUser);
  if (!CmpInst)
    return;

  // We require that the compare is in the same block as the phi so that jump
  // threading can do its work afterwards.
  if (CmpInst->getParent() != PhiBlock)
    return;

  Constant *CmpOp1 = dyn_cast<Constant>(CmpInst->getOperand(1));
  if (!CmpOp1)
    return;

  Value *RangeCmp = RangeCheckBranch->getCondition();
  Constant *TrueConst = ConstantInt::getTrue(RangeCmp->getType());
  Constant *FalseConst = ConstantInt::getFalse(RangeCmp->getType());

  // Check if the compare with the default value is constant true or false.
  Constant *DefaultConst = ConstantExpr::getICmp(CmpInst->getPredicate(),
                                                 DefaultValue, CmpOp1, true);
  if (DefaultConst != TrueConst && DefaultConst != FalseConst)
    return;

  // Check if the compare with the case values is distinct from the default
  // compare result.
  for (auto ValuePair : Values) {
    Constant *CaseConst = ConstantExpr::getICmp(CmpInst->getPredicate(),
                              ValuePair.second, CmpOp1, true);
    if (!CaseConst || CaseConst == DefaultConst)
      return;
    assert((CaseConst == TrueConst || CaseConst == FalseConst) &&
           "Expect true or false as compare result.");
  }
 
  // Check if the branch instruction dominates the phi node. It's a simple
  // dominance check, but sufficient for our needs.
  // Although this check is invariant in the calling loops, it's better to do it
  // at this late stage. Practically we do it at most once for a switch.
  BasicBlock *BranchBlock = RangeCheckBranch->getParent();
  for (auto PI = pred_begin(PhiBlock), E = pred_end(PhiBlock); PI != E; ++PI) {
    BasicBlock *Pred = *PI;
    if (Pred != BranchBlock && Pred->getUniquePredecessor() != BranchBlock)
      return;
  }

  if (DefaultConst == FalseConst) {
    // The compare yields the same result. We can replace it.
    CmpInst->replaceAllUsesWith(RangeCmp);
    ++NumTableCmpReuses;
  } else {
    // The compare yields the same result, just inverted. We can replace it.
    Value *InvertedTableCmp = BinaryOperator::CreateXor(RangeCmp,
                ConstantInt::get(RangeCmp->getType(), 1), "inverted.cmp",
                RangeCheckBranch);
    CmpInst->replaceAllUsesWith(InvertedTableCmp);
    ++NumTableCmpReuses;
  }
}

/// If the switch is only used to initialize one or more phi nodes in a common
/// successor block with different constant values, replace the switch with
/// lookup tables.
static bool SwitchToLookupTable(SwitchInst *SI, IRBuilder<> &Builder,
                                const DataLayout &DL,
                                const TargetTransformInfo &TTI) {
  assert(SI->getNumCases() > 1 && "Degenerate switch?");

  // Only build lookup table when we have a target that supports it.
  if (!TTI.shouldBuildLookupTables())
    return false;

  // FIXME: If the switch is too sparse for a lookup table, perhaps we could
  // split off a dense part and build a lookup table for that.

  // FIXME: This creates arrays of GEPs to constant strings, which means each
  // GEP needs a runtime relocation in PIC code. We should just build one big
  // string and lookup indices into that.

  // Ignore switches with less than three cases. Lookup tables will not make them
  // faster, so we don't analyze them.
  if (SI->getNumCases() < 3)
    return false;

  // Figure out the corresponding result for each case value and phi node in the
  // common destination, as well as the min and max case values.
  assert(SI->case_begin() != SI->case_end());
  SwitchInst::CaseIt CI = SI->case_begin();
  ConstantInt *MinCaseVal = CI.getCaseValue();
  ConstantInt *MaxCaseVal = CI.getCaseValue();

  BasicBlock *CommonDest = nullptr;
  typedef SmallVector<std::pair<ConstantInt*, Constant*>, 4> ResultListTy;
  SmallDenseMap<PHINode*, ResultListTy> ResultLists;
  SmallDenseMap<PHINode*, Constant*> DefaultResults;
  SmallDenseMap<PHINode*, Type*> ResultTypes;
  SmallVector<PHINode*, 4> PHIs;

  for (SwitchInst::CaseIt E = SI->case_end(); CI != E; ++CI) {
    ConstantInt *CaseVal = CI.getCaseValue();
    if (CaseVal->getValue().slt(MinCaseVal->getValue()))
      MinCaseVal = CaseVal;
    if (CaseVal->getValue().sgt(MaxCaseVal->getValue()))
      MaxCaseVal = CaseVal;

    // Resulting value at phi nodes for this case value.
    typedef SmallVector<std::pair<PHINode*, Constant*>, 4> ResultsTy;
    ResultsTy Results;
    if (!GetCaseResults(SI, CaseVal, CI.getCaseSuccessor(), &CommonDest,
                        Results, DL))
      return false;

    // Append the result from this case to the list for each phi.
    for (const auto &I : Results) {
      PHINode *PHI = I.first;
      Constant *Value = I.second;
      if (!ResultLists.count(PHI))
        PHIs.push_back(PHI);
      ResultLists[PHI].push_back(std::make_pair(CaseVal, Value));
    }
  }

  // Keep track of the result types.
  for (PHINode *PHI : PHIs) {
    ResultTypes[PHI] = ResultLists[PHI][0].second->getType();
  }

  uint64_t NumResults = ResultLists[PHIs[0]].size();
  APInt RangeSpread = MaxCaseVal->getValue() - MinCaseVal->getValue();
  uint64_t TableSize = RangeSpread.getLimitedValue() + 1;
  bool TableHasHoles = (NumResults < TableSize);

  // If the table has holes, we need a constant result for the default case
  // or a bitmask that fits in a register.
  SmallVector<std::pair<PHINode*, Constant*>, 4> DefaultResultsList;
  bool HasDefaultResults = GetCaseResults(SI, nullptr, SI->getDefaultDest(),
                                          &CommonDest, DefaultResultsList, DL);

  bool NeedMask = (TableHasHoles && !HasDefaultResults);
  if (NeedMask) {
    // As an extra penalty for the validity test we require more cases.
    if (SI->getNumCases() < 4)  // FIXME: Find best threshold value (benchmark).
      return false;
    if (!DL.fitsInLegalInteger(TableSize))
      return false;
  }

  for (const auto &I : DefaultResultsList) {
    PHINode *PHI = I.first;
    Constant *Result = I.second;
    DefaultResults[PHI] = Result;
  }

  if (!ShouldBuildLookupTable(SI, TableSize, TTI, DL, ResultTypes))
    return false;

  // Create the BB that does the lookups.
  Module &Mod = *CommonDest->getParent()->getParent();
  BasicBlock *LookupBB = BasicBlock::Create(Mod.getContext(),
                                            "switch.lookup",
                                            CommonDest->getParent(),
                                            CommonDest);

  // Compute the table index value.
  Builder.SetInsertPoint(SI);
  Value *TableIndex = Builder.CreateSub(SI->getCondition(), MinCaseVal,
                                        "switch.tableidx");

  // Compute the maximum table size representable by the integer type we are
  // switching upon.
  unsigned CaseSize = MinCaseVal->getType()->getPrimitiveSizeInBits();
  uint64_t MaxTableSize = CaseSize > 63 ? UINT64_MAX : 1ULL << CaseSize;
  assert(MaxTableSize >= TableSize &&
         "It is impossible for a switch to have more entries than the max "
         "representable value of its input integer type's size.");

  // If the default destination is unreachable, or if the lookup table covers
  // all values of the conditional variable, branch directly to the lookup table
  // BB. Otherwise, check that the condition is within the case range.
  const bool DefaultIsReachable =
      !isa<UnreachableInst>(SI->getDefaultDest()->getFirstNonPHIOrDbg());
  const bool GeneratingCoveredLookupTable = (MaxTableSize == TableSize);
  BranchInst *RangeCheckBranch = nullptr;

  if (!DefaultIsReachable || GeneratingCoveredLookupTable) {
    Builder.CreateBr(LookupBB);
    // Note: We call removeProdecessor later since we need to be able to get the
    // PHI value for the default case in case we're using a bit mask.
  } else {
    Value *Cmp = Builder.CreateICmpULT(TableIndex, ConstantInt::get(
                                       MinCaseVal->getType(), TableSize));
    RangeCheckBranch = Builder.CreateCondBr(Cmp, LookupBB, SI->getDefaultDest());
  }

  // Populate the BB that does the lookups.
  Builder.SetInsertPoint(LookupBB);

  if (NeedMask) {
    // Before doing the lookup we do the hole check.
    // The LookupBB is therefore re-purposed to do the hole check
    // and we create a new LookupBB.
    BasicBlock *MaskBB = LookupBB;
    MaskBB->setName("switch.hole_check");
    LookupBB = BasicBlock::Create(Mod.getContext(),
                                  "switch.lookup",
                                  CommonDest->getParent(),
                                  CommonDest);

    // Make the mask's bitwidth at least 8bit and a power-of-2 to avoid
    // unnecessary illegal types.
    uint64_t TableSizePowOf2 = NextPowerOf2(std::max(7ULL, TableSize - 1ULL));
    APInt MaskInt(TableSizePowOf2, 0);
    APInt One(TableSizePowOf2, 1);
    // Build bitmask; fill in a 1 bit for every case.
    const ResultListTy &ResultList = ResultLists[PHIs[0]];
    for (size_t I = 0, E = ResultList.size(); I != E; ++I) {
      uint64_t Idx = (ResultList[I].first->getValue() -
                      MinCaseVal->getValue()).getLimitedValue();
      MaskInt |= One << Idx;
    }
    ConstantInt *TableMask = ConstantInt::get(Mod.getContext(), MaskInt);

    // Get the TableIndex'th bit of the bitmask.
    // If this bit is 0 (meaning hole) jump to the default destination,
    // else continue with table lookup.
    IntegerType *MapTy = TableMask->getType();
    Value *MaskIndex = Builder.CreateZExtOrTrunc(TableIndex, MapTy,
                                                 "switch.maskindex");
    Value *Shifted = Builder.CreateLShr(TableMask, MaskIndex,
                                        "switch.shifted");
    Value *LoBit = Builder.CreateTrunc(Shifted,
                                       Type::getInt1Ty(Mod.getContext()),
                                       "switch.lobit");
    Builder.CreateCondBr(LoBit, LookupBB, SI->getDefaultDest());

    Builder.SetInsertPoint(LookupBB);
    AddPredecessorToBlock(SI->getDefaultDest(), MaskBB, SI->getParent());
  }

  if (!DefaultIsReachable || GeneratingCoveredLookupTable) {
    // We cached PHINodes in PHIs, to avoid accessing deleted PHINodes later,
    // do not delete PHINodes here.
    SI->getDefaultDest()->removePredecessor(SI->getParent(),
                                            /*DontDeleteUselessPHIs=*/true);
  }

  bool ReturnedEarly = false;
  for (size_t I = 0, E = PHIs.size(); I != E; ++I) {
    PHINode *PHI = PHIs[I];
    const ResultListTy &ResultList = ResultLists[PHI];

    // If using a bitmask, use any value to fill the lookup table holes.
    Constant *DV = NeedMask ? ResultLists[PHI][0].second : DefaultResults[PHI];
    SwitchLookupTable Table(Mod, TableSize, MinCaseVal, ResultList, DV, DL);

    Value *Result = Table.BuildLookup(TableIndex, Builder);

    // If the result is used to return immediately from the function, we want to
    // do that right here.
    if (PHI->hasOneUse() && isa<ReturnInst>(*PHI->user_begin()) &&
        PHI->user_back() == CommonDest->getFirstNonPHIOrDbg()) {
      Builder.CreateRet(Result);
      ReturnedEarly = true;
      break;
    }

    // Do a small peephole optimization: re-use the switch table compare if
    // possible.
    if (!TableHasHoles && HasDefaultResults && RangeCheckBranch) {
      BasicBlock *PhiBlock = PHI->getParent();
      // Search for compare instructions which use the phi.
      for (auto *User : PHI->users()) {
        reuseTableCompare(User, PhiBlock, RangeCheckBranch, DV, ResultList);
      }
    }

    PHI->addIncoming(Result, LookupBB);
  }

  if (!ReturnedEarly)
    Builder.CreateBr(CommonDest);

  // Remove the switch.
  for (unsigned i = 0, e = SI->getNumSuccessors(); i < e; ++i) {
    BasicBlock *Succ = SI->getSuccessor(i);

    if (Succ == SI->getDefaultDest())
      continue;
    Succ->removePredecessor(SI->getParent());
  }
  SI->eraseFromParent();

  ++NumLookupTables;
  if (NeedMask)
    ++NumLookupTablesHoles;
  return true;
}

bool SimplifyCFGOpt::SimplifySwitch(SwitchInst *SI, IRBuilder<> &Builder) {
  BasicBlock *BB = SI->getParent();

  if (isValueEqualityComparison(SI)) {
    // If we only have one predecessor, and if it is a branch on this value,
    // see if that predecessor totally determines the outcome of this switch.
    if (BasicBlock *OnlyPred = BB->getSinglePredecessor())
      if (SimplifyEqualityComparisonWithOnlyPredecessor(SI, OnlyPred, Builder))
        return SimplifyCFG(BB, TTI, BonusInstThreshold, AC) | true;

    Value *Cond = SI->getCondition();
    if (SelectInst *Select = dyn_cast<SelectInst>(Cond))
      if (SimplifySwitchOnSelect(SI, Select))
        return SimplifyCFG(BB, TTI, BonusInstThreshold, AC) | true;

    // If the block only contains the switch, see if we can fold the block
    // away into any preds.
    BasicBlock::iterator BBI = BB->begin();
    // Ignore dbg intrinsics.
    while (isa<DbgInfoIntrinsic>(BBI))
      ++BBI;
    if (SI == &*BBI)
      if (FoldValueComparisonIntoPredecessors(SI, Builder))
        return SimplifyCFG(BB, TTI, BonusInstThreshold, AC) | true;
  }

  // Try to transform the switch into an icmp and a branch.
  if (TurnSwitchRangeIntoICmp(SI, Builder))
    return SimplifyCFG(BB, TTI, BonusInstThreshold, AC) | true;

  // Remove unreachable cases.
  if (EliminateDeadSwitchCases(SI, AC, DL))
    return SimplifyCFG(BB, TTI, BonusInstThreshold, AC) | true;

  if (SwitchToSelect(SI, Builder, AC, DL))
    return SimplifyCFG(BB, TTI, BonusInstThreshold, AC) | true;

  if (ForwardSwitchConditionToPHI(SI))
    return SimplifyCFG(BB, TTI, BonusInstThreshold, AC) | true;

  if (SwitchToLookupTable(SI, Builder, DL, TTI))
    return SimplifyCFG(BB, TTI, BonusInstThreshold, AC) | true;

  return false;
}

bool SimplifyCFGOpt::SimplifyIndirectBr(IndirectBrInst *IBI) {
  BasicBlock *BB = IBI->getParent();
  bool Changed = false;

  // Eliminate redundant destinations.
  SmallPtrSet<Value *, 8> Succs;
  for (unsigned i = 0, e = IBI->getNumDestinations(); i != e; ++i) {
    BasicBlock *Dest = IBI->getDestination(i);
    if (!Dest->hasAddressTaken() || !Succs.insert(Dest).second) {
      Dest->removePredecessor(BB);
      IBI->removeDestination(i);
      --i; --e;
      Changed = true;
    }
  }

  if (IBI->getNumDestinations() == 0) {
    // If the indirectbr has no successors, change it to unreachable.
    new UnreachableInst(IBI->getContext(), IBI);
    EraseTerminatorInstAndDCECond(IBI);
    return true;
  }

  if (IBI->getNumDestinations() == 1) {
    // If the indirectbr has one successor, change it to a direct branch.
    BranchInst::Create(IBI->getDestination(0), IBI);
    EraseTerminatorInstAndDCECond(IBI);
    return true;
  }

  if (SelectInst *SI = dyn_cast<SelectInst>(IBI->getAddress())) {
    if (SimplifyIndirectBrOnSelect(IBI, SI))
      return SimplifyCFG(BB, TTI, BonusInstThreshold, AC) | true;
  }
  return Changed;
}

/// Given an block with only a single landing pad and a unconditional branch
/// try to find another basic block which this one can be merged with.  This
/// handles cases where we have multiple invokes with unique landing pads, but
/// a shared handler.
///
/// We specifically choose to not worry about merging non-empty blocks
/// here.  That is a PRE/scheduling problem and is best solved elsewhere.  In
/// practice, the optimizer produces empty landing pad blocks quite frequently
/// when dealing with exception dense code.  (see: instcombine, gvn, if-else
/// sinking in this file)
///
/// This is primarily a code size optimization.  We need to avoid performing
/// any transform which might inhibit optimization (such as our ability to
/// specialize a particular handler via tail commoning).  We do this by not
/// merging any blocks which require us to introduce a phi.  Since the same
/// values are flowing through both blocks, we don't loose any ability to
/// specialize.  If anything, we make such specialization more likely.
///
/// TODO - This transformation could remove entries from a phi in the target
/// block when the inputs in the phi are the same for the two blocks being
/// merged.  In some cases, this could result in removal of the PHI entirely.
static bool TryToMergeLandingPad(LandingPadInst *LPad, BranchInst *BI,
                                 BasicBlock *BB) {
  auto Succ = BB->getUniqueSuccessor();
  assert(Succ);
  // If there's a phi in the successor block, we'd likely have to introduce
  // a phi into the merged landing pad block.
  if (isa<PHINode>(*Succ->begin()))
    return false;

  for (BasicBlock *OtherPred : predecessors(Succ)) {
    if (BB == OtherPred)
      continue;
    BasicBlock::iterator I = OtherPred->begin();
    LandingPadInst *LPad2 = dyn_cast<LandingPadInst>(I);
    if (!LPad2 || !LPad2->isIdenticalTo(LPad))
      continue;
    for (++I; isa<DbgInfoIntrinsic>(I); ++I) {}
    BranchInst *BI2 = dyn_cast<BranchInst>(I);
    if (!BI2 || !BI2->isIdenticalTo(BI))
      continue;

    // We've found an identical block.  Update our predeccessors to take that
    // path instead and make ourselves dead.
    SmallSet<BasicBlock *, 16> Preds;
    Preds.insert(pred_begin(BB), pred_end(BB));
    for (BasicBlock *Pred : Preds) {
      InvokeInst *II = cast<InvokeInst>(Pred->getTerminator());
      assert(II->getNormalDest() != BB &&
             II->getUnwindDest() == BB && "unexpected successor");
      II->setUnwindDest(OtherPred);
    }

    // The debug info in OtherPred doesn't cover the merged control flow that
    // used to go through BB.  We need to delete it or update it.
    for (auto I = OtherPred->begin(), E = OtherPred->end();
         I != E;) {
      Instruction &Inst = *I; I++;
      if (isa<DbgInfoIntrinsic>(Inst))
        Inst.eraseFromParent();
    }

    SmallSet<BasicBlock *, 16> Succs;
    Succs.insert(succ_begin(BB), succ_end(BB));
    for (BasicBlock *Succ : Succs) {
      Succ->removePredecessor(BB);
    }

    IRBuilder<> Builder(BI);
    Builder.CreateUnreachable();
    BI->eraseFromParent();
    return true;
  }
  return false;
}

bool SimplifyCFGOpt::SimplifyUncondBranch(BranchInst *BI, IRBuilder<> &Builder){
  BasicBlock *BB = BI->getParent();

  if (SinkCommon && SinkThenElseCodeToEnd(BI))
    return true;

  // If the Terminator is the only non-phi instruction, simplify the block.
  BasicBlock::iterator I = BB->getFirstNonPHIOrDbg();
  if (I->isTerminator() && BB != &BB->getParent()->getEntryBlock() &&
      TryToSimplifyUncondBranchFromEmptyBlock(BB))
    return true;

  // If the only instruction in the block is a seteq/setne comparison
  // against a constant, try to simplify the block.
  if (ICmpInst *ICI = dyn_cast<ICmpInst>(I))
    if (ICI->isEquality() && isa<ConstantInt>(ICI->getOperand(1))) {
      for (++I; isa<DbgInfoIntrinsic>(I); ++I)
        ;
      if (I->isTerminator() &&
          TryToSimplifyUncondBranchWithICmpInIt(ICI, Builder, DL, TTI,
                                                BonusInstThreshold, AC))
        return true;
    }

  // See if we can merge an empty landing pad block with another which is
  // equivalent.
  if (LandingPadInst *LPad = dyn_cast<LandingPadInst>(I)) {
    for (++I; isa<DbgInfoIntrinsic>(I); ++I) {}
    if (I->isTerminator() &&
        TryToMergeLandingPad(LPad, BI, BB))
      return true;
  }

  // If this basic block is ONLY a compare and a branch, and if a predecessor
  // branches to us and our successor, fold the comparison into the
  // predecessor and use logical operations to update the incoming value
  // for PHI nodes in common successor.
  if (FoldBranchToCommonDest(BI, BonusInstThreshold))
    return SimplifyCFG(BB, TTI, BonusInstThreshold, AC) | true;
  return false;
}


bool SimplifyCFGOpt::SimplifyCondBranch(BranchInst *BI, IRBuilder<> &Builder) {
  BasicBlock *BB = BI->getParent();

  // Conditional branch
  if (isValueEqualityComparison(BI)) {
    // If we only have one predecessor, and if it is a branch on this value,
    // see if that predecessor totally determines the outcome of this
    // switch.
    if (BasicBlock *OnlyPred = BB->getSinglePredecessor())
      if (SimplifyEqualityComparisonWithOnlyPredecessor(BI, OnlyPred, Builder))
        return SimplifyCFG(BB, TTI, BonusInstThreshold, AC) | true;

    // This block must be empty, except for the setcond inst, if it exists.
    // Ignore dbg intrinsics.
    BasicBlock::iterator I = BB->begin();
    // Ignore dbg intrinsics.
    while (isa<DbgInfoIntrinsic>(I))
      ++I;
    if (&*I == BI) {
      if (FoldValueComparisonIntoPredecessors(BI, Builder))
        return SimplifyCFG(BB, TTI, BonusInstThreshold, AC) | true;
    } else if (&*I == cast<Instruction>(BI->getCondition())){
      ++I;
      // Ignore dbg intrinsics.
      while (isa<DbgInfoIntrinsic>(I))
        ++I;
      if (&*I == BI && FoldValueComparisonIntoPredecessors(BI, Builder))
        return SimplifyCFG(BB, TTI, BonusInstThreshold, AC) | true;
    }
  }

  // Try to turn "br (X == 0 | X == 1), T, F" into a switch instruction.
  if (SimplifyBranchOnICmpChain(BI, Builder, DL))
    return true;

  // If this basic block is ONLY a compare and a branch, and if a predecessor
  // branches to us and one of our successors, fold the comparison into the
  // predecessor and use logical operations to pick the right destination.
  if (FoldBranchToCommonDest(BI, BonusInstThreshold))
    return SimplifyCFG(BB, TTI, BonusInstThreshold, AC) | true;

  // We have a conditional branch to two blocks that are only reachable
  // from BI.  We know that the condbr dominates the two blocks, so see if
  // there is any identical code in the "then" and "else" blocks.  If so, we
  // can hoist it up to the branching block.
  if (BI->getSuccessor(0)->getSinglePredecessor()) {
    if (BI->getSuccessor(1)->getSinglePredecessor()) {
      if (HoistThenElseCodeToIf(BI, TTI))
        return SimplifyCFG(BB, TTI, BonusInstThreshold, AC) | true;
    } else {
      // If Successor #1 has multiple preds, we may be able to conditionally
      // execute Successor #0 if it branches to Successor #1.
      TerminatorInst *Succ0TI = BI->getSuccessor(0)->getTerminator();
      if (Succ0TI->getNumSuccessors() == 1 &&
          Succ0TI->getSuccessor(0) == BI->getSuccessor(1))
        if (SpeculativelyExecuteBB(BI, BI->getSuccessor(0), TTI))
          return SimplifyCFG(BB, TTI, BonusInstThreshold, AC) | true;
    }
  } else if (BI->getSuccessor(1)->getSinglePredecessor()) {
    // If Successor #0 has multiple preds, we may be able to conditionally
    // execute Successor #1 if it branches to Successor #0.
    TerminatorInst *Succ1TI = BI->getSuccessor(1)->getTerminator();
    if (Succ1TI->getNumSuccessors() == 1 &&
        Succ1TI->getSuccessor(0) == BI->getSuccessor(0))
      if (SpeculativelyExecuteBB(BI, BI->getSuccessor(1), TTI))
        return SimplifyCFG(BB, TTI, BonusInstThreshold, AC) | true;
  }

  // If this is a branch on a phi node in the current block, thread control
  // through this block if any PHI node entries are constants.
  if (PHINode *PN = dyn_cast<PHINode>(BI->getCondition()))
    if (PN->getParent() == BI->getParent())
      if (FoldCondBranchOnPHI(BI, DL))
        return SimplifyCFG(BB, TTI, BonusInstThreshold, AC) | true;

  // Scan predecessor blocks for conditional branches.
  for (pred_iterator PI = pred_begin(BB), E = pred_end(BB); PI != E; ++PI)
    if (BranchInst *PBI = dyn_cast<BranchInst>((*PI)->getTerminator()))
      if (PBI != BI && PBI->isConditional())
        if (SimplifyCondBranchToCondBranch(PBI, BI))
          return SimplifyCFG(BB, TTI, BonusInstThreshold, AC) | true;

  return false;
}

/// Check if passing a value to an instruction will cause undefined behavior.
static bool passingValueIsAlwaysUndefined(Value *V, Instruction *I) {
  Constant *C = dyn_cast<Constant>(V);
  if (!C)
    return false;

  if (I->use_empty())
    return false;

  if (C->isNullValue()) {
    // Only look at the first use, avoid hurting compile time with long uselists
    User *Use = *I->user_begin();

    // Now make sure that there are no instructions in between that can alter
    // control flow (eg. calls)
    for (BasicBlock::iterator i = ++BasicBlock::iterator(I); &*i != Use; ++i)
      if (i == I->getParent()->end() || i->mayHaveSideEffects())
        return false;

    // Look through GEPs. A load from a GEP derived from NULL is still undefined
    if (GetElementPtrInst *GEP = dyn_cast<GetElementPtrInst>(Use))
      if (GEP->getPointerOperand() == I)
        return passingValueIsAlwaysUndefined(V, GEP);

    // Look through bitcasts.
    if (BitCastInst *BC = dyn_cast<BitCastInst>(Use))
      return passingValueIsAlwaysUndefined(V, BC);

    // Load from null is undefined.
    if (LoadInst *LI = dyn_cast<LoadInst>(Use))
      if (!LI->isVolatile())
        return LI->getPointerAddressSpace() == 0;

    // Store to null is undefined.
    if (StoreInst *SI = dyn_cast<StoreInst>(Use))
      if (!SI->isVolatile())
        return SI->getPointerAddressSpace() == 0 && SI->getPointerOperand() == I;
  }
  return false;
}

/// If BB has an incoming value that will always trigger undefined behavior
/// (eg. null pointer dereference), remove the branch leading here.
static bool removeUndefIntroducingPredecessor(BasicBlock *BB) {
  for (BasicBlock::iterator i = BB->begin();
       PHINode *PHI = dyn_cast<PHINode>(i); ++i)
    for (unsigned i = 0, e = PHI->getNumIncomingValues(); i != e; ++i)
      if (passingValueIsAlwaysUndefined(PHI->getIncomingValue(i), PHI)) {
        TerminatorInst *T = PHI->getIncomingBlock(i)->getTerminator();
        IRBuilder<> Builder(T);
        if (BranchInst *BI = dyn_cast<BranchInst>(T)) {
          BB->removePredecessor(PHI->getIncomingBlock(i));
          // Turn uncoditional branches into unreachables and remove the dead
          // destination from conditional branches.
          if (BI->isUnconditional())
            Builder.CreateUnreachable();
          else
            Builder.CreateBr(BI->getSuccessor(0) == BB ? BI->getSuccessor(1) :
                                                         BI->getSuccessor(0));
          BI->eraseFromParent();
          return true;
        }
        // TODO: SwitchInst.
      }

  return false;
}

bool SimplifyCFGOpt::run(BasicBlock *BB) {
  bool Changed = false;

  assert(BB && BB->getParent() && "Block not embedded in function!");
  assert(BB->getTerminator() && "Degenerate basic block encountered!");

  // Remove basic blocks that have no predecessors (except the entry block)...
  // or that just have themself as a predecessor.  These are unreachable.
  if ((pred_empty(BB) &&
       BB != &BB->getParent()->getEntryBlock()) ||
      BB->getSinglePredecessor() == BB) {
    DEBUG(dbgs() << "Removing BB: \n" << *BB);
    DeleteDeadBlock(BB);
    return true;
  }

  // Check to see if we can constant propagate this terminator instruction
  // away...
  Changed |= ConstantFoldTerminator(BB, true);

  // Check for and eliminate duplicate PHI nodes in this block.
  Changed |= EliminateDuplicatePHINodes(BB);

  // Check for and remove branches that will always cause undefined behavior.
  Changed |= removeUndefIntroducingPredecessor(BB);

  // Merge basic blocks into their predecessor if there is only one distinct
  // pred, and if there is only one distinct successor of the predecessor, and
  // if there are no PHI nodes.
  //
  if (MergeBlockIntoPredecessor(BB))
    return true;

  IRBuilder<> Builder(BB);

  // If there is a PHI node in this basic block, and we can
  // eliminate some of its entries, do so now.
  if (PHINode *PN = dyn_cast<PHINode>(BB->begin())) {
#if INTEL_CUSTOMIZATION
    // FoldPHIEntries is an Intel customized generalized version of the LLVM open source
    // routine called FoldTwoEntryPHINode(that folds a two-entry
    // phinode into "select") which is capable of handling any number
    // of phi entries. It iteratively transforms each conditional into
    // "select". Any changes (one such change could be regarding cost model)
    // made by the LLVM community to FoldTwoEntryPHINode will need to be
    // incorporated to this routine (FoldPHIEntries).
    // To keep xmain as clean as possible we got rid of the FoldTwoEntryPHINode,
    // therefore, there might be conflicts during code merge. If resolving
    // conflicts becomes too cumbersome, we can try something different.
    Changed |= FoldPHIEntries(PN, DL, TTI);
#endif
  }

  Builder.SetInsertPoint(BB->getTerminator());
  if (BranchInst *BI = dyn_cast<BranchInst>(BB->getTerminator())) {
    if (BI->isUnconditional()) {
      if (SimplifyUncondBranch(BI, Builder)) return true;
    } else {
      if (SimplifyCondBranch(BI, Builder)) return true;
    }
  } else if (ReturnInst *RI = dyn_cast<ReturnInst>(BB->getTerminator())) {
    if (SimplifyReturn(RI, Builder)) return true;
  } else if (ResumeInst *RI = dyn_cast<ResumeInst>(BB->getTerminator())) {
    if (SimplifyResume(RI, Builder)) return true;
  } else if (SwitchInst *SI = dyn_cast<SwitchInst>(BB->getTerminator())) {
    if (SimplifySwitch(SI, Builder)) return true;
  } else if (UnreachableInst *UI =
               dyn_cast<UnreachableInst>(BB->getTerminator())) {
    if (SimplifyUnreachable(UI)) return true;
  } else if (IndirectBrInst *IBI =
               dyn_cast<IndirectBrInst>(BB->getTerminator())) {
    if (SimplifyIndirectBr(IBI)) return true;
  }

  return Changed;
}

/// This function is used to do simplification of a CFG.
/// For example, it adjusts branches to branches to eliminate the extra hop,
/// eliminates unreachable basic blocks, and does other "peephole" optimization
/// of the CFG.  It returns true if a modification was made.
///
bool llvm::SimplifyCFG(BasicBlock *BB, const TargetTransformInfo &TTI,
                       unsigned BonusInstThreshold, AssumptionCache *AC) {
  return SimplifyCFGOpt(TTI, BB->getModule()->getDataLayout(),
                        BonusInstThreshold, AC).run(BB);
}<|MERGE_RESOLUTION|>--- conflicted
+++ resolved
@@ -226,7 +226,6 @@
          "Instruction is not safe to speculatively execute!");
   return TTI.getUserCost(I);
 }
-<<<<<<< HEAD
 
 #if INTEL_CUSTOMIZATION
 /// CanDominateConditionalBranch is an Intel customized routine that
@@ -246,12 +245,6 @@
 /// CanDominateConditionalBranch - If we have a merge point of an
 /// "if condition" as accepted by GetIfConditon(), return true if the
 /// specified value dominates or can dominate the conditional branch.
-=======
-/// If we have a merge point of an "if condition" as accepted above,
-/// return true if the specified value dominates the block.  We
-/// don't handle the true generality of domination here, just a special case
-/// which works well enough for us.
->>>>>>> d51dea67
 ///
 /// If AggressiveInsts is non-null, and if V does not dominate conditional
 /// branch (which means they are defined in the conditional part),
@@ -1826,7 +1819,6 @@
   return false;
 }
 
-<<<<<<< HEAD
 #if INTEL_CUSTOMIZATION
 /// FoldPHIEntries is a generalized replacement (by Intel) for the
 /// LLVM open source routine called FoldTwoEntryPHINode(that folds
@@ -1842,20 +1834,8 @@
 
 /// FoldPHIEntries - Given a BB that starts with the specified PHI node,
 /// see if we can fold the phi node or some of its entries.
-static bool FoldPHIEntries(PHINode *PN, const DataLayout &DL,
-                           const TargetTransformInfo &TTI) {
-=======
-/// Given a BB that starts with the specified two-entry PHI node,
-/// see if we can eliminate it.
-static bool FoldTwoEntryPHINode(PHINode *PN, const TargetTransformInfo &TTI,
-                                const DataLayout &DL) {
-  // Ok, this is a two entry PHI node.  Check to see if this is a simple "if
-  // statement", which has a very simple dominance structure.  Basically, we
-  // are trying to find the condition that is being branched on, which
-  // subsequently causes this merge to happen.  We really want control
-  // dependence information for this check, but simplifycfg can't keep it up
-  // to date, and this catches most of the cases we care about anyway.
->>>>>>> d51dea67
+static bool FoldPHIEntries(PHINode *PN, const TargetTransformInfo &TTI,
+                           const DataLayout &DL) {
   BasicBlock *BB = PN->getParent();
   bool Changed = false;
 
@@ -4808,7 +4788,7 @@
     // To keep xmain as clean as possible we got rid of the FoldTwoEntryPHINode,
     // therefore, there might be conflicts during code merge. If resolving
     // conflicts becomes too cumbersome, we can try something different.
-    Changed |= FoldPHIEntries(PN, DL, TTI);
+    Changed |= FoldPHIEntries(PN, TTI, DL);
 #endif
   }
 
