--- conflicted
+++ resolved
@@ -2879,14 +2879,13 @@
     // instructions in the selected predecessor blocks can be promoted as well.
     // If not, we won't be able to get rid of the control flow, so it's not
     // worth promoting to select instructions.
-    BasicBlock *CondBlock = nullptr;
+    BasicBlock *CondBlock = DomBI->getParent();
     BasicBlock *IfBlock1 = IfTrue;
     BasicBlock *IfBlock2 = IfFalse;
 
     if (cast<BranchInst>(IfBlock1->getTerminator())->isConditional()) {
       IfBlock1 = nullptr;
     } else {
-      CondBlock = *pred_begin(IfBlock1);
       for (BasicBlock::iterator I = IfBlock1->begin(); !I->isTerminator();
            ++I) {
         if (!AggressiveInsts.count(&*I) && !isa<DbgInfoIntrinsic>(I) &&
@@ -2904,11 +2903,9 @@
       continue;
     }
 
-<<<<<<< HEAD
     if (cast<BranchInst>(IfBlock2->getTerminator())->isConditional()) {
       IfBlock2 = nullptr;
     } else {
-      CondBlock = *pred_begin(IfBlock2);
       for (BasicBlock::iterator I = IfBlock2->begin(); !I->isTerminator();
            ++I) {
         if (!AggressiveInsts.count(&*I) && !isa<DbgInfoIntrinsic>(I) &&
@@ -2919,29 +2916,9 @@
           CanBeSimplified = false;
           break;
         }
-=======
-  // If all PHI nodes are promotable, check to make sure that all instructions
-  // in the predecessor blocks can be promoted as well. If not, we won't be able
-  // to get rid of the control flow, so it's not worth promoting to select
-  // instructions.
-  BasicBlock *DomBlock = DomBI->getParent();
-  BasicBlock *IfBlock1 = PN->getIncomingBlock(0);
-  BasicBlock *IfBlock2 = PN->getIncomingBlock(1);
-  if (cast<BranchInst>(IfBlock1->getTerminator())->isConditional()) {
-    IfBlock1 = nullptr;
-  } else {
-    for (BasicBlock::iterator I = IfBlock1->begin(); !I->isTerminator(); ++I)
-      if (!AggressiveInsts.count(&*I) && !isa<DbgInfoIntrinsic>(I) &&
-          !isa<PseudoProbeInst>(I)) {
-        // This is not an aggressive instruction that we can promote.
-        // Because of this, we won't be able to get rid of the control flow, so
-        // the xform is not worth it.
-        return Changed;
->>>>>>> 418dba06
       }
     }
 
-<<<<<<< HEAD
     if (!CanBeSimplified) {
       // Continue to look for next "if condition".
       continue;
@@ -2952,23 +2929,21 @@
         (IfBlock2 && IfBlock2->hasAddressTaken()))
       continue;
 
-    assert(CondBlock && "Failed to find root CondBlock");
     LLVM_DEBUG(dbgs() << "FOUND IF CONDITION!  " << *IfCond
                       << "  T: " << IfTrue->getName()
                       << "  F: " << IfFalse->getName() << "\n");
 
     // If we can still promote the PHI nodes after this gauntlet of tests,
     // do all of the PHI's now.
-    Instruction *InsertPt = CondBlock->getTerminator();
-    IRBuilder<NoFolder> Builder(InsertPt);
 
     // Move all 'aggressive' instructions, which are defined in the
     // conditional parts of the if's to the conditional block.
     if (IfBlock1)
-      hoistAllInstructionsInto(CondBlock, InsertPt, IfBlock1);
+      hoistAllInstructionsInto(CondBlock, DomBI, IfBlock1);
     if (IfBlock2)
-      hoistAllInstructionsInto(CondBlock, InsertPt, IfBlock2);
-
+      hoistAllInstructionsInto(CondBlock, DomBI, IfBlock2);
+
+    IRBuilder<NoFolder> Builder(DomBI);
     // Propagate fast-math-flags from phi nodes to replacement selects.
     IRBuilder<>::FastMathFlagGuard FMFGuard(Builder);
 
@@ -2979,27 +2954,13 @@
         // with gcc7.3.0 failed.
         Builder.setFastMathFlags(PN->getFastMathFlags());
       }
-=======
-  if (cast<BranchInst>(IfBlock2->getTerminator())->isConditional()) {
-    IfBlock2 = nullptr;
-  } else {
-    for (BasicBlock::iterator I = IfBlock2->begin(); !I->isTerminator(); ++I)
-      if (!AggressiveInsts.count(&*I) && !isa<DbgInfoIntrinsic>(I) &&
-          !isa<PseudoProbeInst>(I)) {
-        // This is not an aggressive instruction that we can promote.
-        // Because of this, we won't be able to get rid of the control flow, so
-        // the xform is not worth it.
-        return Changed;
-      }
-  }
->>>>>>> 418dba06
 
       Value *TrueVal = PN->getIncomingValueForBlock(IfTrue);
       Value *FalseVal = PN->getIncomingValueForBlock(IfFalse);
 
       if (TrueVal != FalseVal) {
         Value *Select =
-            Builder.CreateSelect(IfCond, TrueVal, FalseVal, "", InsertPt);
+            Builder.CreateSelect(IfCond, TrueVal, FalseVal, "", DomBI);
         SelectInst *NV = cast<SelectInst>(Select);
         // The community code calls Select->takeName(PN) here and removes the
         // PHI node. We cannot do that, because the PHI might still be needed
@@ -3028,12 +2989,9 @@
       }
     }
 
-<<<<<<< HEAD
     // At this point, IfBlock1 and IfBlock2 are both empty, so our if
     // statement has been flattened.  Change CondBlock to jump directly to BB
     // to avoid other simplifycfg's kicking in on the diamond.
-    Instruction *OldTI = CondBlock->getTerminator();
-    Builder.SetInsertPoint(OldTI);
     Builder.CreateBr(BB);
 
     SmallVector<DominatorTree::UpdateType, 3> Updates;
@@ -3042,54 +3000,11 @@
       for (auto *Successor : successors(CondBlock))
         Updates.push_back({DominatorTree::Delete, CondBlock, Successor});
     }
-=======
-  LLVM_DEBUG(dbgs() << "FOUND IF CONDITION!  " << *IfCond
-                    << "  T: " << IfTrue->getName()
-                    << "  F: " << IfFalse->getName() << "\n");
-
-  // If we can still promote the PHI nodes after this gauntlet of tests,
-  // do all of the PHI's now.
-
-  // Move all 'aggressive' instructions, which are defined in the
-  // conditional parts of the if's up to the dominating block.
-  if (IfBlock1)
-    hoistAllInstructionsInto(DomBlock, DomBI, IfBlock1);
-  if (IfBlock2)
-    hoistAllInstructionsInto(DomBlock, DomBI, IfBlock2);
-
-  IRBuilder<NoFolder> Builder(DomBI);
-  // Propagate fast-math-flags from phi nodes to replacement selects.
-  IRBuilder<>::FastMathFlagGuard FMFGuard(Builder);
-  while (PHINode *PN = dyn_cast<PHINode>(BB->begin())) {
-    if (isa<FPMathOperator>(PN))
-      Builder.setFastMathFlags(PN->getFastMathFlags());
-
-    // Change the PHI node into a select instruction.
-    Value *TrueVal = PN->getIncomingValue(PN->getIncomingBlock(0) == IfFalse);
-    Value *FalseVal = PN->getIncomingValue(PN->getIncomingBlock(0) == IfTrue);
-
-    Value *Sel = Builder.CreateSelect(IfCond, TrueVal, FalseVal, "", DomBI);
-    PN->replaceAllUsesWith(Sel);
-    Sel->takeName(PN);
-    PN->eraseFromParent();
-  }
-
-  // At this point, IfBlock1 and IfBlock2 are both empty, so our if statement
-  // has been flattened.  Change DomBlock to jump directly to our new block to
-  // avoid other simplifycfg's kicking in on the diamond.
-  Builder.CreateBr(BB);
->>>>>>> 418dba06
-
-    OldTI->eraseFromParent();
+
+    DomBI->eraseFromParent();
     if (DTU)
       DTU->applyUpdates(Updates);
 
-<<<<<<< HEAD
-=======
-  DomBI->eraseFromParent();
-  if (DTU)
-    DTU->applyUpdates(Updates);
->>>>>>> 418dba06
 
     Changed = true;
   }
