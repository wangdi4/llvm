--- conflicted
+++ resolved
@@ -2665,7 +2665,6 @@
     Value *TrueVal = PN->getIncomingValueForBlock(IfTrue);
     Value *FalseVal = PN->getIncomingValueForBlock(IfFalse);
 
-<<<<<<< HEAD
     // Return true if at least one of these is a 'not', and another is either
     // a 'not' too, or a constant.
     auto CanHoistNotFromBothValues = [](Value *V0, Value *V1) {
@@ -2674,7 +2673,6 @@
       auto Invertible = m_CombineOr(m_Not(m_Value()), m_AnyIntegralConstant());
       return match(V0, m_Not(m_Value())) && match(V1, Invertible);
     };
-=======
   // Don't fold i1 branches on PHIs which contain binary operators or
   // select form of or/ands, unless one of the incoming values is an 'not' and
   // another one is freely invertible.
@@ -2689,7 +2687,6 @@
       !CanHoistNotFromBothValues(PN->getIncomingValue(0),
                                  PN->getIncomingValue(1)))
     return Changed;
->>>>>>> 5419b671
 
     // Don't fold i1 branches on PHIs which contain binary operators, unless one
     // of the incoming values is an 'not' and another one is freely invertible.
