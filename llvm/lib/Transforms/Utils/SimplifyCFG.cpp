//===- SimplifyCFG.cpp - Code to perform CFG simplification ---------------===//
//
// Part of the LLVM Project, under the Apache License v2.0 with LLVM Exceptions.
// See https://llvm.org/LICENSE.txt for license information.
// SPDX-License-Identifier: Apache-2.0 WITH LLVM-exception
//
//===----------------------------------------------------------------------===//
//
// Peephole optimize the CFG.
//
//===----------------------------------------------------------------------===//

#include "llvm/ADT/APInt.h"
#include "llvm/ADT/ArrayRef.h"
#include "llvm/ADT/DenseMap.h"
#include "llvm/ADT/MapVector.h"
#include "llvm/ADT/Optional.h"
#include "llvm/ADT/STLExtras.h"
#include "llvm/ADT/ScopeExit.h"
#include "llvm/ADT/Sequence.h"
#include "llvm/ADT/SetOperations.h"
#include "llvm/ADT/SetVector.h"
#include "llvm/ADT/SmallPtrSet.h"
#include "llvm/ADT/SmallVector.h"
#include "llvm/ADT/Statistic.h"
#include "llvm/ADT/StringRef.h"
#include "llvm/Analysis/AssumptionCache.h"
#include "llvm/Analysis/ConstantFolding.h"
#include "llvm/Analysis/EHPersonalities.h"
#include "llvm/Analysis/GuardUtils.h"
#include "llvm/Analysis/InstructionSimplify.h"
#include "llvm/Analysis/MemorySSA.h"
#include "llvm/Analysis/MemorySSAUpdater.h"
#include "llvm/Analysis/TargetTransformInfo.h"
#include "llvm/Analysis/ValueTracking.h"
#include "llvm/IR/Attributes.h"
#include "llvm/IR/BasicBlock.h"
#include "llvm/IR/CFG.h"
#include "llvm/IR/Constant.h"
#include "llvm/IR/ConstantRange.h"
#include "llvm/IR/Constants.h"
#include "llvm/IR/DataLayout.h"
#include "llvm/IR/DerivedTypes.h"
#include "llvm/IR/Function.h"
#include "llvm/IR/GlobalValue.h"
#include "llvm/IR/GlobalVariable.h"
#include "llvm/IR/IRBuilder.h"
#include "llvm/IR/InstrTypes.h"
#include "llvm/IR/Instruction.h"
#include "llvm/IR/Instructions.h"
#include "llvm/IR/IntrinsicInst.h"
#include "llvm/IR/Intrinsics.h"
#include "llvm/IR/LLVMContext.h"
#include "llvm/IR/MDBuilder.h"
#include "llvm/IR/Metadata.h"
#include "llvm/IR/Module.h"
#include "llvm/IR/NoFolder.h"
#include "llvm/IR/Operator.h"
#include "llvm/IR/PatternMatch.h"
#include "llvm/IR/PseudoProbe.h"
#include "llvm/IR/Type.h"
#include "llvm/IR/Use.h"
#include "llvm/IR/User.h"
#include "llvm/IR/Value.h"
#include "llvm/IR/ValueHandle.h"
#include "llvm/Support/BranchProbability.h"
#include "llvm/Support/Casting.h"
#include "llvm/Support/CommandLine.h"
#include "llvm/Support/Debug.h"
#include "llvm/Support/ErrorHandling.h"
#include "llvm/Support/KnownBits.h"
#include "llvm/Support/MathExtras.h"
#include "llvm/Support/raw_ostream.h"
#include "llvm/Transforms/Utils/BasicBlockUtils.h"
#if INTEL_COLLAB
#include "llvm/Transforms/Utils/IntrinsicUtils.h"
#endif //INTEL_COLLAB
#include "llvm/Analysis/VPO/Utils/VPOAnalysisUtils.h" // INTEL
#include "llvm/Transforms/Utils/Local.h"
#include "llvm/Transforms/Utils/SSAUpdater.h"
#include "llvm/Transforms/Utils/ValueMapper.h"
#include <algorithm>
#include <cassert>
#include <climits>
#include <cstddef>
#include <cstdint>
#include <iterator>
#include <map>
#include <set>
#include <tuple>
#include <utility>
#include <vector>

using namespace llvm;
using namespace PatternMatch;

#define DEBUG_TYPE "simplifycfg"

cl::opt<bool> llvm::RequireAndPreserveDomTree(
    "simplifycfg-require-and-preserve-domtree", cl::Hidden, cl::ZeroOrMore,
    cl::init(false),
    cl::desc("Temorary development switch used to gradually uplift SimplifyCFG "
             "into preserving DomTree,"));

// Chosen as 2 so as to be cheap, but still to have enough power to fold
// a select, so the "clamp" idiom (of a min followed by a max) will be caught.
// To catch this, we need to fold a compare and a select, hence '2' being the
// minimum reasonable default.
static cl::opt<unsigned> PHINodeFoldingThreshold(
    "phi-node-folding-threshold", cl::Hidden, cl::init(2),
    cl::desc(
        "Control the amount of phi node folding to perform (default = 2)"));

static cl::opt<unsigned> TwoEntryPHINodeFoldingThreshold(
    "two-entry-phi-node-folding-threshold", cl::Hidden, cl::init(4),
    cl::desc("Control the maximal total instruction cost that we are willing "
             "to speculatively execute to fold a 2-entry PHI node into a "
             "select (default = 4)"));

static cl::opt<bool> DupRet(
    "simplifycfg-dup-ret", cl::Hidden, cl::init(false),
    cl::desc("Duplicate return instructions into unconditional branches"));

static cl::opt<bool>
    HoistCommon("simplifycfg-hoist-common", cl::Hidden, cl::init(true),
                cl::desc("Hoist common instructions up to the parent block"));

static cl::opt<bool>
    SinkCommon("simplifycfg-sink-common", cl::Hidden, cl::init(true),
               cl::desc("Sink common instructions down to the end block"));

static cl::opt<bool> HoistCondStores(
    "simplifycfg-hoist-cond-stores", cl::Hidden, cl::init(true),
    cl::desc("Hoist conditional stores if an unconditional store precedes"));

static cl::opt<bool> MergeCondStores(
    "simplifycfg-merge-cond-stores", cl::Hidden, cl::init(true),
    cl::desc("Hoist conditional stores even if an unconditional store does not "
             "precede - hoist multiple conditional stores into a single "
             "predicated store"));

static cl::opt<bool> MergeCondStoresAggressively(
    "simplifycfg-merge-cond-stores-aggressively", cl::Hidden, cl::init(false),
    cl::desc("When merging conditional stores, do so even if the resultant "
             "basic blocks are unlikely to be if-converted as a result"));

static cl::opt<bool> SpeculateOneExpensiveInst(
    "speculate-one-expensive-inst", cl::Hidden, cl::init(true),
    cl::desc("Allow exactly one expensive instruction to be speculatively "
             "executed"));

static cl::opt<unsigned> MaxSpeculationDepth(
    "max-speculation-depth", cl::Hidden, cl::init(10),
    cl::desc("Limit maximum recursion depth when calculating costs of "
             "speculatively executed instructions"));

static cl::opt<int>
    MaxSmallBlockSize("simplifycfg-max-small-block-size", cl::Hidden,
                      cl::init(10),
                      cl::desc("Max size of a block which is still considered "
                               "small enough to thread through"));

// Two is chosen to allow one negation and a logical combine.
static cl::opt<unsigned>
    BranchFoldThreshold("simplifycfg-branch-fold-threshold", cl::Hidden,
                        cl::init(2),
                        cl::desc("Maximum cost of combining conditions when "
                                 "folding branches"));

STATISTIC(NumBitMaps, "Number of switch instructions turned into bitmaps");
STATISTIC(NumLinearMaps,
          "Number of switch instructions turned into linear mapping");
STATISTIC(NumLookupTables,
          "Number of switch instructions turned into lookup tables");
STATISTIC(
    NumLookupTablesHoles,
    "Number of switch instructions turned into lookup tables (holes checked)");
STATISTIC(NumTableCmpReuses, "Number of reused switch table lookup compares");
STATISTIC(NumFoldValueComparisonIntoPredecessors,
          "Number of value comparisons folded into predecessor basic blocks");
STATISTIC(NumFoldBranchToCommonDest,
          "Number of branches folded into predecessor basic block");
STATISTIC(
    NumHoistCommonCode,
    "Number of common instruction 'blocks' hoisted up to the begin block");
STATISTIC(NumHoistCommonInstrs,
          "Number of common instructions hoisted up to the begin block");
STATISTIC(NumSinkCommonCode,
          "Number of common instruction 'blocks' sunk down to the end block");
STATISTIC(NumSinkCommonInstrs,
          "Number of common instructions sunk down to the end block");
STATISTIC(NumSpeculations, "Number of speculative executed instructions");
STATISTIC(NumInvokes,
          "Number of invokes with empty resume blocks simplified into calls");

namespace {

// The first field contains the value that the switch produces when a certain
// case group is selected, and the second field is a vector containing the
// cases composing the case group.
using SwitchCaseResultVectorTy =
    SmallVector<std::pair<Constant *, SmallVector<ConstantInt *, 4>>, 2>;

// The first field contains the phi node that generates a result of the switch
// and the second field contains the value generated for a certain case in the
// switch for that PHI.
using SwitchCaseResultsTy = SmallVector<std::pair<PHINode *, Constant *>, 4>;

/// ValueEqualityComparisonCase - Represents a case of a switch.
struct ValueEqualityComparisonCase {
  ConstantInt *Value;
  BasicBlock *Dest;

  ValueEqualityComparisonCase(ConstantInt *Value, BasicBlock *Dest)
      : Value(Value), Dest(Dest) {}

  bool operator<(ValueEqualityComparisonCase RHS) const {
    // Comparing pointers is ok as we only rely on the order for uniquing.
    return Value < RHS.Value;
  }

  bool operator==(BasicBlock *RHSDest) const { return Dest == RHSDest; }
};

class SimplifyCFGOpt {
  const TargetTransformInfo &TTI;
  DomTreeUpdater *DTU;
  const DataLayout &DL;
  ArrayRef<WeakVH> LoopHeaders;
  const SimplifyCFGOptions &Options;
  bool Resimplify;

  Value *isValueEqualityComparison(Instruction *TI);
  BasicBlock *GetValueEqualityComparisonCases(
      Instruction *TI, std::vector<ValueEqualityComparisonCase> &Cases);
  bool SimplifyEqualityComparisonWithOnlyPredecessor(Instruction *TI,
                                                     BasicBlock *Pred,
                                                     IRBuilder<> &Builder);
  bool PerformValueComparisonIntoPredecessorFolding(Instruction *TI, Value *&CV,
                                                    Instruction *PTI,
                                                    IRBuilder<> &Builder);
  bool FoldValueComparisonIntoPredecessors(Instruction *TI,
                                           IRBuilder<> &Builder);

  bool simplifyReturn(ReturnInst *RI, IRBuilder<> &Builder);
  bool simplifyResume(ResumeInst *RI, IRBuilder<> &Builder);
  bool simplifySingleResume(ResumeInst *RI);
  bool simplifyCommonResume(ResumeInst *RI);
  bool simplifyCleanupReturn(CleanupReturnInst *RI);
  bool simplifyUnreachable(UnreachableInst *UI);
  bool simplifySwitch(SwitchInst *SI, IRBuilder<> &Builder);
  bool simplifyIndirectBr(IndirectBrInst *IBI);
  bool simplifyBranch(BranchInst *Branch, IRBuilder<> &Builder);
  bool simplifyUncondBranch(BranchInst *BI, IRBuilder<> &Builder);
  bool simplifyCondBranch(BranchInst *BI, IRBuilder<> &Builder);
  bool SimplifyCondBranchToTwoReturns(BranchInst *BI, IRBuilder<> &Builder);

  bool tryToSimplifyUncondBranchWithICmpInIt(ICmpInst *ICI,
                                             IRBuilder<> &Builder);

  bool HoistThenElseCodeToIf(BranchInst *BI, const TargetTransformInfo &TTI,
                             bool EqTermsOnly);
  bool SpeculativelyExecuteBB(BranchInst *BI, BasicBlock *ThenBB,
                              const TargetTransformInfo &TTI);
  bool SimplifyTerminatorOnSelect(Instruction *OldTerm, Value *Cond,
                                  BasicBlock *TrueBB, BasicBlock *FalseBB,
                                  uint32_t TrueWeight, uint32_t FalseWeight);
  bool SimplifyBranchOnICmpChain(BranchInst *BI, IRBuilder<> &Builder,
                                 const DataLayout &DL);
  bool SimplifySwitchOnSelect(SwitchInst *SI, SelectInst *Select);
  bool SimplifyIndirectBrOnSelect(IndirectBrInst *IBI, SelectInst *SI);
  bool TurnSwitchRangeIntoICmp(SwitchInst *SI, IRBuilder<> &Builder);
#if INTEL_CUSTOMIZATION
  bool removeEmptyCleanup(CleanupReturnInst *RI, DomTreeUpdater *DTU);
  bool isDedicatedLoopExit(BasicBlock *BB);
#endif // INTEL_CUSTOMIZATION

public:
  SimplifyCFGOpt(const TargetTransformInfo &TTI, DomTreeUpdater *DTU,
                 const DataLayout &DL, ArrayRef<WeakVH> LoopHeaders,
                 const SimplifyCFGOptions &Opts)
      : TTI(TTI), DTU(DTU), DL(DL), LoopHeaders(LoopHeaders), Options(Opts) {
    assert((!DTU || !DTU->hasPostDomTree()) &&
           "SimplifyCFG is not yet capable of maintaining validity of a "
           "PostDomTree, so don't ask for it.");
  }

  bool simplifyOnce(BasicBlock *BB);
  bool simplifyOnceImpl(BasicBlock *BB);
  bool run(BasicBlock *BB);

  // Helper to set Resimplify and return change indication.
  bool requestResimplify() {
    Resimplify = true;
    return true;
  }
};

} // end anonymous namespace

/// Return true if it is safe to merge these two
/// terminator instructions together.
static bool
SafeToMergeTerminators(Instruction *SI1, Instruction *SI2,
                       SmallSetVector<BasicBlock *, 4> *FailBlocks = nullptr) {
  if (SI1 == SI2)
    return false; // Can't merge with self!

  // It is not safe to merge these two switch instructions if they have a common
  // successor, and if that successor has a PHI node, and if *that* PHI node has
  // conflicting incoming values from the two switch blocks.
  BasicBlock *SI1BB = SI1->getParent();
  BasicBlock *SI2BB = SI2->getParent();

  SmallPtrSet<BasicBlock *, 16> SI1Succs(succ_begin(SI1BB), succ_end(SI1BB));
  bool Fail = false;
  for (BasicBlock *Succ : successors(SI2BB))
    if (SI1Succs.count(Succ))
      for (BasicBlock::iterator BBI = Succ->begin(); isa<PHINode>(BBI); ++BBI) {
        PHINode *PN = cast<PHINode>(BBI);
        if (PN->getIncomingValueForBlock(SI1BB) !=
            PN->getIncomingValueForBlock(SI2BB)) {
          if (FailBlocks)
            FailBlocks->insert(Succ);
          Fail = true;
        }
      }

  return !Fail;
}

/// Update PHI nodes in Succ to indicate that there will now be entries in it
/// from the 'NewPred' block. The values that will be flowing into the PHI nodes
/// will be the same as those coming in from ExistPred, an existing predecessor
/// of Succ.
static void AddPredecessorToBlock(BasicBlock *Succ, BasicBlock *NewPred,
                                  BasicBlock *ExistPred,
                                  MemorySSAUpdater *MSSAU = nullptr) {
  for (PHINode &PN : Succ->phis())
    PN.addIncoming(PN.getIncomingValueForBlock(ExistPred), NewPred);
  if (MSSAU)
    if (auto *MPhi = MSSAU->getMemorySSA()->getMemoryAccess(Succ))
      MPhi->addIncoming(MPhi->getIncomingValueForBlock(ExistPred), NewPred);
}

/// Compute an abstract "cost" of speculating the given instruction,
/// which is assumed to be safe to speculate. TCC_Free means cheap,
/// TCC_Basic means less cheap, and TCC_Expensive means prohibitively
/// expensive.
static InstructionCost computeSpeculationCost(const User *I,
                                              const TargetTransformInfo &TTI) {
  assert(isSafeToSpeculativelyExecute(I) &&
         "Instruction is not safe to speculatively execute!");
  return TTI.getUserCost(I, TargetTransformInfo::TCK_SizeAndLatency);
}

#if INTEL_CUSTOMIZATION
/// CanDominateConditionalBranch is an Intel customized routine that
/// replaces the LLVM open source routine called DominatesMergePoint.
/// There are no functionality changes.  The only changes are the name
/// of the routine and small changes in the comments. We changed the
/// name because the original name (DominatesMergePoint) did not make
/// sense since here we are checking whether a value dominates a
/// conditional branch not a conditional merge point.
/// To keep xmain as clean as possible we got rid of the original
/// routine(DominatesMergePoint()). Any changes made by the LLVM community
/// to DominatesMergePoint needs to be incorporated into this routine
/// (CanDominateConditionalBranch). There might be conflicts during code
/// merge and if resolving these conflicts becomes too cumbersome, we can
/// try something different.

/// CanDominateConditionalBranch - If we have a merge point of an
/// "if condition" as accepted by GetIfConditon(), return true if the
/// specified value dominates or can dominate the conditional branch.
///
/// If AggressiveInsts is non-null, and if V does not dominate BB, we check to
/// see if V (which must be an instruction) and its recursive operands
/// that do not dominate BB have a combined cost lower than Budget and
/// are non-trapping.  If both are true, the instruction is inserted into the
/// set and true is returned.
///
/// The cost for most non-trapping instructions is defined as 1 except for
/// Select whose cost is 2.
///
/// After this function returns, CostRemaining is decreased by the cost of
/// V plus its unavailable operands.  If that cost is greater than
/// CostRemaining, false is returned and CostRemaining is undefined.
static bool
CanDominateConditionalBranch(Value *V, BasicBlock *BB,
                             SmallPtrSetImpl<Instruction *> &AggressiveInsts,
                             InstructionCost &Cost,
                             InstructionCost Budget,
                             const TargetTransformInfo &TTI,
                             unsigned Depth = 0) {
  // It is possible to hit a zero-cost cycle (phi/gep instructions for example),
  // so limit the recursion depth.
  // TODO: While this recursion limit does prevent pathological behavior, it
  // would be better to track visited instructions to avoid cycles.
  if (Depth == MaxSpeculationDepth)
    return false;

  Instruction *I = dyn_cast<Instruction>(V);
  if (!I) {
    // Non-instructions dominate all instructions , but not all constantexprs
    // can be executed unconditionally.
    if (ConstantExpr *C = dyn_cast<ConstantExpr>(V))
      if (C->canTrap())
        return false;
    return true;
  }
  BasicBlock *PBB = I->getParent();

  // We don't want to allow weird loops that might have the "if condition" in
  // the bottom of this block.
  if (PBB == BB)
    return false;

  // If this instruction is defined in a block that contains an unconditional
  // branch to BB, then it must be in the 'conditional' part of the "if
  // statement".  If not, it is definitely available in the conditional block.
  BranchInst *BI = dyn_cast<BranchInst>(PBB->getTerminator());
  if (!BI || BI->isConditional() || BI->getSuccessor(0) != BB)
    return true;

  // If we have seen this instruction before, don't count it again.
  if (AggressiveInsts.count(I))
    return true;

  // Okay, it looks like the instruction IS in the "condition".  Check to
  // see if it's a cheap and safe instruction to unconditionally compute, and
  // if it only uses stuff defined outside of the condition.  If so, hoist it
  // out.
  if (!isSafeToSpeculativelyExecute(I))
    return false;

  Cost += computeSpeculationCost(I, TTI);

  // Allow exactly one instruction to be speculated regardless of its cost
  // (as long as it is safe to do so).
  // This is intended to flatten the CFG even if the instruction is a division
  // or other expensive operation. The speculation of an expensive instruction
  // is expected to be undone in CodeGenPrepare if the speculation has not
  // enabled further IR optimizations.
  if (Cost > Budget &&
      (!SpeculateOneExpensiveInst || !AggressiveInsts.empty() || Depth > 0 ||
       !Cost.isValid()))
    return false;

  // Okay, we can only really hoist these out if their operands do
  // not take us over the cost threshold.
  for (Use &Op : I->operands())
    if (!CanDominateConditionalBranch(Op, BB, AggressiveInsts, Cost, Budget, TTI,
                                      Depth + 1))
      return false;
  // Okay, it's safe to do this!  Remember this instruction.
  AggressiveInsts.insert(I);
  return true;
}
#endif //INTEL_CUSTOMIZATION

/// Extract ConstantInt from value, looking through IntToPtr
/// and PointerNullValue. Return NULL if value is not a constant int.
static ConstantInt *GetConstantInt(Value *V, const DataLayout &DL) {
  // Normal constant int.
  ConstantInt *CI = dyn_cast<ConstantInt>(V);
  if (CI || !isa<Constant>(V) || !V->getType()->isPointerTy())
    return CI;

  // This is some kind of pointer constant. Turn it into a pointer-sized
  // ConstantInt if possible.
  IntegerType *PtrTy = cast<IntegerType>(DL.getIntPtrType(V->getType()));

  // Null pointer means 0, see SelectionDAGBuilder::getValue(const Value*).
  if (isa<ConstantPointerNull>(V))
    return ConstantInt::get(PtrTy, 0);

  // IntToPtr const int.
  if (ConstantExpr *CE = dyn_cast<ConstantExpr>(V))
    if (CE->getOpcode() == Instruction::IntToPtr)
      if (ConstantInt *CI = dyn_cast<ConstantInt>(CE->getOperand(0))) {
        // The constant is very likely to have the right type already.
        if (CI->getType() == PtrTy)
          return CI;
        else
          return cast<ConstantInt>(
              ConstantExpr::getIntegerCast(CI, PtrTy, /*isSigned=*/false));
      }
  return nullptr;
}

namespace {

/// Given a chain of or (||) or and (&&) comparison of a value against a
/// constant, this will try to recover the information required for a switch
/// structure.
/// It will depth-first traverse the chain of comparison, seeking for patterns
/// like %a == 12 or %a < 4 and combine them to produce a set of integer
/// representing the different cases for the switch.
/// Note that if the chain is composed of '||' it will build the set of elements
/// that matches the comparisons (i.e. any of this value validate the chain)
/// while for a chain of '&&' it will build the set elements that make the test
/// fail.
struct ConstantComparesGatherer {
  const DataLayout &DL;

  /// Value found for the switch comparison
  Value *CompValue = nullptr;

  /// Extra clause to be checked before the switch
  Value *Extra = nullptr;

  /// Set of integers to match in switch
  SmallVector<ConstantInt *, 8> Vals;

  /// Number of comparisons matched in the and/or chain
  unsigned UsedICmps = 0;

  /// Construct and compute the result for the comparison instruction Cond
  ConstantComparesGatherer(Instruction *Cond, const DataLayout &DL) : DL(DL) {
    gather(Cond);
  }

  ConstantComparesGatherer(const ConstantComparesGatherer &) = delete;
  ConstantComparesGatherer &
  operator=(const ConstantComparesGatherer &) = delete;

private:
  /// Try to set the current value used for the comparison, it succeeds only if
  /// it wasn't set before or if the new value is the same as the old one
  bool setValueOnce(Value *NewVal) {
    if (CompValue && CompValue != NewVal)
      return false;
    CompValue = NewVal;
    return (CompValue != nullptr);
  }

  /// Try to match Instruction "I" as a comparison against a constant and
  /// populates the array Vals with the set of values that match (or do not
  /// match depending on isEQ).
  /// Return false on failure. On success, the Value the comparison matched
  /// against is placed in CompValue.
  /// If CompValue is already set, the function is expected to fail if a match
  /// is found but the value compared to is different.
  bool matchInstruction(Instruction *I, bool isEQ) {
    // If this is an icmp against a constant, handle this as one of the cases.
    ICmpInst *ICI;
    ConstantInt *C;
    if (!((ICI = dyn_cast<ICmpInst>(I)) &&
          (C = GetConstantInt(I->getOperand(1), DL)))) {
      return false;
    }

    Value *RHSVal;
    const APInt *RHSC;

    // Pattern match a special case
    // (x & ~2^z) == y --> x == y || x == y|2^z
    // This undoes a transformation done by instcombine to fuse 2 compares.
    if (ICI->getPredicate() == (isEQ ? ICmpInst::ICMP_EQ : ICmpInst::ICMP_NE)) {
      // It's a little bit hard to see why the following transformations are
      // correct. Here is a CVC3 program to verify them for 64-bit values:

      /*
         ONE  : BITVECTOR(64) = BVZEROEXTEND(0bin1, 63);
         x    : BITVECTOR(64);
         y    : BITVECTOR(64);
         z    : BITVECTOR(64);
         mask : BITVECTOR(64) = BVSHL(ONE, z);
         QUERY( (y & ~mask = y) =>
                ((x & ~mask = y) <=> (x = y OR x = (y |  mask)))
         );
         QUERY( (y |  mask = y) =>
                ((x |  mask = y) <=> (x = y OR x = (y & ~mask)))
         );
      */

      // Please note that each pattern must be a dual implication (<--> or
      // iff). One directional implication can create spurious matches. If the
      // implication is only one-way, an unsatisfiable condition on the left
      // side can imply a satisfiable condition on the right side. Dual
      // implication ensures that satisfiable conditions are transformed to
      // other satisfiable conditions and unsatisfiable conditions are
      // transformed to other unsatisfiable conditions.

      // Here is a concrete example of a unsatisfiable condition on the left
      // implying a satisfiable condition on the right:
      //
      // mask = (1 << z)
      // (x & ~mask) == y  --> (x == y || x == (y | mask))
      //
      // Substituting y = 3, z = 0 yields:
      // (x & -2) == 3 --> (x == 3 || x == 2)

      // Pattern match a special case:
      /*
        QUERY( (y & ~mask = y) =>
               ((x & ~mask = y) <=> (x = y OR x = (y |  mask)))
        );
      */
      if (match(ICI->getOperand(0),
                m_And(m_Value(RHSVal), m_APInt(RHSC)))) {
        APInt Mask = ~*RHSC;
        if (Mask.isPowerOf2() && (C->getValue() & ~Mask) == C->getValue()) {
          // If we already have a value for the switch, it has to match!
          if (!setValueOnce(RHSVal))
            return false;

          Vals.push_back(C);
          Vals.push_back(
              ConstantInt::get(C->getContext(),
                               C->getValue() | Mask));
          UsedICmps++;
          return true;
        }
      }

      // Pattern match a special case:
      /*
        QUERY( (y |  mask = y) =>
               ((x |  mask = y) <=> (x = y OR x = (y & ~mask)))
        );
      */
      if (match(ICI->getOperand(0),
                m_Or(m_Value(RHSVal), m_APInt(RHSC)))) {
        APInt Mask = *RHSC;
        if (Mask.isPowerOf2() && (C->getValue() | Mask) == C->getValue()) {
          // If we already have a value for the switch, it has to match!
          if (!setValueOnce(RHSVal))
            return false;

          Vals.push_back(C);
          Vals.push_back(ConstantInt::get(C->getContext(),
                                          C->getValue() & ~Mask));
          UsedICmps++;
          return true;
        }
      }

      // If we already have a value for the switch, it has to match!
      if (!setValueOnce(ICI->getOperand(0)))
        return false;

      UsedICmps++;
      Vals.push_back(C);
      return ICI->getOperand(0);
    }

    // If we have "x ult 3", for example, then we can add 0,1,2 to the set.
    ConstantRange Span =
        ConstantRange::makeExactICmpRegion(ICI->getPredicate(), C->getValue());

    // Shift the range if the compare is fed by an add. This is the range
    // compare idiom as emitted by instcombine.
    Value *CandidateVal = I->getOperand(0);
    if (match(I->getOperand(0), m_Add(m_Value(RHSVal), m_APInt(RHSC)))) {
      Span = Span.subtract(*RHSC);
      CandidateVal = RHSVal;
    }

    // If this is an and/!= check, then we are looking to build the set of
    // value that *don't* pass the and chain. I.e. to turn "x ugt 2" into
    // x != 0 && x != 1.
    if (!isEQ)
      Span = Span.inverse();

    // If there are a ton of values, we don't want to make a ginormous switch.
    if (Span.isSizeLargerThan(8) || Span.isEmptySet()) {
      return false;
    }

    // If we already have a value for the switch, it has to match!
    if (!setValueOnce(CandidateVal))
      return false;

    // Add all values from the range to the set
    for (APInt Tmp = Span.getLower(); Tmp != Span.getUpper(); ++Tmp)
      Vals.push_back(ConstantInt::get(I->getContext(), Tmp));

    UsedICmps++;
    return true;
  }

  /// Given a potentially 'or'd or 'and'd together collection of icmp
  /// eq/ne/lt/gt instructions that compare a value against a constant, extract
  /// the value being compared, and stick the list constants into the Vals
  /// vector.
  /// One "Extra" case is allowed to differ from the other.
  void gather(Value *V) {
    bool isEQ = match(V, m_LogicalOr(m_Value(), m_Value()));

    // Keep a stack (SmallVector for efficiency) for depth-first traversal
    SmallVector<Value *, 8> DFT;
    SmallPtrSet<Value *, 8> Visited;

    // Initialize
    Visited.insert(V);
    DFT.push_back(V);

    while (!DFT.empty()) {
      V = DFT.pop_back_val();

      if (Instruction *I = dyn_cast<Instruction>(V)) {
        // If it is a || (or && depending on isEQ), process the operands.
        Value *Op0, *Op1;
        if (isEQ ? match(I, m_LogicalOr(m_Value(Op0), m_Value(Op1)))
                 : match(I, m_LogicalAnd(m_Value(Op0), m_Value(Op1)))) {
          if (Visited.insert(Op1).second)
            DFT.push_back(Op1);
          if (Visited.insert(Op0).second)
            DFT.push_back(Op0);

          continue;
        }

        // Try to match the current instruction
        if (matchInstruction(I, isEQ))
          // Match succeed, continue the loop
          continue;
      }

      // One element of the sequence of || (or &&) could not be match as a
      // comparison against the same value as the others.
      // We allow only one "Extra" case to be checked before the switch
      if (!Extra) {
        Extra = V;
        continue;
      }
      // Failed to parse a proper sequence, abort now
      CompValue = nullptr;
      break;
    }
  }
};

} // end anonymous namespace

static void EraseTerminatorAndDCECond(Instruction *TI,
                                      MemorySSAUpdater *MSSAU = nullptr) {
  Instruction *Cond = nullptr;
  if (SwitchInst *SI = dyn_cast<SwitchInst>(TI)) {
    Cond = dyn_cast<Instruction>(SI->getCondition());
  } else if (BranchInst *BI = dyn_cast<BranchInst>(TI)) {
    if (BI->isConditional())
      Cond = dyn_cast<Instruction>(BI->getCondition());
  } else if (IndirectBrInst *IBI = dyn_cast<IndirectBrInst>(TI)) {
    Cond = dyn_cast<Instruction>(IBI->getAddress());
  }

  TI->eraseFromParent();
  if (Cond)
    RecursivelyDeleteTriviallyDeadInstructions(Cond, nullptr, MSSAU);
}

/// Return true if the specified terminator checks
/// to see if a value is equal to constant integer value.
Value *SimplifyCFGOpt::isValueEqualityComparison(Instruction *TI) {
  Value *CV = nullptr;
  if (SwitchInst *SI = dyn_cast<SwitchInst>(TI)) {
    // Do not permit merging of large switch instructions into their
    // predecessors unless there is only one predecessor.
    if (!SI->getParent()->hasNPredecessorsOrMore(128 / SI->getNumSuccessors()))
      CV = SI->getCondition();
  } else if (BranchInst *BI = dyn_cast<BranchInst>(TI))
    if (BI->isConditional() && BI->getCondition()->hasOneUse())
      if (ICmpInst *ICI = dyn_cast<ICmpInst>(BI->getCondition())) {
        if (ICI->isEquality() && GetConstantInt(ICI->getOperand(1), DL))
          CV = ICI->getOperand(0);
      }

  // Unwrap any lossless ptrtoint cast.
  if (CV) {
    if (PtrToIntInst *PTII = dyn_cast<PtrToIntInst>(CV)) {
      Value *Ptr = PTII->getPointerOperand();
      if (PTII->getType() == DL.getIntPtrType(Ptr->getType()))
        CV = Ptr;
    }
  }
  return CV;
}

/// Given a value comparison instruction,
/// decode all of the 'cases' that it represents and return the 'default' block.
BasicBlock *SimplifyCFGOpt::GetValueEqualityComparisonCases(
    Instruction *TI, std::vector<ValueEqualityComparisonCase> &Cases) {
  if (SwitchInst *SI = dyn_cast<SwitchInst>(TI)) {
    Cases.reserve(SI->getNumCases());
    for (auto Case : SI->cases())
      Cases.push_back(ValueEqualityComparisonCase(Case.getCaseValue(),
                                                  Case.getCaseSuccessor()));
    return SI->getDefaultDest();
  }

  BranchInst *BI = cast<BranchInst>(TI);
  ICmpInst *ICI = cast<ICmpInst>(BI->getCondition());
  BasicBlock *Succ = BI->getSuccessor(ICI->getPredicate() == ICmpInst::ICMP_NE);
  Cases.push_back(ValueEqualityComparisonCase(
      GetConstantInt(ICI->getOperand(1), DL), Succ));
  return BI->getSuccessor(ICI->getPredicate() == ICmpInst::ICMP_EQ);
}

/// Given a vector of bb/value pairs, remove any entries
/// in the list that match the specified block.
static void
EliminateBlockCases(BasicBlock *BB,
                    std::vector<ValueEqualityComparisonCase> &Cases) {
  llvm::erase_value(Cases, BB);
}

/// Return true if there are any keys in C1 that exist in C2 as well.
static bool ValuesOverlap(std::vector<ValueEqualityComparisonCase> &C1,
                          std::vector<ValueEqualityComparisonCase> &C2) {
  std::vector<ValueEqualityComparisonCase> *V1 = &C1, *V2 = &C2;

  // Make V1 be smaller than V2.
  if (V1->size() > V2->size())
    std::swap(V1, V2);

  if (V1->empty())
    return false;
  if (V1->size() == 1) {
    // Just scan V2.
    ConstantInt *TheVal = (*V1)[0].Value;
    for (unsigned i = 0, e = V2->size(); i != e; ++i)
      if (TheVal == (*V2)[i].Value)
        return true;
  }

  // Otherwise, just sort both lists and compare element by element.
  array_pod_sort(V1->begin(), V1->end());
  array_pod_sort(V2->begin(), V2->end());
  unsigned i1 = 0, i2 = 0, e1 = V1->size(), e2 = V2->size();
  while (i1 != e1 && i2 != e2) {
    if ((*V1)[i1].Value == (*V2)[i2].Value)
      return true;
    if ((*V1)[i1].Value < (*V2)[i2].Value)
      ++i1;
    else
      ++i2;
  }
  return false;
}

// Set branch weights on SwitchInst. This sets the metadata if there is at
// least one non-zero weight.
static void setBranchWeights(SwitchInst *SI, ArrayRef<uint32_t> Weights) {
  // Check that there is at least one non-zero weight. Otherwise, pass
  // nullptr to setMetadata which will erase the existing metadata.
  MDNode *N = nullptr;
  if (llvm::any_of(Weights, [](uint32_t W) { return W != 0; }))
    N = MDBuilder(SI->getParent()->getContext()).createBranchWeights(Weights);
  SI->setMetadata(LLVMContext::MD_prof, N);
}

// Similar to the above, but for branch and select instructions that take
// exactly 2 weights.
static void setBranchWeights(Instruction *I, uint32_t TrueWeight,
                             uint32_t FalseWeight) {
  assert(isa<BranchInst>(I) || isa<SelectInst>(I));
  // Check that there is at least one non-zero weight. Otherwise, pass
  // nullptr to setMetadata which will erase the existing metadata.
  MDNode *N = nullptr;
  if (TrueWeight || FalseWeight)
    N = MDBuilder(I->getParent()->getContext())
            .createBranchWeights(TrueWeight, FalseWeight);
  I->setMetadata(LLVMContext::MD_prof, N);
}

/// If TI is known to be a terminator instruction and its block is known to
/// only have a single predecessor block, check to see if that predecessor is
/// also a value comparison with the same value, and if that comparison
/// determines the outcome of this comparison. If so, simplify TI. This does a
/// very limited form of jump threading.
bool SimplifyCFGOpt::SimplifyEqualityComparisonWithOnlyPredecessor(
    Instruction *TI, BasicBlock *Pred, IRBuilder<> &Builder) {
  Value *PredVal = isValueEqualityComparison(Pred->getTerminator());
  if (!PredVal)
    return false; // Not a value comparison in predecessor.

  Value *ThisVal = isValueEqualityComparison(TI);
  assert(ThisVal && "This isn't a value comparison!!");
  if (ThisVal != PredVal)
    return false; // Different predicates.

  // TODO: Preserve branch weight metadata, similarly to how
  // FoldValueComparisonIntoPredecessors preserves it.

  // Find out information about when control will move from Pred to TI's block.
  std::vector<ValueEqualityComparisonCase> PredCases;
  BasicBlock *PredDef =
      GetValueEqualityComparisonCases(Pred->getTerminator(), PredCases);
  EliminateBlockCases(PredDef, PredCases); // Remove default from cases.

  // Find information about how control leaves this block.
  std::vector<ValueEqualityComparisonCase> ThisCases;
  BasicBlock *ThisDef = GetValueEqualityComparisonCases(TI, ThisCases);
  EliminateBlockCases(ThisDef, ThisCases); // Remove default from cases.

  // If TI's block is the default block from Pred's comparison, potentially
  // simplify TI based on this knowledge.
  if (PredDef == TI->getParent()) {
    // If we are here, we know that the value is none of those cases listed in
    // PredCases.  If there are any cases in ThisCases that are in PredCases, we
    // can simplify TI.
    if (!ValuesOverlap(PredCases, ThisCases))
      return false;

    if (isa<BranchInst>(TI)) {
      // Okay, one of the successors of this condbr is dead.  Convert it to a
      // uncond br.
      assert(ThisCases.size() == 1 && "Branch can only have one case!");
      // Insert the new branch.
      Instruction *NI = Builder.CreateBr(ThisDef);
      (void)NI;

      // Remove PHI node entries for the dead edge.
      ThisCases[0].Dest->removePredecessor(PredDef);

      LLVM_DEBUG(dbgs() << "Threading pred instr: " << *Pred->getTerminator()
                        << "Through successor TI: " << *TI << "Leaving: " << *NI
                        << "\n");

      EraseTerminatorAndDCECond(TI);

      if (DTU)
        DTU->applyUpdates(
            {{DominatorTree::Delete, PredDef, ThisCases[0].Dest}});

      return true;
    }

    SwitchInstProfUpdateWrapper SI = *cast<SwitchInst>(TI);
    // Okay, TI has cases that are statically dead, prune them away.
    SmallPtrSet<Constant *, 16> DeadCases;
    for (unsigned i = 0, e = PredCases.size(); i != e; ++i)
      DeadCases.insert(PredCases[i].Value);

    LLVM_DEBUG(dbgs() << "Threading pred instr: " << *Pred->getTerminator()
                      << "Through successor TI: " << *TI);

    SmallDenseMap<BasicBlock *, int, 8> NumPerSuccessorCases;
    for (SwitchInst::CaseIt i = SI->case_end(), e = SI->case_begin(); i != e;) {
      --i;
      auto *Successor = i->getCaseSuccessor();
      if (DTU)
        ++NumPerSuccessorCases[Successor];
      if (DeadCases.count(i->getCaseValue())) {
        Successor->removePredecessor(PredDef);
        SI.removeCase(i);
        if (DTU)
          --NumPerSuccessorCases[Successor];
      }
    }

    if (DTU) {
      std::vector<DominatorTree::UpdateType> Updates;
      for (const std::pair<BasicBlock *, int> &I : NumPerSuccessorCases)
        if (I.second == 0)
          Updates.push_back({DominatorTree::Delete, PredDef, I.first});
      DTU->applyUpdates(Updates);
    }

    LLVM_DEBUG(dbgs() << "Leaving: " << *TI << "\n");
    return true;
  }

  // Otherwise, TI's block must correspond to some matched value.  Find out
  // which value (or set of values) this is.
  ConstantInt *TIV = nullptr;
  BasicBlock *TIBB = TI->getParent();
  for (unsigned i = 0, e = PredCases.size(); i != e; ++i)
    if (PredCases[i].Dest == TIBB) {
      if (TIV)
        return false; // Cannot handle multiple values coming to this block.
      TIV = PredCases[i].Value;
    }
  assert(TIV && "No edge from pred to succ?");

  // Okay, we found the one constant that our value can be if we get into TI's
  // BB.  Find out which successor will unconditionally be branched to.
  BasicBlock *TheRealDest = nullptr;
  for (unsigned i = 0, e = ThisCases.size(); i != e; ++i)
    if (ThisCases[i].Value == TIV) {
      TheRealDest = ThisCases[i].Dest;
      break;
    }

  // If not handled by any explicit cases, it is handled by the default case.
  if (!TheRealDest)
    TheRealDest = ThisDef;

  SmallPtrSet<BasicBlock *, 2> RemovedSuccs;

  // Remove PHI node entries for dead edges.
  BasicBlock *CheckEdge = TheRealDest;
  for (BasicBlock *Succ : successors(TIBB))
    if (Succ != CheckEdge) {
      if (Succ != TheRealDest)
        RemovedSuccs.insert(Succ);
      Succ->removePredecessor(TIBB);
    } else
      CheckEdge = nullptr;

  // Insert the new branch.
  Instruction *NI = Builder.CreateBr(TheRealDest);
  (void)NI;

  LLVM_DEBUG(dbgs() << "Threading pred instr: " << *Pred->getTerminator()
                    << "Through successor TI: " << *TI << "Leaving: " << *NI
                    << "\n");

  EraseTerminatorAndDCECond(TI);
  if (DTU) {
    SmallVector<DominatorTree::UpdateType, 2> Updates;
    Updates.reserve(RemovedSuccs.size());
    for (auto *RemovedSucc : RemovedSuccs)
      Updates.push_back({DominatorTree::Delete, TIBB, RemovedSucc});
    DTU->applyUpdates(Updates);
  }
  return true;
}

namespace {

/// This class implements a stable ordering of constant
/// integers that does not depend on their address.  This is important for
/// applications that sort ConstantInt's to ensure uniqueness.
struct ConstantIntOrdering {
  bool operator()(const ConstantInt *LHS, const ConstantInt *RHS) const {
    return LHS->getValue().ult(RHS->getValue());
  }
};

} // end anonymous namespace

static int ConstantIntSortPredicate(ConstantInt *const *P1,
                                    ConstantInt *const *P2) {
  const ConstantInt *LHS = *P1;
  const ConstantInt *RHS = *P2;
  if (LHS == RHS)
    return 0;
  return LHS->getValue().ult(RHS->getValue()) ? 1 : -1;
}

static inline bool HasBranchWeights(const Instruction *I) {
  MDNode *ProfMD = I->getMetadata(LLVMContext::MD_prof);
  if (ProfMD && ProfMD->getOperand(0))
    if (MDString *MDS = dyn_cast<MDString>(ProfMD->getOperand(0)))
      return MDS->getString().equals("branch_weights");

  return false;
}

/// Get Weights of a given terminator, the default weight is at the front
/// of the vector. If TI is a conditional eq, we need to swap the branch-weight
/// metadata.
static void GetBranchWeights(Instruction *TI,
                             SmallVectorImpl<uint64_t> &Weights) {
  MDNode *MD = TI->getMetadata(LLVMContext::MD_prof);
  assert(MD);
  for (unsigned i = 1, e = MD->getNumOperands(); i < e; ++i) {
    ConstantInt *CI = mdconst::extract<ConstantInt>(MD->getOperand(i));
    Weights.push_back(CI->getValue().getZExtValue());
  }

  // If TI is a conditional eq, the default case is the false case,
  // and the corresponding branch-weight data is at index 2. We swap the
  // default weight to be the first entry.
  if (BranchInst *BI = dyn_cast<BranchInst>(TI)) {
    assert(Weights.size() == 2);
    ICmpInst *ICI = cast<ICmpInst>(BI->getCondition());
    if (ICI->getPredicate() == ICmpInst::ICMP_EQ)
      std::swap(Weights.front(), Weights.back());
  }
}

/// Keep halving the weights until all can fit in uint32_t.
static void FitWeights(MutableArrayRef<uint64_t> Weights) {
  uint64_t Max = *std::max_element(Weights.begin(), Weights.end());
  if (Max > UINT_MAX) {
    unsigned Offset = 32 - countLeadingZeros(Max);
    for (uint64_t &I : Weights)
      I >>= Offset;
  }
}

static void CloneInstructionsIntoPredecessorBlockAndUpdateSSAUses(
    BasicBlock *BB, BasicBlock *PredBlock, ValueToValueMapTy &VMap) {
  Instruction *PTI = PredBlock->getTerminator();

  // If we have bonus instructions, clone them into the predecessor block.
  // Note that there may be multiple predecessor blocks, so we cannot move
  // bonus instructions to a predecessor block.
  for (Instruction &BonusInst : *BB) {
    if (isa<DbgInfoIntrinsic>(BonusInst) || BonusInst.isTerminator())
      continue;

    Instruction *NewBonusInst = BonusInst.clone();

    if (PTI->getDebugLoc() != NewBonusInst->getDebugLoc()) {
      // Unless the instruction has the same !dbg location as the original
      // branch, drop it. When we fold the bonus instructions we want to make
      // sure we reset their debug locations in order to avoid stepping on
      // dead code caused by folding dead branches.
      NewBonusInst->setDebugLoc(DebugLoc());
    }

    RemapInstruction(NewBonusInst, VMap,
                     RF_NoModuleLevelChanges | RF_IgnoreMissingLocals);
    VMap[&BonusInst] = NewBonusInst;

    // If we moved a load, we cannot any longer claim any knowledge about
    // its potential value. The previous information might have been valid
    // only given the branch precondition.
    // For an analogous reason, we must also drop all the metadata whose
    // semantics we don't understand. We *can* preserve !annotation, because
    // it is tied to the instruction itself, not the value or position.
    NewBonusInst->dropUnknownNonDebugMetadata(LLVMContext::MD_annotation);

    PredBlock->getInstList().insert(PTI->getIterator(), NewBonusInst);
    NewBonusInst->takeName(&BonusInst);
    BonusInst.setName(NewBonusInst->getName() + ".old");

    // Update (liveout) uses of bonus instructions,
    // now that the bonus instruction has been cloned into predecessor.
    SSAUpdater SSAUpdate;
    SSAUpdate.Initialize(BonusInst.getType(),
                         (NewBonusInst->getName() + ".merge").str());
    SSAUpdate.AddAvailableValue(BB, &BonusInst);
    SSAUpdate.AddAvailableValue(PredBlock, NewBonusInst);
    for (Use &U : make_early_inc_range(BonusInst.uses())) {
      auto *UI = cast<Instruction>(U.getUser());
      if (UI->getParent() != PredBlock)
        SSAUpdate.RewriteUseAfterInsertions(U);
      else // Use is in the same block as, and comes before, NewBonusInst.
        SSAUpdate.RewriteUse(U);
    }
  }
}

bool SimplifyCFGOpt::PerformValueComparisonIntoPredecessorFolding(
    Instruction *TI, Value *&CV, Instruction *PTI, IRBuilder<> &Builder) {
  BasicBlock *BB = TI->getParent();
  BasicBlock *Pred = PTI->getParent();

  SmallVector<DominatorTree::UpdateType, 32> Updates;

  // Figure out which 'cases' to copy from SI to PSI.
  std::vector<ValueEqualityComparisonCase> BBCases;
  BasicBlock *BBDefault = GetValueEqualityComparisonCases(TI, BBCases);

  std::vector<ValueEqualityComparisonCase> PredCases;
  BasicBlock *PredDefault = GetValueEqualityComparisonCases(PTI, PredCases);

  // Based on whether the default edge from PTI goes to BB or not, fill in
  // PredCases and PredDefault with the new switch cases we would like to
  // build.
  SmallMapVector<BasicBlock *, int, 8> NewSuccessors;

  // Update the branch weight metadata along the way
  SmallVector<uint64_t, 8> Weights;
  bool PredHasWeights = HasBranchWeights(PTI);
  bool SuccHasWeights = HasBranchWeights(TI);

  if (PredHasWeights) {
    GetBranchWeights(PTI, Weights);
    // branch-weight metadata is inconsistent here.
    if (Weights.size() != 1 + PredCases.size())
      PredHasWeights = SuccHasWeights = false;
  } else if (SuccHasWeights)
    // If there are no predecessor weights but there are successor weights,
    // populate Weights with 1, which will later be scaled to the sum of
    // successor's weights
    Weights.assign(1 + PredCases.size(), 1);

  SmallVector<uint64_t, 8> SuccWeights;
  if (SuccHasWeights) {
    GetBranchWeights(TI, SuccWeights);
    // branch-weight metadata is inconsistent here.
    if (SuccWeights.size() != 1 + BBCases.size())
      PredHasWeights = SuccHasWeights = false;
  } else if (PredHasWeights)
    SuccWeights.assign(1 + BBCases.size(), 1);

  if (PredDefault == BB) {
    // If this is the default destination from PTI, only the edges in TI
    // that don't occur in PTI, or that branch to BB will be activated.
    std::set<ConstantInt *, ConstantIntOrdering> PTIHandled;
    for (unsigned i = 0, e = PredCases.size(); i != e; ++i)
      if (PredCases[i].Dest != BB)
        PTIHandled.insert(PredCases[i].Value);
      else {
        // The default destination is BB, we don't need explicit targets.
        std::swap(PredCases[i], PredCases.back());

        if (PredHasWeights || SuccHasWeights) {
          // Increase weight for the default case.
          Weights[0] += Weights[i + 1];
          std::swap(Weights[i + 1], Weights.back());
          Weights.pop_back();
        }

        PredCases.pop_back();
        --i;
        --e;
      }

    // Reconstruct the new switch statement we will be building.
    if (PredDefault != BBDefault) {
      PredDefault->removePredecessor(Pred);
      if (DTU && PredDefault != BB)
        Updates.push_back({DominatorTree::Delete, Pred, PredDefault});
      PredDefault = BBDefault;
      ++NewSuccessors[BBDefault];
    }

    unsigned CasesFromPred = Weights.size();
    uint64_t ValidTotalSuccWeight = 0;
    for (unsigned i = 0, e = BBCases.size(); i != e; ++i)
      if (!PTIHandled.count(BBCases[i].Value) && BBCases[i].Dest != BBDefault) {
        PredCases.push_back(BBCases[i]);
        ++NewSuccessors[BBCases[i].Dest];
        if (SuccHasWeights || PredHasWeights) {
          // The default weight is at index 0, so weight for the ith case
          // should be at index i+1. Scale the cases from successor by
          // PredDefaultWeight (Weights[0]).
          Weights.push_back(Weights[0] * SuccWeights[i + 1]);
          ValidTotalSuccWeight += SuccWeights[i + 1];
        }
      }

    if (SuccHasWeights || PredHasWeights) {
      ValidTotalSuccWeight += SuccWeights[0];
      // Scale the cases from predecessor by ValidTotalSuccWeight.
      for (unsigned i = 1; i < CasesFromPred; ++i)
        Weights[i] *= ValidTotalSuccWeight;
      // Scale the default weight by SuccDefaultWeight (SuccWeights[0]).
      Weights[0] *= SuccWeights[0];
    }
  } else {
    // If this is not the default destination from PSI, only the edges
    // in SI that occur in PSI with a destination of BB will be
    // activated.
    std::set<ConstantInt *, ConstantIntOrdering> PTIHandled;
    std::map<ConstantInt *, uint64_t> WeightsForHandled;
    for (unsigned i = 0, e = PredCases.size(); i != e; ++i)
      if (PredCases[i].Dest == BB) {
        PTIHandled.insert(PredCases[i].Value);

        if (PredHasWeights || SuccHasWeights) {
          WeightsForHandled[PredCases[i].Value] = Weights[i + 1];
          std::swap(Weights[i + 1], Weights.back());
          Weights.pop_back();
        }

        std::swap(PredCases[i], PredCases.back());
        PredCases.pop_back();
        --i;
        --e;
      }

    // Okay, now we know which constants were sent to BB from the
    // predecessor.  Figure out where they will all go now.
    for (unsigned i = 0, e = BBCases.size(); i != e; ++i)
      if (PTIHandled.count(BBCases[i].Value)) {
        // If this is one we are capable of getting...
        if (PredHasWeights || SuccHasWeights)
          Weights.push_back(WeightsForHandled[BBCases[i].Value]);
        PredCases.push_back(BBCases[i]);
        ++NewSuccessors[BBCases[i].Dest];
        PTIHandled.erase(BBCases[i].Value); // This constant is taken care of
      }

    // If there are any constants vectored to BB that TI doesn't handle,
    // they must go to the default destination of TI.
    for (ConstantInt *I : PTIHandled) {
      if (PredHasWeights || SuccHasWeights)
        Weights.push_back(WeightsForHandled[I]);
      PredCases.push_back(ValueEqualityComparisonCase(I, BBDefault));
      ++NewSuccessors[BBDefault];
    }
  }

  // Okay, at this point, we know which new successor Pred will get.  Make
  // sure we update the number of entries in the PHI nodes for these
  // successors.
  SmallPtrSet<BasicBlock *, 2> SuccsOfPred;
  if (DTU) {
    SuccsOfPred = {succ_begin(Pred), succ_end(Pred)};
    Updates.reserve(Updates.size() + NewSuccessors.size());
  }
  for (const std::pair<BasicBlock *, int /*Num*/> &NewSuccessor :
       NewSuccessors) {
    for (auto I : seq(0, NewSuccessor.second)) {
      (void)I;
      AddPredecessorToBlock(NewSuccessor.first, Pred, BB);
    }
    if (DTU && !SuccsOfPred.contains(NewSuccessor.first))
      Updates.push_back({DominatorTree::Insert, Pred, NewSuccessor.first});
  }

  Builder.SetInsertPoint(PTI);
  // Convert pointer to int before we switch.
  if (CV->getType()->isPointerTy()) {
    CV =
        Builder.CreatePtrToInt(CV, DL.getIntPtrType(CV->getType()), "magicptr");
  }

  // Now that the successors are updated, create the new Switch instruction.
  SwitchInst *NewSI = Builder.CreateSwitch(CV, PredDefault, PredCases.size());
  NewSI->setDebugLoc(PTI->getDebugLoc());
  for (ValueEqualityComparisonCase &V : PredCases)
    NewSI->addCase(V.Value, V.Dest);

  if (PredHasWeights || SuccHasWeights) {
    // Halve the weights if any of them cannot fit in an uint32_t
    FitWeights(Weights);

    SmallVector<uint32_t, 8> MDWeights(Weights.begin(), Weights.end());

    setBranchWeights(NewSI, MDWeights);
  }

  EraseTerminatorAndDCECond(PTI);

  // Okay, last check.  If BB is still a successor of PSI, then we must
  // have an infinite loop case.  If so, add an infinitely looping block
  // to handle the case to preserve the behavior of the code.
  BasicBlock *InfLoopBlock = nullptr;
  for (unsigned i = 0, e = NewSI->getNumSuccessors(); i != e; ++i)
    if (NewSI->getSuccessor(i) == BB) {
      if (!InfLoopBlock) {
        // Insert it at the end of the function, because it's either code,
        // or it won't matter if it's hot. :)
        InfLoopBlock =
            BasicBlock::Create(BB->getContext(), "infloop", BB->getParent());
        BranchInst::Create(InfLoopBlock, InfLoopBlock);
        if (DTU)
          Updates.push_back(
              {DominatorTree::Insert, InfLoopBlock, InfLoopBlock});
      }
      NewSI->setSuccessor(i, InfLoopBlock);
    }

  if (DTU) {
    if (InfLoopBlock)
      Updates.push_back({DominatorTree::Insert, Pred, InfLoopBlock});

    Updates.push_back({DominatorTree::Delete, Pred, BB});

    DTU->applyUpdates(Updates);
  }

  ++NumFoldValueComparisonIntoPredecessors;
  return true;
}

/// The specified terminator is a value equality comparison instruction
/// (either a switch or a branch on "X == c").
/// See if any of the predecessors of the terminator block are value comparisons
/// on the same value.  If so, and if safe to do so, fold them together.
bool SimplifyCFGOpt::FoldValueComparisonIntoPredecessors(Instruction *TI,
                                                         IRBuilder<> &Builder) {
  BasicBlock *BB = TI->getParent();
  Value *CV = isValueEqualityComparison(TI); // CondVal
  assert(CV && "Not a comparison?");

  bool Changed = false;

  SmallSetVector<BasicBlock *, 16> Preds(pred_begin(BB), pred_end(BB));
  while (!Preds.empty()) {
    BasicBlock *Pred = Preds.pop_back_val();
    Instruction *PTI = Pred->getTerminator();

    // Don't try to fold into itself.
    if (Pred == BB)
      continue;

    // See if the predecessor is a comparison with the same value.
    Value *PCV = isValueEqualityComparison(PTI); // PredCondVal
    if (PCV != CV)
      continue;

    SmallSetVector<BasicBlock *, 4> FailBlocks;
    if (!SafeToMergeTerminators(TI, PTI, &FailBlocks)) {
      for (auto *Succ : FailBlocks) {
        if (!SplitBlockPredecessors(Succ, TI->getParent(), ".fold.split", DTU))
          return false;
      }
    }

    PerformValueComparisonIntoPredecessorFolding(TI, CV, PTI, Builder);
    Changed = true;
  }
  return Changed;
}

// If we would need to insert a select that uses the value of this invoke
// (comments in HoistThenElseCodeToIf explain why we would need to do this), we
// can't hoist the invoke, as there is nowhere to put the select in this case.
static bool isSafeToHoistInvoke(BasicBlock *BB1, BasicBlock *BB2,
                                Instruction *I1, Instruction *I2) {
  for (BasicBlock *Succ : successors(BB1)) {
    for (const PHINode &PN : Succ->phis()) {
      Value *BB1V = PN.getIncomingValueForBlock(BB1);
      Value *BB2V = PN.getIncomingValueForBlock(BB2);
      if (BB1V != BB2V && (BB1V == I1 || BB2V == I2)) {
        return false;
      }
    }
  }
  return true;
}

static bool passingValueIsAlwaysUndefined(Value *V, Instruction *I, bool PtrValueMayBeModified = false);

/// Given a conditional branch that goes to BB1 and BB2, hoist any common code
/// in the two blocks up into the branch block. The caller of this function
/// guarantees that BI's block dominates BB1 and BB2. If EqTermsOnly is given,
/// only perform hoisting in case both blocks only contain a terminator. In that
/// case, only the original BI will be replaced and selects for PHIs are added.
bool SimplifyCFGOpt::HoistThenElseCodeToIf(BranchInst *BI,
                                           const TargetTransformInfo &TTI,
                                           bool EqTermsOnly) {
  // This does very trivial matching, with limited scanning, to find identical
  // instructions in the two blocks.  In particular, we don't want to get into
  // O(M*N) situations here where M and N are the sizes of BB1 and BB2.  As
  // such, we currently just scan for obviously identical instructions in an
  // identical order.
  BasicBlock *BB1 = BI->getSuccessor(0); // The true destination.
  BasicBlock *BB2 = BI->getSuccessor(1); // The false destination

  // If either of the blocks has it's address taken, then we can't do this fold,
  // because the code we'd hoist would no longer run when we jump into the block
  // by it's address.
  if (BB1->hasAddressTaken() || BB2->hasAddressTaken())
    return false;

  BasicBlock::iterator BB1_Itr = BB1->begin();
  BasicBlock::iterator BB2_Itr = BB2->begin();

  Instruction *I1 = &*BB1_Itr++, *I2 = &*BB2_Itr++;
  // Skip debug info if it is not identical.
  DbgInfoIntrinsic *DBI1 = dyn_cast<DbgInfoIntrinsic>(I1);
  DbgInfoIntrinsic *DBI2 = dyn_cast<DbgInfoIntrinsic>(I2);
  if (!DBI1 || !DBI2 || !DBI1->isIdenticalToWhenDefined(DBI2)) {
    while (isa<DbgInfoIntrinsic>(I1))
      I1 = &*BB1_Itr++;
    while (isa<DbgInfoIntrinsic>(I2))
      I2 = &*BB2_Itr++;
  }
  // FIXME: Can we define a safety predicate for CallBr?
  if (isa<PHINode>(I1) || !I1->isIdenticalToWhenDefined(I2) ||
      (isa<InvokeInst>(I1) && !isSafeToHoistInvoke(BB1, BB2, I1, I2)) ||
      isa<CallBrInst>(I1))
    return false;

  BasicBlock *BIParent = BI->getParent();

  bool Changed = false;

  auto _ = make_scope_exit([&]() {
    if (Changed)
      ++NumHoistCommonCode;
  });

  // Check if only hoisting terminators is allowed. This does not add new
  // instructions to the hoist location.
  if (EqTermsOnly) {
    // Skip any debug intrinsics, as they are free to hoist.
    auto *I1NonDbg = &*skipDebugIntrinsics(I1->getIterator());
    auto *I2NonDbg = &*skipDebugIntrinsics(I2->getIterator());
    if (!I1NonDbg->isIdenticalToWhenDefined(I2NonDbg))
      return false;
    if (!I1NonDbg->isTerminator())
      return false;
    // Now we know that we only need to hoist debug instrinsics and the
    // terminator. Let the loop below handle those 2 cases.
  }

  do {
    // If we are hoisting the terminator instruction, don't move one (making a
    // broken BB), instead clone it, and remove BI.
    if (I1->isTerminator())
      goto HoistTerminator;

    // If we're going to hoist a call, make sure that the two instructions we're
    // commoning/hoisting are both marked with musttail, or neither of them is
    // marked as such. Otherwise, we might end up in a situation where we hoist
    // from a block where the terminator is a `ret` to a block where the terminator
    // is a `br`, and `musttail` calls expect to be followed by a return.
    auto *C1 = dyn_cast<CallInst>(I1);
    auto *C2 = dyn_cast<CallInst>(I2);
    if (C1 && C2)
      if (C1->isMustTailCall() != C2->isMustTailCall())
        return Changed;

    if (!TTI.isProfitableToHoist(I1) || !TTI.isProfitableToHoist(I2))
      return Changed;

#if INTEL_COLLAB
    // Do not hoist llvm.directive.region.entry/exit intrinsics.
    if (IntrinsicUtils::isDirective(I1))
      return Changed;
#endif //INTEL_COLLAB

    // If any of the two call sites has nomerge attribute, stop hoisting.
    if (const auto *CB1 = dyn_cast<CallBase>(I1))
      if (CB1->cannotMerge())
        return Changed;
    if (const auto *CB2 = dyn_cast<CallBase>(I2))
      if (CB2->cannotMerge())
        return Changed;

    if (isa<DbgInfoIntrinsic>(I1) || isa<DbgInfoIntrinsic>(I2)) {
      assert (isa<DbgInfoIntrinsic>(I1) && isa<DbgInfoIntrinsic>(I2));
      // The debug location is an integral part of a debug info intrinsic
      // and can't be separated from it or replaced.  Instead of attempting
      // to merge locations, simply hoist both copies of the intrinsic.
      BIParent->getInstList().splice(BI->getIterator(),
                                     BB1->getInstList(), I1);
      BIParent->getInstList().splice(BI->getIterator(),
                                     BB2->getInstList(), I2);
      Changed = true;
    } else {
      // For a normal instruction, we just move one to right before the branch,
      // then replace all uses of the other with the first.  Finally, we remove
      // the now redundant second instruction.
      BIParent->getInstList().splice(BI->getIterator(),
                                     BB1->getInstList(), I1);
      if (!I2->use_empty())
        I2->replaceAllUsesWith(I1);
      I1->andIRFlags(I2);
      unsigned KnownIDs[] = {LLVMContext::MD_tbaa,
                             LLVMContext::MD_range,
                             LLVMContext::MD_fpmath,
                             LLVMContext::MD_invariant_load,
                             LLVMContext::MD_nonnull,
                             LLVMContext::MD_invariant_group,
                             LLVMContext::MD_align,
                             LLVMContext::MD_dereferenceable,
                             LLVMContext::MD_dereferenceable_or_null,
                             LLVMContext::MD_mem_parallel_loop_access,
                             LLVMContext::MD_access_group,
                             LLVMContext::MD_preserve_access_index};
      combineMetadata(I1, I2, KnownIDs, true);

      // I1 and I2 are being combined into a single instruction.  Its debug
      // location is the merged locations of the original instructions.
      I1->applyMergedLocation(I1->getDebugLoc(), I2->getDebugLoc());

      I2->eraseFromParent();
      Changed = true;
    }
    ++NumHoistCommonInstrs;

    I1 = &*BB1_Itr++;
    I2 = &*BB2_Itr++;
    // Skip debug info if it is not identical.
    DbgInfoIntrinsic *DBI1 = dyn_cast<DbgInfoIntrinsic>(I1);
    DbgInfoIntrinsic *DBI2 = dyn_cast<DbgInfoIntrinsic>(I2);
    if (!DBI1 || !DBI2 || !DBI1->isIdenticalToWhenDefined(DBI2)) {
      while (isa<DbgInfoIntrinsic>(I1))
        I1 = &*BB1_Itr++;
      while (isa<DbgInfoIntrinsic>(I2))
        I2 = &*BB2_Itr++;
    }
  } while (I1->isIdenticalToWhenDefined(I2));

  return true;

HoistTerminator:
  // It may not be possible to hoist an invoke.
  // FIXME: Can we define a safety predicate for CallBr?
  if (isa<InvokeInst>(I1) && !isSafeToHoistInvoke(BB1, BB2, I1, I2))
    return Changed;

  // TODO: callbr hoisting currently disabled pending further study.
  if (isa<CallBrInst>(I1))
    return Changed;

  for (BasicBlock *Succ : successors(BB1)) {
    for (PHINode &PN : Succ->phis()) {
      Value *BB1V = PN.getIncomingValueForBlock(BB1);
      Value *BB2V = PN.getIncomingValueForBlock(BB2);
      if (BB1V == BB2V)
        continue;

      // Check for passingValueIsAlwaysUndefined here because we would rather
      // eliminate undefined control flow then converting it to a select.
      if (passingValueIsAlwaysUndefined(BB1V, &PN) ||
          passingValueIsAlwaysUndefined(BB2V, &PN))
        return Changed;

      if (isa<ConstantExpr>(BB1V) && !isSafeToSpeculativelyExecute(BB1V))
        return Changed;
      if (isa<ConstantExpr>(BB2V) && !isSafeToSpeculativelyExecute(BB2V))
        return Changed;
    }
  }

  // Okay, it is safe to hoist the terminator.
  Instruction *NT = I1->clone();
  BIParent->getInstList().insert(BI->getIterator(), NT);
  if (!NT->getType()->isVoidTy()) {
    I1->replaceAllUsesWith(NT);
    I2->replaceAllUsesWith(NT);
    NT->takeName(I1);
  }
  Changed = true;
  ++NumHoistCommonInstrs;

  // Ensure terminator gets a debug location, even an unknown one, in case
  // it involves inlinable calls.
  NT->applyMergedLocation(I1->getDebugLoc(), I2->getDebugLoc());

  // PHIs created below will adopt NT's merged DebugLoc.
  IRBuilder<NoFolder> Builder(NT);

  // Hoisting one of the terminators from our successor is a great thing.
  // Unfortunately, the successors of the if/else blocks may have PHI nodes in
  // them.  If they do, all PHI entries for BB1/BB2 must agree for all PHI
  // nodes, so we insert select instruction to compute the final result.
  std::map<std::pair<Value *, Value *>, SelectInst *> InsertedSelects;
  for (BasicBlock *Succ : successors(BB1)) {
    for (PHINode &PN : Succ->phis()) {
      Value *BB1V = PN.getIncomingValueForBlock(BB1);
      Value *BB2V = PN.getIncomingValueForBlock(BB2);
      if (BB1V == BB2V)
        continue;

      // These values do not agree.  Insert a select instruction before NT
      // that determines the right value.
      SelectInst *&SI = InsertedSelects[std::make_pair(BB1V, BB2V)];
      if (!SI) {
        // Propagate fast-math-flags from phi node to its replacement select.
        IRBuilder<>::FastMathFlagGuard FMFGuard(Builder);
        if (isa<FPMathOperator>(PN))
          Builder.setFastMathFlags(PN.getFastMathFlags());

        SI = cast<SelectInst>(
            Builder.CreateSelect(BI->getCondition(), BB1V, BB2V,
                                 BB1V->getName() + "." + BB2V->getName(), BI));
      }

      // Make the PHI node use the select for all incoming values for BB1/BB2
      for (unsigned i = 0, e = PN.getNumIncomingValues(); i != e; ++i)
        if (PN.getIncomingBlock(i) == BB1 || PN.getIncomingBlock(i) == BB2)
          PN.setIncomingValue(i, SI);
    }
  }

  SmallVector<DominatorTree::UpdateType, 4> Updates;

  // Update any PHI nodes in our new successors.
  for (BasicBlock *Succ : successors(BB1)) {
    AddPredecessorToBlock(Succ, BIParent, BB1);
    if (DTU)
      Updates.push_back({DominatorTree::Insert, BIParent, Succ});
  }

  if (DTU)
    for (BasicBlock *Succ : successors(BI))
      Updates.push_back({DominatorTree::Delete, BIParent, Succ});

  EraseTerminatorAndDCECond(BI);
  if (DTU)
    DTU->applyUpdates(Updates);
  return Changed;
}

// Check lifetime markers.
static bool isLifeTimeMarker(const Instruction *I) {
  if (auto II = dyn_cast<IntrinsicInst>(I)) {
    switch (II->getIntrinsicID()) {
    default:
      break;
    case Intrinsic::lifetime_start:
    case Intrinsic::lifetime_end:
      return true;
    }
  }
  return false;
}

// TODO: Refine this. This should avoid cases like turning constant memcpy sizes
// into variables.
static bool replacingOperandWithVariableIsCheap(const Instruction *I,
                                                int OpIdx) {
  return !isa<IntrinsicInst>(I);
}

// All instructions in Insts belong to different blocks that all unconditionally
// branch to a common successor. Analyze each instruction and return true if it
// would be possible to sink them into their successor, creating one common
// instruction instead. For every value that would be required to be provided by
// PHI node (because an operand varies in each input block), add to PHIOperands.
static bool canSinkInstructions(
    ArrayRef<Instruction *> Insts,
    DenseMap<Instruction *, SmallVector<Value *, 4>> &PHIOperands) {
  // Prune out obviously bad instructions to move. Each instruction must have
  // exactly zero or one use, and we check later that use is by a single, common
  // PHI instruction in the successor.
  bool HasUse = !Insts.front()->user_empty();
  for (auto *I : Insts) {
    // These instructions may change or break semantics if moved.
    if (isa<PHINode>(I) || I->isEHPad() || isa<AllocaInst>(I) ||
        I->getType()->isTokenTy())
      return false;

    // Do not try to sink an instruction in an infinite loop - it can cause
    // this algorithm to infinite loop.
    if (I->getParent()->getSingleSuccessor() == I->getParent())
      return false;

    // Conservatively return false if I is an inline-asm instruction. Sinking
    // and merging inline-asm instructions can potentially create arguments
    // that cannot satisfy the inline-asm constraints.
    // If the instruction has nomerge attribute, return false.
    if (const auto *C = dyn_cast<CallBase>(I))
      if (C->isInlineAsm() || C->cannotMerge())
        return false;

    // Each instruction must have zero or one use.
    if (HasUse && !I->hasOneUse())
      return false;
    if (!HasUse && !I->user_empty())
      return false;
  }

  const Instruction *I0 = Insts.front();
  for (auto *I : Insts)
    if (!I->isSameOperationAs(I0))
      return false;

  // All instructions in Insts are known to be the same opcode. If they have a
  // use, check that the only user is a PHI or in the same block as the
  // instruction, because if a user is in the same block as an instruction we're
  // contemplating sinking, it must already be determined to be sinkable.
  if (HasUse) {
    auto *PNUse = dyn_cast<PHINode>(*I0->user_begin());
    auto *Succ = I0->getParent()->getTerminator()->getSuccessor(0);
    if (!all_of(Insts, [&PNUse,&Succ](const Instruction *I) -> bool {
          auto *U = cast<Instruction>(*I->user_begin());
          return (PNUse &&
                  PNUse->getParent() == Succ &&
                  PNUse->getIncomingValueForBlock(I->getParent()) == I) ||
                 U->getParent() == I->getParent();
        }))
      return false;
  }

  // Because SROA can't handle speculating stores of selects, try not to sink
  // loads, stores or lifetime markers of allocas when we'd have to create a
  // PHI for the address operand. Also, because it is likely that loads or
  // stores of allocas will disappear when Mem2Reg/SROA is run, don't sink
  // them.
  // This can cause code churn which can have unintended consequences down
  // the line - see https://llvm.org/bugs/show_bug.cgi?id=30244.
  // FIXME: This is a workaround for a deficiency in SROA - see
  // https://llvm.org/bugs/show_bug.cgi?id=30188
  if (isa<StoreInst>(I0) && any_of(Insts, [](const Instruction *I) {
        return isa<AllocaInst>(I->getOperand(1)->stripPointerCasts());
      }))
    return false;
  if (isa<LoadInst>(I0) && any_of(Insts, [](const Instruction *I) {
        return isa<AllocaInst>(I->getOperand(0)->stripPointerCasts());
      }))
    return false;
  if (isLifeTimeMarker(I0) && any_of(Insts, [](const Instruction *I) {
        return isa<AllocaInst>(I->getOperand(1)->stripPointerCasts());
      }))
    return false;

  // For calls to be sinkable, they must all be indirect, or have same callee.
  // I.e. if we have two direct calls to different callees, we don't want to
  // turn that into an indirect call. Likewise, if we have an indirect call,
  // and a direct call, we don't actually want to have a single indirect call.
  if (isa<CallBase>(I0)) {
    auto IsIndirectCall = [](const Instruction *I) {
      return cast<CallBase>(I)->isIndirectCall();
    };
    bool HaveIndirectCalls = any_of(Insts, IsIndirectCall);
    bool AllCallsAreIndirect = all_of(Insts, IsIndirectCall);
    if (HaveIndirectCalls) {
      if (!AllCallsAreIndirect)
        return false;
    } else {
      // All callees must be identical.
      Value *Callee = nullptr;
      for (const Instruction *I : Insts) {
        Value *CurrCallee = cast<CallBase>(I)->getCalledOperand();
        if (!Callee)
          Callee = CurrCallee;
        else if (Callee != CurrCallee)
          return false;
      }
    }
  }

  for (unsigned OI = 0, OE = I0->getNumOperands(); OI != OE; ++OI) {
    Value *Op = I0->getOperand(OI);
    if (Op->getType()->isTokenTy())
      // Don't touch any operand of token type.
      return false;

    auto SameAsI0 = [&I0, OI](const Instruction *I) {
      assert(I->getNumOperands() == I0->getNumOperands());
      return I->getOperand(OI) == I0->getOperand(OI);
    };
    if (!all_of(Insts, SameAsI0)) {
      if ((isa<Constant>(Op) && !replacingOperandWithVariableIsCheap(I0, OI)) ||
          !canReplaceOperandWithVariable(I0, OI))
        // We can't create a PHI from this GEP.
        return false;
      for (auto *I : Insts)
        PHIOperands[I].push_back(I->getOperand(OI));
    }
  }
  return true;
}

// Assuming canSinkInstructions(Blocks) has returned true, sink the last
// instruction of every block in Blocks to their common successor, commoning
// into one instruction.
static bool sinkLastInstruction(ArrayRef<BasicBlock*> Blocks) {
  auto *BBEnd = Blocks[0]->getTerminator()->getSuccessor(0);

  // canSinkInstructions returning true guarantees that every block has at
  // least one non-terminator instruction.
  SmallVector<Instruction*,4> Insts;
  for (auto *BB : Blocks) {
    Instruction *I = BB->getTerminator();
    do {
      I = I->getPrevNode();
    } while (isa<DbgInfoIntrinsic>(I) && I != &BB->front());
    if (!isa<DbgInfoIntrinsic>(I))
      Insts.push_back(I);
  }

  // The only checking we need to do now is that all users of all instructions
  // are the same PHI node. canSinkInstructions should have checked this but
  // it is slightly over-aggressive - it gets confused by commutative
  // instructions so double-check it here.
  Instruction *I0 = Insts.front();
  if (!I0->user_empty()) {
    auto *PNUse = dyn_cast<PHINode>(*I0->user_begin());
    if (!all_of(Insts, [&PNUse](const Instruction *I) -> bool {
          auto *U = cast<Instruction>(*I->user_begin());
          return U == PNUse;
        }))
      return false;
  }

  // We don't need to do any more checking here; canSinkInstructions should
  // have done it all for us.
  SmallVector<Value*, 4> NewOperands;
  for (unsigned O = 0, E = I0->getNumOperands(); O != E; ++O) {
    // This check is different to that in canSinkInstructions. There, we
    // cared about the global view once simplifycfg (and instcombine) have
    // completed - it takes into account PHIs that become trivially
    // simplifiable.  However here we need a more local view; if an operand
    // differs we create a PHI and rely on instcombine to clean up the very
    // small mess we may make.
    bool NeedPHI = any_of(Insts, [&I0, O](const Instruction *I) {
      return I->getOperand(O) != I0->getOperand(O);
    });
    if (!NeedPHI) {
      NewOperands.push_back(I0->getOperand(O));
      continue;
    }

    // Create a new PHI in the successor block and populate it.
    auto *Op = I0->getOperand(O);
    assert(!Op->getType()->isTokenTy() && "Can't PHI tokens!");
    auto *PN = PHINode::Create(Op->getType(), Insts.size(),
                               Op->getName() + ".sink", &BBEnd->front());
    for (auto *I : Insts)
      PN->addIncoming(I->getOperand(O), I->getParent());
    NewOperands.push_back(PN);
  }

  // Arbitrarily use I0 as the new "common" instruction; remap its operands
  // and move it to the start of the successor block.
  for (unsigned O = 0, E = I0->getNumOperands(); O != E; ++O)
    I0->getOperandUse(O).set(NewOperands[O]);
  I0->moveBefore(&*BBEnd->getFirstInsertionPt());

  // Update metadata and IR flags, and merge debug locations.
  for (auto *I : Insts)
    if (I != I0) {
      // The debug location for the "common" instruction is the merged locations
      // of all the commoned instructions.  We start with the original location
      // of the "common" instruction and iteratively merge each location in the
      // loop below.
      // This is an N-way merge, which will be inefficient if I0 is a CallInst.
      // However, as N-way merge for CallInst is rare, so we use simplified API
      // instead of using complex API for N-way merge.
      I0->applyMergedLocation(I0->getDebugLoc(), I->getDebugLoc());
      combineMetadataForCSE(I0, I, true);
      I0->andIRFlags(I);
    }

  if (!I0->user_empty()) {
    // canSinkLastInstruction checked that all instructions were used by
    // one and only one PHI node. Find that now, RAUW it to our common
    // instruction and nuke it.
    auto *PN = cast<PHINode>(*I0->user_begin());
    PN->replaceAllUsesWith(I0);
    PN->eraseFromParent();
  }

  // Finally nuke all instructions apart from the common instruction.
  for (auto *I : Insts)
    if (I != I0)
      I->eraseFromParent();

  return true;
}

namespace {

  // LockstepReverseIterator - Iterates through instructions
  // in a set of blocks in reverse order from the first non-terminator.
  // For example (assume all blocks have size n):
  //   LockstepReverseIterator I([B1, B2, B3]);
  //   *I-- = [B1[n], B2[n], B3[n]];
  //   *I-- = [B1[n-1], B2[n-1], B3[n-1]];
  //   *I-- = [B1[n-2], B2[n-2], B3[n-2]];
  //   ...
  class LockstepReverseIterator {
    ArrayRef<BasicBlock*> Blocks;
    SmallVector<Instruction*,4> Insts;
    bool Fail;

  public:
    LockstepReverseIterator(ArrayRef<BasicBlock*> Blocks) : Blocks(Blocks) {
      reset();
    }

    void reset() {
      Fail = false;
      Insts.clear();
      for (auto *BB : Blocks) {
        Instruction *Inst = BB->getTerminator();
        for (Inst = Inst->getPrevNode(); Inst && isa<DbgInfoIntrinsic>(Inst);)
          Inst = Inst->getPrevNode();
        if (!Inst) {
          // Block wasn't big enough.
          Fail = true;
          return;
        }
        Insts.push_back(Inst);
      }
    }

    bool isValid() const {
      return !Fail;
    }

    void operator--() {
      if (Fail)
        return;
      for (auto *&Inst : Insts) {
        for (Inst = Inst->getPrevNode(); Inst && isa<DbgInfoIntrinsic>(Inst);)
          Inst = Inst->getPrevNode();
        // Already at beginning of block.
        if (!Inst) {
          Fail = true;
          return;
        }
      }
    }

    void operator++() {
      if (Fail)
        return;
      for (auto *&Inst : Insts) {
        for (Inst = Inst->getNextNode(); Inst && isa<DbgInfoIntrinsic>(Inst);)
          Inst = Inst->getNextNode();
        // Already at end of block.
        if (!Inst) {
          Fail = true;
          return;
        }
      }
    }

    ArrayRef<Instruction*> operator * () const {
      return Insts;
    }
  };

} // end anonymous namespace

/// Check whether BB's predecessors end with unconditional branches. If it is
/// true, sink any common code from the predecessors to BB.
static bool SinkCommonCodeFromPredecessors(BasicBlock *BB,
                                           DomTreeUpdater *DTU) {
  // We support two situations:
  //   (1) all incoming arcs are unconditional
  //   (2) there are non-unconditional incoming arcs
  //
  // (2) is very common in switch defaults and
  // else-if patterns;
  //
  //   if (a) f(1);
  //   else if (b) f(2);
  //
  // produces:
  //
  //       [if]
  //      /    \
  //    [f(1)] [if]
  //      |     | \
  //      |     |  |
  //      |  [f(2)]|
  //       \    | /
  //        [ end ]
  //
  // [end] has two unconditional predecessor arcs and one conditional. The
  // conditional refers to the implicit empty 'else' arc. This conditional
  // arc can also be caused by an empty default block in a switch.
  //
  // In this case, we attempt to sink code from all *unconditional* arcs.
  // If we can sink instructions from these arcs (determined during the scan
  // phase below) we insert a common successor for all unconditional arcs and
  // connect that to [end], to enable sinking:
  //
  //       [if]
  //      /    \
  //    [x(1)] [if]
  //      |     | \
  //      |     |  \
  //      |  [x(2)] |
  //       \   /    |
  //   [sink.split] |
  //         \     /
  //         [ end ]
  //
  SmallVector<BasicBlock*,4> UnconditionalPreds;
  bool HaveNonUnconditionalPredecessors = false;
  for (auto *PredBB : predecessors(BB)) {
    auto *PredBr = dyn_cast<BranchInst>(PredBB->getTerminator());
    if (PredBr && PredBr->isUnconditional())
      UnconditionalPreds.push_back(PredBB);
    else
      HaveNonUnconditionalPredecessors = true;
  }
  if (UnconditionalPreds.size() < 2)
    return false;

  // We take a two-step approach to tail sinking. First we scan from the end of
  // each block upwards in lockstep. If the n'th instruction from the end of each
  // block can be sunk, those instructions are added to ValuesToSink and we
  // carry on. If we can sink an instruction but need to PHI-merge some operands
  // (because they're not identical in each instruction) we add these to
  // PHIOperands.
  int ScanIdx = 0;
  SmallPtrSet<Value*,4> InstructionsToSink;
  DenseMap<Instruction*, SmallVector<Value*,4>> PHIOperands;
  LockstepReverseIterator LRI(UnconditionalPreds);
  while (LRI.isValid() &&
         canSinkInstructions(*LRI, PHIOperands)) {
    LLVM_DEBUG(dbgs() << "SINK: instruction can be sunk: " << *(*LRI)[0]
                      << "\n");
    InstructionsToSink.insert((*LRI).begin(), (*LRI).end());
    ++ScanIdx;
    --LRI;
  }

  // If no instructions can be sunk, early-return.
  if (ScanIdx == 0)
    return false;

  // Okay, we *could* sink last ScanIdx instructions. But how many can we
  // actually sink before encountering instruction that is unprofitable to sink?
  auto ProfitableToSinkInstruction = [&](LockstepReverseIterator &LRI) {
    unsigned NumPHIdValues = 0;
    for (auto *I : *LRI)
      for (auto *V : PHIOperands[I]) {
        if (InstructionsToSink.count(V) == 0)
          ++NumPHIdValues;
        // FIXME: this check is overly optimistic. We may end up not sinking
        // said instruction, due to the very same profitability check.
        // See @creating_too_many_phis in sink-common-code.ll.
      }
    LLVM_DEBUG(dbgs() << "SINK: #phid values: " << NumPHIdValues << "\n");
    unsigned NumPHIInsts = NumPHIdValues / UnconditionalPreds.size();
    if ((NumPHIdValues % UnconditionalPreds.size()) != 0)
        NumPHIInsts++;

    return NumPHIInsts <= 1;
  };

  // We've determined that we are going to sink last ScanIdx instructions,
  // and recorded them in InstructionsToSink. Now, some instructions may be
  // unprofitable to sink. But that determination depends on the instructions
  // that we are going to sink.

  // First, forward scan: find the first instruction unprofitable to sink,
  // recording all the ones that are profitable to sink.
  // FIXME: would it be better, after we detect that not all are profitable.
  // to either record the profitable ones, or erase the unprofitable ones?
  // Maybe we need to choose (at runtime) the one that will touch least instrs?
  LRI.reset();
  int Idx = 0;
  SmallPtrSet<Value *, 4> InstructionsProfitableToSink;
  while (Idx < ScanIdx) {
    if (!ProfitableToSinkInstruction(LRI)) {
      // Too many PHIs would be created.
      LLVM_DEBUG(
          dbgs() << "SINK: stopping here, too many PHIs would be created!\n");
      break;
    }
    InstructionsProfitableToSink.insert((*LRI).begin(), (*LRI).end());
    --LRI;
    ++Idx;
  }

  // If no instructions can be sunk, early-return.
  if (Idx == 0)
    return false;

  // Did we determine that (only) some instructions are unprofitable to sink?
  if (Idx < ScanIdx) {
    // Okay, some instructions are unprofitable.
    ScanIdx = Idx;
    InstructionsToSink = InstructionsProfitableToSink;

    // But, that may make other instructions unprofitable, too.
    // So, do a backward scan, do any earlier instructions become unprofitable?
    assert(!ProfitableToSinkInstruction(LRI) &&
           "We already know that the last instruction is unprofitable to sink");
    ++LRI;
    --Idx;
    while (Idx >= 0) {
      // If we detect that an instruction becomes unprofitable to sink,
      // all earlier instructions won't be sunk either,
      // so preemptively keep InstructionsProfitableToSink in sync.
      // FIXME: is this the most performant approach?
      for (auto *I : *LRI)
        InstructionsProfitableToSink.erase(I);
      if (!ProfitableToSinkInstruction(LRI)) {
        // Everything starting with this instruction won't be sunk.
        ScanIdx = Idx;
        InstructionsToSink = InstructionsProfitableToSink;
      }
      ++LRI;
      --Idx;
    }
  }

  // If no instructions can be sunk, early-return.
  if (ScanIdx == 0)
    return false;

  bool Changed = false;

  if (HaveNonUnconditionalPredecessors) {
    // It is always legal to sink common instructions from unconditional
    // predecessors. However, if not all predecessors are unconditional,
    // this transformation might be pessimizing. So as a rule of thumb,
    // don't do it unless we'd sink at least one non-speculatable instruction.
    // See https://bugs.llvm.org/show_bug.cgi?id=30244
    LRI.reset();
    int Idx = 0;
    bool Profitable = false;
    while (Idx < ScanIdx) {
      if (!isSafeToSpeculativelyExecute((*LRI)[0])) {
        Profitable = true;
        break;
      }
      --LRI;
      ++Idx;
    }
    if (!Profitable)
      return false;

    LLVM_DEBUG(dbgs() << "SINK: Splitting edge\n");
    // We have a conditional edge and we're going to sink some instructions.
    // Insert a new block postdominating all blocks we're going to sink from.
    if (!SplitBlockPredecessors(BB, UnconditionalPreds, ".sink.split", DTU))
      // Edges couldn't be split.
      return false;
    Changed = true;
  }

  // Now that we've analyzed all potential sinking candidates, perform the
  // actual sink. We iteratively sink the last non-terminator of the source
  // blocks into their common successor unless doing so would require too
  // many PHI instructions to be generated (currently only one PHI is allowed
  // per sunk instruction).
  //
  // We can use InstructionsToSink to discount values needing PHI-merging that will
  // actually be sunk in a later iteration. This allows us to be more
  // aggressive in what we sink. This does allow a false positive where we
  // sink presuming a later value will also be sunk, but stop half way through
  // and never actually sink it which means we produce more PHIs than intended.
  // This is unlikely in practice though.
  int SinkIdx = 0;
  for (; SinkIdx != ScanIdx; ++SinkIdx) {
    LLVM_DEBUG(dbgs() << "SINK: Sink: "
                      << *UnconditionalPreds[0]->getTerminator()->getPrevNode()
                      << "\n");

    // Because we've sunk every instruction in turn, the current instruction to
    // sink is always at index 0.
    LRI.reset();

    if (!sinkLastInstruction(UnconditionalPreds)) {
      LLVM_DEBUG(
          dbgs()
          << "SINK: stopping here, failed to actually sink instruction!\n");
      break;
    }

    NumSinkCommonInstrs++;
    Changed = true;
  }
  if (SinkIdx != 0)
    ++NumSinkCommonCode;
  return Changed;
}

/// Determine if we can hoist sink a sole store instruction out of a
/// conditional block.
///
/// We are looking for code like the following:
///   BrBB:
///     store i32 %add, i32* %arrayidx2
///     ... // No other stores or function calls (we could be calling a memory
///     ... // function).
///     %cmp = icmp ult %x, %y
///     br i1 %cmp, label %EndBB, label %ThenBB
///   ThenBB:
///     store i32 %add5, i32* %arrayidx2
///     br label EndBB
///   EndBB:
///     ...
///   We are going to transform this into:
///   BrBB:
///     store i32 %add, i32* %arrayidx2
///     ... //
///     %cmp = icmp ult %x, %y
///     %add.add5 = select i1 %cmp, i32 %add, %add5
///     store i32 %add.add5, i32* %arrayidx2
///     ...
///
/// \return The pointer to the value of the previous store if the store can be
///         hoisted into the predecessor block. 0 otherwise.
static Value *isSafeToSpeculateStore(Instruction *I, BasicBlock *BrBB,
                                     BasicBlock *StoreBB, BasicBlock *EndBB) {
  StoreInst *StoreToHoist = dyn_cast<StoreInst>(I);
  if (!StoreToHoist)
    return nullptr;

  // Volatile or atomic.
  if (!StoreToHoist->isSimple())
    return nullptr;

  Value *StorePtr = StoreToHoist->getPointerOperand();
  Type *StoreTy = StoreToHoist->getValueOperand()->getType();

  // Look for a store to the same pointer in BrBB.
  unsigned MaxNumInstToLookAt = 9;
  // Skip pseudo probe intrinsic calls which are not really killing any memory
  // accesses.
  for (Instruction &CurI : reverse(BrBB->instructionsWithoutDebug(true))) {
    if (!MaxNumInstToLookAt)
      break;
    --MaxNumInstToLookAt;

    // Could be calling an instruction that affects memory like free().
    if (CurI.mayHaveSideEffects() && !isa<StoreInst>(CurI))
      return nullptr;

    if (auto *SI = dyn_cast<StoreInst>(&CurI)) {
      // Found the previous store make sure it stores to the same location.
      if (SI->getPointerOperand() == StorePtr &&
          SI->getValueOperand()->getType() == StoreTy)
        // Found the previous store, return its value operand.
        return SI->getValueOperand();
      return nullptr; // Unknown store.
    }
  }

  return nullptr;
}

/// Estimate the cost of the insertion(s) and check that the PHI nodes can be
/// converted to selects.
static bool validateAndCostRequiredSelects(BasicBlock *BB, BasicBlock *ThenBB,
                                           BasicBlock *EndBB,
                                           unsigned &SpeculatedInstructions,
                                           InstructionCost &Cost,
                                           const TargetTransformInfo &TTI) {
#ifndef INTEL_CUSTOMIZATION
  TargetTransformInfo::TargetCostKind CostKind =
    BB->getParent()->hasMinSize()
    ? TargetTransformInfo::TCK_CodeSize
    : TargetTransformInfo::TCK_SizeAndLatency;
#endif
  bool HaveRewritablePHIs = false;
  for (PHINode &PN : EndBB->phis()) {
    Value *OrigV = PN.getIncomingValueForBlock(BB);
    Value *ThenV = PN.getIncomingValueForBlock(ThenBB);

    // FIXME: Try to remove some of the duplication with HoistThenElseCodeToIf.
    // Skip PHIs which are trivial.
    if (ThenV == OrigV)
      continue;
#ifndef INTEL_CUSTOMIZATION
    Cost += TTI.getCmpSelInstrCost(Instruction::Select, PN.getType(), nullptr,
                                   CmpInst::BAD_ICMP_PREDICATE, CostKind);
#endif

    // Don't convert to selects if we could remove undefined behavior instead.
    if (passingValueIsAlwaysUndefined(OrigV, &PN) ||
        passingValueIsAlwaysUndefined(ThenV, &PN))
      return false;

    HaveRewritablePHIs = true;
    ConstantExpr *OrigCE = dyn_cast<ConstantExpr>(OrigV);
    ConstantExpr *ThenCE = dyn_cast<ConstantExpr>(ThenV);
    if (!OrigCE && !ThenCE)
      continue; // Known safe and cheap.

    if ((ThenCE && !isSafeToSpeculativelyExecute(ThenCE)) ||
        (OrigCE && !isSafeToSpeculativelyExecute(OrigCE)))
      return false;
    InstructionCost OrigCost = OrigCE ? computeSpeculationCost(OrigCE, TTI) : 0;
    InstructionCost ThenCost = ThenCE ? computeSpeculationCost(ThenCE, TTI) : 0;
    InstructionCost MaxCost =
        2 * PHINodeFoldingThreshold * TargetTransformInfo::TCC_Basic;
    if (OrigCost + ThenCost > MaxCost)
      return false;

    // Account for the cost of an unfolded ConstantExpr which could end up
    // getting expanded into Instructions.
    // FIXME: This doesn't account for how many operations are combined in the
    // constant expression.
    ++SpeculatedInstructions;
    if (SpeculatedInstructions > 1)
      return false;
  }

  return HaveRewritablePHIs;
}

/// Speculate a conditional basic block flattening the CFG.
///
/// Note that this is a very risky transform currently. Speculating
/// instructions like this is most often not desirable. Instead, there is an MI
/// pass which can do it with full awareness of the resource constraints.
/// However, some cases are "obvious" and we should do directly. An example of
/// this is speculating a single, reasonably cheap instruction.
///
/// There is only one distinct advantage to flattening the CFG at the IR level:
/// it makes very common but simplistic optimizations such as are common in
/// instcombine and the DAG combiner more powerful by removing CFG edges and
/// modeling their effects with easier to reason about SSA value graphs.
///
///
/// An illustration of this transform is turning this IR:
/// \code
///   BB:
///     %cmp = icmp ult %x, %y
///     br i1 %cmp, label %EndBB, label %ThenBB
///   ThenBB:
///     %sub = sub %x, %y
///     br label BB2
///   EndBB:
///     %phi = phi [ %sub, %ThenBB ], [ 0, %EndBB ]
///     ...
/// \endcode
///
/// Into this IR:
/// \code
///   BB:
///     %cmp = icmp ult %x, %y
///     %sub = sub %x, %y
///     %cond = select i1 %cmp, 0, %sub
///     ...
/// \endcode
///
/// \returns true if the conditional block is removed.
bool SimplifyCFGOpt::SpeculativelyExecuteBB(BranchInst *BI, BasicBlock *ThenBB,
                                            const TargetTransformInfo &TTI) {
  // Be conservative for now. FP select instruction can often be expensive.
  Value *BrCond = BI->getCondition();
  if (isa<FCmpInst>(BrCond))
    return false;

  BasicBlock *BB = BI->getParent();
  BasicBlock *EndBB = ThenBB->getTerminator()->getSuccessor(0);

  // If ThenBB is actually on the false edge of the conditional branch, remember
  // to swap the select operands later.
  bool Invert = false;
  if (ThenBB != BI->getSuccessor(0)) {
    assert(ThenBB == BI->getSuccessor(1) && "No edge from 'if' block?");
    Invert = true;
  }
  assert(EndBB == BI->getSuccessor(!Invert) && "No edge from to end block");

  // Keep a count of how many times instructions are used within ThenBB when
  // they are candidates for sinking into ThenBB. Specifically:
  // - They are defined in BB, and
  // - They have no side effects, and
  // - All of their uses are in ThenBB.
  SmallDenseMap<Instruction *, unsigned, 4> SinkCandidateUseCounts;

  SmallVector<Instruction *, 4> SpeculatedDbgIntrinsics;

  unsigned SpeculatedInstructions = 0;
  Value *SpeculatedStoreValue = nullptr;
  StoreInst *SpeculatedStore = nullptr;
  for (BasicBlock::iterator BBI = ThenBB->begin(),
                            BBE = std::prev(ThenBB->end());
       BBI != BBE; ++BBI) {
    Instruction *I = &*BBI;
    // Skip debug info.
    if (isa<DbgInfoIntrinsic>(I)) {
      SpeculatedDbgIntrinsics.push_back(I);
      continue;
    }

    // Skip pseudo probes. The consequence is we lose track of the branch
    // probability for ThenBB, which is fine since the optimization here takes
    // place regardless of the branch probability.
    if (isa<PseudoProbeInst>(I)) {
      // The probe should be deleted so that it will not be over-counted when
      // the samples collected on the non-conditional path are counted towards
      // the conditional path. We leave it for the counts inference algorithm to
      // figure out a proper count for an unknown probe.
      SpeculatedDbgIntrinsics.push_back(I);
      continue;
    }

    // Only speculatively execute a single instruction (not counting the
    // terminator) for now.
    ++SpeculatedInstructions;
    if (SpeculatedInstructions > 1)
      return false;

    // Don't hoist the instruction if it's unsafe or expensive.
    if (!isSafeToSpeculativelyExecute(I) &&
        !(HoistCondStores && (SpeculatedStoreValue = isSafeToSpeculateStore(
                                  I, BB, ThenBB, EndBB))))
      return false;
    if (!SpeculatedStoreValue &&
        computeSpeculationCost(I, TTI) >
            PHINodeFoldingThreshold * TargetTransformInfo::TCC_Basic)
      return false;

    // Store the store speculation candidate.
    if (SpeculatedStoreValue)
      SpeculatedStore = cast<StoreInst>(I);

    // Do not hoist the instruction if any of its operands are defined but not
    // used in BB. The transformation will prevent the operand from
    // being sunk into the use block.
    for (Use &Op : I->operands()) {
      Instruction *OpI = dyn_cast<Instruction>(Op);
      if (!OpI || OpI->getParent() != BB || OpI->mayHaveSideEffects())
        continue; // Not a candidate for sinking.

      ++SinkCandidateUseCounts[OpI];
    }
  }

  // Consider any sink candidates which are only used in ThenBB as costs for
  // speculation. Note, while we iterate over a DenseMap here, we are summing
  // and so iteration order isn't significant.
  for (SmallDenseMap<Instruction *, unsigned, 4>::iterator
           I = SinkCandidateUseCounts.begin(),
           E = SinkCandidateUseCounts.end();
       I != E; ++I)
    if (I->first->hasNUses(I->second)) {
      ++SpeculatedInstructions;
      if (SpeculatedInstructions > 1)
        return false;
    }

  // Check that we can insert the selects and that it's not too expensive to do
  // so.
  bool Convert = SpeculatedStore != nullptr;
  InstructionCost Cost = 0;
  Convert |= validateAndCostRequiredSelects(BB, ThenBB, EndBB,
                                            SpeculatedInstructions,
                                            Cost, TTI);
#ifndef INTEL_CUSTOMIZATION
  if (!Convert || Cost > Budget)
    return false;
#endif
  if (!Convert)
    return false;

  // If we get here, we can hoist the instruction and if-convert.
  LLVM_DEBUG(dbgs() << "SPECULATIVELY EXECUTING BB" << *ThenBB << "\n";);

  // Insert a select of the value of the speculated store.
  if (SpeculatedStoreValue) {
    IRBuilder<NoFolder> Builder(BI);
    Value *TrueV = SpeculatedStore->getValueOperand();
    Value *FalseV = SpeculatedStoreValue;
    if (Invert)
      std::swap(TrueV, FalseV);
    Value *S = Builder.CreateSelect(
        BrCond, TrueV, FalseV, "spec.store.select", BI);
    SpeculatedStore->setOperand(0, S);
    SpeculatedStore->applyMergedLocation(BI->getDebugLoc(),
                                         SpeculatedStore->getDebugLoc());
  }

  // Metadata can be dependent on the condition we are hoisting above.
  // Conservatively strip all metadata on the instruction. Drop the debug loc
  // to avoid making it appear as if the condition is a constant, which would
  // be misleading while debugging.
  for (auto &I : *ThenBB) {
    if (!SpeculatedStoreValue || &I != SpeculatedStore)
      I.setDebugLoc(DebugLoc());
    I.dropUnknownNonDebugMetadata();
  }

  // Hoist the instructions.
  BB->getInstList().splice(BI->getIterator(), ThenBB->getInstList(),
                           ThenBB->begin(), std::prev(ThenBB->end()));

  // Insert selects and rewrite the PHI operands.
  IRBuilder<NoFolder> Builder(BI);
  for (PHINode &PN : EndBB->phis()) {
    unsigned OrigI = PN.getBasicBlockIndex(BB);
    unsigned ThenI = PN.getBasicBlockIndex(ThenBB);
    Value *OrigV = PN.getIncomingValue(OrigI);
    Value *ThenV = PN.getIncomingValue(ThenI);

    // Skip PHIs which are trivial.
    if (OrigV == ThenV)
      continue;

    // Create a select whose true value is the speculatively executed value and
    // false value is the pre-existing value. Swap them if the branch
    // destinations were inverted.
    Value *TrueV = ThenV, *FalseV = OrigV;
    if (Invert)
      std::swap(TrueV, FalseV);
    Value *V = Builder.CreateSelect(BrCond, TrueV, FalseV, "spec.select", BI);
    PN.setIncomingValue(OrigI, V);
    PN.setIncomingValue(ThenI, V);
  }

  // Remove speculated dbg intrinsics.
  // FIXME: Is it possible to do this in a more elegant way? Moving/merging the
  // dbg value for the different flows and inserting it after the select.
  for (Instruction *I : SpeculatedDbgIntrinsics)
    I->eraseFromParent();

  ++NumSpeculations;
  return true;
}

/// Return true if we can thread a branch across this block.
static bool BlockIsSimpleEnoughToThreadThrough(BasicBlock *BB) {
  int Size = 0;

  SmallPtrSet<const Value *, 32> EphValues;
  auto IsEphemeral = [&](const Value *V) {
    if (isa<AssumeInst>(V))
      return true;
    return isSafeToSpeculativelyExecute(V) &&
           all_of(V->users(),
                  [&](const User *U) { return EphValues.count(U); });
  };
  // Walk the loop in reverse so that we can identify ephemeral values properly
  // (values only feeding assumes).
  for (Instruction &I : reverse(BB->instructionsWithoutDebug())) {
#if INTEL_COLLAB
    if (IntrinsicUtils::isDirective(&I))
      return false;
#endif // INTEL_COLLAB

    // Can't fold blocks that contain noduplicate or convergent calls.
    if (CallInst *CI = dyn_cast<CallInst>(&I))
      if (CI->cannotDuplicate() || CI->isConvergent())
        return false;

    // Ignore ephemeral values which are deleted during codegen.
    if (IsEphemeral(&I))
      EphValues.insert(&I);
    // We will delete Phis while threading, so Phis should not be accounted in
    // block's size.
    else if (!isa<PHINode>(I)) {
      if (Size++ > MaxSmallBlockSize)
        return false; // Don't clone large BB's.
    }

    // We can only support instructions that do not define values that are
    // live outside of the current basic block.
    for (User *U : I.users()) {
      Instruction *UI = cast<Instruction>(U);
      if (UI->getParent() != BB || isa<PHINode>(UI))
        return false;
    }

    // Looks ok, continue checking.
  }

  return true;
}

/// If we have a conditional branch on a PHI node value that is defined in the
/// same block as the branch and if any PHI entries are constants, thread edges
/// corresponding to that entry to be branches to their ultimate destination.
static bool FoldCondBranchOnPHI(BranchInst *BI, DomTreeUpdater *DTU,
                                const DataLayout &DL, AssumptionCache *AC) {
  BasicBlock *BB = BI->getParent();
  PHINode *PN = dyn_cast<PHINode>(BI->getCondition());
  // NOTE: we currently cannot transform this case if the PHI node is used
  // outside of the block.
  if (!PN || PN->getParent() != BB || !PN->hasOneUse())
    return false;

  // Degenerate case of a single entry PHI.
  if (PN->getNumIncomingValues() == 1) {
    FoldSingleEntryPHINodes(PN->getParent());
    return true;
  }

  // Now we know that this block has multiple preds and two succs.
  if (!BlockIsSimpleEnoughToThreadThrough(BB))
    return false;

  // Okay, this is a simple enough basic block.  See if any phi values are
  // constants.
  for (unsigned i = 0, e = PN->getNumIncomingValues(); i != e; ++i) {
    ConstantInt *CB = dyn_cast<ConstantInt>(PN->getIncomingValue(i));
    if (!CB || !CB->getType()->isIntegerTy(1))
      continue;

    // Okay, we now know that all edges from PredBB should be revectored to
    // branch to RealDest.
    BasicBlock *PredBB = PN->getIncomingBlock(i);
    BasicBlock *RealDest = BI->getSuccessor(!CB->getZExtValue());

    if (RealDest == BB)
      continue; // Skip self loops.
    // Skip if the predecessor's terminator is an indirect branch.
    if (isa<IndirectBrInst>(PredBB->getTerminator()))
      continue;

    SmallVector<DominatorTree::UpdateType, 3> Updates;

    // The dest block might have PHI nodes, other predecessors and other
    // difficult cases.  Instead of being smart about this, just insert a new
    // block that jumps to the destination block, effectively splitting
    // the edge we are about to create.
    BasicBlock *EdgeBB =
        BasicBlock::Create(BB->getContext(), RealDest->getName() + ".critedge",
                           RealDest->getParent(), RealDest);
    BranchInst *CritEdgeBranch = BranchInst::Create(RealDest, EdgeBB);
    if (DTU)
      Updates.push_back({DominatorTree::Insert, EdgeBB, RealDest});
    CritEdgeBranch->setDebugLoc(BI->getDebugLoc());

    // Update PHI nodes.
    AddPredecessorToBlock(RealDest, EdgeBB, BB);

    // BB may have instructions that are being threaded over.  Clone these
    // instructions into EdgeBB.  We know that there will be no uses of the
    // cloned instructions outside of EdgeBB.
    BasicBlock::iterator InsertPt = EdgeBB->begin();
    DenseMap<Value *, Value *> TranslateMap; // Track translated values.
    for (BasicBlock::iterator BBI = BB->begin(); &*BBI != BI; ++BBI) {
      if (PHINode *PN = dyn_cast<PHINode>(BBI)) {
        TranslateMap[PN] = PN->getIncomingValueForBlock(PredBB);
        continue;
      }
      // Clone the instruction.
      Instruction *N = BBI->clone();
      if (BBI->hasName())
        N->setName(BBI->getName() + ".c");

      // Update operands due to translation.
      for (Use &Op : N->operands()) {
        DenseMap<Value *, Value *>::iterator PI = TranslateMap.find(Op);
        if (PI != TranslateMap.end())
          Op = PI->second;
      }

      // Check for trivial simplification.
      if (Value *V = SimplifyInstruction(N, {DL, nullptr, nullptr, AC})) {
        if (!BBI->use_empty())
          TranslateMap[&*BBI] = V;
        if (!N->mayHaveSideEffects()) {
          N->deleteValue(); // Instruction folded away, don't need actual inst
          N = nullptr;
        }
      } else {
        if (!BBI->use_empty())
          TranslateMap[&*BBI] = N;
      }
      if (N) {
        // Insert the new instruction into its new home.
        EdgeBB->getInstList().insert(InsertPt, N);

        // Register the new instruction with the assumption cache if necessary.
        if (auto *Assume = dyn_cast<AssumeInst>(N))
          if (AC)
            AC->registerAssumption(Assume);
      }
    }

    // Loop over all of the edges from PredBB to BB, changing them to branch
    // to EdgeBB instead.
    Instruction *PredBBTI = PredBB->getTerminator();
    for (unsigned i = 0, e = PredBBTI->getNumSuccessors(); i != e; ++i)
      if (PredBBTI->getSuccessor(i) == BB) {
        BB->removePredecessor(PredBB);
        PredBBTI->setSuccessor(i, EdgeBB);
      }

    if (DTU) {
      Updates.push_back({DominatorTree::Insert, PredBB, EdgeBB});
      Updates.push_back({DominatorTree::Delete, PredBB, BB});

      DTU->applyUpdates(Updates);
    }

    // Recurse, simplifying any other constants.
    return FoldCondBranchOnPHI(BI, DTU, DL, AC) || true;
  }

  return false;
}

#if INTEL_CUSTOMIZATION
/// FoldPHIEntries is a generalized replacement (by Intel) for the
/// LLVM open source routine called FoldTwoEntryPHINode(that folds
/// a two-entry phinode into "select") which is capable of handling
/// any number of phi entries. It iteratively transforms each
/// conditional into "select".
/// To keep xmain as clean as possible, we got rid of the
/// FoldTwoEntryPHINode. Any changes (one such change could be to the
/// cost model) made by the LLVM community to FoldTwoEntryPHINode will
/// need to be incorporated into this routine (FoldPHIEntries). There
/// might be conflicts during code merge, and if resolving conflicts
/// becomes too cumbersome, we can try something different.

/// FoldPHIEntries - Given a BB that starts with the specified PHI node,
/// see if we can fold the phi node or some of its entries.
static bool FoldPHIEntries(PHINode *PN, const TargetTransformInfo &TTI,
                           DomTreeUpdater *DTU, const DataLayout &DL) {
  BasicBlock *BB = PN->getParent();

<<<<<<< HEAD
  bool Changed = false;
=======
  BasicBlock *IfTrue, *IfFalse;
  BranchInst *DomBI = GetIfCondition(BB, IfTrue, IfFalse);
  if (!DomBI)
    return false;
  Value *IfCond = DomBI->getCondition();
  // Don't bother if the branch will be constant folded trivially.
  if (isa<ConstantInt>(IfCond))
    return false;

  BasicBlock *DomBlock = DomBI->getParent();
  SmallVector<BasicBlock *, 2> IfBlocks;
  llvm::copy_if(
      PN->blocks(), std::back_inserter(IfBlocks), [](BasicBlock *IfBlock) {
        return cast<BranchInst>(IfBlock->getTerminator())->isUnconditional();
      });
  assert(!IfBlocks.empty() && "Will have at least one block to speculate.");

  // Don't try to fold an unreachable block. For example, the phi node itself
  // can't be the candidate if-condition for a select that we want to form.
  if (auto *IfCondPhiInst = dyn_cast<PHINode>(IfCond))
    if (IfCondPhiInst->getParent() == BB)
      return false;
>>>>>>> 943f8512

  // This could be a multiple entry PHI node. Try to fold each pair of entries
  // that leads to an "if condition".  Traverse through the predecessor list of
  // BB (where each predecessor corresponds to an entry in the PN) to look for
  // each if-condition.
  SmallVector<BasicBlock *, 16> BBPreds(pred_begin(BB), pred_end(BB));
  for (unsigned i = 0, e = BBPreds.size(); i != e; ++i) {
    BasicBlock *Pred = BBPreds[i];

    BasicBlock *IfTrue = nullptr, *IfFalse = nullptr;
    BranchInst *DomBI = GetIfCondition(BB, Pred, IfTrue, IfFalse);
    if (!DomBI)
      continue;
    Value *IfCond = DomBI->getCondition();
    // Don't bother if the branch will be constant folded trivially.
    if (isa<ConstantInt>(IfCond))
      continue; // continue to look for next "if condition".

    // Don't try to fold an unreachable block. For example, the phi node itself
    // can't be the candidate if-condition for a select that we want to form.
    if (auto *IfCondPhiInst = dyn_cast<PHINode>(IfCond))
      if (IfCondPhiInst->getParent() == BB)
        continue;

    // Loop over the PHI's seeing if we can promote them all to select
    // instructions.  While we are at it, keep track of the instructions
    // that need to be moved to the conditional block.
    SmallPtrSet<Instruction *, 4> AggressiveInsts;
    InstructionCost Cost = 0;
    InstructionCost Budget =
      TwoEntryPHINodeFoldingThreshold * TargetTransformInfo::TCC_Basic;

    bool CanBeSimplified = true;
    unsigned NumPhis = 0;
    for (BasicBlock::iterator II = BB->begin(); isa<PHINode>(II);) {
      PHINode *PN = cast<PHINode>(II++);
      if (Value *V = SimplifyInstruction(PN, {DL, PN})) {
        PN->replaceAllUsesWith(V);
        PN->eraseFromParent();
        Changed = true;
        continue;
      }

      Value *TrueVal = PN->getIncomingValueForBlock(IfTrue);
      Value *FalseVal = PN->getIncomingValueForBlock(IfFalse);

      if (TrueVal != FalseVal) {
        if (!CanDominateConditionalBranch(TrueVal, BB, AggressiveInsts,
                                          Cost, Budget, TTI) ||
            !CanDominateConditionalBranch(FalseVal, BB, AggressiveInsts,
                                          Cost, Budget, TTI)) {
          CanBeSimplified = false;
          break;
        }
        NumPhis++;
      }
    }

    if (!CanBeSimplified) {
      // Continue to look for next "if condition".
      continue;
    }

    // If we fold these two entries of the phi node into a select,
    // doing so would require us to fold *all* correspondent entries in other
    // phi nodes in this block.  At some point this becomes non-profitable
    // (particularly if the target doesn't support cmov's). Only do this
    // transformation if there are two or fewer PHI nodes in this block.
    if (NumPhis > 2) {
      continue;
    }

    // If we folded the first phi, PN dangles at this point.  Refresh it.  If
    // we ran out of PHIs then we simplified them all.
    PN = dyn_cast<PHINode>(BB->begin());
    if (!PN) {
      return true;
    }

    Value *TrueVal = PN->getIncomingValueForBlock(IfTrue);
    Value *FalseVal = PN->getIncomingValueForBlock(IfFalse);

    // Return true if at least one of these is a 'not', and another is either
    // a 'not' too, or a constant.
    auto CanHoistNotFromBothValues = [](Value *V0, Value *V1) {
      if (!match(V0, m_Not(m_Value())))
        std::swap(V0, V1);
      auto Invertible = m_CombineOr(m_Not(m_Value()), m_AnyIntegralConstant());
      return match(V0, m_Not(m_Value())) && match(V1, Invertible);
    };

    // Don't fold i1 branches on PHIs which contain binary operators or
    // (possibly inverted) select form of or/ands,  unless one of
    // the incoming values is an 'not' and another one is freely invertible.
    // These can often be turned into switches and other things.
    auto IsBinOpOrAnd = [](Value *V) {
      return match(
          V, m_CombineOr(
                 m_BinOp(),
                 m_CombineOr(m_Select(m_Value(), m_ImmConstant(), m_Value()),
                             m_Select(m_Value(), m_Value(), m_ImmConstant()))));
    };
    if (PN->getType()->isIntegerTy(1) &&
        (IsBinOpOrAnd(PN->getIncomingValue(0)) ||
         IsBinOpOrAnd(PN->getIncomingValue(1)) || IsBinOpOrAnd(IfCond)) &&
        !CanHoistNotFromBothValues(PN->getIncomingValue(0),
                                   PN->getIncomingValue(1)))
      return Changed;

    // Don't fold i1 branches on PHIs which contain binary operators, unless one
    // of the incoming values is an 'not' and another one is freely invertible.
    // These can often be turned into switches and other things.
    if (PN->getType()->isIntegerTy(1) &&
        (isa<BinaryOperator>(TrueVal) || isa<BinaryOperator>(FalseVal) ||
         isa<BinaryOperator>(IfCond)) &&
        !CanHoistNotFromBothValues(PN->getIncomingValue(0),
                                   PN->getIncomingValue(1))) {
      // Continue to look for next "if condition".
      continue;
    }

    // If all PHI nodes are promotable, check to make sure that all
    // instructions in the selected predecessor blocks can be promoted as well.
    // If not, we won't be able to get rid of the control flow, so it's not
    // worth promoting to select instructions.
    BasicBlock *CondBlock = DomBI->getParent();
    BasicBlock *IfBlock1 = IfTrue;
    BasicBlock *IfBlock2 = IfFalse;

    if (cast<BranchInst>(IfBlock1->getTerminator())->isConditional()) {
      IfBlock1 = nullptr;
    } else {
      for (BasicBlock::iterator I = IfBlock1->begin(); !I->isTerminator();
           ++I) {
        if (!AggressiveInsts.count(&*I) && !isa<DbgInfoIntrinsic>(I) &&
            !isa<PseudoProbeInst>(I)) {
          // This is not an aggressive instruction that we can promote.
          // Because of this, we won't be able to get rid of the control
          // flow, so the xform is not worth it.
          CanBeSimplified = false;
          break;
        }
      }
    }
    if (!CanBeSimplified) {
      // Continue to look for next "if condition".
      continue;
    }

<<<<<<< HEAD
    if (cast<BranchInst>(IfBlock2->getTerminator())->isConditional()) {
      IfBlock2 = nullptr;
    } else {
      for (BasicBlock::iterator I = IfBlock2->begin(); !I->isTerminator();
           ++I) {
        if (!AggressiveInsts.count(&*I) && !isa<DbgInfoIntrinsic>(I) &&
            !isa<PseudoProbeInst>(I)) {
          // This is not an aggressive instruction that we can promote.
          // Because of this, we won't be able to get rid of the control
          // flow, so the xform is not worth it.
          CanBeSimplified = false;
          break;
        }
      }
    }

    if (!CanBeSimplified) {
      // Continue to look for next "if condition".
      continue;
    }

    // If either of the blocks has it's address taken, we can't do this fold.
    if ((IfBlock1 && IfBlock1->hasAddressTaken()) ||
        (IfBlock2 && IfBlock2->hasAddressTaken()))
      continue;

    LLVM_DEBUG(dbgs() << "FOUND IF CONDITION!  " << *IfCond
                      << "  T: " << IfTrue->getName()
                      << "  F: " << IfFalse->getName() << "\n");

    // If we can still promote the PHI nodes after this gauntlet of tests,
    // do all of the PHI's now.

    // Move all 'aggressive' instructions, which are defined in the
    // conditional parts of the if's to the conditional block.
    if (IfBlock1)
      hoistAllInstructionsInto(CondBlock, DomBI, IfBlock1);
    if (IfBlock2)
      hoistAllInstructionsInto(CondBlock, DomBI, IfBlock2);

    IRBuilder<NoFolder> Builder(DomBI);
    // Propagate fast-math-flags from phi nodes to replacement selects.
    IRBuilder<>::FastMathFlagGuard FMFGuard(Builder);

    for (BasicBlock::iterator II = BB->begin(); isa<PHINode>(II);) {
      PHINode *PN = cast<PHINode>(II++);
      if (isa<FPMathOperator>(PN)) {
        // Putting the next statement between curly because compilation
        // with gcc7.3.0 failed.
        Builder.setFastMathFlags(PN->getFastMathFlags());
      }

      Value *TrueVal = PN->getIncomingValueForBlock(IfTrue);
      Value *FalseVal = PN->getIncomingValueForBlock(IfFalse);

      if (TrueVal != FalseVal) {
        Value *Select =
            Builder.CreateSelect(IfCond, TrueVal, FalseVal, "", DomBI);
        SelectInst *NV = cast<SelectInst>(Select);
        // The community code calls Select->takeName(PN) here and removes the
        // PHI node. We cannot do that, because the PHI might still be needed
        // after our transform. (For example, we might be folding 2 entries
        // of a 3-entry PHI node into a select. In that case, we will end up
        // with a select and a 2-entry PHI node, one operand of which is the
        // new select.

        for (unsigned i = 0, e = PN->getNumIncomingValues(); i != e; ++i) {
          if (PN->getIncomingBlock(i) == IfTrue ||
            PN->getIncomingBlock(i) == IfFalse) {
            PN->setIncomingValue(i, NV);
          }
        }
      
        // If we added a branch from CondBlock to BB after inserting the
        // "select" into CondBlock add an entry for CondBlock.
        if (IfTrue != CondBlock && IfFalse != CondBlock) {
          PN->addIncoming(NV, CondBlock);
        }
      }
      else {
        if (IfTrue != CondBlock && IfFalse != CondBlock) {
          PN->addIncoming(TrueVal, CondBlock);
        }
      }
    }

    // At this point, IfBlock1 and IfBlock2 are both empty, so our if
    // statement has been flattened.  Change CondBlock to jump directly to BB
    // to avoid other simplifycfg's kicking in on the diamond.
    Builder.CreateBr(BB);

    SmallVector<DominatorTree::UpdateType, 3> Updates;
    if (DTU) {
      Updates.push_back({DominatorTree::Insert, CondBlock, BB});
      for (auto *Successor : successors(CondBlock))
        Updates.push_back({DominatorTree::Delete, CondBlock, Successor});
    }
=======
  // If all PHI nodes are promotable, check to make sure that all instructions
  // in the predecessor blocks can be promoted as well. If not, we won't be able
  // to get rid of the control flow, so it's not worth promoting to select
  // instructions.
  for (BasicBlock *IfBlock : IfBlocks)
    for (BasicBlock::iterator I = IfBlock->begin(); !I->isTerminator(); ++I)
      if (!AggressiveInsts.count(&*I) && !isa<DbgInfoIntrinsic>(I) &&
          !isa<PseudoProbeInst>(I)) {
        // This is not an aggressive instruction that we can promote.
        // Because of this, we won't be able to get rid of the control flow, so
        // the xform is not worth it.
        return Changed;
      }

  // If either of the blocks has it's address taken, we can't do this fold.
  if (any_of(IfBlocks,
             [](BasicBlock *IfBlock) { return IfBlock->hasAddressTaken(); }))
    return Changed;

  LLVM_DEBUG(dbgs() << "FOUND IF CONDITION!  " << *IfCond
                    << "  T: " << IfTrue->getName()
                    << "  F: " << IfFalse->getName() << "\n");

  // If we can still promote the PHI nodes after this gauntlet of tests,
  // do all of the PHI's now.

  // Move all 'aggressive' instructions, which are defined in the
  // conditional parts of the if's up to the dominating block.
  for (BasicBlock *IfBlock : IfBlocks)
      hoistAllInstructionsInto(DomBlock, DomBI, IfBlock);

  IRBuilder<NoFolder> Builder(DomBI);
  // Propagate fast-math-flags from phi nodes to replacement selects.
  IRBuilder<>::FastMathFlagGuard FMFGuard(Builder);
  while (PHINode *PN = dyn_cast<PHINode>(BB->begin())) {
    if (isa<FPMathOperator>(PN))
      Builder.setFastMathFlags(PN->getFastMathFlags());

    // Change the PHI node into a select instruction.
    Value *TrueVal = PN->getIncomingValueForBlock(IfTrue);
    Value *FalseVal = PN->getIncomingValueForBlock(IfFalse);

    Value *Sel = Builder.CreateSelect(IfCond, TrueVal, FalseVal, "", DomBI);
    PN->replaceAllUsesWith(Sel);
    Sel->takeName(PN);
    PN->eraseFromParent();
  }

  // At this point, all IfBlocks are empty, so our if statement
  // has been flattened.  Change DomBlock to jump directly to our new block to
  // avoid other simplifycfg's kicking in on the diamond.
  Builder.CreateBr(BB);
>>>>>>> 943f8512

    DomBI->eraseFromParent();
    if (DTU)
      DTU->applyUpdates(Updates);


    Changed = true;
  }

  return Changed;
}
#endif //INTEL_CUSTOMIZATION

/// If we found a conditional branch that goes to two returning blocks,
/// try to merge them together into one return,
/// introducing a select if the return values disagree.
bool SimplifyCFGOpt::SimplifyCondBranchToTwoReturns(BranchInst *BI,
                                                    IRBuilder<> &Builder) {
  auto *BB = BI->getParent();
  assert(BI->isConditional() && "Must be a conditional branch");
  BasicBlock *TrueSucc = BI->getSuccessor(0);
  BasicBlock *FalseSucc = BI->getSuccessor(1);
  if (TrueSucc == FalseSucc)
    return false;
  // NOTE: destinations may match, this could be degenerate uncond branch.
  ReturnInst *TrueRet = cast<ReturnInst>(TrueSucc->getTerminator());
  ReturnInst *FalseRet = cast<ReturnInst>(FalseSucc->getTerminator());

  // Check to ensure both blocks are empty (just a return) or optionally empty
  // with PHI nodes.  If there are other instructions, merging would cause extra
  // computation on one path or the other.
  if (!TrueSucc->getFirstNonPHIOrDbg()->isTerminator())
    return false;
  if (!FalseSucc->getFirstNonPHIOrDbg()->isTerminator())
    return false;

  Builder.SetInsertPoint(BI);
  // Okay, we found a branch that is going to two return nodes.  If
  // there is no return value for this function, just change the
  // branch into a return.
  if (FalseRet->getNumOperands() == 0) {
    TrueSucc->removePredecessor(BB);
    FalseSucc->removePredecessor(BB);
    Builder.CreateRetVoid();
    EraseTerminatorAndDCECond(BI);
    if (DTU)
      DTU->applyUpdates({{DominatorTree::Delete, BB, TrueSucc},
                         {DominatorTree::Delete, BB, FalseSucc}});
    return true;
  }

  // Otherwise, figure out what the true and false return values are
  // so we can insert a new select instruction.
  Value *TrueValue = TrueRet->getReturnValue();
  Value *FalseValue = FalseRet->getReturnValue();

  // Unwrap any PHI nodes in the return blocks.
  if (PHINode *TVPN = dyn_cast_or_null<PHINode>(TrueValue))
    if (TVPN->getParent() == TrueSucc)
      TrueValue = TVPN->getIncomingValueForBlock(BB);
  if (PHINode *FVPN = dyn_cast_or_null<PHINode>(FalseValue))
    if (FVPN->getParent() == FalseSucc)
      FalseValue = FVPN->getIncomingValueForBlock(BB);

  // In order for this transformation to be safe, we must be able to
  // unconditionally execute both operands to the return.  This is
  // normally the case, but we could have a potentially-trapping
  // constant expression that prevents this transformation from being
  // safe.
  if (ConstantExpr *TCV = dyn_cast_or_null<ConstantExpr>(TrueValue))
    if (TCV->canTrap())
      return false;
  if (ConstantExpr *FCV = dyn_cast_or_null<ConstantExpr>(FalseValue))
    if (FCV->canTrap())
      return false;

  // Okay, we collected all the mapped values and checked them for sanity, and
  // defined to really do this transformation.  First, update the CFG.
  TrueSucc->removePredecessor(BB);
  FalseSucc->removePredecessor(BB);

  // Insert select instructions where needed.
  Value *BrCond = BI->getCondition();
  if (TrueValue) {
    // Insert a select if the results differ.
    if (TrueValue == FalseValue || isa<UndefValue>(FalseValue)) {
    } else if (isa<UndefValue>(TrueValue)) {
      TrueValue = FalseValue;
    } else {
      TrueValue =
          Builder.CreateSelect(BrCond, TrueValue, FalseValue, "retval", BI);
    }
  }

  Value *RI =
      !TrueValue ? Builder.CreateRetVoid() : Builder.CreateRet(TrueValue);

  (void)RI;

  LLVM_DEBUG(dbgs() << "\nCHANGING BRANCH TO TWO RETURNS INTO SELECT:"
                    << "\n  " << *BI << "\nNewRet = " << *RI << "\nTRUEBLOCK: "
                    << *TrueSucc << "\nFALSEBLOCK: " << *FalseSucc);

  EraseTerminatorAndDCECond(BI);
  if (DTU)
    DTU->applyUpdates({{DominatorTree::Delete, BB, TrueSucc},
                       {DominatorTree::Delete, BB, FalseSucc}});

  return true;
}

static Value *createLogicalOp(IRBuilderBase &Builder,
                              Instruction::BinaryOps Opc, Value *LHS,
                              Value *RHS, const Twine &Name = "") {
  // Try to relax logical op to binary op.
  if (impliesPoison(RHS, LHS))
    return Builder.CreateBinOp(Opc, LHS, RHS, Name);
  if (Opc == Instruction::And)
    return Builder.CreateLogicalAnd(LHS, RHS, Name);
  if (Opc == Instruction::Or)
    return Builder.CreateLogicalOr(LHS, RHS, Name);
  llvm_unreachable("Invalid logical opcode");
}

#if INTEL_CUSTOMIZATION
// This function is going to match function 'rayobject_bb_intersect_test'
// in spec2k17's 526.blender:
// int rayobject_bb_intersect_test(const Isect *isec, const float *_bb) {
//  const float *bb = _bb;
//  float t1x = (bb[isec->bv_index[0]] - isec->start[0]) * isec->idot_axis[0];
//  float t2x = (bb[isec->bv_index[1]] - isec->start[0]) * isec->idot_axis[0];
//  float t1y = (bb[isec->bv_index[2]] - isec->start[1]) * isec->idot_axis[1];
//  float t2y = (bb[isec->bv_index[3]] - isec->start[1]) * isec->idot_axis[1];
//  float t1z = (bb[isec->bv_index[4]] - isec->start[2]) * isec->idot_axis[2];
//  float t2z = (bb[isec->bv_index[5]] - isec->start[2]) * isec->idot_axis[2];
//  if (t1x > t2y || t2x < t1y || t1x > t2z ||
//      t2x < t1z || t1y > t2z || t2y < t1z) return 0;
//  if (t2x < 0.0f || t2y < 0.0f || t2z < 0.0f) return 0;
//  if (t1x > isec->dist || t1y > isec->dist || t1z > isec->dist) return 0;
//  return 1;
// }
//
// Then try to transform this function to such intrinsic-like code:
// int rayobject_bb_intersect_test(const Isect *isec, const float *_bb) {
//  __m256i index = _mm256_maskz_loadu_epi32(0x3f, isec->bv_index);
//  __m256 start_half = _mm256_maskz_loadu_ps(0x7, isec->start);
//  __m256 idot_axis_half = _mm256_maskz_loadu_ps(0x7, isec->idot_axis);
//  __m256 bb = _mm256_maskz_gather_ps(_bb, index, 0x3f);
//  __m256 start = _mm256_permutexvar_ps({0, 0, 1, 1, 2, 2, 0, 0}, start_half);
//  __m256 idot_axis = _mm256_permutexvar_ps({0, 0, 1, 1, 2, 2, 0, 0},
//                                           idot_axis_half);
//  // t: t1x t2x t1y t2y t1z t2z
//  __m256 t = _mm256_mul_ps(_mm256_sub_ps(bb, start), idot_axis);
//  // t1x>t2y || t1x>t2z || t1y>t2z || t2x<t1y || t2x<t1z || t2y<t1z
//  // ==>
//  // t1: t1x t1x t1y t1y t1z t1z
//  //      >   >   >   >   >   >
//  // t2: t2y t2z t2z t2x t2x t2y
//  __m256 t1 = _mm256_permutexvar_ps({0, 0, 2, 2, 4, 4, 4, 4}, t);
//  __m256 t2 = _mm256_permutexvar_ps({3, 5, 5, 1, 1, 3, 1, 3}, t);
//  __mmask8 t1cmpt2 = _mm256_cmp_ps_mask(t1, t2, _CMP_GT_OQ);
//  // t2x < 0.0f || t2y < 0.0f || t2z < 0.0f
//  const __mmask8 t2lt0 = _mm256_fpclass_ps_mask(t2, 0x40);
//  uint8_t ret0 = _kortestz_mask8_u8(t1cmpt2, t2lt0);
//  if (!ret0) return 0;
//  // t1x > isec->dist || t1y > isec->dist || t1z > isec->dist
//  const __m256 dist = _mm256_set1_ps (isec->dist);
//  __mmask8 t1gtdist = _mm256_cmp_ps_mask(t1, dist, _CMP_GT_OQ);
//  if (t1gtdist) return 0;
//  return 1;
// }
//
// This trasformation will combine two blocks in one,
// so put the optimization here.
static bool foldReductionBlockWithVectorization(BranchInst *BI) {
  struct Group {
    GetElementPtrInst *BVIndexPtr[2];
    LoadInst *BVIndexVal[2];
    SExtInst *BVIndexValSExt[2];
    GetElementPtrInst *BBPtr[2];
    LoadInst *BBVal[2];
    BinaryOperator *FSub[2];
    BinaryOperator *FMul[2];

    GetElementPtrInst *StartPtr;
    LoadInst *StartVal;
    GetElementPtrInst *IdotAxisPtr;
    LoadInst *IdotAxisVal;
  };

  // Recognize the pattern of reduce.and/or with fcmp.
  // LHS save fcmp's LHS operand.
  // RHS save fcmp's RHS opernad.
  // If Pred is equal to Fcmp's swapped predicate, swap LHS and RHS.
  // Iter record the previous instruction we processed.
  // Eg:
  //  %cmp62.i.i = fcmp fast olt float %mul12.i.i, 0.000000e+00
  //  %cmp64.i.i = fcmp fast olt float %mul32.i.i, 0.000000e+00
  //  %or.cond.i.i = select i1 %cmp62.i.i, i1 true, i1 %cmp64.i.i
  //  %cmp66.i.i = fcmp fast olt float %mul52.i.i, 0.000000e+00
  //  %or.cond84.i.i = select i1 %or.cond.i.i, i1 true, i1 %cmp66.i.i
  enum ReduceType {
      ReduceAnd,
      ReduceOr
  };
  auto recognizeFCmpReduce = [](Instruction *&Root, CmpInst::Predicate Pred,
                                SmallVectorImpl<Value *> &LHS,
                                SmallVectorImpl<Value *> &RHS,
                                Instruction *&Iter,
                                ReduceType ReduceType = ReduceOr) {
    SmallVector<Value *, 8> InstList;

    LHS.clear();
    RHS.clear();

    Value *NextSelect = Root;
    while (true) {
      auto Select = dyn_cast_or_null<SelectInst>(NextSelect);
      if (!Select || !Select->hasOneUse() ||
          Root->getParent() != Select->getParent())
        return false;

      if (ReduceType == ReduceOr && !match(Select->getTrueValue(), m_One()))
        return false;

      if (ReduceType == ReduceAnd && !match(Select->getFalseValue(), m_Zero()))
        return false;

      int FCmpNum = 0;
      int OperandIndex = -1;

      Value *Operands[2] = {Select->getCondition(), nullptr};
      Operands[1] = ReduceType == ReduceOr ? Select->getFalseValue()
                                           : Select->getTrueValue();
      // If there are 2 fcmp instructions: Have found the 'reduce' pattern.
      // return true.
      // If there is 1 fcmp instruciton: continue to find 'reduce'
      // pattern from the other operand, recursively.
      // If there is no fcmp instruction: doesn't support this pattern,
      // just return false;
      for (int i = 1; i >= 0; --i) {
        auto FCmp = dyn_cast<FCmpInst>(Operands[i]);
        if (!FCmp) {
          OperandIndex = i;
          continue;
        }

        if (!FCmp->isFast() || !FCmp->hasOneUse() ||
            Root->getParent() != FCmp->getParent() ||
            (FCmp->getPredicate() != Pred &&
             FCmp->getSwappedPredicate() != Pred))
          return false;

        unsigned LHSIndex = FCmp->getPredicate() == Pred ? 0 : 1;
        unsigned RHSIndex = FCmp->getPredicate() == Pred ? 1 : 0;
        LHS.push_back(FCmp->getOperand(LHSIndex));
        RHS.push_back(FCmp->getOperand(RHSIndex));
        Iter = FCmp->getPrevNonDebugInstruction();
        FCmpNum++;
      }

      if (FCmpNum == 2)
        break;

      if (FCmpNum == 0)
        return false;

      NextSelect = Operands[OperandIndex];
    }
    return true;
  };

  // Check if GEP is indexing an element in an array and the array element
  // number is equal to ArrayNum.
  auto legalArrayType = [](const GetElementPtrInst *GEP, uint64_t ArrayNum) {
    // Only handle in bound GEP.
    if (!GEP->isInBounds())
      return false;

    // Check if it is an array type.
    SmallVector<Value *, 4> Ops(GEP->idx_begin(), GEP->idx_end() - 1);
    Type *IndexedTy =
        GetElementPtrInst::getIndexedType(GEP->getSourceElementType(), Ops);
    auto *IndexedArrayTy = dyn_cast<ArrayType>(IndexedTy);
    if (!IndexedArrayTy)
      return false;

    return ArrayNum == IndexedArrayTy->getArrayNumElements();
  };

  // Recognize the following pattern bottom-up:
  // t1 = (bb[isec->bv_index[x0]] - isec->start[y]) * isec->idot_axis[z];
  // t2 = (bb[isec->bv_index[x1]] - isec->start[y]) * isec->idot_axis[z];
  // If IsHead is true, it will try to match the base GEP of idot_axis
  // and start additionally.
  // Here is the example:
  // /********************i == 0*******************/
  // %BVIndexPtr.0 = getelementptr inbounds [6 x i32], [6 x i32]* %bv_index,
  //               i64 0, BVIndexPtrIndex[0]               // BVIndexPtr[0]
  // %BVIndexVal.0 = load i32, i32* %BVIndexPtr.0, align 4 // BVIndexVal[0]
  // %BBIndexValSExt.0 = sext i32 %BVIndexVal.0 to i64     // BBIndexValSExt[0]
  // %BBPtr.0 = getelementptr inbounds float, float* %BBPtrBase,
  //               i64 %BBIndexValSExt.0                   // BBPtr[0]
  // %BBVal.0 = load float, float* %BBPtr.0, align 4       // BBVal[0]
  // %StartBasePtr = getelementptr inbounds %struct.Isect,
  //      %struct.Isect* %isec, i64 0, i32 0            // StartBasePtr (IsHead)
  // %StartPtr = getelementptr inbounds [3 x float], [3 x float]*
  //                %StartBasePtr, i64 0, StartPtrIndex    // StartPtr
  // %Start = load float, float* %StartPtr, align 8        // StartVal
  // %SubStart.0 = fsub fast float %BBVal.0, %Start        // FSub[0]
  // %IdotAxisBasePtr = getelementptr inbounds %struct.Isect,
  //            %struct.Isect* %isec, i64 0, i32 6   // IdotAxisBasePtr (IsHead)
  // %IdotAxisPtr = getelementptr inbounds [3 x float],
  //      [3 x float]* %IdotAxisBasePtr, i64 0, IdotAxisPtrIndex // IdotAxisPtr
  // %IdotAxis = load float, float* %IdotAxisPtr, align 4  // IdotAxisVal
  // %T1 = fmul fast float %SubStart.0, %IdotAxis          // FMul[0]
  // /********************i == 1*******************/
  // %BVIndexPtr.1 = getelementptr inbounds [6 x i32], [6 x i32]* %bv_index,
  //                 i64 0, BVIndexPtrIndex[1]             // BVIndexPtr[1]
  // %BVIndexVal.1 = load i32, i32* %BVIndexPtr.1, align 4 // BVIndexVal[1]
  // %BVIndexValSExt.1 = sext i32 %BVIndexVal.1 to i64     // BVIndexValSExt[1]
  // %BBPtr.1 = getelementptr inbounds float, float* %BBPtrBase,
  //               i64 %BVIndexValSExt.1                   // BBPtr[1]
  // %BBVal.1 = load float, float* %BBPtr.1, align 4       // BBVal[1]
  // %SubStart.1 = fsub fast float %BBVal.1, %Start        // FSub[1]
  // %T2 = fmul fast float %SubStart.1, %IdotAxis          // FMul[1]
  auto recognizeTnX = [&](Group &Group, Instruction *&Iter,
                          const ArrayRef<uint64_t> BVIndexPtrIndex,
                          const uint64_t StartPtrIndex,
                          const uint64_t IdotAxisPtrIndex,
                          const bool IsHead = false) {
    for (int i = 1; i >= 0; --i) {
      // PrevInst is for checking the instruction order.
      // For different iteration, the previous instruction is
      // different for 'FSub' and 'BBVal'.
      Instruction *PrevInst = nullptr;

      // Try to match "%T1/%T2 = fmul fast float %SubStart.0/%SubStart.1,
      // %IdotAxis"
      Group.FMul[i] = dyn_cast_or_null<BinaryOperator>(Iter);
      if (!Group.FMul[i] || Group.FMul[i]->getOpcode() != Instruction::FMul ||
          Group.FMul[i]->getNumUses() != 3 || !Group.FMul[i]->isFast() ||
          !Group.FMul[i]->getType()->isFloatTy())
        return false;

      PrevInst = Group.FMul[i];
      if (i == 0) {
        // Try to match "%IdotAxis = load float, float* %IdotAxisPtr"
        Group.IdotAxisVal = dyn_cast<LoadInst>(Group.FMul[0]->getOperand(1));
        if (!Group.IdotAxisVal || Group.IdotAxisVal->getNumUses() != 2 ||
            Group.IdotAxisVal->getNextNonDebugInstruction() != Group.FMul[0] ||
            Group.IdotAxisVal != Group.FMul[1]->getOperand(1) ||
            !Group.IdotAxisVal->isSimple())
          return false;

        // Try to match "%IdotAxisPtr = getelementptr inbounds [3 x float], [3 x
        // float]* %IdotAxisBasePtr, i64 0, IdotAxisPtrIndex"
        Group.IdotAxisPtr =
            dyn_cast<GetElementPtrInst>(Group.IdotAxisVal->getPointerOperand());
        if (!Group.IdotAxisPtr || !Group.IdotAxisPtr->hasOneUse() ||
            Group.IdotAxisPtr->getNextNonDebugInstruction() !=
                Group.IdotAxisVal ||
            Group.IdotAxisPtr->getNumIndices() != 2 ||
            !Group.IdotAxisPtr->hasAllConstantIndices() ||
            !legalArrayType(Group.IdotAxisPtr, 3))
          return false;

        // Is the last index of IdotAxisPtr equal to IdotAxisPtrIndex?
        auto LastIdx = cast<ConstantInt>(Group.IdotAxisPtr->idx_end() - 1);
        if (!LastIdx->equalsInt(IdotAxisPtrIndex))
          return false;
        PrevInst = Group.IdotAxisPtr;

        if (IsHead) {
          // Try to match the base pointer of IdotAxisPtr.
          // %IdotAxisBasePtr = getelementptr inbounds %struct.Isect,
          //     %struct.Isect* %isec, i64 0, i32 6
          auto IdotAxisBasePtr = dyn_cast<GetElementPtrInst>(
              Group.IdotAxisPtr->getPointerOperand());
          if (!IdotAxisBasePtr || IdotAxisBasePtr->getNumUses() != 3 ||
              IdotAxisBasePtr->getNextNonDebugInstruction() !=
                  Group.IdotAxisPtr ||
              !IdotAxisBasePtr->isInBounds())
            return false;

          PrevInst = IdotAxisBasePtr;
        }
      }

      // Try to match "SubStart.0/SubStart.1 = fsub fast float
      // %BBVal.0/%BBVal.1, %Start"
      Group.FSub[i] = dyn_cast<BinaryOperator>(Group.FMul[i]->getOperand(0));
      if (!Group.FSub[i] || Group.FSub[i]->getOpcode() != Instruction::FSub ||
          !Group.FSub[i]->hasOneUse() || !Group.FSub[i]->isFast() ||
          Group.FSub[i]->getNextNonDebugInstruction() != PrevInst)
        return false;

      PrevInst = Group.FSub[i];
      if (i == 0) {
        // Try to match "%Start = load float, float* %StartPtr, align 8"
        Group.StartVal = dyn_cast<LoadInst>(Group.FSub[0]->getOperand(1));
        if (!Group.StartVal || Group.StartVal->getNumUses() != 2 ||
            Group.StartVal->getNextNonDebugInstruction() != Group.FSub[0] ||
            Group.StartVal != Group.FSub[1]->getOperand(1) ||
            !Group.StartVal->isSimple())
          return false;

        // Try to match "%StartPtr = getelementptr inbounds [3 x float],
        // [3 x float]* %StartBasePtr, ..."
        Group.StartPtr =
            dyn_cast<GetElementPtrInst>(Group.StartVal->getPointerOperand());
        if (!Group.StartPtr || !Group.StartPtr->hasOneUse() ||
            Group.StartPtr->getNextNonDebugInstruction() != Group.StartVal ||
            Group.StartPtr->getNumIndices() != 2 ||
            !Group.StartPtr->hasAllConstantIndices() ||
            !legalArrayType(Group.StartPtr, 3))
          return false;

        // Is the last index of StartPtr equal to StartPtrIndex?
        auto LastIdx = cast<ConstantInt>(Group.StartPtr->idx_end() - 1);
        if (!LastIdx->equalsInt(StartPtrIndex))
          return false;

        PrevInst = Group.StartPtr;

        if (IsHead) {
          // Try to match the base pointer of StartPtr.
          // "%StartBasePtr = getelementptr inbounds %struct.Isect,
          // %struct.Isect* %isec, i64 0, i32 0"
          auto StartBasePtr =
              dyn_cast<GetElementPtrInst>(Group.StartPtr->getPointerOperand());
          if (!StartBasePtr || StartBasePtr->getNumUses() != 3 ||
              StartBasePtr->getNextNonDebugInstruction() != Group.StartPtr ||
              !StartBasePtr->isInBounds())
            return false;

          PrevInst = StartBasePtr;
        }
      }

      // Try to match "%BBVal.0/%BBVal.1 = load float, float* %BBPtr.0/%BBPtr.1,
      // align 4"
      Group.BBVal[i] = dyn_cast<LoadInst>(Group.FSub[i]->getOperand(0));
      if (!Group.BBVal[i] || !Group.BBVal[i]->hasOneUse() ||
          Group.BBVal[i]->getNextNonDebugInstruction() != PrevInst ||
          !Group.BBVal[i]->isSimple())
        return false;

      // Try to match "%BBPtr.0/%BBPtr.1 = getelementptr inbounds float, float*
      // %BBPtrBase, i64 %BVIndexValSExt.0/%BVIndexValSExt.1"
      Group.BBPtr[i] =
          dyn_cast<GetElementPtrInst>(Group.BBVal[i]->getPointerOperand());
      if (!Group.BBPtr[i] || !Group.BBPtr[i]->hasOneUse() ||
          Group.BBPtr[i]->getNextNonDebugInstruction() != Group.BBVal[i] ||
          !Group.BBPtr[i]->isInBounds() || Group.BBPtr[i]->getNumIndices() != 1)
        return false;

      // BBPtrBase must be an fixed size array.
      auto *BBPtrBase =
          dyn_cast<GetElementPtrInst>(Group.BBPtr[i]->getPointerOperand());
      if (!BBPtrBase || !legalArrayType(BBPtrBase, 6))
        return false;

      // Try to match "%BVIndexValSExt.0/%BVIndexValSExt.1 = sext i32
      // %BVIndexVal.0/%BVIndexVal.1 to i64"
      Group.BVIndexValSExt[i] =
          dyn_cast<SExtInst>(Group.BBPtr[i]->getOperand(1));
      if (!Group.BVIndexValSExt[i] || !Group.BVIndexValSExt[i]->hasOneUse() ||
          Group.BVIndexValSExt[i]->getNextNonDebugInstruction() !=
              Group.BBPtr[i] ||
          !Group.BVIndexValSExt[i]->getType()->isIntegerTy(64) ||
          !Group.BVIndexValSExt[i]->getSrcTy()->isIntegerTy(32))
        return false;

      // Try to match "%BVIndexVal.0/%BVIndexVal.1 = load i32, i32*
      // %BVIndexPtr.0/%BVIndexPtr.1, align 4"
      Group.BVIndexVal[i] =
          dyn_cast<LoadInst>(Group.BVIndexValSExt[i]->getOperand(0));
      if (!Group.BVIndexVal[i] || !Group.BVIndexVal[i]->hasOneUse() ||
          Group.BVIndexVal[i]->getNextNonDebugInstruction() !=
              Group.BVIndexValSExt[i] ||
          !Group.BVIndexVal[i]->isSimple())
        return false;


      // Try to match "%BVIndexPtr.0/%BVIndexPtr.1 = getelementptr inbounds [6 x
      // i32], [6 x i32]* %bv_index, ..."
      Group.BVIndexPtr[i] =
          dyn_cast<GetElementPtrInst>(Group.BVIndexVal[i]->getPointerOperand());
      if (!Group.BVIndexPtr[i] || !Group.BVIndexPtr[i]->hasOneUse() ||
          Group.BVIndexPtr[i]->getNextNonDebugInstruction() !=
              Group.BVIndexVal[i] ||
          Group.BVIndexPtr[i]->getNumIndices() != 2 ||
          !Group.BVIndexPtr[i]->hasAllConstantIndices() ||
          !legalArrayType(Group.BVIndexPtr[i], 6))
        return false;

      // Check the index of bv_index array.
      auto *LastIdx = cast<ConstantInt>(Group.BVIndexPtr[i]->idx_end() - 1);
      if (!LastIdx->equalsInt(BVIndexPtrIndex[i]))
        return false;

      Iter = Group.BVIndexPtr[i]->getPrevNonDebugInstruction();
    }

    return true;
  };

  // Check if each operand from op_begin() to op_end()-1 is equal between GEPA
  // and GEPB.
  auto equalGEPPrefix = [](const GetElementPtrInst *GEPA,
                           const GetElementPtrInst *GEPB) {
    return std::equal(GEPA->op_begin(), GEPA->op_end() - 1, GEPB->op_begin(),
                      GEPB->op_end() - 1);
  };

  // This function is used to check if it is legal between groups or in same
  // group with different iteration.
  auto checkInGroups = [&](ArrayRef<Group> Groups) {
    // Check if all the GEP instruction is legal.
    for (int i = 0, e = Groups.size(); i < e; ++i) {
      if (!equalGEPPrefix(Groups[i].BVIndexPtr[0], Groups[i].BVIndexPtr[1]))
        return false;

      if (!equalGEPPrefix(Groups[i].BBPtr[0], Groups[i].BBPtr[1]))
        return false;

      if (!equalGEPPrefix(Groups[0].BBPtr[0], Groups[i].BBPtr[0]))
        return false;

      if (!equalGEPPrefix(Groups[0].BVIndexPtr[0], Groups[i].BVIndexPtr[0]))
        return false;

      if (!equalGEPPrefix(Groups[0].StartPtr, Groups[i].StartPtr))
        return false;

      if (!equalGEPPrefix(Groups[0].IdotAxisPtr, Groups[i].IdotAxisPtr))
        return false;
    }

    return true;
  };

  if (BI->getNumSuccessors() != 2)
    return false;

  Group Group0, Group1, Group2;
  SmallVector<Value *, 8> LHS;
  SmallVector<Value *, 8> RHS;

  Instruction *Iter = BI;
  Instruction *RootT1CmpT2 = BI->getPrevNonDebugInstruction();

  if (BI->getCondition() != RootT1CmpT2)
    return false;

  // Try to match "t1x > t2y || t2x < t1y || t1x > t2z ||
  // "t2x < t1z || t1y > t2z || t2y < t1z"
  if (!recognizeFCmpReduce(RootT1CmpT2, CmpInst::FCMP_OLT, LHS, RHS, Iter))
    return false;

  if (LHS.size() != 6)
    return false;

  // Recognize t1z and t2z.
  // float t1z = (bb[isec->bv_index[4]] - isec->start[2]) * isec->idot_axis[2];
  // float t2z = (bb[isec->bv_index[5]] - isec->start[2]) * isec->idot_axis[2];
  if (!recognizeTnX(Group2, Iter, {4, 5}, 2, 2))
    return false;

  // Recognize t1y and t2y.
  // float t1y = (bb[isec->bv_index[2]] - isec->start[1]) * isec->idot_axis[1];
  // float t2y = (bb[isec->bv_index[3]] - isec->start[1]) * isec->idot_axis[1];
  if (!recognizeTnX(Group1, Iter, {2, 3}, 1, 1))
    return false;

  // Recognize t1x and t2x.
  // float t1x = (bb[isec->bv_index[0]] - isec->start[0]) * isec->idot_axis[0];
  // float t2x = (bb[isec->bv_index[1]] - isec->start[0]) * isec->idot_axis[0];
  if (!recognizeTnX(Group0, Iter, {0, 1}, 0, 0, true))
    return false;

  if (!checkInGroups({Group0, Group1, Group2}))
    return false;

  // Check if LHS[0:5] is the first and second use of t2x/t2y/t2z,
  // and RHS[0:5] is the first and second use of t1x/t1y/t1z.
  if (LHS[0] != Group1.FMul[1] || LHS[1] != Group2.FMul[1] ||
      LHS[2] != Group0.FMul[1] || LHS[3] != Group2.FMul[1] ||
      LHS[4] != Group0.FMul[1] || LHS[5] != Group1.FMul[1] ||
      RHS[0] != Group2.FMul[0] || RHS[1] != Group1.FMul[0] ||
      RHS[2] != Group2.FMul[0] || RHS[3] != Group0.FMul[0] ||
      RHS[4] != Group1.FMul[0] || RHS[5] != Group0.FMul[0])
    return false;

  BasicBlock *CmpZeroBlock = BI->getSuccessor(0);
  BasicBlock *CurFailBlock = BI->getSuccessor(1);
  if (!Group0.FMul[1]->isUsedInBasicBlock(CmpZeroBlock))
    std::swap(CmpZeroBlock, CurFailBlock);

  // t2x/t2y/t2z are all used in CmpDistBlock:
  // "t2x < 0.0f || t2y < 0.0f || t2z < 0.0f"
  if (!Group0.FMul[1]->isUsedInBasicBlock(CmpZeroBlock) ||
      !Group1.FMul[1]->isUsedInBasicBlock(CmpZeroBlock) ||
      !Group2.FMul[1]->isUsedInBasicBlock(CmpZeroBlock))
    return false;

  if (!CmpZeroBlock->getSinglePredecessor())
    return false;

  auto* CmpZeroTerm = dyn_cast<BranchInst>(CmpZeroBlock->getTerminator());
  if (!CmpZeroTerm || !CmpZeroTerm->isConditional() ||
    CmpZeroTerm->getNumSuccessors() != 2)
    return false;

  // Try to match "t2x < 0.0f || t2y < 0.0f || t2z < 0.0f"
  Instruction *RootCmpZero =
    CmpZeroTerm->getPrevNonDebugInstruction();

  if (RootCmpZero != CmpZeroTerm->getCondition())
    return false;

  if (!recognizeFCmpReduce(RootCmpZero, CmpInst::FCMP_OLT, LHS, RHS, Iter))
    return false;

  if (LHS.size() != 3)
    return false;

  // Check if LHS is the third use of t2x/t2y/t2z.
  if (LHS[0] != Group2.FMul[1] || LHS[1] != Group1.FMul[1] ||
      LHS[2] != Group0.FMul[1])
    return false;

  // Check if RHS is zero.
  for (auto V : RHS) {
    auto *C = dyn_cast<Constant>(V);
    if (!(C && C->isZeroValue()))
      return false;
  }

  BasicBlock *CmpDistBlock = CmpZeroTerm->getSuccessor(0);
  BasicBlock *CmpZeroFailBlock = CmpZeroTerm->getSuccessor(1);

  // If fmul[0] has no uses in CmpDistBlock,
  // it must not be the true CmpDistBlock.
  if (!Group0.FMul[0]->isUsedInBasicBlock(CmpDistBlock))
    std::swap(CmpDistBlock, CmpZeroFailBlock);

  // They should have common dest.
  if (CmpZeroFailBlock != CurFailBlock)
    return false;

  // t1x/t1y/t1z are all used in CmpDistBlock:
  // "t1x > isec->dist || t1y > isec->dist || t1z > isec->dist"
  if (!Group0.FMul[0]->isUsedInBasicBlock(CmpDistBlock) ||
      !Group1.FMul[0]->isUsedInBasicBlock(CmpDistBlock) ||
      !Group2.FMul[0]->isUsedInBasicBlock(CmpDistBlock))
    return false;

  if (!CmpDistBlock->getSinglePredecessor())
    return false;

  // Try to match "t1x <= isec->dist && t1y <= isec->dist && t1z <= isec->dist"
  Instruction *RootCmpDist = CmpDistBlock->getTerminator();
  // Find the first 'select' instruction backward.
  while (RootCmpDist && RootCmpDist->getOpcode() != Instruction::Select)
    RootCmpDist = RootCmpDist->getPrevNonDebugInstruction();
  if (!recognizeFCmpReduce(RootCmpDist, CmpInst::FCMP_ULE, LHS, RHS, Iter,
                           ReduceAnd))
    return false;

  if (LHS.size() != 3)
    return false;

  // Check if LHS is the third use of t1x/t1y/t1z.
  if (LHS[0] != Group2.FMul[0] || LHS[1] != Group1.FMul[0] ||
      LHS[2] != Group0.FMul[0])
    return false;

  // Check if RHS is splat value.
  for (auto V : RHS)
    if (V != RHS[0])
      return false;

  // Combine current BB with CmpZero block.
  if (!FoldBranchToCommonDest(CmpZeroTerm, nullptr, nullptr, nullptr, 4))
    return false;

  // Start to transform.
  IRBuilder<> Builder(RootT1CmpT2);

  // %BVIndexPtr = bitcast i32* "Group0.BVIndexPtr[0]" to <6 x i32>*
  // %BVIndexV = load <6 x i32>, <6 x i32>* %BVIndexPtr, align 1
  auto *BVIndexPtrTy =
      FixedVectorType::get(Group0.BVIndexPtr[0]->getResultElementType(), 6);
  auto *BVIndexPtr = Builder.CreateBitCast(
      Group0.BVIndexPtr[0],
      PointerType::get(BVIndexPtrTy, Group0.BVIndexPtr[0]->getAddressSpace()),
      "BVIndexPtr");
  auto *BVIndexV =
      Builder.CreateAlignedLoad(BVIndexPtrTy, BVIndexPtr, Align(1), "BVIndexV");

  // %BBPtr = getelementptr inbounds , ... , <6 x i64> %BVIndexV
  // %BBV = call <6 x float> @llvm.masked.gather.v6f32.v6p0f32(%BBPtr)
  auto *BBPtrBase =
      cast<GetElementPtrInst>(Group0.BBPtr[0]->getPointerOperand());
  SmallVector<Value *, 8> Indices(BBPtrBase->indices());
  Indices[Indices.size() - 1] = BVIndexV;
  auto *BBPtr = Builder.CreateInBoundsGEP(BBPtrBase->getSourceElementType(),
                                          BBPtrBase->getPointerOperand(),
                                          Indices, "BBPtr");

  auto *VecPtrTy = cast<VectorType>(BBPtr->getType());
  auto *PtrTy = cast<PointerType>(VecPtrTy->getElementType());
  ElementCount NumElts = VecPtrTy->getElementCount();
  auto *Ty = PtrTy->getElementType();
  auto *VecTy = VectorType::get(Ty, NumElts);
  auto *BBV = Builder.CreateMaskedGather(VecTy, BBPtr, Align(1), nullptr,
                                         nullptr, "BBV");

  // %StartPtr = bitcast float* "Group0.StartPtr" to <3 x float>*
  // %StartV = load <3 x float>, <3 x float>* %StartPtr, align 1
  // %StartWidenV = shufflevector <3 x float> %StartV, <3 x float> undef,
  //                  <6 x i32> <i32 0, i32 0, i32 1, i32 1, i32 2, i32 2>
  auto *StartPtrTy =
      FixedVectorType::get(Group0.StartPtr->getResultElementType(), 3);
  auto *StartPtr = Builder.CreateBitCast(
      Group0.StartPtr,
      PointerType::get(StartPtrTy, Group0.StartPtr->getAddressSpace()),
      "StartPtr");
  auto *StartV =
      Builder.CreateAlignedLoad(StartPtrTy, StartPtr, Align(1), "StartV");
  auto *StartWidenV =
      Builder.CreateShuffleVector(StartV, {0, 0, 1, 1, 2, 2}, "StartWidenV");

  // %IdotAxisPtr = bitcast float* "Group0.IdotAxisPtr" to <3 x float>*
  // %IdotAxisV = load <3 x float>, <3 x float>* %IdotAxisPtr, align 1
  // %IdotAxisWidenV = shufflevector <3 x float> %IdotAxisV, <3 x float> undef,
  //                     <6 x i32> <i32 0, i32 0, i32 1, i32 1, i32 2, i32 2>
  auto *IdotAxisPtrTy = FixedVectorType::get(
      Group0.IdotAxisPtr->getResultElementType(), 3);
  auto *IdotAxisPtr = Builder.CreateBitCast(
      Group0.IdotAxisPtr,
      PointerType::get(IdotAxisPtrTy, Group0.IdotAxisPtr->getAddressSpace()),
      "IdotAxisPtr");
  auto *IdotAxisV =
      Builder.CreateAlignedLoad(IdotAxisPtrTy, IdotAxisPtr,
                                Align(1), "IdotAxisV");
  auto *IdotAxisWidenV = Builder.CreateShuffleVector(
      IdotAxisV, {0, 0, 1, 1, 2, 2}, "IdotAxisWidenV");

  // %FSub = fsub <6 x float> %BBV, %StartWidenV
  // %T = fmul <6 x float> %FSub, %IdotAxisWidenV
  auto *Tn = Builder.CreateFMul(Builder.CreateFSub(BBV, StartWidenV),
                                IdotAxisWidenV, "T");

  // %T1 = shufflevector <6 x float> %T, <6 x float> undef,
  //         <8 x i32> <i32 0, i32 0, i32 2, i32 2, i32 4, i32 4, i32 4, i32 4>
  // %T2 = shufflevector <6 x float> %T, <6 x float> undef,
  //         <8 x i32> <i32 3, i32 5, i32 5, i32 1, i32 1, i32 3, i32 1, i32 3>
  auto *T1 = Builder.CreateShuffleVector(Tn, {0, 0, 2, 2, 4, 4, 4, 4}, "T1");
  auto *T2 = Builder.CreateShuffleVector(Tn, {3, 5, 5, 1, 1, 3, 1, 3}, "T2");

  // %T1CmpT2 = fcmp ogt <8 x float> %T1, %T2
  // %T2LT0 = fcmp olt <8 x float> %T2, zeroinitializer
  // %Or = or <8 x i1> %T1CmpT2, %T2LT0
  // %OrReduce = tail call i1 @llvm.vector.reduce.or.v8i1(<8 x i1> %Or)
  auto *T1CmpT2 = Builder.CreateFCmp(CmpInst::FCMP_OGT, T1, T2, "T1CmpT2");
  auto *T2LT0 = Builder.CreateFCmp(
      CmpInst::FCMP_OLT, T2, Constant::getNullValue(T2->getType()), "T2LT0");
  auto *CmpOr = Builder.CreateOr(T1CmpT2, T2LT0, "Or");
  auto *OrReduce = Builder.CreateOrReduce(CmpOr);
  BI->setCondition(OrReduce);

  // CG will split the block if branch doesn't have MD_unpredictable flag.
  BI->setMetadata(LLVMContext::MD_unpredictable,
                  MDBuilder(BI->getContext()).createUnpredictable());

  // %T2ULEDist = fcmp.ule <8 x float> T1, SplatDist
  // %Res = reduce.and.v8i1(%T2ULEDist)
  Builder.SetInsertPoint(RootCmpDist);
  auto *SplatDist = Builder.CreateVectorSplat(8, RHS[0], "SplatDist");
  auto *T1ULEDist = Builder.CreateFCmp(CmpInst::FCMP_ULE, T1, SplatDist,
                                       "T2ULEDist");
  auto *ResDist = Builder.CreateAndReduce(T1ULEDist);
  RootCmpDist->replaceAllUsesWith(ResDist);

  return true;
}

// We transform this:
//
// if (t1x > t2y  || t2x < t1y  || t1x > t2z || t2x < t1z ||
//     t1y > t2z || t2y < t1z) return 0;
// if (t2x < 0.0f || t2y < 0.0f || t2z < 0.0f) return 0;
// if (t1x > isec->dist || t1y > isec->dist || t1z > isec->dist) return 0;
//
// to this:
//
// if (t2x < 0.0f || t2y < 0.0f || t2z < 0.0f) return 0;
// if (t1x > isec->dist || t1y > isec->dist || t1z > isec->dist) return 0;
// if (t2y < fmaxf(t1x,t1z) || t2x < fmaxf(t1y,t1x) || t2z < fmaxf(t1x,t1y))
//    return 0;
//
// The || clauses look like a "ladder" of these blocks:
//
// if.end69:
//  %71 = load float, float* %t1x, align 4, !tbaa !70
//  %72 = load %struct.Isect*, %struct.Isect** %isec.addr, align 8, !tbaa !63
//  %dist = getelementptr inbounds %struct.Isect, %struct.Isect* %72...
//  %73 = load float, float* %dist, align 8, !tbaa !76
//  %cmp70 = fcmp fast ogt float %71, %73
//  br i1 %cmp70, label %if.then77, label %lor.lhs.false71
//
// There is a consecutive sequence of these blocks which have the same
// exit block (or equivalent exit blocks).
//
// The blocks can be reordered with respect to each other, because they have
// no side effects, and each inst result does not live outside its own block.
//
// For blender, we need to re-order 12 blocks like this:
//   constant compares
//   double-indirect compares
//   all other compares
//
// Then we run a pattern on the last 6 compares:
// x < y || x < z
//  =>
// x < llvm.maxnum(y,z)
//
// The purpose of this transformation is to move the most common clauses
// to the top and allow early exits, and improve branch prediction.
//
// Code is scanned starting at "BI" parameter, for a ladder of 12 blocks.
// Returns true if the above transformation was performed.
static bool foldFcmpLadder(BranchInst *BI) {
  bool didSomething = false;
  // Function BranchInstInLadder:
  //
  // Does this BranchInst end a ladder block? A ladder block is:
  //
  // [LoadInst | GEP]
  // ...
  // fcmp [OLT|OGT]
  // br
  //
  // The pattern above is specific for blender.
  // All insts must also be one-use, to ensure that the blocks can be
  // reordered.
  // If this block is the first block, we ignore extra instructions above the
  // ladder instructions.
  auto BranchInstInLadder = [](BranchInst *BI, bool IgnoreAbove) {
    // BI must have 2 successors.
    if (!BI || BI->getNumSuccessors() != 2)
      return false;

    // Match fcmp,br pattern above.
    auto *FCmpI = dyn_cast<FCmpInst>(BI->getCondition());
    if (!FCmpI || FCmpI->getNextNonDebugInstruction() != BI)
      return false;
    if (!FCmpI->isFast())
      return false;
    if (!FCmpI->hasOneUse())
      return false;
    // Compare must be OLT or OGT.
    auto Pred = FCmpI->getPredicate();
    if (Pred != FCmpInst::FCMP_OLT && Pred != FCmpInst::FCMP_OGT)
      return false;

    auto *Inst0 = dyn_cast<Instruction>(FCmpI->getOperand(0));
    auto *Inst1 = dyn_cast<Instruction>(FCmpI->getOperand(1));
    auto *ThisBlock = BI->getParent();
    // Inst0 and Inst1 are the operands of the compare.
    // Check for these patterns:
    //
    // startblock: (optional if IgnoreAbove == true)
    //   %Inst0 = load ...
    //   %load|%gep = ... (optional)
    //   %load|%gep = ... (optional)
    //   %Inst1 = load ...
    //   %cmp = fcmp %Inst0, %Inst1...
    //
    // or
    //
    // startblock: (optional if IgnoreAbove == true)
    //   %Inst0 = load
    //   %cmp = fcmp %Inst0, constant
    //
    if (!Inst0)
      return false;

    // Inst0 must start the block (unless we are ignoring other instructions)
    if (!IgnoreAbove && Inst0 != &*(ThisBlock->begin()))
      return false;
    if (!isa<LoadInst>(Inst0))
      return false;
    if (!Inst0->hasOneUse())
      return false;

    if (Inst1) {
      if (!isa<LoadInst>(Inst1))
        return false;
      // Check insts between Inst0 and Inst1.
      Instruction *Curr = Inst0->getNextNonDebugInstruction();
      while (Curr != Inst1) {
        if (!Curr || (!isa<GetElementPtrInst>(Curr) && !isa<LoadInst>(Curr)))
          return false;
        if (!Curr->hasOneUse() || !Curr->isUsedInBasicBlock(ThisBlock))
          return false;
        Curr = Curr->getNextNonDebugInstruction();
      }
      // Finally, Inst1 must precede the compare.
      if (Inst1->getNextNonDebugInstruction() != FCmpI)
        return false;
    } else {
      // No Inst1, check for compare with constant.
      if (!isa<Constant>(FCmpI->getOperand(1)))
        return false;
      if (Inst0->getNextNonDebugInstruction() != FCmpI)
        return false;
    }

    return true;
  };

  // Function sameValueOrLoadAddr:
  //
  // True if the 2 values are pointer-equal, or they are loads of the same
  // address.
  // Ladder blocks have no side effects, so loads with the same address are
  // equal.
  auto sameValueOrLoadAddr = [](Value *V1, Value *V2) {
    if (!V1 || !V2)
      return false;
    auto *LV1 = dyn_cast<LoadInst>(V1);
    auto *LV2 = dyn_cast<LoadInst>(V2);
    if (LV1 && LV2)
      return LV1->getPointerOperand() == LV2->getPointerOperand();
    else
      return V1 == V2;
  };

  struct LadderCompare {
    Value *Smaller;
    Value *Larger;
    FCmpInst *FCmpI;
  };

  // Function moveLadderBlock:
  //
  // Move a ladder block, updating CFG and Compares vector.
  // Compares vector holds ladder fcmps, {Smaller, Larger, FCmpInst}
  // The blocks are indexes into this Compares vector.
  // Move from index "IdxToMove", insert before index "InsertBefore".
  // This algorithm is specific to the ladder blocks. It assumes that only
  // "false" branches must be updated.
  auto moveLadderBlock = [](SmallVector<LadderCompare, 5> &Compares,
                            unsigned IdxToMove, unsigned InsertBefore) {
    if (IdxToMove == InsertBefore)
      return false;
    assert(Compares[IdxToMove].Smaller);
    assert(Compares[InsertBefore].Smaller);
    assert(Compares[IdxToMove].FCmpI);
    assert(Compares[InsertBefore].FCmpI);

    // BlockToMove will be inserted between BlockBefore and BlockAfter.
    BasicBlock *BlockToMove = Compares[IdxToMove].FCmpI->getParent();
    BasicBlock *BlockAfter = Compares[InsertBefore].FCmpI->getParent();
    assert(BlockAfter->hasNPredecessors(1));
    assert(BlockToMove->hasNPredecessors(1));
    BasicBlock *BlockBefore = BlockAfter->getSinglePredecessor();

    auto *MoveTerm = cast<BranchInst>(BlockToMove->getTerminator());
    auto *BlockBeforeTerm = cast<BranchInst>(BlockBefore->getTerminator());

    assert(MoveTerm->getNumSuccessors() == 2);

    // The ladder blocks are connected by their "false" branches.
    // We don't need to worry about the "true" branches.

    // First, remove BlockToMove from the CFG.
    // Find the false edge going to BlockToMove, and connect it to
    // BlockToMove's successor.
    BasicBlock *OldPred = BlockToMove->getSinglePredecessor();
    BasicBlock *OldSucc = MoveTerm->getSuccessor(1);
    auto *OldPredTerm = OldPred->getTerminator();
    assert(OldPredTerm->getNumSuccessors() == 2);
    assert(OldPredTerm->getSuccessor(1) == BlockToMove);
    OldPredTerm->setSuccessor(1, OldSucc);

    // Find the edge going from BlockBefore to BlockAfter, and change it
    // to BlockToMove. BlockBefore may not be a ladder block, so we don't
    // assume it's a false branch.
    for (unsigned int i = 0; i < BlockBeforeTerm->getNumSuccessors(); ++i)
      if (BlockBeforeTerm->getSuccessor(i) == BlockAfter) {
        BlockBeforeTerm->setSuccessor(i, BlockToMove);
        break;
      }

    // Set the "false" branch of BlockToMove, to point to BlockAfter.
    // (the ladder blocks use the "false" branch to the next ladder block)
    MoveTerm->setSuccessor(1, BlockAfter);

    // Move BlockToMove in the Function's list. out-of-order blocks may
    // prevent other optimizations.
    BlockToMove->moveAfter(BlockBefore);

    // Update the Compares vector, by rotating elements.
    // Example, insert e (index 4) between a and b (@ index 1).
    // a b c d e f => rotate [1..4] so that 4 is first
    // a e b c d f
    //
    // other case: insert b (index 1) between e and f (@ index 4):
    // a b c d e f => rotate [1..4] so that 1 is last (lrot 1 step)
    // a c d e b f
    // Vector size is small, these linear algorithms will perform OK.
    // std::rotate is open interval [m..n), need +1 on end
    if (InsertBefore < IdxToMove)
      std::rotate(Compares.begin() + InsertBefore, Compares.begin() + IdxToMove,
                  Compares.begin() + IdxToMove + 1);
    else
      std::rotate(
          Compares.begin() + IdxToMove, Compares.begin() + IdxToMove + 1,
          Compares.begin() + InsertBefore); // InsertBefore is target pos + 1

    return true;
  };

  // Function compareBlocks:
  //
  // Compare 2 ladder-exit blocks similar to the below:
  //
  // store float 0x47EFFFFFE0000000, float* %retval, align 4
  // store i32 1, i32* %cleanup.dest.slot, align 4
  // br label %cleanup
  //
  // 2 blocks are equivalent if they have the same instructions with the
  // same operands, and no calls or other instructions with unknown
  // side effects. StoreInst is OK if the stores have the same address and
  // the same store-value.
  // For simplicity, we just compare StoreInst and the terminator branch.
  // No other instructions are allowed.
  auto compareBlocks = [](BasicBlock *BBL, BasicBlock *BBR) {
    if (BBL == BBR)
      return true;
    BasicBlock::iterator InstITL = BBL->begin(), InstLE = BBL->end();
    BasicBlock::iterator InstITR = BBR->begin(), InstRE = BBR->end();

    int count = 5;
    do {
      // Don't compare more than 5 insts.
      if (count-- == 0)
        return false;
      Instruction *InstL = &*InstITL;
      Instruction *InstR = &*InstITR;
      // Filter for specific insts.
      if (!isa<StoreInst>(InstL) && !isa<BranchInst>(InstL))
        return false;

      if (!InstL->isIdenticalTo(InstR))
        return false;

      // BranchInst successors must be compared.
      BranchInst *BrInstL = dyn_cast<BranchInst>(InstL);
      BranchInst *BrInstR = dyn_cast<BranchInst>(InstR);
      if (BrInstL && BrInstR) {
        unsigned ns = BrInstL->getNumSuccessors();
        if (BrInstR->getNumSuccessors() != ns)
          return false;
        for (unsigned i = 0; i != ns; ++i)
          if (BrInstL->getSuccessor(i) != BrInstR->getSuccessor(i))
            return false;
      }
      ++InstITL;
      ++InstITR;
    } while (InstITL != InstLE && InstITR != InstRE);

    return true;
  };

  // Function FcmpBrToFalseBr:
  //
  // Convert fcmp, br into unconditional br to the false branch (next ladder
  // block). Used when a ladder block is folded to dead code.
  auto FcmpBrToFalseBr = [](FCmpInst *FCmpI) {
    assert(FCmpI->hasOneUse());
    BranchInst *Br = dyn_cast<BranchInst>(*(FCmpI->user_begin()));
    assert(Br && Br->getNumSuccessors() == 2);
    BranchInst::Create(Br->getSuccessor(1), Br);
    Br->eraseFromParent();
    FCmpI->eraseFromParent();
  };

  // PART 1:
  // Collect consecutive ladder blocks into this "Compares" vector:
  // lesser value, greater value, compare instruction
  SmallVector<LadderCompare, 5> Compares;
  BranchInst *CurrBI = BI;
  BasicBlock *SameTrueBlock = CurrBI->getSuccessor(0);
  // Blender has 4 sets of 3 compares.
  const unsigned BlenderNumCmp = 12;

  while (CurrBI) {
    FCmpInst *FCmpI = nullptr;
    if (BranchInstInLadder(CurrBI, CurrBI->getParent() == BI->getParent()))
      FCmpI = dyn_cast<FCmpInst>(CurrBI->getCondition());
    if (!FCmpI)
      break;
    // CurrBI points to a ladder block. Each ladder block must have a
    // false branch to the next ladder block, and a true exit that is
    // "equivalent" to the other true exits.
    if (!compareBlocks(SameTrueBlock, CurrBI->getSuccessor(0)))
      break;

    LLVM_DEBUG(dbgs() << "Found ladder compare: " << *FCmpI << "\n");

    // Make a tuple for this ladder block and push it on the Compares vector.
    Value *Smaller = FCmpI->getPredicate() == FCmpInst::FCMP_OLT
                         ? FCmpI->getOperand(0)
                         : FCmpI->getOperand(1);
    Value *Larger = FCmpI->getPredicate() == FCmpInst::FCMP_OLT
                        ? FCmpI->getOperand(1)
                        : FCmpI->getOperand(0);
    Compares.push_back(LadderCompare{Smaller, Larger, FCmpI});

    // Catch loops.
    auto *NextBlock =
        dyn_cast<BranchInst>(CurrBI->getSuccessor(1)->getTerminator());
    if (CurrBI == NextBlock || Compares.size() > BlenderNumCmp) {
      LLVM_DEBUG(dbgs() << "Loop, or excessive compares\n");
      return false;
    }

    CurrBI = NextBlock;
  }

  LLVM_DEBUG(if (Compares.size()) dbgs()
             << "Number of blocks: " << Compares.size() << "\n");

  if (Compares.size() != BlenderNumCmp)
    return false;

  // PART 2:
  // Reorder blocks so that fcmp const,.. is at the top,
  // blocks with 3 loads are next,
  // blocks with 2 loads are last.
  auto fcmpHasConst = [](FCmpInst *FCmpI) {
    for (unsigned i = 0; i < FCmpI->getNumOperands(); ++i)
      if (isa<Constant>(FCmpI->getOperand(i)))
        return true;
    return false;
  };

  auto fcmpBlockHas3Loads = [](FCmpInst *FCmpI) {
    BasicBlock *FcmpBlock = FCmpI->getParent();
    unsigned count = 0;
    for (Instruction &I : *FcmpBlock)
      if (isa<LoadInst>(I))
        count++;
    return count > 2;
  };

  // Blender pattern has memory/memory compares before constant compares.
  if (fcmpHasConst(Compares[0].FCmpI)) {
    LLVM_DEBUG(dbgs() << "Ladder already sorted.\n");
    return false;
  }

  // First we must fix the first block in the ladder.
  // Split the unrelated instructions away from the ladder.
  FCmpInst *Compare0 = Compares[0].FCmpI;
  Instruction *Load0 = cast<Instruction>(Compare0->getOperand(0));

  // If the 1st instruction in the ladder is already at the top of the
  // block, we already did this ladder optimization.
  if (Load0 == &*(Load0->getParent()->begin())) {
    LLVM_DEBUG(dbgs() << "Ladder optimization already done.\n");
    return false;
  }

  Load0->getParent()->splitBasicBlock(Load0, "ladder");
  didSomething = true;

  // Then, move the fcmp const blocks to the top of the ladder.
  unsigned IPoint = 0;
  for (unsigned i = 0; i < Compares.size(); ++i) {
    FCmpInst *FCmpI = Compares[i].FCmpI;
    if (fcmpHasConst(FCmpI)) {
      moveLadderBlock(Compares, i, IPoint++);
      LLVM_DEBUG(dbgs() << "Moved fcmp x,C: " << *FCmpI << " to pos " << i
                        << "\n");
    }
  }

  // Move the blocks with 3 loads next.
  for (unsigned i = 0; i < Compares.size(); ++i) {
    FCmpInst *FCmpI = Compares[i].FCmpI;
    if (fcmpBlockHas3Loads(FCmpI)) {
      moveLadderBlock(Compares, i, IPoint++);
      LLVM_DEBUG(dbgs() << "Moved 3-load block: " << *FCmpI << " to pos " << i
                        << "\n");
    }
  }
  // The rest of the blocks stay in the same order.

  // PART 3:
  // Recognize llvm.maxnum:
  // x < y || x < z  =>  x < llvm.maxnum(y,z)
  //
  // x86 CG can recognize max from fcmp/select. We make this transform
  // here in SimplifyCFG, because it prevents reordering of the compares, and
  // preserves the specific branch ordering we need.

  // Only apply max to the last 6 blocks. More max will reduce performance.
  const int StartPeep = 6;

  for (unsigned int i = StartPeep; i < Compares.size(); ++i) {
    // For each "smaller" value in the Compares, find a compare with the
    // same "smaller" value.
    Value *Smaller = Compares[i].Smaller;
    Value *Larger = Compares[i].Larger;
    FCmpInst *FCmpI = Compares[i].FCmpI;
    if (!Smaller)
      continue;
    if (!isa<Instruction>(Smaller))
      continue;

    LLVM_DEBUG(dbgs() << "Finding match for compare at pos " << i << ":\n"
                      << *FCmpI << "\n");

    auto MatchingCompIt = std::find_if(
        Compares.begin() + StartPeep, Compares.end(), [&](LadderCompare &Cand) {
          return Cand.Smaller != Smaller &&
                 sameValueOrLoadAddr(Cand.Smaller, Smaller);
        });
    if (MatchingCompIt == Compares.end())
      continue;
    unsigned MatchingIdx = std::distance(Compares.begin(), MatchingCompIt);

    LLVM_DEBUG(dbgs() << "Matched compare at pos " << MatchingIdx << ":\n"
                      << *((*MatchingCompIt).FCmpI) << "\n");

    // "i" and "MatchingIdx" are the indices of the 2 matching compares.
    // The llvm.maxnum must replace the deepest instruction, so that all
    // operands are available. This instruction has the highest index, as the
    // ladder blocks are in DFO.
    unsigned HighestIdx = std::max(i, MatchingIdx);
    Instruction *InsertPt = Compares[HighestIdx].FCmpI;
    LLVM_DEBUG(dbgs() << "Generating max in block " << HighestIdx << ":\n");

    // Generate %fmaxf = llvm.maxnum(Larger, OtherG)
    IRBuilder<> Builder(InsertPt);
    Value *OtherLrg = Compares[MatchingIdx].Larger;
    Function *F = Intrinsic::getDeclaration(
        FCmpI->getModule(), Intrinsic::maxnum, Smaller->getType());
    auto *CallI = Builder.CreateCall(F, {Larger, OtherLrg}, "fmaxf");
    // Generate "Smaller < %fmaxf"
    FCmpInst *NewCmpI =
        cast<FCmpInst>(Builder.CreateFCmpOLT(Smaller, CallI, "fmaxfcmp"));
    NewCmpI->setFast(true);
    InsertPt->replaceAllUsesWith(NewCmpI);
    InsertPt->eraseFromParent();
    LLVM_DEBUG(dbgs() << *CallI << "\n" << *NewCmpI << "\n");

    // Remove the peepholed values from the Compares array, so we don't
    // match them again.
    Compares[i].Smaller = nullptr;
    Compares[MatchingIdx].Smaller = nullptr;

    // The block without the fmax is now useless. Change its br to unconditional
    // false. InstCombine will later delete the dead instructions.
    auto *DeadFcmp = Compares[std::min(i, MatchingIdx)].FCmpI;
    LLVM_DEBUG(dbgs() << "Compare is dead: " << *DeadFcmp << "\n");
    FcmpBrToFalseBr(DeadFcmp);
  }
  return didSomething;
}
#endif // INTEL_CUSTOMIZATION

/// Return true if either PBI or BI has branch weight available, and store
/// the weights in {Pred|Succ}{True|False}Weight. If one of PBI and BI does
/// not have branch weight, use 1:1 as its weight.
static bool extractPredSuccWeights(BranchInst *PBI, BranchInst *BI,
                                   uint64_t &PredTrueWeight,
                                   uint64_t &PredFalseWeight,
                                   uint64_t &SuccTrueWeight,
                                   uint64_t &SuccFalseWeight) {
  bool PredHasWeights =
      PBI->extractProfMetadata(PredTrueWeight, PredFalseWeight);
  bool SuccHasWeights =
      BI->extractProfMetadata(SuccTrueWeight, SuccFalseWeight);
  if (PredHasWeights || SuccHasWeights) {
    if (!PredHasWeights)
      PredTrueWeight = PredFalseWeight = 1;
    if (!SuccHasWeights)
      SuccTrueWeight = SuccFalseWeight = 1;
    return true;
  } else {
    return false;
  }
}

/// Determine if the two branches share a common destination and deduce a glue
/// that joins the branches' conditions to arrive at the common destination if
/// that would be profitable.
static Optional<std::pair<Instruction::BinaryOps, bool>>
shouldFoldCondBranchesToCommonDestination(BranchInst *BI, BranchInst *PBI,
                                          const TargetTransformInfo *TTI) {
  assert(BI && PBI && BI->isConditional() && PBI->isConditional() &&
         "Both blocks must end with a conditional branches.");
  assert(is_contained(predecessors(BI->getParent()), PBI->getParent()) &&
         "PredBB must be a predecessor of BB.");

  // We have the potential to fold the conditions together, but if the
  // predecessor branch is predictable, we may not want to merge them.
  uint64_t PTWeight, PFWeight;
  BranchProbability PBITrueProb, Likely;
  if (TTI && PBI->extractProfMetadata(PTWeight, PFWeight) &&
      (PTWeight + PFWeight) != 0) {
    PBITrueProb =
        BranchProbability::getBranchProbability(PTWeight, PTWeight + PFWeight);
    Likely = TTI->getPredictableBranchThreshold();
  }

  if (PBI->getSuccessor(0) == BI->getSuccessor(0)) {
    // Speculate the 2nd condition unless the 1st is probably true.
    if (PBITrueProb.isUnknown() || PBITrueProb < Likely)
      return {{Instruction::Or, false}};
  } else if (PBI->getSuccessor(1) == BI->getSuccessor(1)) {
    // Speculate the 2nd condition unless the 1st is probably false.
    if (PBITrueProb.isUnknown() || PBITrueProb.getCompl() < Likely)
      return {{Instruction::And, false}};
  } else if (PBI->getSuccessor(0) == BI->getSuccessor(1)) {
    // Speculate the 2nd condition unless the 1st is probably true.
    if (PBITrueProb.isUnknown() || PBITrueProb < Likely)
      return {{Instruction::And, true}};
  } else if (PBI->getSuccessor(1) == BI->getSuccessor(0)) {
    // Speculate the 2nd condition unless the 1st is probably false.
    if (PBITrueProb.isUnknown() || PBITrueProb.getCompl() < Likely)
      return {{Instruction::Or, true}};
  }
  return None;
}

static bool performBranchToCommonDestFolding(BranchInst *BI, BranchInst *PBI,
                                             DomTreeUpdater *DTU,
                                             MemorySSAUpdater *MSSAU,
                                             const TargetTransformInfo *TTI) {
  BasicBlock *BB = BI->getParent();
  BasicBlock *PredBlock = PBI->getParent();

  // Determine if the two branches share a common destination.
  Instruction::BinaryOps Opc;
  bool InvertPredCond;
  std::tie(Opc, InvertPredCond) =
      *shouldFoldCondBranchesToCommonDestination(BI, PBI, TTI);

  LLVM_DEBUG(dbgs() << "FOLDING BRANCH TO COMMON DEST:\n" << *PBI << *BB);

  IRBuilder<> Builder(PBI);
  // The builder is used to create instructions to eliminate the branch in BB.
  // If BB's terminator has !annotation metadata, add it to the new
  // instructions.
  Builder.CollectMetadataToCopy(BB->getTerminator(),
                                {LLVMContext::MD_annotation});

  // If we need to invert the condition in the pred block to match, do so now.
  if (InvertPredCond) {
    Value *NewCond = PBI->getCondition();

#if INTEL_CUSTOMIZATION
    // If this instruction is a compare with a single use, it is also legal to
    // just invert the condition here instead of adding a not. However, in some
    // important benchmarks this has resulted in missed CSE opportunities that
    // cascaded into non-structured control flow and ultimately disabled some
    // important optimizations later in the pipeline. Therefore, it's better to
    // add a not in every case here and let it get folded later if it is
    // profitable to do so.
    NewCond =
        Builder.CreateNot(NewCond, PBI->getCondition()->getName() + ".not");
#endif

    PBI->setCondition(NewCond);
    PBI->swapSuccessors();
  }

  BasicBlock *UniqueSucc =
      PBI->getSuccessor(0) == BB ? BI->getSuccessor(0) : BI->getSuccessor(1);

  // Before cloning instructions, notify the successor basic block that it
  // is about to have a new predecessor. This will update PHI nodes,
  // which will allow us to update live-out uses of bonus instructions.
  AddPredecessorToBlock(UniqueSucc, PredBlock, BB, MSSAU);

  // Try to update branch weights.
  uint64_t PredTrueWeight, PredFalseWeight, SuccTrueWeight, SuccFalseWeight;
  if (extractPredSuccWeights(PBI, BI, PredTrueWeight, PredFalseWeight,
                             SuccTrueWeight, SuccFalseWeight)) {
    SmallVector<uint64_t, 8> NewWeights;

    if (PBI->getSuccessor(0) == BB) {
      // PBI: br i1 %x, BB, FalseDest
      // BI:  br i1 %y, UniqueSucc, FalseDest
      // TrueWeight is TrueWeight for PBI * TrueWeight for BI.
      NewWeights.push_back(PredTrueWeight * SuccTrueWeight);
      // FalseWeight is FalseWeight for PBI * TotalWeight for BI +
      //               TrueWeight for PBI * FalseWeight for BI.
      // We assume that total weights of a BranchInst can fit into 32 bits.
      // Therefore, we will not have overflow using 64-bit arithmetic.
      NewWeights.push_back(PredFalseWeight *
                               (SuccFalseWeight + SuccTrueWeight) +
                           PredTrueWeight * SuccFalseWeight);
    } else {
      // PBI: br i1 %x, TrueDest, BB
      // BI:  br i1 %y, TrueDest, UniqueSucc
      // TrueWeight is TrueWeight for PBI * TotalWeight for BI +
      //              FalseWeight for PBI * TrueWeight for BI.
      NewWeights.push_back(PredTrueWeight * (SuccFalseWeight + SuccTrueWeight) +
                           PredFalseWeight * SuccTrueWeight);
      // FalseWeight is FalseWeight for PBI * FalseWeight for BI.
      NewWeights.push_back(PredFalseWeight * SuccFalseWeight);
    }

    // Halve the weights if any of them cannot fit in an uint32_t
    FitWeights(NewWeights);

    SmallVector<uint32_t, 8> MDWeights(NewWeights.begin(), NewWeights.end());
    setBranchWeights(PBI, MDWeights[0], MDWeights[1]);

    // TODO: If BB is reachable from all paths through PredBlock, then we
    // could replace PBI's branch probabilities with BI's.
  } else
    PBI->setMetadata(LLVMContext::MD_prof, nullptr);

  // Now, update the CFG.
  PBI->setSuccessor(PBI->getSuccessor(0) != BB, UniqueSucc);

  if (DTU)
    DTU->applyUpdates({{DominatorTree::Insert, PredBlock, UniqueSucc},
                       {DominatorTree::Delete, PredBlock, BB}});

  // If BI was a loop latch, it may have had associated loop metadata.
  // We need to copy it to the new latch, that is, PBI.
  if (MDNode *LoopMD = BI->getMetadata(LLVMContext::MD_loop))
    PBI->setMetadata(LLVMContext::MD_loop, LoopMD);

  ValueToValueMapTy VMap; // maps original values to cloned values
  CloneInstructionsIntoPredecessorBlockAndUpdateSSAUses(BB, PredBlock, VMap);

  // Now that the Cond was cloned into the predecessor basic block,
  // or/and the two conditions together.
  Value *BICond = VMap[BI->getCondition()];
  PBI->setCondition(
      createLogicalOp(Builder, Opc, PBI->getCondition(), BICond, "or.cond"));

  // Copy any debug value intrinsics into the end of PredBlock.
  for (Instruction &I : *BB) {
    if (isa<DbgInfoIntrinsic>(I)) {
      Instruction *NewI = I.clone();
      RemapInstruction(NewI, VMap,
                       RF_NoModuleLevelChanges | RF_IgnoreMissingLocals);
      NewI->insertBefore(PBI);
    }
  }

  ++NumFoldBranchToCommonDest;
  return true;
}

/// If this basic block is simple enough, and if a predecessor branches to us
/// and one of our successors, fold the block into the predecessor and use
/// logical operations to pick the right destination.
bool llvm::FoldBranchToCommonDest(BranchInst *BI, DomTreeUpdater *DTU,
                                  MemorySSAUpdater *MSSAU,
                                  const TargetTransformInfo *TTI,
                                  unsigned BonusInstThreshold) {
  // If this block ends with an unconditional branch,
  // let SpeculativelyExecuteBB() deal with it.
  if (!BI->isConditional())
    return false;

  BasicBlock *BB = BI->getParent();
  TargetTransformInfo::TargetCostKind CostKind =
    BB->getParent()->hasMinSize() ? TargetTransformInfo::TCK_CodeSize
                                  : TargetTransformInfo::TCK_SizeAndLatency;

  Instruction *Cond = dyn_cast<Instruction>(BI->getCondition());

#if INTEL_CUSTOMIZATION
  if (!Cond ||
      (!isa<CmpInst>(Cond) && !isa<BinaryOperator>(Cond) &&
       !isa<SelectInst>(Cond)) ||
      Cond->getParent() != BB || !Cond->hasOneUse())
    return false;

  // Below code was moved from bottom of function, the original commit is:
  // https://reviews.llvm.org/rGb582202

  // Only allow this transformation if computing the condition doesn't involve
  // too many instructions and these involved instructions can be executed
  // unconditionally. We denote all involved instructions except the condition
  // as "bonus instructions", and only allow this transformation when the
  // number of the bonus instructions we'll need to create when cloning into
  // each predecessor does not exceed a certain threshold.
  auto TooManyInsts = [&](unsigned PredCount) -> bool {
    unsigned NumBonusInsts = 0;
    for (Instruction &I : *BB) {
      // Don't check the branch condition comparison itself.
      if (&I == Cond)
        continue;
      // Ignore dbg intrinsics, and the terminator.
      if (isa<DbgInfoIntrinsic>(I) || isa<BranchInst>(I))
        continue;
      // I must be safe to execute unconditionally.
      if (!isSafeToSpeculativelyExecute(&I))
        return true;

      // Account for the cost of duplicating this instruction into each
      // predecessor.
      NumBonusInsts += PredCount;
      // Early exits once we reach the limit.
      if (NumBonusInsts > BonusInstThreshold)
        return true;
    }
    return false;
  };

  // CMPLRLLVM-29144
  // If we may have explicit vectorization, we compute the cost model
  // early, which has a more conservative result. The branch folding may
  // prevent efficient vectorization.
  // Otherwise, we compute the cost model at the end of the function, after
  // we know which predecessors will be affected.
  Function *F = BB->getParent();
  bool MayHaveOpenMP = vpo::VPOAnalysisUtils::mayHaveOpenmpDirective(*F);
  if (MayHaveOpenMP && TooManyInsts(pred_size(BB)))
    return false;

  Value* Operands[2] = { nullptr, nullptr };
  if (isa<SelectInst>(Cond)) {
    SelectInst* SI = cast<SelectInst>(Cond);
    Value* CondVal = SI->getCondition();
    Value* TrueVal = SI->getTrueValue();
    Value* FalseVal = SI->getFalseValue();
    Type* SelType = SI->getType();

    if (!(SelType->isIntOrIntVectorTy(1) &&
       TrueVal->getType() == CondVal->getType()))
      return false;

    if (match(SI->getFalseValue(), m_Zero())) {
      Operands[0] = CondVal;
      Operands[1] = TrueVal;
    } else if (match(SI->getTrueValue(), m_One())) {
      Operands[0] = CondVal;
      Operands[1] = FalseVal;
    } else
      return false;

  } else {
    Operands[0] = Cond->getOperand(0);
    Operands[1] = Cond->getOperand(1);
  }
#endif // INTEL_CUSTOMIZATION

  // Cond is known to be a compare or binary operator.  Check to make sure that
  // neither operand is a potentially-trapping constant expression.
  if (ConstantExpr *CE = dyn_cast<ConstantExpr>(Operands[0]))  // INTEL
    if (CE->canTrap())
      return false;
  if (ConstantExpr *CE = dyn_cast<ConstantExpr>(Operands[1]))  // INTEL
    if (CE->canTrap())
      return false;

  // Finally, don't infinitely unroll conditional loops.
  if (is_contained(successors(BB), BB))
    return false;

  // With which predecessors will we want to deal with?
  SmallVector<BasicBlock *, 8> Preds;
  for (BasicBlock *PredBlock : predecessors(BB)) {
    BranchInst *PBI = dyn_cast<BranchInst>(PredBlock->getTerminator());

    // Check that we have two conditional branches.  If there is a PHI node in
    // the common successor, verify that the same value flows in from both
    // blocks.
    if (!PBI || PBI->isUnconditional() || !SafeToMergeTerminators(BI, PBI))
      continue;

    // Determine if the two branches share a common destination.
    Instruction::BinaryOps Opc;
    bool InvertPredCond;
    if (auto Recipe = shouldFoldCondBranchesToCommonDestination(BI, PBI, TTI))
      std::tie(Opc, InvertPredCond) = *Recipe;
    else
      continue;

    // Check the cost of inserting the necessary logic before performing the
    // transformation.
    if (TTI) {
      Type *Ty = BI->getCondition()->getType();
      InstructionCost Cost = TTI->getArithmeticInstrCost(Opc, Ty, CostKind);
      if (InvertPredCond && (!PBI->getCondition()->hasOneUse() ||
          !isa<CmpInst>(PBI->getCondition())))
        Cost += TTI->getArithmeticInstrCost(Instruction::Xor, Ty, CostKind);

      if (Cost > BranchFoldThreshold)
        continue;
    }

    // Ok, we do want to deal with this predecessor. Record it.
    Preds.emplace_back(PredBlock);
  }

  // If there aren't any predecessors into which we can fold,
  // don't bother checking the cost.
  if (Preds.empty())
    return false;

#if INTEL_CUSTOMIZATION
  // Code from this commit:
  // https://reviews.llvm.org/rGb582202
  // was moved to the lambda function above. If this code is modified
  // in llorg, the lambda will need to be modified.
  // For normal (non-OpenMP) cases, check the cost model after we know
  // how many preds will actually be affected.
  if (!MayHaveOpenMP && TooManyInsts(Preds.size()))
    return false;
#endif // INTEL_CUSTOMIZATION

  // Ok, we have the budget. Perform the transformation.
  for (BasicBlock *PredBlock : Preds) {
    auto *PBI = cast<BranchInst>(PredBlock->getTerminator());
    return performBranchToCommonDestFolding(BI, PBI, DTU, MSSAU, TTI);
  }
  return false;
}

// If there is only one store in BB1 and BB2, return it, otherwise return
// nullptr.
static StoreInst *findUniqueStoreInBlocks(BasicBlock *BB1, BasicBlock *BB2) {
  StoreInst *S = nullptr;
  for (auto *BB : {BB1, BB2}) {
    if (!BB)
      continue;
    for (auto &I : *BB)
      if (auto *SI = dyn_cast<StoreInst>(&I)) {
        if (S)
          // Multiple stores seen.
          return nullptr;
        else
          S = SI;
      }
  }
  return S;
}

static Value *ensureValueAvailableInSuccessor(Value *V, BasicBlock *BB,
                                              Value *AlternativeV = nullptr) {
  // PHI is going to be a PHI node that allows the value V that is defined in
  // BB to be referenced in BB's only successor.
  //
  // If AlternativeV is nullptr, the only value we care about in PHI is V. It
  // doesn't matter to us what the other operand is (it'll never get used). We
  // could just create a new PHI with an undef incoming value, but that could
  // increase register pressure if EarlyCSE/InstCombine can't fold it with some
  // other PHI. So here we directly look for some PHI in BB's successor with V
  // as an incoming operand. If we find one, we use it, else we create a new
  // one.
  //
  // If AlternativeV is not nullptr, we care about both incoming values in PHI.
  // PHI must be exactly: phi <ty> [ %BB, %V ], [ %OtherBB, %AlternativeV]
  // where OtherBB is the single other predecessor of BB's only successor.
  PHINode *PHI = nullptr;
  BasicBlock *Succ = BB->getSingleSuccessor();

  for (auto I = Succ->begin(); isa<PHINode>(I); ++I)
    if (cast<PHINode>(I)->getIncomingValueForBlock(BB) == V) {
      PHI = cast<PHINode>(I);
      if (!AlternativeV)
        break;

      assert(Succ->hasNPredecessors(2));
      auto PredI = pred_begin(Succ);
      BasicBlock *OtherPredBB = *PredI == BB ? *++PredI : *PredI;
      if (PHI->getIncomingValueForBlock(OtherPredBB) == AlternativeV)
        break;
      PHI = nullptr;
    }
  if (PHI)
    return PHI;

  // If V is not an instruction defined in BB, just return it.
  if (!AlternativeV &&
      (!isa<Instruction>(V) || cast<Instruction>(V)->getParent() != BB))
    return V;

  PHI = PHINode::Create(V->getType(), 2, "simplifycfg.merge", &Succ->front());
  PHI->addIncoming(V, BB);
  for (BasicBlock *PredBB : predecessors(Succ))
    if (PredBB != BB)
      PHI->addIncoming(
          AlternativeV ? AlternativeV : UndefValue::get(V->getType()), PredBB);
  return PHI;
}

static bool mergeConditionalStoreToAddress(
    BasicBlock *PTB, BasicBlock *PFB, BasicBlock *QTB, BasicBlock *QFB,
    BasicBlock *PostBB, Value *Address, bool InvertPCond, bool InvertQCond,
    DomTreeUpdater *DTU, const DataLayout &DL, const TargetTransformInfo &TTI) {
  // For every pointer, there must be exactly two stores, one coming from
  // PTB or PFB, and the other from QTB or QFB. We don't support more than one
  // store (to any address) in PTB,PFB or QTB,QFB.
  // FIXME: We could relax this restriction with a bit more work and performance
  // testing.
  StoreInst *PStore = findUniqueStoreInBlocks(PTB, PFB);
  StoreInst *QStore = findUniqueStoreInBlocks(QTB, QFB);
  if (!PStore || !QStore)
    return false;

  // Now check the stores are compatible.
  if (!QStore->isUnordered() || !PStore->isUnordered())
    return false;

  // Check that sinking the store won't cause program behavior changes. Sinking
  // the store out of the Q blocks won't change any behavior as we're sinking
  // from a block to its unconditional successor. But we're moving a store from
  // the P blocks down through the middle block (QBI) and past both QFB and QTB.
  // So we need to check that there are no aliasing loads or stores in
  // QBI, QTB and QFB. We also need to check there are no conflicting memory
  // operations between PStore and the end of its parent block.
  //
  // The ideal way to do this is to query AliasAnalysis, but we don't
  // preserve AA currently so that is dangerous. Be super safe and just
  // check there are no other memory operations at all.
  for (auto &I : *QFB->getSinglePredecessor())
    if (I.mayReadOrWriteMemory())
      return false;
  for (auto &I : *QFB)
    if (&I != QStore && I.mayReadOrWriteMemory())
      return false;
  if (QTB)
    for (auto &I : *QTB)
      if (&I != QStore && I.mayReadOrWriteMemory())
        return false;
  for (auto I = BasicBlock::iterator(PStore), E = PStore->getParent()->end();
       I != E; ++I)
    if (&*I != PStore && I->mayReadOrWriteMemory())
      return false;

  // If we're not in aggressive mode, we only optimize if we have some
  // confidence that by optimizing we'll allow P and/or Q to be if-converted.
  auto IsWorthwhile = [&](BasicBlock *BB, ArrayRef<StoreInst *> FreeStores) {
    if (!BB)
      return true;
    // Heuristic: if the block can be if-converted/phi-folded and the
    // instructions inside are all cheap (arithmetic/GEPs), it's worthwhile to
    // thread this store.
    InstructionCost Cost = 0;
    InstructionCost Budget =
        PHINodeFoldingThreshold * TargetTransformInfo::TCC_Basic;
    for (auto &I : BB->instructionsWithoutDebug()) {
      // Consider terminator instruction to be free.
      if (I.isTerminator())
        continue;
      // If this is one the stores that we want to speculate out of this BB,
      // then don't count it's cost, consider it to be free.
      if (auto *S = dyn_cast<StoreInst>(&I))
        if (llvm::find(FreeStores, S))
          continue;
      // Else, we have a white-list of instructions that we are ak speculating.
      if (!isa<BinaryOperator>(I) && !isa<GetElementPtrInst>(I))
        return false; // Not in white-list - not worthwhile folding.
      // And finally, if this is a non-free instruction that we are okay
      // speculating, ensure that we consider the speculation budget.
      Cost += TTI.getUserCost(&I, TargetTransformInfo::TCK_SizeAndLatency);
      if (Cost > Budget)
        return false; // Eagerly refuse to fold as soon as we're out of budget.
    }
    assert(Cost <= Budget &&
           "When we run out of budget we will eagerly return from within the "
           "per-instruction loop.");
    return true;
  };

  const std::array<StoreInst *, 2> FreeStores = {PStore, QStore};
  if (!MergeCondStoresAggressively &&
      (!IsWorthwhile(PTB, FreeStores) || !IsWorthwhile(PFB, FreeStores) ||
       !IsWorthwhile(QTB, FreeStores) || !IsWorthwhile(QFB, FreeStores)))
    return false;

  // If PostBB has more than two predecessors, we need to split it so we can
  // sink the store.
  if (std::next(pred_begin(PostBB), 2) != pred_end(PostBB)) {
    // We know that QFB's only successor is PostBB. And QFB has a single
    // predecessor. If QTB exists, then its only successor is also PostBB.
    // If QTB does not exist, then QFB's only predecessor has a conditional
    // branch to QFB and PostBB.
    BasicBlock *TruePred = QTB ? QTB : QFB->getSinglePredecessor();
    BasicBlock *NewBB =
        SplitBlockPredecessors(PostBB, {QFB, TruePred}, "condstore.split", DTU);
    if (!NewBB)
      return false;
    PostBB = NewBB;
  }

  // OK, we're going to sink the stores to PostBB. The store has to be
  // conditional though, so first create the predicate.
  Value *PCond = cast<BranchInst>(PFB->getSinglePredecessor()->getTerminator())
                     ->getCondition();
  Value *QCond = cast<BranchInst>(QFB->getSinglePredecessor()->getTerminator())
                     ->getCondition();

  Value *PPHI = ensureValueAvailableInSuccessor(PStore->getValueOperand(),
                                                PStore->getParent());
  Value *QPHI = ensureValueAvailableInSuccessor(QStore->getValueOperand(),
                                                QStore->getParent(), PPHI);

  IRBuilder<> QB(&*PostBB->getFirstInsertionPt());

  Value *PPred = PStore->getParent() == PTB ? PCond : QB.CreateNot(PCond);
  Value *QPred = QStore->getParent() == QTB ? QCond : QB.CreateNot(QCond);

  if (InvertPCond)
    PPred = QB.CreateNot(PPred);
  if (InvertQCond)
    QPred = QB.CreateNot(QPred);
  Value *CombinedPred = QB.CreateOr(PPred, QPred);

  auto *T = SplitBlockAndInsertIfThen(CombinedPred, &*QB.GetInsertPoint(),
                                      /*Unreachable=*/false,
                                      /*BranchWeights=*/nullptr, DTU);
  QB.SetInsertPoint(T);
  StoreInst *SI = cast<StoreInst>(QB.CreateStore(QPHI, Address));
  AAMDNodes AAMD;
  PStore->getAAMetadata(AAMD, /*Merge=*/false);
  PStore->getAAMetadata(AAMD, /*Merge=*/true);
  SI->setAAMetadata(AAMD);
  // Choose the minimum alignment. If we could prove both stores execute, we
  // could use biggest one.  In this case, though, we only know that one of the
  // stores executes.  And we don't know it's safe to take the alignment from a
  // store that doesn't execute.
  SI->setAlignment(std::min(PStore->getAlign(), QStore->getAlign()));

  QStore->eraseFromParent();
  PStore->eraseFromParent();

  return true;
}

static bool mergeConditionalStores(BranchInst *PBI, BranchInst *QBI,
                                   DomTreeUpdater *DTU, const DataLayout &DL,
                                   const TargetTransformInfo &TTI) {
  // The intention here is to find diamonds or triangles (see below) where each
  // conditional block contains a store to the same address. Both of these
  // stores are conditional, so they can't be unconditionally sunk. But it may
  // be profitable to speculatively sink the stores into one merged store at the
  // end, and predicate the merged store on the union of the two conditions of
  // PBI and QBI.
  //
  // This can reduce the number of stores executed if both of the conditions are
  // true, and can allow the blocks to become small enough to be if-converted.
  // This optimization will also chain, so that ladders of test-and-set
  // sequences can be if-converted away.
  //
  // We only deal with simple diamonds or triangles:
  //
  //     PBI       or      PBI        or a combination of the two
  //    /   \               | \
  //   PTB  PFB             |  PFB
  //    \   /               | /
  //     QBI                QBI
  //    /  \                | \
  //   QTB  QFB             |  QFB
  //    \  /                | /
  //    PostBB            PostBB
  //
  // We model triangles as a type of diamond with a nullptr "true" block.
  // Triangles are canonicalized so that the fallthrough edge is represented by
  // a true condition, as in the diagram above.
  BasicBlock *PTB = PBI->getSuccessor(0);
  BasicBlock *PFB = PBI->getSuccessor(1);
  BasicBlock *QTB = QBI->getSuccessor(0);
  BasicBlock *QFB = QBI->getSuccessor(1);
  BasicBlock *PostBB = QFB->getSingleSuccessor();

  // Make sure we have a good guess for PostBB. If QTB's only successor is
  // QFB, then QFB is a better PostBB.
  if (QTB->getSingleSuccessor() == QFB)
    PostBB = QFB;

  // If we couldn't find a good PostBB, stop.
  if (!PostBB)
    return false;

  bool InvertPCond = false, InvertQCond = false;
  // Canonicalize fallthroughs to the true branches.
  if (PFB == QBI->getParent()) {
    std::swap(PFB, PTB);
    InvertPCond = true;
  }
  if (QFB == PostBB) {
    std::swap(QFB, QTB);
    InvertQCond = true;
  }

  // From this point on we can assume PTB or QTB may be fallthroughs but PFB
  // and QFB may not. Model fallthroughs as a nullptr block.
  if (PTB == QBI->getParent())
    PTB = nullptr;
  if (QTB == PostBB)
    QTB = nullptr;

  // Legality bailouts. We must have at least the non-fallthrough blocks and
  // the post-dominating block, and the non-fallthroughs must only have one
  // predecessor.
  auto HasOnePredAndOneSucc = [](BasicBlock *BB, BasicBlock *P, BasicBlock *S) {
    return BB->getSinglePredecessor() == P && BB->getSingleSuccessor() == S;
  };
  if (!HasOnePredAndOneSucc(PFB, PBI->getParent(), QBI->getParent()) ||
      !HasOnePredAndOneSucc(QFB, QBI->getParent(), PostBB))
    return false;
  if ((PTB && !HasOnePredAndOneSucc(PTB, PBI->getParent(), QBI->getParent())) ||
      (QTB && !HasOnePredAndOneSucc(QTB, QBI->getParent(), PostBB)))
    return false;
  if (!QBI->getParent()->hasNUses(2))
    return false;

  // OK, this is a sequence of two diamonds or triangles.
  // Check if there are stores in PTB or PFB that are repeated in QTB or QFB.
  SmallPtrSet<Value *, 4> PStoreAddresses, QStoreAddresses;
  for (auto *BB : {PTB, PFB}) {
    if (!BB)
      continue;
    for (auto &I : *BB)
      if (StoreInst *SI = dyn_cast<StoreInst>(&I))
        PStoreAddresses.insert(SI->getPointerOperand());
  }
  for (auto *BB : {QTB, QFB}) {
    if (!BB)
      continue;
    for (auto &I : *BB)
      if (StoreInst *SI = dyn_cast<StoreInst>(&I))
        QStoreAddresses.insert(SI->getPointerOperand());
  }

  set_intersect(PStoreAddresses, QStoreAddresses);
  // set_intersect mutates PStoreAddresses in place. Rename it here to make it
  // clear what it contains.
  auto &CommonAddresses = PStoreAddresses;

  bool Changed = false;
  for (auto *Address : CommonAddresses)
    Changed |=
        mergeConditionalStoreToAddress(PTB, PFB, QTB, QFB, PostBB, Address,
                                       InvertPCond, InvertQCond, DTU, DL, TTI);
  return Changed;
}

/// If the previous block ended with a widenable branch, determine if reusing
/// the target block is profitable and legal.  This will have the effect of
/// "widening" PBI, but doesn't require us to reason about hosting safety.
static bool tryWidenCondBranchToCondBranch(BranchInst *PBI, BranchInst *BI,
                                           DomTreeUpdater *DTU) {
  // TODO: This can be generalized in two important ways:
  // 1) We can allow phi nodes in IfFalseBB and simply reuse all the input
  //    values from the PBI edge.
  // 2) We can sink side effecting instructions into BI's fallthrough
  //    successor provided they doesn't contribute to computation of
  //    BI's condition.
  Value *CondWB, *WC;
  BasicBlock *IfTrueBB, *IfFalseBB;
  if (!parseWidenableBranch(PBI, CondWB, WC, IfTrueBB, IfFalseBB) ||
      IfTrueBB != BI->getParent() || !BI->getParent()->getSinglePredecessor())
    return false;
  if (!IfFalseBB->phis().empty())
    return false; // TODO
  // Use lambda to lazily compute expensive condition after cheap ones.
  auto NoSideEffects = [](BasicBlock &BB) {
    return !llvm::any_of(BB, [](const Instruction &I) {
        return I.mayWriteToMemory() || I.mayHaveSideEffects();
      });
  };
  if (BI->getSuccessor(1) != IfFalseBB && // no inf looping
      BI->getSuccessor(1)->getTerminatingDeoptimizeCall() && // profitability
      NoSideEffects(*BI->getParent())) {
    auto *OldSuccessor = BI->getSuccessor(1);
    OldSuccessor->removePredecessor(BI->getParent());
    BI->setSuccessor(1, IfFalseBB);
    if (DTU)
      DTU->applyUpdates(
          {{DominatorTree::Insert, BI->getParent(), IfFalseBB},
           {DominatorTree::Delete, BI->getParent(), OldSuccessor}});
    return true;
  }
  if (BI->getSuccessor(0) != IfFalseBB && // no inf looping
      BI->getSuccessor(0)->getTerminatingDeoptimizeCall() && // profitability
      NoSideEffects(*BI->getParent())) {
    auto *OldSuccessor = BI->getSuccessor(0);
    OldSuccessor->removePredecessor(BI->getParent());
    BI->setSuccessor(0, IfFalseBB);
    if (DTU)
      DTU->applyUpdates(
          {{DominatorTree::Insert, BI->getParent(), IfFalseBB},
           {DominatorTree::Delete, BI->getParent(), OldSuccessor}});
    return true;
  }
  return false;
}

/// If we have a conditional branch as a predecessor of another block,
/// this function tries to simplify it.  We know
/// that PBI and BI are both conditional branches, and BI is in one of the
/// successor blocks of PBI - PBI branches to BI.
static bool SimplifyCondBranchToCondBranch(BranchInst *PBI, BranchInst *BI,
                                           DomTreeUpdater *DTU,
                                           const DataLayout &DL,
                                           const TargetTransformInfo &TTI) {
  assert(PBI->isConditional() && BI->isConditional());
  BasicBlock *BB = BI->getParent();

  // If this block ends with a branch instruction, and if there is a
  // predecessor that ends on a branch of the same condition, make
  // this conditional branch redundant.
  if (PBI->getCondition() == BI->getCondition() &&
      PBI->getSuccessor(0) != PBI->getSuccessor(1)) {
    // Okay, the outcome of this conditional branch is statically
    // knowable.  If this block had a single pred, handle specially.
    if (BB->getSinglePredecessor()) {
      // Turn this into a branch on constant.
      bool CondIsTrue = PBI->getSuccessor(0) == BB;
      BI->setCondition(
          ConstantInt::get(Type::getInt1Ty(BB->getContext()), CondIsTrue));
      return true; // Nuke the branch on constant.
    }

    // Otherwise, if there are multiple predecessors, insert a PHI that merges
    // in the constant and simplify the block result.  Subsequent passes of
    // simplifycfg will thread the block.
    if (BlockIsSimpleEnoughToThreadThrough(BB)) {
      pred_iterator PB = pred_begin(BB), PE = pred_end(BB);
      PHINode *NewPN = PHINode::Create(
          Type::getInt1Ty(BB->getContext()), std::distance(PB, PE),
          BI->getCondition()->getName() + ".pr", &BB->front());
      // Okay, we're going to insert the PHI node.  Since PBI is not the only
      // predecessor, compute the PHI'd conditional value for all of the preds.
      // Any predecessor where the condition is not computable we keep symbolic.
      for (pred_iterator PI = PB; PI != PE; ++PI) {
        BasicBlock *P = *PI;
        if ((PBI = dyn_cast<BranchInst>(P->getTerminator())) && PBI != BI &&
            PBI->isConditional() && PBI->getCondition() == BI->getCondition() &&
            PBI->getSuccessor(0) != PBI->getSuccessor(1)) {
          bool CondIsTrue = PBI->getSuccessor(0) == BB;
          NewPN->addIncoming(
              ConstantInt::get(Type::getInt1Ty(BB->getContext()), CondIsTrue),
              P);
        } else {
          NewPN->addIncoming(BI->getCondition(), P);
        }
      }

      BI->setCondition(NewPN);
      return true;
    }
  }

  // If the previous block ended with a widenable branch, determine if reusing
  // the target block is profitable and legal.  This will have the effect of
  // "widening" PBI, but doesn't require us to reason about hosting safety.
  if (tryWidenCondBranchToCondBranch(PBI, BI, DTU))
    return true;

  if (auto *CE = dyn_cast<ConstantExpr>(BI->getCondition()))
    if (CE->canTrap())
      return false;

  // If both branches are conditional and both contain stores to the same
  // address, remove the stores from the conditionals and create a conditional
  // merged store at the end.
  if (MergeCondStores && mergeConditionalStores(PBI, BI, DTU, DL, TTI))
    return true;

  // If this is a conditional branch in an empty block, and if any
  // predecessors are a conditional branch to one of our destinations,
  // fold the conditions into logical ops and one cond br.

  // Ignore dbg intrinsics.
  if (&*BB->instructionsWithoutDebug().begin() != BI)
    return false;

  int PBIOp, BIOp;
  if (PBI->getSuccessor(0) == BI->getSuccessor(0)) {
    PBIOp = 0;
    BIOp = 0;
  } else if (PBI->getSuccessor(0) == BI->getSuccessor(1)) {
    PBIOp = 0;
    BIOp = 1;
  } else if (PBI->getSuccessor(1) == BI->getSuccessor(0)) {
    PBIOp = 1;
    BIOp = 0;
  } else if (PBI->getSuccessor(1) == BI->getSuccessor(1)) {
    PBIOp = 1;
    BIOp = 1;
  } else {
    return false;
  }

  // Check to make sure that the other destination of this branch
  // isn't BB itself.  If so, this is an infinite loop that will
  // keep getting unwound.
  if (PBI->getSuccessor(PBIOp) == BB)
    return false;

  // Do not perform this transformation if it would require
  // insertion of a large number of select instructions. For targets
  // without predication/cmovs, this is a big pessimization.

  // Also do not perform this transformation if any phi node in the common
  // destination block can trap when reached by BB or PBB (PR17073). In that
  // case, it would be unsafe to hoist the operation into a select instruction.

  BasicBlock *CommonDest = PBI->getSuccessor(PBIOp);
  BasicBlock *RemovedDest = PBI->getSuccessor(PBIOp ^ 1);
  unsigned NumPhis = 0;
  for (BasicBlock::iterator II = CommonDest->begin(); isa<PHINode>(II);
       ++II, ++NumPhis) {
    if (NumPhis > 2) // Disable this xform.
      return false;

    PHINode *PN = cast<PHINode>(II);
    Value *BIV = PN->getIncomingValueForBlock(BB);
    if (ConstantExpr *CE = dyn_cast<ConstantExpr>(BIV))
      if (CE->canTrap())
        return false;

    unsigned PBBIdx = PN->getBasicBlockIndex(PBI->getParent());
    Value *PBIV = PN->getIncomingValue(PBBIdx);
    if (ConstantExpr *CE = dyn_cast<ConstantExpr>(PBIV))
      if (CE->canTrap())
        return false;
  }

  // Finally, if everything is ok, fold the branches to logical ops.
  BasicBlock *OtherDest = BI->getSuccessor(BIOp ^ 1);

  LLVM_DEBUG(dbgs() << "FOLDING BRs:" << *PBI->getParent()
                    << "AND: " << *BI->getParent());

  SmallVector<DominatorTree::UpdateType, 5> Updates;

  // If OtherDest *is* BB, then BB is a basic block with a single conditional
  // branch in it, where one edge (OtherDest) goes back to itself but the other
  // exits.  We don't *know* that the program avoids the infinite loop
  // (even though that seems likely).  If we do this xform naively, we'll end up
  // recursively unpeeling the loop.  Since we know that (after the xform is
  // done) that the block *is* infinite if reached, we just make it an obviously
  // infinite loop with no cond branch.
  if (OtherDest == BB) {
    // Insert it at the end of the function, because it's either code,
    // or it won't matter if it's hot. :)
    BasicBlock *InfLoopBlock =
        BasicBlock::Create(BB->getContext(), "infloop", BB->getParent());
    BranchInst::Create(InfLoopBlock, InfLoopBlock);
    if (DTU)
      Updates.push_back({DominatorTree::Insert, InfLoopBlock, InfLoopBlock});
    OtherDest = InfLoopBlock;
  }

  LLVM_DEBUG(dbgs() << *PBI->getParent()->getParent());

  // BI may have other predecessors.  Because of this, we leave
  // it alone, but modify PBI.

  // Make sure we get to CommonDest on True&True directions.
  Value *PBICond = PBI->getCondition();
  IRBuilder<NoFolder> Builder(PBI);
  if (PBIOp)
    PBICond = Builder.CreateNot(PBICond, PBICond->getName() + ".not");

  Value *BICond = BI->getCondition();
  if (BIOp)
    BICond = Builder.CreateNot(BICond, BICond->getName() + ".not");

  // Merge the conditions.
  Value *Cond =
      createLogicalOp(Builder, Instruction::Or, PBICond, BICond, "brmerge");

  // Modify PBI to branch on the new condition to the new dests.
  PBI->setCondition(Cond);
  PBI->setSuccessor(0, CommonDest);
  PBI->setSuccessor(1, OtherDest);

  if (DTU) {
    Updates.push_back({DominatorTree::Insert, PBI->getParent(), OtherDest});
    Updates.push_back({DominatorTree::Delete, PBI->getParent(), RemovedDest});

    DTU->applyUpdates(Updates);
  }

  // Update branch weight for PBI.
  uint64_t PredTrueWeight, PredFalseWeight, SuccTrueWeight, SuccFalseWeight;
  uint64_t PredCommon, PredOther, SuccCommon, SuccOther;
  bool HasWeights =
      extractPredSuccWeights(PBI, BI, PredTrueWeight, PredFalseWeight,
                             SuccTrueWeight, SuccFalseWeight);
  if (HasWeights) {
    PredCommon = PBIOp ? PredFalseWeight : PredTrueWeight;
    PredOther = PBIOp ? PredTrueWeight : PredFalseWeight;
    SuccCommon = BIOp ? SuccFalseWeight : SuccTrueWeight;
    SuccOther = BIOp ? SuccTrueWeight : SuccFalseWeight;
    // The weight to CommonDest should be PredCommon * SuccTotal +
    //                                    PredOther * SuccCommon.
    // The weight to OtherDest should be PredOther * SuccOther.
    uint64_t NewWeights[2] = {PredCommon * (SuccCommon + SuccOther) +
                                  PredOther * SuccCommon,
                              PredOther * SuccOther};
    // Halve the weights if any of them cannot fit in an uint32_t
    FitWeights(NewWeights);

    setBranchWeights(PBI, NewWeights[0], NewWeights[1]);
  }

  // OtherDest may have phi nodes.  If so, add an entry from PBI's
  // block that are identical to the entries for BI's block.
  AddPredecessorToBlock(OtherDest, PBI->getParent(), BB);

  // We know that the CommonDest already had an edge from PBI to
  // it.  If it has PHIs though, the PHIs may have different
  // entries for BB and PBI's BB.  If so, insert a select to make
  // them agree.
  for (PHINode &PN : CommonDest->phis()) {
    Value *BIV = PN.getIncomingValueForBlock(BB);
    unsigned PBBIdx = PN.getBasicBlockIndex(PBI->getParent());
    Value *PBIV = PN.getIncomingValue(PBBIdx);
    if (BIV != PBIV) {
      // Insert a select in PBI to pick the right value.
      SelectInst *NV = cast<SelectInst>(
          Builder.CreateSelect(PBICond, PBIV, BIV, PBIV->getName() + ".mux"));
      PN.setIncomingValue(PBBIdx, NV);
      // Although the select has the same condition as PBI, the original branch
      // weights for PBI do not apply to the new select because the select's
      // 'logical' edges are incoming edges of the phi that is eliminated, not
      // the outgoing edges of PBI.
      if (HasWeights) {
        uint64_t PredCommon = PBIOp ? PredFalseWeight : PredTrueWeight;
        uint64_t PredOther = PBIOp ? PredTrueWeight : PredFalseWeight;
        uint64_t SuccCommon = BIOp ? SuccFalseWeight : SuccTrueWeight;
        uint64_t SuccOther = BIOp ? SuccTrueWeight : SuccFalseWeight;
        // The weight to PredCommonDest should be PredCommon * SuccTotal.
        // The weight to PredOtherDest should be PredOther * SuccCommon.
        uint64_t NewWeights[2] = {PredCommon * (SuccCommon + SuccOther),
                                  PredOther * SuccCommon};

        FitWeights(NewWeights);

        setBranchWeights(NV, NewWeights[0], NewWeights[1]);
      }
    }
  }

  LLVM_DEBUG(dbgs() << "INTO: " << *PBI->getParent());
  LLVM_DEBUG(dbgs() << *PBI->getParent()->getParent());

  // This basic block is probably dead.  We know it has at least
  // one fewer predecessor.
  return true;
}

// Simplifies a terminator by replacing it with a branch to TrueBB if Cond is
// true or to FalseBB if Cond is false.
// Takes care of updating the successors and removing the old terminator.
// Also makes sure not to introduce new successors by assuming that edges to
// non-successor TrueBBs and FalseBBs aren't reachable.
bool SimplifyCFGOpt::SimplifyTerminatorOnSelect(Instruction *OldTerm,
                                                Value *Cond, BasicBlock *TrueBB,
                                                BasicBlock *FalseBB,
                                                uint32_t TrueWeight,
                                                uint32_t FalseWeight) {
  auto *BB = OldTerm->getParent();
  // Remove any superfluous successor edges from the CFG.
  // First, figure out which successors to preserve.
  // If TrueBB and FalseBB are equal, only try to preserve one copy of that
  // successor.
  BasicBlock *KeepEdge1 = TrueBB;
  BasicBlock *KeepEdge2 = TrueBB != FalseBB ? FalseBB : nullptr;

  SmallPtrSet<BasicBlock *, 2> RemovedSuccessors;

  // Then remove the rest.
  for (BasicBlock *Succ : successors(OldTerm)) {
    // Make sure only to keep exactly one copy of each edge.
    if (Succ == KeepEdge1)
      KeepEdge1 = nullptr;
    else if (Succ == KeepEdge2)
      KeepEdge2 = nullptr;
    else {
      Succ->removePredecessor(BB,
                              /*KeepOneInputPHIs=*/true);

      if (Succ != TrueBB && Succ != FalseBB)
        RemovedSuccessors.insert(Succ);
    }
  }

  IRBuilder<> Builder(OldTerm);
  Builder.SetCurrentDebugLocation(OldTerm->getDebugLoc());

  // Insert an appropriate new terminator.
  if (!KeepEdge1 && !KeepEdge2) {
    if (TrueBB == FalseBB) {
      // We were only looking for one successor, and it was present.
      // Create an unconditional branch to it.
      Builder.CreateBr(TrueBB);
    } else {
      // We found both of the successors we were looking for.
      // Create a conditional branch sharing the condition of the select.
      BranchInst *NewBI = Builder.CreateCondBr(Cond, TrueBB, FalseBB);
      if (TrueWeight != FalseWeight)
        setBranchWeights(NewBI, TrueWeight, FalseWeight);
    }
  } else if (KeepEdge1 && (KeepEdge2 || TrueBB == FalseBB)) {
    // Neither of the selected blocks were successors, so this
    // terminator must be unreachable.
    new UnreachableInst(OldTerm->getContext(), OldTerm);
  } else {
    // One of the selected values was a successor, but the other wasn't.
    // Insert an unconditional branch to the one that was found;
    // the edge to the one that wasn't must be unreachable.
    if (!KeepEdge1) {
      // Only TrueBB was found.
      Builder.CreateBr(TrueBB);
    } else {
      // Only FalseBB was found.
      Builder.CreateBr(FalseBB);
    }
  }

  EraseTerminatorAndDCECond(OldTerm);

  if (DTU) {
    SmallVector<DominatorTree::UpdateType, 2> Updates;
    Updates.reserve(RemovedSuccessors.size());
    for (auto *RemovedSuccessor : RemovedSuccessors)
      Updates.push_back({DominatorTree::Delete, BB, RemovedSuccessor});
    DTU->applyUpdates(Updates);
  }

  return true;
}

// Replaces
//   (switch (select cond, X, Y)) on constant X, Y
// with a branch - conditional if X and Y lead to distinct BBs,
// unconditional otherwise.
bool SimplifyCFGOpt::SimplifySwitchOnSelect(SwitchInst *SI,
                                            SelectInst *Select) {
  // Check for constant integer values in the select.
  ConstantInt *TrueVal = dyn_cast<ConstantInt>(Select->getTrueValue());
  ConstantInt *FalseVal = dyn_cast<ConstantInt>(Select->getFalseValue());
  if (!TrueVal || !FalseVal)
    return false;

  // Find the relevant condition and destinations.
  Value *Condition = Select->getCondition();
  BasicBlock *TrueBB = SI->findCaseValue(TrueVal)->getCaseSuccessor();
  BasicBlock *FalseBB = SI->findCaseValue(FalseVal)->getCaseSuccessor();

  // Get weight for TrueBB and FalseBB.
  uint32_t TrueWeight = 0, FalseWeight = 0;
  SmallVector<uint64_t, 8> Weights;
  bool HasWeights = HasBranchWeights(SI);
  if (HasWeights) {
    GetBranchWeights(SI, Weights);
    if (Weights.size() == 1 + SI->getNumCases()) {
      TrueWeight =
          (uint32_t)Weights[SI->findCaseValue(TrueVal)->getSuccessorIndex()];
      FalseWeight =
          (uint32_t)Weights[SI->findCaseValue(FalseVal)->getSuccessorIndex()];
    }
  }

  // Perform the actual simplification.
  return SimplifyTerminatorOnSelect(SI, Condition, TrueBB, FalseBB, TrueWeight,
                                    FalseWeight);
}

// Replaces
//   (indirectbr (select cond, blockaddress(@fn, BlockA),
//                             blockaddress(@fn, BlockB)))
// with
//   (br cond, BlockA, BlockB).
bool SimplifyCFGOpt::SimplifyIndirectBrOnSelect(IndirectBrInst *IBI,
                                                SelectInst *SI) {
  // Check that both operands of the select are block addresses.
  BlockAddress *TBA = dyn_cast<BlockAddress>(SI->getTrueValue());
  BlockAddress *FBA = dyn_cast<BlockAddress>(SI->getFalseValue());
  if (!TBA || !FBA)
    return false;

  // Extract the actual blocks.
  BasicBlock *TrueBB = TBA->getBasicBlock();
  BasicBlock *FalseBB = FBA->getBasicBlock();

  // Perform the actual simplification.
  return SimplifyTerminatorOnSelect(IBI, SI->getCondition(), TrueBB, FalseBB, 0,
                                    0);
}

/// This is called when we find an icmp instruction
/// (a seteq/setne with a constant) as the only instruction in a
/// block that ends with an uncond branch.  We are looking for a very specific
/// pattern that occurs when "A == 1 || A == 2 || A == 3" gets simplified.  In
/// this case, we merge the first two "or's of icmp" into a switch, but then the
/// default value goes to an uncond block with a seteq in it, we get something
/// like:
///
///   switch i8 %A, label %DEFAULT [ i8 1, label %end    i8 2, label %end ]
/// DEFAULT:
///   %tmp = icmp eq i8 %A, 92
///   br label %end
/// end:
///   ... = phi i1 [ true, %entry ], [ %tmp, %DEFAULT ], [ true, %entry ]
///
/// We prefer to split the edge to 'end' so that there is a true/false entry to
/// the PHI, merging the third icmp into the switch.
bool SimplifyCFGOpt::tryToSimplifyUncondBranchWithICmpInIt(
    ICmpInst *ICI, IRBuilder<> &Builder) {
  BasicBlock *BB = ICI->getParent();

  // If the block has any PHIs in it or the icmp has multiple uses, it is too
  // complex.
  if (isa<PHINode>(BB->begin()) || !ICI->hasOneUse())
    return false;

  Value *V = ICI->getOperand(0);
  ConstantInt *Cst = cast<ConstantInt>(ICI->getOperand(1));

  // The pattern we're looking for is where our only predecessor is a switch on
  // 'V' and this block is the default case for the switch.  In this case we can
  // fold the compared value into the switch to simplify things.
  BasicBlock *Pred = BB->getSinglePredecessor();
  if (!Pred || !isa<SwitchInst>(Pred->getTerminator()))
    return false;

  SwitchInst *SI = cast<SwitchInst>(Pred->getTerminator());
  if (SI->getCondition() != V)
    return false;

  // If BB is reachable on a non-default case, then we simply know the value of
  // V in this block.  Substitute it and constant fold the icmp instruction
  // away.
  if (SI->getDefaultDest() != BB) {
    ConstantInt *VVal = SI->findCaseDest(BB);
    assert(VVal && "Should have a unique destination value");
    ICI->setOperand(0, VVal);

    if (Value *V = SimplifyInstruction(ICI, {DL, ICI})) {
      ICI->replaceAllUsesWith(V);
      ICI->eraseFromParent();
    }
    // BB is now empty, so it is likely to simplify away.
    return requestResimplify();
  }

  // Ok, the block is reachable from the default dest.  If the constant we're
  // comparing exists in one of the other edges, then we can constant fold ICI
  // and zap it.
  if (SI->findCaseValue(Cst) != SI->case_default()) {
    Value *V;
    if (ICI->getPredicate() == ICmpInst::ICMP_EQ)
      V = ConstantInt::getFalse(BB->getContext());
    else
      V = ConstantInt::getTrue(BB->getContext());

    ICI->replaceAllUsesWith(V);
    ICI->eraseFromParent();
    // BB is now empty, so it is likely to simplify away.
    return requestResimplify();
  }

  // The use of the icmp has to be in the 'end' block, by the only PHI node in
  // the block.
  BasicBlock *SuccBlock = BB->getTerminator()->getSuccessor(0);
  PHINode *PHIUse = dyn_cast<PHINode>(ICI->user_back());
  if (PHIUse == nullptr || PHIUse != &SuccBlock->front() ||
      isa<PHINode>(++BasicBlock::iterator(PHIUse)))
    return false;

  // If the icmp is a SETEQ, then the default dest gets false, the new edge gets
  // true in the PHI.
  Constant *DefaultCst = ConstantInt::getTrue(BB->getContext());
  Constant *NewCst = ConstantInt::getFalse(BB->getContext());

  if (ICI->getPredicate() == ICmpInst::ICMP_EQ)
    std::swap(DefaultCst, NewCst);

  // Replace ICI (which is used by the PHI for the default value) with true or
  // false depending on if it is EQ or NE.
  ICI->replaceAllUsesWith(DefaultCst);
  ICI->eraseFromParent();

  SmallVector<DominatorTree::UpdateType, 2> Updates;

  // Okay, the switch goes to this block on a default value.  Add an edge from
  // the switch to the merge point on the compared value.
  BasicBlock *NewBB =
      BasicBlock::Create(BB->getContext(), "switch.edge", BB->getParent(), BB);
  {
    SwitchInstProfUpdateWrapper SIW(*SI);
    auto W0 = SIW.getSuccessorWeight(0);
    SwitchInstProfUpdateWrapper::CaseWeightOpt NewW;
    if (W0) {
      NewW = ((uint64_t(*W0) + 1) >> 1);
      SIW.setSuccessorWeight(0, *NewW);
    }
    SIW.addCase(Cst, NewBB, NewW);
    if (DTU)
      Updates.push_back({DominatorTree::Insert, Pred, NewBB});
  }

  // NewBB branches to the phi block, add the uncond branch and the phi entry.
  Builder.SetInsertPoint(NewBB);
  Builder.SetCurrentDebugLocation(SI->getDebugLoc());
  Builder.CreateBr(SuccBlock);
  PHIUse->addIncoming(NewCst, NewBB);
  if (DTU) {
    Updates.push_back({DominatorTree::Insert, NewBB, SuccBlock});
    DTU->applyUpdates(Updates);
  }
  return true;
}

/// The specified branch is a conditional branch.
/// Check to see if it is branching on an or/and chain of icmp instructions, and
/// fold it into a switch instruction if so.
bool SimplifyCFGOpt::SimplifyBranchOnICmpChain(BranchInst *BI,
                                               IRBuilder<> &Builder,
                                               const DataLayout &DL) {
  Instruction *Cond = dyn_cast<Instruction>(BI->getCondition());
  if (!Cond)
    return false;

  // Change br (X == 0 | X == 1), T, F into a switch instruction.
  // If this is a bunch of seteq's or'd together, or if it's a bunch of
  // 'setne's and'ed together, collect them.

  // Try to gather values from a chain of and/or to be turned into a switch
  ConstantComparesGatherer ConstantCompare(Cond, DL);
  // Unpack the result
  SmallVectorImpl<ConstantInt *> &Values = ConstantCompare.Vals;
  Value *CompVal = ConstantCompare.CompValue;
  unsigned UsedICmps = ConstantCompare.UsedICmps;
  Value *ExtraCase = ConstantCompare.Extra;

  // If we didn't have a multiply compared value, fail.
  if (!CompVal)
    return false;

  // Avoid turning single icmps into a switch.
  if (UsedICmps <= 1)
    return false;

  bool TrueWhenEqual = match(Cond, m_LogicalOr(m_Value(), m_Value()));

  // There might be duplicate constants in the list, which the switch
  // instruction can't handle, remove them now.
  array_pod_sort(Values.begin(), Values.end(), ConstantIntSortPredicate);
  Values.erase(std::unique(Values.begin(), Values.end()), Values.end());

  // If Extra was used, we require at least two switch values to do the
  // transformation.  A switch with one value is just a conditional branch.
  if (ExtraCase && Values.size() < 2)
    return false;

  // TODO: Preserve branch weight metadata, similarly to how
  // FoldValueComparisonIntoPredecessors preserves it.

  // Figure out which block is which destination.
  BasicBlock *DefaultBB = BI->getSuccessor(1);
  BasicBlock *EdgeBB = BI->getSuccessor(0);
  if (!TrueWhenEqual)
    std::swap(DefaultBB, EdgeBB);

  BasicBlock *BB = BI->getParent();

  LLVM_DEBUG(dbgs() << "Converting 'icmp' chain with " << Values.size()
                    << " cases into SWITCH.  BB is:\n"
                    << *BB);

  SmallVector<DominatorTree::UpdateType, 2> Updates;

  // If there are any extra values that couldn't be folded into the switch
  // then we evaluate them with an explicit branch first. Split the block
  // right before the condbr to handle it.
  if (ExtraCase) {
    BasicBlock *NewBB = SplitBlock(BB, BI, DTU, /*LI=*/nullptr,
                                   /*MSSAU=*/nullptr, "switch.early.test");

    // Remove the uncond branch added to the old block.
    Instruction *OldTI = BB->getTerminator();
    Builder.SetInsertPoint(OldTI);

    // There can be an unintended UB if extra values are Poison. Before the
    // transformation, extra values may not be evaluated according to the
    // condition, and it will not raise UB. But after transformation, we are
    // evaluating extra values before checking the condition, and it will raise
    // UB. It can be solved by adding freeze instruction to extra values.
    AssumptionCache *AC = Options.AC;

    if (!isGuaranteedNotToBeUndefOrPoison(ExtraCase, AC, BI, nullptr))
      ExtraCase = Builder.CreateFreeze(ExtraCase);

    if (TrueWhenEqual)
      Builder.CreateCondBr(ExtraCase, EdgeBB, NewBB);
    else
      Builder.CreateCondBr(ExtraCase, NewBB, EdgeBB);

    OldTI->eraseFromParent();

    if (DTU)
      Updates.push_back({DominatorTree::Insert, BB, EdgeBB});

    // If there are PHI nodes in EdgeBB, then we need to add a new entry to them
    // for the edge we just added.
    AddPredecessorToBlock(EdgeBB, BB, NewBB);

    LLVM_DEBUG(dbgs() << "  ** 'icmp' chain unhandled condition: " << *ExtraCase
                      << "\nEXTRABB = " << *BB);
    BB = NewBB;
  }

  Builder.SetInsertPoint(BI);
  // Convert pointer to int before we switch.
  if (CompVal->getType()->isPointerTy()) {
    CompVal = Builder.CreatePtrToInt(
        CompVal, DL.getIntPtrType(CompVal->getType()), "magicptr");
  }

  // Create the new switch instruction now.
  SwitchInst *New = Builder.CreateSwitch(CompVal, DefaultBB, Values.size());

  // Add all of the 'cases' to the switch instruction.
  for (unsigned i = 0, e = Values.size(); i != e; ++i)
    New->addCase(Values[i], EdgeBB);

  // We added edges from PI to the EdgeBB.  As such, if there were any
  // PHI nodes in EdgeBB, they need entries to be added corresponding to
  // the number of edges added.
  for (BasicBlock::iterator BBI = EdgeBB->begin(); isa<PHINode>(BBI); ++BBI) {
    PHINode *PN = cast<PHINode>(BBI);
    Value *InVal = PN->getIncomingValueForBlock(BB);
    for (unsigned i = 0, e = Values.size() - 1; i != e; ++i)
      PN->addIncoming(InVal, BB);
  }

  // Erase the old branch instruction.
  EraseTerminatorAndDCECond(BI);
  if (DTU)
    DTU->applyUpdates(Updates);

  LLVM_DEBUG(dbgs() << "  ** 'icmp' chain result is:\n" << *BB << '\n');
  return true;
}

bool SimplifyCFGOpt::simplifyResume(ResumeInst *RI, IRBuilder<> &Builder) {
  if (isa<PHINode>(RI->getValue()))
    return simplifyCommonResume(RI);
  else if (isa<LandingPadInst>(RI->getParent()->getFirstNonPHI()) &&
           RI->getValue() == RI->getParent()->getFirstNonPHI())
    // The resume must unwind the exception that caused control to branch here.
    return simplifySingleResume(RI);

  return false;
}

// Check if cleanup block is empty
static bool isCleanupBlockEmpty(iterator_range<BasicBlock::iterator> R) {
  for (Instruction &I : R) {
    auto *II = dyn_cast<IntrinsicInst>(&I);
    if (!II)
      return false;

    Intrinsic::ID IntrinsicID = II->getIntrinsicID();
    switch (IntrinsicID) {
    case Intrinsic::dbg_declare:
    case Intrinsic::dbg_value:
    case Intrinsic::dbg_label:
    case Intrinsic::lifetime_end:
      break;
    default:
      return false;
    }
  }
  return true;
}

// Simplify resume that is shared by several landing pads (phi of landing pad).
bool SimplifyCFGOpt::simplifyCommonResume(ResumeInst *RI) {
  BasicBlock *BB = RI->getParent();

  // Check that there are no other instructions except for debug and lifetime
  // intrinsics between the phi's and resume instruction.
  if (!isCleanupBlockEmpty(
          make_range(RI->getParent()->getFirstNonPHI(), BB->getTerminator())))
    return false;

  SmallSetVector<BasicBlock *, 4> TrivialUnwindBlocks;
  auto *PhiLPInst = cast<PHINode>(RI->getValue());

  // Check incoming blocks to see if any of them are trivial.
  for (unsigned Idx = 0, End = PhiLPInst->getNumIncomingValues(); Idx != End;
       Idx++) {
    auto *IncomingBB = PhiLPInst->getIncomingBlock(Idx);
    auto *IncomingValue = PhiLPInst->getIncomingValue(Idx);

    // If the block has other successors, we can not delete it because
    // it has other dependents.
    if (IncomingBB->getUniqueSuccessor() != BB)
      continue;

    auto *LandingPad = dyn_cast<LandingPadInst>(IncomingBB->getFirstNonPHI());
    // Not the landing pad that caused the control to branch here.
    if (IncomingValue != LandingPad)
      continue;

    if (isCleanupBlockEmpty(
            make_range(LandingPad->getNextNode(), IncomingBB->getTerminator())))
      TrivialUnwindBlocks.insert(IncomingBB);
  }

  // If no trivial unwind blocks, don't do any simplifications.
  if (TrivialUnwindBlocks.empty())
    return false;

  // Turn all invokes that unwind here into calls.
  for (auto *TrivialBB : TrivialUnwindBlocks) {
    // Blocks that will be simplified should be removed from the phi node.
    // Note there could be multiple edges to the resume block, and we need
    // to remove them all.
    while (PhiLPInst->getBasicBlockIndex(TrivialBB) != -1)
      BB->removePredecessor(TrivialBB, true);

    for (BasicBlock *Pred :
         llvm::make_early_inc_range(predecessors(TrivialBB))) {
      removeUnwindEdge(Pred, DTU);
      ++NumInvokes;
    }

    // In each SimplifyCFG run, only the current processed block can be erased.
    // Otherwise, it will break the iteration of SimplifyCFG pass. So instead
    // of erasing TrivialBB, we only remove the branch to the common resume
    // block so that we can later erase the resume block since it has no
    // predecessors.
    TrivialBB->getTerminator()->eraseFromParent();
    new UnreachableInst(RI->getContext(), TrivialBB);
    if (DTU)
      DTU->applyUpdates({{DominatorTree::Delete, TrivialBB, BB}});
  }

  // Delete the resume block if all its predecessors have been removed.
  if (pred_empty(BB))
    DeleteDeadBlock(BB, DTU);

  return !TrivialUnwindBlocks.empty();
}

// Simplify resume that is only used by a single (non-phi) landing pad.
bool SimplifyCFGOpt::simplifySingleResume(ResumeInst *RI) {
  BasicBlock *BB = RI->getParent();
  auto *LPInst = cast<LandingPadInst>(BB->getFirstNonPHI());
  assert(RI->getValue() == LPInst &&
         "Resume must unwind the exception that caused control to here");

  // Check that there are no other instructions except for debug intrinsics.
  if (!isCleanupBlockEmpty(
          make_range<Instruction *>(LPInst->getNextNode(), RI)))
    return false;

  // Turn all invokes that unwind here into calls and delete the basic block.
  for (BasicBlock *Pred : llvm::make_early_inc_range(predecessors(BB))) {
    removeUnwindEdge(Pred, DTU);
    ++NumInvokes;
  }

  // The landingpad is now unreachable.  Zap it.
  DeleteDeadBlock(BB, DTU);
  return true;
}

#if INTEL_CUSTOMIZATION
// If cleanuppad is an exit BasicBlock of a loop, the loop may not have
// dedicated exit block after removing the cleanuppad BasicBlock since
// the new exit block may have predecessors that are not in loop.
// When “NeedCanonicalLoop” option is true, an empty cleanuppad BasicBlock
// will not be removed if the BasicBlock is an exit BB of a loop. This
// helps to trigger loop transformations later for the loop. BackEdge is
// used to determine if a BasicBlock is in a loop or not.
//
// Note: We don’t do extensive analysis to prove that “CleanupBB” is
// dedicated loop exit. Just use simple analysis/heuristic to determine
// if “CleanupBB” is dedicated loop exit or not.
//
// Ex:
// This function returns true for the below example if "CleanupBB"
// is "%ehcleanup", which is a dedicated exit block of loop that
// contains %for.body and %for.inc BasicBlocks.
//
// for.body:                          ; preds = %for.inc, %entry
//   %i.04 = phi i32 [ 0, %entry ], [ %inc, %for.inc ]
//   invoke void @"?bar@@YAXXZ"()
//   to label %for.inc unwind label %ehcleanup
//
// for.inc:                           ; preds = %for.body
//   %inc = add nuw nsw i32 %i.04, 1
//   %exitcond = icmp eq i32 %inc, 100
//   br i1 %exitcond, label %for.cond.cleanup, label %for.body
//
// ehcleanup:                         ; preds = %for.body
//   %0 = cleanuppad within none []
//   cleanupret from %0 unwind label %catch.dispatch
//
bool SimplifyCFGOpt::isDedicatedLoopExit(BasicBlock *CleanupBB) {

  // For the given "BB", this function finds normal successor by skipping
  // BasicBlock that terminate with Invoke instruction. It makes sure
  // Unwind destination of Invoke instructions is always "CleanupBB".
  //
  // Ex:
  // This lambda function helps to detect normal successor (BasicBlock
  // without Invoke instruction as terminator) of “%invoke.cont” and
  // “%invoke.cont1” BasicBlocks. This function returns %for.inc
  // BasicBlock if “BB” is either %invoke.cont or %invoke.cont1. Returns
  // nullptr if “CleanupBB” doesn’t match with UnWindDest BasicBlock
  // (%ehcleanup) of invoke instructions.
  //
  // invoke.cont:                              ; preds = %for.body
  //   invoke void @"?box@@YAXXZ"()
  //         to label %invoke.cont1 unwind label %ehcleanup
  //
  // invoke.cont1:                             ; preds = %invoke.cont
  //   invoke void @"?baz@@YAXXZ"()
  //        to label %for.inc unwind label %ehcleanup
  //
  // for.inc:                                  ; preds = %invoke.cont1
  //   %inc = add nuw nsw i32 %i.06, 1
  //   %exitcond = icmp eq i32 %inc, 100
  //   br i1 %exitcond, label %for.cond.cleanup, label %for.body
  //
  auto GetNormalSucc = [](BasicBlock *BB,
                          BasicBlock *CleanupBB) -> BasicBlock* {
    SmallPtrSet<BasicBlock *, 8> ProcessedBBs;
    while (auto II = dyn_cast<InvokeInst>(BB->getTerminator())) {
      if (!ProcessedBBs.insert(BB).second)
        return nullptr;
      if (II->getUnwindDest() != CleanupBB)
        return nullptr;
      BB = II->getNormalDest();
    }
    return BB;
  };

  if (!Options.NeedCanonicalLoop || LoopHeaders.empty())
    return false;
  for (BasicBlock *Pred : predecessors(CleanupBB)) {
    BasicBlock *NormalSucc = GetNormalSucc(Pred, CleanupBB);
    if (!NormalSucc)
      return false;
    bool BackEdgeFound = false;
    for (BasicBlock *B : successors(NormalSucc))
      if (is_contained(LoopHeaders, B)) {
        BackEdgeFound = true;
        break;
      }
    if (!BackEdgeFound)
      return false;
  }
  return true;
}
#endif // INTEL_CUSTOMIZATION

bool SimplifyCFGOpt::removeEmptyCleanup(CleanupReturnInst *RI, DomTreeUpdater *DTU) {      // INTEL
  // If this is a trivial cleanup pad that executes no instructions, it can be
  // eliminated.  If the cleanup pad continues to the caller, any predecessor
  // that is an EH pad will be updated to continue to the caller and any
  // predecessor that terminates with an invoke instruction will have its invoke
  // instruction converted to a call instruction.  If the cleanup pad being
  // simplified does not continue to the caller, each predecessor will be
  // updated to continue to the unwind destination of the cleanup pad being
  // simplified.
  BasicBlock *BB = RI->getParent();
  CleanupPadInst *CPInst = RI->getCleanupPad();
  if (CPInst->getParent() != BB)
    // This isn't an empty cleanup.
    return false;

  // We cannot kill the pad if it has multiple uses.  This typically arises
  // from unreachable basic blocks.
  if (!CPInst->hasOneUse())
    return false;

  // Check that there are no other instructions except for benign intrinsics.
  if (!isCleanupBlockEmpty(
          make_range<Instruction *>(CPInst->getNextNode(), RI)))
    return false;

#if INTEL_CUSTOMIZATION
  if (isDedicatedLoopExit(BB))
    return false;
#endif // INTEL_CUSTOMIZATION

  // If the cleanup return we are simplifying unwinds to the caller, this will
  // set UnwindDest to nullptr.
  BasicBlock *UnwindDest = RI->getUnwindDest();
  Instruction *DestEHPad = UnwindDest ? UnwindDest->getFirstNonPHI() : nullptr;

  // We're about to remove BB from the control flow.  Before we do, sink any
  // PHINodes into the unwind destination.  Doing this before changing the
  // control flow avoids some potentially slow checks, since we can currently
  // be certain that UnwindDest and BB have no common predecessors (since they
  // are both EH pads).
  if (UnwindDest) {
    // First, go through the PHI nodes in UnwindDest and update any nodes that
    // reference the block we are removing
    for (PHINode &DestPN : UnwindDest->phis()) {
      int Idx = DestPN.getBasicBlockIndex(BB);
      // Since BB unwinds to UnwindDest, it has to be in the PHI node.
      assert(Idx != -1);
      // This PHI node has an incoming value that corresponds to a control
      // path through the cleanup pad we are removing.  If the incoming
      // value is in the cleanup pad, it must be a PHINode (because we
      // verified above that the block is otherwise empty).  Otherwise, the
      // value is either a constant or a value that dominates the cleanup
      // pad being removed.
      //
      // Because BB and UnwindDest are both EH pads, all of their
      // predecessors must unwind to these blocks, and since no instruction
      // can have multiple unwind destinations, there will be no overlap in
      // incoming blocks between SrcPN and DestPN.
      Value *SrcVal = DestPN.getIncomingValue(Idx);
      PHINode *SrcPN = dyn_cast<PHINode>(SrcVal);

      bool NeedPHITranslation = SrcPN && SrcPN->getParent() == BB;
      for (auto *Pred : predecessors(BB)) {
        Value *Incoming =
            NeedPHITranslation ? SrcPN->getIncomingValueForBlock(Pred) : SrcVal;
        DestPN.addIncoming(Incoming, Pred);
      }
    }

    // Sink any remaining PHI nodes directly into UnwindDest.
    Instruction *InsertPt = DestEHPad;
    for (PHINode &PN : make_early_inc_range(BB->phis())) {
      if (PN.use_empty() || !PN.isUsedOutsideOfBlock(BB))
        // If the PHI node has no uses or all of its uses are in this basic
        // block (meaning they are debug or lifetime intrinsics), just leave
        // it.  It will be erased when we erase BB below.
        continue;

      // Otherwise, sink this PHI node into UnwindDest.
      // Any predecessors to UnwindDest which are not already represented
      // must be back edges which inherit the value from the path through
      // BB.  In this case, the PHI value must reference itself.
      for (auto *pred : predecessors(UnwindDest))
        if (pred != BB)
          PN.addIncoming(&PN, pred);
      PN.moveBefore(InsertPt);
      // Also, add a dummy incoming value for the original BB itself,
      // so that the PHI is well-formed until we drop said predecessor.
      PN.addIncoming(UndefValue::get(PN.getType()), BB);
    }
  }

  std::vector<DominatorTree::UpdateType> Updates;

  // We use make_early_inc_range here because we will remove all predecessors.
  for (BasicBlock *PredBB : llvm::make_early_inc_range(predecessors(BB))) {
    if (UnwindDest == nullptr) {
      if (DTU) {
        DTU->applyUpdates(Updates);
        Updates.clear();
      }
      removeUnwindEdge(PredBB, DTU);
      ++NumInvokes;
    } else {
      BB->removePredecessor(PredBB);
      Instruction *TI = PredBB->getTerminator();
      TI->replaceUsesOfWith(BB, UnwindDest);
      if (DTU) {
        Updates.push_back({DominatorTree::Insert, PredBB, UnwindDest});
        Updates.push_back({DominatorTree::Delete, PredBB, BB});
      }
    }
  }

  if (DTU)
    DTU->applyUpdates(Updates);

  DeleteDeadBlock(BB, DTU);

  return true;
}

// Try to merge two cleanuppads together.
static bool mergeCleanupPad(CleanupReturnInst *RI) {
  // Skip any cleanuprets which unwind to caller, there is nothing to merge
  // with.
  BasicBlock *UnwindDest = RI->getUnwindDest();
  if (!UnwindDest)
    return false;

  // This cleanupret isn't the only predecessor of this cleanuppad, it wouldn't
  // be safe to merge without code duplication.
  if (UnwindDest->getSinglePredecessor() != RI->getParent())
    return false;

  // Verify that our cleanuppad's unwind destination is another cleanuppad.
  auto *SuccessorCleanupPad = dyn_cast<CleanupPadInst>(&UnwindDest->front());
  if (!SuccessorCleanupPad)
    return false;

  CleanupPadInst *PredecessorCleanupPad = RI->getCleanupPad();
  // Replace any uses of the successor cleanupad with the predecessor pad
  // The only cleanuppad uses should be this cleanupret, it's cleanupret and
  // funclet bundle operands.
  SuccessorCleanupPad->replaceAllUsesWith(PredecessorCleanupPad);
  // Remove the old cleanuppad.
  SuccessorCleanupPad->eraseFromParent();
  // Now, we simply replace the cleanupret with a branch to the unwind
  // destination.
  BranchInst::Create(UnwindDest, RI->getParent());
  RI->eraseFromParent();

  return true;
}

bool SimplifyCFGOpt::simplifyCleanupReturn(CleanupReturnInst *RI) {
  // It is possible to transiantly have an undef cleanuppad operand because we
  // have deleted some, but not all, dead blocks.
  // Eventually, this block will be deleted.
  if (isa<UndefValue>(RI->getOperand(0)))
    return false;

  if (mergeCleanupPad(RI))
    return true;

  if (removeEmptyCleanup(RI, DTU))
    return true;

  return false;
}

bool SimplifyCFGOpt::simplifyReturn(ReturnInst *RI, IRBuilder<> &Builder) {
  BasicBlock *BB = RI->getParent();
  if (!BB->getFirstNonPHIOrDbg()->isTerminator())
    return false;

  // Find predecessors that end with branches.
  SmallVector<BasicBlock *, 8> UncondBranchPreds;
  SmallVector<BranchInst *, 8> CondBranchPreds;
  for (BasicBlock *P : predecessors(BB)) {
    Instruction *PTI = P->getTerminator();
    if (BranchInst *BI = dyn_cast<BranchInst>(PTI)) {
      if (BI->isUnconditional())
        UncondBranchPreds.push_back(P);
      else
        CondBranchPreds.push_back(BI);
    }
  }

  // If we found some, do the transformation!
  if (!UncondBranchPreds.empty() && DupRet) {
    while (!UncondBranchPreds.empty()) {
      BasicBlock *Pred = UncondBranchPreds.pop_back_val();
      LLVM_DEBUG(dbgs() << "FOLDING: " << *BB
                        << "INTO UNCOND BRANCH PRED: " << *Pred);
      (void)FoldReturnIntoUncondBranch(RI, BB, Pred, DTU);
    }

    // If we eliminated all predecessors of the block, delete the block now.
    if (pred_empty(BB))
      DeleteDeadBlock(BB, DTU);

    return true;
  }

  // Check out all of the conditional branches going to this return
  // instruction.  If any of them just select between returns, change the
  // branch itself into a select/return pair.
  while (!CondBranchPreds.empty()) {
    BranchInst *BI = CondBranchPreds.pop_back_val();

    // Check to see if the non-BB successor is also a return block.
    if (isa<ReturnInst>(BI->getSuccessor(0)->getTerminator()) &&
        isa<ReturnInst>(BI->getSuccessor(1)->getTerminator()) &&
        SimplifyCondBranchToTwoReturns(BI, Builder))
      return true;
  }
  return false;
}

// WARNING: keep in sync with InstCombinerImpl::visitUnreachableInst()!
bool SimplifyCFGOpt::simplifyUnreachable(UnreachableInst *UI) {
  BasicBlock *BB = UI->getParent();

  bool Changed = false;

  // If there are any instructions immediately before the unreachable that can
  // be removed, do so.
  while (UI->getIterator() != BB->begin()) {
    BasicBlock::iterator BBI = UI->getIterator();
    --BBI;

    if (!isGuaranteedToTransferExecutionToSuccessor(&*BBI))
      break; // Can not drop any more instructions. We're done here.
    // Otherwise, this instruction can be freely erased,
    // even if it is not side-effect free.

    // Temporarily disable removal of volatile stores preceding unreachable,
    // pending a potential LangRef change permitting volatile stores to trap.
    // TODO: Either remove this code, or properly integrate the check into
    // isGuaranteedToTransferExecutionToSuccessor().
    if (auto *SI = dyn_cast<StoreInst>(&*BBI))
      if (SI->isVolatile())
        break; // Can not drop this instruction. We're done here.

    // Note that deleting EH's here is in fact okay, although it involves a bit
    // of subtle reasoning. If this inst is an EH, all the predecessors of this
    // block will be the unwind edges of Invoke/CatchSwitch/CleanupReturn,
    // and we can therefore guarantee this block will be erased.

    // Delete this instruction (any uses are guaranteed to be dead)
    BBI->replaceAllUsesWith(PoisonValue::get(BBI->getType()));
    BBI->eraseFromParent();
    Changed = true;
  }

  // If the unreachable instruction is the first in the block, take a gander
  // at all of the predecessors of this instruction, and simplify them.
  if (&BB->front() != UI)
    return Changed;

  std::vector<DominatorTree::UpdateType> Updates;

  SmallSetVector<BasicBlock *, 8> Preds(pred_begin(BB), pred_end(BB));
  for (unsigned i = 0, e = Preds.size(); i != e; ++i) {
    auto *Predecessor = Preds[i];
    Instruction *TI = Predecessor->getTerminator();
    IRBuilder<> Builder(TI);
    if (auto *BI = dyn_cast<BranchInst>(TI)) {
      // We could either have a proper unconditional branch,
      // or a degenerate conditional branch with matching destinations.
      if (all_of(BI->successors(),
                 [BB](auto *Successor) { return Successor == BB; })) {
        new UnreachableInst(TI->getContext(), TI);
        TI->eraseFromParent();
        Changed = true;
      } else {
        assert(BI->isConditional() && "Can't get here with an uncond branch.");
        Value* Cond = BI->getCondition();
        assert(BI->getSuccessor(0) != BI->getSuccessor(1) &&
               "The destinations are guaranteed to be different here.");
        if (BI->getSuccessor(0) == BB) {
          Builder.CreateAssumption(Builder.CreateNot(Cond));
          Builder.CreateBr(BI->getSuccessor(1));
        } else {
          assert(BI->getSuccessor(1) == BB && "Incorrect CFG");
          Builder.CreateAssumption(Cond);
          Builder.CreateBr(BI->getSuccessor(0));
        }
        EraseTerminatorAndDCECond(BI);
        Changed = true;
      }
      if (DTU)
        Updates.push_back({DominatorTree::Delete, Predecessor, BB});
    } else if (auto *SI = dyn_cast<SwitchInst>(TI)) {
      SwitchInstProfUpdateWrapper SU(*SI);
      for (auto i = SU->case_begin(), e = SU->case_end(); i != e;) {
        if (i->getCaseSuccessor() != BB) {
          ++i;
          continue;
        }
        BB->removePredecessor(SU->getParent());
        i = SU.removeCase(i);
        e = SU->case_end();
        Changed = true;
      }
      // Note that the default destination can't be removed!
      if (DTU && SI->getDefaultDest() != BB)
        Updates.push_back({DominatorTree::Delete, Predecessor, BB});
    } else if (auto *II = dyn_cast<InvokeInst>(TI)) {
      if (II->getUnwindDest() == BB) {
        if (DTU) {
          DTU->applyUpdates(Updates);
          Updates.clear();
        }
        removeUnwindEdge(TI->getParent(), DTU);
        Changed = true;
      }
    } else if (auto *CSI = dyn_cast<CatchSwitchInst>(TI)) {
      if (CSI->getUnwindDest() == BB) {
        if (DTU) {
          DTU->applyUpdates(Updates);
          Updates.clear();
        }
        removeUnwindEdge(TI->getParent(), DTU);
        Changed = true;
        continue;
      }

      for (CatchSwitchInst::handler_iterator I = CSI->handler_begin(),
                                             E = CSI->handler_end();
           I != E; ++I) {
        if (*I == BB) {
          CSI->removeHandler(I);
          --I;
          --E;
          Changed = true;
        }
      }
      if (DTU)
        Updates.push_back({DominatorTree::Delete, Predecessor, BB});
      if (CSI->getNumHandlers() == 0) {
        if (CSI->hasUnwindDest()) {
          // Redirect all predecessors of the block containing CatchSwitchInst
          // to instead branch to the CatchSwitchInst's unwind destination.
          if (DTU) {
            for (auto *PredecessorOfPredecessor : predecessors(Predecessor)) {
              Updates.push_back({DominatorTree::Insert,
                                 PredecessorOfPredecessor,
                                 CSI->getUnwindDest()});
              Updates.push_back({DominatorTree::Delete,
                                 PredecessorOfPredecessor, Predecessor});
            }
          }
          Predecessor->replaceAllUsesWith(CSI->getUnwindDest());
        } else {
          // Rewrite all preds to unwind to caller (or from invoke to call).
          if (DTU) {
            DTU->applyUpdates(Updates);
            Updates.clear();
          }
          SmallVector<BasicBlock *, 8> EHPreds(predecessors(Predecessor));
          for (BasicBlock *EHPred : EHPreds)
            removeUnwindEdge(EHPred, DTU);
        }
        // The catchswitch is no longer reachable.
        new UnreachableInst(CSI->getContext(), CSI);
        CSI->eraseFromParent();
        Changed = true;
      }
    } else if (auto *CRI = dyn_cast<CleanupReturnInst>(TI)) {
      (void)CRI;
      assert(CRI->hasUnwindDest() && CRI->getUnwindDest() == BB &&
             "Expected to always have an unwind to BB.");
      (void) CRI; // INTEL
      if (DTU)
        Updates.push_back({DominatorTree::Delete, Predecessor, BB});
      new UnreachableInst(TI->getContext(), TI);
      TI->eraseFromParent();
      Changed = true;
    }
  }

  if (DTU)
    DTU->applyUpdates(Updates);

  // If this block is now dead, remove it.
  if (pred_empty(BB) && BB != &BB->getParent()->getEntryBlock()) {
    DeleteDeadBlock(BB, DTU);
    return true;
  }

  return Changed;
}

static bool CasesAreContiguous(SmallVectorImpl<ConstantInt *> &Cases) {
  assert(Cases.size() >= 1);

  array_pod_sort(Cases.begin(), Cases.end(), ConstantIntSortPredicate);
  for (size_t I = 1, E = Cases.size(); I != E; ++I) {
    if (Cases[I - 1]->getValue() != Cases[I]->getValue() + 1)
      return false;
  }
  return true;
}

static void createUnreachableSwitchDefault(SwitchInst *Switch,
                                           DomTreeUpdater *DTU) {
  LLVM_DEBUG(dbgs() << "SimplifyCFG: switch default is dead.\n");
  auto *BB = Switch->getParent();
  BasicBlock *NewDefaultBlock = SplitBlockPredecessors(
      Switch->getDefaultDest(), Switch->getParent(), "", DTU);
  auto *OrigDefaultBlock = Switch->getDefaultDest();
  Switch->setDefaultDest(&*NewDefaultBlock);
  if (DTU)
    DTU->applyUpdates({{DominatorTree::Insert, BB, &*NewDefaultBlock},
                       {DominatorTree::Delete, BB, OrigDefaultBlock}});
  SplitBlock(&*NewDefaultBlock, &NewDefaultBlock->front(), DTU);
  SmallVector<DominatorTree::UpdateType, 2> Updates;
  if (DTU)
    for (auto *Successor : successors(NewDefaultBlock))
      Updates.push_back({DominatorTree::Delete, NewDefaultBlock, Successor});
  auto *NewTerminator = NewDefaultBlock->getTerminator();
  new UnreachableInst(Switch->getContext(), NewTerminator);
  EraseTerminatorAndDCECond(NewTerminator);
  if (DTU)
    DTU->applyUpdates(Updates);
}

/// Turn a switch with two reachable destinations into an integer range
/// comparison and branch.
bool SimplifyCFGOpt::TurnSwitchRangeIntoICmp(SwitchInst *SI,
                                             IRBuilder<> &Builder) {
  assert(SI->getNumCases() > 1 && "Degenerate switch?");

  bool HasDefault =
      !isa<UnreachableInst>(SI->getDefaultDest()->getFirstNonPHIOrDbg());

  auto *BB = SI->getParent();

  // Partition the cases into two sets with different destinations.
  BasicBlock *DestA = HasDefault ? SI->getDefaultDest() : nullptr;
  BasicBlock *DestB = nullptr;
  SmallVector<ConstantInt *, 16> CasesA;
  SmallVector<ConstantInt *, 16> CasesB;

  for (auto Case : SI->cases()) {
    BasicBlock *Dest = Case.getCaseSuccessor();
    if (!DestA)
      DestA = Dest;
    if (Dest == DestA) {
      CasesA.push_back(Case.getCaseValue());
      continue;
    }
    if (!DestB)
      DestB = Dest;
    if (Dest == DestB) {
      CasesB.push_back(Case.getCaseValue());
      continue;
    }
    return false; // More than two destinations.
  }

  assert(DestA && DestB &&
         "Single-destination switch should have been folded.");
  assert(DestA != DestB);
  assert(DestB != SI->getDefaultDest());
  assert(!CasesB.empty() && "There must be non-default cases.");
  assert(!CasesA.empty() || HasDefault);

  // Figure out if one of the sets of cases form a contiguous range.
  SmallVectorImpl<ConstantInt *> *ContiguousCases = nullptr;
  BasicBlock *ContiguousDest = nullptr;
  BasicBlock *OtherDest = nullptr;
  if (!CasesA.empty() && CasesAreContiguous(CasesA)) {
    ContiguousCases = &CasesA;
    ContiguousDest = DestA;
    OtherDest = DestB;
  } else if (CasesAreContiguous(CasesB)) {
    ContiguousCases = &CasesB;
    ContiguousDest = DestB;
    OtherDest = DestA;
  } else
    return false;

  // Start building the compare and branch.

  Constant *Offset = ConstantExpr::getNeg(ContiguousCases->back());
  Constant *NumCases =
      ConstantInt::get(Offset->getType(), ContiguousCases->size());

  Value *Sub = SI->getCondition();
  if (!Offset->isNullValue())
    Sub = Builder.CreateAdd(Sub, Offset, Sub->getName() + ".off");

  Value *Cmp;
  // If NumCases overflowed, then all possible values jump to the successor.
  if (NumCases->isNullValue() && !ContiguousCases->empty())
    Cmp = ConstantInt::getTrue(SI->getContext());
  else
    Cmp = Builder.CreateICmpULT(Sub, NumCases, "switch");
  BranchInst *NewBI = Builder.CreateCondBr(Cmp, ContiguousDest, OtherDest);

  // Update weight for the newly-created conditional branch.
  if (HasBranchWeights(SI)) {
    SmallVector<uint64_t, 8> Weights;
    GetBranchWeights(SI, Weights);
    if (Weights.size() == 1 + SI->getNumCases()) {
      uint64_t TrueWeight = 0;
      uint64_t FalseWeight = 0;
      for (size_t I = 0, E = Weights.size(); I != E; ++I) {
        if (SI->getSuccessor(I) == ContiguousDest)
          TrueWeight += Weights[I];
        else
          FalseWeight += Weights[I];
      }
      while (TrueWeight > UINT32_MAX || FalseWeight > UINT32_MAX) {
        TrueWeight /= 2;
        FalseWeight /= 2;
      }
      setBranchWeights(NewBI, TrueWeight, FalseWeight);
    }
  }

  // Prune obsolete incoming values off the successors' PHI nodes.
  for (auto BBI = ContiguousDest->begin(); isa<PHINode>(BBI); ++BBI) {
    unsigned PreviousEdges = ContiguousCases->size();
    if (ContiguousDest == SI->getDefaultDest())
      ++PreviousEdges;
    for (unsigned I = 0, E = PreviousEdges - 1; I != E; ++I)
      cast<PHINode>(BBI)->removeIncomingValue(SI->getParent());
  }
  for (auto BBI = OtherDest->begin(); isa<PHINode>(BBI); ++BBI) {
    unsigned PreviousEdges = SI->getNumCases() - ContiguousCases->size();
    if (OtherDest == SI->getDefaultDest())
      ++PreviousEdges;
    for (unsigned I = 0, E = PreviousEdges - 1; I != E; ++I)
      cast<PHINode>(BBI)->removeIncomingValue(SI->getParent());
  }

  // Clean up the default block - it may have phis or other instructions before
  // the unreachable terminator.
  if (!HasDefault)
    createUnreachableSwitchDefault(SI, DTU);

  auto *UnreachableDefault = SI->getDefaultDest();

  // Drop the switch.
  SI->eraseFromParent();

  if (!HasDefault && DTU)
    DTU->applyUpdates({{DominatorTree::Delete, BB, UnreachableDefault}});

  return true;
}

/// Compute masked bits for the condition of a switch
/// and use it to remove dead cases.
static bool eliminateDeadSwitchCases(SwitchInst *SI, DomTreeUpdater *DTU,
                                     AssumptionCache *AC,
                                     const DataLayout &DL) {
  Value *Cond = SI->getCondition();
  unsigned Bits = Cond->getType()->getIntegerBitWidth();
  KnownBits Known = computeKnownBits(Cond, DL, 0, AC, SI);

  // We can also eliminate cases by determining that their values are outside of
  // the limited range of the condition based on how many significant (non-sign)
  // bits are in the condition value.
  unsigned ExtraSignBits = ComputeNumSignBits(Cond, DL, 0, AC, SI) - 1;
  unsigned MaxSignificantBitsInCond = Bits - ExtraSignBits;

  auto Range = computeConstantRange(Cond, true, AC); // INTEL
  // Gather dead cases.
  SmallVector<ConstantInt *, 8> DeadCases;
  SmallDenseMap<BasicBlock *, int, 8> NumPerSuccessorCases;
  for (auto &Case : SI->cases()) {
    auto *Successor = Case.getCaseSuccessor();
    if (DTU)
      ++NumPerSuccessorCases[Successor];
    const APInt &CaseVal = Case.getCaseValue()->getValue();
    if (Known.Zero.intersects(CaseVal) || !Known.One.isSubsetOf(CaseVal) ||
        (CaseVal.getMinSignedBits() > MaxSignificantBitsInCond) || // INTEL
        !Range.contains(CaseVal)) { // INTEL
      DeadCases.push_back(Case.getCaseValue());
      if (DTU)
        --NumPerSuccessorCases[Successor];
      LLVM_DEBUG(dbgs() << "SimplifyCFG: switch case " << CaseVal
                        << " is dead.\n");
    }
  }

  // If we can prove that the cases must cover all possible values, the
  // default destination becomes dead and we can remove it.  If we know some
  // of the bits in the value, we can use that to more precisely compute the
  // number of possible unique case values.
  bool HasDefault =
      !isa<UnreachableInst>(SI->getDefaultDest()->getFirstNonPHIOrDbg());
  const unsigned NumUnknownBits =
      Bits - (Known.Zero | Known.One).countPopulation();
  assert(NumUnknownBits <= Bits);
  if (HasDefault && DeadCases.empty() &&
      NumUnknownBits < 64 /* avoid overflow */ &&
      SI->getNumCases() == (1ULL << NumUnknownBits)) {
    createUnreachableSwitchDefault(SI, DTU);
    return true;
  }

  if (DeadCases.empty())
    return false;

  SwitchInstProfUpdateWrapper SIW(*SI);
  for (ConstantInt *DeadCase : DeadCases) {
    SwitchInst::CaseIt CaseI = SI->findCaseValue(DeadCase);
    assert(CaseI != SI->case_default() &&
           "Case was not found. Probably mistake in DeadCases forming.");
    // Prune unused values from PHI nodes.
    CaseI->getCaseSuccessor()->removePredecessor(SI->getParent());
    SIW.removeCase(CaseI);
  }

  if (DTU) {
    std::vector<DominatorTree::UpdateType> Updates;
    for (const std::pair<BasicBlock *, int> &I : NumPerSuccessorCases)
      if (I.second == 0)
        Updates.push_back({DominatorTree::Delete, SI->getParent(), I.first});
    DTU->applyUpdates(Updates);
  }

  return true;
}

/// If BB would be eligible for simplification by
/// TryToSimplifyUncondBranchFromEmptyBlock (i.e. it is empty and terminated
/// by an unconditional branch), look at the phi node for BB in the successor
/// block and see if the incoming value is equal to CaseValue. If so, return
/// the phi node, and set PhiIndex to BB's index in the phi node.
static PHINode *FindPHIForConditionForwarding(ConstantInt *CaseValue,
                                              BasicBlock *BB, int *PhiIndex) {
  if (BB->getFirstNonPHIOrDbg() != BB->getTerminator())
    return nullptr; // BB must be empty to be a candidate for simplification.
  if (!BB->getSinglePredecessor())
    return nullptr; // BB must be dominated by the switch.

  BranchInst *Branch = dyn_cast<BranchInst>(BB->getTerminator());
  if (!Branch || !Branch->isUnconditional())
    return nullptr; // Terminator must be unconditional branch.

  BasicBlock *Succ = Branch->getSuccessor(0);

  for (PHINode &PHI : Succ->phis()) {
    int Idx = PHI.getBasicBlockIndex(BB);
    assert(Idx >= 0 && "PHI has no entry for predecessor?");

    Value *InValue = PHI.getIncomingValue(Idx);
    if (InValue != CaseValue)
      continue;

    *PhiIndex = Idx;
    return &PHI;
  }

  return nullptr;
}

/// Try to forward the condition of a switch instruction to a phi node
/// dominated by the switch, if that would mean that some of the destination
/// blocks of the switch can be folded away. Return true if a change is made.
static bool ForwardSwitchConditionToPHI(SwitchInst *SI) {
  using ForwardingNodesMap = DenseMap<PHINode *, SmallVector<int, 4>>;

  ForwardingNodesMap ForwardingNodes;
  BasicBlock *SwitchBlock = SI->getParent();
  bool Changed = false;
  for (auto &Case : SI->cases()) {
    ConstantInt *CaseValue = Case.getCaseValue();
    BasicBlock *CaseDest = Case.getCaseSuccessor();

    // Replace phi operands in successor blocks that are using the constant case
    // value rather than the switch condition variable:
    //   switchbb:
    //   switch i32 %x, label %default [
    //     i32 17, label %succ
    //   ...
    //   succ:
    //     %r = phi i32 ... [ 17, %switchbb ] ...
    // -->
    //     %r = phi i32 ... [ %x, %switchbb ] ...

    for (PHINode &Phi : CaseDest->phis()) {
      // This only works if there is exactly 1 incoming edge from the switch to
      // a phi. If there is >1, that means multiple cases of the switch map to 1
      // value in the phi, and that phi value is not the switch condition. Thus,
      // this transform would not make sense (the phi would be invalid because
      // a phi can't have different incoming values from the same block).
      int SwitchBBIdx = Phi.getBasicBlockIndex(SwitchBlock);
      if (Phi.getIncomingValue(SwitchBBIdx) == CaseValue &&
          count(Phi.blocks(), SwitchBlock) == 1) {
        Phi.setIncomingValue(SwitchBBIdx, SI->getCondition());
        Changed = true;
      }
    }

    // Collect phi nodes that are indirectly using this switch's case constants.
    int PhiIdx;
    if (auto *Phi = FindPHIForConditionForwarding(CaseValue, CaseDest, &PhiIdx))
      ForwardingNodes[Phi].push_back(PhiIdx);
  }

  for (auto &ForwardingNode : ForwardingNodes) {
    PHINode *Phi = ForwardingNode.first;
    SmallVectorImpl<int> &Indexes = ForwardingNode.second;
    if (Indexes.size() < 2)
      continue;

    for (int Index : Indexes)
      Phi->setIncomingValue(Index, SI->getCondition());
    Changed = true;
  }

  return Changed;
}

/// Return true if the backend will be able to handle
/// initializing an array of constants like C.
static bool ValidLookupTableConstant(Constant *C, const TargetTransformInfo &TTI) {
  if (C->isThreadDependent())
    return false;
  if (C->isDLLImportDependent())
    return false;

  if (!isa<ConstantFP>(C) && !isa<ConstantInt>(C) &&
      !isa<ConstantPointerNull>(C) && !isa<GlobalValue>(C) &&
      !isa<UndefValue>(C) && !isa<ConstantExpr>(C))
    return false;

  if (ConstantExpr *CE = dyn_cast<ConstantExpr>(C)) {
    if (!CE->isGEPWithNoNotionalOverIndexing())
      return false;
    if (!ValidLookupTableConstant(CE->getOperand(0), TTI))
      return false;
  }

  if (!TTI.shouldBuildLookupTablesForConstant(C))
    return false;

  return true;
}

/// If V is a Constant, return it. Otherwise, try to look up
/// its constant value in ConstantPool, returning 0 if it's not there.
static Constant *
LookupConstant(Value *V,
               const SmallDenseMap<Value *, Constant *> &ConstantPool) {
  if (Constant *C = dyn_cast<Constant>(V))
    return C;
  return ConstantPool.lookup(V);
}

/// Try to fold instruction I into a constant. This works for
/// simple instructions such as binary operations where both operands are
/// constant or can be replaced by constants from the ConstantPool. Returns the
/// resulting constant on success, 0 otherwise.
static Constant *
ConstantFold(Instruction *I, const DataLayout &DL,
             const SmallDenseMap<Value *, Constant *> &ConstantPool) {
  if (SelectInst *Select = dyn_cast<SelectInst>(I)) {
    Constant *A = LookupConstant(Select->getCondition(), ConstantPool);
    if (!A)
      return nullptr;
    if (A->isAllOnesValue())
      return LookupConstant(Select->getTrueValue(), ConstantPool);
    if (A->isNullValue())
      return LookupConstant(Select->getFalseValue(), ConstantPool);
    return nullptr;
  }

  SmallVector<Constant *, 4> COps;
  for (unsigned N = 0, E = I->getNumOperands(); N != E; ++N) {
    if (Constant *A = LookupConstant(I->getOperand(N), ConstantPool))
      COps.push_back(A);
    else
      return nullptr;
  }

  if (CmpInst *Cmp = dyn_cast<CmpInst>(I)) {
    return ConstantFoldCompareInstOperands(Cmp->getPredicate(), COps[0],
                                           COps[1], DL);
  }

  return ConstantFoldInstOperands(I, COps, DL);
}

/// Try to determine the resulting constant values in phi nodes
/// at the common destination basic block, *CommonDest, for one of the case
/// destionations CaseDest corresponding to value CaseVal (0 for the default
/// case), of a switch instruction SI.
static bool
GetCaseResults(SwitchInst *SI, ConstantInt *CaseVal, BasicBlock *CaseDest,
               BasicBlock **CommonDest,
               SmallVectorImpl<std::pair<PHINode *, Constant *>> &Res,
               const DataLayout &DL, const TargetTransformInfo &TTI) {
  // The block from which we enter the common destination.
  BasicBlock *Pred = SI->getParent();

  // If CaseDest is empty except for some side-effect free instructions through
  // which we can constant-propagate the CaseVal, continue to its successor.
  SmallDenseMap<Value *, Constant *> ConstantPool;
  ConstantPool.insert(std::make_pair(SI->getCondition(), CaseVal));
  for (Instruction &I :CaseDest->instructionsWithoutDebug()) {
    if (I.isTerminator()) {
      // If the terminator is a simple branch, continue to the next block.
      if (I.getNumSuccessors() != 1 || I.isExceptionalTerminator())
        return false;
      Pred = CaseDest;
      CaseDest = I.getSuccessor(0);
    } else if (Constant *C = ConstantFold(&I, DL, ConstantPool)) {
      // Instruction is side-effect free and constant.

      // If the instruction has uses outside this block or a phi node slot for
      // the block, it is not safe to bypass the instruction since it would then
      // no longer dominate all its uses.
      for (auto &Use : I.uses()) {
        User *User = Use.getUser();
        if (Instruction *I = dyn_cast<Instruction>(User))
          if (I->getParent() == CaseDest)
            continue;
        if (PHINode *Phi = dyn_cast<PHINode>(User))
          if (Phi->getIncomingBlock(Use) == CaseDest)
            continue;
        return false;
      }

      ConstantPool.insert(std::make_pair(&I, C));
    } else {
      break;
    }
  }

  // If we did not have a CommonDest before, use the current one.
  if (!*CommonDest)
    *CommonDest = CaseDest;
  // If the destination isn't the common one, abort.
  if (CaseDest != *CommonDest)
    return false;

  // Get the values for this case from phi nodes in the destination block.
  for (PHINode &PHI : (*CommonDest)->phis()) {
    int Idx = PHI.getBasicBlockIndex(Pred);
    if (Idx == -1)
      continue;

    Constant *ConstVal =
        LookupConstant(PHI.getIncomingValue(Idx), ConstantPool);
    if (!ConstVal)
      return false;

    // Be conservative about which kinds of constants we support.
    if (!ValidLookupTableConstant(ConstVal, TTI))
      return false;

    Res.push_back(std::make_pair(&PHI, ConstVal));
  }

  return Res.size() > 0;
}

#if INTEL_CUSTOMIZATION
/// Try to determine the resulting values in PHI nodes in the common destination
/// basic block, *CommonDest, for one of the case destinations CaseDest.
static bool
GetCaseResultPHIValues(SwitchInst *SI, BasicBlock *CaseDest,
                       BasicBlock **CommonDest,
                       SmallVectorImpl<std::pair<PHINode *, Value *>> &Res) {
  // The block from which we enter the common destination.
  BasicBlock *Pred = SI->getParent();
 
  // If CaseDest has PHI node, then it is the common destination block. 
  // Otherwise, if CaseDest has an unconditional branch and no other 
  // meaningful instructions, then its successor should be the common 
  // destination block.
  for (BasicBlock::iterator I = CaseDest->begin(), E = CaseDest->end();
                            I != E; ++I) {
    if (I->isTerminator()) {
      if (I->getNumSuccessors() != 1)
        return false;
      Pred = CaseDest;
      CaseDest = I->getSuccessor(0);
    } else if (isa<DbgInfoIntrinsic>(I)) {
      // Skip debug intrinsic.
      continue;
    } else if (isa<PHINode>(I)) {
      break;
    } else {
      return false;
    }
  }

  if (!*CommonDest)
    *CommonDest = CaseDest;
  
  // If this case's destination block doesn't match the given common
  // destination block, we don't need to get its results.
  if (*CommonDest != CaseDest)
    return false;

  // Collect case results from phi nodes in the common destination block.
  BasicBlock::iterator I = CaseDest->begin();
  while (PHINode *PHI = dyn_cast<PHINode>(I)) {
    int Idx = PHI->getBasicBlockIndex(Pred);
    assert(Idx != -1 && "Wrong predecessor");

    Res.push_back(std::make_pair(PHI, PHI->getIncomingValue(Idx)));
    ++I;
  }
  
  return true;
}
#endif // INTEL_CUSTOMIZATION

// Helper function used to add CaseVal to the list of cases that generate
// Result. Returns the updated number of cases that generate this result.
static uintptr_t MapCaseToResult(ConstantInt *CaseVal,
                                 SwitchCaseResultVectorTy &UniqueResults,
                                 Constant *Result) {
  for (auto &I : UniqueResults) {
    if (I.first == Result) {
      I.second.push_back(CaseVal);
      return I.second.size();
    }
  }
  UniqueResults.push_back(
      std::make_pair(Result, SmallVector<ConstantInt *, 4>(1, CaseVal)));
  return 1;
}

// Helper function that initializes a map containing
// results for the PHI node of the common destination block for a switch
// instruction. Returns false if multiple PHI nodes have been found or if
// there is not a common destination block for the switch.
static bool
InitializeUniqueCases(SwitchInst *SI, PHINode *&PHI, BasicBlock *&CommonDest,
                      SwitchCaseResultVectorTy &UniqueResults,
                      Constant *&DefaultResult, const DataLayout &DL,
                      const TargetTransformInfo &TTI,
                      uintptr_t MaxUniqueResults, uintptr_t MaxCasesPerResult) {
  for (auto &I : SI->cases()) {
    ConstantInt *CaseVal = I.getCaseValue();

    // Resulting value at phi nodes for this case value.
    SwitchCaseResultsTy Results;
    if (!GetCaseResults(SI, CaseVal, I.getCaseSuccessor(), &CommonDest, Results,
                        DL, TTI))
      return false;

    // Only one value per case is permitted.
    if (Results.size() > 1)
      return false;

    // Add the case->result mapping to UniqueResults.
    const uintptr_t NumCasesForResult =
        MapCaseToResult(CaseVal, UniqueResults, Results.begin()->second);

    // Early out if there are too many cases for this result.
    if (NumCasesForResult > MaxCasesPerResult)
      return false;

    // Early out if there are too many unique results.
    if (UniqueResults.size() > MaxUniqueResults)
      return false;

    // Check the PHI consistency.
    if (!PHI)
      PHI = Results[0].first;
    else if (PHI != Results[0].first)
      return false;
  }
  // Find the default result value.
  SmallVector<std::pair<PHINode *, Constant *>, 1> DefaultResults;
  BasicBlock *DefaultDest = SI->getDefaultDest();
  GetCaseResults(SI, nullptr, SI->getDefaultDest(), &CommonDest, DefaultResults,
                 DL, TTI);
  // If the default value is not found abort unless the default destination
  // is unreachable.
  DefaultResult =
      DefaultResults.size() == 1 ? DefaultResults.begin()->second : nullptr;
  if ((!DefaultResult &&
       !isa<UnreachableInst>(DefaultDest->getFirstNonPHIOrDbg())))
    return false;

  return true;
}

// Helper function that checks if it is possible to transform a switch with only
// two cases (or two cases + default) that produces a result into a select.
// Example:
// switch (a) {
//   case 10:                %0 = icmp eq i32 %a, 10
//     return 10;            %1 = select i1 %0, i32 10, i32 4
//   case 20:        ---->   %2 = icmp eq i32 %a, 20
//     return 2;             %3 = select i1 %2, i32 2, i32 %1
//   default:
//     return 4;
// }
static Value *ConvertTwoCaseSwitch(const SwitchCaseResultVectorTy &ResultVector,
                                   Constant *DefaultResult, Value *Condition,
                                   IRBuilder<> &Builder) {
  // If we are selecting between only two cases transform into a simple
  // select or a two-way select if default is possible.
  if (ResultVector.size() == 2 && ResultVector[0].second.size() == 1 &&
      ResultVector[1].second.size() == 1) {
    ConstantInt *const FirstCase = ResultVector[0].second[0];
    ConstantInt *const SecondCase = ResultVector[1].second[0];

    bool DefaultCanTrigger = DefaultResult;
    Value *SelectValue = ResultVector[1].first;
    if (DefaultCanTrigger) {
      Value *const ValueCompare =
          Builder.CreateICmpEQ(Condition, SecondCase, "switch.selectcmp");
      SelectValue = Builder.CreateSelect(ValueCompare, ResultVector[1].first,
                                         DefaultResult, "switch.select");
    }
    Value *const ValueCompare =
        Builder.CreateICmpEQ(Condition, FirstCase, "switch.selectcmp");
    return Builder.CreateSelect(ValueCompare, ResultVector[0].first,
                                SelectValue, "switch.select");
  }

  // Handle the degenerate case where two cases have the same value.
  if (ResultVector.size() == 1 && ResultVector[0].second.size() == 2 &&
      DefaultResult) {
    Value *Cmp1 = Builder.CreateICmpEQ(
        Condition, ResultVector[0].second[0], "switch.selectcmp.case1");
    Value *Cmp2 = Builder.CreateICmpEQ(
        Condition, ResultVector[0].second[1], "switch.selectcmp.case2");
    Value *Cmp = Builder.CreateOr(Cmp1, Cmp2, "switch.selectcmp");
    return Builder.CreateSelect(Cmp, ResultVector[0].first, DefaultResult);
  }

  return nullptr;
}

// Helper function to cleanup a switch instruction that has been converted into
// a select, fixing up PHI nodes and basic blocks.
static void RemoveSwitchAfterSelectConversion(SwitchInst *SI, PHINode *PHI,
                                              Value *SelectValue,
                                              IRBuilder<> &Builder,
                                              DomTreeUpdater *DTU) {
  std::vector<DominatorTree::UpdateType> Updates;

  BasicBlock *SelectBB = SI->getParent();
  BasicBlock *DestBB = PHI->getParent();

  if (DTU && !is_contained(predecessors(DestBB), SelectBB))
    Updates.push_back({DominatorTree::Insert, SelectBB, DestBB});
  Builder.CreateBr(DestBB);

  // Remove the switch.

  while (PHI->getBasicBlockIndex(SelectBB) >= 0)
    PHI->removeIncomingValue(SelectBB);
  PHI->addIncoming(SelectValue, SelectBB);

  SmallPtrSet<BasicBlock *, 4> RemovedSuccessors;
  for (unsigned i = 0, e = SI->getNumSuccessors(); i < e; ++i) {
    BasicBlock *Succ = SI->getSuccessor(i);

    if (Succ == DestBB)
      continue;
    Succ->removePredecessor(SelectBB);
    if (DTU && RemovedSuccessors.insert(Succ).second)
      Updates.push_back({DominatorTree::Delete, SelectBB, Succ});
  }
  SI->eraseFromParent();
  if (DTU)
    DTU->applyUpdates(Updates);
}

/// If the switch is only used to initialize one or more
/// phi nodes in a common successor block with only two different
/// constant values, replace the switch with select.
static bool switchToSelect(SwitchInst *SI, IRBuilder<> &Builder,
                           DomTreeUpdater *DTU, const DataLayout &DL,
                           const TargetTransformInfo &TTI) {
  Value *const Cond = SI->getCondition();
  PHINode *PHI = nullptr;
  BasicBlock *CommonDest = nullptr;
  Constant *DefaultResult;
  SwitchCaseResultVectorTy UniqueResults;
  // Collect all the cases that will deliver the same value from the switch.
  if (!InitializeUniqueCases(SI, PHI, CommonDest, UniqueResults, DefaultResult,
                             DL, TTI, /*MaxUniqueResults*/2,
                             /*MaxCasesPerResult*/2))
    return false;
  assert(PHI != nullptr && "PHI for value select not found");

  Builder.SetInsertPoint(SI);
  Value *SelectValue =
      ConvertTwoCaseSwitch(UniqueResults, DefaultResult, Cond, Builder);
  if (SelectValue) {
    RemoveSwitchAfterSelectConversion(SI, PHI, SelectValue, Builder, DTU);
    return true;
  }
  // The switch couldn't be converted into a select.
  return false;
}

#if INTEL_CUSTOMIZATION
/// Try to remove cases that have same results as the default case in the
/// PHI nodes at the common destination basic block.
static bool EliminateRedundantCases(SwitchInst *SI, DomTreeUpdater *DTU) {
  bool Modified = false;

  // Remove cases that have the same successor as the default case.
  for (auto C = SI->case_end(), E = SI->case_begin(); C != E;) {
    --C;
    if (C->getCaseSuccessor() == SI->getDefaultDest()) {
      C->getCaseSuccessor()->removePredecessor(SI->getParent());
      SI->removeCase(C);
      Modified = true;
    }
  }

  SmallVector<std::pair<PHINode *, Value *>, 4> DefaultResults;
  BasicBlock *DefaultDest = nullptr;

  // Try to get PHI node results for the default case. If this fails, then stop 
  // this optimization.
  if (!GetCaseResultPHIValues(SI, SI->getDefaultDest(), &DefaultDest,
                              DefaultResults))
    return false;
  
  SmallVector<std::pair<PHINode *, Value *>, 4> CaseResults;
  SmallVector<SwitchInst::CaseIt, 2> CasesToBeRemoved;

  // Loop through all cases, trying to get PHI node results for each case. If
  // this case goes to the same destination block and generates same values
  // as the default case, then it's safe to remove this case.
  for (auto C = SI->case_begin(), E = SI->case_end(); C != E; ++C) {
    CaseResults.clear();
    if (!GetCaseResultPHIValues(SI, C->getCaseSuccessor(), &DefaultDest, 
                                CaseResults)) 
      continue;
   
    // Check if this case has the same number of results as the default case.
    if (CaseResults.size() != DefaultResults.size()) 
      continue;

    bool Match = true;
    auto CaseResIt = CaseResults.begin(), CaseResEnd = CaseResults.end();
    auto DefaultResIt = DefaultResults.begin();
    while (CaseResIt != CaseResEnd) {
      // Compare the result values.
      if (CaseResIt->first != DefaultResIt->first || 
          CaseResIt->second != DefaultResIt->second) {
        Match = false;
        break;
      }
      ++CaseResIt;
      ++DefaultResIt;
    }
  
    // This case is redundant.
    if (Match) 
      CasesToBeRemoved.push_back(C);
  }

  // If there is profile data on the switch instruction, collect
  // a mapping of the case constant to the branch weight so that the
  // profile weights can be reconstructed. We need this mapping because the
  // update to the switch instruction may reorder the case value list, so we
  // cannot just modify the branch weight list to drop entries from the indices
  // of the cases being removed.
  DenseMap<ConstantInt *, uint64_t> OrigValueToWeight;
  uint64_t DefaultExecWeight = 0;
  bool ProfileUpdateNeeded = false;
  if (!CasesToBeRemoved.empty() && HasBranchWeights(SI)) {
    SmallVector<uint64_t, 8> Weights;
    GetBranchWeights(SI, Weights);

    // Make sure there is a weight for each case. The IR verifier should
    // report the module as broken, if this is not true.
    if (Weights.size() == 1 + SI->getNumCases()) {
      ProfileUpdateNeeded = true;
      DefaultExecWeight = Weights[0];
      uint32_t Idx = 1;
      for (auto C = SI->case_begin(), E = SI->case_end(); C != E; ++C)
        OrigValueToWeight.insert({ C->getCaseValue(), Weights[Idx++] });
    }
  }

  // Remove all redundant cases.
  std::vector<DominatorTree::UpdateType> Updates;
  for (auto C = CasesToBeRemoved.rbegin(), E = CasesToBeRemoved.rend(); C != E;
       ++C) {
    if (ProfileUpdateNeeded) {
      auto Weight = OrigValueToWeight[(*C)->getCaseValue()];
      DefaultExecWeight += Weight;
    }

    auto *SwitchBlock = SI->getParent();
    auto *CaseBlock = (*C)->getCaseSuccessor();
    CaseBlock->removePredecessor(SwitchBlock);
    Updates.push_back({DominatorTree::Delete, SwitchBlock, CaseBlock});
    SI->removeCase(*C);
    Modified = true;
  }

  if (DTU && Modified)
    DTU->applyUpdatesPermissive(Updates);

  if (ProfileUpdateNeeded) {
    // Construct a new vector of profile counts for the cases that remain, in
    // the order the case constants now exist in the switch instruction.
    //
    // Note, the profile metadata uses 32 bit values, however the
    // GetBranchWeights() routine extracts them as 64-bit values. If the default
    // execution count value has exceeded to max for a 32-bit, we need to
    // normalize the values.
    SmallVector<uint32_t, 8> NewWeights;
    uint64_t NormalizationValue =
        DefaultExecWeight <= std::numeric_limits<uint32_t>::max()
            ? 1
            : DefaultExecWeight / std::numeric_limits<uint32_t>::max() + 1;

    NewWeights.push_back(DefaultExecWeight / NormalizationValue);
    for (auto C = SI->case_begin(), E = SI->case_end(); C != E; ++C) {
      auto Weight = OrigValueToWeight[C->getCaseValue()] / NormalizationValue;
      NewWeights.push_back(Weight);
    }

    setBranchWeights(SI, NewWeights);
  }

  return Modified;
}
#endif // INTEL_CUSTOMIZATION

namespace {

/// This class represents a lookup table that can be used to replace a switch.
class SwitchLookupTable {
public:
  /// Create a lookup table to use as a switch replacement with the contents
  /// of Values, using DefaultValue to fill any holes in the table.
  SwitchLookupTable(
      Module &M, uint64_t TableSize, ConstantInt *Offset,
      const SmallVectorImpl<std::pair<ConstantInt *, Constant *>> &Values,
      Constant *DefaultValue, const DataLayout &DL, const StringRef &FuncName);

  /// Build instructions with Builder to retrieve the value at
  /// the position given by Index in the lookup table.
  Value *BuildLookup(Value *Index, IRBuilder<> &Builder);

  /// Return true if a table with TableSize elements of
  /// type ElementType would fit in a target-legal register.
  static bool WouldFitInRegister(const DataLayout &DL, uint64_t TableSize,
                                 Type *ElementType);

private:
  // Depending on the contents of the table, it can be represented in
  // different ways.
  enum {
    // For tables where each element contains the same value, we just have to
    // store that single value and return it for each lookup.
    SingleValueKind,

    // For tables where there is a linear relationship between table index
    // and values. We calculate the result with a simple multiplication
    // and addition instead of a table lookup.
    LinearMapKind,

    // For small tables with integer elements, we can pack them into a bitmap
    // that fits into a target-legal register. Values are retrieved by
    // shift and mask operations.
    BitMapKind,

    // The table is stored as an array of values. Values are retrieved by load
    // instructions from the table.
    ArrayKind
  } Kind;

  // For SingleValueKind, this is the single value.
  Constant *SingleValue = nullptr;

  // For BitMapKind, this is the bitmap.
  ConstantInt *BitMap = nullptr;
  IntegerType *BitMapElementTy = nullptr;

  // For LinearMapKind, these are the constants used to derive the value.
  ConstantInt *LinearOffset = nullptr;
  ConstantInt *LinearMultiplier = nullptr;

  // For ArrayKind, this is the array.
  GlobalVariable *Array = nullptr;
};

} // end anonymous namespace

SwitchLookupTable::SwitchLookupTable(
    Module &M, uint64_t TableSize, ConstantInt *Offset,
    const SmallVectorImpl<std::pair<ConstantInt *, Constant *>> &Values,
    Constant *DefaultValue, const DataLayout &DL, const StringRef &FuncName) {
  assert(Values.size() && "Can't build lookup table without values!");
  assert(TableSize >= Values.size() && "Can't fit values in table!");

  // If all values in the table are equal, this is that value.
  SingleValue = Values.begin()->second;

  Type *ValueType = Values.begin()->second->getType();

  // Build up the table contents.
  SmallVector<Constant *, 64> TableContents(TableSize);
  for (size_t I = 0, E = Values.size(); I != E; ++I) {
    ConstantInt *CaseVal = Values[I].first;
    Constant *CaseRes = Values[I].second;
    assert(CaseRes->getType() == ValueType);

    uint64_t Idx = (CaseVal->getValue() - Offset->getValue()).getLimitedValue();
    TableContents[Idx] = CaseRes;

    if (CaseRes != SingleValue)
      SingleValue = nullptr;
  }

  // Fill in any holes in the table with the default result.
  if (Values.size() < TableSize) {
    assert(DefaultValue &&
           "Need a default value to fill the lookup table holes.");
    assert(DefaultValue->getType() == ValueType);
    for (uint64_t I = 0; I < TableSize; ++I) {
      if (!TableContents[I])
        TableContents[I] = DefaultValue;
    }

    if (DefaultValue != SingleValue)
      SingleValue = nullptr;
  }

  // If each element in the table contains the same value, we only need to store
  // that single value.
  if (SingleValue) {
    Kind = SingleValueKind;
    return;
  }

  // Check if we can derive the value with a linear transformation from the
  // table index.
  if (isa<IntegerType>(ValueType)) {
    bool LinearMappingPossible = true;
    APInt PrevVal;
    APInt DistToPrev;
    assert(TableSize >= 2 && "Should be a SingleValue table.");
    // Check if there is the same distance between two consecutive values.
    for (uint64_t I = 0; I < TableSize; ++I) {
      ConstantInt *ConstVal = dyn_cast<ConstantInt>(TableContents[I]);
      if (!ConstVal) {
        // This is an undef. We could deal with it, but undefs in lookup tables
        // are very seldom. It's probably not worth the additional complexity.
        LinearMappingPossible = false;
        break;
      }
      const APInt &Val = ConstVal->getValue();
      if (I != 0) {
        APInt Dist = Val - PrevVal;
        if (I == 1) {
          DistToPrev = Dist;
        } else if (Dist != DistToPrev) {
          LinearMappingPossible = false;
          break;
        }
      }
      PrevVal = Val;
    }
    if (LinearMappingPossible) {
      LinearOffset = cast<ConstantInt>(TableContents[0]);
      LinearMultiplier = ConstantInt::get(M.getContext(), DistToPrev);
      Kind = LinearMapKind;
      ++NumLinearMaps;
      return;
    }
  }

  // If the type is integer and the table fits in a register, build a bitmap.
  if (WouldFitInRegister(DL, TableSize, ValueType)) {
    IntegerType *IT = cast<IntegerType>(ValueType);
    APInt TableInt(TableSize * IT->getBitWidth(), 0);
    for (uint64_t I = TableSize; I > 0; --I) {
      TableInt <<= IT->getBitWidth();
      // Insert values into the bitmap. Undef values are set to zero.
      if (!isa<UndefValue>(TableContents[I - 1])) {
        ConstantInt *Val = cast<ConstantInt>(TableContents[I - 1]);
        TableInt |= Val->getValue().zext(TableInt.getBitWidth());
      }
    }
    BitMap = ConstantInt::get(M.getContext(), TableInt);
    BitMapElementTy = IT;
    Kind = BitMapKind;
    ++NumBitMaps;
    return;
  }

  // Store the table in an array.
  ArrayType *ArrayTy = ArrayType::get(ValueType, TableSize);
  Constant *Initializer = ConstantArray::get(ArrayTy, TableContents);

  Array = new GlobalVariable(M, ArrayTy, /*isConstant=*/true,
                             GlobalVariable::PrivateLinkage, Initializer,
                             "switch.table." + FuncName);
  Array->setUnnamedAddr(GlobalValue::UnnamedAddr::Global);
  // Set the alignment to that of an array items. We will be only loading one
  // value out of it.
  Array->setAlignment(Align(DL.getPrefTypeAlignment(ValueType)));
  Kind = ArrayKind;
}

Value *SwitchLookupTable::BuildLookup(Value *Index, IRBuilder<> &Builder) {
  switch (Kind) {
  case SingleValueKind:
    return SingleValue;
  case LinearMapKind: {
    // Derive the result value from the input value.
    Value *Result = Builder.CreateIntCast(Index, LinearMultiplier->getType(),
                                          false, "switch.idx.cast");
    if (!LinearMultiplier->isOne())
      Result = Builder.CreateMul(Result, LinearMultiplier, "switch.idx.mult");
    if (!LinearOffset->isZero())
      Result = Builder.CreateAdd(Result, LinearOffset, "switch.offset");
    return Result;
  }
  case BitMapKind: {
    // Type of the bitmap (e.g. i59).
    IntegerType *MapTy = BitMap->getType();

    // Cast Index to the same type as the bitmap.
    // Note: The Index is <= the number of elements in the table, so
    // truncating it to the width of the bitmask is safe.
    Value *ShiftAmt = Builder.CreateZExtOrTrunc(Index, MapTy, "switch.cast");

    // Multiply the shift amount by the element width.
    ShiftAmt = Builder.CreateMul(
        ShiftAmt, ConstantInt::get(MapTy, BitMapElementTy->getBitWidth()),
        "switch.shiftamt");

    // Shift down.
    Value *DownShifted =
        Builder.CreateLShr(BitMap, ShiftAmt, "switch.downshift");
    // Mask off.
    return Builder.CreateTrunc(DownShifted, BitMapElementTy, "switch.masked");
  }
  case ArrayKind: {
    // Make sure the table index will not overflow when treated as signed.
    IntegerType *IT = cast<IntegerType>(Index->getType());
    uint64_t TableSize =
        Array->getInitializer()->getType()->getArrayNumElements();
    if (TableSize > (1ULL << (IT->getBitWidth() - 1)))
      Index = Builder.CreateZExt(
          Index, IntegerType::get(IT->getContext(), IT->getBitWidth() + 1),
          "switch.tableidx.zext");

    Value *GEPIndices[] = {Builder.getInt32(0), Index};
    Value *GEP = Builder.CreateInBoundsGEP(Array->getValueType(), Array,
                                           GEPIndices, "switch.gep");
    return Builder.CreateLoad(
        cast<ArrayType>(Array->getValueType())->getElementType(), GEP,
        "switch.load");
  }
  }
  llvm_unreachable("Unknown lookup table kind!");
}

bool SwitchLookupTable::WouldFitInRegister(const DataLayout &DL,
                                           uint64_t TableSize,
                                           Type *ElementType) {
  auto *IT = dyn_cast<IntegerType>(ElementType);
  if (!IT)
    return false;
  // FIXME: If the type is wider than it needs to be, e.g. i8 but all values
  // are <= 15, we could try to narrow the type.

  // Avoid overflow, fitsInLegalInteger uses unsigned int for the width.
  if (TableSize >= UINT_MAX / IT->getBitWidth())
    return false;
  return DL.fitsInLegalInteger(TableSize * IT->getBitWidth());
}

/// Determine whether a lookup table should be built for this switch, based on
/// the number of cases, size of the table, and the types of the results.
static bool
ShouldBuildLookupTable(SwitchInst *SI, uint64_t TableSize,
                       const TargetTransformInfo &TTI, const DataLayout &DL,
                       const SmallDenseMap<PHINode *, Type *> &ResultTypes) {
  if (SI->getNumCases() > TableSize || TableSize >= UINT64_MAX / 10)
    return false; // TableSize overflowed, or mul below might overflow.

  bool AllTablesFitInRegister = true;
  bool HasIllegalType = false;
  for (const auto &I : ResultTypes) {
    Type *Ty = I.second;

    // Saturate this flag to true.
    HasIllegalType = HasIllegalType || !TTI.isTypeLegal(Ty);

    // Saturate this flag to false.
    AllTablesFitInRegister =
        AllTablesFitInRegister &&
        SwitchLookupTable::WouldFitInRegister(DL, TableSize, Ty);

    // If both flags saturate, we're done. NOTE: This *only* works with
    // saturating flags, and all flags have to saturate first due to the
    // non-deterministic behavior of iterating over a dense map.
    if (HasIllegalType && !AllTablesFitInRegister)
      break;
  }

  // If each table would fit in a register, we should build it anyway.
  if (AllTablesFitInRegister)
    return true;

  // Don't build a table that doesn't fit in-register if it has illegal types.
  if (HasIllegalType)
    return false;

  // The table density should be at least 40%. This is the same criterion as for
  // jump tables, see SelectionDAGBuilder::handleJTSwitchCase.
  // FIXME: Find the best cut-off.
  return SI->getNumCases() * 10 >= TableSize * 4;
}

/// Try to reuse the switch table index compare. Following pattern:
/// \code
///     if (idx < tablesize)
///        r = table[idx]; // table does not contain default_value
///     else
///        r = default_value;
///     if (r != default_value)
///        ...
/// \endcode
/// Is optimized to:
/// \code
///     cond = idx < tablesize;
///     if (cond)
///        r = table[idx];
///     else
///        r = default_value;
///     if (cond)
///        ...
/// \endcode
/// Jump threading will then eliminate the second if(cond).
static void reuseTableCompare(
    User *PhiUser, BasicBlock *PhiBlock, BranchInst *RangeCheckBranch,
    Constant *DefaultValue,
    const SmallVectorImpl<std::pair<ConstantInt *, Constant *>> &Values) {
  ICmpInst *CmpInst = dyn_cast<ICmpInst>(PhiUser);
  if (!CmpInst)
    return;

  // We require that the compare is in the same block as the phi so that jump
  // threading can do its work afterwards.
  if (CmpInst->getParent() != PhiBlock)
    return;

  Constant *CmpOp1 = dyn_cast<Constant>(CmpInst->getOperand(1));
  if (!CmpOp1)
    return;

  Value *RangeCmp = RangeCheckBranch->getCondition();
  Constant *TrueConst = ConstantInt::getTrue(RangeCmp->getType());
  Constant *FalseConst = ConstantInt::getFalse(RangeCmp->getType());

  // Check if the compare with the default value is constant true or false.
  Constant *DefaultConst = ConstantExpr::getICmp(CmpInst->getPredicate(),
                                                 DefaultValue, CmpOp1, true);
  if (DefaultConst != TrueConst && DefaultConst != FalseConst)
    return;

  // Check if the compare with the case values is distinct from the default
  // compare result.
  for (auto ValuePair : Values) {
    Constant *CaseConst = ConstantExpr::getICmp(CmpInst->getPredicate(),
                                                ValuePair.second, CmpOp1, true);
    if (!CaseConst || CaseConst == DefaultConst || isa<UndefValue>(CaseConst))
      return;
    assert((CaseConst == TrueConst || CaseConst == FalseConst) &&
           "Expect true or false as compare result.");
  }

  // Check if the branch instruction dominates the phi node. It's a simple
  // dominance check, but sufficient for our needs.
  // Although this check is invariant in the calling loops, it's better to do it
  // at this late stage. Practically we do it at most once for a switch.
  BasicBlock *BranchBlock = RangeCheckBranch->getParent();
  for (BasicBlock *Pred : predecessors(PhiBlock)) {
    if (Pred != BranchBlock && Pred->getUniquePredecessor() != BranchBlock)
      return;
  }

  if (DefaultConst == FalseConst) {
    // The compare yields the same result. We can replace it.
    CmpInst->replaceAllUsesWith(RangeCmp);
    ++NumTableCmpReuses;
  } else {
    // The compare yields the same result, just inverted. We can replace it.
    Value *InvertedTableCmp = BinaryOperator::CreateXor(
        RangeCmp, ConstantInt::get(RangeCmp->getType(), 1), "inverted.cmp",
        RangeCheckBranch);
    CmpInst->replaceAllUsesWith(InvertedTableCmp);
    ++NumTableCmpReuses;
  }
}

/// If the switch is only used to initialize one or more phi nodes in a common
/// successor block with different constant values, replace the switch with
/// lookup tables.
static bool SwitchToLookupTable(SwitchInst *SI, IRBuilder<> &Builder,
                                DomTreeUpdater *DTU, const DataLayout &DL,
                                const TargetTransformInfo &TTI) {
  assert(SI->getNumCases() > 1 && "Degenerate switch?");

  BasicBlock *BB = SI->getParent();
  Function *Fn = BB->getParent();
  // Only build lookup table when we have a target that supports it or the
  // attribute is not set.
  if (!TTI.shouldBuildLookupTables() ||
      (Fn->getFnAttribute("no-jump-tables").getValueAsBool()))
    return false;

  // FIXME: If the switch is too sparse for a lookup table, perhaps we could
  // split off a dense part and build a lookup table for that.

  // FIXME: This creates arrays of GEPs to constant strings, which means each
  // GEP needs a runtime relocation in PIC code. We should just build one big
  // string and lookup indices into that.

  // Ignore switches with less than three cases. Lookup tables will not make
  // them faster, so we don't analyze them.
  if (SI->getNumCases() < 3)
    return false;

  // Figure out the corresponding result for each case value and phi node in the
  // common destination, as well as the min and max case values.
  assert(!SI->cases().empty());
  SwitchInst::CaseIt CI = SI->case_begin();
  ConstantInt *MinCaseVal = CI->getCaseValue();
  ConstantInt *MaxCaseVal = CI->getCaseValue();

  BasicBlock *CommonDest = nullptr;

  using ResultListTy = SmallVector<std::pair<ConstantInt *, Constant *>, 4>;
  SmallDenseMap<PHINode *, ResultListTy> ResultLists;

  SmallDenseMap<PHINode *, Constant *> DefaultResults;
  SmallDenseMap<PHINode *, Type *> ResultTypes;
  SmallVector<PHINode *, 4> PHIs;

  for (SwitchInst::CaseIt E = SI->case_end(); CI != E; ++CI) {
    ConstantInt *CaseVal = CI->getCaseValue();
    if (CaseVal->getValue().slt(MinCaseVal->getValue()))
      MinCaseVal = CaseVal;
    if (CaseVal->getValue().sgt(MaxCaseVal->getValue()))
      MaxCaseVal = CaseVal;

    // Resulting value at phi nodes for this case value.
    using ResultsTy = SmallVector<std::pair<PHINode *, Constant *>, 4>;
    ResultsTy Results;
    if (!GetCaseResults(SI, CaseVal, CI->getCaseSuccessor(), &CommonDest,
                        Results, DL, TTI))
      return false;

    // Append the result from this case to the list for each phi.
    for (const auto &I : Results) {
      PHINode *PHI = I.first;
      Constant *Value = I.second;
      if (!ResultLists.count(PHI))
        PHIs.push_back(PHI);
      ResultLists[PHI].push_back(std::make_pair(CaseVal, Value));
    }
  }

  // Keep track of the result types.
  for (PHINode *PHI : PHIs) {
    ResultTypes[PHI] = ResultLists[PHI][0].second->getType();
  }

  uint64_t NumResults = ResultLists[PHIs[0]].size();
  APInt RangeSpread = MaxCaseVal->getValue() - MinCaseVal->getValue();
  uint64_t TableSize = RangeSpread.getLimitedValue() + 1;
  bool TableHasHoles = (NumResults < TableSize);

  // If the table has holes, we need a constant result for the default case
  // or a bitmask that fits in a register.
  SmallVector<std::pair<PHINode *, Constant *>, 4> DefaultResultsList;
  bool HasDefaultResults =
      GetCaseResults(SI, nullptr, SI->getDefaultDest(), &CommonDest,
                     DefaultResultsList, DL, TTI);

  bool NeedMask = (TableHasHoles && !HasDefaultResults);
  if (NeedMask) {
    // As an extra penalty for the validity test we require more cases.
    if (SI->getNumCases() < 4) // FIXME: Find best threshold value (benchmark).
      return false;
    if (!DL.fitsInLegalInteger(TableSize))
      return false;
  }

  for (const auto &I : DefaultResultsList) {
    PHINode *PHI = I.first;
    Constant *Result = I.second;
    DefaultResults[PHI] = Result;
  }

  if (!ShouldBuildLookupTable(SI, TableSize, TTI, DL, ResultTypes))
    return false;

  std::vector<DominatorTree::UpdateType> Updates;

  // Create the BB that does the lookups.
  Module &Mod = *CommonDest->getParent()->getParent();
  BasicBlock *LookupBB = BasicBlock::Create(
      Mod.getContext(), "switch.lookup", CommonDest->getParent(), CommonDest);

  // Compute the table index value.
  Builder.SetInsertPoint(SI);
  Value *TableIndex;
  if (MinCaseVal->isNullValue())
    TableIndex = SI->getCondition();
  else
    TableIndex = Builder.CreateSub(SI->getCondition(), MinCaseVal,
                                   "switch.tableidx");

  // Compute the maximum table size representable by the integer type we are
  // switching upon.
  unsigned CaseSize = MinCaseVal->getType()->getPrimitiveSizeInBits();
  uint64_t MaxTableSize = CaseSize > 63 ? UINT64_MAX : 1ULL << CaseSize;
  assert(MaxTableSize >= TableSize &&
         "It is impossible for a switch to have more entries than the max "
         "representable value of its input integer type's size.");

  // If the default destination is unreachable, or if the lookup table covers
  // all values of the conditional variable, branch directly to the lookup table
  // BB. Otherwise, check that the condition is within the case range.
  const bool DefaultIsReachable =
      !isa<UnreachableInst>(SI->getDefaultDest()->getFirstNonPHIOrDbg());
  const bool GeneratingCoveredLookupTable = (MaxTableSize == TableSize);
  BranchInst *RangeCheckBranch = nullptr;

  if (!DefaultIsReachable || GeneratingCoveredLookupTable) {
    Builder.CreateBr(LookupBB);
    if (DTU)
      Updates.push_back({DominatorTree::Insert, BB, LookupBB});
    // Note: We call removeProdecessor later since we need to be able to get the
    // PHI value for the default case in case we're using a bit mask.
  } else {
    Value *Cmp = Builder.CreateICmpULT(
        TableIndex, ConstantInt::get(MinCaseVal->getType(), TableSize));
    RangeCheckBranch =
        Builder.CreateCondBr(Cmp, LookupBB, SI->getDefaultDest());
    if (DTU)
      Updates.push_back({DominatorTree::Insert, BB, LookupBB});
  }

  // Populate the BB that does the lookups.
  Builder.SetInsertPoint(LookupBB);

  if (NeedMask) {
    // Before doing the lookup, we do the hole check. The LookupBB is therefore
    // re-purposed to do the hole check, and we create a new LookupBB.
    BasicBlock *MaskBB = LookupBB;
    MaskBB->setName("switch.hole_check");
    LookupBB = BasicBlock::Create(Mod.getContext(), "switch.lookup",
                                  CommonDest->getParent(), CommonDest);

    // Make the mask's bitwidth at least 8-bit and a power-of-2 to avoid
    // unnecessary illegal types.
    uint64_t TableSizePowOf2 = NextPowerOf2(std::max(7ULL, TableSize - 1ULL));
    APInt MaskInt(TableSizePowOf2, 0);
    APInt One(TableSizePowOf2, 1);
    // Build bitmask; fill in a 1 bit for every case.
    const ResultListTy &ResultList = ResultLists[PHIs[0]];
    for (size_t I = 0, E = ResultList.size(); I != E; ++I) {
      uint64_t Idx = (ResultList[I].first->getValue() - MinCaseVal->getValue())
                         .getLimitedValue();
      MaskInt |= One << Idx;
    }
    ConstantInt *TableMask = ConstantInt::get(Mod.getContext(), MaskInt);

    // Get the TableIndex'th bit of the bitmask.
    // If this bit is 0 (meaning hole) jump to the default destination,
    // else continue with table lookup.
    IntegerType *MapTy = TableMask->getType();
    Value *MaskIndex =
        Builder.CreateZExtOrTrunc(TableIndex, MapTy, "switch.maskindex");
    Value *Shifted = Builder.CreateLShr(TableMask, MaskIndex, "switch.shifted");
    Value *LoBit = Builder.CreateTrunc(
        Shifted, Type::getInt1Ty(Mod.getContext()), "switch.lobit");
    Builder.CreateCondBr(LoBit, LookupBB, SI->getDefaultDest());
    if (DTU) {
      Updates.push_back({DominatorTree::Insert, MaskBB, LookupBB});
      Updates.push_back({DominatorTree::Insert, MaskBB, SI->getDefaultDest()});
    }
    Builder.SetInsertPoint(LookupBB);
    AddPredecessorToBlock(SI->getDefaultDest(), MaskBB, BB);
  }

  if (!DefaultIsReachable || GeneratingCoveredLookupTable) {
    // We cached PHINodes in PHIs. To avoid accessing deleted PHINodes later,
    // do not delete PHINodes here.
    SI->getDefaultDest()->removePredecessor(BB,
                                            /*KeepOneInputPHIs=*/true);
    if (DTU)
      Updates.push_back({DominatorTree::Delete, BB, SI->getDefaultDest()});
  }

  bool ReturnedEarly = false;
  for (PHINode *PHI : PHIs) {
    const ResultListTy &ResultList = ResultLists[PHI];

    // If using a bitmask, use any value to fill the lookup table holes.
    Constant *DV = NeedMask ? ResultLists[PHI][0].second : DefaultResults[PHI];
    StringRef FuncName = Fn->getName();
    SwitchLookupTable Table(Mod, TableSize, MinCaseVal, ResultList, DV, DL,
                            FuncName);

    Value *Result = Table.BuildLookup(TableIndex, Builder);

    // If the result is used to return immediately from the function, we want to
    // do that right here.
    if (PHI->hasOneUse() && isa<ReturnInst>(*PHI->user_begin()) &&
        PHI->user_back() == CommonDest->getFirstNonPHIOrDbg()) {
      Builder.CreateRet(Result);
      ReturnedEarly = true;
      break;
    }

    // Do a small peephole optimization: re-use the switch table compare if
    // possible.
    if (!TableHasHoles && HasDefaultResults && RangeCheckBranch) {
      BasicBlock *PhiBlock = PHI->getParent();
      // Search for compare instructions which use the phi.
      for (auto *User : PHI->users()) {
        reuseTableCompare(User, PhiBlock, RangeCheckBranch, DV, ResultList);
      }
    }

    PHI->addIncoming(Result, LookupBB);
  }

  if (!ReturnedEarly) {
    Builder.CreateBr(CommonDest);
    if (DTU)
      Updates.push_back({DominatorTree::Insert, LookupBB, CommonDest});
  }

  // Remove the switch.
  SmallPtrSet<BasicBlock *, 8> RemovedSuccessors;
  for (unsigned i = 0, e = SI->getNumSuccessors(); i < e; ++i) {
    BasicBlock *Succ = SI->getSuccessor(i);

    if (Succ == SI->getDefaultDest())
      continue;
    Succ->removePredecessor(BB);
    RemovedSuccessors.insert(Succ);
  }
  SI->eraseFromParent();

  if (DTU) {
    for (BasicBlock *RemovedSuccessor : RemovedSuccessors)
      Updates.push_back({DominatorTree::Delete, BB, RemovedSuccessor});
    DTU->applyUpdates(Updates);
  }

  ++NumLookupTables;
  if (NeedMask)
    ++NumLookupTablesHoles;
  return true;
}

static bool isSwitchDense(ArrayRef<int64_t> Values) {
  // See also SelectionDAGBuilder::isDense(), which this function was based on.
  uint64_t Diff = (uint64_t)Values.back() - (uint64_t)Values.front();
  uint64_t Range = Diff + 1;
  uint64_t NumCases = Values.size();
  // 40% is the default density for building a jump table in optsize/minsize mode.
  uint64_t MinDensity = 40;

  return NumCases * 100 >= Range * MinDensity;
}

/// Try to transform a switch that has "holes" in it to a contiguous sequence
/// of cases.
///
/// A switch such as: switch(i) {case 5: case 9: case 13: case 17:} can be
/// range-reduced to: switch ((i-5) / 4) {case 0: case 1: case 2: case 3:}.
///
/// This converts a sparse switch into a dense switch which allows better
/// lowering and could also allow transforming into a lookup table.
static bool ReduceSwitchRange(SwitchInst *SI, IRBuilder<> &Builder,
                              const DataLayout &DL,
                              const TargetTransformInfo &TTI) {
  auto *CondTy = cast<IntegerType>(SI->getCondition()->getType());
  if (CondTy->getIntegerBitWidth() > 64 ||
      !DL.fitsInLegalInteger(CondTy->getIntegerBitWidth()))
    return false;
  // Only bother with this optimization if there are more than 3 switch cases;
  // SDAG will only bother creating jump tables for 4 or more cases.
  if (SI->getNumCases() < 4)
    return false;

  // This transform is agnostic to the signedness of the input or case values. We
  // can treat the case values as signed or unsigned. We can optimize more common
  // cases such as a sequence crossing zero {-4,0,4,8} if we interpret case values
  // as signed.
  SmallVector<int64_t,4> Values;
  for (auto &C : SI->cases())
    Values.push_back(C.getCaseValue()->getValue().getSExtValue());
  llvm::sort(Values);

  // If the switch is already dense, there's nothing useful to do here.
  if (isSwitchDense(Values))
    return false;

  // First, transform the values such that they start at zero and ascend.
  int64_t Base = Values[0];
  for (auto &V : Values)
    V -= (uint64_t)(Base);

  // Now we have signed numbers that have been shifted so that, given enough
  // precision, there are no negative values. Since the rest of the transform
  // is bitwise only, we switch now to an unsigned representation.

  // This transform can be done speculatively because it is so cheap - it
  // results in a single rotate operation being inserted.
  // FIXME: It's possible that optimizing a switch on powers of two might also
  // be beneficial - flag values are often powers of two and we could use a CLZ
  // as the key function.

  // countTrailingZeros(0) returns 64. As Values is guaranteed to have more than
  // one element and LLVM disallows duplicate cases, Shift is guaranteed to be
  // less than 64.
  unsigned Shift = 64;
  for (auto &V : Values)
    Shift = std::min(Shift, countTrailingZeros((uint64_t)V));
  assert(Shift < 64);
  if (Shift > 0)
    for (auto &V : Values)
      V = (int64_t)((uint64_t)V >> Shift);

  if (!isSwitchDense(Values))
    // Transform didn't create a dense switch.
    return false;

  // The obvious transform is to shift the switch condition right and emit a
  // check that the condition actually cleanly divided by GCD, i.e.
  //   C & (1 << Shift - 1) == 0
  // inserting a new CFG edge to handle the case where it didn't divide cleanly.
  //
  // A cheaper way of doing this is a simple ROTR(C, Shift). This performs the
  // shift and puts the shifted-off bits in the uppermost bits. If any of these
  // are nonzero then the switch condition will be very large and will hit the
  // default case.

  auto *Ty = cast<IntegerType>(SI->getCondition()->getType());
  Builder.SetInsertPoint(SI);
  auto *ShiftC = ConstantInt::get(Ty, Shift);
  auto *Sub = Builder.CreateSub(SI->getCondition(), ConstantInt::get(Ty, Base));
  auto *LShr = Builder.CreateLShr(Sub, ShiftC);
  auto *Shl = Builder.CreateShl(Sub, Ty->getBitWidth() - Shift);
  auto *Rot = Builder.CreateOr(LShr, Shl);
  SI->replaceUsesOfWith(SI->getCondition(), Rot);

  for (auto Case : SI->cases()) {
    auto *Orig = Case.getCaseValue();
    auto Sub = Orig->getValue() - APInt(Ty->getBitWidth(), Base);
    Case.setValue(
        cast<ConstantInt>(ConstantInt::get(Ty, Sub.lshr(ShiftC->getValue()))));
  }
  return true;
}

bool SimplifyCFGOpt::simplifySwitch(SwitchInst *SI, IRBuilder<> &Builder) {
  BasicBlock *BB = SI->getParent();

  if (isValueEqualityComparison(SI)) {
    // If we only have one predecessor, and if it is a branch on this value,
    // see if that predecessor totally determines the outcome of this switch.
    if (BasicBlock *OnlyPred = BB->getSinglePredecessor())
      if (SimplifyEqualityComparisonWithOnlyPredecessor(SI, OnlyPred, Builder))
        return requestResimplify();

    Value *Cond = SI->getCondition();
    if (SelectInst *Select = dyn_cast<SelectInst>(Cond))
      if (SimplifySwitchOnSelect(SI, Select))
        return requestResimplify();

    // If the block only contains the switch, see if we can fold the block
    // away into any preds.
    if (SI == &*BB->instructionsWithoutDebug().begin())
      if (FoldValueComparisonIntoPredecessors(SI, Builder))
        return requestResimplify();
  }

#if INTEL_CUSTOMIZATION
  // Try to eliminate cases that have the same results as the default case
  // and no side effects.
  if (EliminateRedundantCases(SI, DTU))
    return simplifyCFG(BB, TTI, DTU, Options) | true;
#endif // INTEL_CUSTOMIZATION

  // Try to transform the switch into an icmp and a branch.
  if (TurnSwitchRangeIntoICmp(SI, Builder))
    return requestResimplify();

  // Remove unreachable cases.
  if (eliminateDeadSwitchCases(SI, DTU, Options.AC, DL))
    return requestResimplify();

  if (switchToSelect(SI, Builder, DTU, DL, TTI))
    return requestResimplify();

  if (Options.ForwardSwitchCondToPhi && ForwardSwitchConditionToPHI(SI))
    return requestResimplify();

  // The conversion from switch to lookup tables results in difficult-to-analyze
  // code and makes pruning branches much harder. This is a problem if the
  // switch expression itself can still be restricted as a result of inlining or
  // CVP. Therefore, only apply this transformation during late stages of the
  // optimisation pipeline.
  if (Options.ConvertSwitchToLookupTable &&
      SwitchToLookupTable(SI, Builder, DTU, DL, TTI))
    return requestResimplify();

  if (ReduceSwitchRange(SI, Builder, DL, TTI))
    return requestResimplify();

  return false;
}

bool SimplifyCFGOpt::simplifyIndirectBr(IndirectBrInst *IBI) {
  BasicBlock *BB = IBI->getParent();
  bool Changed = false;

  // Eliminate redundant destinations.
  SmallPtrSet<Value *, 8> Succs;
  SmallPtrSet<BasicBlock *, 8> RemovedSuccs;
  for (unsigned i = 0, e = IBI->getNumDestinations(); i != e; ++i) {
    BasicBlock *Dest = IBI->getDestination(i);
    if (!Dest->hasAddressTaken() || !Succs.insert(Dest).second) {
      if (!Dest->hasAddressTaken())
        RemovedSuccs.insert(Dest);
      Dest->removePredecessor(BB);
      IBI->removeDestination(i);
      --i;
      --e;
      Changed = true;
    }
  }

  if (DTU) {
    std::vector<DominatorTree::UpdateType> Updates;
    Updates.reserve(RemovedSuccs.size());
    for (auto *RemovedSucc : RemovedSuccs)
      Updates.push_back({DominatorTree::Delete, BB, RemovedSucc});
    DTU->applyUpdates(Updates);
  }

  if (IBI->getNumDestinations() == 0) {
    // If the indirectbr has no successors, change it to unreachable.
    new UnreachableInst(IBI->getContext(), IBI);
    EraseTerminatorAndDCECond(IBI);
    return true;
  }

  if (IBI->getNumDestinations() == 1) {
    // If the indirectbr has one successor, change it to a direct branch.
    BranchInst::Create(IBI->getDestination(0), IBI);
    EraseTerminatorAndDCECond(IBI);
    return true;
  }

  if (SelectInst *SI = dyn_cast<SelectInst>(IBI->getAddress())) {
    if (SimplifyIndirectBrOnSelect(IBI, SI))
      return requestResimplify();
  }
  return Changed;
}

/// Given an block with only a single landing pad and a unconditional branch
/// try to find another basic block which this one can be merged with.  This
/// handles cases where we have multiple invokes with unique landing pads, but
/// a shared handler.
///
/// We specifically choose to not worry about merging non-empty blocks
/// here.  That is a PRE/scheduling problem and is best solved elsewhere.  In
/// practice, the optimizer produces empty landing pad blocks quite frequently
/// when dealing with exception dense code.  (see: instcombine, gvn, if-else
/// sinking in this file)
///
/// This is primarily a code size optimization.  We need to avoid performing
/// any transform which might inhibit optimization (such as our ability to
/// specialize a particular handler via tail commoning).  We do this by not
/// merging any blocks which require us to introduce a phi.  Since the same
/// values are flowing through both blocks, we don't lose any ability to
/// specialize.  If anything, we make such specialization more likely.
///
/// TODO - This transformation could remove entries from a phi in the target
/// block when the inputs in the phi are the same for the two blocks being
/// merged.  In some cases, this could result in removal of the PHI entirely.
static bool TryToMergeLandingPad(LandingPadInst *LPad, BranchInst *BI,
                                 BasicBlock *BB, DomTreeUpdater *DTU) {
  auto Succ = BB->getUniqueSuccessor();
  assert(Succ);
  // If there's a phi in the successor block, we'd likely have to introduce
  // a phi into the merged landing pad block.
  if (isa<PHINode>(*Succ->begin()))
    return false;

  for (BasicBlock *OtherPred : predecessors(Succ)) {
    if (BB == OtherPred)
      continue;
    BasicBlock::iterator I = OtherPred->begin();
    LandingPadInst *LPad2 = dyn_cast<LandingPadInst>(I);
    if (!LPad2 || !LPad2->isIdenticalTo(LPad))
      continue;
    for (++I; isa<DbgInfoIntrinsic>(I); ++I)
      ;
    BranchInst *BI2 = dyn_cast<BranchInst>(I);
    if (!BI2 || !BI2->isIdenticalTo(BI))
      continue;

    std::vector<DominatorTree::UpdateType> Updates;

    // We've found an identical block.  Update our predecessors to take that
    // path instead and make ourselves dead.
    SmallPtrSet<BasicBlock *, 16> Preds(pred_begin(BB), pred_end(BB));
    for (BasicBlock *Pred : Preds) {
      InvokeInst *II = cast<InvokeInst>(Pred->getTerminator());
      assert(II->getNormalDest() != BB && II->getUnwindDest() == BB &&
             "unexpected successor");
      II->setUnwindDest(OtherPred);
      if (DTU) {
        Updates.push_back({DominatorTree::Insert, Pred, OtherPred});
        Updates.push_back({DominatorTree::Delete, Pred, BB});
      }
    }

    // The debug info in OtherPred doesn't cover the merged control flow that
    // used to go through BB.  We need to delete it or update it.
    for (auto I = OtherPred->begin(), E = OtherPred->end(); I != E;) {
      Instruction &Inst = *I;
      I++;
      if (isa<DbgInfoIntrinsic>(Inst))
        Inst.eraseFromParent();
    }

    SmallPtrSet<BasicBlock *, 16> Succs(succ_begin(BB), succ_end(BB));
    for (BasicBlock *Succ : Succs) {
      Succ->removePredecessor(BB);
      if (DTU)
        Updates.push_back({DominatorTree::Delete, BB, Succ});
    }

    IRBuilder<> Builder(BI);
    Builder.CreateUnreachable();
    BI->eraseFromParent();
    if (DTU)
      DTU->applyUpdates(Updates);
    return true;
  }
  return false;
}

bool SimplifyCFGOpt::simplifyBranch(BranchInst *Branch, IRBuilder<> &Builder) {
  return Branch->isUnconditional() ? simplifyUncondBranch(Branch, Builder)
                                   : simplifyCondBranch(Branch, Builder);
}

bool SimplifyCFGOpt::simplifyUncondBranch(BranchInst *BI,
                                          IRBuilder<> &Builder) {
  BasicBlock *BB = BI->getParent();
  BasicBlock *Succ = BI->getSuccessor(0);

  // If the Terminator is the only non-phi instruction, simplify the block.
  // If LoopHeader is provided, check if the block or its successor is a loop
  // header. (This is for early invocations before loop simplify and
  // vectorization to keep canonical loop forms for nested loops. These blocks
  // can be eliminated when the pass is invoked later in the back-end.)
  // Note that if BB has only one predecessor then we do not introduce new
  // backedge, so we can eliminate BB.
  bool NeedCanonicalLoop =
      Options.NeedCanonicalLoop &&
      (!LoopHeaders.empty() && BB->hasNPredecessorsOrMore(2) &&
       (is_contained(LoopHeaders, BB) || is_contained(LoopHeaders, Succ)));
  BasicBlock::iterator I = BB->getFirstNonPHIOrDbg(true)->getIterator();
  if (I->isTerminator() && BB != &BB->getParent()->getEntryBlock() &&
      !NeedCanonicalLoop && TryToSimplifyUncondBranchFromEmptyBlock(BB, DTU))
    return true;

  // If the only instruction in the block is a seteq/setne comparison against a
  // constant, try to simplify the block.
  if (ICmpInst *ICI = dyn_cast<ICmpInst>(I))
    if (ICI->isEquality() && isa<ConstantInt>(ICI->getOperand(1))) {
      for (++I; isa<DbgInfoIntrinsic>(I); ++I)
        ;
      if (I->isTerminator() &&
          tryToSimplifyUncondBranchWithICmpInIt(ICI, Builder))
        return true;
    }

  // See if we can merge an empty landing pad block with another which is
  // equivalent.
  if (LandingPadInst *LPad = dyn_cast<LandingPadInst>(I)) {
    for (++I; isa<DbgInfoIntrinsic>(I); ++I)
      ;
    if (I->isTerminator() && TryToMergeLandingPad(LPad, BI, BB, DTU))
      return true;
  }

  // If this basic block is ONLY a compare and a branch, and if a predecessor
  // branches to us and our successor, fold the comparison into the
  // predecessor and use logical operations to update the incoming value
  // for PHI nodes in common successor.
  if (FoldBranchToCommonDest(BI, DTU, /*MSSAU=*/nullptr, &TTI,
                             Options.BonusInstThreshold))
    return requestResimplify();
  return false;
}

static BasicBlock *allPredecessorsComeFromSameSource(BasicBlock *BB) {
  BasicBlock *PredPred = nullptr;
  for (auto *P : predecessors(BB)) {
    BasicBlock *PPred = P->getSinglePredecessor();
    if (!PPred || (PredPred && PredPred != PPred))
      return nullptr;
    PredPred = PPred;
  }
  return PredPred;
}

bool SimplifyCFGOpt::simplifyCondBranch(BranchInst *BI, IRBuilder<> &Builder) {
  BasicBlock *BB = BI->getParent();
  if (!Options.SimplifyCondBranch)
    return false;

  // Conditional branch
  if (isValueEqualityComparison(BI)) {
    // If we only have one predecessor, and if it is a branch on this value,
    // see if that predecessor totally determines the outcome of this
    // switch.
    if (BasicBlock *OnlyPred = BB->getSinglePredecessor())
      if (SimplifyEqualityComparisonWithOnlyPredecessor(BI, OnlyPred, Builder))
        return requestResimplify();

    // This block must be empty, except for the setcond inst, if it exists.
    // Ignore dbg and pseudo intrinsics.
    auto I = BB->instructionsWithoutDebug(true).begin();
    if (&*I == BI) {
      if (FoldValueComparisonIntoPredecessors(BI, Builder))
        return requestResimplify();
    } else if (&*I == cast<Instruction>(BI->getCondition())) {
      ++I;
      if (&*I == BI && FoldValueComparisonIntoPredecessors(BI, Builder))
        return requestResimplify();
    }
  }

  // Try to turn "br (X == 0 | X == 1), T, F" into a switch instruction.
  if (SimplifyBranchOnICmpChain(BI, Builder, DL))
    return true;

  // If this basic block has dominating predecessor blocks and the dominating
  // blocks' conditions imply BI's condition, we know the direction of BI.
  Optional<bool> Imp = isImpliedByDomCondition(BI->getCondition(), BI, DL);
  if (Imp) {
    // Turn this into a branch on constant.
    auto *OldCond = BI->getCondition();
    ConstantInt *TorF = *Imp ? ConstantInt::getTrue(BB->getContext())
                             : ConstantInt::getFalse(BB->getContext());
    BI->setCondition(TorF);
    RecursivelyDeleteTriviallyDeadInstructions(OldCond);
    return requestResimplify();
  }

#if INTEL_CUSTOMIZATION
  // foldReductionBlockWithVectorization only support AVX512 currently.
  if (TTI.isAdvancedOptEnabled(
          TargetTransformInfo::AdvancedOptLevel::AO_TargetHasIntelAVX512)) {
    if (foldReductionBlockWithVectorization(BI))
      return true;
  } else if (foldFcmpLadder(BI)) {
    return true;
  }
#endif // INTEL_CUSTOMIZATION

  // If this basic block is ONLY a compare and a branch, and if a predecessor
  // branches to us and one of our successors, fold the comparison into the
  // predecessor and use logical operations to pick the right destination.
  if (FoldBranchToCommonDest(BI, DTU, /*MSSAU=*/nullptr, &TTI,
                             Options.BonusInstThreshold))
    return requestResimplify();

  // We have a conditional branch to two blocks that are only reachable
  // from BI.  We know that the condbr dominates the two blocks, so see if
  // there is any identical code in the "then" and "else" blocks.  If so, we
  // can hoist it up to the branching block.
  if (BI->getSuccessor(0)->getSinglePredecessor()) {
    if (BI->getSuccessor(1)->getSinglePredecessor()) {
      if (HoistCommon &&
          HoistThenElseCodeToIf(BI, TTI, !Options.HoistCommonInsts))
        return requestResimplify();
    } else {
      // If Successor #1 has multiple preds, we may be able to conditionally
      // execute Successor #0 if it branches to Successor #1.
      Instruction *Succ0TI = BI->getSuccessor(0)->getTerminator();
      if (Succ0TI->getNumSuccessors() == 1 &&
          Succ0TI->getSuccessor(0) == BI->getSuccessor(1))
        if (SpeculativelyExecuteBB(BI, BI->getSuccessor(0), TTI))
          return requestResimplify();
    }
  } else if (BI->getSuccessor(1)->getSinglePredecessor()) {
    // If Successor #0 has multiple preds, we may be able to conditionally
    // execute Successor #1 if it branches to Successor #0.
    Instruction *Succ1TI = BI->getSuccessor(1)->getTerminator();
    if (Succ1TI->getNumSuccessors() == 1 &&
        Succ1TI->getSuccessor(0) == BI->getSuccessor(0))
      if (SpeculativelyExecuteBB(BI, BI->getSuccessor(1), TTI))
        return requestResimplify();
  }

  // If this is a branch on a phi node in the current block, thread control
  // through this block if any PHI node entries are constants.
  if (PHINode *PN = dyn_cast<PHINode>(BI->getCondition()))
    if (PN->getParent() == BI->getParent())
      if (FoldCondBranchOnPHI(BI, DTU, DL, Options.AC))
        return requestResimplify();

  // Scan predecessor blocks for conditional branches.
  for (BasicBlock *Pred : predecessors(BB))
    if (BranchInst *PBI = dyn_cast<BranchInst>(Pred->getTerminator()))
      if (PBI != BI && PBI->isConditional())
        if (SimplifyCondBranchToCondBranch(PBI, BI, DTU, DL, TTI))
          return requestResimplify();

  // Look for diamond patterns.
  if (MergeCondStores)
    if (BasicBlock *PrevBB = allPredecessorsComeFromSameSource(BB))
      if (BranchInst *PBI = dyn_cast<BranchInst>(PrevBB->getTerminator()))
        if (PBI != BI && PBI->isConditional())
          if (mergeConditionalStores(PBI, BI, DTU, DL, TTI))
            return requestResimplify();

  return false;
}

/// Check if passing a value to an instruction will cause undefined behavior.
static bool passingValueIsAlwaysUndefined(Value *V, Instruction *I, bool PtrValueMayBeModified) {
  Constant *C = dyn_cast<Constant>(V);
  if (!C)
    return false;

  if (I->use_empty())
    return false;

  if (C->isNullValue() || isa<UndefValue>(C)) {
    // Only look at the first use, avoid hurting compile time with long uselists
    User *Use = *I->user_begin();

    // Now make sure that there are no instructions in between that can alter
    // control flow (eg. calls)
    for (BasicBlock::iterator
             i = ++BasicBlock::iterator(I),
             UI = BasicBlock::iterator(dyn_cast<Instruction>(Use));
         i != UI; ++i) {
      if (i == I->getParent()->end())
        return false;
      if (!isGuaranteedToTransferExecutionToSuccessor(&*i))
        return false;
    }

    // Look through GEPs. A load from a GEP derived from NULL is still undefined
    if (GetElementPtrInst *GEP = dyn_cast<GetElementPtrInst>(Use))
      if (GEP->getPointerOperand() == I) {
        if (!GEP->isInBounds() || !GEP->hasAllZeroIndices())
          PtrValueMayBeModified = true;
        return passingValueIsAlwaysUndefined(V, GEP, PtrValueMayBeModified);
      }

#if INTEL_CUSTOMIZATION
    if (auto *SI = dyn_cast<AddressInst>(Use))
      if (SI->getPointerOperand() == I)
        return passingValueIsAlwaysUndefined(V, SI);
#endif // INTEL_CUSTOMIZATION

    // Look through bitcasts.
    if (BitCastInst *BC = dyn_cast<BitCastInst>(Use))
      return passingValueIsAlwaysUndefined(V, BC, PtrValueMayBeModified);

    // Load from null is undefined.
    if (LoadInst *LI = dyn_cast<LoadInst>(Use))
      if (!LI->isVolatile())
        return !NullPointerIsDefined(LI->getFunction(),
                                     LI->getPointerAddressSpace());

    // Store to null is undefined.
    if (StoreInst *SI = dyn_cast<StoreInst>(Use))
      if (!SI->isVolatile())
        return (!NullPointerIsDefined(SI->getFunction(),
                                      SI->getPointerAddressSpace())) &&
               SI->getPointerOperand() == I;

    if (auto *CB = dyn_cast<CallBase>(Use)) {
      if (C->isNullValue() && NullPointerIsDefined(CB->getFunction()))
        return false;
      // A call to null is undefined.
      if (CB->getCalledOperand() == I)
        return true;

      if (C->isNullValue()) {
        for (const llvm::Use &Arg : CB->args())
          if (Arg == I) {
            unsigned ArgIdx = CB->getArgOperandNo(&Arg);
            if (CB->isPassingUndefUB(ArgIdx) &&
                CB->paramHasAttr(ArgIdx, Attribute::NonNull)) {
              // Passing null to a nonnnull+noundef argument is undefined.
              return !PtrValueMayBeModified;
            }
          }
      } else if (isa<UndefValue>(C)) {
        // Passing undef to a noundef argument is undefined.
        for (const llvm::Use &Arg : CB->args())
          if (Arg == I) {
            unsigned ArgIdx = CB->getArgOperandNo(&Arg);
            if (CB->isPassingUndefUB(ArgIdx)) {
              // Passing undef to a noundef argument is undefined.
              return true;
            }
          }
      }
    }
  }
  return false;
}

/// If BB has an incoming value that will always trigger undefined behavior
/// (eg. null pointer dereference), remove the branch leading here.
static bool removeUndefIntroducingPredecessor(BasicBlock *BB,
                                              DomTreeUpdater *DTU) {
  for (PHINode &PHI : BB->phis())
    for (unsigned i = 0, e = PHI.getNumIncomingValues(); i != e; ++i)
      if (passingValueIsAlwaysUndefined(PHI.getIncomingValue(i), &PHI)) {
        BasicBlock *Predecessor = PHI.getIncomingBlock(i);
        Instruction *T = Predecessor->getTerminator();
        IRBuilder<> Builder(T);
        if (BranchInst *BI = dyn_cast<BranchInst>(T)) {
          BB->removePredecessor(Predecessor);
          // Turn uncoditional branches into unreachables and remove the dead
          // destination from conditional branches.
          if (BI->isUnconditional())
            Builder.CreateUnreachable();
          else
            Builder.CreateBr(BI->getSuccessor(0) == BB ? BI->getSuccessor(1)
                                                       : BI->getSuccessor(0));
          BI->eraseFromParent();
          if (DTU)
            DTU->applyUpdates({{DominatorTree::Delete, Predecessor, BB}});
          return true;
        }
        // TODO: SwitchInst.
      }

  return false;
}

bool SimplifyCFGOpt::simplifyOnceImpl(BasicBlock *BB) {
  bool Changed = false;

  assert(BB && BB->getParent() && "Block not embedded in function!");
  assert(BB->getTerminator() && "Degenerate basic block encountered!");

  // Remove basic blocks that have no predecessors (except the entry block)...
  // or that just have themself as a predecessor.  These are unreachable.
  if ((pred_empty(BB) && BB != &BB->getParent()->getEntryBlock()) ||
      BB->getSinglePredecessor() == BB) {
    LLVM_DEBUG(dbgs() << "Removing BB: \n" << *BB);
    DeleteDeadBlock(BB, DTU);
    return true;
  }

  // Check to see if we can constant propagate this terminator instruction
  // away...
  Changed |= ConstantFoldTerminator(BB, /*DeleteDeadConditions=*/true,
                                    /*TLI=*/nullptr, DTU);

  // Check for and eliminate duplicate PHI nodes in this block.
  Changed |= EliminateDuplicatePHINodes(BB);

  // Check for and remove branches that will always cause undefined behavior.
  Changed |= removeUndefIntroducingPredecessor(BB, DTU);

  // Merge basic blocks into their predecessor if there is only one distinct
  // pred, and if there is only one distinct successor of the predecessor, and
  // if there are no PHI nodes.
  if (MergeBlockIntoPredecessor(BB, DTU))
    return true;

  if (SinkCommon && Options.SinkCommonInsts)
    if (SinkCommonCodeFromPredecessors(BB, DTU)) {
      // SinkCommonCodeFromPredecessors() does not automatically CSE PHI's,
      // so we may now how duplicate PHI's.
      // Let's rerun EliminateDuplicatePHINodes() first,
      // before FoldTwoEntryPHINode() potentially converts them into select's,
      // after which we'd need a whole EarlyCSE pass run to cleanup them.
      return true;
    }

  IRBuilder<> Builder(BB);

  if (Options.FoldTwoEntryPHINode) {
    // If there is a PHI node in this basic block, and we can
    // eliminate some of its entries, do so now.
    if (auto *PN = dyn_cast<PHINode>(BB->begin()))
#if INTEL_CUSTOMIZATION
      // FoldPHIEntries is an Intel customized generalized version of the LLVM
      // open source routine called FoldTwoEntryPHINode(that folds a two-entry
      // phinode into "select") which is capable of handling any number
      // of phi entries. It iteratively transforms each conditional into
      // "select". Any changes (one such change could be regarding cost model)
      // made by the LLVM community to FoldTwoEntryPHINode will need to be
      // incorporated to this routine (FoldPHIEntries).
      // To keep xmain as clean as possible we got rid of the FoldTwoEntryPHINode,
      // therefore, there might be conflicts during code merge. If resolving
      // conflicts becomes too cumbersome, we can try something different.
      Changed |= FoldPHIEntries(PN, TTI, DTU, DL);
#endif //INTEL_CUSTOMIZATION
  }

  Instruction *Terminator = BB->getTerminator();
  Builder.SetInsertPoint(Terminator);
  switch (Terminator->getOpcode()) {
  case Instruction::Br:
    Changed |= simplifyBranch(cast<BranchInst>(Terminator), Builder);
    break;
  case Instruction::Ret:
    Changed |= simplifyReturn(cast<ReturnInst>(Terminator), Builder);
    break;
  case Instruction::Resume:
    Changed |= simplifyResume(cast<ResumeInst>(Terminator), Builder);
    break;
  case Instruction::CleanupRet:
    Changed |= simplifyCleanupReturn(cast<CleanupReturnInst>(Terminator));
    break;
  case Instruction::Switch:
    Changed |= simplifySwitch(cast<SwitchInst>(Terminator), Builder);
    break;
  case Instruction::Unreachable:
    Changed |= simplifyUnreachable(cast<UnreachableInst>(Terminator));
    break;
  case Instruction::IndirectBr:
    Changed |= simplifyIndirectBr(cast<IndirectBrInst>(Terminator));
    break;
  }

  return Changed;
}

bool SimplifyCFGOpt::simplifyOnce(BasicBlock *BB) {
  bool Changed = simplifyOnceImpl(BB);

  return Changed;
}

bool SimplifyCFGOpt::run(BasicBlock *BB) {
  bool Changed = false;

  // Repeated simplify BB as long as resimplification is requested.
  do {
    Resimplify = false;

    // Perform one round of simplifcation. Resimplify flag will be set if
    // another iteration is requested.
    Changed |= simplifyOnce(BB);
  } while (Resimplify);

  return Changed;
}

bool llvm::simplifyCFG(BasicBlock *BB, const TargetTransformInfo &TTI,
                       DomTreeUpdater *DTU, const SimplifyCFGOptions &Options,
                       ArrayRef<WeakVH> LoopHeaders) {
  return SimplifyCFGOpt(TTI, DTU, BB->getModule()->getDataLayout(), LoopHeaders,
                        Options)
      .run(BB);
}<|MERGE_RESOLUTION|>--- conflicted
+++ resolved
@@ -2753,32 +2753,7 @@
                            DomTreeUpdater *DTU, const DataLayout &DL) {
   BasicBlock *BB = PN->getParent();
 
-<<<<<<< HEAD
   bool Changed = false;
-=======
-  BasicBlock *IfTrue, *IfFalse;
-  BranchInst *DomBI = GetIfCondition(BB, IfTrue, IfFalse);
-  if (!DomBI)
-    return false;
-  Value *IfCond = DomBI->getCondition();
-  // Don't bother if the branch will be constant folded trivially.
-  if (isa<ConstantInt>(IfCond))
-    return false;
-
-  BasicBlock *DomBlock = DomBI->getParent();
-  SmallVector<BasicBlock *, 2> IfBlocks;
-  llvm::copy_if(
-      PN->blocks(), std::back_inserter(IfBlocks), [](BasicBlock *IfBlock) {
-        return cast<BranchInst>(IfBlock->getTerminator())->isUnconditional();
-      });
-  assert(!IfBlocks.empty() && "Will have at least one block to speculate.");
-
-  // Don't try to fold an unreachable block. For example, the phi node itself
-  // can't be the candidate if-condition for a select that we want to form.
-  if (auto *IfCondPhiInst = dyn_cast<PHINode>(IfCond))
-    if (IfCondPhiInst->getParent() == BB)
-      return false;
->>>>>>> 943f8512
 
   // This could be a multiple entry PHI node. Try to fold each pair of entries
   // that leads to an "if condition".  Traverse through the predecessor list of
@@ -2797,6 +2772,16 @@
     if (isa<ConstantInt>(IfCond))
       continue; // continue to look for next "if condition".
 
+    BasicBlock *CondBlock = DomBI->getParent();
+    // The community code uses PN->blocks() instead of TFBlocks because
+    // the community version of the function expects only two-entry PHI nodes.
+    SmallVector<BasicBlock *, 2> TFBlocks {IfTrue, IfFalse};
+    SmallVector<BasicBlock *, 2> IfBlocks;
+    llvm::copy_if(
+        TFBlocks, std::back_inserter(IfBlocks), [](BasicBlock *IfBlock) {
+          return cast<BranchInst>(IfBlock->getTerminator())->isUnconditional();
+        });
+    assert(!IfBlocks.empty() && "Will have at least one block to speculate.");
     // Don't try to fold an unreachable block. For example, the phi node itself
     // can't be the candidate if-condition for a select that we want to form.
     if (auto *IfCondPhiInst = dyn_cast<PHINode>(IfCond))
@@ -2904,15 +2889,8 @@
     // instructions in the selected predecessor blocks can be promoted as well.
     // If not, we won't be able to get rid of the control flow, so it's not
     // worth promoting to select instructions.
-    BasicBlock *CondBlock = DomBI->getParent();
-    BasicBlock *IfBlock1 = IfTrue;
-    BasicBlock *IfBlock2 = IfFalse;
-
-    if (cast<BranchInst>(IfBlock1->getTerminator())->isConditional()) {
-      IfBlock1 = nullptr;
-    } else {
-      for (BasicBlock::iterator I = IfBlock1->begin(); !I->isTerminator();
-           ++I) {
+    for (BasicBlock *IfBlock : IfBlocks)
+      for (BasicBlock::iterator I = IfBlock->begin(); !I->isTerminator(); ++I)
         if (!AggressiveInsts.count(&*I) && !isa<DbgInfoIntrinsic>(I) &&
             !isa<PseudoProbeInst>(I)) {
           // This is not an aggressive instruction that we can promote.
@@ -2921,38 +2899,15 @@
           CanBeSimplified = false;
           break;
         }
-      }
-    }
+
     if (!CanBeSimplified) {
       // Continue to look for next "if condition".
       continue;
     }
 
-<<<<<<< HEAD
-    if (cast<BranchInst>(IfBlock2->getTerminator())->isConditional()) {
-      IfBlock2 = nullptr;
-    } else {
-      for (BasicBlock::iterator I = IfBlock2->begin(); !I->isTerminator();
-           ++I) {
-        if (!AggressiveInsts.count(&*I) && !isa<DbgInfoIntrinsic>(I) &&
-            !isa<PseudoProbeInst>(I)) {
-          // This is not an aggressive instruction that we can promote.
-          // Because of this, we won't be able to get rid of the control
-          // flow, so the xform is not worth it.
-          CanBeSimplified = false;
-          break;
-        }
-      }
-    }
-
-    if (!CanBeSimplified) {
-      // Continue to look for next "if condition".
-      continue;
-    }
-
     // If either of the blocks has it's address taken, we can't do this fold.
-    if ((IfBlock1 && IfBlock1->hasAddressTaken()) ||
-        (IfBlock2 && IfBlock2->hasAddressTaken()))
+    if (any_of(IfBlocks,
+               [](BasicBlock *IfBlock) { return IfBlock->hasAddressTaken(); }))
       continue;
 
     LLVM_DEBUG(dbgs() << "FOUND IF CONDITION!  " << *IfCond
@@ -2964,10 +2919,8 @@
 
     // Move all 'aggressive' instructions, which are defined in the
     // conditional parts of the if's to the conditional block.
-    if (IfBlock1)
-      hoistAllInstructionsInto(CondBlock, DomBI, IfBlock1);
-    if (IfBlock2)
-      hoistAllInstructionsInto(CondBlock, DomBI, IfBlock2);
+    for (BasicBlock *IfBlock : IfBlocks)
+      hoistAllInstructionsInto(CondBlock, DomBI, IfBlock);
 
     IRBuilder<NoFolder> Builder(DomBI);
     // Propagate fast-math-flags from phi nodes to replacement selects.
@@ -3015,7 +2968,7 @@
       }
     }
 
-    // At this point, IfBlock1 and IfBlock2 are both empty, so our if
+    // At this point, all IfBlocks are empty, so our if
     // statement has been flattened.  Change CondBlock to jump directly to BB
     // to avoid other simplifycfg's kicking in on the diamond.
     Builder.CreateBr(BB);
@@ -3026,60 +2979,6 @@
       for (auto *Successor : successors(CondBlock))
         Updates.push_back({DominatorTree::Delete, CondBlock, Successor});
     }
-=======
-  // If all PHI nodes are promotable, check to make sure that all instructions
-  // in the predecessor blocks can be promoted as well. If not, we won't be able
-  // to get rid of the control flow, so it's not worth promoting to select
-  // instructions.
-  for (BasicBlock *IfBlock : IfBlocks)
-    for (BasicBlock::iterator I = IfBlock->begin(); !I->isTerminator(); ++I)
-      if (!AggressiveInsts.count(&*I) && !isa<DbgInfoIntrinsic>(I) &&
-          !isa<PseudoProbeInst>(I)) {
-        // This is not an aggressive instruction that we can promote.
-        // Because of this, we won't be able to get rid of the control flow, so
-        // the xform is not worth it.
-        return Changed;
-      }
-
-  // If either of the blocks has it's address taken, we can't do this fold.
-  if (any_of(IfBlocks,
-             [](BasicBlock *IfBlock) { return IfBlock->hasAddressTaken(); }))
-    return Changed;
-
-  LLVM_DEBUG(dbgs() << "FOUND IF CONDITION!  " << *IfCond
-                    << "  T: " << IfTrue->getName()
-                    << "  F: " << IfFalse->getName() << "\n");
-
-  // If we can still promote the PHI nodes after this gauntlet of tests,
-  // do all of the PHI's now.
-
-  // Move all 'aggressive' instructions, which are defined in the
-  // conditional parts of the if's up to the dominating block.
-  for (BasicBlock *IfBlock : IfBlocks)
-      hoistAllInstructionsInto(DomBlock, DomBI, IfBlock);
-
-  IRBuilder<NoFolder> Builder(DomBI);
-  // Propagate fast-math-flags from phi nodes to replacement selects.
-  IRBuilder<>::FastMathFlagGuard FMFGuard(Builder);
-  while (PHINode *PN = dyn_cast<PHINode>(BB->begin())) {
-    if (isa<FPMathOperator>(PN))
-      Builder.setFastMathFlags(PN->getFastMathFlags());
-
-    // Change the PHI node into a select instruction.
-    Value *TrueVal = PN->getIncomingValueForBlock(IfTrue);
-    Value *FalseVal = PN->getIncomingValueForBlock(IfFalse);
-
-    Value *Sel = Builder.CreateSelect(IfCond, TrueVal, FalseVal, "", DomBI);
-    PN->replaceAllUsesWith(Sel);
-    Sel->takeName(PN);
-    PN->eraseFromParent();
-  }
-
-  // At this point, all IfBlocks are empty, so our if statement
-  // has been flattened.  Change DomBlock to jump directly to our new block to
-  // avoid other simplifycfg's kicking in on the diamond.
-  Builder.CreateBr(BB);
->>>>>>> 943f8512
 
     DomBI->eraseFromParent();
     if (DTU)
