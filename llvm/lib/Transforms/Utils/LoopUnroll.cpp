//===-- UnrollLoop.cpp - Loop unrolling utilities -------------------------===//
//
// Part of the LLVM Project, under the Apache License v2.0 with LLVM Exceptions.
// See https://llvm.org/LICENSE.txt for license information.
// SPDX-License-Identifier: Apache-2.0 WITH LLVM-exception
//
//===----------------------------------------------------------------------===//
//
// This file implements some loop unrolling utilities. It does not define any
// actual pass or policy, but provides a single function to perform loop
// unrolling.
//
// The process of unrolling can produce extraneous basic blocks linked with
// unconditional branches.  This will be corrected in the future.
//
//===----------------------------------------------------------------------===//

#include "llvm/ADT/ArrayRef.h"
#include "llvm/ADT/DenseMap.h"
#include "llvm/ADT/Optional.h"
#include "llvm/ADT/STLExtras.h"
#include "llvm/ADT/SetVector.h"
#include "llvm/ADT/SmallVector.h"
#include "llvm/ADT/Statistic.h"
#include "llvm/ADT/StringRef.h"
#include "llvm/ADT/Twine.h"
#include "llvm/ADT/ilist_iterator.h"
#include "llvm/ADT/iterator_range.h"
#include "llvm/Analysis/AssumptionCache.h"
#include "llvm/Analysis/Intel_OptReport/LoopOptReportBuilder.h" // INTEL
#include "llvm/Analysis/Intel_OptReport/OptReportOptionsPass.h" // INTEL
#include "llvm/Analysis/DomTreeUpdater.h"
#include "llvm/Analysis/InstructionSimplify.h"
#include "llvm/Analysis/LoopInfo.h"
#include "llvm/Analysis/LoopIterator.h"
#include "llvm/Analysis/OptimizationRemarkEmitter.h"
#include "llvm/Analysis/ScalarEvolution.h"
#include "llvm/IR/BasicBlock.h"
#include "llvm/IR/CFG.h"
#include "llvm/IR/Constants.h"
#include "llvm/IR/DebugInfoMetadata.h"
#include "llvm/IR/DebugLoc.h"
#include "llvm/IR/DiagnosticInfo.h"
#include "llvm/IR/Dominators.h"
#include "llvm/IR/Function.h"
#include "llvm/IR/Instruction.h"
#include "llvm/IR/Instructions.h"
#include "llvm/IR/IntrinsicInst.h"
#include "llvm/IR/Metadata.h"
#include "llvm/IR/Module.h"
#include "llvm/IR/Use.h"
#include "llvm/IR/User.h"
#include "llvm/IR/ValueHandle.h"
#include "llvm/IR/ValueMap.h"
#include "llvm/Support/Casting.h"
#include "llvm/Support/CommandLine.h"
#include "llvm/Support/Debug.h"
#include "llvm/Support/GenericDomTree.h"
#include "llvm/Support/MathExtras.h"
#include "llvm/Support/raw_ostream.h"
#include "llvm/Transforms/Utils/BasicBlockUtils.h"
#include "llvm/Transforms/Utils/Cloning.h"
#include "llvm/Transforms/Utils/Local.h"
#include "llvm/Transforms/Utils/LoopSimplify.h"
#include "llvm/Transforms/Utils/LoopUtils.h"
#include "llvm/Transforms/Utils/SimplifyIndVar.h"
#include "llvm/Transforms/Utils/UnrollLoop.h"
#include "llvm/Transforms/Utils/ValueMapper.h"
#include <algorithm>
#include <assert.h>
#include <type_traits>
#include <vector>

namespace llvm {
class DataLayout;
class Value;
} // namespace llvm

using namespace llvm;

#define DEBUG_TYPE "loop-unroll"

// TODO: Should these be here or in LoopUnroll?
STATISTIC(NumCompletelyUnrolled, "Number of loops completely unrolled");
STATISTIC(NumUnrolled, "Number of loops unrolled (completely or otherwise)");
STATISTIC(NumUnrolledNotLatch, "Number of loops unrolled without a conditional "
                               "latch (completely or otherwise)");

static cl::opt<bool>
UnrollRuntimeEpilog("unroll-runtime-epilog", cl::init(false), cl::Hidden,
                    cl::desc("Allow runtime unrolled loops to be unrolled "
                             "with epilog instead of prolog."));

static cl::opt<bool>
UnrollVerifyDomtree("unroll-verify-domtree", cl::Hidden,
                    cl::desc("Verify domtree after unrolling"),
#ifdef EXPENSIVE_CHECKS
    cl::init(true)
#else
    cl::init(false)
#endif
                    );

/// Check if unrolling created a situation where we need to insert phi nodes to
/// preserve LCSSA form.
/// \param Blocks is a vector of basic blocks representing unrolled loop.
/// \param L is the outer loop.
/// It's possible that some of the blocks are in L, and some are not. In this
/// case, if there is a use is outside L, and definition is inside L, we need to
/// insert a phi-node, otherwise LCSSA will be broken.
/// The function is just a helper function for llvm::UnrollLoop that returns
/// true if this situation occurs, indicating that LCSSA needs to be fixed.
static bool needToInsertPhisForLCSSA(Loop *L,
                                     const std::vector<BasicBlock *> &Blocks,
                                     LoopInfo *LI) {
  for (BasicBlock *BB : Blocks) {
    if (LI->getLoopFor(BB) == L)
      continue;
    for (Instruction &I : *BB) {
      for (Use &U : I.operands()) {
        if (const auto *Def = dyn_cast<Instruction>(U)) {
          Loop *DefLoop = LI->getLoopFor(Def->getParent());
          if (!DefLoop)
            continue;
          if (DefLoop->contains(L))
            return true;
        }
      }
    }
  }
  return false;
}

/// Adds ClonedBB to LoopInfo, creates a new loop for ClonedBB if necessary
/// and adds a mapping from the original loop to the new loop to NewLoops.
/// Returns nullptr if no new loop was created and a pointer to the
/// original loop OriginalBB was part of otherwise.
const Loop* llvm::addClonedBlockToLoopInfo(BasicBlock *OriginalBB,
                                           BasicBlock *ClonedBB, LoopInfo *LI,
                                           NewLoopsMap &NewLoops) {
  // Figure out which loop New is in.
  const Loop *OldLoop = LI->getLoopFor(OriginalBB);
  assert(OldLoop && "Should (at least) be in the loop being unrolled!");

  Loop *&NewLoop = NewLoops[OldLoop];
  if (!NewLoop) {
    // Found a new sub-loop.
    assert(OriginalBB == OldLoop->getHeader() &&
           "Header should be first in RPO");

    NewLoop = LI->AllocateLoop();
    Loop *NewLoopParent = NewLoops.lookup(OldLoop->getParentLoop());

    if (NewLoopParent)
      NewLoopParent->addChildLoop(NewLoop);
    else
      LI->addTopLevelLoop(NewLoop);

    NewLoop->addBasicBlockToLoop(ClonedBB, *LI);
    return OldLoop;
  } else {
    NewLoop->addBasicBlockToLoop(ClonedBB, *LI);
    return nullptr;
  }
}

/// The function chooses which type of unroll (epilog or prolog) is more
/// profitabale.
/// Epilog unroll is more profitable when there is PHI that starts from
/// constant.  In this case epilog will leave PHI start from constant,
/// but prolog will convert it to non-constant.
///
/// loop:
///   PN = PHI [I, Latch], [CI, PreHeader]
///   I = foo(PN)
///   ...
///
/// Epilog unroll case.
/// loop:
///   PN = PHI [I2, Latch], [CI, PreHeader]
///   I1 = foo(PN)
///   I2 = foo(I1)
///   ...
/// Prolog unroll case.
///   NewPN = PHI [PrologI, Prolog], [CI, PreHeader]
/// loop:
///   PN = PHI [I2, Latch], [NewPN, PreHeader]
///   I1 = foo(PN)
///   I2 = foo(I1)
///   ...
///
static bool isEpilogProfitable(Loop *L) {
  BasicBlock *PreHeader = L->getLoopPreheader();
  BasicBlock *Header = L->getHeader();
  assert(PreHeader && Header);
  for (const PHINode &PN : Header->phis()) {
    if (isa<ConstantInt>(PN.getIncomingValueForBlock(PreHeader)))
      return true;
  }
  return false;
}

/// Perform some cleanup and simplifications on loops after unrolling. It is
/// useful to simplify the IV's in the new loop, as well as do a quick
/// simplify/dce pass of the instructions.
void llvm::simplifyLoopAfterUnroll(Loop *L, bool SimplifyIVs, LoopInfo *LI,
                                   ScalarEvolution *SE, DominatorTree *DT,
                                   AssumptionCache *AC,
                                   const TargetTransformInfo *TTI) {
  // Simplify any new induction variables in the partially unrolled loop.
  if (SE && SimplifyIVs) {
    SmallVector<WeakTrackingVH, 16> DeadInsts;
    simplifyLoopIVs(L, SE, DT, LI, TTI, DeadInsts);

    // Aggressively clean up dead instructions that simplifyLoopIVs already
    // identified. Any remaining should be cleaned up below.
    while (!DeadInsts.empty()) {
      Value *V = DeadInsts.pop_back_val();
      if (Instruction *Inst = dyn_cast_or_null<Instruction>(V))
        RecursivelyDeleteTriviallyDeadInstructions(Inst);
    }
  }

  // At this point, the code is well formed.  Perform constprop, instsimplify,
  // and dce.
  const DataLayout &DL = L->getHeader()->getModule()->getDataLayout();
  SmallVector<WeakTrackingVH, 16> DeadInsts;
  for (BasicBlock *BB : L->getBlocks()) {
    for (BasicBlock::iterator I = BB->begin(), E = BB->end(); I != E;) {
      Instruction *Inst = &*I++;
      if (Value *V = SimplifyInstruction(Inst, {DL, nullptr, DT, AC}))
        if (LI->replacementPreservesLCSSAForm(Inst, V))
          Inst->replaceAllUsesWith(V);
      if (isInstructionTriviallyDead(Inst))
        DeadInsts.emplace_back(Inst);
    }
    // We can't do recursive deletion until we're done iterating, as we might
    // have a phi which (potentially indirectly) uses instructions later in
    // the block we're iterating through.
    RecursivelyDeleteTriviallyDeadInstructions(DeadInsts);
  }
}

/// Unroll the given loop by Count. The loop must be in LCSSA form.  Unrolling
/// can only fail when the loop's latch block is not terminated by a conditional
/// branch instruction. However, if the trip count (and multiple) are not known,
/// loop unrolling will mostly produce more code that is no faster.
///
/// TripCount is an upper bound on the number of times the loop header runs.
/// Note that the trip count does not need to be exact, it can be any upper
/// bound on the true trip count.
///
/// Similarly, TripMultiple divides the number of times that the LatchBlock may
/// execute without exiting the loop.
///
/// If AllowRuntime is true then UnrollLoop will consider unrolling loops that
/// have a runtime (i.e. not compile time constant) trip count.  Unrolling these
/// loops require a unroll "prologue" that runs "RuntimeTripCount % Count"
/// iterations before branching into the unrolled loop.  UnrollLoop will not
/// runtime-unroll the loop if computing RuntimeTripCount will be expensive and
/// AllowExpensiveTripCount is false.
///
/// The LoopInfo Analysis that is passed will be kept consistent.
///
/// This utility preserves LoopInfo. It will also preserve ScalarEvolution and
/// DominatorTree if they are non-null.
///
/// If RemainderLoop is non-null, it will receive the remainder loop (if
/// required and not fully unrolled).
LoopUnrollResult llvm::UnrollLoop(Loop *L, UnrollLoopOptions ULO, LoopInfo *LI,
                                  ScalarEvolution *SE, DominatorTree *DT,
                                  AssumptionCache *AC,
                                  const LoopOptReportBuilder &LORBuilder, // INTEL
                                  const TargetTransformInfo *TTI,
                                  OptimizationRemarkEmitter *ORE,
                                  bool PreserveLCSSA, Loop **RemainderLoop) {
  assert(DT && "DomTree is required");

  if (!L->getLoopPreheader()) {
    LLVM_DEBUG(dbgs() << "  Can't unroll; loop preheader-insertion failed.\n");
    return LoopUnrollResult::Unmodified;
  }

  if (!L->getLoopLatch()) {
    LLVM_DEBUG(dbgs() << "  Can't unroll; loop exit-block-insertion failed.\n");
    return LoopUnrollResult::Unmodified;
  }

  // Loops with indirectbr cannot be cloned.
  if (!L->isSafeToClone()) {
    LLVM_DEBUG(dbgs() << "  Can't unroll; Loop body cannot be cloned.\n");
    return LoopUnrollResult::Unmodified;
  }

  if (L->getHeader()->hasAddressTaken()) {
    // The loop-rotate pass can be helpful to avoid this in many cases.
    LLVM_DEBUG(
        dbgs() << "  Won't unroll loop: address of header block is taken.\n");
    return LoopUnrollResult::Unmodified;
  }

//if (ULO.Count == 6) ULO.Count = 3;

  if (ULO.TripCount != 0)
    LLVM_DEBUG(dbgs() << "  Trip Count = " << ULO.TripCount << "\n");
  if (ULO.TripMultiple != 1)
    LLVM_DEBUG(dbgs() << "  Trip Multiple = " << ULO.TripMultiple << "\n");

  // Effectively "DCE" unrolled iterations that are beyond the tripcount
  // and will never be executed.
  if (ULO.TripCount != 0 && ULO.Count > ULO.TripCount)
    ULO.Count = ULO.TripCount;

  // Don't enter the unroll code if there is nothing to do.
  if (ULO.TripCount == 0 && ULO.Count < 2) {
    LLVM_DEBUG(dbgs() << "Won't unroll; almost nothing to do\n");
    return LoopUnrollResult::Unmodified;
  }

  assert(ULO.Count > 0);
  assert(ULO.TripMultiple > 0);
  assert(ULO.TripCount == 0 || ULO.TripCount % ULO.TripMultiple == 0);

  // Are we eliminating the loop control altogether?  Note that we can know
  // we're eliminating the backedge without knowing exactly which iteration
  // of the unrolled body exits.
  const bool CompletelyUnroll = ULO.Count == ULO.TripCount;

  // We assume a run-time trip count if the compiler cannot
  // figure out the loop trip count and the unroll-runtime
  // flag is specified.
  bool RuntimeTripCount =
      (ULO.TripCount == 0 && ULO.Count > 0 && ULO.AllowRuntime);

  // All these values should be taken only after peeling because they might have
  // changed.
  BasicBlock *Preheader = L->getLoopPreheader();
  BasicBlock *Header = L->getHeader();
  BasicBlock *LatchBlock = L->getLoopLatch();
  SmallVector<BasicBlock *, 4> ExitBlocks;
  L->getExitBlocks(ExitBlocks);
  std::vector<BasicBlock *> OriginalLoopBlocks = L->getBlocks();

  // Go through all exits of L and see if there are any phi-nodes there. We just
  // conservatively assume that they're inserted to preserve LCSSA form, which
  // means that complete unrolling might break this form. We need to either fix
  // it in-place after the transformation, or entirely rebuild LCSSA. TODO: For
  // now we just recompute LCSSA for the outer loop, but it should be possible
  // to fix it in-place.
  bool NeedToFixLCSSA =
      PreserveLCSSA && CompletelyUnroll &&
      any_of(ExitBlocks,
             [](const BasicBlock *BB) { return isa<PHINode>(BB->begin()); });

  const unsigned MaxTripCount = SE->getSmallConstantMaxTripCount(L);
  const bool MaxOrZero = SE->isBackedgeTakenCountMaxOrZero(L);

  const bool PreserveOnlyFirst = ULO.Count == MaxTripCount && MaxOrZero;

  // The current loop unroll pass can unroll loops that have
  // (1) single latch; and
  // (2a) latch is unconditional; or
  // (2b) latch is conditional and is an exiting block
  // FIXME: The implementation can be extended to work with more complicated
  // cases, e.g. loops with multiple latches.
  BranchInst *LatchBI = dyn_cast<BranchInst>(LatchBlock->getTerminator());

  // A conditional branch which exits the loop, which can be optimized to an
  // unconditional branch in the unrolled loop in some cases.
  BranchInst *ExitingBI = nullptr;
  bool LatchIsExiting = L->isLoopExiting(LatchBlock);
  if (LatchIsExiting)
    ExitingBI = LatchBI;
  else if (BasicBlock *ExitingBlock = L->getExitingBlock())
    ExitingBI = dyn_cast<BranchInst>(ExitingBlock->getTerminator());
  if (!LatchBI || (LatchBI->isConditional() && !LatchIsExiting)) {
    LLVM_DEBUG(
        dbgs() << "Can't unroll; a conditional latch must exit the loop");
    return LoopUnrollResult::Unmodified;
  }
  LLVM_DEBUG({
    if (ExitingBI)
      dbgs() << "  Exiting Block = " << ExitingBI->getParent()->getName()
             << "\n";
    else
      dbgs() << "  No single exiting block\n";
  });

  // Warning: ExactTripCount is the exact trip count for the block ending in
  // ExitingBI, not neccessarily an exact exit count *for the loop*.  The
  // distinction comes when we have an exiting latch, but the loop exits
  // through another exit first.
  const unsigned ExactTripCount = ExitingBI ?
    SE->getSmallConstantTripCount(L,ExitingBI->getParent()) : 0;

  // Loops containing convergent instructions must have a count that divides
  // their TripMultiple.
  LLVM_DEBUG(
      {
        bool HasConvergent = false;
        for (auto &BB : L->blocks())
          for (auto &I : *BB)
            if (auto *CB = dyn_cast<CallBase>(&I))
              HasConvergent |= CB->isConvergent();
        assert((!HasConvergent || ULO.TripMultiple % ULO.Count == 0) &&
               "Unroll count must divide trip multiple if loop contains a "
               "convergent operation.");
      });

  bool EpilogProfitability =
      UnrollRuntimeEpilog.getNumOccurrences() ? UnrollRuntimeEpilog
                                              : isEpilogProfitable(L);

  if (RuntimeTripCount && ULO.TripMultiple % ULO.Count != 0 &&
      !UnrollRuntimeLoopRemainder(L, ULO.Count, ULO.AllowExpensiveTripCount,
                                  EpilogProfitability, ULO.UnrollRemainder,
                                  ULO.ForgetAllSCEV, LI, SE, DT, AC,
                                  LORBuilder,                        // INTEL
                                  TTI, PreserveLCSSA, RemainderLoop)) {
    if (ULO.Force)
      RuntimeTripCount = false;
    else {
      LLVM_DEBUG(dbgs() << "Won't unroll; remainder loop could not be "
                           "generated when assuming runtime trip count\n");
      return LoopUnrollResult::Unmodified;
    }
  }

  // If we know the trip count, we know the multiple...
  unsigned BreakoutTrip = 0;
  if (ULO.TripCount != 0) {
    BreakoutTrip = ULO.TripCount % ULO.Count;
    ULO.TripMultiple = 0;
  } else {
    // Figure out what multiple to use.
    BreakoutTrip = ULO.TripMultiple =
        (unsigned)GreatestCommonDivisor64(ULO.Count, ULO.TripMultiple);
  }

  using namespace ore;
  // Report the unrolling decision.
  if (CompletelyUnroll) {
    LLVM_DEBUG(dbgs() << "COMPLETELY UNROLLING loop %" << Header->getName()
                      << " with trip count " << ULO.TripCount << "!\n");
    if (ORE)
      ORE->emit([&]() {
        return OptimizationRemark(DEBUG_TYPE, "FullyUnrolled", L->getStartLoc(),
                                  L->getHeader())
               << "completely unrolled loop with "
               << NV("UnrollCount", ULO.TripCount) << " iterations";
      });
<<<<<<< HEAD
#if INTEL_CUSTOMIZATION
    LORBuilder(*L, *LI).
        addRemark(OptReportVerbosity::Low,
                  "LLorg: Loop has been completely unrolled").
        preserveLostLoopOptReport();
#endif  // INTEL_CUSTOMIZATION
  } else if (ULO.PeelCount) {
    LLVM_DEBUG(dbgs() << "PEELING loop %" << Header->getName()
                      << " with iteration count " << ULO.PeelCount << "!\n");
    if (ORE)
      ORE->emit([&]() {
        return OptimizationRemark(DEBUG_TYPE, "Peeled", L->getStartLoc(),
                                  L->getHeader())
               << " peeled loop by " << NV("PeelCount", ULO.PeelCount)
               << " iterations";
      });

#if INTEL_CUSTOMIZATION
    // TODO (vzakhari 5/22/2018): we may want to be more precise
    //       and report all the different unrolling cases in the
    //       conditional clauses below.
    LORBuilder(*L, *LI).addRemark(OptReportVerbosity::Low,
                                  "LLorg: Loop has been peeled by %d "
                                  "iterations",
                                  ULO.PeelCount);
#endif  // INTEL_CUSTOMIZATION
=======
>>>>>>> db457468
  } else {
    auto DiagBuilder = [&]() {
      OptimizationRemark Diag(DEBUG_TYPE, "PartialUnrolled", L->getStartLoc(),
                              L->getHeader());
      return Diag << "unrolled loop by a factor of "
                  << NV("UnrollCount", ULO.Count);
    };

#if INTEL_CUSTOMIZATION
    // TODO (vzakhari 5/22/2018): we may want to be more precise
    //       and report all the different unrolling cases in the
    //       conditional clauses below.
    LORBuilder(*L, *LI).addRemark(OptReportVerbosity::Low,
                                  "LLorg: Loop has been unrolled by %d factor",
                                  ULO.Count);
#endif  // INTEL_CUSTOMIZATION

    LLVM_DEBUG(dbgs() << "UNROLLING loop %" << Header->getName() << " by "
                      << ULO.Count);

    if (ULO.TripMultiple == 0 || BreakoutTrip != ULO.TripMultiple) {
      LLVM_DEBUG(dbgs() << " with a breakout at trip " << BreakoutTrip);
      if (ORE)
        ORE->emit([&]() {
          return DiagBuilder() << " with a breakout at trip "
                               << NV("BreakoutTrip", BreakoutTrip);
        });
    } else if (ULO.TripMultiple != 1) {
      LLVM_DEBUG(dbgs() << " with " << ULO.TripMultiple << " trips per branch");
      if (ORE)
        ORE->emit([&]() {
          return DiagBuilder()
                 << " with " << NV("TripMultiple", ULO.TripMultiple)
                 << " trips per branch";
        });
    } else if (RuntimeTripCount) {
      LLVM_DEBUG(dbgs() << " with run-time trip count");
      if (ORE)
        ORE->emit(
            [&]() { return DiagBuilder() << " with run-time trip count"; });
    }
    LLVM_DEBUG(dbgs() << "!\n");
  }

  // We are going to make changes to this loop. SCEV may be keeping cached info
  // about it, in particular about backedge taken count. The changes we make
  // are guaranteed to invalidate this information for our loop. It is tempting
  // to only invalidate the loop being unrolled, but it is incorrect as long as
  // all exiting branches from all inner loops have impact on the outer loops,
  // and if something changes inside them then any of outer loops may also
  // change. When we forget outermost loop, we also forget all contained loops
  // and this is what we need here.
  if (SE) {
    if (ULO.ForgetAllSCEV)
      SE->forgetAllLoops();
    else
      SE->forgetTopmostLoop(L);
  }

  if (!LatchIsExiting)
    ++NumUnrolledNotLatch;

  // For the first iteration of the loop, we should use the precloned values for
  // PHI nodes.  Insert associations now.
  ValueToValueMapTy LastValueMap;
  std::vector<PHINode*> OrigPHINode;
  for (BasicBlock::iterator I = Header->begin(); isa<PHINode>(I); ++I) {
    OrigPHINode.push_back(cast<PHINode>(I));
  }

  std::vector<BasicBlock *> Headers;
  std::vector<BasicBlock *> ExitingBlocks;
  std::vector<BasicBlock *> Latches;
  Headers.push_back(Header);
  Latches.push_back(LatchBlock);
  if (ExitingBI)
    ExitingBlocks.push_back(ExitingBI->getParent());

  // The current on-the-fly SSA update requires blocks to be processed in
  // reverse postorder so that LastValueMap contains the correct value at each
  // exit.
  LoopBlocksDFS DFS(L);
  DFS.perform(LI);

  // Stash the DFS iterators before adding blocks to the loop.
  LoopBlocksDFS::RPOIterator BlockBegin = DFS.beginRPO();
  LoopBlocksDFS::RPOIterator BlockEnd = DFS.endRPO();

  std::vector<BasicBlock*> UnrolledLoopBlocks = L->getBlocks();

  // Loop Unrolling might create new loops. While we do preserve LoopInfo, we
  // might break loop-simplified form for these loops (as they, e.g., would
  // share the same exit blocks). We'll keep track of loops for which we can
  // break this so that later we can re-simplify them.
  SmallSetVector<Loop *, 4> LoopsToSimplify;
  for (Loop *SubLoop : *L)
    LoopsToSimplify.insert(SubLoop);

  // When a FSDiscriminator is enabled, we don't need to add the multiply
  // factors to the discriminators.
  if (Header->getParent()->isDebugInfoForProfiling() && !EnableFSDiscriminator)
    for (BasicBlock *BB : L->getBlocks())
      for (Instruction &I : *BB)
        if (!isa<DbgInfoIntrinsic>(&I))
          if (const DILocation *DIL = I.getDebugLoc()) {
            auto NewDIL = DIL->cloneByMultiplyingDuplicationFactor(ULO.Count);
            if (NewDIL)
              I.setDebugLoc(NewDIL.getValue());
            else
              LLVM_DEBUG(dbgs()
                         << "Failed to create new discriminator: "
                         << DIL->getFilename() << " Line: " << DIL->getLine());
          }

  // Identify what noalias metadata is inside the loop: if it is inside the
  // loop, the associated metadata must be cloned for each iteration.
  SmallVector<MDNode *, 6> LoopLocalNoAliasDeclScopes;
  identifyNoAliasScopesToClone(L->getBlocks(), LoopLocalNoAliasDeclScopes);

  for (unsigned It = 1; It != ULO.Count; ++It) {
    SmallVector<BasicBlock *, 8> NewBlocks;
    SmallDenseMap<const Loop *, Loop *, 4> NewLoops;
    NewLoops[L] = L;

    for (LoopBlocksDFS::RPOIterator BB = BlockBegin; BB != BlockEnd; ++BB) {
      ValueToValueMapTy VMap;
      BasicBlock *New = CloneBasicBlock(*BB, VMap, "." + Twine(It));
      Header->getParent()->getBasicBlockList().push_back(New);

      assert((*BB != Header || LI->getLoopFor(*BB) == L) &&
             "Header should not be in a sub-loop");
      // Tell LI about New.
      const Loop *OldLoop = addClonedBlockToLoopInfo(*BB, New, LI, NewLoops);
      if (OldLoop)
        LoopsToSimplify.insert(NewLoops[OldLoop]);

      if (*BB == Header)
        // Loop over all of the PHI nodes in the block, changing them to use
        // the incoming values from the previous block.
        for (PHINode *OrigPHI : OrigPHINode) {
          PHINode *NewPHI = cast<PHINode>(VMap[OrigPHI]);
          Value *InVal = NewPHI->getIncomingValueForBlock(LatchBlock);
          if (Instruction *InValI = dyn_cast<Instruction>(InVal))
            if (It > 1 && L->contains(InValI))
              InVal = LastValueMap[InValI];
          VMap[OrigPHI] = InVal;
          New->getInstList().erase(NewPHI);
        }

      // Update our running map of newest clones
      LastValueMap[*BB] = New;
      for (ValueToValueMapTy::iterator VI = VMap.begin(), VE = VMap.end();
           VI != VE; ++VI)
        LastValueMap[VI->first] = VI->second;

      // Add phi entries for newly created values to all exit blocks.
      for (BasicBlock *Succ : successors(*BB)) {
        if (L->contains(Succ))
          continue;
        for (PHINode &PHI : Succ->phis()) {
          Value *Incoming = PHI.getIncomingValueForBlock(*BB);
          ValueToValueMapTy::iterator It = LastValueMap.find(Incoming);
          if (It != LastValueMap.end())
            Incoming = It->second;
          PHI.addIncoming(Incoming, New);
        }
      }
      // Keep track of new headers and latches as we create them, so that
      // we can insert the proper branches later.
      if (*BB == Header)
        Headers.push_back(New);
      if (*BB == LatchBlock)
        Latches.push_back(New);

      // Keep track of the exiting block and its successor block contained in
      // the loop for the current iteration.
      if (ExitingBI)
        if (*BB == ExitingBlocks[0])
          ExitingBlocks.push_back(New);

      NewBlocks.push_back(New);
      UnrolledLoopBlocks.push_back(New);

      // Update DomTree: since we just copy the loop body, and each copy has a
      // dedicated entry block (copy of the header block), this header's copy
      // dominates all copied blocks. That means, dominance relations in the
      // copied body are the same as in the original body.
      if (*BB == Header)
        DT->addNewBlock(New, Latches[It - 1]);
      else {
        auto BBDomNode = DT->getNode(*BB);
        auto BBIDom = BBDomNode->getIDom();
        BasicBlock *OriginalBBIDom = BBIDom->getBlock();
        DT->addNewBlock(
            New, cast<BasicBlock>(LastValueMap[cast<Value>(OriginalBBIDom)]));
      }
    }

    // Remap all instructions in the most recent iteration
    remapInstructionsInBlocks(NewBlocks, LastValueMap);
    for (BasicBlock *NewBlock : NewBlocks)
      for (Instruction &I : *NewBlock)
        if (auto *II = dyn_cast<AssumeInst>(&I))
          AC->registerAssumption(II);

    {
      // Identify what other metadata depends on the cloned version. After
      // cloning, replace the metadata with the corrected version for both
      // memory instructions and noalias intrinsics.
      std::string ext = (Twine("It") + Twine(It)).str();
      cloneAndAdaptNoAliasScopes(LoopLocalNoAliasDeclScopes, NewBlocks,
                                 Header->getContext(), ext);
    }
  }

  // Loop over the PHI nodes in the original block, setting incoming values.
  for (PHINode *PN : OrigPHINode) {
    if (CompletelyUnroll) {
      PN->replaceAllUsesWith(PN->getIncomingValueForBlock(Preheader));
      Header->getInstList().erase(PN);
    } else if (ULO.Count > 1) {
      Value *InVal = PN->removeIncomingValue(LatchBlock, false);
      // If this value was defined in the loop, take the value defined by the
      // last iteration of the loop.
      if (Instruction *InValI = dyn_cast<Instruction>(InVal)) {
        if (L->contains(InValI))
          InVal = LastValueMap[InVal];
      }
      assert(Latches.back() == LastValueMap[LatchBlock] && "bad last latch");
      PN->addIncoming(InVal, Latches.back());
    }
  }

  // Connect latches of the unrolled iterations to the headers of the next
  // iteration. Currently they point to the header of the same iteration.
  for (unsigned i = 0, e = Latches.size(); i != e; ++i) {
    unsigned j = (i + 1) % e;
    Latches[i]->getTerminator()->replaceSuccessorWith(Headers[i], Headers[j]);
  }

  // Update dominators of blocks we might reach through exits.
  // Immediate dominator of such block might change, because we add more
  // routes which can lead to the exit: we can now reach it from the copied
  // iterations too.
  if (ULO.Count > 1) {
    for (auto *BB : OriginalLoopBlocks) {
      auto *BBDomNode = DT->getNode(BB);
      SmallVector<BasicBlock *, 16> ChildrenToUpdate;
      for (auto *ChildDomNode : BBDomNode->children()) {
        auto *ChildBB = ChildDomNode->getBlock();
        if (!L->contains(ChildBB))
          ChildrenToUpdate.push_back(ChildBB);
      }
      // The new idom of the block will be the nearest common dominator
      // of all copies of the previous idom. This is equivalent to the
      // nearest common dominator of the previous idom and the first latch,
      // which dominates all copies of the previous idom.
      BasicBlock *NewIDom = DT->findNearestCommonDominator(BB, LatchBlock);
      for (auto *ChildBB : ChildrenToUpdate)
        DT->changeImmediateDominator(ChildBB, NewIDom);
    }
  }

  assert(!UnrollVerifyDomtree ||
         DT->verify(DominatorTree::VerificationLevel::Fast));

  DomTreeUpdater DTU(DT, DomTreeUpdater::UpdateStrategy::Lazy);

  if (ExitingBI) {
    auto SetDest = [&](BasicBlock *Src, bool WillExit, bool ExitOnTrue) {
      auto *Term = cast<BranchInst>(Src->getTerminator());
      const unsigned Idx = ExitOnTrue ^ WillExit;
      BasicBlock *Dest = Term->getSuccessor(Idx);
      BasicBlock *DeadSucc = Term->getSuccessor(1-Idx);

      // Remove predecessors from all non-Dest successors.
      DeadSucc->removePredecessor(Src, /* KeepOneInputPHIs */ true);

      // Replace the conditional branch with an unconditional one.
      BranchInst::Create(Dest, Term);
#if INTEL_CUSTOMIZATION
      // Remove Loop metadata from the loop branch instruction
      // to avoid failing the check of LoopOptReport metadata
      // being dropped accidentally.
      //
      // This branch is being replaced with an unconditional branch
      // to either the header block of some duplicated loop body or
      // the exit block.  In any case, only the conditional branch
      // (if we are not applying complete unroll) will hold
      // the Loop metadata.
      Term->setMetadata(LLVMContext::MD_loop, nullptr);
#endif  // INTEL_CUSTOMIZATION
      Term->eraseFromParent();

      DTU.applyUpdates({{DominatorTree::Delete, Src, DeadSucc}});
    };

    auto WillExit = [&](unsigned i, unsigned j) -> Optional<bool> {
      if (CompletelyUnroll) {
        if (PreserveOnlyFirst) {
          if (i == 0)
            return None;
          return j == 0;
        }
        // Complete (but possibly inexact) unrolling
        if (j == 0)
          return true;
        if (MaxTripCount && j >= MaxTripCount)
          return false;
        // Warning: ExactTripCount is the trip count of the exiting
        // block which ends in ExitingBI, not neccessarily the loop.
        if (ExactTripCount && j != ExactTripCount)
          return false;
        return None;
      }

      if (RuntimeTripCount && j != 0)
        return false;

      if (j != BreakoutTrip &&
          (ULO.TripMultiple == 0 || j % ULO.TripMultiple != 0)) {
        // If we know the trip count or a multiple of it, we can safely use an
        // unconditional branch for some iterations.
        return false;
      }
      return None;
    };

    // Fold branches for iterations where we know that they will exit or not
    // exit.
    bool ExitOnTrue = !L->contains(ExitingBI->getSuccessor(0));
    for (unsigned i = 0, e = ExitingBlocks.size(); i != e; ++i) {
      // The branch destination.
      unsigned j = (i + 1) % e;
      Optional<bool> KnownWillExit = WillExit(i, j);
      if (!KnownWillExit)
        continue;

      // TODO: Also fold known-exiting branches for non-latch exits.
      if (*KnownWillExit && !LatchIsExiting)
        continue;

      SetDest(ExitingBlocks[i], *KnownWillExit, ExitOnTrue);
    }
  }


  // When completely unrolling, the last latch becomes unreachable.
  if (!LatchIsExiting && CompletelyUnroll)
    changeToUnreachable(Latches.back()->getTerminator(), /* UseTrap */ false,
                        PreserveLCSSA, &DTU);

  // Merge adjacent basic blocks, if possible.
  for (BasicBlock *Latch : Latches) {
    BranchInst *Term = dyn_cast<BranchInst>(Latch->getTerminator());
    assert((Term ||
            (CompletelyUnroll && !LatchIsExiting && Latch == Latches.back())) &&
           "Need a branch as terminator, except when fully unrolling with "
           "unconditional latch");
    if (Term && Term->isUnconditional()) {
      BasicBlock *Dest = Term->getSuccessor(0);
      BasicBlock *Fold = Dest->getUniquePredecessor();
      if (MergeBlockIntoPredecessor(Dest, &DTU, LI)) {
        // Dest has been folded into Fold. Update our worklists accordingly.
        std::replace(Latches.begin(), Latches.end(), Dest, Fold);
        llvm::erase_value(UnrolledLoopBlocks, Dest);
      }
    }
  }
  // Apply updates to the DomTree.
  DT = &DTU.getDomTree();

  // At this point, the code is well formed.  We now simplify the unrolled loop,
  // doing constant propagation and dead code elimination as we go.
  simplifyLoopAfterUnroll(L, !CompletelyUnroll && ULO.Count > 1, LI, SE, DT, AC,
                          TTI);

  NumCompletelyUnrolled += CompletelyUnroll;
  ++NumUnrolled;

  Loop *OuterL = L->getParentLoop();
  // Update LoopInfo if the loop is completely removed.
  if (CompletelyUnroll)
    LI->erase(L);

  // After complete unrolling most of the blocks should be contained in OuterL.
  // However, some of them might happen to be out of OuterL (e.g. if they
  // precede a loop exit). In this case we might need to insert PHI nodes in
  // order to preserve LCSSA form.
  // We don't need to check this if we already know that we need to fix LCSSA
  // form.
  // TODO: For now we just recompute LCSSA for the outer loop in this case, but
  // it should be possible to fix it in-place.
  if (PreserveLCSSA && OuterL && CompletelyUnroll && !NeedToFixLCSSA)
    NeedToFixLCSSA |= ::needToInsertPhisForLCSSA(OuterL, UnrolledLoopBlocks, LI);

  // Make sure that loop-simplify form is preserved. We want to simplify
  // at least one layer outside of the loop that was unrolled so that any
  // changes to the parent loop exposed by the unrolling are considered.
  if (OuterL) {
    // OuterL includes all loops for which we can break loop-simplify, so
    // it's sufficient to simplify only it (it'll recursively simplify inner
    // loops too).
    if (NeedToFixLCSSA) {
      // LCSSA must be performed on the outermost affected loop. The unrolled
      // loop's last loop latch is guaranteed to be in the outermost loop
      // after LoopInfo's been updated by LoopInfo::erase.
      Loop *LatchLoop = LI->getLoopFor(Latches.back());
      Loop *FixLCSSALoop = OuterL;
      if (!FixLCSSALoop->contains(LatchLoop))
        while (FixLCSSALoop->getParentLoop() != LatchLoop)
          FixLCSSALoop = FixLCSSALoop->getParentLoop();

      formLCSSARecursively(*FixLCSSALoop, *DT, LI, SE);
    } else if (PreserveLCSSA) {
      assert(OuterL->isLCSSAForm(*DT) &&
             "Loops should be in LCSSA form after loop-unroll.");
    }

    // TODO: That potentially might be compile-time expensive. We should try
    // to fix the loop-simplified form incrementally.
    simplifyLoop(OuterL, DT, LI, SE, AC, nullptr, PreserveLCSSA);
  } else {
    // Simplify loops for which we might've broken loop-simplify form.
    for (Loop *SubLoop : LoopsToSimplify)
      simplifyLoop(SubLoop, DT, LI, SE, AC, nullptr, PreserveLCSSA);
  }

  return CompletelyUnroll ? LoopUnrollResult::FullyUnrolled
                          : LoopUnrollResult::PartiallyUnrolled;
}

/// Given an llvm.loop loop id metadata node, returns the loop hint metadata
/// node with the given name (for example, "llvm.loop.unroll.count"). If no
/// such metadata node exists, then nullptr is returned.
MDNode *llvm::GetUnrollMetadata(MDNode *LoopID, StringRef Name) {
  // First operand should refer to the loop id itself.
  assert(LoopID->getNumOperands() > 0 && "requires at least one operand");
  assert(LoopID->getOperand(0) == LoopID && "invalid loop id");

  for (unsigned i = 1, e = LoopID->getNumOperands(); i < e; ++i) {
    MDNode *MD = dyn_cast<MDNode>(LoopID->getOperand(i));
    if (!MD)
      continue;

    MDString *S = dyn_cast<MDString>(MD->getOperand(0));
    if (!S)
      continue;

    if (Name.equals(S->getString()))
      return MD;
  }
  return nullptr;
}<|MERGE_RESOLUTION|>--- conflicted
+++ resolved
@@ -449,35 +449,12 @@
                << "completely unrolled loop with "
                << NV("UnrollCount", ULO.TripCount) << " iterations";
       });
-<<<<<<< HEAD
 #if INTEL_CUSTOMIZATION
     LORBuilder(*L, *LI).
         addRemark(OptReportVerbosity::Low,
                   "LLorg: Loop has been completely unrolled").
         preserveLostLoopOptReport();
 #endif  // INTEL_CUSTOMIZATION
-  } else if (ULO.PeelCount) {
-    LLVM_DEBUG(dbgs() << "PEELING loop %" << Header->getName()
-                      << " with iteration count " << ULO.PeelCount << "!\n");
-    if (ORE)
-      ORE->emit([&]() {
-        return OptimizationRemark(DEBUG_TYPE, "Peeled", L->getStartLoc(),
-                                  L->getHeader())
-               << " peeled loop by " << NV("PeelCount", ULO.PeelCount)
-               << " iterations";
-      });
-
-#if INTEL_CUSTOMIZATION
-    // TODO (vzakhari 5/22/2018): we may want to be more precise
-    //       and report all the different unrolling cases in the
-    //       conditional clauses below.
-    LORBuilder(*L, *LI).addRemark(OptReportVerbosity::Low,
-                                  "LLorg: Loop has been peeled by %d "
-                                  "iterations",
-                                  ULO.PeelCount);
-#endif  // INTEL_CUSTOMIZATION
-=======
->>>>>>> db457468
   } else {
     auto DiagBuilder = [&]() {
       OptimizationRemark Diag(DEBUG_TYPE, "PartialUnrolled", L->getStartLoc(),
