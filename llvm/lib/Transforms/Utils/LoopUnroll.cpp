//===-- UnrollLoop.cpp - Loop unrolling utilities -------------------------===//
//
//                     The LLVM Compiler Infrastructure
//
// This file is distributed under the University of Illinois Open Source
// License. See LICENSE.TXT for details.
//
//===----------------------------------------------------------------------===//
//
// This file implements some loop unrolling utilities. It does not define any
// actual pass or policy, but provides a single function to perform loop
// unrolling.
//
// The process of unrolling can produce extraneous basic blocks linked with
// unconditional branches.  This will be corrected in the future.
//
//===----------------------------------------------------------------------===//

#include "llvm/Transforms/Utils/UnrollLoop.h"
#include "llvm/ADT/SmallPtrSet.h"
#include "llvm/ADT/Statistic.h"
#include "llvm/Analysis/AssumptionCache.h"
#include "llvm/Analysis/InstructionSimplify.h"
#include "llvm/Analysis/LoopIterator.h"
#include "llvm/Analysis/LoopPass.h"
#include "llvm/Analysis/ScalarEvolution.h"
#include "llvm/IR/BasicBlock.h"
#include "llvm/IR/DataLayout.h"
#include "llvm/IR/Dominators.h"
#include "llvm/IR/DiagnosticInfo.h"
#include "llvm/IR/LLVMContext.h"
#include "llvm/Support/Debug.h"
#include "llvm/Support/raw_ostream.h"
#include "llvm/Transforms/Utils/BasicBlockUtils.h"
#include "llvm/Transforms/Utils/Cloning.h"
#include "llvm/Transforms/Utils/Local.h"
#include "llvm/Transforms/Utils/LoopUtils.h"
#include "llvm/Transforms/Utils/SimplifyIndVar.h"
using namespace llvm;

#define DEBUG_TYPE "loop-unroll"

// TODO: Should these be here or in LoopUnroll?
STATISTIC(NumCompletelyUnrolled, "Number of loops completely unrolled");
STATISTIC(NumUnrolled, "Number of loops unrolled (completely or otherwise)");

/// RemapInstruction - Convert the instruction operands from referencing the
/// current values into those specified by VMap.
static inline void RemapInstruction(Instruction *I,
                                    ValueToValueMapTy &VMap) {
  for (unsigned op = 0, E = I->getNumOperands(); op != E; ++op) {
    Value *Op = I->getOperand(op);
    ValueToValueMapTy::iterator It = VMap.find(Op);
    if (It != VMap.end())
      I->setOperand(op, It->second);
  }

  if (PHINode *PN = dyn_cast<PHINode>(I)) {
    for (unsigned i = 0, e = PN->getNumIncomingValues(); i != e; ++i) {
      ValueToValueMapTy::iterator It = VMap.find(PN->getIncomingBlock(i));
      if (It != VMap.end())
        PN->setIncomingBlock(i, cast<BasicBlock>(It->second));
    }
  }
}

/// FoldBlockIntoPredecessor - Folds a basic block into its predecessor if it
/// only has one predecessor, and that predecessor only has one successor.
/// The LoopInfo Analysis that is passed will be kept consistent.  If folding is
/// successful references to the containing loop must be removed from
/// ScalarEvolution by calling ScalarEvolution::forgetLoop because SE may have
/// references to the eliminated BB.  The argument ForgottenLoops contains a set
/// of loops that have already been forgotten to prevent redundant, expensive
/// calls to ScalarEvolution::forgetLoop.  Returns the new combined block.
static BasicBlock *
FoldBlockIntoPredecessor(BasicBlock *BB, LoopInfo* LI, LPPassManager *LPM,
                         SmallPtrSetImpl<Loop *> &ForgottenLoops) {
  // Merge basic blocks into their predecessor if there is only one distinct
  // pred, and if there is only one distinct successor of the predecessor, and
  // if there are no PHI nodes.
  BasicBlock *OnlyPred = BB->getSinglePredecessor();
  if (!OnlyPred) return nullptr;

  if (OnlyPred->getTerminator()->getNumSuccessors() != 1)
    return nullptr;

  DEBUG(dbgs() << "Merging: " << *BB << "into: " << *OnlyPred);

  // Resolve any PHI nodes at the start of the block.  They are all
  // guaranteed to have exactly one entry if they exist, unless there are
  // multiple duplicate (but guaranteed to be equal) entries for the
  // incoming edges.  This occurs when there are multiple edges from
  // OnlyPred to OnlySucc.
  FoldSingleEntryPHINodes(BB);

  // Delete the unconditional branch from the predecessor...
  OnlyPred->getInstList().pop_back();

  // Make all PHI nodes that referred to BB now refer to Pred as their
  // source...
  BB->replaceAllUsesWith(OnlyPred);

  // Move all definitions in the successor to the predecessor...
  OnlyPred->getInstList().splice(OnlyPred->end(), BB->getInstList());

  // OldName will be valid until erased.
  StringRef OldName = BB->getName();

  // Erase basic block from the function...

  // ScalarEvolution holds references to loop exit blocks.
  if (LPM) {
    if (ScalarEvolution *SE = LPM->getAnalysisIfAvailable<ScalarEvolution>()) {
      if (Loop *L = LI->getLoopFor(BB)) {
        if (ForgottenLoops.insert(L))
          SE->forgetLoop(L);
      }
    }
  }
  LI->removeBlock(BB);

  // Inherit predecessor's name if it exists...
  if (!OldName.empty() && !OnlyPred->hasName())
    OnlyPred->setName(OldName);

  BB->eraseFromParent();

  return OnlyPred;
}

/// Unroll the given loop by Count. The loop must be in LCSSA form. Returns true
/// if unrolling was successful, or false if the loop was unmodified. Unrolling
/// can only fail when the loop's latch block is not terminated by a conditional
/// branch instruction. However, if the trip count (and multiple) are not known,
/// loop unrolling will mostly produce more code that is no faster.
///
/// TripCount is generally defined as the number of times the loop header
/// executes. UnrollLoop relaxes the definition to permit early exits: here
/// TripCount is the iteration on which control exits LatchBlock if no early
/// exits were taken. Note that UnrollLoop assumes that the loop counter test
/// terminates LatchBlock in order to remove unnecesssary instances of the
/// test. In other words, control may exit the loop prior to TripCount
/// iterations via an early branch, but control may not exit the loop from the
/// LatchBlock's terminator prior to TripCount iterations.
///
/// Similarly, TripMultiple divides the number of times that the LatchBlock may
/// execute without exiting the loop.
///
/// The LoopInfo Analysis that is passed will be kept consistent.
///
/// If a LoopPassManager is passed in, and the loop is fully removed, it will be
/// removed from the LoopPassManager as well. LPM can also be NULL.
///
/// This utility preserves LoopInfo. If DominatorTree or ScalarEvolution are
/// available from the Pass it must also preserve those analyses.
bool llvm::UnrollLoop(Loop *L, unsigned Count, unsigned TripCount,
                      bool AllowRuntime, unsigned TripMultiple, LoopInfo *LI,
                      Pass *PP, LPPassManager *LPM, AssumptionCache *AC) {
  BasicBlock *Preheader = L->getLoopPreheader();
  if (!Preheader) {
    DEBUG(dbgs() << "  Can't unroll; loop preheader-insertion failed.\n");
    return false;
  }

  BasicBlock *LatchBlock = L->getLoopLatch();
  if (!LatchBlock) {
    DEBUG(dbgs() << "  Can't unroll; loop exit-block-insertion failed.\n");
    return false;
  }

  // Loops with indirectbr cannot be cloned.
  if (!L->isSafeToClone()) {
    DEBUG(dbgs() << "  Can't unroll; Loop body cannot be cloned.\n");
    return false;
  }

  BasicBlock *Header = L->getHeader();
  BranchInst *BI = dyn_cast<BranchInst>(LatchBlock->getTerminator());

  if (!BI || BI->isUnconditional()) {
    // The loop-rotate pass can be helpful to avoid this in many cases.
    DEBUG(dbgs() <<
             "  Can't unroll; loop not terminated by a conditional branch.\n");
    return false;
  }

  if (Header->hasAddressTaken()) {
    // The loop-rotate pass can be helpful to avoid this in many cases.
    DEBUG(dbgs() <<
          "  Won't unroll loop: address of header block is taken.\n");
    return false;
  }

  if (TripCount != 0)
    DEBUG(dbgs() << "  Trip Count = " << TripCount << "\n");
  if (TripMultiple != 1)
    DEBUG(dbgs() << "  Trip Multiple = " << TripMultiple << "\n");

  // Effectively "DCE" unrolled iterations that are beyond the tripcount
  // and will never be executed.
  if (TripCount != 0 && Count > TripCount)
    Count = TripCount;

  // Don't enter the unroll code if there is nothing to do. This way we don't
  // need to support "partial unrolling by 1".
  if (TripCount == 0 && Count < 2)
    return false;

  assert(Count > 0);
  assert(TripMultiple > 0);
  assert(TripCount == 0 || TripCount % TripMultiple == 0);

  // Are we eliminating the loop control altogether?
  bool CompletelyUnroll = Count == TripCount;

  // We assume a run-time trip count if the compiler cannot
  // figure out the loop trip count and the unroll-runtime
  // flag is specified.
  bool RuntimeTripCount = (TripCount == 0 && Count > 0 && AllowRuntime);

  if (RuntimeTripCount && !UnrollRuntimeLoopProlog(L, Count, LI, LPM))
    return false;

  // Notify ScalarEvolution that the loop will be substantially changed,
  // if not outright eliminated.
  if (PP) {
    ScalarEvolution *SE = PP->getAnalysisIfAvailable<ScalarEvolution>();
    if (SE)
      SE->forgetLoop(L);
  }

  // If we know the trip count, we know the multiple...
  unsigned BreakoutTrip = 0;
  if (TripCount != 0) {
    BreakoutTrip = TripCount % Count;
    TripMultiple = 0;
  } else {
    // Figure out what multiple to use.
    BreakoutTrip = TripMultiple =
      (unsigned)GreatestCommonDivisor64(Count, TripMultiple);
  }

  // Report the unrolling decision.
  DebugLoc LoopLoc = L->getStartLoc();
  Function *F = Header->getParent();
  LLVMContext &Ctx = F->getContext();

  if (CompletelyUnroll) {
    DEBUG(dbgs() << "COMPLETELY UNROLLING loop %" << Header->getName()
          << " with trip count " << TripCount << "!\n");
    emitOptimizationRemark(Ctx, DEBUG_TYPE, *F, LoopLoc,
                           Twine("completely unrolled loop with ") +
                               Twine(TripCount) + " iterations");
  } else {
    auto EmitDiag = [&](const Twine &T) {
      emitOptimizationRemark(Ctx, DEBUG_TYPE, *F, LoopLoc,
                             "unrolled loop by a factor of " + Twine(Count) +
                                 T);
    };

    DEBUG(dbgs() << "UNROLLING loop %" << Header->getName()
          << " by " << Count);
    if (TripMultiple == 0 || BreakoutTrip != TripMultiple) {
      DEBUG(dbgs() << " with a breakout at trip " << BreakoutTrip);
      EmitDiag(" with a breakout at trip " + Twine(BreakoutTrip));
    } else if (TripMultiple != 1) {
      DEBUG(dbgs() << " with " << TripMultiple << " trips per branch");
      EmitDiag(" with " + Twine(TripMultiple) + " trips per branch");
    } else if (RuntimeTripCount) {
      DEBUG(dbgs() << " with run-time trip count");
      EmitDiag(" with run-time trip count");
    }
    DEBUG(dbgs() << "!\n");
  }

  bool ContinueOnTrue = L->contains(BI->getSuccessor(0));
  BasicBlock *LoopExit = BI->getSuccessor(ContinueOnTrue);

  // For the first iteration of the loop, we should use the precloned values for
  // PHI nodes.  Insert associations now.
  ValueToValueMapTy LastValueMap;
  std::vector<PHINode*> OrigPHINode;
  for (BasicBlock::iterator I = Header->begin(); isa<PHINode>(I); ++I) {
    OrigPHINode.push_back(cast<PHINode>(I));
  }

  std::vector<BasicBlock*> Headers;
  std::vector<BasicBlock*> Latches;
  Headers.push_back(Header);
  Latches.push_back(LatchBlock);

  // The current on-the-fly SSA update requires blocks to be processed in
  // reverse postorder so that LastValueMap contains the correct value at each
  // exit.
  LoopBlocksDFS DFS(L);
  DFS.perform(LI);

  // Stash the DFS iterators before adding blocks to the loop.
  LoopBlocksDFS::RPOIterator BlockBegin = DFS.beginRPO();
  LoopBlocksDFS::RPOIterator BlockEnd = DFS.endRPO();

  for (unsigned It = 1; It != Count; ++It) {
    std::vector<BasicBlock*> NewBlocks;

    for (LoopBlocksDFS::RPOIterator BB = BlockBegin; BB != BlockEnd; ++BB) {
      ValueToValueMapTy VMap;
      BasicBlock *New = CloneBasicBlock(*BB, VMap, "." + Twine(It));
      Header->getParent()->getBasicBlockList().push_back(New);

      // Loop over all of the PHI nodes in the block, changing them to use the
      // incoming values from the previous block.
      if (*BB == Header)
        for (unsigned i = 0, e = OrigPHINode.size(); i != e; ++i) {
          PHINode *NewPHI = cast<PHINode>(VMap[OrigPHINode[i]]);
          Value *InVal = NewPHI->getIncomingValueForBlock(LatchBlock);
          if (Instruction *InValI = dyn_cast<Instruction>(InVal))
            if (It > 1 && L->contains(InValI))
              InVal = LastValueMap[InValI];
          VMap[OrigPHINode[i]] = InVal;
          New->getInstList().erase(NewPHI);
        }

      // Update our running map of newest clones
      LastValueMap[*BB] = New;
      for (ValueToValueMapTy::iterator VI = VMap.begin(), VE = VMap.end();
           VI != VE; ++VI)
        LastValueMap[VI->first] = VI->second;

      L->addBasicBlockToLoop(New, LI->getBase());

      // Add phi entries for newly created values to all exit blocks.
      for (succ_iterator SI = succ_begin(*BB), SE = succ_end(*BB);
           SI != SE; ++SI) {
        if (L->contains(*SI))
          continue;
        for (BasicBlock::iterator BBI = (*SI)->begin();
             PHINode *phi = dyn_cast<PHINode>(BBI); ++BBI) {
          Value *Incoming = phi->getIncomingValueForBlock(*BB);
          ValueToValueMapTy::iterator It = LastValueMap.find(Incoming);
          if (It != LastValueMap.end())
            Incoming = It->second;
          phi->addIncoming(Incoming, New);
        }
      }
      // Keep track of new headers and latches as we create them, so that
      // we can insert the proper branches later.
      if (*BB == Header)
        Headers.push_back(New);
      if (*BB == LatchBlock)
        Latches.push_back(New);

      NewBlocks.push_back(New);
    }

    // Remap all instructions in the most recent iteration
    for (unsigned i = 0; i < NewBlocks.size(); ++i)
      for (BasicBlock::iterator I = NewBlocks[i]->begin(),
           E = NewBlocks[i]->end(); I != E; ++I)
        ::RemapInstruction(I, LastValueMap);
  }

  // Loop over the PHI nodes in the original block, setting incoming values.
  for (unsigned i = 0, e = OrigPHINode.size(); i != e; ++i) {
    PHINode *PN = OrigPHINode[i];
    if (CompletelyUnroll) {
      PN->replaceAllUsesWith(PN->getIncomingValueForBlock(Preheader));
      Header->getInstList().erase(PN);
    }
    else if (Count > 1) {
      Value *InVal = PN->removeIncomingValue(LatchBlock, false);
      // If this value was defined in the loop, take the value defined by the
      // last iteration of the loop.
      if (Instruction *InValI = dyn_cast<Instruction>(InVal)) {
        if (L->contains(InValI))
          InVal = LastValueMap[InVal];
      }
      assert(Latches.back() == LastValueMap[LatchBlock] && "bad last latch");
      PN->addIncoming(InVal, Latches.back());
    }
  }

  // Now that all the basic blocks for the unrolled iterations are in place,
  // set up the branches to connect them.
  for (unsigned i = 0, e = Latches.size(); i != e; ++i) {
    // The original branch was replicated in each unrolled iteration.
    BranchInst *Term = cast<BranchInst>(Latches[i]->getTerminator());

    // The branch destination.
    unsigned j = (i + 1) % e;
    BasicBlock *Dest = Headers[j];
    bool NeedConditional = true;

    if (RuntimeTripCount && j != 0) {
      NeedConditional = false;
    }

    // For a complete unroll, make the last iteration end with a branch
    // to the exit block.
    if (CompletelyUnroll && j == 0) {
      Dest = LoopExit;
      NeedConditional = false;
    }

    // If we know the trip count or a multiple of it, we can safely use an
    // unconditional branch for some iterations.
    if (j != BreakoutTrip && (TripMultiple == 0 || j % TripMultiple != 0)) {
      NeedConditional = false;
    }

    if (NeedConditional) {
      // Update the conditional branch's successor for the following
      // iteration.
      Term->setSuccessor(!ContinueOnTrue, Dest);
    } else {
      // Remove phi operands at this loop exit
      if (Dest != LoopExit) {
        BasicBlock *BB = Latches[i];
        for (succ_iterator SI = succ_begin(BB), SE = succ_end(BB);
             SI != SE; ++SI) {
          if (*SI == Headers[i])
            continue;
          for (BasicBlock::iterator BBI = (*SI)->begin();
               PHINode *Phi = dyn_cast<PHINode>(BBI); ++BBI) {
            Phi->removeIncomingValue(BB, false);
          }
        }
      }
      // Replace the conditional branch with an unconditional one.
      BranchInst::Create(Dest, Term);
      Term->eraseFromParent();
    }
  }

  // Merge adjacent basic blocks, if possible.
  SmallPtrSet<Loop *, 4> ForgottenLoops;
  for (unsigned i = 0, e = Latches.size(); i != e; ++i) {
    BranchInst *Term = cast<BranchInst>(Latches[i]->getTerminator());
    if (Term->isUnconditional()) {
      BasicBlock *Dest = Term->getSuccessor(0);
      if (BasicBlock *Fold = FoldBlockIntoPredecessor(Dest, LI, LPM,
                                                      ForgottenLoops))
        std::replace(Latches.begin(), Latches.end(), Dest, Fold);
    }
  }

  // FIXME: We could register any cloned assumptions instead of clearing the
  // whole function's cache.
  AC->clear();

  DominatorTree *DT = nullptr;
  if (PP) {
    // FIXME: Reconstruct dom info, because it is not preserved properly.
    // Incrementally updating domtree after loop unrolling would be easy.
    if (DominatorTreeWrapperPass *DTWP =
            PP->getAnalysisIfAvailable<DominatorTreeWrapperPass>()) {
      DT = &DTWP->getDomTree();
      DT->recalculate(*L->getHeader()->getParent());
    }

    // Simplify any new induction variables in the partially unrolled loop.
    ScalarEvolution *SE = PP->getAnalysisIfAvailable<ScalarEvolution>();
    if (SE && !CompletelyUnroll) {
      SmallVector<WeakVH, 16> DeadInsts;
      simplifyLoopIVs(L, SE, LPM, DeadInsts);

      // Aggressively clean up dead instructions that simplifyLoopIVs already
      // identified. Any remaining should be cleaned up below.
      while (!DeadInsts.empty())
        if (Instruction *Inst =
            dyn_cast_or_null<Instruction>(&*DeadInsts.pop_back_val()))
          RecursivelyDeleteTriviallyDeadInstructions(Inst);
    }
  }
  // At this point, the code is well formed.  We now do a quick sweep over the
  // inserted code, doing constant propagation and dead code elimination as we
  // go.
  const std::vector<BasicBlock*> &NewLoopBlocks = L->getBlocks();
  for (std::vector<BasicBlock*>::const_iterator BB = NewLoopBlocks.begin(),
       BBE = NewLoopBlocks.end(); BB != BBE; ++BB)
    for (BasicBlock::iterator I = (*BB)->begin(), E = (*BB)->end(); I != E; ) {
      Instruction *Inst = I++;

      if (isInstructionTriviallyDead(Inst))
        (*BB)->getInstList().erase(Inst);
      else if (Value *V = SimplifyInstruction(Inst))
        if (LI->replacementPreservesLCSSAForm(Inst, V)) {
          Inst->replaceAllUsesWith(V);
          (*BB)->getInstList().erase(Inst);
        }
    }

  NumCompletelyUnrolled += CompletelyUnroll;
  ++NumUnrolled;

  Loop *OuterL = L->getParentLoop();
  // Remove the loop from the LoopPassManager if it's completely removed.
  if (CompletelyUnroll && LPM != nullptr)
    LPM->deleteLoopFromQueue(L);

  // If we have a pass and a DominatorTree we should re-simplify impacted loops
  // to ensure subsequent analyses can rely on this form. We want to simplify
  // at least one layer outside of the loop that was unrolled so that any
  // changes to the parent loop exposed by the unrolling are considered.
  if (PP && DT) {
    if (!OuterL && !CompletelyUnroll)
      OuterL = L;
    if (OuterL) {
      DataLayoutPass *DLP = PP->getAnalysisIfAvailable<DataLayoutPass>();
      const DataLayout *DL = DLP ? &DLP->getDataLayout() : nullptr;
<<<<<<< HEAD
      ScalarEvolution *SE = PP->getAnalysisIfAvailable<ScalarEvolution>();
      simplifyLoop(OuterL, DT, LI, PP, /*AliasAnalysis*/ nullptr, SE, DL, AT);
=======
      simplifyLoop(OuterL, DT, LI, PP, /*AliasAnalysis*/ nullptr, SE, DL, AC);
>>>>>>> 41cb3da2

      // LCSSA must be performed on the outermost affected loop. The unrolled
      // loop's last loop latch is guaranteed to be in the outermost loop after
      // deleteLoopFromQueue updates LoopInfo.
      Loop *LatchLoop = LI->getLoopFor(Latches.back());
      if (!OuterL->contains(LatchLoop))
        while (OuterL->getParentLoop() != LatchLoop)
          OuterL = OuterL->getParentLoop();

      formLCSSARecursively(*OuterL, *DT, LI, SE);
    }
  }

  return true;
}<|MERGE_RESOLUTION|>--- conflicted
+++ resolved
@@ -112,7 +112,7 @@
   if (LPM) {
     if (ScalarEvolution *SE = LPM->getAnalysisIfAvailable<ScalarEvolution>()) {
       if (Loop *L = LI->getLoopFor(BB)) {
-        if (ForgottenLoops.insert(L))
+        if (ForgottenLoops.insert(L).second)
           SE->forgetLoop(L);
       }
     }
@@ -223,11 +223,10 @@
 
   // Notify ScalarEvolution that the loop will be substantially changed,
   // if not outright eliminated.
-  if (PP) {
-    ScalarEvolution *SE = PP->getAnalysisIfAvailable<ScalarEvolution>();
-    if (SE)
-      SE->forgetLoop(L);
-  }
+  ScalarEvolution *SE =
+      PP ? PP->getAnalysisIfAvailable<ScalarEvolution>() : nullptr;
+  if (SE)
+    SE->forgetLoop(L);
 
   // If we know the trip count, we know the multiple...
   unsigned BreakoutTrip = 0;
@@ -301,15 +300,45 @@
 
   for (unsigned It = 1; It != Count; ++It) {
     std::vector<BasicBlock*> NewBlocks;
+    SmallDenseMap<const Loop *, Loop *, 4> NewLoops;
+    NewLoops[L] = L;
 
     for (LoopBlocksDFS::RPOIterator BB = BlockBegin; BB != BlockEnd; ++BB) {
       ValueToValueMapTy VMap;
       BasicBlock *New = CloneBasicBlock(*BB, VMap, "." + Twine(It));
       Header->getParent()->getBasicBlockList().push_back(New);
 
-      // Loop over all of the PHI nodes in the block, changing them to use the
-      // incoming values from the previous block.
+      // Tell LI about New.
+      if (*BB == Header) {
+        assert(LI->getLoopFor(*BB) == L && "Header should not be in a sub-loop");
+        L->addBasicBlockToLoop(New, LI->getBase());
+      } else {
+        // Figure out which loop New is in.
+        const Loop *OldLoop = LI->getLoopFor(*BB);
+        assert(OldLoop && "Should (at least) be in the loop being unrolled!");
+
+        Loop *&NewLoop = NewLoops[OldLoop];
+        if (!NewLoop) {
+          // Found a new sub-loop.
+          assert(*BB == OldLoop->getHeader() &&
+                 "Header should be first in RPO");
+
+          Loop *NewLoopParent = NewLoops.lookup(OldLoop->getParentLoop());
+          assert(NewLoopParent &&
+                 "Expected parent loop before sub-loop in RPO");
+          NewLoop = new Loop;
+          NewLoopParent->addChildLoop(NewLoop);
+
+          // Forget the old loop, since its inputs may have changed.
+          if (SE)
+            SE->forgetLoop(OldLoop);
+        }
+        NewLoop->addBasicBlockToLoop(New, LI->getBase());
+      }
+
       if (*BB == Header)
+        // Loop over all of the PHI nodes in the block, changing them to use
+        // the incoming values from the previous block.
         for (unsigned i = 0, e = OrigPHINode.size(); i != e; ++i) {
           PHINode *NewPHI = cast<PHINode>(VMap[OrigPHINode[i]]);
           Value *InVal = NewPHI->getIncomingValueForBlock(LatchBlock);
@@ -325,8 +354,6 @@
       for (ValueToValueMapTy::iterator VI = VMap.begin(), VE = VMap.end();
            VI != VE; ++VI)
         LastValueMap[VI->first] = VI->second;
-
-      L->addBasicBlockToLoop(New, LI->getBase());
 
       // Add phi entries for newly created values to all exit blocks.
       for (succ_iterator SI = succ_begin(*BB), SE = succ_end(*BB);
@@ -458,7 +485,6 @@
     }
 
     // Simplify any new induction variables in the partially unrolled loop.
-    ScalarEvolution *SE = PP->getAnalysisIfAvailable<ScalarEvolution>();
     if (SE && !CompletelyUnroll) {
       SmallVector<WeakVH, 16> DeadInsts;
       simplifyLoopIVs(L, SE, LPM, DeadInsts);
@@ -507,12 +533,7 @@
     if (OuterL) {
       DataLayoutPass *DLP = PP->getAnalysisIfAvailable<DataLayoutPass>();
       const DataLayout *DL = DLP ? &DLP->getDataLayout() : nullptr;
-<<<<<<< HEAD
-      ScalarEvolution *SE = PP->getAnalysisIfAvailable<ScalarEvolution>();
-      simplifyLoop(OuterL, DT, LI, PP, /*AliasAnalysis*/ nullptr, SE, DL, AT);
-=======
       simplifyLoop(OuterL, DT, LI, PP, /*AliasAnalysis*/ nullptr, SE, DL, AC);
->>>>>>> 41cb3da2
 
       // LCSSA must be performed on the outermost affected loop. The unrolled
       // loop's last loop latch is guaranteed to be in the outermost loop after
