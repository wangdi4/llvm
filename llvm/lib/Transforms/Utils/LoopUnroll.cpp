//===-- UnrollLoop.cpp - Loop unrolling utilities -------------------------===//
//
//                     The LLVM Compiler Infrastructure
//
// This file is distributed under the University of Illinois Open Source
// License. See LICENSE.TXT for details.
//
//===----------------------------------------------------------------------===//
//
// This file implements some loop unrolling utilities. It does not define any
// actual pass or policy, but provides a single function to perform loop
// unrolling.
//
// The process of unrolling can produce extraneous basic blocks linked with
// unconditional branches.  This will be corrected in the future.
//
//===----------------------------------------------------------------------===//

#include "llvm/ADT/SmallPtrSet.h"
#include "llvm/ADT/Statistic.h"
#include "llvm/Analysis/AssumptionCache.h"
#include "llvm/Analysis/Intel_OptReport/LoopOptReportBuilder.h" // INTEL
#include "llvm/Analysis/Intel_OptReport/OptReportOptionsPass.h" // INTEL
#include "llvm/Analysis/InstructionSimplify.h"
#include "llvm/Analysis/LoopIterator.h"
#include "llvm/Analysis/OptimizationRemarkEmitter.h"
#include "llvm/Analysis/ScalarEvolution.h"
#include "llvm/Transforms/Utils/Local.h"
#include "llvm/IR/BasicBlock.h"
#include "llvm/IR/DataLayout.h"
#include "llvm/IR/DebugInfoMetadata.h"
#include "llvm/IR/Dominators.h"
#include "llvm/IR/IntrinsicInst.h"
#include "llvm/IR/LLVMContext.h"
#include "llvm/Support/Debug.h"
#include "llvm/Support/raw_ostream.h"
#include "llvm/Transforms/Utils/BasicBlockUtils.h"
#include "llvm/Transforms/Utils/Cloning.h"
#include "llvm/Transforms/Utils/LoopSimplify.h"
#include "llvm/Transforms/Utils/LoopUtils.h"
#include "llvm/Transforms/Utils/SimplifyIndVar.h"
#include "llvm/Transforms/Utils/UnrollLoop.h"
using namespace llvm;

#define DEBUG_TYPE "loop-unroll"

// TODO: Should these be here or in LoopUnroll?
STATISTIC(NumCompletelyUnrolled, "Number of loops completely unrolled");
STATISTIC(NumUnrolled, "Number of loops unrolled (completely or otherwise)");

static cl::opt<bool>
UnrollRuntimeEpilog("unroll-runtime-epilog", cl::init(false), cl::Hidden,
                    cl::desc("Allow runtime unrolled loops to be unrolled "
                             "with epilog instead of prolog."));

static cl::opt<bool>
UnrollVerifyDomtree("unroll-verify-domtree", cl::Hidden,
                    cl::desc("Verify domtree after unrolling"),
#ifdef NDEBUG
    cl::init(false)
#else
    cl::init(true)
#endif
                    );

/// Convert the instruction operands from referencing the current values into
/// those specified by VMap.
void llvm::remapInstruction(Instruction *I, ValueToValueMapTy &VMap) {
  for (unsigned op = 0, E = I->getNumOperands(); op != E; ++op) {
    Value *Op = I->getOperand(op);

    // Unwrap arguments of dbg.value intrinsics.
    bool Wrapped = false;
    if (auto *V = dyn_cast<MetadataAsValue>(Op))
      if (auto *Unwrapped = dyn_cast<ValueAsMetadata>(V->getMetadata())) {
        Op = Unwrapped->getValue();
        Wrapped = true;
      }

    auto wrap = [&](Value *V) {
      auto &C = I->getContext();
      return Wrapped ? MetadataAsValue::get(C, ValueAsMetadata::get(V)) : V;
    };

    ValueToValueMapTy::iterator It = VMap.find(Op);
    if (It != VMap.end())
      I->setOperand(op, wrap(It->second));
  }

  if (PHINode *PN = dyn_cast<PHINode>(I)) {
    for (unsigned i = 0, e = PN->getNumIncomingValues(); i != e; ++i) {
      ValueToValueMapTy::iterator It = VMap.find(PN->getIncomingBlock(i));
      if (It != VMap.end())
        PN->setIncomingBlock(i, cast<BasicBlock>(It->second));
    }
  }
}

/// Folds a basic block into its predecessor if it only has one predecessor, and
/// that predecessor only has one successor.
/// The LoopInfo Analysis that is passed will be kept consistent.
BasicBlock *llvm::foldBlockIntoPredecessor(BasicBlock *BB, LoopInfo *LI,
                                           ScalarEvolution *SE,
                                           DominatorTree *DT) {
  // Merge basic blocks into their predecessor if there is only one distinct
  // pred, and if there is only one distinct successor of the predecessor, and
  // if there are no PHI nodes.
  BasicBlock *OnlyPred = BB->getSinglePredecessor();
  if (!OnlyPred) return nullptr;

  if (OnlyPred->getTerminator()->getNumSuccessors() != 1)
    return nullptr;

  LLVM_DEBUG(dbgs() << "Merging: " << BB->getName() << " into "
                    << OnlyPred->getName() << "\n");

  // Resolve any PHI nodes at the start of the block.  They are all
  // guaranteed to have exactly one entry if they exist, unless there are
  // multiple duplicate (but guaranteed to be equal) entries for the
  // incoming edges.  This occurs when there are multiple edges from
  // OnlyPred to OnlySucc.
  FoldSingleEntryPHINodes(BB);

  // Delete the unconditional branch from the predecessor...
  OnlyPred->getInstList().pop_back();

  // Make all PHI nodes that referred to BB now refer to Pred as their
  // source...
  BB->replaceAllUsesWith(OnlyPred);

  // Move all definitions in the successor to the predecessor...
  OnlyPred->getInstList().splice(OnlyPred->end(), BB->getInstList());

  // OldName will be valid until erased.
  StringRef OldName = BB->getName();

  // Erase the old block and update dominator info.
  if (DT)
    if (DomTreeNode *DTN = DT->getNode(BB)) {
      DomTreeNode *PredDTN = DT->getNode(OnlyPred);
      SmallVector<DomTreeNode *, 8> Children(DTN->begin(), DTN->end());
      for (auto *DI : Children)
        DT->changeImmediateDominator(DI, PredDTN);

      DT->eraseNode(BB);
    }

  LI->removeBlock(BB);

  // Inherit predecessor's name if it exists...
  if (!OldName.empty() && !OnlyPred->hasName())
    OnlyPred->setName(OldName);

  BB->eraseFromParent();

  return OnlyPred;
}

/// Check if unrolling created a situation where we need to insert phi nodes to
/// preserve LCSSA form.
/// \param Blocks is a vector of basic blocks representing unrolled loop.
/// \param L is the outer loop.
/// It's possible that some of the blocks are in L, and some are not. In this
/// case, if there is a use is outside L, and definition is inside L, we need to
/// insert a phi-node, otherwise LCSSA will be broken.
/// The function is just a helper function for llvm::UnrollLoop that returns
/// true if this situation occurs, indicating that LCSSA needs to be fixed.
static bool needToInsertPhisForLCSSA(Loop *L, std::vector<BasicBlock *> Blocks,
                                     LoopInfo *LI) {
  for (BasicBlock *BB : Blocks) {
    if (LI->getLoopFor(BB) == L)
      continue;
    for (Instruction &I : *BB) {
      for (Use &U : I.operands()) {
        if (auto Def = dyn_cast<Instruction>(U)) {
          Loop *DefLoop = LI->getLoopFor(Def->getParent());
          if (!DefLoop)
            continue;
          if (DefLoop->contains(L))
            return true;
        }
      }
    }
  }
  return false;
}

/// Adds ClonedBB to LoopInfo, creates a new loop for ClonedBB if necessary
/// and adds a mapping from the original loop to the new loop to NewLoops.
/// Returns nullptr if no new loop was created and a pointer to the
/// original loop OriginalBB was part of otherwise.
const Loop* llvm::addClonedBlockToLoopInfo(BasicBlock *OriginalBB,
                                           BasicBlock *ClonedBB, LoopInfo *LI,
                                           NewLoopsMap &NewLoops) {
  // Figure out which loop New is in.
  const Loop *OldLoop = LI->getLoopFor(OriginalBB);
  assert(OldLoop && "Should (at least) be in the loop being unrolled!");

  Loop *&NewLoop = NewLoops[OldLoop];
  if (!NewLoop) {
    // Found a new sub-loop.
    assert(OriginalBB == OldLoop->getHeader() &&
           "Header should be first in RPO");

    NewLoop = LI->AllocateLoop();
    Loop *NewLoopParent = NewLoops.lookup(OldLoop->getParentLoop());

    if (NewLoopParent)
      NewLoopParent->addChildLoop(NewLoop);
    else
      LI->addTopLevelLoop(NewLoop);

    NewLoop->addBasicBlockToLoop(ClonedBB, *LI);
    return OldLoop;
  } else {
    NewLoop->addBasicBlockToLoop(ClonedBB, *LI);
    return nullptr;
  }
}

/// The function chooses which type of unroll (epilog or prolog) is more
/// profitabale.
/// Epilog unroll is more profitable when there is PHI that starts from
/// constant.  In this case epilog will leave PHI start from constant,
/// but prolog will convert it to non-constant.
///
/// loop:
///   PN = PHI [I, Latch], [CI, PreHeader]
///   I = foo(PN)
///   ...
///
/// Epilog unroll case.
/// loop:
///   PN = PHI [I2, Latch], [CI, PreHeader]
///   I1 = foo(PN)
///   I2 = foo(I1)
///   ...
/// Prolog unroll case.
///   NewPN = PHI [PrologI, Prolog], [CI, PreHeader]
/// loop:
///   PN = PHI [I2, Latch], [NewPN, PreHeader]
///   I1 = foo(PN)
///   I2 = foo(I1)
///   ...
///
static bool isEpilogProfitable(Loop *L) {
  BasicBlock *PreHeader = L->getLoopPreheader();
  BasicBlock *Header = L->getHeader();
  assert(PreHeader && Header);
  for (const PHINode &PN : Header->phis()) {
    if (isa<ConstantInt>(PN.getIncomingValueForBlock(PreHeader)))
      return true;
  }
  return false;
}

/// Perform some cleanup and simplifications on loops after unrolling. It is
/// useful to simplify the IV's in the new loop, as well as do a quick
/// simplify/dce pass of the instructions.
void llvm::simplifyLoopAfterUnroll(Loop *L, bool SimplifyIVs, LoopInfo *LI,
                                   ScalarEvolution *SE, DominatorTree *DT,
                                   AssumptionCache *AC) {
  // Simplify any new induction variables in the partially unrolled loop.
  if (SE && SimplifyIVs) {
    SmallVector<WeakTrackingVH, 16> DeadInsts;
    simplifyLoopIVs(L, SE, DT, LI, DeadInsts);

    // Aggressively clean up dead instructions that simplifyLoopIVs already
    // identified. Any remaining should be cleaned up below.
    while (!DeadInsts.empty())
      if (Instruction *Inst =
              dyn_cast_or_null<Instruction>(&*DeadInsts.pop_back_val()))
        RecursivelyDeleteTriviallyDeadInstructions(Inst);
  }

  // At this point, the code is well formed.  We now do a quick sweep over the
  // inserted code, doing constant propagation and dead code elimination as we
  // go.
  const DataLayout &DL = L->getHeader()->getModule()->getDataLayout();
  for (BasicBlock *BB : L->getBlocks()) {
    for (BasicBlock::iterator I = BB->begin(), E = BB->end(); I != E;) {
      Instruction *Inst = &*I++;

      if (Value *V = SimplifyInstruction(Inst, {DL, nullptr, DT, AC}))
        if (LI->replacementPreservesLCSSAForm(Inst, V))
          Inst->replaceAllUsesWith(V);
      if (isInstructionTriviallyDead(Inst))
        BB->getInstList().erase(Inst);
    }
  }

  // TODO: after peeling or unrolling, previously loop variant conditions are
  // likely to fold to constants, eagerly propagating those here will require
  // fewer cleanup passes to be run.  Alternatively, a LoopEarlyCSE might be
  // appropriate.
}

/// Unroll the given loop by Count. The loop must be in LCSSA form.  Unrolling
/// can only fail when the loop's latch block is not terminated by a conditional
/// branch instruction. However, if the trip count (and multiple) are not known,
/// loop unrolling will mostly produce more code that is no faster.
///
/// TripCount is the upper bound of the iteration on which control exits
/// LatchBlock. Control may exit the loop prior to TripCount iterations either
/// via an early branch in other loop block or via LatchBlock terminator. This
/// is relaxed from the general definition of trip count which is the number of
/// times the loop header executes. Note that UnrollLoop assumes that the loop
/// counter test is in LatchBlock in order to remove unnecesssary instances of
/// the test.  If control can exit the loop from the LatchBlock's terminator
/// prior to TripCount iterations, flag PreserveCondBr needs to be set.
///
/// PreserveCondBr indicates whether the conditional branch of the LatchBlock
/// needs to be preserved.  It is needed when we use trip count upper bound to
/// fully unroll the loop. If PreserveOnlyFirst is also set then only the first
/// conditional branch needs to be preserved.
///
/// Similarly, TripMultiple divides the number of times that the LatchBlock may
/// execute without exiting the loop.
///
/// If AllowRuntime is true then UnrollLoop will consider unrolling loops that
/// have a runtime (i.e. not compile time constant) trip count.  Unrolling these
/// loops require a unroll "prologue" that runs "RuntimeTripCount % Count"
/// iterations before branching into the unrolled loop.  UnrollLoop will not
/// runtime-unroll the loop if computing RuntimeTripCount will be expensive and
/// AllowExpensiveTripCount is false.
///
/// If we want to perform PGO-based loop peeling, PeelCount is set to the
/// number of iterations we want to peel off.
///
/// The LoopInfo Analysis that is passed will be kept consistent.
///
/// This utility preserves LoopInfo. It will also preserve ScalarEvolution and
/// DominatorTree if they are non-null.
///
/// If RemainderLoop is non-null, it will receive the remainder loop (if
/// required and not fully unrolled).
LoopUnrollResult llvm::UnrollLoop(
    Loop *L, unsigned Count, unsigned TripCount, bool Force, bool AllowRuntime,
    bool AllowExpensiveTripCount, bool PreserveCondBr, bool PreserveOnlyFirst,
    unsigned TripMultiple, unsigned PeelCount, bool UnrollRemainder,
    LoopInfo *LI, ScalarEvolution *SE, DominatorTree *DT, AssumptionCache *AC,
<<<<<<< HEAD
    const LoopOptReportBuilder &LORBuilder, // INTEL
    OptimizationRemarkEmitter *ORE, bool PreserveLCSSA) {
=======
    OptimizationRemarkEmitter *ORE, bool PreserveLCSSA, Loop **RemainderLoop) {
>>>>>>> e9effe97

  BasicBlock *Preheader = L->getLoopPreheader();
  if (!Preheader) {
    LLVM_DEBUG(dbgs() << "  Can't unroll; loop preheader-insertion failed.\n");
    return LoopUnrollResult::Unmodified;
  }

  BasicBlock *LatchBlock = L->getLoopLatch();
  if (!LatchBlock) {
    LLVM_DEBUG(dbgs() << "  Can't unroll; loop exit-block-insertion failed.\n");
    return LoopUnrollResult::Unmodified;
  }

  // Loops with indirectbr cannot be cloned.
  if (!L->isSafeToClone()) {
    LLVM_DEBUG(dbgs() << "  Can't unroll; Loop body cannot be cloned.\n");
    return LoopUnrollResult::Unmodified;
  }

  // The current loop unroll pass can only unroll loops with a single latch
  // that's a conditional branch exiting the loop.
  // FIXME: The implementation can be extended to work with more complicated
  // cases, e.g. loops with multiple latches.
  BasicBlock *Header = L->getHeader();
  BranchInst *BI = dyn_cast<BranchInst>(LatchBlock->getTerminator());

  if (!BI || BI->isUnconditional()) {
    // The loop-rotate pass can be helpful to avoid this in many cases.
    LLVM_DEBUG(
        dbgs()
        << "  Can't unroll; loop not terminated by a conditional branch.\n");
    return LoopUnrollResult::Unmodified;
  }

  auto CheckSuccessors = [&](unsigned S1, unsigned S2) {
    return BI->getSuccessor(S1) == Header && !L->contains(BI->getSuccessor(S2));
  };

  if (!CheckSuccessors(0, 1) && !CheckSuccessors(1, 0)) {
    LLVM_DEBUG(dbgs() << "Can't unroll; only loops with one conditional latch"
                         " exiting the loop can be unrolled\n");
    return LoopUnrollResult::Unmodified;
  }

  if (Header->hasAddressTaken()) {
    // The loop-rotate pass can be helpful to avoid this in many cases.
    LLVM_DEBUG(
        dbgs() << "  Won't unroll loop: address of header block is taken.\n");
    return LoopUnrollResult::Unmodified;
  }

  if (TripCount != 0)
    LLVM_DEBUG(dbgs() << "  Trip Count = " << TripCount << "\n");
  if (TripMultiple != 1)
    LLVM_DEBUG(dbgs() << "  Trip Multiple = " << TripMultiple << "\n");

  // Effectively "DCE" unrolled iterations that are beyond the tripcount
  // and will never be executed.
  if (TripCount != 0 && Count > TripCount)
    Count = TripCount;

  // Don't enter the unroll code if there is nothing to do.
  if (TripCount == 0 && Count < 2 && PeelCount == 0) {
    LLVM_DEBUG(dbgs() << "Won't unroll; almost nothing to do\n");
    return LoopUnrollResult::Unmodified;
  }

  assert(Count > 0);
  assert(TripMultiple > 0);
  assert(TripCount == 0 || TripCount % TripMultiple == 0);

  // Are we eliminating the loop control altogether?
  bool CompletelyUnroll = Count == TripCount;
  SmallVector<BasicBlock *, 4> ExitBlocks;
  L->getExitBlocks(ExitBlocks);
  std::vector<BasicBlock*> OriginalLoopBlocks = L->getBlocks();

  // Go through all exits of L and see if there are any phi-nodes there. We just
  // conservatively assume that they're inserted to preserve LCSSA form, which
  // means that complete unrolling might break this form. We need to either fix
  // it in-place after the transformation, or entirely rebuild LCSSA. TODO: For
  // now we just recompute LCSSA for the outer loop, but it should be possible
  // to fix it in-place.
  bool NeedToFixLCSSA = PreserveLCSSA && CompletelyUnroll &&
                        any_of(ExitBlocks, [](const BasicBlock *BB) {
                          return isa<PHINode>(BB->begin());
                        });

  // We assume a run-time trip count if the compiler cannot
  // figure out the loop trip count and the unroll-runtime
  // flag is specified.
  bool RuntimeTripCount = (TripCount == 0 && Count > 0 && AllowRuntime);

  assert((!RuntimeTripCount || !PeelCount) &&
         "Did not expect runtime trip-count unrolling "
         "and peeling for the same loop");

  bool Peeled = false;
  if (PeelCount) {
    Peeled = peelLoop(L, PeelCount, LI, SE, DT, AC, PreserveLCSSA);

    // Successful peeling may result in a change in the loop preheader/trip
    // counts. If we later unroll the loop, we want these to be updated.
    if (Peeled) {
      BasicBlock *ExitingBlock = L->getExitingBlock();
      assert(ExitingBlock && "Loop without exiting block?");
      Preheader = L->getLoopPreheader();
      TripCount = SE->getSmallConstantTripCount(L, ExitingBlock);
      TripMultiple = SE->getSmallConstantTripMultiple(L, ExitingBlock);
    }
  }

  // Loops containing convergent instructions must have a count that divides
  // their TripMultiple.
  LLVM_DEBUG(
      {
        bool HasConvergent = false;
        for (auto &BB : L->blocks())
          for (auto &I : *BB)
            if (auto CS = CallSite(&I))
              HasConvergent |= CS.isConvergent();
        assert((!HasConvergent || TripMultiple % Count == 0) &&
               "Unroll count must divide trip multiple if loop contains a "
               "convergent operation.");
      });

  bool EpilogProfitability =
      UnrollRuntimeEpilog.getNumOccurrences() ? UnrollRuntimeEpilog
                                              : isEpilogProfitable(L);

  if (RuntimeTripCount && TripMultiple % Count != 0 &&
      !UnrollRuntimeLoopRemainder(L, Count, AllowExpensiveTripCount,
                                  EpilogProfitability, UnrollRemainder, LI, SE,
<<<<<<< HEAD
                                  DT, AC,           // INTEL
                                  LORBuilder,       // INTEL
                                  PreserveLCSSA)) { // INTEL
=======
                                  DT, AC, PreserveLCSSA, RemainderLoop)) {
>>>>>>> e9effe97
    if (Force)
      RuntimeTripCount = false;
    else {
      LLVM_DEBUG(dbgs() << "Won't unroll; remainder loop could not be "
                           "generated when assuming runtime trip count\n");
      return LoopUnrollResult::Unmodified;
    }
  }

  // If we know the trip count, we know the multiple...
  unsigned BreakoutTrip = 0;
  if (TripCount != 0) {
    BreakoutTrip = TripCount % Count;
    TripMultiple = 0;
  } else {
    // Figure out what multiple to use.
    BreakoutTrip = TripMultiple =
      (unsigned)GreatestCommonDivisor64(Count, TripMultiple);
  }

  using namespace ore;
  // Report the unrolling decision.
  if (CompletelyUnroll) {
    LLVM_DEBUG(dbgs() << "COMPLETELY UNROLLING loop %" << Header->getName()
                      << " with trip count " << TripCount << "!\n");
    if (ORE)
      ORE->emit([&]() {
        return OptimizationRemark(DEBUG_TYPE, "FullyUnrolled", L->getStartLoc(),
                                  L->getHeader())
               << "completely unrolled loop with "
               << NV("UnrollCount", TripCount) << " iterations";
      });
#if INTEL_CUSTOMIZATION
    LORBuilder(*L, *LI).
        addRemark(OptReportVerbosity::Low,
                  "LLorg: Loop has been completely unrolled").
        preserveLostLoopOptReport();
#endif  // INTEL_CUSTOMIZATION
  } else if (PeelCount) {
    LLVM_DEBUG(dbgs() << "PEELING loop %" << Header->getName()
                      << " with iteration count " << PeelCount << "!\n");
    if (ORE)
      ORE->emit([&]() {
        return OptimizationRemark(DEBUG_TYPE, "Peeled", L->getStartLoc(),
                                  L->getHeader())
               << " peeled loop by " << NV("PeelCount", PeelCount)
               << " iterations";
      });

#if INTEL_CUSTOMIZATION
    // TODO (vzakhari 5/22/2018): we may want to be more precise
    //       and report all the different unrolling cases in the
    //       conditional clauses below.
    LORBuilder(*L, *LI).addRemark(OptReportVerbosity::Low,
                                  "LLorg: Loop has been peeled by %d "
                                  "iterations",
                                  PeelCount);
#endif  // INTEL_CUSTOMIZATION
  } else {
    auto DiagBuilder = [&]() {
      OptimizationRemark Diag(DEBUG_TYPE, "PartialUnrolled", L->getStartLoc(),
                              L->getHeader());
      return Diag << "unrolled loop by a factor of "
                  << NV("UnrollCount", Count);
    };

#if INTEL_CUSTOMIZATION
    // TODO (vzakhari 5/22/2018): we may want to be more precise
    //       and report all the different unrolling cases in the
    //       conditional clauses below.
    LORBuilder(*L, *LI).addRemark(OptReportVerbosity::Low,
                                  "LLorg: Loop has been unrolled by %d factor",
                                  Count);
#endif  // INTEL_CUSTOMIZATION

    LLVM_DEBUG(dbgs() << "UNROLLING loop %" << Header->getName() << " by "
                      << Count);

    if (TripMultiple == 0 || BreakoutTrip != TripMultiple) {
      LLVM_DEBUG(dbgs() << " with a breakout at trip " << BreakoutTrip);
      if (ORE)
        ORE->emit([&]() {
          return DiagBuilder() << " with a breakout at trip "
                               << NV("BreakoutTrip", BreakoutTrip);
        });
    } else if (TripMultiple != 1) {
      LLVM_DEBUG(dbgs() << " with " << TripMultiple << " trips per branch");
      if (ORE)
        ORE->emit([&]() {
          return DiagBuilder() << " with " << NV("TripMultiple", TripMultiple)
                               << " trips per branch";
        });
    } else if (RuntimeTripCount) {
      LLVM_DEBUG(dbgs() << " with run-time trip count");
      if (ORE)
        ORE->emit(
            [&]() { return DiagBuilder() << " with run-time trip count"; });
    }
    LLVM_DEBUG(dbgs() << "!\n");
  }

  // We are going to make changes to this loop. SCEV may be keeping cached info
  // about it, in particular about backedge taken count. The changes we make
  // are guaranteed to invalidate this information for our loop. It is tempting
  // to only invalidate the loop being unrolled, but it is incorrect as long as
  // all exiting branches from all inner loops have impact on the outer loops,
  // and if something changes inside them then any of outer loops may also
  // change. When we forget outermost loop, we also forget all contained loops
  // and this is what we need here.
  if (SE)
    SE->forgetTopmostLoop(L);

  bool ContinueOnTrue = L->contains(BI->getSuccessor(0));
  BasicBlock *LoopExit = BI->getSuccessor(ContinueOnTrue);

  // For the first iteration of the loop, we should use the precloned values for
  // PHI nodes.  Insert associations now.
  ValueToValueMapTy LastValueMap;
  std::vector<PHINode*> OrigPHINode;
  for (BasicBlock::iterator I = Header->begin(); isa<PHINode>(I); ++I) {
    OrigPHINode.push_back(cast<PHINode>(I));
  }

  std::vector<BasicBlock*> Headers;
  std::vector<BasicBlock*> Latches;
  Headers.push_back(Header);
  Latches.push_back(LatchBlock);

  // The current on-the-fly SSA update requires blocks to be processed in
  // reverse postorder so that LastValueMap contains the correct value at each
  // exit.
  LoopBlocksDFS DFS(L);
  DFS.perform(LI);

  // Stash the DFS iterators before adding blocks to the loop.
  LoopBlocksDFS::RPOIterator BlockBegin = DFS.beginRPO();
  LoopBlocksDFS::RPOIterator BlockEnd = DFS.endRPO();

  std::vector<BasicBlock*> UnrolledLoopBlocks = L->getBlocks();

  // Loop Unrolling might create new loops. While we do preserve LoopInfo, we
  // might break loop-simplified form for these loops (as they, e.g., would
  // share the same exit blocks). We'll keep track of loops for which we can
  // break this so that later we can re-simplify them.
  SmallSetVector<Loop *, 4> LoopsToSimplify;
  for (Loop *SubLoop : *L)
    LoopsToSimplify.insert(SubLoop);

  if (Header->getParent()->isDebugInfoForProfiling())
    for (BasicBlock *BB : L->getBlocks())
      for (Instruction &I : *BB)
        if (!isa<DbgInfoIntrinsic>(&I))
          if (const DILocation *DIL = I.getDebugLoc())
            I.setDebugLoc(DIL->cloneWithDuplicationFactor(Count));

  for (unsigned It = 1; It != Count; ++It) {
    std::vector<BasicBlock*> NewBlocks;
    SmallDenseMap<const Loop *, Loop *, 4> NewLoops;
    NewLoops[L] = L;

    for (LoopBlocksDFS::RPOIterator BB = BlockBegin; BB != BlockEnd; ++BB) {
      ValueToValueMapTy VMap;
      BasicBlock *New = CloneBasicBlock(*BB, VMap, "." + Twine(It));
      Header->getParent()->getBasicBlockList().push_back(New);

      assert((*BB != Header || LI->getLoopFor(*BB) == L) &&
             "Header should not be in a sub-loop");
      // Tell LI about New.
      const Loop *OldLoop = addClonedBlockToLoopInfo(*BB, New, LI, NewLoops);
      if (OldLoop)
        LoopsToSimplify.insert(NewLoops[OldLoop]);

      if (*BB == Header)
        // Loop over all of the PHI nodes in the block, changing them to use
        // the incoming values from the previous block.
        for (PHINode *OrigPHI : OrigPHINode) {
          PHINode *NewPHI = cast<PHINode>(VMap[OrigPHI]);
          Value *InVal = NewPHI->getIncomingValueForBlock(LatchBlock);
          if (Instruction *InValI = dyn_cast<Instruction>(InVal))
            if (It > 1 && L->contains(InValI))
              InVal = LastValueMap[InValI];
          VMap[OrigPHI] = InVal;
          New->getInstList().erase(NewPHI);
        }

      // Update our running map of newest clones
      LastValueMap[*BB] = New;
      for (ValueToValueMapTy::iterator VI = VMap.begin(), VE = VMap.end();
           VI != VE; ++VI)
        LastValueMap[VI->first] = VI->second;

      // Add phi entries for newly created values to all exit blocks.
      for (BasicBlock *Succ : successors(*BB)) {
        if (L->contains(Succ))
          continue;
        for (PHINode &PHI : Succ->phis()) {
          Value *Incoming = PHI.getIncomingValueForBlock(*BB);
          ValueToValueMapTy::iterator It = LastValueMap.find(Incoming);
          if (It != LastValueMap.end())
            Incoming = It->second;
          PHI.addIncoming(Incoming, New);
        }
      }
      // Keep track of new headers and latches as we create them, so that
      // we can insert the proper branches later.
      if (*BB == Header)
        Headers.push_back(New);
      if (*BB == LatchBlock)
        Latches.push_back(New);

      NewBlocks.push_back(New);
      UnrolledLoopBlocks.push_back(New);

      // Update DomTree: since we just copy the loop body, and each copy has a
      // dedicated entry block (copy of the header block), this header's copy
      // dominates all copied blocks. That means, dominance relations in the
      // copied body are the same as in the original body.
      if (DT) {
        if (*BB == Header)
          DT->addNewBlock(New, Latches[It - 1]);
        else {
          auto BBDomNode = DT->getNode(*BB);
          auto BBIDom = BBDomNode->getIDom();
          BasicBlock *OriginalBBIDom = BBIDom->getBlock();
          DT->addNewBlock(
              New, cast<BasicBlock>(LastValueMap[cast<Value>(OriginalBBIDom)]));
        }
      }
    }

    // Remap all instructions in the most recent iteration
    for (BasicBlock *NewBlock : NewBlocks) {
      for (Instruction &I : *NewBlock) {
        ::remapInstruction(&I, LastValueMap);
        if (auto *II = dyn_cast<IntrinsicInst>(&I))
          if (II->getIntrinsicID() == Intrinsic::assume)
            AC->registerAssumption(II);
      }
    }
  }

  // Loop over the PHI nodes in the original block, setting incoming values.
  for (PHINode *PN : OrigPHINode) {
    if (CompletelyUnroll) {
      PN->replaceAllUsesWith(PN->getIncomingValueForBlock(Preheader));
      Header->getInstList().erase(PN);
    }
    else if (Count > 1) {
      Value *InVal = PN->removeIncomingValue(LatchBlock, false);
      // If this value was defined in the loop, take the value defined by the
      // last iteration of the loop.
      if (Instruction *InValI = dyn_cast<Instruction>(InVal)) {
        if (L->contains(InValI))
          InVal = LastValueMap[InVal];
      }
      assert(Latches.back() == LastValueMap[LatchBlock] && "bad last latch");
      PN->addIncoming(InVal, Latches.back());
    }
  }

  // Now that all the basic blocks for the unrolled iterations are in place,
  // set up the branches to connect them.
  for (unsigned i = 0, e = Latches.size(); i != e; ++i) {
    // The original branch was replicated in each unrolled iteration.
    BranchInst *Term = cast<BranchInst>(Latches[i]->getTerminator());

    // The branch destination.
    unsigned j = (i + 1) % e;
    BasicBlock *Dest = Headers[j];
    bool NeedConditional = true;

    if (RuntimeTripCount && j != 0) {
      NeedConditional = false;
    }

    // For a complete unroll, make the last iteration end with a branch
    // to the exit block.
    if (CompletelyUnroll) {
      if (j == 0)
        Dest = LoopExit;
      // If using trip count upper bound to completely unroll, we need to keep
      // the conditional branch except the last one because the loop may exit
      // after any iteration.
      assert(NeedConditional &&
             "NeedCondition cannot be modified by both complete "
             "unrolling and runtime unrolling");
      NeedConditional = (PreserveCondBr && j && !(PreserveOnlyFirst && i != 0));
    } else if (j != BreakoutTrip && (TripMultiple == 0 || j % TripMultiple != 0)) {
      // If we know the trip count or a multiple of it, we can safely use an
      // unconditional branch for some iterations.
      NeedConditional = false;
    }

    if (NeedConditional) {
      // Update the conditional branch's successor for the following
      // iteration.
      Term->setSuccessor(!ContinueOnTrue, Dest);
    } else {
      // Remove phi operands at this loop exit
      if (Dest != LoopExit) {
        BasicBlock *BB = Latches[i];
        for (BasicBlock *Succ: successors(BB)) {
          if (Succ == Headers[i])
            continue;
          for (PHINode &Phi : Succ->phis())
            Phi.removeIncomingValue(BB, false);
        }
      }
      // Replace the conditional branch with an unconditional one.
      BranchInst::Create(Dest, Term);
#if INTEL_CUSTOMIZATION
      // Remove Loop metadata from the loop branch instruction
      // to avoid failing the check of LoopOptReport metadata
      // being dropped accidentally.
      //
      // This branch is being replaced with an unconditional branch
      // to either the header block of some duplicated loop body or
      // the exit block.  In any case, only the conditional branch
      // (if we are not applying complete unroll) will hold
      // the Loop metadata.
      Term->setMetadata(LLVMContext::MD_loop, nullptr);
#endif  // INTEL_CUSTOMIZATION
      Term->eraseFromParent();
    }
  }

  // Update dominators of blocks we might reach through exits.
  // Immediate dominator of such block might change, because we add more
  // routes which can lead to the exit: we can now reach it from the copied
  // iterations too.
  if (DT && Count > 1) {
    for (auto *BB : OriginalLoopBlocks) {
      auto *BBDomNode = DT->getNode(BB);
      SmallVector<BasicBlock *, 16> ChildrenToUpdate;
      for (auto *ChildDomNode : BBDomNode->getChildren()) {
        auto *ChildBB = ChildDomNode->getBlock();
        if (!L->contains(ChildBB))
          ChildrenToUpdate.push_back(ChildBB);
      }
      BasicBlock *NewIDom;
      if (BB == LatchBlock) {
        // The latch is special because we emit unconditional branches in
        // some cases where the original loop contained a conditional branch.
        // Since the latch is always at the bottom of the loop, if the latch
        // dominated an exit before unrolling, the new dominator of that exit
        // must also be a latch.  Specifically, the dominator is the first
        // latch which ends in a conditional branch, or the last latch if
        // there is no such latch.
        NewIDom = Latches.back();
        for (BasicBlock *IterLatch : Latches) {
          Instruction *Term = IterLatch->getTerminator();
          if (isa<BranchInst>(Term) && cast<BranchInst>(Term)->isConditional()) {
            NewIDom = IterLatch;
            break;
          }
        }
      } else {
        // The new idom of the block will be the nearest common dominator
        // of all copies of the previous idom. This is equivalent to the
        // nearest common dominator of the previous idom and the first latch,
        // which dominates all copies of the previous idom.
        NewIDom = DT->findNearestCommonDominator(BB, LatchBlock);
      }
      for (auto *ChildBB : ChildrenToUpdate)
        DT->changeImmediateDominator(ChildBB, NewIDom);
    }
  }

  assert(!DT || !UnrollVerifyDomtree ||
      DT->verify(DominatorTree::VerificationLevel::Fast));

  // Merge adjacent basic blocks, if possible.
  for (BasicBlock *Latch : Latches) {
    BranchInst *Term = cast<BranchInst>(Latch->getTerminator());
    if (Term->isUnconditional()) {
      BasicBlock *Dest = Term->getSuccessor(0);
      if (BasicBlock *Fold = foldBlockIntoPredecessor(Dest, LI, SE, DT)) {
        // Dest has been folded into Fold. Update our worklists accordingly.
        std::replace(Latches.begin(), Latches.end(), Dest, Fold);
        UnrolledLoopBlocks.erase(std::remove(UnrolledLoopBlocks.begin(),
                                             UnrolledLoopBlocks.end(), Dest),
                                 UnrolledLoopBlocks.end());
      }
    }
  }

  // At this point, the code is well formed.  We now simplify the unrolled loop,
  // doing constant propagation and dead code elimination as we go.
  simplifyLoopAfterUnroll(L, !CompletelyUnroll && (Count > 1 || Peeled), LI, SE,
                          DT, AC);

  NumCompletelyUnrolled += CompletelyUnroll;
  ++NumUnrolled;

  Loop *OuterL = L->getParentLoop();
  // Update LoopInfo if the loop is completely removed.
  if (CompletelyUnroll)
    LI->erase(L);

  // After complete unrolling most of the blocks should be contained in OuterL.
  // However, some of them might happen to be out of OuterL (e.g. if they
  // precede a loop exit). In this case we might need to insert PHI nodes in
  // order to preserve LCSSA form.
  // We don't need to check this if we already know that we need to fix LCSSA
  // form.
  // TODO: For now we just recompute LCSSA for the outer loop in this case, but
  // it should be possible to fix it in-place.
  if (PreserveLCSSA && OuterL && CompletelyUnroll && !NeedToFixLCSSA)
    NeedToFixLCSSA |= ::needToInsertPhisForLCSSA(OuterL, UnrolledLoopBlocks, LI);

  // If we have a pass and a DominatorTree we should re-simplify impacted loops
  // to ensure subsequent analyses can rely on this form. We want to simplify
  // at least one layer outside of the loop that was unrolled so that any
  // changes to the parent loop exposed by the unrolling are considered.
  if (DT) {
    if (OuterL) {
      // OuterL includes all loops for which we can break loop-simplify, so
      // it's sufficient to simplify only it (it'll recursively simplify inner
      // loops too).
      if (NeedToFixLCSSA) {
        // LCSSA must be performed on the outermost affected loop. The unrolled
        // loop's last loop latch is guaranteed to be in the outermost loop
        // after LoopInfo's been updated by LoopInfo::erase.
        Loop *LatchLoop = LI->getLoopFor(Latches.back());
        Loop *FixLCSSALoop = OuterL;
        if (!FixLCSSALoop->contains(LatchLoop))
          while (FixLCSSALoop->getParentLoop() != LatchLoop)
            FixLCSSALoop = FixLCSSALoop->getParentLoop();

        formLCSSARecursively(*FixLCSSALoop, *DT, LI, SE);
      } else if (PreserveLCSSA) {
        assert(OuterL->isLCSSAForm(*DT) &&
               "Loops should be in LCSSA form after loop-unroll.");
      }

      // TODO: That potentially might be compile-time expensive. We should try
      // to fix the loop-simplified form incrementally.
      simplifyLoop(OuterL, DT, LI, SE, AC, PreserveLCSSA);
    } else {
      // Simplify loops for which we might've broken loop-simplify form.
      for (Loop *SubLoop : LoopsToSimplify)
        simplifyLoop(SubLoop, DT, LI, SE, AC, PreserveLCSSA);
    }
  }

  return CompletelyUnroll ? LoopUnrollResult::FullyUnrolled
                          : LoopUnrollResult::PartiallyUnrolled;
}

/// Given an llvm.loop loop id metadata node, returns the loop hint metadata
/// node with the given name (for example, "llvm.loop.unroll.count"). If no
/// such metadata node exists, then nullptr is returned.
MDNode *llvm::GetUnrollMetadata(MDNode *LoopID, StringRef Name) {
  // First operand should refer to the loop id itself.
  assert(LoopID->getNumOperands() > 0 && "requires at least one operand");
  assert(LoopID->getOperand(0) == LoopID && "invalid loop id");

  for (unsigned i = 1, e = LoopID->getNumOperands(); i < e; ++i) {
    MDNode *MD = dyn_cast<MDNode>(LoopID->getOperand(i));
    if (!MD)
      continue;

    MDString *S = dyn_cast<MDString>(MD->getOperand(0));
    if (!S)
      continue;

    if (Name.equals(S->getString()))
      return MD;
  }
  return nullptr;
}<|MERGE_RESOLUTION|>--- conflicted
+++ resolved
@@ -339,12 +339,8 @@
     bool AllowExpensiveTripCount, bool PreserveCondBr, bool PreserveOnlyFirst,
     unsigned TripMultiple, unsigned PeelCount, bool UnrollRemainder,
     LoopInfo *LI, ScalarEvolution *SE, DominatorTree *DT, AssumptionCache *AC,
-<<<<<<< HEAD
     const LoopOptReportBuilder &LORBuilder, // INTEL
-    OptimizationRemarkEmitter *ORE, bool PreserveLCSSA) {
-=======
     OptimizationRemarkEmitter *ORE, bool PreserveLCSSA, Loop **RemainderLoop) {
->>>>>>> e9effe97
 
   BasicBlock *Preheader = L->getLoopPreheader();
   if (!Preheader) {
@@ -478,13 +474,9 @@
   if (RuntimeTripCount && TripMultiple % Count != 0 &&
       !UnrollRuntimeLoopRemainder(L, Count, AllowExpensiveTripCount,
                                   EpilogProfitability, UnrollRemainder, LI, SE,
-<<<<<<< HEAD
-                                  DT, AC,           // INTEL
-                                  LORBuilder,       // INTEL
-                                  PreserveLCSSA)) { // INTEL
-=======
-                                  DT, AC, PreserveLCSSA, RemainderLoop)) {
->>>>>>> e9effe97
+                                  DT, AC,                          // INTEL
+                                  LORBuilder,                      // INTEL
+                                  PreserveLCSSA, RemainderLoop)) { // INTEL
     if (Force)
       RuntimeTripCount = false;
     else {
