//===-- UnrollLoop.cpp - Loop unrolling utilities -------------------------===//
//
// Part of the LLVM Project, under the Apache License v2.0 with LLVM Exceptions.
// See https://llvm.org/LICENSE.txt for license information.
// SPDX-License-Identifier: Apache-2.0 WITH LLVM-exception
//
//===----------------------------------------------------------------------===//
//
// This file implements some loop unrolling utilities. It does not define any
// actual pass or policy, but provides a single function to perform loop
// unrolling.
//
// The process of unrolling can produce extraneous basic blocks linked with
// unconditional branches.  This will be corrected in the future.
//
//===----------------------------------------------------------------------===//

#include "llvm/ADT/ArrayRef.h"
#include "llvm/ADT/DenseMap.h"
#include "llvm/ADT/Optional.h"
#include "llvm/ADT/STLExtras.h"
#include "llvm/ADT/SetVector.h"
#include "llvm/ADT/SmallVector.h"
#include "llvm/ADT/Statistic.h"
#include "llvm/ADT/StringRef.h"
#include "llvm/ADT/Twine.h"
#include "llvm/ADT/ilist_iterator.h"
#include "llvm/ADT/iterator_range.h"
#include "llvm/Analysis/AssumptionCache.h"
#include "llvm/Analysis/Intel_OptReport/LoopOptReportBuilder.h" // INTEL
#include "llvm/Analysis/Intel_OptReport/OptReportOptionsPass.h" // INTEL
#include "llvm/Analysis/DomTreeUpdater.h"
#include "llvm/Analysis/InstructionSimplify.h"
#include "llvm/Analysis/LoopInfo.h"
#include "llvm/Analysis/LoopIterator.h"
#include "llvm/Analysis/OptimizationRemarkEmitter.h"
#include "llvm/Analysis/ScalarEvolution.h"
#include "llvm/IR/BasicBlock.h"
#include "llvm/IR/CFG.h"
#include "llvm/IR/Constants.h"
#include "llvm/IR/DebugInfoMetadata.h"
#include "llvm/IR/DebugLoc.h"
#include "llvm/IR/DiagnosticInfo.h"
#include "llvm/IR/Dominators.h"
#include "llvm/IR/Function.h"
#include "llvm/IR/Instruction.h"
#include "llvm/IR/Instructions.h"
#include "llvm/IR/IntrinsicInst.h"
#include "llvm/IR/Metadata.h"
#include "llvm/IR/Module.h"
#include "llvm/IR/Use.h"
#include "llvm/IR/User.h"
#include "llvm/IR/ValueHandle.h"
#include "llvm/IR/ValueMap.h"
#include "llvm/Support/Casting.h"
#include "llvm/Support/CommandLine.h"
#include "llvm/Support/Debug.h"
#include "llvm/Support/GenericDomTree.h"
#include "llvm/Support/MathExtras.h"
#include "llvm/Support/raw_ostream.h"
#include "llvm/Transforms/Utils/BasicBlockUtils.h"
#include "llvm/Transforms/Utils/Cloning.h"
#include "llvm/Transforms/Utils/Local.h"
#include "llvm/Transforms/Utils/LoopSimplify.h"
#include "llvm/Transforms/Utils/LoopUtils.h"
#include "llvm/Transforms/Utils/SimplifyIndVar.h"
#include "llvm/Transforms/Utils/UnrollLoop.h"
#include "llvm/Transforms/Utils/ValueMapper.h"
#include <algorithm>
#include <assert.h>
#include <type_traits>
#include <vector>

namespace llvm {
class DataLayout;
class Value;
} // namespace llvm

using namespace llvm;

#define DEBUG_TYPE "loop-unroll"

// TODO: Should these be here or in LoopUnroll?
STATISTIC(NumCompletelyUnrolled, "Number of loops completely unrolled");
STATISTIC(NumUnrolled, "Number of loops unrolled (completely or otherwise)");
STATISTIC(NumUnrolledNotLatch, "Number of loops unrolled without a conditional "
                               "latch (completely or otherwise)");

static cl::opt<bool>
UnrollRuntimeEpilog("unroll-runtime-epilog", cl::init(false), cl::Hidden,
                    cl::desc("Allow runtime unrolled loops to be unrolled "
                             "with epilog instead of prolog."));

static cl::opt<bool>
UnrollVerifyDomtree("unroll-verify-domtree", cl::Hidden,
                    cl::desc("Verify domtree after unrolling"),
#ifdef EXPENSIVE_CHECKS
    cl::init(true)
#else
    cl::init(false)
#endif
                    );

/// Check if unrolling created a situation where we need to insert phi nodes to
/// preserve LCSSA form.
/// \param Blocks is a vector of basic blocks representing unrolled loop.
/// \param L is the outer loop.
/// It's possible that some of the blocks are in L, and some are not. In this
/// case, if there is a use is outside L, and definition is inside L, we need to
/// insert a phi-node, otherwise LCSSA will be broken.
/// The function is just a helper function for llvm::UnrollLoop that returns
/// true if this situation occurs, indicating that LCSSA needs to be fixed.
static bool needToInsertPhisForLCSSA(Loop *L,
                                     const std::vector<BasicBlock *> &Blocks,
                                     LoopInfo *LI) {
  for (BasicBlock *BB : Blocks) {
    if (LI->getLoopFor(BB) == L)
      continue;
    for (Instruction &I : *BB) {
      for (Use &U : I.operands()) {
        if (const auto *Def = dyn_cast<Instruction>(U)) {
          Loop *DefLoop = LI->getLoopFor(Def->getParent());
          if (!DefLoop)
            continue;
          if (DefLoop->contains(L))
            return true;
        }
      }
    }
  }
  return false;
}

/// Adds ClonedBB to LoopInfo, creates a new loop for ClonedBB if necessary
/// and adds a mapping from the original loop to the new loop to NewLoops.
/// Returns nullptr if no new loop was created and a pointer to the
/// original loop OriginalBB was part of otherwise.
const Loop* llvm::addClonedBlockToLoopInfo(BasicBlock *OriginalBB,
                                           BasicBlock *ClonedBB, LoopInfo *LI,
                                           NewLoopsMap &NewLoops) {
  // Figure out which loop New is in.
  const Loop *OldLoop = LI->getLoopFor(OriginalBB);
  assert(OldLoop && "Should (at least) be in the loop being unrolled!");

  Loop *&NewLoop = NewLoops[OldLoop];
  if (!NewLoop) {
    // Found a new sub-loop.
    assert(OriginalBB == OldLoop->getHeader() &&
           "Header should be first in RPO");

    NewLoop = LI->AllocateLoop();
    Loop *NewLoopParent = NewLoops.lookup(OldLoop->getParentLoop());

    if (NewLoopParent)
      NewLoopParent->addChildLoop(NewLoop);
    else
      LI->addTopLevelLoop(NewLoop);

    NewLoop->addBasicBlockToLoop(ClonedBB, *LI);
    return OldLoop;
  } else {
    NewLoop->addBasicBlockToLoop(ClonedBB, *LI);
    return nullptr;
  }
}

/// The function chooses which type of unroll (epilog or prolog) is more
/// profitabale.
/// Epilog unroll is more profitable when there is PHI that starts from
/// constant.  In this case epilog will leave PHI start from constant,
/// but prolog will convert it to non-constant.
///
/// loop:
///   PN = PHI [I, Latch], [CI, PreHeader]
///   I = foo(PN)
///   ...
///
/// Epilog unroll case.
/// loop:
///   PN = PHI [I2, Latch], [CI, PreHeader]
///   I1 = foo(PN)
///   I2 = foo(I1)
///   ...
/// Prolog unroll case.
///   NewPN = PHI [PrologI, Prolog], [CI, PreHeader]
/// loop:
///   PN = PHI [I2, Latch], [NewPN, PreHeader]
///   I1 = foo(PN)
///   I2 = foo(I1)
///   ...
///
static bool isEpilogProfitable(Loop *L) {
  BasicBlock *PreHeader = L->getLoopPreheader();
  BasicBlock *Header = L->getHeader();
  assert(PreHeader && Header);
  for (const PHINode &PN : Header->phis()) {
    if (isa<ConstantInt>(PN.getIncomingValueForBlock(PreHeader)))
      return true;
  }
  return false;
}

/// Perform some cleanup and simplifications on loops after unrolling. It is
/// useful to simplify the IV's in the new loop, as well as do a quick
/// simplify/dce pass of the instructions.
void llvm::simplifyLoopAfterUnroll(Loop *L, bool SimplifyIVs, LoopInfo *LI,
                                   ScalarEvolution *SE, DominatorTree *DT,
                                   AssumptionCache *AC,
                                   const TargetTransformInfo *TTI) {
  // Simplify any new induction variables in the partially unrolled loop.
  if (SE && SimplifyIVs) {
    SmallVector<WeakTrackingVH, 16> DeadInsts;
    simplifyLoopIVs(L, SE, DT, LI, TTI, DeadInsts);

    // Aggressively clean up dead instructions that simplifyLoopIVs already
    // identified. Any remaining should be cleaned up below.
    while (!DeadInsts.empty()) {
      Value *V = DeadInsts.pop_back_val();
      if (Instruction *Inst = dyn_cast_or_null<Instruction>(V))
        RecursivelyDeleteTriviallyDeadInstructions(Inst);
    }
  }

  // At this point, the code is well formed.  Perform constprop, instsimplify,
  // and dce.
  const DataLayout &DL = L->getHeader()->getModule()->getDataLayout();
  SmallVector<WeakTrackingVH, 16> DeadInsts;
  for (BasicBlock *BB : L->getBlocks()) {
    for (BasicBlock::iterator I = BB->begin(), E = BB->end(); I != E;) {
      Instruction *Inst = &*I++;
      if (Value *V = SimplifyInstruction(Inst, {DL, nullptr, DT, AC}))
        if (LI->replacementPreservesLCSSAForm(Inst, V))
          Inst->replaceAllUsesWith(V);
      if (isInstructionTriviallyDead(Inst))
        DeadInsts.emplace_back(Inst);
    }
    // We can't do recursive deletion until we're done iterating, as we might
    // have a phi which (potentially indirectly) uses instructions later in
    // the block we're iterating through.
    RecursivelyDeleteTriviallyDeadInstructions(DeadInsts);
  }
}

/// Unroll the given loop by Count. The loop must be in LCSSA form.  Unrolling
/// can only fail when the loop's latch block is not terminated by a conditional
/// branch instruction. However, if the trip count (and multiple) are not known,
/// loop unrolling will mostly produce more code that is no faster.
///
/// TripCount is an upper bound on the number of times the loop header runs.
/// Note that the trip count does not need to be exact, it can be any upper
/// bound on the true trip count.
///
/// Similarly, TripMultiple divides the number of times that the LatchBlock may
/// execute without exiting the loop.
///
/// If AllowRuntime is true then UnrollLoop will consider unrolling loops that
/// have a runtime (i.e. not compile time constant) trip count.  Unrolling these
/// loops require a unroll "prologue" that runs "RuntimeTripCount % Count"
/// iterations before branching into the unrolled loop.  UnrollLoop will not
/// runtime-unroll the loop if computing RuntimeTripCount will be expensive and
/// AllowExpensiveTripCount is false.
///
/// The LoopInfo Analysis that is passed will be kept consistent.
///
/// This utility preserves LoopInfo. It will also preserve ScalarEvolution and
/// DominatorTree if they are non-null.
///
/// If RemainderLoop is non-null, it will receive the remainder loop (if
/// required and not fully unrolled).
LoopUnrollResult llvm::UnrollLoop(Loop *L, UnrollLoopOptions ULO, LoopInfo *LI,
                                  ScalarEvolution *SE, DominatorTree *DT,
                                  AssumptionCache *AC,
                                  const LoopOptReportBuilder &LORBuilder, // INTEL
                                  const TargetTransformInfo *TTI,
                                  OptimizationRemarkEmitter *ORE,
                                  bool PreserveLCSSA, Loop **RemainderLoop) {
  assert(DT && "DomTree is required");

  if (!L->getLoopPreheader()) {
    LLVM_DEBUG(dbgs() << "  Can't unroll; loop preheader-insertion failed.\n");
    return LoopUnrollResult::Unmodified;
  }

  if (!L->getLoopLatch()) {
    LLVM_DEBUG(dbgs() << "  Can't unroll; loop exit-block-insertion failed.\n");
    return LoopUnrollResult::Unmodified;
  }

  // Loops with indirectbr cannot be cloned.
  if (!L->isSafeToClone()) {
    LLVM_DEBUG(dbgs() << "  Can't unroll; Loop body cannot be cloned.\n");
    return LoopUnrollResult::Unmodified;
  }

  if (L->getHeader()->hasAddressTaken()) {
    // The loop-rotate pass can be helpful to avoid this in many cases.
    LLVM_DEBUG(
        dbgs() << "  Won't unroll loop: address of header block is taken.\n");
    return LoopUnrollResult::Unmodified;
  }

<<<<<<< HEAD
//if (ULO.Count == 6) ULO.Count = 3;

  if (ULO.TripCount != 0)
    LLVM_DEBUG(dbgs() << "  Trip Count = " << ULO.TripCount << "\n");
  if (ULO.TripMultiple != 1)
    LLVM_DEBUG(dbgs() << "  Trip Multiple = " << ULO.TripMultiple << "\n");

=======
>>>>>>> 3308205a
  // Don't enter the unroll code if there is nothing to do.
  if (ULO.TripCount == 0 && ULO.Count < 2) {
    LLVM_DEBUG(dbgs() << "Won't unroll; almost nothing to do\n");
    return LoopUnrollResult::Unmodified;
  }

  assert(ULO.Count > 0);
  assert(ULO.TripMultiple > 0);
  assert(ULO.TripCount == 0 || ULO.TripCount % ULO.TripMultiple == 0);

  // All these values should be taken only after peeling because they might have
  // changed.
  BasicBlock *Preheader = L->getLoopPreheader();
  BasicBlock *Header = L->getHeader();
  BasicBlock *LatchBlock = L->getLoopLatch();
  SmallVector<BasicBlock *, 4> ExitBlocks;
  L->getExitBlocks(ExitBlocks);
  std::vector<BasicBlock *> OriginalLoopBlocks = L->getBlocks();

  const unsigned MaxTripCount = SE->getSmallConstantMaxTripCount(L);
  const bool MaxOrZero = SE->isBackedgeTakenCountMaxOrZero(L);

  // Effectively "DCE" unrolled iterations that are beyond the max tripcount
  // and will never be executed.
  if (MaxTripCount && ULO.Count > MaxTripCount)
    ULO.Count = MaxTripCount;

  struct ExitInfo {
    unsigned TripCount;
    unsigned TripMultiple;
    unsigned BreakoutTrip;
    bool ExitOnTrue;
    SmallVector<BasicBlock *> ExitingBlocks;
  };
  DenseMap<BasicBlock *, ExitInfo> ExitInfos;
  SmallVector<BasicBlock *, 4> ExitingBlocks;
  L->getExitingBlocks(ExitingBlocks);
  for (auto *ExitingBlock : ExitingBlocks) {
    // The folding code is not prepared to deal with non-branch instructions
    // right now.
    auto *BI = dyn_cast<BranchInst>(ExitingBlock->getTerminator());
    if (!BI)
      continue;

    ExitInfo &Info = ExitInfos.try_emplace(ExitingBlock).first->second;
    Info.TripCount = SE->getSmallConstantTripCount(L, ExitingBlock);
    Info.TripMultiple = SE->getSmallConstantTripMultiple(L, ExitingBlock);
    if (Info.TripCount != 0) {
      Info.BreakoutTrip = Info.TripCount % ULO.Count;
      Info.TripMultiple = 0;
    } else {
      Info.BreakoutTrip = Info.TripMultiple =
          (unsigned)GreatestCommonDivisor64(ULO.Count, Info.TripMultiple);
    }
    Info.ExitOnTrue = !L->contains(BI->getSuccessor(0));
    Info.ExitingBlocks.push_back(ExitingBlock);
    LLVM_DEBUG(dbgs() << "  Exiting block %" << ExitingBlock->getName()
                      << ": TripCount=" << Info.TripCount
                      << ", TripMultiple=" << Info.TripMultiple
                      << ", BreakoutTrip=" << Info.BreakoutTrip << "\n");
  }

  // Are we eliminating the loop control altogether?  Note that we can know
  // we're eliminating the backedge without knowing exactly which iteration
  // of the unrolled body exits.
  const bool CompletelyUnroll = ULO.Count == MaxTripCount;

  const bool PreserveOnlyFirst = CompletelyUnroll && MaxOrZero;

  // We assume a run-time trip count if the compiler cannot
  // figure out the loop trip count and the unroll-runtime
  // flag is specified.
  bool RuntimeTripCount = !CompletelyUnroll && ULO.TripCount == 0 &&
                          ULO.TripMultiple % ULO.Count != 0 && ULO.AllowRuntime;

  // Go through all exits of L and see if there are any phi-nodes there. We just
  // conservatively assume that they're inserted to preserve LCSSA form, which
  // means that complete unrolling might break this form. We need to either fix
  // it in-place after the transformation, or entirely rebuild LCSSA. TODO: For
  // now we just recompute LCSSA for the outer loop, but it should be possible
  // to fix it in-place.
  bool NeedToFixLCSSA =
      PreserveLCSSA && CompletelyUnroll &&
      any_of(ExitBlocks,
             [](const BasicBlock *BB) { return isa<PHINode>(BB->begin()); });

  // The current loop unroll pass can unroll loops that have
  // (1) single latch; and
  // (2a) latch is unconditional; or
  // (2b) latch is conditional and is an exiting block
  // FIXME: The implementation can be extended to work with more complicated
  // cases, e.g. loops with multiple latches.
  BranchInst *LatchBI = dyn_cast<BranchInst>(LatchBlock->getTerminator());

  // A conditional branch which exits the loop, which can be optimized to an
  // unconditional branch in the unrolled loop in some cases.
  bool LatchIsExiting = L->isLoopExiting(LatchBlock);
  if (!LatchBI || (LatchBI->isConditional() && !LatchIsExiting)) {
    LLVM_DEBUG(
        dbgs() << "Can't unroll; a conditional latch must exit the loop");
    return LoopUnrollResult::Unmodified;
  }

  // Loops containing convergent instructions must have a count that divides
  // their TripMultiple.
  LLVM_DEBUG(
      {
        bool HasConvergent = false;
        for (auto &BB : L->blocks())
          for (auto &I : *BB)
            if (auto *CB = dyn_cast<CallBase>(&I))
              HasConvergent |= CB->isConvergent();
        assert((!HasConvergent || ULO.TripMultiple % ULO.Count == 0) &&
               "Unroll count must divide trip multiple if loop contains a "
               "convergent operation.");
      });

  bool EpilogProfitability =
      UnrollRuntimeEpilog.getNumOccurrences() ? UnrollRuntimeEpilog
                                              : isEpilogProfitable(L);

  if (RuntimeTripCount &&
      !UnrollRuntimeLoopRemainder(L, ULO.Count, ULO.AllowExpensiveTripCount,
                                  EpilogProfitability, ULO.UnrollRemainder,
                                  ULO.ForgetAllSCEV, LI, SE, DT, AC,
                                  LORBuilder,                        // INTEL
                                  TTI, PreserveLCSSA, RemainderLoop)) {
    if (ULO.Force)
      RuntimeTripCount = false;
    else {
      LLVM_DEBUG(dbgs() << "Won't unroll; remainder loop could not be "
                           "generated when assuming runtime trip count\n");
      return LoopUnrollResult::Unmodified;
    }
  }

  using namespace ore;
  // Report the unrolling decision.
  if (CompletelyUnroll) {
    LLVM_DEBUG(dbgs() << "COMPLETELY UNROLLING loop %" << Header->getName()
                      << " with trip count " << ULO.Count << "!\n");
    if (ORE)
      ORE->emit([&]() {
        return OptimizationRemark(DEBUG_TYPE, "FullyUnrolled", L->getStartLoc(),
                                  L->getHeader())
               << "completely unrolled loop with "
               << NV("UnrollCount", ULO.Count) << " iterations";
      });
#if INTEL_CUSTOMIZATION
    LORBuilder(*L, *LI).
        addRemark(OptReportVerbosity::Low,
                  "LLorg: Loop has been completely unrolled").
        preserveLostLoopOptReport();
#endif  // INTEL_CUSTOMIZATION
  } else {
<<<<<<< HEAD
    auto DiagBuilder = [&]() {
      OptimizationRemark Diag(DEBUG_TYPE, "PartialUnrolled", L->getStartLoc(),
                              L->getHeader());
      return Diag << "unrolled loop by a factor of "
                  << NV("UnrollCount", ULO.Count);
    };

#if INTEL_CUSTOMIZATION
    // TODO (vzakhari 5/22/2018): we may want to be more precise
    //       and report all the different unrolling cases in the
    //       conditional clauses below.
    LORBuilder(*L, *LI).addRemark(OptReportVerbosity::Low,
                                  "LLorg: Loop has been unrolled by %d factor",
                                  ULO.Count);
#endif  // INTEL_CUSTOMIZATION

    LLVM_DEBUG(dbgs() << "UNROLLING loop %" << Header->getName() << " by "
                      << ULO.Count);

    if (ULO.TripMultiple == 0 || BreakoutTrip != ULO.TripMultiple) {
      LLVM_DEBUG(dbgs() << " with a breakout at trip " << BreakoutTrip);
      if (ORE)
        ORE->emit([&]() {
          return DiagBuilder() << " with a breakout at trip "
                               << NV("BreakoutTrip", BreakoutTrip);
        });
    } else if (ULO.TripMultiple != 1) {
      LLVM_DEBUG(dbgs() << " with " << ULO.TripMultiple << " trips per branch");
      if (ORE)
        ORE->emit([&]() {
          return DiagBuilder()
                 << " with " << NV("TripMultiple", ULO.TripMultiple)
                 << " trips per branch";
        });
    } else if (RuntimeTripCount) {
=======
    LLVM_DEBUG(dbgs() << "UNROLLING loop %" << Header->getName() << " by "
                      << ULO.Count);
    if (RuntimeTripCount)
>>>>>>> 3308205a
      LLVM_DEBUG(dbgs() << " with run-time trip count");
    LLVM_DEBUG(dbgs() << "!\n");

    if (ORE)
      ORE->emit([&]() {
        OptimizationRemark Diag(DEBUG_TYPE, "PartialUnrolled", L->getStartLoc(),
                                L->getHeader());
        Diag << "unrolled loop by a factor of " << NV("UnrollCount", ULO.Count);
        if (RuntimeTripCount)
          Diag << " with run-time trip count";
        return Diag;
      });
  }

  // We are going to make changes to this loop. SCEV may be keeping cached info
  // about it, in particular about backedge taken count. The changes we make
  // are guaranteed to invalidate this information for our loop. It is tempting
  // to only invalidate the loop being unrolled, but it is incorrect as long as
  // all exiting branches from all inner loops have impact on the outer loops,
  // and if something changes inside them then any of outer loops may also
  // change. When we forget outermost loop, we also forget all contained loops
  // and this is what we need here.
  if (SE) {
    if (ULO.ForgetAllSCEV)
      SE->forgetAllLoops();
    else
      SE->forgetTopmostLoop(L);
  }

  if (!LatchIsExiting)
    ++NumUnrolledNotLatch;

  // For the first iteration of the loop, we should use the precloned values for
  // PHI nodes.  Insert associations now.
  ValueToValueMapTy LastValueMap;
  std::vector<PHINode*> OrigPHINode;
  for (BasicBlock::iterator I = Header->begin(); isa<PHINode>(I); ++I) {
    OrigPHINode.push_back(cast<PHINode>(I));
  }

  std::vector<BasicBlock *> Headers;
  std::vector<BasicBlock *> Latches;
  Headers.push_back(Header);
  Latches.push_back(LatchBlock);

  // The current on-the-fly SSA update requires blocks to be processed in
  // reverse postorder so that LastValueMap contains the correct value at each
  // exit.
  LoopBlocksDFS DFS(L);
  DFS.perform(LI);

  // Stash the DFS iterators before adding blocks to the loop.
  LoopBlocksDFS::RPOIterator BlockBegin = DFS.beginRPO();
  LoopBlocksDFS::RPOIterator BlockEnd = DFS.endRPO();

  std::vector<BasicBlock*> UnrolledLoopBlocks = L->getBlocks();

  // Loop Unrolling might create new loops. While we do preserve LoopInfo, we
  // might break loop-simplified form for these loops (as they, e.g., would
  // share the same exit blocks). We'll keep track of loops for which we can
  // break this so that later we can re-simplify them.
  SmallSetVector<Loop *, 4> LoopsToSimplify;
  for (Loop *SubLoop : *L)
    LoopsToSimplify.insert(SubLoop);

  // When a FSDiscriminator is enabled, we don't need to add the multiply
  // factors to the discriminators.
  if (Header->getParent()->isDebugInfoForProfiling() && !EnableFSDiscriminator)
    for (BasicBlock *BB : L->getBlocks())
      for (Instruction &I : *BB)
        if (!isa<DbgInfoIntrinsic>(&I))
          if (const DILocation *DIL = I.getDebugLoc()) {
            auto NewDIL = DIL->cloneByMultiplyingDuplicationFactor(ULO.Count);
            if (NewDIL)
              I.setDebugLoc(NewDIL.getValue());
            else
              LLVM_DEBUG(dbgs()
                         << "Failed to create new discriminator: "
                         << DIL->getFilename() << " Line: " << DIL->getLine());
          }

  // Identify what noalias metadata is inside the loop: if it is inside the
  // loop, the associated metadata must be cloned for each iteration.
  SmallVector<MDNode *, 6> LoopLocalNoAliasDeclScopes;
  identifyNoAliasScopesToClone(L->getBlocks(), LoopLocalNoAliasDeclScopes);

  for (unsigned It = 1; It != ULO.Count; ++It) {
    SmallVector<BasicBlock *, 8> NewBlocks;
    SmallDenseMap<const Loop *, Loop *, 4> NewLoops;
    NewLoops[L] = L;

    for (LoopBlocksDFS::RPOIterator BB = BlockBegin; BB != BlockEnd; ++BB) {
      ValueToValueMapTy VMap;
      BasicBlock *New = CloneBasicBlock(*BB, VMap, "." + Twine(It));
      Header->getParent()->getBasicBlockList().push_back(New);

      assert((*BB != Header || LI->getLoopFor(*BB) == L) &&
             "Header should not be in a sub-loop");
      // Tell LI about New.
      const Loop *OldLoop = addClonedBlockToLoopInfo(*BB, New, LI, NewLoops);
      if (OldLoop)
        LoopsToSimplify.insert(NewLoops[OldLoop]);

      if (*BB == Header)
        // Loop over all of the PHI nodes in the block, changing them to use
        // the incoming values from the previous block.
        for (PHINode *OrigPHI : OrigPHINode) {
          PHINode *NewPHI = cast<PHINode>(VMap[OrigPHI]);
          Value *InVal = NewPHI->getIncomingValueForBlock(LatchBlock);
          if (Instruction *InValI = dyn_cast<Instruction>(InVal))
            if (It > 1 && L->contains(InValI))
              InVal = LastValueMap[InValI];
          VMap[OrigPHI] = InVal;
          New->getInstList().erase(NewPHI);
        }

      // Update our running map of newest clones
      LastValueMap[*BB] = New;
      for (ValueToValueMapTy::iterator VI = VMap.begin(), VE = VMap.end();
           VI != VE; ++VI)
        LastValueMap[VI->first] = VI->second;

      // Add phi entries for newly created values to all exit blocks.
      for (BasicBlock *Succ : successors(*BB)) {
        if (L->contains(Succ))
          continue;
        for (PHINode &PHI : Succ->phis()) {
          Value *Incoming = PHI.getIncomingValueForBlock(*BB);
          ValueToValueMapTy::iterator It = LastValueMap.find(Incoming);
          if (It != LastValueMap.end())
            Incoming = It->second;
          PHI.addIncoming(Incoming, New);
        }
      }
      // Keep track of new headers and latches as we create them, so that
      // we can insert the proper branches later.
      if (*BB == Header)
        Headers.push_back(New);
      if (*BB == LatchBlock)
        Latches.push_back(New);

      // Keep track of the exiting block and its successor block contained in
      // the loop for the current iteration.
      auto ExitInfoIt = ExitInfos.find(*BB);
      if (ExitInfoIt != ExitInfos.end())
        ExitInfoIt->second.ExitingBlocks.push_back(New);

      NewBlocks.push_back(New);
      UnrolledLoopBlocks.push_back(New);

      // Update DomTree: since we just copy the loop body, and each copy has a
      // dedicated entry block (copy of the header block), this header's copy
      // dominates all copied blocks. That means, dominance relations in the
      // copied body are the same as in the original body.
      if (*BB == Header)
        DT->addNewBlock(New, Latches[It - 1]);
      else {
        auto BBDomNode = DT->getNode(*BB);
        auto BBIDom = BBDomNode->getIDom();
        BasicBlock *OriginalBBIDom = BBIDom->getBlock();
        DT->addNewBlock(
            New, cast<BasicBlock>(LastValueMap[cast<Value>(OriginalBBIDom)]));
      }
    }

    // Remap all instructions in the most recent iteration
    remapInstructionsInBlocks(NewBlocks, LastValueMap);
    for (BasicBlock *NewBlock : NewBlocks)
      for (Instruction &I : *NewBlock)
        if (auto *II = dyn_cast<AssumeInst>(&I))
          AC->registerAssumption(II);

    {
      // Identify what other metadata depends on the cloned version. After
      // cloning, replace the metadata with the corrected version for both
      // memory instructions and noalias intrinsics.
      std::string ext = (Twine("It") + Twine(It)).str();
      cloneAndAdaptNoAliasScopes(LoopLocalNoAliasDeclScopes, NewBlocks,
                                 Header->getContext(), ext);
    }
  }

  // Loop over the PHI nodes in the original block, setting incoming values.
  for (PHINode *PN : OrigPHINode) {
    if (CompletelyUnroll) {
      PN->replaceAllUsesWith(PN->getIncomingValueForBlock(Preheader));
      Header->getInstList().erase(PN);
    } else if (ULO.Count > 1) {
      Value *InVal = PN->removeIncomingValue(LatchBlock, false);
      // If this value was defined in the loop, take the value defined by the
      // last iteration of the loop.
      if (Instruction *InValI = dyn_cast<Instruction>(InVal)) {
        if (L->contains(InValI))
          InVal = LastValueMap[InVal];
      }
      assert(Latches.back() == LastValueMap[LatchBlock] && "bad last latch");
      PN->addIncoming(InVal, Latches.back());
    }
  }

  // Connect latches of the unrolled iterations to the headers of the next
  // iteration. Currently they point to the header of the same iteration.
  for (unsigned i = 0, e = Latches.size(); i != e; ++i) {
    unsigned j = (i + 1) % e;
    Latches[i]->getTerminator()->replaceSuccessorWith(Headers[i], Headers[j]);
  }

  // Update dominators of blocks we might reach through exits.
  // Immediate dominator of such block might change, because we add more
  // routes which can lead to the exit: we can now reach it from the copied
  // iterations too.
  if (ULO.Count > 1) {
    for (auto *BB : OriginalLoopBlocks) {
      auto *BBDomNode = DT->getNode(BB);
      SmallVector<BasicBlock *, 16> ChildrenToUpdate;
      for (auto *ChildDomNode : BBDomNode->children()) {
        auto *ChildBB = ChildDomNode->getBlock();
        if (!L->contains(ChildBB))
          ChildrenToUpdate.push_back(ChildBB);
      }
      // The new idom of the block will be the nearest common dominator
      // of all copies of the previous idom. This is equivalent to the
      // nearest common dominator of the previous idom and the first latch,
      // which dominates all copies of the previous idom.
      BasicBlock *NewIDom = DT->findNearestCommonDominator(BB, LatchBlock);
      for (auto *ChildBB : ChildrenToUpdate)
        DT->changeImmediateDominator(ChildBB, NewIDom);
    }
  }

  assert(!UnrollVerifyDomtree ||
         DT->verify(DominatorTree::VerificationLevel::Fast));

  DomTreeUpdater DTU(DT, DomTreeUpdater::UpdateStrategy::Lazy);

  auto SetDest = [&](BasicBlock *Src, bool WillExit, bool ExitOnTrue) {
    auto *Term = cast<BranchInst>(Src->getTerminator());
    const unsigned Idx = ExitOnTrue ^ WillExit;
    BasicBlock *Dest = Term->getSuccessor(Idx);
    BasicBlock *DeadSucc = Term->getSuccessor(1-Idx);

    // Remove predecessors from all non-Dest successors.
    DeadSucc->removePredecessor(Src, /* KeepOneInputPHIs */ true);

    // Replace the conditional branch with an unconditional one.
    BranchInst::Create(Dest, Term);
#if INTEL_CUSTOMIZATION
    // Remove Loop metadata from the loop branch instruction
    // to avoid failing the check of LoopOptReport metadata
    // being dropped accidentally.
    //
    // This branch is being replaced with an unconditional branch
    // to either the header block of some duplicated loop body or
    // the exit block.  In any case, only the conditional branch
    // (if we are not applying complete unroll) will hold
    // the Loop metadata.
    Term->setMetadata(LLVMContext::MD_loop, nullptr);
#endif  // INTEL_CUSTOMIZATION
    Term->eraseFromParent();

    DTU.applyUpdates({{DominatorTree::Delete, Src, DeadSucc}});
  };

  auto WillExit = [&](const ExitInfo &Info, unsigned i, unsigned j,
                      bool IsLatch) -> Optional<bool> {
    if (CompletelyUnroll) {
      if (PreserveOnlyFirst) {
        if (i == 0)
          return None;
        return j == 0;
      }
      // Complete (but possibly inexact) unrolling
      if (j == 0)
        return true;
      if (Info.TripCount && j != Info.TripCount)
        return false;
      return None;
    }

    if (RuntimeTripCount) {
      // If runtime unrolling inserts a prologue, information about non-latch
      // exits may be stale.
      if (IsLatch && j != 0)
        return false;
      return None;
    }

    if (j != Info.BreakoutTrip &&
        (Info.TripMultiple == 0 || j % Info.TripMultiple != 0)) {
      // If we know the trip count or a multiple of it, we can safely use an
      // unconditional branch for some iterations.
      return false;
    }
    return None;
  };

  // Fold branches for iterations where we know that they will exit or not
  // exit.
  for (const auto &Pair : ExitInfos) {
    const ExitInfo &Info = Pair.second;
    for (unsigned i = 0, e = Info.ExitingBlocks.size(); i != e; ++i) {
      // The branch destination.
      unsigned j = (i + 1) % e;
      bool IsLatch = Pair.first == LatchBlock;
      Optional<bool> KnownWillExit = WillExit(Info, i, j, IsLatch);
      if (!KnownWillExit)
        continue;

      // We don't fold known-exiting branches for non-latch exits here,
      // because this ensures that both all loop blocks and all exit blocks
      // remain reachable in the CFG.
      // TODO: We could fold these branches, but it would require much more
      // sophisticated updates to LoopInfo.
      if (*KnownWillExit && !IsLatch)
        continue;

      SetDest(Info.ExitingBlocks[i], *KnownWillExit, Info.ExitOnTrue);
    }
  }

  // When completely unrolling, the last latch becomes unreachable.
  if (!LatchIsExiting && CompletelyUnroll)
    changeToUnreachable(Latches.back()->getTerminator(), /* UseTrap */ false,
                        PreserveLCSSA, &DTU);

  // Merge adjacent basic blocks, if possible.
  for (BasicBlock *Latch : Latches) {
    BranchInst *Term = dyn_cast<BranchInst>(Latch->getTerminator());
    assert((Term ||
            (CompletelyUnroll && !LatchIsExiting && Latch == Latches.back())) &&
           "Need a branch as terminator, except when fully unrolling with "
           "unconditional latch");
    if (Term && Term->isUnconditional()) {
      BasicBlock *Dest = Term->getSuccessor(0);
      BasicBlock *Fold = Dest->getUniquePredecessor();
      if (MergeBlockIntoPredecessor(Dest, &DTU, LI)) {
        // Dest has been folded into Fold. Update our worklists accordingly.
        std::replace(Latches.begin(), Latches.end(), Dest, Fold);
        llvm::erase_value(UnrolledLoopBlocks, Dest);
      }
    }
  }
  // Apply updates to the DomTree.
  DT = &DTU.getDomTree();

  // At this point, the code is well formed.  We now simplify the unrolled loop,
  // doing constant propagation and dead code elimination as we go.
  simplifyLoopAfterUnroll(L, !CompletelyUnroll && ULO.Count > 1, LI, SE, DT, AC,
                          TTI);

  NumCompletelyUnrolled += CompletelyUnroll;
  ++NumUnrolled;

  Loop *OuterL = L->getParentLoop();
  // Update LoopInfo if the loop is completely removed.
  if (CompletelyUnroll)
    LI->erase(L);

  // After complete unrolling most of the blocks should be contained in OuterL.
  // However, some of them might happen to be out of OuterL (e.g. if they
  // precede a loop exit). In this case we might need to insert PHI nodes in
  // order to preserve LCSSA form.
  // We don't need to check this if we already know that we need to fix LCSSA
  // form.
  // TODO: For now we just recompute LCSSA for the outer loop in this case, but
  // it should be possible to fix it in-place.
  if (PreserveLCSSA && OuterL && CompletelyUnroll && !NeedToFixLCSSA)
    NeedToFixLCSSA |= ::needToInsertPhisForLCSSA(OuterL, UnrolledLoopBlocks, LI);

  // Make sure that loop-simplify form is preserved. We want to simplify
  // at least one layer outside of the loop that was unrolled so that any
  // changes to the parent loop exposed by the unrolling are considered.
  if (OuterL) {
    // OuterL includes all loops for which we can break loop-simplify, so
    // it's sufficient to simplify only it (it'll recursively simplify inner
    // loops too).
    if (NeedToFixLCSSA) {
      // LCSSA must be performed on the outermost affected loop. The unrolled
      // loop's last loop latch is guaranteed to be in the outermost loop
      // after LoopInfo's been updated by LoopInfo::erase.
      Loop *LatchLoop = LI->getLoopFor(Latches.back());
      Loop *FixLCSSALoop = OuterL;
      if (!FixLCSSALoop->contains(LatchLoop))
        while (FixLCSSALoop->getParentLoop() != LatchLoop)
          FixLCSSALoop = FixLCSSALoop->getParentLoop();

      formLCSSARecursively(*FixLCSSALoop, *DT, LI, SE);
    } else if (PreserveLCSSA) {
      assert(OuterL->isLCSSAForm(*DT) &&
             "Loops should be in LCSSA form after loop-unroll.");
    }

    // TODO: That potentially might be compile-time expensive. We should try
    // to fix the loop-simplified form incrementally.
    simplifyLoop(OuterL, DT, LI, SE, AC, nullptr, PreserveLCSSA);
  } else {
    // Simplify loops for which we might've broken loop-simplify form.
    for (Loop *SubLoop : LoopsToSimplify)
      simplifyLoop(SubLoop, DT, LI, SE, AC, nullptr, PreserveLCSSA);
  }

  return CompletelyUnroll ? LoopUnrollResult::FullyUnrolled
                          : LoopUnrollResult::PartiallyUnrolled;
}

/// Given an llvm.loop loop id metadata node, returns the loop hint metadata
/// node with the given name (for example, "llvm.loop.unroll.count"). If no
/// such metadata node exists, then nullptr is returned.
MDNode *llvm::GetUnrollMetadata(MDNode *LoopID, StringRef Name) {
  // First operand should refer to the loop id itself.
  assert(LoopID->getNumOperands() > 0 && "requires at least one operand");
  assert(LoopID->getOperand(0) == LoopID && "invalid loop id");

  for (unsigned i = 1, e = LoopID->getNumOperands(); i < e; ++i) {
    MDNode *MD = dyn_cast<MDNode>(LoopID->getOperand(i));
    if (!MD)
      continue;

    MDString *S = dyn_cast<MDString>(MD->getOperand(0));
    if (!S)
      continue;

    if (Name.equals(S->getString()))
      return MD;
  }
  return nullptr;
}<|MERGE_RESOLUTION|>--- conflicted
+++ resolved
@@ -299,16 +299,8 @@
     return LoopUnrollResult::Unmodified;
   }
 
-<<<<<<< HEAD
 //if (ULO.Count == 6) ULO.Count = 3;
 
-  if (ULO.TripCount != 0)
-    LLVM_DEBUG(dbgs() << "  Trip Count = " << ULO.TripCount << "\n");
-  if (ULO.TripMultiple != 1)
-    LLVM_DEBUG(dbgs() << "  Trip Multiple = " << ULO.TripMultiple << "\n");
-
-=======
->>>>>>> 3308205a
   // Don't enter the unroll code if there is nothing to do.
   if (ULO.TripCount == 0 && ULO.Count < 2) {
     LLVM_DEBUG(dbgs() << "Won't unroll; almost nothing to do\n");
@@ -464,14 +456,6 @@
         preserveLostLoopOptReport();
 #endif  // INTEL_CUSTOMIZATION
   } else {
-<<<<<<< HEAD
-    auto DiagBuilder = [&]() {
-      OptimizationRemark Diag(DEBUG_TYPE, "PartialUnrolled", L->getStartLoc(),
-                              L->getHeader());
-      return Diag << "unrolled loop by a factor of "
-                  << NV("UnrollCount", ULO.Count);
-    };
-
 #if INTEL_CUSTOMIZATION
     // TODO (vzakhari 5/22/2018): we may want to be more precise
     //       and report all the different unrolling cases in the
@@ -480,31 +464,9 @@
                                   "LLorg: Loop has been unrolled by %d factor",
                                   ULO.Count);
 #endif  // INTEL_CUSTOMIZATION
-
-    LLVM_DEBUG(dbgs() << "UNROLLING loop %" << Header->getName() << " by "
-                      << ULO.Count);
-
-    if (ULO.TripMultiple == 0 || BreakoutTrip != ULO.TripMultiple) {
-      LLVM_DEBUG(dbgs() << " with a breakout at trip " << BreakoutTrip);
-      if (ORE)
-        ORE->emit([&]() {
-          return DiagBuilder() << " with a breakout at trip "
-                               << NV("BreakoutTrip", BreakoutTrip);
-        });
-    } else if (ULO.TripMultiple != 1) {
-      LLVM_DEBUG(dbgs() << " with " << ULO.TripMultiple << " trips per branch");
-      if (ORE)
-        ORE->emit([&]() {
-          return DiagBuilder()
-                 << " with " << NV("TripMultiple", ULO.TripMultiple)
-                 << " trips per branch";
-        });
-    } else if (RuntimeTripCount) {
-=======
     LLVM_DEBUG(dbgs() << "UNROLLING loop %" << Header->getName() << " by "
                       << ULO.Count);
     if (RuntimeTripCount)
->>>>>>> 3308205a
       LLVM_DEBUG(dbgs() << " with run-time trip count");
     LLVM_DEBUG(dbgs() << "!\n");
 
