//===-- UnrollLoop.cpp - Loop unrolling utilities -------------------------===//
//
// Part of the LLVM Project, under the Apache License v2.0 with LLVM Exceptions.
// See https://llvm.org/LICENSE.txt for license information.
// SPDX-License-Identifier: Apache-2.0 WITH LLVM-exception
//
//===----------------------------------------------------------------------===//
//
// This file implements some loop unrolling utilities. It does not define any
// actual pass or policy, but provides a single function to perform loop
// unrolling.
//
// The process of unrolling can produce extraneous basic blocks linked with
// unconditional branches.  This will be corrected in the future.
//
//===----------------------------------------------------------------------===//

#include "llvm/ADT/ArrayRef.h"
#include "llvm/ADT/DenseMap.h"
#include "llvm/ADT/Optional.h"
#include "llvm/ADT/STLExtras.h"
#include "llvm/ADT/SetVector.h"
#include "llvm/ADT/SmallVector.h"
#include "llvm/ADT/Statistic.h"
#include "llvm/ADT/StringRef.h"
#include "llvm/ADT/Twine.h"
#include "llvm/ADT/ilist_iterator.h"
#include "llvm/ADT/iterator_range.h"
#include "llvm/Analysis/AssumptionCache.h"
#include "llvm/Analysis/Intel_OptReport/LoopOptReportBuilder.h" // INTEL
#include "llvm/Analysis/Intel_OptReport/OptReportOptionsPass.h" // INTEL
#include "llvm/Analysis/DomTreeUpdater.h"
#include "llvm/Analysis/InstructionSimplify.h"
#include "llvm/Analysis/LoopInfo.h"
#include "llvm/Analysis/LoopIterator.h"
#include "llvm/Analysis/OptimizationRemarkEmitter.h"
#include "llvm/Analysis/ScalarEvolution.h"
#include "llvm/IR/BasicBlock.h"
#include "llvm/IR/CFG.h"
#include "llvm/IR/Constants.h"
#include "llvm/IR/DebugInfoMetadata.h"
#include "llvm/IR/DebugLoc.h"
#include "llvm/IR/DiagnosticInfo.h"
#include "llvm/IR/Dominators.h"
#include "llvm/IR/Function.h"
#include "llvm/IR/Instruction.h"
#include "llvm/IR/Instructions.h"
#include "llvm/IR/IntrinsicInst.h"
#include "llvm/IR/Metadata.h"
#include "llvm/IR/Module.h"
#include "llvm/IR/Use.h"
#include "llvm/IR/User.h"
#include "llvm/IR/ValueHandle.h"
#include "llvm/IR/ValueMap.h"
#include "llvm/Support/Casting.h"
#include "llvm/Support/CommandLine.h"
#include "llvm/Support/Debug.h"
#include "llvm/Support/GenericDomTree.h"
#include "llvm/Support/MathExtras.h"
#include "llvm/Support/raw_ostream.h"
#include "llvm/Transforms/Utils/BasicBlockUtils.h"
#include "llvm/Transforms/Utils/Cloning.h"
#include "llvm/Transforms/Utils/Local.h"
#include "llvm/Transforms/Utils/LoopSimplify.h"
#include "llvm/Transforms/Utils/LoopUtils.h"
#include "llvm/Transforms/Utils/SimplifyIndVar.h"
#include "llvm/Transforms/Utils/UnrollLoop.h"
#include "llvm/Transforms/Utils/ValueMapper.h"
#include <algorithm>
#include <assert.h>
#include <type_traits>
#include <vector>

namespace llvm {
class DataLayout;
class Value;
} // namespace llvm

using namespace llvm;

#define DEBUG_TYPE "loop-unroll"

// TODO: Should these be here or in LoopUnroll?
STATISTIC(NumCompletelyUnrolled, "Number of loops completely unrolled");
STATISTIC(NumUnrolled, "Number of loops unrolled (completely or otherwise)");
STATISTIC(NumUnrolledNotLatch, "Number of loops unrolled without a conditional "
                               "latch (completely or otherwise)");

static cl::opt<bool>
UnrollRuntimeEpilog("unroll-runtime-epilog", cl::init(false), cl::Hidden,
                    cl::desc("Allow runtime unrolled loops to be unrolled "
                             "with epilog instead of prolog."));

static cl::opt<bool>
UnrollVerifyDomtree("unroll-verify-domtree", cl::Hidden,
                    cl::desc("Verify domtree after unrolling"),
#ifdef EXPENSIVE_CHECKS
    cl::init(true)
#else
    cl::init(false)
#endif
                    );

/// Check if unrolling created a situation where we need to insert phi nodes to
/// preserve LCSSA form.
/// \param Blocks is a vector of basic blocks representing unrolled loop.
/// \param L is the outer loop.
/// It's possible that some of the blocks are in L, and some are not. In this
/// case, if there is a use is outside L, and definition is inside L, we need to
/// insert a phi-node, otherwise LCSSA will be broken.
/// The function is just a helper function for llvm::UnrollLoop that returns
/// true if this situation occurs, indicating that LCSSA needs to be fixed.
static bool needToInsertPhisForLCSSA(Loop *L,
                                     const std::vector<BasicBlock *> &Blocks,
                                     LoopInfo *LI) {
  for (BasicBlock *BB : Blocks) {
    if (LI->getLoopFor(BB) == L)
      continue;
    for (Instruction &I : *BB) {
      for (Use &U : I.operands()) {
        if (const auto *Def = dyn_cast<Instruction>(U)) {
          Loop *DefLoop = LI->getLoopFor(Def->getParent());
          if (!DefLoop)
            continue;
          if (DefLoop->contains(L))
            return true;
        }
      }
    }
  }
  return false;
}

/// Adds ClonedBB to LoopInfo, creates a new loop for ClonedBB if necessary
/// and adds a mapping from the original loop to the new loop to NewLoops.
/// Returns nullptr if no new loop was created and a pointer to the
/// original loop OriginalBB was part of otherwise.
const Loop* llvm::addClonedBlockToLoopInfo(BasicBlock *OriginalBB,
                                           BasicBlock *ClonedBB, LoopInfo *LI,
                                           NewLoopsMap &NewLoops) {
  // Figure out which loop New is in.
  const Loop *OldLoop = LI->getLoopFor(OriginalBB);
  assert(OldLoop && "Should (at least) be in the loop being unrolled!");

  Loop *&NewLoop = NewLoops[OldLoop];
  if (!NewLoop) {
    // Found a new sub-loop.
    assert(OriginalBB == OldLoop->getHeader() &&
           "Header should be first in RPO");

    NewLoop = LI->AllocateLoop();
    Loop *NewLoopParent = NewLoops.lookup(OldLoop->getParentLoop());

    if (NewLoopParent)
      NewLoopParent->addChildLoop(NewLoop);
    else
      LI->addTopLevelLoop(NewLoop);

    NewLoop->addBasicBlockToLoop(ClonedBB, *LI);
    return OldLoop;
  } else {
    NewLoop->addBasicBlockToLoop(ClonedBB, *LI);
    return nullptr;
  }
}

/// The function chooses which type of unroll (epilog or prolog) is more
/// profitabale.
/// Epilog unroll is more profitable when there is PHI that starts from
/// constant.  In this case epilog will leave PHI start from constant,
/// but prolog will convert it to non-constant.
///
/// loop:
///   PN = PHI [I, Latch], [CI, PreHeader]
///   I = foo(PN)
///   ...
///
/// Epilog unroll case.
/// loop:
///   PN = PHI [I2, Latch], [CI, PreHeader]
///   I1 = foo(PN)
///   I2 = foo(I1)
///   ...
/// Prolog unroll case.
///   NewPN = PHI [PrologI, Prolog], [CI, PreHeader]
/// loop:
///   PN = PHI [I2, Latch], [NewPN, PreHeader]
///   I1 = foo(PN)
///   I2 = foo(I1)
///   ...
///
static bool isEpilogProfitable(Loop *L) {
  BasicBlock *PreHeader = L->getLoopPreheader();
  BasicBlock *Header = L->getHeader();
  assert(PreHeader && Header);
  for (const PHINode &PN : Header->phis()) {
    if (isa<ConstantInt>(PN.getIncomingValueForBlock(PreHeader)))
      return true;
  }
  return false;
}

/// Perform some cleanup and simplifications on loops after unrolling. It is
/// useful to simplify the IV's in the new loop, as well as do a quick
/// simplify/dce pass of the instructions.
void llvm::simplifyLoopAfterUnroll(Loop *L, bool SimplifyIVs, LoopInfo *LI,
                                   ScalarEvolution *SE, DominatorTree *DT,
                                   AssumptionCache *AC,
                                   const TargetTransformInfo *TTI) {
  // Simplify any new induction variables in the partially unrolled loop.
  if (SE && SimplifyIVs) {
    SmallVector<WeakTrackingVH, 16> DeadInsts;
    simplifyLoopIVs(L, SE, DT, LI, TTI, DeadInsts);

    // Aggressively clean up dead instructions that simplifyLoopIVs already
    // identified. Any remaining should be cleaned up below.
    while (!DeadInsts.empty()) {
      Value *V = DeadInsts.pop_back_val();
      if (Instruction *Inst = dyn_cast_or_null<Instruction>(V))
        RecursivelyDeleteTriviallyDeadInstructions(Inst);
    }
  }

  // At this point, the code is well formed.  Perform constprop, instsimplify,
  // and dce.
  const DataLayout &DL = L->getHeader()->getModule()->getDataLayout();
  SmallVector<WeakTrackingVH, 16> DeadInsts;
  for (BasicBlock *BB : L->getBlocks()) {
    for (BasicBlock::iterator I = BB->begin(), E = BB->end(); I != E;) {
      Instruction *Inst = &*I++;
      if (Value *V = SimplifyInstruction(Inst, {DL, nullptr, DT, AC}))
        if (LI->replacementPreservesLCSSAForm(Inst, V))
          Inst->replaceAllUsesWith(V);
      if (isInstructionTriviallyDead(Inst))
        DeadInsts.emplace_back(Inst);
    }
    // We can't do recursive deletion until we're done iterating, as we might
    // have a phi which (potentially indirectly) uses instructions later in
    // the block we're iterating through.
    RecursivelyDeleteTriviallyDeadInstructions(DeadInsts);
  }
}

/// Unroll the given loop by Count. The loop must be in LCSSA form.  Unrolling
/// can only fail when the loop's latch block is not terminated by a conditional
/// branch instruction. However, if the trip count (and multiple) are not known,
/// loop unrolling will mostly produce more code that is no faster.
///
/// If Runtime is true then UnrollLoop will try to insert a prologue or
/// epilogue that ensures the latch has a trip multiple of Count. UnrollLoop
/// will not runtime-unroll the loop if computing the run-time trip count will
/// be expensive and AllowExpensiveTripCount is false.
///
/// The LoopInfo Analysis that is passed will be kept consistent.
///
/// This utility preserves LoopInfo. It will also preserve ScalarEvolution and
/// DominatorTree if they are non-null.
///
/// If RemainderLoop is non-null, it will receive the remainder loop (if
/// required and not fully unrolled).
LoopUnrollResult llvm::UnrollLoop(Loop *L, UnrollLoopOptions ULO, LoopInfo *LI,
                                  ScalarEvolution *SE, DominatorTree *DT,
                                  AssumptionCache *AC,
                                  const LoopOptReportBuilder &LORBuilder, // INTEL
                                  const TargetTransformInfo *TTI,
                                  OptimizationRemarkEmitter *ORE,
                                  bool PreserveLCSSA, Loop **RemainderLoop) {
  assert(DT && "DomTree is required");

  if (!L->getLoopPreheader()) {
    LLVM_DEBUG(dbgs() << "  Can't unroll; loop preheader-insertion failed.\n");
    return LoopUnrollResult::Unmodified;
  }

  if (!L->getLoopLatch()) {
    LLVM_DEBUG(dbgs() << "  Can't unroll; loop exit-block-insertion failed.\n");
    return LoopUnrollResult::Unmodified;
  }

  // Loops with indirectbr cannot be cloned.
  if (!L->isSafeToClone()) {
    LLVM_DEBUG(dbgs() << "  Can't unroll; Loop body cannot be cloned.\n");
    return LoopUnrollResult::Unmodified;
  }

  if (L->getHeader()->hasAddressTaken()) {
    // The loop-rotate pass can be helpful to avoid this in many cases.
    LLVM_DEBUG(
        dbgs() << "  Won't unroll loop: address of header block is taken.\n");
    return LoopUnrollResult::Unmodified;
  }

<<<<<<< HEAD
//if (ULO.Count == 6) ULO.Count = 3;

  // Don't enter the unroll code if there is nothing to do.
  if (ULO.TripCount == 0 && ULO.Count < 2) {
    LLVM_DEBUG(dbgs() << "Won't unroll; almost nothing to do\n");
    return LoopUnrollResult::Unmodified;
  }

=======
>>>>>>> 1bd4085e
  assert(ULO.Count > 0);

  // All these values should be taken only after peeling because they might have
  // changed.
  BasicBlock *Preheader = L->getLoopPreheader();
  BasicBlock *Header = L->getHeader();
  BasicBlock *LatchBlock = L->getLoopLatch();
  SmallVector<BasicBlock *, 4> ExitBlocks;
  L->getExitBlocks(ExitBlocks);
  std::vector<BasicBlock *> OriginalLoopBlocks = L->getBlocks();

  const unsigned MaxTripCount = SE->getSmallConstantMaxTripCount(L);
  const bool MaxOrZero = SE->isBackedgeTakenCountMaxOrZero(L);

  // Effectively "DCE" unrolled iterations that are beyond the max tripcount
  // and will never be executed.
  if (MaxTripCount && ULO.Count > MaxTripCount)
    ULO.Count = MaxTripCount;

  struct ExitInfo {
    unsigned TripCount;
    unsigned TripMultiple;
    unsigned BreakoutTrip;
    bool ExitOnTrue;
    SmallVector<BasicBlock *> ExitingBlocks;
  };
  DenseMap<BasicBlock *, ExitInfo> ExitInfos;
  SmallVector<BasicBlock *, 4> ExitingBlocks;
  L->getExitingBlocks(ExitingBlocks);
  for (auto *ExitingBlock : ExitingBlocks) {
    // The folding code is not prepared to deal with non-branch instructions
    // right now.
    auto *BI = dyn_cast<BranchInst>(ExitingBlock->getTerminator());
    if (!BI)
      continue;

    ExitInfo &Info = ExitInfos.try_emplace(ExitingBlock).first->second;
    Info.TripCount = SE->getSmallConstantTripCount(L, ExitingBlock);
    Info.TripMultiple = SE->getSmallConstantTripMultiple(L, ExitingBlock);
    if (Info.TripCount != 0) {
      Info.BreakoutTrip = Info.TripCount % ULO.Count;
      Info.TripMultiple = 0;
    } else {
      Info.BreakoutTrip = Info.TripMultiple =
          (unsigned)GreatestCommonDivisor64(ULO.Count, Info.TripMultiple);
    }
    Info.ExitOnTrue = !L->contains(BI->getSuccessor(0));
    Info.ExitingBlocks.push_back(ExitingBlock);
    LLVM_DEBUG(dbgs() << "  Exiting block %" << ExitingBlock->getName()
                      << ": TripCount=" << Info.TripCount
                      << ", TripMultiple=" << Info.TripMultiple
                      << ", BreakoutTrip=" << Info.BreakoutTrip << "\n");
  }

  // Are we eliminating the loop control altogether?  Note that we can know
  // we're eliminating the backedge without knowing exactly which iteration
  // of the unrolled body exits.
  const bool CompletelyUnroll = ULO.Count == MaxTripCount;

  const bool PreserveOnlyFirst = CompletelyUnroll && MaxOrZero;

  // There's no point in performing runtime unrolling if this unroll count
  // results in a full unroll.
  if (CompletelyUnroll)
    ULO.Runtime = false;

  // Go through all exits of L and see if there are any phi-nodes there. We just
  // conservatively assume that they're inserted to preserve LCSSA form, which
  // means that complete unrolling might break this form. We need to either fix
  // it in-place after the transformation, or entirely rebuild LCSSA. TODO: For
  // now we just recompute LCSSA for the outer loop, but it should be possible
  // to fix it in-place.
  bool NeedToFixLCSSA =
      PreserveLCSSA && CompletelyUnroll &&
      any_of(ExitBlocks,
             [](const BasicBlock *BB) { return isa<PHINode>(BB->begin()); });

  // The current loop unroll pass can unroll loops that have
  // (1) single latch; and
  // (2a) latch is unconditional; or
  // (2b) latch is conditional and is an exiting block
  // FIXME: The implementation can be extended to work with more complicated
  // cases, e.g. loops with multiple latches.
  BranchInst *LatchBI = dyn_cast<BranchInst>(LatchBlock->getTerminator());

  // A conditional branch which exits the loop, which can be optimized to an
  // unconditional branch in the unrolled loop in some cases.
  bool LatchIsExiting = L->isLoopExiting(LatchBlock);
  if (!LatchBI || (LatchBI->isConditional() && !LatchIsExiting)) {
    LLVM_DEBUG(
        dbgs() << "Can't unroll; a conditional latch must exit the loop");
    return LoopUnrollResult::Unmodified;
  }

  // Loops containing convergent instructions cannot use runtime unrolling,
  // as the prologue/epilogue may add additional control-dependencies to
  // convergent operations.
  LLVM_DEBUG(
      {
        bool HasConvergent = false;
        for (auto &BB : L->blocks())
          for (auto &I : *BB)
            if (auto *CB = dyn_cast<CallBase>(&I))
              HasConvergent |= CB->isConvergent();
        assert((!HasConvergent || !ULO.Runtime) &&
               "Can't runtime unroll if loop contains a convergent operation.");
      });

  bool EpilogProfitability =
      UnrollRuntimeEpilog.getNumOccurrences() ? UnrollRuntimeEpilog
                                              : isEpilogProfitable(L);

  if (ULO.Runtime &&
      !UnrollRuntimeLoopRemainder(L, ULO.Count, ULO.AllowExpensiveTripCount,
                                  EpilogProfitability, ULO.UnrollRemainder,
                                  ULO.ForgetAllSCEV, LI, SE, DT, AC,
                                  LORBuilder,                        // INTEL
                                  TTI, PreserveLCSSA, RemainderLoop)) {
    if (ULO.Force)
      ULO.Runtime = false;
    else {
      LLVM_DEBUG(dbgs() << "Won't unroll; remainder loop could not be "
                           "generated when assuming runtime trip count\n");
      return LoopUnrollResult::Unmodified;
    }
  }

  using namespace ore;
  // Report the unrolling decision.
  if (CompletelyUnroll) {
    LLVM_DEBUG(dbgs() << "COMPLETELY UNROLLING loop %" << Header->getName()
                      << " with trip count " << ULO.Count << "!\n");
    if (ORE)
      ORE->emit([&]() {
        return OptimizationRemark(DEBUG_TYPE, "FullyUnrolled", L->getStartLoc(),
                                  L->getHeader())
               << "completely unrolled loop with "
               << NV("UnrollCount", ULO.Count) << " iterations";
      });
#if INTEL_CUSTOMIZATION
    LORBuilder(*L, *LI).
        addRemark(OptReportVerbosity::Low,
                  "LLorg: Loop has been completely unrolled").
        preserveLostLoopOptReport();
#endif  // INTEL_CUSTOMIZATION
  } else {
#if INTEL_CUSTOMIZATION
    // TODO (vzakhari 5/22/2018): we may want to be more precise
    //       and report all the different unrolling cases in the
    //       conditional clauses below.
    LORBuilder(*L, *LI).addRemark(OptReportVerbosity::Low,
                                  "LLorg: Loop has been unrolled by %d factor",
                                  ULO.Count);
#endif  // INTEL_CUSTOMIZATION
    LLVM_DEBUG(dbgs() << "UNROLLING loop %" << Header->getName() << " by "
                      << ULO.Count);
    if (ULO.Runtime)
      LLVM_DEBUG(dbgs() << " with run-time trip count");
    LLVM_DEBUG(dbgs() << "!\n");

    if (ORE)
      ORE->emit([&]() {
        OptimizationRemark Diag(DEBUG_TYPE, "PartialUnrolled", L->getStartLoc(),
                                L->getHeader());
        Diag << "unrolled loop by a factor of " << NV("UnrollCount", ULO.Count);
        if (ULO.Runtime)
          Diag << " with run-time trip count";
        return Diag;
      });
  }

  // We are going to make changes to this loop. SCEV may be keeping cached info
  // about it, in particular about backedge taken count. The changes we make
  // are guaranteed to invalidate this information for our loop. It is tempting
  // to only invalidate the loop being unrolled, but it is incorrect as long as
  // all exiting branches from all inner loops have impact on the outer loops,
  // and if something changes inside them then any of outer loops may also
  // change. When we forget outermost loop, we also forget all contained loops
  // and this is what we need here.
  if (SE) {
    if (ULO.ForgetAllSCEV)
      SE->forgetAllLoops();
    else
      SE->forgetTopmostLoop(L);
  }

  if (!LatchIsExiting)
    ++NumUnrolledNotLatch;

  // For the first iteration of the loop, we should use the precloned values for
  // PHI nodes.  Insert associations now.
  ValueToValueMapTy LastValueMap;
  std::vector<PHINode*> OrigPHINode;
  for (BasicBlock::iterator I = Header->begin(); isa<PHINode>(I); ++I) {
    OrigPHINode.push_back(cast<PHINode>(I));
  }

  std::vector<BasicBlock *> Headers;
  std::vector<BasicBlock *> Latches;
  Headers.push_back(Header);
  Latches.push_back(LatchBlock);

  // The current on-the-fly SSA update requires blocks to be processed in
  // reverse postorder so that LastValueMap contains the correct value at each
  // exit.
  LoopBlocksDFS DFS(L);
  DFS.perform(LI);

  // Stash the DFS iterators before adding blocks to the loop.
  LoopBlocksDFS::RPOIterator BlockBegin = DFS.beginRPO();
  LoopBlocksDFS::RPOIterator BlockEnd = DFS.endRPO();

  std::vector<BasicBlock*> UnrolledLoopBlocks = L->getBlocks();

  // Loop Unrolling might create new loops. While we do preserve LoopInfo, we
  // might break loop-simplified form for these loops (as they, e.g., would
  // share the same exit blocks). We'll keep track of loops for which we can
  // break this so that later we can re-simplify them.
  SmallSetVector<Loop *, 4> LoopsToSimplify;
  for (Loop *SubLoop : *L)
    LoopsToSimplify.insert(SubLoop);

  // When a FSDiscriminator is enabled, we don't need to add the multiply
  // factors to the discriminators.
  if (Header->getParent()->isDebugInfoForProfiling() && !EnableFSDiscriminator)
    for (BasicBlock *BB : L->getBlocks())
      for (Instruction &I : *BB)
        if (!isa<DbgInfoIntrinsic>(&I))
          if (const DILocation *DIL = I.getDebugLoc()) {
            auto NewDIL = DIL->cloneByMultiplyingDuplicationFactor(ULO.Count);
            if (NewDIL)
              I.setDebugLoc(NewDIL.getValue());
            else
              LLVM_DEBUG(dbgs()
                         << "Failed to create new discriminator: "
                         << DIL->getFilename() << " Line: " << DIL->getLine());
          }

  // Identify what noalias metadata is inside the loop: if it is inside the
  // loop, the associated metadata must be cloned for each iteration.
  SmallVector<MDNode *, 6> LoopLocalNoAliasDeclScopes;
  identifyNoAliasScopesToClone(L->getBlocks(), LoopLocalNoAliasDeclScopes);

  for (unsigned It = 1; It != ULO.Count; ++It) {
    SmallVector<BasicBlock *, 8> NewBlocks;
    SmallDenseMap<const Loop *, Loop *, 4> NewLoops;
    NewLoops[L] = L;

    for (LoopBlocksDFS::RPOIterator BB = BlockBegin; BB != BlockEnd; ++BB) {
      ValueToValueMapTy VMap;
      BasicBlock *New = CloneBasicBlock(*BB, VMap, "." + Twine(It));
      Header->getParent()->getBasicBlockList().push_back(New);

      assert((*BB != Header || LI->getLoopFor(*BB) == L) &&
             "Header should not be in a sub-loop");
      // Tell LI about New.
      const Loop *OldLoop = addClonedBlockToLoopInfo(*BB, New, LI, NewLoops);
      if (OldLoop)
        LoopsToSimplify.insert(NewLoops[OldLoop]);

      if (*BB == Header)
        // Loop over all of the PHI nodes in the block, changing them to use
        // the incoming values from the previous block.
        for (PHINode *OrigPHI : OrigPHINode) {
          PHINode *NewPHI = cast<PHINode>(VMap[OrigPHI]);
          Value *InVal = NewPHI->getIncomingValueForBlock(LatchBlock);
          if (Instruction *InValI = dyn_cast<Instruction>(InVal))
            if (It > 1 && L->contains(InValI))
              InVal = LastValueMap[InValI];
          VMap[OrigPHI] = InVal;
          New->getInstList().erase(NewPHI);
        }

      // Update our running map of newest clones
      LastValueMap[*BB] = New;
      for (ValueToValueMapTy::iterator VI = VMap.begin(), VE = VMap.end();
           VI != VE; ++VI)
        LastValueMap[VI->first] = VI->second;

      // Add phi entries for newly created values to all exit blocks.
      for (BasicBlock *Succ : successors(*BB)) {
        if (L->contains(Succ))
          continue;
        for (PHINode &PHI : Succ->phis()) {
          Value *Incoming = PHI.getIncomingValueForBlock(*BB);
          ValueToValueMapTy::iterator It = LastValueMap.find(Incoming);
          if (It != LastValueMap.end())
            Incoming = It->second;
          PHI.addIncoming(Incoming, New);
        }
      }
      // Keep track of new headers and latches as we create them, so that
      // we can insert the proper branches later.
      if (*BB == Header)
        Headers.push_back(New);
      if (*BB == LatchBlock)
        Latches.push_back(New);

      // Keep track of the exiting block and its successor block contained in
      // the loop for the current iteration.
      auto ExitInfoIt = ExitInfos.find(*BB);
      if (ExitInfoIt != ExitInfos.end())
        ExitInfoIt->second.ExitingBlocks.push_back(New);

      NewBlocks.push_back(New);
      UnrolledLoopBlocks.push_back(New);

      // Update DomTree: since we just copy the loop body, and each copy has a
      // dedicated entry block (copy of the header block), this header's copy
      // dominates all copied blocks. That means, dominance relations in the
      // copied body are the same as in the original body.
      if (*BB == Header)
        DT->addNewBlock(New, Latches[It - 1]);
      else {
        auto BBDomNode = DT->getNode(*BB);
        auto BBIDom = BBDomNode->getIDom();
        BasicBlock *OriginalBBIDom = BBIDom->getBlock();
        DT->addNewBlock(
            New, cast<BasicBlock>(LastValueMap[cast<Value>(OriginalBBIDom)]));
      }
    }

    // Remap all instructions in the most recent iteration
    remapInstructionsInBlocks(NewBlocks, LastValueMap);
    for (BasicBlock *NewBlock : NewBlocks)
      for (Instruction &I : *NewBlock)
        if (auto *II = dyn_cast<AssumeInst>(&I))
          AC->registerAssumption(II);

    {
      // Identify what other metadata depends on the cloned version. After
      // cloning, replace the metadata with the corrected version for both
      // memory instructions and noalias intrinsics.
      std::string ext = (Twine("It") + Twine(It)).str();
      cloneAndAdaptNoAliasScopes(LoopLocalNoAliasDeclScopes, NewBlocks,
                                 Header->getContext(), ext);
    }
  }

  // Loop over the PHI nodes in the original block, setting incoming values.
  for (PHINode *PN : OrigPHINode) {
    if (CompletelyUnroll) {
      PN->replaceAllUsesWith(PN->getIncomingValueForBlock(Preheader));
      Header->getInstList().erase(PN);
    } else if (ULO.Count > 1) {
      Value *InVal = PN->removeIncomingValue(LatchBlock, false);
      // If this value was defined in the loop, take the value defined by the
      // last iteration of the loop.
      if (Instruction *InValI = dyn_cast<Instruction>(InVal)) {
        if (L->contains(InValI))
          InVal = LastValueMap[InVal];
      }
      assert(Latches.back() == LastValueMap[LatchBlock] && "bad last latch");
      PN->addIncoming(InVal, Latches.back());
    }
  }

  // Connect latches of the unrolled iterations to the headers of the next
  // iteration. Currently they point to the header of the same iteration.
  for (unsigned i = 0, e = Latches.size(); i != e; ++i) {
    unsigned j = (i + 1) % e;
    Latches[i]->getTerminator()->replaceSuccessorWith(Headers[i], Headers[j]);
  }

  // Update dominators of blocks we might reach through exits.
  // Immediate dominator of such block might change, because we add more
  // routes which can lead to the exit: we can now reach it from the copied
  // iterations too.
  if (ULO.Count > 1) {
    for (auto *BB : OriginalLoopBlocks) {
      auto *BBDomNode = DT->getNode(BB);
      SmallVector<BasicBlock *, 16> ChildrenToUpdate;
      for (auto *ChildDomNode : BBDomNode->children()) {
        auto *ChildBB = ChildDomNode->getBlock();
        if (!L->contains(ChildBB))
          ChildrenToUpdate.push_back(ChildBB);
      }
      // The new idom of the block will be the nearest common dominator
      // of all copies of the previous idom. This is equivalent to the
      // nearest common dominator of the previous idom and the first latch,
      // which dominates all copies of the previous idom.
      BasicBlock *NewIDom = DT->findNearestCommonDominator(BB, LatchBlock);
      for (auto *ChildBB : ChildrenToUpdate)
        DT->changeImmediateDominator(ChildBB, NewIDom);
    }
  }

  assert(!UnrollVerifyDomtree ||
         DT->verify(DominatorTree::VerificationLevel::Fast));

  DomTreeUpdater DTU(DT, DomTreeUpdater::UpdateStrategy::Lazy);

  auto SetDest = [&](BasicBlock *Src, bool WillExit, bool ExitOnTrue) {
    auto *Term = cast<BranchInst>(Src->getTerminator());
    const unsigned Idx = ExitOnTrue ^ WillExit;
    BasicBlock *Dest = Term->getSuccessor(Idx);
    BasicBlock *DeadSucc = Term->getSuccessor(1-Idx);

    // Remove predecessors from all non-Dest successors.
    DeadSucc->removePredecessor(Src, /* KeepOneInputPHIs */ true);

    // Replace the conditional branch with an unconditional one.
    BranchInst::Create(Dest, Term);
#if INTEL_CUSTOMIZATION
    // Remove Loop metadata from the loop branch instruction
    // to avoid failing the check of LoopOptReport metadata
    // being dropped accidentally.
    //
    // This branch is being replaced with an unconditional branch
    // to either the header block of some duplicated loop body or
    // the exit block.  In any case, only the conditional branch
    // (if we are not applying complete unroll) will hold
    // the Loop metadata.
    Term->setMetadata(LLVMContext::MD_loop, nullptr);
#endif  // INTEL_CUSTOMIZATION
    Term->eraseFromParent();

    DTU.applyUpdates({{DominatorTree::Delete, Src, DeadSucc}});
  };

  auto WillExit = [&](const ExitInfo &Info, unsigned i, unsigned j,
                      bool IsLatch) -> Optional<bool> {
    if (CompletelyUnroll) {
      if (PreserveOnlyFirst) {
        if (i == 0)
          return None;
        return j == 0;
      }
      // Complete (but possibly inexact) unrolling
      if (j == 0)
        return true;
      if (Info.TripCount && j != Info.TripCount)
        return false;
      return None;
    }

    if (ULO.Runtime) {
      // If runtime unrolling inserts a prologue, information about non-latch
      // exits may be stale.
      if (IsLatch && j != 0)
        return false;
      return None;
    }

    if (j != Info.BreakoutTrip &&
        (Info.TripMultiple == 0 || j % Info.TripMultiple != 0)) {
      // If we know the trip count or a multiple of it, we can safely use an
      // unconditional branch for some iterations.
      return false;
    }
    return None;
  };

  // Fold branches for iterations where we know that they will exit or not
  // exit.
  for (const auto &Pair : ExitInfos) {
    const ExitInfo &Info = Pair.second;
    for (unsigned i = 0, e = Info.ExitingBlocks.size(); i != e; ++i) {
      // The branch destination.
      unsigned j = (i + 1) % e;
      bool IsLatch = Pair.first == LatchBlock;
      Optional<bool> KnownWillExit = WillExit(Info, i, j, IsLatch);
      if (!KnownWillExit)
        continue;

      // We don't fold known-exiting branches for non-latch exits here,
      // because this ensures that both all loop blocks and all exit blocks
      // remain reachable in the CFG.
      // TODO: We could fold these branches, but it would require much more
      // sophisticated updates to LoopInfo.
      if (*KnownWillExit && !IsLatch)
        continue;

      SetDest(Info.ExitingBlocks[i], *KnownWillExit, Info.ExitOnTrue);
    }
  }

  // When completely unrolling, the last latch becomes unreachable.
  if (!LatchIsExiting && CompletelyUnroll)
    changeToUnreachable(Latches.back()->getTerminator(), /* UseTrap */ false,
                        PreserveLCSSA, &DTU);

  // Merge adjacent basic blocks, if possible.
  for (BasicBlock *Latch : Latches) {
    BranchInst *Term = dyn_cast<BranchInst>(Latch->getTerminator());
    assert((Term ||
            (CompletelyUnroll && !LatchIsExiting && Latch == Latches.back())) &&
           "Need a branch as terminator, except when fully unrolling with "
           "unconditional latch");
    if (Term && Term->isUnconditional()) {
      BasicBlock *Dest = Term->getSuccessor(0);
      BasicBlock *Fold = Dest->getUniquePredecessor();
      if (MergeBlockIntoPredecessor(Dest, &DTU, LI)) {
        // Dest has been folded into Fold. Update our worklists accordingly.
        std::replace(Latches.begin(), Latches.end(), Dest, Fold);
        llvm::erase_value(UnrolledLoopBlocks, Dest);
      }
    }
  }
  // Apply updates to the DomTree.
  DT = &DTU.getDomTree();

  // At this point, the code is well formed.  We now simplify the unrolled loop,
  // doing constant propagation and dead code elimination as we go.
  simplifyLoopAfterUnroll(L, !CompletelyUnroll && ULO.Count > 1, LI, SE, DT, AC,
                          TTI);

  NumCompletelyUnrolled += CompletelyUnroll;
  ++NumUnrolled;

  Loop *OuterL = L->getParentLoop();
  // Update LoopInfo if the loop is completely removed.
  if (CompletelyUnroll)
    LI->erase(L);

  // After complete unrolling most of the blocks should be contained in OuterL.
  // However, some of them might happen to be out of OuterL (e.g. if they
  // precede a loop exit). In this case we might need to insert PHI nodes in
  // order to preserve LCSSA form.
  // We don't need to check this if we already know that we need to fix LCSSA
  // form.
  // TODO: For now we just recompute LCSSA for the outer loop in this case, but
  // it should be possible to fix it in-place.
  if (PreserveLCSSA && OuterL && CompletelyUnroll && !NeedToFixLCSSA)
    NeedToFixLCSSA |= ::needToInsertPhisForLCSSA(OuterL, UnrolledLoopBlocks, LI);

  // Make sure that loop-simplify form is preserved. We want to simplify
  // at least one layer outside of the loop that was unrolled so that any
  // changes to the parent loop exposed by the unrolling are considered.
  if (OuterL) {
    // OuterL includes all loops for which we can break loop-simplify, so
    // it's sufficient to simplify only it (it'll recursively simplify inner
    // loops too).
    if (NeedToFixLCSSA) {
      // LCSSA must be performed on the outermost affected loop. The unrolled
      // loop's last loop latch is guaranteed to be in the outermost loop
      // after LoopInfo's been updated by LoopInfo::erase.
      Loop *LatchLoop = LI->getLoopFor(Latches.back());
      Loop *FixLCSSALoop = OuterL;
      if (!FixLCSSALoop->contains(LatchLoop))
        while (FixLCSSALoop->getParentLoop() != LatchLoop)
          FixLCSSALoop = FixLCSSALoop->getParentLoop();

      formLCSSARecursively(*FixLCSSALoop, *DT, LI, SE);
    } else if (PreserveLCSSA) {
      assert(OuterL->isLCSSAForm(*DT) &&
             "Loops should be in LCSSA form after loop-unroll.");
    }

    // TODO: That potentially might be compile-time expensive. We should try
    // to fix the loop-simplified form incrementally.
    simplifyLoop(OuterL, DT, LI, SE, AC, nullptr, PreserveLCSSA);
  } else {
    // Simplify loops for which we might've broken loop-simplify form.
    for (Loop *SubLoop : LoopsToSimplify)
      simplifyLoop(SubLoop, DT, LI, SE, AC, nullptr, PreserveLCSSA);
  }

  return CompletelyUnroll ? LoopUnrollResult::FullyUnrolled
                          : LoopUnrollResult::PartiallyUnrolled;
}

/// Given an llvm.loop loop id metadata node, returns the loop hint metadata
/// node with the given name (for example, "llvm.loop.unroll.count"). If no
/// such metadata node exists, then nullptr is returned.
MDNode *llvm::GetUnrollMetadata(MDNode *LoopID, StringRef Name) {
  // First operand should refer to the loop id itself.
  assert(LoopID->getNumOperands() > 0 && "requires at least one operand");
  assert(LoopID->getOperand(0) == LoopID && "invalid loop id");

  for (unsigned i = 1, e = LoopID->getNumOperands(); i < e; ++i) {
    MDNode *MD = dyn_cast<MDNode>(LoopID->getOperand(i));
    if (!MD)
      continue;

    MDString *S = dyn_cast<MDString>(MD->getOperand(0));
    if (!S)
      continue;

    if (Name.equals(S->getString()))
      return MD;
  }
  return nullptr;
}<|MERGE_RESOLUTION|>--- conflicted
+++ resolved
@@ -290,17 +290,8 @@
     return LoopUnrollResult::Unmodified;
   }
 
-<<<<<<< HEAD
 //if (ULO.Count == 6) ULO.Count = 3;
 
-  // Don't enter the unroll code if there is nothing to do.
-  if (ULO.TripCount == 0 && ULO.Count < 2) {
-    LLVM_DEBUG(dbgs() << "Won't unroll; almost nothing to do\n");
-    return LoopUnrollResult::Unmodified;
-  }
-
-=======
->>>>>>> 1bd4085e
   assert(ULO.Count > 0);
 
   // All these values should be taken only after peeling because they might have
