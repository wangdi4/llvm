//===- Local.cpp - Functions to perform local transformations -------------===//
//
// Part of the LLVM Project, under the Apache License v2.0 with LLVM Exceptions.
// See https://llvm.org/LICENSE.txt for license information.
// SPDX-License-Identifier: Apache-2.0 WITH LLVM-exception
//
//===----------------------------------------------------------------------===//
//
// This family of functions perform various local transformations to the
// program.
//
//===----------------------------------------------------------------------===//

#include "llvm/Transforms/Utils/Local.h"
#include "llvm/ADT/APInt.h"
#include "llvm/ADT/DenseMap.h"
#include "llvm/ADT/DenseMapInfo.h"
#include "llvm/ADT/DenseSet.h"
#include "llvm/ADT/Hashing.h"
#include "llvm/ADT/None.h"
#include "llvm/ADT/Optional.h"
#include "llvm/ADT/STLExtras.h"
#include "llvm/ADT/SetVector.h"
#include "llvm/ADT/SmallPtrSet.h"
#include "llvm/ADT/SmallVector.h"
#include "llvm/ADT/Statistic.h"
#include "llvm/Analysis/AssumeBundleQueries.h"
#include "llvm/Analysis/ConstantFolding.h"
#include "llvm/Analysis/DomTreeUpdater.h"
#include "llvm/Analysis/EHPersonalities.h"
#include "llvm/Analysis/InstructionSimplify.h"
#include "llvm/Analysis/LazyValueInfo.h"
#include "llvm/Analysis/MemoryBuiltins.h"
#include "llvm/Analysis/MemorySSAUpdater.h"
#include "llvm/Analysis/TargetLibraryInfo.h"
#include "llvm/Analysis/ValueTracking.h"
#include "llvm/Analysis/VectorUtils.h"
#include "llvm/BinaryFormat/Dwarf.h"
#include "llvm/IR/Argument.h"
#include "llvm/IR/Attributes.h"
#include "llvm/IR/BasicBlock.h"
#include "llvm/IR/CFG.h"
#include "llvm/IR/Constant.h"
#include "llvm/IR/ConstantRange.h"
#include "llvm/IR/Constants.h"
#include "llvm/IR/DIBuilder.h"
#include "llvm/IR/DataLayout.h"
#include "llvm/IR/DebugInfoMetadata.h"
#include "llvm/IR/DebugLoc.h"
#include "llvm/IR/DerivedTypes.h"
#include "llvm/IR/Dominators.h"
#include "llvm/IR/Function.h"
#include "llvm/IR/GetElementPtrTypeIterator.h"
#include "llvm/IR/GlobalObject.h"
#include "llvm/IR/IRBuilder.h"
#include "llvm/IR/InstrTypes.h"
#include "llvm/IR/Instruction.h"
#include "llvm/IR/Instructions.h"
#include "llvm/IR/IntrinsicInst.h"
#include "llvm/IR/Intrinsics.h"
#include "llvm/IR/LLVMContext.h"
#include "llvm/IR/MDBuilder.h"
#include "llvm/IR/Metadata.h"
#include "llvm/IR/Module.h"
#include "llvm/IR/Operator.h"
#include "llvm/IR/PatternMatch.h"
#include "llvm/IR/PseudoProbe.h"
#include "llvm/IR/Type.h"
#include "llvm/IR/Use.h"
#include "llvm/IR/User.h"
#include "llvm/IR/Value.h"
#include "llvm/IR/ValueHandle.h"
#include "llvm/Support/Casting.h"
#include "llvm/Support/Debug.h"
#include "llvm/Support/ErrorHandling.h"
#include "llvm/Support/KnownBits.h"
#include "llvm/Support/raw_ostream.h"
#include "llvm/Transforms/Utils/BasicBlockUtils.h"
#include "llvm/Transforms/Utils/ValueMapper.h"
#include <algorithm>
#include <cassert>
#include <climits>
#include <cstdint>
#include <iterator>
#include <map>
#include <utility>

using namespace llvm;
using namespace llvm::PatternMatch;

#define DEBUG_TYPE "local"

STATISTIC(NumRemoved, "Number of unreachable basic blocks removed");
STATISTIC(NumPHICSEs, "Number of PHI's that got CSE'd");

static cl::opt<bool> PHICSEDebugHash(
    "phicse-debug-hash",
#ifdef EXPENSIVE_CHECKS
    cl::init(true),
#else
    cl::init(false),
#endif
    cl::Hidden,
    cl::desc("Perform extra assertion checking to verify that PHINodes's hash "
             "function is well-behaved w.r.t. its isEqual predicate"));

static cl::opt<unsigned> PHICSENumPHISmallSize(
    "phicse-num-phi-smallsize", cl::init(32), cl::Hidden,
    cl::desc(
        "When the basic block contains not more than this number of PHI nodes, "
        "perform a (faster!) exhaustive search instead of set-driven one."));

// Max recursion depth for collectBitParts used when detecting bswap and
// bitreverse idioms.
static const unsigned BitPartRecursionMaxDepth = 48;

//===----------------------------------------------------------------------===//
//  Local constant propagation.
//

/// ConstantFoldTerminator - If a terminator instruction is predicated on a
/// constant value, convert it into an unconditional branch to the constant
/// destination.  This is a nontrivial operation because the successors of this
/// basic block must have their PHI nodes updated.
/// Also calls RecursivelyDeleteTriviallyDeadInstructions() on any branch/switch
/// conditions and indirectbr addresses this might make dead if
/// DeleteDeadConditions is true.
bool llvm::ConstantFoldTerminator(BasicBlock *BB, bool DeleteDeadConditions,
                                  const TargetLibraryInfo *TLI,
                                  DomTreeUpdater *DTU) {
  Instruction *T = BB->getTerminator();
  IRBuilder<> Builder(T);

  // Branch - See if we are conditional jumping on constant
  if (auto *BI = dyn_cast<BranchInst>(T)) {
    if (BI->isUnconditional()) return false;  // Can't optimize uncond branch

    BasicBlock *Dest1 = BI->getSuccessor(0);
    BasicBlock *Dest2 = BI->getSuccessor(1);

    if (Dest2 == Dest1) {       // Conditional branch to same location?
      // This branch matches something like this:
      //     br bool %cond, label %Dest, label %Dest
      // and changes it into:  br label %Dest

      // Let the basic block know that we are letting go of one copy of it.
      assert(BI->getParent() && "Terminator not inserted in block!");
      Dest1->removePredecessor(BI->getParent());

      // Replace the conditional branch with an unconditional one.
      BranchInst *NewBI = Builder.CreateBr(Dest1);

      // Transfer the metadata to the new branch instruction.
      NewBI->copyMetadata(*BI, {LLVMContext::MD_loop, LLVMContext::MD_dbg,
                                LLVMContext::MD_annotation});

      Value *Cond = BI->getCondition();
      BI->eraseFromParent();
      if (DeleteDeadConditions)
        RecursivelyDeleteTriviallyDeadInstructions(Cond, TLI);
      return true;
    }

    if (auto *Cond = dyn_cast<ConstantInt>(BI->getCondition())) {
      // Are we branching on constant?
      // YES.  Change to unconditional branch...
      BasicBlock *Destination = Cond->getZExtValue() ? Dest1 : Dest2;
      BasicBlock *OldDest = Cond->getZExtValue() ? Dest2 : Dest1;

      // Let the basic block know that we are letting go of it.  Based on this,
      // it will adjust it's PHI nodes.
      OldDest->removePredecessor(BB);

      // Replace the conditional branch with an unconditional one.
      BranchInst *NewBI = Builder.CreateBr(Destination);

      // Transfer the metadata to the new branch instruction.
      NewBI->copyMetadata(*BI, {LLVMContext::MD_loop, LLVMContext::MD_dbg,
                                LLVMContext::MD_annotation});

#if INTEL_CUSTOMIZATION
      // Remove Loop metadata from the loop branch instruction
      // to avoid failing the check of LoopOptReport metadata
      // being dropped accidentally.
      //
      // TODO (vzakhari 5/22/2018): there is no good solution for reattaching
      //       the opt-report metadata currently.  LoopInfo is not available
      //       and not preserved in this pass, so we can only attach it
      //       to the Function.  Moreover, we have to be careful in cases,
      //       where a loop has multiple back edges some of which are being
      //       constant folded - we can get duplicate opt-reports attached
      //       to the Function, as a result of the re-attachment.
      BI->setMetadata(LLVMContext::MD_loop, nullptr);
#endif  // INTEL_CUSTOMIZATION
      BI->eraseFromParent();
      if (DTU)
        DTU->applyUpdates({{DominatorTree::Delete, BB, OldDest}});
      return true;
    }

    return false;
  }

  if (auto *SI = dyn_cast<SwitchInst>(T)) {
    // If we are switching on a constant, we can convert the switch to an
    // unconditional branch.
    auto *CI = dyn_cast<ConstantInt>(SI->getCondition());
    BasicBlock *DefaultDest = SI->getDefaultDest();
    BasicBlock *TheOnlyDest = DefaultDest;

    // If the default is unreachable, ignore it when searching for TheOnlyDest.
    if (isa<UnreachableInst>(DefaultDest->getFirstNonPHIOrDbg()) &&
        SI->getNumCases() > 0) {
      TheOnlyDest = SI->case_begin()->getCaseSuccessor();
    }

    bool Changed = false;

    // Figure out which case it goes to.
    for (auto i = SI->case_begin(), e = SI->case_end(); i != e;) {
      // Found case matching a constant operand?
      if (i->getCaseValue() == CI) {
        TheOnlyDest = i->getCaseSuccessor();
        break;
      }

      // Check to see if this branch is going to the same place as the default
      // dest.  If so, eliminate it as an explicit compare.
      if (i->getCaseSuccessor() == DefaultDest) {
        MDNode *MD = SI->getMetadata(LLVMContext::MD_prof);
        unsigned NCases = SI->getNumCases();
        // Fold the case metadata into the default if there will be any branches
        // left, unless the metadata doesn't match the switch.
        if (NCases > 1 && MD && MD->getNumOperands() == 2 + NCases) {
          // Collect branch weights into a vector.
          SmallVector<uint32_t, 8> Weights;
          for (unsigned MD_i = 1, MD_e = MD->getNumOperands(); MD_i < MD_e;
               ++MD_i) {
            auto *CI = mdconst::extract<ConstantInt>(MD->getOperand(MD_i));
            Weights.push_back(CI->getValue().getZExtValue());
          }
          // Merge weight of this case to the default weight.
          unsigned idx = i->getCaseIndex();
          Weights[0] += Weights[idx+1];
          // Remove weight for this case.
          std::swap(Weights[idx+1], Weights.back());
          Weights.pop_back();
          SI->setMetadata(LLVMContext::MD_prof,
                          MDBuilder(BB->getContext()).
                          createBranchWeights(Weights));
        }
        // Remove this entry.
        BasicBlock *ParentBB = SI->getParent();
        DefaultDest->removePredecessor(ParentBB);
        i = SI->removeCase(i);
        e = SI->case_end();
        Changed = true;
        continue;
      }

      // Otherwise, check to see if the switch only branches to one destination.
      // We do this by reseting "TheOnlyDest" to null when we find two non-equal
      // destinations.
      if (i->getCaseSuccessor() != TheOnlyDest)
        TheOnlyDest = nullptr;

      // Increment this iterator as we haven't removed the case.
      ++i;
    }

    if (CI && !TheOnlyDest) {
      // Branching on a constant, but not any of the cases, go to the default
      // successor.
      TheOnlyDest = SI->getDefaultDest();
    }

    // If we found a single destination that we can fold the switch into, do so
    // now.
    if (TheOnlyDest) {
      // Insert the new branch.
      Builder.CreateBr(TheOnlyDest);
      BasicBlock *BB = SI->getParent();

      SmallSet<BasicBlock *, 8> RemovedSuccessors;

      // Remove entries from PHI nodes which we no longer branch to...
      BasicBlock *SuccToKeep = TheOnlyDest;
      for (BasicBlock *Succ : successors(SI)) {
        if (DTU && Succ != TheOnlyDest)
          RemovedSuccessors.insert(Succ);
        // Found case matching a constant operand?
        if (Succ == SuccToKeep) {
          SuccToKeep = nullptr; // Don't modify the first branch to TheOnlyDest
        } else {
          Succ->removePredecessor(BB);
        }
      }

      // Delete the old switch.
      Value *Cond = SI->getCondition();
      SI->eraseFromParent();
      if (DeleteDeadConditions)
        RecursivelyDeleteTriviallyDeadInstructions(Cond, TLI);
      if (DTU) {
        std::vector<DominatorTree::UpdateType> Updates;
        Updates.reserve(RemovedSuccessors.size());
        for (auto *RemovedSuccessor : RemovedSuccessors)
          Updates.push_back({DominatorTree::Delete, BB, RemovedSuccessor});
        DTU->applyUpdates(Updates);
      }
      return true;
    }

    if (SI->getNumCases() == 1) {
      // Otherwise, we can fold this switch into a conditional branch
      // instruction if it has only one non-default destination.
      auto FirstCase = *SI->case_begin();
      Value *Cond = Builder.CreateICmpEQ(SI->getCondition(),
          FirstCase.getCaseValue(), "cond");

      // Insert the new branch.
      BranchInst *NewBr = Builder.CreateCondBr(Cond,
                                               FirstCase.getCaseSuccessor(),
                                               SI->getDefaultDest());
      MDNode *MD = SI->getMetadata(LLVMContext::MD_prof);
      if (MD && MD->getNumOperands() == 3) {
        ConstantInt *SICase =
            mdconst::dyn_extract<ConstantInt>(MD->getOperand(2));
        ConstantInt *SIDef =
            mdconst::dyn_extract<ConstantInt>(MD->getOperand(1));
        assert(SICase && SIDef);
        // The TrueWeight should be the weight for the single case of SI.
        NewBr->setMetadata(LLVMContext::MD_prof,
                        MDBuilder(BB->getContext()).
                        createBranchWeights(SICase->getValue().getZExtValue(),
                                            SIDef->getValue().getZExtValue()));
      }

      // Update make.implicit metadata to the newly-created conditional branch.
      MDNode *MakeImplicitMD = SI->getMetadata(LLVMContext::MD_make_implicit);
      if (MakeImplicitMD)
        NewBr->setMetadata(LLVMContext::MD_make_implicit, MakeImplicitMD);

      // Delete the old switch.
      SI->eraseFromParent();
      return true;
    }
    return Changed;
  }

  if (auto *IBI = dyn_cast<IndirectBrInst>(T)) {
    // indirectbr blockaddress(@F, @BB) -> br label @BB
    if (auto *BA =
          dyn_cast<BlockAddress>(IBI->getAddress()->stripPointerCasts())) {
      BasicBlock *TheOnlyDest = BA->getBasicBlock();
      SmallSet<BasicBlock *, 8> RemovedSuccessors;

      // Insert the new branch.
      Builder.CreateBr(TheOnlyDest);

      BasicBlock *SuccToKeep = TheOnlyDest;
      for (unsigned i = 0, e = IBI->getNumDestinations(); i != e; ++i) {
        BasicBlock *DestBB = IBI->getDestination(i);
        if (DTU && DestBB != TheOnlyDest)
          RemovedSuccessors.insert(DestBB);
        if (IBI->getDestination(i) == SuccToKeep) {
          SuccToKeep = nullptr;
        } else {
          DestBB->removePredecessor(BB);
        }
      }
      Value *Address = IBI->getAddress();
      IBI->eraseFromParent();
      if (DeleteDeadConditions)
        // Delete pointer cast instructions.
        RecursivelyDeleteTriviallyDeadInstructions(Address, TLI);

      // Also zap the blockaddress constant if there are no users remaining,
      // otherwise the destination is still marked as having its address taken.
      if (BA->use_empty())
        BA->destroyConstant();

      // If we didn't find our destination in the IBI successor list, then we
      // have undefined behavior.  Replace the unconditional branch with an
      // 'unreachable' instruction.
      if (SuccToKeep) {
        BB->getTerminator()->eraseFromParent();
        new UnreachableInst(BB->getContext(), BB);
      }

      if (DTU) {
        std::vector<DominatorTree::UpdateType> Updates;
        Updates.reserve(RemovedSuccessors.size());
        for (auto *RemovedSuccessor : RemovedSuccessors)
          Updates.push_back({DominatorTree::Delete, BB, RemovedSuccessor});
        DTU->applyUpdates(Updates);
      }
      return true;
    }
  }

  return false;
}

//===----------------------------------------------------------------------===//
//  Local dead code elimination.
//

/// isInstructionTriviallyDead - Return true if the result produced by the
/// instruction is not used, and the instruction has no side effects.
///
bool llvm::isInstructionTriviallyDead(Instruction *I,
                                      const TargetLibraryInfo *TLI) {
  if (!I->use_empty())
    return false;
  return wouldInstructionBeTriviallyDead(I, TLI);
}

bool llvm::wouldInstructionBeTriviallyDead(Instruction *I,
                                           const TargetLibraryInfo *TLI) {
  if (I->isTerminator())
    return false;

  // We don't want the landingpad-like instructions removed by anything this
  // general.
  if (I->isEHPad())
    return false;

  // We don't want debug info removed by anything this general, unless
  // debug info is empty.
  if (DbgDeclareInst *DDI = dyn_cast<DbgDeclareInst>(I)) {
    if (DDI->getAddress())
      return false;
    return true;
  }
  if (DbgValueInst *DVI = dyn_cast<DbgValueInst>(I)) {
    if (DVI->hasArgList() || DVI->getValue(0))
      return false;
    return true;
  }
  if (DbgLabelInst *DLI = dyn_cast<DbgLabelInst>(I)) {
    if (DLI->getLabel())
      return false;
    return true;
  }

  if (!I->willReturn())
    return false;

  if (!I->mayHaveSideEffects())
    return true;

  // Special case intrinsics that "may have side effects" but can be deleted
  // when dead.
  if (IntrinsicInst *II = dyn_cast<IntrinsicInst>(I)) {
    // Safe to delete llvm.stacksave and launder.invariant.group if dead.
    if (II->getIntrinsicID() == Intrinsic::stacksave ||
        II->getIntrinsicID() == Intrinsic::launder_invariant_group)
      return true;

    if (II->isLifetimeStartOrEnd()) {
      auto *Arg = II->getArgOperand(1);
      // Lifetime intrinsics are dead when their right-hand is undef.
      if (isa<UndefValue>(Arg))
        return true;
      // If the right-hand is an alloc, global, or argument and the only uses
      // are lifetime intrinsics then the intrinsics are dead.
      if (isa<AllocaInst>(Arg) || isa<GlobalValue>(Arg) || isa<Argument>(Arg))
        return llvm::all_of(Arg->uses(), [](Use &Use) {
          if (IntrinsicInst *IntrinsicUse =
                  dyn_cast<IntrinsicInst>(Use.getUser()))
            return IntrinsicUse->isLifetimeStartOrEnd();
          return false;
        });
      return false;
    }

    // Assumptions are dead if their condition is trivially true.  Guards on
    // true are operationally no-ops.  In the future we can consider more
    // sophisticated tradeoffs for guards considering potential for check
    // widening, but for now we keep things simple.
    if ((II->getIntrinsicID() == Intrinsic::assume &&
         isAssumeWithEmptyBundle(cast<AssumeInst>(*II))) ||
        II->getIntrinsicID() == Intrinsic::experimental_guard) {
      if (ConstantInt *Cond = dyn_cast<ConstantInt>(II->getArgOperand(0)))
        return !Cond->isZero();

      return false;
    }
  }

  if (isAllocLikeFn(I, TLI))
    return true;

  if (CallInst *CI = isFreeCall(I, TLI))
    if (Constant *C = dyn_cast<Constant>(CI->getArgOperand(0)))
      return C->isNullValue() || isa<UndefValue>(C);

  if (auto *Call = dyn_cast<CallBase>(I))
    if (isMathLibCallNoop(Call, TLI))
      return true;

  return false;
}

/// RecursivelyDeleteTriviallyDeadInstructions - If the specified value is a
/// trivially dead instruction, delete it.  If that makes any of its operands
/// trivially dead, delete them too, recursively.  Return true if any
/// instructions were deleted.
bool llvm::RecursivelyDeleteTriviallyDeadInstructions(
    Value *V, const TargetLibraryInfo *TLI, MemorySSAUpdater *MSSAU,
    std::function<void(Value *)> AboutToDeleteCallback) {
  Instruction *I = dyn_cast<Instruction>(V);
  if (!I || !isInstructionTriviallyDead(I, TLI))
    return false;

  SmallVector<WeakTrackingVH, 16> DeadInsts;
  DeadInsts.push_back(I);
  RecursivelyDeleteTriviallyDeadInstructions(DeadInsts, TLI, MSSAU,
                                             AboutToDeleteCallback);

  return true;
}

bool llvm::RecursivelyDeleteTriviallyDeadInstructionsPermissive(
    SmallVectorImpl<WeakTrackingVH> &DeadInsts, const TargetLibraryInfo *TLI,
    MemorySSAUpdater *MSSAU,
    std::function<void(Value *)> AboutToDeleteCallback) {
  unsigned S = 0, E = DeadInsts.size(), Alive = 0;
  for (; S != E; ++S) {
    auto *I = cast<Instruction>(DeadInsts[S]);
    if (!isInstructionTriviallyDead(I)) {
      DeadInsts[S] = nullptr;
      ++Alive;
    }
  }
  if (Alive == E)
    return false;
  RecursivelyDeleteTriviallyDeadInstructions(DeadInsts, TLI, MSSAU,
                                             AboutToDeleteCallback);
  return true;
}

void llvm::RecursivelyDeleteTriviallyDeadInstructions(
    SmallVectorImpl<WeakTrackingVH> &DeadInsts, const TargetLibraryInfo *TLI,
    MemorySSAUpdater *MSSAU,
    std::function<void(Value *)> AboutToDeleteCallback) {
  // Process the dead instruction list until empty.
  while (!DeadInsts.empty()) {
    Value *V = DeadInsts.pop_back_val();
    Instruction *I = cast_or_null<Instruction>(V);
    if (!I)
      continue;
    assert(isInstructionTriviallyDead(I, TLI) &&
           "Live instruction found in dead worklist!");
    assert(I->use_empty() && "Instructions with uses are not dead.");

    // Don't lose the debug info while deleting the instructions.
    salvageDebugInfo(*I);

    if (AboutToDeleteCallback)
      AboutToDeleteCallback(I);

    // Null out all of the instruction's operands to see if any operand becomes
    // dead as we go.
    for (Use &OpU : I->operands()) {
      Value *OpV = OpU.get();
      OpU.set(nullptr);

      if (!OpV->use_empty())
        continue;

      // If the operand is an instruction that became dead as we nulled out the
      // operand, and if it is 'trivially' dead, delete it in a future loop
      // iteration.
      if (Instruction *OpI = dyn_cast<Instruction>(OpV))
        if (isInstructionTriviallyDead(OpI, TLI))
          DeadInsts.push_back(OpI);
    }
    if (MSSAU)
      MSSAU->removeMemoryAccess(I);

    I->eraseFromParent();
  }
}

bool llvm::replaceDbgUsesWithUndef(Instruction *I) {
  SmallVector<DbgVariableIntrinsic *, 1> DbgUsers;
  findDbgUsers(DbgUsers, I);
  for (auto *DII : DbgUsers) {
    Value *Undef = UndefValue::get(I->getType());
    DII->replaceVariableLocationOp(I, Undef);
  }
  return !DbgUsers.empty();
}

/// areAllUsesEqual - Check whether the uses of a value are all the same.
/// This is similar to Instruction::hasOneUse() except this will also return
/// true when there are no uses or multiple uses that all refer to the same
/// value.
static bool areAllUsesEqual(Instruction *I) {
  Value::user_iterator UI = I->user_begin();
  Value::user_iterator UE = I->user_end();
  if (UI == UE)
    return true;

  User *TheUse = *UI;
  for (++UI; UI != UE; ++UI) {
    if (*UI != TheUse)
      return false;
  }
  return true;
}

/// RecursivelyDeleteDeadPHINode - If the specified value is an effectively
/// dead PHI node, due to being a def-use chain of single-use nodes that
/// either forms a cycle or is terminated by a trivially dead instruction,
/// delete it.  If that makes any of its operands trivially dead, delete them
/// too, recursively.  Return true if a change was made.
bool llvm::RecursivelyDeleteDeadPHINode(PHINode *PN,
                                        const TargetLibraryInfo *TLI,
                                        llvm::MemorySSAUpdater *MSSAU) {
  SmallPtrSet<Instruction*, 4> Visited;
  for (Instruction *I = PN; areAllUsesEqual(I) && !I->mayHaveSideEffects();
       I = cast<Instruction>(*I->user_begin())) {
    if (I->use_empty())
      return RecursivelyDeleteTriviallyDeadInstructions(I, TLI, MSSAU);

    // If we find an instruction more than once, we're on a cycle that
    // won't prove fruitful.
    if (!Visited.insert(I).second) {
      // Break the cycle and delete the instruction and its operands.
      I->replaceAllUsesWith(UndefValue::get(I->getType()));
      (void)RecursivelyDeleteTriviallyDeadInstructions(I, TLI, MSSAU);
      return true;
    }
  }
  return false;
}

static bool
simplifyAndDCEInstruction(Instruction *I,
                          SmallSetVector<Instruction *, 16> &WorkList,
                          const DataLayout &DL,
                          const TargetLibraryInfo *TLI) {
  if (isInstructionTriviallyDead(I, TLI)) {
    salvageDebugInfo(*I);

    // Null out all of the instruction's operands to see if any operand becomes
    // dead as we go.
    for (unsigned i = 0, e = I->getNumOperands(); i != e; ++i) {
      Value *OpV = I->getOperand(i);
      I->setOperand(i, nullptr);

      if (!OpV->use_empty() || I == OpV)
        continue;

      // If the operand is an instruction that became dead as we nulled out the
      // operand, and if it is 'trivially' dead, delete it in a future loop
      // iteration.
      if (Instruction *OpI = dyn_cast<Instruction>(OpV))
        if (isInstructionTriviallyDead(OpI, TLI))
          WorkList.insert(OpI);
    }

    I->eraseFromParent();

    return true;
  }

  if (Value *SimpleV = SimplifyInstruction(I, DL)) {
    // Add the users to the worklist. CAREFUL: an instruction can use itself,
    // in the case of a phi node.
    for (User *U : I->users()) {
      if (U != I) {
        WorkList.insert(cast<Instruction>(U));
      }
    }

    // Replace the instruction with its simplified value.
    bool Changed = false;
    if (!I->use_empty()) {
      I->replaceAllUsesWith(SimpleV);
      Changed = true;
    }
    if (isInstructionTriviallyDead(I, TLI)) {
      I->eraseFromParent();
      Changed = true;
    }
    return Changed;
  }
  return false;
}

/// SimplifyInstructionsInBlock - Scan the specified basic block and try to
/// simplify any instructions in it and recursively delete dead instructions.
///
/// This returns true if it changed the code, note that it can delete
/// instructions in other blocks as well in this block.
bool llvm::SimplifyInstructionsInBlock(BasicBlock *BB,
                                       const TargetLibraryInfo *TLI) {
  bool MadeChange = false;
  const DataLayout &DL = BB->getModule()->getDataLayout();

#ifndef NDEBUG
  // In debug builds, ensure that the terminator of the block is never replaced
  // or deleted by these simplifications. The idea of simplification is that it
  // cannot introduce new instructions, and there is no way to replace the
  // terminator of a block without introducing a new instruction.
  AssertingVH<Instruction> TerminatorVH(&BB->back());
#endif

  SmallSetVector<Instruction *, 16> WorkList;
  // Iterate over the original function, only adding insts to the worklist
  // if they actually need to be revisited. This avoids having to pre-init
  // the worklist with the entire function's worth of instructions.
  for (BasicBlock::iterator BI = BB->begin(), E = std::prev(BB->end());
       BI != E;) {
    assert(!BI->isTerminator());
    Instruction *I = &*BI;
    ++BI;

    // We're visiting this instruction now, so make sure it's not in the
    // worklist from an earlier visit.
    if (!WorkList.count(I))
      MadeChange |= simplifyAndDCEInstruction(I, WorkList, DL, TLI);
  }

  while (!WorkList.empty()) {
    Instruction *I = WorkList.pop_back_val();
    MadeChange |= simplifyAndDCEInstruction(I, WorkList, DL, TLI);
  }
  return MadeChange;
}

//===----------------------------------------------------------------------===//
//  Control Flow Graph Restructuring.
//

void llvm::MergeBasicBlockIntoOnlyPred(BasicBlock *DestBB,
                                       DomTreeUpdater *DTU) {

  // If BB has single-entry PHI nodes, fold them.
  while (PHINode *PN = dyn_cast<PHINode>(DestBB->begin())) {
    Value *NewVal = PN->getIncomingValue(0);
    // Replace self referencing PHI with undef, it must be dead.
    if (NewVal == PN) NewVal = UndefValue::get(PN->getType());
    PN->replaceAllUsesWith(NewVal);
    PN->eraseFromParent();
  }

  BasicBlock *PredBB = DestBB->getSinglePredecessor();
  assert(PredBB && "Block doesn't have a single predecessor!");

  bool ReplaceEntryBB = PredBB->isEntryBlock();

  // DTU updates: Collect all the edges that enter
  // PredBB. These dominator edges will be redirected to DestBB.
  SmallVector<DominatorTree::UpdateType, 32> Updates;

  if (DTU) {
    SmallPtrSet<BasicBlock *, 2> PredsOfPredBB(pred_begin(PredBB),
                                               pred_end(PredBB));
    Updates.reserve(Updates.size() + 2 * PredsOfPredBB.size() + 1);
    for (BasicBlock *PredOfPredBB : PredsOfPredBB)
      // This predecessor of PredBB may already have DestBB as a successor.
      if (PredOfPredBB != PredBB)
        Updates.push_back({DominatorTree::Insert, PredOfPredBB, DestBB});
    for (BasicBlock *PredOfPredBB : PredsOfPredBB)
      Updates.push_back({DominatorTree::Delete, PredOfPredBB, PredBB});
    Updates.push_back({DominatorTree::Delete, PredBB, DestBB});
  }

  // Zap anything that took the address of DestBB.  Not doing this will give the
  // address an invalid value.
  if (DestBB->hasAddressTaken()) {
    BlockAddress *BA = BlockAddress::get(DestBB);
    Constant *Replacement =
      ConstantInt::get(Type::getInt32Ty(BA->getContext()), 1);
    BA->replaceAllUsesWith(ConstantExpr::getIntToPtr(Replacement,
                                                     BA->getType()));
    BA->destroyConstant();
  }

  // Anything that branched to PredBB now branches to DestBB.
  PredBB->replaceAllUsesWith(DestBB);

  // Splice all the instructions from PredBB to DestBB.
  PredBB->getTerminator()->eraseFromParent();
  DestBB->getInstList().splice(DestBB->begin(), PredBB->getInstList());
  new UnreachableInst(PredBB->getContext(), PredBB);

  // If the PredBB is the entry block of the function, move DestBB up to
  // become the entry block after we erase PredBB.
  if (ReplaceEntryBB)
    DestBB->moveAfter(PredBB);

  if (DTU) {
    assert(PredBB->getInstList().size() == 1 &&
           isa<UnreachableInst>(PredBB->getTerminator()) &&
           "The successor list of PredBB isn't empty before "
           "applying corresponding DTU updates.");
    DTU->applyUpdatesPermissive(Updates);
    DTU->deleteBB(PredBB);
    // Recalculation of DomTree is needed when updating a forward DomTree and
    // the Entry BB is replaced.
    if (ReplaceEntryBB && DTU->hasDomTree()) {
      // The entry block was removed and there is no external interface for
      // the dominator tree to be notified of this change. In this corner-case
      // we recalculate the entire tree.
      DTU->recalculate(*(DestBB->getParent()));
    }
  }

  else {
    PredBB->eraseFromParent(); // Nuke BB if DTU is nullptr.
  }
}

/// Return true if we can choose one of these values to use in place of the
/// other. Note that we will always choose the non-undef value to keep.
static bool CanMergeValues(Value *First, Value *Second) {
  return First == Second || isa<UndefValue>(First) || isa<UndefValue>(Second);
}

/// Return true if we can fold BB, an almost-empty BB ending in an unconditional
/// branch to Succ, into Succ.
///
/// Assumption: Succ is the single successor for BB.
static bool CanPropagatePredecessorsForPHIs(BasicBlock *BB, BasicBlock *Succ) {
  assert(*succ_begin(BB) == Succ && "Succ is not successor of BB!");

  LLVM_DEBUG(dbgs() << "Looking to fold " << BB->getName() << " into "
                    << Succ->getName() << "\n");
  // Shortcut, if there is only a single predecessor it must be BB and merging
  // is always safe
  if (Succ->getSinglePredecessor()) return true;

  // Make a list of the predecessors of BB
  SmallPtrSet<BasicBlock*, 16> BBPreds(pred_begin(BB), pred_end(BB));

  // Look at all the phi nodes in Succ, to see if they present a conflict when
  // merging these blocks
  for (BasicBlock::iterator I = Succ->begin(); isa<PHINode>(I); ++I) {
    PHINode *PN = cast<PHINode>(I);

    // If the incoming value from BB is again a PHINode in
    // BB which has the same incoming value for *PI as PN does, we can
    // merge the phi nodes and then the blocks can still be merged
    PHINode *BBPN = dyn_cast<PHINode>(PN->getIncomingValueForBlock(BB));
    if (BBPN && BBPN->getParent() == BB) {
      for (unsigned PI = 0, PE = PN->getNumIncomingValues(); PI != PE; ++PI) {
        BasicBlock *IBB = PN->getIncomingBlock(PI);
        if (BBPreds.count(IBB) &&
            !CanMergeValues(BBPN->getIncomingValueForBlock(IBB),
                            PN->getIncomingValue(PI))) {
          LLVM_DEBUG(dbgs()
                     << "Can't fold, phi node " << PN->getName() << " in "
                     << Succ->getName() << " is conflicting with "
                     << BBPN->getName() << " with regard to common predecessor "
                     << IBB->getName() << "\n");
          return false;
        }
      }
    } else {
      Value* Val = PN->getIncomingValueForBlock(BB);
      for (unsigned PI = 0, PE = PN->getNumIncomingValues(); PI != PE; ++PI) {
        // See if the incoming value for the common predecessor is equal to the
        // one for BB, in which case this phi node will not prevent the merging
        // of the block.
        BasicBlock *IBB = PN->getIncomingBlock(PI);
        if (BBPreds.count(IBB) &&
            !CanMergeValues(Val, PN->getIncomingValue(PI))) {
          LLVM_DEBUG(dbgs() << "Can't fold, phi node " << PN->getName()
                            << " in " << Succ->getName()
                            << " is conflicting with regard to common "
                            << "predecessor " << IBB->getName() << "\n");
          return false;
        }
      }
    }
  }

  return true;
}

using PredBlockVector = SmallVector<BasicBlock *, 16>;
using IncomingValueMap = DenseMap<BasicBlock *, Value *>;

/// Determines the value to use as the phi node input for a block.
///
/// Select between \p OldVal any value that we know flows from \p BB
/// to a particular phi on the basis of which one (if either) is not
/// undef. Update IncomingValues based on the selected value.
///
/// \param OldVal The value we are considering selecting.
/// \param BB The block that the value flows in from.
/// \param IncomingValues A map from block-to-value for other phi inputs
/// that we have examined.
///
/// \returns the selected value.
static Value *selectIncomingValueForBlock(Value *OldVal, BasicBlock *BB,
                                          IncomingValueMap &IncomingValues) {
  if (!isa<UndefValue>(OldVal)) {
    assert((!IncomingValues.count(BB) ||
            IncomingValues.find(BB)->second == OldVal) &&
           "Expected OldVal to match incoming value from BB!");

    IncomingValues.insert(std::make_pair(BB, OldVal));
    return OldVal;
  }

  IncomingValueMap::const_iterator It = IncomingValues.find(BB);
  if (It != IncomingValues.end()) return It->second;

  return OldVal;
}

/// Create a map from block to value for the operands of a
/// given phi.
///
/// Create a map from block to value for each non-undef value flowing
/// into \p PN.
///
/// \param PN The phi we are collecting the map for.
/// \param IncomingValues [out] The map from block to value for this phi.
static void gatherIncomingValuesToPhi(PHINode *PN,
                                      IncomingValueMap &IncomingValues) {
  for (unsigned i = 0, e = PN->getNumIncomingValues(); i != e; ++i) {
    BasicBlock *BB = PN->getIncomingBlock(i);
    Value *V = PN->getIncomingValue(i);

    if (!isa<UndefValue>(V))
      IncomingValues.insert(std::make_pair(BB, V));
  }
}

/// Replace the incoming undef values to a phi with the values
/// from a block-to-value map.
///
/// \param PN The phi we are replacing the undefs in.
/// \param IncomingValues A map from block to value.
static void replaceUndefValuesInPhi(PHINode *PN,
                                    const IncomingValueMap &IncomingValues) {
  SmallVector<unsigned> TrueUndefOps;
  for (unsigned i = 0, e = PN->getNumIncomingValues(); i != e; ++i) {
    Value *V = PN->getIncomingValue(i);

    if (!isa<UndefValue>(V)) continue;

    BasicBlock *BB = PN->getIncomingBlock(i);
    IncomingValueMap::const_iterator It = IncomingValues.find(BB);

    // Keep track of undef/poison incoming values. Those must match, so we fix
    // them up below if needed.
    // Note: this is conservatively correct, but we could try harder and group
    // the undef values per incoming basic block.
    if (It == IncomingValues.end()) {
      TrueUndefOps.push_back(i);
      continue;
    }

    // There is a defined value for this incoming block, so map this undef
    // incoming value to the defined value.
    PN->setIncomingValue(i, It->second);
  }

  // If there are both undef and poison values incoming, then convert those
  // values to undef. It is invalid to have different values for the same
  // incoming block.
  unsigned PoisonCount = count_if(TrueUndefOps, [&](unsigned i) {
    return isa<PoisonValue>(PN->getIncomingValue(i));
  });
  if (PoisonCount != 0 && PoisonCount != TrueUndefOps.size()) {
    for (unsigned i : TrueUndefOps)
      PN->setIncomingValue(i, UndefValue::get(PN->getType()));
  }
}

/// Replace a value flowing from a block to a phi with
/// potentially multiple instances of that value flowing from the
/// block's predecessors to the phi.
///
/// \param BB The block with the value flowing into the phi.
/// \param BBPreds The predecessors of BB.
/// \param PN The phi that we are updating.
static void redirectValuesFromPredecessorsToPhi(BasicBlock *BB,
                                                const PredBlockVector &BBPreds,
                                                PHINode *PN) {
  Value *OldVal = PN->removeIncomingValue(BB, false);
  assert(OldVal && "No entry in PHI for Pred BB!");

  IncomingValueMap IncomingValues;

  // We are merging two blocks - BB, and the block containing PN - and
  // as a result we need to redirect edges from the predecessors of BB
  // to go to the block containing PN, and update PN
  // accordingly. Since we allow merging blocks in the case where the
  // predecessor and successor blocks both share some predecessors,
  // and where some of those common predecessors might have undef
  // values flowing into PN, we want to rewrite those values to be
  // consistent with the non-undef values.

  gatherIncomingValuesToPhi(PN, IncomingValues);

  // If this incoming value is one of the PHI nodes in BB, the new entries
  // in the PHI node are the entries from the old PHI.
  if (isa<PHINode>(OldVal) && cast<PHINode>(OldVal)->getParent() == BB) {
    PHINode *OldValPN = cast<PHINode>(OldVal);
    for (unsigned i = 0, e = OldValPN->getNumIncomingValues(); i != e; ++i) {
      // Note that, since we are merging phi nodes and BB and Succ might
      // have common predecessors, we could end up with a phi node with
      // identical incoming branches. This will be cleaned up later (and
      // will trigger asserts if we try to clean it up now, without also
      // simplifying the corresponding conditional branch).
      BasicBlock *PredBB = OldValPN->getIncomingBlock(i);
      Value *PredVal = OldValPN->getIncomingValue(i);
      Value *Selected = selectIncomingValueForBlock(PredVal, PredBB,
                                                    IncomingValues);

      // And add a new incoming value for this predecessor for the
      // newly retargeted branch.
      PN->addIncoming(Selected, PredBB);
    }
  } else {
    for (unsigned i = 0, e = BBPreds.size(); i != e; ++i) {
      // Update existing incoming values in PN for this
      // predecessor of BB.
      BasicBlock *PredBB = BBPreds[i];
      Value *Selected = selectIncomingValueForBlock(OldVal, PredBB,
                                                    IncomingValues);

      // And add a new incoming value for this predecessor for the
      // newly retargeted branch.
      PN->addIncoming(Selected, PredBB);
    }
  }

  replaceUndefValuesInPhi(PN, IncomingValues);
}

bool llvm::TryToSimplifyUncondBranchFromEmptyBlock(BasicBlock *BB,
                                                   DomTreeUpdater *DTU) {
  assert(BB != &BB->getParent()->getEntryBlock() &&
         "TryToSimplifyUncondBranchFromEmptyBlock called on entry block!");

  // We can't eliminate infinite loops.
  BasicBlock *Succ = cast<BranchInst>(BB->getTerminator())->getSuccessor(0);
  if (BB == Succ) return false;

  // Check to see if merging these blocks would cause conflicts for any of the
  // phi nodes in BB or Succ. If not, we can safely merge.
  if (!CanPropagatePredecessorsForPHIs(BB, Succ)) return false;

  // Check for cases where Succ has multiple predecessors and a PHI node in BB
  // has uses which will not disappear when the PHI nodes are merged.  It is
  // possible to handle such cases, but difficult: it requires checking whether
  // BB dominates Succ, which is non-trivial to calculate in the case where
  // Succ has multiple predecessors.  Also, it requires checking whether
  // constructing the necessary self-referential PHI node doesn't introduce any
  // conflicts; this isn't too difficult, but the previous code for doing this
  // was incorrect.
  //
  // Note that if this check finds a live use, BB dominates Succ, so BB is
  // something like a loop pre-header (or rarely, a part of an irreducible CFG);
  // folding the branch isn't profitable in that case anyway.
  if (!Succ->getSinglePredecessor()) {
    BasicBlock::iterator BBI = BB->begin();
    while (isa<PHINode>(*BBI)) {
      for (Use &U : BBI->uses()) {
        if (PHINode* PN = dyn_cast<PHINode>(U.getUser())) {
          if (PN->getIncomingBlock(U) != BB)
            return false;
        } else {
          return false;
        }
      }
      ++BBI;
    }
  }

  // We cannot fold the block if it's a branch to an already present callbr
  // successor because that creates duplicate successors.
  for (BasicBlock *PredBB : predecessors(BB)) {
    if (auto *CBI = dyn_cast<CallBrInst>(PredBB->getTerminator())) {
      if (Succ == CBI->getDefaultDest())
        return false;
      for (unsigned i = 0, e = CBI->getNumIndirectDests(); i != e; ++i)
        if (Succ == CBI->getIndirectDest(i))
          return false;
    }
  }

  LLVM_DEBUG(dbgs() << "Killing Trivial BB: \n" << *BB);

  SmallVector<DominatorTree::UpdateType, 32> Updates;
  if (DTU) {
    // All predecessors of BB will be moved to Succ.
    SmallPtrSet<BasicBlock *, 8> PredsOfBB(pred_begin(BB), pred_end(BB));
    SmallPtrSet<BasicBlock *, 8> PredsOfSucc(pred_begin(Succ), pred_end(Succ));
    Updates.reserve(Updates.size() + 2 * PredsOfBB.size() + 1);
    for (auto *PredOfBB : PredsOfBB)
      // This predecessor of BB may already have Succ as a successor.
      if (!PredsOfSucc.contains(PredOfBB))
        Updates.push_back({DominatorTree::Insert, PredOfBB, Succ});
    for (auto *PredOfBB : PredsOfBB)
      Updates.push_back({DominatorTree::Delete, PredOfBB, BB});
    Updates.push_back({DominatorTree::Delete, BB, Succ});
  }

  if (isa<PHINode>(Succ->begin())) {
    // If there is more than one pred of succ, and there are PHI nodes in
    // the successor, then we need to add incoming edges for the PHI nodes
    //
    const PredBlockVector BBPreds(pred_begin(BB), pred_end(BB));

    // Loop over all of the PHI nodes in the successor of BB.
    for (BasicBlock::iterator I = Succ->begin(); isa<PHINode>(I); ++I) {
      PHINode *PN = cast<PHINode>(I);

      redirectValuesFromPredecessorsToPhi(BB, BBPreds, PN);
    }
  }

  if (Succ->getSinglePredecessor()) {
    // BB is the only predecessor of Succ, so Succ will end up with exactly
    // the same predecessors BB had.

    // Copy over any phi, debug or lifetime instruction.
    BB->getTerminator()->eraseFromParent();
    Succ->getInstList().splice(Succ->getFirstNonPHI()->getIterator(),
                               BB->getInstList());
  } else {
    while (PHINode *PN = dyn_cast<PHINode>(&BB->front())) {
      // We explicitly check for such uses in CanPropagatePredecessorsForPHIs.
      assert(PN->use_empty() && "There shouldn't be any uses here!");
      PN->eraseFromParent();
    }
  }

  // If the unconditional branch we replaced contains llvm.loop metadata, we
  // add the metadata to the branch instructions in the predecessors.
  unsigned LoopMDKind = BB->getContext().getMDKindID("llvm.loop");
  Instruction *TI = BB->getTerminator();
  if (TI)
    if (MDNode *LoopMD = TI->getMetadata(LoopMDKind))
      for (BasicBlock *Pred : predecessors(BB))
        Pred->getTerminator()->setMetadata(LoopMDKind, LoopMD);

  // Everything that jumped to BB now goes to Succ.
  BB->replaceAllUsesWith(Succ);
  if (!Succ->hasName()) Succ->takeName(BB);

  // Clear the successor list of BB to match updates applying to DTU later.
  if (BB->getTerminator())
    BB->getInstList().pop_back();
  new UnreachableInst(BB->getContext(), BB);
  assert(succ_empty(BB) && "The successor list of BB isn't empty before "
                           "applying corresponding DTU updates.");

  if (DTU)
    DTU->applyUpdates(Updates);

  DeleteDeadBlock(BB, DTU);

  return true;
}

static bool EliminateDuplicatePHINodesNaiveImpl(BasicBlock *BB) {
  // This implementation doesn't currently consider undef operands
  // specially. Theoretically, two phis which are identical except for
  // one having an undef where the other doesn't could be collapsed.

  bool Changed = false;

  // Examine each PHI.
  // Note that increment of I must *NOT* be in the iteration_expression, since
  // we don't want to immediately advance when we restart from the beginning.
  for (auto I = BB->begin(); PHINode *PN = dyn_cast<PHINode>(I);) {
    ++I;
    // Is there an identical PHI node in this basic block?
    // Note that we only look in the upper square's triangle,
    // we already checked that the lower triangle PHI's aren't identical.
    for (auto J = I; PHINode *DuplicatePN = dyn_cast<PHINode>(J); ++J) {
      if (!DuplicatePN->isIdenticalToWhenDefined(PN))
        continue;
      // A duplicate. Replace this PHI with the base PHI.
      ++NumPHICSEs;
      DuplicatePN->replaceAllUsesWith(PN);
      DuplicatePN->eraseFromParent();
      Changed = true;

      // The RAUW can change PHIs that we already visited.
      I = BB->begin();
      break; // Start over from the beginning.
    }
  }
  return Changed;
}

static bool EliminateDuplicatePHINodesSetBasedImpl(BasicBlock *BB) {
  // This implementation doesn't currently consider undef operands
  // specially. Theoretically, two phis which are identical except for
  // one having an undef where the other doesn't could be collapsed.

  struct PHIDenseMapInfo {
    static PHINode *getEmptyKey() {
      return DenseMapInfo<PHINode *>::getEmptyKey();
    }

    static PHINode *getTombstoneKey() {
      return DenseMapInfo<PHINode *>::getTombstoneKey();
    }

    static bool isSentinel(PHINode *PN) {
      return PN == getEmptyKey() || PN == getTombstoneKey();
    }

    // WARNING: this logic must be kept in sync with
    //          Instruction::isIdenticalToWhenDefined()!
    static unsigned getHashValueImpl(PHINode *PN) {
      // Compute a hash value on the operands. Instcombine will likely have
      // sorted them, which helps expose duplicates, but we have to check all
      // the operands to be safe in case instcombine hasn't run.
      return static_cast<unsigned>(hash_combine(
          hash_combine_range(PN->value_op_begin(), PN->value_op_end()),
          hash_combine_range(PN->block_begin(), PN->block_end())));
    }

    static unsigned getHashValue(PHINode *PN) {
#ifndef NDEBUG
      // If -phicse-debug-hash was specified, return a constant -- this
      // will force all hashing to collide, so we'll exhaustively search
      // the table for a match, and the assertion in isEqual will fire if
      // there's a bug causing equal keys to hash differently.
      if (PHICSEDebugHash)
        return 0;
#endif
      return getHashValueImpl(PN);
    }

    static bool isEqualImpl(PHINode *LHS, PHINode *RHS) {
      if (isSentinel(LHS) || isSentinel(RHS))
        return LHS == RHS;
      return LHS->isIdenticalTo(RHS);
    }

    static bool isEqual(PHINode *LHS, PHINode *RHS) {
      // These comparisons are nontrivial, so assert that equality implies
      // hash equality (DenseMap demands this as an invariant).
      bool Result = isEqualImpl(LHS, RHS);
      assert(!Result || (isSentinel(LHS) && LHS == RHS) ||
             getHashValueImpl(LHS) == getHashValueImpl(RHS));
      return Result;
    }
  };

  // Set of unique PHINodes.
  DenseSet<PHINode *, PHIDenseMapInfo> PHISet;
  PHISet.reserve(4 * PHICSENumPHISmallSize);

  // Examine each PHI.
  bool Changed = false;
  for (auto I = BB->begin(); PHINode *PN = dyn_cast<PHINode>(I++);) {
    auto Inserted = PHISet.insert(PN);
    if (!Inserted.second) {
      // A duplicate. Replace this PHI with its duplicate.
      ++NumPHICSEs;
      PN->replaceAllUsesWith(*Inserted.first);
      PN->eraseFromParent();
      Changed = true;

      // The RAUW can change PHIs that we already visited. Start over from the
      // beginning.
      PHISet.clear();
      I = BB->begin();
    }
  }

  return Changed;
}

bool llvm::EliminateDuplicatePHINodes(BasicBlock *BB) {
  if (
#ifndef NDEBUG
      !PHICSEDebugHash &&
#endif
      hasNItemsOrLess(BB->phis(), PHICSENumPHISmallSize))
    return EliminateDuplicatePHINodesNaiveImpl(BB);
  return EliminateDuplicatePHINodesSetBasedImpl(BB);
}

/// If the specified pointer points to an object that we control, try to modify
/// the object's alignment to PrefAlign. Returns a minimum known alignment of
/// the value after the operation, which may be lower than PrefAlign.
///
/// Increating value alignment isn't often possible though. If alignment is
/// important, a more reliable approach is to simply align all global variables
/// and allocation instructions to their preferred alignment from the beginning.
static Align tryEnforceAlignment(Value *V, Align PrefAlign,
                                 const DataLayout &DL) {
  V = V->stripPointerCasts();

  if (AllocaInst *AI = dyn_cast<AllocaInst>(V)) {
    // TODO: Ideally, this function would not be called if PrefAlign is smaller
    // than the current alignment, as the known bits calculation should have
    // already taken it into account. However, this is not always the case,
    // as computeKnownBits() has a depth limit, while stripPointerCasts()
    // doesn't.
    Align CurrentAlign = AI->getAlign();
    if (PrefAlign <= CurrentAlign)
      return CurrentAlign;

    // If the preferred alignment is greater than the natural stack alignment
    // then don't round up. This avoids dynamic stack realignment.
    if (DL.exceedsNaturalStackAlignment(PrefAlign))
      return CurrentAlign;
    AI->setAlignment(PrefAlign);
    return PrefAlign;
  }

  if (auto *GO = dyn_cast<GlobalObject>(V)) {
    // TODO: as above, this shouldn't be necessary.
    Align CurrentAlign = GO->getPointerAlignment(DL);
    if (PrefAlign <= CurrentAlign)
      return CurrentAlign;

    // If there is a large requested alignment and we can, bump up the alignment
    // of the global.  If the memory we set aside for the global may not be the
    // memory used by the final program then it is impossible for us to reliably
    // enforce the preferred alignment.
    if (!GO->canIncreaseAlignment())
      return CurrentAlign;

    GO->setAlignment(PrefAlign);
    return PrefAlign;
  }

  return Align(1);
}

Align llvm::getOrEnforceKnownAlignment(Value *V, MaybeAlign PrefAlign,
                                       const DataLayout &DL,
                                       const Instruction *CxtI,
                                       AssumptionCache *AC,
                                       const DominatorTree *DT) {
  assert(V->getType()->isPointerTy() &&
         "getOrEnforceKnownAlignment expects a pointer!");

  KnownBits Known = computeKnownBits(V, DL, 0, AC, CxtI, DT);
  unsigned TrailZ = Known.countMinTrailingZeros();

  // Avoid trouble with ridiculously large TrailZ values, such as
  // those computed from a null pointer.
  // LLVM doesn't support alignments larger than (1 << MaxAlignmentExponent).
  TrailZ = std::min(TrailZ, +Value::MaxAlignmentExponent);

  Align Alignment = Align(1ull << std::min(Known.getBitWidth() - 1, TrailZ));

  if (PrefAlign && *PrefAlign > Alignment)
    Alignment = std::max(Alignment, tryEnforceAlignment(V, *PrefAlign, DL));

  // We don't need to make any adjustment.
  return Alignment;
}

///===---------------------------------------------------------------------===//
///  Dbg Intrinsic utilities
///

/// See if there is a dbg.value intrinsic for DIVar for the PHI node.
static bool PhiHasDebugValue(DILocalVariable *DIVar,
                             DIExpression *DIExpr,
                             PHINode *APN) {
  // Since we can't guarantee that the original dbg.declare instrinsic
  // is removed by LowerDbgDeclare(), we need to make sure that we are
  // not inserting the same dbg.value intrinsic over and over.
  SmallVector<DbgValueInst *, 1> DbgValues;
  findDbgValues(DbgValues, APN);
  for (auto *DVI : DbgValues) {
    assert(is_contained(DVI->getValues(), APN));
    if ((DVI->getVariable() == DIVar) && (DVI->getExpression() == DIExpr))
      return true;
  }
  return false;
}

/// Check if the alloc size of \p ValTy is large enough to cover the variable
/// (or fragment of the variable) described by \p DII.
///
/// This is primarily intended as a helper for the different
/// ConvertDebugDeclareToDebugValue functions. The dbg.declare/dbg.addr that is
/// converted describes an alloca'd variable, so we need to use the
/// alloc size of the value when doing the comparison. E.g. an i1 value will be
/// identified as covering an n-bit fragment, if the store size of i1 is at
/// least n bits.
static bool valueCoversEntireFragment(Type *ValTy, DbgVariableIntrinsic *DII) {
  const DataLayout &DL = DII->getModule()->getDataLayout();
  TypeSize ValueSize = DL.getTypeAllocSizeInBits(ValTy);
  if (Optional<uint64_t> FragmentSize = DII->getFragmentSizeInBits()) {
    assert(!ValueSize.isScalable() &&
           "Fragments don't work on scalable types.");
    return ValueSize.getFixedSize() >= *FragmentSize;
  }
  // We can't always calculate the size of the DI variable (e.g. if it is a
  // VLA). Try to use the size of the alloca that the dbg intrinsic describes
  // intead.
  if (DII->isAddressOfVariable()) {
    // DII should have exactly 1 location when it is an address.
    assert(DII->getNumVariableLocationOps() == 1 &&
           "address of variable must have exactly 1 location operand.");
    if (auto *AI =
            dyn_cast_or_null<AllocaInst>(DII->getVariableLocationOp(0))) {
      if (Optional<TypeSize> FragmentSize = AI->getAllocationSizeInBits(DL)) {
        assert(ValueSize.isScalable() == FragmentSize->isScalable() &&
               "Both sizes should agree on the scalable flag.");
        return TypeSize::isKnownGE(ValueSize, *FragmentSize);
      }
    }
  }
  // Could not determine size of variable. Conservatively return false.
  return false;
}

/// Produce a DebugLoc to use for each dbg.declare/inst pair that are promoted
/// to a dbg.value. Because no machine insts can come from debug intrinsics,
/// only the scope and inlinedAt is significant. Zero line numbers are used in
/// case this DebugLoc leaks into any adjacent instructions.
static DebugLoc getDebugValueLoc(DbgVariableIntrinsic *DII, Instruction *Src) {
  // Original dbg.declare must have a location.
  const DebugLoc &DeclareLoc = DII->getDebugLoc();
  MDNode *Scope = DeclareLoc.getScope();
  DILocation *InlinedAt = DeclareLoc.getInlinedAt();
  // Produce an unknown location with the correct scope / inlinedAt fields.
  return DILocation::get(DII->getContext(), 0, 0, Scope, InlinedAt);
}

/// Inserts a llvm.dbg.value intrinsic before a store to an alloca'd value
/// that has an associated llvm.dbg.declare or llvm.dbg.addr intrinsic.
void llvm::ConvertDebugDeclareToDebugValue(DbgVariableIntrinsic *DII,
                                           StoreInst *SI, DIBuilder &Builder) {
  assert(DII->isAddressOfVariable());
  auto *DIVar = DII->getVariable();
  assert(DIVar && "Missing variable");
  auto *DIExpr = DII->getExpression();
  Value *DV = SI->getValueOperand();

  DebugLoc NewLoc = getDebugValueLoc(DII, SI);

  if (!valueCoversEntireFragment(DV->getType(), DII)) {
    // FIXME: If storing to a part of the variable described by the dbg.declare,
    // then we want to insert a dbg.value for the corresponding fragment.
    LLVM_DEBUG(dbgs() << "Failed to convert dbg.declare to dbg.value: "
                      << *DII << '\n');
    // For now, when there is a store to parts of the variable (but we do not
    // know which part) we insert an dbg.value instrinsic to indicate that we
    // know nothing about the variable's content.
    DV = UndefValue::get(DV->getType());
    Builder.insertDbgValueIntrinsic(DV, DIVar, DIExpr, NewLoc, SI);
    return;
  }

  Builder.insertDbgValueIntrinsic(DV, DIVar, DIExpr, NewLoc, SI);
}

/// Inserts a llvm.dbg.value intrinsic before a load of an alloca'd value
/// that has an associated llvm.dbg.declare or llvm.dbg.addr intrinsic.
void llvm::ConvertDebugDeclareToDebugValue(DbgVariableIntrinsic *DII,
                                           LoadInst *LI, DIBuilder &Builder) {
  auto *DIVar = DII->getVariable();
  auto *DIExpr = DII->getExpression();
  assert(DIVar && "Missing variable");

  if (!valueCoversEntireFragment(LI->getType(), DII)) {
    // FIXME: If only referring to a part of the variable described by the
    // dbg.declare, then we want to insert a dbg.value for the corresponding
    // fragment.
    LLVM_DEBUG(dbgs() << "Failed to convert dbg.declare to dbg.value: "
                      << *DII << '\n');
    return;
  }

  DebugLoc NewLoc = getDebugValueLoc(DII, nullptr);

  // We are now tracking the loaded value instead of the address. In the
  // future if multi-location support is added to the IR, it might be
  // preferable to keep tracking both the loaded value and the original
  // address in case the alloca can not be elided.
  Instruction *DbgValue = Builder.insertDbgValueIntrinsic(
      LI, DIVar, DIExpr, NewLoc, (Instruction *)nullptr);
  DbgValue->insertAfter(LI);
}

/// Inserts a llvm.dbg.value intrinsic after a phi that has an associated
/// llvm.dbg.declare or llvm.dbg.addr intrinsic.
void llvm::ConvertDebugDeclareToDebugValue(DbgVariableIntrinsic *DII,
                                           PHINode *APN, DIBuilder &Builder) {
  auto *DIVar = DII->getVariable();
  auto *DIExpr = DII->getExpression();
  assert(DIVar && "Missing variable");

  if (PhiHasDebugValue(DIVar, DIExpr, APN))
    return;

  if (!valueCoversEntireFragment(APN->getType(), DII)) {
    // FIXME: If only referring to a part of the variable described by the
    // dbg.declare, then we want to insert a dbg.value for the corresponding
    // fragment.
    LLVM_DEBUG(dbgs() << "Failed to convert dbg.declare to dbg.value: "
                      << *DII << '\n');
    return;
  }

  BasicBlock *BB = APN->getParent();
  auto InsertionPt = BB->getFirstInsertionPt();

  DebugLoc NewLoc = getDebugValueLoc(DII, nullptr);

  // The block may be a catchswitch block, which does not have a valid
  // insertion point.
  // FIXME: Insert dbg.value markers in the successors when appropriate.
  if (InsertionPt != BB->end())
    Builder.insertDbgValueIntrinsic(APN, DIVar, DIExpr, NewLoc, &*InsertionPt);
}

/// Determine whether this alloca is either a VLA or an array.
static bool isArray(AllocaInst *AI) {
  return AI->isArrayAllocation() ||
         (AI->getAllocatedType() && AI->getAllocatedType()->isArrayTy());
}

/// Determine whether this alloca is a structure.
static bool isStructure(AllocaInst *AI) {
  return AI->getAllocatedType() && AI->getAllocatedType()->isStructTy();
}

/// LowerDbgDeclare - Lowers llvm.dbg.declare intrinsics into appropriate set
/// of llvm.dbg.value intrinsics.
bool llvm::LowerDbgDeclare(Function &F) {
  bool Changed = false;
  DIBuilder DIB(*F.getParent(), /*AllowUnresolved*/ false);
  SmallVector<DbgDeclareInst *, 4> Dbgs;
  for (auto &FI : F)
    for (Instruction &BI : FI)
      if (auto DDI = dyn_cast<DbgDeclareInst>(&BI))
        Dbgs.push_back(DDI);

  if (Dbgs.empty())
    return Changed;

  for (auto &I : Dbgs) {
    DbgDeclareInst *DDI = I;
    AllocaInst *AI = dyn_cast_or_null<AllocaInst>(DDI->getAddress());
    // If this is an alloca for a scalar variable, insert a dbg.value
    // at each load and store to the alloca and erase the dbg.declare.
    // The dbg.values allow tracking a variable even if it is not
    // stored on the stack, while the dbg.declare can only describe
    // the stack slot (and at a lexical-scope granularity). Later
    // passes will attempt to elide the stack slot.
    if (!AI || isArray(AI) || isStructure(AI))
      continue;

    // A volatile load/store means that the alloca can't be elided anyway.
    if (llvm::any_of(AI->users(), [](User *U) -> bool {
          if (LoadInst *LI = dyn_cast<LoadInst>(U))
            return LI->isVolatile();
          if (StoreInst *SI = dyn_cast<StoreInst>(U))
            return SI->isVolatile();
          return false;
        }))
      continue;

    SmallVector<const Value *, 8> WorkList;
    WorkList.push_back(AI);
    while (!WorkList.empty()) {
      const Value *V = WorkList.pop_back_val();
      for (auto &AIUse : V->uses()) {
        User *U = AIUse.getUser();
        if (StoreInst *SI = dyn_cast<StoreInst>(U)) {
          if (AIUse.getOperandNo() == 1)
            ConvertDebugDeclareToDebugValue(DDI, SI, DIB);
        } else if (LoadInst *LI = dyn_cast<LoadInst>(U)) {
          ConvertDebugDeclareToDebugValue(DDI, LI, DIB);
        } else if (CallInst *CI = dyn_cast<CallInst>(U)) {
          // This is a call by-value or some other instruction that takes a
          // pointer to the variable. Insert a *value* intrinsic that describes
          // the variable by dereferencing the alloca.
          if (!CI->isLifetimeStartOrEnd()) {
            DebugLoc NewLoc = getDebugValueLoc(DDI, nullptr);
            auto *DerefExpr =
                DIExpression::append(DDI->getExpression(), dwarf::DW_OP_deref);
            DIB.insertDbgValueIntrinsic(AI, DDI->getVariable(), DerefExpr,
                                        NewLoc, CI);
          }
        } else if (BitCastInst *BI = dyn_cast<BitCastInst>(U)) {
          if (BI->getType()->isPointerTy())
            WorkList.push_back(BI);
        }
      }
    }
    DDI->eraseFromParent();
    Changed = true;
  }

  if (Changed)
  for (BasicBlock &BB : F)
    RemoveRedundantDbgInstrs(&BB);

  return Changed;
}

/// Propagate dbg.value intrinsics through the newly inserted PHIs.
void llvm::insertDebugValuesForPHIs(BasicBlock *BB,
                                    SmallVectorImpl<PHINode *> &InsertedPHIs) {
  assert(BB && "No BasicBlock to clone dbg.value(s) from.");
  if (InsertedPHIs.size() == 0)
    return;

  // Map existing PHI nodes to their dbg.values.
  ValueToValueMapTy DbgValueMap;
  for (auto &I : *BB) {
    if (auto DbgII = dyn_cast<DbgVariableIntrinsic>(&I)) {
      for (Value *V : DbgII->location_ops())
        if (auto *Loc = dyn_cast_or_null<PHINode>(V))
          DbgValueMap.insert({Loc, DbgII});
    }
  }
  if (DbgValueMap.size() == 0)
    return;

  // Map a pair of the destination BB and old dbg.value to the new dbg.value,
  // so that if a dbg.value is being rewritten to use more than one of the
  // inserted PHIs in the same destination BB, we can update the same dbg.value
  // with all the new PHIs instead of creating one copy for each.
  MapVector<std::pair<BasicBlock *, DbgVariableIntrinsic *>,
            DbgVariableIntrinsic *>
      NewDbgValueMap;
  // Then iterate through the new PHIs and look to see if they use one of the
  // previously mapped PHIs. If so, create a new dbg.value intrinsic that will
  // propagate the info through the new PHI. If we use more than one new PHI in
  // a single destination BB with the same old dbg.value, merge the updates so
  // that we get a single new dbg.value with all the new PHIs.
  for (auto PHI : InsertedPHIs) {
    BasicBlock *Parent = PHI->getParent();
    // Avoid inserting an intrinsic into an EH block.
    if (Parent->getFirstNonPHI()->isEHPad())
      continue;
    for (auto VI : PHI->operand_values()) {
      auto V = DbgValueMap.find(VI);
      if (V != DbgValueMap.end()) {
        auto *DbgII = cast<DbgVariableIntrinsic>(V->second);
        auto NewDI = NewDbgValueMap.find({Parent, DbgII});
        if (NewDI == NewDbgValueMap.end()) {
          auto *NewDbgII = cast<DbgVariableIntrinsic>(DbgII->clone());
          NewDI = NewDbgValueMap.insert({{Parent, DbgII}, NewDbgII}).first;
        }
        DbgVariableIntrinsic *NewDbgII = NewDI->second;
        // If PHI contains VI as an operand more than once, we may
        // replaced it in NewDbgII; confirm that it is present.
        if (is_contained(NewDbgII->location_ops(), VI))
          NewDbgII->replaceVariableLocationOp(VI, PHI);
      }
    }
  }
  // Insert thew new dbg.values into their destination blocks.
  for (auto DI : NewDbgValueMap) {
    BasicBlock *Parent = DI.first.first;
    auto *NewDbgII = DI.second;
    auto InsertionPt = Parent->getFirstInsertionPt();
    assert(InsertionPt != Parent->end() && "Ill-formed basic block");
    NewDbgII->insertBefore(&*InsertionPt);
  }
}

bool llvm::replaceDbgDeclare(Value *Address, Value *NewAddress,
                             DIBuilder &Builder, uint8_t DIExprFlags,
                             int Offset) {
  auto DbgAddrs = FindDbgAddrUses(Address);
  for (DbgVariableIntrinsic *DII : DbgAddrs) {
    const DebugLoc &Loc = DII->getDebugLoc();
    auto *DIVar = DII->getVariable();
    auto *DIExpr = DII->getExpression();
    assert(DIVar && "Missing variable");
    DIExpr = DIExpression::prepend(DIExpr, DIExprFlags, Offset);
    // Insert llvm.dbg.declare immediately before DII, and remove old
    // llvm.dbg.declare.
    Builder.insertDeclare(NewAddress, DIVar, DIExpr, Loc, DII);
    DII->eraseFromParent();
  }
  return !DbgAddrs.empty();
}

static void replaceOneDbgValueForAlloca(DbgValueInst *DVI, Value *NewAddress,
                                        DIBuilder &Builder, int Offset) {
  const DebugLoc &Loc = DVI->getDebugLoc();
  auto *DIVar = DVI->getVariable();
  auto *DIExpr = DVI->getExpression();
  assert(DIVar && "Missing variable");

  // This is an alloca-based llvm.dbg.value. The first thing it should do with
  // the alloca pointer is dereference it. Otherwise we don't know how to handle
  // it and give up.
  if (!DIExpr || DIExpr->getNumElements() < 1 ||
      DIExpr->getElement(0) != dwarf::DW_OP_deref)
    return;

  // Insert the offset before the first deref.
  // We could just change the offset argument of dbg.value, but it's unsigned...
  if (Offset)
    DIExpr = DIExpression::prepend(DIExpr, 0, Offset);

  Builder.insertDbgValueIntrinsic(NewAddress, DIVar, DIExpr, Loc, DVI);
  DVI->eraseFromParent();
}

void llvm::replaceDbgValueForAlloca(AllocaInst *AI, Value *NewAllocaAddress,
                                    DIBuilder &Builder, int Offset) {
  if (auto *L = LocalAsMetadata::getIfExists(AI))
    if (auto *MDV = MetadataAsValue::getIfExists(AI->getContext(), L))
      for (Use &U : llvm::make_early_inc_range(MDV->uses()))
        if (auto *DVI = dyn_cast<DbgValueInst>(U.getUser()))
          replaceOneDbgValueForAlloca(DVI, NewAllocaAddress, Builder, Offset);
}

/// Where possible to salvage debug information for \p I do so
/// and return True. If not possible mark undef and return False.
void llvm::salvageDebugInfo(Instruction &I) {
  SmallVector<DbgVariableIntrinsic *, 1> DbgUsers;
  findDbgUsers(DbgUsers, &I);
  salvageDebugInfoForDbgValues(I, DbgUsers);
}

void llvm::salvageDebugInfoForDbgValues(
    Instruction &I, ArrayRef<DbgVariableIntrinsic *> DbgUsers) {
  // This is an arbitrary chosen limit on the maximum number of values we can
  // salvage up to in a DIArgList, used for performance reasons.
  const unsigned MaxDebugArgs = 16;
  bool Salvaged = false;

  for (auto *DII : DbgUsers) {
    // Do not add DW_OP_stack_value for DbgDeclare and DbgAddr, because they
    // are implicitly pointing out the value as a DWARF memory location
    // description.
    bool StackValue = isa<DbgValueInst>(DII);
    auto DIILocation = DII->location_ops();
    assert(
        is_contained(DIILocation, &I) &&
        "DbgVariableIntrinsic must use salvaged instruction as its location");
    unsigned LocNo = std::distance(DIILocation.begin(), find(DIILocation, &I));

    DIExpression *DIExpr =
        salvageDebugInfoImpl(I, DII->getExpression(), StackValue, LocNo);

    // salvageDebugInfoImpl should fail on examining the first element of
    // DbgUsers, or none of them.
    if (!DIExpr)
      break;

    DII->replaceVariableLocationOp(&I, I.getOperand(0));
<<<<<<< HEAD
    DII->setExpression(DIExpr);
=======
    if (AdditionalValues.empty()) {
      DII->setExpression(SalvagedExpr);
    } else if (isa<DbgValueInst>(DII) &&
               DII->getNumVariableLocationOps() + AdditionalValues.size() <=
                   MaxDebugArgs) {
      // TODO: Uncomment the line below and delete the two beneath it to enable
      // salvaging of dbg.values with multiple location operands.
      // DII->addVariableLocationOps(AdditionalValues, SalvagedExpr);
      Value *Undef = UndefValue::get(I.getOperand(0)->getType());
      DII->replaceVariableLocationOp(I.getOperand(0), Undef);
    } else {
      // Do not salvage using DIArgList for dbg.addr/dbg.declare, as it is
      // currently only valid for stack value expressions.
      // Also do not salvage if the resulting DIArgList would contain an
      // unreasonably large number of values.
      Value *Undef = UndefValue::get(I.getOperand(0)->getType());
      DII->replaceVariableLocationOp(I.getOperand(0), Undef);
    }
>>>>>>> 130e135d
    LLVM_DEBUG(dbgs() << "SALVAGE: " << *DII << '\n');
    Salvaged = true;
  }

  if (Salvaged)
    return;

  for (auto *DII : DbgUsers) {
    Value *Undef = UndefValue::get(I.getType());
    DII->replaceVariableLocationOp(&I, Undef);
  }
}

bool getSalvageOpsForGEP(GetElementPtrInst *GEP, const DataLayout &DL,
                         SmallVectorImpl<uint64_t> &Opcodes) {
  unsigned BitWidth = DL.getIndexSizeInBits(GEP->getPointerAddressSpace());
<<<<<<< HEAD
  // Rewrite a constant GEP into a DIExpression.
=======
  // Rewrite a GEP into a DIExpression.
  MapVector<Value *, APInt> VariableOffsets;
>>>>>>> 130e135d
  APInt ConstantOffset(BitWidth, 0);
  if (!GEP->accumulateConstantOffset(DL, ConstantOffset))
    return false;
  DIExpression::appendOffset(Opcodes, ConstantOffset.getSExtValue());
  return true;
}

uint64_t getDwarfOpForBinOp(Instruction::BinaryOps Opcode) {
  switch (Opcode) {
  case Instruction::Add:
    return dwarf::DW_OP_plus;
  case Instruction::Sub:
    return dwarf::DW_OP_minus;
  case Instruction::Mul:
    return dwarf::DW_OP_mul;
  case Instruction::SDiv:
    return dwarf::DW_OP_div;
  case Instruction::SRem:
    return dwarf::DW_OP_mod;
  case Instruction::Or:
    return dwarf::DW_OP_or;
  case Instruction::And:
    return dwarf::DW_OP_and;
  case Instruction::Xor:
    return dwarf::DW_OP_xor;
  case Instruction::Shl:
    return dwarf::DW_OP_shl;
  case Instruction::LShr:
    return dwarf::DW_OP_shr;
  case Instruction::AShr:
    return dwarf::DW_OP_shra;
  default:
    // TODO: Salvage from each kind of binop we know about.
    return 0;
  }
}

bool getSalvageOpsForBinOp(BinaryOperator *BI,
                           SmallVectorImpl<uint64_t> &Opcodes) {
  // Rewrite binary operations with constant integer operands.
  auto *ConstInt = dyn_cast<ConstantInt>(BI->getOperand(1));
  if (!ConstInt || ConstInt->getBitWidth() > 64)
    return false;
  uint64_t Val = ConstInt->getSExtValue();
  Instruction::BinaryOps BinOpcode = BI->getOpcode();
  // Add or Sub Instructions with a constant operand can potentially be
  // simplified.
  if (BinOpcode == Instruction::Add || BinOpcode == Instruction::Sub) {
    uint64_t Offset = BinOpcode == Instruction::Add ? Val : -int64_t(Val);
    DIExpression::appendOffset(Opcodes, Offset);
    return true;
  }
  // Add constant int operand to expression stack.
  Opcodes.append({dwarf::DW_OP_constu, Val});

  // Add salvaged binary operator to expression stack, if it has a valid
  // representation in a DIExpression.
  uint64_t DwarfBinOp = getDwarfOpForBinOp(BinOpcode);
  if (!DwarfBinOp)
    return false;
  Opcodes.push_back(DwarfBinOp);

  return true;
}

DIExpression *llvm::salvageDebugInfoImpl(Instruction &I,
                                         DIExpression *SrcDIExpr,
                                         bool WithStackValue, unsigned LocNo) {
  auto &M = *I.getModule();
  auto &DL = M.getDataLayout();

  // Apply a vector of opcodes to the source DIExpression.
  auto doSalvage = [&](SmallVectorImpl<uint64_t> &Ops) -> DIExpression * {
    DIExpression *DIExpr = SrcDIExpr;
    if (!Ops.empty()) {
      DIExpr = DIExpression::appendOpsToArg(DIExpr, Ops, LocNo, WithStackValue);
    }
    return DIExpr;
  };

  // initializer-list helper for applying operators to the source DIExpression.
  auto applyOps = [&](ArrayRef<uint64_t> Opcodes) -> DIExpression * {
    SmallVector<uint64_t, 8> Ops(Opcodes.begin(), Opcodes.end());
    return doSalvage(Ops);
  };

  if (auto *CI = dyn_cast<CastInst>(&I)) {
    // No-op casts are irrelevant for debug info.
    if (CI->isNoopCast(DL))
      return SrcDIExpr;

#if INTEL_CUSTOMIZATION
    // LLVM does not currently support encoding DWARF address space opcodes
    // into DIExpression. But for cases where the address space is flat
    // we can still salvage the debug information value.
    if (isa<AddrSpaceCastInst>(CI))
      return SrcDIExpr;
#endif // INTEL_CUSTOMIZATION

    Type *Type = CI->getType();
    // Casts other than Trunc, SExt, or ZExt to scalar types cannot be salvaged.
    if (Type->isVectorTy() ||
        !(isa<TruncInst>(&I) || isa<SExtInst>(&I) || isa<ZExtInst>(&I)))
      return nullptr;

    Value *FromValue = CI->getOperand(0);
    unsigned FromTypeBitSize = FromValue->getType()->getScalarSizeInBits();
    unsigned ToTypeBitSize = Type->getScalarSizeInBits();

    return applyOps(DIExpression::getExtOps(FromTypeBitSize, ToTypeBitSize,
                                            isa<SExtInst>(&I)));
  }

  SmallVector<uint64_t, 8> Ops;
  if (auto *GEP = dyn_cast<GetElementPtrInst>(&I)) {
    if (getSalvageOpsForGEP(GEP, DL, Ops))
      return doSalvage(Ops);
  } else if (auto *BI = dyn_cast<BinaryOperator>(&I)) {
    if (getSalvageOpsForBinOp(BI, Ops))
      return doSalvage(Ops);
  }
    // *Not* to do: we should not attempt to salvage load instructions,
    // because the validity and lifetime of a dbg.value containing
    // DW_OP_deref becomes difficult to analyze. See PR40628 for examples.
  return nullptr;
}

/// A replacement for a dbg.value expression.
using DbgValReplacement = Optional<DIExpression *>;

/// Point debug users of \p From to \p To using exprs given by \p RewriteExpr,
/// possibly moving/undefing users to prevent use-before-def. Returns true if
/// changes are made.
static bool rewriteDebugUsers(
    Instruction &From, Value &To, Instruction &DomPoint, DominatorTree &DT,
    function_ref<DbgValReplacement(DbgVariableIntrinsic &DII)> RewriteExpr) {
  // Find debug users of From.
  SmallVector<DbgVariableIntrinsic *, 1> Users;
  findDbgUsers(Users, &From);
  if (Users.empty())
    return false;

  // Prevent use-before-def of To.
  bool Changed = false;
  SmallPtrSet<DbgVariableIntrinsic *, 1> UndefOrSalvage;
  if (isa<Instruction>(&To)) {
    bool DomPointAfterFrom = From.getNextNonDebugInstruction() == &DomPoint;

    for (auto *DII : Users) {
      // It's common to see a debug user between From and DomPoint. Move it
      // after DomPoint to preserve the variable update without any reordering.
      if (DomPointAfterFrom && DII->getNextNonDebugInstruction() == &DomPoint) {
        LLVM_DEBUG(dbgs() << "MOVE:  " << *DII << '\n');
        DII->moveAfter(&DomPoint);
        Changed = true;

      // Users which otherwise aren't dominated by the replacement value must
      // be salvaged or deleted.
      } else if (!DT.dominates(&DomPoint, DII)) {
        UndefOrSalvage.insert(DII);
      }
    }
  }

  // Update debug users without use-before-def risk.
  for (auto *DII : Users) {
    if (UndefOrSalvage.count(DII))
      continue;

    DbgValReplacement DVR = RewriteExpr(*DII);
    if (!DVR)
      continue;

    DII->replaceVariableLocationOp(&From, &To);
    DII->setExpression(*DVR);
    LLVM_DEBUG(dbgs() << "REWRITE:  " << *DII << '\n');
    Changed = true;
  }

  if (!UndefOrSalvage.empty()) {
    // Try to salvage the remaining debug users.
    salvageDebugInfo(From);
    Changed = true;
  }

  return Changed;
}

/// Check if a bitcast between a value of type \p FromTy to type \p ToTy would
/// losslessly preserve the bits and semantics of the value. This predicate is
/// symmetric, i.e swapping \p FromTy and \p ToTy should give the same result.
///
/// Note that Type::canLosslesslyBitCastTo is not suitable here because it
/// allows semantically unequivalent bitcasts, such as <2 x i64> -> <4 x i32>,
/// and also does not allow lossless pointer <-> integer conversions.
static bool isBitCastSemanticsPreserving(const DataLayout &DL, Type *FromTy,
                                         Type *ToTy) {
  // Trivially compatible types.
  if (FromTy == ToTy)
    return true;

  // Handle compatible pointer <-> integer conversions.
  if (FromTy->isIntOrPtrTy() && ToTy->isIntOrPtrTy()) {
    bool SameSize = DL.getTypeSizeInBits(FromTy) == DL.getTypeSizeInBits(ToTy);
    bool LosslessConversion = !DL.isNonIntegralPointerType(FromTy) &&
                              !DL.isNonIntegralPointerType(ToTy);
    return SameSize && LosslessConversion;
  }

  // TODO: This is not exhaustive.
  return false;
}

bool llvm::replaceAllDbgUsesWith(Instruction &From, Value &To,
                                 Instruction &DomPoint, DominatorTree &DT) {
  // Exit early if From has no debug users.
  if (!From.isUsedByMetadata())
    return false;

  assert(&From != &To && "Can't replace something with itself");

  Type *FromTy = From.getType();
  Type *ToTy = To.getType();

  auto Identity = [&](DbgVariableIntrinsic &DII) -> DbgValReplacement {
    return DII.getExpression();
  };

  // Handle no-op conversions.
  Module &M = *From.getModule();
  const DataLayout &DL = M.getDataLayout();
  if (isBitCastSemanticsPreserving(DL, FromTy, ToTy))
    return rewriteDebugUsers(From, To, DomPoint, DT, Identity);

  // Handle integer-to-integer widening and narrowing.
  // FIXME: Use DW_OP_convert when it's available everywhere.
  if (FromTy->isIntegerTy() && ToTy->isIntegerTy()) {
    uint64_t FromBits = FromTy->getPrimitiveSizeInBits();
    uint64_t ToBits = ToTy->getPrimitiveSizeInBits();
    assert(FromBits != ToBits && "Unexpected no-op conversion");

    // When the width of the result grows, assume that a debugger will only
    // access the low `FromBits` bits when inspecting the source variable.
    if (FromBits < ToBits)
      return rewriteDebugUsers(From, To, DomPoint, DT, Identity);

    // The width of the result has shrunk. Use sign/zero extension to describe
    // the source variable's high bits.
    auto SignOrZeroExt = [&](DbgVariableIntrinsic &DII) -> DbgValReplacement {
      DILocalVariable *Var = DII.getVariable();

      // Without knowing signedness, sign/zero extension isn't possible.
      auto Signedness = Var->getSignedness();
      if (!Signedness)
        return None;

      bool Signed = *Signedness == DIBasicType::Signedness::Signed;
      return DIExpression::appendExt(DII.getExpression(), ToBits, FromBits,
                                     Signed);
    };
    return rewriteDebugUsers(From, To, DomPoint, DT, SignOrZeroExt);
  }

  // TODO: Floating-point conversions, vectors.
  return false;
}

std::pair<unsigned, unsigned>
llvm::removeAllNonTerminatorAndEHPadInstructions(BasicBlock *BB) {
  unsigned NumDeadInst = 0;
  unsigned NumDeadDbgInst = 0;
  // Delete the instructions backwards, as it has a reduced likelihood of
  // having to update as many def-use and use-def chains.
  Instruction *EndInst = BB->getTerminator(); // Last not to be deleted.
  while (EndInst != &BB->front()) {
    // Delete the next to last instruction.
    Instruction *Inst = &*--EndInst->getIterator();
    if (!Inst->use_empty() && !Inst->getType()->isTokenTy())
      Inst->replaceAllUsesWith(UndefValue::get(Inst->getType()));
    if (Inst->isEHPad() || Inst->getType()->isTokenTy()) {
      EndInst = Inst;
      continue;
    }
    if (isa<DbgInfoIntrinsic>(Inst))
      ++NumDeadDbgInst;
    else
      ++NumDeadInst;
    Inst->eraseFromParent();
  }
  return {NumDeadInst, NumDeadDbgInst};
}

unsigned llvm::changeToUnreachable(Instruction *I, bool UseLLVMTrap,
                                   bool PreserveLCSSA, DomTreeUpdater *DTU,
                                   MemorySSAUpdater *MSSAU) {
  BasicBlock *BB = I->getParent();

  if (MSSAU)
    MSSAU->changeToUnreachable(I);

  SmallSet<BasicBlock *, 8> UniqueSuccessors;

  // Loop over all of the successors, removing BB's entry from any PHI
  // nodes.
  for (BasicBlock *Successor : successors(BB)) {
    Successor->removePredecessor(BB, PreserveLCSSA);
    if (DTU)
      UniqueSuccessors.insert(Successor);
  }
  // Insert a call to llvm.trap right before this.  This turns the undefined
  // behavior into a hard fail instead of falling through into random code.
  if (UseLLVMTrap) {
    Function *TrapFn =
      Intrinsic::getDeclaration(BB->getParent()->getParent(), Intrinsic::trap);
    CallInst *CallTrap = CallInst::Create(TrapFn, "", I);
    CallTrap->setDebugLoc(I->getDebugLoc());
  }
  auto *UI = new UnreachableInst(I->getContext(), I);
  UI->setDebugLoc(I->getDebugLoc());

  // All instructions after this are dead.
  unsigned NumInstrsRemoved = 0;
  BasicBlock::iterator BBI = I->getIterator(), BBE = BB->end();
  while (BBI != BBE) {
    if (!BBI->use_empty())
      BBI->replaceAllUsesWith(UndefValue::get(BBI->getType()));
    BB->getInstList().erase(BBI++);
    ++NumInstrsRemoved;
  }
  if (DTU) {
    SmallVector<DominatorTree::UpdateType, 8> Updates;
    Updates.reserve(UniqueSuccessors.size());
    for (BasicBlock *UniqueSuccessor : UniqueSuccessors)
      Updates.push_back({DominatorTree::Delete, BB, UniqueSuccessor});
    DTU->applyUpdates(Updates);
  }
  return NumInstrsRemoved;
}

CallInst *llvm::createCallMatchingInvoke(InvokeInst *II) {
  SmallVector<Value *, 8> Args(II->args());
  SmallVector<OperandBundleDef, 1> OpBundles;
  II->getOperandBundlesAsDefs(OpBundles);
  CallInst *NewCall = CallInst::Create(II->getFunctionType(),
                                       II->getCalledOperand(), Args, OpBundles);
  NewCall->setCallingConv(II->getCallingConv());
  NewCall->setAttributes(II->getAttributes());
  NewCall->setDebugLoc(II->getDebugLoc());
  NewCall->copyMetadata(*II);

  // If the invoke had profile metadata, try converting them for CallInst.
  uint64_t TotalWeight;
  if (NewCall->extractProfTotalWeight(TotalWeight)) {
    // Set the total weight if it fits into i32, otherwise reset.
    MDBuilder MDB(NewCall->getContext());
    auto NewWeights = uint32_t(TotalWeight) != TotalWeight
                          ? nullptr
                          : MDB.createBranchWeights({uint32_t(TotalWeight)});
    NewCall->setMetadata(LLVMContext::MD_prof, NewWeights);
  }

  return NewCall;
}

/// changeToCall - Convert the specified invoke into a normal call.
void llvm::changeToCall(InvokeInst *II, DomTreeUpdater *DTU) {
  CallInst *NewCall = createCallMatchingInvoke(II);
  NewCall->takeName(II);
  NewCall->insertBefore(II);
  II->replaceAllUsesWith(NewCall);

  // Follow the call by a branch to the normal destination.
  BasicBlock *NormalDestBB = II->getNormalDest();
  BranchInst::Create(NormalDestBB, II);

  // Update PHI nodes in the unwind destination
  BasicBlock *BB = II->getParent();
  BasicBlock *UnwindDestBB = II->getUnwindDest();
  UnwindDestBB->removePredecessor(BB);
  II->eraseFromParent();
  if (DTU)
    DTU->applyUpdates({{DominatorTree::Delete, BB, UnwindDestBB}});
}

BasicBlock *llvm::changeToInvokeAndSplitBasicBlock(CallInst *CI,
#if INTEL_CUSTOMIZATION
                                                   BasicBlock *UnwindEdge,
                                                   InlineReport *IR,
                                                   InlineReportBuilder *MDIR,
                                                   DomTreeUpdater *DTU) {
#endif // INTEL_CUSTOMIZATION
  BasicBlock *BB = CI->getParent();

  // Convert this function call into an invoke instruction.  First, split the
  // basic block.
  BasicBlock *Split = SplitBlock(BB, CI, DTU, /*LI=*/nullptr, /*MSSAU*/ nullptr,
                                 CI->getName() + ".noexc");

  // Delete the unconditional branch inserted by SplitBlock
  BB->getInstList().pop_back();

  // Create the new invoke instruction.
  SmallVector<Value *, 8> InvokeArgs(CI->args());
  SmallVector<OperandBundleDef, 1> OpBundles;

  CI->getOperandBundlesAsDefs(OpBundles);

  // Note: we're round tripping operand bundles through memory here, and that
  // can potentially be avoided with a cleverer API design that we do not have
  // as of this time.

  InvokeInst *II =
      InvokeInst::Create(CI->getFunctionType(), CI->getCalledOperand(), Split,
                         UnwindEdge, InvokeArgs, OpBundles, CI->getName(), BB);
  II->setDebugLoc(CI->getDebugLoc());
  II->setCallingConv(CI->getCallingConv());
  II->setAttributes(CI->getAttributes());

#if INTEL_CUSTOMIZATION
  if (IR && IR->isClassicIREnabled())
    IR->updateActiveCallSiteTarget(CI, II);
  if (MDIR && MDIR->isMDIREnabled())
    MDIR->updateActiveCallSiteTarget(CI, II);
#endif // INTEL_CUSTOMIZATION

  if (DTU)
    DTU->applyUpdates({{DominatorTree::Insert, BB, UnwindEdge}});

  // Make sure that anything using the call now uses the invoke!  This also
  // updates the CallGraph if present, because it uses a WeakTrackingVH.
  CI->replaceAllUsesWith(II);

  // Delete the original call
  Split->getInstList().pop_front();
  return Split;
}

static bool markAliveBlocks(Function &F,
                            SmallPtrSetImpl<BasicBlock *> &Reachable,
                            DomTreeUpdater *DTU = nullptr) {
  SmallVector<BasicBlock*, 128> Worklist;
  BasicBlock *BB = &F.front();
  Worklist.push_back(BB);
  Reachable.insert(BB);
  bool Changed = false;
  do {
    BB = Worklist.pop_back_val();

    // Do a quick scan of the basic block, turning any obviously unreachable
    // instructions into LLVM unreachable insts.  The instruction combining pass
    // canonicalizes unreachable insts into stores to null or undef.
    for (Instruction &I : *BB) {
      if (auto *CI = dyn_cast<CallInst>(&I)) {
        Value *Callee = CI->getCalledOperand();
        // Handle intrinsic calls.
        if (Function *F = dyn_cast<Function>(Callee)) {
          auto IntrinsicID = F->getIntrinsicID();
          // Assumptions that are known to be false are equivalent to
          // unreachable. Also, if the condition is undefined, then we make the
          // choice most beneficial to the optimizer, and choose that to also be
          // unreachable.
          if (IntrinsicID == Intrinsic::assume) {
            if (match(CI->getArgOperand(0), m_CombineOr(m_Zero(), m_Undef()))) {
              // Don't insert a call to llvm.trap right before the unreachable.
              changeToUnreachable(CI, false, false, DTU);
              Changed = true;
              break;
            }
          } else if (IntrinsicID == Intrinsic::experimental_guard) {
            // A call to the guard intrinsic bails out of the current
            // compilation unit if the predicate passed to it is false. If the
            // predicate is a constant false, then we know the guard will bail
            // out of the current compile unconditionally, so all code following
            // it is dead.
            //
            // Note: unlike in llvm.assume, it is not "obviously profitable" for
            // guards to treat `undef` as `false` since a guard on `undef` can
            // still be useful for widening.
            if (match(CI->getArgOperand(0), m_Zero()))
              if (!isa<UnreachableInst>(CI->getNextNode())) {
                changeToUnreachable(CI->getNextNode(), /*UseLLVMTrap=*/false,
                                    false, DTU);
                Changed = true;
                break;
              }
          }
        } else if ((isa<ConstantPointerNull>(Callee) &&
                    !NullPointerIsDefined(CI->getFunction())) ||
                   isa<UndefValue>(Callee)) {
          changeToUnreachable(CI, /*UseLLVMTrap=*/false, false, DTU);
          Changed = true;
          break;
        }
        if (CI->doesNotReturn() && !CI->isMustTailCall()) {
          // If we found a call to a no-return function, insert an unreachable
          // instruction after it.  Make sure there isn't *already* one there
          // though.
          if (!isa<UnreachableInst>(CI->getNextNode())) {
            // Don't insert a call to llvm.trap right before the unreachable.
            changeToUnreachable(CI->getNextNode(), false, false, DTU);
            Changed = true;
          }
          break;
        }
      } else if (auto *SI = dyn_cast<StoreInst>(&I)) {
        // Store to undef and store to null are undefined and used to signal
        // that they should be changed to unreachable by passes that can't
        // modify the CFG.

        // Don't touch volatile stores.
        if (SI->isVolatile()) continue;

        Value *Ptr = SI->getOperand(1);

        if (isa<UndefValue>(Ptr) ||
            (isa<ConstantPointerNull>(Ptr) &&
             !NullPointerIsDefined(SI->getFunction(),
                                   SI->getPointerAddressSpace()))) {
          changeToUnreachable(SI, true, false, DTU);
          Changed = true;
          break;
        }
      }
    }

    Instruction *Terminator = BB->getTerminator();
    if (auto *II = dyn_cast<InvokeInst>(Terminator)) {
      // Turn invokes that call 'nounwind' functions into ordinary calls.
      Value *Callee = II->getCalledOperand();
      if ((isa<ConstantPointerNull>(Callee) &&
           !NullPointerIsDefined(BB->getParent())) ||
          isa<UndefValue>(Callee)) {
        changeToUnreachable(II, true, false, DTU);
        Changed = true;
      } else if (II->doesNotThrow() && canSimplifyInvokeNoUnwind(&F)) {
        if (II->use_empty() && II->onlyReadsMemory()) {
          // jump to the normal destination branch.
          BasicBlock *NormalDestBB = II->getNormalDest();
          BasicBlock *UnwindDestBB = II->getUnwindDest();
          BranchInst::Create(NormalDestBB, II);
          UnwindDestBB->removePredecessor(II->getParent());
          II->eraseFromParent();
          if (DTU)
            DTU->applyUpdates({{DominatorTree::Delete, BB, UnwindDestBB}});
        } else
          changeToCall(II, DTU);
        Changed = true;
      }
    } else if (auto *CatchSwitch = dyn_cast<CatchSwitchInst>(Terminator)) {
      // Remove catchpads which cannot be reached.
      struct CatchPadDenseMapInfo {
        static CatchPadInst *getEmptyKey() {
          return DenseMapInfo<CatchPadInst *>::getEmptyKey();
        }

        static CatchPadInst *getTombstoneKey() {
          return DenseMapInfo<CatchPadInst *>::getTombstoneKey();
        }

        static unsigned getHashValue(CatchPadInst *CatchPad) {
          return static_cast<unsigned>(hash_combine_range(
              CatchPad->value_op_begin(), CatchPad->value_op_end()));
        }

        static bool isEqual(CatchPadInst *LHS, CatchPadInst *RHS) {
          if (LHS == getEmptyKey() || LHS == getTombstoneKey() ||
              RHS == getEmptyKey() || RHS == getTombstoneKey())
            return LHS == RHS;
          return LHS->isIdenticalTo(RHS);
        }
      };

      SmallDenseMap<BasicBlock *, int, 8> NumPerSuccessorCases;
      // Set of unique CatchPads.
      SmallDenseMap<CatchPadInst *, detail::DenseSetEmpty, 4,
                    CatchPadDenseMapInfo, detail::DenseSetPair<CatchPadInst *>>
          HandlerSet;
      detail::DenseSetEmpty Empty;
      for (CatchSwitchInst::handler_iterator I = CatchSwitch->handler_begin(),
                                             E = CatchSwitch->handler_end();
           I != E; ++I) {
        BasicBlock *HandlerBB = *I;
        if (DTU)
          ++NumPerSuccessorCases[HandlerBB];
        auto *CatchPad = cast<CatchPadInst>(HandlerBB->getFirstNonPHI());
        if (!HandlerSet.insert({CatchPad, Empty}).second) {
          if (DTU)
            --NumPerSuccessorCases[HandlerBB];
          CatchSwitch->removeHandler(I);
          --I;
          --E;
          Changed = true;
        }
      }
      if (DTU) {
        std::vector<DominatorTree::UpdateType> Updates;
        for (const std::pair<BasicBlock *, int> &I : NumPerSuccessorCases)
          if (I.second == 0)
            Updates.push_back({DominatorTree::Delete, BB, I.first});
        DTU->applyUpdates(Updates);
      }
    }

    Changed |= ConstantFoldTerminator(BB, true, nullptr, DTU);
    for (BasicBlock *Successor : successors(BB))
      if (Reachable.insert(Successor).second)
        Worklist.push_back(Successor);
  } while (!Worklist.empty());
  return Changed;
}

void llvm::removeUnwindEdge(BasicBlock *BB, DomTreeUpdater *DTU) {
  Instruction *TI = BB->getTerminator();

  if (auto *II = dyn_cast<InvokeInst>(TI)) {
    changeToCall(II, DTU);
    return;
  }

  Instruction *NewTI;
  BasicBlock *UnwindDest;

  if (auto *CRI = dyn_cast<CleanupReturnInst>(TI)) {
    NewTI = CleanupReturnInst::Create(CRI->getCleanupPad(), nullptr, CRI);
    UnwindDest = CRI->getUnwindDest();
  } else if (auto *CatchSwitch = dyn_cast<CatchSwitchInst>(TI)) {
    auto *NewCatchSwitch = CatchSwitchInst::Create(
        CatchSwitch->getParentPad(), nullptr, CatchSwitch->getNumHandlers(),
        CatchSwitch->getName(), CatchSwitch);
    for (BasicBlock *PadBB : CatchSwitch->handlers())
      NewCatchSwitch->addHandler(PadBB);

    NewTI = NewCatchSwitch;
    UnwindDest = CatchSwitch->getUnwindDest();
  } else {
    llvm_unreachable("Could not find unwind successor");
  }

  NewTI->takeName(TI);
  NewTI->setDebugLoc(TI->getDebugLoc());
  UnwindDest->removePredecessor(BB);
  TI->replaceAllUsesWith(NewTI);
  TI->eraseFromParent();
  if (DTU)
    DTU->applyUpdates({{DominatorTree::Delete, BB, UnwindDest}});
}

/// removeUnreachableBlocks - Remove blocks that are not reachable, even
/// if they are in a dead cycle.  Return true if a change was made, false
/// otherwise.
bool llvm::removeUnreachableBlocks(Function &F, DomTreeUpdater *DTU,
                                   MemorySSAUpdater *MSSAU) {
  SmallPtrSet<BasicBlock *, 16> Reachable;
  bool Changed = markAliveBlocks(F, Reachable, DTU);

  // If there are unreachable blocks in the CFG...
  if (Reachable.size() == F.size())
    return Changed;

  assert(Reachable.size() < F.size());

  // Are there any blocks left to actually delete?
  SmallSetVector<BasicBlock *, 8> BlocksToRemove;
  for (BasicBlock &BB : F) {
    // Skip reachable basic blocks
    if (Reachable.count(&BB))
      continue;
    // Skip already-deleted blocks
    if (DTU && DTU->isBBPendingDeletion(&BB))
      continue;
    BlocksToRemove.insert(&BB);
  }

  if (BlocksToRemove.empty())
    return Changed;

  Changed = true;
  NumRemoved += BlocksToRemove.size();

  if (MSSAU)
    MSSAU->removeBlocks(BlocksToRemove);

  DeleteDeadBlocks(BlocksToRemove.takeVector(), DTU);

  return Changed;
}

void llvm::combineMetadata(Instruction *K, const Instruction *J,
                           ArrayRef<unsigned> KnownIDs, bool DoesKMove) {
  SmallVector<std::pair<unsigned, MDNode *>, 4> Metadata;
  K->dropUnknownNonDebugMetadata(KnownIDs);
  K->getAllMetadataOtherThanDebugLoc(Metadata);
  for (const auto &MD : Metadata) {
    unsigned Kind = MD.first;
    MDNode *JMD = J->getMetadata(Kind);
    MDNode *KMD = MD.second;

    switch (Kind) {
      default:
        K->setMetadata(Kind, nullptr); // Remove unknown metadata
        break;
      case LLVMContext::MD_dbg:
        llvm_unreachable("getAllMetadataOtherThanDebugLoc returned a MD_dbg");
      case LLVMContext::MD_tbaa:
        K->setMetadata(Kind, MDNode::getMostGenericTBAA(JMD, KMD));
        break;
      case LLVMContext::MD_alias_scope:
        K->setMetadata(Kind, MDNode::getMostGenericAliasScope(JMD, KMD));
        break;
      case LLVMContext::MD_noalias:
      case LLVMContext::MD_mem_parallel_loop_access:
        K->setMetadata(Kind, MDNode::intersect(JMD, KMD));
        break;
      case LLVMContext::MD_access_group:
        K->setMetadata(LLVMContext::MD_access_group,
                       intersectAccessGroups(K, J));
        break;
      case LLVMContext::MD_range:

        // If K does move, use most generic range. Otherwise keep the range of
        // K.
        if (DoesKMove)
          // FIXME: If K does move, we should drop the range info and nonnull.
          //        Currently this function is used with DoesKMove in passes
          //        doing hoisting/sinking and the current behavior of using the
          //        most generic range is correct in those cases.
          K->setMetadata(Kind, MDNode::getMostGenericRange(JMD, KMD));
        break;
      case LLVMContext::MD_fpmath:
        K->setMetadata(Kind, MDNode::getMostGenericFPMath(JMD, KMD));
        break;
      case LLVMContext::MD_invariant_load:
        // Only set the !invariant.load if it is present in both instructions.
        K->setMetadata(Kind, JMD);
        break;
#if INTEL_CUSTOMIZATION
      case LLVMContext::MD_std_container_ptr:
      case LLVMContext::MD_std_container_ptr_iter:
        K->setMetadata(Kind, JMD);
        break;
#endif // INTEL_CUSTOMIZATION
      case LLVMContext::MD_nonnull:
        // If K does move, keep nonull if it is present in both instructions.
        if (DoesKMove)
          K->setMetadata(Kind, JMD);
        break;
      case LLVMContext::MD_invariant_group:
        // Preserve !invariant.group in K.
        break;
      case LLVMContext::MD_align:
        K->setMetadata(Kind,
          MDNode::getMostGenericAlignmentOrDereferenceable(JMD, KMD));
        break;
      case LLVMContext::MD_dereferenceable:
      case LLVMContext::MD_dereferenceable_or_null:
        K->setMetadata(Kind,
          MDNode::getMostGenericAlignmentOrDereferenceable(JMD, KMD));
        break;
      case LLVMContext::MD_preserve_access_index:
        // Preserve !preserve.access.index in K.
        break;
    }
  }
  // Set !invariant.group from J if J has it. If both instructions have it
  // then we will just pick it from J - even when they are different.
  // Also make sure that K is load or store - f.e. combining bitcast with load
  // could produce bitcast with invariant.group metadata, which is invalid.
  // FIXME: we should try to preserve both invariant.group md if they are
  // different, but right now instruction can only have one invariant.group.
  if (auto *JMD = J->getMetadata(LLVMContext::MD_invariant_group))
    if (isa<LoadInst>(K) || isa<StoreInst>(K))
      K->setMetadata(LLVMContext::MD_invariant_group, JMD);
}

void llvm::combineMetadataForCSE(Instruction *K, const Instruction *J,
                                 bool KDominatesJ) {
  unsigned KnownIDs[] = {
      LLVMContext::MD_tbaa,            LLVMContext::MD_alias_scope,
      LLVMContext::MD_noalias,         LLVMContext::MD_range,
      LLVMContext::MD_invariant_load,  LLVMContext::MD_nonnull,
      LLVMContext::MD_invariant_group, LLVMContext::MD_align,
      LLVMContext::MD_dereferenceable,
#if INTEL_CUSTOMIZATION
      LLVMContext::MD_std_container_ptr,
      LLVMContext::MD_std_container_ptr_iter,
#endif // INTEL_CUSTOMIZATION
      LLVMContext::MD_dereferenceable_or_null,
      LLVMContext::MD_access_group,    LLVMContext::MD_preserve_access_index};
  combineMetadata(K, J, KnownIDs, KDominatesJ);
}

void llvm::copyMetadataForLoad(LoadInst &Dest, const LoadInst &Source) {
  SmallVector<std::pair<unsigned, MDNode *>, 8> MD;
  Source.getAllMetadata(MD);
  MDBuilder MDB(Dest.getContext());
  Type *NewType = Dest.getType();
  const DataLayout &DL = Source.getModule()->getDataLayout();
  for (const auto &MDPair : MD) {
    unsigned ID = MDPair.first;
    MDNode *N = MDPair.second;
    // Note, essentially every kind of metadata should be preserved here! This
    // routine is supposed to clone a load instruction changing *only its type*.
    // The only metadata it makes sense to drop is metadata which is invalidated
    // when the pointer type changes. This should essentially never be the case
    // in LLVM, but we explicitly switch over only known metadata to be
    // conservatively correct. If you are adding metadata to LLVM which pertains
    // to loads, you almost certainly want to add it here.
    switch (ID) {
    case LLVMContext::MD_dbg:
    case LLVMContext::MD_tbaa:
    case LLVMContext::MD_prof:
    case LLVMContext::MD_fpmath:
    case LLVMContext::MD_tbaa_struct:
    case LLVMContext::MD_invariant_load:
    case LLVMContext::MD_alias_scope:
    case LLVMContext::MD_noalias:
    case LLVMContext::MD_nontemporal:
    case LLVMContext::MD_mem_parallel_loop_access:
    case LLVMContext::MD_access_group:
#if INTEL_CUSTOMIZATION
    case LLVMContext::MD_std_container_ptr:
    case LLVMContext::MD_std_container_ptr_iter:
#endif // INTEL_CUSTOMIZATION
      // All of these directly apply.
      Dest.setMetadata(ID, N);
      break;

    case LLVMContext::MD_nonnull:
      copyNonnullMetadata(Source, N, Dest);
      break;

    case LLVMContext::MD_align:
    case LLVMContext::MD_dereferenceable:
    case LLVMContext::MD_dereferenceable_or_null:
      // These only directly apply if the new type is also a pointer.
      if (NewType->isPointerTy())
        Dest.setMetadata(ID, N);
      break;

    case LLVMContext::MD_range:
      copyRangeMetadata(DL, Source, N, Dest);
      break;
    }
  }
}

void llvm::patchReplacementInstruction(Instruction *I, Value *Repl) {
  auto *ReplInst = dyn_cast<Instruction>(Repl);
  if (!ReplInst)
    return;

  // Patch the replacement so that it is not more restrictive than the value
  // being replaced.
  // Note that if 'I' is a load being replaced by some operation,
  // for example, by an arithmetic operation, then andIRFlags()
  // would just erase all math flags from the original arithmetic
  // operation, which is clearly not wanted and not needed.
  if (!isa<LoadInst>(I))
    ReplInst->andIRFlags(I);

  // FIXME: If both the original and replacement value are part of the
  // same control-flow region (meaning that the execution of one
  // guarantees the execution of the other), then we can combine the
  // noalias scopes here and do better than the general conservative
  // answer used in combineMetadata().

  // In general, GVN unifies expressions over different control-flow
  // regions, and so we need a conservative combination of the noalias
  // scopes.
  static const unsigned KnownIDs[] = {
      LLVMContext::MD_tbaa,            LLVMContext::MD_alias_scope,
      LLVMContext::MD_noalias,         LLVMContext::MD_range,
      LLVMContext::MD_fpmath,          LLVMContext::MD_invariant_load,
#if INTEL_CUSTOMIZATION
      LLVMContext::MD_std_container_ptr,
      LLVMContext::MD_std_container_ptr_iter,
#endif // INTEL_CUSTOMIZATION
      LLVMContext::MD_invariant_group, LLVMContext::MD_nonnull,
      LLVMContext::MD_access_group,    LLVMContext::MD_preserve_access_index};
  combineMetadata(ReplInst, I, KnownIDs, false);
}

template <typename RootType, typename DominatesFn>
static unsigned replaceDominatedUsesWith(Value *From, Value *To,
                                         const RootType &Root,
                                         const DominatesFn &Dominates) {
  assert(From->getType() == To->getType());

  unsigned Count = 0;
  for (Value::use_iterator UI = From->use_begin(), UE = From->use_end();
       UI != UE;) {
    Use &U = *UI++;
    if (!Dominates(Root, U))
      continue;
    U.set(To);
    LLVM_DEBUG(dbgs() << "Replace dominated use of '" << From->getName()
                      << "' as " << *To << " in " << *U << "\n");
    ++Count;
  }
  return Count;
}

unsigned llvm::replaceNonLocalUsesWith(Instruction *From, Value *To) {
   assert(From->getType() == To->getType());
   auto *BB = From->getParent();
   unsigned Count = 0;

  for (Value::use_iterator UI = From->use_begin(), UE = From->use_end();
       UI != UE;) {
    Use &U = *UI++;
    auto *I = cast<Instruction>(U.getUser());
    if (I->getParent() == BB)
      continue;
    U.set(To);
    ++Count;
  }
  return Count;
}

unsigned llvm::replaceDominatedUsesWith(Value *From, Value *To,
                                        DominatorTree &DT,
                                        const BasicBlockEdge &Root) {
  auto Dominates = [&DT](const BasicBlockEdge &Root, const Use &U) {
    return DT.dominates(Root, U);
  };
  return ::replaceDominatedUsesWith(From, To, Root, Dominates);
}

unsigned llvm::replaceDominatedUsesWith(Value *From, Value *To,
                                        DominatorTree &DT,
                                        const BasicBlock *BB) {
  auto Dominates = [&DT](const BasicBlock *BB, const Use &U) {
    return DT.dominates(BB, U);
  };
  return ::replaceDominatedUsesWith(From, To, BB, Dominates);
}

bool llvm::callsGCLeafFunction(const CallBase *Call,
                               const TargetLibraryInfo &TLI) {
  // Check if the function is specifically marked as a gc leaf function.
  if (Call->hasFnAttr("gc-leaf-function"))
    return true;
  if (const Function *F = Call->getCalledFunction()) {
    if (F->hasFnAttribute("gc-leaf-function"))
      return true;

    if (auto IID = F->getIntrinsicID()) {
      // Most LLVM intrinsics do not take safepoints.
      return IID != Intrinsic::experimental_gc_statepoint &&
             IID != Intrinsic::experimental_deoptimize &&
             IID != Intrinsic::memcpy_element_unordered_atomic &&
             IID != Intrinsic::memmove_element_unordered_atomic;
    }
  }

  // Lib calls can be materialized by some passes, and won't be
  // marked as 'gc-leaf-function.' All available Libcalls are
  // GC-leaf.
  LibFunc LF;
  if (TLI.getLibFunc(*Call, LF)) {
    return TLI.has(LF);
  }

  return false;
}

void llvm::copyNonnullMetadata(const LoadInst &OldLI, MDNode *N,
                               LoadInst &NewLI) {
  auto *NewTy = NewLI.getType();

  // This only directly applies if the new type is also a pointer.
  if (NewTy->isPointerTy()) {
    NewLI.setMetadata(LLVMContext::MD_nonnull, N);
    return;
  }

  // The only other translation we can do is to integral loads with !range
  // metadata.
  if (!NewTy->isIntegerTy())
    return;

  MDBuilder MDB(NewLI.getContext());
  const Value *Ptr = OldLI.getPointerOperand();
  auto *ITy = cast<IntegerType>(NewTy);
  auto *NullInt = ConstantExpr::getPtrToInt(
      ConstantPointerNull::get(cast<PointerType>(Ptr->getType())), ITy);
  auto *NonNullInt = ConstantExpr::getAdd(NullInt, ConstantInt::get(ITy, 1));
  NewLI.setMetadata(LLVMContext::MD_range,
                    MDB.createRange(NonNullInt, NullInt));
}

void llvm::copyRangeMetadata(const DataLayout &DL, const LoadInst &OldLI,
                             MDNode *N, LoadInst &NewLI) {
  auto *NewTy = NewLI.getType();

  // Give up unless it is converted to a pointer where there is a single very
  // valuable mapping we can do reliably.
  // FIXME: It would be nice to propagate this in more ways, but the type
  // conversions make it hard.
  if (!NewTy->isPointerTy())
    return;

  unsigned BitWidth = DL.getPointerTypeSizeInBits(NewTy);
  if (!getConstantRangeFromMetadata(*N).contains(APInt(BitWidth, 0))) {
    MDNode *NN = MDNode::get(OldLI.getContext(), None);
    NewLI.setMetadata(LLVMContext::MD_nonnull, NN);
  }
}

void llvm::dropDebugUsers(Instruction &I) {
  SmallVector<DbgVariableIntrinsic *, 1> DbgUsers;
  findDbgUsers(DbgUsers, &I);
  for (auto *DII : DbgUsers)
    DII->eraseFromParent();
}

void llvm::hoistAllInstructionsInto(BasicBlock *DomBlock, Instruction *InsertPt,
                                    BasicBlock *BB) {
  // Since we are moving the instructions out of its basic block, we do not
  // retain their original debug locations (DILocations) and debug intrinsic
  // instructions.
  //
  // Doing so would degrade the debugging experience and adversely affect the
  // accuracy of profiling information.
  //
  // Currently, when hoisting the instructions, we take the following actions:
  // - Remove their debug intrinsic instructions.
  // - Set their debug locations to the values from the insertion point.
  //
  // As per PR39141 (comment #8), the more fundamental reason why the dbg.values
  // need to be deleted, is because there will not be any instructions with a
  // DILocation in either branch left after performing the transformation. We
  // can only insert a dbg.value after the two branches are joined again.
  //
  // See PR38762, PR39243 for more details.
  //
  // TODO: Extend llvm.dbg.value to take more than one SSA Value (PR39141) to
  // encode predicated DIExpressions that yield different results on different
  // code paths.

  for (BasicBlock::iterator II = BB->begin(), IE = BB->end(); II != IE;) {
    Instruction *I = &*II;
    I->dropUnknownNonDebugMetadata();
    if (I->isUsedByMetadata())
      dropDebugUsers(*I);
    if (I->isDebugOrPseudoInst()) {
      // Remove DbgInfo and pseudo probe Intrinsics.
      II = I->eraseFromParent();
      continue;
    }
    I->setDebugLoc(InsertPt->getDebugLoc());
    ++II;
  }
  DomBlock->getInstList().splice(InsertPt->getIterator(), BB->getInstList(),
                                 BB->begin(),
                                 BB->getTerminator()->getIterator());
}

namespace {

/// A potential constituent of a bitreverse or bswap expression. See
/// collectBitParts for a fuller explanation.
struct BitPart {
  BitPart(Value *P, unsigned BW) : Provider(P) {
    Provenance.resize(BW);
  }

  /// The Value that this is a bitreverse/bswap of.
  Value *Provider;

  /// The "provenance" of each bit. Provenance[A] = B means that bit A
  /// in Provider becomes bit B in the result of this expression.
  SmallVector<int8_t, 32> Provenance; // int8_t means max size is i128.

  enum { Unset = -1 };
};

} // end anonymous namespace

/// Analyze the specified subexpression and see if it is capable of providing
/// pieces of a bswap or bitreverse. The subexpression provides a potential
/// piece of a bswap or bitreverse if it can be proved that each non-zero bit in
/// the output of the expression came from a corresponding bit in some other
/// value. This function is recursive, and the end result is a mapping of
/// bitnumber to bitnumber. It is the caller's responsibility to validate that
/// the bitnumber to bitnumber mapping is correct for a bswap or bitreverse.
///
/// For example, if the current subexpression if "(shl i32 %X, 24)" then we know
/// that the expression deposits the low byte of %X into the high byte of the
/// result and that all other bits are zero. This expression is accepted and a
/// BitPart is returned with Provider set to %X and Provenance[24-31] set to
/// [0-7].
///
/// For vector types, all analysis is performed at the per-element level. No
/// cross-element analysis is supported (shuffle/insertion/reduction), and all
/// constant masks must be splatted across all elements.
///
/// To avoid revisiting values, the BitPart results are memoized into the
/// provided map. To avoid unnecessary copying of BitParts, BitParts are
/// constructed in-place in the \c BPS map. Because of this \c BPS needs to
/// store BitParts objects, not pointers. As we need the concept of a nullptr
/// BitParts (Value has been analyzed and the analysis failed), we an Optional
/// type instead to provide the same functionality.
///
/// Because we pass around references into \c BPS, we must use a container that
/// does not invalidate internal references (std::map instead of DenseMap).
static const Optional<BitPart> &
collectBitParts(Value *V, bool MatchBSwaps, bool MatchBitReversals,
                std::map<Value *, Optional<BitPart>> &BPS, int Depth,
                bool &FoundRoot) {
  auto I = BPS.find(V);
  if (I != BPS.end())
    return I->second;

  auto &Result = BPS[V] = None;
  auto BitWidth = V->getType()->getScalarSizeInBits();

  // Can't do integer/elements > 128 bits.
  if (BitWidth > 128)
    return Result;

  // Prevent stack overflow by limiting the recursion depth
  if (Depth == BitPartRecursionMaxDepth) {
    LLVM_DEBUG(dbgs() << "collectBitParts max recursion depth reached.\n");
    return Result;
  }

  if (auto *I = dyn_cast<Instruction>(V)) {
    Value *X, *Y;
    const APInt *C;

    // If this is an or instruction, it may be an inner node of the bswap.
    if (match(V, m_Or(m_Value(X), m_Value(Y)))) {
      // Check we have both sources and they are from the same provider.
      const auto &A = collectBitParts(X, MatchBSwaps, MatchBitReversals, BPS,
                                      Depth + 1, FoundRoot);
      if (!A || !A->Provider)
        return Result;

      const auto &B = collectBitParts(Y, MatchBSwaps, MatchBitReversals, BPS,
                                      Depth + 1, FoundRoot);
      if (!B || A->Provider != B->Provider)
        return Result;

      // Try and merge the two together.
      Result = BitPart(A->Provider, BitWidth);
      for (unsigned BitIdx = 0; BitIdx < BitWidth; ++BitIdx) {
        if (A->Provenance[BitIdx] != BitPart::Unset &&
            B->Provenance[BitIdx] != BitPart::Unset &&
            A->Provenance[BitIdx] != B->Provenance[BitIdx])
          return Result = None;

        if (A->Provenance[BitIdx] == BitPart::Unset)
          Result->Provenance[BitIdx] = B->Provenance[BitIdx];
        else
          Result->Provenance[BitIdx] = A->Provenance[BitIdx];
      }

      return Result;
    }

    // If this is a logical shift by a constant, recurse then shift the result.
    if (match(V, m_LogicalShift(m_Value(X), m_APInt(C)))) {
      const APInt &BitShift = *C;

      // Ensure the shift amount is defined.
      if (BitShift.uge(BitWidth))
        return Result;

      // For bswap-only, limit shift amounts to whole bytes, for an early exit.
      if (!MatchBitReversals && (BitShift.getZExtValue() % 8) != 0)
        return Result;

      const auto &Res = collectBitParts(X, MatchBSwaps, MatchBitReversals, BPS,
                                        Depth + 1, FoundRoot);
      if (!Res)
        return Result;
      Result = Res;

      // Perform the "shift" on BitProvenance.
      auto &P = Result->Provenance;
      if (I->getOpcode() == Instruction::Shl) {
        P.erase(std::prev(P.end(), BitShift.getZExtValue()), P.end());
        P.insert(P.begin(), BitShift.getZExtValue(), BitPart::Unset);
      } else {
        P.erase(P.begin(), std::next(P.begin(), BitShift.getZExtValue()));
        P.insert(P.end(), BitShift.getZExtValue(), BitPart::Unset);
      }

      return Result;
    }

    // If this is a logical 'and' with a mask that clears bits, recurse then
    // unset the appropriate bits.
    if (match(V, m_And(m_Value(X), m_APInt(C)))) {
      const APInt &AndMask = *C;

      // Check that the mask allows a multiple of 8 bits for a bswap, for an
      // early exit.
      unsigned NumMaskedBits = AndMask.countPopulation();
      if (!MatchBitReversals && (NumMaskedBits % 8) != 0)
        return Result;

      const auto &Res = collectBitParts(X, MatchBSwaps, MatchBitReversals, BPS,
                                        Depth + 1, FoundRoot);
      if (!Res)
        return Result;
      Result = Res;

      for (unsigned BitIdx = 0; BitIdx < BitWidth; ++BitIdx)
        // If the AndMask is zero for this bit, clear the bit.
        if (AndMask[BitIdx] == 0)
          Result->Provenance[BitIdx] = BitPart::Unset;
      return Result;
    }

    // If this is a zext instruction zero extend the result.
    if (match(V, m_ZExt(m_Value(X)))) {
      const auto &Res = collectBitParts(X, MatchBSwaps, MatchBitReversals, BPS,
                                        Depth + 1, FoundRoot);
      if (!Res)
        return Result;

      Result = BitPart(Res->Provider, BitWidth);
      auto NarrowBitWidth = X->getType()->getScalarSizeInBits();
      for (unsigned BitIdx = 0; BitIdx < NarrowBitWidth; ++BitIdx)
        Result->Provenance[BitIdx] = Res->Provenance[BitIdx];
      for (unsigned BitIdx = NarrowBitWidth; BitIdx < BitWidth; ++BitIdx)
        Result->Provenance[BitIdx] = BitPart::Unset;
      return Result;
    }

    // If this is a truncate instruction, extract the lower bits.
    if (match(V, m_Trunc(m_Value(X)))) {
      const auto &Res = collectBitParts(X, MatchBSwaps, MatchBitReversals, BPS,
                                        Depth + 1, FoundRoot);
      if (!Res)
        return Result;

      Result = BitPart(Res->Provider, BitWidth);
      for (unsigned BitIdx = 0; BitIdx < BitWidth; ++BitIdx)
        Result->Provenance[BitIdx] = Res->Provenance[BitIdx];
      return Result;
    }

    // BITREVERSE - most likely due to us previous matching a partial
    // bitreverse.
    if (match(V, m_BitReverse(m_Value(X)))) {
      const auto &Res = collectBitParts(X, MatchBSwaps, MatchBitReversals, BPS,
                                        Depth + 1, FoundRoot);
      if (!Res)
        return Result;

      Result = BitPart(Res->Provider, BitWidth);
      for (unsigned BitIdx = 0; BitIdx < BitWidth; ++BitIdx)
        Result->Provenance[(BitWidth - 1) - BitIdx] = Res->Provenance[BitIdx];
      return Result;
    }

    // BSWAP - most likely due to us previous matching a partial bswap.
    if (match(V, m_BSwap(m_Value(X)))) {
      const auto &Res = collectBitParts(X, MatchBSwaps, MatchBitReversals, BPS,
                                        Depth + 1, FoundRoot);
      if (!Res)
        return Result;

      unsigned ByteWidth = BitWidth / 8;
      Result = BitPart(Res->Provider, BitWidth);
      for (unsigned ByteIdx = 0; ByteIdx < ByteWidth; ++ByteIdx) {
        unsigned ByteBitOfs = ByteIdx * 8;
        for (unsigned BitIdx = 0; BitIdx < 8; ++BitIdx)
          Result->Provenance[(BitWidth - 8 - ByteBitOfs) + BitIdx] =
              Res->Provenance[ByteBitOfs + BitIdx];
      }
      return Result;
    }

    // Funnel 'double' shifts take 3 operands, 2 inputs and the shift
    // amount (modulo).
    // fshl(X,Y,Z): (X << (Z % BW)) | (Y >> (BW - (Z % BW)))
    // fshr(X,Y,Z): (X << (BW - (Z % BW))) | (Y >> (Z % BW))
    if (match(V, m_FShl(m_Value(X), m_Value(Y), m_APInt(C))) ||
        match(V, m_FShr(m_Value(X), m_Value(Y), m_APInt(C)))) {
      // We can treat fshr as a fshl by flipping the modulo amount.
      unsigned ModAmt = C->urem(BitWidth);
      if (cast<IntrinsicInst>(I)->getIntrinsicID() == Intrinsic::fshr)
        ModAmt = BitWidth - ModAmt;

      // For bswap-only, limit shift amounts to whole bytes, for an early exit.
      if (!MatchBitReversals && (ModAmt % 8) != 0)
        return Result;

      // Check we have both sources and they are from the same provider.
      const auto &LHS = collectBitParts(X, MatchBSwaps, MatchBitReversals, BPS,
                                        Depth + 1, FoundRoot);
      if (!LHS || !LHS->Provider)
        return Result;

      const auto &RHS = collectBitParts(Y, MatchBSwaps, MatchBitReversals, BPS,
                                        Depth + 1, FoundRoot);
      if (!RHS || LHS->Provider != RHS->Provider)
        return Result;

      unsigned StartBitRHS = BitWidth - ModAmt;
      Result = BitPart(LHS->Provider, BitWidth);
      for (unsigned BitIdx = 0; BitIdx < StartBitRHS; ++BitIdx)
        Result->Provenance[BitIdx + ModAmt] = LHS->Provenance[BitIdx];
      for (unsigned BitIdx = 0; BitIdx < ModAmt; ++BitIdx)
        Result->Provenance[BitIdx] = RHS->Provenance[BitIdx + StartBitRHS];
      return Result;
    }
  }

  // If we've already found a root input value then we're never going to merge
  // these back together.
  if (FoundRoot)
    return Result;

  // Okay, we got to something that isn't a shift, 'or', 'and', etc. This must
  // be the root input value to the bswap/bitreverse.
  FoundRoot = true;
  Result = BitPart(V, BitWidth);
  for (unsigned BitIdx = 0; BitIdx < BitWidth; ++BitIdx)
    Result->Provenance[BitIdx] = BitIdx;
  return Result;
}

static bool bitTransformIsCorrectForBSwap(unsigned From, unsigned To,
                                          unsigned BitWidth) {
  if (From % 8 != To % 8)
    return false;
  // Convert from bit indices to byte indices and check for a byte reversal.
  From >>= 3;
  To >>= 3;
  BitWidth >>= 3;
  return From == BitWidth - To - 1;
}

static bool bitTransformIsCorrectForBitReverse(unsigned From, unsigned To,
                                               unsigned BitWidth) {
  return From == BitWidth - To - 1;
}

bool llvm::recognizeBSwapOrBitReverseIdiom(
    Instruction *I, bool MatchBSwaps, bool MatchBitReversals,
    SmallVectorImpl<Instruction *> &InsertedInsts) {
  if (!match(I, m_Or(m_Value(), m_Value())) &&
      !match(I, m_FShl(m_Value(), m_Value(), m_Value())) &&
      !match(I, m_FShr(m_Value(), m_Value(), m_Value())))
    return false;
  if (!MatchBSwaps && !MatchBitReversals)
    return false;
  Type *ITy = I->getType();
  if (!ITy->isIntOrIntVectorTy() || ITy->getScalarSizeInBits() > 128)
    return false;  // Can't do integer/elements > 128 bits.

  Type *DemandedTy = ITy;
  if (I->hasOneUse())
    if (auto *Trunc = dyn_cast<TruncInst>(I->user_back()))
      DemandedTy = Trunc->getType();

  // Try to find all the pieces corresponding to the bswap.
  bool FoundRoot = false;
  std::map<Value *, Optional<BitPart>> BPS;
  const auto &Res =
      collectBitParts(I, MatchBSwaps, MatchBitReversals, BPS, 0, FoundRoot);
  if (!Res)
    return false;
  ArrayRef<int8_t> BitProvenance = Res->Provenance;
  assert(all_of(BitProvenance,
                [](int8_t I) { return I == BitPart::Unset || 0 <= I; }) &&
         "Illegal bit provenance index");

  // If the upper bits are zero, then attempt to perform as a truncated op.
  if (BitProvenance.back() == BitPart::Unset) {
    while (!BitProvenance.empty() && BitProvenance.back() == BitPart::Unset)
      BitProvenance = BitProvenance.drop_back();
    if (BitProvenance.empty())
      return false; // TODO - handle null value?
    DemandedTy = Type::getIntNTy(I->getContext(), BitProvenance.size());
    if (auto *IVecTy = dyn_cast<VectorType>(ITy))
      DemandedTy = VectorType::get(DemandedTy, IVecTy);
  }

  // Check BitProvenance hasn't found a source larger than the result type.
  unsigned DemandedBW = DemandedTy->getScalarSizeInBits();
  if (DemandedBW > ITy->getScalarSizeInBits())
    return false;

  // Now, is the bit permutation correct for a bswap or a bitreverse? We can
  // only byteswap values with an even number of bytes.
  APInt DemandedMask = APInt::getAllOnesValue(DemandedBW);
  bool OKForBSwap = MatchBSwaps && (DemandedBW % 16) == 0;
  bool OKForBitReverse = MatchBitReversals;
  for (unsigned BitIdx = 0;
       (BitIdx < DemandedBW) && (OKForBSwap || OKForBitReverse); ++BitIdx) {
    if (BitProvenance[BitIdx] == BitPart::Unset) {
      DemandedMask.clearBit(BitIdx);
      continue;
    }
    OKForBSwap &= bitTransformIsCorrectForBSwap(BitProvenance[BitIdx], BitIdx,
                                                DemandedBW);
    OKForBitReverse &= bitTransformIsCorrectForBitReverse(BitProvenance[BitIdx],
                                                          BitIdx, DemandedBW);
  }

  Intrinsic::ID Intrin;
  if (OKForBSwap)
    Intrin = Intrinsic::bswap;
  else if (OKForBitReverse)
    Intrin = Intrinsic::bitreverse;
  else
    return false;

  Function *F = Intrinsic::getDeclaration(I->getModule(), Intrin, DemandedTy);
  Value *Provider = Res->Provider;

  // We may need to truncate the provider.
  if (DemandedTy != Provider->getType()) {
    auto *Trunc =
        CastInst::CreateIntegerCast(Provider, DemandedTy, false, "trunc", I);
    InsertedInsts.push_back(Trunc);
    Provider = Trunc;
  }

  Instruction *Result = CallInst::Create(F, Provider, "rev", I);
  InsertedInsts.push_back(Result);

  if (!DemandedMask.isAllOnesValue()) {
    auto *Mask = ConstantInt::get(DemandedTy, DemandedMask);
    Result = BinaryOperator::Create(Instruction::And, Result, Mask, "mask", I);
    InsertedInsts.push_back(Result);
  }

  // We may need to zeroextend back to the result type.
  if (ITy != Result->getType()) {
    auto *ExtInst = CastInst::CreateIntegerCast(Result, ITy, false, "zext", I);
    InsertedInsts.push_back(ExtInst);
  }

  return true;
}

// CodeGen has special handling for some string functions that may replace
// them with target-specific intrinsics.  Since that'd skip our interceptors
// in ASan/MSan/TSan/DFSan, and thus make us miss some memory accesses,
// we mark affected calls as NoBuiltin, which will disable optimization
// in CodeGen.
void llvm::maybeMarkSanitizerLibraryCallNoBuiltin(
    CallInst *CI, const TargetLibraryInfo *TLI) {
  Function *F = CI->getCalledFunction();
  LibFunc Func;
  if (F && !F->hasLocalLinkage() && F->hasName() &&
      TLI->getLibFunc(F->getName(), Func) && TLI->hasOptimizedCodeGen(Func) &&
      !F->doesNotAccessMemory())
    CI->addAttribute(AttributeList::FunctionIndex, Attribute::NoBuiltin);
}

bool llvm::canReplaceOperandWithVariable(const Instruction *I, unsigned OpIdx) {
  // We can't have a PHI with a metadata type.
  if (I->getOperand(OpIdx)->getType()->isMetadataTy())
    return false;

  // Early exit.
  if (!isa<Constant>(I->getOperand(OpIdx)))
    return true;

  switch (I->getOpcode()) {
  default:
    return true;
  case Instruction::Call:
  case Instruction::Invoke: {
    const auto &CB = cast<CallBase>(*I);

    // Can't handle inline asm. Skip it.
    if (CB.isInlineAsm())
      return false;

    // Constant bundle operands may need to retain their constant-ness for
    // correctness.
    if (CB.isBundleOperand(OpIdx))
      return false;

    if (OpIdx < CB.getNumArgOperands()) {
      // Some variadic intrinsics require constants in the variadic arguments,
      // which currently aren't markable as immarg.
      if (isa<IntrinsicInst>(CB) &&
          OpIdx >= CB.getFunctionType()->getNumParams()) {
        // This is known to be OK for stackmap.
        return CB.getIntrinsicID() == Intrinsic::experimental_stackmap;
      }

      // gcroot is a special case, since it requires a constant argument which
      // isn't also required to be a simple ConstantInt.
      if (CB.getIntrinsicID() == Intrinsic::gcroot)
        return false;

      // Some intrinsic operands are required to be immediates.
      return !CB.paramHasAttr(OpIdx, Attribute::ImmArg);
    }

    // It is never allowed to replace the call argument to an intrinsic, but it
    // may be possible for a call.
    return !isa<IntrinsicInst>(CB);
  }
  case Instruction::ShuffleVector:
    // Shufflevector masks are constant.
    return OpIdx != 2;
  case Instruction::Switch:
  case Instruction::ExtractValue:
    // All operands apart from the first are constant.
    return OpIdx == 0;
  case Instruction::InsertValue:
    // All operands apart from the first and the second are constant.
    return OpIdx < 2;
  case Instruction::Alloca:
    // Static allocas (constant size in the entry block) are handled by
    // prologue/epilogue insertion so they're free anyway. We definitely don't
    // want to make them non-constant.
    return !cast<AllocaInst>(I)->isStaticAlloca();
  case Instruction::GetElementPtr:
    if (OpIdx == 0)
      return true;
    gep_type_iterator It = gep_type_begin(I);
    for (auto E = std::next(It, OpIdx); It != E; ++It)
      if (It.isStruct())
        return false;
    return true;
  }
}

Value *llvm::invertCondition(Value *Condition) {
  // First: Check if it's a constant
  if (Constant *C = dyn_cast<Constant>(Condition))
    return ConstantExpr::getNot(C);

  // Second: If the condition is already inverted, return the original value
  Value *NotCondition;
  if (match(Condition, m_Not(m_Value(NotCondition))))
    return NotCondition;

  BasicBlock *Parent = nullptr;
  Instruction *Inst = dyn_cast<Instruction>(Condition);
  if (Inst)
    Parent = Inst->getParent();
  else if (Argument *Arg = dyn_cast<Argument>(Condition))
    Parent = &Arg->getParent()->getEntryBlock();
  assert(Parent && "Unsupported condition to invert");

  // Third: Check all the users for an invert
  for (User *U : Condition->users())
    if (Instruction *I = dyn_cast<Instruction>(U))
      if (I->getParent() == Parent && match(I, m_Not(m_Specific(Condition))))
        return I;

  // Last option: Create a new instruction
  auto *Inverted =
      BinaryOperator::CreateNot(Condition, Condition->getName() + ".inv");
  if (Inst && !isa<PHINode>(Inst))
    Inverted->insertAfter(Inst);
  else
    Inverted->insertBefore(&*Parent->getFirstInsertionPt());
  return Inverted;
}

bool llvm::inferAttributesFromOthers(Function &F) {
  // Note: We explicitly check for attributes rather than using cover functions
  // because some of the cover functions include the logic being implemented.

  bool Changed = false;
  // readnone + not convergent implies nosync
  if (!F.hasFnAttribute(Attribute::NoSync) &&
      F.doesNotAccessMemory() && !F.isConvergent()) {
    F.setNoSync();
    Changed = true;
  }

  // readonly implies nofree
  if (!F.hasFnAttribute(Attribute::NoFree) && F.onlyReadsMemory()) {
    F.setDoesNotFreeMemory();
    Changed = true;
  }

  // willreturn implies mustprogress
  if (!F.hasFnAttribute(Attribute::MustProgress) && F.willReturn()) {
    F.setMustProgress();
    Changed = true;
  }

  // TODO: There are a bunch of cases of restrictive memory effects we
  // can infer by inspecting arguments of argmemonly-ish functions.

  return Changed;
}<|MERGE_RESOLUTION|>--- conflicted
+++ resolved
@@ -1747,19 +1747,16 @@
         is_contained(DIILocation, &I) &&
         "DbgVariableIntrinsic must use salvaged instruction as its location");
     unsigned LocNo = std::distance(DIILocation.begin(), find(DIILocation, &I));
-
-    DIExpression *DIExpr =
-        salvageDebugInfoImpl(I, DII->getExpression(), StackValue, LocNo);
+    SmallVector<Value *, 4> AdditionalValues;
+    DIExpression *SalvagedExpr = salvageDebugInfoImpl(
+        I, DII->getExpression(), StackValue, LocNo, AdditionalValues);
 
     // salvageDebugInfoImpl should fail on examining the first element of
     // DbgUsers, or none of them.
-    if (!DIExpr)
+    if (!SalvagedExpr)
       break;
 
     DII->replaceVariableLocationOp(&I, I.getOperand(0));
-<<<<<<< HEAD
-    DII->setExpression(DIExpr);
-=======
     if (AdditionalValues.empty()) {
       DII->setExpression(SalvagedExpr);
     } else if (isa<DbgValueInst>(DII) &&
@@ -1778,7 +1775,6 @@
       Value *Undef = UndefValue::get(I.getOperand(0)->getType());
       DII->replaceVariableLocationOp(I.getOperand(0), Undef);
     }
->>>>>>> 130e135d
     LLVM_DEBUG(dbgs() << "SALVAGE: " << *DII << '\n');
     Salvaged = true;
   }
@@ -1793,17 +1789,27 @@
 }
 
 bool getSalvageOpsForGEP(GetElementPtrInst *GEP, const DataLayout &DL,
-                         SmallVectorImpl<uint64_t> &Opcodes) {
+                         uint64_t CurrentLocOps,
+                         SmallVectorImpl<uint64_t> &Opcodes,
+                         SmallVectorImpl<Value *> &AdditionalValues) {
   unsigned BitWidth = DL.getIndexSizeInBits(GEP->getPointerAddressSpace());
-<<<<<<< HEAD
-  // Rewrite a constant GEP into a DIExpression.
-=======
   // Rewrite a GEP into a DIExpression.
   MapVector<Value *, APInt> VariableOffsets;
->>>>>>> 130e135d
   APInt ConstantOffset(BitWidth, 0);
-  if (!GEP->accumulateConstantOffset(DL, ConstantOffset))
+  if (!GEP->collectOffset(DL, BitWidth, VariableOffsets, ConstantOffset))
     return false;
+  if (!VariableOffsets.empty() && !CurrentLocOps) {
+    Opcodes.insert(Opcodes.begin(), {dwarf::DW_OP_LLVM_arg, 0});
+    CurrentLocOps = 1;
+  }
+  for (auto Offset : VariableOffsets) {
+    AdditionalValues.push_back(Offset.first);
+    assert(Offset.second.isStrictlyPositive() &&
+           "Expected strictly positive multiplier for offset.");
+    Opcodes.append({dwarf::DW_OP_LLVM_arg, CurrentLocOps++, dwarf::DW_OP_constu,
+                    Offset.second.getZExtValue(), dwarf::DW_OP_mul,
+                    dwarf::DW_OP_plus});
+  }
   DIExpression::appendOffset(Opcodes, ConstantOffset.getSExtValue());
   return true;
 }
@@ -1838,23 +1844,35 @@
   }
 }
 
-bool getSalvageOpsForBinOp(BinaryOperator *BI,
-                           SmallVectorImpl<uint64_t> &Opcodes) {
-  // Rewrite binary operations with constant integer operands.
+bool getSalvageOpsForBinOp(BinaryOperator *BI, uint64_t CurrentLocOps,
+                           SmallVectorImpl<uint64_t> &Opcodes,
+                           SmallVectorImpl<Value *> &AdditionalValues) {
+  // Handle binary operations with constant integer operands as a special case.
   auto *ConstInt = dyn_cast<ConstantInt>(BI->getOperand(1));
-  if (!ConstInt || ConstInt->getBitWidth() > 64)
+  // Values wider than 64 bits cannot be represented within a DIExpression.
+  if (ConstInt && ConstInt->getBitWidth() > 64)
     return false;
-  uint64_t Val = ConstInt->getSExtValue();
+
   Instruction::BinaryOps BinOpcode = BI->getOpcode();
-  // Add or Sub Instructions with a constant operand can potentially be
-  // simplified.
-  if (BinOpcode == Instruction::Add || BinOpcode == Instruction::Sub) {
-    uint64_t Offset = BinOpcode == Instruction::Add ? Val : -int64_t(Val);
-    DIExpression::appendOffset(Opcodes, Offset);
-    return true;
-  }
-  // Add constant int operand to expression stack.
-  Opcodes.append({dwarf::DW_OP_constu, Val});
+  // Push any Constant Int operand onto the expression stack.
+  if (ConstInt) {
+    uint64_t Val = ConstInt->getSExtValue();
+    // Add or Sub Instructions with a constant operand can potentially be
+    // simplified.
+    if (BinOpcode == Instruction::Add || BinOpcode == Instruction::Sub) {
+      uint64_t Offset = BinOpcode == Instruction::Add ? Val : -int64_t(Val);
+      DIExpression::appendOffset(Opcodes, Offset);
+      return true;
+    }
+    Opcodes.append({dwarf::DW_OP_constu, Val});
+  } else {
+    if (!CurrentLocOps) {
+      Opcodes.append({dwarf::DW_OP_LLVM_arg, 0});
+      CurrentLocOps = 1;
+    }
+    Opcodes.append({dwarf::DW_OP_LLVM_arg, CurrentLocOps});
+    AdditionalValues.push_back(BI->getOperand(1));
+  }
 
   // Add salvaged binary operator to expression stack, if it has a valid
   // representation in a DIExpression.
@@ -1866,9 +1884,11 @@
   return true;
 }
 
-DIExpression *llvm::salvageDebugInfoImpl(Instruction &I,
-                                         DIExpression *SrcDIExpr,
-                                         bool WithStackValue, unsigned LocNo) {
+DIExpression *
+llvm::salvageDebugInfoImpl(Instruction &I, DIExpression *SrcDIExpr,
+                           bool WithStackValue, unsigned LocNo,
+                           SmallVectorImpl<Value *> &AdditionalValues) {
+  uint64_t CurrentLocOps = SrcDIExpr->getNumLocationOperands();
   auto &M = *I.getModule();
   auto &DL = M.getDataLayout();
 
@@ -1882,7 +1902,7 @@
   };
 
   // initializer-list helper for applying operators to the source DIExpression.
-  auto applyOps = [&](ArrayRef<uint64_t> Opcodes) -> DIExpression * {
+  auto applyOps = [&](ArrayRef<uint64_t> Opcodes) {
     SmallVector<uint64_t, 8> Ops(Opcodes.begin(), Opcodes.end());
     return doSalvage(Ops);
   };
@@ -1916,15 +1936,15 @@
 
   SmallVector<uint64_t, 8> Ops;
   if (auto *GEP = dyn_cast<GetElementPtrInst>(&I)) {
-    if (getSalvageOpsForGEP(GEP, DL, Ops))
+    if (getSalvageOpsForGEP(GEP, DL, CurrentLocOps, Ops, AdditionalValues))
       return doSalvage(Ops);
   } else if (auto *BI = dyn_cast<BinaryOperator>(&I)) {
-    if (getSalvageOpsForBinOp(BI, Ops))
+    if (getSalvageOpsForBinOp(BI, CurrentLocOps, Ops, AdditionalValues))
       return doSalvage(Ops);
   }
-    // *Not* to do: we should not attempt to salvage load instructions,
-    // because the validity and lifetime of a dbg.value containing
-    // DW_OP_deref becomes difficult to analyze. See PR40628 for examples.
+  // *Not* to do: we should not attempt to salvage load instructions,
+  // because the validity and lifetime of a dbg.value containing
+  // DW_OP_deref becomes difficult to analyze. See PR40628 for examples.
   return nullptr;
 }
 
