--- conflicted
+++ resolved
@@ -207,14 +207,9 @@
 #endif  // INTEL_CUSTOMIZATION
     if (!UnrollRuntimeLoopRemainder(L, Count, /*AllowExpensiveTripCount*/ false,
                                     /*UseEpilogRemainder*/ true,
-<<<<<<< HEAD
                                     UnrollRemainder, LI, SE, DT, AC, // INTEL
                                     LORBuilder,                      // INTEL
-                                    true)) {                         // INTEL
-=======
-                                    UnrollRemainder, LI, SE, DT, AC, true,
-                                    EpilogueLoop)) {
->>>>>>> e9effe97
+                                    true, EpilogueLoop)) {           // INTEL
       LLVM_DEBUG(dbgs() << "Won't unroll-and-jam; remainder loop could not be "
                            "generated when assuming runtime trip count\n");
       return LoopUnrollResult::Unmodified;
