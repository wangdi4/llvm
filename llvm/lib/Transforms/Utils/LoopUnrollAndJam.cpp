//===-- LoopUnrollAndJam.cpp - Loop unrolling utilities -------------------===//
//
// Part of the LLVM Project, under the Apache License v2.0 with LLVM Exceptions.
// See https://llvm.org/LICENSE.txt for license information.
// SPDX-License-Identifier: Apache-2.0 WITH LLVM-exception
//
//===----------------------------------------------------------------------===//
//
// This file implements loop unroll and jam as a routine, much like
// LoopUnroll.cpp implements loop unroll.
//
//===----------------------------------------------------------------------===//

#include "llvm/ADT/ArrayRef.h"
#include "llvm/ADT/DenseMap.h"
#include "llvm/ADT/Optional.h"
#include "llvm/ADT/STLExtras.h"
#include "llvm/ADT/Sequence.h"
#include "llvm/ADT/SmallPtrSet.h"
#include "llvm/ADT/SmallVector.h"
#include "llvm/ADT/Statistic.h"
#include "llvm/ADT/StringRef.h"
#include "llvm/ADT/Twine.h"
#include "llvm/ADT/iterator_range.h"
#include "llvm/Analysis/AssumptionCache.h"
#include "llvm/Analysis/DependenceAnalysis.h"
#include "llvm/Analysis/DomTreeUpdater.h"
#include "llvm/Analysis/LoopInfo.h"
#include "llvm/Analysis/LoopIterator.h"
#include "llvm/Analysis/MustExecute.h"
#include "llvm/Analysis/OptimizationRemarkEmitter.h"
#include "llvm/Analysis/ScalarEvolution.h"
#include "llvm/IR/BasicBlock.h"
#include "llvm/IR/DebugInfoMetadata.h"
#include "llvm/IR/DebugLoc.h"
#include "llvm/IR/DiagnosticInfo.h"
#include "llvm/IR/Dominators.h"
#include "llvm/IR/Function.h"
#include "llvm/IR/Instruction.h"
#include "llvm/IR/Instructions.h"
#include "llvm/IR/IntrinsicInst.h"
#include "llvm/IR/Use.h"
#include "llvm/IR/User.h"
#include "llvm/IR/Value.h"
#include "llvm/IR/ValueHandle.h"
#include "llvm/IR/ValueMap.h"
#include "llvm/Support/Casting.h"
#include "llvm/Support/Debug.h"
#include "llvm/Support/ErrorHandling.h"
#include "llvm/Support/GenericDomTree.h"
#include "llvm/Support/raw_ostream.h"
#include "llvm/Transforms/Utils/BasicBlockUtils.h"
#include "llvm/Transforms/Utils/Cloning.h"
#include "llvm/Transforms/Utils/LoopUtils.h"
#include "llvm/Transforms/Utils/UnrollLoop.h"
#include "llvm/Transforms/Utils/ValueMapper.h"
#include <assert.h>
#include <memory>
#include <type_traits>
#include <vector>

using namespace llvm;

#define DEBUG_TYPE "loop-unroll-and-jam"

STATISTIC(NumUnrolledAndJammed, "Number of loops unroll and jammed");
STATISTIC(NumCompletelyUnrolledAndJammed, "Number of loops unroll and jammed");

typedef SmallPtrSet<BasicBlock *, 4> BasicBlockSet;

// Partition blocks in an outer/inner loop pair into blocks before and after
// the loop
static bool partitionLoopBlocks(Loop &L, BasicBlockSet &ForeBlocks,
                                BasicBlockSet &AftBlocks, DominatorTree &DT) {
  Loop *SubLoop = L.getSubLoops()[0];
  BasicBlock *SubLoopLatch = SubLoop->getLoopLatch();

  for (BasicBlock *BB : L.blocks()) {
    if (!SubLoop->contains(BB)) {
      if (DT.dominates(SubLoopLatch, BB))
        AftBlocks.insert(BB);
      else
        ForeBlocks.insert(BB);
    }
  }

  // Check that all blocks in ForeBlocks together dominate the subloop
  // TODO: This might ideally be done better with a dominator/postdominators.
  BasicBlock *SubLoopPreHeader = SubLoop->getLoopPreheader();
  for (BasicBlock *BB : ForeBlocks) {
    if (BB == SubLoopPreHeader)
      continue;
    Instruction *TI = BB->getTerminator();
    for (BasicBlock *Succ : successors(TI))
      if (!ForeBlocks.count(Succ))
        return false;
  }

  return true;
}

/// Partition blocks in a loop nest into blocks before and after each inner
/// loop.
static bool partitionOuterLoopBlocks(
    Loop &Root, Loop &JamLoop, BasicBlockSet &JamLoopBlocks,
    DenseMap<Loop *, BasicBlockSet> &ForeBlocksMap,
    DenseMap<Loop *, BasicBlockSet> &AftBlocksMap, DominatorTree &DT) {
  JamLoopBlocks.insert(JamLoop.block_begin(), JamLoop.block_end());

  for (Loop *L : Root.getLoopsInPreorder()) {
    if (L == &JamLoop)
      break;

    if (!partitionLoopBlocks(*L, ForeBlocksMap[L], AftBlocksMap[L], DT))
      return false;
  }

  return true;
}

// TODO Remove when UnrollAndJamLoop changed to support unroll and jamming more
// than 2 levels loop.
static bool partitionOuterLoopBlocks(Loop *L, Loop *SubLoop,
                                     BasicBlockSet &ForeBlocks,
                                     BasicBlockSet &SubLoopBlocks,
                                     BasicBlockSet &AftBlocks,
                                     DominatorTree *DT) {
  SubLoopBlocks.insert(SubLoop->block_begin(), SubLoop->block_end());
  return partitionLoopBlocks(*L, ForeBlocks, AftBlocks, *DT);
}

// Looks at the phi nodes in Header for values coming from Latch. For these
// instructions and all their operands calls Visit on them, keeping going for
// all the operands in AftBlocks. Returns false if Visit returns false,
// otherwise returns true. This is used to process the instructions in the
// Aft blocks that need to be moved before the subloop. It is used in two
// places. One to check that the required set of instructions can be moved
// before the loop. Then to collect the instructions to actually move in
// moveHeaderPhiOperandsToForeBlocks.
template <typename T>
static bool processHeaderPhiOperands(BasicBlock *Header, BasicBlock *Latch,
                                     BasicBlockSet &AftBlocks, T Visit) {
  SmallVector<Instruction *, 8> Worklist;
  SmallPtrSet<Instruction *, 8> VisitedInstr;
  for (auto &Phi : Header->phis()) {
    Value *V = Phi.getIncomingValueForBlock(Latch);
    if (Instruction *I = dyn_cast<Instruction>(V))
      Worklist.push_back(I);
  }

  while (!Worklist.empty()) {
    Instruction *I = Worklist.pop_back_val();
    if (!Visit(I))
      return false;
    VisitedInstr.insert(I);

    if (AftBlocks.count(I->getParent()))
      for (auto &U : I->operands())
        if (Instruction *II = dyn_cast<Instruction>(U))
          if (!VisitedInstr.count(II))
            Worklist.push_back(II);
  }

  return true;
}

// Move the phi operands of Header from Latch out of AftBlocks to InsertLoc.
static void moveHeaderPhiOperandsToForeBlocks(BasicBlock *Header,
                                              BasicBlock *Latch,
                                              Instruction *InsertLoc,
                                              BasicBlockSet &AftBlocks) {
  // We need to ensure we move the instructions in the correct order,
  // starting with the earliest required instruction and moving forward.
  std::vector<Instruction *> Visited;
  processHeaderPhiOperands(Header, Latch, AftBlocks,
                           [&Visited, &AftBlocks](Instruction *I) {
                             if (AftBlocks.count(I->getParent()))
                               Visited.push_back(I);
                             return true;
                           });

  // Move all instructions in program order to before the InsertLoc
  BasicBlock *InsertLocBB = InsertLoc->getParent();
  for (Instruction *I : reverse(Visited)) {
    if (I->getParent() != InsertLocBB)
      I->moveBefore(InsertLoc);
  }
}

/*
  This method performs Unroll and Jam. For a simple loop like:
  for (i = ..)
    Fore(i)
    for (j = ..)
      SubLoop(i, j)
    Aft(i)

  Instead of doing normal inner or outer unrolling, we do:
  for (i = .., i+=2)
    Fore(i)
    Fore(i+1)
    for (j = ..)
      SubLoop(i, j)
      SubLoop(i+1, j)
    Aft(i)
    Aft(i+1)

  So the outer loop is essetially unrolled and then the inner loops are fused
  ("jammed") together into a single loop. This can increase speed when there
  are loads in SubLoop that are invariant to i, as they become shared between
  the now jammed inner loops.

  We do this by spliting the blocks in the loop into Fore, Subloop and Aft.
  Fore blocks are those before the inner loop, Aft are those after. Normal
  Unroll code is used to copy each of these sets of blocks and the results are
  combined together into the final form above.

  isSafeToUnrollAndJam should be used prior to calling this to make sure the
  unrolling will be valid. Checking profitablility is also advisable.

  If EpilogueLoop is non-null, it receives the epilogue loop (if it was
  necessary to create one and not fully unrolled).
*/
LoopUnrollResult
llvm::UnrollAndJamLoop(Loop *L, unsigned Count, unsigned TripCount,
                       unsigned TripMultiple, bool UnrollRemainder,
                       LoopInfo *LI, ScalarEvolution *SE, DominatorTree *DT,
                       AssumptionCache *AC, const TargetTransformInfo *TTI,
                       OptimizationRemarkEmitter *ORE, Loop **EpilogueLoop) {

  // When we enter here we should have already checked that it is safe
  BasicBlock *Header = L->getHeader();
  assert(Header && "No header.");
  assert(L->getSubLoops().size() == 1);
  Loop *SubLoop = *L->begin();

  // Don't enter the unroll code if there is nothing to do.
  if (TripCount == 0 && Count < 2) {
    LLVM_DEBUG(dbgs() << "Won't unroll-and-jam; almost nothing to do\n");
    return LoopUnrollResult::Unmodified;
  }

  assert(Count > 0);
  assert(TripMultiple > 0);
  assert(TripCount == 0 || TripCount % TripMultiple == 0);

  // Are we eliminating the loop control altogether?
  bool CompletelyUnroll = (Count == TripCount);

  // We use the runtime remainder in cases where we don't know trip multiple
<<<<<<< HEAD
  if (TripMultiple == 1 || TripMultiple % Count != 0) {
#if INTEL_CUSTOMIZATION
    LoopOptReportBuilder LORBuilder;
    // In xmain, LoopOpt will do loop unroll and jam, so this pass
    // will be disabled for good.  As long as we need to pass
    // a valid LoopOptReportBuilder to UnrollRuntimeLoopRemainder(),
    // just create a phony builder with OptReportVerbosity::None.
    LORBuilder.setup(Header->getParent()->getContext(),
                     OptReportVerbosity::None);
#endif  // INTEL_CUSTOMIZATION
=======
  if (TripMultiple % Count != 0) {
>>>>>>> 1bd4085e
    if (!UnrollRuntimeLoopRemainder(L, Count, /*AllowExpensiveTripCount*/ false,
                                    /*UseEpilogRemainder*/ true,
                                    UnrollRemainder, /*ForgetAllSCEV*/ false,
                                    LI, SE, DT, AC, // INTEL
                                    LORBuilder,                      // INTEL
                                    TTI, true, EpilogueLoop)) {      // INTEL
      LLVM_DEBUG(dbgs() << "Won't unroll-and-jam; remainder loop could not be "
                           "generated when assuming runtime trip count\n");
      return LoopUnrollResult::Unmodified;
    }
  }

  // Notify ScalarEvolution that the loop will be substantially changed,
  // if not outright eliminated.
  if (SE) {
    SE->forgetLoop(L);
    SE->forgetLoop(SubLoop);
  }

  using namespace ore;
  // Report the unrolling decision.
  if (CompletelyUnroll) {
    LLVM_DEBUG(dbgs() << "COMPLETELY UNROLL AND JAMMING loop %"
                      << Header->getName() << " with trip count " << TripCount
                      << "!\n");
    ORE->emit(OptimizationRemark(DEBUG_TYPE, "FullyUnrolled", L->getStartLoc(),
                                 L->getHeader())
              << "completely unroll and jammed loop with "
              << NV("UnrollCount", TripCount) << " iterations");
  } else {
    auto DiagBuilder = [&]() {
      OptimizationRemark Diag(DEBUG_TYPE, "PartialUnrolled", L->getStartLoc(),
                              L->getHeader());
      return Diag << "unroll and jammed loop by a factor of "
                  << NV("UnrollCount", Count);
    };

    LLVM_DEBUG(dbgs() << "UNROLL AND JAMMING loop %" << Header->getName()
                      << " by " << Count);
    if (TripMultiple != 1) {
      LLVM_DEBUG(dbgs() << " with " << TripMultiple << " trips per branch");
      ORE->emit([&]() {
        return DiagBuilder() << " with " << NV("TripMultiple", TripMultiple)
                             << " trips per branch";
      });
    } else {
      LLVM_DEBUG(dbgs() << " with run-time trip count");
      ORE->emit([&]() { return DiagBuilder() << " with run-time trip count"; });
    }
    LLVM_DEBUG(dbgs() << "!\n");
  }

  BasicBlock *Preheader = L->getLoopPreheader();
  BasicBlock *LatchBlock = L->getLoopLatch();
  assert(Preheader && "No preheader");
  assert(LatchBlock && "No latch block");
  BranchInst *BI = dyn_cast<BranchInst>(LatchBlock->getTerminator());
  assert(BI && !BI->isUnconditional());
  bool ContinueOnTrue = L->contains(BI->getSuccessor(0));
  BasicBlock *LoopExit = BI->getSuccessor(ContinueOnTrue);
  bool SubLoopContinueOnTrue = SubLoop->contains(
      SubLoop->getLoopLatch()->getTerminator()->getSuccessor(0));

  // Partition blocks in an outer/inner loop pair into blocks before and after
  // the loop
  BasicBlockSet SubLoopBlocks;
  BasicBlockSet ForeBlocks;
  BasicBlockSet AftBlocks;
  partitionOuterLoopBlocks(L, SubLoop, ForeBlocks, SubLoopBlocks, AftBlocks,
                           DT);

  // We keep track of the entering/first and exiting/last block of each of
  // Fore/SubLoop/Aft in each iteration. This helps make the stapling up of
  // blocks easier.
  std::vector<BasicBlock *> ForeBlocksFirst;
  std::vector<BasicBlock *> ForeBlocksLast;
  std::vector<BasicBlock *> SubLoopBlocksFirst;
  std::vector<BasicBlock *> SubLoopBlocksLast;
  std::vector<BasicBlock *> AftBlocksFirst;
  std::vector<BasicBlock *> AftBlocksLast;
  ForeBlocksFirst.push_back(Header);
  ForeBlocksLast.push_back(SubLoop->getLoopPreheader());
  SubLoopBlocksFirst.push_back(SubLoop->getHeader());
  SubLoopBlocksLast.push_back(SubLoop->getExitingBlock());
  AftBlocksFirst.push_back(SubLoop->getExitBlock());
  AftBlocksLast.push_back(L->getExitingBlock());
  // Maps Blocks[0] -> Blocks[It]
  ValueToValueMapTy LastValueMap;

  // Move any instructions from fore phi operands from AftBlocks into Fore.
  moveHeaderPhiOperandsToForeBlocks(
      Header, LatchBlock, ForeBlocksLast[0]->getTerminator(), AftBlocks);

  // The current on-the-fly SSA update requires blocks to be processed in
  // reverse postorder so that LastValueMap contains the correct value at each
  // exit.
  LoopBlocksDFS DFS(L);
  DFS.perform(LI);
  // Stash the DFS iterators before adding blocks to the loop.
  LoopBlocksDFS::RPOIterator BlockBegin = DFS.beginRPO();
  LoopBlocksDFS::RPOIterator BlockEnd = DFS.endRPO();

  // When a FSDiscriminator is enabled, we don't need to add the multiply
  // factors to the discriminators.
  if (Header->getParent()->isDebugInfoForProfiling() && !EnableFSDiscriminator)
    for (BasicBlock *BB : L->getBlocks())
      for (Instruction &I : *BB)
        if (!isa<DbgInfoIntrinsic>(&I))
          if (const DILocation *DIL = I.getDebugLoc()) {
            auto NewDIL = DIL->cloneByMultiplyingDuplicationFactor(Count);
            if (NewDIL)
              I.setDebugLoc(NewDIL.getValue());
            else
              LLVM_DEBUG(dbgs()
                         << "Failed to create new discriminator: "
                         << DIL->getFilename() << " Line: " << DIL->getLine());
          }

  // Copy all blocks
  for (unsigned It = 1; It != Count; ++It) {
    SmallVector<BasicBlock *, 8> NewBlocks;
    // Maps Blocks[It] -> Blocks[It-1]
    DenseMap<Value *, Value *> PrevItValueMap;
    SmallDenseMap<const Loop *, Loop *, 4> NewLoops;
    NewLoops[L] = L;
    NewLoops[SubLoop] = SubLoop;

    for (LoopBlocksDFS::RPOIterator BB = BlockBegin; BB != BlockEnd; ++BB) {
      ValueToValueMapTy VMap;
      BasicBlock *New = CloneBasicBlock(*BB, VMap, "." + Twine(It));
      Header->getParent()->getBasicBlockList().push_back(New);

      // Tell LI about New.
      addClonedBlockToLoopInfo(*BB, New, LI, NewLoops);

      if (ForeBlocks.count(*BB)) {
        if (*BB == ForeBlocksFirst[0])
          ForeBlocksFirst.push_back(New);
        if (*BB == ForeBlocksLast[0])
          ForeBlocksLast.push_back(New);
      } else if (SubLoopBlocks.count(*BB)) {
        if (*BB == SubLoopBlocksFirst[0])
          SubLoopBlocksFirst.push_back(New);
        if (*BB == SubLoopBlocksLast[0])
          SubLoopBlocksLast.push_back(New);
      } else if (AftBlocks.count(*BB)) {
        if (*BB == AftBlocksFirst[0])
          AftBlocksFirst.push_back(New);
        if (*BB == AftBlocksLast[0])
          AftBlocksLast.push_back(New);
      } else {
        llvm_unreachable("BB being cloned should be in Fore/Sub/Aft");
      }

      // Update our running maps of newest clones
      PrevItValueMap[New] = (It == 1 ? *BB : LastValueMap[*BB]);
      LastValueMap[*BB] = New;
      for (ValueToValueMapTy::iterator VI = VMap.begin(), VE = VMap.end();
           VI != VE; ++VI) {
        PrevItValueMap[VI->second] =
            const_cast<Value *>(It == 1 ? VI->first : LastValueMap[VI->first]);
        LastValueMap[VI->first] = VI->second;
      }

      NewBlocks.push_back(New);

      // Update DomTree:
      if (*BB == ForeBlocksFirst[0])
        DT->addNewBlock(New, ForeBlocksLast[It - 1]);
      else if (*BB == SubLoopBlocksFirst[0])
        DT->addNewBlock(New, SubLoopBlocksLast[It - 1]);
      else if (*BB == AftBlocksFirst[0])
        DT->addNewBlock(New, AftBlocksLast[It - 1]);
      else {
        // Each set of blocks (Fore/Sub/Aft) will have the same internal domtree
        // structure.
        auto BBDomNode = DT->getNode(*BB);
        auto BBIDom = BBDomNode->getIDom();
        BasicBlock *OriginalBBIDom = BBIDom->getBlock();
        assert(OriginalBBIDom);
        assert(LastValueMap[cast<Value>(OriginalBBIDom)]);
        DT->addNewBlock(
            New, cast<BasicBlock>(LastValueMap[cast<Value>(OriginalBBIDom)]));
      }
    }

    // Remap all instructions in the most recent iteration
    remapInstructionsInBlocks(NewBlocks, LastValueMap);
    for (BasicBlock *NewBlock : NewBlocks) {
      for (Instruction &I : *NewBlock) {
        if (auto *II = dyn_cast<AssumeInst>(&I))
          AC->registerAssumption(II);
      }
    }

    // Alter the ForeBlocks phi's, pointing them at the latest version of the
    // value from the previous iteration's phis
    for (PHINode &Phi : ForeBlocksFirst[It]->phis()) {
      Value *OldValue = Phi.getIncomingValueForBlock(AftBlocksLast[It]);
      assert(OldValue && "should have incoming edge from Aft[It]");
      Value *NewValue = OldValue;
      if (Value *PrevValue = PrevItValueMap[OldValue])
        NewValue = PrevValue;

      assert(Phi.getNumOperands() == 2);
      Phi.setIncomingBlock(0, ForeBlocksLast[It - 1]);
      Phi.setIncomingValue(0, NewValue);
      Phi.removeIncomingValue(1);
    }
  }

  // Now that all the basic blocks for the unrolled iterations are in place,
  // finish up connecting the blocks and phi nodes. At this point LastValueMap
  // is the last unrolled iterations values.

  // Update Phis in BB from OldBB to point to NewBB and use the latest value
  // from LastValueMap
  auto updatePHIBlocksAndValues = [](BasicBlock *BB, BasicBlock *OldBB,
                                     BasicBlock *NewBB,
                                     ValueToValueMapTy &LastValueMap) {
    for (PHINode &Phi : BB->phis()) {
      for (unsigned b = 0; b < Phi.getNumIncomingValues(); ++b) {
        if (Phi.getIncomingBlock(b) == OldBB) {
          Value *OldValue = Phi.getIncomingValue(b);
          if (Value *LastValue = LastValueMap[OldValue])
            Phi.setIncomingValue(b, LastValue);
          Phi.setIncomingBlock(b, NewBB);
          break;
        }
      }
    }
  };
  // Move all the phis from Src into Dest
  auto movePHIs = [](BasicBlock *Src, BasicBlock *Dest) {
    Instruction *insertPoint = Dest->getFirstNonPHI();
    while (PHINode *Phi = dyn_cast<PHINode>(Src->begin()))
      Phi->moveBefore(insertPoint);
  };

  // Update the PHI values outside the loop to point to the last block
  updatePHIBlocksAndValues(LoopExit, AftBlocksLast[0], AftBlocksLast.back(),
                           LastValueMap);

  // Update ForeBlocks successors and phi nodes
  BranchInst *ForeTerm =
      cast<BranchInst>(ForeBlocksLast.back()->getTerminator());
  assert(ForeTerm->getNumSuccessors() == 1 && "Expecting one successor");
  ForeTerm->setSuccessor(0, SubLoopBlocksFirst[0]);

  if (CompletelyUnroll) {
    while (PHINode *Phi = dyn_cast<PHINode>(ForeBlocksFirst[0]->begin())) {
      Phi->replaceAllUsesWith(Phi->getIncomingValueForBlock(Preheader));
      Phi->getParent()->getInstList().erase(Phi);
    }
  } else {
    // Update the PHI values to point to the last aft block
    updatePHIBlocksAndValues(ForeBlocksFirst[0], AftBlocksLast[0],
                             AftBlocksLast.back(), LastValueMap);
  }

  for (unsigned It = 1; It != Count; It++) {
    // Remap ForeBlock successors from previous iteration to this
    BranchInst *ForeTerm =
        cast<BranchInst>(ForeBlocksLast[It - 1]->getTerminator());
    assert(ForeTerm->getNumSuccessors() == 1 && "Expecting one successor");
    ForeTerm->setSuccessor(0, ForeBlocksFirst[It]);
  }

  // Subloop successors and phis
  BranchInst *SubTerm =
      cast<BranchInst>(SubLoopBlocksLast.back()->getTerminator());
  SubTerm->setSuccessor(!SubLoopContinueOnTrue, SubLoopBlocksFirst[0]);
  SubTerm->setSuccessor(SubLoopContinueOnTrue, AftBlocksFirst[0]);
  SubLoopBlocksFirst[0]->replacePhiUsesWith(ForeBlocksLast[0],
                                            ForeBlocksLast.back());
  SubLoopBlocksFirst[0]->replacePhiUsesWith(SubLoopBlocksLast[0],
                                            SubLoopBlocksLast.back());

  for (unsigned It = 1; It != Count; It++) {
    // Replace the conditional branch of the previous iteration subloop with an
    // unconditional one to this one
    BranchInst *SubTerm =
        cast<BranchInst>(SubLoopBlocksLast[It - 1]->getTerminator());
    BranchInst::Create(SubLoopBlocksFirst[It], SubTerm);
    SubTerm->eraseFromParent();

    SubLoopBlocksFirst[It]->replacePhiUsesWith(ForeBlocksLast[It],
                                               ForeBlocksLast.back());
    SubLoopBlocksFirst[It]->replacePhiUsesWith(SubLoopBlocksLast[It],
                                               SubLoopBlocksLast.back());
    movePHIs(SubLoopBlocksFirst[It], SubLoopBlocksFirst[0]);
  }

  // Aft blocks successors and phis
  BranchInst *AftTerm = cast<BranchInst>(AftBlocksLast.back()->getTerminator());
  if (CompletelyUnroll) {
    BranchInst::Create(LoopExit, AftTerm);
    AftTerm->eraseFromParent();
  } else {
    AftTerm->setSuccessor(!ContinueOnTrue, ForeBlocksFirst[0]);
    assert(AftTerm->getSuccessor(ContinueOnTrue) == LoopExit &&
           "Expecting the ContinueOnTrue successor of AftTerm to be LoopExit");
  }
  AftBlocksFirst[0]->replacePhiUsesWith(SubLoopBlocksLast[0],
                                        SubLoopBlocksLast.back());

  for (unsigned It = 1; It != Count; It++) {
    // Replace the conditional branch of the previous iteration subloop with an
    // unconditional one to this one
    BranchInst *AftTerm =
        cast<BranchInst>(AftBlocksLast[It - 1]->getTerminator());
    BranchInst::Create(AftBlocksFirst[It], AftTerm);
    AftTerm->eraseFromParent();

    AftBlocksFirst[It]->replacePhiUsesWith(SubLoopBlocksLast[It],
                                           SubLoopBlocksLast.back());
    movePHIs(AftBlocksFirst[It], AftBlocksFirst[0]);
  }

  DomTreeUpdater DTU(DT, DomTreeUpdater::UpdateStrategy::Lazy);
  // Dominator Tree. Remove the old links between Fore, Sub and Aft, adding the
  // new ones required.
  if (Count != 1) {
    SmallVector<DominatorTree::UpdateType, 4> DTUpdates;
    DTUpdates.emplace_back(DominatorTree::UpdateKind::Delete, ForeBlocksLast[0],
                           SubLoopBlocksFirst[0]);
    DTUpdates.emplace_back(DominatorTree::UpdateKind::Delete,
                           SubLoopBlocksLast[0], AftBlocksFirst[0]);

    DTUpdates.emplace_back(DominatorTree::UpdateKind::Insert,
                           ForeBlocksLast.back(), SubLoopBlocksFirst[0]);
    DTUpdates.emplace_back(DominatorTree::UpdateKind::Insert,
                           SubLoopBlocksLast.back(), AftBlocksFirst[0]);
    DTU.applyUpdatesPermissive(DTUpdates);
  }

  // Merge adjacent basic blocks, if possible.
  SmallPtrSet<BasicBlock *, 16> MergeBlocks;
  MergeBlocks.insert(ForeBlocksLast.begin(), ForeBlocksLast.end());
  MergeBlocks.insert(SubLoopBlocksLast.begin(), SubLoopBlocksLast.end());
  MergeBlocks.insert(AftBlocksLast.begin(), AftBlocksLast.end());

  MergeBlockSuccessorsIntoGivenBlocks(MergeBlocks, L, &DTU, LI);

  // Apply updates to the DomTree.
  DT = &DTU.getDomTree();

  // At this point, the code is well formed.  We now do a quick sweep over the
  // inserted code, doing constant propagation and dead code elimination as we
  // go.
  simplifyLoopAfterUnroll(SubLoop, true, LI, SE, DT, AC, TTI);
  simplifyLoopAfterUnroll(L, !CompletelyUnroll && Count > 1, LI, SE, DT, AC,
                          TTI);

  NumCompletelyUnrolledAndJammed += CompletelyUnroll;
  ++NumUnrolledAndJammed;

  // Update LoopInfo if the loop is completely removed.
  if (CompletelyUnroll)
    LI->erase(L);

#ifndef NDEBUG
  // We shouldn't have done anything to break loop simplify form or LCSSA.
  Loop *OutestLoop = SubLoop->getParentLoop()
                         ? SubLoop->getParentLoop()->getParentLoop()
                               ? SubLoop->getParentLoop()->getParentLoop()
                               : SubLoop->getParentLoop()
                         : SubLoop;
  assert(DT->verify());
  LI->verify(*DT);
  assert(OutestLoop->isRecursivelyLCSSAForm(*DT, *LI));
  if (!CompletelyUnroll)
    assert(L->isLoopSimplifyForm());
  assert(SubLoop->isLoopSimplifyForm());
  SE->verify();
#endif

  return CompletelyUnroll ? LoopUnrollResult::FullyUnrolled
                          : LoopUnrollResult::PartiallyUnrolled;
}

static bool getLoadsAndStores(BasicBlockSet &Blocks,
                              SmallVector<Instruction *, 4> &MemInstr) {
  // Scan the BBs and collect legal loads and stores.
  // Returns false if non-simple loads/stores are found.
  for (BasicBlock *BB : Blocks) {
    for (Instruction &I : *BB) {
      if (auto *Ld = dyn_cast<LoadInst>(&I)) {
        if (!Ld->isSimple())
          return false;
        MemInstr.push_back(&I);
      } else if (auto *St = dyn_cast<StoreInst>(&I)) {
        if (!St->isSimple())
          return false;
        MemInstr.push_back(&I);
      } else if (I.mayReadOrWriteMemory()) {
        return false;
      }
    }
  }
  return true;
}

static bool preservesForwardDependence(Instruction *Src, Instruction *Dst,
                                       unsigned UnrollLevel, unsigned JamLevel,
                                       bool Sequentialized, Dependence *D) {
  // UnrollLevel might carry the dependency Src --> Dst
  // Does a different loop after unrolling?
  for (unsigned CurLoopDepth = UnrollLevel + 1; CurLoopDepth <= JamLevel;
       ++CurLoopDepth) {
    auto JammedDir = D->getDirection(CurLoopDepth);
    if (JammedDir == Dependence::DVEntry::LT)
      return true;

    if (JammedDir & Dependence::DVEntry::GT)
      return false;
  }

  return true;
}

static bool preservesBackwardDependence(Instruction *Src, Instruction *Dst,
                                        unsigned UnrollLevel, unsigned JamLevel,
                                        bool Sequentialized, Dependence *D) {
  // UnrollLevel might carry the dependency Dst --> Src
  for (unsigned CurLoopDepth = UnrollLevel + 1; CurLoopDepth <= JamLevel;
       ++CurLoopDepth) {
    auto JammedDir = D->getDirection(CurLoopDepth);
    if (JammedDir == Dependence::DVEntry::GT)
      return true;

    if (JammedDir & Dependence::DVEntry::LT)
      return false;
  }

  // Backward dependencies are only preserved if not interleaved.
  return Sequentialized;
}

// Check whether it is semantically safe Src and Dst considering any potential
// dependency between them.
//
// @param UnrollLevel The level of the loop being unrolled
// @param JamLevel    The level of the loop being jammed; if Src and Dst are on
// different levels, the outermost common loop counts as jammed level
//
// @return true if is safe and false if there is a dependency violation.
static bool checkDependency(Instruction *Src, Instruction *Dst,
                            unsigned UnrollLevel, unsigned JamLevel,
                            bool Sequentialized, DependenceInfo &DI) {
  assert(UnrollLevel <= JamLevel &&
         "Expecting JamLevel to be at least UnrollLevel");

  if (Src == Dst)
    return true;
  // Ignore Input dependencies.
  if (isa<LoadInst>(Src) && isa<LoadInst>(Dst))
    return true;

  // Check whether unroll-and-jam may violate a dependency.
  // By construction, every dependency will be lexicographically non-negative
  // (if it was, it would violate the current execution order), such as
  //   (0,0,>,*,*)
  // Unroll-and-jam changes the GT execution of two executions to the same
  // iteration of the chosen unroll level. That is, a GT dependence becomes a GE
  // dependence (or EQ, if we fully unrolled the loop) at the loop's position:
  //   (0,0,>=,*,*)
  // Now, the dependency is not necessarily non-negative anymore, i.e.
  // unroll-and-jam may violate correctness.
  std::unique_ptr<Dependence> D = DI.depends(Src, Dst, true);
  if (!D)
    return true;
  assert(D->isOrdered() && "Expected an output, flow or anti dep.");

  if (D->isConfused()) {
    LLVM_DEBUG(dbgs() << "  Confused dependency between:\n"
                      << "  " << *Src << "\n"
                      << "  " << *Dst << "\n");
    return false;
  }

  // If outer levels (levels enclosing the loop being unroll-and-jammed) have a
  // non-equal direction, then the locations accessed in the inner levels cannot
  // overlap in memory. We assumes the indexes never overlap into neighboring
  // dimensions.
  for (unsigned CurLoopDepth = 1; CurLoopDepth < UnrollLevel; ++CurLoopDepth)
    if (!(D->getDirection(CurLoopDepth) & Dependence::DVEntry::EQ))
      return true;

  auto UnrollDirection = D->getDirection(UnrollLevel);

  // If the distance carried by the unrolled loop is 0, then after unrolling
  // that distance will become non-zero resulting in non-overlapping accesses in
  // the inner loops.
  if (UnrollDirection == Dependence::DVEntry::EQ)
    return true;

  if (UnrollDirection & Dependence::DVEntry::LT &&
      !preservesForwardDependence(Src, Dst, UnrollLevel, JamLevel,
                                  Sequentialized, D.get()))
    return false;

  if (UnrollDirection & Dependence::DVEntry::GT &&
      !preservesBackwardDependence(Src, Dst, UnrollLevel, JamLevel,
                                   Sequentialized, D.get()))
    return false;

  return true;
}

static bool
checkDependencies(Loop &Root, const BasicBlockSet &SubLoopBlocks,
                  const DenseMap<Loop *, BasicBlockSet> &ForeBlocksMap,
                  const DenseMap<Loop *, BasicBlockSet> &AftBlocksMap,
                  DependenceInfo &DI, LoopInfo &LI) {
  SmallVector<BasicBlockSet, 8> AllBlocks;
  for (Loop *L : Root.getLoopsInPreorder())
    if (ForeBlocksMap.find(L) != ForeBlocksMap.end())
      AllBlocks.push_back(ForeBlocksMap.lookup(L));
  AllBlocks.push_back(SubLoopBlocks);
  for (Loop *L : Root.getLoopsInPreorder())
    if (AftBlocksMap.find(L) != AftBlocksMap.end())
      AllBlocks.push_back(AftBlocksMap.lookup(L));

  unsigned LoopDepth = Root.getLoopDepth();
  SmallVector<Instruction *, 4> EarlierLoadsAndStores;
  SmallVector<Instruction *, 4> CurrentLoadsAndStores;
  for (BasicBlockSet &Blocks : AllBlocks) {
    CurrentLoadsAndStores.clear();
    if (!getLoadsAndStores(Blocks, CurrentLoadsAndStores))
      return false;

    Loop *CurLoop = LI.getLoopFor((*Blocks.begin())->front().getParent());
    unsigned CurLoopDepth = CurLoop->getLoopDepth();

    for (auto *Earlier : EarlierLoadsAndStores) {
      Loop *EarlierLoop = LI.getLoopFor(Earlier->getParent());
      unsigned EarlierDepth = EarlierLoop->getLoopDepth();
      unsigned CommonLoopDepth = std::min(EarlierDepth, CurLoopDepth);
      for (auto *Later : CurrentLoadsAndStores) {
        if (!checkDependency(Earlier, Later, LoopDepth, CommonLoopDepth, false,
                             DI))
          return false;
      }
    }

    size_t NumInsts = CurrentLoadsAndStores.size();
    for (size_t I = 0; I < NumInsts; ++I) {
      for (size_t J = I; J < NumInsts; ++J) {
        if (!checkDependency(CurrentLoadsAndStores[I], CurrentLoadsAndStores[J],
                             LoopDepth, CurLoopDepth, true, DI))
          return false;
      }
    }

    EarlierLoadsAndStores.append(CurrentLoadsAndStores.begin(),
                                 CurrentLoadsAndStores.end());
  }
  return true;
}

static bool isEligibleLoopForm(const Loop &Root) {
  // Root must have a child.
  if (Root.getSubLoops().size() != 1)
    return false;

  const Loop *L = &Root;
  do {
    // All loops in Root need to be in simplify and rotated form.
    if (!L->isLoopSimplifyForm())
      return false;

    if (!L->isRotatedForm())
      return false;

    if (L->getHeader()->hasAddressTaken()) {
      LLVM_DEBUG(dbgs() << "Won't unroll-and-jam; Address taken\n");
      return false;
    }

    unsigned SubLoopsSize = L->getSubLoops().size();
    if (SubLoopsSize == 0)
      return true;

    // Only one child is allowed.
    if (SubLoopsSize != 1)
      return false;

    // Only loops with a single exit block can be unrolled and jammed.
    // The function getExitBlock() is used for this check, rather than
    // getUniqueExitBlock() to ensure loops with mulitple exit edges are
    // disallowed.
    if (!L->getExitBlock()) {
      LLVM_DEBUG(dbgs() << "Won't unroll-and-jam; only loops with single exit "
                           "blocks can be unrolled and jammed.\n");
      return false;
    }

    // Only loops with a single exiting block can be unrolled and jammed.
    if (!L->getExitingBlock()) {
      LLVM_DEBUG(dbgs() << "Won't unroll-and-jam; only loops with single "
                           "exiting blocks can be unrolled and jammed.\n");
      return false;
    }

    L = L->getSubLoops()[0];
  } while (L);

  return true;
}

static Loop *getInnerMostLoop(Loop *L) {
  while (!L->getSubLoops().empty())
    L = L->getSubLoops()[0];
  return L;
}

bool llvm::isSafeToUnrollAndJam(Loop *L, ScalarEvolution &SE, DominatorTree &DT,
                                DependenceInfo &DI, LoopInfo &LI) {
  if (!isEligibleLoopForm(*L)) {
    LLVM_DEBUG(dbgs() << "Won't unroll-and-jam; Ineligible loop form\n");
    return false;
  }

  /* We currently handle outer loops like this:
        |
    ForeFirst    <------\   }
     Blocks             |   } ForeBlocks of L
    ForeLast            |   }
        |               |
       ...              |
        |               |
    ForeFirst    <----\ |   }
     Blocks           | |   } ForeBlocks of a inner loop of L
    ForeLast          | |   }
        |             | |
    JamLoopFirst  <\  | |   }
     Blocks        |  | |   } JamLoopBlocks of the innermost loop
    JamLoopLast   -/  | |   }
        |             | |
    AftFirst          | |   }
     Blocks           | |   } AftBlocks of a inner loop of L
    AftLast     ------/ |   }
        |               |
       ...              |
        |               |
    AftFirst            |   }
     Blocks             |   } AftBlocks of L
    AftLast     --------/   }
        |

    There are (theoretically) any number of blocks in ForeBlocks, SubLoopBlocks
    and AftBlocks, providing that there is one edge from Fores to SubLoops,
    one edge from SubLoops to Afts and a single outer loop exit (from Afts).
    In practice we currently limit Aft blocks to a single block, and limit
    things further in the profitablility checks of the unroll and jam pass.

    Because of the way we rearrange basic blocks, we also require that
    the Fore blocks of L on all unrolled iterations are safe to move before the
    blocks of the direct child of L of all iterations. So we require that the
    phi node looping operands of ForeHeader can be moved to at least the end of
    ForeEnd, so that we can arrange cloned Fore Blocks before the subloop and
    match up Phi's correctly.

    i.e. The old order of blocks used to be
           (F1)1 (F2)1 J1_1 J1_2 (A2)1 (A1)1 (F1)2 (F2)2 J2_1 J2_2 (A2)2 (A1)2.
         It needs to be safe to transform this to
           (F1)1 (F1)2 (F2)1 (F2)2 J1_1 J1_2 J2_1 J2_2 (A2)1 (A2)2 (A1)1 (A1)2.

    There are then a number of checks along the lines of no calls, no
    exceptions, inner loop IV is consistent, etc. Note that for loops requiring
    runtime unrolling, UnrollRuntimeLoopRemainder can also fail in
    UnrollAndJamLoop if the trip count cannot be easily calculated.
  */

  // Split blocks into Fore/SubLoop/Aft based on dominators
  Loop *JamLoop = getInnerMostLoop(L);
  BasicBlockSet SubLoopBlocks;
  DenseMap<Loop *, BasicBlockSet> ForeBlocksMap;
  DenseMap<Loop *, BasicBlockSet> AftBlocksMap;
  if (!partitionOuterLoopBlocks(*L, *JamLoop, SubLoopBlocks, ForeBlocksMap,
                                AftBlocksMap, DT)) {
    LLVM_DEBUG(dbgs() << "Won't unroll-and-jam; Incompatible loop layout\n");
    return false;
  }

  // Aft blocks may need to move instructions to fore blocks, which becomes more
  // difficult if there are multiple (potentially conditionally executed)
  // blocks. For now we just exclude loops with multiple aft blocks.
  if (AftBlocksMap[L].size() != 1) {
    LLVM_DEBUG(dbgs() << "Won't unroll-and-jam; Can't currently handle "
                         "multiple blocks after the loop\n");
    return false;
  }

  // Check inner loop backedge count is consistent on all iterations of the
  // outer loop
  if (any_of(L->getLoopsInPreorder(), [&SE](Loop *SubLoop) {
        return !hasIterationCountInvariantInParent(SubLoop, SE);
      })) {
    LLVM_DEBUG(dbgs() << "Won't unroll-and-jam; Inner loop iteration count is "
                         "not consistent on each iteration\n");
    return false;
  }

  // Check the loop safety info for exceptions.
  SimpleLoopSafetyInfo LSI;
  LSI.computeLoopSafetyInfo(L);
  if (LSI.anyBlockMayThrow()) {
    LLVM_DEBUG(dbgs() << "Won't unroll-and-jam; Something may throw\n");
    return false;
  }

  // We've ruled out the easy stuff and now need to check that there are no
  // interdependencies which may prevent us from moving the:
  //  ForeBlocks before Subloop and AftBlocks.
  //  Subloop before AftBlocks.
  //  ForeBlock phi operands before the subloop

  // Make sure we can move all instructions we need to before the subloop
  BasicBlock *Header = L->getHeader();
  BasicBlock *Latch = L->getLoopLatch();
  BasicBlockSet AftBlocks = AftBlocksMap[L];
  Loop *SubLoop = L->getSubLoops()[0];
  if (!processHeaderPhiOperands(
          Header, Latch, AftBlocks, [&AftBlocks, &SubLoop](Instruction *I) {
            if (SubLoop->contains(I->getParent()))
              return false;
            if (AftBlocks.count(I->getParent())) {
              // If we hit a phi node in afts we know we are done (probably
              // LCSSA)
              if (isa<PHINode>(I))
                return false;
              // Can't move instructions with side effects or memory
              // reads/writes
              if (I->mayHaveSideEffects() || I->mayReadOrWriteMemory())
                return false;
            }
            // Keep going
            return true;
          })) {
    LLVM_DEBUG(dbgs() << "Won't unroll-and-jam; can't move required "
                         "instructions after subloop to before it\n");
    return false;
  }

  // Check for memory dependencies which prohibit the unrolling we are doing.
  // Because of the way we are unrolling Fore/Sub/Aft blocks, we need to check
  // there are no dependencies between Fore-Sub, Fore-Aft, Sub-Aft and Sub-Sub.
  if (!checkDependencies(*L, SubLoopBlocks, ForeBlocksMap, AftBlocksMap, DI,
                         LI)) {
    LLVM_DEBUG(dbgs() << "Won't unroll-and-jam; failed dependency check\n");
    return false;
  }

  return true;
}<|MERGE_RESOLUTION|>--- conflicted
+++ resolved
@@ -248,8 +248,7 @@
   bool CompletelyUnroll = (Count == TripCount);
 
   // We use the runtime remainder in cases where we don't know trip multiple
-<<<<<<< HEAD
-  if (TripMultiple == 1 || TripMultiple % Count != 0) {
+  if (TripMultiple % Count != 0) {
 #if INTEL_CUSTOMIZATION
     LoopOptReportBuilder LORBuilder;
     // In xmain, LoopOpt will do loop unroll and jam, so this pass
@@ -259,9 +258,6 @@
     LORBuilder.setup(Header->getParent()->getContext(),
                      OptReportVerbosity::None);
 #endif  // INTEL_CUSTOMIZATION
-=======
-  if (TripMultiple % Count != 0) {
->>>>>>> 1bd4085e
     if (!UnrollRuntimeLoopRemainder(L, Count, /*AllowExpensiveTripCount*/ false,
                                     /*UseEpilogRemainder*/ true,
                                     UnrollRemainder, /*ForgetAllSCEV*/ false,
