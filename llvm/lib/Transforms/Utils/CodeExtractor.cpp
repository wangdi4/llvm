--- conflicted
+++ resolved
@@ -527,56 +527,6 @@
       if (!AI)
         continue;
 
-<<<<<<< HEAD
-      // Find the pair of life time markers for address 'Addr' that are either
-      // defined inside the outline region or can legally be shrinkwrapped into
-      // the outline region. If there are not other untracked uses of the
-      // address, return the pair of markers if found; otherwise return a pair
-      // of nullptr.
-      auto GetLifeTimeMarkers =
-          [&](Instruction *Addr, bool &SinkLifeStart,
-              bool &HoistLifeEnd) -> std::pair<Instruction *, Instruction *> {
-
-        Instruction *LifeStart = nullptr, *LifeEnd = nullptr;
-
-        for (User *U : Addr->users()) {
-          IntrinsicInst *IntrInst = dyn_cast<IntrinsicInst>(U);
-          if (IntrInst) {
-            if (IntrInst->getIntrinsicID() == Intrinsic::lifetime_start) {
-              // Do not handle the case where AI has multiple start markers.
-              if (LifeStart)
-                return std::make_pair<Instruction *>(nullptr, nullptr);
-              LifeStart = IntrInst;
-            }
-            if (IntrInst->getIntrinsicID() == Intrinsic::lifetime_end) {
-              if (LifeEnd)
-                return std::make_pair<Instruction *>(nullptr, nullptr);
-              LifeEnd = IntrInst;
-            }
-            continue;
-          }
-          // Find untracked uses of the address, bail.
-          if (!definedInRegion(Blocks, U))
-            return std::make_pair<Instruction *>(nullptr, nullptr);
-        }
-
-        if (!LifeStart || !LifeEnd)
-          return std::make_pair<Instruction *>(nullptr, nullptr);
-
-        SinkLifeStart = !definedInRegion(Blocks, LifeStart);
-        HoistLifeEnd = !definedInRegion(Blocks, LifeEnd);
-        // Do legality Check.
-        if ((SinkLifeStart || HoistLifeEnd) &&
-            !isLegalToShrinkwrapLifetimeMarkers(Addr))
-          return std::make_pair<Instruction *>(nullptr, nullptr);
-
-        // Check to see if we have a place to do hoisting, if not, bail.
-        if (HoistLifeEnd && !ExitBlock)
-          return std::make_pair<Instruction *>(nullptr, nullptr);
-
-        return std::make_pair(LifeStart, LifeEnd);
-      };
-
 #if INTEL_COLLAB
       // If a variable is mentioned in a directive, it should not be moved
       // into/out of the extraction region, as it has special properties with
@@ -590,25 +540,6 @@
           }
       if (foundDirective)
         continue;
-
-#endif // INTEL_COLLAB
-      bool SinkLifeStart = false, HoistLifeEnd = false;
-      auto Markers = GetLifeTimeMarkers(AI, SinkLifeStart, HoistLifeEnd);
-=======
-#if INTEL_COLLAB
-      // If a variable is mentioned in a directive, it should not be moved
-      // into/out of the extraction region, as it has special properties with
-      // regard to that region (OpenMP shared, for example).
-      bool foundDirective = false;
-      for (User *U : AI->users())
-        if (auto *IntrInst = dyn_cast<IntrinsicInst>(U))
-          if (IntrInst->getIntrinsicID() == Intrinsic::directive_region_entry) {
-            foundDirective = true;
-            break;
-          }
-      if (foundDirective)
-        continue;
->>>>>>> a04ae881
 
 #endif // INTEL_COLLAB
       LifetimeMarkerInfo MarkerInfo = getLifetimeMarkers(AI, ExitBlock);
@@ -1599,10 +1530,6 @@
       return any_of(this->TgtClauseArgs->begin(), this->TgtClauseArgs->end(),
                     [V](const ArgWithAlways &P) { return P.first == V; });
     };
-<<<<<<< HEAD
-    assert(all_of(inputs, InputInClause) &&
-           "CodeExtractor captured out-of-clause argument.");
-=======
     bool validInputs = true;
     for (auto *V : inputs)
       if (!InputInClause(V)) {
@@ -1612,7 +1539,6 @@
       }
     if (!validInputs)
       report_fatal_error("CodeExtractor captured out-of-clause argument.");
->>>>>>> a04ae881
 #endif // NDEBUG
 
     ValueSet OrderedInputs;
@@ -1629,12 +1555,6 @@
   }
 #endif // INTEL_COLLAB
 
-<<<<<<< HEAD
-  // Now sink all instructions which only have non-phi uses inside the region
-  for (auto *II : SinkingCands)
-    cast<Instruction>(II)->moveBefore(*newFuncRoot,
-                                      newFuncRoot->getFirstInsertionPt());
-=======
   // Now sink all instructions which only have non-phi uses inside the region.
   // Group the allocas at the start of the block, so that any bitcast uses of
   // the allocas are well-defined.
@@ -1653,7 +1573,6 @@
       cast<Instruction>(II)->moveAfter(FirstSunkAlloca);
     }
   }
->>>>>>> a04ae881
 
   if (!HoistingCands.empty()) {
     auto *HoistToBlock = findOrCreateBlockForHoisting(CommonExit);
