//===- CodeExtractor.cpp - Pull code region into a new function -----------===//
//
// Part of the LLVM Project, under the Apache License v2.0 with LLVM Exceptions.
// See https://llvm.org/LICENSE.txt for license information.
// SPDX-License-Identifier: Apache-2.0 WITH LLVM-exception
//
//===----------------------------------------------------------------------===//
//
// This file implements the interface to tear out a code region, such as an
// individual loop or a parallel section, into a new function, replacing it with
// a call to the new function.
//
//===----------------------------------------------------------------------===//

#include "llvm/Transforms/Utils/CodeExtractor.h"
#include "llvm/ADT/ArrayRef.h"
#include "llvm/ADT/DenseMap.h"
#include "llvm/ADT/Optional.h"
#include "llvm/ADT/STLExtras.h"
#include "llvm/ADT/SetVector.h"
#include "llvm/ADT/SmallPtrSet.h"
#include "llvm/ADT/SmallVector.h"
#include "llvm/Analysis/BlockFrequencyInfo.h"
#include "llvm/Analysis/BlockFrequencyInfoImpl.h"
#include "llvm/Analysis/BranchProbabilityInfo.h"
#include "llvm/Analysis/LoopInfo.h"
#include "llvm/IR/Argument.h"
#include "llvm/IR/Attributes.h"
#include "llvm/IR/BasicBlock.h"
#include "llvm/IR/CFG.h"
#include "llvm/IR/Constant.h"
#include "llvm/IR/Constants.h"
#include "llvm/IR/DataLayout.h"
#include "llvm/IR/DerivedTypes.h"
#include "llvm/IR/Dominators.h"
#include "llvm/IR/Function.h"
#include "llvm/IR/GlobalValue.h"
#include "llvm/IR/InstrTypes.h"
#include "llvm/IR/Instruction.h"
#include "llvm/IR/Instructions.h"
#include "llvm/IR/Intrinsics.h"
#include "llvm/IR/IntrinsicInst.h"
#include "llvm/IR/LLVMContext.h"
#include "llvm/IR/MDBuilder.h"
#include "llvm/IR/Module.h"
#include "llvm/IR/Type.h"
#include "llvm/IR/User.h"
#include "llvm/IR/Value.h"
#include "llvm/IR/Verifier.h"
#include "llvm/Pass.h"
#include "llvm/Support/BlockFrequency.h"
#include "llvm/Support/BranchProbability.h"
#include "llvm/Support/Casting.h"
#include "llvm/Support/CommandLine.h"
#include "llvm/Support/Debug.h"
#include "llvm/Support/ErrorHandling.h"
#include "llvm/Support/raw_ostream.h"
#include "llvm/Transforms/Utils/BasicBlockUtils.h"
#include "llvm/Transforms/Utils/Local.h"
#include <cassert>
#include <cstdint>
#include <iterator>
#include <map>
#include <set>
#include <utility>
#include <vector>

using namespace llvm;
using ProfileCount = Function::ProfileCount;

#define DEBUG_TYPE "code-extractor"

// Provide a command-line option to aggregate function arguments into a struct
// for functions produced by the code extractor. This is useful when converting
// extracted functions to pthread-based code, as only one argument (void*) can
// be passed in to pthread_create().
static cl::opt<bool>
AggregateArgsOpt("aggregate-extracted-args", cl::Hidden,
                 cl::desc("Aggregate arguments to code-extracted functions"));

/// Test whether a block is valid for extraction.
static bool isBlockValidForExtraction(const BasicBlock &BB,
                                      const SetVector<BasicBlock *> &Result,
                                      bool AllowVarArgs, bool AllowAlloca) {
  // taking the address of a basic block moved to another function is illegal
  if (BB.hasAddressTaken())
    return false;

  // don't hoist code that uses another basicblock address, as it's likely to
  // lead to unexpected behavior, like cross-function jumps
  SmallPtrSet<User const *, 16> Visited;
  SmallVector<User const *, 16> ToVisit;

  for (Instruction const &Inst : BB)
    ToVisit.push_back(&Inst);

  while (!ToVisit.empty()) {
    User const *Curr = ToVisit.pop_back_val();
    if (!Visited.insert(Curr).second)
      continue;
    if (isa<BlockAddress const>(Curr))
      return false; // even a reference to self is likely to be not compatible

    if (isa<Instruction>(Curr) && cast<Instruction>(Curr)->getParent() != &BB)
      continue;

    for (auto const &U : Curr->operands()) {
      if (auto *UU = dyn_cast<User>(U))
        ToVisit.push_back(UU);
    }
  }

  // If explicitly requested, allow vastart and alloca. For invoke instructions
  // verify that extraction is valid.
  for (BasicBlock::const_iterator I = BB.begin(), E = BB.end(); I != E; ++I) {
    if (isa<AllocaInst>(I)) {
       if (!AllowAlloca)
         return false;
       continue;
    }

    if (const auto *II = dyn_cast<InvokeInst>(I)) {
      // Unwind destination (either a landingpad, catchswitch, or cleanuppad)
      // must be a part of the subgraph which is being extracted.
      if (auto *UBB = II->getUnwindDest())
        if (!Result.count(UBB))
          return false;
      continue;
    }

    // All catch handlers of a catchswitch instruction as well as the unwind
    // destination must be in the subgraph.
    if (const auto *CSI = dyn_cast<CatchSwitchInst>(I)) {
      if (auto *UBB = CSI->getUnwindDest())
        if (!Result.count(UBB))
          return false;
      for (auto *HBB : CSI->handlers())
        if (!Result.count(const_cast<BasicBlock*>(HBB)))
          return false;
      continue;
    }

    // Make sure that entire catch handler is within subgraph. It is sufficient
    // to check that catch return's block is in the list.
    if (const auto *CPI = dyn_cast<CatchPadInst>(I)) {
      for (const auto *U : CPI->users())
        if (const auto *CRI = dyn_cast<CatchReturnInst>(U))
          if (!Result.count(const_cast<BasicBlock*>(CRI->getParent())))
            return false;
      continue;
    }

    // And do similar checks for cleanup handler - the entire handler must be
    // in subgraph which is going to be extracted. For cleanup return should
    // additionally check that the unwind destination is also in the subgraph.
    if (const auto *CPI = dyn_cast<CleanupPadInst>(I)) {
      for (const auto *U : CPI->users())
        if (const auto *CRI = dyn_cast<CleanupReturnInst>(U))
          if (!Result.count(const_cast<BasicBlock*>(CRI->getParent())))
            return false;
      continue;
    }
    if (const auto *CRI = dyn_cast<CleanupReturnInst>(I)) {
      if (auto *UBB = CRI->getUnwindDest())
        if (!Result.count(UBB))
          return false;
      continue;
    }

    if (const CallInst *CI = dyn_cast<CallInst>(I)) {
      if (const Function *F = CI->getCalledFunction()) {
        auto IID = F->getIntrinsicID();
        if (IID == Intrinsic::vastart) {
          if (AllowVarArgs)
            continue;
          else
            return false;
        }

        // Currently, we miscompile outlined copies of eh_typid_for. There are
        // proposals for fixing this in llvm.org/PR39545.
        if (IID == Intrinsic::eh_typeid_for)
          return false;
      }
    }
  }

  return true;
}

/// Build a set of blocks to extract if the input blocks are viable.
static SetVector<BasicBlock *>
buildExtractionBlockSet(ArrayRef<BasicBlock *> BBs, DominatorTree *DT,
                        bool AllowVarArgs, bool AllowAlloca) {
  assert(!BBs.empty() && "The set of blocks to extract must be non-empty");
  SetVector<BasicBlock *> Result;

  // Loop over the blocks, adding them to our set-vector, and aborting with an
  // empty set if we encounter invalid blocks.
  for (BasicBlock *BB : BBs) {
    // If this block is dead, don't process it.
    if (DT && !DT->isReachableFromEntry(BB))
      continue;

    if (!Result.insert(BB))
      llvm_unreachable("Repeated basic blocks in extraction input");
  }

  for (auto *BB : Result) {
    if (!isBlockValidForExtraction(*BB, Result, AllowVarArgs, AllowAlloca))
      return {};

    // Make sure that the first block is not a landing pad.
    if (BB == Result.front()) {
      if (BB->isEHPad()) {
        LLVM_DEBUG(dbgs() << "The first block cannot be an unwind block\n");
        return {};
      }
      continue;
    }

    // All blocks other than the first must not have predecessors outside of
    // the subgraph which is being extracted.
    for (auto *PBB : predecessors(BB))
      if (!Result.count(PBB)) {
        LLVM_DEBUG(
            dbgs() << "No blocks in this region may have entries from "
                      "outside the region except for the first block!\n");
        return {};
      }
  }

  return Result;
}

CodeExtractor::CodeExtractor(ArrayRef<BasicBlock *> BBs, DominatorTree *DT,
                             bool AggregateArgs, BlockFrequencyInfo *BFI,
                             BranchProbabilityInfo *BPI, bool AllowVarArgs,
                             bool AllowAlloca, std::string Suffix)
    : DT(DT), AggregateArgs(AggregateArgs || AggregateArgsOpt), BFI(BFI),
      BPI(BPI), AllowVarArgs(AllowVarArgs),
      Blocks(buildExtractionBlockSet(BBs, DT, AllowVarArgs, AllowAlloca)),
      Suffix(Suffix) {}

CodeExtractor::CodeExtractor(DominatorTree &DT, Loop &L, bool AggregateArgs,
                             BlockFrequencyInfo *BFI,
                             BranchProbabilityInfo *BPI, std::string Suffix)
    : DT(&DT), AggregateArgs(AggregateArgs || AggregateArgsOpt), BFI(BFI),
      BPI(BPI), AllowVarArgs(false),
      Blocks(buildExtractionBlockSet(L.getBlocks(), &DT,
                                     /* AllowVarArgs */ false,
                                     /* AllowAlloca */ false)),
      Suffix(Suffix) {}

/// definedInRegion - Return true if the specified value is defined in the
/// extracted region.
static bool definedInRegion(const SetVector<BasicBlock *> &Blocks, Value *V) {
  if (Instruction *I = dyn_cast<Instruction>(V))
    if (Blocks.count(I->getParent()))
      return true;
  return false;
}

/// definedInCaller - Return true if the specified value is defined in the
/// function being code extracted, but not in the region being extracted.
/// These values must be passed in as live-ins to the function.
static bool definedInCaller(const SetVector<BasicBlock *> &Blocks, Value *V) {
  if (isa<Argument>(V)) return true;
  if (Instruction *I = dyn_cast<Instruction>(V))
    if (!Blocks.count(I->getParent()))
      return true;
  return false;
}

static BasicBlock *getCommonExitBlock(const SetVector<BasicBlock *> &Blocks) {
  BasicBlock *CommonExitBlock = nullptr;
  auto hasNonCommonExitSucc = [&](BasicBlock *Block) {
    for (auto *Succ : successors(Block)) {
      // Internal edges, ok.
      if (Blocks.count(Succ))
        continue;
      if (!CommonExitBlock) {
        CommonExitBlock = Succ;
        continue;
      }
      if (CommonExitBlock == Succ)
        continue;

      return true;
    }
    return false;
  };

  if (any_of(Blocks, hasNonCommonExitSucc))
    return nullptr;

  return CommonExitBlock;
}

bool CodeExtractor::isLegalToShrinkwrapLifetimeMarkers(
    Instruction *Addr) const {
  AllocaInst *AI = cast<AllocaInst>(Addr->stripInBoundsConstantOffsets());
  Function *Func = (*Blocks.begin())->getParent();
  for (BasicBlock &BB : *Func) {
    if (Blocks.count(&BB))
      continue;
    for (Instruction &II : BB) {
      if (isa<DbgInfoIntrinsic>(II))
        continue;

      unsigned Opcode = II.getOpcode();
      Value *MemAddr = nullptr;
      switch (Opcode) {
      case Instruction::Store:
      case Instruction::Load: {
        if (Opcode == Instruction::Store) {
          StoreInst *SI = cast<StoreInst>(&II);
          MemAddr = SI->getPointerOperand();
        } else {
          LoadInst *LI = cast<LoadInst>(&II);
          MemAddr = LI->getPointerOperand();
        }
        // Global variable can not be aliased with locals.
        if (dyn_cast<Constant>(MemAddr))
          break;
        Value *Base = MemAddr->stripInBoundsConstantOffsets();
        if (!dyn_cast<AllocaInst>(Base) || Base == AI)
          return false;
        break;
      }
      default: {
        IntrinsicInst *IntrInst = dyn_cast<IntrinsicInst>(&II);
        if (IntrInst) {
          if (IntrInst->isLifetimeStartOrEnd())
            break;
          return false;
        }
        // Treat all the other cases conservatively if it has side effects.
        if (II.mayHaveSideEffects())
          return false;
      }
      }
    }
  }

  return true;
}

BasicBlock *
CodeExtractor::findOrCreateBlockForHoisting(BasicBlock *CommonExitBlock) {
  BasicBlock *SinglePredFromOutlineRegion = nullptr;
  assert(!Blocks.count(CommonExitBlock) &&
         "Expect a block outside the region!");
  for (auto *Pred : predecessors(CommonExitBlock)) {
    if (!Blocks.count(Pred))
      continue;
    if (!SinglePredFromOutlineRegion) {
      SinglePredFromOutlineRegion = Pred;
    } else if (SinglePredFromOutlineRegion != Pred) {
      SinglePredFromOutlineRegion = nullptr;
      break;
    }
  }

  if (SinglePredFromOutlineRegion)
    return SinglePredFromOutlineRegion;

#ifndef NDEBUG
  auto getFirstPHI = [](BasicBlock *BB) {
    BasicBlock::iterator I = BB->begin();
    PHINode *FirstPhi = nullptr;
    while (I != BB->end()) {
      PHINode *Phi = dyn_cast<PHINode>(I);
      if (!Phi)
        break;
      if (!FirstPhi) {
        FirstPhi = Phi;
        break;
      }
    }
    return FirstPhi;
  };
  // If there are any phi nodes, the single pred either exists or has already
  // be created before code extraction.
  assert(!getFirstPHI(CommonExitBlock) && "Phi not expected");
#endif

  BasicBlock *NewExitBlock = CommonExitBlock->splitBasicBlock(
      CommonExitBlock->getFirstNonPHI()->getIterator());

  for (auto PI = pred_begin(CommonExitBlock), PE = pred_end(CommonExitBlock);
       PI != PE;) {
    BasicBlock *Pred = *PI++;
    if (Blocks.count(Pred))
      continue;
    Pred->getTerminator()->replaceUsesOfWith(CommonExitBlock, NewExitBlock);
  }
  // Now add the old exit block to the outline region.
  Blocks.insert(CommonExitBlock);
  return CommonExitBlock;
}

void CodeExtractor::findAllocas(ValueSet &SinkCands, ValueSet &HoistCands,
                                BasicBlock *&ExitBlock) const {
  Function *Func = (*Blocks.begin())->getParent();
  ExitBlock = getCommonExitBlock(Blocks);

  for (BasicBlock &BB : *Func) {
    if (Blocks.count(&BB))
      continue;
    for (Instruction &II : BB) {
      auto *AI = dyn_cast<AllocaInst>(&II);
      if (!AI)
        continue;

      // Find the pair of life time markers for address 'Addr' that are either
      // defined inside the outline region or can legally be shrinkwrapped into
      // the outline region. If there are not other untracked uses of the
      // address, return the pair of markers if found; otherwise return a pair
      // of nullptr.
      auto GetLifeTimeMarkers =
          [&](Instruction *Addr, bool &SinkLifeStart,
              bool &HoistLifeEnd) -> std::pair<Instruction *, Instruction *> {

        Instruction *LifeStart = nullptr, *LifeEnd = nullptr;

        for (User *U : Addr->users()) {
          IntrinsicInst *IntrInst = dyn_cast<IntrinsicInst>(U);
          if (IntrInst) {
            if (IntrInst->getIntrinsicID() == Intrinsic::lifetime_start) {
              // Do not handle the case where AI has multiple start markers.
              if (LifeStart)
                return std::make_pair<Instruction *>(nullptr, nullptr);
              LifeStart = IntrInst;
            }
            if (IntrInst->getIntrinsicID() == Intrinsic::lifetime_end) {
              if (LifeEnd)
                return std::make_pair<Instruction *>(nullptr, nullptr);
              LifeEnd = IntrInst;
            }
            continue;
          }
          // Find untracked uses of the address, bail.
          if (!definedInRegion(Blocks, U))
            return std::make_pair<Instruction *>(nullptr, nullptr);
        }

        if (!LifeStart || !LifeEnd)
          return std::make_pair<Instruction *>(nullptr, nullptr);

        SinkLifeStart = !definedInRegion(Blocks, LifeStart);
        HoistLifeEnd = !definedInRegion(Blocks, LifeEnd);
        // Do legality Check.
        if ((SinkLifeStart || HoistLifeEnd) &&
            !isLegalToShrinkwrapLifetimeMarkers(Addr))
          return std::make_pair<Instruction *>(nullptr, nullptr);

        // Check to see if we have a place to do hoisting, if not, bail.
        if (HoistLifeEnd && !ExitBlock)
          return std::make_pair<Instruction *>(nullptr, nullptr);

        return std::make_pair(LifeStart, LifeEnd);
      };

      bool SinkLifeStart = false, HoistLifeEnd = false;
      auto Markers = GetLifeTimeMarkers(AI, SinkLifeStart, HoistLifeEnd);

      if (Markers.first) {
        if (SinkLifeStart)
          SinkCands.insert(Markers.first);
        SinkCands.insert(AI);
        if (HoistLifeEnd)
          HoistCands.insert(Markers.second);
        continue;
      }

      // Follow the bitcast.
      Instruction *MarkerAddr = nullptr;
      for (User *U : AI->users()) {
        if (U->stripInBoundsConstantOffsets() == AI) {
          SinkLifeStart = false;
          HoistLifeEnd = false;
          Instruction *Bitcast = cast<Instruction>(U);
          Markers = GetLifeTimeMarkers(Bitcast, SinkLifeStart, HoistLifeEnd);
          if (Markers.first) {
            MarkerAddr = Bitcast;
            continue;
          }
        }

        // Found unknown use of AI.
        if (!definedInRegion(Blocks, U)) {
          MarkerAddr = nullptr;
          break;
        }
      }

      if (MarkerAddr) {
        if (SinkLifeStart)
          SinkCands.insert(Markers.first);
        if (!definedInRegion(Blocks, MarkerAddr))
          SinkCands.insert(MarkerAddr);
        SinkCands.insert(AI);
        if (HoistLifeEnd)
          HoistCands.insert(Markers.second);
      }
    }
  }
}

void CodeExtractor::findInputsOutputs(ValueSet &Inputs, ValueSet &Outputs,
                                      const ValueSet &SinkCands) const {
  for (BasicBlock *BB : Blocks) {
    // If a used value is defined outside the region, it's an input.  If an
    // instruction is used outside the region, it's an output.
    for (Instruction &II : *BB) {
      for (User::op_iterator OI = II.op_begin(), OE = II.op_end(); OI != OE;
           ++OI) {
        Value *V = *OI;
        if (!SinkCands.count(V) && definedInCaller(Blocks, V))
          Inputs.insert(V);
      }

      for (User *U : II.users())
        if (!definedInRegion(Blocks, U)) {
          Outputs.insert(&II);
          break;
        }
    }
  }
}

/// severSplitPHINodesOfEntry - If a PHI node has multiple inputs from outside
/// of the region, we need to split the entry block of the region so that the
/// PHI node is easier to deal with.
void CodeExtractor::severSplitPHINodesOfEntry(BasicBlock *&Header) {
  unsigned NumPredsFromRegion = 0;
  unsigned NumPredsOutsideRegion = 0;

  if (Header != &Header->getParent()->getEntryBlock()) {
    PHINode *PN = dyn_cast<PHINode>(Header->begin());
    if (!PN) return;  // No PHI nodes.

    // If the header node contains any PHI nodes, check to see if there is more
    // than one entry from outside the region.  If so, we need to sever the
    // header block into two.
    for (unsigned i = 0, e = PN->getNumIncomingValues(); i != e; ++i)
      if (Blocks.count(PN->getIncomingBlock(i)))
        ++NumPredsFromRegion;
      else
        ++NumPredsOutsideRegion;

    // If there is one (or fewer) predecessor from outside the region, we don't
    // need to do anything special.
    if (NumPredsOutsideRegion <= 1) return;
  }

  // Otherwise, we need to split the header block into two pieces: one
  // containing PHI nodes merging values from outside of the region, and a
  // second that contains all of the code for the block and merges back any
  // incoming values from inside of the region.
  BasicBlock *NewBB = SplitBlock(Header, Header->getFirstNonPHI(), DT);

  // We only want to code extract the second block now, and it becomes the new
  // header of the region.
  BasicBlock *OldPred = Header;
  Blocks.remove(OldPred);
  Blocks.insert(NewBB);
  Header = NewBB;

  // Okay, now we need to adjust the PHI nodes and any branches from within the
  // region to go to the new header block instead of the old header block.
  if (NumPredsFromRegion) {
    PHINode *PN = cast<PHINode>(OldPred->begin());
    // Loop over all of the predecessors of OldPred that are in the region,
    // changing them to branch to NewBB instead.
    for (unsigned i = 0, e = PN->getNumIncomingValues(); i != e; ++i)
      if (Blocks.count(PN->getIncomingBlock(i))) {
        Instruction *TI = PN->getIncomingBlock(i)->getTerminator();
        TI->replaceUsesOfWith(OldPred, NewBB);
      }

    // Okay, everything within the region is now branching to the right block, we
    // just have to update the PHI nodes now, inserting PHI nodes into NewBB.
    BasicBlock::iterator AfterPHIs;
    for (AfterPHIs = OldPred->begin(); isa<PHINode>(AfterPHIs); ++AfterPHIs) {
      PHINode *PN = cast<PHINode>(AfterPHIs);
      // Create a new PHI node in the new region, which has an incoming value
      // from OldPred of PN.
      PHINode *NewPN = PHINode::Create(PN->getType(), 1 + NumPredsFromRegion,
                                       PN->getName() + ".ce", &NewBB->front());
      PN->replaceAllUsesWith(NewPN);
      NewPN->addIncoming(PN, OldPred);

      // Loop over all of the incoming value in PN, moving them to NewPN if they
      // are from the extracted region.
      for (unsigned i = 0; i != PN->getNumIncomingValues(); ++i) {
        if (Blocks.count(PN->getIncomingBlock(i))) {
          NewPN->addIncoming(PN->getIncomingValue(i), PN->getIncomingBlock(i));
          PN->removeIncomingValue(i);
          --i;
        }
      }
    }
  }
}

/// severSplitPHINodesOfExits - if PHI nodes in exit blocks have inputs from
/// outlined region, we split these PHIs on two: one with inputs from region
/// and other with remaining incoming blocks; then first PHIs are placed in
/// outlined region.
void CodeExtractor::severSplitPHINodesOfExits(
    const SmallPtrSetImpl<BasicBlock *> &Exits) {
  for (BasicBlock *ExitBB : Exits) {
    BasicBlock *NewBB = nullptr;

    for (PHINode &PN : ExitBB->phis()) {
      // Find all incoming values from the outlining region.
      SmallVector<unsigned, 2> IncomingVals;
      for (unsigned i = 0; i < PN.getNumIncomingValues(); ++i)
        if (Blocks.count(PN.getIncomingBlock(i)))
          IncomingVals.push_back(i);

      // Do not process PHI if there is one (or fewer) predecessor from region.
      // If PHI has exactly one predecessor from region, only this one incoming
      // will be replaced on codeRepl block, so it should be safe to skip PHI.
      if (IncomingVals.size() <= 1)
        continue;

      // Create block for new PHIs and add it to the list of outlined if it
      // wasn't done before.
      if (!NewBB) {
        NewBB = BasicBlock::Create(ExitBB->getContext(),
                                   ExitBB->getName() + ".split",
                                   ExitBB->getParent(), ExitBB);
        SmallVector<BasicBlock *, 4> Preds(pred_begin(ExitBB),
                                           pred_end(ExitBB));
        for (BasicBlock *PredBB : Preds)
          if (Blocks.count(PredBB))
            PredBB->getTerminator()->replaceUsesOfWith(ExitBB, NewBB);
        BranchInst::Create(ExitBB, NewBB);
        Blocks.insert(NewBB);
      }

#if INTEL_COLLAB
      if (DT)
        // Update DT. NewBB dominates the ExitBB.
        if (auto *OldNode = DT->getNode(ExitBB))
          if (auto *OldDom = OldNode->getIDom()) {
            auto *NewNode = DT->addNewBlock(NewBB, OldDom->getBlock());
            DT->changeImmediateDominator(OldNode, NewNode);
          }
#endif // INTEL_COLLAB

      // Split this PHI.
      PHINode *NewPN =
          PHINode::Create(PN.getType(), IncomingVals.size(),
                          PN.getName() + ".ce", NewBB->getFirstNonPHI());
      for (unsigned i : IncomingVals)
        NewPN->addIncoming(PN.getIncomingValue(i), PN.getIncomingBlock(i));
      for (unsigned i : reverse(IncomingVals))
        PN.removeIncomingValue(i, false);
      PN.addIncoming(NewPN, NewBB);
    }
  }
}

void CodeExtractor::splitReturnBlocks() {
  for (BasicBlock *Block : Blocks)
    if (ReturnInst *RI = dyn_cast<ReturnInst>(Block->getTerminator())) {
      BasicBlock *New =
          Block->splitBasicBlock(RI->getIterator(), Block->getName() + ".ret");
      if (DT) {
        // Old dominates New. New node dominates all other nodes dominated
        // by Old.
        DomTreeNode *OldNode = DT->getNode(Block);
        SmallVector<DomTreeNode *, 8> Children(OldNode->begin(),
                                               OldNode->end());

        DomTreeNode *NewNode = DT->addNewBlock(New, Block);

        for (DomTreeNode *I : Children)
          DT->changeImmediateDominator(I, NewNode);
      }
    }
}

/// constructFunction - make a function based on inputs and outputs, as follows:
/// f(in0, ..., inN, out0, ..., outN)
Function *CodeExtractor::constructFunction(const ValueSet &inputs,
                                           const ValueSet &outputs,
                                           BasicBlock *header,
                                           BasicBlock *newRootNode,
                                           BasicBlock *newHeader,
                                           Function *oldFunction,
                                           Module *M) {
  LLVM_DEBUG(dbgs() << "inputs: " << inputs.size() << "\n");
  LLVM_DEBUG(dbgs() << "outputs: " << outputs.size() << "\n");

  // This function returns unsigned, outputs will go back by reference.
  switch (NumExitBlocks) {
  case 0:
  case 1: RetTy = Type::getVoidTy(header->getContext()); break;
  case 2: RetTy = Type::getInt1Ty(header->getContext()); break;
  default: RetTy = Type::getInt16Ty(header->getContext()); break;
  }

  std::vector<Type *> paramTy;

  // Add the types of the input values to the function's argument list
  for (Value *value : inputs) {
    LLVM_DEBUG(dbgs() << "value used in func: " << *value << "\n");
    paramTy.push_back(value->getType());
  }

  // Add the types of the output values to the function's argument list.
  for (Value *output : outputs) {
    LLVM_DEBUG(dbgs() << "instr used in func: " << *output << "\n");
    if (AggregateArgs)
      paramTy.push_back(output->getType());
    else
      paramTy.push_back(PointerType::getUnqual(output->getType()));
  }

  LLVM_DEBUG({
    dbgs() << "Function type: " << *RetTy << " f(";
    for (Type *i : paramTy)
      dbgs() << *i << ", ";
    dbgs() << ")\n";
  });

  StructType *StructTy;
  if (AggregateArgs && (inputs.size() + outputs.size() > 0)) {
    StructTy = StructType::get(M->getContext(), paramTy);
    paramTy.clear();
    paramTy.push_back(PointerType::getUnqual(StructTy));
  }
  FunctionType *funcType =
                  FunctionType::get(RetTy, paramTy,
                                    AllowVarArgs && oldFunction->isVarArg());

  std::string SuffixToUse =
      Suffix.empty()
          ? (header->getName().empty() ? "extracted" : header->getName().str())
          : Suffix;
  // Create the new function
  Function *newFunction = Function::Create(
      funcType, GlobalValue::InternalLinkage, oldFunction->getAddressSpace(),
      oldFunction->getName() + "." + SuffixToUse, M);
  // If the old function is no-throw, so is the new one.
  if (oldFunction->doesNotThrow())
    newFunction->setDoesNotThrow();

  // Inherit the uwtable attribute if we need to.
  if (oldFunction->hasUWTable())
    newFunction->setHasUWTable();

  // Inherit all of the target dependent attributes and white-listed
  // target independent attributes.
  //  (e.g. If the extracted region contains a call to an x86.sse
  //  instruction we need to make sure that the extracted region has the
  //  "target-features" attribute allowing it to be lowered.
  // FIXME: This should be changed to check to see if a specific
  //           attribute can not be inherited.
  for (const auto &Attr : oldFunction->getAttributes().getFnAttributes()) {
    if (Attr.isStringAttribute()) {
      if (Attr.getKindAsString() == "thunk")
        continue;
    } else
      switch (Attr.getKindAsEnum()) {
      // Those attributes cannot be propagated safely. Explicitly list them
      // here so we get a warning if new attributes are added. This list also
      // includes non-function attributes.
      case Attribute::Alignment:
      case Attribute::AllocSize:
      case Attribute::ArgMemOnly:
      case Attribute::Builtin:
      case Attribute::ByVal:
      case Attribute::Convergent:
      case Attribute::Dereferenceable:
      case Attribute::DereferenceableOrNull:
      case Attribute::InAlloca:
      case Attribute::InReg:
      case Attribute::InaccessibleMemOnly:
      case Attribute::InaccessibleMemOrArgMemOnly:
      case Attribute::JumpTable:
      case Attribute::Naked:
      case Attribute::Nest:
      case Attribute::NoAlias:
      case Attribute::NoBuiltin:
      case Attribute::NoCapture:
      case Attribute::NoReturn:
      case Attribute::None:
      case Attribute::NonNull:
      case Attribute::ReadNone:
      case Attribute::ReadOnly:
      case Attribute::Returned:
      case Attribute::ReturnsTwice:
      case Attribute::SExt:
      case Attribute::Speculatable:
      case Attribute::StackAlignment:
      case Attribute::StructRet:
      case Attribute::SwiftError:
      case Attribute::SwiftSelf:
      case Attribute::WriteOnly:
      case Attribute::ZExt:
      case Attribute::EndAttrKinds:
        continue;
      // Those attributes should be safe to propagate to the extracted function.
      case Attribute::AlwaysInline:
      case Attribute::AlwaysInlineRecursive: // INTEL
      case Attribute::Cold:
      case Attribute::NoRecurse:
      case Attribute::InlineHint:
      case Attribute::InlineHintRecursive:   // INTEL
      case Attribute::MinSize:
      case Attribute::NoDuplicate:
      case Attribute::NoImplicitFloat:
      case Attribute::NoInline:
      case Attribute::NonLazyBind:
      case Attribute::NoRedZone:
      case Attribute::NoUnwind:
      case Attribute::OptForFuzzing:
      case Attribute::OptimizeNone:
      case Attribute::OptimizeForSize:
      case Attribute::SafeStack:
      case Attribute::ShadowCallStack:
      case Attribute::SanitizeAddress:
      case Attribute::SanitizeMemory:
      case Attribute::SanitizeThread:
      case Attribute::SanitizeHWAddress:
      case Attribute::SpeculativeLoadHardening:
      case Attribute::StackProtect:
      case Attribute::StackProtectReq:
      case Attribute::StackProtectStrong:
      case Attribute::StrictFP:
      case Attribute::UWTable:
      case Attribute::NoCfCheck:
        break;
      }

    newFunction->addFnAttr(Attr);
  }
  newFunction->getBasicBlockList().push_back(newRootNode);

  // Create an iterator to name all of the arguments we inserted.
  Function::arg_iterator AI = newFunction->arg_begin();

  // Rewrite all users of the inputs in the extracted region to use the
  // arguments (or appropriate addressing into struct) instead.
  for (unsigned i = 0, e = inputs.size(); i != e; ++i) {
    Value *RewriteVal;
    if (AggregateArgs) {
      Value *Idx[2];
      Idx[0] = Constant::getNullValue(Type::getInt32Ty(header->getContext()));
      Idx[1] = ConstantInt::get(Type::getInt32Ty(header->getContext()), i);
      Instruction *TI = newFunction->begin()->getTerminator();
      GetElementPtrInst *GEP = GetElementPtrInst::Create(
          StructTy, &*AI, Idx, "gep_" + inputs[i]->getName(), TI);
      RewriteVal = new LoadInst(GEP, "loadgep_" + inputs[i]->getName(), TI);
    } else
      RewriteVal = &*AI++;

    std::vector<User *> Users(inputs[i]->user_begin(), inputs[i]->user_end());
    for (User *use : Users)
      if (Instruction *inst = dyn_cast<Instruction>(use))
        if (Blocks.count(inst->getParent()))
          inst->replaceUsesOfWith(inputs[i], RewriteVal);
  }

  // Set names for input and output arguments.
  if (!AggregateArgs) {
    AI = newFunction->arg_begin();
    for (unsigned i = 0, e = inputs.size(); i != e; ++i, ++AI)
      AI->setName(inputs[i]->getName());
    for (unsigned i = 0, e = outputs.size(); i != e; ++i, ++AI)
      AI->setName(outputs[i]->getName()+".out");
  }

  // Rewrite branches to basic blocks outside of the loop to new dummy blocks
  // within the new function. This must be done before we lose track of which
  // blocks were originally in the code region.
  std::vector<User *> Users(header->user_begin(), header->user_end());
  for (unsigned i = 0, e = Users.size(); i != e; ++i)
    // The BasicBlock which contains the branch is not in the region
    // modify the branch target to a new block
    if (Instruction *I = dyn_cast<Instruction>(Users[i]))
      if (I->isTerminator() && !Blocks.count(I->getParent()) &&
          I->getParent()->getParent() == oldFunction)
        I->replaceUsesOfWith(header, newHeader);

  return newFunction;
}

<<<<<<< HEAD
#if INTEL_COLLAB
// Hoisting the alloca instructions in the non-entry blocks to the entry block.
void CodeExtractor::hoistAlloca(Function &F) {
  Function::iterator I = F.begin();
  Instruction *FirstTerminatorInst = (I++)->getTerminator();

  for (Function::iterator E = F.end(); I != E; ++I) {
    for (BasicBlock::iterator BI = I->begin(), BE = I->end(); BI != BE;) {
      AllocaInst *AI = dyn_cast<AllocaInst>(BI++);
      if (AI && isa<ConstantInt>(AI->getArraySize()))
        AI->moveBefore(FirstTerminatorInst);
    }
  }
}
#endif // INTEL_COLLAB
=======
/// Scan the extraction region for lifetime markers which reference inputs.
/// Erase these markers. Return the inputs which were referenced.
///
/// The extraction region is defined by a set of blocks (\p Blocks), and a set
/// of allocas which will be moved from the caller function into the extracted
/// function (\p SunkAllocas).
static SetVector<Value *>
eraseLifetimeMarkersOnInputs(const SetVector<BasicBlock *> &Blocks,
                             const SetVector<Value *> &SunkAllocas) {
  SetVector<Value *> InputObjectsWithLifetime;
  for (BasicBlock *BB : Blocks) {
    for (auto It = BB->begin(), End = BB->end(); It != End;) {
      auto *II = dyn_cast<IntrinsicInst>(&*It);
      ++It;
      if (!II || !II->isLifetimeStartOrEnd())
        continue;

      // Get the memory operand of the lifetime marker. If the underlying
      // object is a sunk alloca, or is otherwise defined in the extraction
      // region, the lifetime marker must not be erased.
      Value *Mem = II->getOperand(1)->stripInBoundsOffsets();
      if (SunkAllocas.count(Mem) || definedInRegion(Blocks, Mem))
        continue;

      InputObjectsWithLifetime.insert(Mem);
      II->eraseFromParent();
    }
  }
  return InputObjectsWithLifetime;
}

/// Insert lifetime start/end markers surrounding the call to the new function
/// for objects defined in the caller.
static void insertLifetimeMarkersSurroundingCall(Module *M,
                                                 ArrayRef<Value *> Objects,
                                                 CallInst *TheCall) {
  if (Objects.empty())
    return;

  LLVMContext &Ctx = M->getContext();
  auto Int8PtrTy = Type::getInt8PtrTy(Ctx);
  auto NegativeOne = ConstantInt::getSigned(Type::getInt64Ty(Ctx), -1);
  auto StartFn = llvm::Intrinsic::getDeclaration(
      M, llvm::Intrinsic::lifetime_start, Int8PtrTy);
  auto EndFn = llvm::Intrinsic::getDeclaration(M, llvm::Intrinsic::lifetime_end,
                                               Int8PtrTy);
  Instruction *Term = TheCall->getParent()->getTerminator();
  for (Value *Mem : Objects) {
    assert((!isa<Instruction>(Mem) ||
            cast<Instruction>(Mem)->getFunction() == TheCall->getFunction()) &&
           "Input memory not defined in original function");
    Value *MemAsI8Ptr = nullptr;
    if (Mem->getType() == Int8PtrTy)
      MemAsI8Ptr = Mem;
    else
      MemAsI8Ptr =
          CastInst::CreatePointerCast(Mem, Int8PtrTy, "lt.cast", TheCall);

    auto StartMarker = CallInst::Create(StartFn, {NegativeOne, MemAsI8Ptr});
    StartMarker->insertBefore(TheCall);
    auto EndMarker = CallInst::Create(EndFn, {NegativeOne, MemAsI8Ptr});
    EndMarker->insertBefore(Term);
  }
}
>>>>>>> 34eeeec3

/// emitCallAndSwitchStatement - This method sets up the caller side by adding
/// the call instruction, splitting any PHI nodes in the header block as
/// necessary.
CallInst *CodeExtractor::emitCallAndSwitchStatement(Function *newFunction,
                                                    BasicBlock *codeReplacer,
                                                    ValueSet &inputs,
                                                    ValueSet &outputs) {
  // Emit a call to the new function, passing in: *pointer to struct (if
  // aggregating parameters), or plan inputs and allocated memory for outputs
  std::vector<Value *> params, StructValues, ReloadOutputs, Reloads;

  Module *M = newFunction->getParent();
  LLVMContext &Context = M->getContext();
  const DataLayout &DL = M->getDataLayout();
  CallInst *call = nullptr;

  // Add inputs as params, or to be filled into the struct
  unsigned ArgNo = 0;
  SmallVector<unsigned, 1> SwiftErrorArgs;
  for (Value *input : inputs) {
    if (AggregateArgs)
      StructValues.push_back(input);
    else {
      params.push_back(input);
      if (input->isSwiftError())
        SwiftErrorArgs.push_back(ArgNo);
    }
    ++ArgNo;
  }

  // Create allocas for the outputs
  for (Value *output : outputs) {
    if (AggregateArgs) {
      StructValues.push_back(output);
    } else {
      AllocaInst *alloca =
        new AllocaInst(output->getType(), DL.getAllocaAddrSpace(),
                       nullptr, output->getName() + ".loc",
                       &codeReplacer->getParent()->front().front());
      ReloadOutputs.push_back(alloca);
      params.push_back(alloca);
    }
  }

  StructType *StructArgTy = nullptr;
  AllocaInst *Struct = nullptr;
  if (AggregateArgs && (inputs.size() + outputs.size() > 0)) {
    std::vector<Type *> ArgTypes;
    for (ValueSet::iterator v = StructValues.begin(),
           ve = StructValues.end(); v != ve; ++v)
      ArgTypes.push_back((*v)->getType());

    // Allocate a struct at the beginning of this function
    StructArgTy = StructType::get(newFunction->getContext(), ArgTypes);
    Struct = new AllocaInst(StructArgTy, DL.getAllocaAddrSpace(), nullptr,
                            "structArg",
                            &codeReplacer->getParent()->front().front());
    params.push_back(Struct);

    for (unsigned i = 0, e = inputs.size(); i != e; ++i) {
      Value *Idx[2];
      Idx[0] = Constant::getNullValue(Type::getInt32Ty(Context));
      Idx[1] = ConstantInt::get(Type::getInt32Ty(Context), i);
      GetElementPtrInst *GEP = GetElementPtrInst::Create(
          StructArgTy, Struct, Idx, "gep_" + StructValues[i]->getName());
      codeReplacer->getInstList().push_back(GEP);
      StoreInst *SI = new StoreInst(StructValues[i], GEP);
      codeReplacer->getInstList().push_back(SI);
    }
  }

  // Emit the call to the function
  call = CallInst::Create(newFunction, params,
                          NumExitBlocks > 1 ? "targetBlock" : "");
  // Add debug location to the new call, if the original function has debug
  // info. In that case, the terminator of the entry block of the extracted
  // function contains the first debug location of the extracted function,
  // set in extractCodeRegion.
  if (codeReplacer->getParent()->getSubprogram()) {
    if (auto DL = newFunction->getEntryBlock().getTerminator()->getDebugLoc())
      call->setDebugLoc(DL);
  }
  codeReplacer->getInstList().push_back(call);

  // Set swifterror parameter attributes.
  for (unsigned SwiftErrArgNo : SwiftErrorArgs) {
    call->addParamAttr(SwiftErrArgNo, Attribute::SwiftError);
    newFunction->addParamAttr(SwiftErrArgNo, Attribute::SwiftError);
  }

  Function::arg_iterator OutputArgBegin = newFunction->arg_begin();
  unsigned FirstOut = inputs.size();
  if (!AggregateArgs)
    std::advance(OutputArgBegin, inputs.size());

  // Reload the outputs passed in by reference.
  Function::arg_iterator OAI = OutputArgBegin;
  for (unsigned i = 0, e = outputs.size(); i != e; ++i) {
    Value *Output = nullptr;
    if (AggregateArgs) {
      Value *Idx[2];
      Idx[0] = Constant::getNullValue(Type::getInt32Ty(Context));
      Idx[1] = ConstantInt::get(Type::getInt32Ty(Context), FirstOut + i);
      GetElementPtrInst *GEP = GetElementPtrInst::Create(
          StructArgTy, Struct, Idx, "gep_reload_" + outputs[i]->getName());
      codeReplacer->getInstList().push_back(GEP);
      Output = GEP;
    } else {
      Output = ReloadOutputs[i];
    }
    LoadInst *load = new LoadInst(Output, outputs[i]->getName()+".reload");
    Reloads.push_back(load);
    codeReplacer->getInstList().push_back(load);
    std::vector<User *> Users(outputs[i]->user_begin(), outputs[i]->user_end());
    for (unsigned u = 0, e = Users.size(); u != e; ++u) {
      Instruction *inst = cast<Instruction>(Users[u]);
      if (!Blocks.count(inst->getParent()))
        inst->replaceUsesOfWith(outputs[i], load);
    }

    // Store to argument right after the definition of output value.
    auto *OutI = dyn_cast<Instruction>(outputs[i]);
    if (!OutI)
      continue;

    // Find proper insertion point.
    BasicBlock::iterator InsertPt;
    // In case OutI is an invoke, we insert the store at the beginning in the
    // 'normal destination' BB. Otherwise we insert the store right after OutI.
    if (auto *InvokeI = dyn_cast<InvokeInst>(OutI))
      InsertPt = InvokeI->getNormalDest()->getFirstInsertionPt();
    else if (auto *Phi = dyn_cast<PHINode>(OutI))
      InsertPt = Phi->getParent()->getFirstInsertionPt();
    else
      InsertPt = std::next(OutI->getIterator());

    assert(OAI != newFunction->arg_end() &&
           "Number of output arguments should match "
           "the amount of defined values");
    if (AggregateArgs) {
      Value *Idx[2];
      Idx[0] = Constant::getNullValue(Type::getInt32Ty(Context));
      Idx[1] = ConstantInt::get(Type::getInt32Ty(Context), FirstOut + i);
      GetElementPtrInst *GEP = GetElementPtrInst::Create(
          StructArgTy, &*OAI, Idx, "gep_" + outputs[i]->getName(), &*InsertPt);
      new StoreInst(outputs[i], GEP, &*InsertPt);
      // Since there should be only one struct argument aggregating
      // all the output values, we shouldn't increment OAI, which always
      // points to the struct argument, in this case.
    } else {
      new StoreInst(outputs[i], &*OAI, &*InsertPt);
      ++OAI;
    }
  }

  // Now we can emit a switch statement using the call as a value.
  SwitchInst *TheSwitch =
      SwitchInst::Create(Constant::getNullValue(Type::getInt16Ty(Context)),
                         codeReplacer, 0, codeReplacer);

  // Since there may be multiple exits from the original region, make the new
  // function return an unsigned, switch on that number.  This loop iterates
  // over all of the blocks in the extracted region, updating any terminator
  // instructions in the to-be-extracted region that branch to blocks that are
  // not in the region to be extracted.
  std::map<BasicBlock *, BasicBlock *> ExitBlockMap;

  unsigned switchVal = 0;
  for (BasicBlock *Block : Blocks) {
    Instruction *TI = Block->getTerminator();
    for (unsigned i = 0, e = TI->getNumSuccessors(); i != e; ++i)
      if (!Blocks.count(TI->getSuccessor(i))) {
        BasicBlock *OldTarget = TI->getSuccessor(i);
        // add a new basic block which returns the appropriate value
        BasicBlock *&NewTarget = ExitBlockMap[OldTarget];
        if (!NewTarget) {
          // If we don't already have an exit stub for this non-extracted
          // destination, create one now!
          NewTarget = BasicBlock::Create(Context,
                                         OldTarget->getName() + ".exitStub",
                                         newFunction);
          unsigned SuccNum = switchVal++;

          Value *brVal = nullptr;
          switch (NumExitBlocks) {
          case 0:
          case 1: break;  // No value needed.
          case 2:         // Conditional branch, return a bool
            brVal = ConstantInt::get(Type::getInt1Ty(Context), !SuccNum);
            break;
          default:
            brVal = ConstantInt::get(Type::getInt16Ty(Context), SuccNum);
            break;
          }

          ReturnInst::Create(Context, brVal, NewTarget);

          // Update the switch instruction.
          TheSwitch->addCase(ConstantInt::get(Type::getInt16Ty(Context),
                                              SuccNum),
                             OldTarget);
        }

        // rewrite the original branch instruction with this new target
        TI->setSuccessor(i, NewTarget);
      }
  }

  // Now that we've done the deed, simplify the switch instruction.
  Type *OldFnRetTy = TheSwitch->getParent()->getParent()->getReturnType();
  switch (NumExitBlocks) {
  case 0:
    // There are no successors (the block containing the switch itself), which
    // means that previously this was the last part of the function, and hence
    // this should be rewritten as a `ret'

    // Check if the function should return a value
    if (OldFnRetTy->isVoidTy()) {
      ReturnInst::Create(Context, nullptr, TheSwitch);  // Return void
    } else if (OldFnRetTy == TheSwitch->getCondition()->getType()) {
      // return what we have
      ReturnInst::Create(Context, TheSwitch->getCondition(), TheSwitch);
    } else {
      // Otherwise we must have code extracted an unwind or something, just
      // return whatever we want.
      ReturnInst::Create(Context,
                         Constant::getNullValue(OldFnRetTy), TheSwitch);
    }

    TheSwitch->eraseFromParent();
    break;
  case 1:
    // Only a single destination, change the switch into an unconditional
    // branch.
    BranchInst::Create(TheSwitch->getSuccessor(1), TheSwitch);
    TheSwitch->eraseFromParent();
    break;
  case 2:
    BranchInst::Create(TheSwitch->getSuccessor(1), TheSwitch->getSuccessor(2),
                       call, TheSwitch);
    TheSwitch->eraseFromParent();
    break;
  default:
    // Otherwise, make the default destination of the switch instruction be one
    // of the other successors.
    TheSwitch->setCondition(call);
    TheSwitch->setDefaultDest(TheSwitch->getSuccessor(NumExitBlocks));
    // Remove redundant case
    TheSwitch->removeCase(SwitchInst::CaseIt(TheSwitch, NumExitBlocks-1));
    break;
  }

  // Insert lifetime markers around the reloads of any output values. The
  // allocas output values are stored in are only in-use in the codeRepl block.
  insertLifetimeMarkersSurroundingCall(M, ReloadOutputs, call);

  return call;
}

void CodeExtractor::moveCodeToFunction(Function *newFunction) {
  Function *oldFunc = (*Blocks.begin())->getParent();
  Function::BasicBlockListType &oldBlocks = oldFunc->getBasicBlockList();
  Function::BasicBlockListType &newBlocks = newFunction->getBasicBlockList();

  for (BasicBlock *Block : Blocks) {
    // Delete the basic block from the old function, and the list of blocks
    oldBlocks.remove(Block);

    // Insert this basic block into the new function
    newBlocks.push_back(Block);
  }
}

void CodeExtractor::calculateNewCallTerminatorWeights(
    BasicBlock *CodeReplacer,
    DenseMap<BasicBlock *, BlockFrequency> &ExitWeights,
    BranchProbabilityInfo *BPI) {
  using Distribution = BlockFrequencyInfoImplBase::Distribution;
  using BlockNode = BlockFrequencyInfoImplBase::BlockNode;

  // Update the branch weights for the exit block.
  Instruction *TI = CodeReplacer->getTerminator();
  SmallVector<unsigned, 8> BranchWeights(TI->getNumSuccessors(), 0);

  // Block Frequency distribution with dummy node.
  Distribution BranchDist;

  // Add each of the frequencies of the successors.
  for (unsigned i = 0, e = TI->getNumSuccessors(); i < e; ++i) {
    BlockNode ExitNode(i);
    uint64_t ExitFreq = ExitWeights[TI->getSuccessor(i)].getFrequency();
    if (ExitFreq != 0)
      BranchDist.addExit(ExitNode, ExitFreq);
    else
      BPI->setEdgeProbability(CodeReplacer, i, BranchProbability::getZero());
  }

  // Check for no total weight.
  if (BranchDist.Total == 0)
    return;

  // Normalize the distribution so that they can fit in unsigned.
  BranchDist.normalize();

  // Create normalized branch weights and set the metadata.
  for (unsigned I = 0, E = BranchDist.Weights.size(); I < E; ++I) {
    const auto &Weight = BranchDist.Weights[I];

    // Get the weight and update the current BFI.
    BranchWeights[Weight.TargetNode.Index] = Weight.Amount;
    BranchProbability BP(Weight.Amount, BranchDist.Total);
    BPI->setEdgeProbability(CodeReplacer, Weight.TargetNode.Index, BP);
  }
  TI->setMetadata(
      LLVMContext::MD_prof,
      MDBuilder(TI->getContext()).createBranchWeights(BranchWeights));
}

Function *CodeExtractor::extractCodeRegion() {
  if (!isEligible())
    return nullptr;

  // Assumption: this is a single-entry code region, and the header is the first
  // block in the region.
  BasicBlock *header = *Blocks.begin();
  Function *oldFunction = header->getParent();

  // For functions with varargs, check that varargs handling is only done in the
  // outlined function, i.e vastart and vaend are only used in outlined blocks.
  if (AllowVarArgs && oldFunction->getFunctionType()->isVarArg()) {
    auto containsVarArgIntrinsic = [](Instruction &I) {
      if (const CallInst *CI = dyn_cast<CallInst>(&I))
        if (const Function *F = CI->getCalledFunction())
          return F->getIntrinsicID() == Intrinsic::vastart ||
                 F->getIntrinsicID() == Intrinsic::vaend;
      return false;
    };

    for (auto &BB : *oldFunction) {
      if (Blocks.count(&BB))
        continue;
      if (llvm::any_of(BB, containsVarArgIntrinsic))
        return nullptr;
    }
  }
  ValueSet inputs, outputs, SinkingCands, HoistingCands;
  BasicBlock *CommonExit = nullptr;

  // Calculate the entry frequency of the new function before we change the root
  //   block.
  BlockFrequency EntryFreq;
  if (BFI) {
    assert(BPI && "Both BPI and BFI are required to preserve profile info");
    for (BasicBlock *Pred : predecessors(header)) {
      if (Blocks.count(Pred))
        continue;
      EntryFreq +=
          BFI->getBlockFreq(Pred) * BPI->getEdgeProbability(Pred, header);
    }
  }

  // If we have any return instructions in the region, split those blocks so
  // that the return is not in the region.
  splitReturnBlocks();

  // Calculate the exit blocks for the extracted region and the total exit
  // weights for each of those blocks.
  DenseMap<BasicBlock *, BlockFrequency> ExitWeights;
  SmallPtrSet<BasicBlock *, 1> ExitBlocks;
  for (BasicBlock *Block : Blocks) {
    for (succ_iterator SI = succ_begin(Block), SE = succ_end(Block); SI != SE;
         ++SI) {
      if (!Blocks.count(*SI)) {
        // Update the branch weight for this successor.
        if (BFI) {
          BlockFrequency &BF = ExitWeights[*SI];
          BF += BFI->getBlockFreq(Block) * BPI->getEdgeProbability(Block, *SI);
        }
        ExitBlocks.insert(*SI);
      }
    }
  }
  NumExitBlocks = ExitBlocks.size();

  // If we have to split PHI nodes of the entry or exit blocks, do so now.
  severSplitPHINodesOfEntry(header);
  severSplitPHINodesOfExits(ExitBlocks);

  // This takes place of the original loop
  BasicBlock *codeReplacer = BasicBlock::Create(header->getContext(),
                                                "codeRepl", oldFunction,
                                                header);

  // The new function needs a root node because other nodes can branch to the
  // head of the region, but the entry node of a function cannot have preds.
  BasicBlock *newFuncRoot = BasicBlock::Create(header->getContext(),
                                               "newFuncRoot");
  auto *BranchI = BranchInst::Create(header);
  // If the original function has debug info, we have to add a debug location
  // to the new branch instruction from the artificial entry block.
  // We use the debug location of the first instruction in the extracted
  // blocks, as there is no other equivalent line in the source code.
  if (oldFunction->getSubprogram()) {
    any_of(Blocks, [&BranchI](const BasicBlock *BB) {
      return any_of(*BB, [&BranchI](const Instruction &I) {
        if (!I.getDebugLoc())
          return false;
        BranchI->setDebugLoc(I.getDebugLoc());
        return true;
      });
    });
  }
  newFuncRoot->getInstList().push_back(BranchI);

  findAllocas(SinkingCands, HoistingCands, CommonExit);
  assert(HoistingCands.empty() || CommonExit);

  // Find inputs to, outputs from the code region.
  findInputsOutputs(inputs, outputs, SinkingCands);

  // Now sink all instructions which only have non-phi uses inside the region
  for (auto *II : SinkingCands)
    cast<Instruction>(II)->moveBefore(*newFuncRoot,
                                      newFuncRoot->getFirstInsertionPt());

  if (!HoistingCands.empty()) {
    auto *HoistToBlock = findOrCreateBlockForHoisting(CommonExit);
    Instruction *TI = HoistToBlock->getTerminator();
    for (auto *II : HoistingCands)
      cast<Instruction>(II)->moveBefore(TI);
  }

  // Collect objects which are inputs to the extraction region and also
  // referenced by lifetime start/end markers within it. The effects of these
  // markers must be replicated in the calling function to prevent the stack
  // coloring pass from merging slots which store input objects.
  ValueSet InputObjectsWithLifetime =
      eraseLifetimeMarkersOnInputs(Blocks, SinkingCands);

  // Construct new function based on inputs/outputs & add allocas for all defs.
  Function *newFunction =
      constructFunction(inputs, outputs, header, newFuncRoot, codeReplacer,
                        oldFunction, oldFunction->getParent());

  // Update the entry count of the function.
  if (BFI) {
    auto Count = BFI->getProfileCountFromFreq(EntryFreq.getFrequency());
    if (Count.hasValue())
      newFunction->setEntryCount(
          ProfileCount(Count.getValue(), Function::PCT_Real)); // FIXME
    BFI->setBlockFreq(codeReplacer, EntryFreq.getFrequency());
  }

  CallInst *TheCall =
      emitCallAndSwitchStatement(newFunction, codeReplacer, inputs, outputs);

  moveCodeToFunction(newFunction);

  // Replicate the effects of any lifetime start/end markers which referenced
  // input objects in the extraction region by placing markers around the call.
  insertLifetimeMarkersSurroundingCall(oldFunction->getParent(),
                                       InputObjectsWithLifetime.getArrayRef(),
                                       TheCall);

  // Propagate personality info to the new function if there is one.
  if (oldFunction->hasPersonalityFn())
    newFunction->setPersonalityFn(oldFunction->getPersonalityFn());

  // Update the branch weights for the exit block.
  if (BFI && NumExitBlocks > 1)
    calculateNewCallTerminatorWeights(codeReplacer, ExitWeights, BPI);

#if INTEL_COLLAB
  // CodeExtractor only partially updated the DT. This completes the update.
  // It needs to be contributed back to the community.

  // Update the DT
  if (DT) {
    // Add the new block to the DT instead of the region header
    DomTreeNode *ReplacerNode =
      DT->addNewBlock(codeReplacer, DT->getNode(header)->getIDom()->getBlock());

    SmallVector<DomTreeNode*, 16> Successors;
    // Now, move all nodes that were immediately dominated by anything in the
    // region, to be immediately dominated by the new block.
    for (SetVector<BasicBlock*>::const_iterator i = Blocks.begin(),
         e = Blocks.end(); i != e; ++i) {
      DomTreeNode *BlockNode = DT->getNode(*i);
      for (auto C = BlockNode->begin(), CE = BlockNode->end(); C != CE; ++C)
          Successors.push_back(*C);
    }

    for (auto &Node : Successors)
      Node->setIDom(ReplacerNode);

    // Finally, get rid of the blocks that we've actually moved.
    // What we'll end up with is the nodes immediately dominated by anything
    // on the edges of the region being immediately dominated by the new block.
    for (SetVector<BasicBlock*>::const_iterator i = Blocks.begin(),
         e = Blocks.end(); i != e; ++i)
      DT->eraseNode(*i);
  }
#endif //INTEL_COLLAB
  // Loop over all of the PHI nodes in the header and exit blocks, and change
  // any references to the old incoming edge to be the new incoming edge.
  for (BasicBlock::iterator I = header->begin(); isa<PHINode>(I); ++I) {
    PHINode *PN = cast<PHINode>(I);
    for (unsigned i = 0, e = PN->getNumIncomingValues(); i != e; ++i)
      if (!Blocks.count(PN->getIncomingBlock(i)))
        PN->setIncomingBlock(i, newFuncRoot);
  }

  for (BasicBlock *ExitBB : ExitBlocks)
    for (PHINode &PN : ExitBB->phis()) {
      Value *IncomingCodeReplacerVal = nullptr;
      for (unsigned i = 0, e = PN.getNumIncomingValues(); i != e; ++i) {
        // Ignore incoming values from outside of the extracted region.
        if (!Blocks.count(PN.getIncomingBlock(i)))
          continue;

        // Ensure that there is only one incoming value from codeReplacer.
        if (!IncomingCodeReplacerVal) {
          PN.setIncomingBlock(i, codeReplacer);
          IncomingCodeReplacerVal = PN.getIncomingValue(i);
        } else
          assert(IncomingCodeReplacerVal == PN.getIncomingValue(i) &&
                 "PHI has two incompatbile incoming values from codeRepl");
      }
    }

  // Erase debug info intrinsics. Variable updates within the new function are
  // invisible to debuggers. This could be improved by defining a DISubprogram
  // for the new function.
  for (BasicBlock &BB : *newFunction) {
    auto BlockIt = BB.begin();
    // Remove debug info intrinsics from the new function.
    while (BlockIt != BB.end()) {
      Instruction *Inst = &*BlockIt;
      ++BlockIt;
      if (isa<DbgInfoIntrinsic>(Inst))
        Inst->eraseFromParent();
    }
    // Remove debug info intrinsics which refer to values in the new function
    // from the old function.
    SmallVector<DbgVariableIntrinsic *, 4> DbgUsers;
    for (Instruction &I : BB)
      findDbgUsers(DbgUsers, &I);
    for (DbgVariableIntrinsic *DVI : DbgUsers)
      DVI->eraseFromParent();
  }

  // Mark the new function `noreturn` if applicable. Terminators which resume
  // exception propagation are treated as returning instructions. This is to
  // avoid inserting traps after calls to outlined functions which unwind.
  bool doesNotReturn = none_of(*newFunction, [](const BasicBlock &BB) {
    const Instruction *Term = BB.getTerminator();
    return isa<ReturnInst>(Term) || isa<ResumeInst>(Term);
  });
  if (doesNotReturn)
    newFunction->setDoesNotReturn();

#if INTEL_COLLAB
  hoistAlloca(*newFunction);
#endif // INTEL_COLLAB

  LLVM_DEBUG(if (verifyFunction(*newFunction, &errs())) {
    newFunction->dump();
    report_fatal_error("verification of newFunction failed!");
  });
  LLVM_DEBUG(if (verifyFunction(*oldFunction))
             report_fatal_error("verification of oldFunction failed!"));
  return newFunction;
}<|MERGE_RESOLUTION|>--- conflicted
+++ resolved
@@ -892,7 +892,6 @@
   return newFunction;
 }
 
-<<<<<<< HEAD
 #if INTEL_COLLAB
 // Hoisting the alloca instructions in the non-entry blocks to the entry block.
 void CodeExtractor::hoistAlloca(Function &F) {
@@ -908,7 +907,6 @@
   }
 }
 #endif // INTEL_COLLAB
-=======
 /// Scan the extraction region for lifetime markers which reference inputs.
 /// Erase these markers. Return the inputs which were referenced.
 ///
@@ -973,7 +971,6 @@
     EndMarker->insertBefore(Term);
   }
 }
->>>>>>> 34eeeec3
 
 /// emitCallAndSwitchStatement - This method sets up the caller side by adding
 /// the call instruction, splitting any PHI nodes in the header block as
