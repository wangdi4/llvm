//===- CodeExtractor.cpp - Pull code region into a new function -----------===//
//
//                     The LLVM Compiler Infrastructure
//
// This file is distributed under the University of Illinois Open Source
// License. See LICENSE.TXT for details.
//
//===----------------------------------------------------------------------===//
//
// This file implements the interface to tear out a code region, such as an
// individual loop or a parallel section, into a new function, replacing it with
// a call to the new function.
//
//===----------------------------------------------------------------------===//

#include "llvm/Transforms/Utils/CodeExtractor.h"
#include "llvm/ADT/STLExtras.h"
#include "llvm/ADT/SetVector.h"
#include "llvm/ADT/StringExtras.h"
#include "llvm/Analysis/BlockFrequencyInfo.h"
#include "llvm/Analysis/BlockFrequencyInfoImpl.h"
#include "llvm/Analysis/BranchProbabilityInfo.h"
#include "llvm/Analysis/LoopInfo.h"
#include "llvm/Analysis/RegionInfo.h"
#include "llvm/Analysis/RegionIterator.h"
#include "llvm/IR/Constants.h"
#include "llvm/IR/DerivedTypes.h"
#include "llvm/IR/Dominators.h"
#include "llvm/IR/Instructions.h"
#include "llvm/IR/IntrinsicInst.h"
#include "llvm/IR/Intrinsics.h"
#include "llvm/IR/IntrinsicInst.h"
#include "llvm/IR/LLVMContext.h"
#include "llvm/IR/MDBuilder.h"
#include "llvm/IR/Module.h"
#include "llvm/IR/Verifier.h"
#include "llvm/Pass.h"
#include "llvm/Support/BlockFrequency.h"
#include "llvm/Support/CommandLine.h"
#include "llvm/Support/Debug.h"
#include "llvm/Support/ErrorHandling.h"
#include "llvm/Support/raw_ostream.h"
#include "llvm/Transforms/Utils/BasicBlockUtils.h"
#include <algorithm>
#include <set>
using namespace llvm;

#define DEBUG_TYPE "code-extractor"

// Provide a command-line option to aggregate function arguments into a struct
// for functions produced by the code extractor. This is useful when converting
// extracted functions to pthread-based code, as only one argument (void*) can
// be passed in to pthread_create().
static cl::opt<bool>
AggregateArgsOpt("aggregate-extracted-args", cl::Hidden,
                 cl::desc("Aggregate arguments to code-extracted functions"));

/// \brief Test whether a block is valid for extraction.
bool CodeExtractor::isBlockValidForExtraction(const BasicBlock &BB) {
  // Landing pads must be in the function where they were inserted for cleanup.
  if (BB.isEHPad())
    return false;
  // taking the address of a basic block moved to another function is illegal
  if (BB.hasAddressTaken())
    return false;

  // don't hoist code that uses another basicblock address, as it's likely to
  // lead to unexpected behavior, like cross-function jumps
  SmallPtrSet<User const *, 16> Visited;
  SmallVector<User const *, 16> ToVisit;

  for (Instruction const &Inst : BB)
    ToVisit.push_back(&Inst);

  while (!ToVisit.empty()) {
    User const *Curr = ToVisit.pop_back_val();
    if (!Visited.insert(Curr).second)
      continue;
    if (isa<BlockAddress const>(Curr))
      return false; // even a reference to self is likely to be not compatible

    if (isa<Instruction>(Curr) && cast<Instruction>(Curr)->getParent() != &BB)
      continue;

    for (auto const &U : Curr->operands()) {
      if (auto *UU = dyn_cast<User>(U))
        ToVisit.push_back(UU);
    }
  }

  // Don't hoist code containing allocas, invokes, or vastarts.
  for (BasicBlock::const_iterator I = BB.begin(), E = BB.end(); I != E; ++I) {
#ifdef INTEL_CUSTOMIZATION
    // Allow Alloca in the blocks for extraction. This fixes a bug in the 
    // way the DT update is handled as well. 
    if (isa<InvokeInst>(I))
      return false;
#else 
    if (isa<AllocaInst>(I) || isa<InvokeInst>(I))
      return false;
#endif // INTEL_CUSTOMIZATION

    if (const CallInst *CI = dyn_cast<CallInst>(I))
      if (const Function *F = CI->getCalledFunction())
        if (F->getIntrinsicID() == Intrinsic::vastart)
          return false;
  }

  return true;
}

/// \brief Build a set of blocks to extract if the input blocks are viable.
static SetVector<BasicBlock *>
buildExtractionBlockSet(ArrayRef<BasicBlock *> BBs, DominatorTree *DT) {
  assert(!BBs.empty() && "The set of blocks to extract must be non-empty");
  SetVector<BasicBlock *> Result;

  // Loop over the blocks, adding them to our set-vector, and aborting with an
  // empty set if we encounter invalid blocks.
  for (BasicBlock *BB : BBs) {

    // If this block is dead, don't process it.
    if (DT && !DT->isReachableFromEntry(BB))
      continue;

    if (!Result.insert(BB))
      llvm_unreachable("Repeated basic blocks in extraction input");
    if (!CodeExtractor::isBlockValidForExtraction(*BB)) {
      Result.clear();
      return Result;
    }
  }

#ifndef NDEBUG
  for (SetVector<BasicBlock *>::iterator I = std::next(Result.begin()),
                                         E = Result.end();
       I != E; ++I)
    for (pred_iterator PI = pred_begin(*I), PE = pred_end(*I);
         PI != PE; ++PI)
      assert(Result.count(*PI) &&
             "No blocks in this region may have entries from outside the region"
             " except for the first block!");
#endif

  return Result;
}

CodeExtractor::CodeExtractor(ArrayRef<BasicBlock *> BBs, DominatorTree *DT,
                             bool AggregateArgs, BlockFrequencyInfo *BFI,
                             BranchProbabilityInfo *BPI)
    : DT(DT), AggregateArgs(AggregateArgs || AggregateArgsOpt), BFI(BFI),
      BPI(BPI), Blocks(buildExtractionBlockSet(BBs, DT)), NumExitBlocks(~0U) {}

CodeExtractor::CodeExtractor(DominatorTree &DT, Loop &L, bool AggregateArgs,
                             BlockFrequencyInfo *BFI,
                             BranchProbabilityInfo *BPI)
    : DT(&DT), AggregateArgs(AggregateArgs || AggregateArgsOpt), BFI(BFI),
      BPI(BPI), Blocks(buildExtractionBlockSet(L.getBlocks(), &DT)),
      NumExitBlocks(~0U) {}

/// definedInRegion - Return true if the specified value is defined in the
/// extracted region.
static bool definedInRegion(const SetVector<BasicBlock *> &Blocks, Value *V) {
  if (Instruction *I = dyn_cast<Instruction>(V))
    if (Blocks.count(I->getParent()))
      return true;
  return false;
}

/// definedInCaller - Return true if the specified value is defined in the
/// function being code extracted, but not in the region being extracted.
/// These values must be passed in as live-ins to the function.
static bool definedInCaller(const SetVector<BasicBlock *> &Blocks, Value *V) {
  if (isa<Argument>(V)) return true;
  if (Instruction *I = dyn_cast<Instruction>(V))
    if (!Blocks.count(I->getParent()))
      return true;
  return false;
}

static BasicBlock *getCommonExitBlock(const SetVector<BasicBlock *> &Blocks) {
  BasicBlock *CommonExitBlock = nullptr;
  auto hasNonCommonExitSucc = [&](BasicBlock *Block) {
    for (auto *Succ : successors(Block)) {
      // Internal edges, ok.
      if (Blocks.count(Succ))
        continue;
      if (!CommonExitBlock) {
        CommonExitBlock = Succ;
        continue;
      }
      if (CommonExitBlock == Succ)
        continue;

      return true;
    }
    return false;
  };

  if (any_of(Blocks, hasNonCommonExitSucc))
    return nullptr;

  return CommonExitBlock;
}

bool CodeExtractor::isLegalToShrinkwrapLifetimeMarkers(
    Instruction *Addr) const {
  AllocaInst *AI = cast<AllocaInst>(Addr->stripInBoundsConstantOffsets());
  Function *Func = (*Blocks.begin())->getParent();
  for (BasicBlock &BB : *Func) {
    if (Blocks.count(&BB))
      continue;
    for (Instruction &II : BB) {

      if (isa<DbgInfoIntrinsic>(II))
        continue;

      unsigned Opcode = II.getOpcode();
      Value *MemAddr = nullptr;
      switch (Opcode) {
      case Instruction::Store:
      case Instruction::Load: {
        if (Opcode == Instruction::Store) {
          StoreInst *SI = cast<StoreInst>(&II);
          MemAddr = SI->getPointerOperand();
        } else {
          LoadInst *LI = cast<LoadInst>(&II);
          MemAddr = LI->getPointerOperand();
        }
        // Global variable can not be aliased with locals.
        if (dyn_cast<Constant>(MemAddr))
          break;
        Value *Base = MemAddr->stripInBoundsConstantOffsets();
        if (!dyn_cast<AllocaInst>(Base) || Base == AI)
          return false;
        break;
      }
      default: {
        IntrinsicInst *IntrInst = dyn_cast<IntrinsicInst>(&II);
        if (IntrInst) {
          if (IntrInst->getIntrinsicID() == Intrinsic::lifetime_start ||
              IntrInst->getIntrinsicID() == Intrinsic::lifetime_end)
            break;
          return false;
        }
        // Treat all the other cases conservatively if it has side effects.
        if (II.mayHaveSideEffects())
          return false;
      }
      }
    }
  }

  return true;
}

BasicBlock *
CodeExtractor::findOrCreateBlockForHoisting(BasicBlock *CommonExitBlock) {
  BasicBlock *SinglePredFromOutlineRegion = nullptr;
  assert(!Blocks.count(CommonExitBlock) &&
         "Expect a block outside the region!");
  for (auto *Pred : predecessors(CommonExitBlock)) {
    if (!Blocks.count(Pred))
      continue;
    if (!SinglePredFromOutlineRegion) {
      SinglePredFromOutlineRegion = Pred;
    } else if (SinglePredFromOutlineRegion != Pred) {
      SinglePredFromOutlineRegion = nullptr;
      break;
    }
  }

  if (SinglePredFromOutlineRegion)
    return SinglePredFromOutlineRegion;

#ifndef NDEBUG
  auto getFirstPHI = [](BasicBlock *BB) {
    BasicBlock::iterator I = BB->begin();
    PHINode *FirstPhi = nullptr;
    while (I != BB->end()) {
      PHINode *Phi = dyn_cast<PHINode>(I);
      if (!Phi)
        break;
      if (!FirstPhi) {
        FirstPhi = Phi;
        break;
      }
    }
    return FirstPhi;
  };
  // If there are any phi nodes, the single pred either exists or has already
  // be created before code extraction.
  assert(!getFirstPHI(CommonExitBlock) && "Phi not expected");
#endif

  BasicBlock *NewExitBlock = CommonExitBlock->splitBasicBlock(
      CommonExitBlock->getFirstNonPHI()->getIterator());

  for (auto *Pred : predecessors(CommonExitBlock)) {
    if (Blocks.count(Pred))
      continue;
    Pred->getTerminator()->replaceUsesOfWith(CommonExitBlock, NewExitBlock);
  }
  // Now add the old exit block to the outline region.
  Blocks.insert(CommonExitBlock);
  return CommonExitBlock;
}

void CodeExtractor::findAllocas(ValueSet &SinkCands, ValueSet &HoistCands,
                                BasicBlock *&ExitBlock) const {
  Function *Func = (*Blocks.begin())->getParent();
  ExitBlock = getCommonExitBlock(Blocks);

  for (BasicBlock &BB : *Func) {
    if (Blocks.count(&BB))
      continue;
    for (Instruction &II : BB) {
      auto *AI = dyn_cast<AllocaInst>(&II);
      if (!AI)
        continue;

      // Find the pair of life time markers for address 'Addr' that are either
      // defined inside the outline region or can legally be shrinkwrapped into
      // the outline region. If there are not other untracked uses of the
      // address, return the pair of markers if found; otherwise return a pair
      // of nullptr.
      auto GetLifeTimeMarkers =
          [&](Instruction *Addr, bool &SinkLifeStart,
              bool &HoistLifeEnd) -> std::pair<Instruction *, Instruction *> {
        Instruction *LifeStart = nullptr, *LifeEnd = nullptr;

        for (User *U : Addr->users()) {
          IntrinsicInst *IntrInst = dyn_cast<IntrinsicInst>(U);
          if (IntrInst) {
            if (IntrInst->getIntrinsicID() == Intrinsic::lifetime_start) {
              // Do not handle the case where AI has multiple start markers.
              if (LifeStart)
                return std::make_pair<Instruction *>(nullptr, nullptr);
              LifeStart = IntrInst;
            }
            if (IntrInst->getIntrinsicID() == Intrinsic::lifetime_end) {
              if (LifeEnd)
                return std::make_pair<Instruction *>(nullptr, nullptr);
              LifeEnd = IntrInst;
            }
            continue;
          }
          // Find untracked uses of the address, bail.
          if (!definedInRegion(Blocks, U))
            return std::make_pair<Instruction *>(nullptr, nullptr);
        }

        if (!LifeStart || !LifeEnd)
          return std::make_pair<Instruction *>(nullptr, nullptr);

        SinkLifeStart = !definedInRegion(Blocks, LifeStart);
        HoistLifeEnd = !definedInRegion(Blocks, LifeEnd);
        // Do legality Check.
        if ((SinkLifeStart || HoistLifeEnd) &&
            !isLegalToShrinkwrapLifetimeMarkers(Addr))
          return std::make_pair<Instruction *>(nullptr, nullptr);

        // Check to see if we have a place to do hoisting, if not, bail.
        if (HoistLifeEnd && !ExitBlock)
          return std::make_pair<Instruction *>(nullptr, nullptr);

        return std::make_pair(LifeStart, LifeEnd);
      };

      bool SinkLifeStart = false, HoistLifeEnd = false;
      auto Markers = GetLifeTimeMarkers(AI, SinkLifeStart, HoistLifeEnd);

      if (Markers.first) {
        if (SinkLifeStart)
          SinkCands.insert(Markers.first);
        SinkCands.insert(AI);
        if (HoistLifeEnd)
          HoistCands.insert(Markers.second);
        continue;
      }

      // Follow the bitcast.
      Instruction *MarkerAddr = nullptr;
      for (User *U : AI->users()) {

        if (U->stripInBoundsConstantOffsets() == AI) {
          SinkLifeStart = false;
          HoistLifeEnd = false;
          Instruction *Bitcast = cast<Instruction>(U);
          Markers = GetLifeTimeMarkers(Bitcast, SinkLifeStart, HoistLifeEnd);
          if (Markers.first) {
            MarkerAddr = Bitcast;
            continue;
          }
        }

        // Found unknown use of AI.
        if (!definedInRegion(Blocks, U)) {
          MarkerAddr = nullptr;
          break;
        }
      }

      if (MarkerAddr) {
        if (SinkLifeStart)
          SinkCands.insert(Markers.first);
        if (!definedInRegion(Blocks, MarkerAddr))
          SinkCands.insert(MarkerAddr);
        SinkCands.insert(AI);
        if (HoistLifeEnd)
          HoistCands.insert(Markers.second);
      }
    }
  }
}

void CodeExtractor::findInputsOutputs(ValueSet &Inputs, ValueSet &Outputs,
                                      const ValueSet &SinkCands) const {

  for (BasicBlock *BB : Blocks) {
    // If a used value is defined outside the region, it's an input.  If an
    // instruction is used outside the region, it's an output.
    for (Instruction &II : *BB) {
      for (User::op_iterator OI = II.op_begin(), OE = II.op_end(); OI != OE;
           ++OI) {
        Value *V = *OI;
        if (!SinkCands.count(V) && definedInCaller(Blocks, V))
          Inputs.insert(V);
      }

      for (User *U : II.users())
        if (!definedInRegion(Blocks, U)) {
          Outputs.insert(&II);
          break;
        }
    }
  }
}

/// severSplitPHINodes - If a PHI node has multiple inputs from outside of the
/// region, we need to split the entry block of the region so that the PHI node
/// is easier to deal with.
void CodeExtractor::severSplitPHINodes(BasicBlock *&Header) {
  unsigned NumPredsFromRegion = 0;
  unsigned NumPredsOutsideRegion = 0;

  if (Header != &Header->getParent()->getEntryBlock()) {
    PHINode *PN = dyn_cast<PHINode>(Header->begin());
    if (!PN) return;  // No PHI nodes.

    // If the header node contains any PHI nodes, check to see if there is more
    // than one entry from outside the region.  If so, we need to sever the
    // header block into two.
    for (unsigned i = 0, e = PN->getNumIncomingValues(); i != e; ++i)
      if (Blocks.count(PN->getIncomingBlock(i)))
        ++NumPredsFromRegion;
      else
        ++NumPredsOutsideRegion;

    // If there is one (or fewer) predecessor from outside the region, we don't
    // need to do anything special.
    if (NumPredsOutsideRegion <= 1) return;
  }

  // Otherwise, we need to split the header block into two pieces: one
  // containing PHI nodes merging values from outside of the region, and a
  // second that contains all of the code for the block and merges back any
  // incoming values from inside of the region.
  BasicBlock *NewBB = llvm::SplitBlock(Header, Header->getFirstNonPHI(), DT);

  // We only want to code extract the second block now, and it becomes the new
  // header of the region.
  BasicBlock *OldPred = Header;
  Blocks.remove(OldPred);
  Blocks.insert(NewBB);
  Header = NewBB;

  // Okay, now we need to adjust the PHI nodes and any branches from within the
  // region to go to the new header block instead of the old header block.
  if (NumPredsFromRegion) {
    PHINode *PN = cast<PHINode>(OldPred->begin());
    // Loop over all of the predecessors of OldPred that are in the region,
    // changing them to branch to NewBB instead.
    for (unsigned i = 0, e = PN->getNumIncomingValues(); i != e; ++i)
      if (Blocks.count(PN->getIncomingBlock(i))) {
        TerminatorInst *TI = PN->getIncomingBlock(i)->getTerminator();
        TI->replaceUsesOfWith(OldPred, NewBB);
      }

    // Okay, everything within the region is now branching to the right block, we
    // just have to update the PHI nodes now, inserting PHI nodes into NewBB.
    BasicBlock::iterator AfterPHIs;
    for (AfterPHIs = OldPred->begin(); isa<PHINode>(AfterPHIs); ++AfterPHIs) {
      PHINode *PN = cast<PHINode>(AfterPHIs);
      // Create a new PHI node in the new region, which has an incoming value
      // from OldPred of PN.
      PHINode *NewPN = PHINode::Create(PN->getType(), 1 + NumPredsFromRegion,
                                       PN->getName() + ".ce", &NewBB->front());
      PN->replaceAllUsesWith(NewPN);
      NewPN->addIncoming(PN, OldPred);

      // Loop over all of the incoming value in PN, moving them to NewPN if they
      // are from the extracted region.
      for (unsigned i = 0; i != PN->getNumIncomingValues(); ++i) {
        if (Blocks.count(PN->getIncomingBlock(i))) {
          NewPN->addIncoming(PN->getIncomingValue(i), PN->getIncomingBlock(i));
          PN->removeIncomingValue(i);
          --i;
        }
      }
    }
  }
}

void CodeExtractor::splitReturnBlocks() {
  for (BasicBlock *Block : Blocks)
    if (ReturnInst *RI = dyn_cast<ReturnInst>(Block->getTerminator())) {
      BasicBlock *New =
          Block->splitBasicBlock(RI->getIterator(), Block->getName() + ".ret");
      if (DT) {
        // Old dominates New. New node dominates all other nodes dominated
        // by Old.
        DomTreeNode *OldNode = DT->getNode(Block);
        SmallVector<DomTreeNode *, 8> Children(OldNode->begin(),
                                               OldNode->end());

        DomTreeNode *NewNode = DT->addNewBlock(New, Block);

        for (DomTreeNode *I : Children)
          DT->changeImmediateDominator(I, NewNode);
      }
    }
}

/// constructFunction - make a function based on inputs and outputs, as follows:
/// f(in0, ..., inN, out0, ..., outN)
///
Function *CodeExtractor::constructFunction(const ValueSet &inputs,
                                           const ValueSet &outputs,
                                           BasicBlock *header,
                                           BasicBlock *newRootNode,
                                           BasicBlock *newHeader,
                                           Function *oldFunction,
                                           Module *M) {
  DEBUG(dbgs() << "inputs: " << inputs.size() << "\n");
  DEBUG(dbgs() << "outputs: " << outputs.size() << "\n");

  // This function returns unsigned, outputs will go back by reference.
  switch (NumExitBlocks) {
  case 0:
  case 1: RetTy = Type::getVoidTy(header->getContext()); break;
  case 2: RetTy = Type::getInt1Ty(header->getContext()); break;
  default: RetTy = Type::getInt16Ty(header->getContext()); break;
  }

  std::vector<Type*> paramTy;

  // Add the types of the input values to the function's argument list
  for (Value *value : inputs) {
    DEBUG(dbgs() << "value used in func: " << *value << "\n");
    paramTy.push_back(value->getType());
  }

  // Add the types of the output values to the function's argument list.
  for (Value *output : outputs) {
    DEBUG(dbgs() << "instr used in func: " << *output << "\n");
    if (AggregateArgs)
      paramTy.push_back(output->getType());
    else
      paramTy.push_back(PointerType::getUnqual(output->getType()));
  }

  DEBUG({
    dbgs() << "Function type: " << *RetTy << " f(";
    for (Type *i : paramTy)
      dbgs() << *i << ", ";
    dbgs() << ")\n";
  });

  StructType *StructTy;
  if (AggregateArgs && (inputs.size() + outputs.size() > 0)) {
    StructTy = StructType::get(M->getContext(), paramTy);
    paramTy.clear();
    paramTy.push_back(PointerType::getUnqual(StructTy));
  }
  FunctionType *funcType =
                  FunctionType::get(RetTy, paramTy, false);

  // Create the new function
  Function *newFunction = Function::Create(funcType,
                                           GlobalValue::InternalLinkage,
                                           oldFunction->getName() + "_" +
                                           header->getName(), M);
  // If the old function is no-throw, so is the new one.
  if (oldFunction->doesNotThrow())
    newFunction->setDoesNotThrow();

  // Inherit the uwtable attribute if we need to.
  if (oldFunction->hasUWTable())
    newFunction->setHasUWTable();

  // Inherit all of the target dependent attributes.
  //  (e.g. If the extracted region contains a call to an x86.sse
  //  instruction we need to make sure that the extracted region has the
  //  "target-features" attribute allowing it to be lowered.
  // FIXME: This should be changed to check to see if a specific
  //           attribute can not be inherited.
  AttrBuilder AB(oldFunction->getAttributes().getFnAttributes());
  for (const auto &Attr : AB.td_attrs())
    newFunction->addFnAttr(Attr.first, Attr.second);

  newFunction->getBasicBlockList().push_back(newRootNode);

  // Create an iterator to name all of the arguments we inserted.
  Function::arg_iterator AI = newFunction->arg_begin();

  // Rewrite all users of the inputs in the extracted region to use the
  // arguments (or appropriate addressing into struct) instead.
  for (unsigned i = 0, e = inputs.size(); i != e; ++i) {
    Value *RewriteVal;
    if (AggregateArgs) {
      Value *Idx[2];
      Idx[0] = Constant::getNullValue(Type::getInt32Ty(header->getContext()));
      Idx[1] = ConstantInt::get(Type::getInt32Ty(header->getContext()), i);
      TerminatorInst *TI = newFunction->begin()->getTerminator();
      GetElementPtrInst *GEP = GetElementPtrInst::Create(
          StructTy, &*AI, Idx, "gep_" + inputs[i]->getName(), TI);
      RewriteVal = new LoadInst(GEP, "loadgep_" + inputs[i]->getName(), TI);
    } else
      RewriteVal = &*AI++;

    std::vector<User*> Users(inputs[i]->user_begin(), inputs[i]->user_end());
    for (User *use : Users)
      if (Instruction *inst = dyn_cast<Instruction>(use))
        if (Blocks.count(inst->getParent()))
          inst->replaceUsesOfWith(inputs[i], RewriteVal);
  }

  // Set names for input and output arguments.
  if (!AggregateArgs) {
    AI = newFunction->arg_begin();
    for (unsigned i = 0, e = inputs.size(); i != e; ++i, ++AI)
      AI->setName(inputs[i]->getName());
    for (unsigned i = 0, e = outputs.size(); i != e; ++i, ++AI)
      AI->setName(outputs[i]->getName()+".out");
  }

  // Rewrite branches to basic blocks outside of the loop to new dummy blocks
  // within the new function. This must be done before we lose track of which
  // blocks were originally in the code region.
  std::vector<User*> Users(header->user_begin(), header->user_end());
  for (unsigned i = 0, e = Users.size(); i != e; ++i)
    // The BasicBlock which contains the branch is not in the region
    // modify the branch target to a new block
    if (TerminatorInst *TI = dyn_cast<TerminatorInst>(Users[i]))
      if (!Blocks.count(TI->getParent()) &&
          TI->getParent()->getParent() == oldFunction)
        TI->replaceUsesOfWith(header, newHeader);

  return newFunction;
}

/// FindPhiPredForUseInBlock - Given a value and a basic block, find a PHI
/// that uses the value within the basic block, and return the predecessor
/// block associated with that use, or return 0 if none is found.
static BasicBlock* FindPhiPredForUseInBlock(Value* Used, BasicBlock* BB) {
  for (Use &U : Used->uses()) {
     PHINode *P = dyn_cast<PHINode>(U.getUser());
     if (P && P->getParent() == BB)
       return P->getIncomingBlock(U);
  }

  return nullptr;
}

/// emitCallAndSwitchStatement - This method sets up the caller side by adding
/// the call instruction, splitting any PHI nodes in the header block as
/// necessary.
void CodeExtractor::
emitCallAndSwitchStatement(Function *newFunction, BasicBlock *codeReplacer,
                           ValueSet &inputs, ValueSet &outputs) {
  // Emit a call to the new function, passing in: *pointer to struct (if
  // aggregating parameters), or plan inputs and allocated memory for outputs
  std::vector<Value*> params, StructValues, ReloadOutputs, Reloads;

  Module *M = newFunction->getParent();
  LLVMContext &Context = M->getContext();
  const DataLayout &DL = M->getDataLayout();

  // Add inputs as params, or to be filled into the struct
  for (Value *input : inputs)
    if (AggregateArgs)
      StructValues.push_back(input);
    else
      params.push_back(input);

  // Create allocas for the outputs
  for (Value *output : outputs) {
    if (AggregateArgs) {
      StructValues.push_back(output);
    } else {
      AllocaInst *alloca =
        new AllocaInst(output->getType(), DL.getAllocaAddrSpace(),
                       nullptr, output->getName() + ".loc",
                       &codeReplacer->getParent()->front().front());
      ReloadOutputs.push_back(alloca);
      params.push_back(alloca);
    }
  }

  StructType *StructArgTy = nullptr;
  AllocaInst *Struct = nullptr;
  if (AggregateArgs && (inputs.size() + outputs.size() > 0)) {
    std::vector<Type*> ArgTypes;
    for (ValueSet::iterator v = StructValues.begin(),
           ve = StructValues.end(); v != ve; ++v)
      ArgTypes.push_back((*v)->getType());

    // Allocate a struct at the beginning of this function
    StructArgTy = StructType::get(newFunction->getContext(), ArgTypes);
    Struct = new AllocaInst(StructArgTy, DL.getAllocaAddrSpace(), nullptr,
                            "structArg",
                            &codeReplacer->getParent()->front().front());
    params.push_back(Struct);

    for (unsigned i = 0, e = inputs.size(); i != e; ++i) {
      Value *Idx[2];
      Idx[0] = Constant::getNullValue(Type::getInt32Ty(Context));
      Idx[1] = ConstantInt::get(Type::getInt32Ty(Context), i);
      GetElementPtrInst *GEP = GetElementPtrInst::Create(
          StructArgTy, Struct, Idx, "gep_" + StructValues[i]->getName());
      codeReplacer->getInstList().push_back(GEP);
      StoreInst *SI = new StoreInst(StructValues[i], GEP);
      codeReplacer->getInstList().push_back(SI);
    }
  }

  // Emit the call to the function
  CallInst *call = CallInst::Create(newFunction, params,
                                    NumExitBlocks > 1 ? "targetBlock" : "");
  codeReplacer->getInstList().push_back(call);

  Function::arg_iterator OutputArgBegin = newFunction->arg_begin();
  unsigned FirstOut = inputs.size();
  if (!AggregateArgs)
    std::advance(OutputArgBegin, inputs.size());

  // Reload the outputs passed in by reference
  for (unsigned i = 0, e = outputs.size(); i != e; ++i) {
    Value *Output = nullptr;
    if (AggregateArgs) {
      Value *Idx[2];
      Idx[0] = Constant::getNullValue(Type::getInt32Ty(Context));
      Idx[1] = ConstantInt::get(Type::getInt32Ty(Context), FirstOut + i);
      GetElementPtrInst *GEP = GetElementPtrInst::Create(
          StructArgTy, Struct, Idx, "gep_reload_" + outputs[i]->getName());
      codeReplacer->getInstList().push_back(GEP);
      Output = GEP;
    } else {
      Output = ReloadOutputs[i];
    }
    LoadInst *load = new LoadInst(Output, outputs[i]->getName()+".reload");
    Reloads.push_back(load);
    codeReplacer->getInstList().push_back(load);
    std::vector<User*> Users(outputs[i]->user_begin(), outputs[i]->user_end());
    for (unsigned u = 0, e = Users.size(); u != e; ++u) {
      Instruction *inst = cast<Instruction>(Users[u]);
      if (!Blocks.count(inst->getParent()))
        inst->replaceUsesOfWith(outputs[i], load);
    }
  }

  // Now we can emit a switch statement using the call as a value.
  SwitchInst *TheSwitch =
      SwitchInst::Create(Constant::getNullValue(Type::getInt16Ty(Context)),
                         codeReplacer, 0, codeReplacer);

  // Since there may be multiple exits from the original region, make the new
  // function return an unsigned, switch on that number.  This loop iterates
  // over all of the blocks in the extracted region, updating any terminator
  // instructions in the to-be-extracted region that branch to blocks that are
  // not in the region to be extracted.
  std::map<BasicBlock*, BasicBlock*> ExitBlockMap;

  unsigned switchVal = 0;
  for (BasicBlock *Block : Blocks) {
    TerminatorInst *TI = Block->getTerminator();
    for (unsigned i = 0, e = TI->getNumSuccessors(); i != e; ++i)
      if (!Blocks.count(TI->getSuccessor(i))) {
        BasicBlock *OldTarget = TI->getSuccessor(i);
        // add a new basic block which returns the appropriate value
        BasicBlock *&NewTarget = ExitBlockMap[OldTarget];
        if (!NewTarget) {
          // If we don't already have an exit stub for this non-extracted
          // destination, create one now!
          NewTarget = BasicBlock::Create(Context,
                                         OldTarget->getName() + ".exitStub",
                                         newFunction);
          unsigned SuccNum = switchVal++;

          Value *brVal = nullptr;
          switch (NumExitBlocks) {
          case 0:
          case 1: break;  // No value needed.
          case 2:         // Conditional branch, return a bool
            brVal = ConstantInt::get(Type::getInt1Ty(Context), !SuccNum);
            break;
          default:
            brVal = ConstantInt::get(Type::getInt16Ty(Context), SuccNum);
            break;
          }

          ReturnInst *NTRet = ReturnInst::Create(Context, brVal, NewTarget);

          // Update the switch instruction.
          TheSwitch->addCase(ConstantInt::get(Type::getInt16Ty(Context),
                                              SuccNum),
                             OldTarget);

          // Restore values just before we exit
          Function::arg_iterator OAI = OutputArgBegin;
          for (unsigned out = 0, e = outputs.size(); out != e; ++out) {
            // For an invoke, the normal destination is the only one that is
            // dominated by the result of the invocation
            BasicBlock *DefBlock = cast<Instruction>(outputs[out])->getParent();

            bool DominatesDef = true;

            BasicBlock *NormalDest = nullptr;
            if (auto *Invoke = dyn_cast<InvokeInst>(outputs[out]))
              NormalDest = Invoke->getNormalDest();

            if (NormalDest) {
              DefBlock = NormalDest;

              // Make sure we are looking at the original successor block, not
              // at a newly inserted exit block, which won't be in the dominator
              // info.
              for (const auto &I : ExitBlockMap)
                if (DefBlock == I.second) {
                  DefBlock = I.first;
                  break;
                }

              // In the extract block case, if the block we are extracting ends
              // with an invoke instruction, make sure that we don't emit a
              // store of the invoke value for the unwind block.
              if (!DT && DefBlock != OldTarget)
                DominatesDef = false;
            }

            if (DT) {
              DominatesDef = DT->dominates(DefBlock, OldTarget);
              
              // If the output value is used by a phi in the target block,
              // then we need to test for dominance of the phi's predecessor
              // instead.  Unfortunately, this a little complicated since we
              // have already rewritten uses of the value to uses of the reload.
              BasicBlock* pred = FindPhiPredForUseInBlock(Reloads[out], 
                                                          OldTarget);
              if (pred && DT && DT->dominates(DefBlock, pred))
                DominatesDef = true;
            }

            if (DominatesDef) {
              if (AggregateArgs) {
                Value *Idx[2];
                Idx[0] = Constant::getNullValue(Type::getInt32Ty(Context));
                Idx[1] = ConstantInt::get(Type::getInt32Ty(Context),
                                          FirstOut+out);
                GetElementPtrInst *GEP = GetElementPtrInst::Create(
                    StructArgTy, &*OAI, Idx, "gep_" + outputs[out]->getName(),
                    NTRet);
                new StoreInst(outputs[out], GEP, NTRet);
              } else {
                new StoreInst(outputs[out], &*OAI, NTRet);
              }
            }
            // Advance output iterator even if we don't emit a store
            if (!AggregateArgs) ++OAI;
          }
        }

        // rewrite the original branch instruction with this new target
        TI->setSuccessor(i, NewTarget);
      }
  }

  // Now that we've done the deed, simplify the switch instruction.
  Type *OldFnRetTy = TheSwitch->getParent()->getParent()->getReturnType();
  switch (NumExitBlocks) {
  case 0:
    // There are no successors (the block containing the switch itself), which
    // means that previously this was the last part of the function, and hence
    // this should be rewritten as a `ret'

    // Check if the function should return a value
    if (OldFnRetTy->isVoidTy()) {
      ReturnInst::Create(Context, nullptr, TheSwitch);  // Return void
    } else if (OldFnRetTy == TheSwitch->getCondition()->getType()) {
      // return what we have
      ReturnInst::Create(Context, TheSwitch->getCondition(), TheSwitch);
    } else {
      // Otherwise we must have code extracted an unwind or something, just
      // return whatever we want.
      ReturnInst::Create(Context, 
                         Constant::getNullValue(OldFnRetTy), TheSwitch);
    }

    TheSwitch->eraseFromParent();
    break;
  case 1:
    // Only a single destination, change the switch into an unconditional
    // branch.
    BranchInst::Create(TheSwitch->getSuccessor(1), TheSwitch);
    TheSwitch->eraseFromParent();
    break;
  case 2:
    BranchInst::Create(TheSwitch->getSuccessor(1), TheSwitch->getSuccessor(2),
                       call, TheSwitch);
    TheSwitch->eraseFromParent();
    break;
  default:
    // Otherwise, make the default destination of the switch instruction be one
    // of the other successors.
    TheSwitch->setCondition(call);
    TheSwitch->setDefaultDest(TheSwitch->getSuccessor(NumExitBlocks));
    // Remove redundant case
    TheSwitch->removeCase(SwitchInst::CaseIt(TheSwitch, NumExitBlocks-1));
    break;
  }
}

void CodeExtractor::moveCodeToFunction(Function *newFunction) {
  Function *oldFunc = (*Blocks.begin())->getParent();
  Function::BasicBlockListType &oldBlocks = oldFunc->getBasicBlockList();
  Function::BasicBlockListType &newBlocks = newFunction->getBasicBlockList();

  for (BasicBlock *Block : Blocks) {
    // Delete the basic block from the old function, and the list of blocks
    oldBlocks.remove(Block);

    // Insert this basic block into the new function
    newBlocks.push_back(Block);
  }
}

void CodeExtractor::calculateNewCallTerminatorWeights(
    BasicBlock *CodeReplacer,
    DenseMap<BasicBlock *, BlockFrequency> &ExitWeights,
    BranchProbabilityInfo *BPI) {
  typedef BlockFrequencyInfoImplBase::Distribution Distribution;
  typedef BlockFrequencyInfoImplBase::BlockNode BlockNode;

  // Update the branch weights for the exit block.
  TerminatorInst *TI = CodeReplacer->getTerminator();
  SmallVector<unsigned, 8> BranchWeights(TI->getNumSuccessors(), 0);

  // Block Frequency distribution with dummy node.
  Distribution BranchDist;

  // Add each of the frequencies of the successors.
  for (unsigned i = 0, e = TI->getNumSuccessors(); i < e; ++i) {
    BlockNode ExitNode(i);
    uint64_t ExitFreq = ExitWeights[TI->getSuccessor(i)].getFrequency();
    if (ExitFreq != 0)
      BranchDist.addExit(ExitNode, ExitFreq);
    else
      BPI->setEdgeProbability(CodeReplacer, i, BranchProbability::getZero());
  }

  // Check for no total weight.
  if (BranchDist.Total == 0)
    return;

  // Normalize the distribution so that they can fit in unsigned.
  BranchDist.normalize();

  // Create normalized branch weights and set the metadata.
  for (unsigned I = 0, E = BranchDist.Weights.size(); I < E; ++I) {
    const auto &Weight = BranchDist.Weights[I];

    // Get the weight and update the current BFI.
    BranchWeights[Weight.TargetNode.Index] = Weight.Amount;
    BranchProbability BP(Weight.Amount, BranchDist.Total);
    BPI->setEdgeProbability(CodeReplacer, Weight.TargetNode.Index, BP);
  }
  TI->setMetadata(
      LLVMContext::MD_prof,
      MDBuilder(TI->getContext()).createBranchWeights(BranchWeights));
}

Function *CodeExtractor::extractCodeRegion() {
  if (!isEligible())
    return nullptr;

  ValueSet inputs, outputs, SinkingCands, HoistingCands;
  BasicBlock *CommonExit = nullptr;

  // Assumption: this is a single-entry code region, and the header is the first
  // block in the region.
  BasicBlock *header = *Blocks.begin();

  // Calculate the entry frequency of the new function before we change the root
  //   block.
  BlockFrequency EntryFreq;
  if (BFI) {
    assert(BPI && "Both BPI and BFI are required to preserve profile info");
    for (BasicBlock *Pred : predecessors(header)) {
      if (Blocks.count(Pred))
        continue;
      EntryFreq +=
          BFI->getBlockFreq(Pred) * BPI->getEdgeProbability(Pred, header);
    }
  }

  // If we have to split PHI nodes or the entry block, do so now.
  severSplitPHINodes(header);

  // If we have any return instructions in the region, split those blocks so
  // that the return is not in the region.
  splitReturnBlocks();

  Function *oldFunction = header->getParent();

  // This takes place of the original loop
  BasicBlock *codeReplacer = BasicBlock::Create(header->getContext(), 
                                                "codeRepl", oldFunction,
                                                header);

  // The new function needs a root node because other nodes can branch to the
  // head of the region, but the entry node of a function cannot have preds.
  BasicBlock *newFuncRoot = BasicBlock::Create(header->getContext(), 
                                               "newFuncRoot");
  newFuncRoot->getInstList().push_back(BranchInst::Create(header));

<<<<<<< HEAD
#ifndef INTEL_CUSTOMIZATION
=======
>>>>>>> 95da9288
  findAllocas(SinkingCands, HoistingCands, CommonExit);
  assert(HoistingCands.empty() || CommonExit);

  // Find inputs to, outputs from the code region.
  findInputsOutputs(inputs, outputs, SinkingCands);

  // Now sink all instructions which only have non-phi uses inside the region
  for (auto *II : SinkingCands)
    cast<Instruction>(II)->moveBefore(*newFuncRoot,
                                      newFuncRoot->getFirstInsertionPt());

  if (!HoistingCands.empty()) {
    auto *HoistToBlock = findOrCreateBlockForHoisting(CommonExit);
    Instruction *TI = HoistToBlock->getTerminator();
    for (auto *II : HoistingCands)
      cast<Instruction>(II)->moveBefore(TI);
  }

  // Calculate the exit blocks for the extracted region and the total exit
  //  weights for each of those blocks.
  DenseMap<BasicBlock *, BlockFrequency> ExitWeights;
  SmallPtrSet<BasicBlock *, 1> ExitBlocks;
  for (BasicBlock *Block : Blocks) {
    for (succ_iterator SI = succ_begin(Block), SE = succ_end(Block); SI != SE;
         ++SI) {
      if (!Blocks.count(*SI)) {
        // Update the branch weight for this successor.
        if (BFI) {
          BlockFrequency &BF = ExitWeights[*SI];
          BF += BFI->getBlockFreq(Block) * BPI->getEdgeProbability(Block, *SI);
        }
        ExitBlocks.insert(*SI);
      }
    }
  }
  NumExitBlocks = ExitBlocks.size();

<<<<<<< HEAD
  (void)CommonExit;
  // Find inputs to, outputs from the code region.
  findInputsOutputs(inputs, outputs, SinkingCands);
#endif //INTEL_CUSTOMIZATION
=======
>>>>>>> 95da9288
  // Construct new function based on inputs/outputs & add allocas for all defs.
  Function *newFunction = constructFunction(inputs, outputs, header,
                                            newFuncRoot,
                                            codeReplacer, oldFunction,
                                            oldFunction->getParent());

  // Update the entry count of the function.
  if (BFI) {
    Optional<uint64_t> EntryCount =
        BFI->getProfileCountFromFreq(EntryFreq.getFrequency());
    if (EntryCount.hasValue())
      newFunction->setEntryCount(EntryCount.getValue());
    BFI->setBlockFreq(codeReplacer, EntryFreq.getFrequency());
  }

  emitCallAndSwitchStatement(newFunction, codeReplacer, inputs, outputs);

  moveCodeToFunction(newFunction);

  // Update the branch weights for the exit block.
  if (BFI && NumExitBlocks > 1)
    calculateNewCallTerminatorWeights(codeReplacer, ExitWeights, BPI);

#ifdef INTEL_CUSTOMIZATION
  // CodeExtractor only partially updated the DT. This completes the update.
  // It needs to be contributed back to the community.
  
  // Update the DT
  if (DT) {
    // Add the new block to the DT instead of the region header
    DomTreeNode *ReplacerNode = 
      DT->addNewBlock(codeReplacer, DT->getNode(header)->getIDom()->getBlock());

    SmallVector<DomTreeNode*, 16> Successors;
    // Now, move all nodes that were immediately dominated by anything in the
    // region, to be immediately dominated by the new block.
    for (SetVector<BasicBlock*>::const_iterator i = Blocks.begin(),
         e = Blocks.end(); i != e; ++i) {
      DomTreeNode *BlockNode = DT->getNode(*i);
      for (auto C = BlockNode->begin(), CE = BlockNode->end(); C != CE; ++C)
          Successors.push_back(*C);
    }

    for (auto &Node : Successors)
      Node->setIDom(ReplacerNode);

    // Finally, get rid of the blocks that we've actually moved.
    // What we'll end up with is the nodes immediately dominated by anything
    // on the edges of the region being immediately dominated by the new block.
    for (SetVector<BasicBlock*>::const_iterator i = Blocks.begin(),
         e = Blocks.end(); i != e; ++i)
      DT->eraseNode(*i);
  }
#endif //INTEL_CUSTOMIZATION

  // Loop over all of the PHI nodes in the header block, and change any
  // references to the old incoming edge to be the new incoming edge.
  for (BasicBlock::iterator I = header->begin(); isa<PHINode>(I); ++I) {
    PHINode *PN = cast<PHINode>(I);
    for (unsigned i = 0, e = PN->getNumIncomingValues(); i != e; ++i)
      if (!Blocks.count(PN->getIncomingBlock(i)))
        PN->setIncomingBlock(i, newFuncRoot);
  }

  // Look at all successors of the codeReplacer block.  If any of these blocks
  // had PHI nodes in them, we need to update the "from" block to be the code
  // replacer, not the original block in the extracted region.
  std::vector<BasicBlock*> Succs(succ_begin(codeReplacer),
                                 succ_end(codeReplacer));
  for (unsigned i = 0, e = Succs.size(); i != e; ++i)
    for (BasicBlock::iterator I = Succs[i]->begin(); isa<PHINode>(I); ++I) {
      PHINode *PN = cast<PHINode>(I);
      std::set<BasicBlock*> ProcessedPreds;
      for (unsigned i = 0, e = PN->getNumIncomingValues(); i != e; ++i)
        if (Blocks.count(PN->getIncomingBlock(i))) {
          if (ProcessedPreds.insert(PN->getIncomingBlock(i)).second)
            PN->setIncomingBlock(i, codeReplacer);
          else {
            // There were multiple entries in the PHI for this block, now there
            // is only one, so remove the duplicated entries.
            PN->removeIncomingValue(i, false);
            --i; --e;
          }
        }
    }

  DEBUG(if (verifyFunction(*newFunction)) 
        report_fatal_error("verifyFunction failed!"));
  return newFunction;
}<|MERGE_RESOLUTION|>--- conflicted
+++ resolved
@@ -27,7 +27,6 @@
 #include "llvm/IR/DerivedTypes.h"
 #include "llvm/IR/Dominators.h"
 #include "llvm/IR/Instructions.h"
-#include "llvm/IR/IntrinsicInst.h"
 #include "llvm/IR/Intrinsics.h"
 #include "llvm/IR/IntrinsicInst.h"
 #include "llvm/IR/LLVMContext.h"
@@ -1034,10 +1033,6 @@
                                                "newFuncRoot");
   newFuncRoot->getInstList().push_back(BranchInst::Create(header));
 
-<<<<<<< HEAD
-#ifndef INTEL_CUSTOMIZATION
-=======
->>>>>>> 95da9288
   findAllocas(SinkingCands, HoistingCands, CommonExit);
   assert(HoistingCands.empty() || CommonExit);
 
@@ -1075,13 +1070,6 @@
   }
   NumExitBlocks = ExitBlocks.size();
 
-<<<<<<< HEAD
-  (void)CommonExit;
-  // Find inputs to, outputs from the code region.
-  findInputsOutputs(inputs, outputs, SinkingCands);
-#endif //INTEL_CUSTOMIZATION
-=======
->>>>>>> 95da9288
   // Construct new function based on inputs/outputs & add allocas for all defs.
   Function *newFunction = constructFunction(inputs, outputs, header,
                                             newFuncRoot,
