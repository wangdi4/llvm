//===- CodeExtractor.cpp - Pull code region into a new function -----------===//
//
//                     The LLVM Compiler Infrastructure
//
// This file is distributed under the University of Illinois Open Source
// License. See LICENSE.TXT for details.
//
//===----------------------------------------------------------------------===//
//
// This file implements the interface to tear out a code region, such as an
// individual loop or a parallel section, into a new function, replacing it with
// a call to the new function.
//
//===----------------------------------------------------------------------===//

#include "llvm/Transforms/Utils/CodeExtractor.h"
#include "llvm/ADT/STLExtras.h"
#include "llvm/ADT/SetVector.h"
#include "llvm/ADT/StringExtras.h"
#include "llvm/Analysis/BlockFrequencyInfo.h"
#include "llvm/Analysis/BlockFrequencyInfoImpl.h"
#include "llvm/Analysis/BranchProbabilityInfo.h"
#include "llvm/Analysis/LoopInfo.h"
#include "llvm/Analysis/RegionInfo.h"
#include "llvm/Analysis/RegionIterator.h"
#include "llvm/IR/Constants.h"
#include "llvm/IR/DerivedTypes.h"
#include "llvm/IR/Dominators.h"
#include "llvm/IR/Instructions.h"
#include "llvm/IR/Intrinsics.h"
#include "llvm/IR/IntrinsicInst.h"
#include "llvm/IR/LLVMContext.h"
#include "llvm/IR/MDBuilder.h"
#include "llvm/IR/Module.h"
#include "llvm/IR/Verifier.h"
#include "llvm/Pass.h"
#include "llvm/Support/BlockFrequency.h"
#include "llvm/Support/CommandLine.h"
#include "llvm/Support/Debug.h"
#include "llvm/Support/ErrorHandling.h"
#include "llvm/Support/raw_ostream.h"
#include "llvm/Transforms/Utils/BasicBlockUtils.h"
#include <algorithm>
#include <set>
using namespace llvm;

#define DEBUG_TYPE "code-extractor"

// Provide a command-line option to aggregate function arguments into a struct
// for functions produced by the code extractor. This is useful when converting
// extracted functions to pthread-based code, as only one argument (void*) can
// be passed in to pthread_create().
static cl::opt<bool>
AggregateArgsOpt("aggregate-extracted-args", cl::Hidden,
                 cl::desc("Aggregate arguments to code-extracted functions"));

/// \brief Test whether a block is valid for extraction.
<<<<<<< HEAD
static bool isBlockValidForExtraction(const BasicBlock &BB) {

=======
bool CodeExtractor::isBlockValidForExtraction(const BasicBlock &BB) {
>>>>>>> 407f2758
  // Landing pads must be in the function where they were inserted for cleanup.
  if (BB.isEHPad())
    return false;

  // Don't hoist code containing allocas, invokes, or vastarts.
  for (BasicBlock::const_iterator I = BB.begin(), E = BB.end(); I != E; ++I) {
#ifdef INTEL_CUSTOMIZATION
    // Allow Alloca in the blocks for extraction. This fixes a bug in the 
    // way the DT update is handled as well. 
    if (isa<InvokeInst>(I))
      return false;
#else 
    if (isa<AllocaInst>(I) || isa<InvokeInst>(I))
      return false;
#endif // INTEL_CUSTOMIZATION

    if (const CallInst *CI = dyn_cast<CallInst>(I))
      if (const Function *F = CI->getCalledFunction())
        if (F->getIntrinsicID() == Intrinsic::vastart)
          return false;
  }

  return true;
}

/// \brief Build a set of blocks to extract if the input blocks are viable.
template <typename IteratorT>
static SetVector<BasicBlock *> buildExtractionBlockSet(IteratorT BBBegin,
                                                       IteratorT BBEnd) {
  SetVector<BasicBlock *> Result;

  assert(BBBegin != BBEnd);

  // Loop over the blocks, adding them to our set-vector, and aborting with an
  // empty set if we encounter invalid blocks.
  do {
    if (!Result.insert(*BBBegin))
      llvm_unreachable("Repeated basic blocks in extraction input");

    if (!CodeExtractor::isBlockValidForExtraction(**BBBegin)) {
      Result.clear();
      return Result;
    }
  } while (++BBBegin != BBEnd);

#ifndef NDEBUG
  for (SetVector<BasicBlock *>::iterator I = std::next(Result.begin()),
                                         E = Result.end();
       I != E; ++I)
    for (pred_iterator PI = pred_begin(*I), PE = pred_end(*I);
         PI != PE; ++PI)
      assert(Result.count(*PI) &&
             "No blocks in this region may have entries from outside the region"
             " except for the first block!");
#endif

  return Result;
}

/// \brief Helper to call buildExtractionBlockSet with an ArrayRef.
static SetVector<BasicBlock *>
buildExtractionBlockSet(ArrayRef<BasicBlock *> BBs) {
  return buildExtractionBlockSet(BBs.begin(), BBs.end());
}

/// \brief Helper to call buildExtractionBlockSet with a RegionNode.
static SetVector<BasicBlock *>
buildExtractionBlockSet(const RegionNode &RN) {
  if (!RN.isSubRegion())
    // Just a single BasicBlock.
    return buildExtractionBlockSet(RN.getNodeAs<BasicBlock>());

  const Region &R = *RN.getNodeAs<Region>();

  return buildExtractionBlockSet(R.block_begin(), R.block_end());
}

CodeExtractor::CodeExtractor(BasicBlock *BB, bool AggregateArgs,
                             BlockFrequencyInfo *BFI,
                             BranchProbabilityInfo *BPI)
    : DT(nullptr), AggregateArgs(AggregateArgs || AggregateArgsOpt), BFI(BFI),
      BPI(BPI), Blocks(buildExtractionBlockSet(BB)), NumExitBlocks(~0U) {}

CodeExtractor::CodeExtractor(ArrayRef<BasicBlock *> BBs, DominatorTree *DT,
                             bool AggregateArgs, BlockFrequencyInfo *BFI,
                             BranchProbabilityInfo *BPI)
    : DT(DT), AggregateArgs(AggregateArgs || AggregateArgsOpt), BFI(BFI),
      BPI(BPI), Blocks(buildExtractionBlockSet(BBs)), NumExitBlocks(~0U) {}

CodeExtractor::CodeExtractor(DominatorTree &DT, Loop &L, bool AggregateArgs,
                             BlockFrequencyInfo *BFI,
                             BranchProbabilityInfo *BPI)
    : DT(&DT), AggregateArgs(AggregateArgs || AggregateArgsOpt), BFI(BFI),
      BPI(BPI), Blocks(buildExtractionBlockSet(L.getBlocks())),
      NumExitBlocks(~0U) {}

CodeExtractor::CodeExtractor(DominatorTree &DT, const RegionNode &RN,
                             bool AggregateArgs, BlockFrequencyInfo *BFI,
                             BranchProbabilityInfo *BPI)
    : DT(&DT), AggregateArgs(AggregateArgs || AggregateArgsOpt), BFI(BFI),
      BPI(BPI), Blocks(buildExtractionBlockSet(RN)), NumExitBlocks(~0U) {}

/// definedInRegion - Return true if the specified value is defined in the
/// extracted region.
static bool definedInRegion(const SetVector<BasicBlock *> &Blocks, Value *V) {
  if (Instruction *I = dyn_cast<Instruction>(V))
    if (Blocks.count(I->getParent()))
      return true;
  return false;
}

/// definedInCaller - Return true if the specified value is defined in the
/// function being code extracted, but not in the region being extracted.
/// These values must be passed in as live-ins to the function.
static bool definedInCaller(const SetVector<BasicBlock *> &Blocks, Value *V) {
  if (isa<Argument>(V)) return true;
  if (Instruction *I = dyn_cast<Instruction>(V))
    if (!Blocks.count(I->getParent()))
      return true;
  return false;
}

void CodeExtractor::findInputsOutputs(ValueSet &Inputs,
                                      ValueSet &Outputs) const {
  for (BasicBlock *BB : Blocks) {
    // If a used value is defined outside the region, it's an input.  If an
    // instruction is used outside the region, it's an output.
    for (Instruction &II : *BB) {
      for (User::op_iterator OI = II.op_begin(), OE = II.op_end(); OI != OE;
           ++OI)
        if (definedInCaller(Blocks, *OI))
          Inputs.insert(*OI);

      for (User *U : II.users())
        if (!definedInRegion(Blocks, U)) {
          Outputs.insert(&II);
          break;
        }
    }
  }
}

/// severSplitPHINodes - If a PHI node has multiple inputs from outside of the
/// region, we need to split the entry block of the region so that the PHI node
/// is easier to deal with.
void CodeExtractor::severSplitPHINodes(BasicBlock *&Header) {
  unsigned NumPredsFromRegion = 0;
  unsigned NumPredsOutsideRegion = 0;

  if (Header != &Header->getParent()->getEntryBlock()) {
    PHINode *PN = dyn_cast<PHINode>(Header->begin());
    if (!PN) return;  // No PHI nodes.

    // If the header node contains any PHI nodes, check to see if there is more
    // than one entry from outside the region.  If so, we need to sever the
    // header block into two.
    for (unsigned i = 0, e = PN->getNumIncomingValues(); i != e; ++i)
      if (Blocks.count(PN->getIncomingBlock(i)))
        ++NumPredsFromRegion;
      else
        ++NumPredsOutsideRegion;

    // If there is one (or fewer) predecessor from outside the region, we don't
    // need to do anything special.
    if (NumPredsOutsideRegion <= 1) return;
  }

  // Otherwise, we need to split the header block into two pieces: one
  // containing PHI nodes merging values from outside of the region, and a
  // second that contains all of the code for the block and merges back any
  // incoming values from inside of the region.
  BasicBlock::iterator AfterPHIs = Header->getFirstNonPHI()->getIterator();
#ifdef INTEL_CUSTOMIZATION
  // This fixes a bug in the way the DT update is handled. 
  // It needs to be contributed back
  //BasicBlock *NewBB = Header->splitBasicBlock(AfterPHIs,
  //                                            Header->getName()+".ce");
  BasicBlock *NewBB = SplitBlock(Header, &*AfterPHIs, DT);
#endif // INTEL_CUSTOMIZATION

  // We only want to code extract the second block now, and it becomes the new
  // header of the region.
  BasicBlock *OldPred = Header;
  Blocks.remove(OldPred);
  Blocks.insert(NewBB);
  Header = NewBB;

#ifdef INTEL_CUSTOMIZATION
  // Continuation of the DT fix from above, needs to be contributed back.
  // Okay, update dominator sets. The blocks that dominate the new one are the
  // blocks that dominate TIBB plus the new block itself.
  //if (DT)
  //  DT->splitBlock(NewBB);
#endif // INTEL_CUSTOMIZATION
  // Okay, now we need to adjust the PHI nodes and any branches from within the
  // region to go to the new header block instead of the old header block.
  if (NumPredsFromRegion) {
    PHINode *PN = cast<PHINode>(OldPred->begin());
    // Loop over all of the predecessors of OldPred that are in the region,
    // changing them to branch to NewBB instead.
    for (unsigned i = 0, e = PN->getNumIncomingValues(); i != e; ++i)
      if (Blocks.count(PN->getIncomingBlock(i))) {
        TerminatorInst *TI = PN->getIncomingBlock(i)->getTerminator();
        TI->replaceUsesOfWith(OldPred, NewBB);
      }

    // Okay, everything within the region is now branching to the right block, we
    // just have to update the PHI nodes now, inserting PHI nodes into NewBB.
    for (AfterPHIs = OldPred->begin(); isa<PHINode>(AfterPHIs); ++AfterPHIs) {
      PHINode *PN = cast<PHINode>(AfterPHIs);
      // Create a new PHI node in the new region, which has an incoming value
      // from OldPred of PN.
      PHINode *NewPN = PHINode::Create(PN->getType(), 1 + NumPredsFromRegion,
                                       PN->getName() + ".ce", &NewBB->front());
      NewPN->addIncoming(PN, OldPred);

      // Loop over all of the incoming value in PN, moving them to NewPN if they
      // are from the extracted region.
      for (unsigned i = 0; i != PN->getNumIncomingValues(); ++i) {
        if (Blocks.count(PN->getIncomingBlock(i))) {
          NewPN->addIncoming(PN->getIncomingValue(i), PN->getIncomingBlock(i));
          PN->removeIncomingValue(i);
          --i;
        }
      }
    }
  }
}

void CodeExtractor::splitReturnBlocks() {
  for (BasicBlock *Block : Blocks)
    if (ReturnInst *RI = dyn_cast<ReturnInst>(Block->getTerminator())) {
      BasicBlock *New =
          Block->splitBasicBlock(RI->getIterator(), Block->getName() + ".ret");
      if (DT) {
        // Old dominates New. New node dominates all other nodes dominated
        // by Old.
        DomTreeNode *OldNode = DT->getNode(Block);
        SmallVector<DomTreeNode *, 8> Children(OldNode->begin(),
                                               OldNode->end());

        DomTreeNode *NewNode = DT->addNewBlock(New, Block);

        for (DomTreeNode *I : Children)
          DT->changeImmediateDominator(I, NewNode);
      }
    }
}


/// constructFunction - make a function based on inputs and outputs, as follows:
/// f(in0, ..., inN, out0, ..., outN)
///
Function *CodeExtractor::constructFunction(const ValueSet &inputs,
                                           const ValueSet &outputs,
                                           BasicBlock *header,
                                           BasicBlock *newRootNode,
                                           BasicBlock *newHeader,
                                           Function *oldFunction,
                                           Module *M) {
  DEBUG(dbgs() << "inputs: " << inputs.size() << "\n");
  DEBUG(dbgs() << "outputs: " << outputs.size() << "\n");

  // This function returns unsigned, outputs will go back by reference.
  switch (NumExitBlocks) {
  case 0:
  case 1: RetTy = Type::getVoidTy(header->getContext()); break;
  case 2: RetTy = Type::getInt1Ty(header->getContext()); break;
  default: RetTy = Type::getInt16Ty(header->getContext()); break;
  }

  std::vector<Type*> paramTy;

  // Add the types of the input values to the function's argument list
  for (Value *value : inputs) {
    DEBUG(dbgs() << "value used in func: " << *value << "\n");
    paramTy.push_back(value->getType());
  }

  // Add the types of the output values to the function's argument list.
  for (Value *output : outputs) {
    DEBUG(dbgs() << "instr used in func: " << *output << "\n");
    if (AggregateArgs)
      paramTy.push_back(output->getType());
    else
      paramTy.push_back(PointerType::getUnqual(output->getType()));
  }

  DEBUG({
    dbgs() << "Function type: " << *RetTy << " f(";
    for (Type *i : paramTy)
      dbgs() << *i << ", ";
    dbgs() << ")\n";
  });

  StructType *StructTy;
  if (AggregateArgs && (inputs.size() + outputs.size() > 0)) {
    StructTy = StructType::get(M->getContext(), paramTy);
    paramTy.clear();
    paramTy.push_back(PointerType::getUnqual(StructTy));
  }
  FunctionType *funcType =
                  FunctionType::get(RetTy, paramTy, false);

  // Create the new function
  Function *newFunction = Function::Create(funcType,
                                           GlobalValue::InternalLinkage,
                                           oldFunction->getName() + "_" +
                                           header->getName(), M);
  // If the old function is no-throw, so is the new one.
  if (oldFunction->doesNotThrow())
    newFunction->setDoesNotThrow();

  // Inherit the uwtable attribute if we need to.
  if (oldFunction->hasUWTable())
    newFunction->setHasUWTable();

  // Inherit all of the target dependent attributes.
  //  (e.g. If the extracted region contains a call to an x86.sse
  //  instruction we need to make sure that the extracted region has the
  //  "target-features" attribute allowing it to be lowered.
  // FIXME: This should be changed to check to see if a specific
  //           attribute can not be inherited.
  AttributeSet OldFnAttrs = oldFunction->getAttributes().getFnAttributes();
  AttrBuilder AB(OldFnAttrs, AttributeSet::FunctionIndex);
  for (auto Attr : AB.td_attrs())
    newFunction->addFnAttr(Attr.first, Attr.second);

  newFunction->getBasicBlockList().push_back(newRootNode);

  // Create an iterator to name all of the arguments we inserted.
  Function::arg_iterator AI = newFunction->arg_begin();

  // Rewrite all users of the inputs in the extracted region to use the
  // arguments (or appropriate addressing into struct) instead.
  for (unsigned i = 0, e = inputs.size(); i != e; ++i) {
    Value *RewriteVal;
    if (AggregateArgs) {
      Value *Idx[2];
      Idx[0] = Constant::getNullValue(Type::getInt32Ty(header->getContext()));
      Idx[1] = ConstantInt::get(Type::getInt32Ty(header->getContext()), i);
      TerminatorInst *TI = newFunction->begin()->getTerminator();
      GetElementPtrInst *GEP = GetElementPtrInst::Create(
          StructTy, &*AI, Idx, "gep_" + inputs[i]->getName(), TI);
      RewriteVal = new LoadInst(GEP, "loadgep_" + inputs[i]->getName(), TI);
    } else
      RewriteVal = &*AI++;

    std::vector<User*> Users(inputs[i]->user_begin(), inputs[i]->user_end());
    for (User *use : Users)
      if (Instruction *inst = dyn_cast<Instruction>(use))
        if (Blocks.count(inst->getParent()))
          inst->replaceUsesOfWith(inputs[i], RewriteVal);
  }

  // Set names for input and output arguments.
  if (!AggregateArgs) {
    AI = newFunction->arg_begin();
    for (unsigned i = 0, e = inputs.size(); i != e; ++i, ++AI)
      AI->setName(inputs[i]->getName());
    for (unsigned i = 0, e = outputs.size(); i != e; ++i, ++AI)
      AI->setName(outputs[i]->getName()+".out");
  }

  // Rewrite branches to basic blocks outside of the loop to new dummy blocks
  // within the new function. This must be done before we lose track of which
  // blocks were originally in the code region.
  std::vector<User*> Users(header->user_begin(), header->user_end());
  for (unsigned i = 0, e = Users.size(); i != e; ++i)
    // The BasicBlock which contains the branch is not in the region
    // modify the branch target to a new block
    if (TerminatorInst *TI = dyn_cast<TerminatorInst>(Users[i]))
      if (!Blocks.count(TI->getParent()) &&
          TI->getParent()->getParent() == oldFunction)
        TI->replaceUsesOfWith(header, newHeader);

  return newFunction;
}

/// FindPhiPredForUseInBlock - Given a value and a basic block, find a PHI
/// that uses the value within the basic block, and return the predecessor
/// block associated with that use, or return 0 if none is found.
static BasicBlock* FindPhiPredForUseInBlock(Value* Used, BasicBlock* BB) {
  for (Use &U : Used->uses()) {
     PHINode *P = dyn_cast<PHINode>(U.getUser());
     if (P && P->getParent() == BB)
       return P->getIncomingBlock(U);
  }

  return nullptr;
}

/// emitCallAndSwitchStatement - This method sets up the caller side by adding
/// the call instruction, splitting any PHI nodes in the header block as
/// necessary.
void CodeExtractor::
emitCallAndSwitchStatement(Function *newFunction, BasicBlock *codeReplacer,
                           ValueSet &inputs, ValueSet &outputs) {
  // Emit a call to the new function, passing in: *pointer to struct (if
  // aggregating parameters), or plan inputs and allocated memory for outputs
  std::vector<Value*> params, StructValues, ReloadOutputs, Reloads;
  
  LLVMContext &Context = newFunction->getContext();

  // Add inputs as params, or to be filled into the struct
  for (Value *input : inputs)
    if (AggregateArgs)
      StructValues.push_back(input);
    else
      params.push_back(input);

  // Create allocas for the outputs
  for (Value *output : outputs) {
    if (AggregateArgs) {
      StructValues.push_back(output);
    } else {
      AllocaInst *alloca =
          new AllocaInst(output->getType(), nullptr, output->getName() + ".loc",
                         &codeReplacer->getParent()->front().front());
      ReloadOutputs.push_back(alloca);
      params.push_back(alloca);
    }
  }

  StructType *StructArgTy = nullptr;
  AllocaInst *Struct = nullptr;
  if (AggregateArgs && (inputs.size() + outputs.size() > 0)) {
    std::vector<Type*> ArgTypes;
    for (ValueSet::iterator v = StructValues.begin(),
           ve = StructValues.end(); v != ve; ++v)
      ArgTypes.push_back((*v)->getType());

    // Allocate a struct at the beginning of this function
    StructArgTy = StructType::get(newFunction->getContext(), ArgTypes);
    Struct = new AllocaInst(StructArgTy, nullptr, "structArg",
                            &codeReplacer->getParent()->front().front());
    params.push_back(Struct);

    for (unsigned i = 0, e = inputs.size(); i != e; ++i) {
      Value *Idx[2];
      Idx[0] = Constant::getNullValue(Type::getInt32Ty(Context));
      Idx[1] = ConstantInt::get(Type::getInt32Ty(Context), i);
      GetElementPtrInst *GEP = GetElementPtrInst::Create(
          StructArgTy, Struct, Idx, "gep_" + StructValues[i]->getName());
      codeReplacer->getInstList().push_back(GEP);
      StoreInst *SI = new StoreInst(StructValues[i], GEP);
      codeReplacer->getInstList().push_back(SI);
    }
  }

  // Emit the call to the function
  CallInst *call = CallInst::Create(newFunction, params,
                                    NumExitBlocks > 1 ? "targetBlock" : "");
  codeReplacer->getInstList().push_back(call);

  Function::arg_iterator OutputArgBegin = newFunction->arg_begin();
  unsigned FirstOut = inputs.size();
  if (!AggregateArgs)
    std::advance(OutputArgBegin, inputs.size());

  // Reload the outputs passed in by reference
  for (unsigned i = 0, e = outputs.size(); i != e; ++i) {
    Value *Output = nullptr;
    if (AggregateArgs) {
      Value *Idx[2];
      Idx[0] = Constant::getNullValue(Type::getInt32Ty(Context));
      Idx[1] = ConstantInt::get(Type::getInt32Ty(Context), FirstOut + i);
      GetElementPtrInst *GEP = GetElementPtrInst::Create(
          StructArgTy, Struct, Idx, "gep_reload_" + outputs[i]->getName());
      codeReplacer->getInstList().push_back(GEP);
      Output = GEP;
    } else {
      Output = ReloadOutputs[i];
    }
    LoadInst *load = new LoadInst(Output, outputs[i]->getName()+".reload");
    Reloads.push_back(load);
    codeReplacer->getInstList().push_back(load);
    std::vector<User*> Users(outputs[i]->user_begin(), outputs[i]->user_end());
    for (unsigned u = 0, e = Users.size(); u != e; ++u) {
      Instruction *inst = cast<Instruction>(Users[u]);
      if (!Blocks.count(inst->getParent()))
        inst->replaceUsesOfWith(outputs[i], load);
    }
  }

  // Now we can emit a switch statement using the call as a value.
  SwitchInst *TheSwitch =
      SwitchInst::Create(Constant::getNullValue(Type::getInt16Ty(Context)),
                         codeReplacer, 0, codeReplacer);

  // Since there may be multiple exits from the original region, make the new
  // function return an unsigned, switch on that number.  This loop iterates
  // over all of the blocks in the extracted region, updating any terminator
  // instructions in the to-be-extracted region that branch to blocks that are
  // not in the region to be extracted.
  std::map<BasicBlock*, BasicBlock*> ExitBlockMap;

  unsigned switchVal = 0;
  for (BasicBlock *Block : Blocks) {
    TerminatorInst *TI = Block->getTerminator();
    for (unsigned i = 0, e = TI->getNumSuccessors(); i != e; ++i)
      if (!Blocks.count(TI->getSuccessor(i))) {
        BasicBlock *OldTarget = TI->getSuccessor(i);
        // add a new basic block which returns the appropriate value
        BasicBlock *&NewTarget = ExitBlockMap[OldTarget];
        if (!NewTarget) {
          // If we don't already have an exit stub for this non-extracted
          // destination, create one now!
          NewTarget = BasicBlock::Create(Context,
                                         OldTarget->getName() + ".exitStub",
                                         newFunction);
          unsigned SuccNum = switchVal++;

          Value *brVal = nullptr;
          switch (NumExitBlocks) {
          case 0:
          case 1: break;  // No value needed.
          case 2:         // Conditional branch, return a bool
            brVal = ConstantInt::get(Type::getInt1Ty(Context), !SuccNum);
            break;
          default:
            brVal = ConstantInt::get(Type::getInt16Ty(Context), SuccNum);
            break;
          }

          ReturnInst *NTRet = ReturnInst::Create(Context, brVal, NewTarget);

          // Update the switch instruction.
          TheSwitch->addCase(ConstantInt::get(Type::getInt16Ty(Context),
                                              SuccNum),
                             OldTarget);

          // Restore values just before we exit
          Function::arg_iterator OAI = OutputArgBegin;
          for (unsigned out = 0, e = outputs.size(); out != e; ++out) {
            // For an invoke, the normal destination is the only one that is
            // dominated by the result of the invocation
            BasicBlock *DefBlock = cast<Instruction>(outputs[out])->getParent();

            bool DominatesDef = true;

            BasicBlock *NormalDest = nullptr;
            if (auto *Invoke = dyn_cast<InvokeInst>(outputs[out]))
              NormalDest = Invoke->getNormalDest();

            if (NormalDest) {
              DefBlock = NormalDest;

              // Make sure we are looking at the original successor block, not
              // at a newly inserted exit block, which won't be in the dominator
              // info.
              for (const auto &I : ExitBlockMap)
                if (DefBlock == I.second) {
                  DefBlock = I.first;
                  break;
                }

              // In the extract block case, if the block we are extracting ends
              // with an invoke instruction, make sure that we don't emit a
              // store of the invoke value for the unwind block.
              if (!DT && DefBlock != OldTarget)
                DominatesDef = false;
            }

            if (DT) {
              DominatesDef = DT->dominates(DefBlock, OldTarget);
              
              // If the output value is used by a phi in the target block,
              // then we need to test for dominance of the phi's predecessor
              // instead.  Unfortunately, this a little complicated since we
              // have already rewritten uses of the value to uses of the reload.
              BasicBlock* pred = FindPhiPredForUseInBlock(Reloads[out], 
                                                          OldTarget);
              if (pred && DT && DT->dominates(DefBlock, pred))
                DominatesDef = true;
            }

            if (DominatesDef) {
              if (AggregateArgs) {
                Value *Idx[2];
                Idx[0] = Constant::getNullValue(Type::getInt32Ty(Context));
                Idx[1] = ConstantInt::get(Type::getInt32Ty(Context),
                                          FirstOut+out);
                GetElementPtrInst *GEP = GetElementPtrInst::Create(
                    StructArgTy, &*OAI, Idx, "gep_" + outputs[out]->getName(),
                    NTRet);
                new StoreInst(outputs[out], GEP, NTRet);
              } else {
                new StoreInst(outputs[out], &*OAI, NTRet);
              }
            }
            // Advance output iterator even if we don't emit a store
            if (!AggregateArgs) ++OAI;
          }
        }

        // rewrite the original branch instruction with this new target
        TI->setSuccessor(i, NewTarget);
      }
  }

  // Now that we've done the deed, simplify the switch instruction.
  Type *OldFnRetTy = TheSwitch->getParent()->getParent()->getReturnType();
  switch (NumExitBlocks) {
  case 0:
    // There are no successors (the block containing the switch itself), which
    // means that previously this was the last part of the function, and hence
    // this should be rewritten as a `ret'

    // Check if the function should return a value
    if (OldFnRetTy->isVoidTy()) {
      ReturnInst::Create(Context, nullptr, TheSwitch);  // Return void
    } else if (OldFnRetTy == TheSwitch->getCondition()->getType()) {
      // return what we have
      ReturnInst::Create(Context, TheSwitch->getCondition(), TheSwitch);
    } else {
      // Otherwise we must have code extracted an unwind or something, just
      // return whatever we want.
      ReturnInst::Create(Context, 
                         Constant::getNullValue(OldFnRetTy), TheSwitch);
    }

    TheSwitch->eraseFromParent();
    break;
  case 1:
    // Only a single destination, change the switch into an unconditional
    // branch.
    BranchInst::Create(TheSwitch->getSuccessor(1), TheSwitch);
    TheSwitch->eraseFromParent();
    break;
  case 2:
    BranchInst::Create(TheSwitch->getSuccessor(1), TheSwitch->getSuccessor(2),
                       call, TheSwitch);
    TheSwitch->eraseFromParent();
    break;
  default:
    // Otherwise, make the default destination of the switch instruction be one
    // of the other successors.
    TheSwitch->setCondition(call);
    TheSwitch->setDefaultDest(TheSwitch->getSuccessor(NumExitBlocks));
    // Remove redundant case
    TheSwitch->removeCase(SwitchInst::CaseIt(TheSwitch, NumExitBlocks-1));
    break;
  }
}

void CodeExtractor::moveCodeToFunction(Function *newFunction) {
  Function *oldFunc = (*Blocks.begin())->getParent();
  Function::BasicBlockListType &oldBlocks = oldFunc->getBasicBlockList();
  Function::BasicBlockListType &newBlocks = newFunction->getBasicBlockList();

  for (BasicBlock *Block : Blocks) {
    // Delete the basic block from the old function, and the list of blocks
    oldBlocks.remove(Block);

    // Insert this basic block into the new function
    newBlocks.push_back(Block);
#ifdef INTEL_CUSTOMIZATION
    // TODO: CodeExtractor currently doesn't handle DebugInfo correctly.
    // For now, simply remove the debug info. This is something we need
    // to resolve properly, both here and in the community version.
    // Will open a PR for this, once I can construct a test-case that
    // reproduces with existing users of CE.
    SmallVector<Instruction *, 8> DebugInstrs;
    for (auto &Inst : *Block)
      if (isa<DbgValueInst>(&Inst) || isa<DbgDeclareInst>(&Inst))
        DebugInstrs.push_back(&Inst);
    for (auto Inst : DebugInstrs)    
      Inst->eraseFromParent();
#endif //INTEL_CUSTOMIZATION
  }
}

void CodeExtractor::calculateNewCallTerminatorWeights(
    BasicBlock *CodeReplacer,
    DenseMap<BasicBlock *, BlockFrequency> &ExitWeights,
    BranchProbabilityInfo *BPI) {
  typedef BlockFrequencyInfoImplBase::Distribution Distribution;
  typedef BlockFrequencyInfoImplBase::BlockNode BlockNode;

  // Update the branch weights for the exit block.
  TerminatorInst *TI = CodeReplacer->getTerminator();
  SmallVector<unsigned, 8> BranchWeights(TI->getNumSuccessors(), 0);

  // Block Frequency distribution with dummy node.
  Distribution BranchDist;

  // Add each of the frequencies of the successors.
  for (unsigned i = 0, e = TI->getNumSuccessors(); i < e; ++i) {
    BlockNode ExitNode(i);
    uint64_t ExitFreq = ExitWeights[TI->getSuccessor(i)].getFrequency();
    if (ExitFreq != 0)
      BranchDist.addExit(ExitNode, ExitFreq);
    else
      BPI->setEdgeProbability(CodeReplacer, i, BranchProbability::getZero());
  }

  // Check for no total weight.
  if (BranchDist.Total == 0)
    return;

  // Normalize the distribution so that they can fit in unsigned.
  BranchDist.normalize();

  // Create normalized branch weights and set the metadata.
  for (unsigned I = 0, E = BranchDist.Weights.size(); I < E; ++I) {
    const auto &Weight = BranchDist.Weights[I];

    // Get the weight and update the current BFI.
    BranchWeights[Weight.TargetNode.Index] = Weight.Amount;
    BranchProbability BP(Weight.Amount, BranchDist.Total);
    BPI->setEdgeProbability(CodeReplacer, Weight.TargetNode.Index, BP);
  }
  TI->setMetadata(
      LLVMContext::MD_prof,
      MDBuilder(TI->getContext()).createBranchWeights(BranchWeights));
}

Function *CodeExtractor::extractCodeRegion() {
  if (!isEligible())
    return nullptr;

  ValueSet inputs, outputs;

  // Assumption: this is a single-entry code region, and the header is the first
  // block in the region.
  BasicBlock *header = *Blocks.begin();

  // Calculate the entry frequency of the new function before we change the root
  //   block.
  BlockFrequency EntryFreq;
  if (BFI) {
    assert(BPI && "Both BPI and BFI are required to preserve profile info");
    for (BasicBlock *Pred : predecessors(header)) {
      if (Blocks.count(Pred))
        continue;
      EntryFreq +=
          BFI->getBlockFreq(Pred) * BPI->getEdgeProbability(Pred, header);
    }
  }

  // If we have to split PHI nodes or the entry block, do so now.
  severSplitPHINodes(header);

  // If we have any return instructions in the region, split those blocks so
  // that the return is not in the region.
  splitReturnBlocks();

  Function *oldFunction = header->getParent();

  // This takes place of the original loop
  BasicBlock *codeReplacer = BasicBlock::Create(header->getContext(), 
                                                "codeRepl", oldFunction,
                                                header);

  // The new function needs a root node because other nodes can branch to the
  // head of the region, but the entry node of a function cannot have preds.
  BasicBlock *newFuncRoot = BasicBlock::Create(header->getContext(), 
                                               "newFuncRoot");
  newFuncRoot->getInstList().push_back(BranchInst::Create(header));

#ifndef INTEL_CUSTOMIZATION
  // Find inputs to, outputs from the code region.
  findInputsOutputs(inputs, outputs);

  // Calculate the exit blocks for the extracted region and the total exit
  //  weights for each of those blocks.
  DenseMap<BasicBlock *, BlockFrequency> ExitWeights;
  SmallPtrSet<BasicBlock *, 1> ExitBlocks;
  for (BasicBlock *Block : Blocks) {
    for (succ_iterator SI = succ_begin(Block), SE = succ_end(Block); SI != SE;
         ++SI) {
      if (!Blocks.count(*SI)) {
        // Update the branch weight for this successor.
        if (BFI) {
          BlockFrequency &BF = ExitWeights[*SI];
          BF += BFI->getBlockFreq(Block) * BPI->getEdgeProbability(Block, *SI);
        }
        ExitBlocks.insert(*SI);
      }
    }
  }
  NumExitBlocks = ExitBlocks.size();
#else
  // This code was changed significantly, to fix a bug in the way
  // multiple-exit blocks are handled. We need to contribute this back.
  
  // We need to make sure each exiting block of the region exits
  // into its own block. So, find all of the exit blocks, and
  // if any of them has more than two incoming exiting edges,
  // add new exiting blocks outside the region.
  
  // Find all the exit blocks, and their respective exiting blocks.
  // Each exit block may have several exit blocks leading to it.
  std::map<BasicBlock*, std::set<BasicBlock*>> ExitBlockMap;
  for (BasicBlock *BB : Blocks)
    for (BasicBlock *Succ : successors(BB))
      if (!Blocks.count(Succ))
        ExitBlockMap[Succ].insert(BB);

  SmallPtrSet<BasicBlock *, 1> ExitBlocks;
  for (auto ExitI : ExitBlockMap) {
    BasicBlock *BB = ExitI.first;
    std::set<BasicBlock*> &PredBlocks = ExitI.second;
    if (PredBlocks.size() == 1) {
      ExitBlocks.insert(BB);
      continue;
    } else {
      // This exit block has two incoming exiting edges. Add a block
      // on each exiting edge.
      for (BasicBlock *PI : PredBlocks) {
        Instruction *Term = PI->getTerminator();
        BasicBlock *NewBB = BasicBlock::Create(Term->getContext(), "split", 
                                               oldFunction, BB);
        NewBB->getInstList().push_back(BranchInst::Create(BB));
        // Update the PHI nodes in the exit block to use "split" instead
        // of the original exiting block.
        // TODO: This loop already has two copies, in BasicBlock and in CGP.
        // Perhaps it deserves its own utility function. Should happen
        // if we contribute this back.
        for (Instruction &II : *BB) {
          PHINode *PN = dyn_cast<PHINode>(&II);
          if (!PN)
            break;
          int i;
          while ((i = PN->getBasicBlockIndex(PI)) >= 0)
            PN->setIncomingBlock(i, NewBB);
        }
        Term->replaceUsesOfWith(BB, NewBB);

        ExitBlocks.insert(NewBB);
        // Update the DT to be aware of the "split" block.
        // The new block is dominated by PI. However, it can never dominate
        // anything. If NewBB were to dominate anything, it would also dominate
        // BB. We can only get here if there is another edge into BB from another
        // block in the region, Q. So, NewBB must also dominate Q, which means
        // BB itself dominates Q. (Imagine BB being a loop header, and Q being
        // the latch). But this means the dominance chain is: 
        // PI -> NewBB -> BB -> Q
        // This is impossible because both PI and Q are in the outlined region,
        // and BB isn't.
        if (DT)
          DT->addNewBlock(NewBB, PI);
      }
    }
  }

  NumExitBlocks = ExitBlocks.size();

  // Find inputs to, outputs from the code region.
  findInputsOutputs(inputs, outputs);
#endif //INTEL_CUSTOMIZATION
  // Construct new function based on inputs/outputs & add allocas for all defs.
  Function *newFunction = constructFunction(inputs, outputs, header,
                                            newFuncRoot,
                                            codeReplacer, oldFunction,
                                            oldFunction->getParent());

  // Update the entry count of the function.
  if (BFI) {
    Optional<uint64_t> EntryCount =
        BFI->getProfileCountFromFreq(EntryFreq.getFrequency());
    if (EntryCount.hasValue())
      newFunction->setEntryCount(EntryCount.getValue());
    BFI->setBlockFreq(codeReplacer, EntryFreq.getFrequency());
  }

  emitCallAndSwitchStatement(newFunction, codeReplacer, inputs, outputs);

  moveCodeToFunction(newFunction);
#ifdef INTEL_CUSTOMIZATION
  // CodeExtractor only partially updated the DT. This completes the update.
  // It needs to be contributed back to the community.
  
  // Update the DT
  if (DT) {
    // Add the new block to the DT instead of the region header
    DomTreeNode *ReplacerNode = 
      DT->addNewBlock(codeReplacer, DT->getNode(header)->getIDom()->getBlock());

    SmallVector<DomTreeNode*, 16> Successors;
    // Now, move all nodes that were immediately dominated by anything in the
    // region, to be immediately dominated by the new block.
    for (SetVector<BasicBlock*>::const_iterator i = Blocks.begin(),
         e = Blocks.end(); i != e; ++i) {
      DomTreeNode *BlockNode = DT->getNode(*i);
      for (auto C = BlockNode->begin(), CE = BlockNode->end(); C != CE; ++C)
          Successors.push_back(*C);
    }

    for (auto &Node : Successors)
      Node->setIDom(ReplacerNode);

    // Finally, get rid of the blocks that we've actually moved.
    // What we'll end up with is the nodes immediately dominated by anything
    // on the edges of the region being immediately dominated by the new block.
    for (SetVector<BasicBlock*>::const_iterator i = Blocks.begin(),
         e = Blocks.end(); i != e; ++i)
      DT->eraseNode(*i);
  }
#endif //INTEL_CUSTOMIZATION

  // Update the branch weights for the exit block.
  if (BFI && NumExitBlocks > 1)
    calculateNewCallTerminatorWeights(codeReplacer, ExitWeights, BPI);

  // Loop over all of the PHI nodes in the header block, and change any
  // references to the old incoming edge to be the new incoming edge.
  for (BasicBlock::iterator I = header->begin(); isa<PHINode>(I); ++I) {
    PHINode *PN = cast<PHINode>(I);
    for (unsigned i = 0, e = PN->getNumIncomingValues(); i != e; ++i)
      if (!Blocks.count(PN->getIncomingBlock(i)))
        PN->setIncomingBlock(i, newFuncRoot);
  }

  // Look at all successors of the codeReplacer block.  If any of these blocks
  // had PHI nodes in them, we need to update the "from" block to be the code
  // replacer, not the original block in the extracted region.
  std::vector<BasicBlock*> Succs(succ_begin(codeReplacer),
                                 succ_end(codeReplacer));
  for (unsigned i = 0, e = Succs.size(); i != e; ++i)
    for (BasicBlock::iterator I = Succs[i]->begin(); isa<PHINode>(I); ++I) {
      PHINode *PN = cast<PHINode>(I);
      std::set<BasicBlock*> ProcessedPreds;
      for (unsigned i = 0, e = PN->getNumIncomingValues(); i != e; ++i)
        if (Blocks.count(PN->getIncomingBlock(i))) {
          if (ProcessedPreds.insert(PN->getIncomingBlock(i)).second)
            PN->setIncomingBlock(i, codeReplacer);
          else {
            // There were multiple entries in the PHI for this block, now there
            // is only one, so remove the duplicated entries.
            PN->removeIncomingValue(i, false);
            --i; --e;
          }
        }
    }

  //cerr << "NEW FUNCTION: " << *newFunction;
  //  verifyFunction(*newFunction);

  //  cerr << "OLD FUNCTION: " << *oldFunction;
  //  verifyFunction(*oldFunction);

  DEBUG(if (verifyFunction(*newFunction)) 
        report_fatal_error("verifyFunction failed!"));
  return newFunction;
}<|MERGE_RESOLUTION|>--- conflicted
+++ resolved
@@ -55,12 +55,7 @@
                  cl::desc("Aggregate arguments to code-extracted functions"));
 
 /// \brief Test whether a block is valid for extraction.
-<<<<<<< HEAD
-static bool isBlockValidForExtraction(const BasicBlock &BB) {
-
-=======
 bool CodeExtractor::isBlockValidForExtraction(const BasicBlock &BB) {
->>>>>>> 407f2758
   // Landing pads must be in the function where they were inserted for cleanup.
   if (BB.isEHPad())
     return false;
@@ -309,7 +304,6 @@
       }
     }
 }
-
 
 /// constructFunction - make a function based on inputs and outputs, as follows:
 /// f(in0, ..., inN, out0, ..., outN)
@@ -855,12 +849,22 @@
   
   // Find all the exit blocks, and their respective exiting blocks.
   // Each exit block may have several exit blocks leading to it.
+  DenseMap<BasicBlock *, BlockFrequency> ExitWeights;
   std::map<BasicBlock*, std::set<BasicBlock*>> ExitBlockMap;
   for (BasicBlock *BB : Blocks)
     for (BasicBlock *Succ : successors(BB))
-      if (!Blocks.count(Succ))
+      if (!Blocks.count(Succ)) {
+        // Update the branch weight for this successor.
+        if (BFI) {
+          BlockFrequency &BF = ExitWeights[Succ];
+          BF += BFI->getBlockFreq(BB) * BPI->getEdgeProbability(BB, Succ);
+        }
         ExitBlockMap[Succ].insert(BB);
-
+}
+
+  // FIXME (Dave Kreitzer): The ExitWeights map needs to be filled in
+  //   properly in the code below whenever a block is inserted into ExitBlocks.
+  //   See the code under #ifndef INTEL_CUSTOMIZATION above.
   SmallPtrSet<BasicBlock *, 1> ExitBlocks;
   for (auto ExitI : ExitBlockMap) {
     BasicBlock *BB = ExitI.first;
@@ -931,6 +935,11 @@
   emitCallAndSwitchStatement(newFunction, codeReplacer, inputs, outputs);
 
   moveCodeToFunction(newFunction);
+
+  // Update the branch weights for the exit block.
+  if (BFI && NumExitBlocks > 1)
+    calculateNewCallTerminatorWeights(codeReplacer, ExitWeights, BPI);
+
 #ifdef INTEL_CUSTOMIZATION
   // CodeExtractor only partially updated the DT. This completes the update.
   // It needs to be contributed back to the community.
@@ -962,10 +971,6 @@
       DT->eraseNode(*i);
   }
 #endif //INTEL_CUSTOMIZATION
-
-  // Update the branch weights for the exit block.
-  if (BFI && NumExitBlocks > 1)
-    calculateNewCallTerminatorWeights(codeReplacer, ExitWeights, BPI);
 
   // Loop over all of the PHI nodes in the header block, and change any
   // references to the old incoming edge to be the new incoming edge.
