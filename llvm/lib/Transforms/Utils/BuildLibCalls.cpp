--- conflicted
+++ resolved
@@ -38,13 +38,10 @@
 STATISTIC(NumReadOnlyArg, "Number of arguments inferred as readonly");
 STATISTIC(NumNoAlias, "Number of function returns inferred as noalias");
 STATISTIC(NumNonNull, "Number of function returns inferred as nonnull returns");
-<<<<<<< HEAD
+STATISTIC(NumReturnedArg, "Number of arguments inferred as returned");
 #if INTEL_CUSTOMIZATION
 STATISTIC(NumNoReturn, "Number of function inferred as noreturn");
 #endif // INTEL_CUSTOMIZATION
-=======
-STATISTIC(NumReturnedArg, "Number of arguments inferred as returned");
->>>>>>> c615910b
 
 static bool setDoesNotAccessMemory(Function &F) {
   if (F.doesNotAccessMemory())
