//===- BuildLibCalls.cpp - Utility builder for libcalls -------------------===//
//
// Part of the LLVM Project, under the Apache License v2.0 with LLVM Exceptions.
// See https://llvm.org/LICENSE.txt for license information.
// SPDX-License-Identifier: Apache-2.0 WITH LLVM-exception
//
//===----------------------------------------------------------------------===//
//
// This file implements some functions that will create standard C libcalls.
//
//===----------------------------------------------------------------------===//

#include "llvm/Transforms/Utils/BuildLibCalls.h"
#include "llvm/ADT/SmallString.h"
#include "llvm/ADT/Statistic.h"
#include "llvm/Analysis/TargetLibraryInfo.h"
#include "llvm/IR/Constants.h"
#include "llvm/IR/DataLayout.h"
#include "llvm/IR/Function.h"
#include "llvm/IR/IRBuilder.h"
#include "llvm/IR/Intrinsics.h"
#include "llvm/IR/LLVMContext.h"
#include "llvm/IR/Module.h"
#include "llvm/IR/Type.h"
#include "llvm/Analysis/MemoryBuiltins.h"

using namespace llvm;

#define DEBUG_TYPE "build-libcalls"

//- Infer Attributes ---------------------------------------------------------//

STATISTIC(NumReadNone, "Number of functions inferred as readnone");
STATISTIC(NumInaccessibleMemOnly,
          "Number of functions inferred as inaccessiblememonly");
STATISTIC(NumReadOnly, "Number of functions inferred as readonly");
STATISTIC(NumArgMemOnly, "Number of functions inferred as argmemonly");
STATISTIC(NumInaccessibleMemOrArgMemOnly,
          "Number of functions inferred as inaccessiblemem_or_argmemonly");
STATISTIC(NumNoUnwind, "Number of functions inferred as nounwind");
STATISTIC(NumNoCapture, "Number of arguments inferred as nocapture");
STATISTIC(NumWriteOnlyArg, "Number of arguments inferred as writeonly");
STATISTIC(NumSExtArg, "Number of arguments inferred as signext");
STATISTIC(NumReadOnlyArg, "Number of arguments inferred as readonly");
STATISTIC(NumNoAlias, "Number of function returns inferred as noalias");
STATISTIC(NumNoUndef, "Number of function returns inferred as noundef returns");
STATISTIC(NumNonNull, "Number of function returns inferred as nonnull returns");
STATISTIC(NumReturnedArg, "Number of arguments inferred as returned");
#if INTEL_CUSTOMIZATION
STATISTIC(NumNoReturn, "Number of functions inferred as noreturn");
STATISTIC(NumFortran, "Number of functions inferred as Fortran");
STATISTIC(NumMustProgress, "Number of functions inferred as mustprogress");
#endif // INTEL_CUSTOMIZATION
STATISTIC(NumWillReturn, "Number of functions inferred as willreturn");

static bool setDoesNotAccessMemory(Function &F) {
  if (F.doesNotAccessMemory())
    return false;
  F.setDoesNotAccessMemory();
  ++NumReadNone;
  return true;
}

static bool setOnlyAccessesInaccessibleMemory(Function &F) {
  if (F.onlyAccessesInaccessibleMemory())
    return false;
  F.setOnlyAccessesInaccessibleMemory();
  ++NumInaccessibleMemOnly;
  return true;
}

static bool setOnlyReadsMemory(Function &F) {
  if (F.onlyReadsMemory())
    return false;
  F.setOnlyReadsMemory();
  ++NumReadOnly;
  return true;
}

static bool setOnlyAccessesArgMemory(Function &F) {
  if (F.onlyAccessesArgMemory())
    return false;
  F.setOnlyAccessesArgMemory();
  ++NumArgMemOnly;
  return true;
}

static bool setOnlyAccessesInaccessibleMemOrArgMem(Function &F) {
  if (F.onlyAccessesInaccessibleMemOrArgMem())
    return false;
  F.setOnlyAccessesInaccessibleMemOrArgMem();
  ++NumInaccessibleMemOrArgMemOnly;
  return true;
}

static bool setDoesNotThrow(Function &F) {
  if (F.doesNotThrow())
    return false;
  F.setDoesNotThrow();
  ++NumNoUnwind;
  return true;
}

static bool setRetDoesNotAlias(Function &F) {
  if (F.hasAttribute(AttributeList::ReturnIndex, Attribute::NoAlias))
    return false;
  F.addAttribute(AttributeList::ReturnIndex, Attribute::NoAlias);
  ++NumNoAlias;
  return true;
}

static bool setDoesNotCapture(Function &F, unsigned ArgNo) {
  if (F.hasParamAttribute(ArgNo, Attribute::NoCapture))
    return false;
  F.addParamAttr(ArgNo, Attribute::NoCapture);
  ++NumNoCapture;
  return true;
}

static bool setDoesNotAlias(Function &F, unsigned ArgNo) {
  if (F.hasParamAttribute(ArgNo, Attribute::NoAlias))
    return false;
  F.addParamAttr(ArgNo, Attribute::NoAlias);
  ++NumNoAlias;
  return true;
}

static bool setOnlyReadsMemory(Function &F, unsigned ArgNo) {
  if (F.hasParamAttribute(ArgNo, Attribute::ReadOnly))
    return false;
  F.addParamAttr(ArgNo, Attribute::ReadOnly);
  ++NumReadOnlyArg;
  return true;
}

static bool setOnlyWritesMemory(Function &F, unsigned ArgNo) {
  if (F.hasParamAttribute(ArgNo, Attribute::WriteOnly))
    return false;
  F.addParamAttr(ArgNo, Attribute::WriteOnly);
  ++NumWriteOnlyArg;
  return true;
}

static bool setSignExtendedArg(Function &F, unsigned ArgNo) {
 if (F.hasParamAttribute(ArgNo, Attribute::SExt))
    return false;
  F.addParamAttr(ArgNo, Attribute::SExt);
  ++NumSExtArg;
  return true;
}

static bool setRetNoUndef(Function &F) {
  if (!F.getReturnType()->isVoidTy() &&
      !F.hasAttribute(AttributeList::ReturnIndex, Attribute::NoUndef)) {
    F.addAttribute(AttributeList::ReturnIndex, Attribute::NoUndef);
    ++NumNoUndef;
    return true;
  }
  return false;
}

static bool setArgsNoUndef(Function &F) {
  bool Changed = false;
  for (unsigned ArgNo = 0; ArgNo < F.arg_size(); ++ArgNo) {
    if (!F.hasParamAttribute(ArgNo, Attribute::NoUndef)) {
      F.addParamAttr(ArgNo, Attribute::NoUndef);
      ++NumNoUndef;
      Changed = true;
    }
  }
  return Changed;
}

static bool setArgNoUndef(Function &F, unsigned ArgNo) {
  if (F.hasParamAttribute(ArgNo, Attribute::NoUndef))
    return false;
  F.addParamAttr(ArgNo, Attribute::NoUndef);
  ++NumNoUndef;
  return true;
}

static bool setRetAndArgsNoUndef(Function &F) {
  return setRetNoUndef(F) | setArgsNoUndef(F);
}

static bool setReturnedArg(Function &F, unsigned ArgNo) {
  if (F.hasParamAttribute(ArgNo, Attribute::Returned))
    return false;
  F.addParamAttr(ArgNo, Attribute::Returned);
  ++NumReturnedArg;
  return true;
}

static bool setNonLazyBind(Function &F) {
  if (F.hasFnAttribute(Attribute::NonLazyBind))
    return false;
  F.addFnAttr(Attribute::NonLazyBind);
  return true;
}

static bool setDoesNotFreeMemory(Function &F) {
  if (F.hasFnAttribute(Attribute::NoFree))
    return false;
  F.addFnAttr(Attribute::NoFree);
  return true;
}

#if INTEL_CUSTOMIZATION
static bool setDoesNotReturn(Function &F) {
  if (F.doesNotReturn())
    return false;
  F.setDoesNotReturn();
  ++NumNoReturn;
  return true;
}

static bool setFortran(Function &F) {
  if (F.isFortran())
    return false;
  F.setFortran();
  ++NumFortran;
  return true;
}

static bool setMustProgress(Function &F) {
  if (F.hasFnAttribute(Attribute::MustProgress))
    return false;
  F.addFnAttr(Attribute::MustProgress);
  ++NumMustProgress;
  return true;
}
#endif // INTEL_CUSTOMIZATION

static bool setWillReturn(Function &F) {
  if (F.hasFnAttribute(Attribute::WillReturn))
    return false;
  F.addFnAttr(Attribute::WillReturn);
  ++NumWillReturn;
  return true;
}

bool llvm::inferLibFuncAttributes(Module *M, StringRef Name,
                                  const TargetLibraryInfo &TLI) {
  Function *F = M->getFunction(Name);
  if (!F)
    return false;
  return inferLibFuncAttributes(*F, TLI);
}

bool llvm::inferLibFuncAttributes(Function &F, const TargetLibraryInfo &TLI) {
  LibFunc TheLibFunc;
  if (!(TLI.getLibFunc(F, TheLibFunc) && TLI.has(TheLibFunc)))
    return false;

  bool Changed = false;

#if INTEL_CUSTOMIZATION
  // CMPLRLLVM-23978:
  // SPIR target can't have unreachable code. SYCL library functions that
  // would normally have the "noreturn" attribute should be left with the
  // default attributes. We check only SYCL supported library functions below.
  bool IsSpirFunc =
      StringRef(F.getParent()->getTargetTriple()).contains("sycldevice") &&
      F.getCallingConv() == CallingConv::SPIR_FUNC;
#endif // INTEL_CUSTOMIZATION

  if(!isLibFreeFunction(&F, TheLibFunc) && !isReallocLikeFn(&F,  &TLI))
    Changed |= setDoesNotFreeMemory(F);

  if (F.getParent() != nullptr && F.getParent()->getRtLibUseGOT())
    Changed |= setNonLazyBind(F);

  switch (TheLibFunc) {
  case LibFunc_strlen:
  case LibFunc_wcslen:
    Changed |= setOnlyReadsMemory(F);
    Changed |= setDoesNotThrow(F);
    Changed |= setOnlyAccessesArgMemory(F);
    Changed |= setWillReturn(F);
    Changed |= setDoesNotCapture(F, 0);
    return Changed;
  case LibFunc_strchr:
  case LibFunc_strrchr:
    Changed |= setOnlyAccessesArgMemory(F);
    Changed |= setOnlyReadsMemory(F);
    Changed |= setDoesNotThrow(F);
    Changed |= setWillReturn(F);
    return Changed;
  case LibFunc_strtol:
  case LibFunc_strtod:
  case LibFunc_strtof:
  case LibFunc_strtoul:
  case LibFunc_strtoll:
  case LibFunc_strtold:
  case LibFunc_strtoull:
  case LibFunc_under_strtoi64:              // INTEL
    Changed |= setDoesNotThrow(F);
    Changed |= setWillReturn(F);
    Changed |= setDoesNotCapture(F, 1);
    Changed |= setOnlyReadsMemory(F, 0);
    return Changed;
  case LibFunc_strcat:
  case LibFunc_strncat:
<<<<<<< HEAD
  case LibFunc_wcscpy:                      // INTEL
  case LibFunc_wcsncat:                     // INTEL
=======
    Changed |= setOnlyAccessesArgMemory(F);
    Changed |= setDoesNotThrow(F);
>>>>>>> 3e7ee542
    Changed |= setWillReturn(F);
    Changed |= setReturnedArg(F, 0);
    Changed |= setDoesNotCapture(F, 1);
    Changed |= setOnlyReadsMemory(F, 1);
    Changed |= setDoesNotAlias(F, 0);
    Changed |= setDoesNotAlias(F, 1);
    return Changed;
  case LibFunc_strcpy:
  case LibFunc_strncpy:
    Changed |= setReturnedArg(F, 0);
    LLVM_FALLTHROUGH;
  case LibFunc_stpcpy:
  case LibFunc_stpncpy:
    Changed |= setOnlyAccessesArgMemory(F);
    Changed |= setDoesNotThrow(F);
    Changed |= setWillReturn(F);
    Changed |= setDoesNotCapture(F, 1);
    Changed |= setOnlyWritesMemory(F, 0);
    Changed |= setOnlyReadsMemory(F, 1);
    Changed |= setDoesNotAlias(F, 0);
    Changed |= setDoesNotAlias(F, 1);
    return Changed;
  case LibFunc_strxfrm:
    Changed |= setDoesNotThrow(F);
    Changed |= setWillReturn(F);
    Changed |= setDoesNotCapture(F, 0);
    Changed |= setDoesNotCapture(F, 1);
    Changed |= setOnlyReadsMemory(F, 1);
    return Changed;
  case LibFunc_strcmp:      // 0,1
  case LibFunc_strspn:      // 0,1
  case LibFunc_strncmp:     // 0,1
  case LibFunc_strcspn:     // 0,1
    Changed |= setDoesNotThrow(F);
    Changed |= setOnlyAccessesArgMemory(F);
    Changed |= setWillReturn(F);
    Changed |= setOnlyReadsMemory(F);
    Changed |= setDoesNotCapture(F, 0);
    Changed |= setDoesNotCapture(F, 1);
    return Changed;
  case LibFunc_strcoll:
  case LibFunc_strcasecmp:  // 0,1
  case LibFunc_strncasecmp: //
  case LibFunc_under_stricmp:  // INTEL
  case LibFunc_under_strnicmp: // INTEL
    // Those functions may depend on the locale, which may be accessed through
    // global memory.
    Changed |= setOnlyReadsMemory(F);
    Changed |= setDoesNotThrow(F);
    Changed |= setWillReturn(F);
    Changed |= setDoesNotCapture(F, 0);
    Changed |= setDoesNotCapture(F, 1);
    return Changed;
  case LibFunc_strstr:
  case LibFunc_strpbrk:
    Changed |= setOnlyAccessesArgMemory(F);
    Changed |= setOnlyReadsMemory(F);
    Changed |= setDoesNotThrow(F);
    Changed |= setWillReturn(F);
    Changed |= setDoesNotCapture(F, 1);
    return Changed;
  case LibFunc_strtok:
  case LibFunc_strtok_r:
    Changed |= setDoesNotThrow(F);
    Changed |= setWillReturn(F);
    Changed |= setDoesNotCapture(F, 1);
    Changed |= setOnlyReadsMemory(F, 1);
    return Changed;
  case LibFunc_scanf:
    Changed |= setRetAndArgsNoUndef(F);
    Changed |= setDoesNotThrow(F);
    Changed |= setDoesNotCapture(F, 0);
    Changed |= setOnlyReadsMemory(F, 0);
    return Changed;
  case LibFunc_setbuf:
  case LibFunc_setvbuf:
    Changed |= setRetAndArgsNoUndef(F);
    Changed |= setDoesNotThrow(F);
    Changed |= setDoesNotCapture(F, 0);
    return Changed;
  case LibFunc_strndup:
    Changed |= setArgNoUndef(F, 1);
    LLVM_FALLTHROUGH;
  case LibFunc_strdup:
    Changed |= setOnlyAccessesInaccessibleMemOrArgMem(F);
    Changed |= setDoesNotThrow(F);
    Changed |= setRetDoesNotAlias(F);
    Changed |= setWillReturn(F);
    Changed |= setDoesNotCapture(F, 0);
    Changed |= setOnlyReadsMemory(F, 0);
    return Changed;
  case LibFunc_stat:
  case LibFunc_statvfs:
    Changed |= setRetAndArgsNoUndef(F);
    Changed |= setDoesNotThrow(F);
    Changed |= setDoesNotCapture(F, 0);
    Changed |= setDoesNotCapture(F, 1);
    Changed |= setOnlyReadsMemory(F, 0);
    return Changed;
  case LibFunc_sscanf:
    Changed |= setRetAndArgsNoUndef(F);
    Changed |= setDoesNotThrow(F);
    Changed |= setDoesNotCapture(F, 0);
    Changed |= setDoesNotCapture(F, 1);
    Changed |= setOnlyReadsMemory(F, 0);
    Changed |= setOnlyReadsMemory(F, 1);
    return Changed;
  case LibFunc_sprintf:
    Changed |= setRetAndArgsNoUndef(F);
    Changed |= setDoesNotThrow(F);
    Changed |= setDoesNotCapture(F, 0);
    Changed |= setDoesNotAlias(F, 0);
    Changed |= setOnlyWritesMemory(F, 0);
    Changed |= setDoesNotCapture(F, 1);
    Changed |= setOnlyReadsMemory(F, 1);
    return Changed;
  case LibFunc_snprintf:
    Changed |= setRetAndArgsNoUndef(F);
    Changed |= setDoesNotThrow(F);
    Changed |= setDoesNotCapture(F, 0);
    Changed |= setDoesNotAlias(F, 0);
    Changed |= setOnlyWritesMemory(F, 0);
    Changed |= setDoesNotCapture(F, 2);
    Changed |= setOnlyReadsMemory(F, 2);
    return Changed;
  case LibFunc_setitimer:
    Changed |= setRetAndArgsNoUndef(F);
    Changed |= setDoesNotThrow(F);
    Changed |= setWillReturn(F);
    Changed |= setDoesNotCapture(F, 1);
    Changed |= setDoesNotCapture(F, 2);
    Changed |= setOnlyReadsMemory(F, 1);
    return Changed;
  case LibFunc_system:
    // May throw; "system" is a valid pthread cancellation point.
    Changed |= setRetAndArgsNoUndef(F);
    Changed |= setDoesNotCapture(F, 0);
    Changed |= setOnlyReadsMemory(F, 0);
    return Changed;
  case LibFunc_malloc:
  case LibFunc_vec_malloc:
    Changed |= setOnlyAccessesInaccessibleMemory(F);
    Changed |= setRetAndArgsNoUndef(F);
    Changed |= setDoesNotThrow(F);
    Changed |= setRetDoesNotAlias(F);
    Changed |= setWillReturn(F);
    return Changed;
  case LibFunc_memcmp:
    Changed |= setOnlyAccessesArgMemory(F);
    Changed |= setOnlyReadsMemory(F);
    Changed |= setDoesNotThrow(F);
    Changed |= setWillReturn(F);
    Changed |= setDoesNotCapture(F, 0);
    Changed |= setDoesNotCapture(F, 1);
    return Changed;
  case LibFunc_dunder_rawmemchr:                           // INTEL
  case LibFunc_memchr:
  case LibFunc_memrchr:
    Changed |= setDoesNotThrow(F);
    Changed |= setOnlyAccessesArgMemory(F);
    Changed |= setOnlyReadsMemory(F);
    Changed |= setWillReturn(F);
    return Changed;
  case LibFunc_modf:
  case LibFunc_modff:
  case LibFunc_modfl:
    Changed |= setDoesNotThrow(F);
    Changed |= setWillReturn(F);
    Changed |= setDoesNotCapture(F, 1);
    return Changed;
  case LibFunc_memcpy:
    Changed |= setDoesNotThrow(F);
    Changed |= setOnlyAccessesArgMemory(F);
    Changed |= setWillReturn(F);
    Changed |= setDoesNotAlias(F, 0);
    Changed |= setReturnedArg(F, 0);
    Changed |= setOnlyWritesMemory(F, 0);
    Changed |= setDoesNotAlias(F, 1);
    Changed |= setDoesNotCapture(F, 1);
    Changed |= setOnlyReadsMemory(F, 1);
    return Changed;
  case LibFunc_memmove:
    Changed |= setDoesNotThrow(F);
    Changed |= setOnlyAccessesArgMemory(F);
    Changed |= setWillReturn(F);
    Changed |= setReturnedArg(F, 0);
    Changed |= setOnlyWritesMemory(F, 0);
    Changed |= setDoesNotCapture(F, 1);
    Changed |= setOnlyReadsMemory(F, 1);
    return Changed;
  case LibFunc_mempcpy:
  case LibFunc_memccpy:
    Changed |= setDoesNotThrow(F);
    Changed |= setOnlyAccessesArgMemory(F);
    Changed |= setWillReturn(F);
    Changed |= setDoesNotAlias(F, 0);
    Changed |= setOnlyWritesMemory(F, 0);
    Changed |= setDoesNotAlias(F, 1);
    Changed |= setDoesNotCapture(F, 1);
    Changed |= setOnlyReadsMemory(F, 1);
    return Changed;
  case LibFunc_memcpy_chk:
    Changed |= setDoesNotThrow(F);
    return Changed;
  case LibFunc_memalign:
    Changed |= setOnlyAccessesInaccessibleMemory(F);
    Changed |= setRetNoUndef(F);
    Changed |= setDoesNotThrow(F);
    Changed |= setRetDoesNotAlias(F);
    Changed |= setWillReturn(F);
    return Changed;
  case LibFunc_mkdir:
  case LibFunc_under_mkdir:                   // INTEL
    Changed |= setRetAndArgsNoUndef(F);
    Changed |= setDoesNotThrow(F);
    Changed |= setDoesNotCapture(F, 0);
    Changed |= setOnlyReadsMemory(F, 0);
    return Changed;
  case LibFunc_mktime:
    Changed |= setRetAndArgsNoUndef(F);
    Changed |= setDoesNotThrow(F);
    Changed |= setWillReturn(F);
    Changed |= setDoesNotCapture(F, 0);
    return Changed;
  case LibFunc_realloc:
  case LibFunc_vec_realloc:
    Changed |= setOnlyAccessesInaccessibleMemOrArgMem(F);
    Changed |= setRetNoUndef(F);
    Changed |= setDoesNotThrow(F);
    Changed |= setRetDoesNotAlias(F);
    Changed |= setWillReturn(F);
    Changed |= setDoesNotCapture(F, 0);
    Changed |= setArgNoUndef(F, 1);
    return Changed;
  case LibFunc_reallocf:
    Changed |= setRetNoUndef(F);
    Changed |= setWillReturn(F);
    Changed |= setArgNoUndef(F, 1);
    return Changed;
#if INTEL_CUSTOMIZATION
  case LibFunc_re_compile_fastmap:
    return Changed;
  case LibFunc_re_search_2:
    return Changed;
#endif // INTEL_CUSTOMIZATION
  case LibFunc_read:
#if INTEL_CUSTOMIZATION
  // NOTE: The libfunc read is an alias to _read in Windows
  // (LibFunc_under_read)
  case LibFunc_under_read:
#endif // INTEL_CUSTOMIZATION
    // May throw; "read" is a valid pthread cancellation point.
    Changed |= setRetAndArgsNoUndef(F);
    Changed |= setDoesNotCapture(F, 1);
    return Changed;
  case LibFunc_rewind:
    Changed |= setRetAndArgsNoUndef(F);
    Changed |= setDoesNotThrow(F);
    Changed |= setDoesNotCapture(F, 0);
    return Changed;
  case LibFunc_rmdir:
  case LibFunc_remove:
  case LibFunc_under_wremove:                  // INTEL
  case LibFunc_realpath:
    Changed |= setRetAndArgsNoUndef(F);
    Changed |= setDoesNotThrow(F);
    Changed |= setDoesNotCapture(F, 0);
    Changed |= setOnlyReadsMemory(F, 0);
    return Changed;
  case LibFunc_rename:
    Changed |= setRetAndArgsNoUndef(F);
    Changed |= setDoesNotThrow(F);
    Changed |= setDoesNotCapture(F, 0);
    Changed |= setDoesNotCapture(F, 1);
    Changed |= setOnlyReadsMemory(F, 0);
    Changed |= setOnlyReadsMemory(F, 1);
    return Changed;
  case LibFunc_readlink:
    Changed |= setRetAndArgsNoUndef(F);
    Changed |= setDoesNotThrow(F);
    Changed |= setDoesNotCapture(F, 0);
    Changed |= setDoesNotCapture(F, 1);
    Changed |= setOnlyReadsMemory(F, 0);
    return Changed;
  case LibFunc_write:
    // May throw; "write" is a valid pthread cancellation point.
    Changed |= setRetAndArgsNoUndef(F);
    Changed |= setDoesNotCapture(F, 1);
    Changed |= setOnlyReadsMemory(F, 1);
    return Changed;
  case LibFunc_aligned_alloc:
    Changed |= setOnlyAccessesInaccessibleMemory(F);
    Changed |= setRetAndArgsNoUndef(F);
    Changed |= setDoesNotThrow(F);
    Changed |= setRetDoesNotAlias(F);
    Changed |= setWillReturn(F);
    return Changed;
  case LibFunc_bcopy:
    Changed |= setDoesNotThrow(F);
    Changed |= setOnlyAccessesArgMemory(F);
    Changed |= setWillReturn(F);
    Changed |= setDoesNotCapture(F, 0);
    Changed |= setOnlyReadsMemory(F, 0);
    Changed |= setOnlyWritesMemory(F, 1);
    Changed |= setDoesNotCapture(F, 1);
    return Changed;
  case LibFunc_bcmp:
    Changed |= setDoesNotThrow(F);
    Changed |= setOnlyAccessesArgMemory(F);
    Changed |= setOnlyReadsMemory(F);
    Changed |= setWillReturn(F);
    Changed |= setDoesNotCapture(F, 0);
    Changed |= setDoesNotCapture(F, 1);
    return Changed;
  case LibFunc_bzero:
    Changed |= setDoesNotThrow(F);
    Changed |= setOnlyAccessesArgMemory(F);
    Changed |= setWillReturn(F);
    Changed |= setDoesNotCapture(F, 0);
    Changed |= setOnlyWritesMemory(F, 0);
    return Changed;
#if INTEL_CUSTOMIZATION
  case LibFunc_cexp:
    Changed |= setDoesNotAccessMemory(F);
    Changed |= setDoesNotThrow(F);
    return Changed;
#endif // INTEL_CUSTOMIZATION
  case LibFunc_calloc:
  case LibFunc_vec_calloc:
    Changed |= setOnlyAccessesInaccessibleMemory(F);
    Changed |= setRetAndArgsNoUndef(F);
    Changed |= setDoesNotThrow(F);
    Changed |= setRetDoesNotAlias(F);
    Changed |= setWillReturn(F);
    return Changed;
  case LibFunc_chmod:
  case LibFunc_chown:
    Changed |= setRetAndArgsNoUndef(F);
    Changed |= setDoesNotThrow(F);
    Changed |= setDoesNotCapture(F, 0);
    Changed |= setOnlyReadsMemory(F, 0);
    return Changed;
  case LibFunc_ctermid:
  case LibFunc_clearerr:
  case LibFunc_closedir:
    Changed |= setRetAndArgsNoUndef(F);
    Changed |= setDoesNotThrow(F);
    Changed |= setDoesNotCapture(F, 0);
    return Changed;
#if INTEL_CUSTOMIZATION
  case LibFunc_cpow:
  case LibFunc_cpowf:
  case LibFunc_csqrt:
  case LibFunc_csqrtf:
    Changed |= setDoesNotThrow(F);
    Changed |= setOnlyReadsMemory(F);
    Changed |= setWillReturn(F);
    return Changed;
  case LibFunc_atexit:
    return Changed;
#endif // INTEL_CUSTOMIZATION
  case LibFunc_atoi:
  case LibFunc_atol:
  case LibFunc_atof:
  case LibFunc_atoll:
    Changed |= setDoesNotThrow(F);
    Changed |= setOnlyReadsMemory(F);
    Changed |= setWillReturn(F);
    Changed |= setDoesNotCapture(F, 0);
    return Changed;
  case LibFunc_access:
  case LibFunc_under_waccess:                   // INTEL
    Changed |= setRetAndArgsNoUndef(F);
    Changed |= setDoesNotThrow(F);
    Changed |= setDoesNotCapture(F, 0);
    Changed |= setOnlyReadsMemory(F, 0);
    return Changed;
  case LibFunc_fopen:
    Changed |= setRetAndArgsNoUndef(F);
    Changed |= setDoesNotThrow(F);
    Changed |= setRetDoesNotAlias(F);
    Changed |= setDoesNotCapture(F, 0);
    Changed |= setDoesNotCapture(F, 1);
    Changed |= setOnlyReadsMemory(F, 0);
    Changed |= setOnlyReadsMemory(F, 1);
    return Changed;
  case LibFunc_fdopen:
    Changed |= setRetAndArgsNoUndef(F);
    Changed |= setDoesNotThrow(F);
    Changed |= setRetDoesNotAlias(F);
    Changed |= setDoesNotCapture(F, 1);
    Changed |= setOnlyReadsMemory(F, 1);
    return Changed;
  case LibFunc_feof:
    Changed |= setRetAndArgsNoUndef(F);
    Changed |= setDoesNotThrow(F);
    Changed |= setDoesNotCapture(F, 0);
    return Changed;
  case LibFunc_free:
  case LibFunc_vec_free:
    Changed |= setOnlyAccessesInaccessibleMemOrArgMem(F);
    Changed |= setArgsNoUndef(F);
    Changed |= setDoesNotThrow(F);
    Changed |= setWillReturn(F);
    Changed |= setDoesNotCapture(F, 0);
    return Changed;
  case LibFunc_fseek:
  case LibFunc_ftell:
  case LibFunc_fgetc:
  case LibFunc_fgetc_unlocked:
  case LibFunc_fseeko:
  case LibFunc_ftello:
  case LibFunc_fileno:
  case LibFunc_fflush:
  case LibFunc_fclose:
  case LibFunc_fsetpos:
  case LibFunc_flockfile:
  case LibFunc_funlockfile:
  case LibFunc_ftrylockfile:
    Changed |= setRetAndArgsNoUndef(F);
    Changed |= setDoesNotThrow(F);
    Changed |= setDoesNotCapture(F, 0);
    return Changed;
  case LibFunc_ferror:
    Changed |= setRetAndArgsNoUndef(F);
    Changed |= setDoesNotThrow(F);
    Changed |= setDoesNotCapture(F, 0);
    Changed |= setOnlyReadsMemory(F);
    return Changed;
  case LibFunc_fputc:
  case LibFunc_fputc_unlocked:
  case LibFunc_fstat:
    Changed |= setRetAndArgsNoUndef(F);
    Changed |= setDoesNotThrow(F);
    Changed |= setDoesNotCapture(F, 1);
    return Changed;
  case LibFunc_frexp:
  case LibFunc_frexpf:
  case LibFunc_frexpl:
    Changed |= setDoesNotThrow(F);
    Changed |= setWillReturn(F);
    Changed |= setDoesNotCapture(F, 1);
    return Changed;
  case LibFunc_fstatvfs:
    Changed |= setRetAndArgsNoUndef(F);
    Changed |= setDoesNotThrow(F);
    Changed |= setDoesNotCapture(F, 1);
    return Changed;
  case LibFunc_fgets:
  case LibFunc_fgets_unlocked:
    Changed |= setRetAndArgsNoUndef(F);
    Changed |= setDoesNotThrow(F);
    Changed |= setDoesNotCapture(F, 2);
    return Changed;
  case LibFunc_fread:
  case LibFunc_fread_unlocked:
    Changed |= setRetAndArgsNoUndef(F);
    Changed |= setDoesNotThrow(F);
    Changed |= setDoesNotCapture(F, 0);
    Changed |= setDoesNotCapture(F, 3);
    return Changed;
  case LibFunc_fwrite:
  case LibFunc_fwrite_unlocked:
    Changed |= setRetAndArgsNoUndef(F);
    Changed |= setDoesNotThrow(F);
    Changed |= setDoesNotCapture(F, 0);
    Changed |= setDoesNotCapture(F, 3);
    // FIXME: readonly #1?
    return Changed;
  case LibFunc_fputs:
  case LibFunc_fputs_unlocked:
    Changed |= setRetAndArgsNoUndef(F);
    Changed |= setDoesNotThrow(F);
    Changed |= setDoesNotCapture(F, 0);
    Changed |= setDoesNotCapture(F, 1);
    Changed |= setOnlyReadsMemory(F, 0);
    return Changed;
  case LibFunc_fscanf:
  case LibFunc_fprintf:
    Changed |= setRetAndArgsNoUndef(F);
    Changed |= setDoesNotThrow(F);
    Changed |= setDoesNotCapture(F, 0);
    Changed |= setDoesNotCapture(F, 1);
    Changed |= setOnlyReadsMemory(F, 1);
    return Changed;
  case LibFunc_fgetpos:
    Changed |= setRetAndArgsNoUndef(F);
    Changed |= setDoesNotThrow(F);
    Changed |= setDoesNotCapture(F, 0);
    Changed |= setDoesNotCapture(F, 1);
    return Changed;
  case LibFunc_getc:
    Changed |= setRetAndArgsNoUndef(F);
    Changed |= setDoesNotThrow(F);
    Changed |= setDoesNotCapture(F, 0);
    return Changed;
  case LibFunc_getlogin_r:
    Changed |= setRetAndArgsNoUndef(F);
    Changed |= setDoesNotThrow(F);
    Changed |= setDoesNotCapture(F, 0);
    return Changed;
  case LibFunc_getc_unlocked:
    Changed |= setRetAndArgsNoUndef(F);
    Changed |= setDoesNotThrow(F);
    Changed |= setDoesNotCapture(F, 0);
    return Changed;
  case LibFunc_getenv:
    Changed |= setRetAndArgsNoUndef(F);
    Changed |= setDoesNotThrow(F);
    Changed |= setOnlyReadsMemory(F);
    Changed |= setDoesNotCapture(F, 0);
    return Changed;
  case LibFunc_gets:
  case LibFunc_getchar:
  case LibFunc_getchar_unlocked:
    Changed |= setRetAndArgsNoUndef(F);
    Changed |= setDoesNotThrow(F);
    return Changed;
  case LibFunc_getitimer:
    Changed |= setRetAndArgsNoUndef(F);
    Changed |= setDoesNotThrow(F);
    Changed |= setDoesNotCapture(F, 1);
    return Changed;
  case LibFunc_getpwnam:
    Changed |= setRetAndArgsNoUndef(F);
    Changed |= setDoesNotThrow(F);
    Changed |= setDoesNotCapture(F, 0);
    Changed |= setOnlyReadsMemory(F, 0);
    return Changed;
  case LibFunc_ungetc:
    Changed |= setRetAndArgsNoUndef(F);
    Changed |= setDoesNotThrow(F);
    Changed |= setDoesNotCapture(F, 1);
    return Changed;
  case LibFunc_uname:
    Changed |= setRetAndArgsNoUndef(F);
    Changed |= setDoesNotThrow(F);
    Changed |= setDoesNotCapture(F, 0);
    return Changed;
#if INTEL_CUSTOMIZATION
  case LibFunc_under_unlink:
#endif // INTEL_CUSTOMIZATION
  case LibFunc_unlink:
    Changed |= setRetAndArgsNoUndef(F);
    Changed |= setDoesNotThrow(F);
    Changed |= setDoesNotCapture(F, 0);
    Changed |= setOnlyReadsMemory(F, 0);
    return Changed;
  case LibFunc_unsetenv:
    Changed |= setRetAndArgsNoUndef(F);
    Changed |= setDoesNotThrow(F);
    Changed |= setDoesNotCapture(F, 0);
    Changed |= setOnlyReadsMemory(F, 0);
    return Changed;
  case LibFunc_utime:
  case LibFunc_utimes:
    Changed |= setRetAndArgsNoUndef(F);
    Changed |= setDoesNotThrow(F);
    Changed |= setDoesNotCapture(F, 0);
    Changed |= setDoesNotCapture(F, 1);
    Changed |= setOnlyReadsMemory(F, 0);
    Changed |= setOnlyReadsMemory(F, 1);
    return Changed;
  case LibFunc_putc:
  case LibFunc_putc_unlocked:
    Changed |= setRetAndArgsNoUndef(F);
    Changed |= setDoesNotThrow(F);
    Changed |= setDoesNotCapture(F, 1);
    return Changed;
  case LibFunc_puts:
  case LibFunc_printf:
  case LibFunc_perror:
    Changed |= setRetAndArgsNoUndef(F);
    Changed |= setDoesNotThrow(F);
    Changed |= setDoesNotCapture(F, 0);
    Changed |= setOnlyReadsMemory(F, 0);
    return Changed;
  case LibFunc_pread:
    // May throw; "pread" is a valid pthread cancellation point.
    Changed |= setRetAndArgsNoUndef(F);
    Changed |= setDoesNotCapture(F, 1);
    return Changed;
  case LibFunc_pwrite:
    // May throw; "pwrite" is a valid pthread cancellation point.
    Changed |= setRetAndArgsNoUndef(F);
    Changed |= setDoesNotCapture(F, 1);
    Changed |= setOnlyReadsMemory(F, 1);
    return Changed;
  case LibFunc_putchar:
  case LibFunc_putchar_unlocked:
    Changed |= setRetAndArgsNoUndef(F);
    Changed |= setDoesNotThrow(F);
    return Changed;
  case LibFunc_popen:
    Changed |= setRetAndArgsNoUndef(F);
    Changed |= setDoesNotThrow(F);
    Changed |= setRetDoesNotAlias(F);
    Changed |= setDoesNotCapture(F, 0);
    Changed |= setDoesNotCapture(F, 1);
    Changed |= setOnlyReadsMemory(F, 0);
    Changed |= setOnlyReadsMemory(F, 1);
    return Changed;
  case LibFunc_pclose:
    Changed |= setRetAndArgsNoUndef(F);
    Changed |= setDoesNotThrow(F);
    Changed |= setDoesNotCapture(F, 0);
    return Changed;
  case LibFunc_vscanf:
    Changed |= setRetAndArgsNoUndef(F);
    Changed |= setDoesNotThrow(F);
    Changed |= setDoesNotCapture(F, 0);
    Changed |= setOnlyReadsMemory(F, 0);
    return Changed;
  case LibFunc_vsscanf:
    Changed |= setRetAndArgsNoUndef(F);
    Changed |= setDoesNotThrow(F);
    Changed |= setDoesNotCapture(F, 0);
    Changed |= setDoesNotCapture(F, 1);
    Changed |= setOnlyReadsMemory(F, 0);
    Changed |= setOnlyReadsMemory(F, 1);
    return Changed;
  case LibFunc_vfscanf:
    Changed |= setRetAndArgsNoUndef(F);
    Changed |= setDoesNotThrow(F);
    Changed |= setDoesNotCapture(F, 0);
    Changed |= setDoesNotCapture(F, 1);
    Changed |= setOnlyReadsMemory(F, 1);
    return Changed;
  case LibFunc_valloc:
    Changed |= setOnlyAccessesInaccessibleMemory(F);
    Changed |= setRetAndArgsNoUndef(F);
    Changed |= setDoesNotThrow(F);
    Changed |= setRetDoesNotAlias(F);
    Changed |= setWillReturn(F);
    return Changed;
  case LibFunc_vprintf:
    Changed |= setRetAndArgsNoUndef(F);
    Changed |= setDoesNotThrow(F);
    Changed |= setDoesNotCapture(F, 0);
    Changed |= setOnlyReadsMemory(F, 0);
    return Changed;
  case LibFunc_vfprintf:
  case LibFunc_vsprintf:
    Changed |= setRetAndArgsNoUndef(F);
    Changed |= setDoesNotThrow(F);
    Changed |= setDoesNotCapture(F, 0);
    Changed |= setDoesNotCapture(F, 1);
    Changed |= setOnlyReadsMemory(F, 1);
    return Changed;
  case LibFunc_vsnprintf:
    Changed |= setRetAndArgsNoUndef(F);
    Changed |= setDoesNotThrow(F);
    Changed |= setDoesNotCapture(F, 0);
    Changed |= setDoesNotCapture(F, 2);
    Changed |= setOnlyReadsMemory(F, 2);
    return Changed;
  case LibFunc_open:
    // May throw; "open" is a valid pthread cancellation point.
    Changed |= setRetAndArgsNoUndef(F);
    Changed |= setDoesNotCapture(F, 0);
    Changed |= setOnlyReadsMemory(F, 0);
    return Changed;
  case LibFunc_opendir:
    Changed |= setRetAndArgsNoUndef(F);
    Changed |= setDoesNotThrow(F);
    Changed |= setRetDoesNotAlias(F);
    Changed |= setDoesNotCapture(F, 0);
    Changed |= setOnlyReadsMemory(F, 0);
    return Changed;
  case LibFunc_tmpfile:
    Changed |= setRetAndArgsNoUndef(F);
    Changed |= setDoesNotThrow(F);
    Changed |= setRetDoesNotAlias(F);
    return Changed;
  case LibFunc_times:
    Changed |= setRetAndArgsNoUndef(F);
    Changed |= setDoesNotThrow(F);
    Changed |= setDoesNotCapture(F, 0);
    return Changed;
  case LibFunc_htonl:
  case LibFunc_htons:
  case LibFunc_ntohl:
  case LibFunc_ntohs:
    Changed |= setDoesNotThrow(F);
    Changed |= setDoesNotAccessMemory(F);
    return Changed;
  case LibFunc_lstat:
    Changed |= setRetAndArgsNoUndef(F);
    Changed |= setDoesNotThrow(F);
    Changed |= setDoesNotCapture(F, 0);
    Changed |= setDoesNotCapture(F, 1);
    Changed |= setOnlyReadsMemory(F, 0);
    return Changed;
  case LibFunc_lchown:
    Changed |= setRetAndArgsNoUndef(F);
    Changed |= setDoesNotThrow(F);
    Changed |= setDoesNotCapture(F, 0);
    Changed |= setOnlyReadsMemory(F, 0);
    return Changed;
  case LibFunc_qsort:
    // May throw; places call through function pointer.
    // Cannot give undef pointer/size
    Changed |= setRetAndArgsNoUndef(F);
    Changed |= setDoesNotCapture(F, 3);
    return Changed;
  case LibFunc_dunder_strndup:
    Changed |= setArgNoUndef(F, 1);
    LLVM_FALLTHROUGH;
  case LibFunc_dunder_strdup:
    Changed |= setDoesNotThrow(F);
    Changed |= setRetDoesNotAlias(F);
    Changed |= setWillReturn(F);
    Changed |= setDoesNotCapture(F, 0);
    Changed |= setOnlyReadsMemory(F, 0);
    return Changed;
  case LibFunc_dunder_strtok_r:
    Changed |= setDoesNotThrow(F);
    Changed |= setDoesNotCapture(F, 1);
    Changed |= setOnlyReadsMemory(F, 1);
    return Changed;
  case LibFunc_under_IO_getc:
    Changed |= setRetAndArgsNoUndef(F);
    Changed |= setDoesNotThrow(F);
    Changed |= setDoesNotCapture(F, 0);
    return Changed;
  case LibFunc_under_IO_putc:
    Changed |= setRetAndArgsNoUndef(F);
    Changed |= setDoesNotThrow(F);
    Changed |= setDoesNotCapture(F, 1);
    return Changed;
  case LibFunc_dunder_isoc99_scanf:
    Changed |= setRetAndArgsNoUndef(F);
    Changed |= setDoesNotThrow(F);
    Changed |= setDoesNotCapture(F, 0);
    Changed |= setOnlyReadsMemory(F, 0);
    return Changed;
  case LibFunc_stat64:
  case LibFunc_lstat64:
  case LibFunc_statvfs64:
    Changed |= setRetAndArgsNoUndef(F);
    Changed |= setDoesNotThrow(F);
    Changed |= setDoesNotCapture(F, 0);
    Changed |= setDoesNotCapture(F, 1);
    Changed |= setOnlyReadsMemory(F, 0);
    return Changed;
#if INTEL_CUSTOMIZATION
  // stat and its other form can throw an exception handler in Windows
  case LibFunc_under_stat64:
  case LibFunc_under_stat64i32:
   case LibFunc_under_wstat64:
    Changed |= setDoesNotCapture(F, 0);
    Changed |= setDoesNotCapture(F, 1);
    Changed |= setOnlyReadsMemory(F, 0);
    return Changed;
#endif // INTEL_CUSTOMIZATION
  case LibFunc_dunder_isoc99_sscanf:
    Changed |= setRetAndArgsNoUndef(F);
    Changed |= setDoesNotThrow(F);
    Changed |= setDoesNotCapture(F, 0);
    Changed |= setDoesNotCapture(F, 1);
    Changed |= setOnlyReadsMemory(F, 0);
    Changed |= setOnlyReadsMemory(F, 1);
    return Changed;
  case LibFunc_fopen64:
    Changed |= setRetAndArgsNoUndef(F);
    Changed |= setDoesNotThrow(F);
    Changed |= setRetDoesNotAlias(F);
    Changed |= setDoesNotCapture(F, 0);
    Changed |= setDoesNotCapture(F, 1);
    Changed |= setOnlyReadsMemory(F, 0);
    Changed |= setOnlyReadsMemory(F, 1);
    return Changed;
  case LibFunc_fseeko64:
  case LibFunc_ftello64:
    Changed |= setRetAndArgsNoUndef(F);
    Changed |= setDoesNotThrow(F);
    Changed |= setDoesNotCapture(F, 0);
    return Changed;
  case LibFunc_tmpfile64:
    Changed |= setRetAndArgsNoUndef(F);
    Changed |= setDoesNotThrow(F);
    Changed |= setRetDoesNotAlias(F);
    return Changed;
  case LibFunc_fstat64:
  case LibFunc_fstatvfs64:
    Changed |= setRetAndArgsNoUndef(F);
    Changed |= setDoesNotThrow(F);
    Changed |= setDoesNotCapture(F, 1);
    return Changed;
  case LibFunc_open64:
    // May throw; "open" is a valid pthread cancellation point.
    Changed |= setRetAndArgsNoUndef(F);
    Changed |= setDoesNotCapture(F, 0);
    Changed |= setOnlyReadsMemory(F, 0);
    return Changed;
  case LibFunc_gettimeofday:
    // Currently some platforms have the restrict keyword on the arguments to
    // gettimeofday. To be conservative, do not add noalias to gettimeofday's
    // arguments.
    Changed |= setRetAndArgsNoUndef(F);
    Changed |= setDoesNotThrow(F);
    Changed |= setDoesNotCapture(F, 0);
    Changed |= setDoesNotCapture(F, 1);
    return Changed;
  // TODO: add LibFunc entries for:
  // case LibFunc_memset_pattern4:
  // case LibFunc_memset_pattern8:
#if INTEL_CUSTOMIZATION
  case LibFunc_msvc_std_bad_alloc_ctor:
  case LibFunc_msvc_std_bad_alloc_scalar_deleting_dtor:
  case LibFunc_msvc_std_basic_filebuf_scalar_deleting_dtor:
  case LibFunc_msvc_std_basic_filebuf_dtor:
  case LibFunc_msvc_std_basic_filebuf_imbue:
  case LibFunc_msvc_std_basic_filebuf_overflow:
  case LibFunc_msvc_std_basic_filebuf_pbackfail:
  case LibFunc_msvc_std_basic_filebuf_setbuf:
  case LibFunc_msvc_std_basic_filebuf_std_fpos_seekoff:
  case LibFunc_msvc_std_basic_filebuf_std_fpos_seekpos:
  case LibFunc_msvc_std_basic_filebuf_sync:
  case LibFunc_msvc_std_basic_filebuf_uflow:
    return Changed;
  case LibFunc_msvc_std_basic_filebuf_under_Endwrite:
    Changed |= setDoesNotThrow(F);
    return Changed;
  case LibFunc_msvc_std_basic_filebuf_underflow:
  case LibFunc_msvc_std_basic_filebuf_under_Lock:
  case LibFunc_msvc_std_basic_filebuf_under_Unlock:
  case LibFunc_msvc_std_basic_filebuf_xsgetn:
  case LibFunc_msvc_std_basic_filebuf_xsputn:
  case LibFunc_msvc_std_basic_ios_scalar_deleting_dtor:
  case LibFunc_msvc_std_basic_istream_vector_deleting_dtor:
  case LibFunc_msvc_std_basic_ostream_vector_deleting_dtor:
  case LibFunc_msvc_std_basic_streambuf_dtor:
  case LibFunc_msvc_std_basic_streambuf_imbue:
  case LibFunc_msvc_std_basic_streambuf_under_Lock:
  case LibFunc_msvc_std_basic_streambuf_overflow:
  case LibFunc_msvc_std_basic_streambuf_pbackfail:
  case LibFunc_msvc_std_basic_streambuf_scalar_deleting_dtor:
  case LibFunc_msvc_std_basic_streambuf_setbuf:
  case LibFunc_msvc_std_basic_streambuf_showmanyc:
  case LibFunc_msvc_std_basic_streambuf_std_fpos_seekoff:
  case LibFunc_msvc_std_basic_streambuf_std_fpos_seekpos:
  case LibFunc_msvc_std_basic_streambuf_sync:
  case LibFunc_msvc_std_basic_streambuf_uflow:
  case LibFunc_msvc_std_basic_streambuf_under_Unlock:
  case LibFunc_msvc_std_basic_streambuf_underflow:
  case LibFunc_msvc_std_basic_streambuf_xsgetn:
  case LibFunc_msvc_std_basic_streambuf_xsputn:
  case LibFunc_msvc_std_basic_string_append:
  case LibFunc_msvc_std_basic_string_append_size_value:
  case LibFunc_msvc_std_basic_string_assign_const_ptr:
  case LibFunc_msvc_std_basic_string_assign_const_ptr_size:
  case LibFunc_msvc_std_basic_string_dtor:
  case LibFunc_msvc_std_basic_string_insert:
  case LibFunc_msvc_std_basic_string_operator_equal_const_ptr:
  case LibFunc_msvc_std_basic_string_operator_plus_equal_char:
  case LibFunc_msvc_std_basic_string_push_back:
  case LibFunc_msvc_std_basic_string_resize:
    return Changed;
  case LibFunc_msvc_std_basic_string_under_xlen:
    Changed |= setDoesNotReturn(F);
    return Changed;
  case LibFunc_msvc_std_codecvt_do_always_noconv:
    Changed |= setDoesNotThrow(F);
    return Changed;
  case LibFunc_msvc_std_codecvt_scalar_deleting_dtor:
  case LibFunc_msvc_std_codecvt_use_facet:
    return Changed;
  case LibFunc_msvc_std_codecvt_do_encoding:
  case LibFunc_msvc_std_codecvt_do_in:
  case LibFunc_msvc_std_codecvt_do_length:
  case LibFunc_msvc_std_codecvt_do_max_length:
  case LibFunc_msvc_std_ctype_do_narrow_char_char:
  case LibFunc_msvc_std_ctype_do_narrow_ptr_ptr_char_ptr:
  case LibFunc_msvc_std_codecvt_do_out:
  case LibFunc_msvc_std_ctype_do_tolower_char:
  case LibFunc_msvc_std_ctype_do_tolower_ptr_ptr:
  case LibFunc_msvc_std_ctype_do_toupper_char:
  case LibFunc_msvc_std_ctype_do_toupper_ptr_ptr:
  case LibFunc_msvc_std_codecvt_do_unshift:
  case LibFunc_msvc_std_ctype_do_widen_char:
  case LibFunc_msvc_std_ctype_do_widen_ptr_ptr_ptr:
    Changed |= setDoesNotThrow(F);
    return Changed;
  case LibFunc_msvc_std_ctype_scalar_deleting_dtor:
    return Changed;
  case LibFunc_msvc_std_error_category_default_error:
  case LibFunc_msvc_std_error_category_equivalent_error_code:
    Changed |= setDoesNotThrow(F);
    return Changed;
  case LibFunc_msvc_std_ctype_use_facet:
  case LibFunc_msvc_std_CxxThrowException:
  case LibFunc_msvc_std_error_category_equivalent_error_condition:
  case LibFunc_msvc_std_error_code_make_error_code:
  case LibFunc_msvc_std_Execute_once:
  case LibFunc_msvc_std_exception_const_ptr_ctor:
  case LibFunc_msvc_std_exception_dtor:
  case LibFunc_msvc_std_exception_scalar_deleting_dtor:
  case LibFunc_msvc_std_exception_what:
  case LibFunc_msvc_std_facet_register:
  case LibFunc_msvc_std_under_Fiopen:
  case LibFunc_msvc_std_ios_base_under_Ios_base_dtor:
  case LibFunc_msvc_std_ios_base_failure:
  case LibFunc_msvc_std_ios_base_failure_const_ptr_ctor:
  case LibFunc_msvc_std_ios_base_failure_scalar_deleting_dtor:
  case LibFunc_msvc_std_ios_base_scalar_deleting_dtor:
  case LibFunc_msvc_std_locale_facet_decref:
  case LibFunc_msvc_std_locale_facet_incref:
  case LibFunc_msvc_std_locale_under_Init:
  case LibFunc_msvc_std_locimp_Getgloballocale:
  case LibFunc_msvc_std_locinfo_ctor:
  case LibFunc_msvc_std_locinfo_dtor:
  case LibFunc_msvc_std_lockit:
  case LibFunc_msvc_std_lockit_dtor:
  case LibFunc_msvc_std_num_get_do_get_bool_ptr:
  case LibFunc_msvc_std_num_get_do_get_double_ptr:
  case LibFunc_msvc_std_num_get_do_get_float_ptr:
  case LibFunc_msvc_std_num_get_do_get_long_double_ptr:
  case LibFunc_msvc_std_num_get_do_get_long_long_ptr:
  case LibFunc_msvc_std_num_get_do_get_long_ptr:
  case LibFunc_msvc_std_num_get_do_get_unsigned_int_ptr:
  case LibFunc_msvc_std_num_get_do_get_unsigned_long_long_ptr:
  case LibFunc_msvc_std_num_get_do_get_unsigned_long_ptr:
  case LibFunc_msvc_std_num_get_do_get_unsigned_short_ptr:
  case LibFunc_msvc_std_num_get_do_get_void_ptr:
  case LibFunc_msvc_std_num_get_scalar_deleting_dtor:
  case LibFunc_msvc_std_num_get_under_Getffld:
  case LibFunc_msvc_std_num_get_under_Getifld:
  case LibFunc_msvc_std_num_get_use_facet:
  case LibFunc_msvc_std_runtime_error_ctor:
  case LibFunc_msvc_std_runtime_error_char_ctor:
  case LibFunc_msvc_std_runtime_error_scalar_deleting_dtor:
  case LibFunc_msvc_std_Syserror_map:
  case LibFunc_msvc_std_under_system_error_const_ptr_ctor:
  case LibFunc_msvc_std_uncaught_exception:
  case LibFunc_msvc_std_under_locinfo_ctor:
  case LibFunc_msvc_std_under_locinfo_dtor:
  case LibFunc_msvc_std_system_error_const_ptr_ctor:
  case LibFunc_msvc_std_system_error_scalar_deleting_dtor:
  case LibFunc_msvc_std_under_generic_error_category_message:
  case LibFunc_msvc_std_under_iostreamer_error_category_message:
    return Changed;
  case LibFunc_msvc_std_under_iostreamer_error_category_name:
    Changed |= setDoesNotThrow(F);
    return Changed;
  case LibFunc_msvc_std_under_iostreamer_error_category_scalar_deleting_dtor:
  case LibFunc_msvc_std_under_system_error_scalar_deleting_dtor:
  case LibFunc_msvc_std_Xbad_alloc:
  case LibFunc_msvc_std_yarn_dtor:
  case LibFunc_msvc_std_yarn_wchar_dtor:
    return Changed;
  case LibFunc_msvc_std_Xlength_error:
  case LibFunc_msvc_std_Xout_of_range:
  case LibFunc_msvc_std_Xran:
    Changed |= setDoesNotReturn(F);
    return Changed;
  case LibFunc_msvc_std_numpunct_do_decimal_point:
  case LibFunc_msvc_std_numpunct_do_thousands_sep:
    Changed |= setDoesNotThrow(F);
    return Changed;
  case LibFunc_msvc_std_numpunct_do_falsename:
  case LibFunc_msvc_std_numpunct_do_grouping:
  case LibFunc_msvc_std_numpunct_use_facet:
  case LibFunc_msvc_std_numpunct_do_truename:
  case LibFunc_msvc_std_num_put_do_put_bool:
  case LibFunc_msvc_std_num_put_do_put_double:
  case LibFunc_msvc_std_num_put_do_put_long:
  case LibFunc_msvc_std_num_put_do_put_long_double:
  case LibFunc_msvc_std_num_put_do_put_long_long:
  case LibFunc_msvc_std_num_put_do_put_ulong:
  case LibFunc_msvc_std_num_put_do_put_ulong_long:
  case LibFunc_msvc_std_num_put_do_put_void_ptr:
  case LibFunc_msvc_std_num_put_ostreambuf_iterator_Fput:
  case LibFunc_msvc_std_num_put_ostreambuf_iterator_iput:
  case LibFunc_msvc_std_num_put_ostreambuf_iterator_scalar_deleting_dtor:
  case LibFunc_msvc_std_num_put_use_facet:
  case LibFunc_msvc_std_numpunct_scalar_deleting_dtor:
    return Changed;
  case LibFunc_msvc_std_under_immortalize_impl:
    Changed |= setDoesNotThrow(F);
    return Changed;
#endif // INTEL_CUSTOMIZATION
  case LibFunc_memset_pattern16:
    Changed |= setOnlyAccessesArgMemory(F);
    Changed |= setDoesNotCapture(F, 0);
    Changed |= setOnlyWritesMemory(F, 0);
    Changed |= setDoesNotCapture(F, 1);
    Changed |= setOnlyReadsMemory(F, 1);
    return Changed;
  case LibFunc_memset:
    Changed |= setOnlyAccessesArgMemory(F);
    Changed |= setWillReturn(F);
    Changed |= setDoesNotThrow(F);
    Changed |= setOnlyWritesMemory(F, 0);
    return Changed;
  // int __nvvm_reflect(const char *)
  case LibFunc_nvvm_reflect:
    Changed |= setRetAndArgsNoUndef(F);
    Changed |= setDoesNotAccessMemory(F);
    Changed |= setDoesNotThrow(F);
    return Changed;
#if INTEL_CUSTOMIZATION
  case LibFunc_assert_fail:
    if (!IsSpirFunc)
      Changed |= setDoesNotReturn(F);
    Changed |= setDoesNotThrow(F);
    return Changed;
  case LibFunc_clang_call_terminate:
    return Changed;
  case LibFunc_ctype_b_loc:
    Changed |= setDoesNotAccessMemory(F);
    Changed |= setDoesNotThrow(F);
    return Changed;
  case LibFunc_ctype_get_mb_cur_max:
    Changed |= setDoesNotAccessMemory(F);
    Changed |= setDoesNotThrow(F);
    return Changed;
  case LibFunc_ctype_tolower_loc:
    Changed |= setDoesNotAccessMemory(F);
    Changed |= setDoesNotThrow(F);
    return Changed;
  case LibFunc_ctype_toupper_loc:
    Changed |= setDoesNotAccessMemory(F);
    Changed |= setDoesNotThrow(F);
    return Changed;
  case LibFunc_cxa_allocate_exception:
    Changed |= setRetDoesNotAlias(F);
    return Changed;
  case LibFunc_cxa_bad_typeid:
    Changed |= setDoesNotReturn(F);
    return Changed;
  case LibFunc_cxa_bad_cast:
    Changed |= setDoesNotReturn(F);
    return Changed;
  case LibFunc_cxa_begin_catch:
    return Changed;
  case LibFunc_cxa_call_unexpected:
    Changed |= setDoesNotReturn(F);
    return Changed;
  case LibFunc_cxa_end_catch:
    return Changed;
  case LibFunc_cxa_free_exception:
    return Changed;
  case LibFunc_cxa_get_exception_ptr:
    Changed |= setOnlyReadsMemory(F);
    Changed |= setDoesNotThrow(F);
    return Changed;
  case LibFunc_cxa_rethrow:
    return Changed;
  case LibFunc_cxa_pure_virtual:
    Changed |= setDoesNotReturn(F);
    return Changed;
  case LibFunc_cxa_throw:
    Changed |= setDoesNotReturn(F);
    return Changed;
  case LibFunc_dynamic_cast:
    Changed |= setOnlyReadsMemory(F);
    Changed |= setMustProgress(F);
    return Changed;
  case LibFunc_errno_location:
    Changed |= setOnlyReadsMemory(F);
    Changed |= setDoesNotThrow(F);
    return Changed;
  case LibFunc_fxstat:
    Changed |= setDoesNotThrow(F);
    return Changed;
  case LibFunc_fxstat64:
    Changed |= setDoesNotThrow(F);
    return Changed;
  case LibFunc_gnu_std_basic_filebuf_dtor:
    return Changed;
  case LibFunc_gnu_std_cxx11_basic_stringstream_ctor:
    return Changed;
  case LibFunc_gxx_personality_v0:
    return Changed;
  case LibFunc_isinf:
    Changed |= setDoesNotAccessMemory(F);
    Changed |= setDoesNotThrow(F);
    return Changed;
  case LibFunc_isnan:
    Changed |= setDoesNotAccessMemory(F);
    Changed |= setDoesNotThrow(F);
    return Changed;
  case LibFunc_isnanf:
    Changed |= setDoesNotAccessMemory(F);
    Changed |= setDoesNotThrow(F);
    return Changed;
  case LibFunc_kmpc_atomic_fixed4_add:
  case LibFunc_kmpc_atomic_float8_add:
    return Changed;
  case LibFunc_kmpc_critical:
    return Changed;
  case LibFunc_kmpc_dispatch_init_4:
  case LibFunc_kmpc_dispatch_init_4u:
  case LibFunc_kmpc_dispatch_init_8:
  case LibFunc_kmpc_dispatch_init_8u:
    Changed |= setDoesNotThrow(F);
    return Changed;
  case LibFunc_kmpc_dispatch_next_4:
  case LibFunc_kmpc_dispatch_next_4u:
  case LibFunc_kmpc_dispatch_next_8:
  case LibFunc_kmpc_dispatch_next_8u:
    Changed |= setDoesNotThrow(F);
    return Changed;
  case LibFunc_kmpc_end_critical:
    return Changed;
  case LibFunc_kmpc_end_reduce_nowait:
    return Changed;
  case LibFunc_kmpc_end_serialized_parallel:
    return Changed;
  case LibFunc_kmpc_flush:
    Changed |= setDoesNotThrow(F);
    return Changed;
  case LibFunc_kmpc_for_static_fini:
    return Changed;
  case LibFunc_kmpc_for_static_init_4:
  case LibFunc_kmpc_for_static_init_4u:
    return Changed;
  case LibFunc_kmpc_for_static_init_8:
  case LibFunc_kmpc_for_static_init_8u:
    return Changed;
  case LibFunc_kmpc_fork_call:
    return Changed;
  case LibFunc_kmpc_global_thread_num:
    return Changed;
  case LibFunc_kmpc_ok_to_fork:
    Changed |= setDoesNotCapture(F, 0);
    Changed |= setOnlyReadsMemory(F, 0);
    Changed |= setDoesNotThrow(F);
    return Changed;
  case LibFunc_kmpc_omp_task:
    Changed |= setDoesNotThrow(F);
    return Changed;
  case LibFunc_kmpc_omp_task_alloc:
    Changed |= setDoesNotThrow(F);
    return Changed;
  case LibFunc_kmpc_omp_task_begin_if0:
    Changed |= setDoesNotThrow(F);
    return Changed;
  case LibFunc_kmpc_omp_task_complete_if0:
    Changed |= setDoesNotThrow(F);
    return Changed;
  case LibFunc_kmpc_omp_taskwait:
    Changed |= setDoesNotThrow(F);
    return Changed;
  case LibFunc_kmpc_push_num_threads:
    return Changed;
  case LibFunc_kmpc_reduce_nowait:
    return Changed;
  case LibFunc_kmpc_serialized_parallel:
    return Changed;
  case LibFunc_kmpc_single:
    Changed |= setDoesNotThrow(F);
    return Changed;
  case LibFunc_kmpc_end_single:
    Changed |= setDoesNotThrow(F);
    return Changed;
  case LibFunc_kmpc_master:
    Changed |= setDoesNotThrow(F);
    return Changed;
  case LibFunc_kmpc_end_master:
    Changed |= setDoesNotThrow(F);
    return Changed;
  case LibFunc_kmpc_threadprivate_cached:
    Changed |= setDoesNotThrow(F);
    return Changed;
  case LibFunc_lxstat:
  case LibFunc_lxstat64:
    Changed |= setDoesNotThrow(F);
    return Changed;
  case LibFunc_regcomp:
  case LibFunc_regerror:
  case LibFunc_regexec:
  case LibFunc_regfree:
    Changed |= setDoesNotThrow(F);
    return Changed;
  case LibFunc_sigsetjmp:
    return Changed;
  case LibFunc_std_exception_copy:
    return Changed;
  case LibFunc_std_exception_destroy:
    return Changed;
  case LibFunc_std_reverse_trivially_swappable_8:
    Changed |= setDoesNotThrow(F);
    return Changed;
  case LibFunc_strncpy_s:
    Changed |= setDoesNotCapture(F, 2);
    Changed |= setOnlyReadsMemory(F, 2);
    return Changed;
  case LibFunc_tunder_mb_cur_max_func:
    Changed |= setDoesNotThrow(F);
    return Changed;
  case LibFunc_dunder_CxxFrameHandler3:
    return Changed;
  case LibFunc_dunder_RTDynamicCast:
    return Changed;
  case LibFunc_dunder_RTtypeid:
    return Changed;
  case LibFunc_dunder_std_terminate:
    Changed |= setDoesNotReturn(F);
    return Changed;
  case LibFunc_dunder_std_type_info_compare:
    return Changed;
  case LibFunc_dunder_std_type_info_name:
    return Changed;
  case LibFunc_sysv_signal:
    Changed |= setDoesNotThrow(F);
    return Changed;
  case LibFunc_under_Getctype:
    return Changed;
  case LibFunc_under_Getcvt:
    return Changed;
  case LibFunc_under_Init_thread_abort:
    return Changed;
  case LibFunc_under_get_stream_buffer_pointers:
    return Changed;
  // Get working directory in Windows can throw an exception
  // compared to the Linux version (LibFunc_getcwd)
  case LibFunc_under_getcwd:
  case LibFunc_under_getdcwd:
    return Changed;
  case LibFunc_under_getdrive:
    Changed |= setDoesNotThrow(F);
    return Changed;
  // gmtime in Windows can throw an exception as opposed to the
  // Linux version (LibFunc_gmtime)
  case LibFunc_under_gmtime64:
    return Changed;
  case LibFunc_under_Stollx:
  case LibFunc_under_Stolx:
  case LibFunc_under_Stoullx:
  case LibFunc_under_Stoulx:
    return Changed;
  case LibFunc_under_Tolower:
    Changed |= setOnlyAccessesArgMemory(F);
    Changed |= setDoesNotThrow(F);
    return Changed;
  case LibFunc_under_Toupper:
    Changed |= setOnlyAccessesArgMemory(F);
    Changed |= setDoesNotThrow(F);
    return Changed;
  case LibFunc_under_chdir:
    return Changed;
  case LibFunc_under_commit:
    return Changed;
  // _close in Windows can throw an exception compared to
  // the Linux version (LibFunc_close)
  case LibFunc_under_close:
    return Changed;
  case LibFunc_under_errno:
    return Changed;
  case LibFunc_under_fdopen:
    Changed |= setRetDoesNotAlias(F);
    Changed |= setDoesNotCapture(F, 1);
    Changed |= setOnlyReadsMemory(F, 1);
    return Changed;
  case LibFunc_under_fseeki64:
    Changed |= setDoesNotCapture(F, 0);
    return Changed;
  case LibFunc_under_fstat64:
  case LibFunc_under_fstat64i32:
    Changed |= setDoesNotThrow(F);
    return Changed;
  case LibFunc_under_exit:
    Changed |= setDoesNotReturn(F);
    return Changed;
  case LibFunc_under_fileno:
    return Changed;
  case LibFunc_under_findclose:
    Changed |= setDoesNotThrow(F);
    return Changed;
  case LibFunc_under_findfirst64i32:
    Changed |= setDoesNotThrow(F);
    return Changed;
  case LibFunc_under_findnext64i32:
    Changed |= setDoesNotThrow(F);
    return Changed;
  case LibFunc_under_ftelli64:
    Changed |= setDoesNotCapture(F, 0);
    return Changed;
  case LibFunc_under_Init_thread_header:
  case LibFunc_under_Init_thread_footer:
    return Changed;
  case LibFunc_under_invalid_parameter_noinfo_noreturn:
    Changed |= setDoesNotReturn(F);
    return Changed;
  case LibFunc_under_localtime64:
    Changed |= setDoesNotThrow(F);
    return Changed;
  case LibFunc_under_lock_file:
    Changed |= setDoesNotThrow(F);
    return Changed;
  case LibFunc_under_lseeki64:
    return Changed;
  case LibFunc_under_set_errno:
    return Changed;
  case LibFunc_under_setmode:
    return Changed;
  case LibFunc_under_purecall:
    Changed |= setDoesNotReturn(F);
    return Changed;
  case LibFunc_obstack_begin:
    return Changed;
  case LibFunc_obstack_memory_used:
    Changed |= setOnlyReadsMemory(F);
    Changed |= setDoesNotThrow(F);
    return Changed;
  case LibFunc_obstack_newchunk:
    return Changed;
  case LibFunc_setjmp:
    return Changed;
  case LibFunc_ZNKSs17find_first_not_ofEPKcmm:
    return Changed;
  case LibFunc_ZNKSs4findEcm:
    return Changed;
  case LibFunc_ZNKSs4findEPKcmm:
    Changed |= setOnlyReadsMemory(F);
    Changed |= setOnlyAccessesArgMemory(F);
    return Changed;
  case LibFunc_ZNKSs5rfindEcm:
    Changed |= setOnlyReadsMemory(F);
    Changed |= setOnlyAccessesArgMemory(F);
    return Changed;
  case LibFunc_ZNKSs5rfindEPKcmm:
    Changed |= setOnlyReadsMemory(F);
    Changed |= setOnlyAccessesArgMemory(F);
    return Changed;
  case LibFunc_ZNKSs7compareEPKc:
    Changed |= setOnlyReadsMemory(F);
    Changed |= setOnlyAccessesArgMemory(F);
    Changed |= setDoesNotThrow(F);
    return Changed;
  case LibFunc_ZNKSt13runtime_error4whatEv:
    Changed |= setOnlyReadsMemory(F);
    Changed |= setDoesNotThrow(F);
    return Changed;
  case LibFunc_ZNKSt5ctypeIcE13_M_widen_initEv:
    return Changed;
  case LibFunc_std_cxx11_basic_string_find_first_not_of:
    Changed |= setOnlyReadsMemory(F);
    Changed |= setOnlyAccessesArgMemory(F);
    return Changed;
  case LibFunc_ZNKSt7__cxx1112basic_stringIcSt11char_traitsIcESaIcEE4findEPKcmm:
    Changed |= setOnlyReadsMemory(F);
    Changed |= setOnlyAccessesArgMemory(F);
    return Changed;
  case LibFunc_std_cxx11_basic_string_find_char_unsigned_long:
    Changed |= setOnlyReadsMemory(F);
    Changed |= setOnlyAccessesArgMemory(F);
    return Changed;
  case LibFunc_ZNKSt7__cxx1112basic_stringIcSt11char_traitsIcESaIcEE5rfindEPKcmm:
    Changed |= setOnlyReadsMemory(F);
    Changed |= setOnlyAccessesArgMemory(F);
    return Changed;
  case LibFunc_ZNKSt7__cxx1112basic_stringIcSt11char_traitsIcESaIcEE5rfindEcm:
    Changed |= setOnlyReadsMemory(F);
    Changed |= setOnlyAccessesArgMemory(F);
    return Changed;
  case LibFunc_ZNKSt7__cxx1112basic_stringIcSt11char_traitsIcESaIcEE7compareEPKc:
    Changed |= setOnlyReadsMemory(F);
    Changed |= setOnlyAccessesArgMemory(F);
    Changed |= setDoesNotThrow(F);
    return Changed;
  case LibFunc_ZNKSt7__cxx1115basic_stringbufIcSt11char_traitsIcESaIcEE3strEv:
    Changed |= setOnlyReadsMemory(F);
    Changed |= setOnlyAccessesArgMemory(F);
    return Changed;
  case LibFunc_ZNKSt9bad_alloc4whatEv:
    Changed |= setOnlyReadsMemory(F);
    Changed |= setDoesNotThrow(F);
    return Changed;
  case LibFunc_ZNKSt9basic_iosIcSt11char_traitsIcEE5widenEc:
    return Changed;
  case LibFunc_ZNKSt9exception4whatEv:
    Changed |= setOnlyReadsMemory(F);
    Changed |= setDoesNotThrow(F);
    return Changed;
  case LibFunc_ZNSi10_M_extractIdEERSiRT_:
    return Changed;
  case LibFunc_ZNSi10_M_extractIfEERSiRT_:
    return Changed;
  case LibFunc_ZNSi10_M_extractIlEERSiRT_:
    return Changed;
  case LibFunc_ZNSi10_M_extractImEERSiRT_:
    return Changed;
  case LibFunc_ZNSi4readEPci:
    return Changed;
  case LibFunc_ZNSi4readEPcl:
    return Changed;
  case LibFunc_ZNSi5tellgEv:
    Changed |= setOnlyReadsMemory(F);
    return Changed;
  case LibFunc_ZNSi5ungetEv:
    return Changed;
  case LibFunc_ZNSirsERi:
    return Changed;
  case LibFunc_ZNSo3putEc:
    return Changed;
  case LibFunc_ZNSo5flushEv:
    return Changed;
  case LibFunc_ZNSo5writeEPKci:
    return Changed;
  case LibFunc_ZNSo5writeEPKcl:
    return Changed;
  case LibFunc_ZNSo9_M_insertIbEERSoT_:
    return Changed;
  case LibFunc_ZNSo9_M_insertIdEERSoT_:
    return Changed;
  case LibFunc_ZNSo9_M_insertIlEERSoT_:
    return Changed;
  case LibFunc_ZNSo9_M_insertImEERSoT_:
    return Changed;
  case LibFunc_ZNSo9_M_insertIPKvEERSoT_:
    return Changed;
  case LibFunc_ZNSolsEi:
    return Changed;
  case LibFunc_ZNSs12_M_leak_hardEv:
    return Changed;
  case LibFunc_ZNSs4_Rep10_M_destroyERKSaIcE:
    return Changed;
  case LibFunc_ZNSs4_Rep9_S_createEmmRKSaIcE:
    return Changed;
  case LibFunc_ZNSs6appendEmc:
    return Changed;
  case LibFunc_ZNSs6appendEPKcm:
    return Changed;
  case LibFunc_ZNSs6appendERKSs:
    return Changed;
  case LibFunc_ZNSs6assignEPKcm:
    return Changed;
  case LibFunc_ZNSs6assignERKSs:
    return Changed;
  case LibFunc_ZNSs6insertEmPKcm:
    return Changed;
  case LibFunc_ZNSs6resizeEmc:
    return Changed;
  case LibFunc_ZNSs7replaceEmmPKcm:
    return Changed;
  case LibFunc_ZNSs7reserveEm:
    return Changed;
  case LibFunc_ZNSs9_M_mutateEmmm:
    return Changed;
  case LibFunc_ZNSsC1EPKcmRKSaIcE:
    return Changed;
  case LibFunc_ZNSsC1EPKcRKSaIcE:
    return Changed;
  case LibFunc_ZNSsC1ERKSs:
    return Changed;
  case LibFunc_ZNSsC1ERKSsmm:
    return Changed;
  case LibFunc_ZNSt12__basic_fileIcED1Ev:
    return Changed;
  case LibFunc_ZNSt13basic_filebufIcSt11char_traitsIcEE4openEPKcSt13_Ios_Openmode:
    return Changed;
  case LibFunc_ZNSt13basic_filebufIcSt11char_traitsIcEE5closeEv:
    return Changed;
  case LibFunc_ZNSt13basic_filebufIcSt11char_traitsIcEEC1Ev:
    return Changed;
  case LibFunc_ZNSt13runtime_errorC1EPKc:
    return Changed;
  case LibFunc_ZNSt13runtime_errorC1ERKNSt7__cxx1112basic_stringIcSt11char_traitsIcESaIcEEE:
    return Changed;
  case LibFunc_ZNSt13runtime_errorC1ERKSs:
    return Changed;
  case LibFunc_ZNSt13runtime_errorC1ERKS_:
    return Changed;
  case LibFunc_ZNSt13runtime_errorC2ERKNSt7__cxx1112basic_stringIcSt11char_traitsIcESaIcEEE:
    return Changed;
  case LibFunc_std_runtime_error_std_runtime_error_const:
    return Changed;
  case LibFunc_ZNSt13runtime_errorC2ERKSs:
    return Changed;
  case LibFunc_ZNSt13runtime_errorC2EPKc:
  case LibFunc_ZNSt13runtime_errorD0Ev:
    return Changed;
  case LibFunc_ZNSt13runtime_errorD1Ev:
    return Changed;
  case LibFunc_ZNSt13runtime_errorD2Ev:
    return Changed;
  case LibFunc_ZNSt14basic_ifstreamIcSt11char_traitsIcEEC1EPKcSt13_Ios_Openmode:
    return Changed;
  case LibFunc_std_basic_ifstream_ctor:
    return Changed;
  case LibFunc_ZNSt14basic_ifstreamIcSt11char_traitsIcEED1Ev:
    return Changed;
  case LibFunc_ZNSt14basic_ifstreamIcSt11char_traitsIcEED2Ev:
    return Changed;
  case LibFunc_ZNSt14basic_ofstreamIcSt11char_traitsIcEEC1EPKcSt13_Ios_Openmode:
    return Changed;
  case LibFunc_std_cxx11_basic_ostringstream_ctor:
    return Changed;
  case LibFunc_std_basic_ofstream_dtor:
    return Changed;
  case LibFunc_ZNSt15basic_streambufIcSt11char_traitsIcEE5imbueERKSt6locale:
    return Changed;
  case LibFunc_ZNSt15basic_streambufIcSt11char_traitsIcEE5uflowEv:
    return Changed;
  case LibFunc_ZNSt15basic_streambufIcSt11char_traitsIcEE6xsgetnEPcl:
    return Changed;
  case LibFunc_ZNSt15basic_streambufIcSt11char_traitsIcEE6xsputnEPKcl:
    return Changed;
  case LibFunc_ZNSt15basic_streambufIcSt11char_traitsIcEED2Ev:
    return Changed;
  case LibFunc_ZNSt15basic_stringbufIcSt11char_traitsIcESaIcEE7_M_syncEPcmm:
    return Changed;
  case LibFunc_ZNSt15basic_stringbufIcSt11char_traitsIcESaIcEE7seekoffElSt12_Ios_SeekdirSt13_Ios_Openmode:
    return Changed;
  case LibFunc_ZNSt15basic_stringbufIcSt11char_traitsIcESaIcEE7seekposESt4fposI11__mbstate_tESt13_Ios_Openmode:
    return Changed;
  case LibFunc_ZNSt15basic_stringbufIcSt11char_traitsIcESaIcEE8overflowEi:
    return Changed;
  case LibFunc_ZNSt15basic_stringbufIcSt11char_traitsIcESaIcEE9pbackfailEi:
    return Changed;
  case LibFunc_ZNSt15basic_stringbufIcSt11char_traitsIcESaIcEE9underflowEv:
    return Changed;
  case LibFunc_ZNSt15basic_stringbufIcSt11char_traitsIcESaIcEEC2ERKSsSt13_Ios_Openmode:
    return Changed;
  case LibFunc_ZNSt6localeC1Ev:
    return Changed;
  case LibFunc_ZNSt6localeD1Ev:
    return Changed;
  case LibFunc_ZNSt7__cxx1112basic_stringIcSt11char_traitsIcESaIcEE6resizeEmc:
    return Changed;
  case LibFunc_ZNSt7__cxx1112basic_stringIcSt11char_traitsIcESaIcEE7reserveEm:
    return Changed;
  case LibFunc_ZNSt7__cxx1112basic_stringIcSt11char_traitsIcESaIcEE8_M_eraseEmm:
    return Changed;
  case LibFunc_ZNSt7__cxx1112basic_stringIcSt11char_traitsIcESaIcEE9_M_appendEPKcm:
    return Changed;
  case LibFunc_ZNSt7__cxx1112basic_stringIcSt11char_traitsIcESaIcEE9_M_assignERKS4_:
    return Changed;
  case LibFunc_ZNSt7__cxx1112basic_stringIcSt11char_traitsIcESaIcEE9_M_createERmm:
    return Changed;
  case LibFunc_ZNSt7__cxx1112basic_stringIcSt11char_traitsIcESaIcEE9_M_mutateEmmPKcm:
    return Changed;
  case LibFunc_ZNSt7__cxx1112basic_stringIcSt11char_traitsIcESaIcEE10_M_replaceEmmPKcm:
    return Changed;
  case LibFunc_ZNSt7__cxx1112basic_stringIcSt11char_traitsIcESaIcEE14_M_replace_auxEmmmc:
    return Changed;
  case LibFunc_ZNSt7__cxx1112basic_stringIcSt11char_traitsIcESaIcEEC2EPKcRKS3_:
    return Changed;
  case LibFunc_ZNSt7__cxx1112basic_stringIcSt11char_traitsIcESaIcEEC2ERKS4_mm:
    return Changed;
  case LibFunc_ZNSt7__cxx1112basic_stringIcSt11char_traitsIcESaIcEED2Ev:
    return Changed;
  case LibFunc_ZNSt7__cxx1115basic_stringbufIcSt11char_traitsIcESaIcEE6setbufEPcl:
    return Changed;
  case LibFunc_ZNSt7__cxx1115basic_stringbufIcSt11char_traitsIcESaIcEE7_M_syncEPcmm:
    return Changed;
  case LibFunc_ZNSt7__cxx1115basic_stringbufIcSt11char_traitsIcESaIcEE7seekoffElSt12_Ios_SeekdirSt13_Ios_Openmode:
    return Changed;
  case LibFunc_ZNSt7__cxx1115basic_stringbufIcSt11char_traitsIcESaIcEE7seekposESt4fposI11__mbstate_tESt13_Ios_Openmode:
    return Changed;
  case LibFunc_ZNSt7__cxx1115basic_stringbufIcSt11char_traitsIcESaIcEE8overflowEi:
    return Changed;
  case LibFunc_ZNSt7__cxx1115basic_stringbufIcSt11char_traitsIcESaIcEE9pbackfailEi:
    return Changed;
  case LibFunc_ZNSt7__cxx1115basic_stringbufIcSt11char_traitsIcESaIcEE9showmanycEv:
    return Changed;
  case LibFunc_ZNSt7__cxx1115basic_stringbufIcSt11char_traitsIcESaIcEE9underflowEv:
    return Changed;
  case LibFunc_ZNSt7__cxx1115basic_stringbufIcSt11char_traitsIcESaIcEEC2ERKNS_12basic_stringIcS2_S3_EESt13_Ios_Openmode:
    return Changed;
  case LibFunc_ZNSt7__cxx1115basic_stringbufIcSt11char_traitsIcESaIcEED2Ev:
    return Changed;
  case LibFunc_ZNSt7__cxx1118basic_stringstreamIcSt11char_traitsIcESaIcEEC1ERKNS_12basic_stringIcS2_S3_EESt13_Ios_Openmode:
    return Changed;
  case LibFunc_ZNSt7__cxx1118basic_stringstreamIcSt11char_traitsIcESaIcEEC1ESt13_Ios_Openmode:
    return Changed;
  case LibFunc_ZNSt7__cxx1119basic_istringstreamIcSt11char_traitsIcESaIcEEC1ERKNS_12basic_stringIcS2_S3_EESt13_Ios_Openmode:
    return Changed;
  case LibFunc_ZNSt7__cxx1119basic_ostringstreamIcSt11char_traitsIcESaIcEEC1ESt13_Ios_Openmode:
    return Changed;
  case LibFunc_std_cxx11_basic_ostringstream_dtor:
    return Changed;
  case LibFunc_ZNSt8__detail15_List_node_base11_M_transferEPS0_S1_:
    return Changed;
  case LibFunc_ZNSt8__detail15_List_node_base7_M_hookEPS0_:
    return Changed;
  case LibFunc_ZNSt8__detail15_List_node_base9_M_unhookEv:
    return Changed;
  case LibFunc_ZNSt8ios_base4InitC1Ev:
    return Changed;
  case LibFunc_ZNSt8ios_base4InitD1Ev:
    Changed |= setDoesNotThrow(F);
    return Changed;
  case LibFunc_ZNSt8ios_baseC2Ev:
    return Changed;
  case LibFunc_ZNSt8ios_baseD2Ev:
    return Changed;
  case LibFunc_ZNSt9bad_allocD0Ev:
    return Changed;
  case LibFunc_ZNSt9bad_allocD1Ev:
    return Changed;
  case LibFunc_ZNSt9basic_iosIcSt11char_traitsIcEE4initEPSt15basic_streambufIcS1_E:
    return Changed;
  case LibFunc_ZNSt9basic_iosIcSt11char_traitsIcEE5clearESt12_Ios_Iostate:
    return Changed;
  case LibFunc_ZNSt9basic_iosIcSt11char_traitsIcEE5rdbufEPSt15basic_streambufIcS1_E:
    return Changed;
  case LibFunc_ZNSt9exceptionD0Ev:
    return Changed;
  case LibFunc_ZNSt9exceptionD1Ev:
    return Changed;
  case LibFunc_ZNSt9exceptionD2Ev:
    return Changed;
  case LibFunc_ZSt16__ostream_insertIcSt11char_traitsIcEERSt13basic_ostreamIT_T0_ES6_PKS3_i:
    return Changed;
  case LibFunc_ZSt16__ostream_insertIcSt11char_traitsIcEERSt13basic_ostreamIT_T0_ES6_PKS3_l:
    return Changed;
  case LibFunc_ZSt16__throw_bad_castv:
    Changed |= setDoesNotReturn(F);
    return Changed;
  case LibFunc_ZSt17__throw_bad_allocv:
    Changed |= setDoesNotReturn(F);
    return Changed;
  case LibFunc_ZSt18_Rb_tree_decrementPKSt18_Rb_tree_node_base:
    return Changed;
  case LibFunc_ZSt18_Rb_tree_decrementPSt18_Rb_tree_node_base:
    return Changed;
  case LibFunc_ZSt18_Rb_tree_incrementPKSt18_Rb_tree_node_base:
    return Changed;
  case LibFunc_ZSt18_Rb_tree_incrementPSt18_Rb_tree_node_base:
    return Changed;
  case LibFunc_ZSt19__throw_logic_errorPKc:
    Changed |= setDoesNotReturn(F);
    return Changed;
  case LibFunc_ZSt20__throw_length_errorPKc:
    Changed |= setDoesNotReturn(F);
    return Changed;
  case LibFunc_ZSt20__throw_out_of_rangePKc:
    Changed |= setDoesNotReturn(F);
    return Changed;
  case LibFunc_ZSt24__throw_out_of_range_fmtPKcz:
    Changed |= setDoesNotReturn(F);
    return Changed;
  case LibFunc_ZSt28_Rb_tree_rebalance_for_erasePSt18_Rb_tree_node_baseRS_:
  case LibFunc_ZSt29_Rb_tree_insert_and_rebalancebPSt18_Rb_tree_node_baseS0_RS_:
  case LibFunc_std_basic_ostream_std_endl:
  case LibFunc_std_basic_ostream_std_flush:
  case LibFunc_ZSt7getlineIcSt11char_traitsIcESaIcEERSt13basic_istreamIT_T0_ES7_RSbIS4_S5_T1_ES4_:
  case LibFunc_std_basic_istream_getline_cxx11_char:
    return Changed;
  case LibFunc_ZSt9terminatev:
    Changed |= setDoesNotReturn(F);
    Changed |= setDoesNotThrow(F);
    return Changed;
  case LibFunc_ZStrsIcSt11char_traitsIcEERSt13basic_istreamIT_T0_ES6_RS3_:
    return Changed;
  case LibFunc_abort:
    if (!IsSpirFunc)
      Changed |= setDoesNotReturn(F);
    return Changed;
  case LibFunc_acrt_iob_func:
    Changed |= setDoesNotThrow(F);
    return Changed;
  case LibFunc_alphasort:
    Changed |= setOnlyReadsMemory(F);
    Changed |= setDoesNotThrow(F);
    return Changed;
  case LibFunc_asctime:
    Changed |= setDoesNotThrow(F);
    return Changed;
  case LibFunc_asprintf:
    Changed |= setDoesNotThrow(F);
    return Changed;
  case LibFunc_backtrace:
    Changed |= setDoesNotThrow(F);
    return Changed;
  case LibFunc_backtrace_symbols:
    Changed |= setDoesNotThrow(F);
    Changed |= setRetDoesNotAlias(F);
    return Changed;
  case LibFunc_bsearch:
    Changed |= setOnlyAccessesArgMemory(F);
    Changed |= setDoesNotThrow(F);
    return Changed;
  case LibFunc_chdir:
    Changed |= setDoesNotThrow(F);
    return Changed;
  case LibFunc_clock:
    Changed |= setDoesNotThrow(F);
    return Changed;
  case LibFunc_close:
    Changed |= setDoesNotThrow(F);
    return Changed;
  case LibFunc_ctime:
    Changed |= setDoesNotThrow(F);
    return Changed;
  case LibFunc_CloseHandle:
    return Changed;
  case LibFunc_ConvertThreadToFiber:
    return Changed;
  case LibFunc_CreateFiber:
    return Changed;
  case LibFunc_CreateFileA:
  case LibFunc_CreateFileW:
    Changed |= setDoesNotThrow(F);
    return Changed;
  case LibFunc_DeleteCriticalSection:
    Changed |= setDoesNotThrow(F);
    return Changed;
  case LibFunc_DeleteFiber:
    return Changed;
  case LibFunc_difftime:
  case LibFunc_under_difftime64:  // INTEL
    Changed |= setDoesNotAccessMemory(F);
    Changed |= setOnlyAccessesArgMemory(F);
    Changed |= setDoesNotThrow(F);
    return Changed;
  case LibFunc_div:
    Changed |= setDoesNotAccessMemory(F);
    Changed |= setDoesNotThrow(F);
    return Changed;
  case LibFunc_dup:
  case LibFunc_dup2:
    Changed |= setDoesNotThrow(F);
    return Changed;
  case LibFunc_EnterCriticalSection:
    Changed |= setDoesNotThrow(F);
    return Changed;
  case LibFunc_erfc:
    Changed |= setDoesNotAccessMemory(F);
    Changed |= setDoesNotThrow(F);
    return Changed;
  case LibFunc_error:
    if (!IsSpirFunc)
      Changed |= setDoesNotReturn(F);
    return Changed;
  case LibFunc_execl:
    Changed |= setDoesNotThrow(F);
    return Changed;
  case LibFunc_execv:
    Changed |= setDoesNotThrow(F);
    return Changed;
  case LibFunc_execvp:
    Changed |= setDoesNotThrow(F);
    return Changed;
  case LibFunc_fcntl:
    Changed |= setDoesNotThrow(F);
    return Changed;
  case LibFunc_fcntl64:
    Changed |= setDoesNotThrow(F);
    return Changed;
  case LibFunc_fnmatch:
    Changed |= setOnlyReadsMemory(F);
    Changed |= setOnlyAccessesArgMemory(F);
    Changed |= setDoesNotThrow(F);
    return Changed;
  case LibFunc_for_adjustl:
  case LibFunc_for_alloc_allocatable:
  case LibFunc_for_alloc_allocatable_handle:
  case LibFunc_for_allocate:
  case LibFunc_for_allocate_handle:
  case LibFunc_for_array_copy_in:
  case LibFunc_for_array_copy_out:
  case LibFunc_for_backspace:
  case LibFunc_for_check_mult_overflow64:
  case LibFunc_for_close:
  case LibFunc_for_concat:
  case LibFunc_for_contig_array:
  case LibFunc_for_cpstr:
  case LibFunc_for_cpystr:
  case LibFunc_for_date_and_time:
  case LibFunc_for_dealloc_allocatable:
  case LibFunc_for_dealloc_allocatable_handle:
  case LibFunc_for_deallocate:
  case LibFunc_for_endfile:
  case LibFunc_for_exponent8_v:
  case LibFunc_for_f90_index:
  case LibFunc_for_f90_scan:
  case LibFunc_for_f90_verify:
  case LibFunc_for_fraction8_v:
  case LibFunc_for_getcmd_arg_err:
  case LibFunc_for_iargc:
  case LibFunc_for_inquire:
  case LibFunc_for_len_trim:
  case LibFunc_for_open:
  case LibFunc_for_random_number:
  case LibFunc_for_random_seed_bit_size:
  case LibFunc_for_random_seed_put:
  case LibFunc_for_read_int_fmt:
  case LibFunc_for_read_seq_fmt:
  case LibFunc_for_read_seq_lis:
  case LibFunc_for_read_seq_lis_xmit:
  case LibFunc_for_read_seq_nml:
  case LibFunc_for_realloc_lhs:
  case LibFunc_for_rewind:
  case LibFunc_for_scale8_v:
  case LibFunc_for_set_reentrancy:
  case LibFunc_for_setexp8_v:
  case LibFunc_for_stop_core_quiet:
  case LibFunc_for_system_clock_count:
  case LibFunc_for_trim:
  case LibFunc_for_write_int_fmt:
  case LibFunc_for_write_int_fmt_xmit:
  case LibFunc_for_write_int_lis:
  case LibFunc_for_write_int_lis_xmit:
  case LibFunc_for_write_seq:
  case LibFunc_for_write_seq_fmt:
  case LibFunc_for_write_seq_fmt_xmit:
  case LibFunc_for_write_seq_lis:
  case LibFunc_for_write_seq_lis_xmit:
  case LibFunc_for_write_seq_xmit:
    Changed |= setFortran(F);
    return Changed;
  case LibFunc_fork:
    Changed |= setDoesNotThrow(F);
    return Changed;
  case LibFunc_freopen:
  case LibFunc_freopen64:
    Changed |= setDoesNotThrow(F);
    return Changed;
  case LibFunc_fsync:
    Changed |= setDoesNotThrow(F);
    return Changed;
  case LibFunc_ftruncate64:
    Changed |= setDoesNotThrow(F);
    return Changed;
  case LibFunc_getcwd:
    Changed |= setDoesNotThrow(F);
    return Changed;
  case LibFunc_getegid:
    Changed |= setOnlyReadsMemory(F);
    Changed |= setDoesNotThrow(F);
    return Changed;
  case LibFunc_geteuid:
    Changed |= setOnlyReadsMemory(F);
    Changed |= setDoesNotThrow(F);
    return Changed;
  case LibFunc_getgid:
    Changed |= setOnlyReadsMemory(F);
    Changed |= setDoesNotThrow(F);
    return Changed;
  case LibFunc_getopt_long:
  case LibFunc_getopt_long_only:
    Changed |= setOnlyAccessesArgMemory(F);
    Changed |= setDoesNotThrow(F);
    return Changed;
  case LibFunc_under_getpid:
  case LibFunc_getpid:
    Changed |= setOnlyReadsMemory(F);
    Changed |= setDoesNotThrow(F);
    return Changed;
  case LibFunc_getpwuid:
    Changed |= setOnlyReadsMemory(F);
    Changed |= setDoesNotThrow(F);
    return Changed;
  case LibFunc_getrlimit:
  case LibFunc_getrlimit64:
    Changed |= setDoesNotThrow(F);
    return Changed;
  case LibFunc_getrusage:
    Changed |= setOnlyReadsMemory(F);
    Changed |= setDoesNotThrow(F);
    return Changed;
  case LibFunc_FindClose:
    Changed |= setDoesNotThrow(F);
    return Changed;
  case LibFunc_FindFirstFileA:
  case LibFunc_FindFirstFileW:
    Changed |= setDoesNotThrow(F);
    return Changed;
  case LibFunc_FindNextFileA:
  case LibFunc_FindNextFileW:
    Changed |= setDoesNotThrow(F);
    return Changed;
  case LibFunc_FindResourceA:
    Changed |= setDoesNotThrow(F);
    return Changed;
  case LibFunc_FormatMessageA:
    Changed |= setDoesNotThrow(F);
    return Changed;
  case LibFunc_FreeResource:
    Changed |= setDoesNotThrow(F);
    return Changed;
  case LibFunc_GetCurrentDirectoryA:
  case LibFunc_GetCurrentDirectoryW:
    Changed |= setDoesNotThrow(F);
    return Changed;
  case LibFunc_GetCurrentProcess:
    Changed |= setDoesNotThrow(F);
    return Changed;
  case LibFunc_GetCurrentThreadId:
    Changed |= setDoesNotThrow(F);
    return Changed;
  case LibFunc_GetFullPathNameA:
  case LibFunc_GetFullPathNameW:
    Changed |= setDoesNotThrow(F);
    return Changed;
  case LibFunc_GetLastError:
    Changed |= setDoesNotThrow(F);
    return Changed;
  case LibFunc_GetModuleFileNameA:
    Changed |= setDoesNotThrow(F);
    return Changed;
  case LibFunc_GetModuleHandleA:
    Changed |= setDoesNotThrow(F);
    return Changed;
  case LibFunc_GetProcAddress:
    Changed |= setDoesNotThrow(F);
    return Changed;
  case LibFunc_GetProcessTimes:
    Changed |= setDoesNotThrow(F);
    return Changed;
  case LibFunc_GetShortPathNameW:
    Changed |= setDoesNotThrow(F);
    return Changed;
  case LibFunc_GetSystemTime:
    Changed |= setDoesNotThrow(F);
    return Changed;
  case LibFunc_GetVersionExA:
    Changed |= setDoesNotThrow(F);
    return Changed;
  case LibFunc_GlobalMemoryStatus:
    Changed |= setDoesNotThrow(F);
    return Changed;
  case LibFunc_getuid:
    Changed |= setOnlyReadsMemory(F);
    Changed |= setDoesNotThrow(F);
    return Changed;
  case LibFunc_glob:
    Changed |= setDoesNotThrow(F);
    return Changed;
  case LibFunc_globfree:
    return Changed;
  case LibFunc_gmtime:
    Changed |= setDoesNotThrow(F);
    return Changed;
  case LibFunc_gmtime_r:
    Changed |= setDoesNotThrow(F);
    return Changed;
  case LibFunc_hypot:
    Changed |= setDoesNotAccessMemory(F);
    Changed |= setDoesNotThrow(F);
    return Changed;
  case LibFunc_hypotf:
    Changed |= setDoesNotAccessMemory(F);
    Changed |= setDoesNotThrow(F);
    return Changed;
  case LibFunc_InitializeCriticalSection:
  case LibFunc_InitializeCriticalSectionAndSpinCount:
    Changed |= setDoesNotThrow(F);
    return Changed;
  case LibFunc_ioctl:
    Changed |= setDoesNotThrow(F);
    return Changed;
  case LibFunc_isalnum:
    Changed |= setOnlyReadsMemory(F);
    Changed |= setDoesNotThrow(F);
    return Changed;
  case LibFunc_isalpha:
    Changed |= setOnlyReadsMemory(F);
    Changed |= setDoesNotThrow(F);
    return Changed;
  case LibFunc_isatty:
    Changed |= setDoesNotThrow(F);
    return Changed;
  case LibFunc_iscntrl:
    Changed |= setOnlyReadsMemory(F);
    Changed |= setDoesNotThrow(F);
    return Changed;
  case LibFunc_islower:
    Changed |= setOnlyReadsMemory(F);
    Changed |= setDoesNotThrow(F);
    return Changed;
  case LibFunc_isprint:
    Changed |= setOnlyReadsMemory(F);
    Changed |= setDoesNotThrow(F);
    return Changed;
  case LibFunc_isspace:
    Changed |= setOnlyReadsMemory(F);
    Changed |= setDoesNotThrow(F);
    return Changed;
  case LibFunc_isupper:
    Changed |= setOnlyReadsMemory(F);
    Changed |= setDoesNotThrow(F);
    return Changed;
  case LibFunc_iswspace:
    Changed |= setOnlyAccessesArgMemory(F);
    Changed |= setDoesNotThrow(F);
    return Changed;
  case LibFunc_isxdigit:
    Changed |= setDoesNotThrow(F);
    return Changed;
  case LibFunc_j0:
    Changed |= setDoesNotThrow(F);
    return Changed;
  case LibFunc_j1:
    Changed |= setDoesNotThrow(F);
    return Changed;
  case LibFunc_kill:
    Changed |= setDoesNotThrow(F);
    return Changed;
  case LibFunc_kmp_set_blocktime:
    Changed |= setDoesNotThrow(F);
    return Changed;
  case LibFunc_LeaveCriticalSection:
    Changed |= setDoesNotThrow(F);
    return Changed;
  case LibFunc_link:
    Changed |= setDoesNotThrow(F);
    return Changed;
  case LibFunc_LoadLibraryA:
    Changed |= setDoesNotThrow(F);
    return Changed;
  case LibFunc_LoadResource:
    Changed |= setDoesNotThrow(F);
    return Changed;
  case LibFunc_LocalFree:
     Changed |= setDoesNotThrow(F);
    return Changed;
  case LibFunc_LockResource:
    Changed |= setDoesNotThrow(F);
    return Changed;
  case LibFunc_local_stdio_printf_options:
    Changed |= setDoesNotThrow(F);
    return Changed;
  case LibFunc_local_stdio_scanf_options:
    Changed |= setDoesNotThrow(F);
    return Changed;
  case LibFunc_localeconv:
    Changed |= setDoesNotThrow(F);
    return Changed;
  case LibFunc_localtime:
    Changed |= setDoesNotThrow(F);
    return Changed;
  case LibFunc_localtime_r:
    Changed |= setDoesNotThrow(F);
    return Changed;
  case LibFunc_longjmp:
    Changed |= setDoesNotReturn(F);
    return Changed;
  case LibFunc_lseek:
    Changed |= setDoesNotThrow(F);
    return Changed;
  case LibFunc_lseek64:
    Changed |= setDoesNotThrow(F);
    return Changed;
  case LibFunc_mallopt:
    Changed |= setDoesNotThrow(F);
    return Changed;
  case LibFunc_mblen:
    Changed |= setDoesNotThrow(F);
    return Changed;
  case LibFunc_mbstowcs:
    Changed |= setDoesNotThrow(F);
    return Changed;
  case LibFunc_mkdtemp:
  case LibFunc_mkstemps:
    Changed |= setDoesNotThrow(F);
    return Changed;
  case LibFunc_mmap:
    Changed |= setDoesNotThrow(F);
    return Changed;
  case LibFunc_MultiByteToWideChar:
  case LibFunc_WideCharToMultiByte:
    Changed |= setDoesNotThrow(F);
    return Changed;
  case LibFunc_munmap:
    Changed |= setDoesNotThrow(F);
    return Changed;
  case LibFunc_obstack_free:
    return Changed;
  case LibFunc_omp_destroy_lock:
  case LibFunc_omp_destroy_nest_lock:
    return Changed;
  case LibFunc_omp_get_active_level:
    Changed |= setOnlyReadsMemory(F);
    Changed |= setDoesNotThrow(F);
    return Changed;
  case LibFunc_omp_get_ancestor_thread_num:
    Changed |= setOnlyReadsMemory(F);
    Changed |= setDoesNotThrow(F);
    return Changed;
  case LibFunc_omp_get_cancellation:
    Changed |= setOnlyReadsMemory(F);
    Changed |= setDoesNotThrow(F);
    return Changed;
  case LibFunc_omp_get_default_device:
    Changed |= setOnlyReadsMemory(F);
    Changed |= setDoesNotThrow(F);
    return Changed;
  case LibFunc_omp_get_dynamic:
    Changed |= setOnlyReadsMemory(F);
    Changed |= setDoesNotThrow(F);
    return Changed;
  case LibFunc_omp_get_initial_device:
    Changed |= setOnlyReadsMemory(F);
    Changed |= setDoesNotThrow(F);
    return Changed;
  case LibFunc_omp_get_level:
    Changed |= setOnlyReadsMemory(F);
    Changed |= setDoesNotThrow(F);
    return Changed;
  case LibFunc_omp_get_max_active_levels:
    Changed |= setOnlyReadsMemory(F);
    Changed |= setDoesNotThrow(F);
    return Changed;
  case LibFunc_omp_get_max_task_priority:
    Changed |= setOnlyReadsMemory(F);
    Changed |= setDoesNotThrow(F);
    return Changed;
  case LibFunc_omp_get_max_threads:
    Changed |= setOnlyReadsMemory(F);
    Changed |= setDoesNotThrow(F);
    return Changed;
  case LibFunc_omp_get_nested:
    Changed |= setOnlyReadsMemory(F);
    Changed |= setDoesNotThrow(F);
    return Changed;
  case LibFunc_omp_get_num_devices:
    Changed |= setOnlyReadsMemory(F);
    Changed |= setDoesNotThrow(F);
    return Changed;
  case LibFunc_omp_get_num_procs:
    Changed |= setOnlyReadsMemory(F);
    Changed |= setDoesNotThrow(F);
    return Changed;
  case LibFunc_omp_get_num_teams:
    Changed |= setOnlyReadsMemory(F);
    Changed |= setDoesNotThrow(F);
    return Changed;
  case LibFunc_omp_get_num_threads:
    Changed |= setOnlyReadsMemory(F);
    Changed |= setDoesNotThrow(F);
    return Changed;
  case LibFunc_omp_get_proc_bind:
    Changed |= setOnlyReadsMemory(F);
    Changed |= setDoesNotThrow(F);
    return Changed;
  case LibFunc_omp_get_schedule:
    Changed |= setDoesNotThrow(F);
    Changed |= setDoesNotCapture(F, 0);
    Changed |= setDoesNotCapture(F, 1);
    return Changed;
  case LibFunc_omp_get_team_num:
    Changed |= setOnlyReadsMemory(F);
    Changed |= setDoesNotThrow(F);
    return Changed;
  case LibFunc_omp_get_team_size:
    Changed |= setOnlyReadsMemory(F);
    Changed |= setDoesNotThrow(F);
    return Changed;
  case LibFunc_omp_get_thread_limit:
    Changed |= setOnlyReadsMemory(F);
    Changed |= setDoesNotThrow(F);
    return Changed;
  case LibFunc_omp_get_thread_num:
    Changed |= setOnlyReadsMemory(F);
    Changed |= setDoesNotThrow(F);
    return Changed;
  case LibFunc_omp_get_wtick:
    Changed |= setOnlyReadsMemory(F);
    Changed |= setDoesNotThrow(F);
    return Changed;
  case LibFunc_omp_get_wtime:
    Changed |= setDoesNotThrow(F);
    return Changed;
  case LibFunc_omp_in_final:
    Changed |= setOnlyReadsMemory(F);
    Changed |= setDoesNotThrow(F);
    return Changed;
  case LibFunc_omp_in_parallel:
    Changed |= setOnlyReadsMemory(F);
    Changed |= setDoesNotThrow(F);
    return Changed;
  case LibFunc_omp_is_initial_device:
    Changed |= setOnlyReadsMemory(F);
    Changed |= setDoesNotThrow(F);
    return Changed;
  case LibFunc_omp_init_lock:
  case LibFunc_omp_init_lock_with_hint:
  case LibFunc_omp_init_nest_lock:
  case LibFunc_omp_init_nest_lock_with_hint:
    Changed |= setDoesNotThrow(F);
    return Changed;
  case LibFunc_omp_set_lock:
  case LibFunc_omp_set_nest_lock:
    Changed |= setDoesNotThrow(F);
    return Changed;
  case LibFunc_omp_test_lock:
  case LibFunc_omp_test_nest_lock:
    Changed |= setDoesNotThrow(F);
    return Changed;
  case LibFunc_omp_unset_lock:
  case LibFunc_omp_unset_nest_lock:
    Changed |= setDoesNotThrow(F);
    return Changed;
  case LibFunc_omp_set_default_device:
    Changed |= setDoesNotThrow(F);
    return Changed;
  case LibFunc_omp_set_dynamic:
    Changed |= setDoesNotThrow(F);
    return Changed;
  case LibFunc_omp_set_max_active_levels:
    Changed |= setDoesNotThrow(F);
    return Changed;
  case LibFunc_omp_set_num_threads:
    Changed |= setDoesNotThrow(F);
    return Changed;
  case LibFunc_omp_set_nested:
    Changed |= setDoesNotThrow(F);
    return Changed;
  case LibFunc_omp_set_schedule:
    Changed |= setDoesNotThrow(F);
    return Changed;
  case LibFunc_pipe:
    Changed |= setDoesNotThrow(F);
    return Changed;
  case LibFunc_pthread_key_create:
    Changed |= setDoesNotThrow(F);
    return Changed;
  case LibFunc_pthread_self:
    Changed |= setOnlyReadsMemory(F);
    Changed |= setDoesNotThrow(F);
    return Changed;
  case LibFunc_putenv:
    Changed |= setDoesNotThrow(F);
    return Changed;
  case LibFunc_qsort_r:
    Changed |= setDoesNotThrow(F);
    return Changed;
  case LibFunc_QueryPerformanceCounter:
    Changed |= setDoesNotThrow(F);
    return Changed;
  case LibFunc_raise:
    return Changed;
  case LibFunc_rand:
    Changed |= setDoesNotThrow(F);
    return Changed;
  case LibFunc_readdir:
    Changed |= setDoesNotThrow(F);
    return Changed;
  case LibFunc_readdir64:
    Changed |= setDoesNotThrow(F);
    return Changed;
  case LibFunc_scandir:
    Changed |= setDoesNotThrow(F);
    return Changed;
  case LibFunc_select:
    Changed |= setDoesNotThrow(F);
    return Changed;
  case LibFunc_setgid:
    Changed |= setDoesNotThrow(F);
    return Changed;
  case LibFunc_setlocale:
    Changed |= setDoesNotThrow(F);
    return Changed;
  case LibFunc_setrlimit:
    Changed |= setDoesNotThrow(F);
    return Changed;
  case LibFunc_setuid:
    Changed |= setDoesNotThrow(F);
    return Changed;
  case LibFunc_siglongjmp:
    Changed |= setDoesNotReturn(F);
    return Changed;
  case LibFunc_signal:
    Changed |= setDoesNotThrow(F);
    return Changed;
  case LibFunc_signbit:
    Changed |= setOnlyReadsMemory(F);
    Changed |= setDoesNotThrow(F);
    return Changed;
  case LibFunc_ReadFile:
    Changed |= setDoesNotThrow(F);
    return Changed;
  case LibFunc_SetFilePointer:
    Changed |= setDoesNotThrow(F);
    return Changed;
  case LibFunc_SizeofResource:
    Changed |= setDoesNotThrow(F);
    return Changed;
  case LibFunc_Sleep:
  case LibFunc_under_sleep:
  case LibFunc_sleep:
    Changed |= setDoesNotThrow(F);
    return Changed;
  case LibFunc_SwitchToFiber:
    return Changed;
  case LibFunc_srand:
    Changed |= setDoesNotThrow(F);
    return Changed;
  case LibFunc_stdio_common_vfprintf:
    Changed |= setDoesNotThrow(F);
    Changed |= setDoesNotCapture(F, 1);
    Changed |= setDoesNotCapture(F, 3);
    Changed |= setOnlyReadsMemory(F, 2);
    return Changed;
  case LibFunc_stdio_common_vfscanf:
    Changed |= setDoesNotThrow(F);
    Changed |= setDoesNotCapture(F, 1);
    Changed |= setDoesNotCapture(F, 3);
    Changed |= setOnlyReadsMemory(F, 2);
    return Changed;
  case LibFunc_stdio_common_vsprintf:
    Changed |= setDoesNotThrow(F);
    Changed |= setDoesNotCapture(F, 1);
    Changed |= setDoesNotCapture(F, 3);
    Changed |= setOnlyReadsMemory(F, 3);
    return Changed;
  // NOTE: sprintf_s in Windows is a wrapper to
  // __stdio_common_vsprintf_s
  case LibFunc_sprintf_s:
  case LibFunc_dunder_stdio_common_vsprintf_s:
    Changed |= setDoesNotThrow(F);
    Changed |= setDoesNotCapture(F, 1);
    Changed |= setDoesNotCapture(F, 3);
    Changed |= setOnlyReadsMemory(F, 3);
    return Changed;
  case LibFunc_stdio_common_vsscanf:
    Changed |= setDoesNotThrow(F);
    Changed |= setDoesNotCapture(F, 1);
    Changed |= setDoesNotCapture(F, 3);
    Changed |= setOnlyReadsMemory(F, 3);
    return Changed;
  case LibFunc_strerror:
    Changed |= setDoesNotThrow(F);
    return Changed;
  case LibFunc_strftime:
    Changed |= setOnlyAccessesArgMemory(F);
    Changed |= setDoesNotThrow(F);
    return Changed;
  case LibFunc_strsignal:
    Changed |= setOnlyReadsMemory(F);
    Changed |= setDoesNotThrow(F);
    return Changed;
  case LibFunc_symlink:
    Changed |= setDoesNotThrow(F);
    return Changed;
  case LibFunc_sysconf:
    Changed |= setOnlyReadsMemory(F);
    Changed |= setDoesNotThrow(F);
    return Changed;
  case LibFunc_SystemTimeToFileTime:
    Changed |= setDoesNotThrow(F);
    return Changed;
  case LibFunc_terminate:
    Changed |= setDoesNotReturn(F);
    return Changed;
  case LibFunc_time:
    Changed |= setDoesNotThrow(F);
    return Changed;
  // _ftime64 validates the parameters, it can throw
  // an exception
  case LibFunc_under_ftime64:
    return Changed;
  case LibFunc_under_time64:
    Changed |= setDoesNotThrow(F);
    return Changed;
  case LibFunc_under_unlock_file:
    Changed |= setDoesNotThrow(F);
    return Changed;
  case LibFunc_under_wassert:
    Changed |= setDoesNotReturn(F);
    Changed |= setDoesNotThrow(F);
    return Changed;
  case LibFunc_under_wfopen:
    Changed |= setDoesNotCapture(F, 0);
    Changed |= setDoesNotCapture(F, 1);
    Changed |= setOnlyReadsMemory(F, 0);
    Changed |= setOnlyReadsMemory(F, 1);
    return Changed;
  case LibFunc_under_wopen:
    Changed |= setDoesNotCapture(F, 0);
    Changed |= setOnlyReadsMemory(F, 0);
    return Changed;
  // _write can throw an exception in Windows
  case LibFunc_under_write:
    Changed |= setDoesNotCapture(F, 1);
    Changed |= setOnlyReadsMemory(F, 1);
    return Changed;
  case LibFunc_tolower:
    Changed |= setOnlyAccessesArgMemory(F);
    Changed |= setDoesNotThrow(F);
    return Changed;
  case LibFunc_toupper:
    Changed |= setOnlyAccessesArgMemory(F);
    Changed |= setDoesNotThrow(F);
    return Changed;
  case LibFunc_towlower:
    Changed |= setOnlyAccessesArgMemory(F);
    Changed |= setDoesNotThrow(F);
    return Changed;
  case LibFunc_towupper:
    Changed |= setOnlyAccessesArgMemory(F);
    Changed |= setDoesNotThrow(F);
    return Changed;
  case LibFunc_truncate64:
    Changed |= setDoesNotThrow(F);
    return Changed;
  case LibFunc_usleep:
    Changed |= setDoesNotThrow(F);
    return Changed;
  case LibFunc_vasprintf:
    Changed |= setDoesNotThrow(F);
    return Changed;
  case LibFunc_waitpid:
    Changed |= setDoesNotThrow(F);
    return Changed;
  case LibFunc_wcstombs:
    Changed |= setDoesNotThrow(F);
    return Changed;
  case LibFunc_WriteFile:
    Changed |= setDoesNotThrow(F);
    return Changed;
#endif //INTEL_CUSTOMIZATION

  case LibFunc_ldexp:
  case LibFunc_ldexpf:
  case LibFunc_ldexpl:
    Changed |= setSignExtendedArg(F, 1);
    Changed |= setWillReturn(F);
    return Changed;
  case LibFunc_abs:
  case LibFunc_acos:
  case LibFunc_acosf:
  case LibFunc_acosh:
  case LibFunc_acoshf:
  case LibFunc_acoshl:
  case LibFunc_acosl:
  case LibFunc_asin:
  case LibFunc_asinf:
  case LibFunc_asinh:
  case LibFunc_asinhf:
  case LibFunc_asinhl:
  case LibFunc_asinl:
  case LibFunc_atan:
  case LibFunc_atan2:
  case LibFunc_atan2f:
  case LibFunc_atan2l:
  case LibFunc_atanf:
  case LibFunc_atanh:
  case LibFunc_atanhf:
  case LibFunc_atanhl:
  case LibFunc_atanl:
  case LibFunc_cbrt:
  case LibFunc_cbrtf:
  case LibFunc_cbrtl:
  case LibFunc_ceil:
  case LibFunc_ceilf:
  case LibFunc_ceill:
  case LibFunc_copysign:
  case LibFunc_copysignf:
  case LibFunc_copysignl:
  case LibFunc_cos:
  case LibFunc_cosh:
  case LibFunc_coshf:
  case LibFunc_coshl:
  case LibFunc_cosf:
  case LibFunc_cosl:
  case LibFunc_cospi:
  case LibFunc_cospif:
  case LibFunc_exp:
  case LibFunc_expf:
  case LibFunc_expl:
  case LibFunc_exp2:
  case LibFunc_exp2f:
  case LibFunc_exp2l:
  case LibFunc_expm1:
  case LibFunc_expm1f:
  case LibFunc_expm1l:
  case LibFunc_fabs:
  case LibFunc_fabsf:
  case LibFunc_fabsl:
  case LibFunc_ffs:
  case LibFunc_ffsl:
  case LibFunc_ffsll:
  case LibFunc_floor:
  case LibFunc_floorf:
  case LibFunc_floorl:
  case LibFunc_fls:
  case LibFunc_flsl:
  case LibFunc_flsll:
  case LibFunc_fmax:
  case LibFunc_fmaxf:
  case LibFunc_fmaxl:
  case LibFunc_fmin:
  case LibFunc_fminf:
  case LibFunc_fminl:
  case LibFunc_fmod:
  case LibFunc_fmodf:
  case LibFunc_fmodl:
  case LibFunc_isascii:
  case LibFunc_isdigit:
  case LibFunc_labs:
  case LibFunc_llabs:
  case LibFunc_log:
  case LibFunc_log10:
  case LibFunc_log10f:
  case LibFunc_log10l:
  case LibFunc_log1p:
  case LibFunc_log1pf:
  case LibFunc_log1pl:
  case LibFunc_log2:
  case LibFunc_log2f:
  case LibFunc_log2l:
  case LibFunc_logb:
  case LibFunc_logbf:
  case LibFunc_logbl:
  case LibFunc_logf:
  case LibFunc_logl:
  case LibFunc_nearbyint:
  case LibFunc_nearbyintf:
  case LibFunc_nearbyintl:
  case LibFunc_pow:
  case LibFunc_powf:
  case LibFunc_powl:
  case LibFunc_rint:
  case LibFunc_rintf:
  case LibFunc_rintl:
  case LibFunc_round:
  case LibFunc_roundf:
  case LibFunc_roundl:
  case LibFunc_sin:
  case LibFunc_sincospif_stret:
  case LibFunc_sinf:
  case LibFunc_sinh:
  case LibFunc_sinhf:
  case LibFunc_sinhl:
  case LibFunc_sinl:
  case LibFunc_sinpi:
  case LibFunc_sinpif:
  case LibFunc_sqrt:
  case LibFunc_sqrtf:
  case LibFunc_sqrtl:
  case LibFunc_strnlen:
  case LibFunc_tan:
  case LibFunc_tanf:
  case LibFunc_tanh:
  case LibFunc_tanhf:
  case LibFunc_tanhl:
  case LibFunc_tanl:
  case LibFunc_toascii:
  case LibFunc_trunc:
  case LibFunc_truncf:
  case LibFunc_truncl:
#if INTEL_CUSTOMIZATION
  case LibFunc_dunder_powi4i4:
  case LibFunc_dunder_powr8i8:
#endif //INTEL_CUSTOMIZATION
    Changed |= setDoesNotThrow(F);
    Changed |= setDoesNotFreeMemory(F);
    Changed |= setWillReturn(F);
    return Changed;
  default:
    // FIXME: It'd be really nice to cover all the library functions we're
    // aware of here.
    return false;
  }
}

bool llvm::hasFloatFn(const TargetLibraryInfo *TLI, Type *Ty,
                      LibFunc DoubleFn, LibFunc FloatFn, LibFunc LongDoubleFn) {
  switch (Ty->getTypeID()) {
  case Type::HalfTyID:
    return false;
  case Type::FloatTyID:
    return TLI->has(FloatFn);
  case Type::DoubleTyID:
    return TLI->has(DoubleFn);
  default:
    return TLI->has(LongDoubleFn);
  }
}

StringRef llvm::getFloatFnName(const TargetLibraryInfo *TLI, Type *Ty,
                               LibFunc DoubleFn, LibFunc FloatFn,
                               LibFunc LongDoubleFn) {
  assert(hasFloatFn(TLI, Ty, DoubleFn, FloatFn, LongDoubleFn) &&
         "Cannot get name for unavailable function!");

  switch (Ty->getTypeID()) {
  case Type::HalfTyID:
    llvm_unreachable("No name for HalfTy!");
  case Type::FloatTyID:
    return TLI->getName(FloatFn);
  case Type::DoubleTyID:
    return TLI->getName(DoubleFn);
  default:
    return TLI->getName(LongDoubleFn);
  }
}

//- Emit LibCalls ------------------------------------------------------------//

Value *llvm::castToCStr(Value *V, IRBuilderBase &B) {
  unsigned AS = V->getType()->getPointerAddressSpace();
  return B.CreateBitCast(V, B.getInt8PtrTy(AS), "cstr");
}

static Value *emitLibCall(LibFunc TheLibFunc, Type *ReturnType,
                          ArrayRef<Type *> ParamTypes,
                          ArrayRef<Value *> Operands, IRBuilderBase &B,
                          const TargetLibraryInfo *TLI,
                          bool IsVaArgs = false) {
  if (!TLI->has(TheLibFunc))
    return nullptr;

  Module *M = B.GetInsertBlock()->getModule();
  StringRef FuncName = TLI->getName(TheLibFunc);
  FunctionType *FuncType = FunctionType::get(ReturnType, ParamTypes, IsVaArgs);
  FunctionCallee Callee = M->getOrInsertFunction(FuncName, FuncType);
  inferLibFuncAttributes(M, FuncName, *TLI);
  CallInst *CI = B.CreateCall(Callee, Operands, FuncName);
  if (const Function *F =
          dyn_cast<Function>(Callee.getCallee()->stripPointerCasts()))
    CI->setCallingConv(F->getCallingConv());
  return CI;
}

Value *llvm::emitStrLen(Value *Ptr, IRBuilderBase &B, const DataLayout &DL,
                        const TargetLibraryInfo *TLI) {
  LLVMContext &Context = B.GetInsertBlock()->getContext();
  return emitLibCall(LibFunc_strlen, DL.getIntPtrType(Context),
                     B.getInt8PtrTy(), castToCStr(Ptr, B), B, TLI);
}

Value *llvm::emitStrDup(Value *Ptr, IRBuilderBase &B,
                        const TargetLibraryInfo *TLI) {
  return emitLibCall(LibFunc_strdup, B.getInt8PtrTy(), B.getInt8PtrTy(),
                     castToCStr(Ptr, B), B, TLI);
}

Value *llvm::emitStrChr(Value *Ptr, char C, IRBuilderBase &B,
                        const TargetLibraryInfo *TLI) {
  Type *I8Ptr = B.getInt8PtrTy();
  Type *I32Ty = B.getInt32Ty();
  return emitLibCall(LibFunc_strchr, I8Ptr, {I8Ptr, I32Ty},
                     {castToCStr(Ptr, B), ConstantInt::get(I32Ty, C)}, B, TLI);
}

Value *llvm::emitStrNCmp(Value *Ptr1, Value *Ptr2, Value *Len, IRBuilderBase &B,
                         const DataLayout &DL, const TargetLibraryInfo *TLI) {
  LLVMContext &Context = B.GetInsertBlock()->getContext();
  return emitLibCall(
      LibFunc_strncmp, B.getInt32Ty(),
      {B.getInt8PtrTy(), B.getInt8PtrTy(), DL.getIntPtrType(Context)},
      {castToCStr(Ptr1, B), castToCStr(Ptr2, B), Len}, B, TLI);
}

Value *llvm::emitStrCpy(Value *Dst, Value *Src, IRBuilderBase &B,
                        const TargetLibraryInfo *TLI) {
  Type *I8Ptr = B.getInt8PtrTy();
  return emitLibCall(LibFunc_strcpy, I8Ptr, {I8Ptr, I8Ptr},
                     {castToCStr(Dst, B), castToCStr(Src, B)}, B, TLI);
}

Value *llvm::emitStpCpy(Value *Dst, Value *Src, IRBuilderBase &B,
                        const TargetLibraryInfo *TLI) {
  Type *I8Ptr = B.getInt8PtrTy();
  return emitLibCall(LibFunc_stpcpy, I8Ptr, {I8Ptr, I8Ptr},
                     {castToCStr(Dst, B), castToCStr(Src, B)}, B, TLI);
}

Value *llvm::emitStrNCpy(Value *Dst, Value *Src, Value *Len, IRBuilderBase &B,
                         const TargetLibraryInfo *TLI) {
  Type *I8Ptr = B.getInt8PtrTy();
  return emitLibCall(LibFunc_strncpy, I8Ptr, {I8Ptr, I8Ptr, Len->getType()},
                     {castToCStr(Dst, B), castToCStr(Src, B), Len}, B, TLI);
}

Value *llvm::emitStpNCpy(Value *Dst, Value *Src, Value *Len, IRBuilderBase &B,
                         const TargetLibraryInfo *TLI) {
  Type *I8Ptr = B.getInt8PtrTy();
  return emitLibCall(LibFunc_stpncpy, I8Ptr, {I8Ptr, I8Ptr, Len->getType()},
                     {castToCStr(Dst, B), castToCStr(Src, B), Len}, B, TLI);
}

Value *llvm::emitMemCpyChk(Value *Dst, Value *Src, Value *Len, Value *ObjSize,
                           IRBuilderBase &B, const DataLayout &DL,
                           const TargetLibraryInfo *TLI) {
  if (!TLI->has(LibFunc_memcpy_chk))
    return nullptr;

  Module *M = B.GetInsertBlock()->getModule();
  AttributeList AS;
  AS = AttributeList::get(M->getContext(), AttributeList::FunctionIndex,
                          Attribute::NoUnwind);
  LLVMContext &Context = B.GetInsertBlock()->getContext();
  FunctionCallee MemCpy = M->getOrInsertFunction(
      "__memcpy_chk", AttributeList::get(M->getContext(), AS), B.getInt8PtrTy(),
      B.getInt8PtrTy(), B.getInt8PtrTy(), DL.getIntPtrType(Context),
      DL.getIntPtrType(Context));
  Dst = castToCStr(Dst, B);
  Src = castToCStr(Src, B);
  CallInst *CI = B.CreateCall(MemCpy, {Dst, Src, Len, ObjSize});
  if (const Function *F =
          dyn_cast<Function>(MemCpy.getCallee()->stripPointerCasts()))
    CI->setCallingConv(F->getCallingConv());
  return CI;
}

Value *llvm::emitMemPCpy(Value *Dst, Value *Src, Value *Len, IRBuilderBase &B,
                         const DataLayout &DL, const TargetLibraryInfo *TLI) {
  LLVMContext &Context = B.GetInsertBlock()->getContext();
  return emitLibCall(
      LibFunc_mempcpy, B.getInt8PtrTy(),
      {B.getInt8PtrTy(), B.getInt8PtrTy(), DL.getIntPtrType(Context)},
      {Dst, Src, Len}, B, TLI);
}

Value *llvm::emitMemChr(Value *Ptr, Value *Val, Value *Len, IRBuilderBase &B,
                        const DataLayout &DL, const TargetLibraryInfo *TLI) {
  LLVMContext &Context = B.GetInsertBlock()->getContext();
  return emitLibCall(
      LibFunc_memchr, B.getInt8PtrTy(),
      {B.getInt8PtrTy(), B.getInt32Ty(), DL.getIntPtrType(Context)},
      {castToCStr(Ptr, B), Val, Len}, B, TLI);
}

Value *llvm::emitMemCmp(Value *Ptr1, Value *Ptr2, Value *Len, IRBuilderBase &B,
                        const DataLayout &DL, const TargetLibraryInfo *TLI) {
  LLVMContext &Context = B.GetInsertBlock()->getContext();
  return emitLibCall(
      LibFunc_memcmp, B.getInt32Ty(),
      {B.getInt8PtrTy(), B.getInt8PtrTy(), DL.getIntPtrType(Context)},
      {castToCStr(Ptr1, B), castToCStr(Ptr2, B), Len}, B, TLI);
}

Value *llvm::emitBCmp(Value *Ptr1, Value *Ptr2, Value *Len, IRBuilderBase &B,
                      const DataLayout &DL, const TargetLibraryInfo *TLI) {
  LLVMContext &Context = B.GetInsertBlock()->getContext();
  return emitLibCall(
      LibFunc_bcmp, B.getInt32Ty(),
      {B.getInt8PtrTy(), B.getInt8PtrTy(), DL.getIntPtrType(Context)},
      {castToCStr(Ptr1, B), castToCStr(Ptr2, B), Len}, B, TLI);
}

Value *llvm::emitMemCCpy(Value *Ptr1, Value *Ptr2, Value *Val, Value *Len,
                         IRBuilderBase &B, const TargetLibraryInfo *TLI) {
  return emitLibCall(
      LibFunc_memccpy, B.getInt8PtrTy(),
      {B.getInt8PtrTy(), B.getInt8PtrTy(), B.getInt32Ty(), Len->getType()},
      {Ptr1, Ptr2, Val, Len}, B, TLI);
}

Value *llvm::emitSNPrintf(Value *Dest, Value *Size, Value *Fmt,
                          ArrayRef<Value *> VariadicArgs, IRBuilderBase &B,
                          const TargetLibraryInfo *TLI) {
  SmallVector<Value *, 8> Args{castToCStr(Dest, B), Size, castToCStr(Fmt, B)};
  llvm::append_range(Args, VariadicArgs);
  return emitLibCall(LibFunc_snprintf, B.getInt32Ty(),
                     {B.getInt8PtrTy(), Size->getType(), B.getInt8PtrTy()},
                     Args, B, TLI, /*IsVaArgs=*/true);
}

Value *llvm::emitSPrintf(Value *Dest, Value *Fmt,
                         ArrayRef<Value *> VariadicArgs, IRBuilderBase &B,
                         const TargetLibraryInfo *TLI) {
  SmallVector<Value *, 8> Args{castToCStr(Dest, B), castToCStr(Fmt, B)};
  llvm::append_range(Args, VariadicArgs);
  return emitLibCall(LibFunc_sprintf, B.getInt32Ty(),
                     {B.getInt8PtrTy(), B.getInt8PtrTy()}, Args, B, TLI,
                     /*IsVaArgs=*/true);
}

Value *llvm::emitStrCat(Value *Dest, Value *Src, IRBuilderBase &B,
                        const TargetLibraryInfo *TLI) {
  return emitLibCall(LibFunc_strcat, B.getInt8PtrTy(),
                     {B.getInt8PtrTy(), B.getInt8PtrTy()},
                     {castToCStr(Dest, B), castToCStr(Src, B)}, B, TLI);
}

Value *llvm::emitStrLCpy(Value *Dest, Value *Src, Value *Size, IRBuilderBase &B,
                         const TargetLibraryInfo *TLI) {
  return emitLibCall(LibFunc_strlcpy, Size->getType(),
                     {B.getInt8PtrTy(), B.getInt8PtrTy(), Size->getType()},
                     {castToCStr(Dest, B), castToCStr(Src, B), Size}, B, TLI);
}

Value *llvm::emitStrLCat(Value *Dest, Value *Src, Value *Size, IRBuilderBase &B,
                         const TargetLibraryInfo *TLI) {
  return emitLibCall(LibFunc_strlcat, Size->getType(),
                     {B.getInt8PtrTy(), B.getInt8PtrTy(), Size->getType()},
                     {castToCStr(Dest, B), castToCStr(Src, B), Size}, B, TLI);
}

Value *llvm::emitStrNCat(Value *Dest, Value *Src, Value *Size, IRBuilderBase &B,
                         const TargetLibraryInfo *TLI) {
  return emitLibCall(LibFunc_strncat, B.getInt8PtrTy(),
                     {B.getInt8PtrTy(), B.getInt8PtrTy(), Size->getType()},
                     {castToCStr(Dest, B), castToCStr(Src, B), Size}, B, TLI);
}

Value *llvm::emitVSNPrintf(Value *Dest, Value *Size, Value *Fmt, Value *VAList,
                           IRBuilderBase &B, const TargetLibraryInfo *TLI) {
  return emitLibCall(
      LibFunc_vsnprintf, B.getInt32Ty(),
      {B.getInt8PtrTy(), Size->getType(), B.getInt8PtrTy(), VAList->getType()},
      {castToCStr(Dest, B), Size, castToCStr(Fmt, B), VAList}, B, TLI);
}

Value *llvm::emitVSPrintf(Value *Dest, Value *Fmt, Value *VAList,
                          IRBuilderBase &B, const TargetLibraryInfo *TLI) {
  return emitLibCall(LibFunc_vsprintf, B.getInt32Ty(),
                     {B.getInt8PtrTy(), B.getInt8PtrTy(), VAList->getType()},
                     {castToCStr(Dest, B), castToCStr(Fmt, B), VAList}, B, TLI);
}

/// Append a suffix to the function name according to the type of 'Op'.
static void appendTypeSuffix(Value *Op, StringRef &Name,
                             SmallString<20> &NameBuffer) {
  if (!Op->getType()->isDoubleTy()) {
      NameBuffer += Name;

    if (Op->getType()->isFloatTy())
      NameBuffer += 'f';
    else
      NameBuffer += 'l';

    Name = NameBuffer;
  }
}

static Value *emitUnaryFloatFnCallHelper(Value *Op, StringRef Name,
                                         IRBuilderBase &B,
                                         const AttributeList &Attrs) {
  assert((Name != "") && "Must specify Name to emitUnaryFloatFnCall");

  Module *M = B.GetInsertBlock()->getModule();
  FunctionCallee Callee =
      M->getOrInsertFunction(Name, Op->getType(), Op->getType());
  CallInst *CI = B.CreateCall(Callee, Op, Name);

  // The incoming attribute set may have come from a speculatable intrinsic, but
  // is being replaced with a library call which is not allowed to be
  // speculatable.
  CI->setAttributes(Attrs.removeAttribute(B.getContext(),
                                          AttributeList::FunctionIndex,
                                          Attribute::Speculatable));
  if (const Function *F =
          dyn_cast<Function>(Callee.getCallee()->stripPointerCasts()))
    CI->setCallingConv(F->getCallingConv());

  return CI;
}

Value *llvm::emitUnaryFloatFnCall(Value *Op, StringRef Name, IRBuilderBase &B,
                                  const AttributeList &Attrs) {
  SmallString<20> NameBuffer;
  appendTypeSuffix(Op, Name, NameBuffer);

  return emitUnaryFloatFnCallHelper(Op, Name, B, Attrs);
}

Value *llvm::emitUnaryFloatFnCall(Value *Op, const TargetLibraryInfo *TLI,
                                  LibFunc DoubleFn, LibFunc FloatFn,
                                  LibFunc LongDoubleFn, IRBuilderBase &B,
                                  const AttributeList &Attrs) {
  // Get the name of the function according to TLI.
  StringRef Name = getFloatFnName(TLI, Op->getType(),
                                  DoubleFn, FloatFn, LongDoubleFn);

  return emitUnaryFloatFnCallHelper(Op, Name, B, Attrs);
}

static Value *emitBinaryFloatFnCallHelper(Value *Op1, Value *Op2,
                                          StringRef Name, IRBuilderBase &B,
                                          const AttributeList &Attrs,
                                          const TargetLibraryInfo *TLI = nullptr) {
  assert((Name != "") && "Must specify Name to emitBinaryFloatFnCall");

  Module *M = B.GetInsertBlock()->getModule();
  FunctionCallee Callee = M->getOrInsertFunction(Name, Op1->getType(),
                                                 Op1->getType(), Op2->getType());
  if (TLI != nullptr)
    inferLibFuncAttributes(M, Name, *TLI);
  CallInst *CI = B.CreateCall(Callee, { Op1, Op2 }, Name);

  // The incoming attribute set may have come from a speculatable intrinsic, but
  // is being replaced with a library call which is not allowed to be
  // speculatable.
  CI->setAttributes(Attrs.removeAttribute(B.getContext(),
                                          AttributeList::FunctionIndex,
                                          Attribute::Speculatable));
  if (const Function *F =
          dyn_cast<Function>(Callee.getCallee()->stripPointerCasts()))
    CI->setCallingConv(F->getCallingConv());

  return CI;
}

Value *llvm::emitBinaryFloatFnCall(Value *Op1, Value *Op2, StringRef Name,
                                   IRBuilderBase &B,
                                   const AttributeList &Attrs) {
  assert((Name != "") && "Must specify Name to emitBinaryFloatFnCall");

  SmallString<20> NameBuffer;
  appendTypeSuffix(Op1, Name, NameBuffer);

  return emitBinaryFloatFnCallHelper(Op1, Op2, Name, B, Attrs);
}

Value *llvm::emitBinaryFloatFnCall(Value *Op1, Value *Op2,
                                   const TargetLibraryInfo *TLI,
                                   LibFunc DoubleFn, LibFunc FloatFn,
                                   LibFunc LongDoubleFn, IRBuilderBase &B,
                                   const AttributeList &Attrs) {
  // Get the name of the function according to TLI.
  StringRef Name = getFloatFnName(TLI, Op1->getType(),
                                  DoubleFn, FloatFn, LongDoubleFn);

  return emitBinaryFloatFnCallHelper(Op1, Op2, Name, B, Attrs, TLI);
}

Value *llvm::emitPutChar(Value *Char, IRBuilderBase &B,
                         const TargetLibraryInfo *TLI) {
  if (!TLI->has(LibFunc_putchar))
    return nullptr;

  Module *M = B.GetInsertBlock()->getModule();
  StringRef PutCharName = TLI->getName(LibFunc_putchar);
  FunctionCallee PutChar =
      M->getOrInsertFunction(PutCharName, B.getInt32Ty(), B.getInt32Ty());
  inferLibFuncAttributes(M, PutCharName, *TLI);
  CallInst *CI = B.CreateCall(PutChar,
                              B.CreateIntCast(Char,
                              B.getInt32Ty(),
                              /*isSigned*/true,
                              "chari"),
                              PutCharName);

  if (const Function *F =
          dyn_cast<Function>(PutChar.getCallee()->stripPointerCasts()))
    CI->setCallingConv(F->getCallingConv());
  return CI;
}

Value *llvm::emitPutS(Value *Str, IRBuilderBase &B,
                      const TargetLibraryInfo *TLI) {
  if (!TLI->has(LibFunc_puts))
    return nullptr;

  Module *M = B.GetInsertBlock()->getModule();
  StringRef PutsName = TLI->getName(LibFunc_puts);
  FunctionCallee PutS =
      M->getOrInsertFunction(PutsName, B.getInt32Ty(), B.getInt8PtrTy());
  inferLibFuncAttributes(M, PutsName, *TLI);
  CallInst *CI = B.CreateCall(PutS, castToCStr(Str, B), PutsName);
  if (const Function *F =
          dyn_cast<Function>(PutS.getCallee()->stripPointerCasts()))
    CI->setCallingConv(F->getCallingConv());
  return CI;
}

Value *llvm::emitFPutC(Value *Char, Value *File, IRBuilderBase &B,
                       const TargetLibraryInfo *TLI) {
  if (!TLI->has(LibFunc_fputc))
    return nullptr;

  Module *M = B.GetInsertBlock()->getModule();
  StringRef FPutcName = TLI->getName(LibFunc_fputc);
  FunctionCallee F = M->getOrInsertFunction(FPutcName, B.getInt32Ty(),
                                            B.getInt32Ty(), File->getType());
  if (File->getType()->isPointerTy())
    inferLibFuncAttributes(M, FPutcName, *TLI);
  Char = B.CreateIntCast(Char, B.getInt32Ty(), /*isSigned*/true,
                         "chari");
  CallInst *CI = B.CreateCall(F, {Char, File}, FPutcName);

  if (const Function *Fn =
          dyn_cast<Function>(F.getCallee()->stripPointerCasts()))
    CI->setCallingConv(Fn->getCallingConv());
  return CI;
}

Value *llvm::emitFPutS(Value *Str, Value *File, IRBuilderBase &B,
                       const TargetLibraryInfo *TLI) {
  if (!TLI->has(LibFunc_fputs))
    return nullptr;

  Module *M = B.GetInsertBlock()->getModule();
  StringRef FPutsName = TLI->getName(LibFunc_fputs);
  FunctionCallee F = M->getOrInsertFunction(FPutsName, B.getInt32Ty(),
                                            B.getInt8PtrTy(), File->getType());
  if (File->getType()->isPointerTy())
    inferLibFuncAttributes(M, FPutsName, *TLI);
  CallInst *CI = B.CreateCall(F, {castToCStr(Str, B), File}, FPutsName);

  if (const Function *Fn =
          dyn_cast<Function>(F.getCallee()->stripPointerCasts()))
    CI->setCallingConv(Fn->getCallingConv());
  return CI;
}

Value *llvm::emitFWrite(Value *Ptr, Value *Size, Value *File, IRBuilderBase &B,
                        const DataLayout &DL, const TargetLibraryInfo *TLI) {
  if (!TLI->has(LibFunc_fwrite))
    return nullptr;

  Module *M = B.GetInsertBlock()->getModule();
  LLVMContext &Context = B.GetInsertBlock()->getContext();
  StringRef FWriteName = TLI->getName(LibFunc_fwrite);
  FunctionCallee F = M->getOrInsertFunction(
      FWriteName, DL.getIntPtrType(Context), B.getInt8PtrTy(),
      DL.getIntPtrType(Context), DL.getIntPtrType(Context), File->getType());

  if (File->getType()->isPointerTy())
    inferLibFuncAttributes(M, FWriteName, *TLI);
  CallInst *CI =
      B.CreateCall(F, {castToCStr(Ptr, B), Size,
                       ConstantInt::get(DL.getIntPtrType(Context), 1), File});

  if (const Function *Fn =
          dyn_cast<Function>(F.getCallee()->stripPointerCasts()))
    CI->setCallingConv(Fn->getCallingConv());
  return CI;
}

Value *llvm::emitMalloc(Value *Num, IRBuilderBase &B, const DataLayout &DL,
                        const TargetLibraryInfo *TLI) {
  if (!TLI->has(LibFunc_malloc))
    return nullptr;

  Module *M = B.GetInsertBlock()->getModule();
  StringRef MallocName = TLI->getName(LibFunc_malloc);
  LLVMContext &Context = B.GetInsertBlock()->getContext();
  FunctionCallee Malloc = M->getOrInsertFunction(MallocName, B.getInt8PtrTy(),
                                                 DL.getIntPtrType(Context));
  inferLibFuncAttributes(M, MallocName, *TLI);
  CallInst *CI = B.CreateCall(Malloc, Num, MallocName);

  if (const Function *F =
          dyn_cast<Function>(Malloc.getCallee()->stripPointerCasts()))
    CI->setCallingConv(F->getCallingConv());

  return CI;
}

Value *llvm::emitCalloc(Value *Num, Value *Size, const AttributeList &Attrs,
                        IRBuilderBase &B, const TargetLibraryInfo &TLI) {
  if (!TLI.has(LibFunc_calloc))
    return nullptr;

  Module *M = B.GetInsertBlock()->getModule();
  StringRef CallocName = TLI.getName(LibFunc_calloc);
  const DataLayout &DL = M->getDataLayout();
  IntegerType *PtrType = DL.getIntPtrType((B.GetInsertBlock()->getContext()));
  FunctionCallee Calloc = M->getOrInsertFunction(
      CallocName, Attrs, B.getInt8PtrTy(), PtrType, PtrType);
  inferLibFuncAttributes(M, CallocName, TLI);
  CallInst *CI = B.CreateCall(Calloc, {Num, Size}, CallocName);

  if (const auto *F =
          dyn_cast<Function>(Calloc.getCallee()->stripPointerCasts()))
    CI->setCallingConv(F->getCallingConv());

  return CI;
}<|MERGE_RESOLUTION|>--- conflicted
+++ resolved
@@ -301,13 +301,10 @@
     return Changed;
   case LibFunc_strcat:
   case LibFunc_strncat:
-<<<<<<< HEAD
   case LibFunc_wcscpy:                      // INTEL
   case LibFunc_wcsncat:                     // INTEL
-=======
-    Changed |= setOnlyAccessesArgMemory(F);
-    Changed |= setDoesNotThrow(F);
->>>>>>> 3e7ee542
+    Changed |= setOnlyAccessesArgMemory(F);
+    Changed |= setDoesNotThrow(F);
     Changed |= setWillReturn(F);
     Changed |= setReturnedArg(F, 0);
     Changed |= setDoesNotCapture(F, 1);
