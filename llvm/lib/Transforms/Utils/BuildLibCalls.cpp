//===- BuildLibCalls.cpp - Utility builder for libcalls -------------------===//
//
// Part of the LLVM Project, under the Apache License v2.0 with LLVM Exceptions.
// See https://llvm.org/LICENSE.txt for license information.
// SPDX-License-Identifier: Apache-2.0 WITH LLVM-exception
//
//===----------------------------------------------------------------------===//
//
// This file implements some functions that will create standard C libcalls.
//
//===----------------------------------------------------------------------===//

#include "llvm/Transforms/Utils/BuildLibCalls.h"
#include "llvm/ADT/SmallString.h"
#include "llvm/ADT/Statistic.h"
#include "llvm/Analysis/TargetLibraryInfo.h"
#include "llvm/IR/Constants.h"
#include "llvm/IR/DataLayout.h"
#include "llvm/IR/Function.h"
#include "llvm/IR/IRBuilder.h"
#include "llvm/IR/Intrinsics.h"
#include "llvm/IR/LLVMContext.h"
#include "llvm/IR/Module.h"
#include "llvm/IR/Type.h"
#include "llvm/Analysis/MemoryBuiltins.h"

using namespace llvm;

#define DEBUG_TYPE "build-libcalls"

//- Infer Attributes ---------------------------------------------------------//

STATISTIC(NumReadNone, "Number of functions inferred as readnone");
STATISTIC(NumReadOnly, "Number of functions inferred as readonly");
STATISTIC(NumArgMemOnly, "Number of functions inferred as argmemonly");
STATISTIC(NumNoUnwind, "Number of functions inferred as nounwind");
STATISTIC(NumNoCapture, "Number of arguments inferred as nocapture");
STATISTIC(NumWriteOnlyArg, "Number of arguments inferred as writeonly");
STATISTIC(NumSExtArg, "Number of arguments inferred as signext");
STATISTIC(NumReadOnlyArg, "Number of arguments inferred as readonly");
STATISTIC(NumNoAlias, "Number of function returns inferred as noalias");
STATISTIC(NumNoUndef, "Number of function returns inferred as noundef returns");
STATISTIC(NumNonNull, "Number of function returns inferred as nonnull returns");
STATISTIC(NumReturnedArg, "Number of arguments inferred as returned");
<<<<<<< HEAD
#if INTEL_CUSTOMIZATION
STATISTIC(NumNoReturn, "Number of functions inferred as noreturn");
STATISTIC(NumFortran, "Number of functions inferred as Fortran");
#endif // INTEL_CUSTOMIZATION
=======
STATISTIC(NumWillReturn, "Number of functions inferred as willreturn");
>>>>>>> e6d758de

static bool setDoesNotAccessMemory(Function &F) {
  if (F.doesNotAccessMemory())
    return false;
  F.setDoesNotAccessMemory();
  ++NumReadNone;
  return true;
}

static bool setOnlyReadsMemory(Function &F) {
  if (F.onlyReadsMemory())
    return false;
  F.setOnlyReadsMemory();
  ++NumReadOnly;
  return true;
}

static bool setOnlyAccessesArgMemory(Function &F) {
  if (F.onlyAccessesArgMemory())
    return false;
  F.setOnlyAccessesArgMemory();
  ++NumArgMemOnly;
  return true;
}

static bool setDoesNotThrow(Function &F) {
  if (F.doesNotThrow())
    return false;
  F.setDoesNotThrow();
  ++NumNoUnwind;
  return true;
}

static bool setRetDoesNotAlias(Function &F) {
  if (F.hasAttribute(AttributeList::ReturnIndex, Attribute::NoAlias))
    return false;
  F.addAttribute(AttributeList::ReturnIndex, Attribute::NoAlias);
  ++NumNoAlias;
  return true;
}

static bool setDoesNotCapture(Function &F, unsigned ArgNo) {
  if (F.hasParamAttribute(ArgNo, Attribute::NoCapture))
    return false;
  F.addParamAttr(ArgNo, Attribute::NoCapture);
  ++NumNoCapture;
  return true;
}

static bool setDoesNotAlias(Function &F, unsigned ArgNo) {
  if (F.hasParamAttribute(ArgNo, Attribute::NoAlias))
    return false;
  F.addParamAttr(ArgNo, Attribute::NoAlias);
  ++NumNoAlias;
  return true;
}

static bool setOnlyReadsMemory(Function &F, unsigned ArgNo) {
  if (F.hasParamAttribute(ArgNo, Attribute::ReadOnly))
    return false;
  F.addParamAttr(ArgNo, Attribute::ReadOnly);
  ++NumReadOnlyArg;
  return true;
}

static bool setOnlyWritesMemory(Function &F, unsigned ArgNo) {
  if (F.hasParamAttribute(ArgNo, Attribute::WriteOnly))
    return false;
  F.addParamAttr(ArgNo, Attribute::WriteOnly);
  ++NumWriteOnlyArg;
  return true;
}

static bool setSignExtendedArg(Function &F, unsigned ArgNo) {
 if (F.hasParamAttribute(ArgNo, Attribute::SExt))
    return false;
  F.addParamAttr(ArgNo, Attribute::SExt);
  ++NumSExtArg;
  return true;
}

static bool setRetNoUndef(Function &F) {
  if (!F.getReturnType()->isVoidTy() &&
      !F.hasAttribute(AttributeList::ReturnIndex, Attribute::NoUndef)) {
    F.addAttribute(AttributeList::ReturnIndex, Attribute::NoUndef);
    ++NumNoUndef;
    return true;
  }
  return false;
}

static bool setArgsNoUndef(Function &F) {
  bool Changed = false;
  for (unsigned ArgNo = 0; ArgNo < F.arg_size(); ++ArgNo) {
    if (!F.hasParamAttribute(ArgNo, Attribute::NoUndef)) {
      F.addParamAttr(ArgNo, Attribute::NoUndef);
      ++NumNoUndef;
      Changed = true;
    }
  }
  return Changed;
}

static bool setRetAndArgsNoUndef(Function &F) {
  return setRetNoUndef(F) | setArgsNoUndef(F);
}

static bool setRetNonNull(Function &F) {
  assert(F.getReturnType()->isPointerTy() &&
         "nonnull applies only to pointers");
  if (F.hasAttribute(AttributeList::ReturnIndex, Attribute::NonNull))
    return false;
  F.addAttribute(AttributeList::ReturnIndex, Attribute::NonNull);
  ++NumNonNull;
  return true;
}

static bool setReturnedArg(Function &F, unsigned ArgNo) {
  if (F.hasParamAttribute(ArgNo, Attribute::Returned))
    return false;
  F.addParamAttr(ArgNo, Attribute::Returned);
  ++NumReturnedArg;
  return true;
}

static bool setNonLazyBind(Function &F) {
  if (F.hasFnAttribute(Attribute::NonLazyBind))
    return false;
  F.addFnAttr(Attribute::NonLazyBind);
  return true;
}

static bool setDoesNotFreeMemory(Function &F) {
  if (F.hasFnAttribute(Attribute::NoFree))
    return false;
  F.addFnAttr(Attribute::NoFree);
  return true;
}

<<<<<<< HEAD
#if INTEL_CUSTOMIZATION
static bool setDoesNotReturn(Function &F) {
  if (F.doesNotReturn())
    return false;
  F.setDoesNotReturn();
  ++NumNoReturn;
  return true;
}

static bool setFortran(Function &F) {
  if (F.isFortran())
    return false;
  F.setFortran();
  ++NumFortran;
  return true;
}
#endif // INTEL_CUSTOMIZATION

=======
static bool setWillReturn(Function &F) {
  if (F.hasFnAttribute(Attribute::WillReturn))
    return false;
  F.addFnAttr(Attribute::WillReturn);
  ++NumWillReturn;
  return true;
}

>>>>>>> e6d758de
bool llvm::inferLibFuncAttributes(Module *M, StringRef Name,
                                  const TargetLibraryInfo &TLI) {
  Function *F = M->getFunction(Name);
  if (!F)
    return false;
  return inferLibFuncAttributes(*F, TLI);
}

bool llvm::inferLibFuncAttributes(Function &F, const TargetLibraryInfo &TLI) {
  LibFunc TheLibFunc;
  if (!(TLI.getLibFunc(F, TheLibFunc) && TLI.has(TheLibFunc)))
    return false;

  bool Changed = false;

#if INTEL_CUSTOMIZATION
  // CMPLRLLVM-23978:
  // SPIR target can't have unreachable code. SYCL library functions that
  // would normally have the "noreturn" attribute should be left with the
  // default attributes. We check only SYCL supported library functions below.
  bool IsSpirFunc =
      StringRef(F.getParent()->getTargetTriple()).contains("sycldevice") &&
      F.getCallingConv() == CallingConv::SPIR_FUNC;
#endif // INTEL_CUSTOMIZATION

  if(!isLibFreeFunction(&F, TheLibFunc) && !isReallocLikeFn(&F,  &TLI))
    Changed |= setDoesNotFreeMemory(F);

  if (F.getParent() != nullptr && F.getParent()->getRtLibUseGOT())
    Changed |= setNonLazyBind(F);

  switch (TheLibFunc) {
  case LibFunc_strlen:
  case LibFunc_wcslen:
    Changed |= setOnlyReadsMemory(F);
    Changed |= setDoesNotThrow(F);
    Changed |= setOnlyAccessesArgMemory(F);
    Changed |= setWillReturn(F);
    Changed |= setDoesNotCapture(F, 0);
    return Changed;
  case LibFunc_strchr:
  case LibFunc_strrchr:
    Changed |= setOnlyAccessesArgMemory(F);
    Changed |= setOnlyReadsMemory(F);
    Changed |= setDoesNotThrow(F);
    Changed |= setWillReturn(F);
    return Changed;
  case LibFunc_strtol:
  case LibFunc_strtod:
  case LibFunc_strtof:
  case LibFunc_strtoul:
  case LibFunc_strtoll:
  case LibFunc_strtold:
  case LibFunc_strtoull:
  case LibFunc_under_strtoi64:              // INTEL
    Changed |= setDoesNotThrow(F);
    Changed |= setWillReturn(F);
    Changed |= setDoesNotCapture(F, 1);
    Changed |= setOnlyReadsMemory(F, 0);
    return Changed;
  case LibFunc_strcpy:
  case LibFunc_strncpy:
  case LibFunc_strcat:
  case LibFunc_strncat:
<<<<<<< HEAD
  case LibFunc_wcscpy:                      // INTEL
  case LibFunc_wcsncat:                     // INTEL
=======
    Changed |= setWillReturn(F);
>>>>>>> e6d758de
    Changed |= setReturnedArg(F, 0);
    LLVM_FALLTHROUGH;
  case LibFunc_stpcpy:
  case LibFunc_stpncpy:
    Changed |= setOnlyAccessesArgMemory(F);
    Changed |= setDoesNotThrow(F);
    Changed |= setWillReturn(F);
    Changed |= setDoesNotCapture(F, 1);
    Changed |= setOnlyWritesMemory(F, 0);
    Changed |= setOnlyReadsMemory(F, 1);
    Changed |= setDoesNotAlias(F, 0);
    Changed |= setDoesNotAlias(F, 1);
    return Changed;
  case LibFunc_strxfrm:
    Changed |= setDoesNotThrow(F);
    Changed |= setWillReturn(F);
    Changed |= setDoesNotCapture(F, 0);
    Changed |= setDoesNotCapture(F, 1);
    Changed |= setOnlyReadsMemory(F, 1);
    return Changed;
  case LibFunc_strcmp:      // 0,1
  case LibFunc_strspn:      // 0,1
  case LibFunc_strncmp:     // 0,1
  case LibFunc_strcspn:     // 0,1
    Changed |= setDoesNotThrow(F);
    Changed |= setOnlyAccessesArgMemory(F);
    Changed |= setWillReturn(F);
    Changed |= setOnlyReadsMemory(F);
    Changed |= setDoesNotCapture(F, 0);
    Changed |= setDoesNotCapture(F, 1);
    return Changed;
  case LibFunc_strcoll:
  case LibFunc_strcasecmp:  // 0,1
  case LibFunc_strncasecmp: //
  case LibFunc_under_stricmp:  // INTEL
  case LibFunc_under_strnicmp: // INTEL
    // Those functions may depend on the locale, which may be accessed through
    // global memory.
    Changed |= setOnlyReadsMemory(F);
    Changed |= setDoesNotThrow(F);
    Changed |= setWillReturn(F);
    Changed |= setDoesNotCapture(F, 0);
    Changed |= setDoesNotCapture(F, 1);
    return Changed;
  case LibFunc_strstr:
  case LibFunc_strpbrk:
    Changed |= setOnlyAccessesArgMemory(F);
    Changed |= setOnlyReadsMemory(F);
    Changed |= setDoesNotThrow(F);
    Changed |= setWillReturn(F);
    Changed |= setDoesNotCapture(F, 1);
    return Changed;
  case LibFunc_strtok:
  case LibFunc_strtok_r:
    Changed |= setDoesNotThrow(F);
    Changed |= setWillReturn(F);
    Changed |= setDoesNotCapture(F, 1);
    Changed |= setOnlyReadsMemory(F, 1);
    return Changed;
  case LibFunc_scanf:
    Changed |= setRetAndArgsNoUndef(F);
    Changed |= setDoesNotThrow(F);
    Changed |= setDoesNotCapture(F, 0);
    Changed |= setOnlyReadsMemory(F, 0);
    return Changed;
  case LibFunc_setbuf:
  case LibFunc_setvbuf:
    Changed |= setRetAndArgsNoUndef(F);
    Changed |= setDoesNotThrow(F);
    Changed |= setDoesNotCapture(F, 0);
    return Changed;
  case LibFunc_strdup:
  case LibFunc_strndup:
    Changed |= setDoesNotThrow(F);
    Changed |= setRetDoesNotAlias(F);
    Changed |= setWillReturn(F);
    Changed |= setDoesNotCapture(F, 0);
    Changed |= setOnlyReadsMemory(F, 0);
    return Changed;
  case LibFunc_stat:
  case LibFunc_statvfs:
    Changed |= setRetAndArgsNoUndef(F);
    Changed |= setDoesNotThrow(F);
    Changed |= setDoesNotCapture(F, 0);
    Changed |= setDoesNotCapture(F, 1);
    Changed |= setOnlyReadsMemory(F, 0);
    return Changed;
  case LibFunc_sscanf:
    Changed |= setRetAndArgsNoUndef(F);
    Changed |= setDoesNotThrow(F);
    Changed |= setDoesNotCapture(F, 0);
    Changed |= setDoesNotCapture(F, 1);
    Changed |= setOnlyReadsMemory(F, 0);
    Changed |= setOnlyReadsMemory(F, 1);
    return Changed;
  case LibFunc_sprintf:
    Changed |= setRetAndArgsNoUndef(F);
    Changed |= setDoesNotThrow(F);
    Changed |= setDoesNotCapture(F, 0);
    Changed |= setDoesNotAlias(F, 0);
    Changed |= setOnlyWritesMemory(F, 0);
    Changed |= setDoesNotCapture(F, 1);
    Changed |= setOnlyReadsMemory(F, 1);
    return Changed;
  case LibFunc_snprintf:
    Changed |= setRetAndArgsNoUndef(F);
    Changed |= setDoesNotThrow(F);
    Changed |= setDoesNotCapture(F, 0);
    Changed |= setDoesNotAlias(F, 0);
    Changed |= setOnlyWritesMemory(F, 0);
    Changed |= setDoesNotCapture(F, 2);
    Changed |= setOnlyReadsMemory(F, 2);
    return Changed;
  case LibFunc_setitimer:
    Changed |= setRetAndArgsNoUndef(F);
    Changed |= setDoesNotThrow(F);
    Changed |= setWillReturn(F);
    Changed |= setDoesNotCapture(F, 1);
    Changed |= setDoesNotCapture(F, 2);
    Changed |= setOnlyReadsMemory(F, 1);
    return Changed;
  case LibFunc_system:
    // May throw; "system" is a valid pthread cancellation point.
    Changed |= setRetAndArgsNoUndef(F);
    Changed |= setDoesNotCapture(F, 0);
    Changed |= setOnlyReadsMemory(F, 0);
    return Changed;
  case LibFunc_malloc:
    Changed |= setRetNoUndef(F);
    Changed |= setDoesNotThrow(F);
    Changed |= setRetDoesNotAlias(F);
    Changed |= setWillReturn(F);
    return Changed;
  case LibFunc_memcmp:
    Changed |= setOnlyAccessesArgMemory(F);
    Changed |= setOnlyReadsMemory(F);
    Changed |= setDoesNotThrow(F);
    Changed |= setWillReturn(F);
    Changed |= setDoesNotCapture(F, 0);
    Changed |= setDoesNotCapture(F, 1);
    return Changed;
  case LibFunc_dunder_rawmemchr:                           // INTEL
  case LibFunc_memchr:
  case LibFunc_memrchr:
    Changed |= setDoesNotThrow(F);
    Changed |= setOnlyAccessesArgMemory(F);
    Changed |= setOnlyReadsMemory(F);
    Changed |= setWillReturn(F);
    return Changed;
  case LibFunc_modf:
  case LibFunc_modff:
  case LibFunc_modfl:
    Changed |= setDoesNotThrow(F);
    Changed |= setWillReturn(F);
    Changed |= setDoesNotCapture(F, 1);
    return Changed;
  case LibFunc_memcpy:
    Changed |= setDoesNotThrow(F);
    Changed |= setOnlyAccessesArgMemory(F);
    Changed |= setWillReturn(F);
    Changed |= setDoesNotAlias(F, 0);
    Changed |= setReturnedArg(F, 0);
    Changed |= setOnlyWritesMemory(F, 0);
    Changed |= setDoesNotAlias(F, 1);
    Changed |= setDoesNotCapture(F, 1);
    Changed |= setOnlyReadsMemory(F, 1);
    return Changed;
  case LibFunc_memmove:
    Changed |= setDoesNotThrow(F);
    Changed |= setOnlyAccessesArgMemory(F);
    Changed |= setWillReturn(F);
    Changed |= setReturnedArg(F, 0);
    Changed |= setOnlyWritesMemory(F, 0);
    Changed |= setDoesNotCapture(F, 1);
    Changed |= setOnlyReadsMemory(F, 1);
    return Changed;
  case LibFunc_mempcpy:
  case LibFunc_memccpy:
    Changed |= setDoesNotThrow(F);
    Changed |= setOnlyAccessesArgMemory(F);
    Changed |= setWillReturn(F);
    Changed |= setDoesNotAlias(F, 0);
    Changed |= setOnlyWritesMemory(F, 0);
    Changed |= setDoesNotAlias(F, 1);
    Changed |= setDoesNotCapture(F, 1);
    Changed |= setOnlyReadsMemory(F, 1);
    return Changed;
  case LibFunc_memcpy_chk:
    Changed |= setDoesNotThrow(F);
    return Changed;
  case LibFunc_memalign:
    Changed |= setRetDoesNotAlias(F);
    Changed |= setWillReturn(F);
    return Changed;
  case LibFunc_mkdir:
  case LibFunc_under_mkdir:                   // INTEL
    Changed |= setRetAndArgsNoUndef(F);
    Changed |= setDoesNotThrow(F);
    Changed |= setDoesNotCapture(F, 0);
    Changed |= setOnlyReadsMemory(F, 0);
    return Changed;
  case LibFunc_mktime:
    Changed |= setRetAndArgsNoUndef(F);
    Changed |= setDoesNotThrow(F);
    Changed |= setWillReturn(F);
    Changed |= setDoesNotCapture(F, 0);
    return Changed;
  case LibFunc_realloc:
    Changed |= setRetNoUndef(F);
    Changed |= setDoesNotThrow(F);
    Changed |= setRetDoesNotAlias(F);
    Changed |= setWillReturn(F);
    Changed |= setDoesNotCapture(F, 0);
    return Changed;
  case LibFunc_reallocf:
    Changed |= setRetNoUndef(F);
    Changed |= setWillReturn(F);
    return Changed;
  case LibFunc_read:
#if INTEL_CUSTOMIZATION
  // NOTE: The libfunc read is an alias to _read in Windows
  // (LibFunc_under_read)
  case LibFunc_under_read:
#endif // INTEL_CUSTOMIZATION
    // May throw; "read" is a valid pthread cancellation point.
    Changed |= setRetAndArgsNoUndef(F);
    Changed |= setDoesNotCapture(F, 1);
    return Changed;
  case LibFunc_rewind:
    Changed |= setRetAndArgsNoUndef(F);
    Changed |= setDoesNotThrow(F);
    Changed |= setDoesNotCapture(F, 0);
    return Changed;
  case LibFunc_rmdir:
  case LibFunc_remove:
  case LibFunc_under_wremove:                  // INTEL
  case LibFunc_realpath:
    Changed |= setRetAndArgsNoUndef(F);
    Changed |= setDoesNotThrow(F);
    Changed |= setDoesNotCapture(F, 0);
    Changed |= setOnlyReadsMemory(F, 0);
    return Changed;
  case LibFunc_rename:
    Changed |= setRetAndArgsNoUndef(F);
    Changed |= setDoesNotThrow(F);
    Changed |= setDoesNotCapture(F, 0);
    Changed |= setDoesNotCapture(F, 1);
    Changed |= setOnlyReadsMemory(F, 0);
    Changed |= setOnlyReadsMemory(F, 1);
    return Changed;
  case LibFunc_readlink:
    Changed |= setRetAndArgsNoUndef(F);
    Changed |= setDoesNotThrow(F);
    Changed |= setDoesNotCapture(F, 0);
    Changed |= setDoesNotCapture(F, 1);
    Changed |= setOnlyReadsMemory(F, 0);
    return Changed;
  case LibFunc_write:
    // May throw; "write" is a valid pthread cancellation point.
    Changed |= setRetAndArgsNoUndef(F);
    Changed |= setDoesNotCapture(F, 1);
    Changed |= setOnlyReadsMemory(F, 1);
    return Changed;
  case LibFunc_aligned_alloc:
    Changed |= setRetNoUndef(F);
    Changed |= setDoesNotThrow(F);
    Changed |= setRetDoesNotAlias(F);
    Changed |= setWillReturn(F);
    return Changed;
  case LibFunc_bcopy:
    Changed |= setDoesNotThrow(F);
    Changed |= setOnlyAccessesArgMemory(F);
    Changed |= setWillReturn(F);
    Changed |= setDoesNotCapture(F, 0);
    Changed |= setOnlyReadsMemory(F, 0);
    Changed |= setOnlyWritesMemory(F, 1);
    Changed |= setDoesNotCapture(F, 1);
    return Changed;
  case LibFunc_bcmp:
    Changed |= setDoesNotThrow(F);
    Changed |= setOnlyAccessesArgMemory(F);
    Changed |= setOnlyReadsMemory(F);
    Changed |= setWillReturn(F);
    Changed |= setDoesNotCapture(F, 0);
    Changed |= setDoesNotCapture(F, 1);
    return Changed;
  case LibFunc_bzero:
    Changed |= setDoesNotThrow(F);
    Changed |= setOnlyAccessesArgMemory(F);
    Changed |= setWillReturn(F);
    Changed |= setDoesNotCapture(F, 0);
    Changed |= setOnlyWritesMemory(F, 0);
    return Changed;
#if INTEL_CUSTOMIZATION
  case LibFunc_cexp:
    Changed |= setDoesNotAccessMemory(F);
    Changed |= setDoesNotThrow(F);
    return Changed;
#endif // INTEL_CUSTOMIZATION
  case LibFunc_calloc:
    Changed |= setRetNoUndef(F);
    Changed |= setDoesNotThrow(F);
    Changed |= setRetDoesNotAlias(F);
    Changed |= setWillReturn(F);
    return Changed;
  case LibFunc_chmod:
  case LibFunc_chown:
    Changed |= setRetAndArgsNoUndef(F);
    Changed |= setDoesNotThrow(F);
    Changed |= setDoesNotCapture(F, 0);
    Changed |= setOnlyReadsMemory(F, 0);
    return Changed;
  case LibFunc_ctermid:
  case LibFunc_clearerr:
  case LibFunc_closedir:
    Changed |= setRetAndArgsNoUndef(F);
    Changed |= setDoesNotThrow(F);
    Changed |= setDoesNotCapture(F, 0);
    return Changed;
#if INTEL_CUSTOMIZATION
  case LibFunc_atexit:
    return Changed;
#endif // INTEL_CUSTOMIZATION
  case LibFunc_atoi:
  case LibFunc_atol:
  case LibFunc_atof:
  case LibFunc_atoll:
    Changed |= setDoesNotThrow(F);
    Changed |= setOnlyReadsMemory(F);
    Changed |= setWillReturn(F);
    Changed |= setDoesNotCapture(F, 0);
    return Changed;
  case LibFunc_access:
  case LibFunc_under_waccess:                   // INTEL
    Changed |= setRetAndArgsNoUndef(F);
    Changed |= setDoesNotThrow(F);
    Changed |= setDoesNotCapture(F, 0);
    Changed |= setOnlyReadsMemory(F, 0);
    return Changed;
  case LibFunc_fopen:
    Changed |= setRetAndArgsNoUndef(F);
    Changed |= setDoesNotThrow(F);
    Changed |= setRetDoesNotAlias(F);
    Changed |= setDoesNotCapture(F, 0);
    Changed |= setDoesNotCapture(F, 1);
    Changed |= setOnlyReadsMemory(F, 0);
    Changed |= setOnlyReadsMemory(F, 1);
    return Changed;
  case LibFunc_fdopen:
    Changed |= setRetAndArgsNoUndef(F);
    Changed |= setDoesNotThrow(F);
    Changed |= setRetDoesNotAlias(F);
    Changed |= setDoesNotCapture(F, 1);
    Changed |= setOnlyReadsMemory(F, 1);
    return Changed;
  case LibFunc_feof:
    Changed |= setRetAndArgsNoUndef(F);
    Changed |= setDoesNotThrow(F);
    Changed |= setDoesNotCapture(F, 0);
    return Changed;
  case LibFunc_free:
    Changed |= setArgsNoUndef(F);
    Changed |= setDoesNotThrow(F);
    Changed |= setWillReturn(F);
    Changed |= setDoesNotCapture(F, 0);
    return Changed;
  case LibFunc_fseek:
  case LibFunc_ftell:
  case LibFunc_fgetc:
  case LibFunc_fgetc_unlocked:
  case LibFunc_fseeko:
  case LibFunc_ftello:
  case LibFunc_fileno:
  case LibFunc_fflush:
  case LibFunc_fclose:
  case LibFunc_fsetpos:
  case LibFunc_flockfile:
  case LibFunc_funlockfile:
  case LibFunc_ftrylockfile:
    Changed |= setRetAndArgsNoUndef(F);
    Changed |= setDoesNotThrow(F);
    Changed |= setDoesNotCapture(F, 0);
    return Changed;
  case LibFunc_ferror:
    Changed |= setRetAndArgsNoUndef(F);
    Changed |= setDoesNotThrow(F);
    Changed |= setDoesNotCapture(F, 0);
    Changed |= setOnlyReadsMemory(F);
    return Changed;
  case LibFunc_fputc:
  case LibFunc_fputc_unlocked:
  case LibFunc_fstat:
    Changed |= setRetAndArgsNoUndef(F);
    Changed |= setDoesNotThrow(F);
    Changed |= setDoesNotCapture(F, 1);
    return Changed;
  case LibFunc_frexp:
  case LibFunc_frexpf:
  case LibFunc_frexpl:
    Changed |= setDoesNotThrow(F);
    Changed |= setWillReturn(F);
    Changed |= setDoesNotCapture(F, 1);
    return Changed;
  case LibFunc_fstatvfs:
    Changed |= setRetAndArgsNoUndef(F);
    Changed |= setDoesNotThrow(F);
    Changed |= setDoesNotCapture(F, 1);
    return Changed;
  case LibFunc_fgets:
  case LibFunc_fgets_unlocked:
    Changed |= setRetAndArgsNoUndef(F);
    Changed |= setDoesNotThrow(F);
    Changed |= setDoesNotCapture(F, 2);
    return Changed;
  case LibFunc_fread:
  case LibFunc_fread_unlocked:
    Changed |= setRetAndArgsNoUndef(F);
    Changed |= setDoesNotThrow(F);
    Changed |= setDoesNotCapture(F, 0);
    Changed |= setDoesNotCapture(F, 3);
    return Changed;
  case LibFunc_fwrite:
  case LibFunc_fwrite_unlocked:
    Changed |= setRetAndArgsNoUndef(F);
    Changed |= setDoesNotThrow(F);
    Changed |= setDoesNotCapture(F, 0);
    Changed |= setDoesNotCapture(F, 3);
    // FIXME: readonly #1?
    return Changed;
  case LibFunc_fputs:
  case LibFunc_fputs_unlocked:
    Changed |= setRetAndArgsNoUndef(F);
    Changed |= setDoesNotThrow(F);
    Changed |= setDoesNotCapture(F, 0);
    Changed |= setDoesNotCapture(F, 1);
    Changed |= setOnlyReadsMemory(F, 0);
    return Changed;
  case LibFunc_fscanf:
  case LibFunc_fprintf:
    Changed |= setRetAndArgsNoUndef(F);
    Changed |= setDoesNotThrow(F);
    Changed |= setDoesNotCapture(F, 0);
    Changed |= setDoesNotCapture(F, 1);
    Changed |= setOnlyReadsMemory(F, 1);
    return Changed;
  case LibFunc_fgetpos:
    Changed |= setRetAndArgsNoUndef(F);
    Changed |= setDoesNotThrow(F);
    Changed |= setDoesNotCapture(F, 0);
    Changed |= setDoesNotCapture(F, 1);
    return Changed;
  case LibFunc_getc:
    Changed |= setRetAndArgsNoUndef(F);
    Changed |= setDoesNotThrow(F);
    Changed |= setDoesNotCapture(F, 0);
    return Changed;
  case LibFunc_getlogin_r:
    Changed |= setRetAndArgsNoUndef(F);
    Changed |= setDoesNotThrow(F);
    Changed |= setDoesNotCapture(F, 0);
    return Changed;
  case LibFunc_getc_unlocked:
    Changed |= setRetAndArgsNoUndef(F);
    Changed |= setDoesNotThrow(F);
    Changed |= setDoesNotCapture(F, 0);
    return Changed;
  case LibFunc_getenv:
    Changed |= setRetAndArgsNoUndef(F);
    Changed |= setDoesNotThrow(F);
    Changed |= setOnlyReadsMemory(F);
    Changed |= setDoesNotCapture(F, 0);
    return Changed;
  case LibFunc_gets:
  case LibFunc_getchar:
  case LibFunc_getchar_unlocked:
    Changed |= setRetAndArgsNoUndef(F);
    Changed |= setDoesNotThrow(F);
    return Changed;
  case LibFunc_getitimer:
    Changed |= setRetAndArgsNoUndef(F);
    Changed |= setDoesNotThrow(F);
    Changed |= setDoesNotCapture(F, 1);
    return Changed;
  case LibFunc_getpwnam:
    Changed |= setRetAndArgsNoUndef(F);
    Changed |= setDoesNotThrow(F);
    Changed |= setDoesNotCapture(F, 0);
    Changed |= setOnlyReadsMemory(F, 0);
    return Changed;
  case LibFunc_ungetc:
    Changed |= setRetAndArgsNoUndef(F);
    Changed |= setDoesNotThrow(F);
    Changed |= setDoesNotCapture(F, 1);
    return Changed;
  case LibFunc_uname:
    Changed |= setRetAndArgsNoUndef(F);
    Changed |= setDoesNotThrow(F);
    Changed |= setDoesNotCapture(F, 0);
    return Changed;
#if INTEL_CUSTOMIZATION
  case LibFunc_under_unlink:
#endif // INTEL_CUSTOMIZATION
  case LibFunc_unlink:
    Changed |= setRetAndArgsNoUndef(F);
    Changed |= setDoesNotThrow(F);
    Changed |= setDoesNotCapture(F, 0);
    Changed |= setOnlyReadsMemory(F, 0);
    return Changed;
  case LibFunc_unsetenv:
    Changed |= setRetAndArgsNoUndef(F);
    Changed |= setDoesNotThrow(F);
    Changed |= setDoesNotCapture(F, 0);
    Changed |= setOnlyReadsMemory(F, 0);
    return Changed;
  case LibFunc_utime:
  case LibFunc_utimes:
    Changed |= setRetAndArgsNoUndef(F);
    Changed |= setDoesNotThrow(F);
    Changed |= setDoesNotCapture(F, 0);
    Changed |= setDoesNotCapture(F, 1);
    Changed |= setOnlyReadsMemory(F, 0);
    Changed |= setOnlyReadsMemory(F, 1);
    return Changed;
  case LibFunc_putc:
  case LibFunc_putc_unlocked:
    Changed |= setRetAndArgsNoUndef(F);
    Changed |= setDoesNotThrow(F);
    Changed |= setDoesNotCapture(F, 1);
    return Changed;
  case LibFunc_puts:
  case LibFunc_printf:
  case LibFunc_perror:
    Changed |= setRetAndArgsNoUndef(F);
    Changed |= setDoesNotThrow(F);
    Changed |= setDoesNotCapture(F, 0);
    Changed |= setOnlyReadsMemory(F, 0);
    return Changed;
  case LibFunc_pread:
    // May throw; "pread" is a valid pthread cancellation point.
    Changed |= setRetAndArgsNoUndef(F);
    Changed |= setDoesNotCapture(F, 1);
    return Changed;
  case LibFunc_pwrite:
    // May throw; "pwrite" is a valid pthread cancellation point.
    Changed |= setRetAndArgsNoUndef(F);
    Changed |= setDoesNotCapture(F, 1);
    Changed |= setOnlyReadsMemory(F, 1);
    return Changed;
  case LibFunc_putchar:
  case LibFunc_putchar_unlocked:
    Changed |= setRetAndArgsNoUndef(F);
    Changed |= setDoesNotThrow(F);
    return Changed;
  case LibFunc_popen:
    Changed |= setRetAndArgsNoUndef(F);
    Changed |= setDoesNotThrow(F);
    Changed |= setRetDoesNotAlias(F);
    Changed |= setDoesNotCapture(F, 0);
    Changed |= setDoesNotCapture(F, 1);
    Changed |= setOnlyReadsMemory(F, 0);
    Changed |= setOnlyReadsMemory(F, 1);
    return Changed;
  case LibFunc_pclose:
    Changed |= setRetAndArgsNoUndef(F);
    Changed |= setDoesNotThrow(F);
    Changed |= setDoesNotCapture(F, 0);
    return Changed;
  case LibFunc_vscanf:
    Changed |= setRetAndArgsNoUndef(F);
    Changed |= setDoesNotThrow(F);
    Changed |= setDoesNotCapture(F, 0);
    Changed |= setOnlyReadsMemory(F, 0);
    return Changed;
  case LibFunc_vsscanf:
    Changed |= setRetAndArgsNoUndef(F);
    Changed |= setDoesNotThrow(F);
    Changed |= setDoesNotCapture(F, 0);
    Changed |= setDoesNotCapture(F, 1);
    Changed |= setOnlyReadsMemory(F, 0);
    Changed |= setOnlyReadsMemory(F, 1);
    return Changed;
  case LibFunc_vfscanf:
    Changed |= setRetAndArgsNoUndef(F);
    Changed |= setDoesNotThrow(F);
    Changed |= setDoesNotCapture(F, 0);
    Changed |= setDoesNotCapture(F, 1);
    Changed |= setOnlyReadsMemory(F, 1);
    return Changed;
  case LibFunc_valloc:
    Changed |= setRetNoUndef(F);
    Changed |= setDoesNotThrow(F);
    Changed |= setRetDoesNotAlias(F);
    return Changed;
  case LibFunc_vprintf:
    Changed |= setRetAndArgsNoUndef(F);
    Changed |= setDoesNotThrow(F);
    Changed |= setDoesNotCapture(F, 0);
    Changed |= setOnlyReadsMemory(F, 0);
    return Changed;
  case LibFunc_vfprintf:
  case LibFunc_vsprintf:
    Changed |= setRetAndArgsNoUndef(F);
    Changed |= setDoesNotThrow(F);
    Changed |= setDoesNotCapture(F, 0);
    Changed |= setDoesNotCapture(F, 1);
    Changed |= setOnlyReadsMemory(F, 1);
    return Changed;
  case LibFunc_vsnprintf:
    Changed |= setRetAndArgsNoUndef(F);
    Changed |= setDoesNotThrow(F);
    Changed |= setDoesNotCapture(F, 0);
    Changed |= setDoesNotCapture(F, 2);
    Changed |= setOnlyReadsMemory(F, 2);
    return Changed;
  case LibFunc_open:
    // May throw; "open" is a valid pthread cancellation point.
    Changed |= setRetAndArgsNoUndef(F);
    Changed |= setDoesNotCapture(F, 0);
    Changed |= setOnlyReadsMemory(F, 0);
    return Changed;
  case LibFunc_opendir:
    Changed |= setRetAndArgsNoUndef(F);
    Changed |= setDoesNotThrow(F);
    Changed |= setRetDoesNotAlias(F);
    Changed |= setDoesNotCapture(F, 0);
    Changed |= setOnlyReadsMemory(F, 0);
    return Changed;
  case LibFunc_tmpfile:
    Changed |= setRetAndArgsNoUndef(F);
    Changed |= setDoesNotThrow(F);
    Changed |= setRetDoesNotAlias(F);
    return Changed;
  case LibFunc_times:
    Changed |= setRetAndArgsNoUndef(F);
    Changed |= setDoesNotThrow(F);
    Changed |= setDoesNotCapture(F, 0);
    return Changed;
  case LibFunc_htonl:
  case LibFunc_htons:
  case LibFunc_ntohl:
  case LibFunc_ntohs:
    Changed |= setDoesNotThrow(F);
    Changed |= setDoesNotAccessMemory(F);
    return Changed;
  case LibFunc_lstat:
    Changed |= setRetAndArgsNoUndef(F);
    Changed |= setDoesNotThrow(F);
    Changed |= setDoesNotCapture(F, 0);
    Changed |= setDoesNotCapture(F, 1);
    Changed |= setOnlyReadsMemory(F, 0);
    return Changed;
  case LibFunc_lchown:
    Changed |= setRetAndArgsNoUndef(F);
    Changed |= setDoesNotThrow(F);
    Changed |= setDoesNotCapture(F, 0);
    Changed |= setOnlyReadsMemory(F, 0);
    return Changed;
  case LibFunc_qsort:
    // May throw; places call through function pointer.
    // Cannot give undef pointer/size
    Changed |= setRetAndArgsNoUndef(F);
    Changed |= setDoesNotCapture(F, 3);
    return Changed;
  case LibFunc_dunder_strdup:
  case LibFunc_dunder_strndup:
    Changed |= setDoesNotThrow(F);
    Changed |= setRetDoesNotAlias(F);
    Changed |= setWillReturn(F);
    Changed |= setDoesNotCapture(F, 0);
    Changed |= setOnlyReadsMemory(F, 0);
    return Changed;
  case LibFunc_dunder_strtok_r:
    Changed |= setDoesNotThrow(F);
    Changed |= setDoesNotCapture(F, 1);
    Changed |= setOnlyReadsMemory(F, 1);
    return Changed;
  case LibFunc_under_IO_getc:
    Changed |= setRetAndArgsNoUndef(F);
    Changed |= setDoesNotThrow(F);
    Changed |= setDoesNotCapture(F, 0);
    return Changed;
  case LibFunc_under_IO_putc:
    Changed |= setRetAndArgsNoUndef(F);
    Changed |= setDoesNotThrow(F);
    Changed |= setDoesNotCapture(F, 1);
    return Changed;
  case LibFunc_dunder_isoc99_scanf:
    Changed |= setRetAndArgsNoUndef(F);
    Changed |= setDoesNotThrow(F);
    Changed |= setDoesNotCapture(F, 0);
    Changed |= setOnlyReadsMemory(F, 0);
    return Changed;
  case LibFunc_stat64:
  case LibFunc_lstat64:
  case LibFunc_statvfs64:
    Changed |= setRetAndArgsNoUndef(F);
    Changed |= setDoesNotThrow(F);
    Changed |= setDoesNotCapture(F, 0);
    Changed |= setDoesNotCapture(F, 1);
    Changed |= setOnlyReadsMemory(F, 0);
    return Changed;
#if INTEL_CUSTOMIZATION
  // stat and its other form can throw an exception handler in Windows
  case LibFunc_under_stat64:
  case LibFunc_under_stat64i32:
   case LibFunc_under_wstat64:
    Changed |= setDoesNotCapture(F, 0);
    Changed |= setDoesNotCapture(F, 1);
    Changed |= setOnlyReadsMemory(F, 0);
    return Changed;
#endif // INTEL_CUSTOMIZATION
  case LibFunc_dunder_isoc99_sscanf:
    Changed |= setRetAndArgsNoUndef(F);
    Changed |= setDoesNotThrow(F);
    Changed |= setDoesNotCapture(F, 0);
    Changed |= setDoesNotCapture(F, 1);
    Changed |= setOnlyReadsMemory(F, 0);
    Changed |= setOnlyReadsMemory(F, 1);
    return Changed;
  case LibFunc_fopen64:
    Changed |= setRetAndArgsNoUndef(F);
    Changed |= setDoesNotThrow(F);
    Changed |= setRetDoesNotAlias(F);
    Changed |= setDoesNotCapture(F, 0);
    Changed |= setDoesNotCapture(F, 1);
    Changed |= setOnlyReadsMemory(F, 0);
    Changed |= setOnlyReadsMemory(F, 1);
    return Changed;
  case LibFunc_fseeko64:
  case LibFunc_ftello64:
    Changed |= setRetAndArgsNoUndef(F);
    Changed |= setDoesNotThrow(F);
    Changed |= setDoesNotCapture(F, 0);
    return Changed;
  case LibFunc_tmpfile64:
    Changed |= setRetAndArgsNoUndef(F);
    Changed |= setDoesNotThrow(F);
    Changed |= setRetDoesNotAlias(F);
    return Changed;
  case LibFunc_fstat64:
  case LibFunc_fstatvfs64:
    Changed |= setRetAndArgsNoUndef(F);
    Changed |= setDoesNotThrow(F);
    Changed |= setDoesNotCapture(F, 1);
    return Changed;
  case LibFunc_open64:
    // May throw; "open" is a valid pthread cancellation point.
    Changed |= setRetAndArgsNoUndef(F);
    Changed |= setDoesNotCapture(F, 0);
    Changed |= setOnlyReadsMemory(F, 0);
    return Changed;
  case LibFunc_gettimeofday:
    // Currently some platforms have the restrict keyword on the arguments to
    // gettimeofday. To be conservative, do not add noalias to gettimeofday's
    // arguments.
    Changed |= setRetAndArgsNoUndef(F);
    Changed |= setDoesNotThrow(F);
    Changed |= setDoesNotCapture(F, 0);
    Changed |= setDoesNotCapture(F, 1);
    return Changed;
  case LibFunc_Znwj: // new(unsigned int)
  case LibFunc_Znwm: // new(unsigned long)
  case LibFunc_Znaj: // new[](unsigned int)
  case LibFunc_Znam: // new[](unsigned long)
  case LibFunc_msvc_new_int: // new(unsigned int)
  case LibFunc_msvc_new_longlong: // new(unsigned long long)
  case LibFunc_msvc_new_array_int: // new[](unsigned int)
  case LibFunc_msvc_new_array_longlong: // new[](unsigned long long)
    // Operator new always returns a nonnull noalias pointer
    Changed |= setRetNoUndef(F);
    Changed |= setRetNonNull(F);
    Changed |= setRetDoesNotAlias(F);
    Changed |= setWillReturn(F);
    return Changed;
  // TODO: add LibFunc entries for:
  // case LibFunc_memset_pattern4:
  // case LibFunc_memset_pattern8:
#if INTEL_CUSTOMIZATION
  case LibFunc_msvc_std_bad_alloc_ctor:
  case LibFunc_msvc_std_bad_alloc_scalar_deleting_dtor:
  case LibFunc_msvc_std_basic_filebuf_scalar_deleting_dtor:
  case LibFunc_msvc_std_basic_filebuf_dtor:
  case LibFunc_msvc_std_basic_filebuf_imbue:
  case LibFunc_msvc_std_basic_filebuf_overflow:
  case LibFunc_msvc_std_basic_filebuf_pbackfail:
  case LibFunc_msvc_std_basic_filebuf_setbuf:
  case LibFunc_msvc_std_basic_filebuf_std_fpos_seekoff:
  case LibFunc_msvc_std_basic_filebuf_std_fpos_seekpos:
  case LibFunc_msvc_std_basic_filebuf_sync:
  case LibFunc_msvc_std_basic_filebuf_uflow:
    return Changed;
  case LibFunc_msvc_std_basic_filebuf_under_Endwrite:
    Changed |= setDoesNotThrow(F);
    return Changed;
  case LibFunc_msvc_std_basic_filebuf_underflow:
  case LibFunc_msvc_std_basic_filebuf_under_Lock:
  case LibFunc_msvc_std_basic_filebuf_under_Unlock:
  case LibFunc_msvc_std_basic_filebuf_xsgetn:
  case LibFunc_msvc_std_basic_filebuf_xsputn:
  case LibFunc_msvc_std_basic_ios_scalar_deleting_dtor:
  case LibFunc_msvc_std_basic_istream_vector_deleting_dtor:
  case LibFunc_msvc_std_basic_ostream_vector_deleting_dtor:
  case LibFunc_msvc_std_basic_streambuf_dtor:
  case LibFunc_msvc_std_basic_streambuf_imbue:
  case LibFunc_msvc_std_basic_streambuf_under_Lock:
  case LibFunc_msvc_std_basic_streambuf_overflow:
  case LibFunc_msvc_std_basic_streambuf_pbackfail:
  case LibFunc_msvc_std_basic_streambuf_scalar_deleting_dtor:
  case LibFunc_msvc_std_basic_streambuf_setbuf:
  case LibFunc_msvc_std_basic_streambuf_showmanyc:
  case LibFunc_msvc_std_basic_streambuf_std_fpos_seekoff:
  case LibFunc_msvc_std_basic_streambuf_std_fpos_seekpos:
  case LibFunc_msvc_std_basic_streambuf_sync:
  case LibFunc_msvc_std_basic_streambuf_uflow:
  case LibFunc_msvc_std_basic_streambuf_under_Unlock:
  case LibFunc_msvc_std_basic_streambuf_underflow:
  case LibFunc_msvc_std_basic_streambuf_xsgetn:
  case LibFunc_msvc_std_basic_streambuf_xsputn:
  case LibFunc_msvc_std_basic_string_append:
  case LibFunc_msvc_std_basic_string_append_size_value:
  case LibFunc_msvc_std_basic_string_assign_const_ptr:
  case LibFunc_msvc_std_basic_string_assign_const_ptr_size:
  case LibFunc_msvc_std_basic_string_dtor:
  case LibFunc_msvc_std_basic_string_insert:
  case LibFunc_msvc_std_basic_string_operator_equal_const_ptr:
  case LibFunc_msvc_std_basic_string_operator_plus_equal_char:
  case LibFunc_msvc_std_basic_string_push_back:
  case LibFunc_msvc_std_basic_string_resize:
    return Changed;
  case LibFunc_msvc_std_basic_string_under_xlen:
    Changed |= setDoesNotReturn(F);
    return Changed;
  case LibFunc_msvc_std_codecvt_do_always_noconv:
    Changed |= setDoesNotThrow(F);
    return Changed;
  case LibFunc_msvc_std_codecvt_scalar_deleting_dtor:
  case LibFunc_msvc_std_codecvt_use_facet:
    return Changed;
  case LibFunc_msvc_std_codecvt_do_encoding:
  case LibFunc_msvc_std_codecvt_do_in:
  case LibFunc_msvc_std_codecvt_do_length:
  case LibFunc_msvc_std_codecvt_do_max_length:
  case LibFunc_msvc_std_ctype_do_narrow_char_char:
  case LibFunc_msvc_std_ctype_do_narrow_ptr_ptr_char_ptr:
  case LibFunc_msvc_std_codecvt_do_out:
  case LibFunc_msvc_std_ctype_do_tolower_char:
  case LibFunc_msvc_std_ctype_do_tolower_ptr_ptr:
  case LibFunc_msvc_std_ctype_do_toupper_char:
  case LibFunc_msvc_std_ctype_do_toupper_ptr_ptr:
  case LibFunc_msvc_std_codecvt_do_unshift:
  case LibFunc_msvc_std_ctype_do_widen_char:
  case LibFunc_msvc_std_ctype_do_widen_ptr_ptr_ptr:
    Changed |= setDoesNotThrow(F);
    return Changed;
  case LibFunc_msvc_std_ctype_scalar_deleting_dtor:
    return Changed;
  case LibFunc_msvc_std_error_category_default_error:
  case LibFunc_msvc_std_error_category_equivalent_error_code:
    Changed |= setDoesNotThrow(F);
    return Changed;
  case LibFunc_msvc_std_ctype_use_facet:
  case LibFunc_msvc_std_CxxThrowException:
  case LibFunc_msvc_std_error_category_equivalent_error_condition:
  case LibFunc_msvc_std_error_code_make_error_code:
  case LibFunc_msvc_std_Execute_once:
  case LibFunc_msvc_std_exception_const_ptr_ctor:
  case LibFunc_msvc_std_exception_dtor:
  case LibFunc_msvc_std_exception_scalar_deleting_dtor:
  case LibFunc_msvc_std_exception_what:
  case LibFunc_msvc_std_facet_register:
  case LibFunc_msvc_std_under_Fiopen:
  case LibFunc_msvc_std_ios_base_under_Ios_base_dtor:
  case LibFunc_msvc_std_ios_base_failure:
  case LibFunc_msvc_std_ios_base_failure_const_ptr_ctor:
  case LibFunc_msvc_std_ios_base_failure_scalar_deleting_dtor:
  case LibFunc_msvc_std_ios_base_scalar_deleting_dtor:
  case LibFunc_msvc_std_locale_facet_decref:
  case LibFunc_msvc_std_locale_facet_incref:
  case LibFunc_msvc_std_locale_under_Init:
  case LibFunc_msvc_std_locimp_Getgloballocale:
  case LibFunc_msvc_std_locinfo_ctor:
  case LibFunc_msvc_std_locinfo_dtor:
  case LibFunc_msvc_std_lockit:
  case LibFunc_msvc_std_lockit_dtor:
  case LibFunc_msvc_std_num_get_do_get_bool_ptr:
  case LibFunc_msvc_std_num_get_do_get_double_ptr:
  case LibFunc_msvc_std_num_get_do_get_float_ptr:
  case LibFunc_msvc_std_num_get_do_get_long_double_ptr:
  case LibFunc_msvc_std_num_get_do_get_long_long_ptr:
  case LibFunc_msvc_std_num_get_do_get_long_ptr:
  case LibFunc_msvc_std_num_get_do_get_unsigned_int_ptr:
  case LibFunc_msvc_std_num_get_do_get_unsigned_long_long_ptr:
  case LibFunc_msvc_std_num_get_do_get_unsigned_long_ptr:
  case LibFunc_msvc_std_num_get_do_get_unsigned_short_ptr:
  case LibFunc_msvc_std_num_get_do_get_void_ptr:
  case LibFunc_msvc_std_num_get_scalar_deleting_dtor:
  case LibFunc_msvc_std_num_get_under_Getffld:
  case LibFunc_msvc_std_num_get_under_Getifld:
  case LibFunc_msvc_std_num_get_use_facet:
  case LibFunc_msvc_std_runtime_error_ctor:
  case LibFunc_msvc_std_runtime_error_char_ctor:
  case LibFunc_msvc_std_runtime_error_scalar_deleting_dtor:
  case LibFunc_msvc_std_Syserror_map:
  case LibFunc_msvc_std_under_system_error_const_ptr_ctor:
  case LibFunc_msvc_std_uncaught_exception:
  case LibFunc_msvc_std_under_locinfo_ctor:
  case LibFunc_msvc_std_under_locinfo_dtor:
  case LibFunc_msvc_std_system_error_const_ptr_ctor:
  case LibFunc_msvc_std_system_error_scalar_deleting_dtor:
  case LibFunc_msvc_std_under_generic_error_category_message:
  case LibFunc_msvc_std_under_iostreamer_error_category_message:
    return Changed;
  case LibFunc_msvc_std_under_iostreamer_error_category_name:
    Changed |= setDoesNotThrow(F);
    return Changed;
  case LibFunc_msvc_std_under_iostreamer_error_category_scalar_deleting_dtor:
  case LibFunc_msvc_std_under_system_error_scalar_deleting_dtor:
  case LibFunc_msvc_std_Xbad_alloc:
  case LibFunc_msvc_std_yarn_dtor:
  case LibFunc_msvc_std_yarn_wchar_dtor:
    return Changed;
  case LibFunc_msvc_std_Xlength_error:
  case LibFunc_msvc_std_Xout_of_range:
  case LibFunc_msvc_std_Xran:
    Changed |= setDoesNotReturn(F);
    return Changed;
  case LibFunc_msvc_std_numpunct_do_decimal_point:
  case LibFunc_msvc_std_numpunct_do_thousands_sep:
    Changed |= setDoesNotThrow(F);
    return Changed;
  case LibFunc_msvc_std_numpunct_do_falsename:
  case LibFunc_msvc_std_numpunct_do_grouping:
  case LibFunc_msvc_std_numpunct_use_facet:
  case LibFunc_msvc_std_numpunct_do_truename:
  case LibFunc_msvc_std_num_put_do_put_bool:
  case LibFunc_msvc_std_num_put_do_put_double:
  case LibFunc_msvc_std_num_put_do_put_long:
  case LibFunc_msvc_std_num_put_do_put_long_double:
  case LibFunc_msvc_std_num_put_do_put_long_long:
  case LibFunc_msvc_std_num_put_do_put_ulong:
  case LibFunc_msvc_std_num_put_do_put_ulong_long:
  case LibFunc_msvc_std_num_put_do_put_void_ptr:
  case LibFunc_msvc_std_num_put_ostreambuf_iterator_Fput:
  case LibFunc_msvc_std_num_put_ostreambuf_iterator_iput:
  case LibFunc_msvc_std_num_put_ostreambuf_iterator_scalar_deleting_dtor:
  case LibFunc_msvc_std_num_put_use_facet:
  case LibFunc_msvc_std_numpunct_scalar_deleting_dtor:
    return Changed;
  case LibFunc_msvc_std_under_immortalize_impl:
    Changed |= setDoesNotThrow(F);
    return Changed;
#endif // INTEL_CUSTOMIZATION
  case LibFunc_memset_pattern16:
    Changed |= setOnlyAccessesArgMemory(F);
    Changed |= setDoesNotCapture(F, 0);
    Changed |= setOnlyWritesMemory(F, 0);
    Changed |= setDoesNotCapture(F, 1);
    Changed |= setOnlyReadsMemory(F, 1);
    return Changed;
  case LibFunc_memset:
    Changed |= setOnlyAccessesArgMemory(F);
    Changed |= setWillReturn(F);
    Changed |= setDoesNotThrow(F);
    Changed |= setOnlyWritesMemory(F, 0);
    return Changed;
  // int __nvvm_reflect(const char *)
  case LibFunc_nvvm_reflect:
    Changed |= setRetAndArgsNoUndef(F);
    Changed |= setDoesNotAccessMemory(F);
    Changed |= setDoesNotThrow(F);
    return Changed;

#if INTEL_CUSTOMIZATION
  case LibFunc_assert_fail:
    if (!IsSpirFunc)
      Changed |= setDoesNotReturn(F);
    Changed |= setDoesNotThrow(F);
    return Changed;
  case LibFunc_clang_call_terminate:
    return Changed;
  case LibFunc_ctype_b_loc:
    Changed |= setDoesNotAccessMemory(F);
    Changed |= setDoesNotThrow(F);
    Changed |= setRetNonNull(F);
    return Changed;
  case LibFunc_ctype_get_mb_cur_max:
    Changed |= setDoesNotAccessMemory(F);
    Changed |= setDoesNotThrow(F);
    return Changed;
  case LibFunc_ctype_tolower_loc:
    Changed |= setDoesNotAccessMemory(F);
    Changed |= setDoesNotThrow(F);
    Changed |= setRetNonNull(F);
    return Changed;
  case LibFunc_ctype_toupper_loc:
    Changed |= setDoesNotAccessMemory(F);
    Changed |= setDoesNotThrow(F);
    Changed |= setRetNonNull(F);
    return Changed;
  case LibFunc_cxa_allocate_exception:
    Changed |= setRetDoesNotAlias(F);
    Changed |= setRetNonNull(F);
    return Changed;
  case LibFunc_cxa_bad_typeid:
    Changed |= setDoesNotReturn(F);
    return Changed;
  case LibFunc_cxa_bad_cast:
    Changed |= setDoesNotReturn(F);
    return Changed;
  case LibFunc_cxa_begin_catch:
    return Changed;
  case LibFunc_cxa_call_unexpected:
    Changed |= setDoesNotReturn(F);
    return Changed;
  case LibFunc_cxa_end_catch:
    return Changed;
  case LibFunc_cxa_free_exception:
    return Changed;
  case LibFunc_cxa_get_exception_ptr:
    Changed |= setOnlyReadsMemory(F);
    Changed |= setDoesNotThrow(F);
    Changed |= setRetNonNull(F);
    return Changed;
  case LibFunc_cxa_rethrow:
    return Changed;
  case LibFunc_cxa_pure_virtual:
    Changed |= setDoesNotReturn(F);
    return Changed;
  case LibFunc_cxa_throw:
    Changed |= setDoesNotReturn(F);
    return Changed;
  case LibFunc_dynamic_cast:
    Changed |= setDoesNotThrow(F);
    Changed |= setOnlyReadsMemory(F);
    return Changed;
  case LibFunc_errno_location:
    Changed |= setOnlyReadsMemory(F);
    Changed |= setDoesNotThrow(F);
    Changed |= setRetNonNull(F);
    return Changed;
  case LibFunc_fxstat:
    Changed |= setDoesNotThrow(F);
    return Changed;
  case LibFunc_fxstat64:
    Changed |= setDoesNotThrow(F);
    return Changed;
  case LibFunc_gnu_std_basic_filebuf_dtor:
    return Changed;
  case LibFunc_gnu_std_cxx11_basic_stringstream_ctor:
    return Changed;
  case LibFunc_gxx_personality_v0:
    return Changed;
  case LibFunc_isinf:
    Changed |= setDoesNotAccessMemory(F);
    Changed |= setDoesNotThrow(F);
    return Changed;
  case LibFunc_isnan:
    Changed |= setDoesNotAccessMemory(F);
    Changed |= setDoesNotThrow(F);
    return Changed;
  case LibFunc_isnanf:
    Changed |= setDoesNotAccessMemory(F);
    Changed |= setDoesNotThrow(F);
    return Changed;
  case LibFunc_kmpc_barrier:
    return Changed;
  case LibFunc_kmpc_critical:
    return Changed;
  case LibFunc_kmpc_dispatch_init_4:
  case LibFunc_kmpc_dispatch_init_4u:
  case LibFunc_kmpc_dispatch_init_8:
  case LibFunc_kmpc_dispatch_init_8u:
    Changed |= setDoesNotThrow(F);
    return Changed;
  case LibFunc_kmpc_dispatch_next_4:
  case LibFunc_kmpc_dispatch_next_4u:
  case LibFunc_kmpc_dispatch_next_8:
  case LibFunc_kmpc_dispatch_next_8u:
    Changed |= setDoesNotThrow(F);
    return Changed;
  case LibFunc_kmpc_end_critical:
    return Changed;
  case LibFunc_kmpc_end_reduce_nowait:
    return Changed;
  case LibFunc_kmpc_end_serialized_parallel:
    return Changed;
  case LibFunc_kmpc_flush:
    Changed |= setDoesNotThrow(F);
    return Changed;
  case LibFunc_kmpc_for_static_fini:
    return Changed;
  case LibFunc_kmpc_for_static_init_4:
  case LibFunc_kmpc_for_static_init_4u:
    return Changed;
  case LibFunc_kmpc_for_static_init_8:
  case LibFunc_kmpc_for_static_init_8u:
    return Changed;
  case LibFunc_kmpc_fork_call:
    return Changed;
  case LibFunc_kmpc_global_thread_num:
    return Changed;
  case LibFunc_kmpc_ok_to_fork:
    Changed |= setDoesNotCapture(F, 0);
    Changed |= setOnlyReadsMemory(F, 0);
    Changed |= setDoesNotThrow(F);
    return Changed;
  case LibFunc_kmpc_omp_task:
    Changed |= setDoesNotThrow(F);
    return Changed;
  case LibFunc_kmpc_omp_task_alloc:
    Changed |= setDoesNotThrow(F);
    return Changed;
  case LibFunc_kmpc_omp_task_begin_if0:
    Changed |= setDoesNotThrow(F);
    return Changed;
  case LibFunc_kmpc_omp_task_complete_if0:
    Changed |= setDoesNotThrow(F);
    return Changed;
  case LibFunc_kmpc_omp_taskwait:
    Changed |= setDoesNotThrow(F);
    return Changed;
  case LibFunc_kmpc_push_num_threads:
    return Changed;
  case LibFunc_kmpc_reduce_nowait:
    return Changed;
  case LibFunc_kmpc_serialized_parallel:
    return Changed;
  case LibFunc_kmpc_single:
    Changed |= setDoesNotThrow(F);
    return Changed;
  case LibFunc_kmpc_end_single:
    Changed |= setDoesNotThrow(F);
    return Changed;
  case LibFunc_kmpc_master:
    Changed |= setDoesNotThrow(F);
    return Changed;
  case LibFunc_kmpc_end_master:
    Changed |= setDoesNotThrow(F);
    return Changed;
  case LibFunc_kmpc_threadprivate_cached:
    Changed |= setDoesNotThrow(F);
    return Changed;
  case LibFunc_lxstat:
    Changed |= setDoesNotThrow(F);
    return Changed;
  case LibFunc_regcomp:
  case LibFunc_regerror:
  case LibFunc_regexec:
  case LibFunc_regfree:
    Changed |= setDoesNotThrow(F);
    return Changed;
  case LibFunc_sigsetjmp:
    return Changed;
  case LibFunc_std_exception_copy:
    return Changed;
  case LibFunc_std_exception_destroy:
    return Changed;
  case LibFunc_std_reverse_trivially_swappable_8:
    Changed |= setDoesNotThrow(F);
    return Changed;
  case LibFunc_strncpy_s:
    Changed |= setDoesNotCapture(F, 2);
    Changed |= setOnlyReadsMemory(F, 2);
    return Changed;
  case LibFunc_tunder_mb_cur_max_func:
    Changed |= setDoesNotThrow(F);
    return Changed;
  case LibFunc_dunder_CxxFrameHandler3:
    return Changed;
  case LibFunc_dunder_RTDynamicCast:
    return Changed;
  case LibFunc_dunder_RTtypeid:
    return Changed;
  case LibFunc_dunder_std_terminate:
    Changed |= setDoesNotReturn(F);
    return Changed;
  case LibFunc_dunder_std_type_info_compare:
    return Changed;
  case LibFunc_dunder_std_type_info_name:
    return Changed;
  case LibFunc_sysv_signal:
    Changed |= setDoesNotThrow(F);
    return Changed;
  case LibFunc_under_Getctype:
    return Changed;
  case LibFunc_under_Getcvt:
    return Changed;
  case LibFunc_under_Init_thread_abort:
    return Changed;
  case LibFunc_under_get_stream_buffer_pointers:
    return Changed;
  // Get working directory in Windows can throw an exception
  // compared to the Linux version (LibFunc_getcwd)
  case LibFunc_under_getcwd:
  case LibFunc_under_getdcwd:
    return Changed;
  case LibFunc_under_getdrive:
    Changed |= setDoesNotThrow(F);
    return Changed;
  // gmtime in Windows can throw an exception as opposed to the
  // Linux version (LibFunc_gmtime)
  case LibFunc_under_gmtime64:
    return Changed;
  case LibFunc_under_Stollx:
  case LibFunc_under_Stolx:
  case LibFunc_under_Stoullx:
  case LibFunc_under_Stoulx:
    return Changed;
  case LibFunc_under_Tolower:
    Changed |= setOnlyAccessesArgMemory(F);
    Changed |= setDoesNotThrow(F);
    return Changed;
  case LibFunc_under_Toupper:
    Changed |= setOnlyAccessesArgMemory(F);
    Changed |= setDoesNotThrow(F);
    return Changed;
  case LibFunc_under_chdir:
    return Changed;
  case LibFunc_under_commit:
    return Changed;
  // _close in Windows can throw an exception compared to
  // the Linux version (LibFunc_close)
  case LibFunc_under_close:
    return Changed;
  case LibFunc_under_errno:
    return Changed;
  case LibFunc_under_fdopen:
    Changed |= setRetDoesNotAlias(F);
    Changed |= setDoesNotCapture(F, 1);
    Changed |= setOnlyReadsMemory(F, 1);
    return Changed;
  case LibFunc_under_fseeki64:
    Changed |= setDoesNotCapture(F, 0);
    return Changed;
  case LibFunc_under_fstat64:
  case LibFunc_under_fstat64i32:
    Changed |= setDoesNotThrow(F);
    return Changed;
  case LibFunc_under_exit:
    Changed |= setDoesNotReturn(F);
    return Changed;
  case LibFunc_under_fileno:
    return Changed;
  case LibFunc_under_findclose:
    Changed |= setDoesNotThrow(F);
    return Changed;
  case LibFunc_under_findfirst64i32:
    Changed |= setDoesNotThrow(F);
    return Changed;
  case LibFunc_under_findnext64i32:
    Changed |= setDoesNotThrow(F);
    return Changed;
  case LibFunc_under_ftelli64:
    Changed |= setDoesNotCapture(F, 0);
    return Changed;
  case LibFunc_under_Init_thread_header:
  case LibFunc_under_Init_thread_footer:
    return Changed;
  case LibFunc_under_invalid_parameter_noinfo_noreturn:
    Changed |= setDoesNotReturn(F);
    return Changed;
  case LibFunc_under_localtime64:
    Changed |= setDoesNotThrow(F);
    return Changed;
  case LibFunc_under_lock_file:
    Changed |= setDoesNotThrow(F);
    return Changed;
  case LibFunc_under_lseeki64:
    return Changed;
  case LibFunc_under_set_errno:
    return Changed;
  case LibFunc_under_setmode:
    return Changed;
  case LibFunc_under_purecall:
    Changed |= setDoesNotReturn(F);
    return Changed;
  case LibFunc_obstack_begin:
    return Changed;
  case LibFunc_obstack_memory_used:
    Changed |= setOnlyReadsMemory(F);
    Changed |= setDoesNotThrow(F);
    return Changed;
  case LibFunc_obstack_newchunk:
    return Changed;
  case LibFunc_setjmp:
    return Changed;
  case LibFunc_ZNKSs17find_first_not_ofEPKcmm:
    return Changed;
  case LibFunc_ZNKSs4findEcm:
    return Changed;
  case LibFunc_ZNKSs4findEPKcmm:
    Changed |= setOnlyReadsMemory(F);
    Changed |= setOnlyAccessesArgMemory(F);
    return Changed;
  case LibFunc_ZNKSs5rfindEcm:
    Changed |= setOnlyReadsMemory(F);
    Changed |= setOnlyAccessesArgMemory(F);
    return Changed;
  case LibFunc_ZNKSs5rfindEPKcmm:
    Changed |= setOnlyReadsMemory(F);
    Changed |= setOnlyAccessesArgMemory(F);
    return Changed;
  case LibFunc_ZNKSs7compareEPKc:
    Changed |= setOnlyReadsMemory(F);
    Changed |= setOnlyAccessesArgMemory(F);
    Changed |= setDoesNotThrow(F);
    return Changed;
  case LibFunc_ZNKSt13runtime_error4whatEv:
    Changed |= setOnlyReadsMemory(F);
    Changed |= setDoesNotThrow(F);
    return Changed;
  case LibFunc_ZNKSt5ctypeIcE13_M_widen_initEv:
    return Changed;
  case LibFunc_ZNKSt7__cxx1112basic_stringIcSt11char_traitsIcESaIcEE4findEPKcmm:
    Changed |= setOnlyReadsMemory(F);
    Changed |= setOnlyAccessesArgMemory(F);
    return Changed;
  case LibFunc_ZNKSt7__cxx1112basic_stringIcSt11char_traitsIcESaIcEE5rfindEPKcmm:
    Changed |= setOnlyReadsMemory(F);
    Changed |= setOnlyAccessesArgMemory(F);
    return Changed;
  case LibFunc_ZNKSt7__cxx1112basic_stringIcSt11char_traitsIcESaIcEE5rfindEcm:
    Changed |= setOnlyReadsMemory(F);
    Changed |= setOnlyAccessesArgMemory(F);
    return Changed;
  case LibFunc_ZNKSt7__cxx1112basic_stringIcSt11char_traitsIcESaIcEE7compareEPKc:
    Changed |= setOnlyReadsMemory(F);
    Changed |= setOnlyAccessesArgMemory(F);
    Changed |= setDoesNotThrow(F);
    return Changed;
  case LibFunc_ZNKSt7__cxx1115basic_stringbufIcSt11char_traitsIcESaIcEE3strEv:
    Changed |= setOnlyReadsMemory(F);
    Changed |= setOnlyAccessesArgMemory(F);
    return Changed;
  case LibFunc_ZNKSt9bad_alloc4whatEv:
    Changed |= setOnlyReadsMemory(F);
    Changed |= setDoesNotThrow(F);
    Changed |= setRetNonNull(F);
    return Changed;
  case LibFunc_ZNKSt9basic_iosIcSt11char_traitsIcEE5widenEc:
    return Changed;
  case LibFunc_ZNKSt9exception4whatEv:
    Changed |= setOnlyReadsMemory(F);
    Changed |= setDoesNotThrow(F);
    Changed |= setRetNonNull(F);
    return Changed;
  case LibFunc_ZNSi10_M_extractIdEERSiRT_:
    return Changed;
  case LibFunc_ZNSi10_M_extractIfEERSiRT_:
    return Changed;
  case LibFunc_ZNSi10_M_extractIlEERSiRT_:
    return Changed;
  case LibFunc_ZNSi10_M_extractImEERSiRT_:
    return Changed;
  case LibFunc_ZNSi4readEPci:
    return Changed;
  case LibFunc_ZNSi4readEPcl:
    return Changed;
  case LibFunc_ZNSi5tellgEv:
    Changed |= setOnlyReadsMemory(F);
    return Changed;
  case LibFunc_ZNSi5ungetEv:
    return Changed;
  case LibFunc_ZNSirsERi:
    return Changed;
  case LibFunc_ZNSo3putEc:
    return Changed;
  case LibFunc_ZNSo5flushEv:
    return Changed;
  case LibFunc_ZNSo5writeEPKci:
    return Changed;
  case LibFunc_ZNSo5writeEPKcl:
    return Changed;
  case LibFunc_ZNSo9_M_insertIbEERSoT_:
    return Changed;
  case LibFunc_ZNSo9_M_insertIdEERSoT_:
    return Changed;
  case LibFunc_ZNSo9_M_insertIlEERSoT_:
    return Changed;
  case LibFunc_ZNSo9_M_insertImEERSoT_:
    return Changed;
  case LibFunc_ZNSo9_M_insertIPKvEERSoT_:
    return Changed;
  case LibFunc_ZNSolsEi:
    return Changed;
  case LibFunc_ZNSs12_M_leak_hardEv:
    return Changed;
  case LibFunc_ZNSs4_Rep10_M_destroyERKSaIcE:
    return Changed;
  case LibFunc_ZNSs4_Rep9_S_createEmmRKSaIcE:
    return Changed;
  case LibFunc_ZNSs6appendEmc:
    return Changed;
  case LibFunc_ZNSs6appendEPKcm:
    return Changed;
  case LibFunc_ZNSs6appendERKSs:
    return Changed;
  case LibFunc_ZNSs6assignEPKcm:
    return Changed;
  case LibFunc_ZNSs6assignERKSs:
    return Changed;
  case LibFunc_ZNSs6insertEmPKcm:
    return Changed;
  case LibFunc_ZNSs6resizeEmc:
    return Changed;
  case LibFunc_ZNSs7replaceEmmPKcm:
    return Changed;
  case LibFunc_ZNSs7reserveEm:
    return Changed;
  case LibFunc_ZNSs9_M_mutateEmmm:
    return Changed;
  case LibFunc_ZNSsC1EPKcmRKSaIcE:
    return Changed;
  case LibFunc_ZNSsC1EPKcRKSaIcE:
    return Changed;
  case LibFunc_ZNSsC1ERKSs:
    return Changed;
  case LibFunc_ZNSsC1ERKSsmm:
    return Changed;
  case LibFunc_ZNSt12__basic_fileIcED1Ev:
    return Changed;
  case LibFunc_ZNSt13basic_filebufIcSt11char_traitsIcEE4openEPKcSt13_Ios_Openmode:
    return Changed;
  case LibFunc_ZNSt13basic_filebufIcSt11char_traitsIcEE5closeEv:
    return Changed;
  case LibFunc_ZNSt13basic_filebufIcSt11char_traitsIcEEC1Ev:
    return Changed;
  case LibFunc_ZNSt13runtime_errorC1EPKc:
    return Changed;
  case LibFunc_ZNSt13runtime_errorC1ERKNSt7__cxx1112basic_stringIcSt11char_traitsIcESaIcEEE:
    return Changed;
  case LibFunc_ZNSt13runtime_errorC1ERKSs:
    return Changed;
  case LibFunc_ZNSt13runtime_errorC1ERKS_:
    return Changed;
  case LibFunc_ZNSt13runtime_errorC2ERKNSt7__cxx1112basic_stringIcSt11char_traitsIcESaIcEEE:
    return Changed;
  case LibFunc_ZNSt13runtime_errorC2ERKSs:
    return Changed;
  case LibFunc_ZNSt13runtime_errorC2EPKc:
  case LibFunc_ZNSt13runtime_errorD0Ev:
    return Changed;
  case LibFunc_ZNSt13runtime_errorD1Ev:
    return Changed;
  case LibFunc_ZNSt13runtime_errorD2Ev:
    return Changed;
  case LibFunc_ZNSt14basic_ifstreamIcSt11char_traitsIcEEC1EPKcSt13_Ios_Openmode:
    return Changed;
  case LibFunc_ZNSt14basic_ifstreamIcSt11char_traitsIcEED1Ev:
    return Changed;
  case LibFunc_ZNSt14basic_ifstreamIcSt11char_traitsIcEED2Ev:
    return Changed;
  case LibFunc_ZNSt14basic_ofstreamIcSt11char_traitsIcEEC1EPKcSt13_Ios_Openmode:
    return Changed;
  case LibFunc_ZNSt15basic_streambufIcSt11char_traitsIcEE5imbueERKSt6locale:
    return Changed;
  case LibFunc_ZNSt15basic_streambufIcSt11char_traitsIcEE5uflowEv:
    return Changed;
  case LibFunc_ZNSt15basic_streambufIcSt11char_traitsIcEE6xsgetnEPcl:
    return Changed;
  case LibFunc_ZNSt15basic_streambufIcSt11char_traitsIcEE6xsputnEPKcl:
    return Changed;
  case LibFunc_ZNSt15basic_streambufIcSt11char_traitsIcEED2Ev:
    return Changed;
  case LibFunc_ZNSt15basic_stringbufIcSt11char_traitsIcESaIcEE7_M_syncEPcmm:
    return Changed;
  case LibFunc_ZNSt15basic_stringbufIcSt11char_traitsIcESaIcEE7seekoffElSt12_Ios_SeekdirSt13_Ios_Openmode:
    return Changed;
  case LibFunc_ZNSt15basic_stringbufIcSt11char_traitsIcESaIcEE7seekposESt4fposI11__mbstate_tESt13_Ios_Openmode:
    return Changed;
  case LibFunc_ZNSt15basic_stringbufIcSt11char_traitsIcESaIcEE8overflowEi:
    return Changed;
  case LibFunc_ZNSt15basic_stringbufIcSt11char_traitsIcESaIcEE9pbackfailEi:
    return Changed;
  case LibFunc_ZNSt15basic_stringbufIcSt11char_traitsIcESaIcEE9underflowEv:
    return Changed;
  case LibFunc_ZNSt15basic_stringbufIcSt11char_traitsIcESaIcEEC2ERKSsSt13_Ios_Openmode:
    return Changed;
  case LibFunc_ZNSt6localeC1Ev:
    return Changed;
  case LibFunc_ZNSt6localeD1Ev:
    return Changed;
  case LibFunc_ZNSt7__cxx1112basic_stringIcSt11char_traitsIcESaIcEE6resizeEmc:
    return Changed;
  case LibFunc_ZNSt7__cxx1112basic_stringIcSt11char_traitsIcESaIcEE7reserveEm:
    return Changed;
  case LibFunc_ZNSt7__cxx1112basic_stringIcSt11char_traitsIcESaIcEE8_M_eraseEmm:
    return Changed;
  case LibFunc_ZNSt7__cxx1112basic_stringIcSt11char_traitsIcESaIcEE9_M_appendEPKcm:
    return Changed;
  case LibFunc_ZNSt7__cxx1112basic_stringIcSt11char_traitsIcESaIcEE9_M_assignERKS4_:
    return Changed;
  case LibFunc_ZNSt7__cxx1112basic_stringIcSt11char_traitsIcESaIcEE9_M_createERmm:
    return Changed;
  case LibFunc_ZNSt7__cxx1112basic_stringIcSt11char_traitsIcESaIcEE9_M_mutateEmmPKcm:
    return Changed;
  case LibFunc_ZNSt7__cxx1112basic_stringIcSt11char_traitsIcESaIcEE10_M_replaceEmmPKcm:
    return Changed;
  case LibFunc_ZNSt7__cxx1112basic_stringIcSt11char_traitsIcESaIcEE14_M_replace_auxEmmmc:
    return Changed;
  case LibFunc_ZNSt7__cxx1112basic_stringIcSt11char_traitsIcESaIcEEC2EPKcRKS3_:
    return Changed;
  case LibFunc_ZNSt7__cxx1112basic_stringIcSt11char_traitsIcESaIcEEC2ERKS4_mm:
    return Changed;
  case LibFunc_ZNSt7__cxx1112basic_stringIcSt11char_traitsIcESaIcEED2Ev:
    return Changed;
  case LibFunc_ZNSt7__cxx1115basic_stringbufIcSt11char_traitsIcESaIcEE6setbufEPcl:
    return Changed;
  case LibFunc_ZNSt7__cxx1115basic_stringbufIcSt11char_traitsIcESaIcEE7_M_syncEPcmm:
    return Changed;
  case LibFunc_ZNSt7__cxx1115basic_stringbufIcSt11char_traitsIcESaIcEE7seekoffElSt12_Ios_SeekdirSt13_Ios_Openmode:
    return Changed;
  case LibFunc_ZNSt7__cxx1115basic_stringbufIcSt11char_traitsIcESaIcEE7seekposESt4fposI11__mbstate_tESt13_Ios_Openmode:
    return Changed;
  case LibFunc_ZNSt7__cxx1115basic_stringbufIcSt11char_traitsIcESaIcEE8overflowEi:
    return Changed;
  case LibFunc_ZNSt7__cxx1115basic_stringbufIcSt11char_traitsIcESaIcEE9pbackfailEi:
    return Changed;
  case LibFunc_ZNSt7__cxx1115basic_stringbufIcSt11char_traitsIcESaIcEE9showmanycEv:
    return Changed;
  case LibFunc_ZNSt7__cxx1115basic_stringbufIcSt11char_traitsIcESaIcEE9underflowEv:
    return Changed;
  case LibFunc_ZNSt7__cxx1115basic_stringbufIcSt11char_traitsIcESaIcEEC2ERKNS_12basic_stringIcS2_S3_EESt13_Ios_Openmode:
    return Changed;
  case LibFunc_ZNSt7__cxx1115basic_stringbufIcSt11char_traitsIcESaIcEED2Ev:
    return Changed;
  case LibFunc_ZNSt7__cxx1118basic_stringstreamIcSt11char_traitsIcESaIcEEC1ERKNS_12basic_stringIcS2_S3_EESt13_Ios_Openmode:
    return Changed;
  case LibFunc_ZNSt7__cxx1118basic_stringstreamIcSt11char_traitsIcESaIcEEC1ESt13_Ios_Openmode:
    return Changed;
  case LibFunc_ZNSt7__cxx1119basic_istringstreamIcSt11char_traitsIcESaIcEEC1ERKNS_12basic_stringIcS2_S3_EESt13_Ios_Openmode:
    return Changed;
  case LibFunc_ZNSt7__cxx1119basic_ostringstreamIcSt11char_traitsIcESaIcEEC1ESt13_Ios_Openmode:
    return Changed;
  case LibFunc_ZNSt8__detail15_List_node_base11_M_transferEPS0_S1_:
    return Changed;
  case LibFunc_ZNSt8__detail15_List_node_base7_M_hookEPS0_:
    return Changed;
  case LibFunc_ZNSt8__detail15_List_node_base9_M_unhookEv:
    return Changed;
  case LibFunc_ZNSt8ios_base4InitC1Ev:
    return Changed;
  case LibFunc_ZNSt8ios_base4InitD1Ev:
    Changed |= setDoesNotThrow(F);
    return Changed;
  case LibFunc_ZNSt8ios_baseC2Ev:
    return Changed;
  case LibFunc_ZNSt8ios_baseD2Ev:
    return Changed;
  case LibFunc_ZNSt9bad_allocD0Ev:
    return Changed;
  case LibFunc_ZNSt9bad_allocD1Ev:
    return Changed;
  case LibFunc_ZNSt9basic_iosIcSt11char_traitsIcEE4initEPSt15basic_streambufIcS1_E:
    return Changed;
  case LibFunc_ZNSt9basic_iosIcSt11char_traitsIcEE5clearESt12_Ios_Iostate:
    return Changed;
  case LibFunc_ZNSt9basic_iosIcSt11char_traitsIcEE5rdbufEPSt15basic_streambufIcS1_E:
    return Changed;
  case LibFunc_ZNSt9exceptionD0Ev:
    return Changed;
  case LibFunc_ZNSt9exceptionD1Ev:
    return Changed;
  case LibFunc_ZNSt9exceptionD2Ev:
    return Changed;
  case LibFunc_ZSt16__ostream_insertIcSt11char_traitsIcEERSt13basic_ostreamIT_T0_ES6_PKS3_i:
    return Changed;
  case LibFunc_ZSt16__ostream_insertIcSt11char_traitsIcEERSt13basic_ostreamIT_T0_ES6_PKS3_l:
    return Changed;
  case LibFunc_ZSt16__throw_bad_castv:
    Changed |= setDoesNotReturn(F);
    return Changed;
  case LibFunc_ZSt17__throw_bad_allocv:
    Changed |= setDoesNotReturn(F);
    return Changed;
  case LibFunc_ZSt18_Rb_tree_decrementPKSt18_Rb_tree_node_base:
    return Changed;
  case LibFunc_ZSt18_Rb_tree_decrementPSt18_Rb_tree_node_base:
    return Changed;
  case LibFunc_ZSt18_Rb_tree_incrementPKSt18_Rb_tree_node_base:
    return Changed;
  case LibFunc_ZSt18_Rb_tree_incrementPSt18_Rb_tree_node_base:
    return Changed;
  case LibFunc_ZSt19__throw_logic_errorPKc:
    Changed |= setDoesNotReturn(F);
    return Changed;
  case LibFunc_ZSt20__throw_length_errorPKc:
    Changed |= setDoesNotReturn(F);
    return Changed;
  case LibFunc_ZSt20__throw_out_of_rangePKc:
    Changed |= setDoesNotReturn(F);
    return Changed;
  case LibFunc_ZSt24__throw_out_of_range_fmtPKcz:
    Changed |= setDoesNotReturn(F);
    return Changed;
  case LibFunc_ZSt28_Rb_tree_rebalance_for_erasePSt18_Rb_tree_node_baseRS_:
  case LibFunc_ZSt29_Rb_tree_insert_and_rebalancebPSt18_Rb_tree_node_baseS0_RS_:
  case LibFunc_ZSt7getlineIcSt11char_traitsIcESaIcEERSt13basic_istreamIT_T0_ES7_RSbIS4_S5_T1_ES4_:
    return Changed;
  case LibFunc_ZSt9terminatev:
    Changed |= setDoesNotReturn(F);
    Changed |= setDoesNotThrow(F);
    return Changed;
  case LibFunc_ZStrsIcSt11char_traitsIcEERSt13basic_istreamIT_T0_ES6_RS3_:
    return Changed;
  case LibFunc_abort:
    if (!IsSpirFunc)
      Changed |= setDoesNotReturn(F);
    return Changed;
  case LibFunc_acrt_iob_func:
    Changed |= setDoesNotThrow(F);
    return Changed;
  case LibFunc_alphasort:
    Changed |= setOnlyReadsMemory(F);
    Changed |= setDoesNotThrow(F);
    return Changed;
  case LibFunc_asctime:
    Changed |= setDoesNotThrow(F);
    return Changed;
  case LibFunc_asprintf:
    Changed |= setDoesNotThrow(F);
    return Changed;
  case LibFunc_backtrace:
    Changed |= setDoesNotThrow(F);
    return Changed;
  case LibFunc_backtrace_symbols:
    Changed |= setDoesNotThrow(F);
    Changed |= setRetDoesNotAlias(F);
    return Changed;
  case LibFunc_bsearch:
    Changed |= setOnlyAccessesArgMemory(F);
    Changed |= setDoesNotThrow(F);
    return Changed;
  case LibFunc_chdir:
    Changed |= setDoesNotThrow(F);
    return Changed;
  case LibFunc_clock:
    Changed |= setDoesNotThrow(F);
    return Changed;
  case LibFunc_close:
    Changed |= setDoesNotThrow(F);
    return Changed;
  case LibFunc_ctime:
    Changed |= setDoesNotThrow(F);
    return Changed;
  case LibFunc_CloseHandle:
    return Changed;
  case LibFunc_ConvertThreadToFiber:
    return Changed;
  case LibFunc_CreateFiber:
    return Changed;
  case LibFunc_CreateFileA:
  case LibFunc_CreateFileW:
    Changed |= setDoesNotThrow(F);
    return Changed;
  case LibFunc_DeleteCriticalSection:
    Changed |= setDoesNotThrow(F);
    return Changed;
  case LibFunc_DeleteFiber:
    return Changed;
  case LibFunc_difftime:
  case LibFunc_under_difftime64:  // INTEL
    Changed |= setDoesNotAccessMemory(F);
    Changed |= setOnlyAccessesArgMemory(F);
    Changed |= setDoesNotThrow(F);
    return Changed;
  case LibFunc_div:
    Changed |= setDoesNotAccessMemory(F);
    Changed |= setDoesNotThrow(F);
    return Changed;
  case LibFunc_dup:
  case LibFunc_dup2:
    Changed |= setDoesNotThrow(F);
    return Changed;
  case LibFunc_EnterCriticalSection:
    Changed |= setDoesNotThrow(F);
    return Changed;
  case LibFunc_erfc:
    Changed |= setDoesNotAccessMemory(F);
    Changed |= setDoesNotThrow(F);
    return Changed;
  case LibFunc_error:
    if (!IsSpirFunc)
      Changed |= setDoesNotReturn(F);
    return Changed;
  case LibFunc_execl:
    Changed |= setDoesNotThrow(F);
    return Changed;
  case LibFunc_execv:
    Changed |= setDoesNotThrow(F);
    return Changed;
  case LibFunc_execvp:
    Changed |= setDoesNotThrow(F);
    return Changed;
  case LibFunc_fcntl:
    Changed |= setDoesNotThrow(F);
    return Changed;
  case LibFunc_fcntl64:
    Changed |= setDoesNotThrow(F);
    return Changed;
  case LibFunc_fnmatch:
    Changed |= setOnlyReadsMemory(F);
    Changed |= setOnlyAccessesArgMemory(F);
    Changed |= setDoesNotThrow(F);
    return Changed;
  case LibFunc_for_adjustl:
  case LibFunc_for_alloc_allocatable:
  case LibFunc_for_allocate:
  case LibFunc_for_backspace:
  case LibFunc_for_check_mult_overflow64:
  case LibFunc_for_close:
  case LibFunc_for_concat:
  case LibFunc_for_cpstr:
  case LibFunc_for_cpystr:
  case LibFunc_for_dealloc_allocatable:
  case LibFunc_for_deallocate:
  case LibFunc_for_f90_index:
  case LibFunc_for_getcmd_arg_err:
  case LibFunc_for_iargc:
  case LibFunc_for_open:
  case LibFunc_for_read_int_fmt:
  case LibFunc_for_read_seq_fmt:
  case LibFunc_for_read_seq_lis:
  case LibFunc_for_read_seq_lis_xmit:
  case LibFunc_for_realloc_lhs:
  case LibFunc_for_set_reentrancy:
  case LibFunc_for_stop_core_quiet:
  case LibFunc_for_trim:
  case LibFunc_for_write_int_fmt:
  case LibFunc_for_write_int_fmt_xmit:
  case LibFunc_for_write_seq:
  case LibFunc_for_write_seq_fmt:
  case LibFunc_for_write_seq_fmt_xmit:
  case LibFunc_for_write_seq_lis:
  case LibFunc_for_write_seq_lis_xmit:
  case LibFunc_for_write_seq_xmit:
    Changed |= setFortran(F);
    return Changed;
  case LibFunc_fork:
    Changed |= setDoesNotThrow(F);
    return Changed;
  case LibFunc_freopen64:
    Changed |= setDoesNotThrow(F);
    return Changed;
  case LibFunc_fsync:
    Changed |= setDoesNotThrow(F);
    return Changed;
  case LibFunc_ftruncate64:
    Changed |= setDoesNotThrow(F);
    return Changed;
  case LibFunc_getcwd:
    Changed |= setDoesNotThrow(F);
    return Changed;
  case LibFunc_getegid:
    Changed |= setOnlyReadsMemory(F);
    Changed |= setDoesNotThrow(F);
    return Changed;
  case LibFunc_geteuid:
    Changed |= setOnlyReadsMemory(F);
    Changed |= setDoesNotThrow(F);
    return Changed;
  case LibFunc_getgid:
    Changed |= setOnlyReadsMemory(F);
    Changed |= setDoesNotThrow(F);
    return Changed;
  case LibFunc_getopt_long:
    Changed |= setOnlyAccessesArgMemory(F);
    Changed |= setDoesNotThrow(F);
    return Changed;
  case LibFunc_under_getpid:
  case LibFunc_getpid:
    Changed |= setOnlyReadsMemory(F);
    Changed |= setDoesNotThrow(F);
    return Changed;
  case LibFunc_getpwuid:
    Changed |= setOnlyReadsMemory(F);
    Changed |= setDoesNotThrow(F);
    return Changed;
  case LibFunc_getrlimit:
    Changed |= setDoesNotThrow(F);
    return Changed;
  case LibFunc_getrusage:
    Changed |= setOnlyReadsMemory(F);
    Changed |= setDoesNotThrow(F);
    return Changed;
  case LibFunc_FindClose:
    Changed |= setDoesNotThrow(F);
    return Changed;
  case LibFunc_FindFirstFileA:
  case LibFunc_FindFirstFileW:
    Changed |= setDoesNotThrow(F);
    return Changed;
  case LibFunc_FindNextFileA:
  case LibFunc_FindNextFileW:
    Changed |= setDoesNotThrow(F);
    return Changed;
  case LibFunc_FindResourceA:
    Changed |= setDoesNotThrow(F);
    return Changed;
  case LibFunc_FormatMessageA:
    Changed |= setDoesNotThrow(F);
    return Changed;
  case LibFunc_FreeResource:
    Changed |= setDoesNotThrow(F);
    return Changed;
  case LibFunc_GetCurrentDirectoryA:
  case LibFunc_GetCurrentDirectoryW:
    Changed |= setDoesNotThrow(F);
    return Changed;
  case LibFunc_GetCurrentProcess:
    Changed |= setDoesNotThrow(F);
    return Changed;
  case LibFunc_GetCurrentThreadId:
    Changed |= setDoesNotThrow(F);
    return Changed;
  case LibFunc_GetFullPathNameA:
  case LibFunc_GetFullPathNameW:
    Changed |= setDoesNotThrow(F);
    return Changed;
  case LibFunc_GetLastError:
    Changed |= setDoesNotThrow(F);
    return Changed;
  case LibFunc_GetModuleFileNameA:
    Changed |= setDoesNotThrow(F);
    return Changed;
  case LibFunc_GetModuleHandleA:
    Changed |= setDoesNotThrow(F);
    return Changed;
  case LibFunc_GetProcAddress:
    Changed |= setDoesNotThrow(F);
    return Changed;
  case LibFunc_GetProcessTimes:
    Changed |= setDoesNotThrow(F);
    return Changed;
  case LibFunc_GetShortPathNameW:
    Changed |= setDoesNotThrow(F);
    return Changed;
  case LibFunc_GetSystemTime:
    Changed |= setDoesNotThrow(F);
    return Changed;
  case LibFunc_GetVersionExA:
    Changed |= setDoesNotThrow(F);
    return Changed;
  case LibFunc_GlobalMemoryStatus:
    Changed |= setDoesNotThrow(F);
    return Changed;
  case LibFunc_getuid:
    Changed |= setOnlyReadsMemory(F);
    Changed |= setDoesNotThrow(F);
    return Changed;
  case LibFunc_glob:
    Changed |= setDoesNotThrow(F);
    return Changed;
  case LibFunc_globfree:
    return Changed;
  case LibFunc_gmtime:
    Changed |= setDoesNotThrow(F);
    return Changed;
  case LibFunc_gmtime_r:
    Changed |= setDoesNotThrow(F);
    return Changed;
  case LibFunc_hypot:
    Changed |= setDoesNotAccessMemory(F);
    Changed |= setDoesNotThrow(F);
    return Changed;
  case LibFunc_hypotf:
    Changed |= setDoesNotAccessMemory(F);
    Changed |= setDoesNotThrow(F);
    return Changed;
  case LibFunc_InitializeCriticalSection:
  case LibFunc_InitializeCriticalSectionAndSpinCount:
    Changed |= setDoesNotThrow(F);
    return Changed;
  case LibFunc_ioctl:
    Changed |= setDoesNotThrow(F);
    return Changed;
  case LibFunc_isalnum:
    Changed |= setOnlyReadsMemory(F);
    Changed |= setDoesNotThrow(F);
    return Changed;
  case LibFunc_isalpha:
    Changed |= setOnlyReadsMemory(F);
    Changed |= setDoesNotThrow(F);
    return Changed;
  case LibFunc_isatty:
    Changed |= setDoesNotThrow(F);
    return Changed;
  case LibFunc_iscntrl:
    Changed |= setOnlyReadsMemory(F);
    Changed |= setDoesNotThrow(F);
    return Changed;
  case LibFunc_islower:
    Changed |= setOnlyReadsMemory(F);
    Changed |= setDoesNotThrow(F);
    return Changed;
  case LibFunc_isprint:
    Changed |= setOnlyReadsMemory(F);
    Changed |= setDoesNotThrow(F);
    return Changed;
  case LibFunc_isspace:
    Changed |= setOnlyReadsMemory(F);
    Changed |= setDoesNotThrow(F);
    return Changed;
  case LibFunc_isupper:
    Changed |= setOnlyReadsMemory(F);
    Changed |= setDoesNotThrow(F);
    return Changed;
  case LibFunc_iswspace:
    Changed |= setOnlyAccessesArgMemory(F);
    Changed |= setDoesNotThrow(F);
    return Changed;
  case LibFunc_isxdigit:
    Changed |= setDoesNotThrow(F);
    return Changed;
  case LibFunc_j0:
    Changed |= setDoesNotThrow(F);
    return Changed;
  case LibFunc_j1:
    Changed |= setDoesNotThrow(F);
    return Changed;
  case LibFunc_kill:
    Changed |= setDoesNotThrow(F);
    return Changed;
  case LibFunc_kmp_set_blocktime:
    Changed |= setDoesNotThrow(F);
    return Changed;
  case LibFunc_LeaveCriticalSection:
    Changed |= setDoesNotThrow(F);
    return Changed;
  case LibFunc_link:
    Changed |= setDoesNotThrow(F);
    return Changed;
  case LibFunc_LoadLibraryA:
    Changed |= setDoesNotThrow(F);
    return Changed;
  case LibFunc_LoadResource:
    Changed |= setDoesNotThrow(F);
    return Changed;
  case LibFunc_LocalFree:
     Changed |= setDoesNotThrow(F);
    return Changed;
  case LibFunc_LockResource:
    Changed |= setDoesNotThrow(F);
    return Changed;
  case LibFunc_local_stdio_printf_options:
    Changed |= setDoesNotThrow(F);
    return Changed;
  case LibFunc_local_stdio_scanf_options:
    Changed |= setDoesNotThrow(F);
    return Changed;
  case LibFunc_localeconv:
    Changed |= setDoesNotThrow(F);
    Changed |= setRetNonNull(F);
    return Changed;
  case LibFunc_localtime:
    Changed |= setDoesNotThrow(F);
    return Changed;
  case LibFunc_localtime_r:
    Changed |= setDoesNotThrow(F);
    return Changed;
  case LibFunc_longjmp:
    Changed |= setDoesNotReturn(F);
    return Changed;
  case LibFunc_lseek:
    Changed |= setDoesNotThrow(F);
    return Changed;
  case LibFunc_lseek64:
    Changed |= setDoesNotThrow(F);
    return Changed;
  case LibFunc_mallopt:
    Changed |= setDoesNotThrow(F);
    return Changed;
  case LibFunc_mblen:
    Changed |= setDoesNotThrow(F);
    return Changed;
  case LibFunc_mbstowcs:
    Changed |= setDoesNotThrow(F);
    return Changed;
  case LibFunc_mkdtemp:
  case LibFunc_mkstemps:
    Changed |= setDoesNotThrow(F);
    return Changed;
  case LibFunc_mmap:
    Changed |= setDoesNotThrow(F);
    return Changed;
  case LibFunc_MultiByteToWideChar:
  case LibFunc_WideCharToMultiByte:
    Changed |= setDoesNotThrow(F);
    return Changed;
  case LibFunc_munmap:
    Changed |= setDoesNotThrow(F);
    return Changed;
  case LibFunc_obstack_free:
    return Changed;
  case LibFunc_omp_destroy_lock:
  case LibFunc_omp_destroy_nest_lock:
    return Changed;
  case LibFunc_omp_get_active_level:
    Changed |= setOnlyReadsMemory(F);
    Changed |= setDoesNotThrow(F);
    return Changed;
  case LibFunc_omp_get_ancestor_thread_num:
    Changed |= setOnlyReadsMemory(F);
    Changed |= setDoesNotThrow(F);
    return Changed;
  case LibFunc_omp_get_cancellation:
    Changed |= setOnlyReadsMemory(F);
    Changed |= setDoesNotThrow(F);
    return Changed;
  case LibFunc_omp_get_default_device:
    Changed |= setOnlyReadsMemory(F);
    Changed |= setDoesNotThrow(F);
    return Changed;
  case LibFunc_omp_get_dynamic:
    Changed |= setOnlyReadsMemory(F);
    Changed |= setDoesNotThrow(F);
    return Changed;
  case LibFunc_omp_get_initial_device:
    Changed |= setOnlyReadsMemory(F);
    Changed |= setDoesNotThrow(F);
    return Changed;
  case LibFunc_omp_get_level:
    Changed |= setOnlyReadsMemory(F);
    Changed |= setDoesNotThrow(F);
    return Changed;
  case LibFunc_omp_get_max_active_levels:
    Changed |= setOnlyReadsMemory(F);
    Changed |= setDoesNotThrow(F);
    return Changed;
  case LibFunc_omp_get_max_task_priority:
    Changed |= setOnlyReadsMemory(F);
    Changed |= setDoesNotThrow(F);
    return Changed;
  case LibFunc_omp_get_max_threads:
    Changed |= setOnlyReadsMemory(F);
    Changed |= setDoesNotThrow(F);
    return Changed;
  case LibFunc_omp_get_nested:
    Changed |= setOnlyReadsMemory(F);
    Changed |= setDoesNotThrow(F);
    return Changed;
  case LibFunc_omp_get_num_devices:
    Changed |= setOnlyReadsMemory(F);
    Changed |= setDoesNotThrow(F);
    return Changed;
  case LibFunc_omp_get_num_procs:
    Changed |= setOnlyReadsMemory(F);
    Changed |= setDoesNotThrow(F);
    return Changed;
  case LibFunc_omp_get_num_teams:
    Changed |= setOnlyReadsMemory(F);
    Changed |= setDoesNotThrow(F);
    return Changed;
  case LibFunc_omp_get_num_threads:
    Changed |= setOnlyReadsMemory(F);
    Changed |= setDoesNotThrow(F);
    return Changed;
  case LibFunc_omp_get_proc_bind:
    Changed |= setOnlyReadsMemory(F);
    Changed |= setDoesNotThrow(F);
    return Changed;
  case LibFunc_omp_get_schedule:
    Changed |= setDoesNotThrow(F);
    Changed |= setDoesNotCapture(F, 0);
    Changed |= setDoesNotCapture(F, 1);
    return Changed;
  case LibFunc_omp_get_team_num:
    Changed |= setOnlyReadsMemory(F);
    Changed |= setDoesNotThrow(F);
    return Changed;
  case LibFunc_omp_get_team_size:
    Changed |= setOnlyReadsMemory(F);
    Changed |= setDoesNotThrow(F);
    return Changed;
  case LibFunc_omp_get_thread_limit:
    Changed |= setOnlyReadsMemory(F);
    Changed |= setDoesNotThrow(F);
    return Changed;
  case LibFunc_omp_get_thread_num:
    Changed |= setOnlyReadsMemory(F);
    Changed |= setDoesNotThrow(F);
    return Changed;
  case LibFunc_omp_get_wtick:
    Changed |= setOnlyReadsMemory(F);
    Changed |= setDoesNotThrow(F);
    return Changed;
  case LibFunc_omp_get_wtime:
    Changed |= setDoesNotThrow(F);
    return Changed;
  case LibFunc_omp_in_final:
    Changed |= setOnlyReadsMemory(F);
    Changed |= setDoesNotThrow(F);
    return Changed;
  case LibFunc_omp_in_parallel:
    Changed |= setOnlyReadsMemory(F);
    Changed |= setDoesNotThrow(F);
    return Changed;
  case LibFunc_omp_is_initial_device:
    Changed |= setOnlyReadsMemory(F);
    Changed |= setDoesNotThrow(F);
    return Changed;
  case LibFunc_omp_init_lock:
  case LibFunc_omp_init_lock_with_hint:
  case LibFunc_omp_init_nest_lock:
  case LibFunc_omp_init_nest_lock_with_hint:
    Changed |= setDoesNotThrow(F);
    return Changed;
  case LibFunc_omp_set_lock:
  case LibFunc_omp_set_nest_lock:
    Changed |= setDoesNotThrow(F);
    return Changed;
  case LibFunc_omp_test_lock:
  case LibFunc_omp_test_nest_lock:
    Changed |= setDoesNotThrow(F);
    return Changed;
  case LibFunc_omp_unset_lock:
  case LibFunc_omp_unset_nest_lock:
    Changed |= setDoesNotThrow(F);
    return Changed;
  case LibFunc_omp_set_default_device:
    Changed |= setDoesNotThrow(F);
    return Changed;
  case LibFunc_omp_set_dynamic:
    Changed |= setDoesNotThrow(F);
    return Changed;
  case LibFunc_omp_set_max_active_levels:
    Changed |= setDoesNotThrow(F);
    return Changed;
  case LibFunc_omp_set_num_threads:
    Changed |= setDoesNotThrow(F);
    return Changed;
  case LibFunc_omp_set_nested:
    Changed |= setDoesNotThrow(F);
    return Changed;
  case LibFunc_omp_set_schedule:
    Changed |= setDoesNotThrow(F);
    return Changed;
  case LibFunc_pipe:
    Changed |= setDoesNotThrow(F);
    return Changed;
  case LibFunc_pthread_key_create:
    Changed |= setDoesNotThrow(F);
    return Changed;
  case LibFunc_pthread_self:
    Changed |= setOnlyReadsMemory(F);
    Changed |= setDoesNotThrow(F);
    return Changed;
  case LibFunc_putenv:
    Changed |= setDoesNotThrow(F);
    return Changed;
  case LibFunc_qsort_r:
    Changed |= setDoesNotThrow(F);
    return Changed;
  case LibFunc_QueryPerformanceCounter:
    Changed |= setDoesNotThrow(F);
    return Changed;
  case LibFunc_raise:
    return Changed;
  case LibFunc_rand:
    Changed |= setDoesNotThrow(F);
    return Changed;
  case LibFunc_readdir:
    Changed |= setDoesNotThrow(F);
    return Changed;
  case LibFunc_readdir64:
    Changed |= setDoesNotThrow(F);
    return Changed;
  case LibFunc_scandir:
    Changed |= setDoesNotThrow(F);
    return Changed;
  case LibFunc_select:
    Changed |= setDoesNotThrow(F);
    return Changed;
  case LibFunc_setgid:
    Changed |= setDoesNotThrow(F);
    return Changed;
  case LibFunc_setlocale:
    Changed |= setDoesNotThrow(F);
    return Changed;
  case LibFunc_setrlimit:
    Changed |= setDoesNotThrow(F);
    return Changed;
  case LibFunc_setuid:
    Changed |= setDoesNotThrow(F);
    return Changed;
  case LibFunc_siglongjmp:
    Changed |= setDoesNotReturn(F);
    return Changed;
  case LibFunc_signal:
    Changed |= setDoesNotThrow(F);
    return Changed;
  case LibFunc_signbit:
    Changed |= setOnlyReadsMemory(F);
    Changed |= setDoesNotThrow(F);
    return Changed;
  case LibFunc_ReadFile:
    Changed |= setDoesNotThrow(F);
    return Changed;
  case LibFunc_SetFilePointer:
    Changed |= setDoesNotThrow(F);
    return Changed;
  case LibFunc_SizeofResource:
    Changed |= setDoesNotThrow(F);
    return Changed;
  case LibFunc_Sleep:
  case LibFunc_under_sleep:
  case LibFunc_sleep:
    Changed |= setDoesNotThrow(F);
    return Changed;
  case LibFunc_SwitchToFiber:
    return Changed;
  case LibFunc_srand:
    Changed |= setDoesNotThrow(F);
    return Changed;
  case LibFunc_stdio_common_vfprintf:
    Changed |= setDoesNotThrow(F);
    Changed |= setDoesNotCapture(F, 1);
    Changed |= setDoesNotCapture(F, 3);
    Changed |= setOnlyReadsMemory(F, 2);
    return Changed;
  case LibFunc_stdio_common_vfscanf:
    Changed |= setDoesNotThrow(F);
    Changed |= setDoesNotCapture(F, 1);
    Changed |= setDoesNotCapture(F, 3);
    Changed |= setOnlyReadsMemory(F, 2);
    return Changed;
  case LibFunc_stdio_common_vsprintf:
    Changed |= setDoesNotThrow(F);
    Changed |= setDoesNotCapture(F, 1);
    Changed |= setDoesNotCapture(F, 3);
    Changed |= setOnlyReadsMemory(F, 3);
    return Changed;
  // NOTE: sprintf_s in Windows is a wrapper to
  // __stdio_common_vsprintf_s
  case LibFunc_sprintf_s:
  case LibFunc_dunder_stdio_common_vsprintf_s:
    Changed |= setDoesNotThrow(F);
    Changed |= setDoesNotCapture(F, 1);
    Changed |= setDoesNotCapture(F, 3);
    Changed |= setOnlyReadsMemory(F, 3);
    return Changed;
  case LibFunc_stdio_common_vsscanf:
    Changed |= setDoesNotThrow(F);
    Changed |= setDoesNotCapture(F, 1);
    Changed |= setDoesNotCapture(F, 3);
    Changed |= setOnlyReadsMemory(F, 3);
    return Changed;
  case LibFunc_strerror:
    Changed |= setDoesNotThrow(F);
    return Changed;
  case LibFunc_strftime:
    Changed |= setOnlyAccessesArgMemory(F);
    Changed |= setDoesNotThrow(F);
    return Changed;
  case LibFunc_strsignal:
    Changed |= setOnlyReadsMemory(F);
    Changed |= setDoesNotThrow(F);
    return Changed;
  case LibFunc_symlink:
    Changed |= setDoesNotThrow(F);
    return Changed;
  case LibFunc_sysconf:
    Changed |= setOnlyReadsMemory(F);
    Changed |= setDoesNotThrow(F);
    return Changed;
  case LibFunc_SystemTimeToFileTime:
    Changed |= setDoesNotThrow(F);
    return Changed;
  case LibFunc_terminate:
    Changed |= setDoesNotReturn(F);
    return Changed;
  case LibFunc_time:
    Changed |= setDoesNotThrow(F);
    return Changed;
  // _ftime64 validates the parameters, it can throw
  // an exception
  case LibFunc_under_ftime64:
    return Changed;
  case LibFunc_under_time64:
    Changed |= setDoesNotThrow(F);
    return Changed;
  case LibFunc_under_unlock_file:
    Changed |= setDoesNotThrow(F);
    return Changed;
  case LibFunc_under_wassert:
    Changed |= setDoesNotReturn(F);
    Changed |= setDoesNotThrow(F);
    return Changed;
  case LibFunc_under_wfopen:
    Changed |= setDoesNotCapture(F, 0);
    Changed |= setDoesNotCapture(F, 1);
    Changed |= setOnlyReadsMemory(F, 0);
    Changed |= setOnlyReadsMemory(F, 1);
    return Changed;
  case LibFunc_under_wopen:
    Changed |= setDoesNotCapture(F, 0);
    Changed |= setOnlyReadsMemory(F, 0);
    return Changed;
  // _write can throw an exception in Windows
  case LibFunc_under_write:
    Changed |= setDoesNotCapture(F, 1);
    Changed |= setOnlyReadsMemory(F, 1);
    return Changed;
  case LibFunc_tolower:
    Changed |= setOnlyAccessesArgMemory(F);
    Changed |= setDoesNotThrow(F);
    return Changed;
  case LibFunc_toupper:
    Changed |= setOnlyAccessesArgMemory(F);
    Changed |= setDoesNotThrow(F);
    return Changed;
  case LibFunc_towlower:
    Changed |= setOnlyAccessesArgMemory(F);
    Changed |= setDoesNotThrow(F);
    return Changed;
  case LibFunc_towupper:
    Changed |= setOnlyAccessesArgMemory(F);
    Changed |= setDoesNotThrow(F);
    return Changed;
  case LibFunc_truncate64:
    Changed |= setDoesNotThrow(F);
    return Changed;
  case LibFunc_usleep:
    Changed |= setDoesNotThrow(F);
    return Changed;
  case LibFunc_vasprintf:
    Changed |= setDoesNotThrow(F);
    return Changed;
  case LibFunc_waitpid:
    Changed |= setDoesNotThrow(F);
    return Changed;
  case LibFunc_wcstombs:
    Changed |= setDoesNotThrow(F);
    return Changed;
  case LibFunc_WriteFile:
    Changed |= setDoesNotThrow(F);
    return Changed;
#endif //INTEL_CUSTOMIZATION

  case LibFunc_ldexp:
  case LibFunc_ldexpf:
  case LibFunc_ldexpl:
    Changed |= setSignExtendedArg(F, 1);
    Changed |= setWillReturn(F);
    return Changed;
  case LibFunc_abs:
  case LibFunc_acos:
  case LibFunc_acosf:
  case LibFunc_acosh:
  case LibFunc_acoshf:
  case LibFunc_acoshl:
  case LibFunc_acosl:
  case LibFunc_asin:
  case LibFunc_asinf:
  case LibFunc_asinh:
  case LibFunc_asinhf:
  case LibFunc_asinhl:
  case LibFunc_asinl:
  case LibFunc_atan:
  case LibFunc_atan2:
  case LibFunc_atan2f:
  case LibFunc_atan2l:
  case LibFunc_atanf:
  case LibFunc_atanh:
  case LibFunc_atanhf:
  case LibFunc_atanhl:
  case LibFunc_atanl:
  case LibFunc_cbrt:
  case LibFunc_cbrtf:
  case LibFunc_cbrtl:
  case LibFunc_ceil:
  case LibFunc_ceilf:
  case LibFunc_ceill:
  case LibFunc_copysign:
  case LibFunc_copysignf:
  case LibFunc_copysignl:
  case LibFunc_cos:
  case LibFunc_cosh:
  case LibFunc_coshf:
  case LibFunc_coshl:
  case LibFunc_cosf:
  case LibFunc_cosl:
  case LibFunc_cospi:
  case LibFunc_cospif:
  case LibFunc_exp:
  case LibFunc_expf:
  case LibFunc_expl:
  case LibFunc_exp2:
  case LibFunc_exp2f:
  case LibFunc_exp2l:
  case LibFunc_expm1:
  case LibFunc_expm1f:
  case LibFunc_expm1l:
  case LibFunc_fabs:
  case LibFunc_fabsf:
  case LibFunc_fabsl:
  case LibFunc_ffs:
  case LibFunc_ffsl:
  case LibFunc_ffsll:
  case LibFunc_floor:
  case LibFunc_floorf:
  case LibFunc_floorl:
  case LibFunc_fls:
  case LibFunc_flsl:
  case LibFunc_flsll:
  case LibFunc_fmax:
  case LibFunc_fmaxf:
  case LibFunc_fmaxl:
  case LibFunc_fmin:
  case LibFunc_fminf:
  case LibFunc_fminl:
  case LibFunc_fmod:
  case LibFunc_fmodf:
  case LibFunc_fmodl:
  case LibFunc_isascii:
  case LibFunc_isdigit:
  case LibFunc_labs:
  case LibFunc_llabs:
  case LibFunc_log:
  case LibFunc_log10:
  case LibFunc_log10f:
  case LibFunc_log10l:
  case LibFunc_log1p:
  case LibFunc_log1pf:
  case LibFunc_log1pl:
  case LibFunc_log2:
  case LibFunc_log2f:
  case LibFunc_log2l:
  case LibFunc_logb:
  case LibFunc_logbf:
  case LibFunc_logbl:
  case LibFunc_logf:
  case LibFunc_logl:
  case LibFunc_nearbyint:
  case LibFunc_nearbyintf:
  case LibFunc_nearbyintl:
  case LibFunc_pow:
  case LibFunc_powf:
  case LibFunc_powl:
  case LibFunc_rint:
  case LibFunc_rintf:
  case LibFunc_rintl:
  case LibFunc_round:
  case LibFunc_roundf:
  case LibFunc_roundl:
  case LibFunc_sin:
  case LibFunc_sincospif_stret:
  case LibFunc_sinf:
  case LibFunc_sinh:
  case LibFunc_sinhf:
  case LibFunc_sinhl:
  case LibFunc_sinl:
  case LibFunc_sinpi:
  case LibFunc_sinpif:
  case LibFunc_sqrt:
  case LibFunc_sqrtf:
  case LibFunc_sqrtl:
  case LibFunc_strnlen:
  case LibFunc_tan:
  case LibFunc_tanf:
  case LibFunc_tanh:
  case LibFunc_tanhf:
  case LibFunc_tanhl:
  case LibFunc_tanl:
  case LibFunc_toascii:
  case LibFunc_trunc:
  case LibFunc_truncf:
  case LibFunc_truncl:
    Changed |= setDoesNotThrow(F);
    Changed |= setDoesNotFreeMemory(F);
    Changed |= setWillReturn(F);
    return Changed;
  default:
    // FIXME: It'd be really nice to cover all the library functions we're
    // aware of here.
    return false;
  }
}

bool llvm::hasFloatFn(const TargetLibraryInfo *TLI, Type *Ty,
                      LibFunc DoubleFn, LibFunc FloatFn, LibFunc LongDoubleFn) {
  switch (Ty->getTypeID()) {
  case Type::HalfTyID:
    return false;
  case Type::FloatTyID:
    return TLI->has(FloatFn);
  case Type::DoubleTyID:
    return TLI->has(DoubleFn);
  default:
    return TLI->has(LongDoubleFn);
  }
}

StringRef llvm::getFloatFnName(const TargetLibraryInfo *TLI, Type *Ty,
                               LibFunc DoubleFn, LibFunc FloatFn,
                               LibFunc LongDoubleFn) {
  assert(hasFloatFn(TLI, Ty, DoubleFn, FloatFn, LongDoubleFn) &&
         "Cannot get name for unavailable function!");

  switch (Ty->getTypeID()) {
  case Type::HalfTyID:
    llvm_unreachable("No name for HalfTy!");
  case Type::FloatTyID:
    return TLI->getName(FloatFn);
  case Type::DoubleTyID:
    return TLI->getName(DoubleFn);
  default:
    return TLI->getName(LongDoubleFn);
  }
}

//- Emit LibCalls ------------------------------------------------------------//

Value *llvm::castToCStr(Value *V, IRBuilderBase &B) {
  unsigned AS = V->getType()->getPointerAddressSpace();
  return B.CreateBitCast(V, B.getInt8PtrTy(AS), "cstr");
}

static Value *emitLibCall(LibFunc TheLibFunc, Type *ReturnType,
                          ArrayRef<Type *> ParamTypes,
                          ArrayRef<Value *> Operands, IRBuilderBase &B,
                          const TargetLibraryInfo *TLI,
                          bool IsVaArgs = false) {
  if (!TLI->has(TheLibFunc))
    return nullptr;

  Module *M = B.GetInsertBlock()->getModule();
  StringRef FuncName = TLI->getName(TheLibFunc);
  FunctionType *FuncType = FunctionType::get(ReturnType, ParamTypes, IsVaArgs);
  FunctionCallee Callee = M->getOrInsertFunction(FuncName, FuncType);
  inferLibFuncAttributes(M, FuncName, *TLI);
  CallInst *CI = B.CreateCall(Callee, Operands, FuncName);
  if (const Function *F =
          dyn_cast<Function>(Callee.getCallee()->stripPointerCasts()))
    CI->setCallingConv(F->getCallingConv());
  return CI;
}

Value *llvm::emitStrLen(Value *Ptr, IRBuilderBase &B, const DataLayout &DL,
                        const TargetLibraryInfo *TLI) {
  LLVMContext &Context = B.GetInsertBlock()->getContext();
  return emitLibCall(LibFunc_strlen, DL.getIntPtrType(Context),
                     B.getInt8PtrTy(), castToCStr(Ptr, B), B, TLI);
}

Value *llvm::emitStrDup(Value *Ptr, IRBuilderBase &B,
                        const TargetLibraryInfo *TLI) {
  return emitLibCall(LibFunc_strdup, B.getInt8PtrTy(), B.getInt8PtrTy(),
                     castToCStr(Ptr, B), B, TLI);
}

Value *llvm::emitStrChr(Value *Ptr, char C, IRBuilderBase &B,
                        const TargetLibraryInfo *TLI) {
  Type *I8Ptr = B.getInt8PtrTy();
  Type *I32Ty = B.getInt32Ty();
  return emitLibCall(LibFunc_strchr, I8Ptr, {I8Ptr, I32Ty},
                     {castToCStr(Ptr, B), ConstantInt::get(I32Ty, C)}, B, TLI);
}

Value *llvm::emitStrNCmp(Value *Ptr1, Value *Ptr2, Value *Len, IRBuilderBase &B,
                         const DataLayout &DL, const TargetLibraryInfo *TLI) {
  LLVMContext &Context = B.GetInsertBlock()->getContext();
  return emitLibCall(
      LibFunc_strncmp, B.getInt32Ty(),
      {B.getInt8PtrTy(), B.getInt8PtrTy(), DL.getIntPtrType(Context)},
      {castToCStr(Ptr1, B), castToCStr(Ptr2, B), Len}, B, TLI);
}

Value *llvm::emitStrCpy(Value *Dst, Value *Src, IRBuilderBase &B,
                        const TargetLibraryInfo *TLI) {
  Type *I8Ptr = B.getInt8PtrTy();
  return emitLibCall(LibFunc_strcpy, I8Ptr, {I8Ptr, I8Ptr},
                     {castToCStr(Dst, B), castToCStr(Src, B)}, B, TLI);
}

Value *llvm::emitStpCpy(Value *Dst, Value *Src, IRBuilderBase &B,
                        const TargetLibraryInfo *TLI) {
  Type *I8Ptr = B.getInt8PtrTy();
  return emitLibCall(LibFunc_stpcpy, I8Ptr, {I8Ptr, I8Ptr},
                     {castToCStr(Dst, B), castToCStr(Src, B)}, B, TLI);
}

Value *llvm::emitStrNCpy(Value *Dst, Value *Src, Value *Len, IRBuilderBase &B,
                         const TargetLibraryInfo *TLI) {
  Type *I8Ptr = B.getInt8PtrTy();
  return emitLibCall(LibFunc_strncpy, I8Ptr, {I8Ptr, I8Ptr, Len->getType()},
                     {castToCStr(Dst, B), castToCStr(Src, B), Len}, B, TLI);
}

Value *llvm::emitStpNCpy(Value *Dst, Value *Src, Value *Len, IRBuilderBase &B,
                         const TargetLibraryInfo *TLI) {
  Type *I8Ptr = B.getInt8PtrTy();
  return emitLibCall(LibFunc_stpncpy, I8Ptr, {I8Ptr, I8Ptr, Len->getType()},
                     {castToCStr(Dst, B), castToCStr(Src, B), Len}, B, TLI);
}

Value *llvm::emitMemCpyChk(Value *Dst, Value *Src, Value *Len, Value *ObjSize,
                           IRBuilderBase &B, const DataLayout &DL,
                           const TargetLibraryInfo *TLI) {
  if (!TLI->has(LibFunc_memcpy_chk))
    return nullptr;

  Module *M = B.GetInsertBlock()->getModule();
  AttributeList AS;
  AS = AttributeList::get(M->getContext(), AttributeList::FunctionIndex,
                          Attribute::NoUnwind);
  LLVMContext &Context = B.GetInsertBlock()->getContext();
  FunctionCallee MemCpy = M->getOrInsertFunction(
      "__memcpy_chk", AttributeList::get(M->getContext(), AS), B.getInt8PtrTy(),
      B.getInt8PtrTy(), B.getInt8PtrTy(), DL.getIntPtrType(Context),
      DL.getIntPtrType(Context));
  Dst = castToCStr(Dst, B);
  Src = castToCStr(Src, B);
  CallInst *CI = B.CreateCall(MemCpy, {Dst, Src, Len, ObjSize});
  if (const Function *F =
          dyn_cast<Function>(MemCpy.getCallee()->stripPointerCasts()))
    CI->setCallingConv(F->getCallingConv());
  return CI;
}

Value *llvm::emitMemPCpy(Value *Dst, Value *Src, Value *Len, IRBuilderBase &B,
                         const DataLayout &DL, const TargetLibraryInfo *TLI) {
  LLVMContext &Context = B.GetInsertBlock()->getContext();
  return emitLibCall(
      LibFunc_mempcpy, B.getInt8PtrTy(),
      {B.getInt8PtrTy(), B.getInt8PtrTy(), DL.getIntPtrType(Context)},
      {Dst, Src, Len}, B, TLI);
}

Value *llvm::emitMemChr(Value *Ptr, Value *Val, Value *Len, IRBuilderBase &B,
                        const DataLayout &DL, const TargetLibraryInfo *TLI) {
  LLVMContext &Context = B.GetInsertBlock()->getContext();
  return emitLibCall(
      LibFunc_memchr, B.getInt8PtrTy(),
      {B.getInt8PtrTy(), B.getInt32Ty(), DL.getIntPtrType(Context)},
      {castToCStr(Ptr, B), Val, Len}, B, TLI);
}

Value *llvm::emitMemCmp(Value *Ptr1, Value *Ptr2, Value *Len, IRBuilderBase &B,
                        const DataLayout &DL, const TargetLibraryInfo *TLI) {
  LLVMContext &Context = B.GetInsertBlock()->getContext();
  return emitLibCall(
      LibFunc_memcmp, B.getInt32Ty(),
      {B.getInt8PtrTy(), B.getInt8PtrTy(), DL.getIntPtrType(Context)},
      {castToCStr(Ptr1, B), castToCStr(Ptr2, B), Len}, B, TLI);
}

Value *llvm::emitBCmp(Value *Ptr1, Value *Ptr2, Value *Len, IRBuilderBase &B,
                      const DataLayout &DL, const TargetLibraryInfo *TLI) {
  LLVMContext &Context = B.GetInsertBlock()->getContext();
  return emitLibCall(
      LibFunc_bcmp, B.getInt32Ty(),
      {B.getInt8PtrTy(), B.getInt8PtrTy(), DL.getIntPtrType(Context)},
      {castToCStr(Ptr1, B), castToCStr(Ptr2, B), Len}, B, TLI);
}

Value *llvm::emitMemCCpy(Value *Ptr1, Value *Ptr2, Value *Val, Value *Len,
                         IRBuilderBase &B, const TargetLibraryInfo *TLI) {
  return emitLibCall(
      LibFunc_memccpy, B.getInt8PtrTy(),
      {B.getInt8PtrTy(), B.getInt8PtrTy(), B.getInt32Ty(), Len->getType()},
      {Ptr1, Ptr2, Val, Len}, B, TLI);
}

Value *llvm::emitSNPrintf(Value *Dest, Value *Size, Value *Fmt,
                          ArrayRef<Value *> VariadicArgs, IRBuilderBase &B,
                          const TargetLibraryInfo *TLI) {
  SmallVector<Value *, 8> Args{castToCStr(Dest, B), Size, castToCStr(Fmt, B)};
  llvm::append_range(Args, VariadicArgs);
  return emitLibCall(LibFunc_snprintf, B.getInt32Ty(),
                     {B.getInt8PtrTy(), Size->getType(), B.getInt8PtrTy()},
                     Args, B, TLI, /*IsVaArgs=*/true);
}

Value *llvm::emitSPrintf(Value *Dest, Value *Fmt,
                         ArrayRef<Value *> VariadicArgs, IRBuilderBase &B,
                         const TargetLibraryInfo *TLI) {
  SmallVector<Value *, 8> Args{castToCStr(Dest, B), castToCStr(Fmt, B)};
  llvm::append_range(Args, VariadicArgs);
  return emitLibCall(LibFunc_sprintf, B.getInt32Ty(),
                     {B.getInt8PtrTy(), B.getInt8PtrTy()}, Args, B, TLI,
                     /*IsVaArgs=*/true);
}

Value *llvm::emitStrCat(Value *Dest, Value *Src, IRBuilderBase &B,
                        const TargetLibraryInfo *TLI) {
  return emitLibCall(LibFunc_strcat, B.getInt8PtrTy(),
                     {B.getInt8PtrTy(), B.getInt8PtrTy()},
                     {castToCStr(Dest, B), castToCStr(Src, B)}, B, TLI);
}

Value *llvm::emitStrLCpy(Value *Dest, Value *Src, Value *Size, IRBuilderBase &B,
                         const TargetLibraryInfo *TLI) {
  return emitLibCall(LibFunc_strlcpy, Size->getType(),
                     {B.getInt8PtrTy(), B.getInt8PtrTy(), Size->getType()},
                     {castToCStr(Dest, B), castToCStr(Src, B), Size}, B, TLI);
}

Value *llvm::emitStrLCat(Value *Dest, Value *Src, Value *Size, IRBuilderBase &B,
                         const TargetLibraryInfo *TLI) {
  return emitLibCall(LibFunc_strlcat, Size->getType(),
                     {B.getInt8PtrTy(), B.getInt8PtrTy(), Size->getType()},
                     {castToCStr(Dest, B), castToCStr(Src, B), Size}, B, TLI);
}

Value *llvm::emitStrNCat(Value *Dest, Value *Src, Value *Size, IRBuilderBase &B,
                         const TargetLibraryInfo *TLI) {
  return emitLibCall(LibFunc_strncat, B.getInt8PtrTy(),
                     {B.getInt8PtrTy(), B.getInt8PtrTy(), Size->getType()},
                     {castToCStr(Dest, B), castToCStr(Src, B), Size}, B, TLI);
}

Value *llvm::emitVSNPrintf(Value *Dest, Value *Size, Value *Fmt, Value *VAList,
                           IRBuilderBase &B, const TargetLibraryInfo *TLI) {
  return emitLibCall(
      LibFunc_vsnprintf, B.getInt32Ty(),
      {B.getInt8PtrTy(), Size->getType(), B.getInt8PtrTy(), VAList->getType()},
      {castToCStr(Dest, B), Size, castToCStr(Fmt, B), VAList}, B, TLI);
}

Value *llvm::emitVSPrintf(Value *Dest, Value *Fmt, Value *VAList,
                          IRBuilderBase &B, const TargetLibraryInfo *TLI) {
  return emitLibCall(LibFunc_vsprintf, B.getInt32Ty(),
                     {B.getInt8PtrTy(), B.getInt8PtrTy(), VAList->getType()},
                     {castToCStr(Dest, B), castToCStr(Fmt, B), VAList}, B, TLI);
}

/// Append a suffix to the function name according to the type of 'Op'.
static void appendTypeSuffix(Value *Op, StringRef &Name,
                             SmallString<20> &NameBuffer) {
  if (!Op->getType()->isDoubleTy()) {
      NameBuffer += Name;

    if (Op->getType()->isFloatTy())
      NameBuffer += 'f';
    else
      NameBuffer += 'l';

    Name = NameBuffer;
  }
}

static Value *emitUnaryFloatFnCallHelper(Value *Op, StringRef Name,
                                         IRBuilderBase &B,
                                         const AttributeList &Attrs) {
  assert((Name != "") && "Must specify Name to emitUnaryFloatFnCall");

  Module *M = B.GetInsertBlock()->getModule();
  FunctionCallee Callee =
      M->getOrInsertFunction(Name, Op->getType(), Op->getType());
  CallInst *CI = B.CreateCall(Callee, Op, Name);

  // The incoming attribute set may have come from a speculatable intrinsic, but
  // is being replaced with a library call which is not allowed to be
  // speculatable.
  CI->setAttributes(Attrs.removeAttribute(B.getContext(),
                                          AttributeList::FunctionIndex,
                                          Attribute::Speculatable));
  if (const Function *F =
          dyn_cast<Function>(Callee.getCallee()->stripPointerCasts()))
    CI->setCallingConv(F->getCallingConv());

  return CI;
}

Value *llvm::emitUnaryFloatFnCall(Value *Op, StringRef Name, IRBuilderBase &B,
                                  const AttributeList &Attrs) {
  SmallString<20> NameBuffer;
  appendTypeSuffix(Op, Name, NameBuffer);

  return emitUnaryFloatFnCallHelper(Op, Name, B, Attrs);
}

Value *llvm::emitUnaryFloatFnCall(Value *Op, const TargetLibraryInfo *TLI,
                                  LibFunc DoubleFn, LibFunc FloatFn,
                                  LibFunc LongDoubleFn, IRBuilderBase &B,
                                  const AttributeList &Attrs) {
  // Get the name of the function according to TLI.
  StringRef Name = getFloatFnName(TLI, Op->getType(),
                                  DoubleFn, FloatFn, LongDoubleFn);

  return emitUnaryFloatFnCallHelper(Op, Name, B, Attrs);
}

static Value *emitBinaryFloatFnCallHelper(Value *Op1, Value *Op2,
                                          StringRef Name, IRBuilderBase &B,
                                          const AttributeList &Attrs,
                                          const TargetLibraryInfo *TLI = nullptr) {
  assert((Name != "") && "Must specify Name to emitBinaryFloatFnCall");

  Module *M = B.GetInsertBlock()->getModule();
  FunctionCallee Callee = M->getOrInsertFunction(Name, Op1->getType(),
                                                 Op1->getType(), Op2->getType());
  if (TLI != nullptr)
    inferLibFuncAttributes(M, Name, *TLI);
  CallInst *CI = B.CreateCall(Callee, { Op1, Op2 }, Name);

  // The incoming attribute set may have come from a speculatable intrinsic, but
  // is being replaced with a library call which is not allowed to be
  // speculatable.
  CI->setAttributes(Attrs.removeAttribute(B.getContext(),
                                          AttributeList::FunctionIndex,
                                          Attribute::Speculatable));
  if (const Function *F =
          dyn_cast<Function>(Callee.getCallee()->stripPointerCasts()))
    CI->setCallingConv(F->getCallingConv());

  return CI;
}

Value *llvm::emitBinaryFloatFnCall(Value *Op1, Value *Op2, StringRef Name,
                                   IRBuilderBase &B,
                                   const AttributeList &Attrs) {
  assert((Name != "") && "Must specify Name to emitBinaryFloatFnCall");

  SmallString<20> NameBuffer;
  appendTypeSuffix(Op1, Name, NameBuffer);

  return emitBinaryFloatFnCallHelper(Op1, Op2, Name, B, Attrs);
}

Value *llvm::emitBinaryFloatFnCall(Value *Op1, Value *Op2,
                                   const TargetLibraryInfo *TLI,
                                   LibFunc DoubleFn, LibFunc FloatFn,
                                   LibFunc LongDoubleFn, IRBuilderBase &B,
                                   const AttributeList &Attrs) {
  // Get the name of the function according to TLI.
  StringRef Name = getFloatFnName(TLI, Op1->getType(),
                                  DoubleFn, FloatFn, LongDoubleFn);

  return emitBinaryFloatFnCallHelper(Op1, Op2, Name, B, Attrs, TLI);
}

Value *llvm::emitPutChar(Value *Char, IRBuilderBase &B,
                         const TargetLibraryInfo *TLI) {
  if (!TLI->has(LibFunc_putchar))
    return nullptr;

  Module *M = B.GetInsertBlock()->getModule();
  StringRef PutCharName = TLI->getName(LibFunc_putchar);
  FunctionCallee PutChar =
      M->getOrInsertFunction(PutCharName, B.getInt32Ty(), B.getInt32Ty());
  inferLibFuncAttributes(M, PutCharName, *TLI);
  CallInst *CI = B.CreateCall(PutChar,
                              B.CreateIntCast(Char,
                              B.getInt32Ty(),
                              /*isSigned*/true,
                              "chari"),
                              PutCharName);

  if (const Function *F =
          dyn_cast<Function>(PutChar.getCallee()->stripPointerCasts()))
    CI->setCallingConv(F->getCallingConv());
  return CI;
}

Value *llvm::emitPutS(Value *Str, IRBuilderBase &B,
                      const TargetLibraryInfo *TLI) {
  if (!TLI->has(LibFunc_puts))
    return nullptr;

  Module *M = B.GetInsertBlock()->getModule();
  StringRef PutsName = TLI->getName(LibFunc_puts);
  FunctionCallee PutS =
      M->getOrInsertFunction(PutsName, B.getInt32Ty(), B.getInt8PtrTy());
  inferLibFuncAttributes(M, PutsName, *TLI);
  CallInst *CI = B.CreateCall(PutS, castToCStr(Str, B), PutsName);
  if (const Function *F =
          dyn_cast<Function>(PutS.getCallee()->stripPointerCasts()))
    CI->setCallingConv(F->getCallingConv());
  return CI;
}

Value *llvm::emitFPutC(Value *Char, Value *File, IRBuilderBase &B,
                       const TargetLibraryInfo *TLI) {
  if (!TLI->has(LibFunc_fputc))
    return nullptr;

  Module *M = B.GetInsertBlock()->getModule();
  StringRef FPutcName = TLI->getName(LibFunc_fputc);
  FunctionCallee F = M->getOrInsertFunction(FPutcName, B.getInt32Ty(),
                                            B.getInt32Ty(), File->getType());
  if (File->getType()->isPointerTy())
    inferLibFuncAttributes(M, FPutcName, *TLI);
  Char = B.CreateIntCast(Char, B.getInt32Ty(), /*isSigned*/true,
                         "chari");
  CallInst *CI = B.CreateCall(F, {Char, File}, FPutcName);

  if (const Function *Fn =
          dyn_cast<Function>(F.getCallee()->stripPointerCasts()))
    CI->setCallingConv(Fn->getCallingConv());
  return CI;
}

Value *llvm::emitFPutS(Value *Str, Value *File, IRBuilderBase &B,
                       const TargetLibraryInfo *TLI) {
  if (!TLI->has(LibFunc_fputs))
    return nullptr;

  Module *M = B.GetInsertBlock()->getModule();
  StringRef FPutsName = TLI->getName(LibFunc_fputs);
  FunctionCallee F = M->getOrInsertFunction(FPutsName, B.getInt32Ty(),
                                            B.getInt8PtrTy(), File->getType());
  if (File->getType()->isPointerTy())
    inferLibFuncAttributes(M, FPutsName, *TLI);
  CallInst *CI = B.CreateCall(F, {castToCStr(Str, B), File}, FPutsName);

  if (const Function *Fn =
          dyn_cast<Function>(F.getCallee()->stripPointerCasts()))
    CI->setCallingConv(Fn->getCallingConv());
  return CI;
}

Value *llvm::emitFWrite(Value *Ptr, Value *Size, Value *File, IRBuilderBase &B,
                        const DataLayout &DL, const TargetLibraryInfo *TLI) {
  if (!TLI->has(LibFunc_fwrite))
    return nullptr;

  Module *M = B.GetInsertBlock()->getModule();
  LLVMContext &Context = B.GetInsertBlock()->getContext();
  StringRef FWriteName = TLI->getName(LibFunc_fwrite);
  FunctionCallee F = M->getOrInsertFunction(
      FWriteName, DL.getIntPtrType(Context), B.getInt8PtrTy(),
      DL.getIntPtrType(Context), DL.getIntPtrType(Context), File->getType());

  if (File->getType()->isPointerTy())
    inferLibFuncAttributes(M, FWriteName, *TLI);
  CallInst *CI =
      B.CreateCall(F, {castToCStr(Ptr, B), Size,
                       ConstantInt::get(DL.getIntPtrType(Context), 1), File});

  if (const Function *Fn =
          dyn_cast<Function>(F.getCallee()->stripPointerCasts()))
    CI->setCallingConv(Fn->getCallingConv());
  return CI;
}

Value *llvm::emitMalloc(Value *Num, IRBuilderBase &B, const DataLayout &DL,
                        const TargetLibraryInfo *TLI) {
  if (!TLI->has(LibFunc_malloc))
    return nullptr;

  Module *M = B.GetInsertBlock()->getModule();
  StringRef MallocName = TLI->getName(LibFunc_malloc);
  LLVMContext &Context = B.GetInsertBlock()->getContext();
  FunctionCallee Malloc = M->getOrInsertFunction(MallocName, B.getInt8PtrTy(),
                                                 DL.getIntPtrType(Context));
  inferLibFuncAttributes(M, MallocName, *TLI);
  CallInst *CI = B.CreateCall(Malloc, Num, MallocName);

  if (const Function *F =
          dyn_cast<Function>(Malloc.getCallee()->stripPointerCasts()))
    CI->setCallingConv(F->getCallingConv());

  return CI;
}

Value *llvm::emitCalloc(Value *Num, Value *Size, const AttributeList &Attrs,
                        IRBuilderBase &B, const TargetLibraryInfo &TLI) {
  if (!TLI.has(LibFunc_calloc))
    return nullptr;

  Module *M = B.GetInsertBlock()->getModule();
  StringRef CallocName = TLI.getName(LibFunc_calloc);
  const DataLayout &DL = M->getDataLayout();
  IntegerType *PtrType = DL.getIntPtrType((B.GetInsertBlock()->getContext()));
  FunctionCallee Calloc = M->getOrInsertFunction(
      CallocName, Attrs, B.getInt8PtrTy(), PtrType, PtrType);
  inferLibFuncAttributes(M, CallocName, TLI);
  CallInst *CI = B.CreateCall(Calloc, {Num, Size}, CallocName);

  if (const auto *F =
          dyn_cast<Function>(Calloc.getCallee()->stripPointerCasts()))
    CI->setCallingConv(F->getCallingConv());

  return CI;
}<|MERGE_RESOLUTION|>--- conflicted
+++ resolved
@@ -42,14 +42,11 @@
 STATISTIC(NumNoUndef, "Number of function returns inferred as noundef returns");
 STATISTIC(NumNonNull, "Number of function returns inferred as nonnull returns");
 STATISTIC(NumReturnedArg, "Number of arguments inferred as returned");
-<<<<<<< HEAD
 #if INTEL_CUSTOMIZATION
 STATISTIC(NumNoReturn, "Number of functions inferred as noreturn");
 STATISTIC(NumFortran, "Number of functions inferred as Fortran");
 #endif // INTEL_CUSTOMIZATION
-=======
 STATISTIC(NumWillReturn, "Number of functions inferred as willreturn");
->>>>>>> e6d758de
 
 static bool setDoesNotAccessMemory(Function &F) {
   if (F.doesNotAccessMemory())
@@ -189,7 +186,6 @@
   return true;
 }
 
-<<<<<<< HEAD
 #if INTEL_CUSTOMIZATION
 static bool setDoesNotReturn(Function &F) {
   if (F.doesNotReturn())
@@ -208,7 +204,6 @@
 }
 #endif // INTEL_CUSTOMIZATION
 
-=======
 static bool setWillReturn(Function &F) {
   if (F.hasFnAttribute(Attribute::WillReturn))
     return false;
@@ -217,7 +212,6 @@
   return true;
 }
 
->>>>>>> e6d758de
 bool llvm::inferLibFuncAttributes(Module *M, StringRef Name,
                                   const TargetLibraryInfo &TLI) {
   Function *F = M->getFunction(Name);
@@ -282,12 +276,9 @@
   case LibFunc_strncpy:
   case LibFunc_strcat:
   case LibFunc_strncat:
-<<<<<<< HEAD
   case LibFunc_wcscpy:                      // INTEL
   case LibFunc_wcsncat:                     // INTEL
-=======
-    Changed |= setWillReturn(F);
->>>>>>> e6d758de
+    Changed |= setWillReturn(F);
     Changed |= setReturnedArg(F, 0);
     LLVM_FALLTHROUGH;
   case LibFunc_stpcpy:
