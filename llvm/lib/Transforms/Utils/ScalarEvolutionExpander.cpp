--- conflicted
+++ resolved
@@ -2358,10 +2358,7 @@
   } else if (const auto *NAry = dyn_cast<SCEVAddRecExpr>(S)) {
     assert(NAry->getNumOperands() >= 2 &&
            "Polynomial should be at least linear");
-<<<<<<< HEAD
-=======
     (void) NAry; // INTEL
->>>>>>> aefd5c8c
     BudgetRemaining -= costAndCollectOperands<SCEVAddRecExpr>(
       WorkItem, TTI, CostKind, Worklist);
     return BudgetRemaining < 0;
