--- conflicted
+++ resolved
@@ -2550,40 +2550,6 @@
   // And select either 1. or 2. depending on whether step is positive or
   // negative. If Step is known to be positive or negative, only create
   // either 1. or 2.
-<<<<<<< HEAD
-  Value *Add = nullptr, *Sub = nullptr;
-  bool NeedPosCheck = !SE.isKnownNegative(Step);
-  bool NeedNegCheck = !SE.isKnownPositive(Step);
-
-  if (PointerType *ARPtrTy = dyn_cast<PointerType>(ARTy)) {
-    StartValue = InsertNoopCastOfTo(
-        StartValue, Builder.getInt8PtrTy(ARPtrTy->getAddressSpace()));
-    Value *NegMulV = Builder.CreateNeg(MulV);
-    if (NeedPosCheck)
-      Add = Builder.CreateGEP(Builder.getInt8Ty(), StartValue, MulV);
-    if (NeedNegCheck)
-      Sub = Builder.CreateGEP(Builder.getInt8Ty(), StartValue, NegMulV);
-  } else {
-    if (NeedPosCheck)
-      Add = Builder.CreateAdd(StartValue, MulV);
-    if (NeedNegCheck)
-      Sub = Builder.CreateSub(StartValue, MulV);
-  }
-
-  Value *EndCompareLT = nullptr;
-  Value *EndCompareGT = nullptr;
-  Value *EndCheck = nullptr;
-  if (NeedPosCheck)
-    EndCheck = EndCompareLT = Builder.CreateICmp(
-        Signed ? ICmpInst::ICMP_SLT : ICmpInst::ICMP_ULT, Add, StartValue);
-  if (NeedNegCheck)
-    EndCheck = EndCompareGT = Builder.CreateICmp(
-        Signed ? ICmpInst::ICMP_SGT : ICmpInst::ICMP_UGT, Sub, StartValue);
-  if (NeedPosCheck && NeedNegCheck) {
-    // Select the answer based on the sign of Step.
-    EndCheck = Builder.CreateSelect(StepCompare, EndCompareGT, EndCompareLT);
-  }
-=======
   auto ComputeEndCheck = [&]() -> Value * {
     // Checking <u 0 is always false.
     if (!Signed && Start->isZero() && SE.isKnownPositive(Step))
@@ -2643,7 +2609,6 @@
     return Builder.CreateOr(EndCheck, OfMul);
   };
   Value *EndCheck = ComputeEndCheck();
->>>>>>> 1e8336c5
 
   // If the backedge taken count type is larger than the AR type,
   // check that we don't drop any bits by truncating it. If we are
