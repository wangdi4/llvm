//===- BasicBlockUtils.cpp - BasicBlock Utilities --------------------------==//
//
// Part of the LLVM Project, under the Apache License v2.0 with LLVM Exceptions.
// See https://llvm.org/LICENSE.txt for license information.
// SPDX-License-Identifier: Apache-2.0 WITH LLVM-exception
//
//===----------------------------------------------------------------------===//
//
// This family of functions perform manipulations on basic blocks, and
// instructions contained within basic blocks.
//
//===----------------------------------------------------------------------===//

#include "llvm/Transforms/Utils/BasicBlockUtils.h"
#include "llvm/ADT/ArrayRef.h"
#include "llvm/ADT/SmallPtrSet.h"
#include "llvm/ADT/SmallVector.h"
#include "llvm/ADT/Twine.h"
#include "llvm/Analysis/CFG.h"
#include "llvm/Analysis/DomTreeUpdater.h"
#include "llvm/Analysis/LoopInfo.h"
#include "llvm/Analysis/MemoryDependenceAnalysis.h"
#include "llvm/Analysis/MemorySSAUpdater.h"
#include "llvm/Analysis/PostDominators.h"
#include "llvm/IR/BasicBlock.h"
#include "llvm/IR/CFG.h"
#include "llvm/IR/Constants.h"
#include "llvm/IR/DebugInfoMetadata.h"
#include "llvm/IR/Dominators.h"
#include "llvm/IR/Function.h"
#include "llvm/IR/InstrTypes.h"
#include "llvm/IR/Instruction.h"
#include "llvm/IR/Instructions.h"
#include "llvm/IR/IntrinsicInst.h"
#include "llvm/IR/LLVMContext.h"
#include "llvm/IR/Type.h"
#include "llvm/IR/User.h"
#include "llvm/IR/Value.h"
#include "llvm/IR/ValueHandle.h"
#include "llvm/Support/Casting.h"
#if INTEL_COLLAB
#include "llvm/Transforms/Utils/IntrinsicUtils.h"
#endif // INTEL_COLLAB
#include "llvm/Support/Debug.h"
#include "llvm/Support/raw_ostream.h"
#include "llvm/Transforms/Utils/Local.h"
#include <cassert>
#include <cstdint>
#include <string>
#include <utility>
#include <vector>

using namespace llvm;

#define DEBUG_TYPE "basicblock-utils"

void llvm::DetatchDeadBlocks(
    ArrayRef<BasicBlock *> BBs,
    SmallVectorImpl<DominatorTree::UpdateType> *Updates,
    bool KeepOneInputPHIs) {
  for (auto *BB : BBs) {
    // Loop through all of our successors and make sure they know that one
    // of their predecessors is going away.
    SmallPtrSet<BasicBlock *, 4> UniqueSuccessors;
    for (BasicBlock *Succ : successors(BB)) {
      Succ->removePredecessor(BB, KeepOneInputPHIs);
      if (Updates && UniqueSuccessors.insert(Succ).second)
        Updates->push_back({DominatorTree::Delete, BB, Succ});
    }

    // Zap all the instructions in the block.
    while (!BB->empty()) {
      Instruction &I = BB->back();
      // If this instruction is used, replace uses with an arbitrary value.
      // Because control flow can't get here, we don't care what we replace the
      // value with.  Note that since this block is unreachable, and all values
      // contained within it must dominate their uses, that all uses will
      // eventually be removed (they are themselves dead).
      if (!I.use_empty())
        I.replaceAllUsesWith(UndefValue::get(I.getType()));
      BB->getInstList().pop_back();
    }
    new UnreachableInst(BB->getContext(), BB);
    assert(BB->getInstList().size() == 1 &&
           isa<UnreachableInst>(BB->getTerminator()) &&
           "The successor list of BB isn't empty before "
           "applying corresponding DTU updates.");
  }
}

void llvm::DeleteDeadBlock(BasicBlock *BB, DomTreeUpdater *DTU,
                           bool KeepOneInputPHIs) {
  DeleteDeadBlocks({BB}, DTU, KeepOneInputPHIs);
}

void llvm::DeleteDeadBlocks(ArrayRef <BasicBlock *> BBs, DomTreeUpdater *DTU,
                            bool KeepOneInputPHIs) {
#ifndef NDEBUG
  // Make sure that all predecessors of each dead block is also dead.
  SmallPtrSet<BasicBlock *, 4> Dead(BBs.begin(), BBs.end());
  assert(Dead.size() == BBs.size() && "Duplicating blocks?");
  for (auto *BB : Dead)
    for (BasicBlock *Pred : predecessors(BB))
      assert(Dead.count(Pred) && "All predecessors must be dead!");
#endif

  SmallVector<DominatorTree::UpdateType, 4> Updates;
  DetatchDeadBlocks(BBs, DTU ? &Updates : nullptr, KeepOneInputPHIs);

  if (DTU)
    DTU->applyUpdates(Updates);

  for (BasicBlock *BB : BBs)
    if (DTU)
      DTU->deleteBB(BB);
    else
      BB->eraseFromParent();
}

bool llvm::EliminateUnreachableBlocks(Function &F, DomTreeUpdater *DTU,
                                      bool KeepOneInputPHIs) {
  df_iterator_default_set<BasicBlock*> Reachable;

  // Mark all reachable blocks.
  for (BasicBlock *BB : depth_first_ext(&F, Reachable))
    (void)BB/* Mark all reachable blocks */;

  // Collect all dead blocks.
  std::vector<BasicBlock*> DeadBlocks;
  for (Function::iterator I = F.begin(), E = F.end(); I != E; ++I)
    if (!Reachable.count(&*I)) {
      BasicBlock *BB = &*I;
      DeadBlocks.push_back(BB);
    }

  // Delete the dead blocks.
  DeleteDeadBlocks(DeadBlocks, DTU, KeepOneInputPHIs);

  return !DeadBlocks.empty();
}

bool llvm::FoldSingleEntryPHINodes(BasicBlock *BB,
                                   MemoryDependenceResults *MemDep) {
  if (!isa<PHINode>(BB->begin()))
    return false;

  while (PHINode *PN = dyn_cast<PHINode>(BB->begin())) {
    if (PN->getIncomingValue(0) != PN)
      PN->replaceAllUsesWith(PN->getIncomingValue(0));
    else
      PN->replaceAllUsesWith(UndefValue::get(PN->getType()));

    if (MemDep)
      MemDep->removeInstruction(PN);  // Memdep updates AA itself.

    PN->eraseFromParent();
  }
  return true;
}

bool llvm::DeleteDeadPHIs(BasicBlock *BB, const TargetLibraryInfo *TLI,
                          MemorySSAUpdater *MSSAU) {
  // Recursively deleting a PHI may cause multiple PHIs to be deleted
  // or RAUW'd undef, so use an array of WeakTrackingVH for the PHIs to delete.
  SmallVector<WeakTrackingVH, 8> PHIs;
  for (PHINode &PN : BB->phis())
    PHIs.push_back(&PN);

  bool Changed = false;
  for (unsigned i = 0, e = PHIs.size(); i != e; ++i)
    if (PHINode *PN = dyn_cast_or_null<PHINode>(PHIs[i].operator Value*()))
      Changed |= RecursivelyDeleteDeadPHINode(PN, TLI, MSSAU);

  return Changed;
}

bool llvm::MergeBlockIntoPredecessor(BasicBlock *BB, DomTreeUpdater *DTU,
                                     LoopInfo *LI, MemorySSAUpdater *MSSAU,
                                     MemoryDependenceResults *MemDep,
                                     bool PredecessorWithTwoSuccessors) {
  if (BB->hasAddressTaken())
    return false;

#if INTEL_COLLAB
  if (IntrinsicUtils::isDirective(&(BB->front())))
    return false;
#endif // INTEL_COLLAB

  // Can't merge if there are multiple predecessors, or no predecessors.
  BasicBlock *PredBB = BB->getUniquePredecessor();
  if (!PredBB) return false;

  // Don't break self-loops.
  if (PredBB == BB) return false;
  // Don't break unwinding instructions.
  if (PredBB->getTerminator()->isExceptionalTerminator())
    return false;

  // Can't merge if there are multiple distinct successors.
  if (!PredecessorWithTwoSuccessors && PredBB->getUniqueSuccessor() != BB)
    return false;

  // Currently only allow PredBB to have two predecessors, one being BB.
  // Update BI to branch to BB's only successor instead of BB.
  BranchInst *PredBB_BI;
  BasicBlock *NewSucc = nullptr;
  unsigned FallThruPath;
  if (PredecessorWithTwoSuccessors) {
    if (!(PredBB_BI = dyn_cast<BranchInst>(PredBB->getTerminator())))
      return false;
    BranchInst *BB_JmpI = dyn_cast<BranchInst>(BB->getTerminator());
    if (!BB_JmpI || !BB_JmpI->isUnconditional())
      return false;
    NewSucc = BB_JmpI->getSuccessor(0);
    FallThruPath = PredBB_BI->getSuccessor(0) == BB ? 0 : 1;
  }

  // Can't merge if there is PHI loop.
  for (PHINode &PN : BB->phis())
    for (Value *IncValue : PN.incoming_values())
      if (IncValue == &PN)
        return false;

  LLVM_DEBUG(dbgs() << "Merging: " << BB->getName() << " into "
                    << PredBB->getName() << "\n");

  // Begin by getting rid of unneeded PHIs.
  SmallVector<AssertingVH<Value>, 4> IncomingValues;
  if (isa<PHINode>(BB->front())) {
    for (PHINode &PN : BB->phis())
      if (!isa<PHINode>(PN.getIncomingValue(0)) ||
          cast<PHINode>(PN.getIncomingValue(0))->getParent() != BB)
        IncomingValues.push_back(PN.getIncomingValue(0));
    FoldSingleEntryPHINodes(BB, MemDep);
  }

  // DTU update: Collect all the edges that exit BB.
  // These dominator edges will be redirected from Pred.
  std::vector<DominatorTree::UpdateType> Updates;
  if (DTU) {
    SmallSetVector<BasicBlock *, 2> UniqueSuccessors(succ_begin(BB),
                                                     succ_end(BB));
    Updates.reserve(1 + (2 * UniqueSuccessors.size()));
    // Add insert edges first. Experimentally, for the particular case of two
    // blocks that can be merged, with a single successor and single predecessor
    // respectively, it is beneficial to have all insert updates first. Deleting
    // edges first may lead to unreachable blocks, followed by inserting edges
    // making the blocks reachable again. Such DT updates lead to high compile
    // times. We add inserts before deletes here to reduce compile time.
    for (BasicBlock *UniqueSuccessor : UniqueSuccessors)
      // This successor of BB may already have PredBB as a predecessor.
      if (!llvm::is_contained(successors(PredBB), UniqueSuccessor))
        Updates.push_back({DominatorTree::Insert, PredBB, UniqueSuccessor});
    for (BasicBlock *UniqueSuccessor : UniqueSuccessors)
      Updates.push_back({DominatorTree::Delete, BB, UniqueSuccessor});
    Updates.push_back({DominatorTree::Delete, PredBB, BB});
  }

  Instruction *PTI = PredBB->getTerminator();
  Instruction *STI = BB->getTerminator();
  Instruction *Start = &*BB->begin();
  // If there's nothing to move, mark the starting instruction as the last
  // instruction in the block. Terminator instruction is handled separately.
  if (Start == STI)
    Start = PTI;

  // Move all definitions in the successor to the predecessor...
  PredBB->getInstList().splice(PTI->getIterator(), BB->getInstList(),
                               BB->begin(), STI->getIterator());

  if (MSSAU)
    MSSAU->moveAllAfterMergeBlocks(BB, PredBB, Start);

  // Make all PHI nodes that referred to BB now refer to Pred as their
  // source...
  BB->replaceAllUsesWith(PredBB);

  if (PredecessorWithTwoSuccessors) {
    // Delete the unconditional branch from BB.
    BB->getInstList().pop_back();

    // Update branch in the predecessor.
    PredBB_BI->setSuccessor(FallThruPath, NewSucc);
  } else {
    // Delete the unconditional branch from the predecessor.
    PredBB->getInstList().pop_back();

    // Move terminator instruction.
    PredBB->getInstList().splice(PredBB->end(), BB->getInstList());

    // Terminator may be a memory accessing instruction too.
    if (MSSAU)
      if (MemoryUseOrDef *MUD = cast_or_null<MemoryUseOrDef>(
              MSSAU->getMemorySSA()->getMemoryAccess(PredBB->getTerminator())))
        MSSAU->moveToPlace(MUD, PredBB, MemorySSA::End);
  }
  // Add unreachable to now empty BB.
  new UnreachableInst(BB->getContext(), BB);

  // Inherit predecessors name if it exists.
  if (!PredBB->hasName())
    PredBB->takeName(BB);

  if (LI)
    LI->removeBlock(BB);

  if (MemDep)
    MemDep->invalidateCachedPredecessors();

  // Finally, erase the old block and update dominator info.
  if (DTU) {
    assert(BB->getInstList().size() == 1 &&
           isa<UnreachableInst>(BB->getTerminator()) &&
           "The successor list of BB isn't empty before "
           "applying corresponding DTU updates.");
    DTU->applyUpdates(Updates);
    DTU->deleteBB(BB);
  } else {
    BB->eraseFromParent(); // Nuke BB if DTU is nullptr.
  }

  return true;
}

bool llvm::MergeBlockSuccessorsIntoGivenBlocks(
    SmallPtrSetImpl<BasicBlock *> &MergeBlocks, Loop *L, DomTreeUpdater *DTU,
    LoopInfo *LI) {
  assert(!MergeBlocks.empty() && "MergeBlocks should not be empty");

  bool BlocksHaveBeenMerged = false;
  while (!MergeBlocks.empty()) {
    BasicBlock *BB = *MergeBlocks.begin();
    BasicBlock *Dest = BB->getSingleSuccessor();
    if (Dest && (!L || L->contains(Dest))) {
      BasicBlock *Fold = Dest->getUniquePredecessor();
      (void)Fold;
      if (MergeBlockIntoPredecessor(Dest, DTU, LI)) {
        assert(Fold == BB &&
               "Expecting BB to be unique predecessor of the Dest block");
        MergeBlocks.erase(Dest);
        BlocksHaveBeenMerged = true;
      } else
        MergeBlocks.erase(BB);
    } else
      MergeBlocks.erase(BB);
  }
  return BlocksHaveBeenMerged;
}

/// Remove redundant instructions within sequences of consecutive dbg.value
/// instructions. This is done using a backward scan to keep the last dbg.value
/// describing a specific variable/fragment.
///
/// BackwardScan strategy:
/// ----------------------
/// Given a sequence of consecutive DbgValueInst like this
///
///   dbg.value ..., "x", FragmentX1  (*)
///   dbg.value ..., "y", FragmentY1
///   dbg.value ..., "x", FragmentX2
///   dbg.value ..., "x", FragmentX1  (**)
///
/// then the instruction marked with (*) can be removed (it is guaranteed to be
/// obsoleted by the instruction marked with (**) as the latter instruction is
/// describing the same variable using the same fragment info).
///
/// Possible improvements:
/// - Check fully overlapping fragments and not only identical fragments.
/// - Support dbg.addr, dbg.declare. dbg.label, and possibly other meta
///   instructions being part of the sequence of consecutive instructions.
static bool removeRedundantDbgInstrsUsingBackwardScan(BasicBlock *BB) {
  SmallVector<DbgValueInst *, 8> ToBeRemoved;
  SmallDenseSet<DebugVariable> VariableSet;
  for (auto &I : reverse(*BB)) {
    if (DbgValueInst *DVI = dyn_cast<DbgValueInst>(&I)) {
      DebugVariable Key(DVI->getVariable(),
                        DVI->getExpression(),
                        DVI->getDebugLoc()->getInlinedAt());
      auto R = VariableSet.insert(Key);
      // If the same variable fragment is described more than once it is enough
      // to keep the last one (i.e. the first found since we for reverse
      // iteration).
      if (!R.second)
        ToBeRemoved.push_back(DVI);
      continue;
    }
    // Sequence with consecutive dbg.value instrs ended. Clear the map to
    // restart identifying redundant instructions if case we find another
    // dbg.value sequence.
    VariableSet.clear();
  }

  for (auto &Instr : ToBeRemoved)
    Instr->eraseFromParent();

  return !ToBeRemoved.empty();
}

/// Remove redundant dbg.value instructions using a forward scan. This can
/// remove a dbg.value instruction that is redundant due to indicating that a
/// variable has the same value as already being indicated by an earlier
/// dbg.value.
///
/// ForwardScan strategy:
/// ---------------------
/// Given two identical dbg.value instructions, separated by a block of
/// instructions that isn't describing the same variable, like this
///
///   dbg.value X1, "x", FragmentX1  (**)
///   <block of instructions, none being "dbg.value ..., "x", ...">
///   dbg.value X1, "x", FragmentX1  (*)
///
/// then the instruction marked with (*) can be removed. Variable "x" is already
/// described as being mapped to the SSA value X1.
///
/// Possible improvements:
/// - Keep track of non-overlapping fragments.
static bool removeRedundantDbgInstrsUsingForwardScan(BasicBlock *BB) {
  SmallVector<DbgValueInst *, 8> ToBeRemoved;
  DenseMap<DebugVariable, std::pair<Value *, DIExpression *> > VariableMap;
  for (auto &I : *BB) {
    if (DbgValueInst *DVI = dyn_cast<DbgValueInst>(&I)) {
      DebugVariable Key(DVI->getVariable(),
                        NoneType(),
                        DVI->getDebugLoc()->getInlinedAt());
      auto VMI = VariableMap.find(Key);
      // Update the map if we found a new value/expression describing the
      // variable, or if the variable wasn't mapped already.
      if (VMI == VariableMap.end() ||
          VMI->second.first != DVI->getValue() ||
          VMI->second.second != DVI->getExpression()) {
        VariableMap[Key] = { DVI->getValue(), DVI->getExpression() };
        continue;
      }
      // Found an identical mapping. Remember the instruction for later removal.
      ToBeRemoved.push_back(DVI);
    }
  }

  for (auto &Instr : ToBeRemoved)
    Instr->eraseFromParent();

  return !ToBeRemoved.empty();
}

bool llvm::RemoveRedundantDbgInstrs(BasicBlock *BB) {
  bool MadeChanges = false;
  // By using the "backward scan" strategy before the "forward scan" strategy we
  // can remove both dbg.value (2) and (3) in a situation like this:
  //
  //   (1) dbg.value V1, "x", DIExpression()
  //       ...
  //   (2) dbg.value V2, "x", DIExpression()
  //   (3) dbg.value V1, "x", DIExpression()
  //
  // The backward scan will remove (2), it is made obsolete by (3). After
  // getting (2) out of the way, the foward scan will remove (3) since "x"
  // already is described as having the value V1 at (1).
  MadeChanges |= removeRedundantDbgInstrsUsingBackwardScan(BB);
  MadeChanges |= removeRedundantDbgInstrsUsingForwardScan(BB);

  if (MadeChanges)
    LLVM_DEBUG(dbgs() << "Removed redundant dbg instrs from: "
                      << BB->getName() << "\n");
  return MadeChanges;
}

void llvm::ReplaceInstWithValue(BasicBlock::InstListType &BIL,
                                BasicBlock::iterator &BI, Value *V) {
  Instruction &I = *BI;
  // Replaces all of the uses of the instruction with uses of the value
  I.replaceAllUsesWith(V);

  // Make sure to propagate a name if there is one already.
  if (I.hasName() && !V->hasName())
    V->takeName(&I);

  // Delete the unnecessary instruction now...
  BI = BIL.erase(BI);
}

void llvm::ReplaceInstWithInst(BasicBlock::InstListType &BIL,
                               BasicBlock::iterator &BI, Instruction *I) {
  assert(I->getParent() == nullptr &&
         "ReplaceInstWithInst: Instruction already inserted into basic block!");

  // Copy debug location to newly added instruction, if it wasn't already set
  // by the caller.
  if (!I->getDebugLoc())
    I->setDebugLoc(BI->getDebugLoc());

  // Insert the new instruction into the basic block...
  BasicBlock::iterator New = BIL.insert(BI, I);

  // Replace all uses of the old instruction, and delete it.
  ReplaceInstWithValue(BIL, BI, I);

  // Move BI back to point to the newly inserted instruction
  BI = New;
}

void llvm::ReplaceInstWithInst(Instruction *From, Instruction *To) {
  BasicBlock::iterator BI(From);
  ReplaceInstWithInst(From->getParent()->getInstList(), BI, To);
}

BasicBlock *llvm::SplitEdge(BasicBlock *BB, BasicBlock *Succ, DominatorTree *DT,
                            LoopInfo *LI, MemorySSAUpdater *MSSAU,
                            const Twine &BBName) {
  unsigned SuccNum = GetSuccessorNumber(BB, Succ);

  // If this is a critical edge, let SplitCriticalEdge do it.
  Instruction *LatchTerm = BB->getTerminator();
  if (SplitCriticalEdge(
          LatchTerm, SuccNum,
          CriticalEdgeSplittingOptions(DT, LI, MSSAU).setPreserveLCSSA(),
          BBName))
    return LatchTerm->getSuccessor(SuccNum);

  // If the edge isn't critical, then BB has a single successor or Succ has a
  // single pred.  Split the block.
  if (BasicBlock *SP = Succ->getSinglePredecessor()) {
    // If the successor only has a single pred, split the top of the successor
    // block.
    assert(SP == BB && "CFG broken");
    SP = nullptr;
    return SplitBlock(Succ, &Succ->front(), DT, LI, MSSAU, BBName,
                      /*Before=*/true);
  }

  // Otherwise, if BB has a single successor, split it at the bottom of the
  // block.
  assert(BB->getTerminator()->getNumSuccessors() == 1 &&
         "Should have a single succ!");
  return SplitBlock(BB, BB->getTerminator(), DT, LI, MSSAU, BBName);
}

unsigned
llvm::SplitAllCriticalEdges(Function &F,
                            const CriticalEdgeSplittingOptions &Options) {
  unsigned NumBroken = 0;
  for (BasicBlock &BB : F) {
    Instruction *TI = BB.getTerminator();
    if (TI->getNumSuccessors() > 1 && !isa<IndirectBrInst>(TI) &&
        !isa<CallBrInst>(TI))
      for (unsigned i = 0, e = TI->getNumSuccessors(); i != e; ++i)
        if (SplitCriticalEdge(TI, i, Options))
          ++NumBroken;
  }
  return NumBroken;
}

static BasicBlock *SplitBlockImpl(BasicBlock *Old, Instruction *SplitPt,
                                  DomTreeUpdater *DTU, DominatorTree *DT,
                                  LoopInfo *LI, MemorySSAUpdater *MSSAU,
                                  const Twine &BBName, bool Before) {
  if (Before) {
    DomTreeUpdater LocalDTU(DT, DomTreeUpdater::UpdateStrategy::Lazy);
    return splitBlockBefore(Old, SplitPt,
                            DTU ? DTU : (DT ? &LocalDTU : nullptr), LI, MSSAU,
                            BBName);
  }
  BasicBlock::iterator SplitIt = SplitPt->getIterator();
  while (isa<PHINode>(SplitIt) || SplitIt->isEHPad())
    ++SplitIt;
  std::string Name = BBName.str();
  BasicBlock *New = Old->splitBasicBlock(
      SplitIt, Name.empty() ? Old->getName() + ".split" : Name);

  // The new block lives in whichever loop the old one did. This preserves
  // LCSSA as well, because we force the split point to be after any PHI nodes.
  if (LI)
    if (Loop *L = LI->getLoopFor(Old))
      L->addBasicBlockToLoop(New, *LI);

  if (DTU) {
    SmallVector<DominatorTree::UpdateType, 8> Updates;
    // Old dominates New. New node dominates all other nodes dominated by Old.
    SmallSetVector<BasicBlock *, 8> UniqueSuccessorsOfOld(succ_begin(New),
                                                          succ_end(New));
    Updates.push_back({DominatorTree::Insert, Old, New});
    Updates.reserve(Updates.size() + 2 * UniqueSuccessorsOfOld.size());
    for (BasicBlock *UniqueSuccessorOfOld : UniqueSuccessorsOfOld) {
      Updates.push_back({DominatorTree::Insert, New, UniqueSuccessorOfOld});
      Updates.push_back({DominatorTree::Delete, Old, UniqueSuccessorOfOld});
    }

    DTU->applyUpdates(Updates);
  } else if (DT)
    // Old dominates New. New node dominates all other nodes dominated by Old.
    if (DomTreeNode *OldNode = DT->getNode(Old)) {
      std::vector<DomTreeNode *> Children(OldNode->begin(), OldNode->end());

      DomTreeNode *NewNode = DT->addNewBlock(New, Old);
      for (DomTreeNode *I : Children)
        DT->changeImmediateDominator(I, NewNode);
    }

  // Move MemoryAccesses still tracked in Old, but part of New now.
  // Update accesses in successor blocks accordingly.
  if (MSSAU)
    MSSAU->moveAllAfterSpliceBlocks(Old, New, &*(New->begin()));

  return New;
}

BasicBlock *llvm::SplitBlock(BasicBlock *Old, Instruction *SplitPt,
                             DominatorTree *DT, LoopInfo *LI,
                             MemorySSAUpdater *MSSAU, const Twine &BBName,
                             bool Before) {
  return SplitBlockImpl(Old, SplitPt, /*DTU=*/nullptr, DT, LI, MSSAU, BBName,
                        Before);
}
BasicBlock *llvm::SplitBlock(BasicBlock *Old, Instruction *SplitPt,
                             DomTreeUpdater *DTU, LoopInfo *LI,
                             MemorySSAUpdater *MSSAU, const Twine &BBName,
                             bool Before) {
  return SplitBlockImpl(Old, SplitPt, DTU, /*DT=*/nullptr, LI, MSSAU, BBName,
                        Before);
}

BasicBlock *llvm::splitBlockBefore(BasicBlock *Old, Instruction *SplitPt,
                                   DomTreeUpdater *DTU, LoopInfo *LI,
                                   MemorySSAUpdater *MSSAU,
                                   const Twine &BBName) {

  BasicBlock::iterator SplitIt = SplitPt->getIterator();
  while (isa<PHINode>(SplitIt) || SplitIt->isEHPad())
    ++SplitIt;
  std::string Name = BBName.str();
  BasicBlock *New = Old->splitBasicBlock(
      SplitIt, Name.empty() ? Old->getName() + ".split" : Name,
      /* Before=*/true);

  // The new block lives in whichever loop the old one did. This preserves
  // LCSSA as well, because we force the split point to be after any PHI nodes.
  if (LI)
    if (Loop *L = LI->getLoopFor(Old))
      L->addBasicBlockToLoop(New, *LI);

  if (DTU) {
    SmallVector<DominatorTree::UpdateType, 8> DTUpdates;
    // New dominates Old. The predecessor nodes of the Old node dominate
    // New node.
    SmallSetVector<BasicBlock *, 8> UniquePredecessorsOfOld(pred_begin(New),
                                                            pred_end(New));
    DTUpdates.push_back({DominatorTree::Insert, New, Old});
    DTUpdates.reserve(DTUpdates.size() + 2 * UniquePredecessorsOfOld.size());
    for (BasicBlock *UniquePredecessorOfOld : UniquePredecessorsOfOld) {
      DTUpdates.push_back({DominatorTree::Insert, UniquePredecessorOfOld, New});
      DTUpdates.push_back({DominatorTree::Delete, UniquePredecessorOfOld, Old});
    }

    DTU->applyUpdates(DTUpdates);

    // Move MemoryAccesses still tracked in Old, but part of New now.
    // Update accesses in successor blocks accordingly.
    if (MSSAU) {
      MSSAU->applyUpdates(DTUpdates, DTU->getDomTree());
      if (VerifyMemorySSA)
        MSSAU->getMemorySSA()->verifyMemorySSA();
    }
  }
  return New;
}

/// Update DominatorTree, LoopInfo, and LCCSA analysis information.
static void UpdateAnalysisInformation(BasicBlock *OldBB, BasicBlock *NewBB,
                                      ArrayRef<BasicBlock *> Preds,
                                      DomTreeUpdater *DTU, DominatorTree *DT,
                                      LoopInfo *LI, MemorySSAUpdater *MSSAU,
                                      bool PreserveLCSSA, bool &HasLoopExit) {
  // Update dominator tree if available.
  if (DTU) {
    // Recalculation of DomTree is needed when updating a forward DomTree and
    // the Entry BB is replaced.
    if (NewBB == &NewBB->getParent()->getEntryBlock() && DTU->hasDomTree()) {
      // The entry block was removed and there is no external interface for
      // the dominator tree to be notified of this change. In this corner-case
      // we recalculate the entire tree.
      DTU->recalculate(*NewBB->getParent());
    } else {
      // Split block expects NewBB to have a non-empty set of predecessors.
      SmallVector<DominatorTree::UpdateType, 8> Updates;
      SmallSetVector<BasicBlock *, 8> UniquePreds(Preds.begin(), Preds.end());
      Updates.push_back({DominatorTree::Insert, NewBB, OldBB});
      Updates.reserve(Updates.size() + 2 * UniquePreds.size());
      for (auto *UniquePred : UniquePreds) {
        Updates.push_back({DominatorTree::Insert, UniquePred, NewBB});
        Updates.push_back({DominatorTree::Delete, UniquePred, OldBB});
      }
      DTU->applyUpdates(Updates);
    }
  } else if (DT) {
    if (OldBB == DT->getRootNode()->getBlock()) {
      assert(NewBB == &NewBB->getParent()->getEntryBlock());
      DT->setNewRoot(NewBB);
    } else {
      // Split block expects NewBB to have a non-empty set of predecessors.
      DT->splitBlock(NewBB);
    }
  }

  // Update MemoryPhis after split if MemorySSA is available
  if (MSSAU)
    MSSAU->wireOldPredecessorsToNewImmediatePredecessor(OldBB, NewBB, Preds);

  // The rest of the logic is only relevant for updating the loop structures.
  if (!LI)
    return;

  if (DTU && DTU->hasDomTree())
    DT = &DTU->getDomTree();
  assert(DT && "DT should be available to update LoopInfo!");
  Loop *L = LI->getLoopFor(OldBB);

  // If we need to preserve loop analyses, collect some information about how
  // this split will affect loops.
  bool IsLoopEntry = !!L;
  bool SplitMakesNewLoopHeader = false;
  for (BasicBlock *Pred : Preds) {
    // Preds that are not reachable from entry should not be used to identify if
    // OldBB is a loop entry or if SplitMakesNewLoopHeader. Unreachable blocks
    // are not within any loops, so we incorrectly mark SplitMakesNewLoopHeader
    // as true and make the NewBB the header of some loop. This breaks LI.
    if (!DT->isReachableFromEntry(Pred))
      continue;
    // If we need to preserve LCSSA, determine if any of the preds is a loop
    // exit.
    if (PreserveLCSSA)
      if (Loop *PL = LI->getLoopFor(Pred))
        if (!PL->contains(OldBB))
          HasLoopExit = true;

    // If we need to preserve LoopInfo, note whether any of the preds crosses
    // an interesting loop boundary.
    if (!L)
      continue;
    if (L->contains(Pred))
      IsLoopEntry = false;
    else
      SplitMakesNewLoopHeader = true;
  }

  // Unless we have a loop for OldBB, nothing else to do here.
  if (!L)
    return;

  if (IsLoopEntry) {
    // Add the new block to the nearest enclosing loop (and not an adjacent
    // loop). To find this, examine each of the predecessors and determine which
    // loops enclose them, and select the most-nested loop which contains the
    // loop containing the block being split.
    Loop *InnermostPredLoop = nullptr;
    for (BasicBlock *Pred : Preds) {
      if (Loop *PredLoop = LI->getLoopFor(Pred)) {
        // Seek a loop which actually contains the block being split (to avoid
        // adjacent loops).
        while (PredLoop && !PredLoop->contains(OldBB))
          PredLoop = PredLoop->getParentLoop();

        // Select the most-nested of these loops which contains the block.
        if (PredLoop && PredLoop->contains(OldBB) &&
            (!InnermostPredLoop ||
             InnermostPredLoop->getLoopDepth() < PredLoop->getLoopDepth()))
          InnermostPredLoop = PredLoop;
      }
    }

    if (InnermostPredLoop)
      InnermostPredLoop->addBasicBlockToLoop(NewBB, *LI);
  } else {
    L->addBasicBlockToLoop(NewBB, *LI);
    if (SplitMakesNewLoopHeader)
      L->moveToHeader(NewBB);
  }
}

/// Update the PHI nodes in OrigBB to include the values coming from NewBB.
/// This also updates AliasAnalysis, if available.
static void UpdatePHINodes(BasicBlock *OrigBB, BasicBlock *NewBB,
                           ArrayRef<BasicBlock *> Preds, Instruction *InsertBefore,
                           bool HasLoopExit) {
  // Otherwise, create a new PHI node in NewBB for each PHI node in OrigBB.
  SmallPtrSet<BasicBlock *, 16> PredSet(Preds.begin(), Preds.end());
  for (BasicBlock::iterator I = OrigBB->begin(); isa<PHINode>(I); ) {
    PHINode *PN = cast<PHINode>(I++);

    // Check to see if all of the values coming in are the same.  If so, we
    // don't need to create a new PHI node, unless it's needed for LCSSA.
    Value *InVal = nullptr;
    if (!HasLoopExit) {
      InVal = PN->getIncomingValueForBlock(Preds[0]);
      for (unsigned i = 0, e = PN->getNumIncomingValues(); i != e; ++i) {
        if (!PredSet.count(PN->getIncomingBlock(i)))
          continue;
        if (!InVal)
          InVal = PN->getIncomingValue(i);
        else if (InVal != PN->getIncomingValue(i)) {
          InVal = nullptr;
          break;
        }
      }
    }

    if (InVal) {
      // If all incoming values for the new PHI would be the same, just don't
      // make a new PHI.  Instead, just remove the incoming values from the old
      // PHI.

      // NOTE! This loop walks backwards for a reason! First off, this minimizes
      // the cost of removal if we end up removing a large number of values, and
      // second off, this ensures that the indices for the incoming values
      // aren't invalidated when we remove one.
      for (int64_t i = PN->getNumIncomingValues() - 1; i >= 0; --i)
        if (PredSet.count(PN->getIncomingBlock(i)))
          PN->removeIncomingValue(i, false);

      // Add an incoming value to the PHI node in the loop for the preheader
      // edge.
      PN->addIncoming(InVal, NewBB);
      continue;
    }

    // If the values coming into the block are not the same, we need a new
    // PHI.
    // Create the new PHI node, insert it into NewBB at the end of the block
    PHINode *NewPHI =
        PHINode::Create(PN->getType(), Preds.size(), PN->getName() + ".ph", InsertBefore);

    // NOTE! This loop walks backwards for a reason! First off, this minimizes
    // the cost of removal if we end up removing a large number of values, and
    // second off, this ensures that the indices for the incoming values aren't
    // invalidated when we remove one.
    for (int64_t i = PN->getNumIncomingValues() - 1; i >= 0; --i) {
      BasicBlock *IncomingBB = PN->getIncomingBlock(i);
      if (PredSet.count(IncomingBB)) {
        Value *V = PN->removeIncomingValue(i, false);
        NewPHI->addIncoming(V, IncomingBB);
      }
    }

    PN->addIncoming(NewPHI, NewBB);
  }
}

static void SplitLandingPadPredecessorsImpl(
    BasicBlock *OrigBB, ArrayRef<BasicBlock *> Preds, const char *Suffix1,
    const char *Suffix2, SmallVectorImpl<BasicBlock *> &NewBBs,
    DomTreeUpdater *DTU, DominatorTree *DT, LoopInfo *LI,
    MemorySSAUpdater *MSSAU, bool PreserveLCSSA);

static BasicBlock *
SplitBlockPredecessorsImpl(BasicBlock *BB, ArrayRef<BasicBlock *> Preds,
                           const char *Suffix, DomTreeUpdater *DTU,
                           DominatorTree *DT, LoopInfo *LI,
                           MemorySSAUpdater *MSSAU, bool PreserveLCSSA) {
  // Do not attempt to split that which cannot be split.
  if (!BB->canSplitPredecessors())
    return nullptr;

  // For the landingpads we need to act a bit differently.
  // Delegate this work to the SplitLandingPadPredecessors.
  if (BB->isLandingPad()) {
    SmallVector<BasicBlock*, 2> NewBBs;
    std::string NewName = std::string(Suffix) + ".split-lp";

    SplitLandingPadPredecessorsImpl(BB, Preds, Suffix, NewName.c_str(), NewBBs,
                                    DTU, DT, LI, MSSAU, PreserveLCSSA);
    return NewBBs[0];
  }
#ifdef INTEL_CUSTOMIZATION
  // For EHPads we can currently handle splittig of only CleanupPadInstr.
  if (BB->isEHPad()) {
    BasicBlock *NewBB;
    SplitEHPadPredecessors(BB, Preds, Suffix, NewBB, DT, LI, MSSAU,
                           PreserveLCSSA);
    return NewBB;
  }
#endif // INTEL_CUSTOMIZATION

  // Create new basic block, insert right before the original block.
  BasicBlock *NewBB = BasicBlock::Create(
      BB->getContext(), BB->getName() + Suffix, BB->getParent(), BB);

  // The new block unconditionally branches to the old block.
  BranchInst *BI = BranchInst::Create(BB, NewBB);

  Loop *L = nullptr;
  BasicBlock *OldLatch = nullptr;
  // Splitting the predecessors of a loop header creates a preheader block.
  if (LI && LI->isLoopHeader(BB)) {
    L = LI->getLoopFor(BB);
    // Using the loop start line number prevents debuggers stepping into the
    // loop body for this instruction.
    BI->setDebugLoc(L->getStartLoc());

    // If BB is the header of the Loop, it is possible that the loop is
    // modified, such that the current latch does not remain the latch of the
    // loop. If that is the case, the loop metadata from the current latch needs
    // to be applied to the new latch.
    OldLatch = L->getLoopLatch();
  } else
    BI->setDebugLoc(BB->getFirstNonPHIOrDbg()->getDebugLoc());

  // Move the edges from Preds to point to NewBB instead of BB.
  for (unsigned i = 0, e = Preds.size(); i != e; ++i) {
    // This is slightly more strict than necessary; the minimum requirement
    // is that there be no more than one indirectbr branching to BB. And
    // all BlockAddress uses would need to be updated.
    assert(!isa<IndirectBrInst>(Preds[i]->getTerminator()) &&
           "Cannot split an edge from an IndirectBrInst");
    assert(!isa<CallBrInst>(Preds[i]->getTerminator()) &&
           "Cannot split an edge from a CallBrInst");
    Preds[i]->getTerminator()->replaceUsesOfWith(BB, NewBB);
  }

  // Insert a new PHI node into NewBB for every PHI node in BB and that new PHI
  // node becomes an incoming value for BB's phi node.  However, if the Preds
  // list is empty, we need to insert dummy entries into the PHI nodes in BB to
  // account for the newly created predecessor.
  if (Preds.empty()) {
    // Insert dummy values as the incoming value.
    for (BasicBlock::iterator I = BB->begin(); isa<PHINode>(I); ++I)
      cast<PHINode>(I)->addIncoming(UndefValue::get(I->getType()), NewBB);
  }

  // Update DominatorTree, LoopInfo, and LCCSA analysis information.
  bool HasLoopExit = false;
  UpdateAnalysisInformation(BB, NewBB, Preds, DTU, DT, LI, MSSAU, PreserveLCSSA,
                            HasLoopExit);

  if (!Preds.empty()) {
    // Update the PHI nodes in BB with the values coming from NewBB.
    UpdatePHINodes(BB, NewBB, Preds, BI, HasLoopExit);
  }

  if (OldLatch) {
    BasicBlock *NewLatch = L->getLoopLatch();
    if (NewLatch != OldLatch) {
      MDNode *MD = OldLatch->getTerminator()->getMetadata("llvm.loop");
      NewLatch->getTerminator()->setMetadata("llvm.loop", MD);
      OldLatch->getTerminator()->setMetadata("llvm.loop", nullptr);
    }
  }

  return NewBB;
}

BasicBlock *llvm::SplitBlockPredecessors(BasicBlock *BB,
                                         ArrayRef<BasicBlock *> Preds,
                                         const char *Suffix, DominatorTree *DT,
                                         LoopInfo *LI, MemorySSAUpdater *MSSAU,
                                         bool PreserveLCSSA) {
  return SplitBlockPredecessorsImpl(BB, Preds, Suffix, /*DTU=*/nullptr, DT, LI,
                                    MSSAU, PreserveLCSSA);
}
BasicBlock *llvm::SplitBlockPredecessors(BasicBlock *BB,
                                         ArrayRef<BasicBlock *> Preds,
                                         const char *Suffix,
                                         DomTreeUpdater *DTU, LoopInfo *LI,
                                         MemorySSAUpdater *MSSAU,
                                         bool PreserveLCSSA) {
  return SplitBlockPredecessorsImpl(BB, Preds, Suffix, DTU,
                                    /*DT=*/nullptr, LI, MSSAU, PreserveLCSSA);
}

static void SplitLandingPadPredecessorsImpl(
    BasicBlock *OrigBB, ArrayRef<BasicBlock *> Preds, const char *Suffix1,
    const char *Suffix2, SmallVectorImpl<BasicBlock *> &NewBBs,
    DomTreeUpdater *DTU, DominatorTree *DT, LoopInfo *LI,
    MemorySSAUpdater *MSSAU, bool PreserveLCSSA) {
  assert(OrigBB->isLandingPad() && "Trying to split a non-landing pad!");

  // Create a new basic block for OrigBB's predecessors listed in Preds. Insert
  // it right before the original block.
  BasicBlock *NewBB1 = BasicBlock::Create(OrigBB->getContext(),
                                          OrigBB->getName() + Suffix1,
                                          OrigBB->getParent(), OrigBB);
  NewBBs.push_back(NewBB1);

  // The new block unconditionally branches to the old block.
  BranchInst *BI1 = BranchInst::Create(OrigBB, NewBB1);
  BI1->setDebugLoc(OrigBB->getFirstNonPHI()->getDebugLoc());

  // Move the edges from Preds to point to NewBB1 instead of OrigBB.
  for (unsigned i = 0, e = Preds.size(); i != e; ++i) {
    // This is slightly more strict than necessary; the minimum requirement
    // is that there be no more than one indirectbr branching to BB. And
    // all BlockAddress uses would need to be updated.
    assert(!isa<IndirectBrInst>(Preds[i]->getTerminator()) &&
           "Cannot split an edge from an IndirectBrInst");
    Preds[i]->getTerminator()->replaceUsesOfWith(OrigBB, NewBB1);
  }

  bool HasLoopExit = false;
  UpdateAnalysisInformation(OrigBB, NewBB1, Preds, DTU, DT, LI, MSSAU,
                            PreserveLCSSA, HasLoopExit);

  // Update the PHI nodes in OrigBB with the values coming from NewBB1.
  UpdatePHINodes(OrigBB, NewBB1, Preds, BI1, HasLoopExit);

  // Move the remaining edges from OrigBB to point to NewBB2.
  SmallVector<BasicBlock*, 8> NewBB2Preds;
  for (pred_iterator i = pred_begin(OrigBB), e = pred_end(OrigBB);
       i != e; ) {
    BasicBlock *Pred = *i++;
    if (Pred == NewBB1) continue;
    assert(!isa<IndirectBrInst>(Pred->getTerminator()) &&
           "Cannot split an edge from an IndirectBrInst");
    NewBB2Preds.push_back(Pred);
    e = pred_end(OrigBB);
  }

  BasicBlock *NewBB2 = nullptr;
  if (!NewBB2Preds.empty()) {
    // Create another basic block for the rest of OrigBB's predecessors.
    NewBB2 = BasicBlock::Create(OrigBB->getContext(),
                                OrigBB->getName() + Suffix2,
                                OrigBB->getParent(), OrigBB);
    NewBBs.push_back(NewBB2);

    // The new block unconditionally branches to the old block.
    BranchInst *BI2 = BranchInst::Create(OrigBB, NewBB2);
    BI2->setDebugLoc(OrigBB->getFirstNonPHI()->getDebugLoc());

    // Move the remaining edges from OrigBB to point to NewBB2.
    for (BasicBlock *NewBB2Pred : NewBB2Preds)
      NewBB2Pred->getTerminator()->replaceUsesOfWith(OrigBB, NewBB2);

    // Update DominatorTree, LoopInfo, and LCCSA analysis information.
    HasLoopExit = false;
    UpdateAnalysisInformation(OrigBB, NewBB2, NewBB2Preds, DTU, DT, LI, MSSAU,
                              PreserveLCSSA, HasLoopExit);

    // Update the PHI nodes in OrigBB with the values coming from NewBB2.
    UpdatePHINodes(OrigBB, NewBB2, NewBB2Preds, BI2, HasLoopExit);
  }

  LandingPadInst *LPad = OrigBB->getLandingPadInst();
  Instruction *Clone1 = LPad->clone();
  Clone1->setName(Twine("lpad") + Suffix1);
  NewBB1->getInstList().insert(NewBB1->getFirstInsertionPt(), Clone1);

  if (NewBB2) {
    Instruction *Clone2 = LPad->clone();
    Clone2->setName(Twine("lpad") + Suffix2);
    NewBB2->getInstList().insert(NewBB2->getFirstInsertionPt(), Clone2);

    // Create a PHI node for the two cloned landingpad instructions only
    // if the original landingpad instruction has some uses.
    if (!LPad->use_empty()) {
      assert(!LPad->getType()->isTokenTy() &&
             "Split cannot be applied if LPad is token type. Otherwise an "
             "invalid PHINode of token type would be created.");
      PHINode *PN = PHINode::Create(LPad->getType(), 2, "lpad.phi", LPad);
      PN->addIncoming(Clone1, NewBB1);
      PN->addIncoming(Clone2, NewBB2);
      LPad->replaceAllUsesWith(PN);
    }
    LPad->eraseFromParent();
  } else {
    // There is no second clone. Just replace the landing pad with the first
    // clone.
    LPad->replaceAllUsesWith(Clone1);
    LPad->eraseFromParent();
  }
}

<<<<<<< HEAD
#ifdef INTEL_CUSTOMIZATION
void llvm::SplitEHPadPredecessors(BasicBlock *OrigBB,
                                  ArrayRef<BasicBlock *> Preds,
                                  const char *Suffix, BasicBlock *&NewBB,
                                  DominatorTree *DT, LoopInfo *LI,
                                  MemorySSAUpdater *MSSAU, bool PreserveLCSSA) {
  assert(OrigBB->isEHPad() && "Trying to split a non-EH pad!");

  Instruction *FirstNonPHI = OrigBB->getFirstNonPHI();
  assert(isa<CleanupPadInst>(FirstNonPHI) &&
         "Cannot split other EHPads besides a CleanupPadInst.");

  // Check all Pred of OrigBB, if any have catchswitch with this CleanupPadInst
  // as an unwind label, we will refrain from breaking this edge.
  // If we break this critical edge, we might change the unwind edges of some
  // catchpads in the parent catchswitch, but not all. This will might break the
  // rule that the unwind edges out of a catch must have the same unwind dest as
  // the parent catchswitch.

  for (pred_iterator i = pred_begin(OrigBB), e = pred_end(OrigBB); i != e;
       i++) {
    BasicBlock *Pred = *i;
    Instruction *Term = Pred->getTerminator();
    if (isa<CatchSwitchInst>(Term) &&
        (dyn_cast<CatchSwitchInst>(Term))->getUnwindDest() == OrigBB) {
      NewBB =  nullptr;
      return;
    }
  }

  // Algorithm:
  // Split the critical edges by inserting a new basic block with instructions:
  // cleanuppad and cleanupret with unwind to OrigBB.
  //
  // Eg:
  // Before SplitEHPadPredecessors:
  // ------------------
  // loopbasicblock:                           ; preds = %someloopBB
  // ....
  // invoke void @bar() to label %someloopBB unwind label ehcleanup
  //
  // outsideloopblock:                         ; preds = %someCFGBB
  // invoke void @foo() to label %someotherlabel unwind label ehcleanup
  //
  // ehcleanup                                 ; preds = %loopbasicblock,
  //                                                     %outsideloopblock
  // %num2 = phi ...
  // %num = cleanuppad within none[]
  // ....
  // cleanupret from %num unwind to caller
  // ------------------
  //
  // After SplitEHPadPredecessors:
  // ------------------
  // loopbasicblock:                           ; preds = %loopBB
  // ....
  // invoke void @bar() to label %someloopBB unwind label ehcleanup.loopexit
  //
  // outsideloopblock:                         ; preds = %someCFGBB
  // invoke void @foo() to label %someotherlabel unwind label ehcleanup
  //
  // ehcleanup.loopexit:                       ; preds = %loopbasicblock
  // %cpad.loopexit = cleanuppad within none []
  // cleanupret from %cpad.loopexit unwind label %ehcleanup
  //
  // ehcleanup                                 ; preds = %ehcleanup.loopexit,
  //                                                     %outsideloopblock
  // %num2 = phi ... (updated and as needed)
  // %num = cleanup within none[]
  // ....
  // cleanupret from %num unwind to caller
  // ------------------

  // Create a new basic block for OrigBB's predecessors listed in Preds.
  // Insert it right before the original block.
  NewBB = BasicBlock::Create(OrigBB->getContext(), OrigBB->getName() + Suffix,
                             OrigBB->getParent(), OrigBB);

  // Create and insert the cleanuppad instruction.
  CleanupPadInst *OrigCPad = dyn_cast<CleanupPadInst>(FirstNonPHI);
  Instruction *Clone = OrigCPad->clone();
  Clone->setName(Twine("cpad") + Suffix);
  NewBB->getInstList().insert(NewBB->getFirstInsertionPt(), Clone);

  // Create and insert the cleanupret instruction.
  CleanupReturnInst *CPadRet = CleanupReturnInst::Create(Clone, OrigBB, NewBB);
  (void)(CPadRet);

  Clone->setDebugLoc(FirstNonPHI->getDebugLoc());
  CPadRet->setDebugLoc(FirstNonPHI->getDebugLoc());

  // Move the edges from Preds to point to NewBB instead of OrigBB by changing
  // the invoke instruction.
  for (unsigned i = 0, e = Preds.size(); i != e; ++i) {
    // This is slightly more strict than necessary; the minimum requirement
    // is that there be no more than one indirectbr branching to BB. And
    // all BlockAddress uses would need to be updated.
    assert(!isa<IndirectBrInst>(Preds[i]->getTerminator()) &&
           "Cannot split an edge from an IndirectBrInst");

    Preds[i]->getTerminator()->replaceUsesOfWith(OrigBB, NewBB);
  }

  bool HasLoopExit = false;
  UpdateAnalysisInformation(OrigBB, NewBB, Preds, DT, LI, MSSAU, PreserveLCSSA,
                            HasLoopExit);

  // Update the PHI nodes in OrigBB with the values coming from NewBB.
  UpdatePHINodes(OrigBB, NewBB, Preds, Clone, HasLoopExit);
}
#endif // INTEL_CUSTOMIZATION
=======
void llvm::SplitLandingPadPredecessors(BasicBlock *OrigBB,
                                       ArrayRef<BasicBlock *> Preds,
                                       const char *Suffix1, const char *Suffix2,
                                       SmallVectorImpl<BasicBlock *> &NewBBs,
                                       DominatorTree *DT, LoopInfo *LI,
                                       MemorySSAUpdater *MSSAU,
                                       bool PreserveLCSSA) {
  return SplitLandingPadPredecessorsImpl(
      OrigBB, Preds, Suffix1, Suffix2, NewBBs,
      /*DTU=*/nullptr, DT, LI, MSSAU, PreserveLCSSA);
}
void llvm::SplitLandingPadPredecessors(BasicBlock *OrigBB,
                                       ArrayRef<BasicBlock *> Preds,
                                       const char *Suffix1, const char *Suffix2,
                                       SmallVectorImpl<BasicBlock *> &NewBBs,
                                       DomTreeUpdater *DTU, LoopInfo *LI,
                                       MemorySSAUpdater *MSSAU,
                                       bool PreserveLCSSA) {
  return SplitLandingPadPredecessorsImpl(OrigBB, Preds, Suffix1, Suffix2,
                                         NewBBs, DTU, /*DT=*/nullptr, LI, MSSAU,
                                         PreserveLCSSA);
}
>>>>>>> c6654a4c

ReturnInst *llvm::FoldReturnIntoUncondBranch(ReturnInst *RI, BasicBlock *BB,
                                             BasicBlock *Pred,
                                             DomTreeUpdater *DTU) {
  Instruction *UncondBranch = Pred->getTerminator();
  // Clone the return and add it to the end of the predecessor.
  Instruction *NewRet = RI->clone();
  Pred->getInstList().push_back(NewRet);

  // If the return instruction returns a value, and if the value was a
  // PHI node in "BB", propagate the right value into the return.
  for (User::op_iterator i = NewRet->op_begin(), e = NewRet->op_end();
       i != e; ++i) {
    Value *V = *i;
    Instruction *NewBC = nullptr;
    if (BitCastInst *BCI = dyn_cast<BitCastInst>(V)) {
      // Return value might be bitcasted. Clone and insert it before the
      // return instruction.
      V = BCI->getOperand(0);
      NewBC = BCI->clone();
      Pred->getInstList().insert(NewRet->getIterator(), NewBC);
      *i = NewBC;
    }

    Instruction *NewEV = nullptr;
    if (ExtractValueInst *EVI = dyn_cast<ExtractValueInst>(V)) {
      V = EVI->getOperand(0);
      NewEV = EVI->clone();
      if (NewBC) {
        NewBC->setOperand(0, NewEV);
        Pred->getInstList().insert(NewBC->getIterator(), NewEV);
      } else {
        Pred->getInstList().insert(NewRet->getIterator(), NewEV);
        *i = NewEV;
      }
    }

    if (PHINode *PN = dyn_cast<PHINode>(V)) {
      if (PN->getParent() == BB) {
        if (NewEV) {
          NewEV->setOperand(0, PN->getIncomingValueForBlock(Pred));
        } else if (NewBC)
          NewBC->setOperand(0, PN->getIncomingValueForBlock(Pred));
        else
          *i = PN->getIncomingValueForBlock(Pred);
      }
    }
  }

  // Update any PHI nodes in the returning block to realize that we no
  // longer branch to them.
  BB->removePredecessor(Pred);
  UncondBranch->eraseFromParent();

  if (DTU)
    DTU->applyUpdates({{DominatorTree::Delete, Pred, BB}});

  return cast<ReturnInst>(NewRet);
}

static Instruction *
SplitBlockAndInsertIfThenImpl(Value *Cond, Instruction *SplitBefore,
                              bool Unreachable, MDNode *BranchWeights,
                              DomTreeUpdater *DTU, DominatorTree *DT,
                              LoopInfo *LI, BasicBlock *ThenBlock) {
  SmallVector<DominatorTree::UpdateType, 8> Updates;
  BasicBlock *Head = SplitBefore->getParent();
  BasicBlock *Tail = Head->splitBasicBlock(SplitBefore->getIterator());
  if (DTU) {
    SmallSetVector<BasicBlock *, 8> UniqueSuccessorsOfHead(succ_begin(Tail),
                                                           succ_end(Tail));
    Updates.push_back({DominatorTree::Insert, Head, Tail});
    Updates.reserve(Updates.size() + 2 * UniqueSuccessorsOfHead.size());
    for (BasicBlock *UniqueSuccessorOfHead : UniqueSuccessorsOfHead) {
      Updates.push_back({DominatorTree::Insert, Tail, UniqueSuccessorOfHead});
      Updates.push_back({DominatorTree::Delete, Head, UniqueSuccessorOfHead});
    }
  }
  Instruction *HeadOldTerm = Head->getTerminator();
  LLVMContext &C = Head->getContext();
  Instruction *CheckTerm;
  bool CreateThenBlock = (ThenBlock == nullptr);
  if (CreateThenBlock) {
    ThenBlock = BasicBlock::Create(C, "", Head->getParent(), Tail);
    if (Unreachable)
      CheckTerm = new UnreachableInst(C, ThenBlock);
    else {
      CheckTerm = BranchInst::Create(Tail, ThenBlock);
      if (DTU)
        Updates.push_back({DominatorTree::Insert, ThenBlock, Tail});
    }
    CheckTerm->setDebugLoc(SplitBefore->getDebugLoc());
  } else
    CheckTerm = ThenBlock->getTerminator();
  BranchInst *HeadNewTerm =
      BranchInst::Create(/*ifTrue*/ ThenBlock, /*ifFalse*/ Tail, Cond);
  if (DTU)
    Updates.push_back({DominatorTree::Insert, Head, ThenBlock});
  HeadNewTerm->setMetadata(LLVMContext::MD_prof, BranchWeights);
  ReplaceInstWithInst(HeadOldTerm, HeadNewTerm);

  if (DTU)
    DTU->applyUpdates(Updates);
  else if (DT) {
    if (DomTreeNode *OldNode = DT->getNode(Head)) {
      std::vector<DomTreeNode *> Children(OldNode->begin(), OldNode->end());

      DomTreeNode *NewNode = DT->addNewBlock(Tail, Head);
      for (DomTreeNode *Child : Children)
        DT->changeImmediateDominator(Child, NewNode);

      // Head dominates ThenBlock.
      if (CreateThenBlock)
        DT->addNewBlock(ThenBlock, Head);
      else
        DT->changeImmediateDominator(ThenBlock, Head);
    }
  }

  if (LI) {
    if (Loop *L = LI->getLoopFor(Head)) {
      L->addBasicBlockToLoop(ThenBlock, *LI);
      L->addBasicBlockToLoop(Tail, *LI);
    }
  }

  return CheckTerm;
}

Instruction *llvm::SplitBlockAndInsertIfThen(Value *Cond,
                                             Instruction *SplitBefore,
                                             bool Unreachable,
                                             MDNode *BranchWeights,
                                             DominatorTree *DT, LoopInfo *LI,
                                             BasicBlock *ThenBlock) {
  return SplitBlockAndInsertIfThenImpl(Cond, SplitBefore, Unreachable,
                                       BranchWeights,
                                       /*DTU=*/nullptr, DT, LI, ThenBlock);
}
Instruction *llvm::SplitBlockAndInsertIfThen(Value *Cond,
                                             Instruction *SplitBefore,
                                             bool Unreachable,
                                             MDNode *BranchWeights,
                                             DomTreeUpdater *DTU, LoopInfo *LI,
                                             BasicBlock *ThenBlock) {
  return SplitBlockAndInsertIfThenImpl(Cond, SplitBefore, Unreachable,
                                       BranchWeights, DTU, /*DT=*/nullptr, LI,
                                       ThenBlock);
}

void llvm::SplitBlockAndInsertIfThenElse(Value *Cond, Instruction *SplitBefore,
                                         Instruction **ThenTerm,
                                         Instruction **ElseTerm,
                                         MDNode *BranchWeights) {
  BasicBlock *Head = SplitBefore->getParent();
  BasicBlock *Tail = Head->splitBasicBlock(SplitBefore->getIterator());
  Instruction *HeadOldTerm = Head->getTerminator();
  LLVMContext &C = Head->getContext();
  BasicBlock *ThenBlock = BasicBlock::Create(C, "", Head->getParent(), Tail);
  BasicBlock *ElseBlock = BasicBlock::Create(C, "", Head->getParent(), Tail);
  *ThenTerm = BranchInst::Create(Tail, ThenBlock);
  (*ThenTerm)->setDebugLoc(SplitBefore->getDebugLoc());
  *ElseTerm = BranchInst::Create(Tail, ElseBlock);
  (*ElseTerm)->setDebugLoc(SplitBefore->getDebugLoc());
  BranchInst *HeadNewTerm =
    BranchInst::Create(/*ifTrue*/ThenBlock, /*ifFalse*/ElseBlock, Cond);
  HeadNewTerm->setMetadata(LLVMContext::MD_prof, BranchWeights);
  ReplaceInstWithInst(HeadOldTerm, HeadNewTerm);
}

#if INTEL_CUSTOMIZATION
/// We replace the 3-argument function with a call to the 4-argument function.
/// Any changes made to the open-source 3-argument function will need to be
/// merged properly.
Value *llvm::GetIfCondition(BasicBlock *BB, BasicBlock *&IfTrue,
                             BasicBlock *&IfFalse) {
  PHINode *SomePHI = dyn_cast<PHINode>(BB->begin());
  BasicBlock *Pred1 = nullptr;

  if (SomePHI) {
    if (SomePHI->getNumIncomingValues() != 2)
      return nullptr;
    Pred1 = SomePHI->getIncomingBlock(0);
  } else {
    pred_iterator PI = pred_begin(BB), PE = pred_end(BB);
    if (PI == PE) // No predecessor
      return nullptr;
    Pred1 = *PI++;
    if (PI == PE) // Only one predecessor
      return nullptr;
    PI++;
    if (PI != PE) // More than two predecessors
      return nullptr;
  }

  // Call the general version of GetIfCondition(..) here that
  // does not limit basicblock to have only two predecessors.
  return GetIfCondition(BB, Pred1, IfTrue, IfFalse);
}

/// GetIfCondition - Given a basic block (BB) and its predecessor (Pred),
/// (does not have to be an immediate predecessor) check to see if the merge at
/// BB is due to an "if condition" that is post-dominated by BB and Pred is
/// either the conditional block or the block that is taken if the condition is
/// true or false.  If so, return the boolean condition that determines which
/// entry into BB will be taken.  Also, return by references the block that
/// will be entered from if the condition is true, and the block that will be
/// entered from if the condition is false.
///
/// This does no checking to see if the true/false blocks have large or
/// unsavory instructions in them.
Value *llvm::GetIfCondition(BasicBlock *BB, BasicBlock *Pred,
                            BasicBlock *&IfTrue, BasicBlock *&IfFalse) {
  BranchInst *PredBr = dyn_cast<BranchInst>(Pred->getTerminator());
  BasicBlock *CommonPred = nullptr;
  BranchInst *CommonPredBr = nullptr;

  // We can only handle branches.  Other control flow will be lowered to
  // branches if possible anyway.
  if (!PredBr) {
    return nullptr;
  }

  if (PredBr->isUnconditional()) {
    // The branch from this predecessor is unconditional. Let's look for
    // its predecessor which could be our conditional block.
    CommonPred = Pred->getSinglePredecessor();
    if (!CommonPred) {
      return nullptr;
    }

    CommonPredBr = dyn_cast<BranchInst>(CommonPred->getTerminator());
    // If CommonPred does not have conditional branches, we don't have
    // an "if statement".
    if (!CommonPredBr || CommonPredBr->isUnconditional()) {
      return nullptr;
    }
  } else {
    CommonPred = Pred;
    CommonPredBr = PredBr;
  }

  BasicBlock *Succ1 = CommonPredBr->getSuccessor(0);
  BasicBlock *Succ2 = CommonPredBr->getSuccessor(1);
  BranchInst *Succ1Br = dyn_cast<BranchInst>(Succ1->getTerminator());
  BranchInst *Succ2Br = dyn_cast<BranchInst>(Succ2->getTerminator());

  if (Succ1 != BB && Succ2 != BB) {
    if (!Succ1Br || !Succ2Br) {
       return nullptr;
    }
    // Ok, if we got here, none of the branches from the conditional block
    // goes to BB.
    // Don't panic!  If both successors only have a single (identical)
    // predecessor, and only branch to BB, then we're all ok!
    if (!Succ1->getSinglePredecessor() || Succ1Br->isConditional() ||
        Succ1Br->getSuccessor(0) != BB) {
      return nullptr;
    }
    if (!Succ2->getSinglePredecessor() || Succ2Br->isConditional() ||
        Succ2Br->getSuccessor(0) != BB) {
      return nullptr;
    }
    IfTrue = Succ1;
    IfFalse = Succ2;
  } else {
    // Make sure one of the successors branches to BB. Otherwise, BB is not the
    // merge point of this if statement.
    // We could not prevent code duplication here since one of the Successors
    // might not have a branch terminator, rather a "ret" terminator. 
    if (Succ1 != BB) {
      if (!Succ1Br || !Succ1->getSinglePredecessor() || Succ1Br->isConditional() ||
          Succ1Br->getSuccessor(0) != BB) {
        return nullptr;
      }

      IfTrue = CommonPredBr->getSuccessor(0);
      IfFalse = CommonPred;
    } else {
      if (!Succ2Br || !Succ2->getSinglePredecessor() || Succ2Br->isConditional() ||
          Succ2Br->getSuccessor(0) != BB) {
        return nullptr;
      }

      IfTrue = CommonPred;
      IfFalse = CommonPredBr->getSuccessor(1);
    }
  }

  return CommonPredBr->getCondition();
}
#endif //INTEL_CUSTOMIZATION

// After creating a control flow hub, the operands of PHINodes in an outgoing
// block Out no longer match the predecessors of that block. Predecessors of Out
// that are incoming blocks to the hub are now replaced by just one edge from
// the hub. To match this new control flow, the corresponding values from each
// PHINode must now be moved a new PHINode in the first guard block of the hub.
//
// This operation cannot be performed with SSAUpdater, because it involves one
// new use: If the block Out is in the list of Incoming blocks, then the newly
// created PHI in the Hub will use itself along that edge from Out to Hub.
static void reconnectPhis(BasicBlock *Out, BasicBlock *GuardBlock,
                          const SetVector<BasicBlock *> &Incoming,
                          BasicBlock *FirstGuardBlock) {
  auto I = Out->begin();
  while (I != Out->end() && isa<PHINode>(I)) {
    auto Phi = cast<PHINode>(I);
    auto NewPhi =
        PHINode::Create(Phi->getType(), Incoming.size(),
                        Phi->getName() + ".moved", &FirstGuardBlock->back());
    for (auto In : Incoming) {
      Value *V = UndefValue::get(Phi->getType());
      if (In == Out) {
        V = NewPhi;
      } else if (Phi->getBasicBlockIndex(In) != -1) {
        V = Phi->removeIncomingValue(In, false);
      }
      NewPhi->addIncoming(V, In);
    }
    assert(NewPhi->getNumIncomingValues() == Incoming.size());
    if (Phi->getNumOperands() == 0) {
      Phi->replaceAllUsesWith(NewPhi);
      I = Phi->eraseFromParent();
      continue;
    }
    Phi->addIncoming(NewPhi, GuardBlock);
    ++I;
  }
}

using BBPredicates = DenseMap<BasicBlock *, PHINode *>;
using BBSetVector = SetVector<BasicBlock *>;

// Redirects the terminator of the incoming block to the first guard
// block in the hub. The condition of the original terminator (if it
// was conditional) and its original successors are returned as a
// tuple <condition, succ0, succ1>. The function additionally filters
// out successors that are not in the set of outgoing blocks.
//
// - condition is non-null iff the branch is conditional.
// - Succ1 is non-null iff the sole/taken target is an outgoing block.
// - Succ2 is non-null iff condition is non-null and the fallthrough
//         target is an outgoing block.
static std::tuple<Value *, BasicBlock *, BasicBlock *>
redirectToHub(BasicBlock *BB, BasicBlock *FirstGuardBlock,
              const BBSetVector &Outgoing) {
  auto Branch = cast<BranchInst>(BB->getTerminator());
  auto Condition = Branch->isConditional() ? Branch->getCondition() : nullptr;

  BasicBlock *Succ0 = Branch->getSuccessor(0);
  BasicBlock *Succ1 = nullptr;
  Succ0 = Outgoing.count(Succ0) ? Succ0 : nullptr;

  if (Branch->isUnconditional()) {
    Branch->setSuccessor(0, FirstGuardBlock);
    assert(Succ0);
  } else {
    Succ1 = Branch->getSuccessor(1);
    Succ1 = Outgoing.count(Succ1) ? Succ1 : nullptr;
    assert(Succ0 || Succ1);
    if (Succ0 && !Succ1) {
      Branch->setSuccessor(0, FirstGuardBlock);
    } else if (Succ1 && !Succ0) {
      Branch->setSuccessor(1, FirstGuardBlock);
    } else {
      Branch->eraseFromParent();
      BranchInst::Create(FirstGuardBlock, BB);
    }
  }

  assert(Succ0 || Succ1);
  return std::make_tuple(Condition, Succ0, Succ1);
}

// Capture the existing control flow as guard predicates, and redirect
// control flow from every incoming block to the first guard block in
// the hub.
//
// There is one guard predicate for each outgoing block OutBB. The
// predicate is a PHINode with one input for each InBB which
// represents whether the hub should transfer control flow to OutBB if
// it arrived from InBB. These predicates are NOT ORTHOGONAL. The Hub
// evaluates them in the same order as the Outgoing set-vector, and
// control branches to the first outgoing block whose predicate
// evaluates to true.
static void convertToGuardPredicates(
    BasicBlock *FirstGuardBlock, BBPredicates &GuardPredicates,
    SmallVectorImpl<WeakVH> &DeletionCandidates, const BBSetVector &Incoming,
    const BBSetVector &Outgoing) {
  auto &Context = Incoming.front()->getContext();
  auto BoolTrue = ConstantInt::getTrue(Context);
  auto BoolFalse = ConstantInt::getFalse(Context);

  // The predicate for the last outgoing is trivially true, and so we
  // process only the first N-1 successors.
  for (int i = 0, e = Outgoing.size() - 1; i != e; ++i) {
    auto Out = Outgoing[i];
    LLVM_DEBUG(dbgs() << "Creating guard for " << Out->getName() << "\n");
    auto Phi =
        PHINode::Create(Type::getInt1Ty(Context), Incoming.size(),
                        StringRef("Guard.") + Out->getName(), FirstGuardBlock);
    GuardPredicates[Out] = Phi;
  }

  for (auto In : Incoming) {
    Value *Condition;
    BasicBlock *Succ0;
    BasicBlock *Succ1;
    std::tie(Condition, Succ0, Succ1) =
        redirectToHub(In, FirstGuardBlock, Outgoing);

    // Optimization: Consider an incoming block A with both successors
    // Succ0 and Succ1 in the set of outgoing blocks. The predicates
    // for Succ0 and Succ1 complement each other. If Succ0 is visited
    // first in the loop below, control will branch to Succ0 using the
    // corresponding predicate. But if that branch is not taken, then
    // control must reach Succ1, which means that the predicate for
    // Succ1 is always true.
    bool OneSuccessorDone = false;
    for (int i = 0, e = Outgoing.size() - 1; i != e; ++i) {
      auto Out = Outgoing[i];
      auto Phi = GuardPredicates[Out];
      if (Out != Succ0 && Out != Succ1) {
        Phi->addIncoming(BoolFalse, In);
        continue;
      }
      // Optimization: When only one successor is an outgoing block,
      // the predicate is always true.
      if (!Succ0 || !Succ1 || OneSuccessorDone) {
        Phi->addIncoming(BoolTrue, In);
        continue;
      }
      assert(Succ0 && Succ1);
      OneSuccessorDone = true;
      if (Out == Succ0) {
        Phi->addIncoming(Condition, In);
        continue;
      }
      auto Inverted = invertCondition(Condition);
      DeletionCandidates.push_back(Condition);
      Phi->addIncoming(Inverted, In);
    }
  }
}

// For each outgoing block OutBB, create a guard block in the Hub. The
// first guard block was already created outside, and available as the
// first element in the vector of guard blocks.
//
// Each guard block terminates in a conditional branch that transfers
// control to the corresponding outgoing block or the next guard
// block. The last guard block has two outgoing blocks as successors
// since the condition for the final outgoing block is trivially
// true. So we create one less block (including the first guard block)
// than the number of outgoing blocks.
static void createGuardBlocks(SmallVectorImpl<BasicBlock *> &GuardBlocks,
                              Function *F, const BBSetVector &Outgoing,
                              BBPredicates &GuardPredicates, StringRef Prefix) {
  for (int i = 0, e = Outgoing.size() - 2; i != e; ++i) {
    GuardBlocks.push_back(
        BasicBlock::Create(F->getContext(), Prefix + ".guard", F));
  }
  assert(GuardBlocks.size() == GuardPredicates.size());

  // To help keep the loop simple, temporarily append the last
  // outgoing block to the list of guard blocks.
  GuardBlocks.push_back(Outgoing.back());

  for (int i = 0, e = GuardBlocks.size() - 1; i != e; ++i) {
    auto Out = Outgoing[i];
    assert(GuardPredicates.count(Out));
    BranchInst::Create(Out, GuardBlocks[i + 1], GuardPredicates[Out],
                       GuardBlocks[i]);
  }

  // Remove the last block from the guard list.
  GuardBlocks.pop_back();
}

BasicBlock *llvm::CreateControlFlowHub(
    DomTreeUpdater *DTU, SmallVectorImpl<BasicBlock *> &GuardBlocks,
    const BBSetVector &Incoming, const BBSetVector &Outgoing,
    const StringRef Prefix) {
  auto F = Incoming.front()->getParent();
  auto FirstGuardBlock =
      BasicBlock::Create(F->getContext(), Prefix + ".guard", F);

  SmallVector<DominatorTree::UpdateType, 16> Updates;
  if (DTU) {
    for (auto In : Incoming) {
      Updates.push_back({DominatorTree::Insert, In, FirstGuardBlock});
      for (auto Succ : successors(In)) {
        if (Outgoing.count(Succ))
          Updates.push_back({DominatorTree::Delete, In, Succ});
      }
    }
  }

  BBPredicates GuardPredicates;
  SmallVector<WeakVH, 8> DeletionCandidates;
  convertToGuardPredicates(FirstGuardBlock, GuardPredicates, DeletionCandidates,
                           Incoming, Outgoing);

  GuardBlocks.push_back(FirstGuardBlock);
  createGuardBlocks(GuardBlocks, F, Outgoing, GuardPredicates, Prefix);

  // Update the PHINodes in each outgoing block to match the new control flow.
  for (int i = 0, e = GuardBlocks.size(); i != e; ++i) {
    reconnectPhis(Outgoing[i], GuardBlocks[i], Incoming, FirstGuardBlock);
  }
  reconnectPhis(Outgoing.back(), GuardBlocks.back(), Incoming, FirstGuardBlock);

  if (DTU) {
    int NumGuards = GuardBlocks.size();
    assert((int)Outgoing.size() == NumGuards + 1);
    for (int i = 0; i != NumGuards - 1; ++i) {
      Updates.push_back({DominatorTree::Insert, GuardBlocks[i], Outgoing[i]});
      Updates.push_back(
          {DominatorTree::Insert, GuardBlocks[i], GuardBlocks[i + 1]});
    }
    Updates.push_back({DominatorTree::Insert, GuardBlocks[NumGuards - 1],
                       Outgoing[NumGuards - 1]});
    Updates.push_back({DominatorTree::Insert, GuardBlocks[NumGuards - 1],
                       Outgoing[NumGuards]});
    DTU->applyUpdates(Updates);
  }

  for (auto I : DeletionCandidates) {
    if (I->use_empty())
      if (auto Inst = dyn_cast_or_null<Instruction>(I))
        Inst->eraseFromParent();
  }

  return FirstGuardBlock;
}<|MERGE_RESOLUTION|>--- conflicted
+++ resolved
@@ -873,7 +873,7 @@
   // For EHPads we can currently handle splittig of only CleanupPadInstr.
   if (BB->isEHPad()) {
     BasicBlock *NewBB;
-    SplitEHPadPredecessors(BB, Preds, Suffix, NewBB, DT, LI, MSSAU,
+    SplitEHPadPredecessors(BB, Preds, Suffix, NewBB, DTU, DT, LI, MSSAU,
                            PreserveLCSSA);
     return NewBB;
   }
@@ -1067,13 +1067,13 @@
   }
 }
 
-<<<<<<< HEAD
 #ifdef INTEL_CUSTOMIZATION
 void llvm::SplitEHPadPredecessors(BasicBlock *OrigBB,
                                   ArrayRef<BasicBlock *> Preds,
                                   const char *Suffix, BasicBlock *&NewBB,
-                                  DominatorTree *DT, LoopInfo *LI,
-                                  MemorySSAUpdater *MSSAU, bool PreserveLCSSA) {
+                                  DomTreeUpdater *DTU, DominatorTree *DT,
+                                  LoopInfo *LI, MemorySSAUpdater *MSSAU,
+                                  bool PreserveLCSSA) {
   assert(OrigBB->isEHPad() && "Trying to split a non-EH pad!");
 
   Instruction *FirstNonPHI = OrigBB->getFirstNonPHI();
@@ -1172,14 +1172,14 @@
   }
 
   bool HasLoopExit = false;
-  UpdateAnalysisInformation(OrigBB, NewBB, Preds, DT, LI, MSSAU, PreserveLCSSA,
-                            HasLoopExit);
+  UpdateAnalysisInformation(OrigBB, NewBB, Preds, DTU, DT, LI, MSSAU,
+                            PreserveLCSSA, HasLoopExit);
 
   // Update the PHI nodes in OrigBB with the values coming from NewBB.
   UpdatePHINodes(OrigBB, NewBB, Preds, Clone, HasLoopExit);
 }
 #endif // INTEL_CUSTOMIZATION
-=======
+
 void llvm::SplitLandingPadPredecessors(BasicBlock *OrigBB,
                                        ArrayRef<BasicBlock *> Preds,
                                        const char *Suffix1, const char *Suffix2,
@@ -1202,7 +1202,6 @@
                                          NewBBs, DTU, /*DT=*/nullptr, LI, MSSAU,
                                          PreserveLCSSA);
 }
->>>>>>> c6654a4c
 
 ReturnInst *llvm::FoldReturnIntoUncondBranch(ReturnInst *RI, BasicBlock *BB,
                                              BasicBlock *Pred,
