//===- BasicBlockUtils.cpp - BasicBlock Utilities --------------------------==//
//
// Part of the LLVM Project, under the Apache License v2.0 with LLVM Exceptions.
// See https://llvm.org/LICENSE.txt for license information.
// SPDX-License-Identifier: Apache-2.0 WITH LLVM-exception
//
//===----------------------------------------------------------------------===//
//
// This family of functions perform manipulations on basic blocks, and
// instructions contained within basic blocks.
//
//===----------------------------------------------------------------------===//

#include "llvm/Transforms/Utils/BasicBlockUtils.h"
#include "llvm/ADT/ArrayRef.h"
#include "llvm/ADT/SmallPtrSet.h"
#include "llvm/ADT/SmallVector.h"
#include "llvm/ADT/Twine.h"
#include "llvm/Analysis/CFG.h"
#include "llvm/Analysis/DomTreeUpdater.h"
#include "llvm/Analysis/LoopInfo.h"
#include "llvm/Analysis/MemoryDependenceAnalysis.h"
#include "llvm/Analysis/MemorySSAUpdater.h"
#include "llvm/Analysis/PostDominators.h"
#include "llvm/IR/BasicBlock.h"
#include "llvm/IR/CFG.h"
#include "llvm/IR/Constants.h"
#include "llvm/IR/DebugInfoMetadata.h"
#include "llvm/IR/Dominators.h"
#include "llvm/IR/Function.h"
#include "llvm/IR/InstrTypes.h"
#include "llvm/IR/Instruction.h"
#include "llvm/IR/Instructions.h"
#include "llvm/IR/IntrinsicInst.h"
#include "llvm/IR/LLVMContext.h"
#include "llvm/IR/PseudoProbe.h"
#include "llvm/IR/Type.h"
#include "llvm/IR/User.h"
#include "llvm/IR/Value.h"
#include "llvm/IR/ValueHandle.h"
#include "llvm/Support/Casting.h"
#include "llvm/Transforms/VPO/Utils/VPOUtils.h"
#if INTEL_COLLAB
#include "llvm/Transforms/Utils/IntrinsicUtils.h"
#endif // INTEL_COLLAB
#include "llvm/Support/Debug.h"
#include "llvm/Support/raw_ostream.h"
#include "llvm/Transforms/Utils/Local.h"
#include <cassert>
#include <cstdint>
#include <string>
#include <utility>
#include <vector>

using namespace llvm;
#if INTEL_COLLAB
using namespace vpo;
#endif // INTEL_COLLAB

#define DEBUG_TYPE "basicblock-utils"

void llvm::DetatchDeadBlocks(
    ArrayRef<BasicBlock *> BBs,
    SmallVectorImpl<DominatorTree::UpdateType> *Updates,
    bool KeepOneInputPHIs) {
  for (auto *BB : BBs) {
    // Loop through all of our successors and make sure they know that one
    // of their predecessors is going away.
    SmallPtrSet<BasicBlock *, 4> UniqueSuccessors;
    for (BasicBlock *Succ : successors(BB)) {
      Succ->removePredecessor(BB, KeepOneInputPHIs);
      if (Updates && UniqueSuccessors.insert(Succ).second)
        Updates->push_back({DominatorTree::Delete, BB, Succ});
    }

    // Zap all the instructions in the block.
    while (!BB->empty()) {
      Instruction &I = BB->back();
      // If this instruction is used, replace uses with an arbitrary value.
      // Because control flow can't get here, we don't care what we replace the
      // value with.  Note that since this block is unreachable, and all values
      // contained within it must dominate their uses, that all uses will
      // eventually be removed (they are themselves dead).
      if (!I.use_empty())
        I.replaceAllUsesWith(UndefValue::get(I.getType()));
      BB->getInstList().pop_back();
    }
    new UnreachableInst(BB->getContext(), BB);
    assert(BB->getInstList().size() == 1 &&
           isa<UnreachableInst>(BB->getTerminator()) &&
           "The successor list of BB isn't empty before "
           "applying corresponding DTU updates.");
  }
}

void llvm::DeleteDeadBlock(BasicBlock *BB, DomTreeUpdater *DTU,
                           bool KeepOneInputPHIs) {
  DeleteDeadBlocks({BB}, DTU, KeepOneInputPHIs);
}

void llvm::DeleteDeadBlocks(ArrayRef <BasicBlock *> BBs, DomTreeUpdater *DTU,
                            bool KeepOneInputPHIs) {
#ifndef NDEBUG
  // Make sure that all predecessors of each dead block is also dead.
  SmallPtrSet<BasicBlock *, 4> Dead(BBs.begin(), BBs.end());
  assert(Dead.size() == BBs.size() && "Duplicating blocks?");
  for (auto *BB : Dead)
    for (BasicBlock *Pred : predecessors(BB))
      assert(Dead.count(Pred) && "All predecessors must be dead!");
#endif

  SmallVector<DominatorTree::UpdateType, 4> Updates;
  DetatchDeadBlocks(BBs, DTU ? &Updates : nullptr, KeepOneInputPHIs);

  if (DTU)
    DTU->applyUpdates(Updates);

  for (BasicBlock *BB : BBs)
    if (DTU)
      DTU->deleteBB(BB);
    else
      BB->eraseFromParent();
}

bool llvm::EliminateUnreachableBlocks(Function &F, DomTreeUpdater *DTU,
                                      bool KeepOneInputPHIs) {
  df_iterator_default_set<BasicBlock*> Reachable;

  // Mark all reachable blocks.
  for (BasicBlock *BB : depth_first_ext(&F, Reachable))
    (void)BB/* Mark all reachable blocks */;

  // Collect all dead blocks.
  std::vector<BasicBlock*> DeadBlocks;
  for (BasicBlock &BB : F)
    if (!Reachable.count(&BB))
      DeadBlocks.push_back(&BB);

  // Delete the dead blocks.
  DeleteDeadBlocks(DeadBlocks, DTU, KeepOneInputPHIs);

  return !DeadBlocks.empty();
}

bool llvm::FoldSingleEntryPHINodes(BasicBlock *BB,
                                   MemoryDependenceResults *MemDep) {
  if (!isa<PHINode>(BB->begin()))
    return false;

  while (PHINode *PN = dyn_cast<PHINode>(BB->begin())) {
    if (PN->getIncomingValue(0) != PN)
      PN->replaceAllUsesWith(PN->getIncomingValue(0));
    else
      PN->replaceAllUsesWith(UndefValue::get(PN->getType()));

    if (MemDep)
      MemDep->removeInstruction(PN);  // Memdep updates AA itself.

    PN->eraseFromParent();
  }
  return true;
}

bool llvm::DeleteDeadPHIs(BasicBlock *BB, const TargetLibraryInfo *TLI,
                          MemorySSAUpdater *MSSAU) {
  // Recursively deleting a PHI may cause multiple PHIs to be deleted
  // or RAUW'd undef, so use an array of WeakTrackingVH for the PHIs to delete.
  SmallVector<WeakTrackingVH, 8> PHIs;
  for (PHINode &PN : BB->phis())
    PHIs.push_back(&PN);

  bool Changed = false;
  for (unsigned i = 0, e = PHIs.size(); i != e; ++i)
    if (PHINode *PN = dyn_cast_or_null<PHINode>(PHIs[i].operator Value*()))
      Changed |= RecursivelyDeleteDeadPHINode(PN, TLI, MSSAU);

  return Changed;
}

bool llvm::MergeBlockIntoPredecessor(BasicBlock *BB, DomTreeUpdater *DTU,
                                     LoopInfo *LI, MemorySSAUpdater *MSSAU,
                                     MemoryDependenceResults *MemDep,
                                     bool PredecessorWithTwoSuccessors) {
  if (BB->hasAddressTaken())
    return false;

#if INTEL_COLLAB
  if (IntrinsicUtils::isDirective(&(BB->front())))
    return false;
#endif // INTEL_COLLAB

  // Can't merge if there are multiple predecessors, or no predecessors.
  BasicBlock *PredBB = BB->getUniquePredecessor();
  if (!PredBB) return false;

  // Don't break self-loops.
  if (PredBB == BB) return false;
  // Don't break unwinding instructions.
  if (PredBB->getTerminator()->isExceptionalTerminator())
    return false;

  // Can't merge if there are multiple distinct successors.
  if (!PredecessorWithTwoSuccessors && PredBB->getUniqueSuccessor() != BB)
    return false;

  // Currently only allow PredBB to have two predecessors, one being BB.
  // Update BI to branch to BB's only successor instead of BB.
  BranchInst *PredBB_BI;
  BasicBlock *NewSucc = nullptr;
  unsigned FallThruPath;
  if (PredecessorWithTwoSuccessors) {
    if (!(PredBB_BI = dyn_cast<BranchInst>(PredBB->getTerminator())))
      return false;
    BranchInst *BB_JmpI = dyn_cast<BranchInst>(BB->getTerminator());
    if (!BB_JmpI || !BB_JmpI->isUnconditional())
      return false;
    NewSucc = BB_JmpI->getSuccessor(0);
    FallThruPath = PredBB_BI->getSuccessor(0) == BB ? 0 : 1;
  }

  // Can't merge if there is PHI loop.
  for (PHINode &PN : BB->phis())
    if (llvm::is_contained(PN.incoming_values(), &PN))
      return false;

  LLVM_DEBUG(dbgs() << "Merging: " << BB->getName() << " into "
                    << PredBB->getName() << "\n");

  // Begin by getting rid of unneeded PHIs.
  SmallVector<AssertingVH<Value>, 4> IncomingValues;
  if (isa<PHINode>(BB->front())) {
    for (PHINode &PN : BB->phis())
      if (!isa<PHINode>(PN.getIncomingValue(0)) ||
          cast<PHINode>(PN.getIncomingValue(0))->getParent() != BB)
        IncomingValues.push_back(PN.getIncomingValue(0));
    FoldSingleEntryPHINodes(BB, MemDep);
  }

  // DTU update: Collect all the edges that exit BB.
  // These dominator edges will be redirected from Pred.
  std::vector<DominatorTree::UpdateType> Updates;
  if (DTU) {
    SmallPtrSet<BasicBlock *, 2> SuccsOfBB(succ_begin(BB), succ_end(BB));
    SmallPtrSet<BasicBlock *, 2> SuccsOfPredBB(succ_begin(PredBB),
                                               succ_begin(PredBB));
    Updates.reserve(Updates.size() + 2 * SuccsOfBB.size() + 1);
    // Add insert edges first. Experimentally, for the particular case of two
    // blocks that can be merged, with a single successor and single predecessor
    // respectively, it is beneficial to have all insert updates first. Deleting
    // edges first may lead to unreachable blocks, followed by inserting edges
    // making the blocks reachable again. Such DT updates lead to high compile
    // times. We add inserts before deletes here to reduce compile time.
    for (BasicBlock *SuccOfBB : SuccsOfBB)
      // This successor of BB may already be a PredBB's successor.
      if (!SuccsOfPredBB.contains(SuccOfBB))
        Updates.push_back({DominatorTree::Insert, PredBB, SuccOfBB});
    for (BasicBlock *SuccOfBB : SuccsOfBB)
      Updates.push_back({DominatorTree::Delete, BB, SuccOfBB});
    Updates.push_back({DominatorTree::Delete, PredBB, BB});
  }

  Instruction *PTI = PredBB->getTerminator();
  Instruction *STI = BB->getTerminator();
  Instruction *Start = &*BB->begin();
  // If there's nothing to move, mark the starting instruction as the last
  // instruction in the block. Terminator instruction is handled separately.
  if (Start == STI)
    Start = PTI;

  // Move all definitions in the successor to the predecessor...
  PredBB->getInstList().splice(PTI->getIterator(), BB->getInstList(),
                               BB->begin(), STI->getIterator());

  if (MSSAU)
    MSSAU->moveAllAfterMergeBlocks(BB, PredBB, Start);

  // Make all PHI nodes that referred to BB now refer to Pred as their
  // source...
  BB->replaceAllUsesWith(PredBB);

  if (PredecessorWithTwoSuccessors) {
    // Delete the unconditional branch from BB.
    BB->getInstList().pop_back();

    // Update branch in the predecessor.
    PredBB_BI->setSuccessor(FallThruPath, NewSucc);
  } else {
    // Delete the unconditional branch from the predecessor.
    PredBB->getInstList().pop_back();

    // Move terminator instruction.
    PredBB->getInstList().splice(PredBB->end(), BB->getInstList());

    // Terminator may be a memory accessing instruction too.
    if (MSSAU)
      if (MemoryUseOrDef *MUD = cast_or_null<MemoryUseOrDef>(
              MSSAU->getMemorySSA()->getMemoryAccess(PredBB->getTerminator())))
        MSSAU->moveToPlace(MUD, PredBB, MemorySSA::End);
  }
  // Add unreachable to now empty BB.
  new UnreachableInst(BB->getContext(), BB);

  // Inherit predecessors name if it exists.
  if (!PredBB->hasName())
    PredBB->takeName(BB);

  if (LI)
    LI->removeBlock(BB);

  if (MemDep)
    MemDep->invalidateCachedPredecessors();

  if (DTU)
    DTU->applyUpdates(Updates);

  // Finally, erase the old block and update dominator info.
  DeleteDeadBlock(BB, DTU);

  return true;
}

bool llvm::MergeBlockSuccessorsIntoGivenBlocks(
    SmallPtrSetImpl<BasicBlock *> &MergeBlocks, Loop *L, DomTreeUpdater *DTU,
    LoopInfo *LI) {
  assert(!MergeBlocks.empty() && "MergeBlocks should not be empty");

  bool BlocksHaveBeenMerged = false;
  while (!MergeBlocks.empty()) {
    BasicBlock *BB = *MergeBlocks.begin();
    BasicBlock *Dest = BB->getSingleSuccessor();
    if (Dest && (!L || L->contains(Dest))) {
      BasicBlock *Fold = Dest->getUniquePredecessor();
      (void)Fold;
      if (MergeBlockIntoPredecessor(Dest, DTU, LI)) {
        assert(Fold == BB &&
               "Expecting BB to be unique predecessor of the Dest block");
        MergeBlocks.erase(Dest);
        BlocksHaveBeenMerged = true;
      } else
        MergeBlocks.erase(BB);
    } else
      MergeBlocks.erase(BB);
  }
  return BlocksHaveBeenMerged;
}

/// Remove redundant instructions within sequences of consecutive dbg.value
/// instructions. This is done using a backward scan to keep the last dbg.value
/// describing a specific variable/fragment.
///
/// BackwardScan strategy:
/// ----------------------
/// Given a sequence of consecutive DbgValueInst like this
///
///   dbg.value ..., "x", FragmentX1  (*)
///   dbg.value ..., "y", FragmentY1
///   dbg.value ..., "x", FragmentX2
///   dbg.value ..., "x", FragmentX1  (**)
///
/// then the instruction marked with (*) can be removed (it is guaranteed to be
/// obsoleted by the instruction marked with (**) as the latter instruction is
/// describing the same variable using the same fragment info).
///
/// Possible improvements:
/// - Check fully overlapping fragments and not only identical fragments.
/// - Support dbg.addr, dbg.declare. dbg.label, and possibly other meta
///   instructions being part of the sequence of consecutive instructions.
static bool removeRedundantDbgInstrsUsingBackwardScan(BasicBlock *BB) {
  SmallVector<DbgValueInst *, 8> ToBeRemoved;
  SmallDenseSet<DebugVariable> VariableSet;
  for (auto &I : reverse(*BB)) {
    if (DbgValueInst *DVI = dyn_cast<DbgValueInst>(&I)) {
      DebugVariable Key(DVI->getVariable(),
                        DVI->getExpression(),
                        DVI->getDebugLoc()->getInlinedAt());
      auto R = VariableSet.insert(Key);
      // If the same variable fragment is described more than once it is enough
      // to keep the last one (i.e. the first found since we for reverse
      // iteration).
      if (!R.second)
        ToBeRemoved.push_back(DVI);
      continue;
    }
    // Sequence with consecutive dbg.value instrs ended. Clear the map to
    // restart identifying redundant instructions if case we find another
    // dbg.value sequence.
    VariableSet.clear();
  }

  for (auto &Instr : ToBeRemoved)
    Instr->eraseFromParent();

  return !ToBeRemoved.empty();
}

/// Remove redundant dbg.value instructions using a forward scan. This can
/// remove a dbg.value instruction that is redundant due to indicating that a
/// variable has the same value as already being indicated by an earlier
/// dbg.value.
///
/// ForwardScan strategy:
/// ---------------------
/// Given two identical dbg.value instructions, separated by a block of
/// instructions that isn't describing the same variable, like this
///
///   dbg.value X1, "x", FragmentX1  (**)
///   <block of instructions, none being "dbg.value ..., "x", ...">
///   dbg.value X1, "x", FragmentX1  (*)
///
/// then the instruction marked with (*) can be removed. Variable "x" is already
/// described as being mapped to the SSA value X1.
///
/// Possible improvements:
/// - Keep track of non-overlapping fragments.
static bool removeRedundantDbgInstrsUsingForwardScan(BasicBlock *BB) {
  SmallVector<DbgValueInst *, 8> ToBeRemoved;
  DenseMap<DebugVariable, std::pair<SmallVector<Value *, 4>, DIExpression *>>
      VariableMap;
  for (auto &I : *BB) {
    if (DbgValueInst *DVI = dyn_cast<DbgValueInst>(&I)) {
      DebugVariable Key(DVI->getVariable(),
                        NoneType(),
                        DVI->getDebugLoc()->getInlinedAt());
      auto VMI = VariableMap.find(Key);
      // Update the map if we found a new value/expression describing the
      // variable, or if the variable wasn't mapped already.
      SmallVector<Value *, 4> Values(DVI->getValues());
      if (VMI == VariableMap.end() || VMI->second.first != Values ||
          VMI->second.second != DVI->getExpression()) {
        VariableMap[Key] = {Values, DVI->getExpression()};
        continue;
      }
      // Found an identical mapping. Remember the instruction for later removal.
      ToBeRemoved.push_back(DVI);
    }
  }

  for (auto &Instr : ToBeRemoved)
    Instr->eraseFromParent();

  return !ToBeRemoved.empty();
}

bool llvm::RemoveRedundantDbgInstrs(BasicBlock *BB) {
  bool MadeChanges = false;
  // By using the "backward scan" strategy before the "forward scan" strategy we
  // can remove both dbg.value (2) and (3) in a situation like this:
  //
  //   (1) dbg.value V1, "x", DIExpression()
  //       ...
  //   (2) dbg.value V2, "x", DIExpression()
  //   (3) dbg.value V1, "x", DIExpression()
  //
  // The backward scan will remove (2), it is made obsolete by (3). After
  // getting (2) out of the way, the foward scan will remove (3) since "x"
  // already is described as having the value V1 at (1).
  MadeChanges |= removeRedundantDbgInstrsUsingBackwardScan(BB);
  MadeChanges |= removeRedundantDbgInstrsUsingForwardScan(BB);

  if (MadeChanges)
    LLVM_DEBUG(dbgs() << "Removed redundant dbg instrs from: "
                      << BB->getName() << "\n");
  return MadeChanges;
}

void llvm::ReplaceInstWithValue(BasicBlock::InstListType &BIL,
                                BasicBlock::iterator &BI, Value *V) {
  Instruction &I = *BI;
  // Replaces all of the uses of the instruction with uses of the value
  I.replaceAllUsesWith(V);

  // Make sure to propagate a name if there is one already.
  if (I.hasName() && !V->hasName())
    V->takeName(&I);

  // Delete the unnecessary instruction now...
  BI = BIL.erase(BI);
}

void llvm::ReplaceInstWithInst(BasicBlock::InstListType &BIL,
                               BasicBlock::iterator &BI, Instruction *I) {
  assert(I->getParent() == nullptr &&
         "ReplaceInstWithInst: Instruction already inserted into basic block!");

  // Copy debug location to newly added instruction, if it wasn't already set
  // by the caller.
  if (!I->getDebugLoc())
    I->setDebugLoc(BI->getDebugLoc());

  // Insert the new instruction into the basic block...
  BasicBlock::iterator New = BIL.insert(BI, I);

  // Replace all uses of the old instruction, and delete it.
  ReplaceInstWithValue(BIL, BI, I);

  // Move BI back to point to the newly inserted instruction
  BI = New;
}

void llvm::ReplaceInstWithInst(Instruction *From, Instruction *To) {
  BasicBlock::iterator BI(From);
  ReplaceInstWithInst(From->getParent()->getInstList(), BI, To);
}

BasicBlock *llvm::SplitEdge(BasicBlock *BB, BasicBlock *Succ, DominatorTree *DT,
                            LoopInfo *LI, MemorySSAUpdater *MSSAU,
                            const Twine &BBName) {
  unsigned SuccNum = GetSuccessorNumber(BB, Succ);

  Instruction *LatchTerm = BB->getTerminator();

  CriticalEdgeSplittingOptions Options =
      CriticalEdgeSplittingOptions(DT, LI, MSSAU).setPreserveLCSSA();

  if ((isCriticalEdge(LatchTerm, SuccNum, Options.MergeIdenticalEdges))) {
    // If it is a critical edge, and the succesor is an exception block, handle
    // the split edge logic in this specific function
    if (Succ->isEHPad())
      return ehAwareSplitEdge(BB, Succ, nullptr, nullptr, Options, BBName);

    // If this is a critical edge, let SplitKnownCriticalEdge do it.
    return SplitKnownCriticalEdge(LatchTerm, SuccNum, Options, BBName);
  }

  // If the edge isn't critical, then BB has a single successor or Succ has a
  // single pred.  Split the block.
  if (BasicBlock *SP = Succ->getSinglePredecessor()) {
    // If the successor only has a single pred, split the top of the successor
    // block.
    assert(SP == BB && "CFG broken");
    SP = nullptr;
    return SplitBlock(Succ, &Succ->front(), DT, LI, MSSAU, BBName,
                      /*Before=*/true);
  }

  // Otherwise, if BB has a single successor, split it at the bottom of the
  // block.
  assert(BB->getTerminator()->getNumSuccessors() == 1 &&
         "Should have a single succ!");
  return SplitBlock(BB, BB->getTerminator(), DT, LI, MSSAU, BBName);
}

void llvm::setUnwindEdgeTo(Instruction *TI, BasicBlock *Succ) {
  if (auto *II = dyn_cast<InvokeInst>(TI))
    II->setUnwindDest(Succ);
  else if (auto *CS = dyn_cast<CatchSwitchInst>(TI))
    CS->setUnwindDest(Succ);
  else if (auto *CR = dyn_cast<CleanupReturnInst>(TI))
    CR->setUnwindDest(Succ);
  else
    llvm_unreachable("unexpected terminator instruction");
}

void llvm::updatePhiNodes(BasicBlock *DestBB, BasicBlock *OldPred,
                          BasicBlock *NewPred, PHINode *Until) {
  int BBIdx = 0;
  for (PHINode &PN : DestBB->phis()) {
    // We manually update the LandingPadReplacement PHINode and it is the last
    // PHI Node. So, if we find it, we are done.
    if (Until == &PN)
      break;

    // Reuse the previous value of BBIdx if it lines up.  In cases where we
    // have multiple phi nodes with *lots* of predecessors, this is a speed
    // win because we don't have to scan the PHI looking for TIBB.  This
    // happens because the BB list of PHI nodes are usually in the same
    // order.
    if (PN.getIncomingBlock(BBIdx) != OldPred)
      BBIdx = PN.getBasicBlockIndex(OldPred);

    assert(BBIdx != -1 && "Invalid PHI Index!");
    PN.setIncomingBlock(BBIdx, NewPred);
  }
}

BasicBlock *llvm::ehAwareSplitEdge(BasicBlock *BB, BasicBlock *Succ,
                                   LandingPadInst *OriginalPad,
                                   PHINode *LandingPadReplacement,
                                   const CriticalEdgeSplittingOptions &Options,
                                   const Twine &BBName) {

  auto *PadInst = Succ->getFirstNonPHI();
  if (!LandingPadReplacement && !PadInst->isEHPad())
    return SplitEdge(BB, Succ, Options.DT, Options.LI, Options.MSSAU, BBName);

  auto *LI = Options.LI;
  SmallVector<BasicBlock *, 4> LoopPreds;
  // Check if extra modifications will be required to preserve loop-simplify
  // form after splitting. If it would require splitting blocks with IndirectBr
  // terminators, bail out if preserving loop-simplify form is requested.
  if (Options.PreserveLoopSimplify && LI) {
    if (Loop *BBLoop = LI->getLoopFor(BB)) {

      // The only way that we can break LoopSimplify form by splitting a
      // critical edge is when there exists some edge from BBLoop to Succ *and*
      // the only edge into Succ from outside of BBLoop is that of NewBB after
      // the split. If the first isn't true, then LoopSimplify still holds,
      // NewBB is the new exit block and it has no non-loop predecessors. If the
      // second isn't true, then Succ was not in LoopSimplify form prior to
      // the split as it had a non-loop predecessor. In both of these cases,
      // the predecessor must be directly in BBLoop, not in a subloop, or again
      // LoopSimplify doesn't hold.
      for (BasicBlock *P : predecessors(Succ)) {
        if (P == BB)
          continue; // The new block is known.
        if (LI->getLoopFor(P) != BBLoop) {
          // Loop is not in LoopSimplify form, no need to re simplify after
          // splitting edge.
          LoopPreds.clear();
          break;
        }
        LoopPreds.push_back(P);
      }
      // Loop-simplify form can be preserved, if we can split all in-loop
      // predecessors.
      if (any_of(LoopPreds, [](BasicBlock *Pred) {
            return isa<IndirectBrInst>(Pred->getTerminator());
          })) {
        return nullptr;
      }
    }
  }

  auto *NewBB =
      BasicBlock::Create(BB->getContext(), BBName, BB->getParent(), Succ);
  setUnwindEdgeTo(BB->getTerminator(), NewBB);
  updatePhiNodes(Succ, BB, NewBB, LandingPadReplacement);

  if (LandingPadReplacement) {
    auto *NewLP = OriginalPad->clone();
    auto *Terminator = BranchInst::Create(Succ, NewBB);
    NewLP->insertBefore(Terminator);
    LandingPadReplacement->addIncoming(NewLP, NewBB);
  } else {
    Value *ParentPad = nullptr;
    if (auto *FuncletPad = dyn_cast<FuncletPadInst>(PadInst))
      ParentPad = FuncletPad->getParentPad();
    else if (auto *CatchSwitch = dyn_cast<CatchSwitchInst>(PadInst))
      ParentPad = CatchSwitch->getParentPad();
    else if (auto *CleanupPad = dyn_cast<CleanupPadInst>(PadInst))
      ParentPad = CleanupPad->getParentPad();
    else if (auto *LandingPad = dyn_cast<LandingPadInst>(PadInst))
      ParentPad = LandingPad->getParent();
    else
      llvm_unreachable("handling for other EHPads not implemented yet");

    auto *NewCleanupPad = CleanupPadInst::Create(ParentPad, {}, BBName, NewBB);
    CleanupReturnInst::Create(NewCleanupPad, Succ, NewBB);
  }

  auto *DT = Options.DT;
  auto *MSSAU = Options.MSSAU;
  if (!DT && !LI)
    return NewBB;

  if (DT) {
    DomTreeUpdater DTU(DT, DomTreeUpdater::UpdateStrategy::Lazy);
    SmallVector<DominatorTree::UpdateType, 3> Updates;

    Updates.push_back({DominatorTree::Insert, BB, NewBB});
    Updates.push_back({DominatorTree::Insert, NewBB, Succ});
    Updates.push_back({DominatorTree::Delete, BB, Succ});

    DTU.applyUpdates(Updates);
    DTU.flush();

    if (MSSAU) {
      MSSAU->applyUpdates(Updates, *DT);
      if (VerifyMemorySSA)
        MSSAU->getMemorySSA()->verifyMemorySSA();
    }
  }

  if (LI) {
    if (Loop *BBLoop = LI->getLoopFor(BB)) {
      // If one or the other blocks were not in a loop, the new block is not
      // either, and thus LI doesn't need to be updated.
      if (Loop *SuccLoop = LI->getLoopFor(Succ)) {
        if (BBLoop == SuccLoop) {
          // Both in the same loop, the NewBB joins loop.
          SuccLoop->addBasicBlockToLoop(NewBB, *LI);
        } else if (BBLoop->contains(SuccLoop)) {
          // Edge from an outer loop to an inner loop.  Add to the outer loop.
          BBLoop->addBasicBlockToLoop(NewBB, *LI);
        } else if (SuccLoop->contains(BBLoop)) {
          // Edge from an inner loop to an outer loop.  Add to the outer loop.
          SuccLoop->addBasicBlockToLoop(NewBB, *LI);
        } else {
          // Edge from two loops with no containment relation.  Because these
          // are natural loops, we know that the destination block must be the
          // header of its loop (adding a branch into a loop elsewhere would
          // create an irreducible loop).
          assert(SuccLoop->getHeader() == Succ &&
                 "Should not create irreducible loops!");
          if (Loop *P = SuccLoop->getParentLoop())
            P->addBasicBlockToLoop(NewBB, *LI);
        }
      }

      // If BB is in a loop and Succ is outside of that loop, we may need to
      // update LoopSimplify form and LCSSA form.
      if (!BBLoop->contains(Succ)) {
        assert(!BBLoop->contains(NewBB) &&
               "Split point for loop exit is contained in loop!");

        // Update LCSSA form in the newly created exit block.
        if (Options.PreserveLCSSA) {
          createPHIsForSplitLoopExit(BB, NewBB, Succ);
        }

        if (!LoopPreds.empty()) {
          BasicBlock *NewExitBB = SplitBlockPredecessors(
              Succ, LoopPreds, "split", DT, LI, MSSAU, Options.PreserveLCSSA);
          if (Options.PreserveLCSSA)
            createPHIsForSplitLoopExit(LoopPreds, NewExitBB, Succ);
        }
      }
    }
  }

  return NewBB;
}

void llvm::createPHIsForSplitLoopExit(ArrayRef<BasicBlock *> Preds,
                                      BasicBlock *SplitBB, BasicBlock *DestBB) {
  // SplitBB shouldn't have anything non-trivial in it yet.
  assert((SplitBB->getFirstNonPHI() == SplitBB->getTerminator() ||
          SplitBB->isLandingPad()) &&
         "SplitBB has non-PHI nodes!");

  // For each PHI in the destination block.
  for (PHINode &PN : DestBB->phis()) {
    int Idx = PN.getBasicBlockIndex(SplitBB);
    assert(Idx >= 0 && "Invalid Block Index");
    Value *V = PN.getIncomingValue(Idx);

    // If the input is a PHI which already satisfies LCSSA, don't create
    // a new one.
    if (const PHINode *VP = dyn_cast<PHINode>(V))
      if (VP->getParent() == SplitBB)
        continue;

    // Otherwise a new PHI is needed. Create one and populate it.
    PHINode *NewPN = PHINode::Create(
        PN.getType(), Preds.size(), "split",
        SplitBB->isLandingPad() ? &SplitBB->front() : SplitBB->getTerminator());
    for (BasicBlock *BB : Preds)
      NewPN->addIncoming(V, BB);

    // Update the original PHI.
    PN.setIncomingValue(Idx, NewPN);
  }
}

unsigned
llvm::SplitAllCriticalEdges(Function &F,
                            const CriticalEdgeSplittingOptions &Options) {
  unsigned NumBroken = 0;
  for (BasicBlock &BB : F) {
    Instruction *TI = BB.getTerminator();
    if (TI->getNumSuccessors() > 1 && !isa<IndirectBrInst>(TI) &&
        !isa<CallBrInst>(TI))
      for (unsigned i = 0, e = TI->getNumSuccessors(); i != e; ++i)
        if (SplitCriticalEdge(TI, i, Options))
          ++NumBroken;
  }
  return NumBroken;
}

static BasicBlock *SplitBlockImpl(BasicBlock *Old, Instruction *SplitPt,
                                  DomTreeUpdater *DTU, DominatorTree *DT,
                                  LoopInfo *LI, MemorySSAUpdater *MSSAU,
                                  const Twine &BBName, bool Before) {
  if (Before) {
    DomTreeUpdater LocalDTU(DT, DomTreeUpdater::UpdateStrategy::Lazy);
    return splitBlockBefore(Old, SplitPt,
                            DTU ? DTU : (DT ? &LocalDTU : nullptr), LI, MSSAU,
                            BBName);
  }
  BasicBlock::iterator SplitIt = SplitPt->getIterator();
  while (isa<PHINode>(SplitIt) || SplitIt->isEHPad()) {
    ++SplitIt;
    assert(SplitIt != SplitPt->getParent()->end());
  }
  std::string Name = BBName.str();
  BasicBlock *New = Old->splitBasicBlock(
      SplitIt, Name.empty() ? Old->getName() + ".split" : Name);

  // The new block lives in whichever loop the old one did. This preserves
  // LCSSA as well, because we force the split point to be after any PHI nodes.
  if (LI)
    if (Loop *L = LI->getLoopFor(Old))
      L->addBasicBlockToLoop(New, *LI);

  if (DTU) {
    SmallVector<DominatorTree::UpdateType, 8> Updates;
    // Old dominates New. New node dominates all other nodes dominated by Old.
    SmallPtrSet<BasicBlock *, 8> UniqueSuccessorsOfOld(succ_begin(New),
                                                       succ_end(New));
    Updates.push_back({DominatorTree::Insert, Old, New});
    Updates.reserve(Updates.size() + 2 * UniqueSuccessorsOfOld.size());
    for (BasicBlock *UniqueSuccessorOfOld : UniqueSuccessorsOfOld) {
      Updates.push_back({DominatorTree::Insert, New, UniqueSuccessorOfOld});
      Updates.push_back({DominatorTree::Delete, Old, UniqueSuccessorOfOld});
    }

    DTU->applyUpdates(Updates);
  } else if (DT)
    // Old dominates New. New node dominates all other nodes dominated by Old.
    if (DomTreeNode *OldNode = DT->getNode(Old)) {
      std::vector<DomTreeNode *> Children(OldNode->begin(), OldNode->end());

      DomTreeNode *NewNode = DT->addNewBlock(New, Old);
      for (DomTreeNode *I : Children)
        DT->changeImmediateDominator(I, NewNode);
    }

  // Move MemoryAccesses still tracked in Old, but part of New now.
  // Update accesses in successor blocks accordingly.
  if (MSSAU)
    MSSAU->moveAllAfterSpliceBlocks(Old, New, &*(New->begin()));

  return New;
}

BasicBlock *llvm::SplitBlock(BasicBlock *Old, Instruction *SplitPt,
                             DominatorTree *DT, LoopInfo *LI,
                             MemorySSAUpdater *MSSAU, const Twine &BBName,
                             bool Before) {
  return SplitBlockImpl(Old, SplitPt, /*DTU=*/nullptr, DT, LI, MSSAU, BBName,
                        Before);
}
BasicBlock *llvm::SplitBlock(BasicBlock *Old, Instruction *SplitPt,
                             DomTreeUpdater *DTU, LoopInfo *LI,
                             MemorySSAUpdater *MSSAU, const Twine &BBName,
                             bool Before) {
  return SplitBlockImpl(Old, SplitPt, DTU, /*DT=*/nullptr, LI, MSSAU, BBName,
                        Before);
}

BasicBlock *llvm::splitBlockBefore(BasicBlock *Old, Instruction *SplitPt,
                                   DomTreeUpdater *DTU, LoopInfo *LI,
                                   MemorySSAUpdater *MSSAU,
                                   const Twine &BBName) {

  BasicBlock::iterator SplitIt = SplitPt->getIterator();
  while (isa<PHINode>(SplitIt) || SplitIt->isEHPad())
    ++SplitIt;
  std::string Name = BBName.str();
  BasicBlock *New = Old->splitBasicBlock(
      SplitIt, Name.empty() ? Old->getName() + ".split" : Name,
      /* Before=*/true);

  // The new block lives in whichever loop the old one did. This preserves
  // LCSSA as well, because we force the split point to be after any PHI nodes.
  if (LI)
    if (Loop *L = LI->getLoopFor(Old))
      L->addBasicBlockToLoop(New, *LI);

  if (DTU) {
    SmallVector<DominatorTree::UpdateType, 8> DTUpdates;
    // New dominates Old. The predecessor nodes of the Old node dominate
    // New node.
    SmallPtrSet<BasicBlock *, 8> UniquePredecessorsOfOld(pred_begin(New),
                                                         pred_end(New));
    DTUpdates.push_back({DominatorTree::Insert, New, Old});
    DTUpdates.reserve(DTUpdates.size() + 2 * UniquePredecessorsOfOld.size());
    for (BasicBlock *UniquePredecessorOfOld : UniquePredecessorsOfOld) {
      DTUpdates.push_back({DominatorTree::Insert, UniquePredecessorOfOld, New});
      DTUpdates.push_back({DominatorTree::Delete, UniquePredecessorOfOld, Old});
    }

    DTU->applyUpdates(DTUpdates);

    // Move MemoryAccesses still tracked in Old, but part of New now.
    // Update accesses in successor blocks accordingly.
    if (MSSAU) {
      MSSAU->applyUpdates(DTUpdates, DTU->getDomTree());
      if (VerifyMemorySSA)
        MSSAU->getMemorySSA()->verifyMemorySSA();
    }
  }
  return New;
}

/// Update DominatorTree, LoopInfo, and LCCSA analysis information.
static void UpdateAnalysisInformation(BasicBlock *OldBB, BasicBlock *NewBB,
                                      ArrayRef<BasicBlock *> Preds,
                                      DomTreeUpdater *DTU, DominatorTree *DT,
                                      LoopInfo *LI, MemorySSAUpdater *MSSAU,
                                      bool PreserveLCSSA, bool &HasLoopExit) {
  // Update dominator tree if available.
  if (DTU) {
    // Recalculation of DomTree is needed when updating a forward DomTree and
    // the Entry BB is replaced.
    if (NewBB->isEntryBlock() && DTU->hasDomTree()) {
      // The entry block was removed and there is no external interface for
      // the dominator tree to be notified of this change. In this corner-case
      // we recalculate the entire tree.
      DTU->recalculate(*NewBB->getParent());
    } else {
      // Split block expects NewBB to have a non-empty set of predecessors.
      SmallVector<DominatorTree::UpdateType, 8> Updates;
      SmallPtrSet<BasicBlock *, 8> UniquePreds(Preds.begin(), Preds.end());
      Updates.push_back({DominatorTree::Insert, NewBB, OldBB});
      Updates.reserve(Updates.size() + 2 * UniquePreds.size());
      for (auto *UniquePred : UniquePreds) {
        Updates.push_back({DominatorTree::Insert, UniquePred, NewBB});
        Updates.push_back({DominatorTree::Delete, UniquePred, OldBB});
      }
      DTU->applyUpdates(Updates);
    }
  } else if (DT) {
    if (OldBB == DT->getRootNode()->getBlock()) {
      assert(NewBB->isEntryBlock());
      DT->setNewRoot(NewBB);
    } else {
      // Split block expects NewBB to have a non-empty set of predecessors.
      DT->splitBlock(NewBB);
    }
  }

  // Update MemoryPhis after split if MemorySSA is available
  if (MSSAU)
    MSSAU->wireOldPredecessorsToNewImmediatePredecessor(OldBB, NewBB, Preds);

  // The rest of the logic is only relevant for updating the loop structures.
  if (!LI)
    return;

  if (DTU && DTU->hasDomTree())
    DT = &DTU->getDomTree();
  assert(DT && "DT should be available to update LoopInfo!");
  Loop *L = LI->getLoopFor(OldBB);

  // If we need to preserve loop analyses, collect some information about how
  // this split will affect loops.
  bool IsLoopEntry = !!L;
  bool SplitMakesNewLoopHeader = false;
  for (BasicBlock *Pred : Preds) {
    // Preds that are not reachable from entry should not be used to identify if
    // OldBB is a loop entry or if SplitMakesNewLoopHeader. Unreachable blocks
    // are not within any loops, so we incorrectly mark SplitMakesNewLoopHeader
    // as true and make the NewBB the header of some loop. This breaks LI.
    if (!DT->isReachableFromEntry(Pred))
      continue;
    // If we need to preserve LCSSA, determine if any of the preds is a loop
    // exit.
    if (PreserveLCSSA)
      if (Loop *PL = LI->getLoopFor(Pred))
        if (!PL->contains(OldBB))
          HasLoopExit = true;

    // If we need to preserve LoopInfo, note whether any of the preds crosses
    // an interesting loop boundary.
    if (!L)
      continue;
    if (L->contains(Pred))
      IsLoopEntry = false;
    else
      SplitMakesNewLoopHeader = true;
  }

  // Unless we have a loop for OldBB, nothing else to do here.
  if (!L)
    return;

  if (IsLoopEntry) {
    // Add the new block to the nearest enclosing loop (and not an adjacent
    // loop). To find this, examine each of the predecessors and determine which
    // loops enclose them, and select the most-nested loop which contains the
    // loop containing the block being split.
    Loop *InnermostPredLoop = nullptr;
    for (BasicBlock *Pred : Preds) {
      if (Loop *PredLoop = LI->getLoopFor(Pred)) {
        // Seek a loop which actually contains the block being split (to avoid
        // adjacent loops).
        while (PredLoop && !PredLoop->contains(OldBB))
          PredLoop = PredLoop->getParentLoop();

        // Select the most-nested of these loops which contains the block.
        if (PredLoop && PredLoop->contains(OldBB) &&
            (!InnermostPredLoop ||
             InnermostPredLoop->getLoopDepth() < PredLoop->getLoopDepth()))
          InnermostPredLoop = PredLoop;
      }
    }

    if (InnermostPredLoop)
      InnermostPredLoop->addBasicBlockToLoop(NewBB, *LI);
  } else {
    L->addBasicBlockToLoop(NewBB, *LI);
    if (SplitMakesNewLoopHeader)
      L->moveToHeader(NewBB);
  }
}

/// Update the PHI nodes in OrigBB to include the values coming from NewBB.
/// This also updates AliasAnalysis, if available.
static void UpdatePHINodes(BasicBlock *OrigBB, BasicBlock *NewBB,
                           ArrayRef<BasicBlock *> Preds, Instruction *InsertBefore,
                           bool HasLoopExit) {
  // Otherwise, create a new PHI node in NewBB for each PHI node in OrigBB.
  SmallPtrSet<BasicBlock *, 16> PredSet(Preds.begin(), Preds.end());
  for (BasicBlock::iterator I = OrigBB->begin(); isa<PHINode>(I); ) {
    PHINode *PN = cast<PHINode>(I++);

    // Check to see if all of the values coming in are the same.  If so, we
    // don't need to create a new PHI node, unless it's needed for LCSSA.
    Value *InVal = nullptr;
    if (!HasLoopExit) {
      InVal = PN->getIncomingValueForBlock(Preds[0]);
      for (unsigned i = 0, e = PN->getNumIncomingValues(); i != e; ++i) {
        if (!PredSet.count(PN->getIncomingBlock(i)))
          continue;
        if (!InVal)
          InVal = PN->getIncomingValue(i);
        else if (InVal != PN->getIncomingValue(i)) {
          InVal = nullptr;
          break;
        }
      }
    }

    if (InVal) {
      // If all incoming values for the new PHI would be the same, just don't
      // make a new PHI.  Instead, just remove the incoming values from the old
      // PHI.

      // NOTE! This loop walks backwards for a reason! First off, this minimizes
      // the cost of removal if we end up removing a large number of values, and
      // second off, this ensures that the indices for the incoming values
      // aren't invalidated when we remove one.
      for (int64_t i = PN->getNumIncomingValues() - 1; i >= 0; --i)
        if (PredSet.count(PN->getIncomingBlock(i)))
          PN->removeIncomingValue(i, false);

      // Add an incoming value to the PHI node in the loop for the preheader
      // edge.
      PN->addIncoming(InVal, NewBB);
      continue;
    }

    // If the values coming into the block are not the same, we need a new
    // PHI.
    // Create the new PHI node, insert it into NewBB at the end of the block
    PHINode *NewPHI =
        PHINode::Create(PN->getType(), Preds.size(), PN->getName() + ".ph", InsertBefore);

    // NOTE! This loop walks backwards for a reason! First off, this minimizes
    // the cost of removal if we end up removing a large number of values, and
    // second off, this ensures that the indices for the incoming values aren't
    // invalidated when we remove one.
    for (int64_t i = PN->getNumIncomingValues() - 1; i >= 0; --i) {
      BasicBlock *IncomingBB = PN->getIncomingBlock(i);
      if (PredSet.count(IncomingBB)) {
        Value *V = PN->removeIncomingValue(i, false);
        NewPHI->addIncoming(V, IncomingBB);
      }
    }

    PN->addIncoming(NewPHI, NewBB);
  }
}

#if INTEL_COLLAB
// If the exit block is a catchswitch, we can remove any incoming edges from
// OpenMP regions.
// Otherwise, we can't do anything.
// Sets NewBB to ExitBB if success, nullptr if failed.
static void RemoveCatchSwitchOMPPreds(BasicBlock *ExitBB,
                                      ArrayRef<BasicBlock *> SplitPreds,
                                      BasicBlock *&NewBB, DominatorTree *DT,
                                      DomTreeUpdater *DTU) {
#ifndef NDEBUG
  Instruction *FirstNonPHI = ExitBB->getFirstNonPHI();
  assert(isa<CatchSwitchInst>(FirstNonPHI) &&
         "This block must be a catchswitch block.\n");
  assert(DT && "This function must update the domtree.");
  LLVM_DEBUG(dbgs() << "Exit is catchswitch: " << *FirstNonPHI << "\n");
#endif // NDEBUG
  // If all of the in-loop preds are inside OpenMP regions, we can break the
  // edges by converting invoke to call.
  for (auto *PredBB : SplitPreds) {
    auto *Term = PredBB->getTerminator();
    if (!isa<InvokeInst>(Term) ||
        !VPOUtils::enclosingBeginDirective(PredBB->getTerminator(), DT)) {
      LLVM_DEBUG(
          dbgs()
          << "Pred must be OpenMP region, cannot break incoming edge.\n");
      NewBB = nullptr;
      return;
    }
  }
  for (auto *PredBB : SplitPreds) {
    InvokeInst *II = cast<InvokeInst>(PredBB->getTerminator());
    LLVM_DEBUG(dbgs() << "Changing to call:" << *II << "\n");
    changeToCall(II, DTU);
    if (!DTU)
      DT->deleteEdge(PredBB, ExitBB);
  }
  if (DTU)
    DTU->flush();
  NewBB = ExitBB;
}
#endif // INTEL_COLLAB

static void SplitLandingPadPredecessorsImpl(
    BasicBlock *OrigBB, ArrayRef<BasicBlock *> Preds, const char *Suffix1,
    const char *Suffix2, SmallVectorImpl<BasicBlock *> &NewBBs,
    DomTreeUpdater *DTU, DominatorTree *DT, LoopInfo *LI,
    MemorySSAUpdater *MSSAU, bool PreserveLCSSA);

static BasicBlock *
SplitBlockPredecessorsImpl(BasicBlock *BB, ArrayRef<BasicBlock *> Preds,
                           const char *Suffix, DomTreeUpdater *DTU,
                           DominatorTree *DT, LoopInfo *LI,
                           MemorySSAUpdater *MSSAU, bool PreserveLCSSA) {
  // Do not attempt to split that which cannot be split.
  if (!BB->canSplitPredecessors())
    return nullptr;

  // For the landingpads we need to act a bit differently.
  // Delegate this work to the SplitLandingPadPredecessors.
  if (BB->isLandingPad()) {
    SmallVector<BasicBlock*, 2> NewBBs;
    std::string NewName = std::string(Suffix) + ".split-lp";

    SplitLandingPadPredecessorsImpl(BB, Preds, Suffix, NewName.c_str(), NewBBs,
                                    DTU, DT, LI, MSSAU, PreserveLCSSA);
    return NewBBs[0];
  }
#if INTEL_COLLAB
  // We can also handle exits that are cleanuppads and catchswitches.
  // The catchswitch exit splitting only works for OpenMP (because we can
  // break escaping edges)
  if (BB->isEHPad()) {
    BasicBlock *NewBB = nullptr;
    if (isa<CleanupPadInst>(BB->getFirstNonPHI()))
      SplitCleanupPadPredecessors(BB, Preds, Suffix, NewBB, DTU, DT, LI, MSSAU,
                                  PreserveLCSSA);
    else if (isa<CatchSwitchInst>(BB->getFirstNonPHI()))
      RemoveCatchSwitchOMPPreds(BB, Preds, NewBB, DT, DTU);
    // If we couldn't handle this kind of EHPad, nullptr is returned.
    return NewBB;
  }
#endif // INTEL_COLLAB

  // Create new basic block, insert right before the original block.
  BasicBlock *NewBB = BasicBlock::Create(
      BB->getContext(), BB->getName() + Suffix, BB->getParent(), BB);

  // The new block unconditionally branches to the old block.
  BranchInst *BI = BranchInst::Create(BB, NewBB);

  Loop *L = nullptr;
  BasicBlock *OldLatch = nullptr;
  // Splitting the predecessors of a loop header creates a preheader block.
  if (LI && LI->isLoopHeader(BB)) {
    L = LI->getLoopFor(BB);
    // Using the loop start line number prevents debuggers stepping into the
    // loop body for this instruction.
    BI->setDebugLoc(L->getStartLoc());

    // If BB is the header of the Loop, it is possible that the loop is
    // modified, such that the current latch does not remain the latch of the
    // loop. If that is the case, the loop metadata from the current latch needs
    // to be applied to the new latch.
    OldLatch = L->getLoopLatch();
  } else
    BI->setDebugLoc(BB->getFirstNonPHIOrDbg()->getDebugLoc());

  // Move the edges from Preds to point to NewBB instead of BB.
  for (unsigned i = 0, e = Preds.size(); i != e; ++i) {
    // This is slightly more strict than necessary; the minimum requirement
    // is that there be no more than one indirectbr branching to BB. And
    // all BlockAddress uses would need to be updated.
    assert(!isa<IndirectBrInst>(Preds[i]->getTerminator()) &&
           "Cannot split an edge from an IndirectBrInst");
    assert(!isa<CallBrInst>(Preds[i]->getTerminator()) &&
           "Cannot split an edge from a CallBrInst");
    Preds[i]->getTerminator()->replaceUsesOfWith(BB, NewBB);
  }

  // Insert a new PHI node into NewBB for every PHI node in BB and that new PHI
  // node becomes an incoming value for BB's phi node.  However, if the Preds
  // list is empty, we need to insert dummy entries into the PHI nodes in BB to
  // account for the newly created predecessor.
  if (Preds.empty()) {
    // Insert dummy values as the incoming value.
    for (BasicBlock::iterator I = BB->begin(); isa<PHINode>(I); ++I)
      cast<PHINode>(I)->addIncoming(UndefValue::get(I->getType()), NewBB);
  }

  // Update DominatorTree, LoopInfo, and LCCSA analysis information.
  bool HasLoopExit = false;
  UpdateAnalysisInformation(BB, NewBB, Preds, DTU, DT, LI, MSSAU, PreserveLCSSA,
                            HasLoopExit);

  if (!Preds.empty()) {
    // Update the PHI nodes in BB with the values coming from NewBB.
    UpdatePHINodes(BB, NewBB, Preds, BI, HasLoopExit);
  }

  if (OldLatch) {
    BasicBlock *NewLatch = L->getLoopLatch();
    if (NewLatch != OldLatch) {
      MDNode *MD = OldLatch->getTerminator()->getMetadata("llvm.loop");
      NewLatch->getTerminator()->setMetadata("llvm.loop", MD);
      OldLatch->getTerminator()->setMetadata("llvm.loop", nullptr);
    }
  }

  return NewBB;
}

BasicBlock *llvm::SplitBlockPredecessors(BasicBlock *BB,
                                         ArrayRef<BasicBlock *> Preds,
                                         const char *Suffix, DominatorTree *DT,
                                         LoopInfo *LI, MemorySSAUpdater *MSSAU,
                                         bool PreserveLCSSA) {
  return SplitBlockPredecessorsImpl(BB, Preds, Suffix, /*DTU=*/nullptr, DT, LI,
                                    MSSAU, PreserveLCSSA);
}
BasicBlock *llvm::SplitBlockPredecessors(BasicBlock *BB,
                                         ArrayRef<BasicBlock *> Preds,
                                         const char *Suffix,
                                         DomTreeUpdater *DTU, LoopInfo *LI,
                                         MemorySSAUpdater *MSSAU,
                                         bool PreserveLCSSA) {
  return SplitBlockPredecessorsImpl(BB, Preds, Suffix, DTU,
                                    /*DT=*/nullptr, LI, MSSAU, PreserveLCSSA);
}

static void SplitLandingPadPredecessorsImpl(
    BasicBlock *OrigBB, ArrayRef<BasicBlock *> Preds, const char *Suffix1,
    const char *Suffix2, SmallVectorImpl<BasicBlock *> &NewBBs,
    DomTreeUpdater *DTU, DominatorTree *DT, LoopInfo *LI,
    MemorySSAUpdater *MSSAU, bool PreserveLCSSA) {
  assert(OrigBB->isLandingPad() && "Trying to split a non-landing pad!");

  // Create a new basic block for OrigBB's predecessors listed in Preds. Insert
  // it right before the original block.
  BasicBlock *NewBB1 = BasicBlock::Create(OrigBB->getContext(),
                                          OrigBB->getName() + Suffix1,
                                          OrigBB->getParent(), OrigBB);
  NewBBs.push_back(NewBB1);

  // The new block unconditionally branches to the old block.
  BranchInst *BI1 = BranchInst::Create(OrigBB, NewBB1);
  BI1->setDebugLoc(OrigBB->getFirstNonPHI()->getDebugLoc());

  // Move the edges from Preds to point to NewBB1 instead of OrigBB.
  for (unsigned i = 0, e = Preds.size(); i != e; ++i) {
    // This is slightly more strict than necessary; the minimum requirement
    // is that there be no more than one indirectbr branching to BB. And
    // all BlockAddress uses would need to be updated.
    assert(!isa<IndirectBrInst>(Preds[i]->getTerminator()) &&
           "Cannot split an edge from an IndirectBrInst");
    Preds[i]->getTerminator()->replaceUsesOfWith(OrigBB, NewBB1);
  }

  bool HasLoopExit = false;
  UpdateAnalysisInformation(OrigBB, NewBB1, Preds, DTU, DT, LI, MSSAU,
                            PreserveLCSSA, HasLoopExit);

  // Update the PHI nodes in OrigBB with the values coming from NewBB1.
  UpdatePHINodes(OrigBB, NewBB1, Preds, BI1, HasLoopExit);

  // Move the remaining edges from OrigBB to point to NewBB2.
  SmallVector<BasicBlock*, 8> NewBB2Preds;
  for (pred_iterator i = pred_begin(OrigBB), e = pred_end(OrigBB);
       i != e; ) {
    BasicBlock *Pred = *i++;
    if (Pred == NewBB1) continue;
    assert(!isa<IndirectBrInst>(Pred->getTerminator()) &&
           "Cannot split an edge from an IndirectBrInst");
    NewBB2Preds.push_back(Pred);
    e = pred_end(OrigBB);
  }

  BasicBlock *NewBB2 = nullptr;
  if (!NewBB2Preds.empty()) {
    // Create another basic block for the rest of OrigBB's predecessors.
    NewBB2 = BasicBlock::Create(OrigBB->getContext(),
                                OrigBB->getName() + Suffix2,
                                OrigBB->getParent(), OrigBB);
    NewBBs.push_back(NewBB2);

    // The new block unconditionally branches to the old block.
    BranchInst *BI2 = BranchInst::Create(OrigBB, NewBB2);
    BI2->setDebugLoc(OrigBB->getFirstNonPHI()->getDebugLoc());

    // Move the remaining edges from OrigBB to point to NewBB2.
    for (BasicBlock *NewBB2Pred : NewBB2Preds)
      NewBB2Pred->getTerminator()->replaceUsesOfWith(OrigBB, NewBB2);

    // Update DominatorTree, LoopInfo, and LCCSA analysis information.
    HasLoopExit = false;
    UpdateAnalysisInformation(OrigBB, NewBB2, NewBB2Preds, DTU, DT, LI, MSSAU,
                              PreserveLCSSA, HasLoopExit);

    // Update the PHI nodes in OrigBB with the values coming from NewBB2.
    UpdatePHINodes(OrigBB, NewBB2, NewBB2Preds, BI2, HasLoopExit);
  }

  LandingPadInst *LPad = OrigBB->getLandingPadInst();
  Instruction *Clone1 = LPad->clone();
  Clone1->setName(Twine("lpad") + Suffix1);
  NewBB1->getInstList().insert(NewBB1->getFirstInsertionPt(), Clone1);

  if (NewBB2) {
    Instruction *Clone2 = LPad->clone();
    Clone2->setName(Twine("lpad") + Suffix2);
    NewBB2->getInstList().insert(NewBB2->getFirstInsertionPt(), Clone2);

    // Create a PHI node for the two cloned landingpad instructions only
    // if the original landingpad instruction has some uses.
    if (!LPad->use_empty()) {
      assert(!LPad->getType()->isTokenTy() &&
             "Split cannot be applied if LPad is token type. Otherwise an "
             "invalid PHINode of token type would be created.");
      PHINode *PN = PHINode::Create(LPad->getType(), 2, "lpad.phi", LPad);
      PN->addIncoming(Clone1, NewBB1);
      PN->addIncoming(Clone2, NewBB2);
      LPad->replaceAllUsesWith(PN);
    }
    LPad->eraseFromParent();
  } else {
    // There is no second clone. Just replace the landing pad with the first
    // clone.
    LPad->replaceAllUsesWith(Clone1);
    LPad->eraseFromParent();
  }
}

#ifdef INTEL_COLLAB
// Given a cleanuppad "OrigBB", splits predecessors in SplitPreds to a new
// block. Sets NewBB to this new block. The new block's successor is OrigBB.
void llvm::SplitCleanupPadPredecessors(BasicBlock *OrigBB,
                                       ArrayRef<BasicBlock *> SplitPreds,
                                       const char *Suffix, BasicBlock *&NewBB,
                                       DomTreeUpdater *DTU, DominatorTree *DT,
                                       LoopInfo *LI, MemorySSAUpdater *MSSAU,
                                       bool PreserveLCSSA) {
  Instruction *FirstNonPHI = OrigBB->getFirstNonPHI();
  assert(isa<CleanupPadInst>(FirstNonPHI) &&
         "Cannot split other EHPads besides a CleanupPadInst.");
  assert(DT && "This function must update the DomTree.");

  // CMPLRLLVM-26987:
  // Critical edge splitting means that we are moving a subset of OrigBB's
  // predecessors to a new block, separating them from the other predecessors.
  // This is used by loop rotation to guarantee that the loop exit block
  // only has in-loop predecessors.
  // If one of the in-loop preds is a catchswitch, we may have this
  // situation:
  //
  // catchswitch_block: ; inside loop. Has 2 successors, both are exits
  //   %selector = catchswitch %throw_target unwind %cleanup
  //
  // throw_target: ; ("catch handler", an exit block)
  //   catchpad for %selector..
  //   br throw_target_succ
  //
  // throw_target_succ: ; 2nd block of catch handler
  //   invoke func() unwind %cleanup
  //
  // cleanup: ; (exit block) preds %catchswitch_block, %throw_target_succ
  //   cleanuppad for ....
  //   call terminate()
  //
  // The cleanup block has 1 pred inside the loop (the catchswitch)
  // and 1 pred outside the loop (the function call in the catch handler).
  // We need to separate the unwind edge from the catchswitch, so that
  // the cleanup block only has in-loop preds.
  // But this is explicitly forbidden by LLVM, as a catchswitch and its
  // catch body insts must all have the same unwind destination.
  // If this is an OpenMP loop, we can just break the out-of-loop edge
  // (from the invoke) as any path from the catchswitch outside the loop,
  // is undefined. Then we generate a new cleanup block that is only reachable
  // from inside the loop.
  bool NeedCSFixup = false;
  for (auto *PredBB : predecessors(OrigBB)) {
    if (auto *CSI = dyn_cast<CatchSwitchInst>(PredBB->getTerminator())) {
      // If one of the preds is a catchswitch, this had better be an
      // OpenMP loop. Otherwise we can't fix it without changing program
      // semantics.
      LLVM_DEBUG(dbgs() << "Catchswitch pred: " << *CSI << "\n");
      if (!VPOUtils::enclosingBeginDirective(CSI, DT)) {
        LLVM_DEBUG(dbgs() << "Cannot rotate.\n");
        return;
      } else {
        LLVM_DEBUG(dbgs() << "In OMP loop, can break other edges.\n");
        NeedCSFixup = true;
        break;
      }
    }
  }

  // Algorithm:
  // Split the critical edges by inserting a new basic block with instructions:
  // cleanuppad and cleanupret with unwind to OrigBB.
  //
  // Eg:
  // Before SplitCleanupPadPredecessors:
  // ------------------
  // loopbasicblock:                           ; preds = %someloopBB
  // ....
  // invoke void @bar() to label %someloopBB unwind label ehcleanup
  //
  // outsideloopblock:                         ; preds = %someCFGBB
  // invoke void @foo() to label %someotherlabel unwind label ehcleanup
  //
  // ehcleanup                                 ; preds = %loopbasicblock,
  //                                                     %outsideloopblock
  // %num2 = phi ...
  // %num = cleanuppad within none[]
  // ....
  // cleanupret from %num unwind to caller
  // ------------------
  //
  // After SplitCleanupPadPredecessors:
  // ------------------
  // loopbasicblock:                           ; preds = %loopBB
  // ....
  // invoke void @bar() to label %someloopBB unwind label ehcleanup.loopexit
  //
  // outsideloopblock:                         ; preds = %someCFGBB
  // invoke void @foo() to label %someotherlabel unwind label ehcleanup
  //
  // ehcleanup.loopexit:                       ; preds = %loopbasicblock
  // %cpad.loopexit = cleanuppad within none []
  // cleanupret from %cpad.loopexit unwind label %ehcleanup
  //
  // ehcleanup                                 ; preds = %ehcleanup.loopexit,
  //                                                     %outsideloopblock
  // %num2 = phi ... (updated and as needed)
  // %num = cleanup within none[]
  // ....
  // cleanupret from %num unwind to caller
  // ------------------

  // Create a new basic block for OrigBB's predecessors listed in SplitPreds.
  // Insert it right before the original block.
  NewBB = BasicBlock::Create(OrigBB->getContext(), OrigBB->getName() + Suffix,
                             OrigBB->getParent(), OrigBB);

  // Create and insert the cleanuppad instruction.
  CleanupPadInst *OrigCPad = dyn_cast<CleanupPadInst>(FirstNonPHI);
  Instruction *Clone = OrigCPad->clone();
  Clone->setName(Twine("cpad") + Suffix);
  NewBB->getInstList().insert(NewBB->getFirstInsertionPt(), Clone);

  // Create and insert the cleanupret instruction.
  CleanupReturnInst *CPadRet = CleanupReturnInst::Create(Clone, OrigBB, NewBB);
  (void)(CPadRet);

  Clone->setDebugLoc(FirstNonPHI->getDebugLoc());
  CPadRet->setDebugLoc(FirstNonPHI->getDebugLoc());

  // Move the edges from SplitPreds to point to NewBB instead of OrigBB by
  // changing the invoke instruction.
  for (auto *Pred : SplitPreds) {
    auto *TermI = Pred->getTerminator();
    // This is slightly more strict than necessary; the minimum requirement
    // is that there be no more than one indirectbr branching to BB. And
    // all BlockAddress uses would need to be updated.
    assert(!isa<IndirectBrInst>(TermI) &&
           "Cannot split an edge from an IndirectBrInst");
    TermI->replaceUsesOfWith(OrigBB, NewBB);
  }
  bool HasLoopExit = false;
  UpdateAnalysisInformation(OrigBB, NewBB, SplitPreds, DTU, DT, LI, MSSAU,
                            PreserveLCSSA, HasLoopExit);
  // This needs to be done after the analysis update, as the DT must be
  // correct before we update the DT again below.
  if (NeedCSFixup) {
    // Copy the block preds, as we may be modifying them.
    SmallVector<BasicBlock *, 4> PredsCopy(predecessors(OrigBB));
    for (auto *Pred : PredsCopy) {
      // If we moved a catchswitch unwind edge to NewBB, the verifier will
      // require that all other unwind edges also go to NewBB (which defeats
      // the purpose of splitting.) For OpenMP loops, just break the other
      // edges as all these exit paths are undefined anyway.
      if (auto *II = dyn_cast<InvokeInst>(Pred->getTerminator())) {
        LLVM_DEBUG(dbgs() << "Changed to call:" << II << "\n");
        changeToCall(II, DTU);
        if (!DTU)
          DT->deleteEdge(Pred, OrigBB);
      }
    }
  }

  // Update the PHI nodes in OrigBB with the values coming from NewBB.
  UpdatePHINodes(OrigBB, NewBB, SplitPreds, Clone, HasLoopExit);
}
#endif // INTEL_COLLAB

void llvm::SplitLandingPadPredecessors(BasicBlock *OrigBB,
                                       ArrayRef<BasicBlock *> Preds,
                                       const char *Suffix1, const char *Suffix2,
                                       SmallVectorImpl<BasicBlock *> &NewBBs,
                                       DominatorTree *DT, LoopInfo *LI,
                                       MemorySSAUpdater *MSSAU,
                                       bool PreserveLCSSA) {
  return SplitLandingPadPredecessorsImpl(
      OrigBB, Preds, Suffix1, Suffix2, NewBBs,
      /*DTU=*/nullptr, DT, LI, MSSAU, PreserveLCSSA);
}
void llvm::SplitLandingPadPredecessors(BasicBlock *OrigBB,
                                       ArrayRef<BasicBlock *> Preds,
                                       const char *Suffix1, const char *Suffix2,
                                       SmallVectorImpl<BasicBlock *> &NewBBs,
                                       DomTreeUpdater *DTU, LoopInfo *LI,
                                       MemorySSAUpdater *MSSAU,
                                       bool PreserveLCSSA) {
  return SplitLandingPadPredecessorsImpl(OrigBB, Preds, Suffix1, Suffix2,
                                         NewBBs, DTU, /*DT=*/nullptr, LI, MSSAU,
                                         PreserveLCSSA);
}

ReturnInst *llvm::FoldReturnIntoUncondBranch(ReturnInst *RI, BasicBlock *BB,
                                             BasicBlock *Pred,
                                             DomTreeUpdater *DTU) {
  Instruction *UncondBranch = Pred->getTerminator();
  // Clone the return and add it to the end of the predecessor.
  Instruction *NewRet = RI->clone();
  Pred->getInstList().push_back(NewRet);

  // If the return instruction returns a value, and if the value was a
  // PHI node in "BB", propagate the right value into the return.
  for (Use &Op : NewRet->operands()) {
    Value *V = Op;
    Instruction *NewBC = nullptr;
    if (BitCastInst *BCI = dyn_cast<BitCastInst>(V)) {
      // Return value might be bitcasted. Clone and insert it before the
      // return instruction.
      V = BCI->getOperand(0);
      NewBC = BCI->clone();
      Pred->getInstList().insert(NewRet->getIterator(), NewBC);
      Op = NewBC;
    }

    Instruction *NewEV = nullptr;
    if (ExtractValueInst *EVI = dyn_cast<ExtractValueInst>(V)) {
      V = EVI->getOperand(0);
      NewEV = EVI->clone();
      if (NewBC) {
        NewBC->setOperand(0, NewEV);
        Pred->getInstList().insert(NewBC->getIterator(), NewEV);
      } else {
        Pred->getInstList().insert(NewRet->getIterator(), NewEV);
        Op = NewEV;
      }
    }

    if (PHINode *PN = dyn_cast<PHINode>(V)) {
      if (PN->getParent() == BB) {
        if (NewEV) {
          NewEV->setOperand(0, PN->getIncomingValueForBlock(Pred));
        } else if (NewBC)
          NewBC->setOperand(0, PN->getIncomingValueForBlock(Pred));
        else
          Op = PN->getIncomingValueForBlock(Pred);
      }
    }
  }

  // Update any PHI nodes in the returning block to realize that we no
  // longer branch to them.
  BB->removePredecessor(Pred);
  UncondBranch->eraseFromParent();

  if (DTU)
    DTU->applyUpdates({{DominatorTree::Delete, Pred, BB}});

  return cast<ReturnInst>(NewRet);
}

static Instruction *
SplitBlockAndInsertIfThenImpl(Value *Cond, Instruction *SplitBefore,
                              bool Unreachable, MDNode *BranchWeights,
                              DomTreeUpdater *DTU, DominatorTree *DT,
                              LoopInfo *LI, BasicBlock *ThenBlock) {
  SmallVector<DominatorTree::UpdateType, 8> Updates;
  BasicBlock *Head = SplitBefore->getParent();
  BasicBlock *Tail = Head->splitBasicBlock(SplitBefore->getIterator());
  if (DTU) {
    SmallPtrSet<BasicBlock *, 8> UniqueSuccessorsOfHead(succ_begin(Tail),
                                                        succ_end(Tail));
    Updates.push_back({DominatorTree::Insert, Head, Tail});
    Updates.reserve(Updates.size() + 2 * UniqueSuccessorsOfHead.size());
    for (BasicBlock *UniqueSuccessorOfHead : UniqueSuccessorsOfHead) {
      Updates.push_back({DominatorTree::Insert, Tail, UniqueSuccessorOfHead});
      Updates.push_back({DominatorTree::Delete, Head, UniqueSuccessorOfHead});
    }
  }
  Instruction *HeadOldTerm = Head->getTerminator();
  LLVMContext &C = Head->getContext();
  Instruction *CheckTerm;
  bool CreateThenBlock = (ThenBlock == nullptr);
  if (CreateThenBlock) {
    ThenBlock = BasicBlock::Create(C, "", Head->getParent(), Tail);
    if (Unreachable)
      CheckTerm = new UnreachableInst(C, ThenBlock);
    else {
      CheckTerm = BranchInst::Create(Tail, ThenBlock);
      if (DTU)
        Updates.push_back({DominatorTree::Insert, ThenBlock, Tail});
    }
    CheckTerm->setDebugLoc(SplitBefore->getDebugLoc());
  } else
    CheckTerm = ThenBlock->getTerminator();
  BranchInst *HeadNewTerm =
      BranchInst::Create(/*ifTrue*/ ThenBlock, /*ifFalse*/ Tail, Cond);
  if (DTU)
    Updates.push_back({DominatorTree::Insert, Head, ThenBlock});
  HeadNewTerm->setMetadata(LLVMContext::MD_prof, BranchWeights);
  ReplaceInstWithInst(HeadOldTerm, HeadNewTerm);

  if (DTU)
    DTU->applyUpdates(Updates);
  else if (DT) {
    if (DomTreeNode *OldNode = DT->getNode(Head)) {
      std::vector<DomTreeNode *> Children(OldNode->begin(), OldNode->end());

      DomTreeNode *NewNode = DT->addNewBlock(Tail, Head);
      for (DomTreeNode *Child : Children)
        DT->changeImmediateDominator(Child, NewNode);

      // Head dominates ThenBlock.
      if (CreateThenBlock)
        DT->addNewBlock(ThenBlock, Head);
      else
        DT->changeImmediateDominator(ThenBlock, Head);
    }
  }

  if (LI) {
    if (Loop *L = LI->getLoopFor(Head)) {
      L->addBasicBlockToLoop(ThenBlock, *LI);
      L->addBasicBlockToLoop(Tail, *LI);
    }
  }

  return CheckTerm;
}

Instruction *llvm::SplitBlockAndInsertIfThen(Value *Cond,
                                             Instruction *SplitBefore,
                                             bool Unreachable,
                                             MDNode *BranchWeights,
                                             DominatorTree *DT, LoopInfo *LI,
                                             BasicBlock *ThenBlock) {
  return SplitBlockAndInsertIfThenImpl(Cond, SplitBefore, Unreachable,
                                       BranchWeights,
                                       /*DTU=*/nullptr, DT, LI, ThenBlock);
}
Instruction *llvm::SplitBlockAndInsertIfThen(Value *Cond,
                                             Instruction *SplitBefore,
                                             bool Unreachable,
                                             MDNode *BranchWeights,
                                             DomTreeUpdater *DTU, LoopInfo *LI,
                                             BasicBlock *ThenBlock) {
  return SplitBlockAndInsertIfThenImpl(Cond, SplitBefore, Unreachable,
                                       BranchWeights, DTU, /*DT=*/nullptr, LI,
                                       ThenBlock);
}

void llvm::SplitBlockAndInsertIfThenElse(Value *Cond, Instruction *SplitBefore,
                                         Instruction **ThenTerm,
                                         Instruction **ElseTerm,
                                         MDNode *BranchWeights) {
  BasicBlock *Head = SplitBefore->getParent();
  BasicBlock *Tail = Head->splitBasicBlock(SplitBefore->getIterator());
  Instruction *HeadOldTerm = Head->getTerminator();
  LLVMContext &C = Head->getContext();
  BasicBlock *ThenBlock = BasicBlock::Create(C, "", Head->getParent(), Tail);
  BasicBlock *ElseBlock = BasicBlock::Create(C, "", Head->getParent(), Tail);
  *ThenTerm = BranchInst::Create(Tail, ThenBlock);
  (*ThenTerm)->setDebugLoc(SplitBefore->getDebugLoc());
  *ElseTerm = BranchInst::Create(Tail, ElseBlock);
  (*ElseTerm)->setDebugLoc(SplitBefore->getDebugLoc());
  BranchInst *HeadNewTerm =
    BranchInst::Create(/*ifTrue*/ThenBlock, /*ifFalse*/ElseBlock, Cond);
  HeadNewTerm->setMetadata(LLVMContext::MD_prof, BranchWeights);
  ReplaceInstWithInst(HeadOldTerm, HeadNewTerm);
}

<<<<<<< HEAD
#if INTEL_CUSTOMIZATION
/// We replace the 3-argument function with a call to the 4-argument function.
/// Any changes made to the open-source 3-argument function will need to be
/// merged properly.
Value *llvm::GetIfCondition(BasicBlock *BB, BasicBlock *&IfTrue,
                             BasicBlock *&IfFalse) {
=======
BranchInst *llvm::GetIfCondition(BasicBlock *BB, BasicBlock *&IfTrue,
                                 BasicBlock *&IfFalse) {
>>>>>>> 2aa2fdee
  PHINode *SomePHI = dyn_cast<PHINode>(BB->begin());
  BasicBlock *Pred1 = nullptr;

  if (SomePHI) {
    if (SomePHI->getNumIncomingValues() != 2)
      return nullptr;
    Pred1 = SomePHI->getIncomingBlock(0);
  } else {
    pred_iterator PI = pred_begin(BB), PE = pred_end(BB);
    if (PI == PE) // No predecessor
      return nullptr;
    Pred1 = *PI++;
    if (PI == PE) // Only one predecessor
      return nullptr;
    PI++;
    if (PI != PE) // More than two predecessors
      return nullptr;
  }

  // Call the general version of GetIfCondition(..) here that
  // does not limit basicblock to have only two predecessors.
  return GetIfCondition(BB, Pred1, IfTrue, IfFalse);
}

/// GetIfCondition - Given a basic block (BB) and its predecessor (Pred),
/// (does not have to be an immediate predecessor) check to see if the merge at
/// BB is due to an "if condition" that is post-dominated by BB and Pred is
/// either the conditional block or the block that is taken if the condition is
/// true or false.  If so, return the boolean condition that determines which
/// entry into BB will be taken.  Also, return by references the block that
/// will be entered from if the condition is true, and the block that will be
/// entered from if the condition is false.
///
/// This does no checking to see if the true/false blocks have large or
/// unsavory instructions in them.
Value *llvm::GetIfCondition(BasicBlock *BB, BasicBlock *Pred,
                            BasicBlock *&IfTrue, BasicBlock *&IfFalse) {
  BranchInst *PredBr = dyn_cast<BranchInst>(Pred->getTerminator());
  BasicBlock *CommonPred = nullptr;
  BranchInst *CommonPredBr = nullptr;

  // We can only handle branches.  Other control flow will be lowered to
  // branches if possible anyway.
  if (!PredBr) {
    return nullptr;
  }

  if (PredBr->isUnconditional()) {
    // The branch from this predecessor is unconditional. Let's look for
    // its predecessor which could be our conditional block.
    CommonPred = Pred->getSinglePredecessor();
    if (!CommonPred) {
      return nullptr;
    }

    CommonPredBr = dyn_cast<BranchInst>(CommonPred->getTerminator());
    // If CommonPred does not have conditional branches, we don't have
    // an "if statement".
    if (!CommonPredBr || CommonPredBr->isUnconditional()) {
      return nullptr;
    }
<<<<<<< HEAD
  } else {
    CommonPred = Pred;
    CommonPredBr = PredBr;
=======

    return Pred1Br;
>>>>>>> 2aa2fdee
  }

  BasicBlock *Succ1 = CommonPredBr->getSuccessor(0);
  BasicBlock *Succ2 = CommonPredBr->getSuccessor(1);
  BranchInst *Succ1Br = dyn_cast<BranchInst>(Succ1->getTerminator());
  BranchInst *Succ2Br = dyn_cast<BranchInst>(Succ2->getTerminator());

  if (Succ1 != BB && Succ2 != BB) {
    if (!Succ1Br || !Succ2Br) {
       return nullptr;
    }
    // Ok, if we got here, none of the branches from the conditional block
    // goes to BB.
    // Don't panic!  If both successors only have a single (identical)
    // predecessor, and only branch to BB, then we're all ok!
    if (!Succ1->getSinglePredecessor() || Succ1Br->isConditional() ||
        Succ1Br->getSuccessor(0) != BB) {
      return nullptr;
    }
    if (!Succ2->getSinglePredecessor() || Succ2Br->isConditional() ||
        Succ2Br->getSuccessor(0) != BB) {
      return nullptr;
    }
    IfTrue = Succ1;
    IfFalse = Succ2;
  } else {
    // Make sure one of the successors branches to BB. Otherwise, BB is not the
    // merge point of this if statement.
    // We could not prevent code duplication here since one of the Successors
    // might not have a branch terminator, rather a "ret" terminator. 
    if (Succ1 != BB) {
      if (!Succ1Br || !Succ1->getSinglePredecessor() || Succ1Br->isConditional() ||
          Succ1Br->getSuccessor(0) != BB) {
        return nullptr;
      }

      IfTrue = CommonPredBr->getSuccessor(0);
      IfFalse = CommonPred;
    } else {
      if (!Succ2Br || !Succ2->getSinglePredecessor() || Succ2Br->isConditional() ||
          Succ2Br->getSuccessor(0) != BB) {
        return nullptr;
      }

      IfTrue = CommonPred;
      IfFalse = CommonPredBr->getSuccessor(1);
    }
  }
<<<<<<< HEAD

  return CommonPredBr->getCondition();
=======
  return BI;
>>>>>>> 2aa2fdee
}
#endif //INTEL_CUSTOMIZATION

// After creating a control flow hub, the operands of PHINodes in an outgoing
// block Out no longer match the predecessors of that block. Predecessors of Out
// that are incoming blocks to the hub are now replaced by just one edge from
// the hub. To match this new control flow, the corresponding values from each
// PHINode must now be moved a new PHINode in the first guard block of the hub.
//
// This operation cannot be performed with SSAUpdater, because it involves one
// new use: If the block Out is in the list of Incoming blocks, then the newly
// created PHI in the Hub will use itself along that edge from Out to Hub.
static void reconnectPhis(BasicBlock *Out, BasicBlock *GuardBlock,
                          const SetVector<BasicBlock *> &Incoming,
                          BasicBlock *FirstGuardBlock) {
  auto I = Out->begin();
  while (I != Out->end() && isa<PHINode>(I)) {
    auto Phi = cast<PHINode>(I);
    auto NewPhi =
        PHINode::Create(Phi->getType(), Incoming.size(),
                        Phi->getName() + ".moved", &FirstGuardBlock->back());
    for (auto In : Incoming) {
      Value *V = UndefValue::get(Phi->getType());
      if (In == Out) {
        V = NewPhi;
      } else if (Phi->getBasicBlockIndex(In) != -1) {
        V = Phi->removeIncomingValue(In, false);
      }
      NewPhi->addIncoming(V, In);
    }
    assert(NewPhi->getNumIncomingValues() == Incoming.size());
    if (Phi->getNumOperands() == 0) {
      Phi->replaceAllUsesWith(NewPhi);
      I = Phi->eraseFromParent();
      continue;
    }
    Phi->addIncoming(NewPhi, GuardBlock);
    ++I;
  }
}

using BBPredicates = DenseMap<BasicBlock *, PHINode *>;
using BBSetVector = SetVector<BasicBlock *>;

// Redirects the terminator of the incoming block to the first guard
// block in the hub. The condition of the original terminator (if it
// was conditional) and its original successors are returned as a
// tuple <condition, succ0, succ1>. The function additionally filters
// out successors that are not in the set of outgoing blocks.
//
// - condition is non-null iff the branch is conditional.
// - Succ1 is non-null iff the sole/taken target is an outgoing block.
// - Succ2 is non-null iff condition is non-null and the fallthrough
//         target is an outgoing block.
static std::tuple<Value *, BasicBlock *, BasicBlock *>
redirectToHub(BasicBlock *BB, BasicBlock *FirstGuardBlock,
              const BBSetVector &Outgoing) {
  auto Branch = cast<BranchInst>(BB->getTerminator());
  auto Condition = Branch->isConditional() ? Branch->getCondition() : nullptr;

  BasicBlock *Succ0 = Branch->getSuccessor(0);
  BasicBlock *Succ1 = nullptr;
  Succ0 = Outgoing.count(Succ0) ? Succ0 : nullptr;

  if (Branch->isUnconditional()) {
    Branch->setSuccessor(0, FirstGuardBlock);
    assert(Succ0);
  } else {
    Succ1 = Branch->getSuccessor(1);
    Succ1 = Outgoing.count(Succ1) ? Succ1 : nullptr;
    assert(Succ0 || Succ1);
    if (Succ0 && !Succ1) {
      Branch->setSuccessor(0, FirstGuardBlock);
    } else if (Succ1 && !Succ0) {
      Branch->setSuccessor(1, FirstGuardBlock);
    } else {
      Branch->eraseFromParent();
      BranchInst::Create(FirstGuardBlock, BB);
    }
  }

  assert(Succ0 || Succ1);
  return std::make_tuple(Condition, Succ0, Succ1);
}

// Capture the existing control flow as guard predicates, and redirect
// control flow from every incoming block to the first guard block in
// the hub.
//
// There is one guard predicate for each outgoing block OutBB. The
// predicate is a PHINode with one input for each InBB which
// represents whether the hub should transfer control flow to OutBB if
// it arrived from InBB. These predicates are NOT ORTHOGONAL. The Hub
// evaluates them in the same order as the Outgoing set-vector, and
// control branches to the first outgoing block whose predicate
// evaluates to true.
static void convertToGuardPredicates(
    BasicBlock *FirstGuardBlock, BBPredicates &GuardPredicates,
    SmallVectorImpl<WeakVH> &DeletionCandidates, const BBSetVector &Incoming,
    const BBSetVector &Outgoing) {
  auto &Context = Incoming.front()->getContext();
  auto BoolTrue = ConstantInt::getTrue(Context);
  auto BoolFalse = ConstantInt::getFalse(Context);

  // The predicate for the last outgoing is trivially true, and so we
  // process only the first N-1 successors.
  for (int i = 0, e = Outgoing.size() - 1; i != e; ++i) {
    auto Out = Outgoing[i];
    LLVM_DEBUG(dbgs() << "Creating guard for " << Out->getName() << "\n");
    auto Phi =
        PHINode::Create(Type::getInt1Ty(Context), Incoming.size(),
                        StringRef("Guard.") + Out->getName(), FirstGuardBlock);
    GuardPredicates[Out] = Phi;
  }

  for (auto In : Incoming) {
    Value *Condition;
    BasicBlock *Succ0;
    BasicBlock *Succ1;
    std::tie(Condition, Succ0, Succ1) =
        redirectToHub(In, FirstGuardBlock, Outgoing);

    // Optimization: Consider an incoming block A with both successors
    // Succ0 and Succ1 in the set of outgoing blocks. The predicates
    // for Succ0 and Succ1 complement each other. If Succ0 is visited
    // first in the loop below, control will branch to Succ0 using the
    // corresponding predicate. But if that branch is not taken, then
    // control must reach Succ1, which means that the predicate for
    // Succ1 is always true.
    bool OneSuccessorDone = false;
    for (int i = 0, e = Outgoing.size() - 1; i != e; ++i) {
      auto Out = Outgoing[i];
      auto Phi = GuardPredicates[Out];
      if (Out != Succ0 && Out != Succ1) {
        Phi->addIncoming(BoolFalse, In);
        continue;
      }
      // Optimization: When only one successor is an outgoing block,
      // the predicate is always true.
      if (!Succ0 || !Succ1 || OneSuccessorDone) {
        Phi->addIncoming(BoolTrue, In);
        continue;
      }
      assert(Succ0 && Succ1);
      OneSuccessorDone = true;
      if (Out == Succ0) {
        Phi->addIncoming(Condition, In);
        continue;
      }
      auto Inverted = invertCondition(Condition);
      DeletionCandidates.push_back(Condition);
      Phi->addIncoming(Inverted, In);
    }
  }
}

// For each outgoing block OutBB, create a guard block in the Hub. The
// first guard block was already created outside, and available as the
// first element in the vector of guard blocks.
//
// Each guard block terminates in a conditional branch that transfers
// control to the corresponding outgoing block or the next guard
// block. The last guard block has two outgoing blocks as successors
// since the condition for the final outgoing block is trivially
// true. So we create one less block (including the first guard block)
// than the number of outgoing blocks.
static void createGuardBlocks(SmallVectorImpl<BasicBlock *> &GuardBlocks,
                              Function *F, const BBSetVector &Outgoing,
                              BBPredicates &GuardPredicates, StringRef Prefix) {
  for (int i = 0, e = Outgoing.size() - 2; i != e; ++i) {
    GuardBlocks.push_back(
        BasicBlock::Create(F->getContext(), Prefix + ".guard", F));
  }
  assert(GuardBlocks.size() == GuardPredicates.size());

  // To help keep the loop simple, temporarily append the last
  // outgoing block to the list of guard blocks.
  GuardBlocks.push_back(Outgoing.back());

  for (int i = 0, e = GuardBlocks.size() - 1; i != e; ++i) {
    auto Out = Outgoing[i];
    assert(GuardPredicates.count(Out));
    BranchInst::Create(Out, GuardBlocks[i + 1], GuardPredicates[Out],
                       GuardBlocks[i]);
  }

  // Remove the last block from the guard list.
  GuardBlocks.pop_back();
}

BasicBlock *llvm::CreateControlFlowHub(
    DomTreeUpdater *DTU, SmallVectorImpl<BasicBlock *> &GuardBlocks,
    const BBSetVector &Incoming, const BBSetVector &Outgoing,
    const StringRef Prefix) {
  auto F = Incoming.front()->getParent();
  auto FirstGuardBlock =
      BasicBlock::Create(F->getContext(), Prefix + ".guard", F);

  SmallVector<DominatorTree::UpdateType, 16> Updates;
  if (DTU) {
    for (auto In : Incoming) {
      Updates.push_back({DominatorTree::Insert, In, FirstGuardBlock});
      for (auto Succ : successors(In)) {
        if (Outgoing.count(Succ))
          Updates.push_back({DominatorTree::Delete, In, Succ});
      }
    }
  }

  BBPredicates GuardPredicates;
  SmallVector<WeakVH, 8> DeletionCandidates;
  convertToGuardPredicates(FirstGuardBlock, GuardPredicates, DeletionCandidates,
                           Incoming, Outgoing);

  GuardBlocks.push_back(FirstGuardBlock);
  createGuardBlocks(GuardBlocks, F, Outgoing, GuardPredicates, Prefix);

  // Update the PHINodes in each outgoing block to match the new control flow.
  for (int i = 0, e = GuardBlocks.size(); i != e; ++i) {
    reconnectPhis(Outgoing[i], GuardBlocks[i], Incoming, FirstGuardBlock);
  }
  reconnectPhis(Outgoing.back(), GuardBlocks.back(), Incoming, FirstGuardBlock);

  if (DTU) {
    int NumGuards = GuardBlocks.size();
    assert((int)Outgoing.size() == NumGuards + 1);
    for (int i = 0; i != NumGuards - 1; ++i) {
      Updates.push_back({DominatorTree::Insert, GuardBlocks[i], Outgoing[i]});
      Updates.push_back(
          {DominatorTree::Insert, GuardBlocks[i], GuardBlocks[i + 1]});
    }
    Updates.push_back({DominatorTree::Insert, GuardBlocks[NumGuards - 1],
                       Outgoing[NumGuards - 1]});
    Updates.push_back({DominatorTree::Insert, GuardBlocks[NumGuards - 1],
                       Outgoing[NumGuards]});
    DTU->applyUpdates(Updates);
  }

  for (auto I : DeletionCandidates) {
    if (I->use_empty())
      if (auto Inst = dyn_cast_or_null<Instruction>(I))
        Inst->eraseFromParent();
  }

  return FirstGuardBlock;
}<|MERGE_RESOLUTION|>--- conflicted
+++ resolved
@@ -1688,17 +1688,12 @@
   ReplaceInstWithInst(HeadOldTerm, HeadNewTerm);
 }
 
-<<<<<<< HEAD
 #if INTEL_CUSTOMIZATION
 /// We replace the 3-argument function with a call to the 4-argument function.
 /// Any changes made to the open-source 3-argument function will need to be
 /// merged properly.
-Value *llvm::GetIfCondition(BasicBlock *BB, BasicBlock *&IfTrue,
-                             BasicBlock *&IfFalse) {
-=======
 BranchInst *llvm::GetIfCondition(BasicBlock *BB, BasicBlock *&IfTrue,
                                  BasicBlock *&IfFalse) {
->>>>>>> 2aa2fdee
   PHINode *SomePHI = dyn_cast<PHINode>(BB->begin());
   BasicBlock *Pred1 = nullptr;
 
@@ -1734,8 +1729,8 @@
 ///
 /// This does no checking to see if the true/false blocks have large or
 /// unsavory instructions in them.
-Value *llvm::GetIfCondition(BasicBlock *BB, BasicBlock *Pred,
-                            BasicBlock *&IfTrue, BasicBlock *&IfFalse) {
+BranchInst *llvm::GetIfCondition(BasicBlock *BB, BasicBlock *Pred,
+                                 BasicBlock *&IfTrue, BasicBlock *&IfFalse) {
   BranchInst *PredBr = dyn_cast<BranchInst>(Pred->getTerminator());
   BasicBlock *CommonPred = nullptr;
   BranchInst *CommonPredBr = nullptr;
@@ -1760,14 +1755,9 @@
     if (!CommonPredBr || CommonPredBr->isUnconditional()) {
       return nullptr;
     }
-<<<<<<< HEAD
   } else {
     CommonPred = Pred;
     CommonPredBr = PredBr;
-=======
-
-    return Pred1Br;
->>>>>>> 2aa2fdee
   }
 
   BasicBlock *Succ1 = CommonPredBr->getSuccessor(0);
@@ -1816,12 +1806,8 @@
       IfFalse = CommonPredBr->getSuccessor(1);
     }
   }
-<<<<<<< HEAD
-
-  return CommonPredBr->getCondition();
-=======
-  return BI;
->>>>>>> 2aa2fdee
+
+  return CommonPredBr;
 }
 #endif //INTEL_CUSTOMIZATION
 
