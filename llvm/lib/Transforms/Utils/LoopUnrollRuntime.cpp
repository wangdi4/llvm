//===-- UnrollLoopRuntime.cpp - Runtime Loop unrolling utilities ----------===//
//
//                     The LLVM Compiler Infrastructure
//
// This file is distributed under the University of Illinois Open Source
// License. See LICENSE.TXT for details.
//
//===----------------------------------------------------------------------===//
//
// This file implements some loop unrolling utilities for loops with run-time
// trip counts.  See LoopUnroll.cpp for unrolling loops with compile-time
// trip counts.
//
// The functions in this file are used to generate extra code when the
// run-time trip count modulo the unroll factor is not 0.  When this is the
// case, we need to generate code to execute these 'left over' iterations.
//
// The current strategy generates an if-then-else sequence prior to the
// unrolled loop to execute the 'left over' iterations before or after the
// unrolled loop.
//
//===----------------------------------------------------------------------===//

#include "llvm/ADT/SmallPtrSet.h"
#include "llvm/ADT/Statistic.h"
#include "llvm/Analysis/AliasAnalysis.h"
#include "llvm/Analysis/LoopIterator.h"
#include "llvm/Analysis/ScalarEvolution.h"
#include "llvm/Analysis/ScalarEvolutionExpander.h"
#include "llvm/IR/BasicBlock.h"
#include "llvm/IR/Dominators.h"
#include "llvm/IR/Metadata.h"
#include "llvm/IR/Module.h"
#include "llvm/Support/Debug.h"
#include "llvm/Support/raw_ostream.h"
#include "llvm/Transforms/Utils.h"
#include "llvm/Transforms/Utils/BasicBlockUtils.h"
#include "llvm/Transforms/Utils/Cloning.h"
#include "llvm/Transforms/Utils/LoopUtils.h"
#include "llvm/Transforms/Utils/UnrollLoop.h"
#include <algorithm>

using namespace llvm;

#define DEBUG_TYPE "loop-unroll"

STATISTIC(NumRuntimeUnrolled,
          "Number of loops unrolled with run-time trip counts");
static cl::opt<bool> UnrollRuntimeMultiExit(
    "unroll-runtime-multi-exit", cl::init(false), cl::Hidden,
    cl::desc("Allow runtime unrolling for loops with multiple exits, when "
             "epilog is generated"));

/// Connect the unrolling prolog code to the original loop.
/// The unrolling prolog code contains code to execute the
/// 'extra' iterations if the run-time trip count modulo the
/// unroll count is non-zero.
///
/// This function performs the following:
/// - Create PHI nodes at prolog end block to combine values
///   that exit the prolog code and jump around the prolog.
/// - Add a PHI operand to a PHI node at the loop exit block
///   for values that exit the prolog and go around the loop.
/// - Branch around the original loop if the trip count is less
///   than the unroll factor.
///
static void ConnectProlog(Loop *L, Value *BECount, unsigned Count,
                          BasicBlock *PrologExit,
                          BasicBlock *OriginalLoopLatchExit,
                          BasicBlock *PreHeader, BasicBlock *NewPreHeader,
                          ValueToValueMapTy &VMap, DominatorTree *DT,
                          LoopInfo *LI, bool PreserveLCSSA) {
  BasicBlock *Latch = L->getLoopLatch();
  assert(Latch && "Loop must have a latch");
  BasicBlock *PrologLatch = cast<BasicBlock>(VMap[Latch]);

  // Create a PHI node for each outgoing value from the original loop
  // (which means it is an outgoing value from the prolog code too).
  // The new PHI node is inserted in the prolog end basic block.
  // The new PHI node value is added as an operand of a PHI node in either
  // the loop header or the loop exit block.
  for (BasicBlock *Succ : successors(Latch)) {
    for (PHINode &PN : Succ->phis()) {
      // Add a new PHI node to the prolog end block and add the
      // appropriate incoming values.
      PHINode *NewPN = PHINode::Create(PN.getType(), 2, PN.getName() + ".unr",
                                       PrologExit->getFirstNonPHI());
      // Adding a value to the new PHI node from the original loop preheader.
      // This is the value that skips all the prolog code.
      if (L->contains(&PN)) {
        NewPN->addIncoming(PN.getIncomingValueForBlock(NewPreHeader),
                           PreHeader);
      } else {
        NewPN->addIncoming(UndefValue::get(PN.getType()), PreHeader);
      }

      Value *V = PN.getIncomingValueForBlock(Latch);
      if (Instruction *I = dyn_cast<Instruction>(V)) {
        if (L->contains(I)) {
          V = VMap.lookup(I);
        }
      }
      // Adding a value to the new PHI node from the last prolog block
      // that was created.
      NewPN->addIncoming(V, PrologLatch);

      // Update the existing PHI node operand with the value from the
      // new PHI node.  How this is done depends on if the existing
      // PHI node is in the original loop block, or the exit block.
      if (L->contains(&PN)) {
        PN.setIncomingValue(PN.getBasicBlockIndex(NewPreHeader), NewPN);
      } else {
        PN.addIncoming(NewPN, PrologExit);
      }
    }
  }

  // Make sure that created prolog loop is in simplified form
  SmallVector<BasicBlock *, 4> PrologExitPreds;
  Loop *PrologLoop = LI->getLoopFor(PrologLatch);
  if (PrologLoop) {
    for (BasicBlock *PredBB : predecessors(PrologExit))
      if (PrologLoop->contains(PredBB))
        PrologExitPreds.push_back(PredBB);

    SplitBlockPredecessors(PrologExit, PrologExitPreds, ".unr-lcssa", DT, LI,
                           nullptr, PreserveLCSSA);
  }

  // Create a branch around the original loop, which is taken if there are no
  // iterations remaining to be executed after running the prologue.
  Instruction *InsertPt = PrologExit->getTerminator();
  IRBuilder<> B(InsertPt);

  assert(Count != 0 && "nonsensical Count!");

  // If BECount <u (Count - 1) then (BECount + 1) % Count == (BECount + 1)
  // This means %xtraiter is (BECount + 1) and all of the iterations of this
  // loop were executed by the prologue.  Note that if BECount <u (Count - 1)
  // then (BECount + 1) cannot unsigned-overflow.
  Value *BrLoopExit =
      B.CreateICmpULT(BECount, ConstantInt::get(BECount->getType(), Count - 1));
  // Split the exit to maintain loop canonicalization guarantees
  SmallVector<BasicBlock *, 4> Preds(predecessors(OriginalLoopLatchExit));
  SplitBlockPredecessors(OriginalLoopLatchExit, Preds, ".unr-lcssa", DT, LI,
                         nullptr, PreserveLCSSA);
  // Add the branch to the exit block (around the unrolled loop)
  B.CreateCondBr(BrLoopExit, OriginalLoopLatchExit, NewPreHeader);
  InsertPt->eraseFromParent();
  if (DT)
    DT->changeImmediateDominator(OriginalLoopLatchExit, PrologExit);
}

/// Connect the unrolling epilog code to the original loop.
/// The unrolling epilog code contains code to execute the
/// 'extra' iterations if the run-time trip count modulo the
/// unroll count is non-zero.
///
/// This function performs the following:
/// - Update PHI nodes at the unrolling loop exit and epilog loop exit
/// - Create PHI nodes at the unrolling loop exit to combine
///   values that exit the unrolling loop code and jump around it.
/// - Update PHI operands in the epilog loop by the new PHI nodes
/// - Branch around the epilog loop if extra iters (ModVal) is zero.
///
static void ConnectEpilog(Loop *L, Value *ModVal, BasicBlock *NewExit,
                          BasicBlock *Exit, BasicBlock *PreHeader,
                          BasicBlock *EpilogPreHeader, BasicBlock *NewPreHeader,
                          ValueToValueMapTy &VMap, DominatorTree *DT,
                          LoopInfo *LI, bool PreserveLCSSA)  {
  BasicBlock *Latch = L->getLoopLatch();
  assert(Latch && "Loop must have a latch");
  BasicBlock *EpilogLatch = cast<BasicBlock>(VMap[Latch]);

  // Loop structure should be the following:
  //
  // PreHeader
  // NewPreHeader
  //   Header
  //   ...
  //   Latch
  // NewExit (PN)
  // EpilogPreHeader
  //   EpilogHeader
  //   ...
  //   EpilogLatch
  // Exit (EpilogPN)

  // Update PHI nodes at NewExit and Exit.
  for (PHINode &PN : NewExit->phis()) {
    // PN should be used in another PHI located in Exit block as
    // Exit was split by SplitBlockPredecessors into Exit and NewExit
    // Basicaly it should look like:
    // NewExit:
    //   PN = PHI [I, Latch]
    // ...
    // Exit:
    //   EpilogPN = PHI [PN, EpilogPreHeader]
    //
    // There is EpilogPreHeader incoming block instead of NewExit as
    // NewExit was spilt 1 more time to get EpilogPreHeader.
    assert(PN.hasOneUse() && "The phi should have 1 use");
    PHINode *EpilogPN = cast<PHINode>(PN.use_begin()->getUser());
    assert(EpilogPN->getParent() == Exit && "EpilogPN should be in Exit block");

    // Add incoming PreHeader from branch around the Loop
    PN.addIncoming(UndefValue::get(PN.getType()), PreHeader);

    Value *V = PN.getIncomingValueForBlock(Latch);
    Instruction *I = dyn_cast<Instruction>(V);
    if (I && L->contains(I))
      // If value comes from an instruction in the loop add VMap value.
      V = VMap.lookup(I);
    // For the instruction out of the loop, constant or undefined value
    // insert value itself.
    EpilogPN->addIncoming(V, EpilogLatch);

    assert(EpilogPN->getBasicBlockIndex(EpilogPreHeader) >= 0 &&
          "EpilogPN should have EpilogPreHeader incoming block");
    // Change EpilogPreHeader incoming block to NewExit.
    EpilogPN->setIncomingBlock(EpilogPN->getBasicBlockIndex(EpilogPreHeader),
                               NewExit);
    // Now PHIs should look like:
    // NewExit:
    //   PN = PHI [I, Latch], [undef, PreHeader]
    // ...
    // Exit:
    //   EpilogPN = PHI [PN, NewExit], [VMap[I], EpilogLatch]
  }

  // Create PHI nodes at NewExit (from the unrolling loop Latch and PreHeader).
  // Update corresponding PHI nodes in epilog loop.
  for (BasicBlock *Succ : successors(Latch)) {
    // Skip this as we already updated phis in exit blocks.
    if (!L->contains(Succ))
      continue;
    for (PHINode &PN : Succ->phis()) {
      // Add new PHI nodes to the loop exit block and update epilog
      // PHIs with the new PHI values.
      PHINode *NewPN = PHINode::Create(PN.getType(), 2, PN.getName() + ".unr",
                                       NewExit->getFirstNonPHI());
      // Adding a value to the new PHI node from the unrolling loop preheader.
      NewPN->addIncoming(PN.getIncomingValueForBlock(NewPreHeader), PreHeader);
      // Adding a value to the new PHI node from the unrolling loop latch.
      NewPN->addIncoming(PN.getIncomingValueForBlock(Latch), Latch);

      // Update the existing PHI node operand with the value from the new PHI
      // node.  Corresponding instruction in epilog loop should be PHI.
      PHINode *VPN = cast<PHINode>(VMap[&PN]);
      VPN->setIncomingValue(VPN->getBasicBlockIndex(EpilogPreHeader), NewPN);
    }
  }

  Instruction *InsertPt = NewExit->getTerminator();
  IRBuilder<> B(InsertPt);
  Value *BrLoopExit = B.CreateIsNotNull(ModVal, "lcmp.mod");
  assert(Exit && "Loop must have a single exit block only");
  // Split the epilogue exit to maintain loop canonicalization guarantees
  SmallVector<BasicBlock*, 4> Preds(predecessors(Exit));
  SplitBlockPredecessors(Exit, Preds, ".epilog-lcssa", DT, LI, nullptr,
                         PreserveLCSSA);
  // Add the branch to the exit block (around the unrolling loop)
  B.CreateCondBr(BrLoopExit, EpilogPreHeader, Exit);
  InsertPt->eraseFromParent();
  if (DT)
    DT->changeImmediateDominator(Exit, NewExit);

  // Split the main loop exit to maintain canonicalization guarantees.
  SmallVector<BasicBlock*, 4> NewExitPreds{Latch};
  SplitBlockPredecessors(NewExit, NewExitPreds, ".loopexit", DT, LI, nullptr,
                         PreserveLCSSA);
}

/// Create a clone of the blocks in a loop and connect them together.
/// If CreateRemainderLoop is false, loop structure will not be cloned,
/// otherwise a new loop will be created including all cloned blocks, and the
/// iterator of it switches to count NewIter down to 0.
/// The cloned blocks should be inserted between InsertTop and InsertBot.
/// If loop structure is cloned InsertTop should be new preheader, InsertBot
/// new loop exit.
/// Return the new cloned loop that is created when CreateRemainderLoop is true.
static Loop *
CloneLoopBlocks(Loop *L, Value *NewIter, const bool CreateRemainderLoop,
                const bool UseEpilogRemainder, const bool UnrollRemainder,
                BasicBlock *InsertTop,
                BasicBlock *InsertBot, BasicBlock *Preheader,
                std::vector<BasicBlock *> &NewBlocks, LoopBlocksDFS &LoopBlocks,
                ValueToValueMapTy &VMap, DominatorTree *DT, LoopInfo *LI) {
  StringRef suffix = UseEpilogRemainder ? "epil" : "prol";
  BasicBlock *Header = L->getHeader();
  BasicBlock *Latch = L->getLoopLatch();
  Function *F = Header->getParent();
  LoopBlocksDFS::RPOIterator BlockBegin = LoopBlocks.beginRPO();
  LoopBlocksDFS::RPOIterator BlockEnd = LoopBlocks.endRPO();
  Loop *ParentLoop = L->getParentLoop();
  NewLoopsMap NewLoops;
  NewLoops[ParentLoop] = ParentLoop;
  if (!CreateRemainderLoop)
    NewLoops[L] = ParentLoop;

  // For each block in the original loop, create a new copy,
  // and update the value map with the newly created values.
  for (LoopBlocksDFS::RPOIterator BB = BlockBegin; BB != BlockEnd; ++BB) {
    BasicBlock *NewBB = CloneBasicBlock(*BB, VMap, "." + suffix, F);
    NewBlocks.push_back(NewBB);

    // If we're unrolling the outermost loop, there's no remainder loop,
    // and this block isn't in a nested loop, then the new block is not
    // in any loop. Otherwise, add it to loopinfo.
    if (CreateRemainderLoop || LI->getLoopFor(*BB) != L || ParentLoop)
      addClonedBlockToLoopInfo(*BB, NewBB, LI, NewLoops);

    VMap[*BB] = NewBB;
    if (Header == *BB) {
      // For the first block, add a CFG connection to this newly
      // created block.
      InsertTop->getTerminator()->setSuccessor(0, NewBB);
    }

    if (DT) {
      if (Header == *BB) {
        // The header is dominated by the preheader.
        DT->addNewBlock(NewBB, InsertTop);
      } else {
        // Copy information from original loop to unrolled loop.
        BasicBlock *IDomBB = DT->getNode(*BB)->getIDom()->getBlock();
        DT->addNewBlock(NewBB, cast<BasicBlock>(VMap[IDomBB]));
      }
    }

    if (Latch == *BB) {
      // For the last block, if CreateRemainderLoop is false, create a direct
      // jump to InsertBot. If not, create a loop back to cloned head.
      VMap.erase((*BB)->getTerminator());
      BasicBlock *FirstLoopBB = cast<BasicBlock>(VMap[Header]);
      BranchInst *LatchBR = cast<BranchInst>(NewBB->getTerminator());
      IRBuilder<> Builder(LatchBR);
      if (!CreateRemainderLoop) {
        Builder.CreateBr(InsertBot);
      } else {
        PHINode *NewIdx = PHINode::Create(NewIter->getType(), 2,
                                          suffix + ".iter",
                                          FirstLoopBB->getFirstNonPHI());
        Value *IdxSub =
            Builder.CreateSub(NewIdx, ConstantInt::get(NewIdx->getType(), 1),
                              NewIdx->getName() + ".sub");
        Value *IdxCmp =
            Builder.CreateIsNotNull(IdxSub, NewIdx->getName() + ".cmp");
        Builder.CreateCondBr(IdxCmp, FirstLoopBB, InsertBot);
        NewIdx->addIncoming(NewIter, InsertTop);
        NewIdx->addIncoming(IdxSub, NewBB);
      }
#if INTEL_CUSTOMIZATION
      // Remove Loop metadata from the loop branch instruction
      // to avoid failing the check of LoopOptReport metadata
      // being dropped accidentally.
      //
      // If the caller of this method is going to reinstantiate
      // the back branch for the cloned loop (e.g. in case of
      // CreateRemainderLoop), then it has to set the LoopOptReport
      // metadata properly.
      LatchBR->setMetadata(LLVMContext::MD_loop, nullptr);
#endif  // INTEL_CUSTOMIZATION
      LatchBR->eraseFromParent();
    }
  }

  // Change the incoming values to the ones defined in the preheader or
  // cloned loop.
  for (BasicBlock::iterator I = Header->begin(); isa<PHINode>(I); ++I) {
    PHINode *NewPHI = cast<PHINode>(VMap[&*I]);
    if (!CreateRemainderLoop) {
      if (UseEpilogRemainder) {
        unsigned idx = NewPHI->getBasicBlockIndex(Preheader);
        NewPHI->setIncomingBlock(idx, InsertTop);
        NewPHI->removeIncomingValue(Latch, false);
      } else {
        VMap[&*I] = NewPHI->getIncomingValueForBlock(Preheader);
        cast<BasicBlock>(VMap[Header])->getInstList().erase(NewPHI);
      }
    } else {
      unsigned idx = NewPHI->getBasicBlockIndex(Preheader);
      NewPHI->setIncomingBlock(idx, InsertTop);
      BasicBlock *NewLatch = cast<BasicBlock>(VMap[Latch]);
      idx = NewPHI->getBasicBlockIndex(Latch);
      Value *InVal = NewPHI->getIncomingValue(idx);
      NewPHI->setIncomingBlock(idx, NewLatch);
      if (Value *V = VMap.lookup(InVal))
        NewPHI->setIncomingValue(idx, V);
    }
  }
  if (CreateRemainderLoop) {
    Loop *NewLoop = NewLoops[L];
    MDNode *LoopID = NewLoop->getLoopID();
    assert(NewLoop && "L should have been cloned");

    // Only add loop metadata if the loop is not going to be completely
    // unrolled.
    if (UnrollRemainder)
      return NewLoop;

    Optional<MDNode *> NewLoopID = makeFollowupLoopID(
        LoopID, {LLVMLoopUnrollFollowupAll, LLVMLoopUnrollFollowupRemainder});
    if (NewLoopID.hasValue()) {
      NewLoop->setLoopID(NewLoopID.getValue());

      // Do not setLoopAlreadyUnrolled if loop attributes have been defined
      // explicitly.
      return NewLoop;
    }

    // Add unroll disable metadata to disable future unrolling for this loop.
    NewLoop->setLoopAlreadyUnrolled();
    return NewLoop;
  }
  else
    return nullptr;
}

/// Returns true if we can safely unroll a multi-exit/exiting loop. OtherExits
/// is populated with all the loop exit blocks other than the LatchExit block.
static bool
canSafelyUnrollMultiExitLoop(Loop *L, SmallVectorImpl<BasicBlock *> &OtherExits,
                             BasicBlock *LatchExit, bool PreserveLCSSA,
                             bool UseEpilogRemainder) {

  // We currently have some correctness constrains in unrolling a multi-exit
  // loop. Check for these below.

  // We rely on LCSSA form being preserved when the exit blocks are transformed.
  if (!PreserveLCSSA)
    return false;
  SmallVector<BasicBlock *, 4> Exits;
  L->getUniqueExitBlocks(Exits);
  for (auto *BB : Exits)
    if (BB != LatchExit)
      OtherExits.push_back(BB);

  // TODO: Support multiple exiting blocks jumping to the `LatchExit` when
  // UnrollRuntimeMultiExit is true. This will need updating the logic in
  // connectEpilog/connectProlog.
  if (!LatchExit->getSinglePredecessor()) {
    LLVM_DEBUG(
        dbgs() << "Bailout for multi-exit handling when latch exit has >1 "
                  "predecessor.\n");
    return false;
  }
  // FIXME: We bail out of multi-exit unrolling when epilog loop is generated
  // and L is an inner loop. This is because in presence of multiple exits, the
  // outer loop is incorrect: we do not add the EpilogPreheader and exit to the
  // outer loop. This is automatically handled in the prolog case, so we do not
  // have that bug in prolog generation.
  if (UseEpilogRemainder && L->getParentLoop())
    return false;

  // All constraints have been satisfied.
  return true;
}

/// Returns true if we can profitably unroll the multi-exit loop L. Currently,
/// we return true only if UnrollRuntimeMultiExit is set to true.
static bool canProfitablyUnrollMultiExitLoop(
    Loop *L, SmallVectorImpl<BasicBlock *> &OtherExits, BasicBlock *LatchExit,
    bool PreserveLCSSA, bool UseEpilogRemainder) {

#if !defined(NDEBUG)
  SmallVector<BasicBlock *, 8> OtherExitsDummyCheck;
  assert(canSafelyUnrollMultiExitLoop(L, OtherExitsDummyCheck, LatchExit,
                                      PreserveLCSSA, UseEpilogRemainder) &&
         "Should be safe to unroll before checking profitability!");
#endif

  // Priority goes to UnrollRuntimeMultiExit if it's supplied.
  if (UnrollRuntimeMultiExit.getNumOccurrences())
    return UnrollRuntimeMultiExit;

  // The main pain point with multi-exit loop unrolling is that once unrolled,
  // we will not be able to merge all blocks into a straight line code.
  // There are branches within the unrolled loop that go to the OtherExits.
  // The second point is the increase in code size, but this is true
  // irrespective of multiple exits.

  // Note: Both the heuristics below are coarse grained. We are essentially
  // enabling unrolling of loops that have a single side exit other than the
  // normal LatchExit (i.e. exiting into a deoptimize block).
  // The heuristics considered are:
  // 1. low number of branches in the unrolled version.
  // 2. high predictability of these extra branches.
  // We avoid unrolling loops that have more than two exiting blocks. This
  // limits the total number of branches in the unrolled loop to be atmost
  // the unroll factor (since one of the exiting blocks is the latch block).
  SmallVector<BasicBlock*, 4> ExitingBlocks;
  L->getExitingBlocks(ExitingBlocks);
  if (ExitingBlocks.size() > 2)
    return false;

  // The second heuristic is that L has one exit other than the latchexit and
  // that exit is a deoptimize block. We know that deoptimize blocks are rarely
  // taken, which also implies the branch leading to the deoptimize block is
  // highly predictable.
  return (OtherExits.size() == 1 &&
          OtherExits[0]->getTerminatingDeoptimizeCall());
  // TODO: These can be fine-tuned further to consider code size or deopt states
  // that are captured by the deoptimize exit block.
  // Also, we can extend this to support more cases, if we actually
  // know of kinds of multiexit loops that would benefit from unrolling.
}

/// Insert code in the prolog/epilog code when unrolling a loop with a
/// run-time trip-count.
///
/// This method assumes that the loop unroll factor is total number
/// of loop bodies in the loop after unrolling. (Some folks refer
/// to the unroll factor as the number of *extra* copies added).
/// We assume also that the loop unroll factor is a power-of-two. So, after
/// unrolling the loop, the number of loop bodies executed is 2,
/// 4, 8, etc.  Note - LLVM converts the if-then-sequence to a switch
/// instruction in SimplifyCFG.cpp.  Then, the backend decides how code for
/// the switch instruction is generated.
///
/// ***Prolog case***
///        extraiters = tripcount % loopfactor
///        if (extraiters == 0) jump Loop:
///        else jump Prol:
/// Prol:  LoopBody;
///        extraiters -= 1                 // Omitted if unroll factor is 2.
///        if (extraiters != 0) jump Prol: // Omitted if unroll factor is 2.
///        if (tripcount < loopfactor) jump End:
/// Loop:
/// ...
/// End:
///
/// ***Epilog case***
///        extraiters = tripcount % loopfactor
///        if (tripcount < loopfactor) jump LoopExit:
///        unroll_iters = tripcount - extraiters
/// Loop:  LoopBody; (executes unroll_iter times);
///        unroll_iter -= 1
///        if (unroll_iter != 0) jump Loop:
/// LoopExit:
///        if (extraiters == 0) jump EpilExit:
/// Epil:  LoopBody; (executes extraiters times)
///        extraiters -= 1                 // Omitted if unroll factor is 2.
///        if (extraiters != 0) jump Epil: // Omitted if unroll factor is 2.
/// EpilExit:

bool llvm::UnrollRuntimeLoopRemainder(Loop *L, unsigned Count,
                                      bool AllowExpensiveTripCount,
                                      bool UseEpilogRemainder,
<<<<<<< HEAD
                                      bool UnrollRemainder,
                                      LoopInfo *LI, ScalarEvolution *SE,
                                      DominatorTree *DT, AssumptionCache *AC,
                                      const LoopOptReportBuilder &LORB, // INTEL
                                      bool PreserveLCSSA) {
=======
                                      bool UnrollRemainder, LoopInfo *LI,
                                      ScalarEvolution *SE, DominatorTree *DT,
                                      AssumptionCache *AC, bool PreserveLCSSA,
                                      Loop **ResultLoop) {
>>>>>>> e9effe97
  LLVM_DEBUG(dbgs() << "Trying runtime unrolling on Loop: \n");
  LLVM_DEBUG(L->dump());
  LLVM_DEBUG(UseEpilogRemainder ? dbgs() << "Using epilog remainder.\n"
                                : dbgs() << "Using prolog remainder.\n");

  // Make sure the loop is in canonical form.
  if (!L->isLoopSimplifyForm()) {
    LLVM_DEBUG(dbgs() << "Not in simplify form!\n");
    return false;
  }

  // Guaranteed by LoopSimplifyForm.
  BasicBlock *Latch = L->getLoopLatch();
  BasicBlock *Header = L->getHeader();

  BranchInst *LatchBR = cast<BranchInst>(Latch->getTerminator());

  if (!LatchBR || LatchBR->isUnconditional()) {
    // The loop-rotate pass can be helpful to avoid this in many cases.
    LLVM_DEBUG(
        dbgs()
        << "Loop latch not terminated by a conditional branch.\n");
    return false;
  }

  unsigned ExitIndex = LatchBR->getSuccessor(0) == Header ? 1 : 0;
  BasicBlock *LatchExit = LatchBR->getSuccessor(ExitIndex);

  if (L->contains(LatchExit)) {
    // Cloning the loop basic blocks (`CloneLoopBlocks`) requires that one of the
    // targets of the Latch be an exit block out of the loop.
    LLVM_DEBUG(
        dbgs()
        << "One of the loop latch successors must be the exit block.\n");
    return false;
  }

  // These are exit blocks other than the target of the latch exiting block.
  SmallVector<BasicBlock *, 4> OtherExits;
  bool isMultiExitUnrollingEnabled =
      canSafelyUnrollMultiExitLoop(L, OtherExits, LatchExit, PreserveLCSSA,
                                   UseEpilogRemainder) &&
      canProfitablyUnrollMultiExitLoop(L, OtherExits, LatchExit, PreserveLCSSA,
                                       UseEpilogRemainder);
  // Support only single exit and exiting block unless multi-exit loop unrolling is enabled.
  if (!isMultiExitUnrollingEnabled &&
      (!L->getExitingBlock() || OtherExits.size())) {
    LLVM_DEBUG(
        dbgs()
        << "Multiple exit/exiting blocks in loop and multi-exit unrolling not "
           "enabled!\n");
    return false;
  }
  // Use Scalar Evolution to compute the trip count. This allows more loops to
  // be unrolled than relying on induction var simplification.
  if (!SE)
    return false;

  // Only unroll loops with a computable trip count, and the trip count needs
  // to be an int value (allowing a pointer type is a TODO item).
  // We calculate the backedge count by using getExitCount on the Latch block,
  // which is proven to be the only exiting block in this loop. This is same as
  // calculating getBackedgeTakenCount on the loop (which computes SCEV for all
  // exiting blocks).
  const SCEV *BECountSC = SE->getExitCount(L, Latch);
  if (isa<SCEVCouldNotCompute>(BECountSC) ||
      !BECountSC->getType()->isIntegerTy()) {
    LLVM_DEBUG(dbgs() << "Could not compute exit block SCEV\n");
    return false;
  }

  unsigned BEWidth = cast<IntegerType>(BECountSC->getType())->getBitWidth();

  // Add 1 since the backedge count doesn't include the first loop iteration.
  const SCEV *TripCountSC =
      SE->getAddExpr(BECountSC, SE->getConstant(BECountSC->getType(), 1));
  if (isa<SCEVCouldNotCompute>(TripCountSC)) {
    LLVM_DEBUG(dbgs() << "Could not compute trip count SCEV.\n");
    return false;
  }

  BasicBlock *PreHeader = L->getLoopPreheader();
  BranchInst *PreHeaderBR = cast<BranchInst>(PreHeader->getTerminator());
  const DataLayout &DL = Header->getModule()->getDataLayout();
  SCEVExpander Expander(*SE, DL, "loop-unroll");
  if (!AllowExpensiveTripCount &&
      Expander.isHighCostExpansion(TripCountSC, L, PreHeaderBR)) {
    LLVM_DEBUG(dbgs() << "High cost for expanding trip count scev!\n");
    return false;
  }

  // This constraint lets us deal with an overflowing trip count easily; see the
  // comment on ModVal below.
  if (Log2_32(Count) > BEWidth) {
    LLVM_DEBUG(
        dbgs()
        << "Count failed constraint on overflow trip count calculation.\n");
    return false;
  }

  // Loop structure is the following:
  //
  // PreHeader
  //   Header
  //   ...
  //   Latch
  // LatchExit

  BasicBlock *NewPreHeader;
  BasicBlock *NewExit = nullptr;
  BasicBlock *PrologExit = nullptr;
  BasicBlock *EpilogPreHeader = nullptr;
  BasicBlock *PrologPreHeader = nullptr;

  if (UseEpilogRemainder) {
    // If epilog remainder
    // Split PreHeader to insert a branch around loop for unrolling.
    NewPreHeader = SplitBlock(PreHeader, PreHeader->getTerminator(), DT, LI);
    NewPreHeader->setName(PreHeader->getName() + ".new");
    // Split LatchExit to create phi nodes from branch above.
    SmallVector<BasicBlock*, 4> Preds(predecessors(LatchExit));
    NewExit = SplitBlockPredecessors(LatchExit, Preds, ".unr-lcssa", DT, LI,
                                     nullptr, PreserveLCSSA);
    // NewExit gets its DebugLoc from LatchExit, which is not part of the
    // original Loop.
    // Fix this by setting Loop's DebugLoc to NewExit.
    auto *NewExitTerminator = NewExit->getTerminator();
    NewExitTerminator->setDebugLoc(Header->getTerminator()->getDebugLoc());
    // Split NewExit to insert epilog remainder loop.
    EpilogPreHeader = SplitBlock(NewExit, NewExitTerminator, DT, LI);
    EpilogPreHeader->setName(Header->getName() + ".epil.preheader");
  } else {
    // If prolog remainder
    // Split the original preheader twice to insert prolog remainder loop
    PrologPreHeader = SplitEdge(PreHeader, Header, DT, LI);
    PrologPreHeader->setName(Header->getName() + ".prol.preheader");
    PrologExit = SplitBlock(PrologPreHeader, PrologPreHeader->getTerminator(),
                            DT, LI);
    PrologExit->setName(Header->getName() + ".prol.loopexit");
    // Split PrologExit to get NewPreHeader.
    NewPreHeader = SplitBlock(PrologExit, PrologExit->getTerminator(), DT, LI);
    NewPreHeader->setName(PreHeader->getName() + ".new");
  }
  // Loop structure should be the following:
  //  Epilog             Prolog
  //
  // PreHeader         PreHeader
  // *NewPreHeader     *PrologPreHeader
  //   Header          *PrologExit
  //   ...             *NewPreHeader
  //   Latch             Header
  // *NewExit            ...
  // *EpilogPreHeader    Latch
  // LatchExit              LatchExit

  // Calculate conditions for branch around loop for unrolling
  // in epilog case and around prolog remainder loop in prolog case.
  // Compute the number of extra iterations required, which is:
  //  extra iterations = run-time trip count % loop unroll factor
  PreHeaderBR = cast<BranchInst>(PreHeader->getTerminator());
  Value *TripCount = Expander.expandCodeFor(TripCountSC, TripCountSC->getType(),
                                            PreHeaderBR);
  Value *BECount = Expander.expandCodeFor(BECountSC, BECountSC->getType(),
                                          PreHeaderBR);
  IRBuilder<> B(PreHeaderBR);
  Value *ModVal;
  // Calculate ModVal = (BECount + 1) % Count.
  // Note that TripCount is BECount + 1.
  if (isPowerOf2_32(Count)) {
    // When Count is power of 2 we don't BECount for epilog case, however we'll
    // need it for a branch around unrolling loop for prolog case.
    ModVal = B.CreateAnd(TripCount, Count - 1, "xtraiter");
    //  1. There are no iterations to be run in the prolog/epilog loop.
    // OR
    //  2. The addition computing TripCount overflowed.
    //
    // If (2) is true, we know that TripCount really is (1 << BEWidth) and so
    // the number of iterations that remain to be run in the original loop is a
    // multiple Count == (1 << Log2(Count)) because Log2(Count) <= BEWidth (we
    // explicitly check this above).
  } else {
    // As (BECount + 1) can potentially unsigned overflow we count
    // (BECount % Count) + 1 which is overflow safe as BECount % Count < Count.
    Value *ModValTmp = B.CreateURem(BECount,
                                    ConstantInt::get(BECount->getType(),
                                                     Count));
    Value *ModValAdd = B.CreateAdd(ModValTmp,
                                   ConstantInt::get(ModValTmp->getType(), 1));
    // At that point (BECount % Count) + 1 could be equal to Count.
    // To handle this case we need to take mod by Count one more time.
    ModVal = B.CreateURem(ModValAdd,
                          ConstantInt::get(BECount->getType(), Count),
                          "xtraiter");
  }
  Value *BranchVal =
      UseEpilogRemainder ? B.CreateICmpULT(BECount,
                                           ConstantInt::get(BECount->getType(),
                                                            Count - 1)) :
                           B.CreateIsNotNull(ModVal, "lcmp.mod");
  BasicBlock *RemainderLoop = UseEpilogRemainder ? NewExit : PrologPreHeader;
  BasicBlock *UnrollingLoop = UseEpilogRemainder ? NewPreHeader : PrologExit;
  // Branch to either remainder (extra iterations) loop or unrolling loop.
  B.CreateCondBr(BranchVal, RemainderLoop, UnrollingLoop);
  PreHeaderBR->eraseFromParent();
  if (DT) {
    if (UseEpilogRemainder)
      DT->changeImmediateDominator(NewExit, PreHeader);
    else
      DT->changeImmediateDominator(PrologExit, PreHeader);
  }
  Function *F = Header->getParent();
  // Get an ordered list of blocks in the loop to help with the ordering of the
  // cloned blocks in the prolog/epilog code
  LoopBlocksDFS LoopBlocks(L);
  LoopBlocks.perform(LI);

  //
  // For each extra loop iteration, create a copy of the loop's basic blocks
  // and generate a condition that branches to the copy depending on the
  // number of 'left over' iterations.
  //
  std::vector<BasicBlock *> NewBlocks;
  ValueToValueMapTy VMap;

  // For unroll factor 2 remainder loop will have 1 iterations.
  // Do not create 1 iteration loop.
  bool CreateRemainderLoop = (Count != 2);

  // Clone all the basic blocks in the loop. If Count is 2, we don't clone
  // the loop, otherwise we create a cloned loop to execute the extra
  // iterations. This function adds the appropriate CFG connections.
  BasicBlock *InsertBot = UseEpilogRemainder ? LatchExit : PrologExit;
  BasicBlock *InsertTop = UseEpilogRemainder ? EpilogPreHeader : PrologPreHeader;
  Loop *remainderLoop = CloneLoopBlocks(
      L, ModVal, CreateRemainderLoop, UseEpilogRemainder, UnrollRemainder,
      InsertTop, InsertBot,
      NewPreHeader, NewBlocks, LoopBlocks, VMap, DT, LI);

  // Insert the cloned blocks into the function.
  F->getBasicBlockList().splice(InsertBot->getIterator(),
                                F->getBasicBlockList(),
                                NewBlocks[0]->getIterator(),
                                F->end());

  // Now the loop blocks are cloned and the other exiting blocks from the
  // remainder are connected to the original Loop's exit blocks. The remaining
  // work is to update the phi nodes in the original loop, and take in the
  // values from the cloned region. Also update the dominator info for
  // OtherExits and their immediate successors, since we have new edges into
  // OtherExits.
  SmallPtrSet<BasicBlock*, 8> ImmediateSuccessorsOfExitBlocks;
  for (auto *BB : OtherExits) {
   for (auto &II : *BB) {

     // Given we preserve LCSSA form, we know that the values used outside the
     // loop will be used through these phi nodes at the exit blocks that are
     // transformed below.
     if (!isa<PHINode>(II))
       break;
     PHINode *Phi = cast<PHINode>(&II);
     unsigned oldNumOperands = Phi->getNumIncomingValues();
     // Add the incoming values from the remainder code to the end of the phi
     // node.
     for (unsigned i =0; i < oldNumOperands; i++){
       Value *newVal = VMap.lookup(Phi->getIncomingValue(i));
       // newVal can be a constant or derived from values outside the loop, and
       // hence need not have a VMap value. Also, since lookup already generated
       // a default "null" VMap entry for this value, we need to populate that
       // VMap entry correctly, with the mapped entry being itself.
       if (!newVal) {
         newVal = Phi->getIncomingValue(i);
         VMap[Phi->getIncomingValue(i)] = Phi->getIncomingValue(i);
       }
       Phi->addIncoming(newVal,
                           cast<BasicBlock>(VMap[Phi->getIncomingBlock(i)]));
     }
   }
#if defined(EXPENSIVE_CHECKS) && !defined(NDEBUG)
    for (BasicBlock *SuccBB : successors(BB)) {
      assert(!(any_of(OtherExits,
                      [SuccBB](BasicBlock *EB) { return EB == SuccBB; }) ||
               SuccBB == LatchExit) &&
             "Breaks the definition of dedicated exits!");
    }
#endif
   // Update the dominator info because the immediate dominator is no longer the
   // header of the original Loop. BB has edges both from L and remainder code.
   // Since the preheader determines which loop is run (L or directly jump to
   // the remainder code), we set the immediate dominator as the preheader.
   if (DT) {
     DT->changeImmediateDominator(BB, PreHeader);
     // Also update the IDom for immediate successors of BB.  If the current
     // IDom is the header, update the IDom to be the preheader because that is
     // the nearest common dominator of all predecessors of SuccBB.  We need to
     // check for IDom being the header because successors of exit blocks can
     // have edges from outside the loop, and we should not incorrectly update
     // the IDom in that case.
     for (BasicBlock *SuccBB: successors(BB))
       if (ImmediateSuccessorsOfExitBlocks.insert(SuccBB).second) {
         if (DT->getNode(SuccBB)->getIDom()->getBlock() == Header) {
           assert(!SuccBB->getSinglePredecessor() &&
                  "BB should be the IDom then!");
           DT->changeImmediateDominator(SuccBB, PreHeader);
         }
       }
    }
  }

  // Loop structure should be the following:
  //  Epilog             Prolog
  //
  // PreHeader         PreHeader
  // NewPreHeader      PrologPreHeader
  //   Header            PrologHeader
  //   ...               ...
  //   Latch             PrologLatch
  // NewExit           PrologExit
  // EpilogPreHeader   NewPreHeader
  //   EpilogHeader      Header
  //   ...               ...
  //   EpilogLatch       Latch
  // LatchExit              LatchExit

  // Rewrite the cloned instruction operands to use the values created when the
  // clone is created.
  for (BasicBlock *BB : NewBlocks) {
    for (Instruction &I : *BB) {
      RemapInstruction(&I, VMap,
                       RF_NoModuleLevelChanges | RF_IgnoreMissingLocals);
    }
  }

  if (UseEpilogRemainder) {
    // Connect the epilog code to the original loop and update the
    // PHI functions.
    ConnectEpilog(L, ModVal, NewExit, LatchExit, PreHeader,
                  EpilogPreHeader, NewPreHeader, VMap, DT, LI,
                  PreserveLCSSA);

    // Update counter in loop for unrolling.
    // I should be multiply of Count.
    IRBuilder<> B2(NewPreHeader->getTerminator());
    Value *TestVal = B2.CreateSub(TripCount, ModVal, "unroll_iter");
    BranchInst *LatchBR = cast<BranchInst>(Latch->getTerminator());
    B2.SetInsertPoint(LatchBR);
    PHINode *NewIdx = PHINode::Create(TestVal->getType(), 2, "niter",
                                      Header->getFirstNonPHI());
    Value *IdxSub =
        B2.CreateSub(NewIdx, ConstantInt::get(NewIdx->getType(), 1),
                     NewIdx->getName() + ".nsub");
    Value *IdxCmp;
    if (LatchBR->getSuccessor(0) == Header)
      IdxCmp = B2.CreateIsNotNull(IdxSub, NewIdx->getName() + ".ncmp");
    else
      IdxCmp = B2.CreateIsNull(IdxSub, NewIdx->getName() + ".ncmp");
    NewIdx->addIncoming(TestVal, NewPreHeader);
    NewIdx->addIncoming(IdxSub, Latch);
    LatchBR->setCondition(IdxCmp);
  } else {
    // Connect the prolog code to the original loop and update the
    // PHI functions.
    ConnectProlog(L, BECount, Count, PrologExit, LatchExit, PreHeader,
                  NewPreHeader, VMap, DT, LI, PreserveLCSSA);
  }

  // If this loop is nested, then the loop unroller changes the code in the any
  // of its parent loops, so the Scalar Evolution pass needs to be run again.
  SE->forgetTopmostLoop(L);

  // Canonicalize to LoopSimplifyForm both original and remainder loops. We
  // cannot rely on the LoopUnrollPass to do this because it only does
  // canonicalization for parent/subloops and not the sibling loops.
  if (OtherExits.size() > 0) {
    // Generate dedicated exit blocks for the original loop, to preserve
    // LoopSimplifyForm.
    formDedicatedExitBlocks(L, DT, LI, PreserveLCSSA);
    // Generate dedicated exit blocks for the remainder loop if one exists, to
    // preserve LoopSimplifyForm.
    if (remainderLoop)
      formDedicatedExitBlocks(remainderLoop, DT, LI, PreserveLCSSA);
  }

<<<<<<< HEAD
#if INTEL_CUSTOMIZATION
  if (remainderLoop) {
    // The remainder Loop becomes lexicographically next to the original
    // Loop, so we move all the next siblings (if there are any)
    // to the remainder Loop.
    LORB(*L, *LI).moveSiblingsTo(*remainderLoop, *LI);
    LORB(*remainderLoop, *LI).addOrigin("LLorg: Remainder loop for partial "
                                        "unrolling");
  }
#endif  // INTEL_CUSTOMIZATION

  if (remainderLoop && UnrollRemainder) {
    LLVM_DEBUG(dbgs() << "Unrolling remainder loop\n");
    UnrollLoop(remainderLoop, /*Count*/ Count - 1, /*TripCount*/ Count - 1,
               /*Force*/ false, /*AllowRuntime*/ false,
               /*AllowExpensiveTripCount*/ false, /*PreserveCondBr*/ true,
               /*PreserveOnlyFirst*/ false, /*TripMultiple*/ 1,
               /*PeelCount*/ 0, /*UnrollRemainder*/ false, LI, SE, DT, AC,
               LORB, // INTEL
               /*ORE*/ nullptr, PreserveLCSSA);
=======
  auto UnrollResult = LoopUnrollResult::Unmodified;
  if (remainderLoop && UnrollRemainder) {
    LLVM_DEBUG(dbgs() << "Unrolling remainder loop\n");
    UnrollResult =
        UnrollLoop(remainderLoop, /*Count*/ Count - 1, /*TripCount*/ Count - 1,
                   /*Force*/ false, /*AllowRuntime*/ false,
                   /*AllowExpensiveTripCount*/ false, /*PreserveCondBr*/ true,
                   /*PreserveOnlyFirst*/ false, /*TripMultiple*/ 1,
                   /*PeelCount*/ 0, /*UnrollRemainder*/ false, LI, SE, DT, AC,
                   /*ORE*/ nullptr, PreserveLCSSA);
>>>>>>> e9effe97
  }

  if (ResultLoop && UnrollResult != LoopUnrollResult::FullyUnrolled)
    *ResultLoop = remainderLoop;
  NumRuntimeUnrolled++;
  return true;
}<|MERGE_RESOLUTION|>--- conflicted
+++ resolved
@@ -547,18 +547,12 @@
 bool llvm::UnrollRuntimeLoopRemainder(Loop *L, unsigned Count,
                                       bool AllowExpensiveTripCount,
                                       bool UseEpilogRemainder,
-<<<<<<< HEAD
-                                      bool UnrollRemainder,
-                                      LoopInfo *LI, ScalarEvolution *SE,
-                                      DominatorTree *DT, AssumptionCache *AC,
-                                      const LoopOptReportBuilder &LORB, // INTEL
-                                      bool PreserveLCSSA) {
-=======
                                       bool UnrollRemainder, LoopInfo *LI,
                                       ScalarEvolution *SE, DominatorTree *DT,
-                                      AssumptionCache *AC, bool PreserveLCSSA,
+                                      AssumptionCache *AC,              // INTEL
+                                      const LoopOptReportBuilder &LORB, // INTEL
+                                      bool PreserveLCSSA,               // INTEL
                                       Loop **ResultLoop) {
->>>>>>> e9effe97
   LLVM_DEBUG(dbgs() << "Trying runtime unrolling on Loop: \n");
   LLVM_DEBUG(L->dump());
   LLVM_DEBUG(UseEpilogRemainder ? dbgs() << "Using epilog remainder.\n"
@@ -941,7 +935,6 @@
       formDedicatedExitBlocks(remainderLoop, DT, LI, PreserveLCSSA);
   }
 
-<<<<<<< HEAD
 #if INTEL_CUSTOMIZATION
   if (remainderLoop) {
     // The remainder Loop becomes lexicographically next to the original
@@ -953,16 +946,6 @@
   }
 #endif  // INTEL_CUSTOMIZATION
 
-  if (remainderLoop && UnrollRemainder) {
-    LLVM_DEBUG(dbgs() << "Unrolling remainder loop\n");
-    UnrollLoop(remainderLoop, /*Count*/ Count - 1, /*TripCount*/ Count - 1,
-               /*Force*/ false, /*AllowRuntime*/ false,
-               /*AllowExpensiveTripCount*/ false, /*PreserveCondBr*/ true,
-               /*PreserveOnlyFirst*/ false, /*TripMultiple*/ 1,
-               /*PeelCount*/ 0, /*UnrollRemainder*/ false, LI, SE, DT, AC,
-               LORB, // INTEL
-               /*ORE*/ nullptr, PreserveLCSSA);
-=======
   auto UnrollResult = LoopUnrollResult::Unmodified;
   if (remainderLoop && UnrollRemainder) {
     LLVM_DEBUG(dbgs() << "Unrolling remainder loop\n");
@@ -972,8 +955,8 @@
                    /*AllowExpensiveTripCount*/ false, /*PreserveCondBr*/ true,
                    /*PreserveOnlyFirst*/ false, /*TripMultiple*/ 1,
                    /*PeelCount*/ 0, /*UnrollRemainder*/ false, LI, SE, DT, AC,
+                   LORB, // INTEL
                    /*ORE*/ nullptr, PreserveLCSSA);
->>>>>>> e9effe97
   }
 
   if (ResultLoop && UnrollResult != LoopUnrollResult::FullyUnrolled)
