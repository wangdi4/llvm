--- conflicted
+++ resolved
@@ -356,22 +356,17 @@
       BasicBlock *FirstLoopBB = cast<BasicBlock>(VMap[Header]);
       BranchInst *LatchBR = cast<BranchInst>(NewBB->getTerminator());
       IRBuilder<> Builder(LatchBR);
-<<<<<<< HEAD
-      if (!CreateRemainderLoop) {
-        Builder.CreateBr(InsertBot);
-      } else {
-        PHINode *NewIdx = PHINode::Create(NewIter->getType(), 2,
-                                          suffix + ".iter",
-                                          FirstLoopBB->getFirstNonPHI());
-        Value *IdxSub =
-            Builder.CreateSub(NewIdx, ConstantInt::get(NewIdx->getType(), 1),
-                              NewIdx->getName() + ".sub");
-        Value *IdxCmp =
-            Builder.CreateIsNotNull(IdxSub, NewIdx->getName() + ".cmp");
-        Builder.CreateCondBr(IdxCmp, FirstLoopBB, InsertBot);
-        NewIdx->addIncoming(NewIter, InsertTop);
-        NewIdx->addIncoming(IdxSub, NewBB);
-      }
+      PHINode *NewIdx = PHINode::Create(NewIter->getType(), 2,
+                                        suffix + ".iter",
+                                        FirstLoopBB->getFirstNonPHI());
+      Value *IdxSub =
+        Builder.CreateSub(NewIdx, ConstantInt::get(NewIdx->getType(), 1),
+                          NewIdx->getName() + ".sub");
+      Value *IdxCmp =
+        Builder.CreateIsNotNull(IdxSub, NewIdx->getName() + ".cmp");
+      Builder.CreateCondBr(IdxCmp, FirstLoopBB, InsertBot);
+      NewIdx->addIncoming(NewIter, InsertTop);
+      NewIdx->addIncoming(IdxSub, NewBB);
 #if INTEL_CUSTOMIZATION
       // Remove Loop metadata from the loop branch instruction
       // to avoid failing the check of OptReport metadata
@@ -383,19 +378,6 @@
       // metadata properly.
       LatchBR->setMetadata(LLVMContext::MD_loop, nullptr);
 #endif  // INTEL_CUSTOMIZATION
-=======
-      PHINode *NewIdx = PHINode::Create(NewIter->getType(), 2,
-                                        suffix + ".iter",
-                                        FirstLoopBB->getFirstNonPHI());
-      Value *IdxSub =
-        Builder.CreateSub(NewIdx, ConstantInt::get(NewIdx->getType(), 1),
-                          NewIdx->getName() + ".sub");
-      Value *IdxCmp =
-        Builder.CreateIsNotNull(IdxSub, NewIdx->getName() + ".cmp");
-      Builder.CreateCondBr(IdxCmp, FirstLoopBB, InsertBot);
-      NewIdx->addIncoming(NewIter, InsertTop);
-      NewIdx->addIncoming(IdxSub, NewBB);
->>>>>>> b604fcb7
       LatchBR->eraseFromParent();
     }
   }
