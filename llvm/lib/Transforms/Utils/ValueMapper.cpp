--- conflicted
+++ resolved
@@ -944,20 +944,11 @@
     LLVMContext &C = CB->getContext();
     AttributeList Attrs = CB->getAttributes();
     for (unsigned i = 0; i < Attrs.getNumAttrSets(); ++i) {
-<<<<<<< HEAD
-#if INTEL_CUSTOMIZATION
-      for (int AttrIdx = Attribute::FirstTypeAttr;
-           AttrIdx <= Attribute::LastTypeAttr; AttrIdx++) {
-        Attribute::AttrKind TypedAttr = (Attribute::AttrKind)AttrIdx;
-#endif // INTEL_CUSTOMIZATION
-        if (Type *Ty = Attrs.getAttributeAtIndex(i, TypedAttr).getValueAsType()) {
-=======
       for (int AttrIdx = Attribute::FirstTypeAttr;
            AttrIdx <= Attribute::LastTypeAttr; AttrIdx++) {
         Attribute::AttrKind TypedAttr = (Attribute::AttrKind)AttrIdx;
         if (Type *Ty =
                 Attrs.getAttributeAtIndex(i, TypedAttr).getValueAsType()) {
->>>>>>> 34528c32
           Attrs = Attrs.replaceAttributeTypeAtIndex(C, i, TypedAttr,
                                              TypeMapper->remapType(Ty));
           break;
