add_llvm_component_library(LLVMTransformUtils
  AddDiscriminators.cpp
  AMDGPUEmitPrintf.cpp
  ASanStackFrameLayout.cpp
  AssumeBundleBuilder.cpp
  BasicBlockUtils.cpp
  BreakCriticalEdges.cpp
  BuildLibCalls.cpp
  BypassSlowDivision.cpp
  CallPromotionUtils.cpp
  CallGraphUpdater.cpp
  CanonicalizeAliases.cpp
  CanonicalizeFreezeInLoops.cpp
  CloneFunction.cpp
  CloneModule.cpp
  CodeExtractor.cpp
  CodeMoverUtils.cpp
  CtorUtils.cpp
  Debugify.cpp
  DemoteRegToStack.cpp
  EntryExitInstrumenter.cpp
  EscapeEnumerator.cpp
  Evaluator.cpp
  FixIrreducible.cpp
  FlattenCFG.cpp
  FunctionComparator.cpp
  FunctionImportUtils.cpp
  GlobalStatus.cpp
  GuardUtils.cpp
  InlineFunction.cpp
  ImportedFunctionsInliningStatistics.cpp
  InjectTLIMappings.cpp
  InstructionNamer.cpp
  IntegerDivision.cpp
  InferAddressSpacesUtils.cpp
# end INTEL_COLLAB
  Intel_CloneUtils.cpp # INTEL_CUSTOMIZATION
# INTEL_COLLAB
  GeneralUtils.cpp
  IntrinsicUtils.cpp
  ../VPO/Utils/IntrinsicUtils.cpp # TODO: Move to lib/Transforms/Utils
# end INTEL_COLLAB
# INTEL_CUSTOMIZATION
  Intel_RegionSplitter.cpp
  Intel_ParseAnnotateAttributes.cpp
  Intel_VecClone.cpp                    #TODO: VEC to COLLAB
#end INTEL_CUSTOMIZATION
  LCSSA.cpp
  LibCallsShrinkWrap.cpp
  Local.cpp
  LoopPeel.cpp
  LoopRotationUtils.cpp
  LoopSimplify.cpp
  LoopUnroll.cpp
  LoopUnrollAndJam.cpp
  LoopUnrollRuntime.cpp
  LoopUtils.cpp
  LoopVersioning.cpp
  LowerInvoke.cpp
  LowerMemIntrinsics.cpp
  LowerSwitch.cpp
  MatrixUtils.cpp
  Mem2Reg.cpp
  MetaRenamer.cpp
  MisExpect.cpp
  ModuleUtils.cpp
  NameAnonGlobals.cpp
  PredicateInfo.cpp
  PromoteMemoryToRegister.cpp
  ScalarEvolutionExpander.cpp
  StripGCRelocates.cpp
  SSAUpdater.cpp
  SSAUpdaterBulk.cpp
  SanitizerStats.cpp
  SimplifyCFG.cpp
  SimplifyIndVar.cpp
  SimplifyLibCalls.cpp
  SizeOpts.cpp
  SplitModule.cpp
  StripNonLineTableDebugInfo.cpp
  SymbolRewriter.cpp
  UnifyFunctionExitNodes.cpp
  UnifyLoopExits.cpp
  UniqueInternalLinkageNames.cpp
  Utils.cpp
  ValueMapper.cpp
  VNCoercion.cpp

  ADDITIONAL_HEADER_DIRS
  ${LLVM_MAIN_INCLUDE_DIR}/llvm/Transforms
  ${LLVM_MAIN_INCLUDE_DIR}/llvm/Transforms/Utils

  DEPENDS
  intrinsics_gen
<<<<<<< HEAD
# INTEL_COLLAB
  directives_gen
# end INTEL_COLLAB
=======

  LINK_COMPONENTS
  Analysis
  Core
  Support
>>>>>>> 02f9fdea
  )<|MERGE_RESOLUTION|>--- conflicted
+++ resolved
@@ -92,15 +92,15 @@
 
   DEPENDS
   intrinsics_gen
-<<<<<<< HEAD
 # INTEL_COLLAB
   directives_gen
 # end INTEL_COLLAB
-=======
 
   LINK_COMPONENTS
   Analysis
   Core
+# INTEL_CUSTOMIZATION
+  Intel_OptReport
+# end INTEL_CUSTOMIZATION
   Support
->>>>>>> 02f9fdea
   )