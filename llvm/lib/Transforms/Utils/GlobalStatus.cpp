--- conflicted
+++ resolved
@@ -106,23 +106,10 @@
         // value, not an aggregate), keep more specific information about
         // stores.
         if (GS.StoredType != GlobalStatus::Stored) {
-<<<<<<< HEAD
-#if INTEL_CUSTOMIZATION
-          // If StorePtr is bitcast, look through it to determine if
-          // the StorePtr is basically GlobalVariable.
-          Value *StorePtr = SI->getOperand(1);
-          auto *BC = dyn_cast<BitCastOperator>(StorePtr);
-          if (BC)
-            StorePtr = BC->getOperand(0);
-#endif //INTEL_CUSTOMIZATION
-          if (const GlobalVariable *GV =
-                  dyn_cast<GlobalVariable>(StorePtr)) {     // INTEL
-=======
           const Value *Ptr = SI->getPointerOperand();
           if (isa<ConstantExpr>(Ptr))
             Ptr = Ptr->stripPointerCasts();
           if (const GlobalVariable *GV = dyn_cast<GlobalVariable>(Ptr)) {
->>>>>>> 732b0555
             Value *StoredVal = SI->getOperand(0);
 
             if (Constant *C = dyn_cast<Constant>(StoredVal)) {
