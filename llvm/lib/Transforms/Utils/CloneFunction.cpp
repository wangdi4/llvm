--- conflicted
+++ resolved
@@ -754,11 +754,10 @@
                                    const Twine &NameSuffix, LoopInfo *LI,
                                    DominatorTree *DT,
                                    SmallVectorImpl<BasicBlock *> &Blocks) {
-<<<<<<< HEAD
-=======
+#if !INTEL_CUSTOMIZATION
   assert(OrigLoop->getSubLoops().empty() &&
          "Loop to be cloned cannot have inner loop");
->>>>>>> 374ab75d
+#endif // !INTEL_CUSTOMIZATION
   Function *F = OrigLoop->getHeader()->getParent();
   Loop *ParentLoop = OrigLoop->getParentLoop();
 
