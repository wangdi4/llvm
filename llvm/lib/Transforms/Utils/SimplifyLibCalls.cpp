--- conflicted
+++ resolved
@@ -1251,18 +1251,6 @@
 
   // Evaluate special cases related to a constant base.
 
-<<<<<<< HEAD
-  // pow(2.0, x) -> exp2(x)
-#if INTEL_CUSTOMIZATION
-  // Workaround for cq415131. Guard the pow-->exp2 optimization by the same
-  // condition that used to guard it so that we don't accidentically call exp2
-  // directly under -MD, where we should treat it as dllimport.
-  if (match(Base, m_SpecificFP(2.0)) &&
-      hasUnaryFloatFn(TLI, Ty, LibFunc_exp2, LibFunc_exp2f, LibFunc_exp2l)) {
-#endif // INTEL_CUSTOMIZATION
-    Value *Exp2 = Intrinsic::getDeclaration(Mod, Intrinsic::exp2, Ty);
-    return B.CreateCall(Exp2, Expo, "exp2");
-=======
   const APFloat *BaseF;
   if (!match(Pow->getArgOperand(0), m_APFloat(BaseF)))
     return nullptr;
@@ -1287,7 +1275,6 @@
       else
         return emitUnaryFloatFnCall(FMul, TLI->getName(LibFunc_exp2), B, Attrs);
     }
->>>>>>> 801394a3
   }
 
   // pow(10.0, x) -> exp10(x)
