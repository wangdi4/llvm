--- conflicted
+++ resolved
@@ -1180,39 +1180,23 @@
   // Evaluate special cases related to the base.
 
   // pow(1.0, x) -> 1.0
-<<<<<<< HEAD
-  if (match(Op1, m_SpecificFP(1.0)))
-    return Op1;
-  // pow(2.0, x) -> llvm.exp2(x)
+  if (match(Base, m_SpecificFP(1.0)))
+    return Base;
+
+  // pow(2.0, x) -> exp2(x)
 #if INTEL_CUSTOMIZATION
   // Workaround for cq415131. Guard the pow-->exp2 optimization by the same
   // condition that used to guard it so that we don't accidentically call exp2
   // directly under -MD, where we should treat it as dllimport.
-  if (match(Op1, m_SpecificFP(2.0)) &&
-      hasUnaryFloatFn(TLI, Op1->getType(), LibFunc_exp2, LibFunc_exp2f,
-                      LibFunc_exp2l)) {
+  if (match(Base, m_SpecificFP(2.0)) &&
+      hasUnaryFloatFn(TLI, Ty, LibFunc_exp2, LibFunc_exp2f, LibFunc_exp2l)) {
 #endif // INTEL_CUSTOMIZATION
-    Value *Exp2 = Intrinsic::getDeclaration(CI->getModule(), Intrinsic::exp2,
-                                            CI->getType());
-    return B.CreateCall(Exp2, Op2, "exp2");
-  }
-
-  // There's no llvm.exp10 intrinsic yet, but, maybe, some day there will
-  // be one.
-  if (ConstantFP *Op1C = dyn_cast<ConstantFP>(Op1)) {
-=======
-  if (match(Base, m_SpecificFP(1.0)))
-    return Base;
-
-  // pow(2.0, x) -> exp2(x)
-  if (match(Base, m_SpecificFP(2.0))) {
     Value *Exp2 = Intrinsic::getDeclaration(Module, Intrinsic::exp2, Ty);
     return B.CreateCall(Exp2, Expo, "exp2");
   }
 
   // There's no exp10 intrinsic yet, but, maybe, some day there shall be one.
   if (ConstantFP *BaseC = dyn_cast<ConstantFP>(Base)) {
->>>>>>> 4a31bcff
     // pow(10.0, x) -> exp10(x)
     if (BaseC->isExactlyValue(10.0) &&
         hasUnaryFloatFn(TLI, Ty, LibFunc_exp10, LibFunc_exp10f, LibFunc_exp10l))
