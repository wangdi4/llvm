//===- LoopSimplify.cpp - Loop Canonicalization Pass ----------------------===//
//
//                     The LLVM Compiler Infrastructure
//
// This file is distributed under the University of Illinois Open Source
// License. See LICENSE.TXT for details.
//
//===----------------------------------------------------------------------===//
//
// This pass performs several transformations to transform natural loops into a
// simpler form, which makes subsequent analyses and transformations simpler and
// more effective.
//
// Loop pre-header insertion guarantees that there is a single, non-critical
// entry edge from outside of the loop to the loop header.  This simplifies a
// number of analyses and transformations, such as LICM.
//
// Loop exit-block insertion guarantees that all exit blocks from the loop
// (blocks which are outside of the loop that have predecessors inside of the
// loop) only have predecessors from inside of the loop (and are thus dominated
// by the loop header).  This simplifies transformations such as store-sinking
// that are built into LICM.
//
// This pass also guarantees that loops will have exactly one backedge.
//
// Indirectbr instructions introduce several complications. If the loop
// contains or is entered by an indirectbr instruction, it may not be possible
// to transform the loop and make these guarantees. Client code should check
// that these conditions are true before relying on them.
//
// Note that the simplifycfg pass will clean up blocks which are split out but
// end up being unnecessary, so usage of this pass should not pessimize
// generated code.
//
// This pass obviously modifies the CFG, but updates loop information and
// dominator information.
//
//===----------------------------------------------------------------------===//

#include "llvm/Transforms/Scalar.h"
#include "llvm/ADT/DepthFirstIterator.h"
#include "llvm/ADT/SetOperations.h"
#include "llvm/ADT/SetVector.h"
#include "llvm/ADT/SmallVector.h"
#include "llvm/ADT/Statistic.h"
#include "llvm/Analysis/AliasAnalysis.h"
#include "llvm/Analysis/AssumptionCache.h"
#include "llvm/Analysis/DependenceAnalysis.h"
#include "llvm/Analysis/InstructionSimplify.h"
#include "llvm/Analysis/LoopInfo.h"
#include "llvm/Analysis/ScalarEvolution.h"
#include "llvm/IR/CFG.h"
#include "llvm/IR/Constants.h"
#include "llvm/IR/DataLayout.h"
#include "llvm/IR/Dominators.h"
#include "llvm/IR/Function.h"
#include "llvm/IR/Instructions.h"
#include "llvm/IR/IntrinsicInst.h"
#include "llvm/IR/LLVMContext.h"
#include "llvm/IR/Type.h"
#include "llvm/Support/Debug.h"
#include "llvm/Transforms/Utils/BasicBlockUtils.h"
#include "llvm/Transforms/Utils/Local.h"
#include "llvm/Transforms/Utils/LoopUtils.h"
using namespace llvm;

#define DEBUG_TYPE "loop-simplify"

STATISTIC(NumInserted, "Number of pre-header or exit blocks inserted");
STATISTIC(NumNested  , "Number of nested loops split out");

// If the block isn't already, move the new block to right after some 'outside
// block' block.  This prevents the preheader from being placed inside the loop
// body, e.g. when the loop hasn't been rotated.
static void placeSplitBlockCarefully(BasicBlock *NewBB,
                                     SmallVectorImpl<BasicBlock *> &SplitPreds,
                                     Loop *L) {
  // Check to see if NewBB is already well placed.
  Function::iterator BBI = NewBB; --BBI;
  for (unsigned i = 0, e = SplitPreds.size(); i != e; ++i) {
    if (&*BBI == SplitPreds[i])
      return;
  }

  // If it isn't already after an outside block, move it after one.  This is
  // always good as it makes the uncond branch from the outside block into a
  // fall-through.

  // Figure out *which* outside block to put this after.  Prefer an outside
  // block that neighbors a BB actually in the loop.
  BasicBlock *FoundBB = nullptr;
  for (unsigned i = 0, e = SplitPreds.size(); i != e; ++i) {
    Function::iterator BBI = SplitPreds[i];
    if (++BBI != NewBB->getParent()->end() &&
        L->contains(BBI)) {
      FoundBB = SplitPreds[i];
      break;
    }
  }

  // If our heuristic for a *good* bb to place this after doesn't find
  // anything, just pick something.  It's likely better than leaving it within
  // the loop.
  if (!FoundBB)
    FoundBB = SplitPreds[0];
  NewBB->moveAfter(FoundBB);
}

/// InsertPreheaderForLoop - Once we discover that a loop doesn't have a
/// preheader, this method is called to insert one.  This method has two phases:
/// preheader insertion and analysis updating.
///
BasicBlock *llvm::InsertPreheaderForLoop(Loop *L, Pass *PP) {
  BasicBlock *Header = L->getHeader();

  // Compute the set of predecessors of the loop that are not in the loop.
  SmallVector<BasicBlock*, 8> OutsideBlocks;
  for (pred_iterator PI = pred_begin(Header), PE = pred_end(Header);
       PI != PE; ++PI) {
    BasicBlock *P = *PI;
    if (!L->contains(P)) {         // Coming in from outside the loop?
      // If the loop is branched to from an indirect branch, we won't
      // be able to fully transform the loop, because it prohibits
      // edge splitting.
      if (isa<IndirectBrInst>(P->getTerminator())) return nullptr;

      // Keep track of it.
      OutsideBlocks.push_back(P);
    }
  }

  // Split out the loop pre-header.
  BasicBlock *PreheaderBB;
  if (!Header->isLandingPad()) {
    PreheaderBB = SplitBlockPredecessors(Header, OutsideBlocks, ".preheader",
                                         PP);
  } else {
    SmallVector<BasicBlock*, 2> NewBBs;
    SplitLandingPadPredecessors(Header, OutsideBlocks, ".preheader",
                                ".split-lp", PP, NewBBs);
    PreheaderBB = NewBBs[0];
  }

  PreheaderBB->getTerminator()->setDebugLoc(
                                      Header->getFirstNonPHI()->getDebugLoc());
  DEBUG(dbgs() << "LoopSimplify: Creating pre-header "
               << PreheaderBB->getName() << "\n");

  // Make sure that NewBB is put someplace intelligent, which doesn't mess up
  // code layout too horribly.
  placeSplitBlockCarefully(PreheaderBB, OutsideBlocks, L);

  return PreheaderBB;
}

/// \brief Ensure that the loop preheader dominates all exit blocks.
///
/// This method is used to split exit blocks that have predecessors outside of
/// the loop.
static BasicBlock *rewriteLoopExitBlock(Loop *L, BasicBlock *Exit, Pass *PP) {
  SmallVector<BasicBlock*, 8> LoopBlocks;
  for (pred_iterator I = pred_begin(Exit), E = pred_end(Exit); I != E; ++I) {
    BasicBlock *P = *I;
    if (L->contains(P)) {
      // Don't do this if the loop is exited via an indirect branch.
      if (isa<IndirectBrInst>(P->getTerminator())) return nullptr;

      LoopBlocks.push_back(P);
    }
  }

  assert(!LoopBlocks.empty() && "No edges coming in from outside the loop?");
  BasicBlock *NewExitBB = nullptr;

  if (Exit->isLandingPad()) {
    SmallVector<BasicBlock*, 2> NewBBs;
    SplitLandingPadPredecessors(Exit, LoopBlocks,
                                ".loopexit", ".nonloopexit",
                                PP, NewBBs);
    NewExitBB = NewBBs[0];
  } else {
    NewExitBB = SplitBlockPredecessors(Exit, LoopBlocks, ".loopexit", PP);
  }

  DEBUG(dbgs() << "LoopSimplify: Creating dedicated exit block "
               << NewExitBB->getName() << "\n");
  return NewExitBB;
}

/// Add the specified block, and all of its predecessors, to the specified set,
/// if it's not already in there.  Stop predecessor traversal when we reach
/// StopBlock.
static void addBlockAndPredsToSet(BasicBlock *InputBB, BasicBlock *StopBlock,
                                  std::set<BasicBlock*> &Blocks) {
  SmallVector<BasicBlock *, 8> Worklist;
  Worklist.push_back(InputBB);
  do {
    BasicBlock *BB = Worklist.pop_back_val();
    if (Blocks.insert(BB).second && BB != StopBlock)
      // If BB is not already processed and it is not a stop block then
      // insert its predecessor in the work list
      for (pred_iterator I = pred_begin(BB), E = pred_end(BB); I != E; ++I) {
        BasicBlock *WBB = *I;
        Worklist.push_back(WBB);
      }
  } while (!Worklist.empty());
}

/// \brief The first part of loop-nestification is to find a PHI node that tells
/// us how to partition the loops.
static PHINode *findPHIToPartitionLoops(Loop *L, AliasAnalysis *AA,
                                        DominatorTree *DT,
                                        AssumptionCache *AC) {
  for (BasicBlock::iterator I = L->getHeader()->begin(); isa<PHINode>(I); ) {
    PHINode *PN = cast<PHINode>(I);
    ++I;
    if (Value *V = SimplifyInstruction(PN, nullptr, nullptr, DT, AC)) {
      // This is a degenerate PHI already, don't modify it!
      PN->replaceAllUsesWith(V);
      if (AA) AA->deleteValue(PN);
      PN->eraseFromParent();
      continue;
    }

    // Scan this PHI node looking for a use of the PHI node by itself.
    for (unsigned i = 0, e = PN->getNumIncomingValues(); i != e; ++i)
      if (PN->getIncomingValue(i) == PN &&
          L->contains(PN->getIncomingBlock(i)))
        // We found something tasty to remove.
        return PN;
  }
  return nullptr;
}

/// \brief If this loop has multiple backedges, try to pull one of them out into
/// a nested loop.
///
/// This is important for code that looks like
/// this:
///
///  Loop:
///     ...
///     br cond, Loop, Next
///     ...
///     br cond2, Loop, Out
///
/// To identify this common case, we look at the PHI nodes in the header of the
/// loop.  PHI nodes with unchanging values on one backedge correspond to values
/// that change in the "outer" loop, but not in the "inner" loop.
///
/// If we are able to separate out a loop, return the new outer loop that was
/// created.
///
static Loop *separateNestedLoop(Loop *L, BasicBlock *Preheader,
                                AliasAnalysis *AA, DominatorTree *DT,
                                LoopInfo *LI, ScalarEvolution *SE, Pass *PP,
                                AssumptionCache *AC) {
  // Don't try to separate loops without a preheader.
  if (!Preheader)
    return nullptr;

  // The header is not a landing pad; preheader insertion should ensure this.
  assert(!L->getHeader()->isLandingPad() &&
         "Can't insert backedge to landing pad");

  PHINode *PN = findPHIToPartitionLoops(L, AA, DT, AC);
  if (!PN) return nullptr;  // No known way to partition.

  // Pull out all predecessors that have varying values in the loop.  This
  // handles the case when a PHI node has multiple instances of itself as
  // arguments.
  SmallVector<BasicBlock*, 8> OuterLoopPreds;
  for (unsigned i = 0, e = PN->getNumIncomingValues(); i != e; ++i) {
    if (PN->getIncomingValue(i) != PN ||
        !L->contains(PN->getIncomingBlock(i))) {
      // We can't split indirectbr edges.
      if (isa<IndirectBrInst>(PN->getIncomingBlock(i)->getTerminator()))
        return nullptr;
      OuterLoopPreds.push_back(PN->getIncomingBlock(i));
    }
  }
  DEBUG(dbgs() << "LoopSimplify: Splitting out a new outer loop\n");

  // If ScalarEvolution is around and knows anything about values in
  // this loop, tell it to forget them, because we're about to
  // substantially change it.
  if (SE)
    SE->forgetLoop(L);

  BasicBlock *Header = L->getHeader();
  BasicBlock *NewBB =
    SplitBlockPredecessors(Header, OuterLoopPreds,  ".outer", PP);

  // Make sure that NewBB is put someplace intelligent, which doesn't mess up
  // code layout too horribly.
  placeSplitBlockCarefully(NewBB, OuterLoopPreds, L);

  // Create the new outer loop.
  Loop *NewOuter = new Loop();

  // Change the parent loop to use the outer loop as its child now.
  if (Loop *Parent = L->getParentLoop())
    Parent->replaceChildLoopWith(L, NewOuter);
  else
    LI->changeTopLevelLoop(L, NewOuter);

  // L is now a subloop of our outer loop.
  NewOuter->addChildLoop(L);

  for (Loop::block_iterator I = L->block_begin(), E = L->block_end();
       I != E; ++I)
    NewOuter->addBlockEntry(*I);

  // Now reset the header in L, which had been moved by
  // SplitBlockPredecessors for the outer loop.
  L->moveToHeader(Header);

  // Determine which blocks should stay in L and which should be moved out to
  // the Outer loop now.
  std::set<BasicBlock*> BlocksInL;
  for (pred_iterator PI=pred_begin(Header), E = pred_end(Header); PI!=E; ++PI) {
    BasicBlock *P = *PI;
    if (DT->dominates(Header, P))
      addBlockAndPredsToSet(P, Header, BlocksInL);
  }

  // Scan all of the loop children of L, moving them to OuterLoop if they are
  // not part of the inner loop.
  const std::vector<Loop*> &SubLoops = L->getSubLoops();
  for (size_t I = 0; I != SubLoops.size(); )
    if (BlocksInL.count(SubLoops[I]->getHeader()))
      ++I;   // Loop remains in L
    else
      NewOuter->addChildLoop(L->removeChildLoop(SubLoops.begin() + I));

  // Now that we know which blocks are in L and which need to be moved to
  // OuterLoop, move any blocks that need it.
  for (unsigned i = 0; i != L->getBlocks().size(); ++i) {
    BasicBlock *BB = L->getBlocks()[i];
    if (!BlocksInL.count(BB)) {
      // Move this block to the parent, updating the exit blocks sets
      L->removeBlockFromLoop(BB);
      if ((*LI)[BB] == L)
        LI->changeLoopFor(BB, NewOuter);
      --i;
    }
  }

  return NewOuter;
}

/// \brief This method is called when the specified loop has more than one
/// backedge in it.
///
/// If this occurs, revector all of these backedges to target a new basic block
/// and have that block branch to the loop header.  This ensures that loops
/// have exactly one backedge.
static BasicBlock *insertUniqueBackedgeBlock(Loop *L, BasicBlock *Preheader,
                                             AliasAnalysis *AA,
                                             DominatorTree *DT, LoopInfo *LI) {
  assert(L->getNumBackEdges() > 1 && "Must have > 1 backedge!");

  // Get information about the loop
  BasicBlock *Header = L->getHeader();
  Function *F = Header->getParent();

  // Unique backedge insertion currently depends on having a preheader.
  if (!Preheader)
    return nullptr;

  // The header is not a landing pad; preheader insertion should ensure this.
  assert(!Header->isLandingPad() && "Can't insert backedge to landing pad");

  // Figure out which basic blocks contain back-edges to the loop header.
  std::vector<BasicBlock*> BackedgeBlocks;
  for (pred_iterator I = pred_begin(Header), E = pred_end(Header); I != E; ++I){
    BasicBlock *P = *I;

    // Indirectbr edges cannot be split, so we must fail if we find one.
    if (isa<IndirectBrInst>(P->getTerminator()))
      return nullptr;

    if (P != Preheader) BackedgeBlocks.push_back(P);
  }

  // Create and insert the new backedge block...
  BasicBlock *BEBlock = BasicBlock::Create(Header->getContext(),
                                           Header->getName()+".backedge", F);
  BranchInst *BETerminator = BranchInst::Create(Header, BEBlock);

  DEBUG(dbgs() << "LoopSimplify: Inserting unique backedge block "
               << BEBlock->getName() << "\n");

  // Move the new backedge block to right after the last backedge block.
  Function::iterator InsertPos = BackedgeBlocks.back(); ++InsertPos;
  F->getBasicBlockList().splice(InsertPos, F->getBasicBlockList(), BEBlock);

  // Now that the block has been inserted into the function, create PHI nodes in
  // the backedge block which correspond to any PHI nodes in the header block.
  for (BasicBlock::iterator I = Header->begin(); isa<PHINode>(I); ++I) {
    PHINode *PN = cast<PHINode>(I);
    PHINode *NewPN = PHINode::Create(PN->getType(), BackedgeBlocks.size(),
                                     PN->getName()+".be", BETerminator);
    if (AA) AA->copyValue(PN, NewPN);

    // Loop over the PHI node, moving all entries except the one for the
    // preheader over to the new PHI node.
    unsigned PreheaderIdx = ~0U;
    bool HasUniqueIncomingValue = true;
    Value *UniqueValue = nullptr;
    for (unsigned i = 0, e = PN->getNumIncomingValues(); i != e; ++i) {
      BasicBlock *IBB = PN->getIncomingBlock(i);
      Value *IV = PN->getIncomingValue(i);
      if (IBB == Preheader) {
        PreheaderIdx = i;
      } else {
        NewPN->addIncoming(IV, IBB);
        if (HasUniqueIncomingValue) {
          if (!UniqueValue)
            UniqueValue = IV;
          else if (UniqueValue != IV)
            HasUniqueIncomingValue = false;
        }
      }
    }

    // Delete all of the incoming values from the old PN except the preheader's
    assert(PreheaderIdx != ~0U && "PHI has no preheader entry??");
    if (PreheaderIdx != 0) {
      PN->setIncomingValue(0, PN->getIncomingValue(PreheaderIdx));
      PN->setIncomingBlock(0, PN->getIncomingBlock(PreheaderIdx));
    }
    // Nuke all entries except the zero'th.
    for (unsigned i = 0, e = PN->getNumIncomingValues()-1; i != e; ++i)
      PN->removeIncomingValue(e-i, false);

    // Finally, add the newly constructed PHI node as the entry for the BEBlock.
    PN->addIncoming(NewPN, BEBlock);

    // As an optimization, if all incoming values in the new PhiNode (which is a
    // subset of the incoming values of the old PHI node) have the same value,
    // eliminate the PHI Node.
    if (HasUniqueIncomingValue) {
      NewPN->replaceAllUsesWith(UniqueValue);
      if (AA) AA->deleteValue(NewPN);
      BEBlock->getInstList().erase(NewPN);
    }
  }

  // Now that all of the PHI nodes have been inserted and adjusted, modify the
  // backedge blocks to just to the BEBlock instead of the header.
  for (unsigned i = 0, e = BackedgeBlocks.size(); i != e; ++i) {
    TerminatorInst *TI = BackedgeBlocks[i]->getTerminator();
    for (unsigned Op = 0, e = TI->getNumSuccessors(); Op != e; ++Op)
      if (TI->getSuccessor(Op) == Header)
        TI->setSuccessor(Op, BEBlock);
  }

  //===--- Update all analyses which we must preserve now -----------------===//

  // Update Loop Information - we know that this block is now in the current
  // loop and all parent loops.
  L->addBasicBlockToLoop(BEBlock, LI->getBase());

  // Update dominator information
  DT->splitBlock(BEBlock);

  return BEBlock;
}

/// \brief Simplify one loop and queue further loops for simplification.
///
/// FIXME: Currently this accepts both lots of analyses that it uses and a raw
/// Pass pointer. The Pass pointer is used by numerous utilities to update
/// specific analyses. Rather than a pass it would be much cleaner and more
/// explicit if they accepted the analysis directly and then updated it.
static bool simplifyOneLoop(Loop *L, SmallVectorImpl<Loop *> &Worklist,
                            AliasAnalysis *AA, DominatorTree *DT, LoopInfo *LI,
                            ScalarEvolution *SE, Pass *PP, const DataLayout *DL,
                            AssumptionCache *AC) {
  bool Changed = false;
ReprocessLoop:

  // Check to see that no blocks (other than the header) in this loop have
  // predecessors that are not in the loop.  This is not valid for natural
  // loops, but can occur if the blocks are unreachable.  Since they are
  // unreachable we can just shamelessly delete those CFG edges!
  for (Loop::block_iterator BB = L->block_begin(), E = L->block_end();
       BB != E; ++BB) {
    if (*BB == L->getHeader()) continue;

    SmallPtrSet<BasicBlock*, 4> BadPreds;
    for (pred_iterator PI = pred_begin(*BB),
         PE = pred_end(*BB); PI != PE; ++PI) {
      BasicBlock *P = *PI;
      if (!L->contains(P))
        BadPreds.insert(P);
    }

    // Delete each unique out-of-loop (and thus dead) predecessor.
    for (BasicBlock *P : BadPreds) {

      DEBUG(dbgs() << "LoopSimplify: Deleting edge from dead predecessor "
                   << P->getName() << "\n");

      // Inform each successor of each dead pred.
      for (succ_iterator SI = succ_begin(P), SE = succ_end(P); SI != SE; ++SI)
        (*SI)->removePredecessor(P);
      // Zap the dead pred's terminator and replace it with unreachable.
      TerminatorInst *TI = P->getTerminator();
       TI->replaceAllUsesWith(UndefValue::get(TI->getType()));
      P->getTerminator()->eraseFromParent();
      new UnreachableInst(P->getContext(), P);
      Changed = true;
    }
  }

  // If there are exiting blocks with branches on undef, resolve the undef in
  // the direction which will exit the loop. This will help simplify loop
  // trip count computations.
  SmallVector<BasicBlock*, 8> ExitingBlocks;
  L->getExitingBlocks(ExitingBlocks);
  for (SmallVectorImpl<BasicBlock *>::iterator I = ExitingBlocks.begin(),
       E = ExitingBlocks.end(); I != E; ++I)
    if (BranchInst *BI = dyn_cast<BranchInst>((*I)->getTerminator()))
      if (BI->isConditional()) {
        if (UndefValue *Cond = dyn_cast<UndefValue>(BI->getCondition())) {

          DEBUG(dbgs() << "LoopSimplify: Resolving \"br i1 undef\" to exit in "
                       << (*I)->getName() << "\n");

          BI->setCondition(ConstantInt::get(Cond->getType(),
                                            !L->contains(BI->getSuccessor(0))));

          // This may make the loop analyzable, force SCEV recomputation.
          if (SE)
            SE->forgetLoop(L);

          Changed = true;
        }
      }

  // Does the loop already have a preheader?  If so, don't insert one.
  BasicBlock *Preheader = L->getLoopPreheader();
  if (!Preheader) {
    Preheader = InsertPreheaderForLoop(L, PP);
    if (Preheader) {
      ++NumInserted;
      Changed = true;
    }
  }

  // Next, check to make sure that all exit nodes of the loop only have
  // predecessors that are inside of the loop.  This check guarantees that the
  // loop preheader/header will dominate the exit blocks.  If the exit block has
  // predecessors from outside of the loop, split the edge now.
  SmallVector<BasicBlock*, 8> ExitBlocks;
  L->getExitBlocks(ExitBlocks);

  SmallSetVector<BasicBlock *, 8> ExitBlockSet(ExitBlocks.begin(),
                                               ExitBlocks.end());
  for (SmallSetVector<BasicBlock *, 8>::iterator I = ExitBlockSet.begin(),
         E = ExitBlockSet.end(); I != E; ++I) {
    BasicBlock *ExitBlock = *I;
    for (pred_iterator PI = pred_begin(ExitBlock), PE = pred_end(ExitBlock);
         PI != PE; ++PI)
      // Must be exactly this loop: no subloops, parent loops, or non-loop preds
      // allowed.
      if (!L->contains(*PI)) {
        if (rewriteLoopExitBlock(L, ExitBlock, PP)) {
          ++NumInserted;
          Changed = true;
        }
        break;
      }
  }

  // If the header has more than two predecessors at this point (from the
  // preheader and from multiple backedges), we must adjust the loop.
  BasicBlock *LoopLatch = L->getLoopLatch();
  if (!LoopLatch) {
    // If this is really a nested loop, rip it out into a child loop.  Don't do
    // this for loops with a giant number of backedges, just factor them into a
    // common backedge instead.
    if (L->getNumBackEdges() < 8) {
      if (Loop *OuterL =
              separateNestedLoop(L, Preheader, AA, DT, LI, SE, PP, AC)) {
        ++NumNested;
        // Enqueue the outer loop as it should be processed next in our
        // depth-first nest walk.
        Worklist.push_back(OuterL);

        // This is a big restructuring change, reprocess the whole loop.
        Changed = true;
        // GCC doesn't tail recursion eliminate this.
        // FIXME: It isn't clear we can't rely on LLVM to TRE this.
        goto ReprocessLoop;
      }
    }

    // If we either couldn't, or didn't want to, identify nesting of the loops,
    // insert a new block that all backedges target, then make it jump to the
    // loop header.
    LoopLatch = insertUniqueBackedgeBlock(L, Preheader, AA, DT, LI);
    if (LoopLatch) {
      ++NumInserted;
      Changed = true;
    }
  }

  // Scan over the PHI nodes in the loop header.  Since they now have only two
  // incoming values (the loop is canonicalized), we may have simplified the PHI
  // down to 'X = phi [X, Y]', which should be replaced with 'Y'.
  PHINode *PN;
  for (BasicBlock::iterator I = L->getHeader()->begin();
       (PN = dyn_cast<PHINode>(I++)); )
    if (Value *V = SimplifyInstruction(PN, nullptr, nullptr, DT, AC)) {
      if (AA) AA->deleteValue(PN);
      if (SE) SE->forgetValue(PN);
      PN->replaceAllUsesWith(V);
      PN->eraseFromParent();
    }

  // If this loop has multiple exits and the exits all go to the same
  // block, attempt to merge the exits. This helps several passes, such
  // as LoopRotation, which do not support loops with multiple exits.
  // SimplifyCFG also does this (and this code uses the same utility
  // function), however this code is loop-aware, where SimplifyCFG is
  // not. That gives it the advantage of being able to hoist
  // loop-invariant instructions out of the way to open up more
  // opportunities, and the disadvantage of having the responsibility
  // to preserve dominator information.
  bool UniqueExit = true;
  if (!ExitBlocks.empty())
    for (unsigned i = 1, e = ExitBlocks.size(); i != e; ++i)
      if (ExitBlocks[i] != ExitBlocks[0]) {
        UniqueExit = false;
        break;
      }
  if (UniqueExit) {
    for (unsigned i = 0, e = ExitingBlocks.size(); i != e; ++i) {
      BasicBlock *ExitingBlock = ExitingBlocks[i];
      if (!ExitingBlock->getSinglePredecessor()) continue;
      BranchInst *BI = dyn_cast<BranchInst>(ExitingBlock->getTerminator());
      if (!BI || !BI->isConditional()) continue;
      CmpInst *CI = dyn_cast<CmpInst>(BI->getCondition());
      if (!CI || CI->getParent() != ExitingBlock) continue;

      // Attempt to hoist out all instructions except for the
      // comparison and the branch.
      bool AllInvariant = true;
      bool AnyInvariant = false;
      for (BasicBlock::iterator I = ExitingBlock->begin(); &*I != BI; ) {
        Instruction *Inst = I++;
        // Skip debug info intrinsics.
        if (isa<DbgInfoIntrinsic>(Inst))
          continue;
        if (Inst == CI)
          continue;
        if (!L->makeLoopInvariant(Inst, AnyInvariant,
                                  Preheader ? Preheader->getTerminator()
                                            : nullptr)) {
          AllInvariant = false;
          break;
        }
      }
      if (AnyInvariant) {
        Changed = true;
        // The loop disposition of all SCEV expressions that depend on any
        // hoisted values have also changed.
        if (SE)
          SE->forgetLoopDispositions(L);
      }
      if (!AllInvariant) continue;

      // The block has now been cleared of all instructions except for
      // a comparison and a conditional branch. SimplifyCFG may be able
      // to fold it now.
      if (!FoldBranchToCommonDest(BI, DL)) continue;

      // Success. The block is now dead, so remove it from the loop,
      // update the dominator tree and delete it.
      DEBUG(dbgs() << "LoopSimplify: Eliminating exiting block "
                   << ExitingBlock->getName() << "\n");

      // Notify ScalarEvolution before deleting this block. Currently assume the
      // parent loop doesn't change (spliting edges doesn't count). If blocks,
      // CFG edges, or other values in the parent loop change, then we need call
      // to forgetLoop() for the parent instead.
      if (SE)
        SE->forgetLoop(L);

      assert(pred_begin(ExitingBlock) == pred_end(ExitingBlock));
      Changed = true;
      LI->removeBlock(ExitingBlock);

      DomTreeNode *Node = DT->getNode(ExitingBlock);
      const std::vector<DomTreeNodeBase<BasicBlock> *> &Children =
        Node->getChildren();
      while (!Children.empty()) {
        DomTreeNode *Child = Children.front();
        DT->changeImmediateDominator(Child, Node->getIDom());
      }
      DT->eraseNode(ExitingBlock);

      BI->getSuccessor(0)->removePredecessor(ExitingBlock);
      BI->getSuccessor(1)->removePredecessor(ExitingBlock);
      ExitingBlock->eraseFromParent();
    }
  }

  return Changed;
}

bool llvm::simplifyLoop(Loop *L, DominatorTree *DT, LoopInfo *LI, Pass *PP,
                        AliasAnalysis *AA, ScalarEvolution *SE,
                        const DataLayout *DL, AssumptionCache *AC) {
  bool Changed = false;

  // Worklist maintains our depth-first queue of loops in this nest to process.
  SmallVector<Loop *, 4> Worklist;
  Worklist.push_back(L);

  // Walk the worklist from front to back, pushing newly found sub loops onto
  // the back. This will let us process loops from back to front in depth-first
  // order. We can use this simple process because loops form a tree.
  for (unsigned Idx = 0; Idx != Worklist.size(); ++Idx) {
    Loop *L2 = Worklist[Idx];
    for (Loop::iterator I = L2->begin(), E = L2->end(); I != E; ++I)
      Worklist.push_back(*I);
  }

  while (!Worklist.empty())
    Changed |= simplifyOneLoop(Worklist.pop_back_val(), Worklist, AA, DT, LI,
                               SE, PP, DL, AC);

  return Changed;
}

namespace {
  struct LoopSimplify : public FunctionPass {
    static char ID; // Pass identification, replacement for typeid
    LoopSimplify() : FunctionPass(ID) {
      initializeLoopSimplifyPass(*PassRegistry::getPassRegistry());
    }

    // AA - If we have an alias analysis object to update, this is it, otherwise
    // this is null.
    AliasAnalysis *AA;
    DominatorTree *DT;
    LoopInfo *LI;
    ScalarEvolution *SE;
    const DataLayout *DL;
    AssumptionCache *AC;

    bool runOnFunction(Function &F) override;

    void getAnalysisUsage(AnalysisUsage &AU) const override {
      AU.addRequired<AssumptionCacheTracker>();

      // We need loop information to identify the loops...
      AU.addRequired<DominatorTreeWrapperPass>();
      AU.addPreserved<DominatorTreeWrapperPass>();

      AU.addRequired<LoopInfo>();
      AU.addPreserved<LoopInfo>();

      AU.addPreserved<AliasAnalysis>();
      AU.addPreserved<ScalarEvolution>();
      AU.addPreserved<DependenceAnalysis>();
      AU.addPreservedID(BreakCriticalEdgesID);  // No critical edges added.
    }

    /// verifyAnalysis() - Verify LoopSimplifyForm's guarantees.
    void verifyAnalysis() const override;
  };
}

char LoopSimplify::ID = 0;
INITIALIZE_PASS_BEGIN(LoopSimplify, "loop-simplify",
<<<<<<< HEAD
                "Canonicalize natural loops", true, false)
INITIALIZE_PASS_DEPENDENCY(AssumptionTracker)
=======
                "Canonicalize natural loops", false, false)
INITIALIZE_PASS_DEPENDENCY(AssumptionCacheTracker)
>>>>>>> 41cb3da2
INITIALIZE_PASS_DEPENDENCY(DominatorTreeWrapperPass)
INITIALIZE_PASS_DEPENDENCY(LoopInfo)
INITIALIZE_PASS_END(LoopSimplify, "loop-simplify",
                "Canonicalize natural loops", true, false)

// Publicly exposed interface to pass...
char &llvm::LoopSimplifyID = LoopSimplify::ID;
Pass *llvm::createLoopSimplifyPass() { return new LoopSimplify(); }

/// runOnFunction - Run down all loops in the CFG (recursively, but we could do
/// it in any convenient order) inserting preheaders...
///
bool LoopSimplify::runOnFunction(Function &F) {
  bool Changed = false;
  AA = getAnalysisIfAvailable<AliasAnalysis>();
  LI = &getAnalysis<LoopInfo>();
  DT = &getAnalysis<DominatorTreeWrapperPass>().getDomTree();
  SE = getAnalysisIfAvailable<ScalarEvolution>();
  DataLayoutPass *DLP = getAnalysisIfAvailable<DataLayoutPass>();
  DL = DLP ? &DLP->getDataLayout() : nullptr;
  AC = &getAnalysis<AssumptionCacheTracker>().getAssumptionCache(F);

  // Simplify each loop nest in the function.
  for (LoopInfo::iterator I = LI->begin(), E = LI->end(); I != E; ++I)
    Changed |= simplifyLoop(*I, DT, LI, this, AA, SE, DL, AC);

  return Changed;
}

// FIXME: Restore this code when we re-enable verification in verifyAnalysis
// below.
#if 0
static void verifyLoop(Loop *L) {
  // Verify subloops.
  for (Loop::iterator I = L->begin(), E = L->end(); I != E; ++I)
    verifyLoop(*I);

  // It used to be possible to just assert L->isLoopSimplifyForm(), however
  // with the introduction of indirectbr, there are now cases where it's
  // not possible to transform a loop as necessary. We can at least check
  // that there is an indirectbr near any time there's trouble.

  // Indirectbr can interfere with preheader and unique backedge insertion.
  if (!L->getLoopPreheader() || !L->getLoopLatch()) {
    bool HasIndBrPred = false;
    for (pred_iterator PI = pred_begin(L->getHeader()),
         PE = pred_end(L->getHeader()); PI != PE; ++PI)
      if (isa<IndirectBrInst>((*PI)->getTerminator())) {
        HasIndBrPred = true;
        break;
      }
    assert(HasIndBrPred &&
           "LoopSimplify has no excuse for missing loop header info!");
    (void)HasIndBrPred;
  }

  // Indirectbr can interfere with exit block canonicalization.
  if (!L->hasDedicatedExits()) {
    bool HasIndBrExiting = false;
    SmallVector<BasicBlock*, 8> ExitingBlocks;
    L->getExitingBlocks(ExitingBlocks);
    for (unsigned i = 0, e = ExitingBlocks.size(); i != e; ++i) {
      if (isa<IndirectBrInst>((ExitingBlocks[i])->getTerminator())) {
        HasIndBrExiting = true;
        break;
      }
    }

    assert(HasIndBrExiting &&
           "LoopSimplify has no excuse for missing exit block info!");
    (void)HasIndBrExiting;
  }
}
#endif

void LoopSimplify::verifyAnalysis() const {
  // FIXME: This routine is being called mid-way through the loop pass manager
  // as loop passes destroy this analysis. That's actually fine, but we have no
  // way of expressing that here. Once all of the passes that destroy this are
  // hoisted out of the loop pass manager we can add back verification here.
#if 0
  for (LoopInfo::iterator I = LI->begin(), E = LI->end(); I != E; ++I)
    verifyLoop(*I);
#endif
}<|MERGE_RESOLUTION|>--- conflicted
+++ resolved
@@ -778,17 +778,12 @@
 
 char LoopSimplify::ID = 0;
 INITIALIZE_PASS_BEGIN(LoopSimplify, "loop-simplify",
-<<<<<<< HEAD
-                "Canonicalize natural loops", true, false)
-INITIALIZE_PASS_DEPENDENCY(AssumptionTracker)
-=======
                 "Canonicalize natural loops", false, false)
 INITIALIZE_PASS_DEPENDENCY(AssumptionCacheTracker)
->>>>>>> 41cb3da2
 INITIALIZE_PASS_DEPENDENCY(DominatorTreeWrapperPass)
 INITIALIZE_PASS_DEPENDENCY(LoopInfo)
 INITIALIZE_PASS_END(LoopSimplify, "loop-simplify",
-                "Canonicalize natural loops", true, false)
+                "Canonicalize natural loops", false, false)
 
 // Publicly exposed interface to pass...
 char &llvm::LoopSimplifyID = LoopSimplify::ID;
