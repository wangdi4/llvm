//===- AMDGPUEmitPrintf.cpp -----------------------------------------------===//
//
// Part of the LLVM Project, under the Apache License v2.0 with LLVM Exceptions.
// See https://llvm.org/LICENSE.txt for license information.
// SPDX-License-Identifier: Apache-2.0 WITH LLVM-exception
//
//===----------------------------------------------------------------------===//
//
// Utility function to lower a printf call into a series of device
// library calls on the AMDGPU target.
//
// WARNING: This file knows about certain library functions. It recognizes them
// by name, and hardwires knowledge of their semantics.
//
//===----------------------------------------------------------------------===//

#include "llvm/Transforms/Utils/AMDGPUEmitPrintf.h"
#include "llvm/ADT/SparseBitVector.h"
#include "llvm/Analysis/ValueTracking.h"

using namespace llvm;

#define DEBUG_TYPE "amdgpu-emit-printf"

static bool isCString(const Value *Arg) {
  auto Ty = Arg->getType();
  auto PtrTy = dyn_cast<PointerType>(Ty);
  if (!PtrTy)
    return false;

  auto IntTy = dyn_cast<IntegerType>(PtrTy->getElementType());
  if (!IntTy)
    return false;

  return IntTy->getBitWidth() == 8;
}

static Value *fitArgInto64Bits(IRBuilder<> &Builder, Value *Arg) {
  auto Int64Ty = Builder.getInt64Ty();
  auto Ty = Arg->getType();

  if (auto IntTy = dyn_cast<IntegerType>(Ty)) {
    switch (IntTy->getBitWidth()) {
    case 32:
      return Builder.CreateZExt(Arg, Int64Ty);
    case 64:
      return Arg;
    }
  }

  if (Ty->getTypeID() == Type::DoubleTyID) {
    return Builder.CreateBitCast(Arg, Int64Ty);
  }

  if (isa<PointerType>(Ty)) {
    return Builder.CreatePtrToInt(Arg, Int64Ty);
  }

  llvm_unreachable("unexpected type");
}

static Value *callPrintfBegin(IRBuilder<> &Builder, Value *Version) {
  auto Int64Ty = Builder.getInt64Ty();
  auto M = Builder.GetInsertBlock()->getModule();
  auto Fn = M->getOrInsertFunction("__ockl_printf_begin", Int64Ty, Int64Ty);
<<<<<<< HEAD
  M->addModuleFlag(llvm::Module::Override, "amdgpu_hostcall", 1);
=======
  if (!M->getModuleFlag("amdgpu_hostcall")) {
    M->addModuleFlag(llvm::Module::Override, "amdgpu_hostcall", 1);
  }
>>>>>>> c04153d8
  return Builder.CreateCall(Fn, Version);
}

static Value *callAppendArgs(IRBuilder<> &Builder, Value *Desc, int NumArgs,
                             Value *Arg0, Value *Arg1, Value *Arg2, Value *Arg3,
                             Value *Arg4, Value *Arg5, Value *Arg6,
                             bool IsLast) {
  auto Int64Ty = Builder.getInt64Ty();
  auto Int32Ty = Builder.getInt32Ty();
  auto M = Builder.GetInsertBlock()->getModule();
  auto Fn = M->getOrInsertFunction("__ockl_printf_append_args", Int64Ty,
                                   Int64Ty, Int32Ty, Int64Ty, Int64Ty, Int64Ty,
                                   Int64Ty, Int64Ty, Int64Ty, Int64Ty, Int32Ty);
  auto IsLastValue = Builder.getInt32(IsLast);
  auto NumArgsValue = Builder.getInt32(NumArgs);
  return Builder.CreateCall(Fn, {Desc, NumArgsValue, Arg0, Arg1, Arg2, Arg3,
                                 Arg4, Arg5, Arg6, IsLastValue});
}

static Value *appendArg(IRBuilder<> &Builder, Value *Desc, Value *Arg,
                        bool IsLast) {
  auto Arg0 = fitArgInto64Bits(Builder, Arg);
  auto Zero = Builder.getInt64(0);
  return callAppendArgs(Builder, Desc, 1, Arg0, Zero, Zero, Zero, Zero, Zero,
                        Zero, IsLast);
}

// The device library does not provide strlen, so we build our own loop
// here. While we are at it, we also include the terminating null in the length.
static Value *getStrlenWithNull(IRBuilder<> &Builder, Value *Str) {
  auto *Prev = Builder.GetInsertBlock();
  Module *M = Prev->getModule();

  auto CharZero = Builder.getInt8(0);
  auto One = Builder.getInt64(1);
  auto Zero = Builder.getInt64(0);
  auto Int64Ty = Builder.getInt64Ty();

  // The length is either zero for a null pointer, or the computed value for an
  // actual string. We need a join block for a phi that represents the final
  // value.
  //
  //  Strictly speaking, the zero does not matter since
  // __ockl_printf_append_string_n ignores the length if the pointer is null.
  BasicBlock *Join = nullptr;
  if (Prev->getTerminator()) {
    Join = Prev->splitBasicBlock(Builder.GetInsertPoint(),
                                 "strlen.join");
    Prev->getTerminator()->eraseFromParent();
  } else {
    Join = BasicBlock::Create(M->getContext(), "strlen.join",
                              Prev->getParent());
  }
  BasicBlock *While =
      BasicBlock::Create(M->getContext(), "strlen.while",
                         Prev->getParent(), Join);
  BasicBlock *WhileDone = BasicBlock::Create(
      M->getContext(), "strlen.while.done",
      Prev->getParent(), Join);

  // Emit an early return for when the pointer is null.
  Builder.SetInsertPoint(Prev);
  auto CmpNull =
      Builder.CreateICmpEQ(Str, Constant::getNullValue(Str->getType()));
  BranchInst::Create(Join, While, CmpNull, Prev);

  // Entry to the while loop.
  Builder.SetInsertPoint(While);

  auto PtrPhi = Builder.CreatePHI(Str->getType(), 2);
  PtrPhi->addIncoming(Str, Prev);
  auto PtrNext = Builder.CreateGEP(Builder.getInt8Ty(), PtrPhi, One);
  PtrPhi->addIncoming(PtrNext, While);

  // Condition for the while loop.
  auto Data = Builder.CreateLoad(Builder.getInt8Ty(), PtrPhi);
  auto Cmp = Builder.CreateICmpEQ(Data, CharZero);
  Builder.CreateCondBr(Cmp, WhileDone, While);

  // Add one to the computed length.
  Builder.SetInsertPoint(WhileDone, WhileDone->begin());
  auto Begin = Builder.CreatePtrToInt(Str, Int64Ty);
  auto End = Builder.CreatePtrToInt(PtrPhi, Int64Ty);
  auto Len = Builder.CreateSub(End, Begin);
  Len = Builder.CreateAdd(Len, One);

  // Final join.
  BranchInst::Create(Join, WhileDone);
  Builder.SetInsertPoint(Join, Join->begin());
  auto LenPhi = Builder.CreatePHI(Len->getType(), 2);
  LenPhi->addIncoming(Len, WhileDone);
  LenPhi->addIncoming(Zero, Prev);

  return LenPhi;
}

static Value *callAppendStringN(IRBuilder<> &Builder, Value *Desc, Value *Str,
                                Value *Length, bool isLast) {
  auto Int64Ty = Builder.getInt64Ty();
  auto CharPtrTy = Builder.getInt8PtrTy();
  auto Int32Ty = Builder.getInt32Ty();
  auto M = Builder.GetInsertBlock()->getModule();
  auto Fn = M->getOrInsertFunction("__ockl_printf_append_string_n", Int64Ty,
                                   Int64Ty, CharPtrTy, Int64Ty, Int32Ty);
  auto IsLastInt32 = Builder.getInt32(isLast);
  return Builder.CreateCall(Fn, {Desc, Str, Length, IsLastInt32});
}

static Value *appendString(IRBuilder<> &Builder, Value *Desc, Value *Arg,
                           bool IsLast) {
  auto Length = getStrlenWithNull(Builder, Arg);
  return callAppendStringN(Builder, Desc, Arg, Length, IsLast);
}

static Value *processArg(IRBuilder<> &Builder, Value *Desc, Value *Arg,
                         bool SpecIsCString, bool IsLast) {
  if (SpecIsCString && isCString(Arg)) {
    return appendString(Builder, Desc, Arg, IsLast);
  }
  // If the format specifies a string but the argument is not, the frontend will
  // have printed a warning. We just rely on undefined behaviour and send the
  // argument anyway.
  return appendArg(Builder, Desc, Arg, IsLast);
}

// Scan the format string to locate all specifiers, and mark the ones that
// specify a string, i.e, the "%s" specifier with optional '*' characters.
static void locateCStrings(SparseBitVector<8> &BV, Value *Fmt) {
  StringRef Str;
  if (!getConstantStringInfo(Fmt, Str) || Str.empty())
    return;

  static const char ConvSpecifiers[] = "diouxXfFeEgGaAcspn";
  size_t SpecPos = 0;
  // Skip the first argument, the format string.
  unsigned ArgIdx = 1;

  while ((SpecPos = Str.find_first_of('%', SpecPos)) != StringRef::npos) {
    if (Str[SpecPos + 1] == '%') {
      SpecPos += 2;
      continue;
    }
    auto SpecEnd = Str.find_first_of(ConvSpecifiers, SpecPos);
    if (SpecEnd == StringRef::npos)
      return;
    auto Spec = Str.slice(SpecPos, SpecEnd + 1);
    ArgIdx += Spec.count('*');
    if (Str[SpecEnd] == 's') {
      BV.set(ArgIdx);
    }
    SpecPos = SpecEnd + 1;
    ++ArgIdx;
  }
}

Value *llvm::emitAMDGPUPrintfCall(IRBuilder<> &Builder,
                                  ArrayRef<Value *> Args) {
  auto NumOps = Args.size();
  assert(NumOps >= 1);

  auto Fmt = Args[0];
  SparseBitVector<8> SpecIsCString;
  locateCStrings(SpecIsCString, Fmt);

  auto Desc = callPrintfBegin(Builder, Builder.getIntN(64, 0));
  Desc = appendString(Builder, Desc, Fmt, NumOps == 1);

  // FIXME: This invokes hostcall once for each argument. We can pack up to
  // seven scalar printf arguments in a single hostcall. See the signature of
  // callAppendArgs().
  for (unsigned int i = 1; i != NumOps; ++i) {
    bool IsLast = i == NumOps - 1;
    bool IsCString = SpecIsCString.test(i);
    Desc = processArg(Builder, Desc, Args[i], IsCString, IsLast);
  }

  return Builder.CreateTrunc(Desc, Builder.getInt32Ty());
}<|MERGE_RESOLUTION|>--- conflicted
+++ resolved
@@ -63,13 +63,9 @@
   auto Int64Ty = Builder.getInt64Ty();
   auto M = Builder.GetInsertBlock()->getModule();
   auto Fn = M->getOrInsertFunction("__ockl_printf_begin", Int64Ty, Int64Ty);
-<<<<<<< HEAD
-  M->addModuleFlag(llvm::Module::Override, "amdgpu_hostcall", 1);
-=======
   if (!M->getModuleFlag("amdgpu_hostcall")) {
     M->addModuleFlag(llvm::Module::Override, "amdgpu_hostcall", 1);
   }
->>>>>>> c04153d8
   return Builder.CreateCall(Fn, Version);
 }
 
