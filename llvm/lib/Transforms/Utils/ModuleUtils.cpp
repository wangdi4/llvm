--- conflicted
+++ resolved
@@ -178,11 +178,7 @@
 }
 
 void llvm::filterDeadComdatFunctions(
-<<<<<<< HEAD
-    Module &M, SmallVectorImpl<Function *> &DeadComdatFunctions) {
-=======
     SmallVectorImpl<Function *> &DeadComdatFunctions) {
->>>>>>> 9f5bcb08
   SmallPtrSet<Function *, 32> MaybeDeadFunctions;
   SmallPtrSet<Comdat *, 32> MaybeDeadComdats;
   for (Function *F : DeadComdatFunctions) {
