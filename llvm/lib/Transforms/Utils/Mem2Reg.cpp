//===- Mem2Reg.cpp - The -mem2reg pass, a wrapper around the Utils lib ----===//
//
//                     The LLVM Compiler Infrastructure
//
// This file is distributed under the University of Illinois Open Source
// License. See LICENSE.TXT for details.
//
//===----------------------------------------------------------------------===//
//
// This pass is a simple pass wrapper around the PromoteMemToReg function call
// exposed by the Utils library.
//
//===----------------------------------------------------------------------===//

#include "llvm/Transforms/Utils/Mem2Reg.h"
#include "llvm/ADT/Statistic.h"
#include "llvm/Analysis/AssumptionCache.h"
<<<<<<< HEAD
#include "llvm/Analysis/Intel_WP.h"                     // INTEL
=======
#include "llvm/Analysis/Intel_Andersens.h"    // INTEL
>>>>>>> 0bc23db1
#include "llvm/IR/Dominators.h"
#include "llvm/IR/Function.h"
#include "llvm/IR/Instructions.h"
#include "llvm/Transforms/Scalar.h"
#include "llvm/Transforms/Utils/PromoteMemToReg.h"
#include "llvm/Transforms/Utils/UnifyFunctionExitNodes.h"
using namespace llvm;

#define DEBUG_TYPE "mem2reg"

STATISTIC(NumPromoted, "Number of alloca's promoted");

<<<<<<< HEAD
namespace {
  struct PromotePass : public FunctionPass {
    static char ID; // Pass identification, replacement for typeid
    PromotePass() : FunctionPass(ID) {
      initializePromotePassPass(*PassRegistry::getPassRegistry());
    }

    // runOnFunction - To run this pass, first we calculate the alloca
    // instructions that are safe for promotion, then we promote each one.
    //
    bool runOnFunction(Function &F) override;

    void getAnalysisUsage(AnalysisUsage &AU) const override {
      AU.addRequired<AssumptionCacheTracker>();
      AU.addRequired<DominatorTreeWrapperPass>();
      AU.setPreservesCFG();
      // This is a cluster of orthogonal Transforms
      AU.addPreserved<UnifyFunctionExitNodes>();
      AU.addPreservedID(LowerSwitchID);
      AU.addPreservedID(LowerInvokePassID);
      AU.addPreserved<WholeProgramWrapperPass>();               // INTEL
    }
  };
}  // end of anonymous namespace

char PromotePass::ID = 0;
INITIALIZE_PASS_BEGIN(PromotePass, "mem2reg", "Promote Memory to Register",
                false, false)
INITIALIZE_PASS_DEPENDENCY(AssumptionCacheTracker)
INITIALIZE_PASS_DEPENDENCY(DominatorTreeWrapperPass)
INITIALIZE_PASS_END(PromotePass, "mem2reg", "Promote Memory to Register",
                false, false)

bool PromotePass::runOnFunction(Function &F) {
  std::vector<AllocaInst*> Allocas;

  BasicBlock &BB = F.getEntryBlock();  // Get the entry node for the function

  if (F.hasFnAttribute(Attribute::OptimizeNone))
    return false;

  bool Changed  = false;

  DominatorTree &DT = getAnalysis<DominatorTreeWrapperPass>().getDomTree();
  AssumptionCache &AC =
      getAnalysis<AssumptionCacheTracker>().getAssumptionCache(F);
=======
static bool promoteMemoryToRegister(Function &F, DominatorTree &DT,
                                    AssumptionCache &AC) {
  std::vector<AllocaInst *> Allocas;
  BasicBlock &BB = F.getEntryBlock(); // Get the entry node for the function
  bool Changed = false;
>>>>>>> 0bc23db1

  while (1) {
    Allocas.clear();

    // Find allocas that are safe to promote, by looking at all instructions in
    // the entry node
    for (BasicBlock::iterator I = BB.begin(), E = --BB.end(); I != E; ++I)
      if (AllocaInst *AI = dyn_cast<AllocaInst>(I)) // Is it an alloca?
        if (isAllocaPromotable(AI))
          Allocas.push_back(AI);

    if (Allocas.empty())
      break;

    PromoteMemToReg(Allocas, DT, nullptr, &AC);
    NumPromoted += Allocas.size();
    Changed = true;
  }
  return Changed;
}

PreservedAnalyses PromotePass::run(Function &F, AnalysisManager<Function> &AM) {
  auto &DT = AM.getResult<DominatorTreeAnalysis>(F);
  auto &AC = AM.getResult<AssumptionAnalysis>(F);
  if (!promoteMemoryToRegister(F, DT, AC))
    return PreservedAnalyses::all();

  // FIXME: This should also 'preserve the CFG'.
  return PreservedAnalyses::none();
}

namespace {
struct PromoteLegacyPass : public FunctionPass {
  static char ID; // Pass identification, replacement for typeid
  PromoteLegacyPass() : FunctionPass(ID) {
    initializePromoteLegacyPassPass(*PassRegistry::getPassRegistry());
  }

  // runOnFunction - To run this pass, first we calculate the alloca
  // instructions that are safe for promotion, then we promote each one.
  //
  bool runOnFunction(Function &F) override {
    if (skipFunction(F))
      return false;

    DominatorTree &DT = getAnalysis<DominatorTreeWrapperPass>().getDomTree();
    AssumptionCache &AC =
        getAnalysis<AssumptionCacheTracker>().getAssumptionCache(F);
    return promoteMemoryToRegister(F, DT, AC);
  }

  void getAnalysisUsage(AnalysisUsage &AU) const override {
    AU.addRequired<AssumptionCacheTracker>();
    AU.addRequired<DominatorTreeWrapperPass>();
    AU.setPreservesCFG();
    AU.addPreserved<AndersensAAWrapperPass>();     // INTEL
  }
  };
}  // end of anonymous namespace

char PromoteLegacyPass::ID = 0;
INITIALIZE_PASS_BEGIN(PromoteLegacyPass, "mem2reg", "Promote Memory to "
                                                    "Register",
                      false, false)
INITIALIZE_PASS_DEPENDENCY(AssumptionCacheTracker)
INITIALIZE_PASS_DEPENDENCY(DominatorTreeWrapperPass)
INITIALIZE_PASS_DEPENDENCY(AndersensAAWrapperPass)    // INTEL
INITIALIZE_PASS_END(PromoteLegacyPass, "mem2reg", "Promote Memory to Register",
                    false, false)

// createPromoteMemoryToRegister - Provide an entry point to create this pass.
//
FunctionPass *llvm::createPromoteMemoryToRegisterPass() {
  return new PromoteLegacyPass();
}<|MERGE_RESOLUTION|>--- conflicted
+++ resolved
@@ -15,11 +15,8 @@
 #include "llvm/Transforms/Utils/Mem2Reg.h"
 #include "llvm/ADT/Statistic.h"
 #include "llvm/Analysis/AssumptionCache.h"
-<<<<<<< HEAD
 #include "llvm/Analysis/Intel_WP.h"                     // INTEL
-=======
 #include "llvm/Analysis/Intel_Andersens.h"    // INTEL
->>>>>>> 0bc23db1
 #include "llvm/IR/Dominators.h"
 #include "llvm/IR/Function.h"
 #include "llvm/IR/Instructions.h"
@@ -32,60 +29,11 @@
 
 STATISTIC(NumPromoted, "Number of alloca's promoted");
 
-<<<<<<< HEAD
-namespace {
-  struct PromotePass : public FunctionPass {
-    static char ID; // Pass identification, replacement for typeid
-    PromotePass() : FunctionPass(ID) {
-      initializePromotePassPass(*PassRegistry::getPassRegistry());
-    }
-
-    // runOnFunction - To run this pass, first we calculate the alloca
-    // instructions that are safe for promotion, then we promote each one.
-    //
-    bool runOnFunction(Function &F) override;
-
-    void getAnalysisUsage(AnalysisUsage &AU) const override {
-      AU.addRequired<AssumptionCacheTracker>();
-      AU.addRequired<DominatorTreeWrapperPass>();
-      AU.setPreservesCFG();
-      // This is a cluster of orthogonal Transforms
-      AU.addPreserved<UnifyFunctionExitNodes>();
-      AU.addPreservedID(LowerSwitchID);
-      AU.addPreservedID(LowerInvokePassID);
-      AU.addPreserved<WholeProgramWrapperPass>();               // INTEL
-    }
-  };
-}  // end of anonymous namespace
-
-char PromotePass::ID = 0;
-INITIALIZE_PASS_BEGIN(PromotePass, "mem2reg", "Promote Memory to Register",
-                false, false)
-INITIALIZE_PASS_DEPENDENCY(AssumptionCacheTracker)
-INITIALIZE_PASS_DEPENDENCY(DominatorTreeWrapperPass)
-INITIALIZE_PASS_END(PromotePass, "mem2reg", "Promote Memory to Register",
-                false, false)
-
-bool PromotePass::runOnFunction(Function &F) {
-  std::vector<AllocaInst*> Allocas;
-
-  BasicBlock &BB = F.getEntryBlock();  // Get the entry node for the function
-
-  if (F.hasFnAttribute(Attribute::OptimizeNone))
-    return false;
-
-  bool Changed  = false;
-
-  DominatorTree &DT = getAnalysis<DominatorTreeWrapperPass>().getDomTree();
-  AssumptionCache &AC =
-      getAnalysis<AssumptionCacheTracker>().getAssumptionCache(F);
-=======
 static bool promoteMemoryToRegister(Function &F, DominatorTree &DT,
                                     AssumptionCache &AC) {
   std::vector<AllocaInst *> Allocas;
   BasicBlock &BB = F.getEntryBlock(); // Get the entry node for the function
   bool Changed = false;
->>>>>>> 0bc23db1
 
   while (1) {
     Allocas.clear();
