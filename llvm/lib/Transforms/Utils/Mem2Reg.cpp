--- conflicted
+++ resolved
@@ -65,18 +65,11 @@
     return PreservedAnalyses::all();
 
   // FIXME: This should also 'preserve the CFG'.
-<<<<<<< HEAD
   auto PA = PreservedAnalyses();        // INTEL
   PA.preserve<WholeProgramAnalysis>();  // INTEL
+  PA.preserve<GlobalsAA>();             // INTEL
 
   return PA;                            // INTEL
-=======
-#if INTEL_CUSTOMIZATION
-  PreservedAnalyses PA;
-  PA.preserve<GlobalsAA>();
-  return PA;
-#endif // INTEL_CUSTOMIZATION
->>>>>>> d49d6d7a
 }
 
 namespace {
@@ -103,16 +96,12 @@
     AU.addRequired<AssumptionCacheTracker>();
     AU.addRequired<DominatorTreeWrapperPass>();
     AU.setPreservesCFG();
-<<<<<<< HEAD
-    AU.addPreserved<AndersensAAWrapperPass>();     // INTEL
-    AU.addPreserved<WholeProgramWrapperPass>();    // INTEL
-=======
 #if INTEL_CUSTOMIZATION
     AU.addPreserved<AndersensAAWrapperPass>();   
     AU.addPreserved<GlobalsAAWrapperPass>();
 #endif // INTEL_CUSTOMIZATION
     AU.addPreserved<GlobalsAAWrapperPass>();       // INTEL
->>>>>>> d49d6d7a
+    AU.addPreserved<WholeProgramWrapperPass>();    // INTEL
   }
   };
 }  // end of anonymous namespace
