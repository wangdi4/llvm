//===- InlineFunction.cpp - Code to perform function inlining -------------===//
//
// Part of the LLVM Project, under the Apache License v2.0 with LLVM Exceptions.
// See https://llvm.org/LICENSE.txt for license information.
// SPDX-License-Identifier: Apache-2.0 WITH LLVM-exception
//
//===----------------------------------------------------------------------===//
//
// This file implements inlining of a function into a call site, resolving
// parameters and the return value as appropriate.
//
//===----------------------------------------------------------------------===//

#include "llvm/ADT/DenseMap.h"
#include "llvm/ADT/None.h"
#include "llvm/ADT/Optional.h"
#include "llvm/ADT/STLExtras.h"
#include "llvm/ADT/SetVector.h"
#include "llvm/ADT/SmallPtrSet.h"
#include "llvm/ADT/SmallVector.h"
#include "llvm/ADT/StringExtras.h"
#include "llvm/ADT/iterator_range.h"
#include "llvm/Analysis/AliasAnalysis.h"
#include "llvm/Analysis/AssumptionCache.h"
#include "llvm/Analysis/BlockFrequencyInfo.h"
#include "llvm/Analysis/CallGraph.h"
#include "llvm/Analysis/CaptureTracking.h"
#include "llvm/Analysis/EHPersonalities.h"
#include "llvm/Analysis/InstructionSimplify.h"
<<<<<<< HEAD
#if INTEL_COLLAB
#include "llvm/Analysis/VPO/Utils/VPOAnalysisUtils.h"
#endif // INTEL_COLLAB
=======
#include "llvm/Analysis/ObjCARCAnalysisUtils.h"
#include "llvm/Analysis/ObjCARCRVAttr.h"
>>>>>>> 53176c16
#include "llvm/Analysis/ProfileSummaryInfo.h"
#include "llvm/Analysis/ValueTracking.h"
#include "llvm/Analysis/VectorUtils.h"
#include "llvm/IR/Argument.h"
#include "llvm/IR/BasicBlock.h"
#include "llvm/IR/CFG.h"
#include "llvm/IR/Constant.h"
#include "llvm/IR/Constants.h"
#include "llvm/IR/DIBuilder.h"
#include "llvm/IR/DataLayout.h"
#include "llvm/IR/DebugInfoMetadata.h"
#include "llvm/IR/DebugLoc.h"
#include "llvm/IR/DerivedTypes.h"
#include "llvm/IR/Dominators.h"
#include "llvm/IR/Function.h"
#include "llvm/IR/IRBuilder.h"
#include "llvm/IR/InstIterator.h" // INTEL
#include "llvm/IR/InstrTypes.h"
#include "llvm/IR/Instruction.h"
#include "llvm/IR/Instructions.h"
#include "llvm/IR/IntrinsicInst.h"
#include "llvm/IR/Intrinsics.h"
#if INTEL_CUSTOMIZATION
#if INTEL_FEATURE_CSA
#include "llvm/IR/IntrinsicsCSA.h"
#endif // INTEL_FEATURE_CSA
#endif // INTEL_CUSTOMIZATION
#include "llvm/IR/LLVMContext.h"
#include "llvm/IR/MDBuilder.h"
#include "llvm/IR/Metadata.h"
#include "llvm/IR/Module.h"
#include "llvm/IR/Type.h"
#include "llvm/IR/User.h"
#include "llvm/IR/Value.h"
#include "llvm/Support/Casting.h"
#include "llvm/Support/CommandLine.h"
#include "llvm/Support/ErrorHandling.h"
#include "llvm/Transforms/IPO/Intel_InlineReport.h"  // INTEL
#include "llvm/Transforms/IPO/Intel_MDInlineReport.h"  // INTEL
#include "llvm/Transforms/Utils/AssumeBundleBuilder.h"
#include "llvm/Transforms/Utils/Cloning.h"
#include "llvm/Transforms/Utils/Local.h"
#include "llvm/Transforms/Utils/ValueMapper.h"
#include <algorithm>
#include <cassert>
#include <cstdint>
#include <iterator>
#include <limits>
#include <string>
#include <utility>
#include <vector>

using namespace llvm;
using namespace InlineReportTypes; // INTEL
#if INTEL_COLLAB
using namespace llvm::vpo;
#endif // INTEL_COLLAB
using ProfileCount = Function::ProfileCount;

static cl::opt<bool>
EnableNoAliasConversion("enable-noalias-to-md-conversion", cl::init(true),
  cl::Hidden,
  cl::desc("Convert noalias attributes to metadata during inlining."));

static cl::opt<bool>
    UseNoAliasIntrinsic("use-noalias-intrinsic-during-inlining", cl::Hidden,
                        cl::ZeroOrMore, cl::init(true),
                        cl::desc("Use the llvm.experimental.noalias.scope.decl "
                                 "intrinsic during inlining."));

// Disabled by default, because the added alignment assumptions may increase
// compile-time and block optimizations. This option is not suitable for use
// with frontends that emit comprehensive parameter alignment annotations.
static cl::opt<bool>
PreserveAlignmentAssumptions("preserve-alignment-assumptions-during-inlining",
  cl::init(false), cl::Hidden,
  cl::desc("Convert align attributes to assumptions during inlining."));

static cl::opt<bool> UpdateReturnAttributes(
        "update-return-attrs", cl::init(true), cl::Hidden,
            cl::desc("Update return attributes on calls within inlined body"));

static cl::opt<unsigned> InlinerAttributeWindow(
    "max-inst-checked-for-throw-during-inlining", cl::Hidden,
    cl::desc("the maximum number of instructions analyzed for may throw during "
             "attribute inference in inlined body"),
    cl::init(4));

#if INTEL_CUSTOMIZATION

namespace llvm {

InlineResult InlineFunction(CallBase &CB, InlineFunctionInfo &IFI,
                            AAResults *CalleeAAR, bool InsertLifetime,
                            Function *ForwardVarArgsTo) {
  return InlineFunction(CB, IFI, nullptr, nullptr, CalleeAAR, InsertLifetime,
                        ForwardVarArgsTo);
}

} // end namespace llvm

#endif // INTEL_CUSTOMIZATION

namespace {

  /// A class for recording information about inlining a landing pad.
  class LandingPadInliningInfo {
    /// Destination of the invoke's unwind.
    BasicBlock *OuterResumeDest;

    /// Destination for the callee's resume.
    BasicBlock *InnerResumeDest = nullptr;

    /// LandingPadInst associated with the invoke.
    LandingPadInst *CallerLPad = nullptr;

    /// PHI for EH values from landingpad insts.
    PHINode *InnerEHValuesPHI = nullptr;

    SmallVector<Value*, 8> UnwindDestPHIValues;

  public:
    LandingPadInliningInfo(InvokeInst *II)
        : OuterResumeDest(II->getUnwindDest()) {
      // If there are PHI nodes in the unwind destination block, we need to keep
      // track of which values came into them from the invoke before removing
      // the edge from this block.
      BasicBlock *InvokeBB = II->getParent();
      BasicBlock::iterator I = OuterResumeDest->begin();
      for (; isa<PHINode>(I); ++I) {
        // Save the value to use for this edge.
        PHINode *PHI = cast<PHINode>(I);
        UnwindDestPHIValues.push_back(PHI->getIncomingValueForBlock(InvokeBB));
      }

      CallerLPad = cast<LandingPadInst>(I);
    }

    /// The outer unwind destination is the target of
    /// unwind edges introduced for calls within the inlined function.
    BasicBlock *getOuterResumeDest() const {
      return OuterResumeDest;
    }

    BasicBlock *getInnerResumeDest();

    LandingPadInst *getLandingPadInst() const { return CallerLPad; }

    /// Forward the 'resume' instruction to the caller's landing pad block.
    /// When the landing pad block has only one predecessor, this is
    /// a simple branch. When there is more than one predecessor, we need to
    /// split the landing pad block after the landingpad instruction and jump
    /// to there.
    void forwardResume(ResumeInst *RI,
                       SmallPtrSetImpl<LandingPadInst*> &InlinedLPads);

    /// Add incoming-PHI values to the unwind destination block for the given
    /// basic block, using the values for the original invoke's source block.
    void addIncomingPHIValuesFor(BasicBlock *BB) const {
      addIncomingPHIValuesForInto(BB, OuterResumeDest);
    }

    void addIncomingPHIValuesForInto(BasicBlock *src, BasicBlock *dest) const {
      BasicBlock::iterator I = dest->begin();
      for (unsigned i = 0, e = UnwindDestPHIValues.size(); i != e; ++i, ++I) {
        PHINode *phi = cast<PHINode>(I);
        phi->addIncoming(UnwindDestPHIValues[i], src);
      }
    }
  };

} // end anonymous namespace

/// Get or create a target for the branch from ResumeInsts.
BasicBlock *LandingPadInliningInfo::getInnerResumeDest() {
  if (InnerResumeDest) return InnerResumeDest;

  // Split the landing pad.
  BasicBlock::iterator SplitPoint = ++CallerLPad->getIterator();
  InnerResumeDest =
    OuterResumeDest->splitBasicBlock(SplitPoint,
                                     OuterResumeDest->getName() + ".body");

  // The number of incoming edges we expect to the inner landing pad.
  const unsigned PHICapacity = 2;

  // Create corresponding new PHIs for all the PHIs in the outer landing pad.
  Instruction *InsertPoint = &InnerResumeDest->front();
  BasicBlock::iterator I = OuterResumeDest->begin();
  for (unsigned i = 0, e = UnwindDestPHIValues.size(); i != e; ++i, ++I) {
    PHINode *OuterPHI = cast<PHINode>(I);
    PHINode *InnerPHI = PHINode::Create(OuterPHI->getType(), PHICapacity,
                                        OuterPHI->getName() + ".lpad-body",
                                        InsertPoint);
    OuterPHI->replaceAllUsesWith(InnerPHI);
    InnerPHI->addIncoming(OuterPHI, OuterResumeDest);
  }

  // Create a PHI for the exception values.
  InnerEHValuesPHI = PHINode::Create(CallerLPad->getType(), PHICapacity,
                                     "eh.lpad-body", InsertPoint);
  CallerLPad->replaceAllUsesWith(InnerEHValuesPHI);
  InnerEHValuesPHI->addIncoming(CallerLPad, OuterResumeDest);

  // All done.
  return InnerResumeDest;
}

/// Forward the 'resume' instruction to the caller's landing pad block.
/// When the landing pad block has only one predecessor, this is a simple
/// branch. When there is more than one predecessor, we need to split the
/// landing pad block after the landingpad instruction and jump to there.
void LandingPadInliningInfo::forwardResume(
    ResumeInst *RI, SmallPtrSetImpl<LandingPadInst *> &InlinedLPads) {
  BasicBlock *Dest = getInnerResumeDest();
  BasicBlock *Src = RI->getParent();

  BranchInst::Create(Dest, Src);

  // Update the PHIs in the destination. They were inserted in an order which
  // makes this work.
  addIncomingPHIValuesForInto(Src, Dest);

  InnerEHValuesPHI->addIncoming(RI->getOperand(0), Src);
  RI->eraseFromParent();
}

/// Helper for getUnwindDestToken/getUnwindDestTokenHelper.
static Value *getParentPad(Value *EHPad) {
  if (auto *FPI = dyn_cast<FuncletPadInst>(EHPad))
    return FPI->getParentPad();
  return cast<CatchSwitchInst>(EHPad)->getParentPad();
}

using UnwindDestMemoTy = DenseMap<Instruction *, Value *>;

/// Helper for getUnwindDestToken that does the descendant-ward part of
/// the search.
static Value *getUnwindDestTokenHelper(Instruction *EHPad,
                                       UnwindDestMemoTy &MemoMap) {
  SmallVector<Instruction *, 8> Worklist(1, EHPad);

  while (!Worklist.empty()) {
    Instruction *CurrentPad = Worklist.pop_back_val();
    // We only put pads on the worklist that aren't in the MemoMap.  When
    // we find an unwind dest for a pad we may update its ancestors, but
    // the queue only ever contains uncles/great-uncles/etc. of CurrentPad,
    // so they should never get updated while queued on the worklist.
    assert(!MemoMap.count(CurrentPad));
    Value *UnwindDestToken = nullptr;
    if (auto *CatchSwitch = dyn_cast<CatchSwitchInst>(CurrentPad)) {
      if (CatchSwitch->hasUnwindDest()) {
        UnwindDestToken = CatchSwitch->getUnwindDest()->getFirstNonPHI();
      } else {
        // Catchswitch doesn't have a 'nounwind' variant, and one might be
        // annotated as "unwinds to caller" when really it's nounwind (see
        // e.g. SimplifyCFGOpt::SimplifyUnreachable), so we can't infer the
        // parent's unwind dest from this.  We can check its catchpads'
        // descendants, since they might include a cleanuppad with an
        // "unwinds to caller" cleanupret, which can be trusted.
        for (auto HI = CatchSwitch->handler_begin(),
                  HE = CatchSwitch->handler_end();
             HI != HE && !UnwindDestToken; ++HI) {
          BasicBlock *HandlerBlock = *HI;
          auto *CatchPad = cast<CatchPadInst>(HandlerBlock->getFirstNonPHI());
          for (User *Child : CatchPad->users()) {
            // Intentionally ignore invokes here -- since the catchswitch is
            // marked "unwind to caller", it would be a verifier error if it
            // contained an invoke which unwinds out of it, so any invoke we'd
            // encounter must unwind to some child of the catch.
            if (!isa<CleanupPadInst>(Child) && !isa<CatchSwitchInst>(Child))
              continue;

            Instruction *ChildPad = cast<Instruction>(Child);
            auto Memo = MemoMap.find(ChildPad);
            if (Memo == MemoMap.end()) {
              // Haven't figured out this child pad yet; queue it.
              Worklist.push_back(ChildPad);
              continue;
            }
            // We've already checked this child, but might have found that
            // it offers no proof either way.
            Value *ChildUnwindDestToken = Memo->second;
            if (!ChildUnwindDestToken)
              continue;
            // We already know the child's unwind dest, which can either
            // be ConstantTokenNone to indicate unwind to caller, or can
            // be another child of the catchpad.  Only the former indicates
            // the unwind dest of the catchswitch.
            if (isa<ConstantTokenNone>(ChildUnwindDestToken)) {
              UnwindDestToken = ChildUnwindDestToken;
              break;
            }
            assert(getParentPad(ChildUnwindDestToken) == CatchPad);
          }
        }
      }
    } else {
      auto *CleanupPad = cast<CleanupPadInst>(CurrentPad);
      for (User *U : CleanupPad->users()) {
        if (auto *CleanupRet = dyn_cast<CleanupReturnInst>(U)) {
          if (BasicBlock *RetUnwindDest = CleanupRet->getUnwindDest())
            UnwindDestToken = RetUnwindDest->getFirstNonPHI();
          else
            UnwindDestToken = ConstantTokenNone::get(CleanupPad->getContext());
          break;
        }
        Value *ChildUnwindDestToken;
        if (auto *Invoke = dyn_cast<InvokeInst>(U)) {
          ChildUnwindDestToken = Invoke->getUnwindDest()->getFirstNonPHI();
        } else if (isa<CleanupPadInst>(U) || isa<CatchSwitchInst>(U)) {
          Instruction *ChildPad = cast<Instruction>(U);
          auto Memo = MemoMap.find(ChildPad);
          if (Memo == MemoMap.end()) {
            // Haven't resolved this child yet; queue it and keep searching.
            Worklist.push_back(ChildPad);
            continue;
          }
          // We've checked this child, but still need to ignore it if it
          // had no proof either way.
          ChildUnwindDestToken = Memo->second;
          if (!ChildUnwindDestToken)
            continue;
        } else {
          // Not a relevant user of the cleanuppad
          continue;
        }
        // In a well-formed program, the child/invoke must either unwind to
        // an(other) child of the cleanup, or exit the cleanup.  In the
        // first case, continue searching.
        if (isa<Instruction>(ChildUnwindDestToken) &&
            getParentPad(ChildUnwindDestToken) == CleanupPad)
          continue;
        UnwindDestToken = ChildUnwindDestToken;
        break;
      }
    }
    // If we haven't found an unwind dest for CurrentPad, we may have queued its
    // children, so move on to the next in the worklist.
    if (!UnwindDestToken)
      continue;

    // Now we know that CurrentPad unwinds to UnwindDestToken.  It also exits
    // any ancestors of CurrentPad up to but not including UnwindDestToken's
    // parent pad.  Record this in the memo map, and check to see if the
    // original EHPad being queried is one of the ones exited.
    Value *UnwindParent;
    if (auto *UnwindPad = dyn_cast<Instruction>(UnwindDestToken))
      UnwindParent = getParentPad(UnwindPad);
    else
      UnwindParent = nullptr;
    bool ExitedOriginalPad = false;
    for (Instruction *ExitedPad = CurrentPad;
         ExitedPad && ExitedPad != UnwindParent;
         ExitedPad = dyn_cast<Instruction>(getParentPad(ExitedPad))) {
      // Skip over catchpads since they just follow their catchswitches.
      if (isa<CatchPadInst>(ExitedPad))
        continue;
      MemoMap[ExitedPad] = UnwindDestToken;
      ExitedOriginalPad |= (ExitedPad == EHPad);
    }

    if (ExitedOriginalPad)
      return UnwindDestToken;

    // Continue the search.
  }

  // No definitive information is contained within this funclet.
  return nullptr;
}

/// Given an EH pad, find where it unwinds.  If it unwinds to an EH pad,
/// return that pad instruction.  If it unwinds to caller, return
/// ConstantTokenNone.  If it does not have a definitive unwind destination,
/// return nullptr.
///
/// This routine gets invoked for calls in funclets in inlinees when inlining
/// an invoke.  Since many funclets don't have calls inside them, it's queried
/// on-demand rather than building a map of pads to unwind dests up front.
/// Determining a funclet's unwind dest may require recursively searching its
/// descendants, and also ancestors and cousins if the descendants don't provide
/// an answer.  Since most funclets will have their unwind dest immediately
/// available as the unwind dest of a catchswitch or cleanupret, this routine
/// searches top-down from the given pad and then up. To avoid worst-case
/// quadratic run-time given that approach, it uses a memo map to avoid
/// re-processing funclet trees.  The callers that rewrite the IR as they go
/// take advantage of this, for correctness, by checking/forcing rewritten
/// pads' entries to match the original callee view.
static Value *getUnwindDestToken(Instruction *EHPad,
                                 UnwindDestMemoTy &MemoMap) {
  // Catchpads unwind to the same place as their catchswitch;
  // redirct any queries on catchpads so the code below can
  // deal with just catchswitches and cleanuppads.
  if (auto *CPI = dyn_cast<CatchPadInst>(EHPad))
    EHPad = CPI->getCatchSwitch();

  // Check if we've already determined the unwind dest for this pad.
  auto Memo = MemoMap.find(EHPad);
  if (Memo != MemoMap.end())
    return Memo->second;

  // Search EHPad and, if necessary, its descendants.
  Value *UnwindDestToken = getUnwindDestTokenHelper(EHPad, MemoMap);
  assert((UnwindDestToken == nullptr) != (MemoMap.count(EHPad) != 0));
  if (UnwindDestToken)
    return UnwindDestToken;

  // No information is available for this EHPad from itself or any of its
  // descendants.  An unwind all the way out to a pad in the caller would
  // need also to agree with the unwind dest of the parent funclet, so
  // search up the chain to try to find a funclet with information.  Put
  // null entries in the memo map to avoid re-processing as we go up.
  MemoMap[EHPad] = nullptr;
#ifndef NDEBUG
  SmallPtrSet<Instruction *, 4> TempMemos;
  TempMemos.insert(EHPad);
#endif
  Instruction *LastUselessPad = EHPad;
  Value *AncestorToken;
  for (AncestorToken = getParentPad(EHPad);
       auto *AncestorPad = dyn_cast<Instruction>(AncestorToken);
       AncestorToken = getParentPad(AncestorToken)) {
    // Skip over catchpads since they just follow their catchswitches.
    if (isa<CatchPadInst>(AncestorPad))
      continue;
    // If the MemoMap had an entry mapping AncestorPad to nullptr, since we
    // haven't yet called getUnwindDestTokenHelper for AncestorPad in this
    // call to getUnwindDestToken, that would mean that AncestorPad had no
    // information in itself, its descendants, or its ancestors.  If that
    // were the case, then we should also have recorded the lack of information
    // for the descendant that we're coming from.  So assert that we don't
    // find a null entry in the MemoMap for AncestorPad.
    assert(!MemoMap.count(AncestorPad) || MemoMap[AncestorPad]);
    auto AncestorMemo = MemoMap.find(AncestorPad);
    if (AncestorMemo == MemoMap.end()) {
      UnwindDestToken = getUnwindDestTokenHelper(AncestorPad, MemoMap);
    } else {
      UnwindDestToken = AncestorMemo->second;
    }
    if (UnwindDestToken)
      break;
    LastUselessPad = AncestorPad;
    MemoMap[LastUselessPad] = nullptr;
#ifndef NDEBUG
    TempMemos.insert(LastUselessPad);
#endif
  }

  // We know that getUnwindDestTokenHelper was called on LastUselessPad and
  // returned nullptr (and likewise for EHPad and any of its ancestors up to
  // LastUselessPad), so LastUselessPad has no information from below.  Since
  // getUnwindDestTokenHelper must investigate all downward paths through
  // no-information nodes to prove that a node has no information like this,
  // and since any time it finds information it records it in the MemoMap for
  // not just the immediately-containing funclet but also any ancestors also
  // exited, it must be the case that, walking downward from LastUselessPad,
  // visiting just those nodes which have not been mapped to an unwind dest
  // by getUnwindDestTokenHelper (the nullptr TempMemos notwithstanding, since
  // they are just used to keep getUnwindDestTokenHelper from repeating work),
  // any node visited must have been exhaustively searched with no information
  // for it found.
  SmallVector<Instruction *, 8> Worklist(1, LastUselessPad);
  while (!Worklist.empty()) {
    Instruction *UselessPad = Worklist.pop_back_val();
    auto Memo = MemoMap.find(UselessPad);
    if (Memo != MemoMap.end() && Memo->second) {
      // Here the name 'UselessPad' is a bit of a misnomer, because we've found
      // that it is a funclet that does have information about unwinding to
      // a particular destination; its parent was a useless pad.
      // Since its parent has no information, the unwind edge must not escape
      // the parent, and must target a sibling of this pad.  This local unwind
      // gives us no information about EHPad.  Leave it and the subtree rooted
      // at it alone.
      assert(getParentPad(Memo->second) == getParentPad(UselessPad));
      continue;
    }
    // We know we don't have information for UselesPad.  If it has an entry in
    // the MemoMap (mapping it to nullptr), it must be one of the TempMemos
    // added on this invocation of getUnwindDestToken; if a previous invocation
    // recorded nullptr, it would have had to prove that the ancestors of
    // UselessPad, which include LastUselessPad, had no information, and that
    // in turn would have required proving that the descendants of
    // LastUselesPad, which include EHPad, have no information about
    // LastUselessPad, which would imply that EHPad was mapped to nullptr in
    // the MemoMap on that invocation, which isn't the case if we got here.
    assert(!MemoMap.count(UselessPad) || TempMemos.count(UselessPad));
    // Assert as we enumerate users that 'UselessPad' doesn't have any unwind
    // information that we'd be contradicting by making a map entry for it
    // (which is something that getUnwindDestTokenHelper must have proved for
    // us to get here).  Just assert on is direct users here; the checks in
    // this downward walk at its descendants will verify that they don't have
    // any unwind edges that exit 'UselessPad' either (i.e. they either have no
    // unwind edges or unwind to a sibling).
    MemoMap[UselessPad] = UnwindDestToken;
    if (auto *CatchSwitch = dyn_cast<CatchSwitchInst>(UselessPad)) {
      assert(CatchSwitch->getUnwindDest() == nullptr && "Expected useless pad");
      for (BasicBlock *HandlerBlock : CatchSwitch->handlers()) {
        auto *CatchPad = HandlerBlock->getFirstNonPHI();
        for (User *U : CatchPad->users()) {
          assert(
              (!isa<InvokeInst>(U) ||
               (getParentPad(
                    cast<InvokeInst>(U)->getUnwindDest()->getFirstNonPHI()) ==
                CatchPad)) &&
              "Expected useless pad");
          if (isa<CatchSwitchInst>(U) || isa<CleanupPadInst>(U))
            Worklist.push_back(cast<Instruction>(U));
        }
      }
    } else {
      assert(isa<CleanupPadInst>(UselessPad));
      for (User *U : UselessPad->users()) {
        assert(!isa<CleanupReturnInst>(U) && "Expected useless pad");
        assert((!isa<InvokeInst>(U) ||
                (getParentPad(
                     cast<InvokeInst>(U)->getUnwindDest()->getFirstNonPHI()) ==
                 UselessPad)) &&
               "Expected useless pad");
        if (isa<CatchSwitchInst>(U) || isa<CleanupPadInst>(U))
          Worklist.push_back(cast<Instruction>(U));
      }
    }
  }

  return UnwindDestToken;
}

/// When we inline a basic block into an invoke,
/// we have to turn all of the calls that can throw into invokes.
/// This function analyze BB to see if there are any calls, and if so,
/// it rewrites them to be invokes that jump to InvokeDest and fills in the PHI
/// nodes in that block with the values specified in InvokeDestPHIValues.
static BasicBlock *HandleCallsInBlockInlinedThroughInvoke(
    BasicBlock *BB, BasicBlock *UnwindEdge,
    InlineReport *IR, InlineReportBuilder *MDIR, // INTEL
    UnwindDestMemoTy *FuncletUnwindMap = nullptr) {
  for (BasicBlock::iterator BBI = BB->begin(), E = BB->end(); BBI != E; ) {
    Instruction *I = &*BBI++;

    // We only need to check for function calls: inlined invoke
    // instructions require no special handling.
    CallInst *CI = dyn_cast<CallInst>(I);

    if (!CI || CI->doesNotThrow() || CI->isInlineAsm())
      continue;

    // We do not need to (and in fact, cannot) convert possibly throwing calls
    // to @llvm.experimental_deoptimize (resp. @llvm.experimental.guard) into
    // invokes.  The caller's "segment" of the deoptimization continuation
    // attached to the newly inlined @llvm.experimental_deoptimize
    // (resp. @llvm.experimental.guard) call should contain the exception
    // handling logic, if any.
    if (auto *F = CI->getCalledFunction())
      if (F->getIntrinsicID() == Intrinsic::experimental_deoptimize ||
          F->getIntrinsicID() == Intrinsic::experimental_guard)
        continue;

    if (auto FuncletBundle = CI->getOperandBundle(LLVMContext::OB_funclet)) {
      // This call is nested inside a funclet.  If that funclet has an unwind
      // destination within the inlinee, then unwinding out of this call would
      // be UB.  Rewriting this call to an invoke which targets the inlined
      // invoke's unwind dest would give the call's parent funclet multiple
      // unwind destinations, which is something that subsequent EH table
      // generation can't handle and that the veirifer rejects.  So when we
      // see such a call, leave it as a call.
      auto *FuncletPad = cast<Instruction>(FuncletBundle->Inputs[0]);
      Value *UnwindDestToken =
          getUnwindDestToken(FuncletPad, *FuncletUnwindMap);
      if (UnwindDestToken && !isa<ConstantTokenNone>(UnwindDestToken))
        continue;
#ifndef NDEBUG
      Instruction *MemoKey;
      if (auto *CatchPad = dyn_cast<CatchPadInst>(FuncletPad))
        MemoKey = CatchPad->getCatchSwitch();
      else
        MemoKey = FuncletPad;
      assert(FuncletUnwindMap->count(MemoKey) &&
             (*FuncletUnwindMap)[MemoKey] == UnwindDestToken &&
             "must get memoized to avoid confusing later searches");
#endif // NDEBUG
    }

    changeToInvokeAndSplitBasicBlock(CI, UnwindEdge, IR, MDIR); // INTEL
    return BB;
  }
  return nullptr;
}

/// If we inlined an invoke site, we need to convert calls
/// in the body of the inlined function into invokes.
///
/// II is the invoke instruction being inlined.  FirstNewBlock is the first
/// block of the inlined code (the last block is the end of the function),
/// and InlineCodeInfo is information about the code that got inlined.
static void HandleInlinedLandingPad(InvokeInst *II, BasicBlock *FirstNewBlock,
#if INTEL_CUSTOMIZATION
                                    ClonedCodeInfo &InlinedCodeInfo,
                                    InlineReport *IR,
                                    InlineReportBuilder *MDIR) {
#endif // INTEL_CUSTOMIZATION
  BasicBlock *InvokeDest = II->getUnwindDest();

  Function *Caller = FirstNewBlock->getParent();

  // The inlined code is currently at the end of the function, scan from the
  // start of the inlined code to its end, checking for stuff we need to
  // rewrite.
  LandingPadInliningInfo Invoke(II);

  // Get all of the inlined landing pad instructions.
  SmallPtrSet<LandingPadInst*, 16> InlinedLPads;
  for (Function::iterator I = FirstNewBlock->getIterator(), E = Caller->end();
       I != E; ++I)
    if (InvokeInst *II = dyn_cast<InvokeInst>(I->getTerminator()))
      InlinedLPads.insert(II->getLandingPadInst());

  // Append the clauses from the outer landing pad instruction into the inlined
  // landing pad instructions.
  LandingPadInst *OuterLPad = Invoke.getLandingPadInst();
  for (LandingPadInst *InlinedLPad : InlinedLPads) {
    unsigned OuterNum = OuterLPad->getNumClauses();
    InlinedLPad->reserveClauses(OuterNum);
    for (unsigned OuterIdx = 0; OuterIdx != OuterNum; ++OuterIdx)
      InlinedLPad->addClause(OuterLPad->getClause(OuterIdx));
    if (OuterLPad->isCleanup())
      InlinedLPad->setCleanup(true);
  }

  for (Function::iterator BB = FirstNewBlock->getIterator(), E = Caller->end();
       BB != E; ++BB) {
    if (InlinedCodeInfo.ContainsCalls)
      if (BasicBlock *NewBB = HandleCallsInBlockInlinedThroughInvoke(
              &*BB, Invoke.getOuterResumeDest(), IR, MDIR)) // INTEL
        // Update any PHI nodes in the exceptional block to indicate that there
        // is now a new entry in them.
        Invoke.addIncomingPHIValuesFor(NewBB);

    // Forward any resumes that are remaining here.
    if (ResumeInst *RI = dyn_cast<ResumeInst>(BB->getTerminator()))
      Invoke.forwardResume(RI, InlinedLPads);
  }

  // Now that everything is happy, we have one final detail.  The PHI nodes in
  // the exception destination block still have entries due to the original
  // invoke instruction. Eliminate these entries (which might even delete the
  // PHI node) now.
  InvokeDest->removePredecessor(II->getParent());
}

/// If we inlined an invoke site, we need to convert calls
/// in the body of the inlined function into invokes.
///
/// II is the invoke instruction being inlined.  FirstNewBlock is the first
/// block of the inlined code (the last block is the end of the function),
/// and InlineCodeInfo is information about the code that got inlined.
static void HandleInlinedEHPad(InvokeInst *II, BasicBlock *FirstNewBlock,
#if INTEL_CUSTOMIZATION
                               ClonedCodeInfo &InlinedCodeInfo,
                               InlineReport *IR, InlineReportBuilder *MDIR) {
#endif // INTEL_CUSTOMIZATION
  BasicBlock *UnwindDest = II->getUnwindDest();
  Function *Caller = FirstNewBlock->getParent();

  assert(UnwindDest->getFirstNonPHI()->isEHPad() && "unexpected BasicBlock!");

  // If there are PHI nodes in the unwind destination block, we need to keep
  // track of which values came into them from the invoke before removing the
  // edge from this block.
  SmallVector<Value *, 8> UnwindDestPHIValues;
  BasicBlock *InvokeBB = II->getParent();
  for (Instruction &I : *UnwindDest) {
    // Save the value to use for this edge.
    PHINode *PHI = dyn_cast<PHINode>(&I);
    if (!PHI)
      break;
    UnwindDestPHIValues.push_back(PHI->getIncomingValueForBlock(InvokeBB));
  }

  // Add incoming-PHI values to the unwind destination block for the given basic
  // block, using the values for the original invoke's source block.
  auto UpdatePHINodes = [&](BasicBlock *Src) {
    BasicBlock::iterator I = UnwindDest->begin();
    for (Value *V : UnwindDestPHIValues) {
      PHINode *PHI = cast<PHINode>(I);
      PHI->addIncoming(V, Src);
      ++I;
    }
  };

  // This connects all the instructions which 'unwind to caller' to the invoke
  // destination.
  UnwindDestMemoTy FuncletUnwindMap;
  for (Function::iterator BB = FirstNewBlock->getIterator(), E = Caller->end();
       BB != E; ++BB) {
    if (auto *CRI = dyn_cast<CleanupReturnInst>(BB->getTerminator())) {
      if (CRI->unwindsToCaller()) {
        auto *CleanupPad = CRI->getCleanupPad();
        CleanupReturnInst::Create(CleanupPad, UnwindDest, CRI);
        CRI->eraseFromParent();
        UpdatePHINodes(&*BB);
        // Finding a cleanupret with an unwind destination would confuse
        // subsequent calls to getUnwindDestToken, so map the cleanuppad
        // to short-circuit any such calls and recognize this as an "unwind
        // to caller" cleanup.
        assert(!FuncletUnwindMap.count(CleanupPad) ||
               isa<ConstantTokenNone>(FuncletUnwindMap[CleanupPad]));
        FuncletUnwindMap[CleanupPad] =
            ConstantTokenNone::get(Caller->getContext());
      }
    }

    Instruction *I = BB->getFirstNonPHI();
    if (!I->isEHPad())
      continue;

    Instruction *Replacement = nullptr;
    if (auto *CatchSwitch = dyn_cast<CatchSwitchInst>(I)) {
      if (CatchSwitch->unwindsToCaller()) {
        Value *UnwindDestToken;
        if (auto *ParentPad =
                dyn_cast<Instruction>(CatchSwitch->getParentPad())) {
          // This catchswitch is nested inside another funclet.  If that
          // funclet has an unwind destination within the inlinee, then
          // unwinding out of this catchswitch would be UB.  Rewriting this
          // catchswitch to unwind to the inlined invoke's unwind dest would
          // give the parent funclet multiple unwind destinations, which is
          // something that subsequent EH table generation can't handle and
          // that the veirifer rejects.  So when we see such a call, leave it
          // as "unwind to caller".
          UnwindDestToken = getUnwindDestToken(ParentPad, FuncletUnwindMap);
          if (UnwindDestToken && !isa<ConstantTokenNone>(UnwindDestToken))
            continue;
        } else {
          // This catchswitch has no parent to inherit constraints from, and
          // none of its descendants can have an unwind edge that exits it and
          // targets another funclet in the inlinee.  It may or may not have a
          // descendant that definitively has an unwind to caller.  In either
          // case, we'll have to assume that any unwinds out of it may need to
          // be routed to the caller, so treat it as though it has a definitive
          // unwind to caller.
          UnwindDestToken = ConstantTokenNone::get(Caller->getContext());
        }
        auto *NewCatchSwitch = CatchSwitchInst::Create(
            CatchSwitch->getParentPad(), UnwindDest,
            CatchSwitch->getNumHandlers(), CatchSwitch->getName(),
            CatchSwitch);
        for (BasicBlock *PadBB : CatchSwitch->handlers())
          NewCatchSwitch->addHandler(PadBB);
        // Propagate info for the old catchswitch over to the new one in
        // the unwind map.  This also serves to short-circuit any subsequent
        // checks for the unwind dest of this catchswitch, which would get
        // confused if they found the outer handler in the callee.
        FuncletUnwindMap[NewCatchSwitch] = UnwindDestToken;
        Replacement = NewCatchSwitch;
      }
    } else if (!isa<FuncletPadInst>(I)) {
      llvm_unreachable("unexpected EHPad!");
    }

    if (Replacement) {
      Replacement->takeName(I);
      I->replaceAllUsesWith(Replacement);
      I->eraseFromParent();
      UpdatePHINodes(&*BB);
    }
  }

  if (InlinedCodeInfo.ContainsCalls)
    for (Function::iterator BB = FirstNewBlock->getIterator(),
                            E = Caller->end();
         BB != E; ++BB)
      if (BasicBlock *NewBB = HandleCallsInBlockInlinedThroughInvoke(
              &*BB, UnwindDest, IR, MDIR, &FuncletUnwindMap)) // INTEL
        // Update any PHI nodes in the exceptional block to indicate that there
        // is now a new entry in them.
        UpdatePHINodes(NewBB);

  // Now that everything is happy, we have one final detail.  The PHI nodes in
  // the exception destination block still have entries due to the original
  // invoke instruction. Eliminate these entries (which might even delete the
  // PHI node) now.
  UnwindDest->removePredecessor(InvokeBB);
}

/// When inlining a call site that has !llvm.mem.parallel_loop_access,
/// !llvm.access.group, !alias.scope or !noalias metadata, that metadata should
/// be propagated to all memory-accessing cloned instructions.
static void PropagateCallSiteMetadata(CallBase &CB, ValueToValueMapTy &VMap) {
  MDNode *MemParallelLoopAccess =
      CB.getMetadata(LLVMContext::MD_mem_parallel_loop_access);
  MDNode *AccessGroup = CB.getMetadata(LLVMContext::MD_access_group);
  MDNode *AliasScope = CB.getMetadata(LLVMContext::MD_alias_scope);
  MDNode *NoAlias = CB.getMetadata(LLVMContext::MD_noalias);
  if (!MemParallelLoopAccess && !AccessGroup && !AliasScope && !NoAlias)
    return;

  for (ValueToValueMapTy::iterator VMI = VMap.begin(), VMIE = VMap.end();
       VMI != VMIE; ++VMI) {
    // Check that key is an instruction, to skip the Argument mapping, which
    // points to an instruction in the original function, not the inlined one.
    if (!VMI->second || !isa<Instruction>(VMI->first))
      continue;

    Instruction *NI = dyn_cast<Instruction>(VMI->second);
    if (!NI)
      continue;

    // This metadata is only relevant for instructions that access memory.
    if (!NI->mayReadOrWriteMemory())
      continue;

    if (MemParallelLoopAccess) {
      // TODO: This probably should not overwrite MemParalleLoopAccess.
      MemParallelLoopAccess = MDNode::concatenate(
          NI->getMetadata(LLVMContext::MD_mem_parallel_loop_access),
          MemParallelLoopAccess);
      NI->setMetadata(LLVMContext::MD_mem_parallel_loop_access,
                      MemParallelLoopAccess);
    }

    if (AccessGroup)
      NI->setMetadata(LLVMContext::MD_access_group, uniteAccessGroups(
          NI->getMetadata(LLVMContext::MD_access_group), AccessGroup));

    if (AliasScope)
      NI->setMetadata(LLVMContext::MD_alias_scope, MDNode::concatenate(
          NI->getMetadata(LLVMContext::MD_alias_scope), AliasScope));

    if (NoAlias)
      NI->setMetadata(LLVMContext::MD_noalias, MDNode::concatenate(
          NI->getMetadata(LLVMContext::MD_noalias), NoAlias));
  }
}

/// Utility for cloning !noalias and !alias.scope metadata. When a code region
/// using scoped alias metadata is inlined, the aliasing relationships may not
/// hold between the two version. It is necessary to create a deep clone of the
/// metadata, putting the two versions in separate scope domains.
class ScopedAliasMetadataDeepCloner {
  using MetadataMap = DenseMap<const MDNode *, TrackingMDNodeRef>;
  SetVector<const MDNode *> MD;
  MetadataMap MDMap;
  void addRecursiveMetadataUses();

public:
  ScopedAliasMetadataDeepCloner(const Function *F);

  /// Create a new clone of the scoped alias metadata, which will be used by
  /// subsequent remap() calls.
  void clone();

  /// Remap instructions in the given VMap from the original to the cloned
  /// metadata.
  void remap(ValueToValueMapTy &VMap);
};

ScopedAliasMetadataDeepCloner::ScopedAliasMetadataDeepCloner(
    const Function *F) {
  for (const BasicBlock &BB : *F) {
    for (const Instruction &I : BB) {
      if (const MDNode *M = I.getMetadata(LLVMContext::MD_alias_scope))
        MD.insert(M);
      if (const MDNode *M = I.getMetadata(LLVMContext::MD_noalias))
        MD.insert(M);

      // We also need to clone the metadata in noalias intrinsics.
      if (const auto *Decl = dyn_cast<NoAliasScopeDeclInst>(&I))
        MD.insert(Decl->getScopeList());
    }
  }
  addRecursiveMetadataUses();
}

void ScopedAliasMetadataDeepCloner::addRecursiveMetadataUses() {
  SmallVector<const Metadata *, 16> Queue(MD.begin(), MD.end());
  while (!Queue.empty()) {
    const MDNode *M = cast<MDNode>(Queue.pop_back_val());
    for (const Metadata *Op : M->operands())
      if (const MDNode *OpMD = dyn_cast<MDNode>(Op))
        if (MD.insert(OpMD))
          Queue.push_back(OpMD);
  }
}

void ScopedAliasMetadataDeepCloner::clone() {
  assert(MDMap.empty() && "clone() already called ?");

  SmallVector<TempMDTuple, 16> DummyNodes;
  for (const MDNode *I : MD) {
    DummyNodes.push_back(MDTuple::getTemporary(I->getContext(), None));
    MDMap[I].reset(DummyNodes.back().get());
  }

  // Create new metadata nodes to replace the dummy nodes, replacing old
  // metadata references with either a dummy node or an already-created new
  // node.
  SmallVector<Metadata *, 4> NewOps;
  for (const MDNode *I : MD) {
    for (const Metadata *Op : I->operands()) {
      if (const MDNode *M = dyn_cast<MDNode>(Op))
        NewOps.push_back(MDMap[M]);
      else
        NewOps.push_back(const_cast<Metadata *>(Op));
    }

    MDNode *NewM = MDNode::get(I->getContext(), NewOps);
    MDTuple *TempM = cast<MDTuple>(MDMap[I]);
    assert(TempM->isTemporary() && "Expected temporary node");

    TempM->replaceAllUsesWith(NewM);
    NewOps.clear();
  }
}

void ScopedAliasMetadataDeepCloner::remap(ValueToValueMapTy &VMap) {
  if (MDMap.empty())
    return; // Nothing to do.

  for (auto Entry : VMap) {
    // Check that key is an instruction, to skip the Argument mapping, which
    // points to an instruction in the original function, not the inlined one.
    if (!Entry->second || !isa<Instruction>(Entry->first))
      continue;

    Instruction *I = dyn_cast<Instruction>(Entry->second);
    if (!I)
      continue;

    if (MDNode *M = I->getMetadata(LLVMContext::MD_alias_scope))
      I->setMetadata(LLVMContext::MD_alias_scope, MDMap[M]);

    if (MDNode *M = I->getMetadata(LLVMContext::MD_noalias))
      I->setMetadata(LLVMContext::MD_noalias, MDMap[M]);

    if (auto *Decl = dyn_cast<NoAliasScopeDeclInst>(I))
      Decl->setScopeList(MDMap[Decl->getScopeList()]);
  }
}

#if INTEL_CUSTOMIZATION
/// Populates \p PtrNoAliasLoads vector with pointer values, loaded from
/// "ptrnoalias" \p Arg where the call site \p CB is located.
static void
AddPtrNoAliasLoads(CallBase &CB, const Argument &Arg,
                   SmallVectorImpl<const Value *> &PtrNoAliasLoads) {
  if (Arg.use_empty() ||
      (!Arg.hasAttribute("ptrnoalias") &&
       !CB.getParamAttr(Arg.getArgNo(), "ptrnoalias").isStringAttribute())) {
    return;
  }

  SmallVector<const User *, 8> Worklist;
  SmallPtrSet<const User *, 16> Visited;
  Worklist.append(Arg.user_begin(), Arg.user_end());

  while (!Worklist.empty()) {
    auto *User = Worklist.pop_back_val();
    if (Visited.count(User)) {
      continue;
    }
    Visited.insert(User);

    const LoadInst *Load = dyn_cast<LoadInst>(User);
    if (Load && Load->getType()->isPointerTy()) {
      PtrNoAliasLoads.push_back(Load);
      continue;
    }

    if (isa<GEPOrSubsOperator>(User)) {
      Worklist.append(User->user_begin(), User->user_end());
    }
  }
}
#endif // INTEL_CUSTOMIZATION

/// If the inlined function has noalias arguments,
/// then add new alias scopes for each noalias argument, tag the mapped noalias
/// parameters with noalias metadata specifying the new scope, and tag all
/// non-derived loads, stores and memory intrinsics with the new alias scopes.
static void AddAliasScopeMetadata(CallBase &CB, ValueToValueMapTy &VMap,
                                  const DataLayout &DL, AAResults *CalleeAAR) {
  if (!EnableNoAliasConversion)
    return;

  const Function *CalledFunc = CB.getCalledFunction();
  SmallVector<const Argument *, 4> NoAliasArgs;
  DenseMap<const Argument *, SmallVector<const Value *, 2>> PtrNoAliasArgs; // INTEL

  for (const Argument &Arg : CalledFunc->args()) { // INTEL
    if (CB.paramHasAttr(Arg.getArgNo(), Attribute::NoAlias) && !Arg.use_empty())
      NoAliasArgs.push_back(&Arg);

#if INTEL_CUSTOMIZATION
    SmallVector<const Value *, 2> PtrNoAliasArgLoads;
    AddPtrNoAliasLoads(CB, Arg, PtrNoAliasArgLoads);
    if (!PtrNoAliasArgLoads.empty()) {
      // Keep an argument with all associated pointer loads.
      PtrNoAliasArgs[&Arg] = PtrNoAliasArgLoads;
    }
#endif // INTEL_CUSTOMIZATION
  } // INTEL

#if INTEL_CUSTOMIZATION
  MDNode *ArgAliasScopeList = CB.getMetadata("intel.args.alias.scope");

  if (NoAliasArgs.empty() && !ArgAliasScopeList && PtrNoAliasArgs.empty())
    return;
#endif // INTEL_CUSTOMIZATION

  // To do a good job, if a noalias variable is captured, we need to know if
  // the capture point dominates the particular use we're considering.
  DominatorTree DT;
  DT.recalculate(const_cast<Function&>(*CalledFunc));

  // noalias indicates that pointer values based on the argument do not alias
  // pointer values which are not based on it. So we add a new "scope" for each
  // noalias function argument. Accesses using pointers based on that argument
  // become part of that alias scope, accesses using pointers not based on that
  // argument are tagged as noalias with that scope.

  DenseMap<const Argument *, MDNode *> NewScopes;
  MDBuilder MDB(CalledFunc->getContext());

  // Create a new scope domain for this function.
  MDNode *NewDomain =
    MDB.createAnonymousAliasScopeDomain(CalledFunc->getName());
  for (unsigned i = 0, e = NoAliasArgs.size(); i != e; ++i) {
    const Argument *A = NoAliasArgs[i];

    std::string Name = std::string(CalledFunc->getName());
    if (A->hasName()) {
      Name += ": %";
      Name += A->getName();
    } else {
      Name += ": argument ";
      Name += utostr(i);
    }

    // Note: We always create a new anonymous root here. This is true regardless
    // of the linkage of the callee because the aliasing "scope" is not just a
    // property of the callee, but also all control dependencies in the caller.
    MDNode *NewScope = MDB.createAnonymousAliasScope(NewDomain, Name);
    NewScopes.insert(std::make_pair(A, NewScope));

    if (UseNoAliasIntrinsic) {
      // Introduce a llvm.experimental.noalias.scope.decl for the noalias
      // argument.
      MDNode *AScopeList = MDNode::get(CalledFunc->getContext(), NewScope);
      auto *NoAliasDecl =
          IRBuilder<>(&CB).CreateNoAliasScopeDeclaration(AScopeList);
      // Ignore the result for now. The result will be used when the
      // llvm.noalias intrinsic is introduced.
      (void)NoAliasDecl;
    }
  }

#if INTEL_CUSTOMIZATION
  DenseMap<const Argument *, MDNode *> PtrNoAliasNewScopes;
  DenseMap<const Value *, const Argument *> PtrNoAliasEquivSets;

  // Merge PtrNoAliasArgs into NoAliasArgs and NewScopes
  for (auto &PtrNoAliasLoads : PtrNoAliasArgs) {
    std::string Name = std::string(CalledFunc->getName());
    if (PtrNoAliasLoads.first->hasName()) {
      Name += ": ptrnoalias %";
      Name += PtrNoAliasLoads.first->getName();
    }

    MDNode *NewScope = MDB.createAnonymousAliasScope(NewDomain, Name);
    PtrNoAliasNewScopes.insert(std::make_pair(PtrNoAliasLoads.first, NewScope));

    for (const Value *PtrLoad : PtrNoAliasLoads.second) {
      // Construct reverse map that associates ptr load to an argument.
      PtrNoAliasEquivSets[PtrLoad] = PtrNoAliasLoads.first;
    }
  }

  // Look for alias.scopes defined in argument metadata.
  if (ArgAliasScopeList) {
    for (int I = 0, E = ArgAliasScopeList->getNumOperands(); I < E; ++I) {
      MDNode *ArgScope =
          dyn_cast_or_null<MDNode>(ArgAliasScopeList->getOperand(I));
      if (!ArgScope) {
        continue;
      }

      auto *Arg = CalledFunc->getArg(I);
      MDNode *&Scope = NewScopes[Arg];
      if (!Scope) {
        Scope = ArgScope;
      } else {
        Scope = MDNode::concatenate(Scope, ArgScope);
      }

      if (std::find(NoAliasArgs.begin(), NoAliasArgs.end(), Arg) ==
          NoAliasArgs.end()) {
        NoAliasArgs.push_back(Arg);
      }
    }
  }
#endif // INTEL_CUSTOMIZATION

  // Iterate over all new instructions in the map; for all memory-access
  // instructions, add the alias scope metadata.
  for (ValueToValueMapTy::iterator VMI = VMap.begin(), VMIE = VMap.end();
       VMI != VMIE; ++VMI) {
    if (const Instruction *I = dyn_cast<Instruction>(VMI->first)) {
      if (!VMI->second)
        continue;

      Instruction *NI = dyn_cast<Instruction>(VMI->second);
      if (!NI)
        continue;

      bool IsArgMemOnlyCall = false, IsFuncCall = false;
      SmallVector<const Value *, 2> PtrArgs;

      if (const LoadInst *LI = dyn_cast<LoadInst>(I))
        PtrArgs.push_back(LI->getPointerOperand());
      else if (const StoreInst *SI = dyn_cast<StoreInst>(I))
        PtrArgs.push_back(SI->getPointerOperand());
      else if (const VAArgInst *VAAI = dyn_cast<VAArgInst>(I))
        PtrArgs.push_back(VAAI->getPointerOperand());
      else if (const AtomicCmpXchgInst *CXI = dyn_cast<AtomicCmpXchgInst>(I))
        PtrArgs.push_back(CXI->getPointerOperand());
      else if (const AtomicRMWInst *RMWI = dyn_cast<AtomicRMWInst>(I))
        PtrArgs.push_back(RMWI->getPointerOperand());
      else if (const auto *Call = dyn_cast<CallBase>(I)) {
        // If we know that the call does not access memory, then we'll still
        // know that about the inlined clone of this call site, and we don't
        // need to add metadata.
        if (Call->doesNotAccessMemory())
          continue;

        IsFuncCall = true;
        if (CalleeAAR) {
          FunctionModRefBehavior MRB = CalleeAAR->getModRefBehavior(Call);
          if (AAResults::onlyAccessesArgPointees(MRB))
            IsArgMemOnlyCall = true;
        }

        for (Value *Arg : Call->args()) {
          // We need to check the underlying objects of all arguments, not just
          // the pointer arguments, because we might be passing pointers as
          // integers, etc.
          // However, if we know that the call only accesses pointer arguments,
          // then we only need to check the pointer arguments.
          if (IsArgMemOnlyCall && !Arg->getType()->isPointerTy())
            continue;

          PtrArgs.push_back(Arg);
        }
      }

      // If we found no pointers, then this instruction is not suitable for
      // pairing with an instruction to receive aliasing metadata.
      // However, if this is a call, this we might just alias with none of the
      // noalias arguments.
      if (PtrArgs.empty() && !IsFuncCall)
        continue;

      // It is possible that there is only one underlying object, but you
      // need to go through several PHIs to see it, and thus could be
      // repeated in the Objects list.
      SmallPtrSet<const Value *, 4> ObjSet;
      SmallVector<Metadata *, 4> Scopes, NoAliases;

      SmallSetVector<const Argument *, 4> NAPtrArgs;
      for (const Value *V : PtrArgs) {
        SmallVector<const Value *, 4> Objects;
        getUnderlyingObjects(V, Objects, /* LI = */ nullptr);

        for (const Value *O : Objects)
          ObjSet.insert(O);
      }

      // Figure out if we're derived from anything that is not a noalias
      // argument.
      bool CanDeriveViaCapture = false, UsesAliasingPtr = false;
      for (const Value *V : ObjSet) {
        // Is this value a constant that cannot be derived from any pointer
        // value (we need to exclude constant expressions, for example, that
        // are formed from arithmetic on global symbols).
        bool IsNonPtrConst = isa<ConstantInt>(V) || isa<ConstantFP>(V) ||
                             isa<ConstantPointerNull>(V) ||
                             isa<ConstantDataVector>(V) || isa<UndefValue>(V);
        if (IsNonPtrConst)
          continue;

        // If this is anything other than a noalias argument, then we cannot
        // completely describe the aliasing properties using alias.scope
        // metadata (and, thus, won't add any).
        if (const Argument *A = dyn_cast<Argument>(V)) {
          if (NewScopes.count(A) == 0) // INTEL
            UsesAliasingPtr = true;
        } else if (const LoadInst *LI = dyn_cast<LoadInst>(V)) { // INTEL
          if (PtrNoAliasNewScopes.count(PtrNoAliasEquivSets[LI]) == 0) // INTEL
            UsesAliasingPtr = true; // INTEL
        } else {
          UsesAliasingPtr = true;
        }

        // If this is not some identified function-local object (which cannot
        // directly alias a noalias argument), or some other argument (which,
        // by definition, also cannot alias a noalias argument), then we could
        // alias a noalias argument that has been captured).
        if (!isa<Argument>(V) &&
            !isIdentifiedFunctionLocal(const_cast<Value*>(V)))
          CanDeriveViaCapture = true;
      }

      // A function call can always get captured noalias pointers (via other
      // parameters, globals, etc.).
      if (IsFuncCall && !IsArgMemOnlyCall)
        CanDeriveViaCapture = true;

      // First, we want to figure out all of the sets with which we definitely
      // don't alias. Iterate over all noalias set, and add those for which:
      //   1. The noalias argument is not in the set of objects from which we
      //      definitely derive.
      //   2. The noalias argument has not yet been captured.
      // An arbitrary function that might load pointers could see captured
      // noalias arguments via other noalias arguments or globals, and so we
      // must always check for prior capture.
#if INTEL_CUSTOMIZATION
      auto MayAssumeNoAlias = [&](const Value *V) {
        return !ObjSet.count(V) &&
               (!CanDeriveViaCapture ||
                // It might be tempting to skip the
                // PointerMayBeCapturedBefore check if
                // A->hasNoCaptureAttr() is true, but this is
                // incorrect because nocapture only guarantees
                // that no copies outlive the function, not
                // that the value cannot be locally captured.
                !PointerMayBeCapturedBefore(V,
                                            /* ReturnCaptures */ false,
                                            /* StoreCaptures */ false, I, &DT));
      };
#endif // INTEL_CUSTOMIZATION

      for (const Argument *A : NoAliasArgs) {
        if (MayAssumeNoAlias(A)) // INTEL
          NoAliases.push_back(NewScopes[A]);
      }

#if INTEL_CUSTOMIZATION
      for (auto &ArgLoadsPair : PtrNoAliasArgs) {
        if (llvm::all_of(ArgLoadsPair.second, MayAssumeNoAlias))
          NoAliases.push_back(PtrNoAliasNewScopes[ArgLoadsPair.first]);
      }
#endif // INTEL_CUSTOMIZATION

      if (!NoAliases.empty())
        NI->setMetadata(LLVMContext::MD_noalias,
                        MDNode::concatenate(
                            NI->getMetadata(LLVMContext::MD_noalias),
                            MDNode::get(CalledFunc->getContext(), NoAliases)));

      // Next, we want to figure out all of the sets to which we might belong.
      // We might belong to a set if the noalias argument is in the set of
      // underlying objects. If there is some non-noalias argument in our list
      // of underlying objects, then we cannot add a scope because the fact
      // that some access does not alias with any set of our noalias arguments
      // cannot itself guarantee that it does not alias with this access
      // (because there is some pointer of unknown origin involved and the
      // other access might also depend on this pointer). We also cannot add
      // scopes to arbitrary functions unless we know they don't access any
      // non-parameter pointer-values.
      bool CanAddScopes = !UsesAliasingPtr;
      if (CanAddScopes && IsFuncCall)
        CanAddScopes = IsArgMemOnlyCall;

      if (CanAddScopes) { // INTEL
        for (const Argument *A : NoAliasArgs) {
          if (ObjSet.count(A))
            Scopes.push_back(NewScopes[A]);
        }

#if INTEL_CUSTOMIZATION
        for (auto &ArgLoadsPair : PtrNoAliasArgs) {
          if (llvm::any_of(ArgLoadsPair.second,
                           [&](const Value *V) { return ObjSet.count(V); }))
            Scopes.push_back(PtrNoAliasNewScopes[ArgLoadsPair.first]);
        }
#endif // INTEL_CUSTOMIZATION
      } // INTEL

      if (!Scopes.empty())
        NI->setMetadata(
            LLVMContext::MD_alias_scope,
            MDNode::concatenate(NI->getMetadata(LLVMContext::MD_alias_scope),
                                MDNode::get(CalledFunc->getContext(), Scopes)));
    }
  }
}

static bool MayContainThrowingOrExitingCall(Instruction *Begin,
                                            Instruction *End) {

  assert(Begin->getParent() == End->getParent() &&
         "Expected to be in same basic block!");
  unsigned NumInstChecked = 0;
  // Check that all instructions in the range [Begin, End) are guaranteed to
  // transfer execution to successor.
  for (auto &I : make_range(Begin->getIterator(), End->getIterator()))
    if (NumInstChecked++ > InlinerAttributeWindow ||
        !isGuaranteedToTransferExecutionToSuccessor(&I))
      return true;
  return false;
}

static AttrBuilder IdentifyValidAttributes(CallBase &CB) {

  AttrBuilder AB(CB.getAttributes(), AttributeList::ReturnIndex);
  if (AB.empty())
    return AB;
  AttrBuilder Valid;
  // Only allow these white listed attributes to be propagated back to the
  // callee. This is because other attributes may only be valid on the call
  // itself, i.e. attributes such as signext and zeroext.
  if (auto DerefBytes = AB.getDereferenceableBytes())
    Valid.addDereferenceableAttr(DerefBytes);
  if (auto DerefOrNullBytes = AB.getDereferenceableOrNullBytes())
    Valid.addDereferenceableOrNullAttr(DerefOrNullBytes);
  if (AB.contains(Attribute::NoAlias))
    Valid.addAttribute(Attribute::NoAlias);
  if (AB.contains(Attribute::NonNull))
    Valid.addAttribute(Attribute::NonNull);
  return Valid;
}

static void AddReturnAttributes(CallBase &CB, ValueToValueMapTy &VMap) {
  if (!UpdateReturnAttributes)
    return;

  AttrBuilder Valid = IdentifyValidAttributes(CB);
  if (Valid.empty())
    return;
  auto *CalledFunction = CB.getCalledFunction();
  auto &Context = CalledFunction->getContext();

  for (auto &BB : *CalledFunction) {
    auto *RI = dyn_cast<ReturnInst>(BB.getTerminator());
    if (!RI || !isa<CallBase>(RI->getOperand(0)))
      continue;
    auto *RetVal = cast<CallBase>(RI->getOperand(0));
    // Sanity check that the cloned RetVal exists and is a call, otherwise we
    // cannot add the attributes on the cloned RetVal.
    // Simplification during inlining could have transformed the cloned
    // instruction.
    auto *NewRetVal = dyn_cast_or_null<CallBase>(VMap.lookup(RetVal));
    if (!NewRetVal)
      continue;
    // Backward propagation of attributes to the returned value may be incorrect
    // if it is control flow dependent.
    // Consider:
    // @callee {
    //  %rv = call @foo()
    //  %rv2 = call @bar()
    //  if (%rv2 != null)
    //    return %rv2
    //  if (%rv == null)
    //    exit()
    //  return %rv
    // }
    // caller() {
    //   %val = call nonnull @callee()
    // }
    // Here we cannot add the nonnull attribute on either foo or bar. So, we
    // limit the check to both RetVal and RI are in the same basic block and
    // there are no throwing/exiting instructions between these instructions.
    if (RI->getParent() != RetVal->getParent() ||
        MayContainThrowingOrExitingCall(RetVal, RI))
      continue;
    // Add to the existing attributes of NewRetVal, i.e. the cloned call
    // instruction.
    // NB! When we have the same attribute already existing on NewRetVal, but
    // with a differing value, the AttributeList's merge API honours the already
    // existing attribute value (i.e. attributes such as dereferenceable,
    // dereferenceable_or_null etc). See AttrBuilder::merge for more details.
    AttributeList AL = NewRetVal->getAttributes();
    AttributeList NewAL =
        AL.addAttributes(Context, AttributeList::ReturnIndex, Valid);
    NewRetVal->setAttributes(NewAL);
  }
}

/// If the inlined function has non-byval align arguments, then
/// add @llvm.assume-based alignment assumptions to preserve this information.
static void AddAlignmentAssumptions(CallBase &CB, InlineFunctionInfo &IFI) {
  if (!PreserveAlignmentAssumptions || !IFI.GetAssumptionCache)
    return;

  AssumptionCache *AC = &IFI.GetAssumptionCache(*CB.getCaller());
  auto &DL = CB.getCaller()->getParent()->getDataLayout();

  // To avoid inserting redundant assumptions, we should check for assumptions
  // already in the caller. To do this, we might need a DT of the caller.
  DominatorTree DT;
  bool DTCalculated = false;

  Function *CalledFunc = CB.getCalledFunction();
  for (Argument &Arg : CalledFunc->args()) {
    unsigned Align = Arg.getType()->isPointerTy() ? Arg.getParamAlignment() : 0;
    if (Align && !Arg.hasPassPointeeByValueCopyAttr() && !Arg.hasNUses(0)) {
      if (!DTCalculated) {
        DT.recalculate(*CB.getCaller());
        DTCalculated = true;
      }

      // If we can already prove the asserted alignment in the context of the
      // caller, then don't bother inserting the assumption.
      Value *ArgVal = CB.getArgOperand(Arg.getArgNo());
      if (getKnownAlignment(ArgVal, DL, &CB, AC, &DT) >= Align)
        continue;

      CallInst *NewAsmp =
          IRBuilder<>(&CB).CreateAlignmentAssumption(DL, ArgVal, Align);
      AC->registerAssumption(NewAsmp);
    }
  }
}

#if INTEL_CUSTOMIZATION
/// In case of new callsites appearing in the inlined code we need to have
/// a list of original callsites and inlined callsites for correct transfer
/// of inline report information.
static void UpdateIFIWithoutCG(CallBase &OrigCB, ValueToValueMapTy &VMap,
                               InlineFunctionInfo &IFI, InlineReport *IR,
                               InlineReportBuilder *MDIR) {
  if (IFI.CG && !(IR && IR->isClassicIREnabled()) &&
      !(MDIR && MDIR->isMDIREnabled()))
    return;
  Function *Caller = OrigCB.getCalledFunction();
  if (!Caller)
    return;

  for (Instruction &I : instructions(Caller)) {
    auto *OldCB = dyn_cast<CallBase>(&I);
    if (!OldCB)
      continue;
    // Skip varargpack and vaargpacklen intrinsics, they will be converted
    // using a formula based on the actual arguments.
    auto *II = dyn_cast<IntrinsicInst>(&I);
    if (II)
      switch (II->getIntrinsicID()) {
      case Intrinsic::vaargpack:
      case Intrinsic::vaargpacklen:
        if (IR && IR->isClassicIREnabled())
          IR->addActiveCallSitePair(&I, nullptr);
        if (MDIR && MDIR->isMDIREnabled())
          MDIR->addActiveCallSitePair(&I, nullptr);
        continue;
      default:
        break;
      }
    ValueToValueMapTy::iterator VMI = VMap.find(&I);
    if (VMI == VMap.end() || !VMI->second)
      continue;
    Instruction *NewCall = dyn_cast<Instruction>(VMI->second);
    if (!NewCall)
      continue;
    auto *NewCallBase = dyn_cast<CallBase>(VMI->second);
    if (IR && IR->isClassicIREnabled())
      IR->addActiveCallSitePair(&I, NewCallBase);
    if (MDIR && MDIR->isMDIREnabled())
      MDIR->addActiveCallSitePair(&I, NewCallBase);
    if (!IFI.CG && !II)
      IFI.InlinedCalls.push_back(NewCall);
  }
}
#endif // INTEL_CUSTOMIZATION

/// Once we have cloned code over from a callee into the caller,
/// update the specified callgraph to reflect the changes we made.
/// Note that it's possible that not all code was copied over, so only
/// some edges of the callgraph may remain.
static void UpdateCallGraphAfterInlining(CallBase &CB,
                                         Function::iterator FirstNewBlock,
                                         ValueToValueMapTy &VMap,
                                         InlineFunctionInfo &IFI) {
  CallGraph &CG = *IFI.CG;
  const Function *Caller = CB.getCaller();
  const Function *Callee = CB.getCalledFunction();
  CallGraphNode *CalleeNode = CG[Callee];
  CallGraphNode *CallerNode = CG[Caller];

  // Since we inlined some uninlined call sites in the callee into the caller,
  // add edges from the caller to all of the callees of the callee.
  CallGraphNode::iterator I = CalleeNode->begin(), E = CalleeNode->end();

  // Consider the case where CalleeNode == CallerNode.
  CallGraphNode::CalledFunctionsVector CallCache;
  if (CalleeNode == CallerNode) {
    CallCache.assign(I, E);
    I = CallCache.begin();
    E = CallCache.end();
  }

  for (; I != E; ++I) {
    // Skip 'refererence' call records.
    if (!I->first)
      continue;

    const Value *OrigCall = *I->first;

    ValueToValueMapTy::iterator VMI = VMap.find(OrigCall);
    // Only copy the edge if the call was inlined!
    if (VMI == VMap.end() || VMI->second == nullptr)
      continue;

    // If the call was inlined, but then constant folded, there is no edge to
    // add.  Check for this case.
    auto *NewCall = dyn_cast<CallBase>(VMI->second);
    if (!NewCall)
      continue;

    // We do not treat intrinsic calls like real function calls because we
    // expect them to become inline code; do not add an edge for an intrinsic.
    if (NewCall->getCalledFunction() &&
        NewCall->getCalledFunction()->isIntrinsic())
      continue;

    // Remember that this call site got inlined for the client of
    // InlineFunction.
    IFI.InlinedCalls.push_back(NewCall);

    // It's possible that inlining the callsite will cause it to go from an
    // indirect to a direct call by resolving a function pointer.  If this
    // happens, set the callee of the new call site to a more precise
    // destination.  This can also happen if the call graph node of the caller
    // was just unnecessarily imprecise.
    if (!I->second->getFunction())
      if (Function *F = NewCall->getCalledFunction()) {
        // Indirect call site resolved to direct call.
        CallerNode->addCalledFunction(NewCall, CG[F]);

        continue;
      }

    CallerNode->addCalledFunction(NewCall, I->second);
  }

  // Update the call graph by deleting the edge from Callee to Caller.  We must
  // do this after the loop above in case Caller and Callee are the same.
  CallerNode->removeCallEdgeFor(*cast<CallBase>(&CB));
}

static void HandleByValArgumentInit(Value *Dst, Value *Src, Module *M,
                                    BasicBlock *InsertBlock,
                                    InlineFunctionInfo &IFI) {
  Type *AggTy = cast<PointerType>(Src->getType())->getElementType();
  IRBuilder<> Builder(InsertBlock, InsertBlock->begin());

  Value *Size = Builder.getInt64(M->getDataLayout().getTypeStoreSize(AggTy));

  // Always generate a memcpy of alignment 1 here because we don't know
  // the alignment of the src pointer.  Other optimizations can infer
  // better alignment.
  Builder.CreateMemCpy(Dst, /*DstAlign*/ Align(1), Src,
                       /*SrcAlign*/ Align(1), Size);
}

/// When inlining a call site that has a byval argument,
/// we have to make the implicit memcpy explicit by adding it.
static Value *HandleByValArgument(Value *Arg, Instruction *TheCall,
                                  const Function *CalledFunc,
                                  InlineFunctionInfo &IFI,
                                  unsigned ByValAlignment) {
  PointerType *ArgTy = cast<PointerType>(Arg->getType());
  Type *AggTy = ArgTy->getElementType();

  Function *Caller = TheCall->getFunction();
  const DataLayout &DL = Caller->getParent()->getDataLayout();

  // If the called function is readonly, then it could not mutate the caller's
  // copy of the byval'd memory.  In this case, it is safe to elide the copy and
  // temporary.
  if (CalledFunc->onlyReadsMemory()) {
    // If the byval argument has a specified alignment that is greater than the
    // passed in pointer, then we either have to round up the input pointer or
    // give up on this transformation.
    if (ByValAlignment <= 1)  // 0 = unspecified, 1 = no particular alignment.
      return Arg;

    AssumptionCache *AC =
        IFI.GetAssumptionCache ? &IFI.GetAssumptionCache(*Caller) : nullptr;

    // If the pointer is already known to be sufficiently aligned, or if we can
    // round it up to a larger alignment, then we don't need a temporary.
    if (getOrEnforceKnownAlignment(Arg, Align(ByValAlignment), DL, TheCall,
                                   AC) >= ByValAlignment)
      return Arg;

    // Otherwise, we have to make a memcpy to get a safe alignment.  This is bad
    // for code quality, but rarely happens and is required for correctness.
  }

  // Create the alloca.  If we have DataLayout, use nice alignment.
  Align Alignment(DL.getPrefTypeAlignment(AggTy));

  // If the byval had an alignment specified, we *must* use at least that
  // alignment, as it is required by the byval argument (and uses of the
  // pointer inside the callee).
  Alignment = max(Alignment, MaybeAlign(ByValAlignment));

#if INTEL_COLLAB
  Value *NewAlloca = new AllocaInst(
      AggTy, DL.getAllocaAddrSpace(), nullptr, Alignment, Arg->getName(),
      VPOAnalysisUtils::mayHaveOpenmpDirective(*Caller) ? TheCall :
                                               &*Caller->begin()->begin());
#else //INTEL_COLLAB
  Value *NewAlloca =
      new AllocaInst(AggTy, DL.getAllocaAddrSpace(), nullptr, Alignment,
                     Arg->getName(), &*Caller->begin()->begin());
#endif // INTEL_COLLAB
  IFI.StaticAllocas.push_back(cast<AllocaInst>(NewAlloca));

  // Uses of the argument in the function should use our new alloca
  // instead.
  return NewAlloca;
}

// Check whether this Value is used by a lifetime intrinsic.
static bool isUsedByLifetimeMarker(Value *V) {
  for (User *U : V->users())
    if (IntrinsicInst *II = dyn_cast<IntrinsicInst>(U))
      if (II->isLifetimeStartOrEnd())
        return true;
  return false;
}

// Check whether the given alloca already has
// lifetime.start or lifetime.end intrinsics.
static bool hasLifetimeMarkers(AllocaInst *AI) {
  Type *Ty = AI->getType();
  Type *Int8PtrTy = Type::getInt8PtrTy(Ty->getContext(),
                                       Ty->getPointerAddressSpace());
  if (Ty == Int8PtrTy)
    return isUsedByLifetimeMarker(AI);

  // Do a scan to find all the casts to i8*.
  for (User *U : AI->users()) {
    if (U->getType() != Int8PtrTy) continue;
    if (U->stripPointerCasts() != AI) continue;
    if (isUsedByLifetimeMarker(U))
      return true;
  }
  return false;
}

/// Return the result of AI->isStaticAlloca() if AI were moved to the entry
/// block. Allocas used in inalloca calls and allocas of dynamic array size
/// cannot be static.
static bool allocaWouldBeStaticInEntry(const AllocaInst *AI ) {
  return isa<Constant>(AI->getArraySize()) && !AI->isUsedWithInAlloca();
}

/// Returns a DebugLoc for a new DILocation which is a clone of \p OrigDL
/// inlined at \p InlinedAt. \p IANodes is an inlined-at cache.
static DebugLoc inlineDebugLoc(DebugLoc OrigDL, DILocation *InlinedAt,
                               LLVMContext &Ctx,
                               DenseMap<const MDNode *, MDNode *> &IANodes) {
  auto IA = DebugLoc::appendInlinedAt(OrigDL, InlinedAt, Ctx, IANodes);
  return DILocation::get(Ctx, OrigDL.getLine(), OrigDL.getCol(),
                         OrigDL.getScope(), IA);
}

/// Update inlined instructions' line numbers to
/// to encode location where these instructions are inlined.
static void fixupLineNumbers(Function *Fn, Function::iterator FI,
                             Instruction *TheCall, bool CalleeHasDebugInfo) {
  const DebugLoc &TheCallDL = TheCall->getDebugLoc();
  if (!TheCallDL)
    return;

  auto &Ctx = Fn->getContext();
  DILocation *InlinedAtNode = TheCallDL;

  // Create a unique call site, not to be confused with any other call from the
  // same location.
  InlinedAtNode = DILocation::getDistinct(
      Ctx, InlinedAtNode->getLine(), InlinedAtNode->getColumn(),
      InlinedAtNode->getScope(), InlinedAtNode->getInlinedAt());

  // Cache the inlined-at nodes as they're built so they are reused, without
  // this every instruction's inlined-at chain would become distinct from each
  // other.
  DenseMap<const MDNode *, MDNode *> IANodes;

  // Check if we are not generating inline line tables and want to use
  // the call site location instead.
  bool NoInlineLineTables = Fn->hasFnAttribute("no-inline-line-tables");

  for (; FI != Fn->end(); ++FI) {
    for (BasicBlock::iterator BI = FI->begin(), BE = FI->end();
         BI != BE; ++BI) {
      // Loop metadata needs to be updated so that the start and end locs
      // reference inlined-at locations.
      auto updateLoopInfoLoc = [&Ctx, &InlinedAtNode, &IANodes](
                                   const DILocation &Loc) -> DILocation * {
        return inlineDebugLoc(&Loc, InlinedAtNode, Ctx, IANodes).get();
      };
      updateLoopMetadataDebugLocations(*BI, updateLoopInfoLoc);

      if (!NoInlineLineTables)
        if (DebugLoc DL = BI->getDebugLoc()) {
          DebugLoc IDL =
              inlineDebugLoc(DL, InlinedAtNode, BI->getContext(), IANodes);
          BI->setDebugLoc(IDL);
          continue;
        }

      if (CalleeHasDebugInfo && !NoInlineLineTables)
        continue;

      // If the inlined instruction has no line number, or if inline info
      // is not being generated, make it look as if it originates from the call
      // location. This is important for ((__always_inline, __nodebug__))
      // functions which must use caller location for all instructions in their
      // function body.

      // Don't update static allocas, as they may get moved later.
      if (auto *AI = dyn_cast<AllocaInst>(BI))
        if (allocaWouldBeStaticInEntry(AI))
          continue;

      BI->setDebugLoc(TheCallDL);
    }

    // Remove debug info intrinsics if we're not keeping inline info.
    if (NoInlineLineTables) {
      BasicBlock::iterator BI = FI->begin();
      while (BI != FI->end()) {
        if (isa<DbgInfoIntrinsic>(BI)) {
          BI = BI->eraseFromParent();
          continue;
        }
        ++BI;
      }
    }

  }
}

/// Update the block frequencies of the caller after a callee has been inlined.
///
/// Each block cloned into the caller has its block frequency scaled by the
/// ratio of CallSiteFreq/CalleeEntryFreq. This ensures that the cloned copy of
/// callee's entry block gets the same frequency as the callsite block and the
/// relative frequencies of all cloned blocks remain the same after cloning.
static void updateCallerBFI(BasicBlock *CallSiteBlock,
                            const ValueToValueMapTy &VMap,
                            BlockFrequencyInfo *CallerBFI,
                            BlockFrequencyInfo *CalleeBFI,
                            const BasicBlock &CalleeEntryBlock) {
  SmallPtrSet<BasicBlock *, 16> ClonedBBs;
  for (auto Entry : VMap) {
    if (!isa<BasicBlock>(Entry.first) || !Entry.second)
      continue;
    auto *OrigBB = cast<BasicBlock>(Entry.first);
    auto *ClonedBB = cast<BasicBlock>(Entry.second);
    uint64_t Freq = CalleeBFI->getBlockFreq(OrigBB).getFrequency();
    if (!ClonedBBs.insert(ClonedBB).second) {
      // Multiple blocks in the callee might get mapped to one cloned block in
      // the caller since we prune the callee as we clone it. When that happens,
      // we want to use the maximum among the original blocks' frequencies.
      uint64_t NewFreq = CallerBFI->getBlockFreq(ClonedBB).getFrequency();
      if (NewFreq > Freq)
        Freq = NewFreq;
    }
    CallerBFI->setBlockFreq(ClonedBB, Freq);
  }
  BasicBlock *EntryClone = cast<BasicBlock>(VMap.lookup(&CalleeEntryBlock));
  CallerBFI->setBlockFreqAndScale(
      EntryClone, CallerBFI->getBlockFreq(CallSiteBlock).getFrequency(),
      ClonedBBs);
}

#if INTEL_CUSTOMIZATION

//
// Return 'true' if 'F' is a varags function which can be inlined.
// (Note: Potentially we could make an attribute for this to save compile
// time, but since it is only called for VarArgs functions, it may not be
// worth it.)
//
static bool TestVaArgPackAndLen(const Function &F)
{
  for (const BasicBlock &BB : F) {
    for (const Instruction &I : BB) {
      if (auto *II = dyn_cast<IntrinsicInst>(&I)) {
        switch (II->getIntrinsicID()) {
        case Intrinsic::vastart:
        case Intrinsic::vacopy:
        case Intrinsic::vaend:
          return false;
        default:
          break;
        }
      }
    }
  }
  return true;
}

//
// Handle varargs builtins "llvm.va_arg_pack" and "llvm.va_arg_pack_len".
//
static void HandleVaArgPackAndLen(CallBase& CB, Function::iterator FI,
                                  InlineReport *IR, InlineReportBuilder *MDIR)
{
  Function* Caller = CB.getCaller();
  Function* CalledFunc = CB.getCalledFunction();

  // Find all instances of "llvm.va_arg_pack" and "llvm.va_arg_pack_len"
  SmallVector<Value*, 8>
  VarArgs(CB.arg_begin() + CalledFunc->arg_size(), CB.arg_end());
  SmallVector<CallInst*, 8> VaPkVec;
  SmallVector<CallInst*, 8> VaPkLnVec;
  for (BasicBlock &BB : make_range(FI->getIterator(), Caller->end())) {
    for (auto BBI = BB.begin(), E = BB.end(); BBI != E;) {
      Instruction *I = &*BBI++;
      if (auto *II = dyn_cast<IntrinsicInst>(I)) {
        switch (II->getIntrinsicID()) {
        case Intrinsic::vaargpack:
           VaPkVec.push_back(II);
           break;
        case Intrinsic::vaargpacklen:
           VaPkLnVec.push_back(II);
           break;
        default:
          break;
        }
      }
    }
  }

  // Handle "llvm.va_arg_pack" by adding the varags args to each user
  // of this builtin.
  for (auto I = VaPkVec.begin(), E = VaPkVec.end(); I != E; I++) {
    CallInst *II = *I;
    SmallSet<CallInst*, 8> CallVec;
    SmallSet<InvokeInst*, 8> InvokeVec;
    for (auto U : II->users()) {
      if (auto CI = dyn_cast<CallInst>(U)) {
        CallVec.insert(CI);
      }
      else if (auto CI = dyn_cast<InvokeInst>(U)) {
        InvokeVec.insert(CI);
      }
    }
    for (auto I = CallVec.begin(), E = CallVec.end(); I != E; I++) {
      CallInst* CI = *I;
      SmallVector<Value*, 8> Args;
      for (auto AI = CI->arg_begin(), AE = CI->arg_end(); AI != AE; AI++) {
        if (*AI == II) {
           Args.insert(Args.end(), VarArgs.begin(), VarArgs.end());
        }
        else {
           Args.insert(Args.end(), *AI);
        }
      }
      SmallVector<OperandBundleDef, 1> OpBundles;
      CI->getOperandBundlesAsDefs(OpBundles);
      auto NewI =
          CallInst::Create(CI->getFunctionType(), CI->getCalledOperand(), Args,
                           OpBundles, "", CI);
      if (IR && IR->isClassicIREnabled())
        IR->updateActiveCallSiteTarget(CI, NewI);
      if (MDIR && MDIR->isMDIREnabled())
        MDIR->updateActiveCallSiteTarget(CI, NewI);
      NewI->takeName(CI);
      NewI->setCallingConv(CI->getCallingConv());
      NewI->setAttributes(CI->getAttributes());
      NewI->setDebugLoc(CI->getDebugLoc());
      CI->replaceAllUsesWith(NewI);
      CI->eraseFromParent();
    }
    for (auto I = InvokeVec.begin(), E = InvokeVec.end(); I != E; I++) {
      InvokeInst* CI = *I;
      SmallVector<Value*, 8> Args;
      for (auto AI = CI->arg_begin(), AE = CI->arg_end(); AI != AE; AI++) {
        if (*AI == II) {
           Args.insert(Args.end(), VarArgs.begin(), VarArgs.end());
        }
        else {
           Args.insert(Args.end(), *AI);
        }
      }
      SmallVector<OperandBundleDef, 1> OpBundles;
      CI->getOperandBundlesAsDefs(OpBundles);
      auto NewI = InvokeInst::Create(
          CI->getFunctionType(), CI->getCalledOperand(), CI->getNormalDest(),
          CI->getUnwindDest(), Args, OpBundles, "", CI);
      if (IR && IR->isClassicIREnabled())
        IR->updateActiveCallSiteTarget(CI, NewI);
      if (MDIR && MDIR->isMDIREnabled())
        MDIR->updateActiveCallSiteTarget(CI, NewI);
      NewI->takeName(CI);
      NewI->setCallingConv(CI->getCallingConv());
      NewI->setAttributes(CI->getAttributes());
      NewI->setDebugLoc(CI->getDebugLoc());
      CI->replaceAllUsesWith(NewI);
      CI->eraseFromParent();
    }
    II->eraseFromParent();
  }

  // Handle "llvm.va_arg_pack_len" by replacing it with the number of varags.
  for (auto I = VaPkLnVec.begin(), E = VaPkLnVec.end(); I != E; I++) {
    CallInst *II = *I;
    uint64_t Ln = CB.arg_size() - CalledFunc->arg_size();
    auto VaPkLn = ConstantInt::get(II->getType(), Ln);
    II->replaceAllUsesWith(VaPkLn);
    II->eraseFromParent();
  }
}
#endif // INTEL_CUSTOMIZATION

/// Update the branch metadata for cloned call instructions.
static void updateCallProfile(Function *Callee, const ValueToValueMapTy &VMap,
                              const ProfileCount &CalleeEntryCount,
                              const CallBase &TheCall, ProfileSummaryInfo *PSI,
                              BlockFrequencyInfo *CallerBFI) {
  if (!CalleeEntryCount.hasValue() || CalleeEntryCount.isSynthetic() ||
      CalleeEntryCount.getCount() < 1)
    return;
  auto CallSiteCount = PSI ? PSI->getProfileCount(TheCall, CallerBFI) : None;
#if INTEL_CUSTOMIZATION
  if (CallSiteCount == None) {
    // Get profile for call from intel_profx if not available elsewhere
    auto *MD = TheCall.getMetadata(LLVMContext::MD_intel_profx);
    if (MD) {
      assert(MD->getNumOperands() == 2);
      ConstantInt *CI = mdconst::extract<ConstantInt>(MD->getOperand(1));
      assert(CI);
      CallSiteCount = CI->getValue().getZExtValue();
    }
  }
#endif // INTEL_CUSTOMIZATION
  int64_t CallCount =
      std::min(CallSiteCount.getValueOr(0), CalleeEntryCount.getCount());
  updateProfileCallee(Callee, -CallCount, &VMap);
}

void llvm::updateProfileCallee(
    Function *Callee, int64_t entryDelta,
    const ValueMap<const Value *, WeakTrackingVH> *VMap) {
  auto CalleeCount = Callee->getEntryCount();
  if (!CalleeCount.hasValue())
    return;

  uint64_t priorEntryCount = CalleeCount.getCount();
  uint64_t newEntryCount;

  // Since CallSiteCount is an estimate, it could exceed the original callee
  // count and has to be set to 0 so guard against underflow.
  if (entryDelta < 0 && static_cast<uint64_t>(-entryDelta) > priorEntryCount)
    newEntryCount = 0;
  else
    newEntryCount = priorEntryCount + entryDelta;

  // During inlining ?
  if (VMap) {
    uint64_t cloneEntryCount = priorEntryCount - newEntryCount;
    for (auto Entry : *VMap) { // INTEL
#if INTEL_CUSTOMIZATION
      // Update intel_profx metadata, which can be on CallInst or InvokeInst
      if (isa<CallBase>(Entry.first))
        if (auto *Call = dyn_cast_or_null<CallBase>(Entry.second))
          Call->updateProfxWeight(cloneEntryCount, priorEntryCount);
#endif // INTEL_CUSTOMIZATION
      if (isa<CallInst>(Entry.first))
        if (auto *CI = dyn_cast_or_null<CallInst>(Entry.second))
          CI->updateProfWeight(cloneEntryCount, priorEntryCount);
    } // INTEL
  }

  if (entryDelta) {
    Callee->setEntryCount(newEntryCount);

    for (BasicBlock &BB : *Callee)
      // No need to update the callsite if it is pruned during inlining.
      if (!VMap || VMap->count(&BB))
        for (Instruction &I : BB) { // INTEL
#if INTEL_CUSTOMIZATION
          // Update intel_profx metadata, which can be on CallInst or
          // InvokeInst
          if (CallBase *Call = dyn_cast<CallBase>(&I))
            Call->updateProfxWeight(newEntryCount, priorEntryCount);
#endif // INTEL_CUSTOMIZATION
          if (CallInst *CI = dyn_cast<CallInst>(&I))
            CI->updateProfWeight(newEntryCount, priorEntryCount);
        } // INTEL
  }
}

<<<<<<< HEAD
#if INTEL_CUSTOMIZATION
#if INTEL_FEATURE_CSA
/// Reassign region id numbers for CSA parallel region entries.
///
/// This is a stopgap solution for fixing region id conflicts resulting from
/// inlining until we redefine the intrinsics in icx.
static void reassignCSARegionId(IntrinsicInst *Intr) {
  assert(Intr->getIntrinsicID() == Intrinsic::csa_parallel_region_entry ||
         Intr->getIntrinsicID() == Intrinsic::csa_pipeline_limited_entry);

  // Use getMDKindID to generate a region id, making sure that it doesn't
  // conflict with existing values in the function. The name that's passed in is
  // the concatenation of:
  //  * "inln" - because the value originates from the inliner.
  //  * <total number of instructions in the function> - to disambiguate between
  //    inline sites. This is a total hack, but seems to be the least intrusive
  //    way to do this.
  //  * <original region id> - to disambiguate different regions from the
  //    original function.
  LLVMContext &Context = Intr->getContext();

  int TotalNumberOfInsts = 0;
  for (const BasicBlock &BB : *Intr->getFunction()) {
    TotalNumberOfInsts += BB.size();
  }

  assert(Intr->getNumArgOperands() == 1);
  const ConstantInt *const OldId =
    dyn_cast<ConstantInt>(Intr->getArgOperand(0));
  if (!OldId) return;

  const auto NewIdName =
      ("inln_" + Twine(TotalNumberOfInsts) +
       "_" + Twine(OldId->getSExtValue())).str();
  const int NewId = Context.getMDKindID(NewIdName) + 1000;
#define DEBUG_TYPE "csa-region-id-renumberer"
  LLVM_DEBUG(dbgs() << "Updating region id of " << Intr->getName() << " from "
             << OldId->getSExtValue() << " to " << NewId << " ("
             << NewIdName << ")\n");
#undef DEBUG_TYPE

  Intr->setArgOperand(0,
                      ConstantInt::get(IntegerType::get(Context, 32), NewId));
}
#endif // INTEL_FEATURE_CSA
#endif // INTEL_CUSTOMIZATION

#if INTEL_COLLAB
bool isTargetSPIRV(Function *F) {
  Triple TargetTriple(F->getParent()->getTargetTriple());
  return TargetTriple.getArch() == Triple::ArchType::spir ||
         TargetTriple.getArch() == Triple::ArchType::spir64;
}
#endif // INTEL_COLLAB
=======
static void
insertRetainOrClaimRVCalls(CallBase &CB,
                           const SmallVectorImpl<ReturnInst *> &Returns) {
  Module *Mod = CB.getParent()->getParent()->getParent();
  bool IsRetainRV = objcarc::hasRetainRVAttr(&CB), IsClaimRV = !IsRetainRV;

  for (auto *RI : Returns) {
    Value *RetOpnd = llvm::objcarc::GetRCIdentityRoot(RI->getOperand(0));
    BasicBlock::reverse_iterator I = ++(RI->getIterator().getReverse());
    BasicBlock::reverse_iterator EI = RI->getParent()->rend();
    bool InsertRetainCall = IsRetainRV;
    IRBuilder<> Builder(RI->getContext());

    // Walk backwards through the basic block looking for either a matching
    // autoreleaseRV call or an unannotated call.
    for (; I != EI;) {
      auto CurI = I++;

      // Ignore casts.
      if (isa<CastInst>(*CurI))
        continue;

      if (auto *II = dyn_cast<IntrinsicInst>(&*CurI)) {
        if (II->getIntrinsicID() == Intrinsic::objc_autoreleaseReturnValue &&
            II->hasNUses(0) &&
            llvm::objcarc::GetRCIdentityRoot(II->getOperand(0)) == RetOpnd) {
          // If we've found a matching authoreleaseRV call:
          // - If the call is annotated with claimRV, insert a call to
          //   objc_release and erase the autoreleaseRV call.
          // - If the call is annotated with retainRV, just erase the
          //   autoreleaseRV call.
          if (IsClaimRV) {
            Builder.SetInsertPoint(II);
            Function *IFn =
                Intrinsic::getDeclaration(Mod, Intrinsic::objc_release);
            Value *BC =
                Builder.CreateBitCast(RetOpnd, IFn->getArg(0)->getType());
            Builder.CreateCall(IFn, BC, "");
          }
          II->eraseFromParent();
          InsertRetainCall = false;
        }
      } else if (auto *CI = dyn_cast<CallInst>(&*CurI)) {
        if (llvm::objcarc::GetRCIdentityRoot(CI) == RetOpnd &&
            !objcarc::hasRetainRVOrClaimRVAttr(CI)) {
          // If we've found an unannotated call that defines RetOpnd, annotate
          // the call with the attributes.
          llvm::AttributeList AL = CI->getAttributes();
          AL = AL.addAttribute(CI->getContext(), AttributeList::ReturnIndex,
                               objcarc::getRVAttrKeyStr(),
                               objcarc::getRVAttrValStr(IsRetainRV));
          CI->setAttributes(AL);
          InsertRetainCall = false;
        }
      }

      break;
    }

    if (InsertRetainCall) {
      // The call is annotated with retainRV and we've failed to find a matching
      // autoreleaseRV or an annotated call in the callee. Emit a call to
      // objc_retain.
      Builder.SetInsertPoint(RI);
      Function *IFn = Intrinsic::getDeclaration(Mod, Intrinsic::objc_retain);
      Value *BC = Builder.CreateBitCast(RetOpnd, IFn->getArg(0)->getType());
      Builder.CreateCall(IFn, BC, "");
    }
  }
}

>>>>>>> 53176c16
/// This function inlines the called function into the basic block of the
/// caller. This returns false if it is not possible to inline this call.
/// The program is still in a well defined state if this occurs though.
///
/// Note that this only does one level of inlining.  For example, if the
/// instruction 'call B' is inlined, and 'B' calls 'C', then the call to 'C' now
/// exists in the instruction stream.  Similarly this will inline a recursive
/// function by one level.
///
/// INTEL The Intel version computes the principal reason the function was or
/// INTEL was not inlined at the call site.
///
llvm::InlineResult llvm::InlineFunction(CallBase &CB, InlineFunctionInfo &IFI,
                                        InlineReport *IR,     // INTEL
                                        InlineReportBuilder *MDIR, // INTEL
                                        AAResults *CalleeAAR,
                                        bool InsertLifetime,
                                        Function *ForwardVarArgsTo) {
  assert(CB.getParent() && CB.getFunction() && "Instruction not in function!");

  // FIXME: we don't inline callbr yet.
  if (isa<CallBrInst>(CB))
    return InlineResult::failure("We don't inline callbr yet.");

  // If IFI has any state in it, zap it before we fill it in.
  IFI.reset();

  Function *CalledFunc = CB.getCalledFunction();
  if (!CalledFunc ||               // Can't inline external function or indirect
#if INTEL_CUSTOMIZATION
      CalledFunc->isDeclaration() || // call!
     (!ForwardVarArgsTo && CalledFunc->isVarArg())) {
    // call, or call to a vararg function
    if (!CalledFunc)
      // Can't inline indirect call!
      return InlineResult::failure("external or indirect")
          .setIntelInlReason(NinlrIndirect);

    if (CalledFunc->isDeclaration())
      // Can't inline external function!
      return InlineResult::failure("external or indirect")
          .setIntelInlReason(NinlrExtern);
    assert(!ForwardVarArgsTo && CalledFunc->isVarArg());

    if (!TestVaArgPackAndLen(*CalledFunc))
      // Can't inline certain varargs calls
      return InlineResult::failure("varargs").setIntelInlReason(NinlrVarargs);
  }
#endif // INTEL_CUSTOMIZATION

  // The inliner does not know how to inline through calls with operand bundles
  // in general ...
  if (CB.hasOperandBundles()) {
    for (int i = 0, e = CB.getNumOperandBundles(); i != e; ++i) {
      uint32_t Tag = CB.getOperandBundleAt(i).getTagID();
      // ... but it knows how to inline through "deopt" operand bundles ...
      if (Tag == LLVMContext::OB_deopt)
        continue;
      // ... and "funclet" operand bundles.
      if (Tag == LLVMContext::OB_funclet)
        continue;

      return InlineResult::failure("unsupported operand bundle") // INTEL
          .setIntelInlReason(NinlrOpBundles);                    // INTEL
    }
  }

  // If the call to the callee cannot throw, set the 'nounwind' flag on any
  // calls that we inline.
  bool MarkNoUnwind = CB.doesNotThrow();

  BasicBlock *OrigBB = CB.getParent();
  Function *Caller = OrigBB->getParent();

  // GC poses two hazards to inlining, which only occur when the callee has GC:
  //  1. If the caller has no GC, then the callee's GC must be propagated to the
  //     caller.
  //  2. If the caller has a differing GC, it is invalid to inline.
  if (CalledFunc->hasGC()) {
    if (!Caller->hasGC())
      Caller->setGC(CalledFunc->getGC());
    else if (CalledFunc->getGC() != Caller->getGC())
      return InlineResult::failure("incompatible GC") // INTEL
          .setIntelInlReason(NinlrMismatchedGC);      // INTEL
  }

  // Get the personality function from the callee if it contains a landing pad.
  Constant *CalledPersonality =
      CalledFunc->hasPersonalityFn()
          ? CalledFunc->getPersonalityFn()->stripPointerCasts()
          : nullptr;

  // Find the personality function used by the landing pads of the caller. If it
  // exists, then check to see that it matches the personality function used in
  // the callee.
  Constant *CallerPersonality =
      Caller->hasPersonalityFn()
          ? Caller->getPersonalityFn()->stripPointerCasts()
          : nullptr;
  if (CalledPersonality) {
    if (!CallerPersonality)
      Caller->setPersonalityFn(CalledPersonality);
    // If the personality functions match, then we can perform the
    // inlining. Otherwise, we can't inline.
    // TODO: This isn't 100% true. Some personality functions are proper
    //       supersets of others and can be used in place of the other.
    else if (CalledPersonality != CallerPersonality)
      return InlineResult::failure("incompatible personality") // INTEL
          .setIntelInlReason(NinlrMismatchedPersonality);      // INTEL
  }

  // We need to figure out which funclet the callsite was in so that we may
  // properly nest the callee.
  Instruction *CallSiteEHPad = nullptr;
  if (CallerPersonality) {
    EHPersonality Personality = classifyEHPersonality(CallerPersonality);
    if (isScopedEHPersonality(Personality)) {
      Optional<OperandBundleUse> ParentFunclet =
          CB.getOperandBundle(LLVMContext::OB_funclet);
      if (ParentFunclet)
        CallSiteEHPad = cast<FuncletPadInst>(ParentFunclet->Inputs.front());

      // OK, the inlining site is legal.  What about the target function?

      if (CallSiteEHPad) {
        if (Personality == EHPersonality::MSVC_CXX) {
          // The MSVC personality cannot tolerate catches getting inlined into
          // cleanup funclets.
          if (isa<CleanupPadInst>(CallSiteEHPad)) {
            // Ok, the call site is within a cleanuppad.  Let's check the callee
            // for catchpads.
            for (const BasicBlock &CalledBB : *CalledFunc) {
              if (isa<CatchSwitchInst>(CalledBB.getFirstNonPHI()))
                return InlineResult::failure(          // INTEL
                           "catch in cleanup funclet") // INTEL
                    .setIntelInlReason(NinlrMSVCEH);   // INTEL
            }
          }
        } else if (isAsynchronousEHPersonality(Personality)) {
          // SEH is even less tolerant, there may not be any sort of exceptional
          // funclet in the callee.
          for (const BasicBlock &CalledBB : *CalledFunc) {
            if (CalledBB.isEHPad())
              return InlineResult::failure("SEH in cleanup funclet") // INTEL
                  .setIntelInlReason(NinlrSEH);                      // INTEL
          }
        }
      }
    }
  }

  // Determine if we are dealing with a call in an EHPad which does not unwind
  // to caller.
  bool EHPadForCallUnwindsLocally = false;
  if (CallSiteEHPad && isa<CallInst>(CB)) {
    UnwindDestMemoTy FuncletUnwindMap;
    Value *CallSiteUnwindDestToken =
        getUnwindDestToken(CallSiteEHPad, FuncletUnwindMap);

    EHPadForCallUnwindsLocally =
        CallSiteUnwindDestToken &&
        !isa<ConstantTokenNone>(CallSiteUnwindDestToken);
  }

  // Get an iterator to the last basic block in the function, which will have
  // the new function inlined after it.
  Function::iterator LastBlock = --Caller->end();

  // Make sure to capture all of the return instructions from the cloned
  // function.
  SmallVector<ReturnInst*, 8> Returns;
  ClonedCodeInfo InlinedFunctionInfo;
  Function::iterator FirstNewBlock;

  { // Scope to destroy VMap after cloning.
    ValueToValueMapTy VMap;
    // Keep a list of pair (dst, src) to emit byval initializations.
    SmallVector<std::pair<Value*, Value*>, 4> ByValInit;

    // When inlining a function that contains noalias scope metadata,
    // this metadata needs to be cloned so that the inlined blocks
    // have different "unique scopes" at every call site.
    // Track the metadata that must be cloned. Do this before other changes to
    // the function, so that we do not get in trouble when inlining caller ==
    // callee.
    ScopedAliasMetadataDeepCloner SAMetadataCloner(CB.getCalledFunction());

    auto &DL = Caller->getParent()->getDataLayout();

    // Calculate the vector of arguments to pass into the function cloner, which
    // matches up the formal to the actual argument values.
    auto AI = CB.arg_begin();
    unsigned ArgNo = 0;
    for (Function::arg_iterator I = CalledFunc->arg_begin(),
         E = CalledFunc->arg_end(); I != E; ++I, ++AI, ++ArgNo) {
      Value *ActualArg = *AI;

      // When byval arguments actually inlined, we need to make the copy implied
      // by them explicit.  However, we don't do this if the callee is readonly
      // or readnone, because the copy would be unneeded: the callee doesn't
      // modify the struct.
      if (CB.isByValArgument(ArgNo)) {
        ActualArg = HandleByValArgument(ActualArg, &CB, CalledFunc, IFI,
                                        CalledFunc->getParamAlignment(ArgNo));
        if (ActualArg != *AI)
          ByValInit.push_back(std::make_pair(ActualArg, (Value*) *AI));
      }

      VMap[&*I] = ActualArg;
    }

    // TODO: Remove this when users have been updated to the assume bundles.
    // Add alignment assumptions if necessary. We do this before the inlined
    // instructions are actually cloned into the caller so that we can easily
    // check what will be known at the start of the inlined code.
    AddAlignmentAssumptions(CB, IFI);

    AssumptionCache *AC =
        IFI.GetAssumptionCache ? &IFI.GetAssumptionCache(*Caller) : nullptr;

    /// Preserve all attributes on of the call and its parameters.
    salvageKnowledge(&CB, AC);

    // We want the inliner to prune the code as it copies.  We would LOVE to
    // have no dead or constant instructions leftover after inlining occurs
    // (which can happen, e.g., because an argument was constant), but we'll be
    // happy with whatever the cloner can do.
    CloneAndPruneFunctionInto(Caller, CalledFunc, VMap,
                              /*ModuleLevelChanges=*/false, Returns, ".i",
                              &InlinedFunctionInfo, &CB);
    // Remember the first block that is newly cloned over.
    FirstNewBlock = LastBlock; ++FirstNewBlock;

    // Insert retainRV/clainRV runtime calls.
    if (objcarc::hasRetainRVOrClaimRVAttr(&CB))
      insertRetainOrClaimRVCalls(CB, Returns);

    if (IFI.CallerBFI != nullptr && IFI.CalleeBFI != nullptr)
      // Update the BFI of blocks cloned into the caller.
      updateCallerBFI(OrigBB, VMap, IFI.CallerBFI, IFI.CalleeBFI,
                      CalledFunc->front());

    updateCallProfile(CalledFunc, VMap, CalledFunc->getEntryCount(), CB,
                      IFI.PSI, IFI.CallerBFI);

    // Inject byval arguments initialization.
    for (std::pair<Value*, Value*> &Init : ByValInit)
      HandleByValArgumentInit(Init.first, Init.second, Caller->getParent(),
                              &*FirstNewBlock, IFI);

    Optional<OperandBundleUse> ParentDeopt =
        CB.getOperandBundle(LLVMContext::OB_deopt);
    if (ParentDeopt) {
      SmallVector<OperandBundleDef, 2> OpDefs;

      for (auto &VH : InlinedFunctionInfo.OperandBundleCallSites) {
        CallBase *ICS = dyn_cast_or_null<CallBase>(VH);
        if (!ICS)
          continue; // instruction was DCE'd or RAUW'ed to undef

        OpDefs.clear();

        OpDefs.reserve(ICS->getNumOperandBundles());

        for (unsigned COBi = 0, COBe = ICS->getNumOperandBundles(); COBi < COBe;
             ++COBi) {
          auto ChildOB = ICS->getOperandBundleAt(COBi);
          if (ChildOB.getTagID() != LLVMContext::OB_deopt) {
            // If the inlined call has other operand bundles, let them be
            OpDefs.emplace_back(ChildOB);
            continue;
          }

          // It may be useful to separate this logic (of handling operand
          // bundles) out to a separate "policy" component if this gets crowded.
          // Prepend the parent's deoptimization continuation to the newly
          // inlined call's deoptimization continuation.
          std::vector<Value *> MergedDeoptArgs;
          MergedDeoptArgs.reserve(ParentDeopt->Inputs.size() +
                                  ChildOB.Inputs.size());

          llvm::append_range(MergedDeoptArgs, ParentDeopt->Inputs);
          llvm::append_range(MergedDeoptArgs, ChildOB.Inputs);

          OpDefs.emplace_back("deopt", std::move(MergedDeoptArgs));
        }

        Instruction *NewI = CallBase::Create(ICS, OpDefs, ICS);

        // Note: the RAUW does the appropriate fixup in VMap, so we need to do
        // this even if the call returns void.
        ICS->replaceAllUsesWith(NewI);

        VH = nullptr;
        ICS->eraseFromParent();
      }
    }

    // Update the callgraph if requested.
#if INTEL_CUSTOMIZATION
    if (IFI.CG)
      UpdateCallGraphAfterInlining(CB, FirstNewBlock, VMap, IFI);
    UpdateIFIWithoutCG(CB, VMap, IFI, IR, MDIR);
#endif // INTEL_CUSTOMIZATION

    // For 'nodebug' functions, the associated DISubprogram is always null.
    // Conservatively avoid propagating the callsite debug location to
    // instructions inlined from a function whose DISubprogram is not null.
    fixupLineNumbers(Caller, FirstNewBlock, &CB,
                     CalledFunc->getSubprogram() != nullptr);

    // Now clone the inlined noalias scope metadata.
    SAMetadataCloner.clone();
    SAMetadataCloner.remap(VMap);

    // Add noalias metadata if necessary.
    AddAliasScopeMetadata(CB, VMap, DL, CalleeAAR);

    // Clone return attributes on the callsite into the calls within the inlined
    // function which feed into its return value.
    AddReturnAttributes(CB, VMap);

    // Propagate metadata on the callsite if necessary.
    PropagateCallSiteMetadata(CB, VMap);

    // Register any cloned assumptions.
    if (IFI.GetAssumptionCache)
      for (BasicBlock &NewBlock :
           make_range(FirstNewBlock->getIterator(), Caller->end()))
        for (Instruction &I : NewBlock)
          if (auto *II = dyn_cast<IntrinsicInst>(&I))
            if (II->getIntrinsicID() == Intrinsic::assume)
              IFI.GetAssumptionCache(*Caller).registerAssumption(II);

    HandleVaArgPackAndLen(CB, FirstNewBlock, IR, MDIR); // INTEL
  }

  // If there are any alloca instructions in the block that used to be the entry
  // block for the callee, move them to the entry block of the caller.  First
  // calculate which instruction they should be inserted before.  We insert the
  // instructions at the end of the current alloca list.
#if INTEL_COLLAB
  bool OpenMPNeedsStackSaveRestore = false;
  bool IsOpenmp = VPOAnalysisUtils::mayHaveOpenmpDirective(*Caller);
#endif // INTEL_COLLAB
  {
    BasicBlock::iterator InsertPoint = Caller->begin()->begin();
    for (BasicBlock::iterator I = FirstNewBlock->begin(),
         E = FirstNewBlock->end(); I != E; ) {
      AllocaInst *AI = dyn_cast<AllocaInst>(I++);
      if (!AI) continue;

      // If the alloca is now dead, remove it.  This often occurs due to code
      // specialization.
      if (AI->use_empty()) {
        AI->eraseFromParent();
        continue;
      }

      if (!allocaWouldBeStaticInEntry(AI))
        continue;
#if INTEL_COLLAB
      if (IsOpenmp) {
        OpenMPNeedsStackSaveRestore = true;
        break;
      }
#endif // INTEL_COLLAB

      // Keep track of the static allocas that we inline into the caller.
      IFI.StaticAllocas.push_back(AI);

      // Scan for the block of allocas that we can move over, and move them
      // all at once.
      while (isa<AllocaInst>(I) &&
             !cast<AllocaInst>(I)->use_empty() &&
             allocaWouldBeStaticInEntry(cast<AllocaInst>(I))) {
        IFI.StaticAllocas.push_back(cast<AllocaInst>(I));
        ++I;
      }

      // Transfer all of the allocas over in a block.  Using splice means
      // that the instructions aren't removed from the symbol table, then
      // reinserted.
      Caller->getEntryBlock().getInstList().splice(
          InsertPoint, FirstNewBlock->getInstList(), AI->getIterator(), I);
    }
  }
  SmallVector<Value*,4> VarArgsToForward;
  SmallVector<AttributeSet, 4> VarArgsAttrs;
  for (unsigned i = CalledFunc->getFunctionType()->getNumParams();
       i < CB.getNumArgOperands(); i++) {
    VarArgsToForward.push_back(CB.getArgOperand(i));
    VarArgsAttrs.push_back(CB.getAttributes().getParamAttributes(i));
  }

  bool InlinedMustTailCalls = false, InlinedDeoptimizeCalls = false;
  if (InlinedFunctionInfo.ContainsCalls) {
    CallInst::TailCallKind CallSiteTailKind = CallInst::TCK_None;
    if (CallInst *CI = dyn_cast<CallInst>(&CB))
      CallSiteTailKind = CI->getTailCallKind();

    // For inlining purposes, the "notail" marker is the same as no marker.
    if (CallSiteTailKind == CallInst::TCK_NoTail)
      CallSiteTailKind = CallInst::TCK_None;

    for (Function::iterator BB = FirstNewBlock, E = Caller->end(); BB != E;
         ++BB) {
      for (auto II = BB->begin(); II != BB->end();) {
        Instruction &I = *II++;
        CallInst *CI = dyn_cast<CallInst>(&I);
        if (!CI)
          continue;

#if INTEL_CUSTOMIZATION
#if INTEL_FEATURE_CSA
        if (IntrinsicInst* Intr = dyn_cast<IntrinsicInst>(&I))
          if (Intr->getIntrinsicID() == Intrinsic::csa_parallel_region_entry ||
              Intr->getIntrinsicID() == Intrinsic::csa_pipeline_limited_entry)
            reassignCSARegionId(Intr);
#endif  // INTEL_FEATURE_CSA
#endif  // INTEL_CUSTOMIZATION
        // Forward varargs from inlined call site to calls to the
        // ForwardVarArgsTo function, if requested, and to musttail calls.
        if (!VarArgsToForward.empty() &&
            ((ForwardVarArgsTo &&
              CI->getCalledFunction() == ForwardVarArgsTo) ||
             CI->isMustTailCall())) {
          // Collect attributes for non-vararg parameters.
          AttributeList Attrs = CI->getAttributes();
          SmallVector<AttributeSet, 8> ArgAttrs;
          if (!Attrs.isEmpty() || !VarArgsAttrs.empty()) {
            for (unsigned ArgNo = 0;
                 ArgNo < CI->getFunctionType()->getNumParams(); ++ArgNo)
              ArgAttrs.push_back(Attrs.getParamAttributes(ArgNo));
          }

          // Add VarArg attributes.
          ArgAttrs.append(VarArgsAttrs.begin(), VarArgsAttrs.end());
          Attrs = AttributeList::get(CI->getContext(), Attrs.getFnAttributes(),
                                     Attrs.getRetAttributes(), ArgAttrs);
          // Add VarArgs to existing parameters.
          SmallVector<Value *, 6> Params(CI->arg_operands());
          Params.append(VarArgsToForward.begin(), VarArgsToForward.end());
          CallInst *NewCI = CallInst::Create(
              CI->getFunctionType(), CI->getCalledOperand(), Params, "", CI);
          NewCI->setDebugLoc(CI->getDebugLoc());
          NewCI->setAttributes(Attrs);
          NewCI->setCallingConv(CI->getCallingConv());
          CI->replaceAllUsesWith(NewCI);
          CI->eraseFromParent();
          CI = NewCI;
        }

        if (Function *F = CI->getCalledFunction())
          InlinedDeoptimizeCalls |=
              F->getIntrinsicID() == Intrinsic::experimental_deoptimize;

        // We need to reduce the strength of any inlined tail calls.  For
        // musttail, we have to avoid introducing potential unbounded stack
        // growth.  For example, if functions 'f' and 'g' are mutually recursive
        // with musttail, we can inline 'g' into 'f' so long as we preserve
        // musttail on the cloned call to 'f'.  If either the inlined call site
        // or the cloned call site is *not* musttail, the program already has
        // one frame of stack growth, so it's safe to remove musttail.  Here is
        // a table of example transformations:
        //
        //    f -> musttail g -> musttail f  ==>  f -> musttail f
        //    f -> musttail g ->     tail f  ==>  f ->     tail f
        //    f ->          g -> musttail f  ==>  f ->          f
        //    f ->          g ->     tail f  ==>  f ->          f
        //
        // Inlined notail calls should remain notail calls.
        CallInst::TailCallKind ChildTCK = CI->getTailCallKind();
        if (ChildTCK != CallInst::TCK_NoTail)
          ChildTCK = std::min(CallSiteTailKind, ChildTCK);
        CI->setTailCallKind(ChildTCK);
        InlinedMustTailCalls |= CI->isMustTailCall();

        // Calls inlined through a 'nounwind' call site should be marked
        // 'nounwind'.
        if (MarkNoUnwind)
          CI->setDoesNotThrow();
      }
    }
  }

  // Leave lifetime markers for the static alloca's, scoping them to the
  // function we just inlined.
  if (InsertLifetime && !IFI.StaticAllocas.empty()) {
    IRBuilder<> builder(&FirstNewBlock->front());
    for (unsigned ai = 0, ae = IFI.StaticAllocas.size(); ai != ae; ++ai) {
      AllocaInst *AI = IFI.StaticAllocas[ai];
      // Don't mark swifterror allocas. They can't have bitcast uses.
      if (AI->isSwiftError())
        continue;

      // If the alloca is already scoped to something smaller than the whole
      // function then there's no need to add redundant, less accurate markers.
      if (hasLifetimeMarkers(AI))
        continue;

      // Try to determine the size of the allocation.
      ConstantInt *AllocaSize = nullptr;
      if (ConstantInt *AIArraySize =
          dyn_cast<ConstantInt>(AI->getArraySize())) {
        auto &DL = Caller->getParent()->getDataLayout();
        Type *AllocaType = AI->getAllocatedType();
        TypeSize AllocaTypeSize = DL.getTypeAllocSize(AllocaType);
        uint64_t AllocaArraySize = AIArraySize->getLimitedValue();

        // Don't add markers for zero-sized allocas.
        if (AllocaArraySize == 0)
          continue;

        // Check that array size doesn't saturate uint64_t and doesn't
        // overflow when it's multiplied by type size.
        if (!AllocaTypeSize.isScalable() &&
            AllocaArraySize != std::numeric_limits<uint64_t>::max() &&
            std::numeric_limits<uint64_t>::max() / AllocaArraySize >=
                AllocaTypeSize.getFixedSize()) {
          AllocaSize = ConstantInt::get(Type::getInt64Ty(AI->getContext()),
                                        AllocaArraySize * AllocaTypeSize);
        }
      }

      builder.CreateLifetimeStart(AI, AllocaSize);
      for (ReturnInst *RI : Returns) {
        // Don't insert llvm.lifetime.end calls between a musttail or deoptimize
        // call and a return.  The return kills all local allocas.
        if (InlinedMustTailCalls &&
            RI->getParent()->getTerminatingMustTailCall())
          continue;
        if (InlinedDeoptimizeCalls &&
            RI->getParent()->getTerminatingDeoptimizeCall())
          continue;
        IRBuilder<>(RI).CreateLifetimeEnd(AI, AllocaSize);
      }
    }
  }

  // If the inlined code contained dynamic alloca instructions, wrap the inlined
  // code with llvm.stacksave/llvm.stackrestore intrinsics.
#if INTEL_COLLAB
  // SPIRV GPU targets might not have a stack (register allocation only)
  if ((InlinedFunctionInfo.ContainsDynamicAllocas && !isTargetSPIRV(Caller)) ||
      OpenMPNeedsStackSaveRestore) {
#else
  if (InlinedFunctionInfo.ContainsDynamicAllocas) {
#endif // INTEL_COLLAB
    Module *M = Caller->getParent();
    // Get the two intrinsics we care about.
    Function *StackSave = Intrinsic::getDeclaration(M, Intrinsic::stacksave);
    Function *StackRestore=Intrinsic::getDeclaration(M,Intrinsic::stackrestore);

    // Insert the llvm.stacksave.
    CallInst *SavedPtr = IRBuilder<>(&*FirstNewBlock, FirstNewBlock->begin())
                             .CreateCall(StackSave, {}, "savedstack");

    // Insert a call to llvm.stackrestore before any return instructions in the
    // inlined function.
    for (ReturnInst *RI : Returns) {
      // Don't insert llvm.stackrestore calls between a musttail or deoptimize
      // call and a return.  The return will restore the stack pointer.
      if (InlinedMustTailCalls && RI->getParent()->getTerminatingMustTailCall())
        continue;
      if (InlinedDeoptimizeCalls && RI->getParent()->getTerminatingDeoptimizeCall())
        continue;
      IRBuilder<>(RI).CreateCall(StackRestore, SavedPtr);
    }
  }

  // If we are inlining for an invoke instruction, we must make sure to rewrite
  // any call instructions into invoke instructions.  This is sensitive to which
  // funclet pads were top-level in the inlinee, so must be done before
  // rewriting the "parent pad" links.
  if (auto *II = dyn_cast<InvokeInst>(&CB)) {
    BasicBlock *UnwindDest = II->getUnwindDest();
    Instruction *FirstNonPHI = UnwindDest->getFirstNonPHI();
    if (isa<LandingPadInst>(FirstNonPHI)) {
#if INTEL_CUSTOMIZATION
      HandleInlinedLandingPad(II, &*FirstNewBlock, InlinedFunctionInfo, IR,
                              MDIR);
#endif // INTEL_CUSTOMIZATION
    } else {
#if INTEL_CUSTOMIZATION
      HandleInlinedEHPad(II, &*FirstNewBlock, InlinedFunctionInfo, IR, MDIR);
#endif // INTEL_CUSTOMIZATION
    }
  }

  // Update the lexical scopes of the new funclets and callsites.
  // Anything that had 'none' as its parent is now nested inside the callsite's
  // EHPad.

  if (CallSiteEHPad) {
    for (Function::iterator BB = FirstNewBlock->getIterator(),
                            E = Caller->end();
         BB != E; ++BB) {
      // Add bundle operands to any top-level call sites.
      SmallVector<OperandBundleDef, 1> OpBundles;
      for (BasicBlock::iterator BBI = BB->begin(), E = BB->end(); BBI != E;) {
        CallBase *I = dyn_cast<CallBase>(&*BBI++);
        if (!I)
          continue;

        // Skip call sites which are nounwind intrinsics.
        auto *CalledFn =
            dyn_cast<Function>(I->getCalledOperand()->stripPointerCasts());
        if (CalledFn && CalledFn->isIntrinsic() && I->doesNotThrow())
          continue;

        // Skip call sites which already have a "funclet" bundle.
        if (I->getOperandBundle(LLVMContext::OB_funclet))
          continue;

        I->getOperandBundlesAsDefs(OpBundles);
        OpBundles.emplace_back("funclet", CallSiteEHPad);

        Instruction *NewInst = CallBase::Create(I, OpBundles, I);
        NewInst->takeName(I);
        I->replaceAllUsesWith(NewInst);
        I->eraseFromParent();

        OpBundles.clear();
      }

      // It is problematic if the inlinee has a cleanupret which unwinds to
      // caller and we inline it into a call site which doesn't unwind but into
      // an EH pad that does.  Such an edge must be dynamically unreachable.
      // As such, we replace the cleanupret with unreachable.
      if (auto *CleanupRet = dyn_cast<CleanupReturnInst>(BB->getTerminator()))
        if (CleanupRet->unwindsToCaller() && EHPadForCallUnwindsLocally)
          changeToUnreachable(CleanupRet, /*UseLLVMTrap=*/false);

      Instruction *I = BB->getFirstNonPHI();
      if (!I->isEHPad())
        continue;

      if (auto *CatchSwitch = dyn_cast<CatchSwitchInst>(I)) {
        if (isa<ConstantTokenNone>(CatchSwitch->getParentPad()))
          CatchSwitch->setParentPad(CallSiteEHPad);
      } else {
        auto *FPI = cast<FuncletPadInst>(I);
        if (isa<ConstantTokenNone>(FPI->getParentPad()))
          FPI->setParentPad(CallSiteEHPad);
      }
    }
  }

  if (InlinedDeoptimizeCalls) {
    // We need to at least remove the deoptimizing returns from the Return set,
    // so that the control flow from those returns does not get merged into the
    // caller (but terminate it instead).  If the caller's return type does not
    // match the callee's return type, we also need to change the return type of
    // the intrinsic.
    if (Caller->getReturnType() == CB.getType()) {
      llvm::erase_if(Returns, [](ReturnInst *RI) {
        return RI->getParent()->getTerminatingDeoptimizeCall() != nullptr;
      });
    } else {
      SmallVector<ReturnInst *, 8> NormalReturns;
      Function *NewDeoptIntrinsic = Intrinsic::getDeclaration(
          Caller->getParent(), Intrinsic::experimental_deoptimize,
          {Caller->getReturnType()});

      for (ReturnInst *RI : Returns) {
        CallInst *DeoptCall = RI->getParent()->getTerminatingDeoptimizeCall();
        if (!DeoptCall) {
          NormalReturns.push_back(RI);
          continue;
        }

        // The calling convention on the deoptimize call itself may be bogus,
        // since the code we're inlining may have undefined behavior (and may
        // never actually execute at runtime); but all
        // @llvm.experimental.deoptimize declarations have to have the same
        // calling convention in a well-formed module.
        auto CallingConv = DeoptCall->getCalledFunction()->getCallingConv();
        NewDeoptIntrinsic->setCallingConv(CallingConv);
        auto *CurBB = RI->getParent();
        RI->eraseFromParent();

        SmallVector<Value *, 4> CallArgs(DeoptCall->args());

        SmallVector<OperandBundleDef, 1> OpBundles;
        DeoptCall->getOperandBundlesAsDefs(OpBundles);
        DeoptCall->eraseFromParent();
        assert(!OpBundles.empty() &&
               "Expected at least the deopt operand bundle");

        IRBuilder<> Builder(CurBB);
        CallInst *NewDeoptCall =
            Builder.CreateCall(NewDeoptIntrinsic, CallArgs, OpBundles);
        NewDeoptCall->setCallingConv(CallingConv);
        if (NewDeoptCall->getType()->isVoidTy())
          Builder.CreateRetVoid();
        else
          Builder.CreateRet(NewDeoptCall);
      }

      // Leave behind the normal returns so we can merge control flow.
      std::swap(Returns, NormalReturns);
    }
  }

  // Handle any inlined musttail call sites.  In order for a new call site to be
  // musttail, the source of the clone and the inlined call site must have been
  // musttail.  Therefore it's safe to return without merging control into the
  // phi below.
  if (InlinedMustTailCalls) {
    // Check if we need to bitcast the result of any musttail calls.
    Type *NewRetTy = Caller->getReturnType();
    bool NeedBitCast = !CB.use_empty() && CB.getType() != NewRetTy;

    // Handle the returns preceded by musttail calls separately.
    SmallVector<ReturnInst *, 8> NormalReturns;
    for (ReturnInst *RI : Returns) {
      CallInst *ReturnedMustTail =
          RI->getParent()->getTerminatingMustTailCall();
      if (!ReturnedMustTail) {
        NormalReturns.push_back(RI);
        continue;
      }
      if (!NeedBitCast)
        continue;

      // Delete the old return and any preceding bitcast.
      BasicBlock *CurBB = RI->getParent();
      auto *OldCast = dyn_cast_or_null<BitCastInst>(RI->getReturnValue());
      RI->eraseFromParent();
      if (OldCast)
        OldCast->eraseFromParent();

      // Insert a new bitcast and return with the right type.
      IRBuilder<> Builder(CurBB);
      Builder.CreateRet(Builder.CreateBitCast(ReturnedMustTail, NewRetTy));
    }

    // Leave behind the normal returns so we can merge control flow.
    std::swap(Returns, NormalReturns);
  }

  // Now that all of the transforms on the inlined code have taken place but
  // before we splice the inlined code into the CFG and lose track of which
  // blocks were actually inlined, collect the call sites. We only do this if
  // call graph updates weren't requested, as those provide value handle based
  // tracking of inlined call sites instead.
  if (InlinedFunctionInfo.ContainsCalls && !IFI.CG) {
    // Otherwise just collect the raw call sites that were inlined.
    for (BasicBlock &NewBB :
         make_range(FirstNewBlock->getIterator(), Caller->end()))
      for (Instruction &I : NewBB)
        if (auto *CB = dyn_cast<CallBase>(&I))
          IFI.InlinedCallSites.push_back(CB);
  }

  // If we cloned in _exactly one_ basic block, and if that block ends in a
  // return instruction, we splice the body of the inlined callee directly into
  // the calling basic block.

#if INTEL_COLLAB
  if (!VPOAnalysisUtils::mayHaveOpenmpDirective(*Caller) &&
      Returns.size() == 1 && std::distance(FirstNewBlock, Caller->end()) == 1) {
#else // INTEL_COLLAB
  if (Returns.size() == 1 && std::distance(FirstNewBlock, Caller->end()) == 1) {
#endif // INTEL_COLLAB
    // Move all of the instructions right before the call.
    OrigBB->getInstList().splice(CB.getIterator(), FirstNewBlock->getInstList(),
                                 FirstNewBlock->begin(), FirstNewBlock->end());
    // Remove the cloned basic block.
    Caller->getBasicBlockList().pop_back();

    // If the call site was an invoke instruction, add a branch to the normal
    // destination.
    if (InvokeInst *II = dyn_cast<InvokeInst>(&CB)) {
      BranchInst *NewBr = BranchInst::Create(II->getNormalDest(), &CB);
      NewBr->setDebugLoc(Returns[0]->getDebugLoc());
    }

    // If the return instruction returned a value, replace uses of the call with
    // uses of the returned value.
    if (!CB.use_empty()) {
      ReturnInst *R = Returns[0];
      if (&CB == R->getReturnValue())
        CB.replaceAllUsesWith(UndefValue::get(CB.getType()));
      else
        CB.replaceAllUsesWith(R->getReturnValue());
    }
    // Since we are now done with the Call/Invoke, we can delete it.
    CB.eraseFromParent();

    // Since we are now done with the return instruction, delete it also.
    Returns[0]->eraseFromParent();

    // We are now done with the inlining.
    return InlineResult::success();
  }

  // Otherwise, we have the normal case, of more than one block to inline or
  // multiple return sites.

  // We want to clone the entire callee function into the hole between the
  // "starter" and "ender" blocks.  How we accomplish this depends on whether
  // this is an invoke instruction or a call instruction.
  BasicBlock *AfterCallBB;
  BranchInst *CreatedBranchToNormalDest = nullptr;
  if (InvokeInst *II = dyn_cast<InvokeInst>(&CB)) {

    // Add an unconditional branch to make this look like the CallInst case...
    CreatedBranchToNormalDest = BranchInst::Create(II->getNormalDest(), &CB);

    // Split the basic block.  This guarantees that no PHI nodes will have to be
    // updated due to new incoming edges, and make the invoke case more
    // symmetric to the call case.
    AfterCallBB =
        OrigBB->splitBasicBlock(CreatedBranchToNormalDest->getIterator(),
                                CalledFunc->getName() + ".exit");

  } else { // It's a call
    // If this is a call instruction, we need to split the basic block that
    // the call lives in.
    //
    AfterCallBB = OrigBB->splitBasicBlock(CB.getIterator(),
                                          CalledFunc->getName() + ".exit");
  }

  if (IFI.CallerBFI) {
    // Copy original BB's block frequency to AfterCallBB
    IFI.CallerBFI->setBlockFreq(
        AfterCallBB, IFI.CallerBFI->getBlockFreq(OrigBB).getFrequency());
  }

  // Change the branch that used to go to AfterCallBB to branch to the first
  // basic block of the inlined function.
  //
  Instruction *Br = OrigBB->getTerminator();
  assert(Br && Br->getOpcode() == Instruction::Br &&
         "splitBasicBlock broken!");
  Br->setOperand(0, &*FirstNewBlock);

  // Now that the function is correct, make it a little bit nicer.  In
  // particular, move the basic blocks inserted from the end of the function
  // into the space made by splitting the source basic block.
  Caller->getBasicBlockList().splice(AfterCallBB->getIterator(),
                                     Caller->getBasicBlockList(), FirstNewBlock,
                                     Caller->end());

  // Handle all of the return instructions that we just cloned in, and eliminate
  // any users of the original call/invoke instruction.
  Type *RTy = CalledFunc->getReturnType();

  PHINode *PHI = nullptr;
  if (Returns.size() > 1) {
    // The PHI node should go at the front of the new basic block to merge all
    // possible incoming values.
    if (!CB.use_empty()) {
      PHI = PHINode::Create(RTy, Returns.size(), CB.getName(),
                            &AfterCallBB->front());
      // Anything that used the result of the function call should now use the
      // PHI node as their operand.
      CB.replaceAllUsesWith(PHI);
    }

    // Loop over all of the return instructions adding entries to the PHI node
    // as appropriate.
    if (PHI) {
      for (unsigned i = 0, e = Returns.size(); i != e; ++i) {
        ReturnInst *RI = Returns[i];
        assert(RI->getReturnValue()->getType() == PHI->getType() &&
               "Ret value not consistent in function!");
        PHI->addIncoming(RI->getReturnValue(), RI->getParent());
      }
    }

    // Add a branch to the merge points and remove return instructions.
    DebugLoc Loc;
    for (unsigned i = 0, e = Returns.size(); i != e; ++i) {
      ReturnInst *RI = Returns[i];
      BranchInst* BI = BranchInst::Create(AfterCallBB, RI);
      Loc = RI->getDebugLoc();
      BI->setDebugLoc(Loc);
      RI->eraseFromParent();
    }
    // We need to set the debug location to *somewhere* inside the
    // inlined function. The line number may be nonsensical, but the
    // instruction will at least be associated with the right
    // function.
    if (CreatedBranchToNormalDest)
      CreatedBranchToNormalDest->setDebugLoc(Loc);
  } else if (!Returns.empty()) {
    // Otherwise, if there is exactly one return value, just replace anything
    // using the return value of the call with the computed value.
    if (!CB.use_empty()) {
      if (&CB == Returns[0]->getReturnValue())
        CB.replaceAllUsesWith(UndefValue::get(CB.getType()));
      else
        CB.replaceAllUsesWith(Returns[0]->getReturnValue());
    }

    // Update PHI nodes that use the ReturnBB to use the AfterCallBB.
    BasicBlock *ReturnBB = Returns[0]->getParent();
    ReturnBB->replaceAllUsesWith(AfterCallBB);

    // Splice the code from the return block into the block that it will return
    // to, which contains the code that was after the call.
    AfterCallBB->getInstList().splice(AfterCallBB->begin(),
                                      ReturnBB->getInstList());

    if (CreatedBranchToNormalDest)
      CreatedBranchToNormalDest->setDebugLoc(Returns[0]->getDebugLoc());

    // Delete the return instruction now and empty ReturnBB now.
    Returns[0]->eraseFromParent();
    ReturnBB->eraseFromParent();
  } else if (!CB.use_empty()) {
    // No returns, but something is using the return value of the call.  Just
    // nuke the result.
    CB.replaceAllUsesWith(UndefValue::get(CB.getType()));
  }

  // Since we are now done with the Call/Invoke, we can delete it.
  CB.eraseFromParent();

  // If we inlined any musttail calls and the original return is now
  // unreachable, delete it.  It can only contain a bitcast and ret.
  if (InlinedMustTailCalls && pred_empty(AfterCallBB))
    AfterCallBB->eraseFromParent();

  // We should always be able to fold the entry block of the function into the
  // single predecessor of the block...
  assert(cast<BranchInst>(Br)->isUnconditional() && "splitBasicBlock broken!");
  BasicBlock *CalleeEntry = cast<BranchInst>(Br)->getSuccessor(0);

  // Splice the code entry block into calling block, right before the
  // unconditional branch.
  CalleeEntry->replaceAllUsesWith(OrigBB);  // Update PHI nodes
  OrigBB->getInstList().splice(Br->getIterator(), CalleeEntry->getInstList());

  // Remove the unconditional branch.
  OrigBB->getInstList().erase(Br);

  // Now we can remove the CalleeEntry block, which is now empty.
  Caller->getBasicBlockList().erase(CalleeEntry);

  // If we inserted a phi node, check to see if it has a single value (e.g. all
  // the entries are the same or undef).  If so, remove the PHI so it doesn't
  // block other optimizations.
  if (PHI) {
    AssumptionCache *AC =
        IFI.GetAssumptionCache ? &IFI.GetAssumptionCache(*Caller) : nullptr;
    auto &DL = Caller->getParent()->getDataLayout();
    if (Value *V = SimplifyInstruction(PHI, {DL, nullptr, nullptr, AC})) {
      PHI->replaceAllUsesWith(V);
      PHI->eraseFromParent();
    }
  }

  return InlineResult::success();
}<|MERGE_RESOLUTION|>--- conflicted
+++ resolved
@@ -27,14 +27,11 @@
 #include "llvm/Analysis/CaptureTracking.h"
 #include "llvm/Analysis/EHPersonalities.h"
 #include "llvm/Analysis/InstructionSimplify.h"
-<<<<<<< HEAD
+#include "llvm/Analysis/ObjCARCAnalysisUtils.h"
+#include "llvm/Analysis/ObjCARCRVAttr.h"
 #if INTEL_COLLAB
 #include "llvm/Analysis/VPO/Utils/VPOAnalysisUtils.h"
 #endif // INTEL_COLLAB
-=======
-#include "llvm/Analysis/ObjCARCAnalysisUtils.h"
-#include "llvm/Analysis/ObjCARCRVAttr.h"
->>>>>>> 53176c16
 #include "llvm/Analysis/ProfileSummaryInfo.h"
 #include "llvm/Analysis/ValueTracking.h"
 #include "llvm/Analysis/VectorUtils.h"
@@ -2034,7 +2031,6 @@
   }
 }
 
-<<<<<<< HEAD
 #if INTEL_CUSTOMIZATION
 #if INTEL_FEATURE_CSA
 /// Reassign region id numbers for CSA parallel region entries.
@@ -2089,7 +2085,7 @@
          TargetTriple.getArch() == Triple::ArchType::spir64;
 }
 #endif // INTEL_COLLAB
-=======
+
 static void
 insertRetainOrClaimRVCalls(CallBase &CB,
                            const SmallVectorImpl<ReturnInst *> &Returns) {
@@ -2161,7 +2157,6 @@
   }
 }
 
->>>>>>> 53176c16
 /// This function inlines the called function into the basic block of the
 /// caller. This returns false if it is not possible to inline this call.
 /// The program is still in a well defined state if this occurs though.
