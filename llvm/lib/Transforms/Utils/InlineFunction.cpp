//===- InlineFunction.cpp - Code to perform function inlining -------------===//
//
//                     The LLVM Compiler Infrastructure
//
// This file is distributed under the University of Illinois Open Source
// License. See LICENSE.TXT for details.
//
//===----------------------------------------------------------------------===//
//
// This file implements inlining of a function into a call site, resolving
// parameters and the return value as appropriate.
//
//===----------------------------------------------------------------------===//

#include "llvm/Transforms/Utils/Cloning.h"
#include "llvm/ADT/SmallSet.h"
#include "llvm/ADT/SmallVector.h"
#include "llvm/ADT/SetVector.h"
#include "llvm/ADT/StringExtras.h"
#include "llvm/Analysis/AliasAnalysis.h"
#include "llvm/Analysis/AssumptionCache.h"
#include "llvm/Analysis/CallGraph.h"
#include "llvm/Analysis/CaptureTracking.h"
#include "llvm/Analysis/InstructionSimplify.h"
#include "llvm/Analysis/ValueTracking.h"
#include "llvm/IR/Attributes.h"
#include "llvm/IR/CallSite.h"
#include "llvm/IR/CFG.h"
#include "llvm/IR/Constants.h"
#include "llvm/IR/DataLayout.h"
#include "llvm/IR/DebugInfo.h"
#include "llvm/IR/DerivedTypes.h"
#include "llvm/IR/DIBuilder.h"
#include "llvm/IR/Dominators.h"
#include "llvm/IR/IRBuilder.h"
#include "llvm/IR/Instructions.h"
#include "llvm/IR/IntrinsicInst.h"
#include "llvm/IR/Intrinsics.h"
#include "llvm/IR/MDBuilder.h"
#include "llvm/IR/Module.h"
#include "llvm/Transforms/Utils/Local.h"
#include "llvm/Support/CommandLine.h"
#include <algorithm>
using namespace llvm;
using namespace InlineReportTypes; // INTEL 

static cl::opt<bool>
EnableNoAliasConversion("enable-noalias-to-md-conversion", cl::init(true),
  cl::Hidden,
  cl::desc("Convert noalias attributes to metadata during inlining."));

static cl::opt<bool>
PreserveAlignmentAssumptions("preserve-alignment-assumptions-during-inlining",
  cl::init(true), cl::Hidden,
  cl::desc("Convert align attributes to assumptions during inlining."));

<<<<<<< HEAD
InlineReason llvm::InlineFunction(CallInst *CI, // INTEL 
  InlineFunctionInfo &IFI, // INTEL
  bool InsertLifetime) { // INTEL 
  return InlineFunction(CallSite(CI), IFI, InsertLifetime);
}

InlineReason llvm::InlineFunction(InvokeInst *II, // INTEL 
  InlineFunctionInfo &IFI, // INTEL 
  bool InsertLifetime) { // INTEL 
  return InlineFunction(CallSite(II), IFI, InsertLifetime);
=======
bool llvm::InlineFunction(CallInst *CI, InlineFunctionInfo &IFI,
                          AAResults *CalleeAAR, bool InsertLifetime) {
  return InlineFunction(CallSite(CI), IFI, CalleeAAR, InsertLifetime);
}
bool llvm::InlineFunction(InvokeInst *II, InlineFunctionInfo &IFI,
                          AAResults *CalleeAAR, bool InsertLifetime) {
  return InlineFunction(CallSite(II), IFI, CalleeAAR, InsertLifetime);
>>>>>>> 94b704c4
}

namespace {
  /// A class for recording information about inlining a landing pad.
  class LandingPadInliningInfo {
    BasicBlock *OuterResumeDest; ///< Destination of the invoke's unwind.
    BasicBlock *InnerResumeDest; ///< Destination for the callee's resume.
    LandingPadInst *CallerLPad;  ///< LandingPadInst associated with the invoke.
    PHINode *InnerEHValuesPHI;   ///< PHI for EH values from landingpad insts.
    SmallVector<Value*, 8> UnwindDestPHIValues;

  public:
    LandingPadInliningInfo(InvokeInst *II)
      : OuterResumeDest(II->getUnwindDest()), InnerResumeDest(nullptr),
        CallerLPad(nullptr), InnerEHValuesPHI(nullptr) {
      // If there are PHI nodes in the unwind destination block, we need to keep
      // track of which values came into them from the invoke before removing
      // the edge from this block.
      llvm::BasicBlock *InvokeBB = II->getParent();
      BasicBlock::iterator I = OuterResumeDest->begin();
      for (; isa<PHINode>(I); ++I) {
        // Save the value to use for this edge.
        PHINode *PHI = cast<PHINode>(I);
        UnwindDestPHIValues.push_back(PHI->getIncomingValueForBlock(InvokeBB));
      }

      CallerLPad = cast<LandingPadInst>(I);
    }

    /// The outer unwind destination is the target of
    /// unwind edges introduced for calls within the inlined function.
    BasicBlock *getOuterResumeDest() const {
      return OuterResumeDest;
    }

    BasicBlock *getInnerResumeDest();

    LandingPadInst *getLandingPadInst() const { return CallerLPad; }

    /// Forward the 'resume' instruction to the caller's landing pad block.
    /// When the landing pad block has only one predecessor, this is
    /// a simple branch. When there is more than one predecessor, we need to
    /// split the landing pad block after the landingpad instruction and jump
    /// to there.
    void forwardResume(ResumeInst *RI,
                       SmallPtrSetImpl<LandingPadInst*> &InlinedLPads);

    /// Add incoming-PHI values to the unwind destination block for the given
    /// basic block, using the values for the original invoke's source block.
    void addIncomingPHIValuesFor(BasicBlock *BB) const {
      addIncomingPHIValuesForInto(BB, OuterResumeDest);
    }

    void addIncomingPHIValuesForInto(BasicBlock *src, BasicBlock *dest) const {
      BasicBlock::iterator I = dest->begin();
      for (unsigned i = 0, e = UnwindDestPHIValues.size(); i != e; ++i, ++I) {
        PHINode *phi = cast<PHINode>(I);
        phi->addIncoming(UnwindDestPHIValues[i], src);
      }
    }
  };
}

/// Get or create a target for the branch from ResumeInsts.
BasicBlock *LandingPadInliningInfo::getInnerResumeDest() {
  if (InnerResumeDest) return InnerResumeDest;

  // Split the landing pad.
  BasicBlock::iterator SplitPoint = CallerLPad; ++SplitPoint;
  InnerResumeDest =
    OuterResumeDest->splitBasicBlock(SplitPoint,
                                     OuterResumeDest->getName() + ".body");

  // The number of incoming edges we expect to the inner landing pad.
  const unsigned PHICapacity = 2;

  // Create corresponding new PHIs for all the PHIs in the outer landing pad.
  BasicBlock::iterator InsertPoint = InnerResumeDest->begin();
  BasicBlock::iterator I = OuterResumeDest->begin();
  for (unsigned i = 0, e = UnwindDestPHIValues.size(); i != e; ++i, ++I) {
    PHINode *OuterPHI = cast<PHINode>(I);
    PHINode *InnerPHI = PHINode::Create(OuterPHI->getType(), PHICapacity,
                                        OuterPHI->getName() + ".lpad-body",
                                        InsertPoint);
    OuterPHI->replaceAllUsesWith(InnerPHI);
    InnerPHI->addIncoming(OuterPHI, OuterResumeDest);
  }

  // Create a PHI for the exception values.
  InnerEHValuesPHI = PHINode::Create(CallerLPad->getType(), PHICapacity,
                                     "eh.lpad-body", InsertPoint);
  CallerLPad->replaceAllUsesWith(InnerEHValuesPHI);
  InnerEHValuesPHI->addIncoming(CallerLPad, OuterResumeDest);

  // All done.
  return InnerResumeDest;
}

/// Forward the 'resume' instruction to the caller's landing pad block.
/// When the landing pad block has only one predecessor, this is a simple
/// branch. When there is more than one predecessor, we need to split the
/// landing pad block after the landingpad instruction and jump to there.
void LandingPadInliningInfo::forwardResume(
    ResumeInst *RI, SmallPtrSetImpl<LandingPadInst *> &InlinedLPads) {
  BasicBlock *Dest = getInnerResumeDest();
  BasicBlock *Src = RI->getParent();

  BranchInst::Create(Dest, Src);

  // Update the PHIs in the destination. They were inserted in an order which
  // makes this work.
  addIncomingPHIValuesForInto(Src, Dest);

  InnerEHValuesPHI->addIncoming(RI->getOperand(0), Src);
  RI->eraseFromParent();
}

/// When we inline a basic block into an invoke,
/// we have to turn all of the calls that can throw into invokes.
/// This function analyze BB to see if there are any calls, and if so,
/// it rewrites them to be invokes that jump to InvokeDest and fills in the PHI
/// nodes in that block with the values specified in InvokeDestPHIValues.
static BasicBlock *
HandleCallsInBlockInlinedThroughInvoke(BasicBlock *BB, BasicBlock *UnwindEdge) {
  for (BasicBlock::iterator BBI = BB->begin(), E = BB->end(); BBI != E; ) {
    Instruction *I = BBI++;

    // We only need to check for function calls: inlined invoke
    // instructions require no special handling.
    CallInst *CI = dyn_cast<CallInst>(I);

    // If this call cannot unwind, don't convert it to an invoke.
    // Inline asm calls cannot throw.
    if (!CI || CI->doesNotThrow() || isa<InlineAsm>(CI->getCalledValue()))
      continue;

    // Convert this function call into an invoke instruction.  First, split the
    // basic block.
    BasicBlock *Split = BB->splitBasicBlock(CI, CI->getName()+".noexc");

    // Delete the unconditional branch inserted by splitBasicBlock
    BB->getInstList().pop_back();

    // Create the new invoke instruction.
    ImmutableCallSite CS(CI);
    SmallVector<Value*, 8> InvokeArgs(CS.arg_begin(), CS.arg_end());
    InvokeInst *II = InvokeInst::Create(CI->getCalledValue(), Split, UnwindEdge,
                                        InvokeArgs, CI->getName(), BB);
    II->setDebugLoc(CI->getDebugLoc());
    II->setCallingConv(CI->getCallingConv());
    II->setAttributes(CI->getAttributes());
    
    // Make sure that anything using the call now uses the invoke!  This also
    // updates the CallGraph if present, because it uses a WeakVH.
    CI->replaceAllUsesWith(II);

    // Delete the original call
    Split->getInstList().pop_front();
    return BB;
  }
  return nullptr;
}

/// If we inlined an invoke site, we need to convert calls
/// in the body of the inlined function into invokes.
///
/// II is the invoke instruction being inlined.  FirstNewBlock is the first
/// block of the inlined code (the last block is the end of the function),
/// and InlineCodeInfo is information about the code that got inlined.
static void HandleInlinedLandingPad(InvokeInst *II, BasicBlock *FirstNewBlock,
                                    ClonedCodeInfo &InlinedCodeInfo) {
  BasicBlock *InvokeDest = II->getUnwindDest();

  Function *Caller = FirstNewBlock->getParent();

  // The inlined code is currently at the end of the function, scan from the
  // start of the inlined code to its end, checking for stuff we need to
  // rewrite.
  LandingPadInliningInfo Invoke(II);

  // Get all of the inlined landing pad instructions.
  SmallPtrSet<LandingPadInst*, 16> InlinedLPads;
  for (Function::iterator I = FirstNewBlock, E = Caller->end(); I != E; ++I)
    if (InvokeInst *II = dyn_cast<InvokeInst>(I->getTerminator()))
      InlinedLPads.insert(II->getLandingPadInst());

  // Append the clauses from the outer landing pad instruction into the inlined
  // landing pad instructions.
  LandingPadInst *OuterLPad = Invoke.getLandingPadInst();
  for (LandingPadInst *InlinedLPad : InlinedLPads) {
    unsigned OuterNum = OuterLPad->getNumClauses();
    InlinedLPad->reserveClauses(OuterNum);
    for (unsigned OuterIdx = 0; OuterIdx != OuterNum; ++OuterIdx)
      InlinedLPad->addClause(OuterLPad->getClause(OuterIdx));
    if (OuterLPad->isCleanup())
      InlinedLPad->setCleanup(true);
  }

  for (Function::iterator BB = FirstNewBlock, E = Caller->end(); BB != E; ++BB){
    if (InlinedCodeInfo.ContainsCalls)
      if (BasicBlock *NewBB = HandleCallsInBlockInlinedThroughInvoke(
              BB, Invoke.getOuterResumeDest()))
        // Update any PHI nodes in the exceptional block to indicate that there
        // is now a new entry in them.
        Invoke.addIncomingPHIValuesFor(NewBB);

    // Forward any resumes that are remaining here.
    if (ResumeInst *RI = dyn_cast<ResumeInst>(BB->getTerminator()))
      Invoke.forwardResume(RI, InlinedLPads);
  }

  // Now that everything is happy, we have one final detail.  The PHI nodes in
  // the exception destination block still have entries due to the original
  // invoke instruction. Eliminate these entries (which might even delete the
  // PHI node) now.
  InvokeDest->removePredecessor(II->getParent());
}

/// If we inlined an invoke site, we need to convert calls
/// in the body of the inlined function into invokes.
///
/// II is the invoke instruction being inlined.  FirstNewBlock is the first
/// block of the inlined code (the last block is the end of the function),
/// and InlineCodeInfo is information about the code that got inlined.
static void HandleInlinedEHPad(InvokeInst *II, BasicBlock *FirstNewBlock,
                               ClonedCodeInfo &InlinedCodeInfo) {
  BasicBlock *UnwindDest = II->getUnwindDest();
  Function *Caller = FirstNewBlock->getParent();

  assert(UnwindDest->getFirstNonPHI()->isEHPad() && "unexpected BasicBlock!");

  // If there are PHI nodes in the unwind destination block, we need to keep
  // track of which values came into them from the invoke before removing the
  // edge from this block.
  SmallVector<Value *, 8> UnwindDestPHIValues;
  llvm::BasicBlock *InvokeBB = II->getParent();
  for (Instruction &I : *UnwindDest) {
    // Save the value to use for this edge.
    PHINode *PHI = dyn_cast<PHINode>(&I);
    if (!PHI)
      break;
    UnwindDestPHIValues.push_back(PHI->getIncomingValueForBlock(InvokeBB));
  }

  // Add incoming-PHI values to the unwind destination block for the given basic
  // block, using the values for the original invoke's source block.
  auto UpdatePHINodes = [&](BasicBlock *Src) {
    BasicBlock::iterator I = UnwindDest->begin();
    for (Value *V : UnwindDestPHIValues) {
      PHINode *PHI = cast<PHINode>(I);
      PHI->addIncoming(V, Src);
      ++I;
    }
  };

  // Forward EH terminator instructions to the caller's invoke destination.
  // This is as simple as connect all the instructions which 'unwind to caller'
  // to the invoke destination.
  for (Function::iterator BB = FirstNewBlock, E = Caller->end(); BB != E;
       ++BB) {
    Instruction *I = BB->getFirstNonPHI();
    if (I->isEHPad()) {
      if (auto *CEPI = dyn_cast<CatchEndPadInst>(I)) {
        if (CEPI->unwindsToCaller()) {
          CatchEndPadInst::Create(CEPI->getContext(), UnwindDest, CEPI);
          CEPI->eraseFromParent();
          UpdatePHINodes(BB);
        }
      } else if (auto *CEPI = dyn_cast<CleanupEndPadInst>(I)) {
        if (CEPI->unwindsToCaller()) {
          CleanupEndPadInst::Create(CEPI->getCleanupPad(), UnwindDest, CEPI);
          CEPI->eraseFromParent();
          UpdatePHINodes(BB);
        }
      } else if (auto *TPI = dyn_cast<TerminatePadInst>(I)) {
        if (TPI->unwindsToCaller()) {
          SmallVector<Value *, 3> TerminatePadArgs;
          for (Value *Operand : TPI->operands())
            TerminatePadArgs.push_back(Operand);
          TerminatePadInst::Create(TPI->getContext(), UnwindDest, TPI);
          TPI->eraseFromParent();
          UpdatePHINodes(BB);
        }
      } else {
        assert(isa<CatchPadInst>(I) || isa<CleanupPadInst>(I));
      }
    }

    if (auto *CRI = dyn_cast<CleanupReturnInst>(BB->getTerminator())) {
      if (CRI->unwindsToCaller()) {
        CleanupReturnInst::Create(CRI->getCleanupPad(), UnwindDest, CRI);
        CRI->eraseFromParent();
        UpdatePHINodes(BB);
      }
    }
  }

  if (InlinedCodeInfo.ContainsCalls)
    for (Function::iterator BB = FirstNewBlock, E = Caller->end(); BB != E;
         ++BB)
      if (BasicBlock *NewBB =
              HandleCallsInBlockInlinedThroughInvoke(BB, UnwindDest))
        // Update any PHI nodes in the exceptional block to indicate that there
        // is now a new entry in them.
        UpdatePHINodes(NewBB);

  // Now that everything is happy, we have one final detail.  The PHI nodes in
  // the exception destination block still have entries due to the original
  // invoke instruction. Eliminate these entries (which might even delete the
  // PHI node) now.
  UnwindDest->removePredecessor(InvokeBB);
}

/// When inlining a function that contains noalias scope metadata,
/// this metadata needs to be cloned so that the inlined blocks
/// have different "unqiue scopes" at every call site. Were this not done, then
/// aliasing scopes from a function inlined into a caller multiple times could
/// not be differentiated (and this would lead to miscompiles because the
/// non-aliasing property communicated by the metadata could have
/// call-site-specific control dependencies).
static void CloneAliasScopeMetadata(CallSite CS, ValueToValueMapTy &VMap) {
  const Function *CalledFunc = CS.getCalledFunction();
  SetVector<const MDNode *> MD;

  // Note: We could only clone the metadata if it is already used in the
  // caller. I'm omitting that check here because it might confuse
  // inter-procedural alias analysis passes. We can revisit this if it becomes
  // an efficiency or overhead problem.

  for (Function::const_iterator I = CalledFunc->begin(), IE = CalledFunc->end();
       I != IE; ++I)
    for (BasicBlock::const_iterator J = I->begin(), JE = I->end(); J != JE; ++J) {
      if (const MDNode *M = J->getMetadata(LLVMContext::MD_alias_scope))
        MD.insert(M);
      if (const MDNode *M = J->getMetadata(LLVMContext::MD_noalias))
        MD.insert(M);
    }

  if (MD.empty())
    return;

  // Walk the existing metadata, adding the complete (perhaps cyclic) chain to
  // the set.
  SmallVector<const Metadata *, 16> Queue(MD.begin(), MD.end());
  while (!Queue.empty()) {
    const MDNode *M = cast<MDNode>(Queue.pop_back_val());
    for (unsigned i = 0, ie = M->getNumOperands(); i != ie; ++i)
      if (const MDNode *M1 = dyn_cast<MDNode>(M->getOperand(i)))
        if (MD.insert(M1))
          Queue.push_back(M1);
  }

  // Now we have a complete set of all metadata in the chains used to specify
  // the noalias scopes and the lists of those scopes.
  SmallVector<TempMDTuple, 16> DummyNodes;
  DenseMap<const MDNode *, TrackingMDNodeRef> MDMap;
  for (SetVector<const MDNode *>::iterator I = MD.begin(), IE = MD.end();
       I != IE; ++I) {
    DummyNodes.push_back(MDTuple::getTemporary(CalledFunc->getContext(), None));
    MDMap[*I].reset(DummyNodes.back().get());
  }

  // Create new metadata nodes to replace the dummy nodes, replacing old
  // metadata references with either a dummy node or an already-created new
  // node.
  for (SetVector<const MDNode *>::iterator I = MD.begin(), IE = MD.end();
       I != IE; ++I) {
    SmallVector<Metadata *, 4> NewOps;
    for (unsigned i = 0, ie = (*I)->getNumOperands(); i != ie; ++i) {
      const Metadata *V = (*I)->getOperand(i);
      if (const MDNode *M = dyn_cast<MDNode>(V))
        NewOps.push_back(MDMap[M]);
      else
        NewOps.push_back(const_cast<Metadata *>(V));
    }

    MDNode *NewM = MDNode::get(CalledFunc->getContext(), NewOps);
    MDTuple *TempM = cast<MDTuple>(MDMap[*I]);
    assert(TempM->isTemporary() && "Expected temporary node");

    TempM->replaceAllUsesWith(NewM);
  }

  // Now replace the metadata in the new inlined instructions with the
  // repacements from the map.
  for (ValueToValueMapTy::iterator VMI = VMap.begin(), VMIE = VMap.end();
       VMI != VMIE; ++VMI) {
    if (!VMI->second)
      continue;

    Instruction *NI = dyn_cast<Instruction>(VMI->second);
    if (!NI)
      continue;

    if (MDNode *M = NI->getMetadata(LLVMContext::MD_alias_scope)) {
      MDNode *NewMD = MDMap[M];
      // If the call site also had alias scope metadata (a list of scopes to
      // which instructions inside it might belong), propagate those scopes to
      // the inlined instructions.
      if (MDNode *CSM =
              CS.getInstruction()->getMetadata(LLVMContext::MD_alias_scope))
        NewMD = MDNode::concatenate(NewMD, CSM);
      NI->setMetadata(LLVMContext::MD_alias_scope, NewMD);
    } else if (NI->mayReadOrWriteMemory()) {
      if (MDNode *M =
              CS.getInstruction()->getMetadata(LLVMContext::MD_alias_scope))
        NI->setMetadata(LLVMContext::MD_alias_scope, M);
    }

    if (MDNode *M = NI->getMetadata(LLVMContext::MD_noalias)) {
      MDNode *NewMD = MDMap[M];
      // If the call site also had noalias metadata (a list of scopes with
      // which instructions inside it don't alias), propagate those scopes to
      // the inlined instructions.
      if (MDNode *CSM =
              CS.getInstruction()->getMetadata(LLVMContext::MD_noalias))
        NewMD = MDNode::concatenate(NewMD, CSM);
      NI->setMetadata(LLVMContext::MD_noalias, NewMD);
    } else if (NI->mayReadOrWriteMemory()) {
      if (MDNode *M = CS.getInstruction()->getMetadata(LLVMContext::MD_noalias))
        NI->setMetadata(LLVMContext::MD_noalias, M);
    }
  }
}

/// If the inlined function has noalias arguments,
/// then add new alias scopes for each noalias argument, tag the mapped noalias
/// parameters with noalias metadata specifying the new scope, and tag all
/// non-derived loads, stores and memory intrinsics with the new alias scopes.
static void AddAliasScopeMetadata(CallSite CS, ValueToValueMapTy &VMap,
                                  const DataLayout &DL, AAResults *CalleeAAR) {
  if (!EnableNoAliasConversion)
    return;

  const Function *CalledFunc = CS.getCalledFunction();
  SmallVector<const Argument *, 4> NoAliasArgs;

  for (Function::const_arg_iterator I = CalledFunc->arg_begin(),
       E = CalledFunc->arg_end(); I != E; ++I) {
    if (I->hasNoAliasAttr() && !I->hasNUses(0))
      NoAliasArgs.push_back(I);
  }

  if (NoAliasArgs.empty())
    return;

  // To do a good job, if a noalias variable is captured, we need to know if
  // the capture point dominates the particular use we're considering.
  DominatorTree DT;
  DT.recalculate(const_cast<Function&>(*CalledFunc));

  // noalias indicates that pointer values based on the argument do not alias
  // pointer values which are not based on it. So we add a new "scope" for each
  // noalias function argument. Accesses using pointers based on that argument
  // become part of that alias scope, accesses using pointers not based on that
  // argument are tagged as noalias with that scope.

  DenseMap<const Argument *, MDNode *> NewScopes;
  MDBuilder MDB(CalledFunc->getContext());

  // Create a new scope domain for this function.
  MDNode *NewDomain =
    MDB.createAnonymousAliasScopeDomain(CalledFunc->getName());
  for (unsigned i = 0, e = NoAliasArgs.size(); i != e; ++i) {
    const Argument *A = NoAliasArgs[i];

    std::string Name = CalledFunc->getName();
    if (A->hasName()) {
      Name += ": %";
      Name += A->getName();
    } else {
      Name += ": argument ";
      Name += utostr(i);
    }

    // Note: We always create a new anonymous root here. This is true regardless
    // of the linkage of the callee because the aliasing "scope" is not just a
    // property of the callee, but also all control dependencies in the caller.
    MDNode *NewScope = MDB.createAnonymousAliasScope(NewDomain, Name);
    NewScopes.insert(std::make_pair(A, NewScope));
  }

  // Iterate over all new instructions in the map; for all memory-access
  // instructions, add the alias scope metadata.
  for (ValueToValueMapTy::iterator VMI = VMap.begin(), VMIE = VMap.end();
       VMI != VMIE; ++VMI) {
    if (const Instruction *I = dyn_cast<Instruction>(VMI->first)) {
      if (!VMI->second)
        continue;

      Instruction *NI = dyn_cast<Instruction>(VMI->second);
      if (!NI)
        continue;

      bool IsArgMemOnlyCall = false, IsFuncCall = false;
      SmallVector<const Value *, 2> PtrArgs;

      if (const LoadInst *LI = dyn_cast<LoadInst>(I))
        PtrArgs.push_back(LI->getPointerOperand());
      else if (const StoreInst *SI = dyn_cast<StoreInst>(I))
        PtrArgs.push_back(SI->getPointerOperand());
      else if (const VAArgInst *VAAI = dyn_cast<VAArgInst>(I))
        PtrArgs.push_back(VAAI->getPointerOperand());
      else if (const AtomicCmpXchgInst *CXI = dyn_cast<AtomicCmpXchgInst>(I))
        PtrArgs.push_back(CXI->getPointerOperand());
      else if (const AtomicRMWInst *RMWI = dyn_cast<AtomicRMWInst>(I))
        PtrArgs.push_back(RMWI->getPointerOperand());
      else if (ImmutableCallSite ICS = ImmutableCallSite(I)) {
        // If we know that the call does not access memory, then we'll still
        // know that about the inlined clone of this call site, and we don't
        // need to add metadata.
        if (ICS.doesNotAccessMemory())
          continue;

        IsFuncCall = true;
        if (CalleeAAR) {
          FunctionModRefBehavior MRB = CalleeAAR->getModRefBehavior(ICS);
          if (MRB == FMRB_OnlyAccessesArgumentPointees ||
              MRB == FMRB_OnlyReadsArgumentPointees)
            IsArgMemOnlyCall = true;
        }

        for (ImmutableCallSite::arg_iterator AI = ICS.arg_begin(),
             AE = ICS.arg_end(); AI != AE; ++AI) {
          // We need to check the underlying objects of all arguments, not just
          // the pointer arguments, because we might be passing pointers as
          // integers, etc.
          // However, if we know that the call only accesses pointer arguments,
          // then we only need to check the pointer arguments.
          if (IsArgMemOnlyCall && !(*AI)->getType()->isPointerTy())
            continue;

          PtrArgs.push_back(*AI);
        }
      }

      // If we found no pointers, then this instruction is not suitable for
      // pairing with an instruction to receive aliasing metadata.
      // However, if this is a call, this we might just alias with none of the
      // noalias arguments.
      if (PtrArgs.empty() && !IsFuncCall)
        continue;

      // It is possible that there is only one underlying object, but you
      // need to go through several PHIs to see it, and thus could be
      // repeated in the Objects list.
      SmallPtrSet<const Value *, 4> ObjSet;
      SmallVector<Metadata *, 4> Scopes, NoAliases;

      SmallSetVector<const Argument *, 4> NAPtrArgs;
      for (unsigned i = 0, ie = PtrArgs.size(); i != ie; ++i) {
        SmallVector<Value *, 4> Objects;
        GetUnderlyingObjects(const_cast<Value*>(PtrArgs[i]),
                             Objects, DL, /* MaxLookup = */ 0);

        for (Value *O : Objects)
          ObjSet.insert(O);
      }

      // Figure out if we're derived from anything that is not a noalias
      // argument.
      bool CanDeriveViaCapture = false, UsesAliasingPtr = false;
      for (const Value *V : ObjSet) {
        // Is this value a constant that cannot be derived from any pointer
        // value (we need to exclude constant expressions, for example, that
        // are formed from arithmetic on global symbols).
        bool IsNonPtrConst = isa<ConstantInt>(V) || isa<ConstantFP>(V) ||
                             isa<ConstantPointerNull>(V) ||
                             isa<ConstantDataVector>(V) || isa<UndefValue>(V);
        if (IsNonPtrConst)
          continue;

        // If this is anything other than a noalias argument, then we cannot
        // completely describe the aliasing properties using alias.scope
        // metadata (and, thus, won't add any).
        if (const Argument *A = dyn_cast<Argument>(V)) {
          if (!A->hasNoAliasAttr())
            UsesAliasingPtr = true;
        } else {
          UsesAliasingPtr = true;
        }

        // If this is not some identified function-local object (which cannot
        // directly alias a noalias argument), or some other argument (which,
        // by definition, also cannot alias a noalias argument), then we could
        // alias a noalias argument that has been captured).
        if (!isa<Argument>(V) &&
            !isIdentifiedFunctionLocal(const_cast<Value*>(V)))
          CanDeriveViaCapture = true;
      }

      // A function call can always get captured noalias pointers (via other
      // parameters, globals, etc.).
      if (IsFuncCall && !IsArgMemOnlyCall)
        CanDeriveViaCapture = true;

      // First, we want to figure out all of the sets with which we definitely
      // don't alias. Iterate over all noalias set, and add those for which:
      //   1. The noalias argument is not in the set of objects from which we
      //      definitely derive.
      //   2. The noalias argument has not yet been captured.
      // An arbitrary function that might load pointers could see captured
      // noalias arguments via other noalias arguments or globals, and so we
      // must always check for prior capture.
      for (const Argument *A : NoAliasArgs) {
        if (!ObjSet.count(A) && (!CanDeriveViaCapture ||
                                 // It might be tempting to skip the
                                 // PointerMayBeCapturedBefore check if
                                 // A->hasNoCaptureAttr() is true, but this is
                                 // incorrect because nocapture only guarantees
                                 // that no copies outlive the function, not
                                 // that the value cannot be locally captured.
                                 !PointerMayBeCapturedBefore(A,
                                   /* ReturnCaptures */ false,
                                   /* StoreCaptures */ false, I, &DT)))
          NoAliases.push_back(NewScopes[A]);
      }

      if (!NoAliases.empty())
        NI->setMetadata(LLVMContext::MD_noalias,
                        MDNode::concatenate(
                            NI->getMetadata(LLVMContext::MD_noalias),
                            MDNode::get(CalledFunc->getContext(), NoAliases)));

      // Next, we want to figure out all of the sets to which we might belong.
      // We might belong to a set if the noalias argument is in the set of
      // underlying objects. If there is some non-noalias argument in our list
      // of underlying objects, then we cannot add a scope because the fact
      // that some access does not alias with any set of our noalias arguments
      // cannot itself guarantee that it does not alias with this access
      // (because there is some pointer of unknown origin involved and the
      // other access might also depend on this pointer). We also cannot add
      // scopes to arbitrary functions unless we know they don't access any
      // non-parameter pointer-values.
      bool CanAddScopes = !UsesAliasingPtr;
      if (CanAddScopes && IsFuncCall)
        CanAddScopes = IsArgMemOnlyCall;

      if (CanAddScopes)
        for (const Argument *A : NoAliasArgs) {
          if (ObjSet.count(A))
            Scopes.push_back(NewScopes[A]);
        }

      if (!Scopes.empty())
        NI->setMetadata(
            LLVMContext::MD_alias_scope,
            MDNode::concatenate(NI->getMetadata(LLVMContext::MD_alias_scope),
                                MDNode::get(CalledFunc->getContext(), Scopes)));
    }
  }
}

/// If the inlined function has non-byval align arguments, then
/// add @llvm.assume-based alignment assumptions to preserve this information.
static void AddAlignmentAssumptions(CallSite CS, InlineFunctionInfo &IFI) {
  if (!PreserveAlignmentAssumptions)
    return;
  auto &DL = CS.getCaller()->getParent()->getDataLayout();

  // To avoid inserting redundant assumptions, we should check for assumptions
  // already in the caller. To do this, we might need a DT of the caller.
  DominatorTree DT;
  bool DTCalculated = false;

  Function *CalledFunc = CS.getCalledFunction();
  for (Function::arg_iterator I = CalledFunc->arg_begin(),
                              E = CalledFunc->arg_end();
       I != E; ++I) {
    unsigned Align = I->getType()->isPointerTy() ? I->getParamAlignment() : 0;
    if (Align && !I->hasByValOrInAllocaAttr() && !I->hasNUses(0)) {
      if (!DTCalculated) {
        DT.recalculate(const_cast<Function&>(*CS.getInstruction()->getParent()
                                               ->getParent()));
        DTCalculated = true;
      }

      // If we can already prove the asserted alignment in the context of the
      // caller, then don't bother inserting the assumption.
      Value *Arg = CS.getArgument(I->getArgNo());
      if (getKnownAlignment(Arg, DL, CS.getInstruction(),
                            &IFI.ACT->getAssumptionCache(*CalledFunc),
                            &DT) >= Align)
        continue;

      IRBuilder<>(CS.getInstruction())
          .CreateAlignmentAssumption(DL, Arg, Align);
    }
  }
}

/// Once we have cloned code over from a callee into the caller,
/// update the specified callgraph to reflect the changes we made.
/// Note that it's possible that not all code was copied over, so only
/// some edges of the callgraph may remain.
static void UpdateCallGraphAfterInlining(CallSite CS,
                                         Function::iterator FirstNewBlock,
                                         ValueToValueMapTy &VMap,
                                         InlineFunctionInfo &IFI) {
  CallGraph &CG = *IFI.CG;
  const Function *Caller = CS.getInstruction()->getParent()->getParent();
  const Function *Callee = CS.getCalledFunction();
  CallGraphNode *CalleeNode = CG[Callee];
  CallGraphNode *CallerNode = CG[Caller];

  // Since we inlined some uninlined call sites in the callee into the caller,
  // add edges from the caller to all of the callees of the callee.
  CallGraphNode::iterator I = CalleeNode->begin(), E = CalleeNode->end();

  // Consider the case where CalleeNode == CallerNode.
  CallGraphNode::CalledFunctionsVector CallCache;
  if (CalleeNode == CallerNode) {
    CallCache.assign(I, E);
    I = CallCache.begin();
    E = CallCache.end();
  }

  for (; I != E; ++I) {
    const Value *OrigCall = I->first;

    ValueToValueMapTy::iterator VMI = VMap.find(OrigCall);
    // Only copy the edge if the call was inlined!
    if (VMI == VMap.end() || VMI->second == nullptr) 
      continue;
    
    // If the call was inlined, but then constant folded, there is no edge to
    // add.  Check for this case.
    const Instruction *OldCall // INTEL 
      = dyn_cast<const Instruction>(VMI->first); // INTEL 
    Instruction *NewCall = dyn_cast<Instruction>(VMI->second);
    if (!NewCall)
      continue;

    // We do not treat intrinsic calls like real function calls because we
    // expect them to become inline code; do not add an edge for an intrinsic.
    CallSite CS = CallSite(NewCall);
#ifdef INTEL_CUSTOMIZATION
    if (CS && CS.getCalledFunction() 
      && CS.getCalledFunction()->isIntrinsic()) { 
      IFI.OriginalCalls.push_back(OldCall); 
      IFI.InlinedCalls.push_back(NewCall);
      continue;
    } 
#endif // INTEL_CUSTOMIZATION
    
    // Remember that this call site got inlined for the client of
    // InlineFunction.
    IFI.OriginalCalls.push_back(OldCall); // INTEL 
    IFI.InlinedCalls.push_back(NewCall);

    // It's possible that inlining the callsite will cause it to go from an
    // indirect to a direct call by resolving a function pointer.  If this
    // happens, set the callee of the new call site to a more precise
    // destination.  This can also happen if the call graph node of the caller
    // was just unnecessarily imprecise.
    if (!I->second->getFunction())
      if (Function *F = CallSite(NewCall).getCalledFunction()) {
        // Indirect call site resolved to direct call.
        CallerNode->addCalledFunction(CallSite(NewCall), CG[F]);

        continue;
      }

    CallerNode->addCalledFunction(CallSite(NewCall), I->second);
  }
  
  // Update the call graph by deleting the edge from Callee to Caller.  We must
  // do this after the loop above in case Caller and Callee are the same.
  CallerNode->removeCallEdgeFor(CS);
}

static void HandleByValArgumentInit(Value *Dst, Value *Src, Module *M,
                                    BasicBlock *InsertBlock,
                                    InlineFunctionInfo &IFI) {
  Type *AggTy = cast<PointerType>(Src->getType())->getElementType();
  IRBuilder<> Builder(InsertBlock->begin());

  Value *Size = Builder.getInt64(M->getDataLayout().getTypeStoreSize(AggTy));

  // Always generate a memcpy of alignment 1 here because we don't know
  // the alignment of the src pointer.  Other optimizations can infer
  // better alignment.
  Builder.CreateMemCpy(Dst, Src, Size, /*Align=*/1);
}

/// When inlining a call site that has a byval argument,
/// we have to make the implicit memcpy explicit by adding it.
static Value *HandleByValArgument(Value *Arg, Instruction *TheCall,
                                  const Function *CalledFunc,
                                  InlineFunctionInfo &IFI,
                                  unsigned ByValAlignment) {
  PointerType *ArgTy = cast<PointerType>(Arg->getType());
  Type *AggTy = ArgTy->getElementType();

  Function *Caller = TheCall->getParent()->getParent();

  // If the called function is readonly, then it could not mutate the caller's
  // copy of the byval'd memory.  In this case, it is safe to elide the copy and
  // temporary.
  if (CalledFunc->onlyReadsMemory()) {
    // If the byval argument has a specified alignment that is greater than the
    // passed in pointer, then we either have to round up the input pointer or
    // give up on this transformation.
    if (ByValAlignment <= 1)  // 0 = unspecified, 1 = no particular alignment.
      return Arg;

    const DataLayout &DL = Caller->getParent()->getDataLayout();

    // If the pointer is already known to be sufficiently aligned, or if we can
    // round it up to a larger alignment, then we don't need a temporary.
    if (getOrEnforceKnownAlignment(Arg, ByValAlignment, DL, TheCall,
                                   &IFI.ACT->getAssumptionCache(*Caller)) >=
        ByValAlignment)
      return Arg;
    
    // Otherwise, we have to make a memcpy to get a safe alignment.  This is bad
    // for code quality, but rarely happens and is required for correctness.
  }

  // Create the alloca.  If we have DataLayout, use nice alignment.
  unsigned Align =
      Caller->getParent()->getDataLayout().getPrefTypeAlignment(AggTy);

  // If the byval had an alignment specified, we *must* use at least that
  // alignment, as it is required by the byval argument (and uses of the
  // pointer inside the callee).
  Align = std::max(Align, ByValAlignment);
  
  Value *NewAlloca = new AllocaInst(AggTy, nullptr, Align, Arg->getName(), 
                                    &*Caller->begin()->begin());
  IFI.StaticAllocas.push_back(cast<AllocaInst>(NewAlloca));
  
  // Uses of the argument in the function should use our new alloca
  // instead.
  return NewAlloca;
}

// Check whether this Value is used by a lifetime intrinsic.
static bool isUsedByLifetimeMarker(Value *V) {
  for (User *U : V->users()) {
    if (IntrinsicInst *II = dyn_cast<IntrinsicInst>(U)) {
      switch (II->getIntrinsicID()) {
      default: break;
      case Intrinsic::lifetime_start:
      case Intrinsic::lifetime_end:
        return true;
      }
    }
  }
  return false;
}

// Check whether the given alloca already has
// lifetime.start or lifetime.end intrinsics.
static bool hasLifetimeMarkers(AllocaInst *AI) {
  Type *Ty = AI->getType();
  Type *Int8PtrTy = Type::getInt8PtrTy(Ty->getContext(),
                                       Ty->getPointerAddressSpace());
  if (Ty == Int8PtrTy)
    return isUsedByLifetimeMarker(AI);

  // Do a scan to find all the casts to i8*.
  for (User *U : AI->users()) {
    if (U->getType() != Int8PtrTy) continue;
    if (U->stripPointerCasts() != AI) continue;
    if (isUsedByLifetimeMarker(U))
      return true;
  }
  return false;
}

/// Rebuild the entire inlined-at chain for this instruction so that the top of
/// the chain now is inlined-at the new call site.
static DebugLoc
updateInlinedAtInfo(DebugLoc DL, DILocation *InlinedAtNode, LLVMContext &Ctx,
                    DenseMap<const DILocation *, DILocation *> &IANodes) {
  SmallVector<DILocation *, 3> InlinedAtLocations;
  DILocation *Last = InlinedAtNode;
  DILocation *CurInlinedAt = DL;

  // Gather all the inlined-at nodes
  while (DILocation *IA = CurInlinedAt->getInlinedAt()) {
    // Skip any we've already built nodes for
    if (DILocation *Found = IANodes[IA]) {
      Last = Found;
      break;
    }

    InlinedAtLocations.push_back(IA);
    CurInlinedAt = IA;
  }

  // Starting from the top, rebuild the nodes to point to the new inlined-at
  // location (then rebuilding the rest of the chain behind it) and update the
  // map of already-constructed inlined-at nodes.
  for (const DILocation *MD : make_range(InlinedAtLocations.rbegin(),
                                         InlinedAtLocations.rend())) {
    Last = IANodes[MD] = DILocation::getDistinct(
        Ctx, MD->getLine(), MD->getColumn(), MD->getScope(), Last);
  }

  // And finally create the normal location for this instruction, referring to
  // the new inlined-at chain.
  return DebugLoc::get(DL.getLine(), DL.getCol(), DL.getScope(), Last);
}

/// Update inlined instructions' line numbers to
/// to encode location where these instructions are inlined.
static void fixupLineNumbers(Function *Fn, Function::iterator FI,
                             Instruction *TheCall) {
  DebugLoc TheCallDL = TheCall->getDebugLoc();
  if (!TheCallDL)
    return;

  auto &Ctx = Fn->getContext();
  DILocation *InlinedAtNode = TheCallDL;

  // Create a unique call site, not to be confused with any other call from the
  // same location.
  InlinedAtNode = DILocation::getDistinct(
      Ctx, InlinedAtNode->getLine(), InlinedAtNode->getColumn(),
      InlinedAtNode->getScope(), InlinedAtNode->getInlinedAt());

  // Cache the inlined-at nodes as they're built so they are reused, without
  // this every instruction's inlined-at chain would become distinct from each
  // other.
  DenseMap<const DILocation *, DILocation *> IANodes;

  for (; FI != Fn->end(); ++FI) {
    for (BasicBlock::iterator BI = FI->begin(), BE = FI->end();
         BI != BE; ++BI) {
      DebugLoc DL = BI->getDebugLoc();
      if (!DL) {
        // If the inlined instruction has no line number, make it look as if it
        // originates from the call location. This is important for
        // ((__always_inline__, __nodebug__)) functions which must use caller
        // location for all instructions in their function body.

        // Don't update static allocas, as they may get moved later.
        if (auto *AI = dyn_cast<AllocaInst>(BI))
          if (isa<Constant>(AI->getArraySize()))
            continue;

        BI->setDebugLoc(TheCallDL);
      } else {
        BI->setDebugLoc(updateInlinedAtInfo(DL, InlinedAtNode, BI->getContext(), IANodes));
      }
    }
  }
}

/// This function inlines the called function into the basic block of the
/// caller. This returns false if it is not possible to inline this call.
/// The program is still in a well defined state if this occurs though.
///
/// Note that this only does one level of inlining.  For example, if the
/// instruction 'call B' is inlined, and 'B' calls 'C', then the call to 'C' now
/// exists in the instruction stream.  Similarly this will inline a recursive
/// function by one level.
<<<<<<< HEAD
///
/// INTEL The Intel version returns the principal reason the function was or 
/// INTEL was not inlined at the call site.
///
InlineReason llvm::InlineFunction(CallSite CS, // INTEL 
  InlineFunctionInfo &IFI, // INTEL
  bool InsertLifetime) { // INTEL 
=======
bool llvm::InlineFunction(CallSite CS, InlineFunctionInfo &IFI,
                          AAResults *CalleeAAR, bool InsertLifetime) {
>>>>>>> 94b704c4
  Instruction *TheCall = CS.getInstruction();
  assert(TheCall->getParent() && TheCall->getParent()->getParent() &&
         "Instruction not in function!");

  // If IFI has any state in it, zap it before we fill it in.
  IFI.reset();
  
  const Function *CalledFunc = CS.getCalledFunction();
  if (!CalledFunc ||              // Can't inline external function or indirect
      CalledFunc->isDeclaration() || // call, or call to a vararg function!
      CalledFunc->getFunctionType()->isVarArg()) { // INTEL 
#ifdef INTEL_CUSTOMIZATION 
    if (!CalledFunc) { 
      // Can't inline indirect call
      return NinlrIndirect;
    }
    if (CalledFunc->isDeclaration()) { 
      // Can't inline external call 
      return NinlrExtern; 
    }
    assert(CalledFunc->getFunctionType()->isVarArg()); 
    // Can't inline call to a vararg function!
    return NinlrVarargs;
#endif // INTEL_CUSTOMIZATION
  } // INTEL 

  // If the call to the callee cannot throw, set the 'nounwind' flag on any
  // calls that we inline.
  bool MarkNoUnwind = CS.doesNotThrow();

  BasicBlock *OrigBB = TheCall->getParent();
  Function *Caller = OrigBB->getParent();

  // GC poses two hazards to inlining, which only occur when the callee has GC:
  //  1. If the caller has no GC, then the callee's GC must be propagated to the
  //     caller.
  //  2. If the caller has a differing GC, it is invalid to inline.
  if (CalledFunc->hasGC()) {
    if (!Caller->hasGC())
      Caller->setGC(CalledFunc->getGC());
    else if (CalledFunc->getGC() != Caller->getGC())
      return NinlrMismatchedGC; // INTEL 
  }

  // Get the personality function from the callee if it contains a landing pad.
  Constant *CalledPersonality =
      CalledFunc->hasPersonalityFn() ? CalledFunc->getPersonalityFn() : nullptr;

  // Find the personality function used by the landing pads of the caller. If it
  // exists, then check to see that it matches the personality function used in
  // the callee.
  Constant *CallerPersonality =
      Caller->hasPersonalityFn() ? Caller->getPersonalityFn() : nullptr;
  if (CalledPersonality) {
    if (!CallerPersonality)
      Caller->setPersonalityFn(CalledPersonality);
    // If the personality functions match, then we can perform the
    // inlining. Otherwise, we can't inline.
    // TODO: This isn't 100% true. Some personality functions are proper
    //       supersets of others and can be used in place of the other.
    else if (CalledPersonality != CallerPersonality)
      return NinlrMismatchedPersonality; // INTEL 
  }

  // Get an iterator to the last basic block in the function, which will have
  // the new function inlined after it.
  Function::iterator LastBlock = &Caller->back();

  // Make sure to capture all of the return instructions from the cloned
  // function.
  SmallVector<ReturnInst*, 8> Returns;
  ClonedCodeInfo InlinedFunctionInfo;
  Function::iterator FirstNewBlock;

  { // Scope to destroy VMap after cloning.
    ValueToValueMapTy VMap;
    // Keep a list of pair (dst, src) to emit byval initializations.
    SmallVector<std::pair<Value*, Value*>, 4> ByValInit;

    auto &DL = Caller->getParent()->getDataLayout();

    assert(CalledFunc->arg_size() == CS.arg_size() &&
           "No varargs calls can be inlined!");

    // Calculate the vector of arguments to pass into the function cloner, which
    // matches up the formal to the actual argument values.
    CallSite::arg_iterator AI = CS.arg_begin();
    unsigned ArgNo = 0;
    for (Function::const_arg_iterator I = CalledFunc->arg_begin(),
         E = CalledFunc->arg_end(); I != E; ++I, ++AI, ++ArgNo) {
      Value *ActualArg = *AI;

      // When byval arguments actually inlined, we need to make the copy implied
      // by them explicit.  However, we don't do this if the callee is readonly
      // or readnone, because the copy would be unneeded: the callee doesn't
      // modify the struct.
      if (CS.isByValArgument(ArgNo)) {
        ActualArg = HandleByValArgument(ActualArg, TheCall, CalledFunc, IFI,
                                        CalledFunc->getParamAlignment(ArgNo+1));
        if (ActualArg != *AI)
          ByValInit.push_back(std::make_pair(ActualArg, (Value*) *AI));
      }

      VMap[I] = ActualArg;
    }

    // Add alignment assumptions if necessary. We do this before the inlined
    // instructions are actually cloned into the caller so that we can easily
    // check what will be known at the start of the inlined code.
    AddAlignmentAssumptions(CS, IFI);

    // We want the inliner to prune the code as it copies.  We would LOVE to
    // have no dead or constant instructions leftover after inlining occurs
    // (which can happen, e.g., because an argument was constant), but we'll be
    // happy with whatever the cloner can do.
    CloneAndPruneFunctionInto(Caller, CalledFunc, VMap,
                              /*ModuleLevelChanges=*/false, Returns, ".i",
                              &InlinedFunctionInfo, TheCall);

    // Remember the first block that is newly cloned over.
    FirstNewBlock = LastBlock; ++FirstNewBlock;

    // Inject byval arguments initialization.
    for (std::pair<Value*, Value*> &Init : ByValInit)
      HandleByValArgumentInit(Init.first, Init.second, Caller->getParent(),
                              FirstNewBlock, IFI);

    // Update the callgraph if requested.
    if (IFI.CG)
      UpdateCallGraphAfterInlining(CS, FirstNewBlock, VMap, IFI);

    // Update inlined instructions' line number information.
    fixupLineNumbers(Caller, FirstNewBlock, TheCall);

    // Clone existing noalias metadata if necessary.
    CloneAliasScopeMetadata(CS, VMap);

    // Add noalias metadata if necessary.
    AddAliasScopeMetadata(CS, VMap, DL, CalleeAAR);

    // FIXME: We could register any cloned assumptions instead of clearing the
    // whole function's cache.
    if (IFI.ACT)
      IFI.ACT->getAssumptionCache(*Caller).clear();
  }

  // If there are any alloca instructions in the block that used to be the entry
  // block for the callee, move them to the entry block of the caller.  First
  // calculate which instruction they should be inserted before.  We insert the
  // instructions at the end of the current alloca list.
  {
    BasicBlock::iterator InsertPoint = Caller->begin()->begin();
    for (BasicBlock::iterator I = FirstNewBlock->begin(),
         E = FirstNewBlock->end(); I != E; ) {
      AllocaInst *AI = dyn_cast<AllocaInst>(I++);
      if (!AI) continue;
      
      // If the alloca is now dead, remove it.  This often occurs due to code
      // specialization.
      if (AI->use_empty()) {
        AI->eraseFromParent();
        continue;
      }

      if (!isa<Constant>(AI->getArraySize()))
        continue;
      
      // Keep track of the static allocas that we inline into the caller.
      IFI.StaticAllocas.push_back(AI);
      
      // Scan for the block of allocas that we can move over, and move them
      // all at once.
      while (isa<AllocaInst>(I) &&
             isa<Constant>(cast<AllocaInst>(I)->getArraySize())) {
        IFI.StaticAllocas.push_back(cast<AllocaInst>(I));
        ++I;
      }

      // Transfer all of the allocas over in a block.  Using splice means
      // that the instructions aren't removed from the symbol table, then
      // reinserted.
      Caller->getEntryBlock().getInstList().splice(InsertPoint,
                                                   FirstNewBlock->getInstList(),
                                                   AI, I);
    }
    // Move any dbg.declares describing the allocas into the entry basic block.
    DIBuilder DIB(*Caller->getParent());
    for (auto &AI : IFI.StaticAllocas)
      replaceDbgDeclareForAlloca(AI, AI, DIB, /*Deref=*/false);
  }

  bool InlinedMustTailCalls = false;
  if (InlinedFunctionInfo.ContainsCalls) {
    CallInst::TailCallKind CallSiteTailKind = CallInst::TCK_None;
    if (CallInst *CI = dyn_cast<CallInst>(TheCall))
      CallSiteTailKind = CI->getTailCallKind();

    for (Function::iterator BB = FirstNewBlock, E = Caller->end(); BB != E;
         ++BB) {
      for (Instruction &I : *BB) {
        CallInst *CI = dyn_cast<CallInst>(&I);
        if (!CI)
          continue;

        // We need to reduce the strength of any inlined tail calls.  For
        // musttail, we have to avoid introducing potential unbounded stack
        // growth.  For example, if functions 'f' and 'g' are mutually recursive
        // with musttail, we can inline 'g' into 'f' so long as we preserve
        // musttail on the cloned call to 'f'.  If either the inlined call site
        // or the cloned call site is *not* musttail, the program already has
        // one frame of stack growth, so it's safe to remove musttail.  Here is
        // a table of example transformations:
        //
        //    f -> musttail g -> musttail f  ==>  f -> musttail f
        //    f -> musttail g ->     tail f  ==>  f ->     tail f
        //    f ->          g -> musttail f  ==>  f ->          f
        //    f ->          g ->     tail f  ==>  f ->          f
        CallInst::TailCallKind ChildTCK = CI->getTailCallKind();
        ChildTCK = std::min(CallSiteTailKind, ChildTCK);
        CI->setTailCallKind(ChildTCK);
        InlinedMustTailCalls |= CI->isMustTailCall();

        // Calls inlined through a 'nounwind' call site should be marked
        // 'nounwind'.
        if (MarkNoUnwind)
          CI->setDoesNotThrow();
      }
    }
  }

  // Leave lifetime markers for the static alloca's, scoping them to the
  // function we just inlined.
  if (InsertLifetime && !IFI.StaticAllocas.empty()) {
    IRBuilder<> builder(FirstNewBlock->begin());
    for (unsigned ai = 0, ae = IFI.StaticAllocas.size(); ai != ae; ++ai) {
      AllocaInst *AI = IFI.StaticAllocas[ai];

      // If the alloca is already scoped to something smaller than the whole
      // function then there's no need to add redundant, less accurate markers.
      if (hasLifetimeMarkers(AI))
        continue;

      // Try to determine the size of the allocation.
      ConstantInt *AllocaSize = nullptr;
      if (ConstantInt *AIArraySize =
          dyn_cast<ConstantInt>(AI->getArraySize())) {
        auto &DL = Caller->getParent()->getDataLayout();
        Type *AllocaType = AI->getAllocatedType();
        uint64_t AllocaTypeSize = DL.getTypeAllocSize(AllocaType);
        uint64_t AllocaArraySize = AIArraySize->getLimitedValue();

        // Don't add markers for zero-sized allocas.
        if (AllocaArraySize == 0)
          continue;

        // Check that array size doesn't saturate uint64_t and doesn't
        // overflow when it's multiplied by type size.
        if (AllocaArraySize != ~0ULL &&
            UINT64_MAX / AllocaArraySize >= AllocaTypeSize) {
          AllocaSize = ConstantInt::get(Type::getInt64Ty(AI->getContext()),
                                        AllocaArraySize * AllocaTypeSize);
        }
      }

      builder.CreateLifetimeStart(AI, AllocaSize);
      for (ReturnInst *RI : Returns) {
        // Don't insert llvm.lifetime.end calls between a musttail call and a
        // return.  The return kills all local allocas.
        if (InlinedMustTailCalls &&
            RI->getParent()->getTerminatingMustTailCall())
          continue;
        IRBuilder<>(RI).CreateLifetimeEnd(AI, AllocaSize);
      }
    }
  }

  // If the inlined code contained dynamic alloca instructions, wrap the inlined
  // code with llvm.stacksave/llvm.stackrestore intrinsics.
  if (InlinedFunctionInfo.ContainsDynamicAllocas) {
    Module *M = Caller->getParent();
    // Get the two intrinsics we care about.
    Function *StackSave = Intrinsic::getDeclaration(M, Intrinsic::stacksave);
    Function *StackRestore=Intrinsic::getDeclaration(M,Intrinsic::stackrestore);

    // Insert the llvm.stacksave.
    CallInst *SavedPtr = IRBuilder<>(FirstNewBlock, FirstNewBlock->begin())
                             .CreateCall(StackSave, {}, "savedstack");

    // Insert a call to llvm.stackrestore before any return instructions in the
    // inlined function.
    for (ReturnInst *RI : Returns) {
      // Don't insert llvm.stackrestore calls between a musttail call and a
      // return.  The return will restore the stack pointer.
      if (InlinedMustTailCalls && RI->getParent()->getTerminatingMustTailCall())
        continue;
      IRBuilder<>(RI).CreateCall(StackRestore, SavedPtr);
    }
  }

  // If we are inlining for an invoke instruction, we must make sure to rewrite
  // any call instructions into invoke instructions.
  if (auto *II = dyn_cast<InvokeInst>(TheCall)) {
    BasicBlock *UnwindDest = II->getUnwindDest();
    Instruction *FirstNonPHI = UnwindDest->getFirstNonPHI();
    if (isa<LandingPadInst>(FirstNonPHI)) {
      HandleInlinedLandingPad(II, FirstNewBlock, InlinedFunctionInfo);
    } else {
      HandleInlinedEHPad(II, FirstNewBlock, InlinedFunctionInfo);
    }
  }

  // Handle any inlined musttail call sites.  In order for a new call site to be
  // musttail, the source of the clone and the inlined call site must have been
  // musttail.  Therefore it's safe to return without merging control into the
  // phi below.
  if (InlinedMustTailCalls) {
    // Check if we need to bitcast the result of any musttail calls.
    Type *NewRetTy = Caller->getReturnType();
    bool NeedBitCast = !TheCall->use_empty() && TheCall->getType() != NewRetTy;

    // Handle the returns preceded by musttail calls separately.
    SmallVector<ReturnInst *, 8> NormalReturns;
    for (ReturnInst *RI : Returns) {
      CallInst *ReturnedMustTail =
          RI->getParent()->getTerminatingMustTailCall();
      if (!ReturnedMustTail) {
        NormalReturns.push_back(RI);
        continue;
      }
      if (!NeedBitCast)
        continue;

      // Delete the old return and any preceding bitcast.
      BasicBlock *CurBB = RI->getParent();
      auto *OldCast = dyn_cast_or_null<BitCastInst>(RI->getReturnValue());
      RI->eraseFromParent();
      if (OldCast)
        OldCast->eraseFromParent();

      // Insert a new bitcast and return with the right type.
      IRBuilder<> Builder(CurBB);
      Builder.CreateRet(Builder.CreateBitCast(ReturnedMustTail, NewRetTy));
    }

    // Leave behind the normal returns so we can merge control flow.
    std::swap(Returns, NormalReturns);
  }

  // If we cloned in _exactly one_ basic block, and if that block ends in a
  // return instruction, we splice the body of the inlined callee directly into
  // the calling basic block.
  if (Returns.size() == 1 && std::distance(FirstNewBlock, Caller->end()) == 1) {
    // Move all of the instructions right before the call.
    OrigBB->getInstList().splice(TheCall, FirstNewBlock->getInstList(),
                                 FirstNewBlock->begin(), FirstNewBlock->end());
    // Remove the cloned basic block.
    Caller->getBasicBlockList().pop_back();

    // If the call site was an invoke instruction, add a branch to the normal
    // destination.
    if (InvokeInst *II = dyn_cast<InvokeInst>(TheCall)) {
      BranchInst *NewBr = BranchInst::Create(II->getNormalDest(), TheCall);
      NewBr->setDebugLoc(Returns[0]->getDebugLoc());
    }

    // If the return instruction returned a value, replace uses of the call with
    // uses of the returned value.
    if (!TheCall->use_empty()) {
      ReturnInst *R = Returns[0];
      if (TheCall == R->getReturnValue())
        TheCall->replaceAllUsesWith(UndefValue::get(TheCall->getType()));
      else
        TheCall->replaceAllUsesWith(R->getReturnValue());
    }
    // Since we are now done with the Call/Invoke, we can delete it.
    TheCall->eraseFromParent();

    // Since we are now done with the return instruction, delete it also.
    Returns[0]->eraseFromParent();

    // We are now done with the inlining.
    return InlrNoReason; // INTEL 
  }

  // Otherwise, we have the normal case, of more than one block to inline or
  // multiple return sites.

  // We want to clone the entire callee function into the hole between the
  // "starter" and "ender" blocks.  How we accomplish this depends on whether
  // this is an invoke instruction or a call instruction.
  BasicBlock *AfterCallBB;
  BranchInst *CreatedBranchToNormalDest = nullptr;
  if (InvokeInst *II = dyn_cast<InvokeInst>(TheCall)) {

    // Add an unconditional branch to make this look like the CallInst case...
    CreatedBranchToNormalDest = BranchInst::Create(II->getNormalDest(), TheCall);

    // Split the basic block.  This guarantees that no PHI nodes will have to be
    // updated due to new incoming edges, and make the invoke case more
    // symmetric to the call case.
    AfterCallBB = OrigBB->splitBasicBlock(CreatedBranchToNormalDest,
                                          CalledFunc->getName()+".exit");

  } else {  // It's a call
    // If this is a call instruction, we need to split the basic block that
    // the call lives in.
    //
    AfterCallBB = OrigBB->splitBasicBlock(TheCall,
                                          CalledFunc->getName()+".exit");
  }

  // Change the branch that used to go to AfterCallBB to branch to the first
  // basic block of the inlined function.
  //
  TerminatorInst *Br = OrigBB->getTerminator();
  assert(Br && Br->getOpcode() == Instruction::Br &&
         "splitBasicBlock broken!");
  Br->setOperand(0, FirstNewBlock);


  // Now that the function is correct, make it a little bit nicer.  In
  // particular, move the basic blocks inserted from the end of the function
  // into the space made by splitting the source basic block.
  Caller->getBasicBlockList().splice(AfterCallBB, Caller->getBasicBlockList(),
                                     FirstNewBlock, Caller->end());

  // Handle all of the return instructions that we just cloned in, and eliminate
  // any users of the original call/invoke instruction.
  Type *RTy = CalledFunc->getReturnType();

  PHINode *PHI = nullptr;
  if (Returns.size() > 1) {
    // The PHI node should go at the front of the new basic block to merge all
    // possible incoming values.
    if (!TheCall->use_empty()) {
      PHI = PHINode::Create(RTy, Returns.size(), TheCall->getName(),
                            AfterCallBB->begin());
      // Anything that used the result of the function call should now use the
      // PHI node as their operand.
      TheCall->replaceAllUsesWith(PHI);
    }

    // Loop over all of the return instructions adding entries to the PHI node
    // as appropriate.
    if (PHI) {
      for (unsigned i = 0, e = Returns.size(); i != e; ++i) {
        ReturnInst *RI = Returns[i];
        assert(RI->getReturnValue()->getType() == PHI->getType() &&
               "Ret value not consistent in function!");
        PHI->addIncoming(RI->getReturnValue(), RI->getParent());
      }
    }


    // Add a branch to the merge points and remove return instructions.
    DebugLoc Loc;
    for (unsigned i = 0, e = Returns.size(); i != e; ++i) {
      ReturnInst *RI = Returns[i];
      BranchInst* BI = BranchInst::Create(AfterCallBB, RI);
      Loc = RI->getDebugLoc();
      BI->setDebugLoc(Loc);
      RI->eraseFromParent();
    }
    // We need to set the debug location to *somewhere* inside the
    // inlined function. The line number may be nonsensical, but the
    // instruction will at least be associated with the right
    // function.
    if (CreatedBranchToNormalDest)
      CreatedBranchToNormalDest->setDebugLoc(Loc);
  } else if (!Returns.empty()) {
    // Otherwise, if there is exactly one return value, just replace anything
    // using the return value of the call with the computed value.
    if (!TheCall->use_empty()) {
      if (TheCall == Returns[0]->getReturnValue())
        TheCall->replaceAllUsesWith(UndefValue::get(TheCall->getType()));
      else
        TheCall->replaceAllUsesWith(Returns[0]->getReturnValue());
    }

    // Update PHI nodes that use the ReturnBB to use the AfterCallBB.
    BasicBlock *ReturnBB = Returns[0]->getParent();
    ReturnBB->replaceAllUsesWith(AfterCallBB);

    // Splice the code from the return block into the block that it will return
    // to, which contains the code that was after the call.
    AfterCallBB->getInstList().splice(AfterCallBB->begin(),
                                      ReturnBB->getInstList());

    if (CreatedBranchToNormalDest)
      CreatedBranchToNormalDest->setDebugLoc(Returns[0]->getDebugLoc());

    // Delete the return instruction now and empty ReturnBB now.
    Returns[0]->eraseFromParent();
    ReturnBB->eraseFromParent();
  } else if (!TheCall->use_empty()) {
    // No returns, but something is using the return value of the call.  Just
    // nuke the result.
    TheCall->replaceAllUsesWith(UndefValue::get(TheCall->getType()));
  }

  // Since we are now done with the Call/Invoke, we can delete it.
  TheCall->eraseFromParent();

  // If we inlined any musttail calls and the original return is now
  // unreachable, delete it.  It can only contain a bitcast and ret.
  if (InlinedMustTailCalls && pred_begin(AfterCallBB) == pred_end(AfterCallBB))
    AfterCallBB->eraseFromParent();

  // We should always be able to fold the entry block of the function into the
  // single predecessor of the block...
  assert(cast<BranchInst>(Br)->isUnconditional() && "splitBasicBlock broken!");
  BasicBlock *CalleeEntry = cast<BranchInst>(Br)->getSuccessor(0);

  // Splice the code entry block into calling block, right before the
  // unconditional branch.
  CalleeEntry->replaceAllUsesWith(OrigBB);  // Update PHI nodes
  OrigBB->getInstList().splice(Br, CalleeEntry->getInstList());

  // Remove the unconditional branch.
  OrigBB->getInstList().erase(Br);

  // Now we can remove the CalleeEntry block, which is now empty.
  Caller->getBasicBlockList().erase(CalleeEntry);

  // If we inserted a phi node, check to see if it has a single value (e.g. all
  // the entries are the same or undef).  If so, remove the PHI so it doesn't
  // block other optimizations.
  if (PHI) {
    auto &DL = Caller->getParent()->getDataLayout();
    if (Value *V = SimplifyInstruction(PHI, DL, nullptr, nullptr,
                                       &IFI.ACT->getAssumptionCache(*Caller))) {
      PHI->replaceAllUsesWith(V);
      PHI->eraseFromParent();
    }
  }

  return InlrNoReason; // INTEL 
}<|MERGE_RESOLUTION|>--- conflicted
+++ resolved
@@ -54,26 +54,16 @@
   cl::init(true), cl::Hidden,
   cl::desc("Convert align attributes to assumptions during inlining."));
 
-<<<<<<< HEAD
-InlineReason llvm::InlineFunction(CallInst *CI, // INTEL 
-  InlineFunctionInfo &IFI, // INTEL
-  bool InsertLifetime) { // INTEL 
-  return InlineFunction(CallSite(CI), IFI, InsertLifetime);
-}
-
-InlineReason llvm::InlineFunction(InvokeInst *II, // INTEL 
-  InlineFunctionInfo &IFI, // INTEL 
-  bool InsertLifetime) { // INTEL 
-  return InlineFunction(CallSite(II), IFI, InsertLifetime);
-=======
-bool llvm::InlineFunction(CallInst *CI, InlineFunctionInfo &IFI,
-                          AAResults *CalleeAAR, bool InsertLifetime) {
+InlineReason                                                      // INTEL
+      llvm::InlineFunction(CallInst *CI, InlineFunctionInfo &IFI, // INTEL
+                                  AAResults *CalleeAAR, bool InsertLifetime) {
   return InlineFunction(CallSite(CI), IFI, CalleeAAR, InsertLifetime);
 }
-bool llvm::InlineFunction(InvokeInst *II, InlineFunctionInfo &IFI,
+
+InlineReason
+     llvm::InlineFunction(InvokeInst *II, InlineFunctionInfo &IFI, // INTEL 
                           AAResults *CalleeAAR, bool InsertLifetime) {
   return InlineFunction(CallSite(II), IFI, CalleeAAR, InsertLifetime);
->>>>>>> 94b704c4
 }
 
 namespace {
@@ -1033,18 +1023,13 @@
 /// instruction 'call B' is inlined, and 'B' calls 'C', then the call to 'C' now
 /// exists in the instruction stream.  Similarly this will inline a recursive
 /// function by one level.
-<<<<<<< HEAD
 ///
 /// INTEL The Intel version returns the principal reason the function was or 
 /// INTEL was not inlined at the call site.
 ///
-InlineReason llvm::InlineFunction(CallSite CS, // INTEL 
-  InlineFunctionInfo &IFI, // INTEL
-  bool InsertLifetime) { // INTEL 
-=======
-bool llvm::InlineFunction(CallSite CS, InlineFunctionInfo &IFI,
+InlineReason                                                    // INTEL
+     llvm::InlineFunction(CallSite CS, InlineFunctionInfo &IFI, // INTEL
                           AAResults *CalleeAAR, bool InsertLifetime) {
->>>>>>> 94b704c4
   Instruction *TheCall = CS.getInstruction();
   assert(TheCall->getParent() && TheCall->getParent()->getParent() &&
          "Instruction not in function!");
