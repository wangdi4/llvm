//===- InlineFunction.cpp - Code to perform function inlining -------------===//
//
// Part of the LLVM Project, under the Apache License v2.0 with LLVM Exceptions.
// See https://llvm.org/LICENSE.txt for license information.
// SPDX-License-Identifier: Apache-2.0 WITH LLVM-exception
//
//===----------------------------------------------------------------------===//
//
// This file implements inlining of a function into a call site, resolving
// parameters and the return value as appropriate.
//
//===----------------------------------------------------------------------===//

#include "llvm/ADT/DenseMap.h"
#include "llvm/ADT/None.h"
#include "llvm/ADT/Optional.h"
#include "llvm/ADT/STLExtras.h"
#include "llvm/ADT/SetVector.h"
#include "llvm/ADT/SmallPtrSet.h"
#include "llvm/ADT/SmallVector.h"
#include "llvm/ADT/StringExtras.h"
#include "llvm/ADT/iterator_range.h"
#include "llvm/Analysis/AliasAnalysis.h"
#include "llvm/Analysis/AssumptionCache.h"
#include "llvm/Analysis/BlockFrequencyInfo.h"
#include "llvm/Analysis/CallGraph.h"
#include "llvm/Analysis/CaptureTracking.h"
#include "llvm/Analysis/EHPersonalities.h"
#include "llvm/Analysis/InstructionSimplify.h"
#if INTEL_COLLAB
#include "llvm/Analysis/VPO/Utils/VPOAnalysisUtils.h"
#endif // INTEL_COLLAB
#include "llvm/Analysis/ProfileSummaryInfo.h"
#include "llvm/Transforms/Utils/Local.h"
#include "llvm/Analysis/ValueTracking.h"
#include "llvm/Analysis/VectorUtils.h"
#include "llvm/IR/Argument.h"
#include "llvm/IR/BasicBlock.h"
#include "llvm/IR/CFG.h"
#include "llvm/IR/Constant.h"
#include "llvm/IR/Constants.h"
#include "llvm/IR/DIBuilder.h"
#include "llvm/IR/DataLayout.h"
#include "llvm/IR/DebugInfoMetadata.h"
#include "llvm/IR/DebugLoc.h"
#include "llvm/IR/DerivedTypes.h"
#include "llvm/IR/Dominators.h"
#include "llvm/IR/Function.h"
#include "llvm/IR/IRBuilder.h"
#include "llvm/IR/InstIterator.h" // INTEL
#include "llvm/IR/InstrTypes.h"
#include "llvm/IR/Instruction.h"
#include "llvm/IR/Instructions.h"
#include "llvm/IR/IntrinsicInst.h"
#include "llvm/IR/Intrinsics.h"
#if INTEL_CUSTOMIZATION
#if INTEL_FEATURE_CSA
#include "llvm/IR/IntrinsicsCSA.h"
#endif // INTEL_FEATURE_CSA
#endif // INTEL_CUSTOMIZATION
#include "llvm/IR/LLVMContext.h"
#include "llvm/IR/MDBuilder.h"
#include "llvm/IR/Metadata.h"
#include "llvm/IR/Module.h"
#include "llvm/IR/Type.h"
#include "llvm/IR/User.h"
#include "llvm/IR/Value.h"
#include "llvm/Support/Casting.h"
#include "llvm/Support/CommandLine.h"
#include "llvm/Support/ErrorHandling.h"
#include "llvm/Transforms/IPO/Intel_InlineReport.h"  // INTEL
#include "llvm/Transforms/IPO/Intel_MDInlineReport.h"  // INTEL
#include "llvm/Transforms/Utils/AssumeBundleBuilder.h"
#include "llvm/Transforms/Utils/Cloning.h"
#include "llvm/Transforms/Utils/ValueMapper.h"
#include <algorithm>
#include <cassert>
#include <cstdint>
#include <iterator>
#include <limits>
#include <string>
#include <utility>
#include <vector>

using namespace llvm;
using namespace InlineReportTypes; // INTEL
#if INTEL_COLLAB
using namespace llvm::vpo;
#endif // INTEL_COLLAB
using ProfileCount = Function::ProfileCount;

static cl::opt<bool>
EnableNoAliasConversion("enable-noalias-to-md-conversion", cl::init(true),
  cl::Hidden,
  cl::desc("Convert noalias attributes to metadata during inlining."));

// Disabled by default, because the added alignment assumptions may increase
// compile-time and block optimizations. This option is not suitable for use
// with frontends that emit comprehensive parameter alignment annotations.
static cl::opt<bool>
PreserveAlignmentAssumptions("preserve-alignment-assumptions-during-inlining",
  cl::init(false), cl::Hidden,
  cl::desc("Convert align attributes to assumptions during inlining."));

static cl::opt<bool> UpdateReturnAttributes(
        "update-return-attrs", cl::init(true), cl::Hidden,
            cl::desc("Update return attributes on calls within inlined body"));

static cl::opt<unsigned> InlinerAttributeWindow(
    "max-inst-checked-for-throw-during-inlining", cl::Hidden,
    cl::desc("the maximum number of instructions analyzed for may throw during "
             "attribute inference in inlined body"),
    cl::init(4));

#if INTEL_CUSTOMIZATION

namespace llvm {

InlineResult InlineFunction(CallBase &CB, InlineFunctionInfo &IFI,
                            AAResults *CalleeAAR, bool InsertLifetime,
                            Function *ForwardVarArgsTo) {
  return InlineFunction(CB, IFI, nullptr, nullptr, CalleeAAR, InsertLifetime,
                        ForwardVarArgsTo);
}

} // end namespace llvm

#endif // INTEL_CUSTOMIZATION

namespace {

  /// A class for recording information about inlining a landing pad.
  class LandingPadInliningInfo {
    /// Destination of the invoke's unwind.
    BasicBlock *OuterResumeDest;

    /// Destination for the callee's resume.
    BasicBlock *InnerResumeDest = nullptr;

    /// LandingPadInst associated with the invoke.
    LandingPadInst *CallerLPad = nullptr;

    /// PHI for EH values from landingpad insts.
    PHINode *InnerEHValuesPHI = nullptr;

    SmallVector<Value*, 8> UnwindDestPHIValues;

  public:
    LandingPadInliningInfo(InvokeInst *II)
        : OuterResumeDest(II->getUnwindDest()) {
      // If there are PHI nodes in the unwind destination block, we need to keep
      // track of which values came into them from the invoke before removing
      // the edge from this block.
      BasicBlock *InvokeBB = II->getParent();
      BasicBlock::iterator I = OuterResumeDest->begin();
      for (; isa<PHINode>(I); ++I) {
        // Save the value to use for this edge.
        PHINode *PHI = cast<PHINode>(I);
        UnwindDestPHIValues.push_back(PHI->getIncomingValueForBlock(InvokeBB));
      }

      CallerLPad = cast<LandingPadInst>(I);
    }

    /// The outer unwind destination is the target of
    /// unwind edges introduced for calls within the inlined function.
    BasicBlock *getOuterResumeDest() const {
      return OuterResumeDest;
    }

    BasicBlock *getInnerResumeDest();

    LandingPadInst *getLandingPadInst() const { return CallerLPad; }

    /// Forward the 'resume' instruction to the caller's landing pad block.
    /// When the landing pad block has only one predecessor, this is
    /// a simple branch. When there is more than one predecessor, we need to
    /// split the landing pad block after the landingpad instruction and jump
    /// to there.
    void forwardResume(ResumeInst *RI,
                       SmallPtrSetImpl<LandingPadInst*> &InlinedLPads);

    /// Add incoming-PHI values to the unwind destination block for the given
    /// basic block, using the values for the original invoke's source block.
    void addIncomingPHIValuesFor(BasicBlock *BB) const {
      addIncomingPHIValuesForInto(BB, OuterResumeDest);
    }

    void addIncomingPHIValuesForInto(BasicBlock *src, BasicBlock *dest) const {
      BasicBlock::iterator I = dest->begin();
      for (unsigned i = 0, e = UnwindDestPHIValues.size(); i != e; ++i, ++I) {
        PHINode *phi = cast<PHINode>(I);
        phi->addIncoming(UnwindDestPHIValues[i], src);
      }
    }
  };

} // end anonymous namespace

/// Get or create a target for the branch from ResumeInsts.
BasicBlock *LandingPadInliningInfo::getInnerResumeDest() {
  if (InnerResumeDest) return InnerResumeDest;

  // Split the landing pad.
  BasicBlock::iterator SplitPoint = ++CallerLPad->getIterator();
  InnerResumeDest =
    OuterResumeDest->splitBasicBlock(SplitPoint,
                                     OuterResumeDest->getName() + ".body");

  // The number of incoming edges we expect to the inner landing pad.
  const unsigned PHICapacity = 2;

  // Create corresponding new PHIs for all the PHIs in the outer landing pad.
  Instruction *InsertPoint = &InnerResumeDest->front();
  BasicBlock::iterator I = OuterResumeDest->begin();
  for (unsigned i = 0, e = UnwindDestPHIValues.size(); i != e; ++i, ++I) {
    PHINode *OuterPHI = cast<PHINode>(I);
    PHINode *InnerPHI = PHINode::Create(OuterPHI->getType(), PHICapacity,
                                        OuterPHI->getName() + ".lpad-body",
                                        InsertPoint);
    OuterPHI->replaceAllUsesWith(InnerPHI);
    InnerPHI->addIncoming(OuterPHI, OuterResumeDest);
  }

  // Create a PHI for the exception values.
  InnerEHValuesPHI = PHINode::Create(CallerLPad->getType(), PHICapacity,
                                     "eh.lpad-body", InsertPoint);
  CallerLPad->replaceAllUsesWith(InnerEHValuesPHI);
  InnerEHValuesPHI->addIncoming(CallerLPad, OuterResumeDest);

  // All done.
  return InnerResumeDest;
}

/// Forward the 'resume' instruction to the caller's landing pad block.
/// When the landing pad block has only one predecessor, this is a simple
/// branch. When there is more than one predecessor, we need to split the
/// landing pad block after the landingpad instruction and jump to there.
void LandingPadInliningInfo::forwardResume(
    ResumeInst *RI, SmallPtrSetImpl<LandingPadInst *> &InlinedLPads) {
  BasicBlock *Dest = getInnerResumeDest();
  BasicBlock *Src = RI->getParent();

  BranchInst::Create(Dest, Src);

  // Update the PHIs in the destination. They were inserted in an order which
  // makes this work.
  addIncomingPHIValuesForInto(Src, Dest);

  InnerEHValuesPHI->addIncoming(RI->getOperand(0), Src);
  RI->eraseFromParent();
}

/// Helper for getUnwindDestToken/getUnwindDestTokenHelper.
static Value *getParentPad(Value *EHPad) {
  if (auto *FPI = dyn_cast<FuncletPadInst>(EHPad))
    return FPI->getParentPad();
  return cast<CatchSwitchInst>(EHPad)->getParentPad();
}

using UnwindDestMemoTy = DenseMap<Instruction *, Value *>;

/// Helper for getUnwindDestToken that does the descendant-ward part of
/// the search.
static Value *getUnwindDestTokenHelper(Instruction *EHPad,
                                       UnwindDestMemoTy &MemoMap) {
  SmallVector<Instruction *, 8> Worklist(1, EHPad);

  while (!Worklist.empty()) {
    Instruction *CurrentPad = Worklist.pop_back_val();
    // We only put pads on the worklist that aren't in the MemoMap.  When
    // we find an unwind dest for a pad we may update its ancestors, but
    // the queue only ever contains uncles/great-uncles/etc. of CurrentPad,
    // so they should never get updated while queued on the worklist.
    assert(!MemoMap.count(CurrentPad));
    Value *UnwindDestToken = nullptr;
    if (auto *CatchSwitch = dyn_cast<CatchSwitchInst>(CurrentPad)) {
      if (CatchSwitch->hasUnwindDest()) {
        UnwindDestToken = CatchSwitch->getUnwindDest()->getFirstNonPHI();
      } else {
        // Catchswitch doesn't have a 'nounwind' variant, and one might be
        // annotated as "unwinds to caller" when really it's nounwind (see
        // e.g. SimplifyCFGOpt::SimplifyUnreachable), so we can't infer the
        // parent's unwind dest from this.  We can check its catchpads'
        // descendants, since they might include a cleanuppad with an
        // "unwinds to caller" cleanupret, which can be trusted.
        for (auto HI = CatchSwitch->handler_begin(),
                  HE = CatchSwitch->handler_end();
             HI != HE && !UnwindDestToken; ++HI) {
          BasicBlock *HandlerBlock = *HI;
          auto *CatchPad = cast<CatchPadInst>(HandlerBlock->getFirstNonPHI());
          for (User *Child : CatchPad->users()) {
            // Intentionally ignore invokes here -- since the catchswitch is
            // marked "unwind to caller", it would be a verifier error if it
            // contained an invoke which unwinds out of it, so any invoke we'd
            // encounter must unwind to some child of the catch.
            if (!isa<CleanupPadInst>(Child) && !isa<CatchSwitchInst>(Child))
              continue;

            Instruction *ChildPad = cast<Instruction>(Child);
            auto Memo = MemoMap.find(ChildPad);
            if (Memo == MemoMap.end()) {
              // Haven't figured out this child pad yet; queue it.
              Worklist.push_back(ChildPad);
              continue;
            }
            // We've already checked this child, but might have found that
            // it offers no proof either way.
            Value *ChildUnwindDestToken = Memo->second;
            if (!ChildUnwindDestToken)
              continue;
            // We already know the child's unwind dest, which can either
            // be ConstantTokenNone to indicate unwind to caller, or can
            // be another child of the catchpad.  Only the former indicates
            // the unwind dest of the catchswitch.
            if (isa<ConstantTokenNone>(ChildUnwindDestToken)) {
              UnwindDestToken = ChildUnwindDestToken;
              break;
            }
            assert(getParentPad(ChildUnwindDestToken) == CatchPad);
          }
        }
      }
    } else {
      auto *CleanupPad = cast<CleanupPadInst>(CurrentPad);
      for (User *U : CleanupPad->users()) {
        if (auto *CleanupRet = dyn_cast<CleanupReturnInst>(U)) {
          if (BasicBlock *RetUnwindDest = CleanupRet->getUnwindDest())
            UnwindDestToken = RetUnwindDest->getFirstNonPHI();
          else
            UnwindDestToken = ConstantTokenNone::get(CleanupPad->getContext());
          break;
        }
        Value *ChildUnwindDestToken;
        if (auto *Invoke = dyn_cast<InvokeInst>(U)) {
          ChildUnwindDestToken = Invoke->getUnwindDest()->getFirstNonPHI();
        } else if (isa<CleanupPadInst>(U) || isa<CatchSwitchInst>(U)) {
          Instruction *ChildPad = cast<Instruction>(U);
          auto Memo = MemoMap.find(ChildPad);
          if (Memo == MemoMap.end()) {
            // Haven't resolved this child yet; queue it and keep searching.
            Worklist.push_back(ChildPad);
            continue;
          }
          // We've checked this child, but still need to ignore it if it
          // had no proof either way.
          ChildUnwindDestToken = Memo->second;
          if (!ChildUnwindDestToken)
            continue;
        } else {
          // Not a relevant user of the cleanuppad
          continue;
        }
        // In a well-formed program, the child/invoke must either unwind to
        // an(other) child of the cleanup, or exit the cleanup.  In the
        // first case, continue searching.
        if (isa<Instruction>(ChildUnwindDestToken) &&
            getParentPad(ChildUnwindDestToken) == CleanupPad)
          continue;
        UnwindDestToken = ChildUnwindDestToken;
        break;
      }
    }
    // If we haven't found an unwind dest for CurrentPad, we may have queued its
    // children, so move on to the next in the worklist.
    if (!UnwindDestToken)
      continue;

    // Now we know that CurrentPad unwinds to UnwindDestToken.  It also exits
    // any ancestors of CurrentPad up to but not including UnwindDestToken's
    // parent pad.  Record this in the memo map, and check to see if the
    // original EHPad being queried is one of the ones exited.
    Value *UnwindParent;
    if (auto *UnwindPad = dyn_cast<Instruction>(UnwindDestToken))
      UnwindParent = getParentPad(UnwindPad);
    else
      UnwindParent = nullptr;
    bool ExitedOriginalPad = false;
    for (Instruction *ExitedPad = CurrentPad;
         ExitedPad && ExitedPad != UnwindParent;
         ExitedPad = dyn_cast<Instruction>(getParentPad(ExitedPad))) {
      // Skip over catchpads since they just follow their catchswitches.
      if (isa<CatchPadInst>(ExitedPad))
        continue;
      MemoMap[ExitedPad] = UnwindDestToken;
      ExitedOriginalPad |= (ExitedPad == EHPad);
    }

    if (ExitedOriginalPad)
      return UnwindDestToken;

    // Continue the search.
  }

  // No definitive information is contained within this funclet.
  return nullptr;
}

/// Given an EH pad, find where it unwinds.  If it unwinds to an EH pad,
/// return that pad instruction.  If it unwinds to caller, return
/// ConstantTokenNone.  If it does not have a definitive unwind destination,
/// return nullptr.
///
/// This routine gets invoked for calls in funclets in inlinees when inlining
/// an invoke.  Since many funclets don't have calls inside them, it's queried
/// on-demand rather than building a map of pads to unwind dests up front.
/// Determining a funclet's unwind dest may require recursively searching its
/// descendants, and also ancestors and cousins if the descendants don't provide
/// an answer.  Since most funclets will have their unwind dest immediately
/// available as the unwind dest of a catchswitch or cleanupret, this routine
/// searches top-down from the given pad and then up. To avoid worst-case
/// quadratic run-time given that approach, it uses a memo map to avoid
/// re-processing funclet trees.  The callers that rewrite the IR as they go
/// take advantage of this, for correctness, by checking/forcing rewritten
/// pads' entries to match the original callee view.
static Value *getUnwindDestToken(Instruction *EHPad,
                                 UnwindDestMemoTy &MemoMap) {
  // Catchpads unwind to the same place as their catchswitch;
  // redirct any queries on catchpads so the code below can
  // deal with just catchswitches and cleanuppads.
  if (auto *CPI = dyn_cast<CatchPadInst>(EHPad))
    EHPad = CPI->getCatchSwitch();

  // Check if we've already determined the unwind dest for this pad.
  auto Memo = MemoMap.find(EHPad);
  if (Memo != MemoMap.end())
    return Memo->second;

  // Search EHPad and, if necessary, its descendants.
  Value *UnwindDestToken = getUnwindDestTokenHelper(EHPad, MemoMap);
  assert((UnwindDestToken == nullptr) != (MemoMap.count(EHPad) != 0));
  if (UnwindDestToken)
    return UnwindDestToken;

  // No information is available for this EHPad from itself or any of its
  // descendants.  An unwind all the way out to a pad in the caller would
  // need also to agree with the unwind dest of the parent funclet, so
  // search up the chain to try to find a funclet with information.  Put
  // null entries in the memo map to avoid re-processing as we go up.
  MemoMap[EHPad] = nullptr;
#ifndef NDEBUG
  SmallPtrSet<Instruction *, 4> TempMemos;
  TempMemos.insert(EHPad);
#endif
  Instruction *LastUselessPad = EHPad;
  Value *AncestorToken;
  for (AncestorToken = getParentPad(EHPad);
       auto *AncestorPad = dyn_cast<Instruction>(AncestorToken);
       AncestorToken = getParentPad(AncestorToken)) {
    // Skip over catchpads since they just follow their catchswitches.
    if (isa<CatchPadInst>(AncestorPad))
      continue;
    // If the MemoMap had an entry mapping AncestorPad to nullptr, since we
    // haven't yet called getUnwindDestTokenHelper for AncestorPad in this
    // call to getUnwindDestToken, that would mean that AncestorPad had no
    // information in itself, its descendants, or its ancestors.  If that
    // were the case, then we should also have recorded the lack of information
    // for the descendant that we're coming from.  So assert that we don't
    // find a null entry in the MemoMap for AncestorPad.
    assert(!MemoMap.count(AncestorPad) || MemoMap[AncestorPad]);
    auto AncestorMemo = MemoMap.find(AncestorPad);
    if (AncestorMemo == MemoMap.end()) {
      UnwindDestToken = getUnwindDestTokenHelper(AncestorPad, MemoMap);
    } else {
      UnwindDestToken = AncestorMemo->second;
    }
    if (UnwindDestToken)
      break;
    LastUselessPad = AncestorPad;
    MemoMap[LastUselessPad] = nullptr;
#ifndef NDEBUG
    TempMemos.insert(LastUselessPad);
#endif
  }

  // We know that getUnwindDestTokenHelper was called on LastUselessPad and
  // returned nullptr (and likewise for EHPad and any of its ancestors up to
  // LastUselessPad), so LastUselessPad has no information from below.  Since
  // getUnwindDestTokenHelper must investigate all downward paths through
  // no-information nodes to prove that a node has no information like this,
  // and since any time it finds information it records it in the MemoMap for
  // not just the immediately-containing funclet but also any ancestors also
  // exited, it must be the case that, walking downward from LastUselessPad,
  // visiting just those nodes which have not been mapped to an unwind dest
  // by getUnwindDestTokenHelper (the nullptr TempMemos notwithstanding, since
  // they are just used to keep getUnwindDestTokenHelper from repeating work),
  // any node visited must have been exhaustively searched with no information
  // for it found.
  SmallVector<Instruction *, 8> Worklist(1, LastUselessPad);
  while (!Worklist.empty()) {
    Instruction *UselessPad = Worklist.pop_back_val();
    auto Memo = MemoMap.find(UselessPad);
    if (Memo != MemoMap.end() && Memo->second) {
      // Here the name 'UselessPad' is a bit of a misnomer, because we've found
      // that it is a funclet that does have information about unwinding to
      // a particular destination; its parent was a useless pad.
      // Since its parent has no information, the unwind edge must not escape
      // the parent, and must target a sibling of this pad.  This local unwind
      // gives us no information about EHPad.  Leave it and the subtree rooted
      // at it alone.
      assert(getParentPad(Memo->second) == getParentPad(UselessPad));
      continue;
    }
    // We know we don't have information for UselesPad.  If it has an entry in
    // the MemoMap (mapping it to nullptr), it must be one of the TempMemos
    // added on this invocation of getUnwindDestToken; if a previous invocation
    // recorded nullptr, it would have had to prove that the ancestors of
    // UselessPad, which include LastUselessPad, had no information, and that
    // in turn would have required proving that the descendants of
    // LastUselesPad, which include EHPad, have no information about
    // LastUselessPad, which would imply that EHPad was mapped to nullptr in
    // the MemoMap on that invocation, which isn't the case if we got here.
    assert(!MemoMap.count(UselessPad) || TempMemos.count(UselessPad));
    // Assert as we enumerate users that 'UselessPad' doesn't have any unwind
    // information that we'd be contradicting by making a map entry for it
    // (which is something that getUnwindDestTokenHelper must have proved for
    // us to get here).  Just assert on is direct users here; the checks in
    // this downward walk at its descendants will verify that they don't have
    // any unwind edges that exit 'UselessPad' either (i.e. they either have no
    // unwind edges or unwind to a sibling).
    MemoMap[UselessPad] = UnwindDestToken;
    if (auto *CatchSwitch = dyn_cast<CatchSwitchInst>(UselessPad)) {
      assert(CatchSwitch->getUnwindDest() == nullptr && "Expected useless pad");
      for (BasicBlock *HandlerBlock : CatchSwitch->handlers()) {
        auto *CatchPad = HandlerBlock->getFirstNonPHI();
        for (User *U : CatchPad->users()) {
          assert(
              (!isa<InvokeInst>(U) ||
               (getParentPad(
                    cast<InvokeInst>(U)->getUnwindDest()->getFirstNonPHI()) ==
                CatchPad)) &&
              "Expected useless pad");
          if (isa<CatchSwitchInst>(U) || isa<CleanupPadInst>(U))
            Worklist.push_back(cast<Instruction>(U));
        }
      }
    } else {
      assert(isa<CleanupPadInst>(UselessPad));
      for (User *U : UselessPad->users()) {
        assert(!isa<CleanupReturnInst>(U) && "Expected useless pad");
        assert((!isa<InvokeInst>(U) ||
                (getParentPad(
                     cast<InvokeInst>(U)->getUnwindDest()->getFirstNonPHI()) ==
                 UselessPad)) &&
               "Expected useless pad");
        if (isa<CatchSwitchInst>(U) || isa<CleanupPadInst>(U))
          Worklist.push_back(cast<Instruction>(U));
      }
    }
  }

  return UnwindDestToken;
}

/// When we inline a basic block into an invoke,
/// we have to turn all of the calls that can throw into invokes.
/// This function analyze BB to see if there are any calls, and if so,
/// it rewrites them to be invokes that jump to InvokeDest and fills in the PHI
/// nodes in that block with the values specified in InvokeDestPHIValues.
static BasicBlock *HandleCallsInBlockInlinedThroughInvoke(
    BasicBlock *BB, BasicBlock *UnwindEdge,
    InlineReport *IR, InlineReportBuilder *MDIR, // INTEL
    UnwindDestMemoTy *FuncletUnwindMap = nullptr) {
  for (BasicBlock::iterator BBI = BB->begin(), E = BB->end(); BBI != E; ) {
    Instruction *I = &*BBI++;

    // We only need to check for function calls: inlined invoke
    // instructions require no special handling.
    CallInst *CI = dyn_cast<CallInst>(I);

    if (!CI || CI->doesNotThrow() || CI->isInlineAsm())
      continue;

    // We do not need to (and in fact, cannot) convert possibly throwing calls
    // to @llvm.experimental_deoptimize (resp. @llvm.experimental.guard) into
    // invokes.  The caller's "segment" of the deoptimization continuation
    // attached to the newly inlined @llvm.experimental_deoptimize
    // (resp. @llvm.experimental.guard) call should contain the exception
    // handling logic, if any.
    if (auto *F = CI->getCalledFunction())
      if (F->getIntrinsicID() == Intrinsic::experimental_deoptimize ||
          F->getIntrinsicID() == Intrinsic::experimental_guard)
        continue;

    if (auto FuncletBundle = CI->getOperandBundle(LLVMContext::OB_funclet)) {
      // This call is nested inside a funclet.  If that funclet has an unwind
      // destination within the inlinee, then unwinding out of this call would
      // be UB.  Rewriting this call to an invoke which targets the inlined
      // invoke's unwind dest would give the call's parent funclet multiple
      // unwind destinations, which is something that subsequent EH table
      // generation can't handle and that the veirifer rejects.  So when we
      // see such a call, leave it as a call.
      auto *FuncletPad = cast<Instruction>(FuncletBundle->Inputs[0]);
      Value *UnwindDestToken =
          getUnwindDestToken(FuncletPad, *FuncletUnwindMap);
      if (UnwindDestToken && !isa<ConstantTokenNone>(UnwindDestToken))
        continue;
#ifndef NDEBUG
      Instruction *MemoKey;
      if (auto *CatchPad = dyn_cast<CatchPadInst>(FuncletPad))
        MemoKey = CatchPad->getCatchSwitch();
      else
        MemoKey = FuncletPad;
      assert(FuncletUnwindMap->count(MemoKey) &&
             (*FuncletUnwindMap)[MemoKey] == UnwindDestToken &&
             "must get memoized to avoid confusing later searches");
#endif // NDEBUG
    }

    changeToInvokeAndSplitBasicBlock(CI, UnwindEdge, IR, MDIR); // INTEL
    return BB;
  }
  return nullptr;
}

/// If we inlined an invoke site, we need to convert calls
/// in the body of the inlined function into invokes.
///
/// II is the invoke instruction being inlined.  FirstNewBlock is the first
/// block of the inlined code (the last block is the end of the function),
/// and InlineCodeInfo is information about the code that got inlined.
static void HandleInlinedLandingPad(InvokeInst *II, BasicBlock *FirstNewBlock,
#if INTEL_CUSTOMIZATION
                                    ClonedCodeInfo &InlinedCodeInfo,
                                    InlineReport *IR,
                                    InlineReportBuilder *MDIR) {
#endif // INTEL_CUSTOMIZATION
  BasicBlock *InvokeDest = II->getUnwindDest();

  Function *Caller = FirstNewBlock->getParent();

  // The inlined code is currently at the end of the function, scan from the
  // start of the inlined code to its end, checking for stuff we need to
  // rewrite.
  LandingPadInliningInfo Invoke(II);

  // Get all of the inlined landing pad instructions.
  SmallPtrSet<LandingPadInst*, 16> InlinedLPads;
  for (Function::iterator I = FirstNewBlock->getIterator(), E = Caller->end();
       I != E; ++I)
    if (InvokeInst *II = dyn_cast<InvokeInst>(I->getTerminator()))
      InlinedLPads.insert(II->getLandingPadInst());

  // Append the clauses from the outer landing pad instruction into the inlined
  // landing pad instructions.
  LandingPadInst *OuterLPad = Invoke.getLandingPadInst();
  for (LandingPadInst *InlinedLPad : InlinedLPads) {
    unsigned OuterNum = OuterLPad->getNumClauses();
    InlinedLPad->reserveClauses(OuterNum);
    for (unsigned OuterIdx = 0; OuterIdx != OuterNum; ++OuterIdx)
      InlinedLPad->addClause(OuterLPad->getClause(OuterIdx));
    if (OuterLPad->isCleanup())
      InlinedLPad->setCleanup(true);
  }

  for (Function::iterator BB = FirstNewBlock->getIterator(), E = Caller->end();
       BB != E; ++BB) {
    if (InlinedCodeInfo.ContainsCalls)
      if (BasicBlock *NewBB = HandleCallsInBlockInlinedThroughInvoke(
              &*BB, Invoke.getOuterResumeDest(), IR, MDIR)) // INTEL
        // Update any PHI nodes in the exceptional block to indicate that there
        // is now a new entry in them.
        Invoke.addIncomingPHIValuesFor(NewBB);

    // Forward any resumes that are remaining here.
    if (ResumeInst *RI = dyn_cast<ResumeInst>(BB->getTerminator()))
      Invoke.forwardResume(RI, InlinedLPads);
  }

  // Now that everything is happy, we have one final detail.  The PHI nodes in
  // the exception destination block still have entries due to the original
  // invoke instruction. Eliminate these entries (which might even delete the
  // PHI node) now.
  InvokeDest->removePredecessor(II->getParent());
}

/// If we inlined an invoke site, we need to convert calls
/// in the body of the inlined function into invokes.
///
/// II is the invoke instruction being inlined.  FirstNewBlock is the first
/// block of the inlined code (the last block is the end of the function),
/// and InlineCodeInfo is information about the code that got inlined.
static void HandleInlinedEHPad(InvokeInst *II, BasicBlock *FirstNewBlock,
#if INTEL_CUSTOMIZATION
                               ClonedCodeInfo &InlinedCodeInfo,
                               InlineReport *IR, InlineReportBuilder *MDIR) {
#endif // INTEL_CUSTOMIZATION
  BasicBlock *UnwindDest = II->getUnwindDest();
  Function *Caller = FirstNewBlock->getParent();

  assert(UnwindDest->getFirstNonPHI()->isEHPad() && "unexpected BasicBlock!");

  // If there are PHI nodes in the unwind destination block, we need to keep
  // track of which values came into them from the invoke before removing the
  // edge from this block.
  SmallVector<Value *, 8> UnwindDestPHIValues;
  BasicBlock *InvokeBB = II->getParent();
  for (Instruction &I : *UnwindDest) {
    // Save the value to use for this edge.
    PHINode *PHI = dyn_cast<PHINode>(&I);
    if (!PHI)
      break;
    UnwindDestPHIValues.push_back(PHI->getIncomingValueForBlock(InvokeBB));
  }

  // Add incoming-PHI values to the unwind destination block for the given basic
  // block, using the values for the original invoke's source block.
  auto UpdatePHINodes = [&](BasicBlock *Src) {
    BasicBlock::iterator I = UnwindDest->begin();
    for (Value *V : UnwindDestPHIValues) {
      PHINode *PHI = cast<PHINode>(I);
      PHI->addIncoming(V, Src);
      ++I;
    }
  };

  // This connects all the instructions which 'unwind to caller' to the invoke
  // destination.
  UnwindDestMemoTy FuncletUnwindMap;
  for (Function::iterator BB = FirstNewBlock->getIterator(), E = Caller->end();
       BB != E; ++BB) {
    if (auto *CRI = dyn_cast<CleanupReturnInst>(BB->getTerminator())) {
      if (CRI->unwindsToCaller()) {
        auto *CleanupPad = CRI->getCleanupPad();
        CleanupReturnInst::Create(CleanupPad, UnwindDest, CRI);
        CRI->eraseFromParent();
        UpdatePHINodes(&*BB);
        // Finding a cleanupret with an unwind destination would confuse
        // subsequent calls to getUnwindDestToken, so map the cleanuppad
        // to short-circuit any such calls and recognize this as an "unwind
        // to caller" cleanup.
        assert(!FuncletUnwindMap.count(CleanupPad) ||
               isa<ConstantTokenNone>(FuncletUnwindMap[CleanupPad]));
        FuncletUnwindMap[CleanupPad] =
            ConstantTokenNone::get(Caller->getContext());
      }
    }

    Instruction *I = BB->getFirstNonPHI();
    if (!I->isEHPad())
      continue;

    Instruction *Replacement = nullptr;
    if (auto *CatchSwitch = dyn_cast<CatchSwitchInst>(I)) {
      if (CatchSwitch->unwindsToCaller()) {
        Value *UnwindDestToken;
        if (auto *ParentPad =
                dyn_cast<Instruction>(CatchSwitch->getParentPad())) {
          // This catchswitch is nested inside another funclet.  If that
          // funclet has an unwind destination within the inlinee, then
          // unwinding out of this catchswitch would be UB.  Rewriting this
          // catchswitch to unwind to the inlined invoke's unwind dest would
          // give the parent funclet multiple unwind destinations, which is
          // something that subsequent EH table generation can't handle and
          // that the veirifer rejects.  So when we see such a call, leave it
          // as "unwind to caller".
          UnwindDestToken = getUnwindDestToken(ParentPad, FuncletUnwindMap);
          if (UnwindDestToken && !isa<ConstantTokenNone>(UnwindDestToken))
            continue;
        } else {
          // This catchswitch has no parent to inherit constraints from, and
          // none of its descendants can have an unwind edge that exits it and
          // targets another funclet in the inlinee.  It may or may not have a
          // descendant that definitively has an unwind to caller.  In either
          // case, we'll have to assume that any unwinds out of it may need to
          // be routed to the caller, so treat it as though it has a definitive
          // unwind to caller.
          UnwindDestToken = ConstantTokenNone::get(Caller->getContext());
        }
        auto *NewCatchSwitch = CatchSwitchInst::Create(
            CatchSwitch->getParentPad(), UnwindDest,
            CatchSwitch->getNumHandlers(), CatchSwitch->getName(),
            CatchSwitch);
        for (BasicBlock *PadBB : CatchSwitch->handlers())
          NewCatchSwitch->addHandler(PadBB);
        // Propagate info for the old catchswitch over to the new one in
        // the unwind map.  This also serves to short-circuit any subsequent
        // checks for the unwind dest of this catchswitch, which would get
        // confused if they found the outer handler in the callee.
        FuncletUnwindMap[NewCatchSwitch] = UnwindDestToken;
        Replacement = NewCatchSwitch;
      }
    } else if (!isa<FuncletPadInst>(I)) {
      llvm_unreachable("unexpected EHPad!");
    }

    if (Replacement) {
      Replacement->takeName(I);
      I->replaceAllUsesWith(Replacement);
      I->eraseFromParent();
      UpdatePHINodes(&*BB);
    }
  }

  if (InlinedCodeInfo.ContainsCalls)
    for (Function::iterator BB = FirstNewBlock->getIterator(),
                            E = Caller->end();
         BB != E; ++BB)
      if (BasicBlock *NewBB = HandleCallsInBlockInlinedThroughInvoke(
              &*BB, UnwindDest, IR, MDIR, &FuncletUnwindMap)) // INTEL
        // Update any PHI nodes in the exceptional block to indicate that there
        // is now a new entry in them.
        UpdatePHINodes(NewBB);

  // Now that everything is happy, we have one final detail.  The PHI nodes in
  // the exception destination block still have entries due to the original
  // invoke instruction. Eliminate these entries (which might even delete the
  // PHI node) now.
  UnwindDest->removePredecessor(InvokeBB);
}

/// When inlining a call site that has !llvm.mem.parallel_loop_access,
/// !llvm.access.group, !alias.scope or !noalias metadata, that metadata should
/// be propagated to all memory-accessing cloned instructions.
static void PropagateCallSiteMetadata(CallBase &CB, ValueToValueMapTy &VMap) {
  MDNode *MemParallelLoopAccess =
      CB.getMetadata(LLVMContext::MD_mem_parallel_loop_access);
  MDNode *AccessGroup = CB.getMetadata(LLVMContext::MD_access_group);
  MDNode *AliasScope = CB.getMetadata(LLVMContext::MD_alias_scope);
  MDNode *NoAlias = CB.getMetadata(LLVMContext::MD_noalias);
  if (!MemParallelLoopAccess && !AccessGroup && !AliasScope && !NoAlias)
    return;

  for (ValueToValueMapTy::iterator VMI = VMap.begin(), VMIE = VMap.end();
       VMI != VMIE; ++VMI) {
    if (!VMI->second)
      continue;

    Instruction *NI = dyn_cast<Instruction>(VMI->second);
    if (!NI)
      continue;

<<<<<<< HEAD
    if (M) {
#if INTEL_CUSTOMIZATION
      // CQ410950: Do not reassign M, use a temporary TM
      if (MDNode *PM
          = NI->getMetadata(LLVMContext::MD_mem_parallel_loop_access)) {
          MDNode* TM = MDNode::concatenate(PM, M);
        NI->setMetadata(LLVMContext::MD_mem_parallel_loop_access, TM);
#endif // INTEL_CUSTOMIZATION
      } else if (NI->mayReadOrWriteMemory()) {
        NI->setMetadata(LLVMContext::MD_mem_parallel_loop_access, M);
      }
    }
=======
    // This metadata is only relevant for instructions that access memory.
    if (!NI->mayReadOrWriteMemory())
      continue;
>>>>>>> 27f647d1

    if (MemParallelLoopAccess) {
      // TODO: This probably should not overwrite MemParalleLoopAccess.
      MemParallelLoopAccess = MDNode::concatenate(
          NI->getMetadata(LLVMContext::MD_mem_parallel_loop_access),
          MemParallelLoopAccess);
      NI->setMetadata(LLVMContext::MD_mem_parallel_loop_access,
                      MemParallelLoopAccess);
    }

    if (AccessGroup)
      NI->setMetadata(LLVMContext::MD_access_group, uniteAccessGroups(
          NI->getMetadata(LLVMContext::MD_access_group), AccessGroup));

    if (AliasScope)
      NI->setMetadata(LLVMContext::MD_alias_scope, MDNode::concatenate(
          NI->getMetadata(LLVMContext::MD_alias_scope), AliasScope));

    if (NoAlias)
      NI->setMetadata(LLVMContext::MD_noalias, MDNode::concatenate(
          NI->getMetadata(LLVMContext::MD_noalias), NoAlias));
  }
}

/// When inlining a function that contains noalias scope metadata,
/// this metadata needs to be cloned so that the inlined blocks
/// have different "unique scopes" at every call site. Were this not done, then
/// aliasing scopes from a function inlined into a caller multiple times could
/// not be differentiated (and this would lead to miscompiles because the
/// non-aliasing property communicated by the metadata could have
/// call-site-specific control dependencies).
static void CloneAliasScopeMetadata(CallBase &CB, ValueToValueMapTy &VMap) {
  const Function *CalledFunc = CB.getCalledFunction();
  SetVector<const MDNode *> MD;

  // Note: We could only clone the metadata if it is already used in the
  // caller. I'm omitting that check here because it might confuse
  // inter-procedural alias analysis passes. We can revisit this if it becomes
  // an efficiency or overhead problem.

  for (const BasicBlock &I : *CalledFunc)
    for (const Instruction &J : I) {
      if (const MDNode *M = J.getMetadata(LLVMContext::MD_alias_scope))
        MD.insert(M);
      if (const MDNode *M = J.getMetadata(LLVMContext::MD_noalias))
        MD.insert(M);
    }

  if (MD.empty())
    return;

  // Walk the existing metadata, adding the complete (perhaps cyclic) chain to
  // the set.
  SmallVector<const Metadata *, 16> Queue(MD.begin(), MD.end());
  while (!Queue.empty()) {
    const MDNode *M = cast<MDNode>(Queue.pop_back_val());
    for (unsigned i = 0, ie = M->getNumOperands(); i != ie; ++i)
      if (const MDNode *M1 = dyn_cast<MDNode>(M->getOperand(i)))
        if (MD.insert(M1))
          Queue.push_back(M1);
  }

  // Now we have a complete set of all metadata in the chains used to specify
  // the noalias scopes and the lists of those scopes.
  SmallVector<TempMDTuple, 16> DummyNodes;
  DenseMap<const MDNode *, TrackingMDNodeRef> MDMap;
  for (const MDNode *I : MD) {
    DummyNodes.push_back(MDTuple::getTemporary(CalledFunc->getContext(), None));
    MDMap[I].reset(DummyNodes.back().get());
  }

  // Create new metadata nodes to replace the dummy nodes, replacing old
  // metadata references with either a dummy node or an already-created new
  // node.
  for (const MDNode *I : MD) {
    SmallVector<Metadata *, 4> NewOps;
    for (unsigned i = 0, ie = I->getNumOperands(); i != ie; ++i) {
      const Metadata *V = I->getOperand(i);
      if (const MDNode *M = dyn_cast<MDNode>(V))
        NewOps.push_back(MDMap[M]);
      else
        NewOps.push_back(const_cast<Metadata *>(V));
    }

    MDNode *NewM = MDNode::get(CalledFunc->getContext(), NewOps);
    MDTuple *TempM = cast<MDTuple>(MDMap[I]);
    assert(TempM->isTemporary() && "Expected temporary node");

    TempM->replaceAllUsesWith(NewM);
  }

  // Now replace the metadata in the new inlined instructions with the
  // repacements from the map.
  for (ValueToValueMapTy::iterator VMI = VMap.begin(), VMIE = VMap.end();
       VMI != VMIE; ++VMI) {
    if (!VMI->second)
      continue;

    Instruction *NI = dyn_cast<Instruction>(VMI->second);
    if (!NI)
      continue;

    if (MDNode *M = NI->getMetadata(LLVMContext::MD_alias_scope))
      NI->setMetadata(LLVMContext::MD_alias_scope, MDMap[M]);

    if (MDNode *M = NI->getMetadata(LLVMContext::MD_noalias))
      NI->setMetadata(LLVMContext::MD_noalias, MDMap[M]);
  }
}

#if INTEL_CUSTOMIZATION
/// Populates \p PtrNoAliasLoads vector with pointer values, loaded from
/// "ptrnoalias" \p Arg where the call site \p CB is located.
static void
AddPtrNoAliasLoads(CallBase &CB, const Argument &Arg,
                   SmallVectorImpl<const Value *> &PtrNoAliasLoads) {
  if (Arg.use_empty() ||
      (!Arg.hasAttribute("ptrnoalias") &&
       !CB.getParamAttr(Arg.getArgNo(), "ptrnoalias").isStringAttribute())) {
    return;
  }

  SmallVector<const User *, 8> Worklist;
  SmallPtrSet<const User *, 16> Visited;
  Worklist.append(Arg.user_begin(), Arg.user_end());

  while (!Worklist.empty()) {
    auto *User = Worklist.pop_back_val();
    if (Visited.count(User)) {
      continue;
    }
    Visited.insert(User);

    const LoadInst *Load = dyn_cast<LoadInst>(User);
    if (Load && Load->getType()->isPointerTy()) {
      PtrNoAliasLoads.push_back(Load);
      continue;
    }

    if (isa<GEPOrSubsOperator>(User)) {
      Worklist.append(User->user_begin(), User->user_end());
    }
  }
}
#endif // INTEL_CUSTOMIZATION

/// If the inlined function has noalias arguments,
/// then add new alias scopes for each noalias argument, tag the mapped noalias
/// parameters with noalias metadata specifying the new scope, and tag all
/// non-derived loads, stores and memory intrinsics with the new alias scopes.
static void AddAliasScopeMetadata(CallBase &CB, ValueToValueMapTy &VMap,
                                  const DataLayout &DL, AAResults *CalleeAAR) {
  if (!EnableNoAliasConversion)
    return;

  const Function *CalledFunc = CB.getCalledFunction();
  SmallVector<const Argument *, 4> NoAliasArgs;
  DenseMap<const Argument *, SmallVector<const Value *, 2>> PtrNoAliasArgs; // INTEL

  for (const Argument &Arg : CalledFunc->args()) { // INTEL
    if (CB.paramHasAttr(Arg.getArgNo(), Attribute::NoAlias) && !Arg.use_empty())
      NoAliasArgs.push_back(&Arg);

#if INTEL_CUSTOMIZATION
    SmallVector<const Value *, 2> PtrNoAliasArgLoads;
    AddPtrNoAliasLoads(CB, Arg, PtrNoAliasArgLoads);
    if (!PtrNoAliasArgLoads.empty()) {
      // Keep an argument with all associated pointer loads.
      PtrNoAliasArgs[&Arg] = PtrNoAliasArgLoads;
    }
#endif // INTEL_CUSTOMIZATION
  } // INTEL

#if INTEL_CUSTOMIZATION
  MDNode *ArgAliasScopeList = CB.getMetadata("intel.args.alias.scope");

  if (NoAliasArgs.empty() && !ArgAliasScopeList && PtrNoAliasArgs.empty())
    return;
#endif // INTEL_CUSTOMIZATION

  // To do a good job, if a noalias variable is captured, we need to know if
  // the capture point dominates the particular use we're considering.
  DominatorTree DT;
  DT.recalculate(const_cast<Function&>(*CalledFunc));

  // noalias indicates that pointer values based on the argument do not alias
  // pointer values which are not based on it. So we add a new "scope" for each
  // noalias function argument. Accesses using pointers based on that argument
  // become part of that alias scope, accesses using pointers not based on that
  // argument are tagged as noalias with that scope.

  DenseMap<const Argument *, MDNode *> NewScopes;
  MDBuilder MDB(CalledFunc->getContext());

  // Create a new scope domain for this function.
  MDNode *NewDomain =
    MDB.createAnonymousAliasScopeDomain(CalledFunc->getName());
  for (unsigned i = 0, e = NoAliasArgs.size(); i != e; ++i) {
    const Argument *A = NoAliasArgs[i];

    std::string Name = std::string(CalledFunc->getName());
    if (A->hasName()) {
      Name += ": %";
      Name += A->getName();
    } else {
      Name += ": argument ";
      Name += utostr(i);
    }

    // Note: We always create a new anonymous root here. This is true regardless
    // of the linkage of the callee because the aliasing "scope" is not just a
    // property of the callee, but also all control dependencies in the caller.
    MDNode *NewScope = MDB.createAnonymousAliasScope(NewDomain, Name);
    NewScopes.insert(std::make_pair(A, NewScope));
  }

#if INTEL_CUSTOMIZATION
  DenseMap<const Argument *, MDNode *> PtrNoAliasNewScopes;
  DenseMap<const Value *, const Argument *> PtrNoAliasEquivSets;

  // Merge PtrNoAliasArgs into NoAliasArgs and NewScopes
  for (auto &PtrNoAliasLoads : PtrNoAliasArgs) {
    std::string Name = std::string(CalledFunc->getName());
    if (PtrNoAliasLoads.first->hasName()) {
      Name += ": ptrnoalias %";
      Name += PtrNoAliasLoads.first->getName();
    }

    MDNode *NewScope = MDB.createAnonymousAliasScope(NewDomain, Name);
    PtrNoAliasNewScopes.insert(std::make_pair(PtrNoAliasLoads.first, NewScope));

    for (const Value *PtrLoad : PtrNoAliasLoads.second) {
      // Construct reverse map that associates ptr load to an argument.
      PtrNoAliasEquivSets[PtrLoad] = PtrNoAliasLoads.first;
    }
  }

  // Look for alias.scopes defined in argument metadata.
  if (ArgAliasScopeList) {
    for (int I = 0, E = ArgAliasScopeList->getNumOperands(); I < E; ++I) {
      MDNode *ArgScope =
          dyn_cast_or_null<MDNode>(ArgAliasScopeList->getOperand(I));
      if (!ArgScope) {
        continue;
      }

      auto *Arg = CalledFunc->getArg(I);
      MDNode *&Scope = NewScopes[Arg];
      if (!Scope) {
        Scope = ArgScope;
      } else {
        Scope = MDNode::concatenate(Scope, ArgScope);
      }

      if (std::find(NoAliasArgs.begin(), NoAliasArgs.end(), Arg) ==
          NoAliasArgs.end()) {
        NoAliasArgs.push_back(Arg);
      }
    }
  }
#endif // INTEL_CUSTOMIZATION

  // Iterate over all new instructions in the map; for all memory-access
  // instructions, add the alias scope metadata.
  for (ValueToValueMapTy::iterator VMI = VMap.begin(), VMIE = VMap.end();
       VMI != VMIE; ++VMI) {
    if (const Instruction *I = dyn_cast<Instruction>(VMI->first)) {
      if (!VMI->second)
        continue;

      Instruction *NI = dyn_cast<Instruction>(VMI->second);
      if (!NI)
        continue;

      bool IsArgMemOnlyCall = false, IsFuncCall = false;
      SmallVector<const Value *, 2> PtrArgs;

      if (const LoadInst *LI = dyn_cast<LoadInst>(I))
        PtrArgs.push_back(LI->getPointerOperand());
      else if (const StoreInst *SI = dyn_cast<StoreInst>(I))
        PtrArgs.push_back(SI->getPointerOperand());
      else if (const VAArgInst *VAAI = dyn_cast<VAArgInst>(I))
        PtrArgs.push_back(VAAI->getPointerOperand());
      else if (const AtomicCmpXchgInst *CXI = dyn_cast<AtomicCmpXchgInst>(I))
        PtrArgs.push_back(CXI->getPointerOperand());
      else if (const AtomicRMWInst *RMWI = dyn_cast<AtomicRMWInst>(I))
        PtrArgs.push_back(RMWI->getPointerOperand());
      else if (const auto *Call = dyn_cast<CallBase>(I)) {
        // If we know that the call does not access memory, then we'll still
        // know that about the inlined clone of this call site, and we don't
        // need to add metadata.
        if (Call->doesNotAccessMemory())
          continue;

        IsFuncCall = true;
        if (CalleeAAR) {
          FunctionModRefBehavior MRB = CalleeAAR->getModRefBehavior(Call);
          if (AAResults::onlyAccessesArgPointees(MRB))
            IsArgMemOnlyCall = true;
        }

        for (Value *Arg : Call->args()) {
          // We need to check the underlying objects of all arguments, not just
          // the pointer arguments, because we might be passing pointers as
          // integers, etc.
          // However, if we know that the call only accesses pointer arguments,
          // then we only need to check the pointer arguments.
          if (IsArgMemOnlyCall && !Arg->getType()->isPointerTy())
            continue;

          PtrArgs.push_back(Arg);
        }
      }

      // If we found no pointers, then this instruction is not suitable for
      // pairing with an instruction to receive aliasing metadata.
      // However, if this is a call, this we might just alias with none of the
      // noalias arguments.
      if (PtrArgs.empty() && !IsFuncCall)
        continue;

      // It is possible that there is only one underlying object, but you
      // need to go through several PHIs to see it, and thus could be
      // repeated in the Objects list.
      SmallPtrSet<const Value *, 4> ObjSet;
      SmallVector<Metadata *, 4> Scopes, NoAliases;

      SmallSetVector<const Argument *, 4> NAPtrArgs;
      for (const Value *V : PtrArgs) {
        SmallVector<const Value *, 4> Objects;
        getUnderlyingObjects(V, Objects, /* LI = */ nullptr);

        for (const Value *O : Objects)
          ObjSet.insert(O);
      }

      // Figure out if we're derived from anything that is not a noalias
      // argument.
      bool CanDeriveViaCapture = false, UsesAliasingPtr = false;
      for (const Value *V : ObjSet) {
        // Is this value a constant that cannot be derived from any pointer
        // value (we need to exclude constant expressions, for example, that
        // are formed from arithmetic on global symbols).
        bool IsNonPtrConst = isa<ConstantInt>(V) || isa<ConstantFP>(V) ||
                             isa<ConstantPointerNull>(V) ||
                             isa<ConstantDataVector>(V) || isa<UndefValue>(V);
        if (IsNonPtrConst)
          continue;

        // If this is anything other than a noalias argument, then we cannot
        // completely describe the aliasing properties using alias.scope
        // metadata (and, thus, won't add any).
        if (const Argument *A = dyn_cast<Argument>(V)) {
          if (NewScopes.count(A) == 0) // INTEL
            UsesAliasingPtr = true;
        } else if (const LoadInst *LI = dyn_cast<LoadInst>(V)) { // INTEL
          if (PtrNoAliasNewScopes.count(PtrNoAliasEquivSets[LI]) == 0) // INTEL
            UsesAliasingPtr = true; // INTEL
        } else {
          UsesAliasingPtr = true;
        }

        // If this is not some identified function-local object (which cannot
        // directly alias a noalias argument), or some other argument (which,
        // by definition, also cannot alias a noalias argument), then we could
        // alias a noalias argument that has been captured).
        if (!isa<Argument>(V) &&
            !isIdentifiedFunctionLocal(const_cast<Value*>(V)))
          CanDeriveViaCapture = true;
      }

      // A function call can always get captured noalias pointers (via other
      // parameters, globals, etc.).
      if (IsFuncCall && !IsArgMemOnlyCall)
        CanDeriveViaCapture = true;

      // First, we want to figure out all of the sets with which we definitely
      // don't alias. Iterate over all noalias set, and add those for which:
      //   1. The noalias argument is not in the set of objects from which we
      //      definitely derive.
      //   2. The noalias argument has not yet been captured.
      // An arbitrary function that might load pointers could see captured
      // noalias arguments via other noalias arguments or globals, and so we
      // must always check for prior capture.
#if INTEL_CUSTOMIZATION
      auto MayAssumeNoAlias = [&](const Value *V) {
        return !ObjSet.count(V) &&
               (!CanDeriveViaCapture ||
                // It might be tempting to skip the
                // PointerMayBeCapturedBefore check if
                // A->hasNoCaptureAttr() is true, but this is
                // incorrect because nocapture only guarantees
                // that no copies outlive the function, not
                // that the value cannot be locally captured.
                !PointerMayBeCapturedBefore(V,
                                            /* ReturnCaptures */ false,
                                            /* StoreCaptures */ false, I, &DT));
      };
#endif // INTEL_CUSTOMIZATION

      for (const Argument *A : NoAliasArgs) {
        if (MayAssumeNoAlias(A)) // INTEL
          NoAliases.push_back(NewScopes[A]);
      }

#if INTEL_CUSTOMIZATION
      for (auto &ArgLoadsPair : PtrNoAliasArgs) {
        if (llvm::all_of(ArgLoadsPair.second, MayAssumeNoAlias))
          NoAliases.push_back(PtrNoAliasNewScopes[ArgLoadsPair.first]);
      }
#endif // INTEL_CUSTOMIZATION

      if (!NoAliases.empty())
        NI->setMetadata(LLVMContext::MD_noalias,
                        MDNode::concatenate(
                            NI->getMetadata(LLVMContext::MD_noalias),
                            MDNode::get(CalledFunc->getContext(), NoAliases)));

      // Next, we want to figure out all of the sets to which we might belong.
      // We might belong to a set if the noalias argument is in the set of
      // underlying objects. If there is some non-noalias argument in our list
      // of underlying objects, then we cannot add a scope because the fact
      // that some access does not alias with any set of our noalias arguments
      // cannot itself guarantee that it does not alias with this access
      // (because there is some pointer of unknown origin involved and the
      // other access might also depend on this pointer). We also cannot add
      // scopes to arbitrary functions unless we know they don't access any
      // non-parameter pointer-values.
      bool CanAddScopes = !UsesAliasingPtr;
      if (CanAddScopes && IsFuncCall)
        CanAddScopes = IsArgMemOnlyCall;

      if (CanAddScopes) { // INTEL
        for (const Argument *A : NoAliasArgs) {
          if (ObjSet.count(A))
            Scopes.push_back(NewScopes[A]);
        }

#if INTEL_CUSTOMIZATION
        for (auto &ArgLoadsPair : PtrNoAliasArgs) {
          if (llvm::any_of(ArgLoadsPair.second,
                           [&](const Value *V) { return ObjSet.count(V); }))
            Scopes.push_back(PtrNoAliasNewScopes[ArgLoadsPair.first]);
        }
#endif // INTEL_CUSTOMIZATION
      } // INTEL

      if (!Scopes.empty())
        NI->setMetadata(
            LLVMContext::MD_alias_scope,
            MDNode::concatenate(NI->getMetadata(LLVMContext::MD_alias_scope),
                                MDNode::get(CalledFunc->getContext(), Scopes)));
    }
  }
}

static bool MayContainThrowingOrExitingCall(Instruction *Begin,
                                            Instruction *End) {

  assert(Begin->getParent() == End->getParent() &&
         "Expected to be in same basic block!");
  unsigned NumInstChecked = 0;
  // Check that all instructions in the range [Begin, End) are guaranteed to
  // transfer execution to successor.
  for (auto &I : make_range(Begin->getIterator(), End->getIterator()))
    if (NumInstChecked++ > InlinerAttributeWindow ||
        !isGuaranteedToTransferExecutionToSuccessor(&I))
      return true;
  return false;
}

static AttrBuilder IdentifyValidAttributes(CallBase &CB) {

  AttrBuilder AB(CB.getAttributes(), AttributeList::ReturnIndex);
  if (AB.empty())
    return AB;
  AttrBuilder Valid;
  // Only allow these white listed attributes to be propagated back to the
  // callee. This is because other attributes may only be valid on the call
  // itself, i.e. attributes such as signext and zeroext.
  if (auto DerefBytes = AB.getDereferenceableBytes())
    Valid.addDereferenceableAttr(DerefBytes);
  if (auto DerefOrNullBytes = AB.getDereferenceableOrNullBytes())
    Valid.addDereferenceableOrNullAttr(DerefOrNullBytes);
  if (AB.contains(Attribute::NoAlias))
    Valid.addAttribute(Attribute::NoAlias);
  if (AB.contains(Attribute::NonNull))
    Valid.addAttribute(Attribute::NonNull);
  return Valid;
}

static void AddReturnAttributes(CallBase &CB, ValueToValueMapTy &VMap) {
  if (!UpdateReturnAttributes)
    return;

  AttrBuilder Valid = IdentifyValidAttributes(CB);
  if (Valid.empty())
    return;
  auto *CalledFunction = CB.getCalledFunction();
  auto &Context = CalledFunction->getContext();

  for (auto &BB : *CalledFunction) {
    auto *RI = dyn_cast<ReturnInst>(BB.getTerminator());
    if (!RI || !isa<CallBase>(RI->getOperand(0)))
      continue;
    auto *RetVal = cast<CallBase>(RI->getOperand(0));
    // Sanity check that the cloned RetVal exists and is a call, otherwise we
    // cannot add the attributes on the cloned RetVal.
    // Simplification during inlining could have transformed the cloned
    // instruction.
    auto *NewRetVal = dyn_cast_or_null<CallBase>(VMap.lookup(RetVal));
    if (!NewRetVal)
      continue;
    // Backward propagation of attributes to the returned value may be incorrect
    // if it is control flow dependent.
    // Consider:
    // @callee {
    //  %rv = call @foo()
    //  %rv2 = call @bar()
    //  if (%rv2 != null)
    //    return %rv2
    //  if (%rv == null)
    //    exit()
    //  return %rv
    // }
    // caller() {
    //   %val = call nonnull @callee()
    // }
    // Here we cannot add the nonnull attribute on either foo or bar. So, we
    // limit the check to both RetVal and RI are in the same basic block and
    // there are no throwing/exiting instructions between these instructions.
    if (RI->getParent() != RetVal->getParent() ||
        MayContainThrowingOrExitingCall(RetVal, RI))
      continue;
    // Add to the existing attributes of NewRetVal, i.e. the cloned call
    // instruction.
    // NB! When we have the same attribute already existing on NewRetVal, but
    // with a differing value, the AttributeList's merge API honours the already
    // existing attribute value (i.e. attributes such as dereferenceable,
    // dereferenceable_or_null etc). See AttrBuilder::merge for more details.
    AttributeList AL = NewRetVal->getAttributes();
    AttributeList NewAL =
        AL.addAttributes(Context, AttributeList::ReturnIndex, Valid);
    NewRetVal->setAttributes(NewAL);
  }
}

/// If the inlined function has non-byval align arguments, then
/// add @llvm.assume-based alignment assumptions to preserve this information.
static void AddAlignmentAssumptions(CallBase &CB, InlineFunctionInfo &IFI) {
  if (!PreserveAlignmentAssumptions || !IFI.GetAssumptionCache)
    return;

  AssumptionCache *AC = &IFI.GetAssumptionCache(*CB.getCaller());
  auto &DL = CB.getCaller()->getParent()->getDataLayout();

  // To avoid inserting redundant assumptions, we should check for assumptions
  // already in the caller. To do this, we might need a DT of the caller.
  DominatorTree DT;
  bool DTCalculated = false;

  Function *CalledFunc = CB.getCalledFunction();
  for (Argument &Arg : CalledFunc->args()) {
    unsigned Align = Arg.getType()->isPointerTy() ? Arg.getParamAlignment() : 0;
    if (Align && !Arg.hasPassPointeeByValueCopyAttr() && !Arg.hasNUses(0)) {
      if (!DTCalculated) {
        DT.recalculate(*CB.getCaller());
        DTCalculated = true;
      }

      // If we can already prove the asserted alignment in the context of the
      // caller, then don't bother inserting the assumption.
      Value *ArgVal = CB.getArgOperand(Arg.getArgNo());
      if (getKnownAlignment(ArgVal, DL, &CB, AC, &DT) >= Align)
        continue;

      CallInst *NewAsmp =
          IRBuilder<>(&CB).CreateAlignmentAssumption(DL, ArgVal, Align);
      AC->registerAssumption(NewAsmp);
    }
  }
}

#if INTEL_CUSTOMIZATION
/// In case of new callsites appearing in the inlined code we need to have
/// a list of original callsites and inlined callsites for correct transfer
/// of inline report information.
static void UpdateIFIWithoutCG(CallBase &OrigCB, ValueToValueMapTy &VMap,
                               InlineFunctionInfo &IFI, InlineReport *IR,
                               InlineReportBuilder *MDIR) {
  if (IFI.CG && !(IR && IR->isClassicIREnabled()) &&
      !(MDIR && MDIR->isMDIREnabled()))
    return;
  Function *Caller = OrigCB.getCalledFunction();
  if (!Caller)
    return;

  for (Instruction &I : instructions(Caller)) {
    auto *OldCB = dyn_cast<CallBase>(&I);
    if (!OldCB)
      continue;
    // Skip varargpack and vaargpacklen intrinsics, they will be converted
    // using a formula based on the actual arguments.
    auto *II = dyn_cast<IntrinsicInst>(&I);
    if (II)
      switch (II->getIntrinsicID()) {
      case Intrinsic::vaargpack:
      case Intrinsic::vaargpacklen:
        if (IR && IR->isClassicIREnabled())
          IR->addActiveCallSitePair(&I, nullptr);
        if (MDIR && MDIR->isMDIREnabled())
          MDIR->addActiveCallSitePair(&I, nullptr);
        continue;
      default:
        break;
      }
    ValueToValueMapTy::iterator VMI = VMap.find(&I);
    if (VMI == VMap.end() || !VMI->second)
      continue;
    Instruction *NewCall = dyn_cast<Instruction>(VMI->second);
    if (!NewCall)
      continue;
    if (IR && IR->isClassicIREnabled())
      IR->addActiveCallSitePair(&I, NewCall);
    if (MDIR && MDIR->isMDIREnabled())
      MDIR->addActiveCallSitePair(&I, NewCall);
    if (!IFI.CG && !II)
      IFI.InlinedCalls.push_back(NewCall);
  }
}
#endif // INTEL_CUSTOMIZATION

/// Once we have cloned code over from a callee into the caller,
/// update the specified callgraph to reflect the changes we made.
/// Note that it's possible that not all code was copied over, so only
/// some edges of the callgraph may remain.
static void UpdateCallGraphAfterInlining(CallBase &CB,
                                         Function::iterator FirstNewBlock,
                                         ValueToValueMapTy &VMap,
                                         InlineFunctionInfo &IFI) {
  CallGraph &CG = *IFI.CG;
  const Function *Caller = CB.getCaller();
  const Function *Callee = CB.getCalledFunction();
  CallGraphNode *CalleeNode = CG[Callee];
  CallGraphNode *CallerNode = CG[Caller];

  // Since we inlined some uninlined call sites in the callee into the caller,
  // add edges from the caller to all of the callees of the callee.
  CallGraphNode::iterator I = CalleeNode->begin(), E = CalleeNode->end();

  // Consider the case where CalleeNode == CallerNode.
  CallGraphNode::CalledFunctionsVector CallCache;
  if (CalleeNode == CallerNode) {
    CallCache.assign(I, E);
    I = CallCache.begin();
    E = CallCache.end();
  }

  for (; I != E; ++I) {
    // Skip 'refererence' call records.
    if (!I->first)
      continue;

    const Value *OrigCall = *I->first;

    ValueToValueMapTy::iterator VMI = VMap.find(OrigCall);
    // Only copy the edge if the call was inlined!
    if (VMI == VMap.end() || VMI->second == nullptr)
      continue;

    // If the call was inlined, but then constant folded, there is no edge to
    // add.  Check for this case.
    auto *NewCall = dyn_cast<CallBase>(VMI->second);
    if (!NewCall)
      continue;

    // We do not treat intrinsic calls like real function calls because we
    // expect them to become inline code; do not add an edge for an intrinsic.
    if (NewCall->getCalledFunction() &&
        NewCall->getCalledFunction()->isIntrinsic())
      continue;

    // Remember that this call site got inlined for the client of
    // InlineFunction.
    IFI.InlinedCalls.push_back(NewCall);

    // It's possible that inlining the callsite will cause it to go from an
    // indirect to a direct call by resolving a function pointer.  If this
    // happens, set the callee of the new call site to a more precise
    // destination.  This can also happen if the call graph node of the caller
    // was just unnecessarily imprecise.
    if (!I->second->getFunction())
      if (Function *F = NewCall->getCalledFunction()) {
        // Indirect call site resolved to direct call.
        CallerNode->addCalledFunction(NewCall, CG[F]);

        continue;
      }

    CallerNode->addCalledFunction(NewCall, I->second);
  }

  // Update the call graph by deleting the edge from Callee to Caller.  We must
  // do this after the loop above in case Caller and Callee are the same.
  CallerNode->removeCallEdgeFor(*cast<CallBase>(&CB));
}

static void HandleByValArgumentInit(Value *Dst, Value *Src, Module *M,
                                    BasicBlock *InsertBlock,
                                    InlineFunctionInfo &IFI) {
  Type *AggTy = cast<PointerType>(Src->getType())->getElementType();
  IRBuilder<> Builder(InsertBlock, InsertBlock->begin());

  Value *Size = Builder.getInt64(M->getDataLayout().getTypeStoreSize(AggTy));

  // Always generate a memcpy of alignment 1 here because we don't know
  // the alignment of the src pointer.  Other optimizations can infer
  // better alignment.
  Builder.CreateMemCpy(Dst, /*DstAlign*/ Align(1), Src,
                       /*SrcAlign*/ Align(1), Size);
}

/// When inlining a call site that has a byval argument,
/// we have to make the implicit memcpy explicit by adding it.
static Value *HandleByValArgument(Value *Arg, Instruction *TheCall,
                                  const Function *CalledFunc,
                                  InlineFunctionInfo &IFI,
                                  unsigned ByValAlignment) {
  PointerType *ArgTy = cast<PointerType>(Arg->getType());
  Type *AggTy = ArgTy->getElementType();

  Function *Caller = TheCall->getFunction();
  const DataLayout &DL = Caller->getParent()->getDataLayout();

  // If the called function is readonly, then it could not mutate the caller's
  // copy of the byval'd memory.  In this case, it is safe to elide the copy and
  // temporary.
  if (CalledFunc->onlyReadsMemory()) {
    // If the byval argument has a specified alignment that is greater than the
    // passed in pointer, then we either have to round up the input pointer or
    // give up on this transformation.
    if (ByValAlignment <= 1)  // 0 = unspecified, 1 = no particular alignment.
      return Arg;

    AssumptionCache *AC =
        IFI.GetAssumptionCache ? &IFI.GetAssumptionCache(*Caller) : nullptr;

    // If the pointer is already known to be sufficiently aligned, or if we can
    // round it up to a larger alignment, then we don't need a temporary.
    if (getOrEnforceKnownAlignment(Arg, Align(ByValAlignment), DL, TheCall,
                                   AC) >= ByValAlignment)
      return Arg;

    // Otherwise, we have to make a memcpy to get a safe alignment.  This is bad
    // for code quality, but rarely happens and is required for correctness.
  }

  // Create the alloca.  If we have DataLayout, use nice alignment.
  Align Alignment(DL.getPrefTypeAlignment(AggTy));

  // If the byval had an alignment specified, we *must* use at least that
  // alignment, as it is required by the byval argument (and uses of the
  // pointer inside the callee).
  Alignment = max(Alignment, MaybeAlign(ByValAlignment));

#if INTEL_COLLAB
  Value *NewAlloca = new AllocaInst(
      AggTy, DL.getAllocaAddrSpace(), nullptr, Alignment, Arg->getName(),
      VPOAnalysisUtils::mayHaveOpenmpDirective(*Caller) ? TheCall :
                                               &*Caller->begin()->begin());
#else //INTEL_COLLAB
  Value *NewAlloca =
      new AllocaInst(AggTy, DL.getAllocaAddrSpace(), nullptr, Alignment,
                     Arg->getName(), &*Caller->begin()->begin());
#endif // INTEL_COLLAB
  IFI.StaticAllocas.push_back(cast<AllocaInst>(NewAlloca));

  // Uses of the argument in the function should use our new alloca
  // instead.
  return NewAlloca;
}

// Check whether this Value is used by a lifetime intrinsic.
static bool isUsedByLifetimeMarker(Value *V) {
  for (User *U : V->users())
    if (IntrinsicInst *II = dyn_cast<IntrinsicInst>(U))
      if (II->isLifetimeStartOrEnd())
        return true;
  return false;
}

// Check whether the given alloca already has
// lifetime.start or lifetime.end intrinsics.
static bool hasLifetimeMarkers(AllocaInst *AI) {
  Type *Ty = AI->getType();
  Type *Int8PtrTy = Type::getInt8PtrTy(Ty->getContext(),
                                       Ty->getPointerAddressSpace());
  if (Ty == Int8PtrTy)
    return isUsedByLifetimeMarker(AI);

  // Do a scan to find all the casts to i8*.
  for (User *U : AI->users()) {
    if (U->getType() != Int8PtrTy) continue;
    if (U->stripPointerCasts() != AI) continue;
    if (isUsedByLifetimeMarker(U))
      return true;
  }
  return false;
}

/// Return the result of AI->isStaticAlloca() if AI were moved to the entry
/// block. Allocas used in inalloca calls and allocas of dynamic array size
/// cannot be static.
static bool allocaWouldBeStaticInEntry(const AllocaInst *AI ) {
  return isa<Constant>(AI->getArraySize()) && !AI->isUsedWithInAlloca();
}

/// Returns a DebugLoc for a new DILocation which is a clone of \p OrigDL
/// inlined at \p InlinedAt. \p IANodes is an inlined-at cache.
static DebugLoc inlineDebugLoc(DebugLoc OrigDL, DILocation *InlinedAt,
                               LLVMContext &Ctx,
                               DenseMap<const MDNode *, MDNode *> &IANodes) {
  auto IA = DebugLoc::appendInlinedAt(OrigDL, InlinedAt, Ctx, IANodes);
  return DebugLoc::get(OrigDL.getLine(), OrigDL.getCol(), OrigDL.getScope(),
                       IA);
}

/// Update inlined instructions' line numbers to
/// to encode location where these instructions are inlined.
static void fixupLineNumbers(Function *Fn, Function::iterator FI,
                             Instruction *TheCall, bool CalleeHasDebugInfo) {
  const DebugLoc &TheCallDL = TheCall->getDebugLoc();
  if (!TheCallDL)
    return;

  auto &Ctx = Fn->getContext();
  DILocation *InlinedAtNode = TheCallDL;

  // Create a unique call site, not to be confused with any other call from the
  // same location.
  InlinedAtNode = DILocation::getDistinct(
      Ctx, InlinedAtNode->getLine(), InlinedAtNode->getColumn(),
      InlinedAtNode->getScope(), InlinedAtNode->getInlinedAt());

  // Cache the inlined-at nodes as they're built so they are reused, without
  // this every instruction's inlined-at chain would become distinct from each
  // other.
  DenseMap<const MDNode *, MDNode *> IANodes;

  // Check if we are not generating inline line tables and want to use
  // the call site location instead.
  bool NoInlineLineTables = Fn->hasFnAttribute("no-inline-line-tables");

  for (; FI != Fn->end(); ++FI) {
    for (BasicBlock::iterator BI = FI->begin(), BE = FI->end();
         BI != BE; ++BI) {
      // Loop metadata needs to be updated so that the start and end locs
      // reference inlined-at locations.
      auto updateLoopInfoLoc = [&Ctx, &InlinedAtNode, &IANodes](
                                   const DILocation &Loc) -> DILocation * {
        return inlineDebugLoc(&Loc, InlinedAtNode, Ctx, IANodes).get();
      };
      updateLoopMetadataDebugLocations(*BI, updateLoopInfoLoc);

      if (!NoInlineLineTables)
        if (DebugLoc DL = BI->getDebugLoc()) {
          DebugLoc IDL =
              inlineDebugLoc(DL, InlinedAtNode, BI->getContext(), IANodes);
          BI->setDebugLoc(IDL);
          continue;
        }

      if (CalleeHasDebugInfo && !NoInlineLineTables)
        continue;

      // If the inlined instruction has no line number, or if inline info
      // is not being generated, make it look as if it originates from the call
      // location. This is important for ((__always_inline, __nodebug__))
      // functions which must use caller location for all instructions in their
      // function body.

      // Don't update static allocas, as they may get moved later.
      if (auto *AI = dyn_cast<AllocaInst>(BI))
        if (allocaWouldBeStaticInEntry(AI))
          continue;

      BI->setDebugLoc(TheCallDL);
    }

    // Remove debug info intrinsics if we're not keeping inline info.
    if (NoInlineLineTables) {
      BasicBlock::iterator BI = FI->begin();
      while (BI != FI->end()) {
        if (isa<DbgInfoIntrinsic>(BI)) {
          BI = BI->eraseFromParent();
          continue;
        }
        ++BI;
      }
    }

  }
}

/// Update the block frequencies of the caller after a callee has been inlined.
///
/// Each block cloned into the caller has its block frequency scaled by the
/// ratio of CallSiteFreq/CalleeEntryFreq. This ensures that the cloned copy of
/// callee's entry block gets the same frequency as the callsite block and the
/// relative frequencies of all cloned blocks remain the same after cloning.
static void updateCallerBFI(BasicBlock *CallSiteBlock,
                            const ValueToValueMapTy &VMap,
                            BlockFrequencyInfo *CallerBFI,
                            BlockFrequencyInfo *CalleeBFI,
                            const BasicBlock &CalleeEntryBlock) {
  SmallPtrSet<BasicBlock *, 16> ClonedBBs;
  for (auto Entry : VMap) {
    if (!isa<BasicBlock>(Entry.first) || !Entry.second)
      continue;
    auto *OrigBB = cast<BasicBlock>(Entry.first);
    auto *ClonedBB = cast<BasicBlock>(Entry.second);
    uint64_t Freq = CalleeBFI->getBlockFreq(OrigBB).getFrequency();
    if (!ClonedBBs.insert(ClonedBB).second) {
      // Multiple blocks in the callee might get mapped to one cloned block in
      // the caller since we prune the callee as we clone it. When that happens,
      // we want to use the maximum among the original blocks' frequencies.
      uint64_t NewFreq = CallerBFI->getBlockFreq(ClonedBB).getFrequency();
      if (NewFreq > Freq)
        Freq = NewFreq;
    }
    CallerBFI->setBlockFreq(ClonedBB, Freq);
  }
  BasicBlock *EntryClone = cast<BasicBlock>(VMap.lookup(&CalleeEntryBlock));
  CallerBFI->setBlockFreqAndScale(
      EntryClone, CallerBFI->getBlockFreq(CallSiteBlock).getFrequency(),
      ClonedBBs);
}

#if INTEL_CUSTOMIZATION

//
// Return 'true' if 'F' is a varags function which can be inlined.
// (Note: Potentially we could make an attribute for this to save compile
// time, but since it is only called for VarArgs functions, it may not be
// worth it.)
//
static bool TestVaArgPackAndLen(const Function &F)
{
  for (const BasicBlock &BB : F) {
    for (const Instruction &I : BB) {
      if (auto *II = dyn_cast<IntrinsicInst>(&I)) {
        switch (II->getIntrinsicID()) {
        case Intrinsic::vastart:
        case Intrinsic::vacopy:
        case Intrinsic::vaend:
          return false;
        default:
          break;
        }
      }
    }
  }
  return true;
}

//
// Handle varargs builtins "llvm.va_arg_pack" and "llvm.va_arg_pack_len".
//
static void HandleVaArgPackAndLen(CallBase& CB, Function::iterator FI,
                                  InlineReport *IR, InlineReportBuilder *MDIR)
{
  Function* Caller = CB.getCaller();
  Function* CalledFunc = CB.getCalledFunction();

  // Find all instances of "llvm.va_arg_pack" and "llvm.va_arg_pack_len"
  SmallVector<Value*, 8>
  VarArgs(CB.arg_begin() + CalledFunc->arg_size(), CB.arg_end());
  SmallVector<CallInst*, 8> VaPkVec;
  SmallVector<CallInst*, 8> VaPkLnVec;
  for (BasicBlock &BB : make_range(FI->getIterator(), Caller->end())) {
    for (auto BBI = BB.begin(), E = BB.end(); BBI != E;) {
      Instruction *I = &*BBI++;
      if (auto *II = dyn_cast<IntrinsicInst>(I)) {
        switch (II->getIntrinsicID()) {
        case Intrinsic::vaargpack:
           VaPkVec.push_back(II);
           break;
        case Intrinsic::vaargpacklen:
           VaPkLnVec.push_back(II);
           break;
        default:
          break;
        }
      }
    }
  }

  // Handle "llvm.va_arg_pack" by adding the varags args to each user
  // of this builtin.
  for (auto I = VaPkVec.begin(), E = VaPkVec.end(); I != E; I++) {
    CallInst *II = *I;
    SmallSet<CallInst*, 8> CallVec;
    SmallSet<InvokeInst*, 8> InvokeVec;
    for (auto U : II->users()) {
      if (auto CI = dyn_cast<CallInst>(U)) {
        CallVec.insert(CI);
      }
      else if (auto CI = dyn_cast<InvokeInst>(U)) {
        InvokeVec.insert(CI);
      }
    }
    for (auto I = CallVec.begin(), E = CallVec.end(); I != E; I++) {
      CallInst* CI = *I;
      SmallVector<Value*, 8> Args;
      for (auto AI = CI->arg_begin(), AE = CI->arg_end(); AI != AE; AI++) {
        if (*AI == II) {
           Args.insert(Args.end(), VarArgs.begin(), VarArgs.end());
        }
        else {
           Args.insert(Args.end(), *AI);
        }
      }
      SmallVector<OperandBundleDef, 1> OpBundles;
      CI->getOperandBundlesAsDefs(OpBundles);
      auto NewI =
          CallInst::Create(CI->getFunctionType(), CI->getCalledOperand(), Args,
                           OpBundles, "", CI);
      if (IR && IR->isClassicIREnabled())
        IR->updateActiveCallSiteTarget(CI, NewI);
      if (MDIR && MDIR->isMDIREnabled())
        MDIR->updateActiveCallSiteTarget(CI, NewI);
      NewI->takeName(CI);
      NewI->setCallingConv(CI->getCallingConv());
      NewI->setAttributes(CI->getAttributes());
      NewI->setDebugLoc(CI->getDebugLoc());
      CI->replaceAllUsesWith(NewI);
      CI->eraseFromParent();
    }
    for (auto I = InvokeVec.begin(), E = InvokeVec.end(); I != E; I++) {
      InvokeInst* CI = *I;
      SmallVector<Value*, 8> Args;
      for (auto AI = CI->arg_begin(), AE = CI->arg_end(); AI != AE; AI++) {
        if (*AI == II) {
           Args.insert(Args.end(), VarArgs.begin(), VarArgs.end());
        }
        else {
           Args.insert(Args.end(), *AI);
        }
      }
      SmallVector<OperandBundleDef, 1> OpBundles;
      CI->getOperandBundlesAsDefs(OpBundles);
      auto NewI = InvokeInst::Create(
          CI->getFunctionType(), CI->getCalledOperand(), CI->getNormalDest(),
          CI->getUnwindDest(), Args, OpBundles, "", CI);
      if (IR && IR->isClassicIREnabled())
        IR->updateActiveCallSiteTarget(CI, NewI);
      if (MDIR && MDIR->isMDIREnabled())
        MDIR->updateActiveCallSiteTarget(CI, NewI);
      NewI->takeName(CI);
      NewI->setCallingConv(CI->getCallingConv());
      NewI->setAttributes(CI->getAttributes());
      NewI->setDebugLoc(CI->getDebugLoc());
      CI->replaceAllUsesWith(NewI);
      CI->eraseFromParent();
    }
    II->eraseFromParent();
  }

  // Handle "llvm.va_arg_pack_len" by replacing it with the number of varags.
  for (auto I = VaPkLnVec.begin(), E = VaPkLnVec.end(); I != E; I++) {
    CallInst *II = *I;
    uint64_t Ln = CB.arg_size() - CalledFunc->arg_size();
    auto VaPkLn = ConstantInt::get(II->getType(), Ln);
    II->replaceAllUsesWith(VaPkLn);
    II->eraseFromParent();
  }
}
#endif // INTEL_CUSTOMIZATION

/// Update the branch metadata for cloned call instructions.
static void updateCallProfile(Function *Callee, const ValueToValueMapTy &VMap,
                              const ProfileCount &CalleeEntryCount,
                              const CallBase &TheCall, ProfileSummaryInfo *PSI,
                              BlockFrequencyInfo *CallerBFI) {
  if (!CalleeEntryCount.hasValue() || CalleeEntryCount.isSynthetic() ||
      CalleeEntryCount.getCount() < 1)
    return;
  auto CallSiteCount = PSI ? PSI->getProfileCount(TheCall, CallerBFI) : None;
#if INTEL_CUSTOMIZATION
  if (CallSiteCount == None) {
    // Get profile for call from intel_profx if not available elsewhere
    auto *MD = TheCall.getMetadata(LLVMContext::MD_intel_profx);
    if (MD) {
      assert(MD->getNumOperands() == 2);
      ConstantInt *CI = mdconst::extract<ConstantInt>(MD->getOperand(1));
      assert(CI);
      CallSiteCount = CI->getValue().getZExtValue();
    }
  }
#endif // INTEL_CUSTOMIZATION
  int64_t CallCount =
      std::min(CallSiteCount.hasValue() ? CallSiteCount.getValue() : 0,
               CalleeEntryCount.getCount());
  updateProfileCallee(Callee, -CallCount, &VMap);
}

void llvm::updateProfileCallee(
    Function *Callee, int64_t entryDelta,
    const ValueMap<const Value *, WeakTrackingVH> *VMap) {
  auto CalleeCount = Callee->getEntryCount();
  if (!CalleeCount.hasValue())
    return;

  uint64_t priorEntryCount = CalleeCount.getCount();
  uint64_t newEntryCount;

  // Since CallSiteCount is an estimate, it could exceed the original callee
  // count and has to be set to 0 so guard against underflow.
  if (entryDelta < 0 && static_cast<uint64_t>(-entryDelta) > priorEntryCount)
    newEntryCount = 0;
  else
    newEntryCount = priorEntryCount + entryDelta;

  // During inlining ?
  if (VMap) {
    uint64_t cloneEntryCount = priorEntryCount - newEntryCount;
    for (auto Entry : *VMap) { // INTEL
#if INTEL_CUSTOMIZATION
      // Update intel_profx metadata, which can be on CallInst or InvokeInst
      if (isa<CallBase>(Entry.first))
        if (auto *Call = dyn_cast_or_null<CallBase>(Entry.second))
          Call->updateProfxWeight(cloneEntryCount, priorEntryCount);
#endif // INTEL_CUSTOMIZATION
      if (isa<CallInst>(Entry.first))
        if (auto *CI = dyn_cast_or_null<CallInst>(Entry.second))
          CI->updateProfWeight(cloneEntryCount, priorEntryCount);
    } // INTEL
  }

  if (entryDelta) {
    Callee->setEntryCount(newEntryCount);

    for (BasicBlock &BB : *Callee)
      // No need to update the callsite if it is pruned during inlining.
      if (!VMap || VMap->count(&BB))
        for (Instruction &I : BB) { // INTEL
#if INTEL_CUSTOMIZATION
          // Update intel_profx metadata, which can be on CallInst or
          // InvokeInst
          if (CallBase *Call = dyn_cast<CallBase>(&I))
            Call->updateProfxWeight(newEntryCount, priorEntryCount);
#endif // INTEL_CUSTOMIZATION
          if (CallInst *CI = dyn_cast<CallInst>(&I))
            CI->updateProfWeight(newEntryCount, priorEntryCount);
        } // INTEL
  }
}

#if INTEL_CUSTOMIZATION
#if INTEL_FEATURE_CSA
/// Reassign region id numbers for CSA parallel region entries.
///
/// This is a stopgap solution for fixing region id conflicts resulting from
/// inlining until we redefine the intrinsics in icx.
static void reassignCSARegionId(IntrinsicInst *Intr) {
  assert(Intr->getIntrinsicID() == Intrinsic::csa_parallel_region_entry ||
         Intr->getIntrinsicID() == Intrinsic::csa_pipeline_limited_entry);

  // Use getMDKindID to generate a region id, making sure that it doesn't
  // conflict with existing values in the function. The name that's passed in is
  // the concatenation of:
  //  * "inln" - because the value originates from the inliner.
  //  * <total number of instructions in the function> - to disambiguate between
  //    inline sites. This is a total hack, but seems to be the least intrusive
  //    way to do this.
  //  * <original region id> - to disambiguate different regions from the
  //    original function.
  LLVMContext &Context = Intr->getContext();

  int TotalNumberOfInsts = 0;
  for (const BasicBlock &BB : *Intr->getFunction()) {
    TotalNumberOfInsts += BB.size();
  }

  assert(Intr->getNumArgOperands() == 1);
  const ConstantInt *const OldId =
    dyn_cast<ConstantInt>(Intr->getArgOperand(0));
  if (!OldId) return;

  const auto NewIdName =
      ("inln_" + Twine(TotalNumberOfInsts) +
       "_" + Twine(OldId->getSExtValue())).str();
  const int NewId = Context.getMDKindID(NewIdName) + 1000;
#define DEBUG_TYPE "csa-region-id-renumberer"
  LLVM_DEBUG(dbgs() << "Updating region id of " << Intr->getName() << " from "
             << OldId->getSExtValue() << " to " << NewId << " ("
             << NewIdName << ")\n");
#undef DEBUG_TYPE

  Intr->setArgOperand(0,
                      ConstantInt::get(IntegerType::get(Context, 32), NewId));
}
#endif // INTEL_FEATURE_CSA
#endif // INTEL_CUSTOMIZATION

#if INTEL_COLLAB
bool isTargetSPIRV(Function *F) {
  Triple TargetTriple(F->getParent()->getTargetTriple());
  return TargetTriple.getArch() == Triple::ArchType::spir ||
         TargetTriple.getArch() == Triple::ArchType::spir64;
}
#endif // INTEL_COLLAB
/// This function inlines the called function into the basic block of the
/// caller. This returns false if it is not possible to inline this call.
/// The program is still in a well defined state if this occurs though.
///
/// Note that this only does one level of inlining.  For example, if the
/// instruction 'call B' is inlined, and 'B' calls 'C', then the call to 'C' now
/// exists in the instruction stream.  Similarly this will inline a recursive
/// function by one level.
///
/// INTEL The Intel version computes the principal reason the function was or
/// INTEL was not inlined at the call site.
///
llvm::InlineResult llvm::InlineFunction(CallBase &CB, InlineFunctionInfo &IFI,
                                        InlineReport *IR,     // INTEL
                                        InlineReportBuilder *MDIR, // INTEL
                                        AAResults *CalleeAAR,
                                        bool InsertLifetime,
                                        Function *ForwardVarArgsTo) {
  assert(CB.getParent() && CB.getFunction() && "Instruction not in function!");

  // FIXME: we don't inline callbr yet.
  if (isa<CallBrInst>(CB))
    return InlineResult::failure("We don't inline callbr yet.");

  // If IFI has any state in it, zap it before we fill it in.
  IFI.reset();

  Function *CalledFunc = CB.getCalledFunction();
  if (!CalledFunc ||               // Can't inline external function or indirect
#if INTEL_CUSTOMIZATION
      CalledFunc->isDeclaration() || // call!
     (!ForwardVarArgsTo && CalledFunc->isVarArg())) {
    // call, or call to a vararg function
    if (!CalledFunc)
      // Can't inline indirect call!
      return InlineResult::failure("external or indirect")
          .setIntelInlReason(NinlrIndirect);

    if (CalledFunc->isDeclaration())
      // Can't inline external function!
      return InlineResult::failure("external or indirect")
          .setIntelInlReason(NinlrExtern);
    assert(!ForwardVarArgsTo && CalledFunc->isVarArg());

    if (!TestVaArgPackAndLen(*CalledFunc))
      // Can't inline certain varargs calls
      return InlineResult::failure("varargs").setIntelInlReason(NinlrVarargs);
  }
#endif // INTEL_CUSTOMIZATION

  // The inliner does not know how to inline through calls with operand bundles
  // in general ...
  if (CB.hasOperandBundles()) {
    for (int i = 0, e = CB.getNumOperandBundles(); i != e; ++i) {
      uint32_t Tag = CB.getOperandBundleAt(i).getTagID();
      // ... but it knows how to inline through "deopt" operand bundles ...
      if (Tag == LLVMContext::OB_deopt)
        continue;
      // ... and "funclet" operand bundles.
      if (Tag == LLVMContext::OB_funclet)
        continue;

      return InlineResult::failure("unsupported operand bundle") // INTEL
          .setIntelInlReason(NinlrOpBundles);                    // INTEL
    }
  }

  // If the call to the callee cannot throw, set the 'nounwind' flag on any
  // calls that we inline.
  bool MarkNoUnwind = CB.doesNotThrow();

  BasicBlock *OrigBB = CB.getParent();
  Function *Caller = OrigBB->getParent();

  // GC poses two hazards to inlining, which only occur when the callee has GC:
  //  1. If the caller has no GC, then the callee's GC must be propagated to the
  //     caller.
  //  2. If the caller has a differing GC, it is invalid to inline.
  if (CalledFunc->hasGC()) {
    if (!Caller->hasGC())
      Caller->setGC(CalledFunc->getGC());
    else if (CalledFunc->getGC() != Caller->getGC())
      return InlineResult::failure("incompatible GC") // INTEL
          .setIntelInlReason(NinlrMismatchedGC);      // INTEL
  }

  // Inlining a function that explicitly should not have a stack protector may
  // break the code if inlined into a function that does have a stack
  // protector.
  if (LLVM_UNLIKELY(Caller->hasFnAttribute(Attribute::NoStackProtect)))
    if (CalledFunc->hasFnAttribute(Attribute::StackProtect) ||
        CalledFunc->hasFnAttribute(Attribute::StackProtectStrong) ||
        CalledFunc->hasFnAttribute(Attribute::StackProtectReq))
      return InlineResult::failure(
          "stack protected callee but caller requested no stack protector");
  if (LLVM_UNLIKELY(CalledFunc->hasFnAttribute(Attribute::NoStackProtect)))
    if (Caller->hasFnAttribute(Attribute::StackProtect) ||
        Caller->hasFnAttribute(Attribute::StackProtectStrong) ||
        Caller->hasFnAttribute(Attribute::StackProtectReq))
      return InlineResult::failure(
          "stack protected caller but callee requested no stack protector");

  // Get the personality function from the callee if it contains a landing pad.
  Constant *CalledPersonality =
      CalledFunc->hasPersonalityFn()
          ? CalledFunc->getPersonalityFn()->stripPointerCasts()
          : nullptr;

  // Find the personality function used by the landing pads of the caller. If it
  // exists, then check to see that it matches the personality function used in
  // the callee.
  Constant *CallerPersonality =
      Caller->hasPersonalityFn()
          ? Caller->getPersonalityFn()->stripPointerCasts()
          : nullptr;
  if (CalledPersonality) {
    if (!CallerPersonality)
      Caller->setPersonalityFn(CalledPersonality);
    // If the personality functions match, then we can perform the
    // inlining. Otherwise, we can't inline.
    // TODO: This isn't 100% true. Some personality functions are proper
    //       supersets of others and can be used in place of the other.
    else if (CalledPersonality != CallerPersonality)
      return InlineResult::failure("incompatible personality") // INTEL
          .setIntelInlReason(NinlrMismatchedPersonality);      // INTEL
  }

  // We need to figure out which funclet the callsite was in so that we may
  // properly nest the callee.
  Instruction *CallSiteEHPad = nullptr;
  if (CallerPersonality) {
    EHPersonality Personality = classifyEHPersonality(CallerPersonality);
    if (isScopedEHPersonality(Personality)) {
      Optional<OperandBundleUse> ParentFunclet =
          CB.getOperandBundle(LLVMContext::OB_funclet);
      if (ParentFunclet)
        CallSiteEHPad = cast<FuncletPadInst>(ParentFunclet->Inputs.front());

      // OK, the inlining site is legal.  What about the target function?

      if (CallSiteEHPad) {
        if (Personality == EHPersonality::MSVC_CXX) {
          // The MSVC personality cannot tolerate catches getting inlined into
          // cleanup funclets.
          if (isa<CleanupPadInst>(CallSiteEHPad)) {
            // Ok, the call site is within a cleanuppad.  Let's check the callee
            // for catchpads.
            for (const BasicBlock &CalledBB : *CalledFunc) {
              if (isa<CatchSwitchInst>(CalledBB.getFirstNonPHI()))
                return InlineResult::failure(          // INTEL
                           "catch in cleanup funclet") // INTEL
                    .setIntelInlReason(NinlrMSVCEH);   // INTEL
            }
          }
        } else if (isAsynchronousEHPersonality(Personality)) {
          // SEH is even less tolerant, there may not be any sort of exceptional
          // funclet in the callee.
          for (const BasicBlock &CalledBB : *CalledFunc) {
            if (CalledBB.isEHPad())
              return InlineResult::failure("SEH in cleanup funclet") // INTEL
                  .setIntelInlReason(NinlrSEH);                      // INTEL
          }
        }
      }
    }
  }

  // Determine if we are dealing with a call in an EHPad which does not unwind
  // to caller.
  bool EHPadForCallUnwindsLocally = false;
  if (CallSiteEHPad && isa<CallInst>(CB)) {
    UnwindDestMemoTy FuncletUnwindMap;
    Value *CallSiteUnwindDestToken =
        getUnwindDestToken(CallSiteEHPad, FuncletUnwindMap);

    EHPadForCallUnwindsLocally =
        CallSiteUnwindDestToken &&
        !isa<ConstantTokenNone>(CallSiteUnwindDestToken);
  }

  // Get an iterator to the last basic block in the function, which will have
  // the new function inlined after it.
  Function::iterator LastBlock = --Caller->end();

  // Make sure to capture all of the return instructions from the cloned
  // function.
  SmallVector<ReturnInst*, 8> Returns;
  ClonedCodeInfo InlinedFunctionInfo;
  Function::iterator FirstNewBlock;

  { // Scope to destroy VMap after cloning.
    ValueToValueMapTy VMap;
    // Keep a list of pair (dst, src) to emit byval initializations.
    SmallVector<std::pair<Value*, Value*>, 4> ByValInit;

    auto &DL = Caller->getParent()->getDataLayout();

    // Calculate the vector of arguments to pass into the function cloner, which
    // matches up the formal to the actual argument values.
    auto AI = CB.arg_begin();
    unsigned ArgNo = 0;
    for (Function::arg_iterator I = CalledFunc->arg_begin(),
         E = CalledFunc->arg_end(); I != E; ++I, ++AI, ++ArgNo) {
      Value *ActualArg = *AI;

      // When byval arguments actually inlined, we need to make the copy implied
      // by them explicit.  However, we don't do this if the callee is readonly
      // or readnone, because the copy would be unneeded: the callee doesn't
      // modify the struct.
      if (CB.isByValArgument(ArgNo)) {
        ActualArg = HandleByValArgument(ActualArg, &CB, CalledFunc, IFI,
                                        CalledFunc->getParamAlignment(ArgNo));
        if (ActualArg != *AI)
          ByValInit.push_back(std::make_pair(ActualArg, (Value*) *AI));
      }

      VMap[&*I] = ActualArg;
    }

    // TODO: Remove this when users have been updated to the assume bundles.
    // Add alignment assumptions if necessary. We do this before the inlined
    // instructions are actually cloned into the caller so that we can easily
    // check what will be known at the start of the inlined code.
    AddAlignmentAssumptions(CB, IFI);

    AssumptionCache *AC =
        IFI.GetAssumptionCache ? &IFI.GetAssumptionCache(*Caller) : nullptr;

    /// Preserve all attributes on of the call and its parameters.
    salvageKnowledge(&CB, AC);

    // We want the inliner to prune the code as it copies.  We would LOVE to
    // have no dead or constant instructions leftover after inlining occurs
    // (which can happen, e.g., because an argument was constant), but we'll be
    // happy with whatever the cloner can do.
    CloneAndPruneFunctionInto(Caller, CalledFunc, VMap,
                              /*ModuleLevelChanges=*/false, Returns, ".i",
                              &InlinedFunctionInfo, &CB);
    // Remember the first block that is newly cloned over.
    FirstNewBlock = LastBlock; ++FirstNewBlock;

    if (IFI.CallerBFI != nullptr && IFI.CalleeBFI != nullptr)
      // Update the BFI of blocks cloned into the caller.
      updateCallerBFI(OrigBB, VMap, IFI.CallerBFI, IFI.CalleeBFI,
                      CalledFunc->front());

    updateCallProfile(CalledFunc, VMap, CalledFunc->getEntryCount(), CB,
                      IFI.PSI, IFI.CallerBFI);

    // Inject byval arguments initialization.
    for (std::pair<Value*, Value*> &Init : ByValInit)
      HandleByValArgumentInit(Init.first, Init.second, Caller->getParent(),
                              &*FirstNewBlock, IFI);

    Optional<OperandBundleUse> ParentDeopt =
        CB.getOperandBundle(LLVMContext::OB_deopt);
    if (ParentDeopt) {
      SmallVector<OperandBundleDef, 2> OpDefs;

      for (auto &VH : InlinedFunctionInfo.OperandBundleCallSites) {
        CallBase *ICS = dyn_cast_or_null<CallBase>(VH);
        if (!ICS)
          continue; // instruction was DCE'd or RAUW'ed to undef

        OpDefs.clear();

        OpDefs.reserve(ICS->getNumOperandBundles());

        for (unsigned COBi = 0, COBe = ICS->getNumOperandBundles(); COBi < COBe;
             ++COBi) {
          auto ChildOB = ICS->getOperandBundleAt(COBi);
          if (ChildOB.getTagID() != LLVMContext::OB_deopt) {
            // If the inlined call has other operand bundles, let them be
            OpDefs.emplace_back(ChildOB);
            continue;
          }

          // It may be useful to separate this logic (of handling operand
          // bundles) out to a separate "policy" component if this gets crowded.
          // Prepend the parent's deoptimization continuation to the newly
          // inlined call's deoptimization continuation.
          std::vector<Value *> MergedDeoptArgs;
          MergedDeoptArgs.reserve(ParentDeopt->Inputs.size() +
                                  ChildOB.Inputs.size());

          MergedDeoptArgs.insert(MergedDeoptArgs.end(),
                                 ParentDeopt->Inputs.begin(),
                                 ParentDeopt->Inputs.end());
          MergedDeoptArgs.insert(MergedDeoptArgs.end(), ChildOB.Inputs.begin(),
                                 ChildOB.Inputs.end());

          OpDefs.emplace_back("deopt", std::move(MergedDeoptArgs));
        }

        Instruction *NewI = CallBase::Create(ICS, OpDefs, ICS);

        // Note: the RAUW does the appropriate fixup in VMap, so we need to do
        // this even if the call returns void.
        ICS->replaceAllUsesWith(NewI);

        VH = nullptr;
        ICS->eraseFromParent();
      }
    }

    // Update the callgraph if requested.
#if INTEL_CUSTOMIZATION
    if (IFI.CG)
      UpdateCallGraphAfterInlining(CB, FirstNewBlock, VMap, IFI);
    UpdateIFIWithoutCG(CB, VMap, IFI, IR, MDIR);
#endif // INTEL_CUSTOMIZATION

    // For 'nodebug' functions, the associated DISubprogram is always null.
    // Conservatively avoid propagating the callsite debug location to
    // instructions inlined from a function whose DISubprogram is not null.
    fixupLineNumbers(Caller, FirstNewBlock, &CB,
                     CalledFunc->getSubprogram() != nullptr);

    // Clone existing noalias metadata if necessary.
    CloneAliasScopeMetadata(CB, VMap);

    // Add noalias metadata if necessary.
    AddAliasScopeMetadata(CB, VMap, DL, CalleeAAR);

    // Clone return attributes on the callsite into the calls within the inlined
    // function which feed into its return value.
    AddReturnAttributes(CB, VMap);

    // Propagate metadata on the callsite if necessary.
    PropagateCallSiteMetadata(CB, VMap);

    // Register any cloned assumptions.
    if (IFI.GetAssumptionCache)
      for (BasicBlock &NewBlock :
           make_range(FirstNewBlock->getIterator(), Caller->end()))
        for (Instruction &I : NewBlock)
          if (auto *II = dyn_cast<IntrinsicInst>(&I))
            if (II->getIntrinsicID() == Intrinsic::assume)
              IFI.GetAssumptionCache(*Caller).registerAssumption(II);

    HandleVaArgPackAndLen(CB, FirstNewBlock, IR, MDIR); // INTEL
  }

  // If there are any alloca instructions in the block that used to be the entry
  // block for the callee, move them to the entry block of the caller.  First
  // calculate which instruction they should be inserted before.  We insert the
  // instructions at the end of the current alloca list.
#if INTEL_COLLAB
  if (!VPOAnalysisUtils::mayHaveOpenmpDirective(*Caller))
#endif // INTEL_COLLAB
  {
    BasicBlock::iterator InsertPoint = Caller->begin()->begin();
    for (BasicBlock::iterator I = FirstNewBlock->begin(),
         E = FirstNewBlock->end(); I != E; ) {
      AllocaInst *AI = dyn_cast<AllocaInst>(I++);
      if (!AI) continue;

      // If the alloca is now dead, remove it.  This often occurs due to code
      // specialization.
      if (AI->use_empty()) {
        AI->eraseFromParent();
        continue;
      }

      if (!allocaWouldBeStaticInEntry(AI))
        continue;

      // Keep track of the static allocas that we inline into the caller.
      IFI.StaticAllocas.push_back(AI);

      // Scan for the block of allocas that we can move over, and move them
      // all at once.
      while (isa<AllocaInst>(I) &&
             !cast<AllocaInst>(I)->use_empty() &&
             allocaWouldBeStaticInEntry(cast<AllocaInst>(I))) {
        IFI.StaticAllocas.push_back(cast<AllocaInst>(I));
        ++I;
      }

      // Transfer all of the allocas over in a block.  Using splice means
      // that the instructions aren't removed from the symbol table, then
      // reinserted.
      Caller->getEntryBlock().getInstList().splice(
          InsertPoint, FirstNewBlock->getInstList(), AI->getIterator(), I);
    }
  }
  SmallVector<Value*,4> VarArgsToForward;
  SmallVector<AttributeSet, 4> VarArgsAttrs;
  for (unsigned i = CalledFunc->getFunctionType()->getNumParams();
       i < CB.getNumArgOperands(); i++) {
    VarArgsToForward.push_back(CB.getArgOperand(i));
    VarArgsAttrs.push_back(CB.getAttributes().getParamAttributes(i));
  }

  bool InlinedMustTailCalls = false, InlinedDeoptimizeCalls = false;
  if (InlinedFunctionInfo.ContainsCalls) {
    CallInst::TailCallKind CallSiteTailKind = CallInst::TCK_None;
    if (CallInst *CI = dyn_cast<CallInst>(&CB))
      CallSiteTailKind = CI->getTailCallKind();

    // For inlining purposes, the "notail" marker is the same as no marker.
    if (CallSiteTailKind == CallInst::TCK_NoTail)
      CallSiteTailKind = CallInst::TCK_None;

    for (Function::iterator BB = FirstNewBlock, E = Caller->end(); BB != E;
         ++BB) {
      for (auto II = BB->begin(); II != BB->end();) {
        Instruction &I = *II++;
        CallInst *CI = dyn_cast<CallInst>(&I);
        if (!CI)
          continue;

#if INTEL_CUSTOMIZATION
#if INTEL_FEATURE_CSA
        if (IntrinsicInst* Intr = dyn_cast<IntrinsicInst>(&I))
          if (Intr->getIntrinsicID() == Intrinsic::csa_parallel_region_entry ||
              Intr->getIntrinsicID() == Intrinsic::csa_pipeline_limited_entry)
            reassignCSARegionId(Intr);
#endif  // INTEL_FEATURE_CSA
#endif  // INTEL_CUSTOMIZATION
        // Forward varargs from inlined call site to calls to the
        // ForwardVarArgsTo function, if requested, and to musttail calls.
        if (!VarArgsToForward.empty() &&
            ((ForwardVarArgsTo &&
              CI->getCalledFunction() == ForwardVarArgsTo) ||
             CI->isMustTailCall())) {
          // Collect attributes for non-vararg parameters.
          AttributeList Attrs = CI->getAttributes();
          SmallVector<AttributeSet, 8> ArgAttrs;
          if (!Attrs.isEmpty() || !VarArgsAttrs.empty()) {
            for (unsigned ArgNo = 0;
                 ArgNo < CI->getFunctionType()->getNumParams(); ++ArgNo)
              ArgAttrs.push_back(Attrs.getParamAttributes(ArgNo));
          }

          // Add VarArg attributes.
          ArgAttrs.append(VarArgsAttrs.begin(), VarArgsAttrs.end());
          Attrs = AttributeList::get(CI->getContext(), Attrs.getFnAttributes(),
                                     Attrs.getRetAttributes(), ArgAttrs);
          // Add VarArgs to existing parameters.
          SmallVector<Value *, 6> Params(CI->arg_operands());
          Params.append(VarArgsToForward.begin(), VarArgsToForward.end());
          CallInst *NewCI = CallInst::Create(
              CI->getFunctionType(), CI->getCalledOperand(), Params, "", CI);
          NewCI->setDebugLoc(CI->getDebugLoc());
          NewCI->setAttributes(Attrs);
          NewCI->setCallingConv(CI->getCallingConv());
          CI->replaceAllUsesWith(NewCI);
          CI->eraseFromParent();
          CI = NewCI;
        }

        if (Function *F = CI->getCalledFunction())
          InlinedDeoptimizeCalls |=
              F->getIntrinsicID() == Intrinsic::experimental_deoptimize;

        // We need to reduce the strength of any inlined tail calls.  For
        // musttail, we have to avoid introducing potential unbounded stack
        // growth.  For example, if functions 'f' and 'g' are mutually recursive
        // with musttail, we can inline 'g' into 'f' so long as we preserve
        // musttail on the cloned call to 'f'.  If either the inlined call site
        // or the cloned call site is *not* musttail, the program already has
        // one frame of stack growth, so it's safe to remove musttail.  Here is
        // a table of example transformations:
        //
        //    f -> musttail g -> musttail f  ==>  f -> musttail f
        //    f -> musttail g ->     tail f  ==>  f ->     tail f
        //    f ->          g -> musttail f  ==>  f ->          f
        //    f ->          g ->     tail f  ==>  f ->          f
        //
        // Inlined notail calls should remain notail calls.
        CallInst::TailCallKind ChildTCK = CI->getTailCallKind();
        if (ChildTCK != CallInst::TCK_NoTail)
          ChildTCK = std::min(CallSiteTailKind, ChildTCK);
        CI->setTailCallKind(ChildTCK);
        InlinedMustTailCalls |= CI->isMustTailCall();

        // Calls inlined through a 'nounwind' call site should be marked
        // 'nounwind'.
        if (MarkNoUnwind)
          CI->setDoesNotThrow();
      }
    }
  }

  // Leave lifetime markers for the static alloca's, scoping them to the
  // function we just inlined.
  if (InsertLifetime && !IFI.StaticAllocas.empty()) {
    IRBuilder<> builder(&FirstNewBlock->front());
    for (unsigned ai = 0, ae = IFI.StaticAllocas.size(); ai != ae; ++ai) {
      AllocaInst *AI = IFI.StaticAllocas[ai];
      // Don't mark swifterror allocas. They can't have bitcast uses.
      if (AI->isSwiftError())
        continue;

      // If the alloca is already scoped to something smaller than the whole
      // function then there's no need to add redundant, less accurate markers.
      if (hasLifetimeMarkers(AI))
        continue;

      // Try to determine the size of the allocation.
      ConstantInt *AllocaSize = nullptr;
      if (ConstantInt *AIArraySize =
          dyn_cast<ConstantInt>(AI->getArraySize())) {
        auto &DL = Caller->getParent()->getDataLayout();
        Type *AllocaType = AI->getAllocatedType();
        TypeSize AllocaTypeSize = DL.getTypeAllocSize(AllocaType);
        uint64_t AllocaArraySize = AIArraySize->getLimitedValue();

        // Don't add markers for zero-sized allocas.
        if (AllocaArraySize == 0)
          continue;

        // Check that array size doesn't saturate uint64_t and doesn't
        // overflow when it's multiplied by type size.
        if (!AllocaTypeSize.isScalable() &&
            AllocaArraySize != std::numeric_limits<uint64_t>::max() &&
            std::numeric_limits<uint64_t>::max() / AllocaArraySize >=
                AllocaTypeSize.getFixedSize()) {
          AllocaSize = ConstantInt::get(Type::getInt64Ty(AI->getContext()),
                                        AllocaArraySize * AllocaTypeSize);
        }
      }

      builder.CreateLifetimeStart(AI, AllocaSize);
      for (ReturnInst *RI : Returns) {
        // Don't insert llvm.lifetime.end calls between a musttail or deoptimize
        // call and a return.  The return kills all local allocas.
        if (InlinedMustTailCalls &&
            RI->getParent()->getTerminatingMustTailCall())
          continue;
        if (InlinedDeoptimizeCalls &&
            RI->getParent()->getTerminatingDeoptimizeCall())
          continue;
        IRBuilder<>(RI).CreateLifetimeEnd(AI, AllocaSize);
      }
    }
  }

  // If the inlined code contained dynamic alloca instructions, wrap the inlined
  // code with llvm.stacksave/llvm.stackrestore intrinsics.
#if INTEL_COLLAB
  // SPIRV GPU targets might not have a stack (register allocation only)
  if (InlinedFunctionInfo.ContainsDynamicAllocas && !isTargetSPIRV(Caller)) {
#else
  if (InlinedFunctionInfo.ContainsDynamicAllocas) {
#endif // INTEL_COLLAB
    Module *M = Caller->getParent();
    // Get the two intrinsics we care about.
    Function *StackSave = Intrinsic::getDeclaration(M, Intrinsic::stacksave);
    Function *StackRestore=Intrinsic::getDeclaration(M,Intrinsic::stackrestore);

    // Insert the llvm.stacksave.
    CallInst *SavedPtr = IRBuilder<>(&*FirstNewBlock, FirstNewBlock->begin())
                             .CreateCall(StackSave, {}, "savedstack");

    // Insert a call to llvm.stackrestore before any return instructions in the
    // inlined function.
    for (ReturnInst *RI : Returns) {
      // Don't insert llvm.stackrestore calls between a musttail or deoptimize
      // call and a return.  The return will restore the stack pointer.
      if (InlinedMustTailCalls && RI->getParent()->getTerminatingMustTailCall())
        continue;
      if (InlinedDeoptimizeCalls && RI->getParent()->getTerminatingDeoptimizeCall())
        continue;
      IRBuilder<>(RI).CreateCall(StackRestore, SavedPtr);
    }
  }

  // If we are inlining for an invoke instruction, we must make sure to rewrite
  // any call instructions into invoke instructions.  This is sensitive to which
  // funclet pads were top-level in the inlinee, so must be done before
  // rewriting the "parent pad" links.
  if (auto *II = dyn_cast<InvokeInst>(&CB)) {
    BasicBlock *UnwindDest = II->getUnwindDest();
    Instruction *FirstNonPHI = UnwindDest->getFirstNonPHI();
    if (isa<LandingPadInst>(FirstNonPHI)) {
#if INTEL_CUSTOMIZATION
      HandleInlinedLandingPad(II, &*FirstNewBlock, InlinedFunctionInfo, IR,
                              MDIR);
#endif // INTEL_CUSTOMIZATION
    } else {
#if INTEL_CUSTOMIZATION
      HandleInlinedEHPad(II, &*FirstNewBlock, InlinedFunctionInfo, IR, MDIR);
#endif // INTEL_CUSTOMIZATION
    }
  }

  // Update the lexical scopes of the new funclets and callsites.
  // Anything that had 'none' as its parent is now nested inside the callsite's
  // EHPad.

  if (CallSiteEHPad) {
    for (Function::iterator BB = FirstNewBlock->getIterator(),
                            E = Caller->end();
         BB != E; ++BB) {
      // Add bundle operands to any top-level call sites.
      SmallVector<OperandBundleDef, 1> OpBundles;
      for (BasicBlock::iterator BBI = BB->begin(), E = BB->end(); BBI != E;) {
        CallBase *I = dyn_cast<CallBase>(&*BBI++);
        if (!I)
          continue;

        // Skip call sites which are nounwind intrinsics.
        auto *CalledFn =
            dyn_cast<Function>(I->getCalledOperand()->stripPointerCasts());
        if (CalledFn && CalledFn->isIntrinsic() && I->doesNotThrow())
          continue;

        // Skip call sites which already have a "funclet" bundle.
        if (I->getOperandBundle(LLVMContext::OB_funclet))
          continue;

        I->getOperandBundlesAsDefs(OpBundles);
        OpBundles.emplace_back("funclet", CallSiteEHPad);

        Instruction *NewInst = CallBase::Create(I, OpBundles, I);
        NewInst->takeName(I);
        I->replaceAllUsesWith(NewInst);
        I->eraseFromParent();

        OpBundles.clear();
      }

      // It is problematic if the inlinee has a cleanupret which unwinds to
      // caller and we inline it into a call site which doesn't unwind but into
      // an EH pad that does.  Such an edge must be dynamically unreachable.
      // As such, we replace the cleanupret with unreachable.
      if (auto *CleanupRet = dyn_cast<CleanupReturnInst>(BB->getTerminator()))
        if (CleanupRet->unwindsToCaller() && EHPadForCallUnwindsLocally)
          changeToUnreachable(CleanupRet, /*UseLLVMTrap=*/false);

      Instruction *I = BB->getFirstNonPHI();
      if (!I->isEHPad())
        continue;

      if (auto *CatchSwitch = dyn_cast<CatchSwitchInst>(I)) {
        if (isa<ConstantTokenNone>(CatchSwitch->getParentPad()))
          CatchSwitch->setParentPad(CallSiteEHPad);
      } else {
        auto *FPI = cast<FuncletPadInst>(I);
        if (isa<ConstantTokenNone>(FPI->getParentPad()))
          FPI->setParentPad(CallSiteEHPad);
      }
    }
  }

  if (InlinedDeoptimizeCalls) {
    // We need to at least remove the deoptimizing returns from the Return set,
    // so that the control flow from those returns does not get merged into the
    // caller (but terminate it instead).  If the caller's return type does not
    // match the callee's return type, we also need to change the return type of
    // the intrinsic.
    if (Caller->getReturnType() == CB.getType()) {
      auto NewEnd = llvm::remove_if(Returns, [](ReturnInst *RI) {
        return RI->getParent()->getTerminatingDeoptimizeCall() != nullptr;
      });
      Returns.erase(NewEnd, Returns.end());
    } else {
      SmallVector<ReturnInst *, 8> NormalReturns;
      Function *NewDeoptIntrinsic = Intrinsic::getDeclaration(
          Caller->getParent(), Intrinsic::experimental_deoptimize,
          {Caller->getReturnType()});

      for (ReturnInst *RI : Returns) {
        CallInst *DeoptCall = RI->getParent()->getTerminatingDeoptimizeCall();
        if (!DeoptCall) {
          NormalReturns.push_back(RI);
          continue;
        }

        // The calling convention on the deoptimize call itself may be bogus,
        // since the code we're inlining may have undefined behavior (and may
        // never actually execute at runtime); but all
        // @llvm.experimental.deoptimize declarations have to have the same
        // calling convention in a well-formed module.
        auto CallingConv = DeoptCall->getCalledFunction()->getCallingConv();
        NewDeoptIntrinsic->setCallingConv(CallingConv);
        auto *CurBB = RI->getParent();
        RI->eraseFromParent();

        SmallVector<Value *, 4> CallArgs(DeoptCall->arg_begin(),
                                         DeoptCall->arg_end());

        SmallVector<OperandBundleDef, 1> OpBundles;
        DeoptCall->getOperandBundlesAsDefs(OpBundles);
        DeoptCall->eraseFromParent();
        assert(!OpBundles.empty() &&
               "Expected at least the deopt operand bundle");

        IRBuilder<> Builder(CurBB);
        CallInst *NewDeoptCall =
            Builder.CreateCall(NewDeoptIntrinsic, CallArgs, OpBundles);
        NewDeoptCall->setCallingConv(CallingConv);
        if (NewDeoptCall->getType()->isVoidTy())
          Builder.CreateRetVoid();
        else
          Builder.CreateRet(NewDeoptCall);
      }

      // Leave behind the normal returns so we can merge control flow.
      std::swap(Returns, NormalReturns);
    }
  }

  // Handle any inlined musttail call sites.  In order for a new call site to be
  // musttail, the source of the clone and the inlined call site must have been
  // musttail.  Therefore it's safe to return without merging control into the
  // phi below.
  if (InlinedMustTailCalls) {
    // Check if we need to bitcast the result of any musttail calls.
    Type *NewRetTy = Caller->getReturnType();
    bool NeedBitCast = !CB.use_empty() && CB.getType() != NewRetTy;

    // Handle the returns preceded by musttail calls separately.
    SmallVector<ReturnInst *, 8> NormalReturns;
    for (ReturnInst *RI : Returns) {
      CallInst *ReturnedMustTail =
          RI->getParent()->getTerminatingMustTailCall();
      if (!ReturnedMustTail) {
        NormalReturns.push_back(RI);
        continue;
      }
      if (!NeedBitCast)
        continue;

      // Delete the old return and any preceding bitcast.
      BasicBlock *CurBB = RI->getParent();
      auto *OldCast = dyn_cast_or_null<BitCastInst>(RI->getReturnValue());
      RI->eraseFromParent();
      if (OldCast)
        OldCast->eraseFromParent();

      // Insert a new bitcast and return with the right type.
      IRBuilder<> Builder(CurBB);
      Builder.CreateRet(Builder.CreateBitCast(ReturnedMustTail, NewRetTy));
    }

    // Leave behind the normal returns so we can merge control flow.
    std::swap(Returns, NormalReturns);
  }

  // Now that all of the transforms on the inlined code have taken place but
  // before we splice the inlined code into the CFG and lose track of which
  // blocks were actually inlined, collect the call sites. We only do this if
  // call graph updates weren't requested, as those provide value handle based
  // tracking of inlined call sites instead.
  if (InlinedFunctionInfo.ContainsCalls && !IFI.CG) {
    // Otherwise just collect the raw call sites that were inlined.
    for (BasicBlock &NewBB :
         make_range(FirstNewBlock->getIterator(), Caller->end()))
      for (Instruction &I : NewBB)
        if (auto *CB = dyn_cast<CallBase>(&I))
          IFI.InlinedCallSites.push_back(CB);
  }

  // If we cloned in _exactly one_ basic block, and if that block ends in a
  // return instruction, we splice the body of the inlined callee directly into
  // the calling basic block.

#if INTEL_COLLAB
  if (!VPOAnalysisUtils::mayHaveOpenmpDirective(*Caller) &&
      Returns.size() == 1 && std::distance(FirstNewBlock, Caller->end()) == 1) {
#else // INTEL_COLLAB
  if (Returns.size() == 1 && std::distance(FirstNewBlock, Caller->end()) == 1) {
#endif // INTEL_COLLAB
    // Move all of the instructions right before the call.
    OrigBB->getInstList().splice(CB.getIterator(), FirstNewBlock->getInstList(),
                                 FirstNewBlock->begin(), FirstNewBlock->end());
    // Remove the cloned basic block.
    Caller->getBasicBlockList().pop_back();

    // If the call site was an invoke instruction, add a branch to the normal
    // destination.
    if (InvokeInst *II = dyn_cast<InvokeInst>(&CB)) {
      BranchInst *NewBr = BranchInst::Create(II->getNormalDest(), &CB);
      NewBr->setDebugLoc(Returns[0]->getDebugLoc());
    }

    // If the return instruction returned a value, replace uses of the call with
    // uses of the returned value.
    if (!CB.use_empty()) {
      ReturnInst *R = Returns[0];
      if (&CB == R->getReturnValue())
        CB.replaceAllUsesWith(UndefValue::get(CB.getType()));
      else
        CB.replaceAllUsesWith(R->getReturnValue());
    }
    // Since we are now done with the Call/Invoke, we can delete it.
    CB.eraseFromParent();

    // Since we are now done with the return instruction, delete it also.
    Returns[0]->eraseFromParent();

    // We are now done with the inlining.
    return InlineResult::success();
  }

  // Otherwise, we have the normal case, of more than one block to inline or
  // multiple return sites.

  // We want to clone the entire callee function into the hole between the
  // "starter" and "ender" blocks.  How we accomplish this depends on whether
  // this is an invoke instruction or a call instruction.
  BasicBlock *AfterCallBB;
  BranchInst *CreatedBranchToNormalDest = nullptr;
  if (InvokeInst *II = dyn_cast<InvokeInst>(&CB)) {

    // Add an unconditional branch to make this look like the CallInst case...
    CreatedBranchToNormalDest = BranchInst::Create(II->getNormalDest(), &CB);

    // Split the basic block.  This guarantees that no PHI nodes will have to be
    // updated due to new incoming edges, and make the invoke case more
    // symmetric to the call case.
    AfterCallBB =
        OrigBB->splitBasicBlock(CreatedBranchToNormalDest->getIterator(),
                                CalledFunc->getName() + ".exit");

  } else { // It's a call
    // If this is a call instruction, we need to split the basic block that
    // the call lives in.
    //
    AfterCallBB = OrigBB->splitBasicBlock(CB.getIterator(),
                                          CalledFunc->getName() + ".exit");
  }

  if (IFI.CallerBFI) {
    // Copy original BB's block frequency to AfterCallBB
    IFI.CallerBFI->setBlockFreq(
        AfterCallBB, IFI.CallerBFI->getBlockFreq(OrigBB).getFrequency());
  }

  // Change the branch that used to go to AfterCallBB to branch to the first
  // basic block of the inlined function.
  //
  Instruction *Br = OrigBB->getTerminator();
  assert(Br && Br->getOpcode() == Instruction::Br &&
         "splitBasicBlock broken!");
  Br->setOperand(0, &*FirstNewBlock);

  // Now that the function is correct, make it a little bit nicer.  In
  // particular, move the basic blocks inserted from the end of the function
  // into the space made by splitting the source basic block.
  Caller->getBasicBlockList().splice(AfterCallBB->getIterator(),
                                     Caller->getBasicBlockList(), FirstNewBlock,
                                     Caller->end());

  // Handle all of the return instructions that we just cloned in, and eliminate
  // any users of the original call/invoke instruction.
  Type *RTy = CalledFunc->getReturnType();

  PHINode *PHI = nullptr;
  if (Returns.size() > 1) {
    // The PHI node should go at the front of the new basic block to merge all
    // possible incoming values.
    if (!CB.use_empty()) {
      PHI = PHINode::Create(RTy, Returns.size(), CB.getName(),
                            &AfterCallBB->front());
      // Anything that used the result of the function call should now use the
      // PHI node as their operand.
      CB.replaceAllUsesWith(PHI);
    }

    // Loop over all of the return instructions adding entries to the PHI node
    // as appropriate.
    if (PHI) {
      for (unsigned i = 0, e = Returns.size(); i != e; ++i) {
        ReturnInst *RI = Returns[i];
        assert(RI->getReturnValue()->getType() == PHI->getType() &&
               "Ret value not consistent in function!");
        PHI->addIncoming(RI->getReturnValue(), RI->getParent());
      }
    }

    // Add a branch to the merge points and remove return instructions.
    DebugLoc Loc;
    for (unsigned i = 0, e = Returns.size(); i != e; ++i) {
      ReturnInst *RI = Returns[i];
      BranchInst* BI = BranchInst::Create(AfterCallBB, RI);
      Loc = RI->getDebugLoc();
      BI->setDebugLoc(Loc);
      RI->eraseFromParent();
    }
    // We need to set the debug location to *somewhere* inside the
    // inlined function. The line number may be nonsensical, but the
    // instruction will at least be associated with the right
    // function.
    if (CreatedBranchToNormalDest)
      CreatedBranchToNormalDest->setDebugLoc(Loc);
  } else if (!Returns.empty()) {
    // Otherwise, if there is exactly one return value, just replace anything
    // using the return value of the call with the computed value.
    if (!CB.use_empty()) {
      if (&CB == Returns[0]->getReturnValue())
        CB.replaceAllUsesWith(UndefValue::get(CB.getType()));
      else
        CB.replaceAllUsesWith(Returns[0]->getReturnValue());
    }

    // Update PHI nodes that use the ReturnBB to use the AfterCallBB.
    BasicBlock *ReturnBB = Returns[0]->getParent();
    ReturnBB->replaceAllUsesWith(AfterCallBB);

    // Splice the code from the return block into the block that it will return
    // to, which contains the code that was after the call.
    AfterCallBB->getInstList().splice(AfterCallBB->begin(),
                                      ReturnBB->getInstList());

    if (CreatedBranchToNormalDest)
      CreatedBranchToNormalDest->setDebugLoc(Returns[0]->getDebugLoc());

    // Delete the return instruction now and empty ReturnBB now.
    Returns[0]->eraseFromParent();
    ReturnBB->eraseFromParent();
  } else if (!CB.use_empty()) {
    // No returns, but something is using the return value of the call.  Just
    // nuke the result.
    CB.replaceAllUsesWith(UndefValue::get(CB.getType()));
  }

  // Since we are now done with the Call/Invoke, we can delete it.
  CB.eraseFromParent();

  // If we inlined any musttail calls and the original return is now
  // unreachable, delete it.  It can only contain a bitcast and ret.
  if (InlinedMustTailCalls && pred_begin(AfterCallBB) == pred_end(AfterCallBB))
    AfterCallBB->eraseFromParent();

  // We should always be able to fold the entry block of the function into the
  // single predecessor of the block...
  assert(cast<BranchInst>(Br)->isUnconditional() && "splitBasicBlock broken!");
  BasicBlock *CalleeEntry = cast<BranchInst>(Br)->getSuccessor(0);

  // Splice the code entry block into calling block, right before the
  // unconditional branch.
  CalleeEntry->replaceAllUsesWith(OrigBB);  // Update PHI nodes
  OrigBB->getInstList().splice(Br->getIterator(), CalleeEntry->getInstList());

  // Remove the unconditional branch.
  OrigBB->getInstList().erase(Br);

  // Now we can remove the CalleeEntry block, which is now empty.
  Caller->getBasicBlockList().erase(CalleeEntry);

  // If we inserted a phi node, check to see if it has a single value (e.g. all
  // the entries are the same or undef).  If so, remove the PHI so it doesn't
  // block other optimizations.
  if (PHI) {
    AssumptionCache *AC =
        IFI.GetAssumptionCache ? &IFI.GetAssumptionCache(*Caller) : nullptr;
    auto &DL = Caller->getParent()->getDataLayout();
    if (Value *V = SimplifyInstruction(PHI, {DL, nullptr, nullptr, AC})) {
      PHI->replaceAllUsesWith(V);
      PHI->eraseFromParent();
    }
  }

  return InlineResult::success();
}<|MERGE_RESOLUTION|>--- conflicted
+++ resolved
@@ -830,24 +830,9 @@
     if (!NI)
       continue;
 
-<<<<<<< HEAD
-    if (M) {
-#if INTEL_CUSTOMIZATION
-      // CQ410950: Do not reassign M, use a temporary TM
-      if (MDNode *PM
-          = NI->getMetadata(LLVMContext::MD_mem_parallel_loop_access)) {
-          MDNode* TM = MDNode::concatenate(PM, M);
-        NI->setMetadata(LLVMContext::MD_mem_parallel_loop_access, TM);
-#endif // INTEL_CUSTOMIZATION
-      } else if (NI->mayReadOrWriteMemory()) {
-        NI->setMetadata(LLVMContext::MD_mem_parallel_loop_access, M);
-      }
-    }
-=======
     // This metadata is only relevant for instructions that access memory.
     if (!NI->mayReadOrWriteMemory())
       continue;
->>>>>>> 27f647d1
 
     if (MemParallelLoopAccess) {
       // TODO: This probably should not overwrite MemParalleLoopAccess.
