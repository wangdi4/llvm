//===- InlineFunction.cpp - Code to perform function inlining -------------===//
//
// Part of the LLVM Project, under the Apache License v2.0 with LLVM Exceptions.
// See https://llvm.org/LICENSE.txt for license information.
// SPDX-License-Identifier: Apache-2.0 WITH LLVM-exception
//
//===----------------------------------------------------------------------===//
//
// This file implements inlining of a function into a call site, resolving
// parameters and the return value as appropriate.
//
//===----------------------------------------------------------------------===//

#include "llvm/ADT/DenseMap.h"
#include "llvm/ADT/None.h"
#include "llvm/ADT/Optional.h"
#include "llvm/ADT/STLExtras.h"
#include "llvm/ADT/SetVector.h"
#include "llvm/ADT/SmallPtrSet.h"
#include "llvm/ADT/SmallVector.h"
#include "llvm/ADT/StringExtras.h"
#include "llvm/ADT/iterator_range.h"
#include "llvm/Analysis/AliasAnalysis.h"
#include "llvm/Analysis/AssumptionCache.h"
#include "llvm/Analysis/BlockFrequencyInfo.h"
#include "llvm/Analysis/CallGraph.h"
#include "llvm/Analysis/CaptureTracking.h"
#include "llvm/Analysis/EHPersonalities.h"
#include "llvm/Analysis/InstructionSimplify.h"
<<<<<<< HEAD
#include "llvm/Analysis/ObjCARCAnalysisUtils.h"
#include "llvm/Analysis/ObjCARCUtil.h"
#if INTEL_COLLAB
#include "llvm/Analysis/VPO/Utils/VPOAnalysisUtils.h"
#endif // INTEL_COLLAB
=======
>>>>>>> 2fbbb18c
#include "llvm/Analysis/ProfileSummaryInfo.h"
#include "llvm/Transforms/Utils/Local.h"
#include "llvm/Analysis/ValueTracking.h"
#include "llvm/Analysis/VectorUtils.h"
#include "llvm/IR/Argument.h"
#include "llvm/IR/BasicBlock.h"
#include "llvm/IR/CFG.h"
#include "llvm/IR/Constant.h"
#include "llvm/IR/Constants.h"
#include "llvm/IR/DIBuilder.h"
#include "llvm/IR/DataLayout.h"
#include "llvm/IR/DebugInfoMetadata.h"
#include "llvm/IR/DebugLoc.h"
#include "llvm/IR/DerivedTypes.h"
#include "llvm/IR/Dominators.h"
#include "llvm/IR/Function.h"
#include "llvm/IR/IRBuilder.h"
#include "llvm/IR/InstIterator.h" // INTEL
#include "llvm/IR/InstrTypes.h"
#include "llvm/IR/Instruction.h"
#include "llvm/IR/Instructions.h"
#include "llvm/IR/IntrinsicInst.h"
#include "llvm/IR/Intrinsics.h"
#if INTEL_CUSTOMIZATION
#if INTEL_FEATURE_CSA
#include "llvm/IR/IntrinsicsCSA.h"
#endif // INTEL_FEATURE_CSA
#endif // INTEL_CUSTOMIZATION
#include "llvm/IR/LLVMContext.h"
#include "llvm/IR/MDBuilder.h"
#include "llvm/IR/Metadata.h"
#include "llvm/IR/Module.h"
#include "llvm/IR/Type.h"
#include "llvm/IR/User.h"
#include "llvm/IR/Value.h"
#include "llvm/Support/Casting.h"
#include "llvm/Support/CommandLine.h"
#include "llvm/Support/ErrorHandling.h"
#include "llvm/Transforms/IPO/Intel_InlineReport.h"  // INTEL
#include "llvm/Transforms/IPO/Intel_MDInlineReport.h"  // INTEL
#include "llvm/Transforms/Utils/AssumeBundleBuilder.h"
#include "llvm/Transforms/Utils/Cloning.h"
#include "llvm/Transforms/Utils/ValueMapper.h"
#include <algorithm>
#include <cassert>
#include <cstdint>
#include <iterator>
#include <limits>
#include <string>
#include <utility>
#include <vector>

using namespace llvm;
using namespace InlineReportTypes; // INTEL
#if INTEL_COLLAB
using namespace llvm::vpo;
#endif // INTEL_COLLAB
using ProfileCount = Function::ProfileCount;

static cl::opt<bool>
EnableNoAliasConversion("enable-noalias-to-md-conversion", cl::init(true),
  cl::Hidden,
  cl::desc("Convert noalias attributes to metadata during inlining."));

static cl::opt<bool>
    UseNoAliasIntrinsic("use-noalias-intrinsic-during-inlining", cl::Hidden,
                        cl::ZeroOrMore, cl::init(true),
                        cl::desc("Use the llvm.experimental.noalias.scope.decl "
                                 "intrinsic during inlining."));

// Disabled by default, because the added alignment assumptions may increase
// compile-time and block optimizations. This option is not suitable for use
// with frontends that emit comprehensive parameter alignment annotations.
static cl::opt<bool>
PreserveAlignmentAssumptions("preserve-alignment-assumptions-during-inlining",
  cl::init(false), cl::Hidden,
  cl::desc("Convert align attributes to assumptions during inlining."));

static cl::opt<bool> UpdateReturnAttributes(
        "update-return-attrs", cl::init(true), cl::Hidden,
            cl::desc("Update return attributes on calls within inlined body"));

static cl::opt<unsigned> InlinerAttributeWindow(
    "max-inst-checked-for-throw-during-inlining", cl::Hidden,
    cl::desc("the maximum number of instructions analyzed for may throw during "
             "attribute inference in inlined body"),
    cl::init(4));

#if INTEL_CUSTOMIZATION

namespace llvm {

InlineResult InlineFunction(CallBase &CB, InlineFunctionInfo &IFI,
                            AAResults *CalleeAAR, bool InsertLifetime,
                            Function *ForwardVarArgsTo) {
  return InlineFunction(CB, IFI, nullptr, nullptr, CalleeAAR, InsertLifetime,
                        ForwardVarArgsTo);
}

} // end namespace llvm

#endif // INTEL_CUSTOMIZATION

namespace {

  /// A class for recording information about inlining a landing pad.
  class LandingPadInliningInfo {
    /// Destination of the invoke's unwind.
    BasicBlock *OuterResumeDest;

    /// Destination for the callee's resume.
    BasicBlock *InnerResumeDest = nullptr;

    /// LandingPadInst associated with the invoke.
    LandingPadInst *CallerLPad = nullptr;

    /// PHI for EH values from landingpad insts.
    PHINode *InnerEHValuesPHI = nullptr;

    SmallVector<Value*, 8> UnwindDestPHIValues;

  public:
    LandingPadInliningInfo(InvokeInst *II)
        : OuterResumeDest(II->getUnwindDest()) {
      // If there are PHI nodes in the unwind destination block, we need to keep
      // track of which values came into them from the invoke before removing
      // the edge from this block.
      BasicBlock *InvokeBB = II->getParent();
      BasicBlock::iterator I = OuterResumeDest->begin();
      for (; isa<PHINode>(I); ++I) {
        // Save the value to use for this edge.
        PHINode *PHI = cast<PHINode>(I);
        UnwindDestPHIValues.push_back(PHI->getIncomingValueForBlock(InvokeBB));
      }

      CallerLPad = cast<LandingPadInst>(I);
    }

    /// The outer unwind destination is the target of
    /// unwind edges introduced for calls within the inlined function.
    BasicBlock *getOuterResumeDest() const {
      return OuterResumeDest;
    }

    BasicBlock *getInnerResumeDest();

    LandingPadInst *getLandingPadInst() const { return CallerLPad; }

    /// Forward the 'resume' instruction to the caller's landing pad block.
    /// When the landing pad block has only one predecessor, this is
    /// a simple branch. When there is more than one predecessor, we need to
    /// split the landing pad block after the landingpad instruction and jump
    /// to there.
    void forwardResume(ResumeInst *RI,
                       SmallPtrSetImpl<LandingPadInst*> &InlinedLPads);

    /// Add incoming-PHI values to the unwind destination block for the given
    /// basic block, using the values for the original invoke's source block.
    void addIncomingPHIValuesFor(BasicBlock *BB) const {
      addIncomingPHIValuesForInto(BB, OuterResumeDest);
    }

    void addIncomingPHIValuesForInto(BasicBlock *src, BasicBlock *dest) const {
      BasicBlock::iterator I = dest->begin();
      for (unsigned i = 0, e = UnwindDestPHIValues.size(); i != e; ++i, ++I) {
        PHINode *phi = cast<PHINode>(I);
        phi->addIncoming(UnwindDestPHIValues[i], src);
      }
    }
  };

} // end anonymous namespace

/// Get or create a target for the branch from ResumeInsts.
BasicBlock *LandingPadInliningInfo::getInnerResumeDest() {
  if (InnerResumeDest) return InnerResumeDest;

  // Split the landing pad.
  BasicBlock::iterator SplitPoint = ++CallerLPad->getIterator();
  InnerResumeDest =
    OuterResumeDest->splitBasicBlock(SplitPoint,
                                     OuterResumeDest->getName() + ".body");

  // The number of incoming edges we expect to the inner landing pad.
  const unsigned PHICapacity = 2;

  // Create corresponding new PHIs for all the PHIs in the outer landing pad.
  Instruction *InsertPoint = &InnerResumeDest->front();
  BasicBlock::iterator I = OuterResumeDest->begin();
  for (unsigned i = 0, e = UnwindDestPHIValues.size(); i != e; ++i, ++I) {
    PHINode *OuterPHI = cast<PHINode>(I);
    PHINode *InnerPHI = PHINode::Create(OuterPHI->getType(), PHICapacity,
                                        OuterPHI->getName() + ".lpad-body",
                                        InsertPoint);
    OuterPHI->replaceAllUsesWith(InnerPHI);
    InnerPHI->addIncoming(OuterPHI, OuterResumeDest);
  }

  // Create a PHI for the exception values.
  InnerEHValuesPHI = PHINode::Create(CallerLPad->getType(), PHICapacity,
                                     "eh.lpad-body", InsertPoint);
  CallerLPad->replaceAllUsesWith(InnerEHValuesPHI);
  InnerEHValuesPHI->addIncoming(CallerLPad, OuterResumeDest);

  // All done.
  return InnerResumeDest;
}

/// Forward the 'resume' instruction to the caller's landing pad block.
/// When the landing pad block has only one predecessor, this is a simple
/// branch. When there is more than one predecessor, we need to split the
/// landing pad block after the landingpad instruction and jump to there.
void LandingPadInliningInfo::forwardResume(
    ResumeInst *RI, SmallPtrSetImpl<LandingPadInst *> &InlinedLPads) {
  BasicBlock *Dest = getInnerResumeDest();
  BasicBlock *Src = RI->getParent();

  BranchInst::Create(Dest, Src);

  // Update the PHIs in the destination. They were inserted in an order which
  // makes this work.
  addIncomingPHIValuesForInto(Src, Dest);

  InnerEHValuesPHI->addIncoming(RI->getOperand(0), Src);
  RI->eraseFromParent();
}

/// Helper for getUnwindDestToken/getUnwindDestTokenHelper.
static Value *getParentPad(Value *EHPad) {
  if (auto *FPI = dyn_cast<FuncletPadInst>(EHPad))
    return FPI->getParentPad();
  return cast<CatchSwitchInst>(EHPad)->getParentPad();
}

using UnwindDestMemoTy = DenseMap<Instruction *, Value *>;

/// Helper for getUnwindDestToken that does the descendant-ward part of
/// the search.
static Value *getUnwindDestTokenHelper(Instruction *EHPad,
                                       UnwindDestMemoTy &MemoMap) {
  SmallVector<Instruction *, 8> Worklist(1, EHPad);

  while (!Worklist.empty()) {
    Instruction *CurrentPad = Worklist.pop_back_val();
    // We only put pads on the worklist that aren't in the MemoMap.  When
    // we find an unwind dest for a pad we may update its ancestors, but
    // the queue only ever contains uncles/great-uncles/etc. of CurrentPad,
    // so they should never get updated while queued on the worklist.
    assert(!MemoMap.count(CurrentPad));
    Value *UnwindDestToken = nullptr;
    if (auto *CatchSwitch = dyn_cast<CatchSwitchInst>(CurrentPad)) {
      if (CatchSwitch->hasUnwindDest()) {
        UnwindDestToken = CatchSwitch->getUnwindDest()->getFirstNonPHI();
      } else {
        // Catchswitch doesn't have a 'nounwind' variant, and one might be
        // annotated as "unwinds to caller" when really it's nounwind (see
        // e.g. SimplifyCFGOpt::SimplifyUnreachable), so we can't infer the
        // parent's unwind dest from this.  We can check its catchpads'
        // descendants, since they might include a cleanuppad with an
        // "unwinds to caller" cleanupret, which can be trusted.
        for (auto HI = CatchSwitch->handler_begin(),
                  HE = CatchSwitch->handler_end();
             HI != HE && !UnwindDestToken; ++HI) {
          BasicBlock *HandlerBlock = *HI;
          auto *CatchPad = cast<CatchPadInst>(HandlerBlock->getFirstNonPHI());
          for (User *Child : CatchPad->users()) {
            // Intentionally ignore invokes here -- since the catchswitch is
            // marked "unwind to caller", it would be a verifier error if it
            // contained an invoke which unwinds out of it, so any invoke we'd
            // encounter must unwind to some child of the catch.
            if (!isa<CleanupPadInst>(Child) && !isa<CatchSwitchInst>(Child))
              continue;

            Instruction *ChildPad = cast<Instruction>(Child);
            auto Memo = MemoMap.find(ChildPad);
            if (Memo == MemoMap.end()) {
              // Haven't figured out this child pad yet; queue it.
              Worklist.push_back(ChildPad);
              continue;
            }
            // We've already checked this child, but might have found that
            // it offers no proof either way.
            Value *ChildUnwindDestToken = Memo->second;
            if (!ChildUnwindDestToken)
              continue;
            // We already know the child's unwind dest, which can either
            // be ConstantTokenNone to indicate unwind to caller, or can
            // be another child of the catchpad.  Only the former indicates
            // the unwind dest of the catchswitch.
            if (isa<ConstantTokenNone>(ChildUnwindDestToken)) {
              UnwindDestToken = ChildUnwindDestToken;
              break;
            }
            assert(getParentPad(ChildUnwindDestToken) == CatchPad);
          }
        }
      }
    } else {
      auto *CleanupPad = cast<CleanupPadInst>(CurrentPad);
      for (User *U : CleanupPad->users()) {
        if (auto *CleanupRet = dyn_cast<CleanupReturnInst>(U)) {
          if (BasicBlock *RetUnwindDest = CleanupRet->getUnwindDest())
            UnwindDestToken = RetUnwindDest->getFirstNonPHI();
          else
            UnwindDestToken = ConstantTokenNone::get(CleanupPad->getContext());
          break;
        }
        Value *ChildUnwindDestToken;
        if (auto *Invoke = dyn_cast<InvokeInst>(U)) {
          ChildUnwindDestToken = Invoke->getUnwindDest()->getFirstNonPHI();
        } else if (isa<CleanupPadInst>(U) || isa<CatchSwitchInst>(U)) {
          Instruction *ChildPad = cast<Instruction>(U);
          auto Memo = MemoMap.find(ChildPad);
          if (Memo == MemoMap.end()) {
            // Haven't resolved this child yet; queue it and keep searching.
            Worklist.push_back(ChildPad);
            continue;
          }
          // We've checked this child, but still need to ignore it if it
          // had no proof either way.
          ChildUnwindDestToken = Memo->second;
          if (!ChildUnwindDestToken)
            continue;
        } else {
          // Not a relevant user of the cleanuppad
          continue;
        }
        // In a well-formed program, the child/invoke must either unwind to
        // an(other) child of the cleanup, or exit the cleanup.  In the
        // first case, continue searching.
        if (isa<Instruction>(ChildUnwindDestToken) &&
            getParentPad(ChildUnwindDestToken) == CleanupPad)
          continue;
        UnwindDestToken = ChildUnwindDestToken;
        break;
      }
    }
    // If we haven't found an unwind dest for CurrentPad, we may have queued its
    // children, so move on to the next in the worklist.
    if (!UnwindDestToken)
      continue;

    // Now we know that CurrentPad unwinds to UnwindDestToken.  It also exits
    // any ancestors of CurrentPad up to but not including UnwindDestToken's
    // parent pad.  Record this in the memo map, and check to see if the
    // original EHPad being queried is one of the ones exited.
    Value *UnwindParent;
    if (auto *UnwindPad = dyn_cast<Instruction>(UnwindDestToken))
      UnwindParent = getParentPad(UnwindPad);
    else
      UnwindParent = nullptr;
    bool ExitedOriginalPad = false;
    for (Instruction *ExitedPad = CurrentPad;
         ExitedPad && ExitedPad != UnwindParent;
         ExitedPad = dyn_cast<Instruction>(getParentPad(ExitedPad))) {
      // Skip over catchpads since they just follow their catchswitches.
      if (isa<CatchPadInst>(ExitedPad))
        continue;
      MemoMap[ExitedPad] = UnwindDestToken;
      ExitedOriginalPad |= (ExitedPad == EHPad);
    }

    if (ExitedOriginalPad)
      return UnwindDestToken;

    // Continue the search.
  }

  // No definitive information is contained within this funclet.
  return nullptr;
}

/// Given an EH pad, find where it unwinds.  If it unwinds to an EH pad,
/// return that pad instruction.  If it unwinds to caller, return
/// ConstantTokenNone.  If it does not have a definitive unwind destination,
/// return nullptr.
///
/// This routine gets invoked for calls in funclets in inlinees when inlining
/// an invoke.  Since many funclets don't have calls inside them, it's queried
/// on-demand rather than building a map of pads to unwind dests up front.
/// Determining a funclet's unwind dest may require recursively searching its
/// descendants, and also ancestors and cousins if the descendants don't provide
/// an answer.  Since most funclets will have their unwind dest immediately
/// available as the unwind dest of a catchswitch or cleanupret, this routine
/// searches top-down from the given pad and then up. To avoid worst-case
/// quadratic run-time given that approach, it uses a memo map to avoid
/// re-processing funclet trees.  The callers that rewrite the IR as they go
/// take advantage of this, for correctness, by checking/forcing rewritten
/// pads' entries to match the original callee view.
static Value *getUnwindDestToken(Instruction *EHPad,
                                 UnwindDestMemoTy &MemoMap) {
  // Catchpads unwind to the same place as their catchswitch;
  // redirct any queries on catchpads so the code below can
  // deal with just catchswitches and cleanuppads.
  if (auto *CPI = dyn_cast<CatchPadInst>(EHPad))
    EHPad = CPI->getCatchSwitch();

  // Check if we've already determined the unwind dest for this pad.
  auto Memo = MemoMap.find(EHPad);
  if (Memo != MemoMap.end())
    return Memo->second;

  // Search EHPad and, if necessary, its descendants.
  Value *UnwindDestToken = getUnwindDestTokenHelper(EHPad, MemoMap);
  assert((UnwindDestToken == nullptr) != (MemoMap.count(EHPad) != 0));
  if (UnwindDestToken)
    return UnwindDestToken;

  // No information is available for this EHPad from itself or any of its
  // descendants.  An unwind all the way out to a pad in the caller would
  // need also to agree with the unwind dest of the parent funclet, so
  // search up the chain to try to find a funclet with information.  Put
  // null entries in the memo map to avoid re-processing as we go up.
  MemoMap[EHPad] = nullptr;
#ifndef NDEBUG
  SmallPtrSet<Instruction *, 4> TempMemos;
  TempMemos.insert(EHPad);
#endif
  Instruction *LastUselessPad = EHPad;
  Value *AncestorToken;
  for (AncestorToken = getParentPad(EHPad);
       auto *AncestorPad = dyn_cast<Instruction>(AncestorToken);
       AncestorToken = getParentPad(AncestorToken)) {
    // Skip over catchpads since they just follow their catchswitches.
    if (isa<CatchPadInst>(AncestorPad))
      continue;
    // If the MemoMap had an entry mapping AncestorPad to nullptr, since we
    // haven't yet called getUnwindDestTokenHelper for AncestorPad in this
    // call to getUnwindDestToken, that would mean that AncestorPad had no
    // information in itself, its descendants, or its ancestors.  If that
    // were the case, then we should also have recorded the lack of information
    // for the descendant that we're coming from.  So assert that we don't
    // find a null entry in the MemoMap for AncestorPad.
    assert(!MemoMap.count(AncestorPad) || MemoMap[AncestorPad]);
    auto AncestorMemo = MemoMap.find(AncestorPad);
    if (AncestorMemo == MemoMap.end()) {
      UnwindDestToken = getUnwindDestTokenHelper(AncestorPad, MemoMap);
    } else {
      UnwindDestToken = AncestorMemo->second;
    }
    if (UnwindDestToken)
      break;
    LastUselessPad = AncestorPad;
    MemoMap[LastUselessPad] = nullptr;
#ifndef NDEBUG
    TempMemos.insert(LastUselessPad);
#endif
  }

  // We know that getUnwindDestTokenHelper was called on LastUselessPad and
  // returned nullptr (and likewise for EHPad and any of its ancestors up to
  // LastUselessPad), so LastUselessPad has no information from below.  Since
  // getUnwindDestTokenHelper must investigate all downward paths through
  // no-information nodes to prove that a node has no information like this,
  // and since any time it finds information it records it in the MemoMap for
  // not just the immediately-containing funclet but also any ancestors also
  // exited, it must be the case that, walking downward from LastUselessPad,
  // visiting just those nodes which have not been mapped to an unwind dest
  // by getUnwindDestTokenHelper (the nullptr TempMemos notwithstanding, since
  // they are just used to keep getUnwindDestTokenHelper from repeating work),
  // any node visited must have been exhaustively searched with no information
  // for it found.
  SmallVector<Instruction *, 8> Worklist(1, LastUselessPad);
  while (!Worklist.empty()) {
    Instruction *UselessPad = Worklist.pop_back_val();
    auto Memo = MemoMap.find(UselessPad);
    if (Memo != MemoMap.end() && Memo->second) {
      // Here the name 'UselessPad' is a bit of a misnomer, because we've found
      // that it is a funclet that does have information about unwinding to
      // a particular destination; its parent was a useless pad.
      // Since its parent has no information, the unwind edge must not escape
      // the parent, and must target a sibling of this pad.  This local unwind
      // gives us no information about EHPad.  Leave it and the subtree rooted
      // at it alone.
      assert(getParentPad(Memo->second) == getParentPad(UselessPad));
      continue;
    }
    // We know we don't have information for UselesPad.  If it has an entry in
    // the MemoMap (mapping it to nullptr), it must be one of the TempMemos
    // added on this invocation of getUnwindDestToken; if a previous invocation
    // recorded nullptr, it would have had to prove that the ancestors of
    // UselessPad, which include LastUselessPad, had no information, and that
    // in turn would have required proving that the descendants of
    // LastUselesPad, which include EHPad, have no information about
    // LastUselessPad, which would imply that EHPad was mapped to nullptr in
    // the MemoMap on that invocation, which isn't the case if we got here.
    assert(!MemoMap.count(UselessPad) || TempMemos.count(UselessPad));
    // Assert as we enumerate users that 'UselessPad' doesn't have any unwind
    // information that we'd be contradicting by making a map entry for it
    // (which is something that getUnwindDestTokenHelper must have proved for
    // us to get here).  Just assert on is direct users here; the checks in
    // this downward walk at its descendants will verify that they don't have
    // any unwind edges that exit 'UselessPad' either (i.e. they either have no
    // unwind edges or unwind to a sibling).
    MemoMap[UselessPad] = UnwindDestToken;
    if (auto *CatchSwitch = dyn_cast<CatchSwitchInst>(UselessPad)) {
      assert(CatchSwitch->getUnwindDest() == nullptr && "Expected useless pad");
      for (BasicBlock *HandlerBlock : CatchSwitch->handlers()) {
        auto *CatchPad = HandlerBlock->getFirstNonPHI();
        for (User *U : CatchPad->users()) {
          assert(
              (!isa<InvokeInst>(U) ||
               (getParentPad(
                    cast<InvokeInst>(U)->getUnwindDest()->getFirstNonPHI()) ==
                CatchPad)) &&
              "Expected useless pad");
          if (isa<CatchSwitchInst>(U) || isa<CleanupPadInst>(U))
            Worklist.push_back(cast<Instruction>(U));
        }
      }
    } else {
      assert(isa<CleanupPadInst>(UselessPad));
      for (User *U : UselessPad->users()) {
        assert(!isa<CleanupReturnInst>(U) && "Expected useless pad");
        assert((!isa<InvokeInst>(U) ||
                (getParentPad(
                     cast<InvokeInst>(U)->getUnwindDest()->getFirstNonPHI()) ==
                 UselessPad)) &&
               "Expected useless pad");
        if (isa<CatchSwitchInst>(U) || isa<CleanupPadInst>(U))
          Worklist.push_back(cast<Instruction>(U));
      }
    }
  }

  return UnwindDestToken;
}

/// When we inline a basic block into an invoke,
/// we have to turn all of the calls that can throw into invokes.
/// This function analyze BB to see if there are any calls, and if so,
/// it rewrites them to be invokes that jump to InvokeDest and fills in the PHI
/// nodes in that block with the values specified in InvokeDestPHIValues.
static BasicBlock *HandleCallsInBlockInlinedThroughInvoke(
    BasicBlock *BB, BasicBlock *UnwindEdge,
    InlineReport *IR, InlineReportBuilder *MDIR, // INTEL
    UnwindDestMemoTy *FuncletUnwindMap = nullptr) {
  for (BasicBlock::iterator BBI = BB->begin(), E = BB->end(); BBI != E; ) {
    Instruction *I = &*BBI++;

    // We only need to check for function calls: inlined invoke
    // instructions require no special handling.
    CallInst *CI = dyn_cast<CallInst>(I);

    if (!CI || CI->doesNotThrow() || CI->isInlineAsm())
      continue;

    // We do not need to (and in fact, cannot) convert possibly throwing calls
    // to @llvm.experimental_deoptimize (resp. @llvm.experimental.guard) into
    // invokes.  The caller's "segment" of the deoptimization continuation
    // attached to the newly inlined @llvm.experimental_deoptimize
    // (resp. @llvm.experimental.guard) call should contain the exception
    // handling logic, if any.
    if (auto *F = CI->getCalledFunction())
      if (F->getIntrinsicID() == Intrinsic::experimental_deoptimize ||
          F->getIntrinsicID() == Intrinsic::experimental_guard)
        continue;

    if (auto FuncletBundle = CI->getOperandBundle(LLVMContext::OB_funclet)) {
      // This call is nested inside a funclet.  If that funclet has an unwind
      // destination within the inlinee, then unwinding out of this call would
      // be UB.  Rewriting this call to an invoke which targets the inlined
      // invoke's unwind dest would give the call's parent funclet multiple
      // unwind destinations, which is something that subsequent EH table
      // generation can't handle and that the veirifer rejects.  So when we
      // see such a call, leave it as a call.
      auto *FuncletPad = cast<Instruction>(FuncletBundle->Inputs[0]);
      Value *UnwindDestToken =
          getUnwindDestToken(FuncletPad, *FuncletUnwindMap);
      if (UnwindDestToken && !isa<ConstantTokenNone>(UnwindDestToken))
        continue;
#ifndef NDEBUG
      Instruction *MemoKey;
      if (auto *CatchPad = dyn_cast<CatchPadInst>(FuncletPad))
        MemoKey = CatchPad->getCatchSwitch();
      else
        MemoKey = FuncletPad;
      assert(FuncletUnwindMap->count(MemoKey) &&
             (*FuncletUnwindMap)[MemoKey] == UnwindDestToken &&
             "must get memoized to avoid confusing later searches");
#endif // NDEBUG
    }

    changeToInvokeAndSplitBasicBlock(CI, UnwindEdge, IR, MDIR); // INTEL
    return BB;
  }
  return nullptr;
}

/// If we inlined an invoke site, we need to convert calls
/// in the body of the inlined function into invokes.
///
/// II is the invoke instruction being inlined.  FirstNewBlock is the first
/// block of the inlined code (the last block is the end of the function),
/// and InlineCodeInfo is information about the code that got inlined.
static void HandleInlinedLandingPad(InvokeInst *II, BasicBlock *FirstNewBlock,
#if INTEL_CUSTOMIZATION
                                    ClonedCodeInfo &InlinedCodeInfo,
                                    InlineReport *IR,
                                    InlineReportBuilder *MDIR) {
#endif // INTEL_CUSTOMIZATION
  BasicBlock *InvokeDest = II->getUnwindDest();

  Function *Caller = FirstNewBlock->getParent();

  // The inlined code is currently at the end of the function, scan from the
  // start of the inlined code to its end, checking for stuff we need to
  // rewrite.
  LandingPadInliningInfo Invoke(II);

  // Get all of the inlined landing pad instructions.
  SmallPtrSet<LandingPadInst*, 16> InlinedLPads;
  for (Function::iterator I = FirstNewBlock->getIterator(), E = Caller->end();
       I != E; ++I)
    if (InvokeInst *II = dyn_cast<InvokeInst>(I->getTerminator()))
      InlinedLPads.insert(II->getLandingPadInst());

  // Append the clauses from the outer landing pad instruction into the inlined
  // landing pad instructions.
  LandingPadInst *OuterLPad = Invoke.getLandingPadInst();
  for (LandingPadInst *InlinedLPad : InlinedLPads) {
    unsigned OuterNum = OuterLPad->getNumClauses();
    InlinedLPad->reserveClauses(OuterNum);
    for (unsigned OuterIdx = 0; OuterIdx != OuterNum; ++OuterIdx)
      InlinedLPad->addClause(OuterLPad->getClause(OuterIdx));
    if (OuterLPad->isCleanup())
      InlinedLPad->setCleanup(true);
  }

  for (Function::iterator BB = FirstNewBlock->getIterator(), E = Caller->end();
       BB != E; ++BB) {
    if (InlinedCodeInfo.ContainsCalls)
      if (BasicBlock *NewBB = HandleCallsInBlockInlinedThroughInvoke(
              &*BB, Invoke.getOuterResumeDest(), IR, MDIR)) // INTEL
        // Update any PHI nodes in the exceptional block to indicate that there
        // is now a new entry in them.
        Invoke.addIncomingPHIValuesFor(NewBB);

    // Forward any resumes that are remaining here.
    if (ResumeInst *RI = dyn_cast<ResumeInst>(BB->getTerminator()))
      Invoke.forwardResume(RI, InlinedLPads);
  }

  // Now that everything is happy, we have one final detail.  The PHI nodes in
  // the exception destination block still have entries due to the original
  // invoke instruction. Eliminate these entries (which might even delete the
  // PHI node) now.
  InvokeDest->removePredecessor(II->getParent());
}

/// If we inlined an invoke site, we need to convert calls
/// in the body of the inlined function into invokes.
///
/// II is the invoke instruction being inlined.  FirstNewBlock is the first
/// block of the inlined code (the last block is the end of the function),
/// and InlineCodeInfo is information about the code that got inlined.
static void HandleInlinedEHPad(InvokeInst *II, BasicBlock *FirstNewBlock,
#if INTEL_CUSTOMIZATION
                               ClonedCodeInfo &InlinedCodeInfo,
                               InlineReport *IR, InlineReportBuilder *MDIR) {
#endif // INTEL_CUSTOMIZATION
  BasicBlock *UnwindDest = II->getUnwindDest();
  Function *Caller = FirstNewBlock->getParent();

  assert(UnwindDest->getFirstNonPHI()->isEHPad() && "unexpected BasicBlock!");

  // If there are PHI nodes in the unwind destination block, we need to keep
  // track of which values came into them from the invoke before removing the
  // edge from this block.
  SmallVector<Value *, 8> UnwindDestPHIValues;
  BasicBlock *InvokeBB = II->getParent();
  for (Instruction &I : *UnwindDest) {
    // Save the value to use for this edge.
    PHINode *PHI = dyn_cast<PHINode>(&I);
    if (!PHI)
      break;
    UnwindDestPHIValues.push_back(PHI->getIncomingValueForBlock(InvokeBB));
  }

  // Add incoming-PHI values to the unwind destination block for the given basic
  // block, using the values for the original invoke's source block.
  auto UpdatePHINodes = [&](BasicBlock *Src) {
    BasicBlock::iterator I = UnwindDest->begin();
    for (Value *V : UnwindDestPHIValues) {
      PHINode *PHI = cast<PHINode>(I);
      PHI->addIncoming(V, Src);
      ++I;
    }
  };

  // This connects all the instructions which 'unwind to caller' to the invoke
  // destination.
  UnwindDestMemoTy FuncletUnwindMap;
  for (Function::iterator BB = FirstNewBlock->getIterator(), E = Caller->end();
       BB != E; ++BB) {
    if (auto *CRI = dyn_cast<CleanupReturnInst>(BB->getTerminator())) {
      if (CRI->unwindsToCaller()) {
        auto *CleanupPad = CRI->getCleanupPad();
        CleanupReturnInst::Create(CleanupPad, UnwindDest, CRI);
        CRI->eraseFromParent();
        UpdatePHINodes(&*BB);
        // Finding a cleanupret with an unwind destination would confuse
        // subsequent calls to getUnwindDestToken, so map the cleanuppad
        // to short-circuit any such calls and recognize this as an "unwind
        // to caller" cleanup.
        assert(!FuncletUnwindMap.count(CleanupPad) ||
               isa<ConstantTokenNone>(FuncletUnwindMap[CleanupPad]));
        FuncletUnwindMap[CleanupPad] =
            ConstantTokenNone::get(Caller->getContext());
      }
    }

    Instruction *I = BB->getFirstNonPHI();
    if (!I->isEHPad())
      continue;

    Instruction *Replacement = nullptr;
    if (auto *CatchSwitch = dyn_cast<CatchSwitchInst>(I)) {
      if (CatchSwitch->unwindsToCaller()) {
        Value *UnwindDestToken;
        if (auto *ParentPad =
                dyn_cast<Instruction>(CatchSwitch->getParentPad())) {
          // This catchswitch is nested inside another funclet.  If that
          // funclet has an unwind destination within the inlinee, then
          // unwinding out of this catchswitch would be UB.  Rewriting this
          // catchswitch to unwind to the inlined invoke's unwind dest would
          // give the parent funclet multiple unwind destinations, which is
          // something that subsequent EH table generation can't handle and
          // that the veirifer rejects.  So when we see such a call, leave it
          // as "unwind to caller".
          UnwindDestToken = getUnwindDestToken(ParentPad, FuncletUnwindMap);
          if (UnwindDestToken && !isa<ConstantTokenNone>(UnwindDestToken))
            continue;
        } else {
          // This catchswitch has no parent to inherit constraints from, and
          // none of its descendants can have an unwind edge that exits it and
          // targets another funclet in the inlinee.  It may or may not have a
          // descendant that definitively has an unwind to caller.  In either
          // case, we'll have to assume that any unwinds out of it may need to
          // be routed to the caller, so treat it as though it has a definitive
          // unwind to caller.
          UnwindDestToken = ConstantTokenNone::get(Caller->getContext());
        }
        auto *NewCatchSwitch = CatchSwitchInst::Create(
            CatchSwitch->getParentPad(), UnwindDest,
            CatchSwitch->getNumHandlers(), CatchSwitch->getName(),
            CatchSwitch);
        for (BasicBlock *PadBB : CatchSwitch->handlers())
          NewCatchSwitch->addHandler(PadBB);
        // Propagate info for the old catchswitch over to the new one in
        // the unwind map.  This also serves to short-circuit any subsequent
        // checks for the unwind dest of this catchswitch, which would get
        // confused if they found the outer handler in the callee.
        FuncletUnwindMap[NewCatchSwitch] = UnwindDestToken;
        Replacement = NewCatchSwitch;
      }
    } else if (!isa<FuncletPadInst>(I)) {
      llvm_unreachable("unexpected EHPad!");
    }

    if (Replacement) {
      Replacement->takeName(I);
      I->replaceAllUsesWith(Replacement);
      I->eraseFromParent();
      UpdatePHINodes(&*BB);
    }
  }

  if (InlinedCodeInfo.ContainsCalls)
    for (Function::iterator BB = FirstNewBlock->getIterator(),
                            E = Caller->end();
         BB != E; ++BB)
      if (BasicBlock *NewBB = HandleCallsInBlockInlinedThroughInvoke(
              &*BB, UnwindDest, IR, MDIR, &FuncletUnwindMap)) // INTEL
        // Update any PHI nodes in the exceptional block to indicate that there
        // is now a new entry in them.
        UpdatePHINodes(NewBB);

  // Now that everything is happy, we have one final detail.  The PHI nodes in
  // the exception destination block still have entries due to the original
  // invoke instruction. Eliminate these entries (which might even delete the
  // PHI node) now.
  UnwindDest->removePredecessor(InvokeBB);
}

/// When inlining a call site that has !llvm.mem.parallel_loop_access,
/// !llvm.access.group, !alias.scope or !noalias metadata, that metadata should
/// be propagated to all memory-accessing cloned instructions.
static void PropagateCallSiteMetadata(CallBase &CB, ValueToValueMapTy &VMap) {
  MDNode *MemParallelLoopAccess =
      CB.getMetadata(LLVMContext::MD_mem_parallel_loop_access);
  MDNode *AccessGroup = CB.getMetadata(LLVMContext::MD_access_group);
  MDNode *AliasScope = CB.getMetadata(LLVMContext::MD_alias_scope);
  MDNode *NoAlias = CB.getMetadata(LLVMContext::MD_noalias);
  if (!MemParallelLoopAccess && !AccessGroup && !AliasScope && !NoAlias)
    return;

  for (ValueToValueMapTy::iterator VMI = VMap.begin(), VMIE = VMap.end();
       VMI != VMIE; ++VMI) {
    // Check that key is an instruction, to skip the Argument mapping, which
    // points to an instruction in the original function, not the inlined one.
    if (!VMI->second || !isa<Instruction>(VMI->first))
      continue;

    Instruction *NI = dyn_cast<Instruction>(VMI->second);
    if (!NI)
      continue;

    // This metadata is only relevant for instructions that access memory.
    if (!NI->mayReadOrWriteMemory())
      continue;

    if (MemParallelLoopAccess) {
      // TODO: This probably should not overwrite MemParalleLoopAccess.
      MemParallelLoopAccess = MDNode::concatenate(
          NI->getMetadata(LLVMContext::MD_mem_parallel_loop_access),
          MemParallelLoopAccess);
      NI->setMetadata(LLVMContext::MD_mem_parallel_loop_access,
                      MemParallelLoopAccess);
    }

    if (AccessGroup)
      NI->setMetadata(LLVMContext::MD_access_group, uniteAccessGroups(
          NI->getMetadata(LLVMContext::MD_access_group), AccessGroup));

    if (AliasScope)
      NI->setMetadata(LLVMContext::MD_alias_scope, MDNode::concatenate(
          NI->getMetadata(LLVMContext::MD_alias_scope), AliasScope));

    if (NoAlias)
      NI->setMetadata(LLVMContext::MD_noalias, MDNode::concatenate(
          NI->getMetadata(LLVMContext::MD_noalias), NoAlias));
  }
}

/// Utility for cloning !noalias and !alias.scope metadata. When a code region
/// using scoped alias metadata is inlined, the aliasing relationships may not
/// hold between the two version. It is necessary to create a deep clone of the
/// metadata, putting the two versions in separate scope domains.
class ScopedAliasMetadataDeepCloner {
  using MetadataMap = DenseMap<const MDNode *, TrackingMDNodeRef>;
  SetVector<const MDNode *> MD;
  MetadataMap MDMap;
  void addRecursiveMetadataUses();

public:
  ScopedAliasMetadataDeepCloner(const Function *F);

  /// Create a new clone of the scoped alias metadata, which will be used by
  /// subsequent remap() calls.
  void clone();

  /// Remap instructions in the given VMap from the original to the cloned
  /// metadata.
  void remap(ValueToValueMapTy &VMap);
};

ScopedAliasMetadataDeepCloner::ScopedAliasMetadataDeepCloner(
    const Function *F) {
  for (const BasicBlock &BB : *F) {
    for (const Instruction &I : BB) {
      if (const MDNode *M = I.getMetadata(LLVMContext::MD_alias_scope))
        MD.insert(M);
      if (const MDNode *M = I.getMetadata(LLVMContext::MD_noalias))
        MD.insert(M);

      // We also need to clone the metadata in noalias intrinsics.
      if (const auto *Decl = dyn_cast<NoAliasScopeDeclInst>(&I))
        MD.insert(Decl->getScopeList());
    }
  }
  addRecursiveMetadataUses();
}

void ScopedAliasMetadataDeepCloner::addRecursiveMetadataUses() {
  SmallVector<const Metadata *, 16> Queue(MD.begin(), MD.end());
  while (!Queue.empty()) {
    const MDNode *M = cast<MDNode>(Queue.pop_back_val());
    for (const Metadata *Op : M->operands())
      if (const MDNode *OpMD = dyn_cast<MDNode>(Op))
        if (MD.insert(OpMD))
          Queue.push_back(OpMD);
  }
}

void ScopedAliasMetadataDeepCloner::clone() {
  assert(MDMap.empty() && "clone() already called ?");

  SmallVector<TempMDTuple, 16> DummyNodes;
  for (const MDNode *I : MD) {
    DummyNodes.push_back(MDTuple::getTemporary(I->getContext(), None));
    MDMap[I].reset(DummyNodes.back().get());
  }

  // Create new metadata nodes to replace the dummy nodes, replacing old
  // metadata references with either a dummy node or an already-created new
  // node.
  SmallVector<Metadata *, 4> NewOps;
  for (const MDNode *I : MD) {
    for (const Metadata *Op : I->operands()) {
      if (const MDNode *M = dyn_cast<MDNode>(Op))
        NewOps.push_back(MDMap[M]);
      else
        NewOps.push_back(const_cast<Metadata *>(Op));
    }

    MDNode *NewM = MDNode::get(I->getContext(), NewOps);
    MDTuple *TempM = cast<MDTuple>(MDMap[I]);
    assert(TempM->isTemporary() && "Expected temporary node");

    TempM->replaceAllUsesWith(NewM);
    NewOps.clear();
  }
}

void ScopedAliasMetadataDeepCloner::remap(ValueToValueMapTy &VMap) {
  if (MDMap.empty())
    return; // Nothing to do.

  for (auto Entry : VMap) {
    // Check that key is an instruction, to skip the Argument mapping, which
    // points to an instruction in the original function, not the inlined one.
    if (!Entry->second || !isa<Instruction>(Entry->first))
      continue;

    Instruction *I = dyn_cast<Instruction>(Entry->second);
    if (!I)
      continue;

    // Only update scopes when we find them in the map. If they are not, it is
    // because we already handled that instruction before. This is faster than
    // tracking which instructions we already updated.
    if (MDNode *M = I->getMetadata(LLVMContext::MD_alias_scope))
      if (MDNode *MNew = MDMap.lookup(M))
        I->setMetadata(LLVMContext::MD_alias_scope, MNew);

    if (MDNode *M = I->getMetadata(LLVMContext::MD_noalias))
      if (MDNode *MNew = MDMap.lookup(M))
        I->setMetadata(LLVMContext::MD_noalias, MNew);

    if (auto *Decl = dyn_cast<NoAliasScopeDeclInst>(I))
      if (MDNode *MNew = MDMap.lookup(Decl->getScopeList()))
        Decl->setScopeList(MNew);
  }
}

#if INTEL_CUSTOMIZATION
/// Populates \p PtrNoAliasLoads vector with pointer values, loaded from
/// "ptrnoalias" \p Arg where the call site \p CB is located.
static void
AddPtrNoAliasLoads(CallBase &CB, const Argument &Arg,
                   SmallVectorImpl<const Value *> &PtrNoAliasLoads) {
  if (Arg.use_empty() ||
      (!Arg.hasAttribute("ptrnoalias") &&
       !CB.getParamAttr(Arg.getArgNo(), "ptrnoalias").isStringAttribute())) {
    return;
  }

  SmallVector<const User *, 8> Worklist;
  SmallPtrSet<const User *, 16> Visited;
  Worklist.append(Arg.user_begin(), Arg.user_end());

  while (!Worklist.empty()) {
    auto *User = Worklist.pop_back_val();
    if (Visited.count(User)) {
      continue;
    }
    Visited.insert(User);

    const LoadInst *Load = dyn_cast<LoadInst>(User);
    if (Load && Load->getType()->isPointerTy()) {
      PtrNoAliasLoads.push_back(Load);
      continue;
    }

    if (isa<GEPOrSubsOperator>(User)) {
      Worklist.append(User->user_begin(), User->user_end());
    }
  }
}
#endif // INTEL_CUSTOMIZATION

/// If the inlined function has noalias arguments,
/// then add new alias scopes for each noalias argument, tag the mapped noalias
/// parameters with noalias metadata specifying the new scope, and tag all
/// non-derived loads, stores and memory intrinsics with the new alias scopes.
static void AddAliasScopeMetadata(CallBase &CB, ValueToValueMapTy &VMap,
                                  const DataLayout &DL, AAResults *CalleeAAR) {
  if (!EnableNoAliasConversion)
    return;

  const Function *CalledFunc = CB.getCalledFunction();
  SmallVector<const Argument *, 4> NoAliasArgs;
  DenseMap<const Argument *, SmallVector<const Value *, 2>> PtrNoAliasArgs; // INTEL

  for (const Argument &Arg : CalledFunc->args()) { // INTEL
    if (CB.paramHasAttr(Arg.getArgNo(), Attribute::NoAlias) && !Arg.use_empty())
      NoAliasArgs.push_back(&Arg);

#if INTEL_CUSTOMIZATION
    SmallVector<const Value *, 2> PtrNoAliasArgLoads;
    AddPtrNoAliasLoads(CB, Arg, PtrNoAliasArgLoads);
    if (!PtrNoAliasArgLoads.empty()) {
      // Keep an argument with all associated pointer loads.
      PtrNoAliasArgs[&Arg] = PtrNoAliasArgLoads;
    }
#endif // INTEL_CUSTOMIZATION
  } // INTEL

#if INTEL_CUSTOMIZATION
  MDNode *ArgAliasScopeList = CB.getMetadata("intel.args.alias.scope");

  if (NoAliasArgs.empty() && !ArgAliasScopeList && PtrNoAliasArgs.empty())
    return;
#endif // INTEL_CUSTOMIZATION

  // To do a good job, if a noalias variable is captured, we need to know if
  // the capture point dominates the particular use we're considering.
  DominatorTree DT;
  DT.recalculate(const_cast<Function&>(*CalledFunc));

  // noalias indicates that pointer values based on the argument do not alias
  // pointer values which are not based on it. So we add a new "scope" for each
  // noalias function argument. Accesses using pointers based on that argument
  // become part of that alias scope, accesses using pointers not based on that
  // argument are tagged as noalias with that scope.

  DenseMap<const Argument *, MDNode *> NewScopes;
  MDBuilder MDB(CalledFunc->getContext());

  // Create a new scope domain for this function.
  MDNode *NewDomain =
    MDB.createAnonymousAliasScopeDomain(CalledFunc->getName());
  for (unsigned i = 0, e = NoAliasArgs.size(); i != e; ++i) {
    const Argument *A = NoAliasArgs[i];

    std::string Name = std::string(CalledFunc->getName());
    if (A->hasName()) {
      Name += ": %";
      Name += A->getName();
    } else {
      Name += ": argument ";
      Name += utostr(i);
    }

    // Note: We always create a new anonymous root here. This is true regardless
    // of the linkage of the callee because the aliasing "scope" is not just a
    // property of the callee, but also all control dependencies in the caller.
    MDNode *NewScope = MDB.createAnonymousAliasScope(NewDomain, Name);
    NewScopes.insert(std::make_pair(A, NewScope));

    if (UseNoAliasIntrinsic) {
      // Introduce a llvm.experimental.noalias.scope.decl for the noalias
      // argument.
      MDNode *AScopeList = MDNode::get(CalledFunc->getContext(), NewScope);
      auto *NoAliasDecl =
          IRBuilder<>(&CB).CreateNoAliasScopeDeclaration(AScopeList);
      // Ignore the result for now. The result will be used when the
      // llvm.noalias intrinsic is introduced.
      (void)NoAliasDecl;
    }
  }

#if INTEL_CUSTOMIZATION
  DenseMap<const Argument *, MDNode *> PtrNoAliasNewScopes;
  DenseMap<const Value *, const Argument *> PtrNoAliasEquivSets;

  // Merge PtrNoAliasArgs into NoAliasArgs and NewScopes
  for (auto &PtrNoAliasLoads : PtrNoAliasArgs) {
    std::string Name = std::string(CalledFunc->getName());
    if (PtrNoAliasLoads.first->hasName()) {
      Name += ": ptrnoalias %";
      Name += PtrNoAliasLoads.first->getName();
    }

    MDNode *NewScope = MDB.createAnonymousAliasScope(NewDomain, Name);
    PtrNoAliasNewScopes.insert(std::make_pair(PtrNoAliasLoads.first, NewScope));

    for (const Value *PtrLoad : PtrNoAliasLoads.second) {
      // Construct reverse map that associates ptr load to an argument.
      PtrNoAliasEquivSets[PtrLoad] = PtrNoAliasLoads.first;
    }
  }

  // Look for alias.scopes defined in argument metadata.
  if (ArgAliasScopeList) {
    for (int I = 0, E = ArgAliasScopeList->getNumOperands(); I < E; ++I) {
      MDNode *ArgScope =
          dyn_cast_or_null<MDNode>(ArgAliasScopeList->getOperand(I));
      if (!ArgScope) {
        continue;
      }

      auto *Arg = CalledFunc->getArg(I);
      MDNode *&Scope = NewScopes[Arg];
      if (!Scope) {
        Scope = ArgScope;
      } else {
        Scope = MDNode::concatenate(Scope, ArgScope);
      }

      if (std::find(NoAliasArgs.begin(), NoAliasArgs.end(), Arg) ==
          NoAliasArgs.end()) {
        NoAliasArgs.push_back(Arg);
      }
    }
  }
#endif // INTEL_CUSTOMIZATION

  // Iterate over all new instructions in the map; for all memory-access
  // instructions, add the alias scope metadata.
  for (ValueToValueMapTy::iterator VMI = VMap.begin(), VMIE = VMap.end();
       VMI != VMIE; ++VMI) {
    if (const Instruction *I = dyn_cast<Instruction>(VMI->first)) {
      if (!VMI->second)
        continue;

      Instruction *NI = dyn_cast<Instruction>(VMI->second);
      if (!NI)
        continue;

      bool IsArgMemOnlyCall = false, IsFuncCall = false;
      SmallVector<const Value *, 2> PtrArgs;

      if (const LoadInst *LI = dyn_cast<LoadInst>(I))
        PtrArgs.push_back(LI->getPointerOperand());
      else if (const StoreInst *SI = dyn_cast<StoreInst>(I))
        PtrArgs.push_back(SI->getPointerOperand());
      else if (const VAArgInst *VAAI = dyn_cast<VAArgInst>(I))
        PtrArgs.push_back(VAAI->getPointerOperand());
      else if (const AtomicCmpXchgInst *CXI = dyn_cast<AtomicCmpXchgInst>(I))
        PtrArgs.push_back(CXI->getPointerOperand());
      else if (const AtomicRMWInst *RMWI = dyn_cast<AtomicRMWInst>(I))
        PtrArgs.push_back(RMWI->getPointerOperand());
      else if (const auto *Call = dyn_cast<CallBase>(I)) {
        // If we know that the call does not access memory, then we'll still
        // know that about the inlined clone of this call site, and we don't
        // need to add metadata.
        if (Call->doesNotAccessMemory())
          continue;

        IsFuncCall = true;
        if (CalleeAAR) {
          FunctionModRefBehavior MRB = CalleeAAR->getModRefBehavior(Call);
          if (AAResults::onlyAccessesArgPointees(MRB))
            IsArgMemOnlyCall = true;
        }

        for (Value *Arg : Call->args()) {
          // We need to check the underlying objects of all arguments, not just
          // the pointer arguments, because we might be passing pointers as
          // integers, etc.
          // However, if we know that the call only accesses pointer arguments,
          // then we only need to check the pointer arguments.
          if (IsArgMemOnlyCall && !Arg->getType()->isPointerTy())
            continue;

          PtrArgs.push_back(Arg);
        }
      }

      // If we found no pointers, then this instruction is not suitable for
      // pairing with an instruction to receive aliasing metadata.
      // However, if this is a call, this we might just alias with none of the
      // noalias arguments.
      if (PtrArgs.empty() && !IsFuncCall)
        continue;

      // It is possible that there is only one underlying object, but you
      // need to go through several PHIs to see it, and thus could be
      // repeated in the Objects list.
      SmallPtrSet<const Value *, 4> ObjSet;
      SmallVector<Metadata *, 4> Scopes, NoAliases;

      SmallSetVector<const Argument *, 4> NAPtrArgs;
      for (const Value *V : PtrArgs) {
        SmallVector<const Value *, 4> Objects;
        getUnderlyingObjects(V, Objects, /* LI = */ nullptr);

        for (const Value *O : Objects)
          ObjSet.insert(O);
      }

      // Figure out if we're derived from anything that is not a noalias
      // argument.
      bool CanDeriveViaCapture = false, UsesAliasingPtr = false;
      for (const Value *V : ObjSet) {
        // Is this value a constant that cannot be derived from any pointer
        // value (we need to exclude constant expressions, for example, that
        // are formed from arithmetic on global symbols).
        bool IsNonPtrConst = isa<ConstantInt>(V) || isa<ConstantFP>(V) ||
                             isa<ConstantPointerNull>(V) ||
                             isa<ConstantDataVector>(V) || isa<UndefValue>(V);
        if (IsNonPtrConst)
          continue;

        // If this is anything other than a noalias argument, then we cannot
        // completely describe the aliasing properties using alias.scope
        // metadata (and, thus, won't add any).
        if (const Argument *A = dyn_cast<Argument>(V)) {
          if (NewScopes.count(A) == 0) // INTEL
            UsesAliasingPtr = true;
        } else if (const LoadInst *LI = dyn_cast<LoadInst>(V)) { // INTEL
          if (PtrNoAliasNewScopes.count(PtrNoAliasEquivSets[LI]) == 0) // INTEL
            UsesAliasingPtr = true; // INTEL
        } else {
          UsesAliasingPtr = true;
        }

        // If this is not some identified function-local object (which cannot
        // directly alias a noalias argument), or some other argument (which,
        // by definition, also cannot alias a noalias argument), then we could
        // alias a noalias argument that has been captured).
        if (!isa<Argument>(V) &&
            !isIdentifiedFunctionLocal(const_cast<Value*>(V)))
          CanDeriveViaCapture = true;
      }

      // A function call can always get captured noalias pointers (via other
      // parameters, globals, etc.).
      if (IsFuncCall && !IsArgMemOnlyCall)
        CanDeriveViaCapture = true;

      // First, we want to figure out all of the sets with which we definitely
      // don't alias. Iterate over all noalias set, and add those for which:
      //   1. The noalias argument is not in the set of objects from which we
      //      definitely derive.
      //   2. The noalias argument has not yet been captured.
      // An arbitrary function that might load pointers could see captured
      // noalias arguments via other noalias arguments or globals, and so we
      // must always check for prior capture.
#if INTEL_CUSTOMIZATION
      auto MayAssumeNoAlias = [&](const Value *V) {
        return !ObjSet.count(V) &&
               (!CanDeriveViaCapture ||
                // It might be tempting to skip the
                // PointerMayBeCapturedBefore check if
                // A->hasNoCaptureAttr() is true, but this is
                // incorrect because nocapture only guarantees
                // that no copies outlive the function, not
                // that the value cannot be locally captured.
                !PointerMayBeCapturedBefore(V,
                                            /* ReturnCaptures */ false,
                                            /* StoreCaptures */ false, I, &DT));
      };
#endif // INTEL_CUSTOMIZATION

      for (const Argument *A : NoAliasArgs) {
        if (MayAssumeNoAlias(A)) // INTEL
          NoAliases.push_back(NewScopes[A]);
      }

#if INTEL_CUSTOMIZATION
      for (auto &ArgLoadsPair : PtrNoAliasArgs) {
        if (llvm::all_of(ArgLoadsPair.second, MayAssumeNoAlias))
          NoAliases.push_back(PtrNoAliasNewScopes[ArgLoadsPair.first]);
      }
#endif // INTEL_CUSTOMIZATION

      if (!NoAliases.empty())
        NI->setMetadata(LLVMContext::MD_noalias,
                        MDNode::concatenate(
                            NI->getMetadata(LLVMContext::MD_noalias),
                            MDNode::get(CalledFunc->getContext(), NoAliases)));

      // Next, we want to figure out all of the sets to which we might belong.
      // We might belong to a set if the noalias argument is in the set of
      // underlying objects. If there is some non-noalias argument in our list
      // of underlying objects, then we cannot add a scope because the fact
      // that some access does not alias with any set of our noalias arguments
      // cannot itself guarantee that it does not alias with this access
      // (because there is some pointer of unknown origin involved and the
      // other access might also depend on this pointer). We also cannot add
      // scopes to arbitrary functions unless we know they don't access any
      // non-parameter pointer-values.
      bool CanAddScopes = !UsesAliasingPtr;
      if (CanAddScopes && IsFuncCall)
        CanAddScopes = IsArgMemOnlyCall;

      if (CanAddScopes) { // INTEL
        for (const Argument *A : NoAliasArgs) {
          if (ObjSet.count(A))
            Scopes.push_back(NewScopes[A]);
        }

#if INTEL_CUSTOMIZATION
        for (auto &ArgLoadsPair : PtrNoAliasArgs) {
          if (llvm::any_of(ArgLoadsPair.second,
                           [&](const Value *V) { return ObjSet.count(V); }))
            Scopes.push_back(PtrNoAliasNewScopes[ArgLoadsPair.first]);
        }
#endif // INTEL_CUSTOMIZATION
      } // INTEL

      if (!Scopes.empty())
        NI->setMetadata(
            LLVMContext::MD_alias_scope,
            MDNode::concatenate(NI->getMetadata(LLVMContext::MD_alias_scope),
                                MDNode::get(CalledFunc->getContext(), Scopes)));
    }
  }
}

static bool MayContainThrowingOrExitingCall(Instruction *Begin,
                                            Instruction *End) {

  assert(Begin->getParent() == End->getParent() &&
         "Expected to be in same basic block!");
  unsigned NumInstChecked = 0;
  // Check that all instructions in the range [Begin, End) are guaranteed to
  // transfer execution to successor.
  for (auto &I : make_range(Begin->getIterator(), End->getIterator()))
    if (NumInstChecked++ > InlinerAttributeWindow ||
        !isGuaranteedToTransferExecutionToSuccessor(&I))
      return true;
  return false;
}

static AttrBuilder IdentifyValidAttributes(CallBase &CB) {

  AttrBuilder AB(CB.getAttributes(), AttributeList::ReturnIndex);
  if (AB.empty())
    return AB;
  AttrBuilder Valid;
  // Only allow these white listed attributes to be propagated back to the
  // callee. This is because other attributes may only be valid on the call
  // itself, i.e. attributes such as signext and zeroext.
  if (auto DerefBytes = AB.getDereferenceableBytes())
    Valid.addDereferenceableAttr(DerefBytes);
  if (auto DerefOrNullBytes = AB.getDereferenceableOrNullBytes())
    Valid.addDereferenceableOrNullAttr(DerefOrNullBytes);
  if (AB.contains(Attribute::NoAlias))
    Valid.addAttribute(Attribute::NoAlias);
  if (AB.contains(Attribute::NonNull))
    Valid.addAttribute(Attribute::NonNull);
  return Valid;
}

static void AddReturnAttributes(CallBase &CB, ValueToValueMapTy &VMap) {
  if (!UpdateReturnAttributes)
    return;

  AttrBuilder Valid = IdentifyValidAttributes(CB);
  if (Valid.empty())
    return;
  auto *CalledFunction = CB.getCalledFunction();
  auto &Context = CalledFunction->getContext();

  for (auto &BB : *CalledFunction) {
    auto *RI = dyn_cast<ReturnInst>(BB.getTerminator());
    if (!RI || !isa<CallBase>(RI->getOperand(0)))
      continue;
    auto *RetVal = cast<CallBase>(RI->getOperand(0));
    // Sanity check that the cloned RetVal exists and is a call, otherwise we
    // cannot add the attributes on the cloned RetVal.
    // Simplification during inlining could have transformed the cloned
    // instruction.
    auto *NewRetVal = dyn_cast_or_null<CallBase>(VMap.lookup(RetVal));
    if (!NewRetVal)
      continue;
    // Backward propagation of attributes to the returned value may be incorrect
    // if it is control flow dependent.
    // Consider:
    // @callee {
    //  %rv = call @foo()
    //  %rv2 = call @bar()
    //  if (%rv2 != null)
    //    return %rv2
    //  if (%rv == null)
    //    exit()
    //  return %rv
    // }
    // caller() {
    //   %val = call nonnull @callee()
    // }
    // Here we cannot add the nonnull attribute on either foo or bar. So, we
    // limit the check to both RetVal and RI are in the same basic block and
    // there are no throwing/exiting instructions between these instructions.
    if (RI->getParent() != RetVal->getParent() ||
        MayContainThrowingOrExitingCall(RetVal, RI))
      continue;
    // Add to the existing attributes of NewRetVal, i.e. the cloned call
    // instruction.
    // NB! When we have the same attribute already existing on NewRetVal, but
    // with a differing value, the AttributeList's merge API honours the already
    // existing attribute value (i.e. attributes such as dereferenceable,
    // dereferenceable_or_null etc). See AttrBuilder::merge for more details.
    AttributeList AL = NewRetVal->getAttributes();
    AttributeList NewAL =
        AL.addAttributes(Context, AttributeList::ReturnIndex, Valid);
    NewRetVal->setAttributes(NewAL);
  }
}

/// If the inlined function has non-byval align arguments, then
/// add @llvm.assume-based alignment assumptions to preserve this information.
static void AddAlignmentAssumptions(CallBase &CB, InlineFunctionInfo &IFI) {
  if (!PreserveAlignmentAssumptions || !IFI.GetAssumptionCache)
    return;

  AssumptionCache *AC = &IFI.GetAssumptionCache(*CB.getCaller());
  auto &DL = CB.getCaller()->getParent()->getDataLayout();

  // To avoid inserting redundant assumptions, we should check for assumptions
  // already in the caller. To do this, we might need a DT of the caller.
  DominatorTree DT;
  bool DTCalculated = false;

  Function *CalledFunc = CB.getCalledFunction();
  for (Argument &Arg : CalledFunc->args()) {
    unsigned Align = Arg.getType()->isPointerTy() ? Arg.getParamAlignment() : 0;
    if (Align && !Arg.hasPassPointeeByValueCopyAttr() && !Arg.hasNUses(0)) {
      if (!DTCalculated) {
        DT.recalculate(*CB.getCaller());
        DTCalculated = true;
      }

      // If we can already prove the asserted alignment in the context of the
      // caller, then don't bother inserting the assumption.
      Value *ArgVal = CB.getArgOperand(Arg.getArgNo());
      if (getKnownAlignment(ArgVal, DL, &CB, AC, &DT) >= Align)
        continue;

      CallInst *NewAsmp =
          IRBuilder<>(&CB).CreateAlignmentAssumption(DL, ArgVal, Align);
      AC->registerAssumption(NewAsmp);
    }
  }
}

#if INTEL_CUSTOMIZATION
/// In case of new callsites appearing in the inlined code we need to have
/// a list of original callsites and inlined callsites for correct transfer
/// of inline report information.
static void UpdateIFIWithoutCG(CallBase &OrigCB, ValueToValueMapTy &VMap,
                               InlineFunctionInfo &IFI, InlineReport *IR,
                               InlineReportBuilder *MDIR) {
  if (IFI.CG && !(IR && IR->isClassicIREnabled()) &&
      !(MDIR && MDIR->isMDIREnabled()))
    return;
  Function *Caller = OrigCB.getCalledFunction();
  if (!Caller)
    return;

  for (Instruction &I : instructions(Caller)) {
    auto *OldCB = dyn_cast<CallBase>(&I);
    if (!OldCB)
      continue;
    // Skip varargpack and vaargpacklen intrinsics, they will be converted
    // using a formula based on the actual arguments.
    auto *II = dyn_cast<IntrinsicInst>(&I);
    if (II)
      switch (II->getIntrinsicID()) {
      case Intrinsic::vaargpack:
      case Intrinsic::vaargpacklen:
        if (IR && IR->isClassicIREnabled())
          IR->addActiveCallSitePair(&I, nullptr);
        if (MDIR && MDIR->isMDIREnabled())
          MDIR->addActiveCallSitePair(&I, nullptr);
        continue;
      default:
        break;
      }
    ValueToValueMapTy::iterator VMI = VMap.find(&I);
    if (VMI == VMap.end() || !VMI->second)
      continue;
    Instruction *NewCall = dyn_cast<Instruction>(VMI->second);
    if (!NewCall)
      continue;
    auto *NewCallBase = dyn_cast<CallBase>(VMI->second);
    if (IR && IR->isClassicIREnabled())
      IR->addActiveCallSitePair(&I, NewCallBase);
    if (MDIR && MDIR->isMDIREnabled())
      MDIR->addActiveCallSitePair(&I, NewCallBase);
    if (!IFI.CG && !II)
      IFI.InlinedCalls.push_back(NewCall);
  }
}
#endif // INTEL_CUSTOMIZATION

/// Once we have cloned code over from a callee into the caller,
/// update the specified callgraph to reflect the changes we made.
/// Note that it's possible that not all code was copied over, so only
/// some edges of the callgraph may remain.
static void UpdateCallGraphAfterInlining(CallBase &CB,
                                         Function::iterator FirstNewBlock,
                                         ValueToValueMapTy &VMap,
                                         InlineFunctionInfo &IFI) {
  CallGraph &CG = *IFI.CG;
  const Function *Caller = CB.getCaller();
  const Function *Callee = CB.getCalledFunction();
  CallGraphNode *CalleeNode = CG[Callee];
  CallGraphNode *CallerNode = CG[Caller];

  // Since we inlined some uninlined call sites in the callee into the caller,
  // add edges from the caller to all of the callees of the callee.
  CallGraphNode::iterator I = CalleeNode->begin(), E = CalleeNode->end();

  // Consider the case where CalleeNode == CallerNode.
  CallGraphNode::CalledFunctionsVector CallCache;
  if (CalleeNode == CallerNode) {
    CallCache.assign(I, E);
    I = CallCache.begin();
    E = CallCache.end();
  }

  for (; I != E; ++I) {
    // Skip 'refererence' call records.
    if (!I->first)
      continue;

    const Value *OrigCall = *I->first;

    ValueToValueMapTy::iterator VMI = VMap.find(OrigCall);
    // Only copy the edge if the call was inlined!
    if (VMI == VMap.end() || VMI->second == nullptr)
      continue;

    // If the call was inlined, but then constant folded, there is no edge to
    // add.  Check for this case.
    auto *NewCall = dyn_cast<CallBase>(VMI->second);
    if (!NewCall)
      continue;

    // We do not treat intrinsic calls like real function calls because we
    // expect them to become inline code; do not add an edge for an intrinsic.
    if (NewCall->getCalledFunction() &&
        NewCall->getCalledFunction()->isIntrinsic())
      continue;

    // Remember that this call site got inlined for the client of
    // InlineFunction.
    IFI.InlinedCalls.push_back(NewCall);

    // It's possible that inlining the callsite will cause it to go from an
    // indirect to a direct call by resolving a function pointer.  If this
    // happens, set the callee of the new call site to a more precise
    // destination.  This can also happen if the call graph node of the caller
    // was just unnecessarily imprecise.
    if (!I->second->getFunction())
      if (Function *F = NewCall->getCalledFunction()) {
        // Indirect call site resolved to direct call.
        CallerNode->addCalledFunction(NewCall, CG[F]);

        continue;
      }

    CallerNode->addCalledFunction(NewCall, I->second);
  }

  // Update the call graph by deleting the edge from Callee to Caller.  We must
  // do this after the loop above in case Caller and Callee are the same.
  CallerNode->removeCallEdgeFor(*cast<CallBase>(&CB));
}

static void HandleByValArgumentInit(Value *Dst, Value *Src, Module *M,
                                    BasicBlock *InsertBlock,
                                    InlineFunctionInfo &IFI) {
  Type *AggTy = cast<PointerType>(Src->getType())->getElementType();
  IRBuilder<> Builder(InsertBlock, InsertBlock->begin());

  Value *Size = Builder.getInt64(M->getDataLayout().getTypeStoreSize(AggTy));

  // Always generate a memcpy of alignment 1 here because we don't know
  // the alignment of the src pointer.  Other optimizations can infer
  // better alignment.
  Builder.CreateMemCpy(Dst, /*DstAlign*/ Align(1), Src,
                       /*SrcAlign*/ Align(1), Size);
}

/// When inlining a call site that has a byval argument,
/// we have to make the implicit memcpy explicit by adding it.
static Value *HandleByValArgument(Value *Arg, Instruction *TheCall,
                                  const Function *CalledFunc,
                                  InlineFunctionInfo &IFI,
                                  unsigned ByValAlignment) {
  PointerType *ArgTy = cast<PointerType>(Arg->getType());
  Type *AggTy = ArgTy->getElementType();

  Function *Caller = TheCall->getFunction();
  const DataLayout &DL = Caller->getParent()->getDataLayout();

  // If the called function is readonly, then it could not mutate the caller's
  // copy of the byval'd memory.  In this case, it is safe to elide the copy and
  // temporary.
  if (CalledFunc->onlyReadsMemory()) {
    // If the byval argument has a specified alignment that is greater than the
    // passed in pointer, then we either have to round up the input pointer or
    // give up on this transformation.
    if (ByValAlignment <= 1)  // 0 = unspecified, 1 = no particular alignment.
      return Arg;

    AssumptionCache *AC =
        IFI.GetAssumptionCache ? &IFI.GetAssumptionCache(*Caller) : nullptr;

    // If the pointer is already known to be sufficiently aligned, or if we can
    // round it up to a larger alignment, then we don't need a temporary.
    if (getOrEnforceKnownAlignment(Arg, Align(ByValAlignment), DL, TheCall,
                                   AC) >= ByValAlignment)
      return Arg;

    // Otherwise, we have to make a memcpy to get a safe alignment.  This is bad
    // for code quality, but rarely happens and is required for correctness.
  }

  // Create the alloca.  If we have DataLayout, use nice alignment.
  Align Alignment(DL.getPrefTypeAlignment(AggTy));

  // If the byval had an alignment specified, we *must* use at least that
  // alignment, as it is required by the byval argument (and uses of the
  // pointer inside the callee).
  Alignment = max(Alignment, MaybeAlign(ByValAlignment));

#if INTEL_COLLAB
  Value *NewAlloca = new AllocaInst(
      AggTy, DL.getAllocaAddrSpace(), nullptr, Alignment, Arg->getName(),
      VPOAnalysisUtils::mayHaveOpenmpDirective(*Caller) ? TheCall :
                                               &*Caller->begin()->begin());
#else //INTEL_COLLAB
  Value *NewAlloca =
      new AllocaInst(AggTy, DL.getAllocaAddrSpace(), nullptr, Alignment,
                     Arg->getName(), &*Caller->begin()->begin());
#endif // INTEL_COLLAB
  IFI.StaticAllocas.push_back(cast<AllocaInst>(NewAlloca));

  // Uses of the argument in the function should use our new alloca
  // instead.
  return NewAlloca;
}

// Check whether this Value is used by a lifetime intrinsic.
static bool isUsedByLifetimeMarker(Value *V) {
  for (User *U : V->users())
    if (IntrinsicInst *II = dyn_cast<IntrinsicInst>(U))
      if (II->isLifetimeStartOrEnd())
        return true;
  return false;
}

// Check whether the given alloca already has
// lifetime.start or lifetime.end intrinsics.
static bool hasLifetimeMarkers(AllocaInst *AI) {
  Type *Ty = AI->getType();
  Type *Int8PtrTy = Type::getInt8PtrTy(Ty->getContext(),
                                       Ty->getPointerAddressSpace());
  if (Ty == Int8PtrTy)
    return isUsedByLifetimeMarker(AI);

  // Do a scan to find all the casts to i8*.
  for (User *U : AI->users()) {
    if (U->getType() != Int8PtrTy) continue;
    if (U->stripPointerCasts() != AI) continue;
    if (isUsedByLifetimeMarker(U))
      return true;
  }
  return false;
}

/// Return the result of AI->isStaticAlloca() if AI were moved to the entry
/// block. Allocas used in inalloca calls and allocas of dynamic array size
/// cannot be static.
static bool allocaWouldBeStaticInEntry(const AllocaInst *AI ) {
  return isa<Constant>(AI->getArraySize()) && !AI->isUsedWithInAlloca();
}

/// Returns a DebugLoc for a new DILocation which is a clone of \p OrigDL
/// inlined at \p InlinedAt. \p IANodes is an inlined-at cache.
static DebugLoc inlineDebugLoc(DebugLoc OrigDL, DILocation *InlinedAt,
                               LLVMContext &Ctx,
                               DenseMap<const MDNode *, MDNode *> &IANodes) {
  auto IA = DebugLoc::appendInlinedAt(OrigDL, InlinedAt, Ctx, IANodes);
  return DILocation::get(Ctx, OrigDL.getLine(), OrigDL.getCol(),
                         OrigDL.getScope(), IA);
}

/// Update inlined instructions' line numbers to
/// to encode location where these instructions are inlined.
static void fixupLineNumbers(Function *Fn, Function::iterator FI,
                             Instruction *TheCall, bool CalleeHasDebugInfo) {
  const DebugLoc &TheCallDL = TheCall->getDebugLoc();
  if (!TheCallDL)
    return;

  auto &Ctx = Fn->getContext();
  DILocation *InlinedAtNode = TheCallDL;

  // Create a unique call site, not to be confused with any other call from the
  // same location.
  InlinedAtNode = DILocation::getDistinct(
      Ctx, InlinedAtNode->getLine(), InlinedAtNode->getColumn(),
      InlinedAtNode->getScope(), InlinedAtNode->getInlinedAt());

  // Cache the inlined-at nodes as they're built so they are reused, without
  // this every instruction's inlined-at chain would become distinct from each
  // other.
  DenseMap<const MDNode *, MDNode *> IANodes;

  // Check if we are not generating inline line tables and want to use
  // the call site location instead.
  bool NoInlineLineTables = Fn->hasFnAttribute("no-inline-line-tables");

  for (; FI != Fn->end(); ++FI) {
    for (BasicBlock::iterator BI = FI->begin(), BE = FI->end();
         BI != BE; ++BI) {
      // Loop metadata needs to be updated so that the start and end locs
      // reference inlined-at locations.
      auto updateLoopInfoLoc = [&Ctx, &InlinedAtNode, &IANodes](
                                   const DILocation &Loc) -> DILocation * {
        return inlineDebugLoc(&Loc, InlinedAtNode, Ctx, IANodes).get();
      };
      updateLoopMetadataDebugLocations(*BI, updateLoopInfoLoc);

      if (!NoInlineLineTables)
        if (DebugLoc DL = BI->getDebugLoc()) {
          DebugLoc IDL =
              inlineDebugLoc(DL, InlinedAtNode, BI->getContext(), IANodes);
          BI->setDebugLoc(IDL);
          continue;
        }

      if (CalleeHasDebugInfo && !NoInlineLineTables)
        continue;

      // If the inlined instruction has no line number, or if inline info
      // is not being generated, make it look as if it originates from the call
      // location. This is important for ((__always_inline, __nodebug__))
      // functions which must use caller location for all instructions in their
      // function body.

      // Don't update static allocas, as they may get moved later.
      if (auto *AI = dyn_cast<AllocaInst>(BI))
        if (allocaWouldBeStaticInEntry(AI))
          continue;

      BI->setDebugLoc(TheCallDL);
    }

    // Remove debug info intrinsics if we're not keeping inline info.
    if (NoInlineLineTables) {
      BasicBlock::iterator BI = FI->begin();
      while (BI != FI->end()) {
        if (isa<DbgInfoIntrinsic>(BI)) {
          BI = BI->eraseFromParent();
          continue;
        }
        ++BI;
      }
    }

  }
}

/// Update the block frequencies of the caller after a callee has been inlined.
///
/// Each block cloned into the caller has its block frequency scaled by the
/// ratio of CallSiteFreq/CalleeEntryFreq. This ensures that the cloned copy of
/// callee's entry block gets the same frequency as the callsite block and the
/// relative frequencies of all cloned blocks remain the same after cloning.
static void updateCallerBFI(BasicBlock *CallSiteBlock,
                            const ValueToValueMapTy &VMap,
                            BlockFrequencyInfo *CallerBFI,
                            BlockFrequencyInfo *CalleeBFI,
                            const BasicBlock &CalleeEntryBlock) {
  SmallPtrSet<BasicBlock *, 16> ClonedBBs;
  for (auto Entry : VMap) {
    if (!isa<BasicBlock>(Entry.first) || !Entry.second)
      continue;
    auto *OrigBB = cast<BasicBlock>(Entry.first);
    auto *ClonedBB = cast<BasicBlock>(Entry.second);
    uint64_t Freq = CalleeBFI->getBlockFreq(OrigBB).getFrequency();
    if (!ClonedBBs.insert(ClonedBB).second) {
      // Multiple blocks in the callee might get mapped to one cloned block in
      // the caller since we prune the callee as we clone it. When that happens,
      // we want to use the maximum among the original blocks' frequencies.
      uint64_t NewFreq = CallerBFI->getBlockFreq(ClonedBB).getFrequency();
      if (NewFreq > Freq)
        Freq = NewFreq;
    }
    CallerBFI->setBlockFreq(ClonedBB, Freq);
  }
  BasicBlock *EntryClone = cast<BasicBlock>(VMap.lookup(&CalleeEntryBlock));
  CallerBFI->setBlockFreqAndScale(
      EntryClone, CallerBFI->getBlockFreq(CallSiteBlock).getFrequency(),
      ClonedBBs);
}

#if INTEL_CUSTOMIZATION

//
// Return 'true' if 'F' is a varags function which can be inlined.
// (Note: Potentially we could make an attribute for this to save compile
// time, but since it is only called for VarArgs functions, it may not be
// worth it.)
//
static bool TestVaArgPackAndLen(const Function &F)
{
  for (const BasicBlock &BB : F) {
    for (const Instruction &I : BB) {
      if (auto *II = dyn_cast<IntrinsicInst>(&I)) {
        switch (II->getIntrinsicID()) {
        case Intrinsic::vastart:
        case Intrinsic::vacopy:
        case Intrinsic::vaend:
          return false;
        default:
          break;
        }
      }
    }
  }
  return true;
}

//
// Handle varargs builtins "llvm.va_arg_pack" and "llvm.va_arg_pack_len".
//
static void HandleVaArgPackAndLen(CallBase& CB, Function::iterator FI,
                                  InlineReport *IR, InlineReportBuilder *MDIR)
{
  Function* Caller = CB.getCaller();
  Function* CalledFunc = CB.getCalledFunction();

  // Find all instances of "llvm.va_arg_pack" and "llvm.va_arg_pack_len"
  SmallVector<Value*, 8>
  VarArgs(CB.arg_begin() + CalledFunc->arg_size(), CB.arg_end());
  SmallVector<CallInst*, 8> VaPkVec;
  SmallVector<CallInst*, 8> VaPkLnVec;
  for (BasicBlock &BB : make_range(FI->getIterator(), Caller->end())) {
    for (auto BBI = BB.begin(), E = BB.end(); BBI != E;) {
      Instruction *I = &*BBI++;
      if (auto *II = dyn_cast<IntrinsicInst>(I)) {
        switch (II->getIntrinsicID()) {
        case Intrinsic::vaargpack:
           VaPkVec.push_back(II);
           break;
        case Intrinsic::vaargpacklen:
           VaPkLnVec.push_back(II);
           break;
        default:
          break;
        }
      }
    }
  }

  // Handle "llvm.va_arg_pack" by adding the varags args to each user
  // of this builtin.
  for (auto I = VaPkVec.begin(), E = VaPkVec.end(); I != E; I++) {
    CallInst *II = *I;
    SmallSet<CallInst*, 8> CallVec;
    SmallSet<InvokeInst*, 8> InvokeVec;
    for (auto U : II->users()) {
      if (auto CI = dyn_cast<CallInst>(U)) {
        CallVec.insert(CI);
      }
      else if (auto CI = dyn_cast<InvokeInst>(U)) {
        InvokeVec.insert(CI);
      }
    }
    for (auto I = CallVec.begin(), E = CallVec.end(); I != E; I++) {
      CallInst* CI = *I;
      SmallVector<Value*, 8> Args;
      for (auto AI = CI->arg_begin(), AE = CI->arg_end(); AI != AE; AI++) {
        if (*AI == II) {
           Args.insert(Args.end(), VarArgs.begin(), VarArgs.end());
        }
        else {
           Args.insert(Args.end(), *AI);
        }
      }
      SmallVector<OperandBundleDef, 1> OpBundles;
      CI->getOperandBundlesAsDefs(OpBundles);
      auto NewI =
          CallInst::Create(CI->getFunctionType(), CI->getCalledOperand(), Args,
                           OpBundles, "", CI);
      if (IR && IR->isClassicIREnabled())
        IR->updateActiveCallSiteTarget(CI, NewI);
      if (MDIR && MDIR->isMDIREnabled())
        MDIR->updateActiveCallSiteTarget(CI, NewI);
      NewI->takeName(CI);
      NewI->setCallingConv(CI->getCallingConv());
      NewI->setAttributes(CI->getAttributes());
      NewI->setDebugLoc(CI->getDebugLoc());
      CI->replaceAllUsesWith(NewI);
      CI->eraseFromParent();
    }
    for (auto I = InvokeVec.begin(), E = InvokeVec.end(); I != E; I++) {
      InvokeInst* CI = *I;
      SmallVector<Value*, 8> Args;
      for (auto AI = CI->arg_begin(), AE = CI->arg_end(); AI != AE; AI++) {
        if (*AI == II) {
           Args.insert(Args.end(), VarArgs.begin(), VarArgs.end());
        }
        else {
           Args.insert(Args.end(), *AI);
        }
      }
      SmallVector<OperandBundleDef, 1> OpBundles;
      CI->getOperandBundlesAsDefs(OpBundles);
      auto NewI = InvokeInst::Create(
          CI->getFunctionType(), CI->getCalledOperand(), CI->getNormalDest(),
          CI->getUnwindDest(), Args, OpBundles, "", CI);
      if (IR && IR->isClassicIREnabled())
        IR->updateActiveCallSiteTarget(CI, NewI);
      if (MDIR && MDIR->isMDIREnabled())
        MDIR->updateActiveCallSiteTarget(CI, NewI);
      NewI->takeName(CI);
      NewI->setCallingConv(CI->getCallingConv());
      NewI->setAttributes(CI->getAttributes());
      NewI->setDebugLoc(CI->getDebugLoc());
      CI->replaceAllUsesWith(NewI);
      CI->eraseFromParent();
    }
    II->eraseFromParent();
  }

  // Handle "llvm.va_arg_pack_len" by replacing it with the number of varags.
  for (auto I = VaPkLnVec.begin(), E = VaPkLnVec.end(); I != E; I++) {
    CallInst *II = *I;
    uint64_t Ln = CB.arg_size() - CalledFunc->arg_size();
    auto VaPkLn = ConstantInt::get(II->getType(), Ln);
    II->replaceAllUsesWith(VaPkLn);
    II->eraseFromParent();
  }
}
#endif // INTEL_CUSTOMIZATION

/// Update the branch metadata for cloned call instructions.
static void updateCallProfile(Function *Callee, const ValueToValueMapTy &VMap,
                              const ProfileCount &CalleeEntryCount,
                              const CallBase &TheCall, ProfileSummaryInfo *PSI,
                              BlockFrequencyInfo *CallerBFI) {
  if (!CalleeEntryCount.hasValue() || CalleeEntryCount.isSynthetic() ||
      CalleeEntryCount.getCount() < 1)
    return;
  auto CallSiteCount = PSI ? PSI->getProfileCount(TheCall, CallerBFI) : None;
#if INTEL_CUSTOMIZATION
  if (CallSiteCount == None) {
    // Get profile for call from intel_profx if not available elsewhere
    auto *MD = TheCall.getMetadata(LLVMContext::MD_intel_profx);
    if (MD) {
      assert(MD->getNumOperands() == 2);
      ConstantInt *CI = mdconst::extract<ConstantInt>(MD->getOperand(1));
      assert(CI);
      CallSiteCount = CI->getValue().getZExtValue();
    }
  }
#endif // INTEL_CUSTOMIZATION
  int64_t CallCount =
      std::min(CallSiteCount.getValueOr(0), CalleeEntryCount.getCount());
  updateProfileCallee(Callee, -CallCount, &VMap);
}

void llvm::updateProfileCallee(
    Function *Callee, int64_t entryDelta,
    const ValueMap<const Value *, WeakTrackingVH> *VMap) {
  auto CalleeCount = Callee->getEntryCount();
  if (!CalleeCount.hasValue())
    return;

  uint64_t priorEntryCount = CalleeCount.getCount();
  uint64_t newEntryCount;

  // Since CallSiteCount is an estimate, it could exceed the original callee
  // count and has to be set to 0 so guard against underflow.
  if (entryDelta < 0 && static_cast<uint64_t>(-entryDelta) > priorEntryCount)
    newEntryCount = 0;
  else
    newEntryCount = priorEntryCount + entryDelta;

  // During inlining ?
  if (VMap) {
    uint64_t cloneEntryCount = priorEntryCount - newEntryCount;
    for (auto Entry : *VMap) { // INTEL
#if INTEL_CUSTOMIZATION
      // Update intel_profx metadata, which can be on CallInst or InvokeInst
      if (isa<CallBase>(Entry.first))
        if (auto *Call = dyn_cast_or_null<CallBase>(Entry.second))
          Call->updateProfxWeight(cloneEntryCount, priorEntryCount);
#endif // INTEL_CUSTOMIZATION
      if (isa<CallInst>(Entry.first))
        if (auto *CI = dyn_cast_or_null<CallInst>(Entry.second))
          CI->updateProfWeight(cloneEntryCount, priorEntryCount);
    } // INTEL
  }

  if (entryDelta) {
    Callee->setEntryCount(newEntryCount);

    for (BasicBlock &BB : *Callee)
      // No need to update the callsite if it is pruned during inlining.
      if (!VMap || VMap->count(&BB))
        for (Instruction &I : BB) { // INTEL
#if INTEL_CUSTOMIZATION
          // Update intel_profx metadata, which can be on CallInst or
          // InvokeInst
          if (CallBase *Call = dyn_cast<CallBase>(&I))
            Call->updateProfxWeight(newEntryCount, priorEntryCount);
#endif // INTEL_CUSTOMIZATION
          if (CallInst *CI = dyn_cast<CallInst>(&I))
            CI->updateProfWeight(newEntryCount, priorEntryCount);
        } // INTEL
  }
}

<<<<<<< HEAD
#if INTEL_CUSTOMIZATION
#if INTEL_FEATURE_CSA
/// Reassign region id numbers for CSA parallel region entries.
///
/// This is a stopgap solution for fixing region id conflicts resulting from
/// inlining until we redefine the intrinsics in icx.
static void reassignCSARegionId(IntrinsicInst *Intr) {
  assert(Intr->getIntrinsicID() == Intrinsic::csa_parallel_region_entry ||
         Intr->getIntrinsicID() == Intrinsic::csa_pipeline_limited_entry);

  // Use getMDKindID to generate a region id, making sure that it doesn't
  // conflict with existing values in the function. The name that's passed in is
  // the concatenation of:
  //  * "inln" - because the value originates from the inliner.
  //  * <total number of instructions in the function> - to disambiguate between
  //    inline sites. This is a total hack, but seems to be the least intrusive
  //    way to do this.
  //  * <original region id> - to disambiguate different regions from the
  //    original function.
  LLVMContext &Context = Intr->getContext();

  int TotalNumberOfInsts = 0;
  for (const BasicBlock &BB : *Intr->getFunction()) {
    TotalNumberOfInsts += BB.size();
  }

  assert(Intr->getNumArgOperands() == 1);
  const ConstantInt *const OldId =
    dyn_cast<ConstantInt>(Intr->getArgOperand(0));
  if (!OldId) return;

  const auto NewIdName =
      ("inln_" + Twine(TotalNumberOfInsts) +
       "_" + Twine(OldId->getSExtValue())).str();
  const int NewId = Context.getMDKindID(NewIdName) + 1000;
#define DEBUG_TYPE "csa-region-id-renumberer"
  LLVM_DEBUG(dbgs() << "Updating region id of " << Intr->getName() << " from "
             << OldId->getSExtValue() << " to " << NewId << " ("
             << NewIdName << ")\n");
#undef DEBUG_TYPE

  Intr->setArgOperand(0,
                      ConstantInt::get(IntegerType::get(Context, 32), NewId));
}
#endif // INTEL_FEATURE_CSA
#endif // INTEL_CUSTOMIZATION

#if INTEL_COLLAB
bool isTargetSPIRV(Function *F) {
  Triple TargetTriple(F->getParent()->getTargetTriple());
  return TargetTriple.getArch() == Triple::ArchType::spir ||
         TargetTriple.getArch() == Triple::ArchType::spir64;
}
#endif // INTEL_COLLAB

/// An operand bundle "clang.arc.rv" on a call indicates the call result is
/// implicitly consumed by a call to retainRV or claimRV immediately after the
/// call. This function inlines the retainRV/claimRV calls.
///
/// There are three cases to consider:
///
/// 1. If there is a call to autoreleaseRV that takes a pointer to the returned
///    object in the callee return block, the autoreleaseRV call and the
///    retainRV/claimRV call in the caller cancel out. If the call in the caller
///    is a claimRV call, a call to objc_release is emitted.
///
/// 2. If there is a call in the callee return block that doesn't have operand
///    bundle "clang.arc.rv", the operand bundle on the original call is
///    transferred to the call in the callee.
///
/// 3. Otherwise, a call to objc_retain is inserted if the call in the caller is
///    a retainRV call.
static void
inlineRetainOrClaimRVCalls(CallBase &CB,
                           const SmallVectorImpl<ReturnInst *> &Returns) {
  Module *Mod = CB.getModule();
  bool IsRetainRV = objcarc::hasRVOpBundle(&CB, true), IsClaimRV = !IsRetainRV;

  for (auto *RI : Returns) {
    Value *RetOpnd = objcarc::GetRCIdentityRoot(RI->getOperand(0));
    BasicBlock::reverse_iterator I = ++(RI->getIterator().getReverse());
    BasicBlock::reverse_iterator EI = RI->getParent()->rend();
    bool InsertRetainCall = IsRetainRV;
    IRBuilder<> Builder(RI->getContext());

    // Walk backwards through the basic block looking for either a matching
    // autoreleaseRV call or an unannotated call.
    for (; I != EI;) {
      auto CurI = I++;

      // Ignore casts.
      if (isa<CastInst>(*CurI))
        continue;

      if (auto *II = dyn_cast<IntrinsicInst>(&*CurI)) {
        if (II->getIntrinsicID() == Intrinsic::objc_autoreleaseReturnValue &&
            II->hasNUses(0) &&
            objcarc::GetRCIdentityRoot(II->getOperand(0)) == RetOpnd) {
          // If we've found a matching authoreleaseRV call:
          // - If the call is annotated with claimRV, insert a call to
          //   objc_release and erase the autoreleaseRV call.
          // - If the call is annotated with retainRV, just erase the
          //   autoreleaseRV call.
          if (IsClaimRV) {
            Builder.SetInsertPoint(II);
            Function *IFn =
                Intrinsic::getDeclaration(Mod, Intrinsic::objc_release);
            Value *BC =
                Builder.CreateBitCast(RetOpnd, IFn->getArg(0)->getType());
            Builder.CreateCall(IFn, BC, "");
          }
          II->eraseFromParent();
          InsertRetainCall = false;
        }
      } else if (auto *CI = dyn_cast<CallInst>(&*CurI)) {
        if (objcarc::GetRCIdentityRoot(CI) == RetOpnd &&
            !objcarc::hasRVOpBundle(CI)) {
          // If we've found an unannotated call that defines RetOpnd, add a
          // "clang.arc.rv" operand bundle.
          Value *BundleArgs[] = {
              ConstantInt::get(Builder.getInt64Ty(),
                               objcarc::getRVOperandBundleEnum(IsRetainRV))};
          OperandBundleDef OB("clang.arc.rv", BundleArgs);
          auto *NewCall = CallBase::addOperandBundle(
              CI, LLVMContext::OB_clang_arc_rv, OB, CI);
          NewCall->copyMetadata(*CI);
          CI->replaceAllUsesWith(NewCall);
          CI->eraseFromParent();
          InsertRetainCall = false;
        }
      }

      break;
    }

    if (InsertRetainCall) {
      // The call has operand bundle "clang.arc.rv"="retain" and we've failed to
      // find a matching autoreleaseRV or an annotated call in the callee. Emit
      // a call to objc_retain.
      Builder.SetInsertPoint(RI);
      Function *IFn = Intrinsic::getDeclaration(Mod, Intrinsic::objc_retain);
      Value *BC = Builder.CreateBitCast(RetOpnd, IFn->getArg(0)->getType());
      Builder.CreateCall(IFn, BC, "");
    }
  }
}

=======
>>>>>>> 2fbbb18c
/// This function inlines the called function into the basic block of the
/// caller. This returns false if it is not possible to inline this call.
/// The program is still in a well defined state if this occurs though.
///
/// Note that this only does one level of inlining.  For example, if the
/// instruction 'call B' is inlined, and 'B' calls 'C', then the call to 'C' now
/// exists in the instruction stream.  Similarly this will inline a recursive
/// function by one level.
///
/// INTEL The Intel version computes the principal reason the function was or
/// INTEL was not inlined at the call site.
///
llvm::InlineResult llvm::InlineFunction(CallBase &CB, InlineFunctionInfo &IFI,
                                        InlineReport *IR,     // INTEL
                                        InlineReportBuilder *MDIR, // INTEL
                                        AAResults *CalleeAAR,
                                        bool InsertLifetime,
                                        Function *ForwardVarArgsTo) {
  assert(CB.getParent() && CB.getFunction() && "Instruction not in function!");

  // FIXME: we don't inline callbr yet.
  if (isa<CallBrInst>(CB))
    return InlineResult::failure("We don't inline callbr yet.");

  // If IFI has any state in it, zap it before we fill it in.
  IFI.reset();

  Function *CalledFunc = CB.getCalledFunction();
  if (!CalledFunc ||               // Can't inline external function or indirect
#if INTEL_CUSTOMIZATION
      CalledFunc->isDeclaration() || // call!
     (!ForwardVarArgsTo && CalledFunc->isVarArg())) {
    // call, or call to a vararg function
    if (!CalledFunc)
      // Can't inline indirect call!
      return InlineResult::failure("external or indirect")
          .setIntelInlReason(NinlrIndirect);

    if (CalledFunc->isDeclaration())
      // Can't inline external function!
      return InlineResult::failure("external or indirect")
          .setIntelInlReason(NinlrExtern);
    assert(!ForwardVarArgsTo && CalledFunc->isVarArg());

    if (!TestVaArgPackAndLen(*CalledFunc))
      // Can't inline certain varargs calls
      return InlineResult::failure("varargs").setIntelInlReason(NinlrVarargs);
  }
#endif // INTEL_CUSTOMIZATION

  // The inliner does not know how to inline through calls with operand bundles
  // in general ...
  if (CB.hasOperandBundles()) {
    for (int i = 0, e = CB.getNumOperandBundles(); i != e; ++i) {
      uint32_t Tag = CB.getOperandBundleAt(i).getTagID();
      // ... but it knows how to inline through "deopt" operand bundles ...
      if (Tag == LLVMContext::OB_deopt)
        continue;
      // ... and "funclet" operand bundles.
      if (Tag == LLVMContext::OB_funclet)
        continue;

      return InlineResult::failure("unsupported operand bundle") // INTEL
          .setIntelInlReason(NinlrOpBundles);                    // INTEL
    }
  }

  // If the call to the callee cannot throw, set the 'nounwind' flag on any
  // calls that we inline.
  bool MarkNoUnwind = CB.doesNotThrow();

  BasicBlock *OrigBB = CB.getParent();
  Function *Caller = OrigBB->getParent();

  // GC poses two hazards to inlining, which only occur when the callee has GC:
  //  1. If the caller has no GC, then the callee's GC must be propagated to the
  //     caller.
  //  2. If the caller has a differing GC, it is invalid to inline.
  if (CalledFunc->hasGC()) {
    if (!Caller->hasGC())
      Caller->setGC(CalledFunc->getGC());
    else if (CalledFunc->getGC() != Caller->getGC())
      return InlineResult::failure("incompatible GC") // INTEL
          .setIntelInlReason(NinlrMismatchedGC);      // INTEL
  }

  // Get the personality function from the callee if it contains a landing pad.
  Constant *CalledPersonality =
      CalledFunc->hasPersonalityFn()
          ? CalledFunc->getPersonalityFn()->stripPointerCasts()
          : nullptr;

  // Find the personality function used by the landing pads of the caller. If it
  // exists, then check to see that it matches the personality function used in
  // the callee.
  Constant *CallerPersonality =
      Caller->hasPersonalityFn()
          ? Caller->getPersonalityFn()->stripPointerCasts()
          : nullptr;
  if (CalledPersonality) {
    if (!CallerPersonality)
      Caller->setPersonalityFn(CalledPersonality);
    // If the personality functions match, then we can perform the
    // inlining. Otherwise, we can't inline.
    // TODO: This isn't 100% true. Some personality functions are proper
    //       supersets of others and can be used in place of the other.
    else if (CalledPersonality != CallerPersonality)
      return InlineResult::failure("incompatible personality") // INTEL
          .setIntelInlReason(NinlrMismatchedPersonality);      // INTEL
  }

  // We need to figure out which funclet the callsite was in so that we may
  // properly nest the callee.
  Instruction *CallSiteEHPad = nullptr;
  if (CallerPersonality) {
    EHPersonality Personality = classifyEHPersonality(CallerPersonality);
    if (isScopedEHPersonality(Personality)) {
      Optional<OperandBundleUse> ParentFunclet =
          CB.getOperandBundle(LLVMContext::OB_funclet);
      if (ParentFunclet)
        CallSiteEHPad = cast<FuncletPadInst>(ParentFunclet->Inputs.front());

      // OK, the inlining site is legal.  What about the target function?

      if (CallSiteEHPad) {
        if (Personality == EHPersonality::MSVC_CXX) {
          // The MSVC personality cannot tolerate catches getting inlined into
          // cleanup funclets.
          if (isa<CleanupPadInst>(CallSiteEHPad)) {
            // Ok, the call site is within a cleanuppad.  Let's check the callee
            // for catchpads.
            for (const BasicBlock &CalledBB : *CalledFunc) {
              if (isa<CatchSwitchInst>(CalledBB.getFirstNonPHI()))
                return InlineResult::failure(          // INTEL
                           "catch in cleanup funclet") // INTEL
                    .setIntelInlReason(NinlrMSVCEH);   // INTEL
            }
          }
        } else if (isAsynchronousEHPersonality(Personality)) {
          // SEH is even less tolerant, there may not be any sort of exceptional
          // funclet in the callee.
          for (const BasicBlock &CalledBB : *CalledFunc) {
            if (CalledBB.isEHPad())
              return InlineResult::failure("SEH in cleanup funclet") // INTEL
                  .setIntelInlReason(NinlrSEH);                      // INTEL
          }
        }
      }
    }
  }

  // Determine if we are dealing with a call in an EHPad which does not unwind
  // to caller.
  bool EHPadForCallUnwindsLocally = false;
  if (CallSiteEHPad && isa<CallInst>(CB)) {
    UnwindDestMemoTy FuncletUnwindMap;
    Value *CallSiteUnwindDestToken =
        getUnwindDestToken(CallSiteEHPad, FuncletUnwindMap);

    EHPadForCallUnwindsLocally =
        CallSiteUnwindDestToken &&
        !isa<ConstantTokenNone>(CallSiteUnwindDestToken);
  }

  // Get an iterator to the last basic block in the function, which will have
  // the new function inlined after it.
  Function::iterator LastBlock = --Caller->end();

  // Make sure to capture all of the return instructions from the cloned
  // function.
  SmallVector<ReturnInst*, 8> Returns;
  ClonedCodeInfo InlinedFunctionInfo;
  Function::iterator FirstNewBlock;

  { // Scope to destroy VMap after cloning.
    ValueToValueMapTy VMap;
    // Keep a list of pair (dst, src) to emit byval initializations.
    SmallVector<std::pair<Value*, Value*>, 4> ByValInit;

    // When inlining a function that contains noalias scope metadata,
    // this metadata needs to be cloned so that the inlined blocks
    // have different "unique scopes" at every call site.
    // Track the metadata that must be cloned. Do this before other changes to
    // the function, so that we do not get in trouble when inlining caller ==
    // callee.
    ScopedAliasMetadataDeepCloner SAMetadataCloner(CB.getCalledFunction());

    auto &DL = Caller->getParent()->getDataLayout();

    // Calculate the vector of arguments to pass into the function cloner, which
    // matches up the formal to the actual argument values.
    auto AI = CB.arg_begin();
    unsigned ArgNo = 0;
    for (Function::arg_iterator I = CalledFunc->arg_begin(),
         E = CalledFunc->arg_end(); I != E; ++I, ++AI, ++ArgNo) {
      Value *ActualArg = *AI;

      // When byval arguments actually inlined, we need to make the copy implied
      // by them explicit.  However, we don't do this if the callee is readonly
      // or readnone, because the copy would be unneeded: the callee doesn't
      // modify the struct.
      if (CB.isByValArgument(ArgNo)) {
        ActualArg = HandleByValArgument(ActualArg, &CB, CalledFunc, IFI,
                                        CalledFunc->getParamAlignment(ArgNo));
        if (ActualArg != *AI)
          ByValInit.push_back(std::make_pair(ActualArg, (Value*) *AI));
      }

      VMap[&*I] = ActualArg;
    }

    // TODO: Remove this when users have been updated to the assume bundles.
    // Add alignment assumptions if necessary. We do this before the inlined
    // instructions are actually cloned into the caller so that we can easily
    // check what will be known at the start of the inlined code.
    AddAlignmentAssumptions(CB, IFI);

    AssumptionCache *AC =
        IFI.GetAssumptionCache ? &IFI.GetAssumptionCache(*Caller) : nullptr;

    /// Preserve all attributes on of the call and its parameters.
    salvageKnowledge(&CB, AC);

    // We want the inliner to prune the code as it copies.  We would LOVE to
    // have no dead or constant instructions leftover after inlining occurs
    // (which can happen, e.g., because an argument was constant), but we'll be
    // happy with whatever the cloner can do.
    CloneAndPruneFunctionInto(Caller, CalledFunc, VMap,
                              /*ModuleLevelChanges=*/false, Returns, ".i",
                              &InlinedFunctionInfo, &CB);
    // Remember the first block that is newly cloned over.
    FirstNewBlock = LastBlock; ++FirstNewBlock;

    if (IFI.CallerBFI != nullptr && IFI.CalleeBFI != nullptr)
      // Update the BFI of blocks cloned into the caller.
      updateCallerBFI(OrigBB, VMap, IFI.CallerBFI, IFI.CalleeBFI,
                      CalledFunc->front());

    updateCallProfile(CalledFunc, VMap, CalledFunc->getEntryCount(), CB,
                      IFI.PSI, IFI.CallerBFI);

    // Inject byval arguments initialization.
    for (std::pair<Value*, Value*> &Init : ByValInit)
      HandleByValArgumentInit(Init.first, Init.second, Caller->getParent(),
                              &*FirstNewBlock, IFI);

    Optional<OperandBundleUse> ParentDeopt =
        CB.getOperandBundle(LLVMContext::OB_deopt);
    if (ParentDeopt) {
      SmallVector<OperandBundleDef, 2> OpDefs;

      for (auto &VH : InlinedFunctionInfo.OperandBundleCallSites) {
        CallBase *ICS = dyn_cast_or_null<CallBase>(VH);
        if (!ICS)
          continue; // instruction was DCE'd or RAUW'ed to undef

        OpDefs.clear();

        OpDefs.reserve(ICS->getNumOperandBundles());

        for (unsigned COBi = 0, COBe = ICS->getNumOperandBundles(); COBi < COBe;
             ++COBi) {
          auto ChildOB = ICS->getOperandBundleAt(COBi);
          if (ChildOB.getTagID() != LLVMContext::OB_deopt) {
            // If the inlined call has other operand bundles, let them be
            OpDefs.emplace_back(ChildOB);
            continue;
          }

          // It may be useful to separate this logic (of handling operand
          // bundles) out to a separate "policy" component if this gets crowded.
          // Prepend the parent's deoptimization continuation to the newly
          // inlined call's deoptimization continuation.
          std::vector<Value *> MergedDeoptArgs;
          MergedDeoptArgs.reserve(ParentDeopt->Inputs.size() +
                                  ChildOB.Inputs.size());

          llvm::append_range(MergedDeoptArgs, ParentDeopt->Inputs);
          llvm::append_range(MergedDeoptArgs, ChildOB.Inputs);

          OpDefs.emplace_back("deopt", std::move(MergedDeoptArgs));
        }

        Instruction *NewI = CallBase::Create(ICS, OpDefs, ICS);

        // Note: the RAUW does the appropriate fixup in VMap, so we need to do
        // this even if the call returns void.
        ICS->replaceAllUsesWith(NewI);

        VH = nullptr;
        ICS->eraseFromParent();
      }
    }

    // Update the callgraph if requested.
#if INTEL_CUSTOMIZATION
    if (IFI.CG)
      UpdateCallGraphAfterInlining(CB, FirstNewBlock, VMap, IFI);
    UpdateIFIWithoutCG(CB, VMap, IFI, IR, MDIR);
#endif // INTEL_CUSTOMIZATION

    // For 'nodebug' functions, the associated DISubprogram is always null.
    // Conservatively avoid propagating the callsite debug location to
    // instructions inlined from a function whose DISubprogram is not null.
    fixupLineNumbers(Caller, FirstNewBlock, &CB,
                     CalledFunc->getSubprogram() != nullptr);

    // Now clone the inlined noalias scope metadata.
    SAMetadataCloner.clone();
    SAMetadataCloner.remap(VMap);

    // Add noalias metadata if necessary.
    AddAliasScopeMetadata(CB, VMap, DL, CalleeAAR);

    // Clone return attributes on the callsite into the calls within the inlined
    // function which feed into its return value.
    AddReturnAttributes(CB, VMap);

    // Propagate metadata on the callsite if necessary.
    PropagateCallSiteMetadata(CB, VMap);

    // Register any cloned assumptions.
    if (IFI.GetAssumptionCache)
      for (BasicBlock &NewBlock :
           make_range(FirstNewBlock->getIterator(), Caller->end()))
        for (Instruction &I : NewBlock)
          if (auto *II = dyn_cast<IntrinsicInst>(&I))
            if (II->getIntrinsicID() == Intrinsic::assume)
              IFI.GetAssumptionCache(*Caller).registerAssumption(II);

    HandleVaArgPackAndLen(CB, FirstNewBlock, IR, MDIR); // INTEL
  }

  // If there are any alloca instructions in the block that used to be the entry
  // block for the callee, move them to the entry block of the caller.  First
  // calculate which instruction they should be inserted before.  We insert the
  // instructions at the end of the current alloca list.
#if INTEL_COLLAB
  bool OpenMPNeedsStackSaveRestore = false;
  bool IsOpenmp = VPOAnalysisUtils::mayHaveOpenmpDirective(*Caller);
#endif // INTEL_COLLAB
  {
    BasicBlock::iterator InsertPoint = Caller->begin()->begin();
    for (BasicBlock::iterator I = FirstNewBlock->begin(),
         E = FirstNewBlock->end(); I != E; ) {
      AllocaInst *AI = dyn_cast<AllocaInst>(I++);
      if (!AI) continue;

      // If the alloca is now dead, remove it.  This often occurs due to code
      // specialization.
      if (AI->use_empty()) {
        AI->eraseFromParent();
        continue;
      }

      if (!allocaWouldBeStaticInEntry(AI))
        continue;
#if INTEL_COLLAB
      if (IsOpenmp) {
        OpenMPNeedsStackSaveRestore = true;
        break;
      }
#endif // INTEL_COLLAB

      // Keep track of the static allocas that we inline into the caller.
      IFI.StaticAllocas.push_back(AI);

      // Scan for the block of allocas that we can move over, and move them
      // all at once.
      while (isa<AllocaInst>(I) &&
             !cast<AllocaInst>(I)->use_empty() &&
             allocaWouldBeStaticInEntry(cast<AllocaInst>(I))) {
        IFI.StaticAllocas.push_back(cast<AllocaInst>(I));
        ++I;
      }

      // Transfer all of the allocas over in a block.  Using splice means
      // that the instructions aren't removed from the symbol table, then
      // reinserted.
      Caller->getEntryBlock().getInstList().splice(
          InsertPoint, FirstNewBlock->getInstList(), AI->getIterator(), I);
    }
  }
  SmallVector<Value*,4> VarArgsToForward;
  SmallVector<AttributeSet, 4> VarArgsAttrs;
  for (unsigned i = CalledFunc->getFunctionType()->getNumParams();
       i < CB.getNumArgOperands(); i++) {
    VarArgsToForward.push_back(CB.getArgOperand(i));
    VarArgsAttrs.push_back(CB.getAttributes().getParamAttributes(i));
  }

  bool InlinedMustTailCalls = false, InlinedDeoptimizeCalls = false;
  if (InlinedFunctionInfo.ContainsCalls) {
    CallInst::TailCallKind CallSiteTailKind = CallInst::TCK_None;
    if (CallInst *CI = dyn_cast<CallInst>(&CB))
      CallSiteTailKind = CI->getTailCallKind();

    // For inlining purposes, the "notail" marker is the same as no marker.
    if (CallSiteTailKind == CallInst::TCK_NoTail)
      CallSiteTailKind = CallInst::TCK_None;

    for (Function::iterator BB = FirstNewBlock, E = Caller->end(); BB != E;
         ++BB) {
      for (auto II = BB->begin(); II != BB->end();) {
        Instruction &I = *II++;
        CallInst *CI = dyn_cast<CallInst>(&I);
        if (!CI)
          continue;

#if INTEL_CUSTOMIZATION
#if INTEL_FEATURE_CSA
        if (IntrinsicInst* Intr = dyn_cast<IntrinsicInst>(&I))
          if (Intr->getIntrinsicID() == Intrinsic::csa_parallel_region_entry ||
              Intr->getIntrinsicID() == Intrinsic::csa_pipeline_limited_entry)
            reassignCSARegionId(Intr);
#endif  // INTEL_FEATURE_CSA
#endif  // INTEL_CUSTOMIZATION
        // Forward varargs from inlined call site to calls to the
        // ForwardVarArgsTo function, if requested, and to musttail calls.
        if (!VarArgsToForward.empty() &&
            ((ForwardVarArgsTo &&
              CI->getCalledFunction() == ForwardVarArgsTo) ||
             CI->isMustTailCall())) {
          // Collect attributes for non-vararg parameters.
          AttributeList Attrs = CI->getAttributes();
          SmallVector<AttributeSet, 8> ArgAttrs;
          if (!Attrs.isEmpty() || !VarArgsAttrs.empty()) {
            for (unsigned ArgNo = 0;
                 ArgNo < CI->getFunctionType()->getNumParams(); ++ArgNo)
              ArgAttrs.push_back(Attrs.getParamAttributes(ArgNo));
          }

          // Add VarArg attributes.
          ArgAttrs.append(VarArgsAttrs.begin(), VarArgsAttrs.end());
          Attrs = AttributeList::get(CI->getContext(), Attrs.getFnAttributes(),
                                     Attrs.getRetAttributes(), ArgAttrs);
          // Add VarArgs to existing parameters.
          SmallVector<Value *, 6> Params(CI->arg_operands());
          Params.append(VarArgsToForward.begin(), VarArgsToForward.end());
          CallInst *NewCI = CallInst::Create(
              CI->getFunctionType(), CI->getCalledOperand(), Params, "", CI);
          NewCI->setDebugLoc(CI->getDebugLoc());
          NewCI->setAttributes(Attrs);
          NewCI->setCallingConv(CI->getCallingConv());
          CI->replaceAllUsesWith(NewCI);
          CI->eraseFromParent();
          CI = NewCI;
        }

        if (Function *F = CI->getCalledFunction())
          InlinedDeoptimizeCalls |=
              F->getIntrinsicID() == Intrinsic::experimental_deoptimize;

        // We need to reduce the strength of any inlined tail calls.  For
        // musttail, we have to avoid introducing potential unbounded stack
        // growth.  For example, if functions 'f' and 'g' are mutually recursive
        // with musttail, we can inline 'g' into 'f' so long as we preserve
        // musttail on the cloned call to 'f'.  If either the inlined call site
        // or the cloned call site is *not* musttail, the program already has
        // one frame of stack growth, so it's safe to remove musttail.  Here is
        // a table of example transformations:
        //
        //    f -> musttail g -> musttail f  ==>  f -> musttail f
        //    f -> musttail g ->     tail f  ==>  f ->     tail f
        //    f ->          g -> musttail f  ==>  f ->          f
        //    f ->          g ->     tail f  ==>  f ->          f
        //
        // Inlined notail calls should remain notail calls.
        CallInst::TailCallKind ChildTCK = CI->getTailCallKind();
        if (ChildTCK != CallInst::TCK_NoTail)
          ChildTCK = std::min(CallSiteTailKind, ChildTCK);
        CI->setTailCallKind(ChildTCK);
        InlinedMustTailCalls |= CI->isMustTailCall();

        // Calls inlined through a 'nounwind' call site should be marked
        // 'nounwind'.
        if (MarkNoUnwind)
          CI->setDoesNotThrow();
      }
    }
  }

  // Leave lifetime markers for the static alloca's, scoping them to the
  // function we just inlined.
  if (InsertLifetime && !IFI.StaticAllocas.empty()) {
    IRBuilder<> builder(&FirstNewBlock->front());
    for (unsigned ai = 0, ae = IFI.StaticAllocas.size(); ai != ae; ++ai) {
      AllocaInst *AI = IFI.StaticAllocas[ai];
      // Don't mark swifterror allocas. They can't have bitcast uses.
      if (AI->isSwiftError())
        continue;

      // If the alloca is already scoped to something smaller than the whole
      // function then there's no need to add redundant, less accurate markers.
      if (hasLifetimeMarkers(AI))
        continue;

      // Try to determine the size of the allocation.
      ConstantInt *AllocaSize = nullptr;
      if (ConstantInt *AIArraySize =
          dyn_cast<ConstantInt>(AI->getArraySize())) {
        auto &DL = Caller->getParent()->getDataLayout();
        Type *AllocaType = AI->getAllocatedType();
        TypeSize AllocaTypeSize = DL.getTypeAllocSize(AllocaType);
        uint64_t AllocaArraySize = AIArraySize->getLimitedValue();

        // Don't add markers for zero-sized allocas.
        if (AllocaArraySize == 0)
          continue;

        // Check that array size doesn't saturate uint64_t and doesn't
        // overflow when it's multiplied by type size.
        if (!AllocaTypeSize.isScalable() &&
            AllocaArraySize != std::numeric_limits<uint64_t>::max() &&
            std::numeric_limits<uint64_t>::max() / AllocaArraySize >=
                AllocaTypeSize.getFixedSize()) {
          AllocaSize = ConstantInt::get(Type::getInt64Ty(AI->getContext()),
                                        AllocaArraySize * AllocaTypeSize);
        }
      }

      builder.CreateLifetimeStart(AI, AllocaSize);
      for (ReturnInst *RI : Returns) {
        // Don't insert llvm.lifetime.end calls between a musttail or deoptimize
        // call and a return.  The return kills all local allocas.
        if (InlinedMustTailCalls &&
            RI->getParent()->getTerminatingMustTailCall())
          continue;
        if (InlinedDeoptimizeCalls &&
            RI->getParent()->getTerminatingDeoptimizeCall())
          continue;
        IRBuilder<>(RI).CreateLifetimeEnd(AI, AllocaSize);
      }
    }
  }

  // If the inlined code contained dynamic alloca instructions, wrap the inlined
  // code with llvm.stacksave/llvm.stackrestore intrinsics.
#if INTEL_COLLAB
  // SPIRV GPU targets might not have a stack (register allocation only)
  if ((InlinedFunctionInfo.ContainsDynamicAllocas && !isTargetSPIRV(Caller)) ||
      OpenMPNeedsStackSaveRestore) {
#else
  if (InlinedFunctionInfo.ContainsDynamicAllocas) {
#endif // INTEL_COLLAB
    Module *M = Caller->getParent();
    // Get the two intrinsics we care about.
    Function *StackSave = Intrinsic::getDeclaration(M, Intrinsic::stacksave);
    Function *StackRestore=Intrinsic::getDeclaration(M,Intrinsic::stackrestore);

    // Insert the llvm.stacksave.
    CallInst *SavedPtr = IRBuilder<>(&*FirstNewBlock, FirstNewBlock->begin())
                             .CreateCall(StackSave, {}, "savedstack");

    // Insert a call to llvm.stackrestore before any return instructions in the
    // inlined function.
    for (ReturnInst *RI : Returns) {
      // Don't insert llvm.stackrestore calls between a musttail or deoptimize
      // call and a return.  The return will restore the stack pointer.
      if (InlinedMustTailCalls && RI->getParent()->getTerminatingMustTailCall())
        continue;
      if (InlinedDeoptimizeCalls && RI->getParent()->getTerminatingDeoptimizeCall())
        continue;
      IRBuilder<>(RI).CreateCall(StackRestore, SavedPtr);
    }
  }

  // If we are inlining for an invoke instruction, we must make sure to rewrite
  // any call instructions into invoke instructions.  This is sensitive to which
  // funclet pads were top-level in the inlinee, so must be done before
  // rewriting the "parent pad" links.
  if (auto *II = dyn_cast<InvokeInst>(&CB)) {
    BasicBlock *UnwindDest = II->getUnwindDest();
    Instruction *FirstNonPHI = UnwindDest->getFirstNonPHI();
    if (isa<LandingPadInst>(FirstNonPHI)) {
#if INTEL_CUSTOMIZATION
      HandleInlinedLandingPad(II, &*FirstNewBlock, InlinedFunctionInfo, IR,
                              MDIR);
#endif // INTEL_CUSTOMIZATION
    } else {
#if INTEL_CUSTOMIZATION
      HandleInlinedEHPad(II, &*FirstNewBlock, InlinedFunctionInfo, IR, MDIR);
#endif // INTEL_CUSTOMIZATION
    }
  }

  // Update the lexical scopes of the new funclets and callsites.
  // Anything that had 'none' as its parent is now nested inside the callsite's
  // EHPad.

  if (CallSiteEHPad) {
    for (Function::iterator BB = FirstNewBlock->getIterator(),
                            E = Caller->end();
         BB != E; ++BB) {
      // Add bundle operands to any top-level call sites.
      SmallVector<OperandBundleDef, 1> OpBundles;
      for (BasicBlock::iterator BBI = BB->begin(), E = BB->end(); BBI != E;) {
        CallBase *I = dyn_cast<CallBase>(&*BBI++);
        if (!I)
          continue;

        // Skip call sites which are nounwind intrinsics.
        auto *CalledFn =
            dyn_cast<Function>(I->getCalledOperand()->stripPointerCasts());
        if (CalledFn && CalledFn->isIntrinsic() && I->doesNotThrow())
          continue;

        // Skip call sites which already have a "funclet" bundle.
        if (I->getOperandBundle(LLVMContext::OB_funclet))
          continue;

        I->getOperandBundlesAsDefs(OpBundles);
        OpBundles.emplace_back("funclet", CallSiteEHPad);

        Instruction *NewInst = CallBase::Create(I, OpBundles, I);
        NewInst->takeName(I);
        I->replaceAllUsesWith(NewInst);
        I->eraseFromParent();

        OpBundles.clear();
      }

      // It is problematic if the inlinee has a cleanupret which unwinds to
      // caller and we inline it into a call site which doesn't unwind but into
      // an EH pad that does.  Such an edge must be dynamically unreachable.
      // As such, we replace the cleanupret with unreachable.
      if (auto *CleanupRet = dyn_cast<CleanupReturnInst>(BB->getTerminator()))
        if (CleanupRet->unwindsToCaller() && EHPadForCallUnwindsLocally)
          changeToUnreachable(CleanupRet, /*UseLLVMTrap=*/false);

      Instruction *I = BB->getFirstNonPHI();
      if (!I->isEHPad())
        continue;

      if (auto *CatchSwitch = dyn_cast<CatchSwitchInst>(I)) {
        if (isa<ConstantTokenNone>(CatchSwitch->getParentPad()))
          CatchSwitch->setParentPad(CallSiteEHPad);
      } else {
        auto *FPI = cast<FuncletPadInst>(I);
        if (isa<ConstantTokenNone>(FPI->getParentPad()))
          FPI->setParentPad(CallSiteEHPad);
      }
    }
  }

  if (InlinedDeoptimizeCalls) {
    // We need to at least remove the deoptimizing returns from the Return set,
    // so that the control flow from those returns does not get merged into the
    // caller (but terminate it instead).  If the caller's return type does not
    // match the callee's return type, we also need to change the return type of
    // the intrinsic.
    if (Caller->getReturnType() == CB.getType()) {
      llvm::erase_if(Returns, [](ReturnInst *RI) {
        return RI->getParent()->getTerminatingDeoptimizeCall() != nullptr;
      });
    } else {
      SmallVector<ReturnInst *, 8> NormalReturns;
      Function *NewDeoptIntrinsic = Intrinsic::getDeclaration(
          Caller->getParent(), Intrinsic::experimental_deoptimize,
          {Caller->getReturnType()});

      for (ReturnInst *RI : Returns) {
        CallInst *DeoptCall = RI->getParent()->getTerminatingDeoptimizeCall();
        if (!DeoptCall) {
          NormalReturns.push_back(RI);
          continue;
        }

        // The calling convention on the deoptimize call itself may be bogus,
        // since the code we're inlining may have undefined behavior (and may
        // never actually execute at runtime); but all
        // @llvm.experimental.deoptimize declarations have to have the same
        // calling convention in a well-formed module.
        auto CallingConv = DeoptCall->getCalledFunction()->getCallingConv();
        NewDeoptIntrinsic->setCallingConv(CallingConv);
        auto *CurBB = RI->getParent();
        RI->eraseFromParent();

        SmallVector<Value *, 4> CallArgs(DeoptCall->args());

        SmallVector<OperandBundleDef, 1> OpBundles;
        DeoptCall->getOperandBundlesAsDefs(OpBundles);
        DeoptCall->eraseFromParent();
        assert(!OpBundles.empty() &&
               "Expected at least the deopt operand bundle");

        IRBuilder<> Builder(CurBB);
        CallInst *NewDeoptCall =
            Builder.CreateCall(NewDeoptIntrinsic, CallArgs, OpBundles);
        NewDeoptCall->setCallingConv(CallingConv);
        if (NewDeoptCall->getType()->isVoidTy())
          Builder.CreateRetVoid();
        else
          Builder.CreateRet(NewDeoptCall);
      }

      // Leave behind the normal returns so we can merge control flow.
      std::swap(Returns, NormalReturns);
    }
  }

  // Handle any inlined musttail call sites.  In order for a new call site to be
  // musttail, the source of the clone and the inlined call site must have been
  // musttail.  Therefore it's safe to return without merging control into the
  // phi below.
  if (InlinedMustTailCalls) {
    // Check if we need to bitcast the result of any musttail calls.
    Type *NewRetTy = Caller->getReturnType();
    bool NeedBitCast = !CB.use_empty() && CB.getType() != NewRetTy;

    // Handle the returns preceded by musttail calls separately.
    SmallVector<ReturnInst *, 8> NormalReturns;
    for (ReturnInst *RI : Returns) {
      CallInst *ReturnedMustTail =
          RI->getParent()->getTerminatingMustTailCall();
      if (!ReturnedMustTail) {
        NormalReturns.push_back(RI);
        continue;
      }
      if (!NeedBitCast)
        continue;

      // Delete the old return and any preceding bitcast.
      BasicBlock *CurBB = RI->getParent();
      auto *OldCast = dyn_cast_or_null<BitCastInst>(RI->getReturnValue());
      RI->eraseFromParent();
      if (OldCast)
        OldCast->eraseFromParent();

      // Insert a new bitcast and return with the right type.
      IRBuilder<> Builder(CurBB);
      Builder.CreateRet(Builder.CreateBitCast(ReturnedMustTail, NewRetTy));
    }

    // Leave behind the normal returns so we can merge control flow.
    std::swap(Returns, NormalReturns);
  }

  // Now that all of the transforms on the inlined code have taken place but
  // before we splice the inlined code into the CFG and lose track of which
  // blocks were actually inlined, collect the call sites. We only do this if
  // call graph updates weren't requested, as those provide value handle based
  // tracking of inlined call sites instead.
  if (InlinedFunctionInfo.ContainsCalls && !IFI.CG) {
    // Otherwise just collect the raw call sites that were inlined.
    for (BasicBlock &NewBB :
         make_range(FirstNewBlock->getIterator(), Caller->end()))
      for (Instruction &I : NewBB)
        if (auto *CB = dyn_cast<CallBase>(&I))
          IFI.InlinedCallSites.push_back(CB);
  }

  // If we cloned in _exactly one_ basic block, and if that block ends in a
  // return instruction, we splice the body of the inlined callee directly into
  // the calling basic block.

#if INTEL_COLLAB
  if (!VPOAnalysisUtils::mayHaveOpenmpDirective(*Caller) &&
      Returns.size() == 1 && std::distance(FirstNewBlock, Caller->end()) == 1) {
#else // INTEL_COLLAB
  if (Returns.size() == 1 && std::distance(FirstNewBlock, Caller->end()) == 1) {
#endif // INTEL_COLLAB
    // Move all of the instructions right before the call.
    OrigBB->getInstList().splice(CB.getIterator(), FirstNewBlock->getInstList(),
                                 FirstNewBlock->begin(), FirstNewBlock->end());
    // Remove the cloned basic block.
    Caller->getBasicBlockList().pop_back();

    // If the call site was an invoke instruction, add a branch to the normal
    // destination.
    if (InvokeInst *II = dyn_cast<InvokeInst>(&CB)) {
      BranchInst *NewBr = BranchInst::Create(II->getNormalDest(), &CB);
      NewBr->setDebugLoc(Returns[0]->getDebugLoc());
    }

    // If the return instruction returned a value, replace uses of the call with
    // uses of the returned value.
    if (!CB.use_empty()) {
      ReturnInst *R = Returns[0];
      if (&CB == R->getReturnValue())
        CB.replaceAllUsesWith(UndefValue::get(CB.getType()));
      else
        CB.replaceAllUsesWith(R->getReturnValue());
    }
    // Since we are now done with the Call/Invoke, we can delete it.
    CB.eraseFromParent();

    // Since we are now done with the return instruction, delete it also.
    Returns[0]->eraseFromParent();

    // We are now done with the inlining.
    return InlineResult::success();
  }

  // Otherwise, we have the normal case, of more than one block to inline or
  // multiple return sites.

  // We want to clone the entire callee function into the hole between the
  // "starter" and "ender" blocks.  How we accomplish this depends on whether
  // this is an invoke instruction or a call instruction.
  BasicBlock *AfterCallBB;
  BranchInst *CreatedBranchToNormalDest = nullptr;
  if (InvokeInst *II = dyn_cast<InvokeInst>(&CB)) {

    // Add an unconditional branch to make this look like the CallInst case...
    CreatedBranchToNormalDest = BranchInst::Create(II->getNormalDest(), &CB);

    // Split the basic block.  This guarantees that no PHI nodes will have to be
    // updated due to new incoming edges, and make the invoke case more
    // symmetric to the call case.
    AfterCallBB =
        OrigBB->splitBasicBlock(CreatedBranchToNormalDest->getIterator(),
                                CalledFunc->getName() + ".exit");

  } else { // It's a call
    // If this is a call instruction, we need to split the basic block that
    // the call lives in.
    //
    AfterCallBB = OrigBB->splitBasicBlock(CB.getIterator(),
                                          CalledFunc->getName() + ".exit");
  }

  if (IFI.CallerBFI) {
    // Copy original BB's block frequency to AfterCallBB
    IFI.CallerBFI->setBlockFreq(
        AfterCallBB, IFI.CallerBFI->getBlockFreq(OrigBB).getFrequency());
  }

  // Change the branch that used to go to AfterCallBB to branch to the first
  // basic block of the inlined function.
  //
  Instruction *Br = OrigBB->getTerminator();
  assert(Br && Br->getOpcode() == Instruction::Br &&
         "splitBasicBlock broken!");
  Br->setOperand(0, &*FirstNewBlock);

  // Now that the function is correct, make it a little bit nicer.  In
  // particular, move the basic blocks inserted from the end of the function
  // into the space made by splitting the source basic block.
  Caller->getBasicBlockList().splice(AfterCallBB->getIterator(),
                                     Caller->getBasicBlockList(), FirstNewBlock,
                                     Caller->end());

  // Handle all of the return instructions that we just cloned in, and eliminate
  // any users of the original call/invoke instruction.
  Type *RTy = CalledFunc->getReturnType();

  PHINode *PHI = nullptr;
  if (Returns.size() > 1) {
    // The PHI node should go at the front of the new basic block to merge all
    // possible incoming values.
    if (!CB.use_empty()) {
      PHI = PHINode::Create(RTy, Returns.size(), CB.getName(),
                            &AfterCallBB->front());
      // Anything that used the result of the function call should now use the
      // PHI node as their operand.
      CB.replaceAllUsesWith(PHI);
    }

    // Loop over all of the return instructions adding entries to the PHI node
    // as appropriate.
    if (PHI) {
      for (unsigned i = 0, e = Returns.size(); i != e; ++i) {
        ReturnInst *RI = Returns[i];
        assert(RI->getReturnValue()->getType() == PHI->getType() &&
               "Ret value not consistent in function!");
        PHI->addIncoming(RI->getReturnValue(), RI->getParent());
      }
    }

    // Add a branch to the merge points and remove return instructions.
    DebugLoc Loc;
    for (unsigned i = 0, e = Returns.size(); i != e; ++i) {
      ReturnInst *RI = Returns[i];
      BranchInst* BI = BranchInst::Create(AfterCallBB, RI);
      Loc = RI->getDebugLoc();
      BI->setDebugLoc(Loc);
      RI->eraseFromParent();
    }
    // We need to set the debug location to *somewhere* inside the
    // inlined function. The line number may be nonsensical, but the
    // instruction will at least be associated with the right
    // function.
    if (CreatedBranchToNormalDest)
      CreatedBranchToNormalDest->setDebugLoc(Loc);
  } else if (!Returns.empty()) {
    // Otherwise, if there is exactly one return value, just replace anything
    // using the return value of the call with the computed value.
    if (!CB.use_empty()) {
      if (&CB == Returns[0]->getReturnValue())
        CB.replaceAllUsesWith(UndefValue::get(CB.getType()));
      else
        CB.replaceAllUsesWith(Returns[0]->getReturnValue());
    }

    // Update PHI nodes that use the ReturnBB to use the AfterCallBB.
    BasicBlock *ReturnBB = Returns[0]->getParent();
    ReturnBB->replaceAllUsesWith(AfterCallBB);

    // Splice the code from the return block into the block that it will return
    // to, which contains the code that was after the call.
    AfterCallBB->getInstList().splice(AfterCallBB->begin(),
                                      ReturnBB->getInstList());

    if (CreatedBranchToNormalDest)
      CreatedBranchToNormalDest->setDebugLoc(Returns[0]->getDebugLoc());

    // Delete the return instruction now and empty ReturnBB now.
    Returns[0]->eraseFromParent();
    ReturnBB->eraseFromParent();
  } else if (!CB.use_empty()) {
    // No returns, but something is using the return value of the call.  Just
    // nuke the result.
    CB.replaceAllUsesWith(UndefValue::get(CB.getType()));
  }

  // Since we are now done with the Call/Invoke, we can delete it.
  CB.eraseFromParent();

  // If we inlined any musttail calls and the original return is now
  // unreachable, delete it.  It can only contain a bitcast and ret.
  if (InlinedMustTailCalls && pred_empty(AfterCallBB))
    AfterCallBB->eraseFromParent();

  // We should always be able to fold the entry block of the function into the
  // single predecessor of the block...
  assert(cast<BranchInst>(Br)->isUnconditional() && "splitBasicBlock broken!");
  BasicBlock *CalleeEntry = cast<BranchInst>(Br)->getSuccessor(0);

  // Splice the code entry block into calling block, right before the
  // unconditional branch.
  CalleeEntry->replaceAllUsesWith(OrigBB);  // Update PHI nodes
  OrigBB->getInstList().splice(Br->getIterator(), CalleeEntry->getInstList());

  // Remove the unconditional branch.
  OrigBB->getInstList().erase(Br);

  // Now we can remove the CalleeEntry block, which is now empty.
  Caller->getBasicBlockList().erase(CalleeEntry);

  // If we inserted a phi node, check to see if it has a single value (e.g. all
  // the entries are the same or undef).  If so, remove the PHI so it doesn't
  // block other optimizations.
  if (PHI) {
    AssumptionCache *AC =
        IFI.GetAssumptionCache ? &IFI.GetAssumptionCache(*Caller) : nullptr;
    auto &DL = Caller->getParent()->getDataLayout();
    if (Value *V = SimplifyInstruction(PHI, {DL, nullptr, nullptr, AC})) {
      PHI->replaceAllUsesWith(V);
      PHI->eraseFromParent();
    }
  }

  return InlineResult::success();
}<|MERGE_RESOLUTION|>--- conflicted
+++ resolved
@@ -27,14 +27,9 @@
 #include "llvm/Analysis/CaptureTracking.h"
 #include "llvm/Analysis/EHPersonalities.h"
 #include "llvm/Analysis/InstructionSimplify.h"
-<<<<<<< HEAD
-#include "llvm/Analysis/ObjCARCAnalysisUtils.h"
-#include "llvm/Analysis/ObjCARCUtil.h"
 #if INTEL_COLLAB
 #include "llvm/Analysis/VPO/Utils/VPOAnalysisUtils.h"
 #endif // INTEL_COLLAB
-=======
->>>>>>> 2fbbb18c
 #include "llvm/Analysis/ProfileSummaryInfo.h"
 #include "llvm/Transforms/Utils/Local.h"
 #include "llvm/Analysis/ValueTracking.h"
@@ -2040,7 +2035,6 @@
   }
 }
 
-<<<<<<< HEAD
 #if INTEL_CUSTOMIZATION
 #if INTEL_FEATURE_CSA
 /// Reassign region id numbers for CSA parallel region entries.
@@ -2096,100 +2090,6 @@
 }
 #endif // INTEL_COLLAB
 
-/// An operand bundle "clang.arc.rv" on a call indicates the call result is
-/// implicitly consumed by a call to retainRV or claimRV immediately after the
-/// call. This function inlines the retainRV/claimRV calls.
-///
-/// There are three cases to consider:
-///
-/// 1. If there is a call to autoreleaseRV that takes a pointer to the returned
-///    object in the callee return block, the autoreleaseRV call and the
-///    retainRV/claimRV call in the caller cancel out. If the call in the caller
-///    is a claimRV call, a call to objc_release is emitted.
-///
-/// 2. If there is a call in the callee return block that doesn't have operand
-///    bundle "clang.arc.rv", the operand bundle on the original call is
-///    transferred to the call in the callee.
-///
-/// 3. Otherwise, a call to objc_retain is inserted if the call in the caller is
-///    a retainRV call.
-static void
-inlineRetainOrClaimRVCalls(CallBase &CB,
-                           const SmallVectorImpl<ReturnInst *> &Returns) {
-  Module *Mod = CB.getModule();
-  bool IsRetainRV = objcarc::hasRVOpBundle(&CB, true), IsClaimRV = !IsRetainRV;
-
-  for (auto *RI : Returns) {
-    Value *RetOpnd = objcarc::GetRCIdentityRoot(RI->getOperand(0));
-    BasicBlock::reverse_iterator I = ++(RI->getIterator().getReverse());
-    BasicBlock::reverse_iterator EI = RI->getParent()->rend();
-    bool InsertRetainCall = IsRetainRV;
-    IRBuilder<> Builder(RI->getContext());
-
-    // Walk backwards through the basic block looking for either a matching
-    // autoreleaseRV call or an unannotated call.
-    for (; I != EI;) {
-      auto CurI = I++;
-
-      // Ignore casts.
-      if (isa<CastInst>(*CurI))
-        continue;
-
-      if (auto *II = dyn_cast<IntrinsicInst>(&*CurI)) {
-        if (II->getIntrinsicID() == Intrinsic::objc_autoreleaseReturnValue &&
-            II->hasNUses(0) &&
-            objcarc::GetRCIdentityRoot(II->getOperand(0)) == RetOpnd) {
-          // If we've found a matching authoreleaseRV call:
-          // - If the call is annotated with claimRV, insert a call to
-          //   objc_release and erase the autoreleaseRV call.
-          // - If the call is annotated with retainRV, just erase the
-          //   autoreleaseRV call.
-          if (IsClaimRV) {
-            Builder.SetInsertPoint(II);
-            Function *IFn =
-                Intrinsic::getDeclaration(Mod, Intrinsic::objc_release);
-            Value *BC =
-                Builder.CreateBitCast(RetOpnd, IFn->getArg(0)->getType());
-            Builder.CreateCall(IFn, BC, "");
-          }
-          II->eraseFromParent();
-          InsertRetainCall = false;
-        }
-      } else if (auto *CI = dyn_cast<CallInst>(&*CurI)) {
-        if (objcarc::GetRCIdentityRoot(CI) == RetOpnd &&
-            !objcarc::hasRVOpBundle(CI)) {
-          // If we've found an unannotated call that defines RetOpnd, add a
-          // "clang.arc.rv" operand bundle.
-          Value *BundleArgs[] = {
-              ConstantInt::get(Builder.getInt64Ty(),
-                               objcarc::getRVOperandBundleEnum(IsRetainRV))};
-          OperandBundleDef OB("clang.arc.rv", BundleArgs);
-          auto *NewCall = CallBase::addOperandBundle(
-              CI, LLVMContext::OB_clang_arc_rv, OB, CI);
-          NewCall->copyMetadata(*CI);
-          CI->replaceAllUsesWith(NewCall);
-          CI->eraseFromParent();
-          InsertRetainCall = false;
-        }
-      }
-
-      break;
-    }
-
-    if (InsertRetainCall) {
-      // The call has operand bundle "clang.arc.rv"="retain" and we've failed to
-      // find a matching autoreleaseRV or an annotated call in the callee. Emit
-      // a call to objc_retain.
-      Builder.SetInsertPoint(RI);
-      Function *IFn = Intrinsic::getDeclaration(Mod, Intrinsic::objc_retain);
-      Value *BC = Builder.CreateBitCast(RetOpnd, IFn->getArg(0)->getType());
-      Builder.CreateCall(IFn, BC, "");
-    }
-  }
-}
-
-=======
->>>>>>> 2fbbb18c
 /// This function inlines the called function into the basic block of the
 /// caller. This returns false if it is not possible to inline this call.
 /// The program is still in a well defined state if this occurs though.
