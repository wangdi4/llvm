//===- InlineFunction.cpp - Code to perform function inlining -------------===//
//
//                     The LLVM Compiler Infrastructure
//
// This file is distributed under the University of Illinois Open Source
// License. See LICENSE.TXT for details.
//
//===----------------------------------------------------------------------===//
//
// This file implements inlining of a function into a call site, resolving
// parameters and the return value as appropriate.
//
//===----------------------------------------------------------------------===//

#include "llvm/ADT/DenseMap.h"
#include "llvm/ADT/None.h"
#include "llvm/ADT/Optional.h"
#include "llvm/ADT/STLExtras.h"
#include "llvm/ADT/SetVector.h"
#include "llvm/ADT/SmallPtrSet.h"
#include "llvm/ADT/SmallVector.h"
#include "llvm/ADT/StringExtras.h"
#include "llvm/ADT/iterator_range.h"
#include "llvm/Analysis/AliasAnalysis.h"
#include "llvm/Analysis/AssumptionCache.h"
#include "llvm/Analysis/BlockFrequencyInfo.h"
#include "llvm/Analysis/CallGraph.h"
#include "llvm/Analysis/CaptureTracking.h"
#include "llvm/Analysis/EHPersonalities.h"
#include "llvm/Analysis/InstructionSimplify.h"
#if INTEL_COLLAB
#include "llvm/Analysis/Intel_VPO/Utils/VPOAnalysisUtils.h"
#endif // INTEL_COLLAB
#include "llvm/Analysis/ProfileSummaryInfo.h"
#include "llvm/Transforms/Utils/Local.h"
#include "llvm/Analysis/ValueTracking.h"
#include "llvm/Analysis/VectorUtils.h"
#include "llvm/IR/Argument.h"
#include "llvm/IR/BasicBlock.h"
#include "llvm/IR/CFG.h"
#include "llvm/IR/CallSite.h"
#include "llvm/IR/Constant.h"
#include "llvm/IR/Constants.h"
#include "llvm/IR/DIBuilder.h"
#include "llvm/IR/DataLayout.h"
#include "llvm/IR/DebugInfoMetadata.h"
#include "llvm/IR/DebugLoc.h"
#include "llvm/IR/DerivedTypes.h"
#include "llvm/IR/Dominators.h"
#include "llvm/IR/Function.h"
#include "llvm/IR/IRBuilder.h"
#include "llvm/IR/InstIterator.h" // INTEL
#include "llvm/IR/InstrTypes.h"
#include "llvm/IR/Instruction.h"
#include "llvm/IR/Instructions.h"
#include "llvm/IR/IntrinsicInst.h"
#include "llvm/IR/Intrinsics.h"
#include "llvm/IR/LLVMContext.h"
#include "llvm/IR/MDBuilder.h"
#include "llvm/IR/Metadata.h"
#include "llvm/IR/Module.h"
#include "llvm/IR/Type.h"
#include "llvm/IR/User.h"
#include "llvm/IR/Value.h"
#include "llvm/Support/Casting.h"
#include "llvm/Support/CommandLine.h"
#include "llvm/Support/ErrorHandling.h"
#include "llvm/Transforms/IPO/Intel_InlineReport.h"  // INTEL
#include "llvm/Transforms/Utils/Cloning.h"
#include "llvm/Transforms/Utils/ValueMapper.h"
#include <algorithm>
#include <cassert>
#include <cstdint>
#include <iterator>
#include <limits>
#include <string>
#include <utility>
#include <vector>

using namespace llvm;
using namespace InlineReportTypes; // INTEL
#if INTEL_COLLAB
using namespace llvm::vpo;
#endif // INTEL_COLLAB
using ProfileCount = Function::ProfileCount;

static cl::opt<bool>
EnableNoAliasConversion("enable-noalias-to-md-conversion", cl::init(true),
  cl::Hidden,
  cl::desc("Convert noalias attributes to metadata during inlining."));

static cl::opt<bool>
PreserveAlignmentAssumptions("preserve-alignment-assumptions-during-inlining",
  cl::init(true), cl::Hidden,
  cl::desc("Convert align attributes to assumptions during inlining."));

#if INTEL_CUSTOMIZATION

namespace llvm {


InlineResult InlineFunction(CallInst *CI, InlineFunctionInfo &IFI,
                            InlineReport *IR,
                            InlineReason *Reason,
                            AAResults *CalleeAAR,
                            bool InsertLifetime) {
  return InlineFunction(CallSite(CI), IFI, IR, Reason, CalleeAAR,
                        InsertLifetime);
}

InlineResult InlineFunction(InvokeInst *II, InlineFunctionInfo &IFI,
                            InlineReport *IR,
                            InlineReason* Reason,
                            AAResults *CalleeAAR,
                            bool InsertLifetime) {
  return InlineFunction(CallSite(II), IFI, IR, Reason, CalleeAAR,
                        InsertLifetime);
}

InlineResult InlineFunction(CallInst *CI, InlineFunctionInfo &IFI,
                            AAResults *CalleeAAR,
                            bool InsertLifetime) {
  InlineReason Reason = NinlrNoReason;
  return InlineFunction(CallSite(CI), IFI, nullptr, &Reason, CalleeAAR,
                        InsertLifetime);
}

InlineResult InlineFunction(InvokeInst *II, InlineFunctionInfo &IFI,
                            AAResults *CalleeAAR,
                            bool InsertLifetime) {
  InlineReason Reason = NinlrNoReason;
  return InlineFunction(CallSite(II), IFI, nullptr, &Reason, CalleeAAR,
                        InsertLifetime);
}

InlineResult InlineFunction(CallSite CS, InlineFunctionInfo &IFI,
                            AAResults *CalleeAAR,
                            bool InsertLifetime,
                            Function *ForwardVarArgsTo) {
  InlineReason Reason = NinlrNoReason;
  return InlineFunction(CS, IFI, nullptr, &Reason, CalleeAAR, InsertLifetime,
                        ForwardVarArgsTo);
}

} // end namespace llvm

#endif // INTEL_CUSTOMIZATION

namespace {

  /// A class for recording information about inlining a landing pad.
  class LandingPadInliningInfo {
    /// Destination of the invoke's unwind.
    BasicBlock *OuterResumeDest;

    /// Destination for the callee's resume.
    BasicBlock *InnerResumeDest = nullptr;

    /// LandingPadInst associated with the invoke.
    LandingPadInst *CallerLPad = nullptr;

    /// PHI for EH values from landingpad insts.
    PHINode *InnerEHValuesPHI = nullptr;

    SmallVector<Value*, 8> UnwindDestPHIValues;

  public:
    LandingPadInliningInfo(InvokeInst *II)
        : OuterResumeDest(II->getUnwindDest()) {
      // If there are PHI nodes in the unwind destination block, we need to keep
      // track of which values came into them from the invoke before removing
      // the edge from this block.
      BasicBlock *InvokeBB = II->getParent();
      BasicBlock::iterator I = OuterResumeDest->begin();
      for (; isa<PHINode>(I); ++I) {
        // Save the value to use for this edge.
        PHINode *PHI = cast<PHINode>(I);
        UnwindDestPHIValues.push_back(PHI->getIncomingValueForBlock(InvokeBB));
      }

      CallerLPad = cast<LandingPadInst>(I);
    }

    /// The outer unwind destination is the target of
    /// unwind edges introduced for calls within the inlined function.
    BasicBlock *getOuterResumeDest() const {
      return OuterResumeDest;
    }

    BasicBlock *getInnerResumeDest();

    LandingPadInst *getLandingPadInst() const { return CallerLPad; }

    /// Forward the 'resume' instruction to the caller's landing pad block.
    /// When the landing pad block has only one predecessor, this is
    /// a simple branch. When there is more than one predecessor, we need to
    /// split the landing pad block after the landingpad instruction and jump
    /// to there.
    void forwardResume(ResumeInst *RI,
                       SmallPtrSetImpl<LandingPadInst*> &InlinedLPads);

    /// Add incoming-PHI values to the unwind destination block for the given
    /// basic block, using the values for the original invoke's source block.
    void addIncomingPHIValuesFor(BasicBlock *BB) const {
      addIncomingPHIValuesForInto(BB, OuterResumeDest);
    }

    void addIncomingPHIValuesForInto(BasicBlock *src, BasicBlock *dest) const {
      BasicBlock::iterator I = dest->begin();
      for (unsigned i = 0, e = UnwindDestPHIValues.size(); i != e; ++i, ++I) {
        PHINode *phi = cast<PHINode>(I);
        phi->addIncoming(UnwindDestPHIValues[i], src);
      }
    }
  };

} // end anonymous namespace

/// Get or create a target for the branch from ResumeInsts.
BasicBlock *LandingPadInliningInfo::getInnerResumeDest() {
  if (InnerResumeDest) return InnerResumeDest;

  // Split the landing pad.
  BasicBlock::iterator SplitPoint = ++CallerLPad->getIterator();
  InnerResumeDest =
    OuterResumeDest->splitBasicBlock(SplitPoint,
                                     OuterResumeDest->getName() + ".body");

  // The number of incoming edges we expect to the inner landing pad.
  const unsigned PHICapacity = 2;

  // Create corresponding new PHIs for all the PHIs in the outer landing pad.
  Instruction *InsertPoint = &InnerResumeDest->front();
  BasicBlock::iterator I = OuterResumeDest->begin();
  for (unsigned i = 0, e = UnwindDestPHIValues.size(); i != e; ++i, ++I) {
    PHINode *OuterPHI = cast<PHINode>(I);
    PHINode *InnerPHI = PHINode::Create(OuterPHI->getType(), PHICapacity,
                                        OuterPHI->getName() + ".lpad-body",
                                        InsertPoint);
    OuterPHI->replaceAllUsesWith(InnerPHI);
    InnerPHI->addIncoming(OuterPHI, OuterResumeDest);
  }

  // Create a PHI for the exception values.
  InnerEHValuesPHI = PHINode::Create(CallerLPad->getType(), PHICapacity,
                                     "eh.lpad-body", InsertPoint);
  CallerLPad->replaceAllUsesWith(InnerEHValuesPHI);
  InnerEHValuesPHI->addIncoming(CallerLPad, OuterResumeDest);

  // All done.
  return InnerResumeDest;
}

/// Forward the 'resume' instruction to the caller's landing pad block.
/// When the landing pad block has only one predecessor, this is a simple
/// branch. When there is more than one predecessor, we need to split the
/// landing pad block after the landingpad instruction and jump to there.
void LandingPadInliningInfo::forwardResume(
    ResumeInst *RI, SmallPtrSetImpl<LandingPadInst *> &InlinedLPads) {
  BasicBlock *Dest = getInnerResumeDest();
  BasicBlock *Src = RI->getParent();

  BranchInst::Create(Dest, Src);

  // Update the PHIs in the destination. They were inserted in an order which
  // makes this work.
  addIncomingPHIValuesForInto(Src, Dest);

  InnerEHValuesPHI->addIncoming(RI->getOperand(0), Src);
  RI->eraseFromParent();
}

/// Helper for getUnwindDestToken/getUnwindDestTokenHelper.
static Value *getParentPad(Value *EHPad) {
  if (auto *FPI = dyn_cast<FuncletPadInst>(EHPad))
    return FPI->getParentPad();
  return cast<CatchSwitchInst>(EHPad)->getParentPad();
}

using UnwindDestMemoTy = DenseMap<Instruction *, Value *>;

/// Helper for getUnwindDestToken that does the descendant-ward part of
/// the search.
static Value *getUnwindDestTokenHelper(Instruction *EHPad,
                                       UnwindDestMemoTy &MemoMap) {
  SmallVector<Instruction *, 8> Worklist(1, EHPad);

  while (!Worklist.empty()) {
    Instruction *CurrentPad = Worklist.pop_back_val();
    // We only put pads on the worklist that aren't in the MemoMap.  When
    // we find an unwind dest for a pad we may update its ancestors, but
    // the queue only ever contains uncles/great-uncles/etc. of CurrentPad,
    // so they should never get updated while queued on the worklist.
    assert(!MemoMap.count(CurrentPad));
    Value *UnwindDestToken = nullptr;
    if (auto *CatchSwitch = dyn_cast<CatchSwitchInst>(CurrentPad)) {
      if (CatchSwitch->hasUnwindDest()) {
        UnwindDestToken = CatchSwitch->getUnwindDest()->getFirstNonPHI();
      } else {
        // Catchswitch doesn't have a 'nounwind' variant, and one might be
        // annotated as "unwinds to caller" when really it's nounwind (see
        // e.g. SimplifyCFGOpt::SimplifyUnreachable), so we can't infer the
        // parent's unwind dest from this.  We can check its catchpads'
        // descendants, since they might include a cleanuppad with an
        // "unwinds to caller" cleanupret, which can be trusted.
        for (auto HI = CatchSwitch->handler_begin(),
                  HE = CatchSwitch->handler_end();
             HI != HE && !UnwindDestToken; ++HI) {
          BasicBlock *HandlerBlock = *HI;
          auto *CatchPad = cast<CatchPadInst>(HandlerBlock->getFirstNonPHI());
          for (User *Child : CatchPad->users()) {
            // Intentionally ignore invokes here -- since the catchswitch is
            // marked "unwind to caller", it would be a verifier error if it
            // contained an invoke which unwinds out of it, so any invoke we'd
            // encounter must unwind to some child of the catch.
            if (!isa<CleanupPadInst>(Child) && !isa<CatchSwitchInst>(Child))
              continue;

            Instruction *ChildPad = cast<Instruction>(Child);
            auto Memo = MemoMap.find(ChildPad);
            if (Memo == MemoMap.end()) {
              // Haven't figured out this child pad yet; queue it.
              Worklist.push_back(ChildPad);
              continue;
            }
            // We've already checked this child, but might have found that
            // it offers no proof either way.
            Value *ChildUnwindDestToken = Memo->second;
            if (!ChildUnwindDestToken)
              continue;
            // We already know the child's unwind dest, which can either
            // be ConstantTokenNone to indicate unwind to caller, or can
            // be another child of the catchpad.  Only the former indicates
            // the unwind dest of the catchswitch.
            if (isa<ConstantTokenNone>(ChildUnwindDestToken)) {
              UnwindDestToken = ChildUnwindDestToken;
              break;
            }
            assert(getParentPad(ChildUnwindDestToken) == CatchPad);
          }
        }
      }
    } else {
      auto *CleanupPad = cast<CleanupPadInst>(CurrentPad);
      for (User *U : CleanupPad->users()) {
        if (auto *CleanupRet = dyn_cast<CleanupReturnInst>(U)) {
          if (BasicBlock *RetUnwindDest = CleanupRet->getUnwindDest())
            UnwindDestToken = RetUnwindDest->getFirstNonPHI();
          else
            UnwindDestToken = ConstantTokenNone::get(CleanupPad->getContext());
          break;
        }
        Value *ChildUnwindDestToken;
        if (auto *Invoke = dyn_cast<InvokeInst>(U)) {
          ChildUnwindDestToken = Invoke->getUnwindDest()->getFirstNonPHI();
        } else if (isa<CleanupPadInst>(U) || isa<CatchSwitchInst>(U)) {
          Instruction *ChildPad = cast<Instruction>(U);
          auto Memo = MemoMap.find(ChildPad);
          if (Memo == MemoMap.end()) {
            // Haven't resolved this child yet; queue it and keep searching.
            Worklist.push_back(ChildPad);
            continue;
          }
          // We've checked this child, but still need to ignore it if it
          // had no proof either way.
          ChildUnwindDestToken = Memo->second;
          if (!ChildUnwindDestToken)
            continue;
        } else {
          // Not a relevant user of the cleanuppad
          continue;
        }
        // In a well-formed program, the child/invoke must either unwind to
        // an(other) child of the cleanup, or exit the cleanup.  In the
        // first case, continue searching.
        if (isa<Instruction>(ChildUnwindDestToken) &&
            getParentPad(ChildUnwindDestToken) == CleanupPad)
          continue;
        UnwindDestToken = ChildUnwindDestToken;
        break;
      }
    }
    // If we haven't found an unwind dest for CurrentPad, we may have queued its
    // children, so move on to the next in the worklist.
    if (!UnwindDestToken)
      continue;

    // Now we know that CurrentPad unwinds to UnwindDestToken.  It also exits
    // any ancestors of CurrentPad up to but not including UnwindDestToken's
    // parent pad.  Record this in the memo map, and check to see if the
    // original EHPad being queried is one of the ones exited.
    Value *UnwindParent;
    if (auto *UnwindPad = dyn_cast<Instruction>(UnwindDestToken))
      UnwindParent = getParentPad(UnwindPad);
    else
      UnwindParent = nullptr;
    bool ExitedOriginalPad = false;
    for (Instruction *ExitedPad = CurrentPad;
         ExitedPad && ExitedPad != UnwindParent;
         ExitedPad = dyn_cast<Instruction>(getParentPad(ExitedPad))) {
      // Skip over catchpads since they just follow their catchswitches.
      if (isa<CatchPadInst>(ExitedPad))
        continue;
      MemoMap[ExitedPad] = UnwindDestToken;
      ExitedOriginalPad |= (ExitedPad == EHPad);
    }

    if (ExitedOriginalPad)
      return UnwindDestToken;

    // Continue the search.
  }

  // No definitive information is contained within this funclet.
  return nullptr;
}

/// Given an EH pad, find where it unwinds.  If it unwinds to an EH pad,
/// return that pad instruction.  If it unwinds to caller, return
/// ConstantTokenNone.  If it does not have a definitive unwind destination,
/// return nullptr.
///
/// This routine gets invoked for calls in funclets in inlinees when inlining
/// an invoke.  Since many funclets don't have calls inside them, it's queried
/// on-demand rather than building a map of pads to unwind dests up front.
/// Determining a funclet's unwind dest may require recursively searching its
/// descendants, and also ancestors and cousins if the descendants don't provide
/// an answer.  Since most funclets will have their unwind dest immediately
/// available as the unwind dest of a catchswitch or cleanupret, this routine
/// searches top-down from the given pad and then up. To avoid worst-case
/// quadratic run-time given that approach, it uses a memo map to avoid
/// re-processing funclet trees.  The callers that rewrite the IR as they go
/// take advantage of this, for correctness, by checking/forcing rewritten
/// pads' entries to match the original callee view.
static Value *getUnwindDestToken(Instruction *EHPad,
                                 UnwindDestMemoTy &MemoMap) {
  // Catchpads unwind to the same place as their catchswitch;
  // redirct any queries on catchpads so the code below can
  // deal with just catchswitches and cleanuppads.
  if (auto *CPI = dyn_cast<CatchPadInst>(EHPad))
    EHPad = CPI->getCatchSwitch();

  // Check if we've already determined the unwind dest for this pad.
  auto Memo = MemoMap.find(EHPad);
  if (Memo != MemoMap.end())
    return Memo->second;

  // Search EHPad and, if necessary, its descendants.
  Value *UnwindDestToken = getUnwindDestTokenHelper(EHPad, MemoMap);
  assert((UnwindDestToken == nullptr) != (MemoMap.count(EHPad) != 0));
  if (UnwindDestToken)
    return UnwindDestToken;

  // No information is available for this EHPad from itself or any of its
  // descendants.  An unwind all the way out to a pad in the caller would
  // need also to agree with the unwind dest of the parent funclet, so
  // search up the chain to try to find a funclet with information.  Put
  // null entries in the memo map to avoid re-processing as we go up.
  MemoMap[EHPad] = nullptr;
#ifndef NDEBUG
  SmallPtrSet<Instruction *, 4> TempMemos;
  TempMemos.insert(EHPad);
#endif
  Instruction *LastUselessPad = EHPad;
  Value *AncestorToken;
  for (AncestorToken = getParentPad(EHPad);
       auto *AncestorPad = dyn_cast<Instruction>(AncestorToken);
       AncestorToken = getParentPad(AncestorToken)) {
    // Skip over catchpads since they just follow their catchswitches.
    if (isa<CatchPadInst>(AncestorPad))
      continue;
    // If the MemoMap had an entry mapping AncestorPad to nullptr, since we
    // haven't yet called getUnwindDestTokenHelper for AncestorPad in this
    // call to getUnwindDestToken, that would mean that AncestorPad had no
    // information in itself, its descendants, or its ancestors.  If that
    // were the case, then we should also have recorded the lack of information
    // for the descendant that we're coming from.  So assert that we don't
    // find a null entry in the MemoMap for AncestorPad.
    assert(!MemoMap.count(AncestorPad) || MemoMap[AncestorPad]);
    auto AncestorMemo = MemoMap.find(AncestorPad);
    if (AncestorMemo == MemoMap.end()) {
      UnwindDestToken = getUnwindDestTokenHelper(AncestorPad, MemoMap);
    } else {
      UnwindDestToken = AncestorMemo->second;
    }
    if (UnwindDestToken)
      break;
    LastUselessPad = AncestorPad;
    MemoMap[LastUselessPad] = nullptr;
#ifndef NDEBUG
    TempMemos.insert(LastUselessPad);
#endif
  }

  // We know that getUnwindDestTokenHelper was called on LastUselessPad and
  // returned nullptr (and likewise for EHPad and any of its ancestors up to
  // LastUselessPad), so LastUselessPad has no information from below.  Since
  // getUnwindDestTokenHelper must investigate all downward paths through
  // no-information nodes to prove that a node has no information like this,
  // and since any time it finds information it records it in the MemoMap for
  // not just the immediately-containing funclet but also any ancestors also
  // exited, it must be the case that, walking downward from LastUselessPad,
  // visiting just those nodes which have not been mapped to an unwind dest
  // by getUnwindDestTokenHelper (the nullptr TempMemos notwithstanding, since
  // they are just used to keep getUnwindDestTokenHelper from repeating work),
  // any node visited must have been exhaustively searched with no information
  // for it found.
  SmallVector<Instruction *, 8> Worklist(1, LastUselessPad);
  while (!Worklist.empty()) {
    Instruction *UselessPad = Worklist.pop_back_val();
    auto Memo = MemoMap.find(UselessPad);
    if (Memo != MemoMap.end() && Memo->second) {
      // Here the name 'UselessPad' is a bit of a misnomer, because we've found
      // that it is a funclet that does have information about unwinding to
      // a particular destination; its parent was a useless pad.
      // Since its parent has no information, the unwind edge must not escape
      // the parent, and must target a sibling of this pad.  This local unwind
      // gives us no information about EHPad.  Leave it and the subtree rooted
      // at it alone.
      assert(getParentPad(Memo->second) == getParentPad(UselessPad));
      continue;
    }
    // We know we don't have information for UselesPad.  If it has an entry in
    // the MemoMap (mapping it to nullptr), it must be one of the TempMemos
    // added on this invocation of getUnwindDestToken; if a previous invocation
    // recorded nullptr, it would have had to prove that the ancestors of
    // UselessPad, which include LastUselessPad, had no information, and that
    // in turn would have required proving that the descendants of
    // LastUselesPad, which include EHPad, have no information about
    // LastUselessPad, which would imply that EHPad was mapped to nullptr in
    // the MemoMap on that invocation, which isn't the case if we got here.
    assert(!MemoMap.count(UselessPad) || TempMemos.count(UselessPad));
    // Assert as we enumerate users that 'UselessPad' doesn't have any unwind
    // information that we'd be contradicting by making a map entry for it
    // (which is something that getUnwindDestTokenHelper must have proved for
    // us to get here).  Just assert on is direct users here; the checks in
    // this downward walk at its descendants will verify that they don't have
    // any unwind edges that exit 'UselessPad' either (i.e. they either have no
    // unwind edges or unwind to a sibling).
    MemoMap[UselessPad] = UnwindDestToken;
    if (auto *CatchSwitch = dyn_cast<CatchSwitchInst>(UselessPad)) {
      assert(CatchSwitch->getUnwindDest() == nullptr && "Expected useless pad");
      for (BasicBlock *HandlerBlock : CatchSwitch->handlers()) {
        auto *CatchPad = HandlerBlock->getFirstNonPHI();
        for (User *U : CatchPad->users()) {
          assert(
              (!isa<InvokeInst>(U) ||
               (getParentPad(
                    cast<InvokeInst>(U)->getUnwindDest()->getFirstNonPHI()) ==
                CatchPad)) &&
              "Expected useless pad");
          if (isa<CatchSwitchInst>(U) || isa<CleanupPadInst>(U))
            Worklist.push_back(cast<Instruction>(U));
        }
      }
    } else {
      assert(isa<CleanupPadInst>(UselessPad));
      for (User *U : UselessPad->users()) {
        assert(!isa<CleanupReturnInst>(U) && "Expected useless pad");
        assert((!isa<InvokeInst>(U) ||
                (getParentPad(
                     cast<InvokeInst>(U)->getUnwindDest()->getFirstNonPHI()) ==
                 UselessPad)) &&
               "Expected useless pad");
        if (isa<CatchSwitchInst>(U) || isa<CleanupPadInst>(U))
          Worklist.push_back(cast<Instruction>(U));
      }
    }
  }

  return UnwindDestToken;
}

/// When we inline a basic block into an invoke,
/// we have to turn all of the calls that can throw into invokes.
/// This function analyze BB to see if there are any calls, and if so,
/// it rewrites them to be invokes that jump to InvokeDest and fills in the PHI
/// nodes in that block with the values specified in InvokeDestPHIValues.
static BasicBlock *HandleCallsInBlockInlinedThroughInvoke(
    BasicBlock *BB, BasicBlock *UnwindEdge,
    UnwindDestMemoTy *FuncletUnwindMap = nullptr) {
  for (BasicBlock::iterator BBI = BB->begin(), E = BB->end(); BBI != E; ) {
    Instruction *I = &*BBI++;

    // We only need to check for function calls: inlined invoke
    // instructions require no special handling.
    CallInst *CI = dyn_cast<CallInst>(I);

    if (!CI || CI->doesNotThrow() || isa<InlineAsm>(CI->getCalledValue()))
      continue;

    // We do not need to (and in fact, cannot) convert possibly throwing calls
    // to @llvm.experimental_deoptimize (resp. @llvm.experimental.guard) into
    // invokes.  The caller's "segment" of the deoptimization continuation
    // attached to the newly inlined @llvm.experimental_deoptimize
    // (resp. @llvm.experimental.guard) call should contain the exception
    // handling logic, if any.
    if (auto *F = CI->getCalledFunction())
      if (F->getIntrinsicID() == Intrinsic::experimental_deoptimize ||
          F->getIntrinsicID() == Intrinsic::experimental_guard)
        continue;

    if (auto FuncletBundle = CI->getOperandBundle(LLVMContext::OB_funclet)) {
      // This call is nested inside a funclet.  If that funclet has an unwind
      // destination within the inlinee, then unwinding out of this call would
      // be UB.  Rewriting this call to an invoke which targets the inlined
      // invoke's unwind dest would give the call's parent funclet multiple
      // unwind destinations, which is something that subsequent EH table
      // generation can't handle and that the veirifer rejects.  So when we
      // see such a call, leave it as a call.
      auto *FuncletPad = cast<Instruction>(FuncletBundle->Inputs[0]);
      Value *UnwindDestToken =
          getUnwindDestToken(FuncletPad, *FuncletUnwindMap);
      if (UnwindDestToken && !isa<ConstantTokenNone>(UnwindDestToken))
        continue;
#ifndef NDEBUG
      Instruction *MemoKey;
      if (auto *CatchPad = dyn_cast<CatchPadInst>(FuncletPad))
        MemoKey = CatchPad->getCatchSwitch();
      else
        MemoKey = FuncletPad;
      assert(FuncletUnwindMap->count(MemoKey) &&
             (*FuncletUnwindMap)[MemoKey] == UnwindDestToken &&
             "must get memoized to avoid confusing later searches");
#endif // NDEBUG
    }

    changeToInvokeAndSplitBasicBlock(CI, UnwindEdge);
    return BB;
  }
  return nullptr;
}

/// If we inlined an invoke site, we need to convert calls
/// in the body of the inlined function into invokes.
///
/// II is the invoke instruction being inlined.  FirstNewBlock is the first
/// block of the inlined code (the last block is the end of the function),
/// and InlineCodeInfo is information about the code that got inlined.
static void HandleInlinedLandingPad(InvokeInst *II, BasicBlock *FirstNewBlock,
                                    ClonedCodeInfo &InlinedCodeInfo) {
  BasicBlock *InvokeDest = II->getUnwindDest();

  Function *Caller = FirstNewBlock->getParent();

  // The inlined code is currently at the end of the function, scan from the
  // start of the inlined code to its end, checking for stuff we need to
  // rewrite.
  LandingPadInliningInfo Invoke(II);

  // Get all of the inlined landing pad instructions.
  SmallPtrSet<LandingPadInst*, 16> InlinedLPads;
  for (Function::iterator I = FirstNewBlock->getIterator(), E = Caller->end();
       I != E; ++I)
    if (InvokeInst *II = dyn_cast<InvokeInst>(I->getTerminator()))
      InlinedLPads.insert(II->getLandingPadInst());

  // Append the clauses from the outer landing pad instruction into the inlined
  // landing pad instructions.
  LandingPadInst *OuterLPad = Invoke.getLandingPadInst();
  for (LandingPadInst *InlinedLPad : InlinedLPads) {
    unsigned OuterNum = OuterLPad->getNumClauses();
    InlinedLPad->reserveClauses(OuterNum);
    for (unsigned OuterIdx = 0; OuterIdx != OuterNum; ++OuterIdx)
      InlinedLPad->addClause(OuterLPad->getClause(OuterIdx));
    if (OuterLPad->isCleanup())
      InlinedLPad->setCleanup(true);
  }

  for (Function::iterator BB = FirstNewBlock->getIterator(), E = Caller->end();
       BB != E; ++BB) {
    if (InlinedCodeInfo.ContainsCalls)
      if (BasicBlock *NewBB = HandleCallsInBlockInlinedThroughInvoke(
              &*BB, Invoke.getOuterResumeDest()))
        // Update any PHI nodes in the exceptional block to indicate that there
        // is now a new entry in them.
        Invoke.addIncomingPHIValuesFor(NewBB);

    // Forward any resumes that are remaining here.
    if (ResumeInst *RI = dyn_cast<ResumeInst>(BB->getTerminator()))
      Invoke.forwardResume(RI, InlinedLPads);
  }

  // Now that everything is happy, we have one final detail.  The PHI nodes in
  // the exception destination block still have entries due to the original
  // invoke instruction. Eliminate these entries (which might even delete the
  // PHI node) now.
  InvokeDest->removePredecessor(II->getParent());
}

/// If we inlined an invoke site, we need to convert calls
/// in the body of the inlined function into invokes.
///
/// II is the invoke instruction being inlined.  FirstNewBlock is the first
/// block of the inlined code (the last block is the end of the function),
/// and InlineCodeInfo is information about the code that got inlined.
static void HandleInlinedEHPad(InvokeInst *II, BasicBlock *FirstNewBlock,
                               ClonedCodeInfo &InlinedCodeInfo) {
  BasicBlock *UnwindDest = II->getUnwindDest();
  Function *Caller = FirstNewBlock->getParent();

  assert(UnwindDest->getFirstNonPHI()->isEHPad() && "unexpected BasicBlock!");

  // If there are PHI nodes in the unwind destination block, we need to keep
  // track of which values came into them from the invoke before removing the
  // edge from this block.
  SmallVector<Value *, 8> UnwindDestPHIValues;
  BasicBlock *InvokeBB = II->getParent();
  for (Instruction &I : *UnwindDest) {
    // Save the value to use for this edge.
    PHINode *PHI = dyn_cast<PHINode>(&I);
    if (!PHI)
      break;
    UnwindDestPHIValues.push_back(PHI->getIncomingValueForBlock(InvokeBB));
  }

  // Add incoming-PHI values to the unwind destination block for the given basic
  // block, using the values for the original invoke's source block.
  auto UpdatePHINodes = [&](BasicBlock *Src) {
    BasicBlock::iterator I = UnwindDest->begin();
    for (Value *V : UnwindDestPHIValues) {
      PHINode *PHI = cast<PHINode>(I);
      PHI->addIncoming(V, Src);
      ++I;
    }
  };

  // This connects all the instructions which 'unwind to caller' to the invoke
  // destination.
  UnwindDestMemoTy FuncletUnwindMap;
  for (Function::iterator BB = FirstNewBlock->getIterator(), E = Caller->end();
       BB != E; ++BB) {
    if (auto *CRI = dyn_cast<CleanupReturnInst>(BB->getTerminator())) {
      if (CRI->unwindsToCaller()) {
        auto *CleanupPad = CRI->getCleanupPad();
        CleanupReturnInst::Create(CleanupPad, UnwindDest, CRI);
        CRI->eraseFromParent();
        UpdatePHINodes(&*BB);
        // Finding a cleanupret with an unwind destination would confuse
        // subsequent calls to getUnwindDestToken, so map the cleanuppad
        // to short-circuit any such calls and recognize this as an "unwind
        // to caller" cleanup.
        assert(!FuncletUnwindMap.count(CleanupPad) ||
               isa<ConstantTokenNone>(FuncletUnwindMap[CleanupPad]));
        FuncletUnwindMap[CleanupPad] =
            ConstantTokenNone::get(Caller->getContext());
      }
    }

    Instruction *I = BB->getFirstNonPHI();
    if (!I->isEHPad())
      continue;

    Instruction *Replacement = nullptr;
    if (auto *CatchSwitch = dyn_cast<CatchSwitchInst>(I)) {
      if (CatchSwitch->unwindsToCaller()) {
        Value *UnwindDestToken;
        if (auto *ParentPad =
                dyn_cast<Instruction>(CatchSwitch->getParentPad())) {
          // This catchswitch is nested inside another funclet.  If that
          // funclet has an unwind destination within the inlinee, then
          // unwinding out of this catchswitch would be UB.  Rewriting this
          // catchswitch to unwind to the inlined invoke's unwind dest would
          // give the parent funclet multiple unwind destinations, which is
          // something that subsequent EH table generation can't handle and
          // that the veirifer rejects.  So when we see such a call, leave it
          // as "unwind to caller".
          UnwindDestToken = getUnwindDestToken(ParentPad, FuncletUnwindMap);
          if (UnwindDestToken && !isa<ConstantTokenNone>(UnwindDestToken))
            continue;
        } else {
          // This catchswitch has no parent to inherit constraints from, and
          // none of its descendants can have an unwind edge that exits it and
          // targets another funclet in the inlinee.  It may or may not have a
          // descendant that definitively has an unwind to caller.  In either
          // case, we'll have to assume that any unwinds out of it may need to
          // be routed to the caller, so treat it as though it has a definitive
          // unwind to caller.
          UnwindDestToken = ConstantTokenNone::get(Caller->getContext());
        }
        auto *NewCatchSwitch = CatchSwitchInst::Create(
            CatchSwitch->getParentPad(), UnwindDest,
            CatchSwitch->getNumHandlers(), CatchSwitch->getName(),
            CatchSwitch);
        for (BasicBlock *PadBB : CatchSwitch->handlers())
          NewCatchSwitch->addHandler(PadBB);
        // Propagate info for the old catchswitch over to the new one in
        // the unwind map.  This also serves to short-circuit any subsequent
        // checks for the unwind dest of this catchswitch, which would get
        // confused if they found the outer handler in the callee.
        FuncletUnwindMap[NewCatchSwitch] = UnwindDestToken;
        Replacement = NewCatchSwitch;
      }
    } else if (!isa<FuncletPadInst>(I)) {
      llvm_unreachable("unexpected EHPad!");
    }

    if (Replacement) {
      Replacement->takeName(I);
      I->replaceAllUsesWith(Replacement);
      I->eraseFromParent();
      UpdatePHINodes(&*BB);
    }
  }

  if (InlinedCodeInfo.ContainsCalls)
    for (Function::iterator BB = FirstNewBlock->getIterator(),
                            E = Caller->end();
         BB != E; ++BB)
      if (BasicBlock *NewBB = HandleCallsInBlockInlinedThroughInvoke(
              &*BB, UnwindDest, &FuncletUnwindMap))
        // Update any PHI nodes in the exceptional block to indicate that there
        // is now a new entry in them.
        UpdatePHINodes(NewBB);

  // Now that everything is happy, we have one final detail.  The PHI nodes in
  // the exception destination block still have entries due to the original
  // invoke instruction. Eliminate these entries (which might even delete the
  // PHI node) now.
  UnwindDest->removePredecessor(InvokeBB);
}

/// When inlining a call site that has !llvm.mem.parallel_loop_access or
/// llvm.access.group metadata, that metadata should be propagated to all
/// memory-accessing cloned instructions.
static void PropagateParallelLoopAccessMetadata(CallSite CS,
                                                ValueToValueMapTy &VMap) {
  MDNode *M =
    CS.getInstruction()->getMetadata(LLVMContext::MD_mem_parallel_loop_access);
  MDNode *CallAccessGroup =
      CS.getInstruction()->getMetadata(LLVMContext::MD_access_group);
  if (!M && !CallAccessGroup)
    return;

  for (ValueToValueMapTy::iterator VMI = VMap.begin(), VMIE = VMap.end();
       VMI != VMIE; ++VMI) {
    if (!VMI->second)
      continue;

    Instruction *NI = dyn_cast<Instruction>(VMI->second);
    if (!NI)
      continue;
<<<<<<< HEAD
#if INTEL_CUSTOMIZATION
    // CQ410950: Do not reassign M, use a temporary TM
    if (MDNode *PM
        = NI->getMetadata(LLVMContext::MD_mem_parallel_loop_access)) {
        MDNode* TM = MDNode::concatenate(PM, M);
      NI->setMetadata(LLVMContext::MD_mem_parallel_loop_access, TM);
#endif // INTEL_CUSTOMIZATION
    } else if (NI->mayReadOrWriteMemory()) {
      NI->setMetadata(LLVMContext::MD_mem_parallel_loop_access, M);
=======

    if (M) {
      if (MDNode *PM =
              NI->getMetadata(LLVMContext::MD_mem_parallel_loop_access)) {
        M = MDNode::concatenate(PM, M);
      NI->setMetadata(LLVMContext::MD_mem_parallel_loop_access, M);
      } else if (NI->mayReadOrWriteMemory()) {
        NI->setMetadata(LLVMContext::MD_mem_parallel_loop_access, M);
      }
    }

    if (NI->mayReadOrWriteMemory()) {
      MDNode *UnitedAccGroups = uniteAccessGroups(
          NI->getMetadata(LLVMContext::MD_access_group), CallAccessGroup);
      NI->setMetadata(LLVMContext::MD_access_group, UnitedAccGroups);
>>>>>>> 6bc98ad7
    }
  }
}

/// When inlining a function that contains noalias scope metadata,
/// this metadata needs to be cloned so that the inlined blocks
/// have different "unique scopes" at every call site. Were this not done, then
/// aliasing scopes from a function inlined into a caller multiple times could
/// not be differentiated (and this would lead to miscompiles because the
/// non-aliasing property communicated by the metadata could have
/// call-site-specific control dependencies).
static void CloneAliasScopeMetadata(CallSite CS, ValueToValueMapTy &VMap) {
  const Function *CalledFunc = CS.getCalledFunction();
  SetVector<const MDNode *> MD;

  // Note: We could only clone the metadata if it is already used in the
  // caller. I'm omitting that check here because it might confuse
  // inter-procedural alias analysis passes. We can revisit this if it becomes
  // an efficiency or overhead problem.

  for (const BasicBlock &I : *CalledFunc)
    for (const Instruction &J : I) {
      if (const MDNode *M = J.getMetadata(LLVMContext::MD_alias_scope))
        MD.insert(M);
      if (const MDNode *M = J.getMetadata(LLVMContext::MD_noalias))
        MD.insert(M);
    }

  if (MD.empty())
    return;

  // Walk the existing metadata, adding the complete (perhaps cyclic) chain to
  // the set.
  SmallVector<const Metadata *, 16> Queue(MD.begin(), MD.end());
  while (!Queue.empty()) {
    const MDNode *M = cast<MDNode>(Queue.pop_back_val());
    for (unsigned i = 0, ie = M->getNumOperands(); i != ie; ++i)
      if (const MDNode *M1 = dyn_cast<MDNode>(M->getOperand(i)))
        if (MD.insert(M1))
          Queue.push_back(M1);
  }

  // Now we have a complete set of all metadata in the chains used to specify
  // the noalias scopes and the lists of those scopes.
  SmallVector<TempMDTuple, 16> DummyNodes;
  DenseMap<const MDNode *, TrackingMDNodeRef> MDMap;
  for (const MDNode *I : MD) {
    DummyNodes.push_back(MDTuple::getTemporary(CalledFunc->getContext(), None));
    MDMap[I].reset(DummyNodes.back().get());
  }

  // Create new metadata nodes to replace the dummy nodes, replacing old
  // metadata references with either a dummy node or an already-created new
  // node.
  for (const MDNode *I : MD) {
    SmallVector<Metadata *, 4> NewOps;
    for (unsigned i = 0, ie = I->getNumOperands(); i != ie; ++i) {
      const Metadata *V = I->getOperand(i);
      if (const MDNode *M = dyn_cast<MDNode>(V))
        NewOps.push_back(MDMap[M]);
      else
        NewOps.push_back(const_cast<Metadata *>(V));
    }

    MDNode *NewM = MDNode::get(CalledFunc->getContext(), NewOps);
    MDTuple *TempM = cast<MDTuple>(MDMap[I]);
    assert(TempM->isTemporary() && "Expected temporary node");

    TempM->replaceAllUsesWith(NewM);
  }

  // Now replace the metadata in the new inlined instructions with the
  // repacements from the map.
  for (ValueToValueMapTy::iterator VMI = VMap.begin(), VMIE = VMap.end();
       VMI != VMIE; ++VMI) {
    if (!VMI->second)
      continue;

    Instruction *NI = dyn_cast<Instruction>(VMI->second);
    if (!NI)
      continue;

    if (MDNode *M = NI->getMetadata(LLVMContext::MD_alias_scope)) {
      MDNode *NewMD = MDMap[M];
      // If the call site also had alias scope metadata (a list of scopes to
      // which instructions inside it might belong), propagate those scopes to
      // the inlined instructions.
      if (MDNode *CSM =
              CS.getInstruction()->getMetadata(LLVMContext::MD_alias_scope))
        NewMD = MDNode::concatenate(NewMD, CSM);
      NI->setMetadata(LLVMContext::MD_alias_scope, NewMD);
    } else if (NI->mayReadOrWriteMemory()) {
      if (MDNode *M =
              CS.getInstruction()->getMetadata(LLVMContext::MD_alias_scope))
        NI->setMetadata(LLVMContext::MD_alias_scope, M);
    }

    if (MDNode *M = NI->getMetadata(LLVMContext::MD_noalias)) {
      MDNode *NewMD = MDMap[M];
      // If the call site also had noalias metadata (a list of scopes with
      // which instructions inside it don't alias), propagate those scopes to
      // the inlined instructions.
      if (MDNode *CSM =
              CS.getInstruction()->getMetadata(LLVMContext::MD_noalias))
        NewMD = MDNode::concatenate(NewMD, CSM);
      NI->setMetadata(LLVMContext::MD_noalias, NewMD);
    } else if (NI->mayReadOrWriteMemory()) {
      if (MDNode *M = CS.getInstruction()->getMetadata(LLVMContext::MD_noalias))
        NI->setMetadata(LLVMContext::MD_noalias, M);
    }
  }
}

/// If the inlined function has noalias arguments,
/// then add new alias scopes for each noalias argument, tag the mapped noalias
/// parameters with noalias metadata specifying the new scope, and tag all
/// non-derived loads, stores and memory intrinsics with the new alias scopes.
static void AddAliasScopeMetadata(CallSite CS, ValueToValueMapTy &VMap,
                                  const DataLayout &DL, AAResults *CalleeAAR) {
  if (!EnableNoAliasConversion)
    return;

  const Function *CalledFunc = CS.getCalledFunction();
  SmallVector<const Argument *, 4> NoAliasArgs;

  for (const Argument &Arg : CalledFunc->args())
    if (Arg.hasNoAliasAttr() && !Arg.use_empty())
      NoAliasArgs.push_back(&Arg);

  if (NoAliasArgs.empty())
    return;

  // To do a good job, if a noalias variable is captured, we need to know if
  // the capture point dominates the particular use we're considering.
  DominatorTree DT;
  DT.recalculate(const_cast<Function&>(*CalledFunc));

  // noalias indicates that pointer values based on the argument do not alias
  // pointer values which are not based on it. So we add a new "scope" for each
  // noalias function argument. Accesses using pointers based on that argument
  // become part of that alias scope, accesses using pointers not based on that
  // argument are tagged as noalias with that scope.

  DenseMap<const Argument *, MDNode *> NewScopes;
  MDBuilder MDB(CalledFunc->getContext());

  // Create a new scope domain for this function.
  MDNode *NewDomain =
    MDB.createAnonymousAliasScopeDomain(CalledFunc->getName());
  for (unsigned i = 0, e = NoAliasArgs.size(); i != e; ++i) {
    const Argument *A = NoAliasArgs[i];

    std::string Name = CalledFunc->getName();
    if (A->hasName()) {
      Name += ": %";
      Name += A->getName();
    } else {
      Name += ": argument ";
      Name += utostr(i);
    }

    // Note: We always create a new anonymous root here. This is true regardless
    // of the linkage of the callee because the aliasing "scope" is not just a
    // property of the callee, but also all control dependencies in the caller.
    MDNode *NewScope = MDB.createAnonymousAliasScope(NewDomain, Name);
    NewScopes.insert(std::make_pair(A, NewScope));
  }

  // Iterate over all new instructions in the map; for all memory-access
  // instructions, add the alias scope metadata.
  for (ValueToValueMapTy::iterator VMI = VMap.begin(), VMIE = VMap.end();
       VMI != VMIE; ++VMI) {
    if (const Instruction *I = dyn_cast<Instruction>(VMI->first)) {
      if (!VMI->second)
        continue;

      Instruction *NI = dyn_cast<Instruction>(VMI->second);
      if (!NI)
        continue;

      bool IsArgMemOnlyCall = false, IsFuncCall = false;
      SmallVector<const Value *, 2> PtrArgs;

      if (const LoadInst *LI = dyn_cast<LoadInst>(I))
        PtrArgs.push_back(LI->getPointerOperand());
      else if (const StoreInst *SI = dyn_cast<StoreInst>(I))
        PtrArgs.push_back(SI->getPointerOperand());
      else if (const VAArgInst *VAAI = dyn_cast<VAArgInst>(I))
        PtrArgs.push_back(VAAI->getPointerOperand());
      else if (const AtomicCmpXchgInst *CXI = dyn_cast<AtomicCmpXchgInst>(I))
        PtrArgs.push_back(CXI->getPointerOperand());
      else if (const AtomicRMWInst *RMWI = dyn_cast<AtomicRMWInst>(I))
        PtrArgs.push_back(RMWI->getPointerOperand());
      else if (ImmutableCallSite ICS = ImmutableCallSite(I)) {
        // If we know that the call does not access memory, then we'll still
        // know that about the inlined clone of this call site, and we don't
        // need to add metadata.
        if (ICS.doesNotAccessMemory())
          continue;

        IsFuncCall = true;
        if (CalleeAAR) {
          FunctionModRefBehavior MRB = CalleeAAR->getModRefBehavior(ICS);
          if (MRB == FMRB_OnlyAccessesArgumentPointees ||
              MRB == FMRB_OnlyReadsArgumentPointees)
            IsArgMemOnlyCall = true;
        }

        for (Value *Arg : ICS.args()) {
          // We need to check the underlying objects of all arguments, not just
          // the pointer arguments, because we might be passing pointers as
          // integers, etc.
          // However, if we know that the call only accesses pointer arguments,
          // then we only need to check the pointer arguments.
          if (IsArgMemOnlyCall && !Arg->getType()->isPointerTy())
            continue;

          PtrArgs.push_back(Arg);
        }
      }

      // If we found no pointers, then this instruction is not suitable for
      // pairing with an instruction to receive aliasing metadata.
      // However, if this is a call, this we might just alias with none of the
      // noalias arguments.
      if (PtrArgs.empty() && !IsFuncCall)
        continue;

      // It is possible that there is only one underlying object, but you
      // need to go through several PHIs to see it, and thus could be
      // repeated in the Objects list.
      SmallPtrSet<const Value *, 4> ObjSet;
      SmallVector<Metadata *, 4> Scopes, NoAliases;

      SmallSetVector<const Argument *, 4> NAPtrArgs;
      for (const Value *V : PtrArgs) {
        SmallVector<Value *, 4> Objects;
        GetUnderlyingObjects(const_cast<Value*>(V),
                             Objects, DL, /* LI = */ nullptr);

        for (Value *O : Objects)
          ObjSet.insert(O);
      }

      // Figure out if we're derived from anything that is not a noalias
      // argument.
      bool CanDeriveViaCapture = false, UsesAliasingPtr = false;
      for (const Value *V : ObjSet) {
        // Is this value a constant that cannot be derived from any pointer
        // value (we need to exclude constant expressions, for example, that
        // are formed from arithmetic on global symbols).
        bool IsNonPtrConst = isa<ConstantInt>(V) || isa<ConstantFP>(V) ||
                             isa<ConstantPointerNull>(V) ||
                             isa<ConstantDataVector>(V) || isa<UndefValue>(V);
        if (IsNonPtrConst)
          continue;

        // If this is anything other than a noalias argument, then we cannot
        // completely describe the aliasing properties using alias.scope
        // metadata (and, thus, won't add any).
        if (const Argument *A = dyn_cast<Argument>(V)) {
          if (!A->hasNoAliasAttr())
            UsesAliasingPtr = true;
        } else {
          UsesAliasingPtr = true;
        }

        // If this is not some identified function-local object (which cannot
        // directly alias a noalias argument), or some other argument (which,
        // by definition, also cannot alias a noalias argument), then we could
        // alias a noalias argument that has been captured).
        if (!isa<Argument>(V) &&
            !isIdentifiedFunctionLocal(const_cast<Value*>(V)))
          CanDeriveViaCapture = true;
      }

      // A function call can always get captured noalias pointers (via other
      // parameters, globals, etc.).
      if (IsFuncCall && !IsArgMemOnlyCall)
        CanDeriveViaCapture = true;

      // First, we want to figure out all of the sets with which we definitely
      // don't alias. Iterate over all noalias set, and add those for which:
      //   1. The noalias argument is not in the set of objects from which we
      //      definitely derive.
      //   2. The noalias argument has not yet been captured.
      // An arbitrary function that might load pointers could see captured
      // noalias arguments via other noalias arguments or globals, and so we
      // must always check for prior capture.
      for (const Argument *A : NoAliasArgs) {
        if (!ObjSet.count(A) && (!CanDeriveViaCapture ||
                                 // It might be tempting to skip the
                                 // PointerMayBeCapturedBefore check if
                                 // A->hasNoCaptureAttr() is true, but this is
                                 // incorrect because nocapture only guarantees
                                 // that no copies outlive the function, not
                                 // that the value cannot be locally captured.
                                 !PointerMayBeCapturedBefore(A,
                                   /* ReturnCaptures */ false,
                                   /* StoreCaptures */ false, I, &DT)))
          NoAliases.push_back(NewScopes[A]);
      }

      if (!NoAliases.empty())
        NI->setMetadata(LLVMContext::MD_noalias,
                        MDNode::concatenate(
                            NI->getMetadata(LLVMContext::MD_noalias),
                            MDNode::get(CalledFunc->getContext(), NoAliases)));

      // Next, we want to figure out all of the sets to which we might belong.
      // We might belong to a set if the noalias argument is in the set of
      // underlying objects. If there is some non-noalias argument in our list
      // of underlying objects, then we cannot add a scope because the fact
      // that some access does not alias with any set of our noalias arguments
      // cannot itself guarantee that it does not alias with this access
      // (because there is some pointer of unknown origin involved and the
      // other access might also depend on this pointer). We also cannot add
      // scopes to arbitrary functions unless we know they don't access any
      // non-parameter pointer-values.
      bool CanAddScopes = !UsesAliasingPtr;
      if (CanAddScopes && IsFuncCall)
        CanAddScopes = IsArgMemOnlyCall;

      if (CanAddScopes)
        for (const Argument *A : NoAliasArgs) {
          if (ObjSet.count(A))
            Scopes.push_back(NewScopes[A]);
        }

      if (!Scopes.empty())
        NI->setMetadata(
            LLVMContext::MD_alias_scope,
            MDNode::concatenate(NI->getMetadata(LLVMContext::MD_alias_scope),
                                MDNode::get(CalledFunc->getContext(), Scopes)));
    }
  }
}

/// If the inlined function has non-byval align arguments, then
/// add @llvm.assume-based alignment assumptions to preserve this information.
static void AddAlignmentAssumptions(CallSite CS, InlineFunctionInfo &IFI) {
  if (!PreserveAlignmentAssumptions || !IFI.GetAssumptionCache)
    return;

  AssumptionCache *AC = &(*IFI.GetAssumptionCache)(*CS.getCaller());
  auto &DL = CS.getCaller()->getParent()->getDataLayout();

  // To avoid inserting redundant assumptions, we should check for assumptions
  // already in the caller. To do this, we might need a DT of the caller.
  DominatorTree DT;
  bool DTCalculated = false;

  Function *CalledFunc = CS.getCalledFunction();
  for (Argument &Arg : CalledFunc->args()) {
    unsigned Align = Arg.getType()->isPointerTy() ? Arg.getParamAlignment() : 0;
    if (Align && !Arg.hasByValOrInAllocaAttr() && !Arg.hasNUses(0)) {
      if (!DTCalculated) {
        DT.recalculate(*CS.getCaller());
        DTCalculated = true;
      }

      // If we can already prove the asserted alignment in the context of the
      // caller, then don't bother inserting the assumption.
      Value *ArgVal = CS.getArgument(Arg.getArgNo());
      if (getKnownAlignment(ArgVal, DL, CS.getInstruction(), AC, &DT) >= Align)
        continue;

      CallInst *NewAsmp = IRBuilder<>(CS.getInstruction())
                              .CreateAlignmentAssumption(DL, ArgVal, Align);
      AC->registerAssumption(NewAsmp);
    }
  }
}

#if INTEL_CUSTOMIZATION
/// In case of new callsites appearing in the inlined code we need to have
/// a list of original callsites and inlined callsites for correct transfer
/// of inline report information.
static void UpdateIFIWithoutCG(CallSite OrigCS, ValueToValueMapTy &VMap,
                               InlineFunctionInfo &IFI, InlineReport *IR) {
  if (IFI.CG && (!IR || !IR->getLevel()))
    return;
  Function *Caller = OrigCS.getCalledFunction();
  if (!Caller)
    return;

  for (Instruction &I : instructions(Caller)) {
    CallSite OldCS(&I);
    if (!OldCS)
      continue;
    // Skip varargpack and vaargpacklen intrinsics, they will be converted
    // using a formula based on the actual arguments.
    auto *II = dyn_cast<IntrinsicInst>(&I);
    if (II)
      switch (II->getIntrinsicID()) {
      case Intrinsic::vaargpack:
      case Intrinsic::vaargpacklen:
        if (IR && IR->getLevel())
          IR->addActiveCallSitePair(&I, nullptr);
        continue;
      default:
        break;
      }
    ValueToValueMapTy::iterator VMI = VMap.find(&I);
    if (VMI == VMap.end() || !VMI->second)
      continue;
    Instruction *NewCall = dyn_cast<Instruction>(VMI->second);
    if (!NewCall)
      continue;
    if (IR && IR->getLevel())
      IR->addActiveCallSitePair(&I, NewCall);
    if (!IFI.CG && !II)
      IFI.InlinedCalls.push_back(NewCall);
  }
}
#endif // INTEL_CUSTOMIZATION

/// Once we have cloned code over from a callee into the caller,
/// update the specified callgraph to reflect the changes we made.
/// Note that it's possible that not all code was copied over, so only
/// some edges of the callgraph may remain.
static void UpdateCallGraphAfterInlining(CallSite CS,
                                         Function::iterator FirstNewBlock,
                                         ValueToValueMapTy &VMap,
                                         InlineFunctionInfo &IFI) {
  CallGraph &CG = *IFI.CG;
  const Function *Caller = CS.getCaller();
  const Function *Callee = CS.getCalledFunction();
  CallGraphNode *CalleeNode = CG[Callee];
  CallGraphNode *CallerNode = CG[Caller];

  // Since we inlined some uninlined call sites in the callee into the caller,
  // add edges from the caller to all of the callees of the callee.
  CallGraphNode::iterator I = CalleeNode->begin(), E = CalleeNode->end();

  // Consider the case where CalleeNode == CallerNode.
  CallGraphNode::CalledFunctionsVector CallCache;
  if (CalleeNode == CallerNode) {
    CallCache.assign(I, E);
    I = CallCache.begin();
    E = CallCache.end();
  }

  for (; I != E; ++I) {
    const Value *OrigCall = I->first;

    ValueToValueMapTy::iterator VMI = VMap.find(OrigCall);
    // Only copy the edge if the call was inlined!
    if (VMI == VMap.end() || VMI->second == nullptr)
      continue;

    // If the call was inlined, but then constant folded, there is no edge to
    // add.  Check for this case.
    Instruction *NewCall = dyn_cast<Instruction>(VMI->second);
    if (!NewCall)
      continue;

    // We do not treat intrinsic calls like real function calls because we
    // expect them to become inline code; do not add an edge for an intrinsic.
    CallSite CS = CallSite(NewCall);
    if (CS && CS.getCalledFunction() && CS.getCalledFunction()->isIntrinsic())
      continue;

    // Remember that this call site got inlined for the client of
    // InlineFunction.
    IFI.InlinedCalls.push_back(NewCall);

    // It's possible that inlining the callsite will cause it to go from an
    // indirect to a direct call by resolving a function pointer.  If this
    // happens, set the callee of the new call site to a more precise
    // destination.  This can also happen if the call graph node of the caller
    // was just unnecessarily imprecise.
    if (!I->second->getFunction())
      if (Function *F = CallSite(NewCall).getCalledFunction()) {
        // Indirect call site resolved to direct call.
        CallerNode->addCalledFunction(CallSite(NewCall), CG[F]);

        continue;
      }

    CallerNode->addCalledFunction(CallSite(NewCall), I->second);
  }

  // Update the call graph by deleting the edge from Callee to Caller.  We must
  // do this after the loop above in case Caller and Callee are the same.
  CallerNode->removeCallEdgeFor(CS);
}

static void HandleByValArgumentInit(Value *Dst, Value *Src, Module *M,
                                    BasicBlock *InsertBlock,
                                    InlineFunctionInfo &IFI) {
  Type *AggTy = cast<PointerType>(Src->getType())->getElementType();
  IRBuilder<> Builder(InsertBlock, InsertBlock->begin());

  Value *Size = Builder.getInt64(M->getDataLayout().getTypeStoreSize(AggTy));

  // Always generate a memcpy of alignment 1 here because we don't know
  // the alignment of the src pointer.  Other optimizations can infer
  // better alignment.
  Builder.CreateMemCpy(Dst, /*DstAlign*/1, Src, /*SrcAlign*/1, Size);
}

/// When inlining a call site that has a byval argument,
/// we have to make the implicit memcpy explicit by adding it.
static Value *HandleByValArgument(Value *Arg, Instruction *TheCall,
                                  const Function *CalledFunc,
                                  InlineFunctionInfo &IFI,
                                  unsigned ByValAlignment) {
  PointerType *ArgTy = cast<PointerType>(Arg->getType());
  Type *AggTy = ArgTy->getElementType();

  Function *Caller = TheCall->getFunction();
  const DataLayout &DL = Caller->getParent()->getDataLayout();

  // If the called function is readonly, then it could not mutate the caller's
  // copy of the byval'd memory.  In this case, it is safe to elide the copy and
  // temporary.
  if (CalledFunc->onlyReadsMemory()) {
    // If the byval argument has a specified alignment that is greater than the
    // passed in pointer, then we either have to round up the input pointer or
    // give up on this transformation.
    if (ByValAlignment <= 1)  // 0 = unspecified, 1 = no particular alignment.
      return Arg;

    AssumptionCache *AC =
        IFI.GetAssumptionCache ? &(*IFI.GetAssumptionCache)(*Caller) : nullptr;

    // If the pointer is already known to be sufficiently aligned, or if we can
    // round it up to a larger alignment, then we don't need a temporary.
    if (getOrEnforceKnownAlignment(Arg, ByValAlignment, DL, TheCall, AC) >=
        ByValAlignment)
      return Arg;

    // Otherwise, we have to make a memcpy to get a safe alignment.  This is bad
    // for code quality, but rarely happens and is required for correctness.
  }

  // Create the alloca.  If we have DataLayout, use nice alignment.
  unsigned Align = DL.getPrefTypeAlignment(AggTy);

  // If the byval had an alignment specified, we *must* use at least that
  // alignment, as it is required by the byval argument (and uses of the
  // pointer inside the callee).
  Align = std::max(Align, ByValAlignment);

  Value *NewAlloca = new AllocaInst(
      AggTy, DL.getAllocaAddrSpace(), nullptr, Align, Arg->getName(),
#if INTEL_COLLAB
      VPOAnalysisUtils::mayHaveOpenmpDirective(*Caller) ? TheCall :
#endif // INTEL_COLLAB
                                               &*Caller->begin()->begin());
  IFI.StaticAllocas.push_back(cast<AllocaInst>(NewAlloca));

  // Uses of the argument in the function should use our new alloca
  // instead.
  return NewAlloca;
}

// Check whether this Value is used by a lifetime intrinsic.
static bool isUsedByLifetimeMarker(Value *V) {
  for (User *U : V->users())
    if (IntrinsicInst *II = dyn_cast<IntrinsicInst>(U))
      if (II->isLifetimeStartOrEnd())
        return true;
  return false;
}

// Check whether the given alloca already has
// lifetime.start or lifetime.end intrinsics.
static bool hasLifetimeMarkers(AllocaInst *AI) {
  Type *Ty = AI->getType();
  Type *Int8PtrTy = Type::getInt8PtrTy(Ty->getContext(),
                                       Ty->getPointerAddressSpace());
  if (Ty == Int8PtrTy)
    return isUsedByLifetimeMarker(AI);

  // Do a scan to find all the casts to i8*.
  for (User *U : AI->users()) {
    if (U->getType() != Int8PtrTy) continue;
    if (U->stripPointerCasts() != AI) continue;
    if (isUsedByLifetimeMarker(U))
      return true;
  }
  return false;
}

/// Return the result of AI->isStaticAlloca() if AI were moved to the entry
/// block. Allocas used in inalloca calls and allocas of dynamic array size
/// cannot be static.
static bool allocaWouldBeStaticInEntry(const AllocaInst *AI ) {
  return isa<Constant>(AI->getArraySize()) && !AI->isUsedWithInAlloca();
}

/// Update inlined instructions' line numbers to
/// to encode location where these instructions are inlined.
static void fixupLineNumbers(Function *Fn, Function::iterator FI,
                             Instruction *TheCall, bool CalleeHasDebugInfo) {
  const DebugLoc &TheCallDL = TheCall->getDebugLoc();
  if (!TheCallDL)
    return;

  auto &Ctx = Fn->getContext();
  DILocation *InlinedAtNode = TheCallDL;

  // Create a unique call site, not to be confused with any other call from the
  // same location.
  InlinedAtNode = DILocation::getDistinct(
      Ctx, InlinedAtNode->getLine(), InlinedAtNode->getColumn(),
      InlinedAtNode->getScope(), InlinedAtNode->getInlinedAt());

  // Cache the inlined-at nodes as they're built so they are reused, without
  // this every instruction's inlined-at chain would become distinct from each
  // other.
  DenseMap<const MDNode *, MDNode *> IANodes;

  for (; FI != Fn->end(); ++FI) {
    for (BasicBlock::iterator BI = FI->begin(), BE = FI->end();
         BI != BE; ++BI) {
      if (DebugLoc DL = BI->getDebugLoc()) {
        auto IA = DebugLoc::appendInlinedAt(DL, InlinedAtNode, BI->getContext(),
                                            IANodes);
        auto IDL = DebugLoc::get(DL.getLine(), DL.getCol(), DL.getScope(), IA);
        BI->setDebugLoc(IDL);
        continue;
      }

      if (CalleeHasDebugInfo)
        continue;

      // If the inlined instruction has no line number, make it look as if it
      // originates from the call location. This is important for
      // ((__always_inline__, __nodebug__)) functions which must use caller
      // location for all instructions in their function body.

      // Don't update static allocas, as they may get moved later.
      if (auto *AI = dyn_cast<AllocaInst>(BI))
        if (allocaWouldBeStaticInEntry(AI))
          continue;

      BI->setDebugLoc(TheCallDL);
    }
  }
}

/// Update the block frequencies of the caller after a callee has been inlined.
///
/// Each block cloned into the caller has its block frequency scaled by the
/// ratio of CallSiteFreq/CalleeEntryFreq. This ensures that the cloned copy of
/// callee's entry block gets the same frequency as the callsite block and the
/// relative frequencies of all cloned blocks remain the same after cloning.
static void updateCallerBFI(BasicBlock *CallSiteBlock,
                            const ValueToValueMapTy &VMap,
                            BlockFrequencyInfo *CallerBFI,
                            BlockFrequencyInfo *CalleeBFI,
                            const BasicBlock &CalleeEntryBlock) {
  SmallPtrSet<BasicBlock *, 16> ClonedBBs;
  for (auto const &Entry : VMap) {
    if (!isa<BasicBlock>(Entry.first) || !Entry.second)
      continue;
    auto *OrigBB = cast<BasicBlock>(Entry.first);
    auto *ClonedBB = cast<BasicBlock>(Entry.second);
    uint64_t Freq = CalleeBFI->getBlockFreq(OrigBB).getFrequency();
    if (!ClonedBBs.insert(ClonedBB).second) {
      // Multiple blocks in the callee might get mapped to one cloned block in
      // the caller since we prune the callee as we clone it. When that happens,
      // we want to use the maximum among the original blocks' frequencies.
      uint64_t NewFreq = CallerBFI->getBlockFreq(ClonedBB).getFrequency();
      if (NewFreq > Freq)
        Freq = NewFreq;
    }
    CallerBFI->setBlockFreq(ClonedBB, Freq);
  }
  BasicBlock *EntryClone = cast<BasicBlock>(VMap.lookup(&CalleeEntryBlock));
  CallerBFI->setBlockFreqAndScale(
      EntryClone, CallerBFI->getBlockFreq(CallSiteBlock).getFrequency(),
      ClonedBBs);
}

#if INTEL_CUSTOMIZATION

//
// Return 'true' if 'F' is a varags function which can be inlined.
// (Note: Potentially we could make an attribute for this to save compile
// time, but since it is only called for VarArgs functions, it may not be
// worth it.)
//
static bool TestVaArgPackAndLen(const Function &F)
{
  for (const BasicBlock &BB : F) {
    for (const Instruction &I : BB) {
      if (auto *II = dyn_cast<IntrinsicInst>(&I)) {
        switch (II->getIntrinsicID()) {
        case Intrinsic::vastart:
        case Intrinsic::vacopy:
        case Intrinsic::vaend:
          return false;
        default:
          break;
        }
      }
    }
  }
  return true;
}

//
// Handle varargs builtins "llvm.va_arg_pack" and "llvm.va_arg_pack_len".
//
static void HandleVaArgPackAndLen(CallSite& CS, Function::iterator FI,
                                  InlineReport *IR)
{
  Function* Caller = CS.getCaller();
  Function* CalledFunc = CS.getCalledFunction();

  // Find all instances of "llvm.va_arg_pack" and "llvm.va_arg_pack_len"
  SmallVector<Value*, 8>
  VarArgs(CS.arg_begin() + CalledFunc->arg_size(), CS.arg_end());
  SmallVector<CallInst*, 8> VaPkVec;
  SmallVector<CallInst*, 8> VaPkLnVec;
  for (BasicBlock &BB : make_range(FI->getIterator(), Caller->end())) {
    for (auto BBI = BB.begin(), E = BB.end(); BBI != E;) {
      Instruction *I = &*BBI++;
      if (auto *II = dyn_cast<IntrinsicInst>(I)) {
        switch (II->getIntrinsicID()) {
        case Intrinsic::vaargpack:
           VaPkVec.push_back(II);
           break;
        case Intrinsic::vaargpacklen:
           VaPkLnVec.push_back(II);
           break;
        default:
          break;
        }
      }
    }
  }

  // Handle "llvm.va_arg_pack" by adding the varags args to each user
  // of this builtin.
  for (auto I = VaPkVec.begin(), E = VaPkVec.end(); I != E; I++) {
    CallInst *II = *I;
    SmallSet<CallInst*, 8> CallVec;
    SmallSet<InvokeInst*, 8> InvokeVec;
    for (auto U : II->users()) {
      if (auto CI = dyn_cast<CallInst>(U)) {
        CallVec.insert(CI);
      }
      else if (auto CI = dyn_cast<InvokeInst>(U)) {
        InvokeVec.insert(CI);
      }
    }
    for (auto I = CallVec.begin(), E = CallVec.end(); I != E; I++) {
      CallInst* CI = *I;
      SmallVector<Value*, 8> Args;
      for (auto AI = CI->arg_begin(), AE = CI->arg_end(); AI != AE; AI++) {
        if (*AI == II) {
           Args.insert(Args.end(), VarArgs.begin(), VarArgs.end());
        }
        else {
           Args.insert(Args.end(), *AI);
        }
      }
      SmallVector<OperandBundleDef, 1> OpBundles;
      CI->getOperandBundlesAsDefs(OpBundles);
      auto NewI = CallInst::Create(CI->getCalledValue(), Args, OpBundles,
        "", CI);
      if (IR)
        IR->updateActiveCallSiteTarget(CI, NewI);
      NewI->takeName(CI);
      NewI->setCallingConv(CI->getCallingConv());
      NewI->setAttributes(CI->getAttributes());
      NewI->setDebugLoc(CI->getDebugLoc());
      CI->replaceAllUsesWith(NewI);
      CI->eraseFromParent();
    }
    for (auto I = InvokeVec.begin(), E = InvokeVec.end(); I != E; I++) {
      InvokeInst* CI = *I;
      SmallVector<Value*, 8> Args;
      for (auto AI = CI->arg_begin(), AE = CI->arg_end(); AI != AE; AI++) {
        if (*AI == II) {
           Args.insert(Args.end(), VarArgs.begin(), VarArgs.end());
        }
        else {
           Args.insert(Args.end(), *AI);
        }
      }
      SmallVector<OperandBundleDef, 1> OpBundles;
      CI->getOperandBundlesAsDefs(OpBundles);
      auto NewI = InvokeInst::Create(CI->getCalledValue(),
        CI->getNormalDest(), CI->getUnwindDest(), Args, OpBundles, "", CI);
      if (IR)
        IR->updateActiveCallSiteTarget(CI, NewI);
      NewI->takeName(CI);
      NewI->setCallingConv(CI->getCallingConv());
      NewI->setAttributes(CI->getAttributes());
      NewI->setDebugLoc(CI->getDebugLoc());
      CI->replaceAllUsesWith(NewI);
      CI->eraseFromParent();
    }
    II->eraseFromParent();
  }

  // Handle "llvm.va_arg_pack_len" by replacing it with the number of varags.
  for (auto I = VaPkLnVec.begin(), E = VaPkLnVec.end(); I != E; I++) {
    CallInst *II = *I;
    uint64_t Ln = CS.arg_size() - CalledFunc->arg_size();
    auto VaPkLn = ConstantInt::get(II->getType(), Ln);
    II->replaceAllUsesWith(VaPkLn);
    II->eraseFromParent();
  }
}
#endif // INTEL_CUSTOMIZATION

/// Update the branch metadata for cloned call instructions.
static void updateCallProfile(Function *Callee, const ValueToValueMapTy &VMap,
                              const ProfileCount &CalleeEntryCount,
                              const Instruction *TheCall,
                              ProfileSummaryInfo *PSI,
                              BlockFrequencyInfo *CallerBFI) {
  if (!CalleeEntryCount.hasValue() || CalleeEntryCount.isSynthetic() ||
      CalleeEntryCount.getCount() < 1)
    return;
  auto CallSiteCount = PSI ? PSI->getProfileCount(TheCall, CallerBFI) : None;
  uint64_t CallCount =
      std::min(CallSiteCount.hasValue() ? CallSiteCount.getValue() : 0,
               CalleeEntryCount.getCount());

  for (auto const &Entry : VMap)
    if (isa<CallInst>(Entry.first))
      if (auto *CI = dyn_cast_or_null<CallInst>(Entry.second))
        CI->updateProfWeight(CallCount, CalleeEntryCount.getCount());
  for (BasicBlock &BB : *Callee)
    // No need to update the callsite if it is pruned during inlining.
    if (VMap.count(&BB))
      for (Instruction &I : BB)
        if (CallInst *CI = dyn_cast<CallInst>(&I))
          CI->updateProfWeight(CalleeEntryCount.getCount() - CallCount,
                               CalleeEntryCount.getCount());
}

/// Update the entry count of callee after inlining.
///
/// The callsite's block count is subtracted from the callee's function entry
/// count.
static void updateCalleeCount(BlockFrequencyInfo *CallerBFI, BasicBlock *CallBB,
                              Instruction *CallInst, Function *Callee,
                              ProfileSummaryInfo *PSI) {
  // If the callee has a original count of N, and the estimated count of
  // callsite is M, the new callee count is set to N - M. M is estimated from
  // the caller's entry count, its entry block frequency and the block frequency
  // of the callsite.
  auto CalleeCount = Callee->getEntryCount();
  if (!CalleeCount.hasValue() || !PSI)
    return;
  auto CallCount = PSI->getProfileCount(CallInst, CallerBFI);
  if (!CallCount.hasValue())
    return;
  // Since CallSiteCount is an estimate, it could exceed the original callee
  // count and has to be set to 0.
  if (CallCount.getValue() > CalleeCount.getCount())
    CalleeCount.setCount(0);
  else
    CalleeCount.setCount(CalleeCount.getCount() - CallCount.getValue());
  Callee->setEntryCount(CalleeCount);
}

/// This function inlines the called function into the basic block of the
/// caller. This returns false if it is not possible to inline this call.
/// The program is still in a well defined state if this occurs though.
///
/// Note that this only does one level of inlining.  For example, if the
/// instruction 'call B' is inlined, and 'B' calls 'C', then the call to 'C' now
/// exists in the instruction stream.  Similarly this will inline a recursive
/// function by one level.
///
/// INTEL The Intel version computes the principal reason the function was or
/// INTEL was not inlined at the call site.
///
llvm::InlineResult llvm::InlineFunction(CallSite CS, InlineFunctionInfo &IFI,
                                        InlineReport *IR,     // INTEL
                                        InlineReason* Reason, // INTEL
                                        AAResults *CalleeAAR,
                                        bool InsertLifetime,
                                        Function *ForwardVarArgsTo) {
  Instruction *TheCall = CS.getInstruction();
  assert(TheCall->getParent() && TheCall->getFunction()
         && "Instruction not in function!");

  // If IFI has any state in it, zap it before we fill it in.
  IFI.reset();

  Function *CalledFunc = CS.getCalledFunction();
  if (!CalledFunc ||              // Can't inline external function or indirect
#if INTEL_CUSTOMIZATION
      CalledFunc->isDeclaration() ||  // call
     (!ForwardVarArgsTo && CalledFunc->isVarArg())) {
    // call, or call to a vararg function
    if (!CalledFunc) {
      // Can't inline indirect call!
      *Reason = NinlrIndirect;
      return "external or indirect";
    }
    if (CalledFunc->isDeclaration()) {
      // Can't inline external function!
      *Reason = NinlrExtern;
      return "external or indirect";
    }
    assert(!ForwardVarArgsTo && CalledFunc->isVarArg());

    if (!TestVaArgPackAndLen(*CalledFunc)) {
      // Can't inline certain varargs calls
      *Reason = NinlrVarargs;
      return "varargs";
    }
  }
#endif // INTEL_CUSTOMIZATION

  // The inliner does not know how to inline through calls with operand bundles
  // in general ...
  if (CS.hasOperandBundles()) {
    for (int i = 0, e = CS.getNumOperandBundles(); i != e; ++i) {
      uint32_t Tag = CS.getOperandBundleAt(i).getTagID();
      // ... but it knows how to inline through "deopt" operand bundles ...
      if (Tag == LLVMContext::OB_deopt)
        continue;
      // ... and "funclet" operand bundles.
      if (Tag == LLVMContext::OB_funclet)
        continue;
      *Reason = NinlrOpBundles; // INTEL
      return "unsupported operand bundle";
    }
  }

  // If the call to the callee cannot throw, set the 'nounwind' flag on any
  // calls that we inline.
  bool MarkNoUnwind = CS.doesNotThrow();

  BasicBlock *OrigBB = TheCall->getParent();
  Function *Caller = OrigBB->getParent();

  // GC poses two hazards to inlining, which only occur when the callee has GC:
  //  1. If the caller has no GC, then the callee's GC must be propagated to the
  //     caller.
  //  2. If the caller has a differing GC, it is invalid to inline.
  if (CalledFunc->hasGC()) {
    if (!Caller->hasGC())
      Caller->setGC(CalledFunc->getGC());
    else if (CalledFunc->getGC() != Caller->getGC()) {  // INTEL
      *Reason = NinlrMismatchedGC; // INTEL
      return "incompatible GC";
    } // INTEL
  }

  // Get the personality function from the callee if it contains a landing pad.
  Constant *CalledPersonality =
      CalledFunc->hasPersonalityFn()
          ? CalledFunc->getPersonalityFn()->stripPointerCasts()
          : nullptr;

  // Find the personality function used by the landing pads of the caller. If it
  // exists, then check to see that it matches the personality function used in
  // the callee.
  Constant *CallerPersonality =
      Caller->hasPersonalityFn()
          ? Caller->getPersonalityFn()->stripPointerCasts()
          : nullptr;
  if (CalledPersonality) {
    if (!CallerPersonality)
      Caller->setPersonalityFn(CalledPersonality);
    // If the personality functions match, then we can perform the
    // inlining. Otherwise, we can't inline.
    // TODO: This isn't 100% true. Some personality functions are proper
    //       supersets of others and can be used in place of the other.
    else if (CalledPersonality != CallerPersonality) { // INTEL
      *Reason = NinlrMismatchedPersonality; // INTEL
      return "incompatible personality";
    } // INTEL
  }

  // We need to figure out which funclet the callsite was in so that we may
  // properly nest the callee.
  Instruction *CallSiteEHPad = nullptr;
  if (CallerPersonality) {
    EHPersonality Personality = classifyEHPersonality(CallerPersonality);
    if (isScopedEHPersonality(Personality)) {
      Optional<OperandBundleUse> ParentFunclet =
          CS.getOperandBundle(LLVMContext::OB_funclet);
      if (ParentFunclet)
        CallSiteEHPad = cast<FuncletPadInst>(ParentFunclet->Inputs.front());

      // OK, the inlining site is legal.  What about the target function?

      if (CallSiteEHPad) {
        if (Personality == EHPersonality::MSVC_CXX) {
          // The MSVC personality cannot tolerate catches getting inlined into
          // cleanup funclets.
          if (isa<CleanupPadInst>(CallSiteEHPad)) {
            // Ok, the call site is within a cleanuppad.  Let's check the callee
            // for catchpads.
            for (const BasicBlock &CalledBB : *CalledFunc) {
              if (isa<CatchSwitchInst>(CalledBB.getFirstNonPHI())) { // INTEL
                *Reason = NinlrMSVCEH; // INTEL
                return "catch in cleanup funclet";
              } // INTEL
            }
          }
        } else if (isAsynchronousEHPersonality(Personality)) {
          // SEH is even less tolerant, there may not be any sort of exceptional
          // funclet in the callee.
          for (const BasicBlock &CalledBB : *CalledFunc) {
            if (CalledBB.isEHPad()) { // INTEL
              *Reason = NinlrSEH; // INTEL
              return "SEH in cleanup funclet";
            } // INTEL
          }
        }
      }
    }
  }

  // Determine if we are dealing with a call in an EHPad which does not unwind
  // to caller.
  bool EHPadForCallUnwindsLocally = false;
  if (CallSiteEHPad && CS.isCall()) {
    UnwindDestMemoTy FuncletUnwindMap;
    Value *CallSiteUnwindDestToken =
        getUnwindDestToken(CallSiteEHPad, FuncletUnwindMap);

    EHPadForCallUnwindsLocally =
        CallSiteUnwindDestToken &&
        !isa<ConstantTokenNone>(CallSiteUnwindDestToken);
  }

  // Get an iterator to the last basic block in the function, which will have
  // the new function inlined after it.
  Function::iterator LastBlock = --Caller->end();

  // Make sure to capture all of the return instructions from the cloned
  // function.
  SmallVector<ReturnInst*, 8> Returns;
  ClonedCodeInfo InlinedFunctionInfo;
  Function::iterator FirstNewBlock;

  { // Scope to destroy VMap after cloning.
    ValueToValueMapTy VMap;
    // Keep a list of pair (dst, src) to emit byval initializations.
    SmallVector<std::pair<Value*, Value*>, 4> ByValInit;

    auto &DL = Caller->getParent()->getDataLayout();

    // Calculate the vector of arguments to pass into the function cloner, which
    // matches up the formal to the actual argument values.
    CallSite::arg_iterator AI = CS.arg_begin();
    unsigned ArgNo = 0;
    for (Function::arg_iterator I = CalledFunc->arg_begin(),
         E = CalledFunc->arg_end(); I != E; ++I, ++AI, ++ArgNo) {
      Value *ActualArg = *AI;

      // When byval arguments actually inlined, we need to make the copy implied
      // by them explicit.  However, we don't do this if the callee is readonly
      // or readnone, because the copy would be unneeded: the callee doesn't
      // modify the struct.
      if (CS.isByValArgument(ArgNo)) {
        ActualArg = HandleByValArgument(ActualArg, TheCall, CalledFunc, IFI,
                                        CalledFunc->getParamAlignment(ArgNo));
        if (ActualArg != *AI)
          ByValInit.push_back(std::make_pair(ActualArg, (Value*) *AI));
      }

      VMap[&*I] = ActualArg;
    }

    // Add alignment assumptions if necessary. We do this before the inlined
    // instructions are actually cloned into the caller so that we can easily
    // check what will be known at the start of the inlined code.
    AddAlignmentAssumptions(CS, IFI);

    // We want the inliner to prune the code as it copies.  We would LOVE to
    // have no dead or constant instructions leftover after inlining occurs
    // (which can happen, e.g., because an argument was constant), but we'll be
    // happy with whatever the cloner can do.
    CloneAndPruneFunctionInto(Caller, CalledFunc, VMap,
                              /*ModuleLevelChanges=*/false, Returns, ".i",
                              &InlinedFunctionInfo, TheCall);
    // Remember the first block that is newly cloned over.
    FirstNewBlock = LastBlock; ++FirstNewBlock;

    if (IFI.CallerBFI != nullptr && IFI.CalleeBFI != nullptr)
      // Update the BFI of blocks cloned into the caller.
      updateCallerBFI(OrigBB, VMap, IFI.CallerBFI, IFI.CalleeBFI,
                      CalledFunc->front());

    updateCallProfile(CalledFunc, VMap, CalledFunc->getEntryCount(), TheCall,
                      IFI.PSI, IFI.CallerBFI);
    // Update the profile count of callee.
    updateCalleeCount(IFI.CallerBFI, OrigBB, TheCall, CalledFunc, IFI.PSI);

    // Inject byval arguments initialization.
    for (std::pair<Value*, Value*> &Init : ByValInit)
      HandleByValArgumentInit(Init.first, Init.second, Caller->getParent(),
                              &*FirstNewBlock, IFI);

    Optional<OperandBundleUse> ParentDeopt =
        CS.getOperandBundle(LLVMContext::OB_deopt);
    if (ParentDeopt) {
      SmallVector<OperandBundleDef, 2> OpDefs;

      for (auto &VH : InlinedFunctionInfo.OperandBundleCallSites) {
        Instruction *I = dyn_cast_or_null<Instruction>(VH);
        if (!I) continue;  // instruction was DCE'd or RAUW'ed to undef

        OpDefs.clear();

        CallSite ICS(I);
        OpDefs.reserve(ICS.getNumOperandBundles());

        for (unsigned i = 0, e = ICS.getNumOperandBundles(); i < e; ++i) {
          auto ChildOB = ICS.getOperandBundleAt(i);
          if (ChildOB.getTagID() != LLVMContext::OB_deopt) {
            // If the inlined call has other operand bundles, let them be
            OpDefs.emplace_back(ChildOB);
            continue;
          }

          // It may be useful to separate this logic (of handling operand
          // bundles) out to a separate "policy" component if this gets crowded.
          // Prepend the parent's deoptimization continuation to the newly
          // inlined call's deoptimization continuation.
          std::vector<Value *> MergedDeoptArgs;
          MergedDeoptArgs.reserve(ParentDeopt->Inputs.size() +
                                  ChildOB.Inputs.size());

          MergedDeoptArgs.insert(MergedDeoptArgs.end(),
                                 ParentDeopt->Inputs.begin(),
                                 ParentDeopt->Inputs.end());
          MergedDeoptArgs.insert(MergedDeoptArgs.end(), ChildOB.Inputs.begin(),
                                 ChildOB.Inputs.end());

          OpDefs.emplace_back("deopt", std::move(MergedDeoptArgs));
        }

        Instruction *NewI = nullptr;
        if (isa<CallInst>(I))
          NewI = CallInst::Create(cast<CallInst>(I), OpDefs, I);
        else
          NewI = InvokeInst::Create(cast<InvokeInst>(I), OpDefs, I);

        // Note: the RAUW does the appropriate fixup in VMap, so we need to do
        // this even if the call returns void.
        I->replaceAllUsesWith(NewI);

        VH = nullptr;
        I->eraseFromParent();
      }
    }

    // Update the callgraph if requested.
#if INTEL_CUSTOMIZATION
    if (IFI.CG)
      UpdateCallGraphAfterInlining(CS, FirstNewBlock, VMap, IFI);
    UpdateIFIWithoutCG(CS, VMap, IFI, IR);
#endif // INTEL_CUSTOMIZATION

    // For 'nodebug' functions, the associated DISubprogram is always null.
    // Conservatively avoid propagating the callsite debug location to
    // instructions inlined from a function whose DISubprogram is not null.
    fixupLineNumbers(Caller, FirstNewBlock, TheCall,
                     CalledFunc->getSubprogram() != nullptr);

    // Clone existing noalias metadata if necessary.
    CloneAliasScopeMetadata(CS, VMap);

    // Add noalias metadata if necessary.
    AddAliasScopeMetadata(CS, VMap, DL, CalleeAAR);

    // Propagate llvm.mem.parallel_loop_access if necessary.
    PropagateParallelLoopAccessMetadata(CS, VMap);

    // Register any cloned assumptions.
    if (IFI.GetAssumptionCache)
      for (BasicBlock &NewBlock :
           make_range(FirstNewBlock->getIterator(), Caller->end()))
        for (Instruction &I : NewBlock) {
          if (auto *II = dyn_cast<IntrinsicInst>(&I))
            if (II->getIntrinsicID() == Intrinsic::assume)
              (*IFI.GetAssumptionCache)(*Caller).registerAssumption(II);
        }

    HandleVaArgPackAndLen(CS, FirstNewBlock, IR); // INTEL
  }

  // If there are any alloca instructions in the block that used to be the entry
  // block for the callee, move them to the entry block of the caller.  First
  // calculate which instruction they should be inserted before.  We insert the
  // instructions at the end of the current alloca list.
#if INTEL_COLLAB
  if (!VPOAnalysisUtils::mayHaveOpenmpDirective(*Caller))
#endif // INTEL_COLLAB
  {
    BasicBlock::iterator InsertPoint = Caller->begin()->begin();
    for (BasicBlock::iterator I = FirstNewBlock->begin(),
         E = FirstNewBlock->end(); I != E; ) {
      AllocaInst *AI = dyn_cast<AllocaInst>(I++);
      if (!AI) continue;

      // If the alloca is now dead, remove it.  This often occurs due to code
      // specialization.
      if (AI->use_empty()) {
        AI->eraseFromParent();
        continue;
      }

      if (!allocaWouldBeStaticInEntry(AI))
        continue;

      // Keep track of the static allocas that we inline into the caller.
      IFI.StaticAllocas.push_back(AI);

      // Scan for the block of allocas that we can move over, and move them
      // all at once.
      while (isa<AllocaInst>(I) &&
             allocaWouldBeStaticInEntry(cast<AllocaInst>(I))) {
        IFI.StaticAllocas.push_back(cast<AllocaInst>(I));
        ++I;
      }

      // Transfer all of the allocas over in a block.  Using splice means
      // that the instructions aren't removed from the symbol table, then
      // reinserted.
      Caller->getEntryBlock().getInstList().splice(
          InsertPoint, FirstNewBlock->getInstList(), AI->getIterator(), I);
    }
    // Move any dbg.declares describing the allocas into the entry basic block.
    DIBuilder DIB(*Caller->getParent());
    for (auto &AI : IFI.StaticAllocas)
      replaceDbgDeclareForAlloca(AI, AI, DIB, DIExpression::NoDeref, 0,
                                 DIExpression::NoDeref);
  }
  SmallVector<Value*,4> VarArgsToForward;
  SmallVector<AttributeSet, 4> VarArgsAttrs;
  for (unsigned i = CalledFunc->getFunctionType()->getNumParams();
       i < CS.getNumArgOperands(); i++) {
    VarArgsToForward.push_back(CS.getArgOperand(i));
    VarArgsAttrs.push_back(CS.getAttributes().getParamAttributes(i));
  }

  bool InlinedMustTailCalls = false, InlinedDeoptimizeCalls = false;
  if (InlinedFunctionInfo.ContainsCalls) {
    CallInst::TailCallKind CallSiteTailKind = CallInst::TCK_None;
    if (CallInst *CI = dyn_cast<CallInst>(TheCall))
      CallSiteTailKind = CI->getTailCallKind();

    // For inlining purposes, the "notail" marker is the same as no marker.
    if (CallSiteTailKind == CallInst::TCK_NoTail)
      CallSiteTailKind = CallInst::TCK_None;

    for (Function::iterator BB = FirstNewBlock, E = Caller->end(); BB != E;
         ++BB) {
      for (auto II = BB->begin(); II != BB->end();) {
        Instruction &I = *II++;
        CallInst *CI = dyn_cast<CallInst>(&I);
        if (!CI)
          continue;

        // Forward varargs from inlined call site to calls to the
        // ForwardVarArgsTo function, if requested, and to musttail calls.
        if (!VarArgsToForward.empty() &&
            ((ForwardVarArgsTo &&
              CI->getCalledFunction() == ForwardVarArgsTo) ||
             CI->isMustTailCall())) {
          // Collect attributes for non-vararg parameters.
          AttributeList Attrs = CI->getAttributes();
          SmallVector<AttributeSet, 8> ArgAttrs;
          if (!Attrs.isEmpty() || !VarArgsAttrs.empty()) {
            for (unsigned ArgNo = 0;
                 ArgNo < CI->getFunctionType()->getNumParams(); ++ArgNo)
              ArgAttrs.push_back(Attrs.getParamAttributes(ArgNo));
          }

          // Add VarArg attributes.
          ArgAttrs.append(VarArgsAttrs.begin(), VarArgsAttrs.end());
          Attrs = AttributeList::get(CI->getContext(), Attrs.getFnAttributes(),
                                     Attrs.getRetAttributes(), ArgAttrs);
          // Add VarArgs to existing parameters.
          SmallVector<Value *, 6> Params(CI->arg_operands());
          Params.append(VarArgsToForward.begin(), VarArgsToForward.end());
          CallInst *NewCI =
              CallInst::Create(CI->getCalledFunction() ? CI->getCalledFunction()
                                                       : CI->getCalledValue(),
                               Params, "", CI);
          NewCI->setDebugLoc(CI->getDebugLoc());
          NewCI->setAttributes(Attrs);
          NewCI->setCallingConv(CI->getCallingConv());
          CI->replaceAllUsesWith(NewCI);
          CI->eraseFromParent();
          CI = NewCI;
        }

        if (Function *F = CI->getCalledFunction())
          InlinedDeoptimizeCalls |=
              F->getIntrinsicID() == Intrinsic::experimental_deoptimize;

        // We need to reduce the strength of any inlined tail calls.  For
        // musttail, we have to avoid introducing potential unbounded stack
        // growth.  For example, if functions 'f' and 'g' are mutually recursive
        // with musttail, we can inline 'g' into 'f' so long as we preserve
        // musttail on the cloned call to 'f'.  If either the inlined call site
        // or the cloned call site is *not* musttail, the program already has
        // one frame of stack growth, so it's safe to remove musttail.  Here is
        // a table of example transformations:
        //
        //    f -> musttail g -> musttail f  ==>  f -> musttail f
        //    f -> musttail g ->     tail f  ==>  f ->     tail f
        //    f ->          g -> musttail f  ==>  f ->          f
        //    f ->          g ->     tail f  ==>  f ->          f
        //
        // Inlined notail calls should remain notail calls.
        CallInst::TailCallKind ChildTCK = CI->getTailCallKind();
        if (ChildTCK != CallInst::TCK_NoTail)
          ChildTCK = std::min(CallSiteTailKind, ChildTCK);
        CI->setTailCallKind(ChildTCK);
        InlinedMustTailCalls |= CI->isMustTailCall();

        // Calls inlined through a 'nounwind' call site should be marked
        // 'nounwind'.
        if (MarkNoUnwind)
          CI->setDoesNotThrow();
      }
    }
  }

  // Leave lifetime markers for the static alloca's, scoping them to the
  // function we just inlined.
  if (InsertLifetime && !IFI.StaticAllocas.empty()) {
    IRBuilder<> builder(&FirstNewBlock->front());
    for (unsigned ai = 0, ae = IFI.StaticAllocas.size(); ai != ae; ++ai) {
      AllocaInst *AI = IFI.StaticAllocas[ai];
      // Don't mark swifterror allocas. They can't have bitcast uses.
      if (AI->isSwiftError())
        continue;

      // If the alloca is already scoped to something smaller than the whole
      // function then there's no need to add redundant, less accurate markers.
      if (hasLifetimeMarkers(AI))
        continue;

      // Try to determine the size of the allocation.
      ConstantInt *AllocaSize = nullptr;
      if (ConstantInt *AIArraySize =
          dyn_cast<ConstantInt>(AI->getArraySize())) {
        auto &DL = Caller->getParent()->getDataLayout();
        Type *AllocaType = AI->getAllocatedType();
        uint64_t AllocaTypeSize = DL.getTypeAllocSize(AllocaType);
        uint64_t AllocaArraySize = AIArraySize->getLimitedValue();

        // Don't add markers for zero-sized allocas.
        if (AllocaArraySize == 0)
          continue;

        // Check that array size doesn't saturate uint64_t and doesn't
        // overflow when it's multiplied by type size.
        if (AllocaArraySize != std::numeric_limits<uint64_t>::max() &&
            std::numeric_limits<uint64_t>::max() / AllocaArraySize >=
                AllocaTypeSize) {
          AllocaSize = ConstantInt::get(Type::getInt64Ty(AI->getContext()),
                                        AllocaArraySize * AllocaTypeSize);
        }
      }

      builder.CreateLifetimeStart(AI, AllocaSize);
      for (ReturnInst *RI : Returns) {
        // Don't insert llvm.lifetime.end calls between a musttail or deoptimize
        // call and a return.  The return kills all local allocas.
        if (InlinedMustTailCalls &&
            RI->getParent()->getTerminatingMustTailCall())
          continue;
        if (InlinedDeoptimizeCalls &&
            RI->getParent()->getTerminatingDeoptimizeCall())
          continue;
        IRBuilder<>(RI).CreateLifetimeEnd(AI, AllocaSize);
      }
    }
  }

  // If the inlined code contained dynamic alloca instructions, wrap the inlined
  // code with llvm.stacksave/llvm.stackrestore intrinsics.
  if (InlinedFunctionInfo.ContainsDynamicAllocas) {
    Module *M = Caller->getParent();
    // Get the two intrinsics we care about.
    Function *StackSave = Intrinsic::getDeclaration(M, Intrinsic::stacksave);
    Function *StackRestore=Intrinsic::getDeclaration(M,Intrinsic::stackrestore);

    // Insert the llvm.stacksave.
    CallInst *SavedPtr = IRBuilder<>(&*FirstNewBlock, FirstNewBlock->begin())
                             .CreateCall(StackSave, {}, "savedstack");

    // Insert a call to llvm.stackrestore before any return instructions in the
    // inlined function.
    for (ReturnInst *RI : Returns) {
      // Don't insert llvm.stackrestore calls between a musttail or deoptimize
      // call and a return.  The return will restore the stack pointer.
      if (InlinedMustTailCalls && RI->getParent()->getTerminatingMustTailCall())
        continue;
      if (InlinedDeoptimizeCalls && RI->getParent()->getTerminatingDeoptimizeCall())
        continue;
      IRBuilder<>(RI).CreateCall(StackRestore, SavedPtr);
    }
  }

  // If we are inlining for an invoke instruction, we must make sure to rewrite
  // any call instructions into invoke instructions.  This is sensitive to which
  // funclet pads were top-level in the inlinee, so must be done before
  // rewriting the "parent pad" links.
  if (auto *II = dyn_cast<InvokeInst>(TheCall)) {
    BasicBlock *UnwindDest = II->getUnwindDest();
    Instruction *FirstNonPHI = UnwindDest->getFirstNonPHI();
    if (isa<LandingPadInst>(FirstNonPHI)) {
      HandleInlinedLandingPad(II, &*FirstNewBlock, InlinedFunctionInfo);
    } else {
      HandleInlinedEHPad(II, &*FirstNewBlock, InlinedFunctionInfo);
    }
  }

  // Update the lexical scopes of the new funclets and callsites.
  // Anything that had 'none' as its parent is now nested inside the callsite's
  // EHPad.

  if (CallSiteEHPad) {
    for (Function::iterator BB = FirstNewBlock->getIterator(),
                            E = Caller->end();
         BB != E; ++BB) {
      // Add bundle operands to any top-level call sites.
      SmallVector<OperandBundleDef, 1> OpBundles;
      for (BasicBlock::iterator BBI = BB->begin(), E = BB->end(); BBI != E;) {
        Instruction *I = &*BBI++;
        CallSite CS(I);
        if (!CS)
          continue;

        // Skip call sites which are nounwind intrinsics.
        auto *CalledFn =
            dyn_cast<Function>(CS.getCalledValue()->stripPointerCasts());
        if (CalledFn && CalledFn->isIntrinsic() && CS.doesNotThrow())
          continue;

        // Skip call sites which already have a "funclet" bundle.
        if (CS.getOperandBundle(LLVMContext::OB_funclet))
          continue;

        CS.getOperandBundlesAsDefs(OpBundles);
        OpBundles.emplace_back("funclet", CallSiteEHPad);

        Instruction *NewInst;
        if (CS.isCall())
          NewInst = CallInst::Create(cast<CallInst>(I), OpBundles, I);
        else
          NewInst = InvokeInst::Create(cast<InvokeInst>(I), OpBundles, I);
        NewInst->takeName(I);
        I->replaceAllUsesWith(NewInst);
        I->eraseFromParent();

        OpBundles.clear();
      }

      // It is problematic if the inlinee has a cleanupret which unwinds to
      // caller and we inline it into a call site which doesn't unwind but into
      // an EH pad that does.  Such an edge must be dynamically unreachable.
      // As such, we replace the cleanupret with unreachable.
      if (auto *CleanupRet = dyn_cast<CleanupReturnInst>(BB->getTerminator()))
        if (CleanupRet->unwindsToCaller() && EHPadForCallUnwindsLocally)
          changeToUnreachable(CleanupRet, /*UseLLVMTrap=*/false);

      Instruction *I = BB->getFirstNonPHI();
      if (!I->isEHPad())
        continue;

      if (auto *CatchSwitch = dyn_cast<CatchSwitchInst>(I)) {
        if (isa<ConstantTokenNone>(CatchSwitch->getParentPad()))
          CatchSwitch->setParentPad(CallSiteEHPad);
      } else {
        auto *FPI = cast<FuncletPadInst>(I);
        if (isa<ConstantTokenNone>(FPI->getParentPad()))
          FPI->setParentPad(CallSiteEHPad);
      }
    }
  }

  if (InlinedDeoptimizeCalls) {
    // We need to at least remove the deoptimizing returns from the Return set,
    // so that the control flow from those returns does not get merged into the
    // caller (but terminate it instead).  If the caller's return type does not
    // match the callee's return type, we also need to change the return type of
    // the intrinsic.
    if (Caller->getReturnType() == TheCall->getType()) {
      auto NewEnd = llvm::remove_if(Returns, [](ReturnInst *RI) {
        return RI->getParent()->getTerminatingDeoptimizeCall() != nullptr;
      });
      Returns.erase(NewEnd, Returns.end());
    } else {
      SmallVector<ReturnInst *, 8> NormalReturns;
      Function *NewDeoptIntrinsic = Intrinsic::getDeclaration(
          Caller->getParent(), Intrinsic::experimental_deoptimize,
          {Caller->getReturnType()});

      for (ReturnInst *RI : Returns) {
        CallInst *DeoptCall = RI->getParent()->getTerminatingDeoptimizeCall();
        if (!DeoptCall) {
          NormalReturns.push_back(RI);
          continue;
        }

        // The calling convention on the deoptimize call itself may be bogus,
        // since the code we're inlining may have undefined behavior (and may
        // never actually execute at runtime); but all
        // @llvm.experimental.deoptimize declarations have to have the same
        // calling convention in a well-formed module.
        auto CallingConv = DeoptCall->getCalledFunction()->getCallingConv();
        NewDeoptIntrinsic->setCallingConv(CallingConv);
        auto *CurBB = RI->getParent();
        RI->eraseFromParent();

        SmallVector<Value *, 4> CallArgs(DeoptCall->arg_begin(),
                                         DeoptCall->arg_end());

        SmallVector<OperandBundleDef, 1> OpBundles;
        DeoptCall->getOperandBundlesAsDefs(OpBundles);
        DeoptCall->eraseFromParent();
        assert(!OpBundles.empty() &&
               "Expected at least the deopt operand bundle");

        IRBuilder<> Builder(CurBB);
        CallInst *NewDeoptCall =
            Builder.CreateCall(NewDeoptIntrinsic, CallArgs, OpBundles);
        NewDeoptCall->setCallingConv(CallingConv);
        if (NewDeoptCall->getType()->isVoidTy())
          Builder.CreateRetVoid();
        else
          Builder.CreateRet(NewDeoptCall);
      }

      // Leave behind the normal returns so we can merge control flow.
      std::swap(Returns, NormalReturns);
    }
  }

  // Handle any inlined musttail call sites.  In order for a new call site to be
  // musttail, the source of the clone and the inlined call site must have been
  // musttail.  Therefore it's safe to return without merging control into the
  // phi below.
  if (InlinedMustTailCalls) {
    // Check if we need to bitcast the result of any musttail calls.
    Type *NewRetTy = Caller->getReturnType();
    bool NeedBitCast = !TheCall->use_empty() && TheCall->getType() != NewRetTy;

    // Handle the returns preceded by musttail calls separately.
    SmallVector<ReturnInst *, 8> NormalReturns;
    for (ReturnInst *RI : Returns) {
      CallInst *ReturnedMustTail =
          RI->getParent()->getTerminatingMustTailCall();
      if (!ReturnedMustTail) {
        NormalReturns.push_back(RI);
        continue;
      }
      if (!NeedBitCast)
        continue;

      // Delete the old return and any preceding bitcast.
      BasicBlock *CurBB = RI->getParent();
      auto *OldCast = dyn_cast_or_null<BitCastInst>(RI->getReturnValue());
      RI->eraseFromParent();
      if (OldCast)
        OldCast->eraseFromParent();

      // Insert a new bitcast and return with the right type.
      IRBuilder<> Builder(CurBB);
      Builder.CreateRet(Builder.CreateBitCast(ReturnedMustTail, NewRetTy));
    }

    // Leave behind the normal returns so we can merge control flow.
    std::swap(Returns, NormalReturns);
  }

  // Now that all of the transforms on the inlined code have taken place but
  // before we splice the inlined code into the CFG and lose track of which
  // blocks were actually inlined, collect the call sites. We only do this if
  // call graph updates weren't requested, as those provide value handle based
  // tracking of inlined call sites instead.
  if (InlinedFunctionInfo.ContainsCalls && !IFI.CG) {
    // Otherwise just collect the raw call sites that were inlined.
    for (BasicBlock &NewBB :
         make_range(FirstNewBlock->getIterator(), Caller->end()))
      for (Instruction &I : NewBB)
        if (auto CS = CallSite(&I))
          IFI.InlinedCallSites.push_back(CS);
  }

  // If we cloned in _exactly one_ basic block, and if that block ends in a
  // return instruction, we splice the body of the inlined callee directly into
  // the calling basic block.

#if INTEL_COLLAB
  if (!VPOAnalysisUtils::mayHaveOpenmpDirective(*Caller) &&
      Returns.size() == 1 && std::distance(FirstNewBlock, Caller->end()) == 1) {
#else
  if (Returns.size() == 1 && std::distance(FirstNewBlock, Caller->end()) == 1) {
#endif // INTEL_COLLAB
    // Move all of the instructions right before the call.
    OrigBB->getInstList().splice(TheCall->getIterator(),
                                 FirstNewBlock->getInstList(),
                                 FirstNewBlock->begin(), FirstNewBlock->end());
    // Remove the cloned basic block.
    Caller->getBasicBlockList().pop_back();
    // If the call site was an invoke instruction, add a branch to the normal
    // destination.
    if (InvokeInst *II = dyn_cast<InvokeInst>(TheCall)) {
      BranchInst *NewBr = BranchInst::Create(II->getNormalDest(), TheCall);
      NewBr->setDebugLoc(Returns[0]->getDebugLoc());
    }

    // If the return instruction returned a value, replace uses of the call with
    // uses of the returned value.
    if (!TheCall->use_empty()) {
      ReturnInst *R = Returns[0];
      if (TheCall == R->getReturnValue())
        TheCall->replaceAllUsesWith(UndefValue::get(TheCall->getType()));
      else
        TheCall->replaceAllUsesWith(R->getReturnValue());
    }
    // Since we are now done with the Call/Invoke, we can delete it.
    TheCall->eraseFromParent();

    // Since we are now done with the return instruction, delete it also.
    Returns[0]->eraseFromParent();

    // We are now done with the inlining.
    *Reason = InlrNoReason; // INTEL
    return true;
  }

  // Otherwise, we have the normal case, of more than one block to inline or
  // multiple return sites.

  // We want to clone the entire callee function into the hole between the
  // "starter" and "ender" blocks.  How we accomplish this depends on whether
  // this is an invoke instruction or a call instruction.
  BasicBlock *AfterCallBB;
  BranchInst *CreatedBranchToNormalDest = nullptr;
  if (InvokeInst *II = dyn_cast<InvokeInst>(TheCall)) {

    // Add an unconditional branch to make this look like the CallInst case...
    CreatedBranchToNormalDest = BranchInst::Create(II->getNormalDest(), TheCall);

    // Split the basic block.  This guarantees that no PHI nodes will have to be
    // updated due to new incoming edges, and make the invoke case more
    // symmetric to the call case.
    AfterCallBB =
        OrigBB->splitBasicBlock(CreatedBranchToNormalDest->getIterator(),
                                CalledFunc->getName() + ".exit");

  } else {  // It's a call
    // If this is a call instruction, we need to split the basic block that
    // the call lives in.
    //
    AfterCallBB = OrigBB->splitBasicBlock(TheCall->getIterator(),
                                          CalledFunc->getName() + ".exit");
  }

  if (IFI.CallerBFI) {
    // Copy original BB's block frequency to AfterCallBB
    IFI.CallerBFI->setBlockFreq(
        AfterCallBB, IFI.CallerBFI->getBlockFreq(OrigBB).getFrequency());
  }

  // Change the branch that used to go to AfterCallBB to branch to the first
  // basic block of the inlined function.
  //
  Instruction *Br = OrigBB->getTerminator();
  assert(Br && Br->getOpcode() == Instruction::Br &&
         "splitBasicBlock broken!");
  Br->setOperand(0, &*FirstNewBlock);

  // Now that the function is correct, make it a little bit nicer.  In
  // particular, move the basic blocks inserted from the end of the function
  // into the space made by splitting the source basic block.
  Caller->getBasicBlockList().splice(AfterCallBB->getIterator(),
                                     Caller->getBasicBlockList(), FirstNewBlock,
                                     Caller->end());

  // Handle all of the return instructions that we just cloned in, and eliminate
  // any users of the original call/invoke instruction.
  Type *RTy = CalledFunc->getReturnType();

  PHINode *PHI = nullptr;
  if (Returns.size() > 1) {
    // The PHI node should go at the front of the new basic block to merge all
    // possible incoming values.
    if (!TheCall->use_empty()) {
      PHI = PHINode::Create(RTy, Returns.size(), TheCall->getName(),
                            &AfterCallBB->front());
      // Anything that used the result of the function call should now use the
      // PHI node as their operand.
      TheCall->replaceAllUsesWith(PHI);
    }

    // Loop over all of the return instructions adding entries to the PHI node
    // as appropriate.
    if (PHI) {
      for (unsigned i = 0, e = Returns.size(); i != e; ++i) {
        ReturnInst *RI = Returns[i];
        assert(RI->getReturnValue()->getType() == PHI->getType() &&
               "Ret value not consistent in function!");
        PHI->addIncoming(RI->getReturnValue(), RI->getParent());
      }
    }

    // Add a branch to the merge points and remove return instructions.
    DebugLoc Loc;
    for (unsigned i = 0, e = Returns.size(); i != e; ++i) {
      ReturnInst *RI = Returns[i];
      BranchInst* BI = BranchInst::Create(AfterCallBB, RI);
      Loc = RI->getDebugLoc();
      BI->setDebugLoc(Loc);
      RI->eraseFromParent();
    }
    // We need to set the debug location to *somewhere* inside the
    // inlined function. The line number may be nonsensical, but the
    // instruction will at least be associated with the right
    // function.
    if (CreatedBranchToNormalDest)
      CreatedBranchToNormalDest->setDebugLoc(Loc);
  } else if (!Returns.empty()) {
    // Otherwise, if there is exactly one return value, just replace anything
    // using the return value of the call with the computed value.
    if (!TheCall->use_empty()) {
      if (TheCall == Returns[0]->getReturnValue())
        TheCall->replaceAllUsesWith(UndefValue::get(TheCall->getType()));
      else
        TheCall->replaceAllUsesWith(Returns[0]->getReturnValue());
    }

    // Update PHI nodes that use the ReturnBB to use the AfterCallBB.
    BasicBlock *ReturnBB = Returns[0]->getParent();
    ReturnBB->replaceAllUsesWith(AfterCallBB);

    // Splice the code from the return block into the block that it will return
    // to, which contains the code that was after the call.
    AfterCallBB->getInstList().splice(AfterCallBB->begin(),
                                      ReturnBB->getInstList());

    if (CreatedBranchToNormalDest)
      CreatedBranchToNormalDest->setDebugLoc(Returns[0]->getDebugLoc());

    // Delete the return instruction now and empty ReturnBB now.
    Returns[0]->eraseFromParent();
    ReturnBB->eraseFromParent();
  } else if (!TheCall->use_empty()) {
    // No returns, but something is using the return value of the call.  Just
    // nuke the result.
    TheCall->replaceAllUsesWith(UndefValue::get(TheCall->getType()));
  }

  // Since we are now done with the Call/Invoke, we can delete it.
  TheCall->eraseFromParent();

  // If we inlined any musttail calls and the original return is now
  // unreachable, delete it.  It can only contain a bitcast and ret.
  if (InlinedMustTailCalls && pred_begin(AfterCallBB) == pred_end(AfterCallBB))
    AfterCallBB->eraseFromParent();

  // We should always be able to fold the entry block of the function into the
  // single predecessor of the block...
  assert(cast<BranchInst>(Br)->isUnconditional() && "splitBasicBlock broken!");
  BasicBlock *CalleeEntry = cast<BranchInst>(Br)->getSuccessor(0);

  // Splice the code entry block into calling block, right before the
  // unconditional branch.
  CalleeEntry->replaceAllUsesWith(OrigBB);  // Update PHI nodes
  OrigBB->getInstList().splice(Br->getIterator(), CalleeEntry->getInstList());

  // Remove the unconditional branch.
  OrigBB->getInstList().erase(Br);

  // Now we can remove the CalleeEntry block, which is now empty.
  Caller->getBasicBlockList().erase(CalleeEntry);

  // If we inserted a phi node, check to see if it has a single value (e.g. all
  // the entries are the same or undef).  If so, remove the PHI so it doesn't
  // block other optimizations.
  if (PHI) {
    AssumptionCache *AC =
        IFI.GetAssumptionCache ? &(*IFI.GetAssumptionCache)(*Caller) : nullptr;
    auto &DL = Caller->getParent()->getDataLayout();
    if (Value *V = SimplifyInstruction(PHI, {DL, nullptr, nullptr, AC})) {
      PHI->replaceAllUsesWith(V);
      PHI->eraseFromParent();
    }
  }

  *Reason = InlrNoReason; // INTEL
  return true;
}
<|MERGE_RESOLUTION|>--- conflicted
+++ resolved
@@ -840,23 +840,15 @@
     Instruction *NI = dyn_cast<Instruction>(VMI->second);
     if (!NI)
       continue;
-<<<<<<< HEAD
+
+    if (M) {
 #if INTEL_CUSTOMIZATION
-    // CQ410950: Do not reassign M, use a temporary TM
-    if (MDNode *PM
-        = NI->getMetadata(LLVMContext::MD_mem_parallel_loop_access)) {
-        MDNode* TM = MDNode::concatenate(PM, M);
-      NI->setMetadata(LLVMContext::MD_mem_parallel_loop_access, TM);
+      // CQ410950: Do not reassign M, use a temporary TM
+      if (MDNode *PM
+          = NI->getMetadata(LLVMContext::MD_mem_parallel_loop_access)) {
+          MDNode* TM = MDNode::concatenate(PM, M);
+        NI->setMetadata(LLVMContext::MD_mem_parallel_loop_access, TM);
 #endif // INTEL_CUSTOMIZATION
-    } else if (NI->mayReadOrWriteMemory()) {
-      NI->setMetadata(LLVMContext::MD_mem_parallel_loop_access, M);
-=======
-
-    if (M) {
-      if (MDNode *PM =
-              NI->getMetadata(LLVMContext::MD_mem_parallel_loop_access)) {
-        M = MDNode::concatenate(PM, M);
-      NI->setMetadata(LLVMContext::MD_mem_parallel_loop_access, M);
       } else if (NI->mayReadOrWriteMemory()) {
         NI->setMetadata(LLVMContext::MD_mem_parallel_loop_access, M);
       }
@@ -866,7 +858,6 @@
       MDNode *UnitedAccGroups = uniteAccessGroups(
           NI->getMetadata(LLVMContext::MD_access_group), CallAccessGroup);
       NI->setMetadata(LLVMContext::MD_access_group, UnitedAccGroups);
->>>>>>> 6bc98ad7
     }
   }
 }
