--- conflicted
+++ resolved
@@ -27,14 +27,9 @@
 #include "llvm/Analysis/CaptureTracking.h"
 #include "llvm/Analysis/EHPersonalities.h"
 #include "llvm/Analysis/InstructionSimplify.h"
-<<<<<<< HEAD
-#include "llvm/Analysis/ObjCARCAnalysisUtils.h"
-#include "llvm/Analysis/ObjCARCRVAttr.h"
 #if INTEL_COLLAB
 #include "llvm/Analysis/VPO/Utils/VPOAnalysisUtils.h"
 #endif // INTEL_COLLAB
-=======
->>>>>>> 925ae8c7
 #include "llvm/Analysis/ProfileSummaryInfo.h"
 #include "llvm/Transforms/Utils/Local.h"
 #include "llvm/Analysis/ValueTracking.h"
@@ -2034,7 +2029,6 @@
   }
 }
 
-<<<<<<< HEAD
 #if INTEL_CUSTOMIZATION
 #if INTEL_FEATURE_CSA
 /// Reassign region id numbers for CSA parallel region entries.
@@ -2090,79 +2084,6 @@
 }
 #endif // INTEL_COLLAB
 
-static void
-insertRetainOrClaimRVCalls(CallBase &CB,
-                           const SmallVectorImpl<ReturnInst *> &Returns) {
-  Module *Mod = CB.getParent()->getParent()->getParent();
-  bool IsRetainRV = objcarc::hasRetainRVAttr(&CB), IsClaimRV = !IsRetainRV;
-
-  for (auto *RI : Returns) {
-    Value *RetOpnd = llvm::objcarc::GetRCIdentityRoot(RI->getOperand(0));
-    BasicBlock::reverse_iterator I = ++(RI->getIterator().getReverse());
-    BasicBlock::reverse_iterator EI = RI->getParent()->rend();
-    bool InsertRetainCall = IsRetainRV;
-    IRBuilder<> Builder(RI->getContext());
-
-    // Walk backwards through the basic block looking for either a matching
-    // autoreleaseRV call or an unannotated call.
-    for (; I != EI;) {
-      auto CurI = I++;
-
-      // Ignore casts.
-      if (isa<CastInst>(*CurI))
-        continue;
-
-      if (auto *II = dyn_cast<IntrinsicInst>(&*CurI)) {
-        if (II->getIntrinsicID() == Intrinsic::objc_autoreleaseReturnValue &&
-            II->hasNUses(0) &&
-            llvm::objcarc::GetRCIdentityRoot(II->getOperand(0)) == RetOpnd) {
-          // If we've found a matching authoreleaseRV call:
-          // - If the call is annotated with claimRV, insert a call to
-          //   objc_release and erase the autoreleaseRV call.
-          // - If the call is annotated with retainRV, just erase the
-          //   autoreleaseRV call.
-          if (IsClaimRV) {
-            Builder.SetInsertPoint(II);
-            Function *IFn =
-                Intrinsic::getDeclaration(Mod, Intrinsic::objc_release);
-            Value *BC =
-                Builder.CreateBitCast(RetOpnd, IFn->getArg(0)->getType());
-            Builder.CreateCall(IFn, BC, "");
-          }
-          II->eraseFromParent();
-          InsertRetainCall = false;
-        }
-      } else if (auto *CI = dyn_cast<CallInst>(&*CurI)) {
-        if (llvm::objcarc::GetRCIdentityRoot(CI) == RetOpnd &&
-            !objcarc::hasRetainRVOrClaimRVAttr(CI)) {
-          // If we've found an unannotated call that defines RetOpnd, annotate
-          // the call with the attributes.
-          llvm::AttributeList AL = CI->getAttributes();
-          AL = AL.addAttribute(CI->getContext(), AttributeList::ReturnIndex,
-                               objcarc::getRVAttrKeyStr(),
-                               objcarc::getRVAttrValStr(IsRetainRV));
-          CI->setAttributes(AL);
-          InsertRetainCall = false;
-        }
-      }
-
-      break;
-    }
-
-    if (InsertRetainCall) {
-      // The call is annotated with retainRV and we've failed to find a matching
-      // autoreleaseRV or an annotated call in the callee. Emit a call to
-      // objc_retain.
-      Builder.SetInsertPoint(RI);
-      Function *IFn = Intrinsic::getDeclaration(Mod, Intrinsic::objc_retain);
-      Value *BC = Builder.CreateBitCast(RetOpnd, IFn->getArg(0)->getType());
-      Builder.CreateCall(IFn, BC, "");
-    }
-  }
-}
-
-=======
->>>>>>> 925ae8c7
 /// This function inlines the called function into the basic block of the
 /// caller. This returns false if it is not possible to inline this call.
 /// The program is still in a well defined state if this occurs though.
