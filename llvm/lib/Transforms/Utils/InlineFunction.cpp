--- conflicted
+++ resolved
@@ -2523,16 +2523,10 @@
       for (BasicBlock &NewBlock :
            make_range(FirstNewBlock->getIterator(), Caller->end()))
         for (Instruction &I : NewBlock)
-<<<<<<< HEAD
-          if (auto *II = dyn_cast<IntrinsicInst>(&I))
-            if (II->getIntrinsicID() == Intrinsic::assume)
-              IFI.GetAssumptionCache(*Caller).registerAssumption(II);
-
-    HandleVaArgPackAndLen(CB, FirstNewBlock, IR, MDIR); // INTEL
-=======
           if (auto *II = dyn_cast<AssumeInst>(&I))
             IFI.GetAssumptionCache(*Caller).registerAssumption(II);
->>>>>>> a6d2a8d6
+
+    HandleVaArgPackAndLen(CB, FirstNewBlock, IR, MDIR); // INTEL
   }
 
   // If there are any alloca instructions in the block that used to be the entry
