//===-- LCSSA.cpp - Convert loops into loop-closed SSA form ---------------===//
//
// Part of the LLVM Project, under the Apache License v2.0 with LLVM Exceptions.
// See https://llvm.org/LICENSE.txt for license information.
// SPDX-License-Identifier: Apache-2.0 WITH LLVM-exception
//
//===----------------------------------------------------------------------===//
//
// This pass transforms loops by placing phi nodes at the end of the loops for
// all values that are live across the loop boundary.  For example, it turns
// the left into the right code:
//
// for (...)                for (...)
//   if (c)                   if (c)
//     X1 = ...                 X1 = ...
//   else                     else
//     X2 = ...                 X2 = ...
//   X3 = phi(X1, X2)         X3 = phi(X1, X2)
// ... = X3 + 4             X4 = phi(X3)
//                          ... = X4 + 4
//
// This is still valid LLVM; the extra phi nodes are purely redundant, and will
// be trivially eliminated by InstCombine.  The major benefit of this
// transformation is that it makes many other loop optimizations, such as
// LoopUnswitching, simpler.
//
//===----------------------------------------------------------------------===//

#include "llvm/Transforms/Utils/LCSSA.h"
#include "llvm/ADT/STLExtras.h"
#include "llvm/ADT/Statistic.h"
#include "llvm/Analysis/AliasAnalysis.h"
#include "llvm/Analysis/BasicAliasAnalysis.h"
#include "llvm/Analysis/BranchProbabilityInfo.h"
#include "llvm/Analysis/GlobalsModRef.h"
#include "llvm/Analysis/Intel_Andersens.h"    // INTEL
#include "llvm/Analysis/LoopPass.h"
#include "llvm/Analysis/MemorySSA.h"
#include "llvm/Analysis/ScalarEvolution.h"
#include "llvm/Analysis/ScalarEvolutionAliasAnalysis.h"
#include "llvm/IR/Constants.h"
#include "llvm/IR/Dominators.h"
#include "llvm/IR/Function.h"
#include "llvm/IR/Instructions.h"
#include "llvm/IR/IntrinsicInst.h"
#include "llvm/IR/PredIteratorCache.h"
#include "llvm/Pass.h"
#include "llvm/Transforms/Utils.h"
#include "llvm/Transforms/Utils/Local.h"
#include "llvm/Transforms/Utils/LoopUtils.h"
#include "llvm/Transforms/Utils/SSAUpdater.h"
using namespace llvm;

#define DEBUG_TYPE "lcssa"

STATISTIC(NumLCSSA, "Number of live out of a loop variables");

#ifdef EXPENSIVE_CHECKS
static bool VerifyLoopLCSSA = true;
#else
static bool VerifyLoopLCSSA = false;
#endif
static cl::opt<bool, true>
    VerifyLoopLCSSAFlag("verify-loop-lcssa", cl::location(VerifyLoopLCSSA),
                        cl::Hidden,
                        cl::desc("Verify loop lcssa form (time consuming)"));

/// Return true if the specified block is in the list.
static bool isExitBlock(BasicBlock *BB,
                        const SmallVectorImpl<BasicBlock *> &ExitBlocks) {
  return is_contained(ExitBlocks, BB);
}

/// For every instruction from the worklist, check to see if it has any uses
/// that are outside the current loop.  If so, insert LCSSA PHI nodes and
/// rewrite the uses.
bool llvm::formLCSSAForInstructions(SmallVectorImpl<Instruction *> &Worklist,
                                    DominatorTree &DT, LoopInfo &LI) {
  SmallVector<Use *, 16> UsesToRewrite;
  SmallSetVector<PHINode *, 16> PHIsToRemove;
  PredIteratorCache PredCache;
  bool Changed = false;

  // Cache the Loop ExitBlocks across this loop.  We expect to get a lot of
  // instructions within the same loops, computing the exit blocks is
  // expensive, and we're not mutating the loop structure.
  SmallDenseMap<Loop*, SmallVector<BasicBlock *,1>> LoopExitBlocks;

  while (!Worklist.empty()) {
    UsesToRewrite.clear();

    Instruction *I = Worklist.pop_back_val();
    assert(!I->getType()->isTokenTy() && "Tokens shouldn't be in the worklist");
    BasicBlock *InstBB = I->getParent();
    Loop *L = LI.getLoopFor(InstBB);
    assert(L && "Instruction belongs to a BB that's not part of a loop");
    if (!LoopExitBlocks.count(L))
      L->getExitBlocks(LoopExitBlocks[L]);
    assert(LoopExitBlocks.count(L));
    const SmallVectorImpl<BasicBlock *> &ExitBlocks = LoopExitBlocks[L];

    if (ExitBlocks.empty())
      continue;

    for (Use &U : I->uses()) {
      Instruction *User = cast<Instruction>(U.getUser());
      BasicBlock *UserBB = User->getParent();
      if (auto *PN = dyn_cast<PHINode>(User))
        UserBB = PN->getIncomingBlock(U);

      if (InstBB != UserBB && !L->contains(UserBB))
        UsesToRewrite.push_back(&U);
    }

    // If there are no uses outside the loop, exit with no change.
    if (UsesToRewrite.empty())
      continue;

    ++NumLCSSA; // We are applying the transformation

    // Invoke instructions are special in that their result value is not
    // available along their unwind edge. The code below tests to see whether
    // DomBB dominates the value, so adjust DomBB to the normal destination
    // block, which is effectively where the value is first usable.
    BasicBlock *DomBB = InstBB;
    if (auto *Inv = dyn_cast<InvokeInst>(I))
      DomBB = Inv->getNormalDest();

    DomTreeNode *DomNode = DT.getNode(DomBB);

    SmallVector<PHINode *, 16> AddedPHIs;
    SmallVector<PHINode *, 8> PostProcessPHIs;

    SmallVector<PHINode *, 4> InsertedPHIs;
    SSAUpdater SSAUpdate(&InsertedPHIs);
    SSAUpdate.Initialize(I->getType(), I->getName());

    // Insert the LCSSA phi's into all of the exit blocks dominated by the
    // value, and add them to the Phi's map.
    for (BasicBlock *ExitBB : ExitBlocks) {
      if (!DT.dominates(DomNode, DT.getNode(ExitBB)))
        continue;

      // If we already inserted something for this BB, don't reprocess it.
      if (SSAUpdate.HasValueForBlock(ExitBB))
        continue;

      PHINode *PN = PHINode::Create(I->getType(), PredCache.size(ExitBB),
                                    I->getName() + ".lcssa", &ExitBB->front());
      // Get the debug location from the original instruction.
      PN->setDebugLoc(I->getDebugLoc());
      // Add inputs from inside the loop for this PHI.
      for (BasicBlock *Pred : PredCache.get(ExitBB)) {
        PN->addIncoming(I, Pred);

        // If the exit block has a predecessor not within the loop, arrange for
        // the incoming value use corresponding to that predecessor to be
        // rewritten in terms of a different LCSSA PHI.
        if (!L->contains(Pred))
          UsesToRewrite.push_back(
              &PN->getOperandUse(PN->getOperandNumForIncomingValue(
                  PN->getNumIncomingValues() - 1)));
      }

      AddedPHIs.push_back(PN);

      // Remember that this phi makes the value alive in this block.
      SSAUpdate.AddAvailableValue(ExitBB, PN);

      // LoopSimplify might fail to simplify some loops (e.g. when indirect
      // branches are involved). In such situations, it might happen that an
      // exit for Loop L1 is the header of a disjoint Loop L2. Thus, when we
      // create PHIs in such an exit block, we are also inserting PHIs into L2's
      // header. This could break LCSSA form for L2 because these inserted PHIs
      // can also have uses outside of L2. Remember all PHIs in such situation
      // as to revisit than later on. FIXME: Remove this if indirectbr support
      // into LoopSimplify gets improved.
      if (auto *OtherLoop = LI.getLoopFor(ExitBB))
        if (!L->contains(OtherLoop))
          PostProcessPHIs.push_back(PN);
    }

    // Rewrite all uses outside the loop in terms of the new PHIs we just
    // inserted.
    for (Use *UseToRewrite : UsesToRewrite) {
      // If this use is in an exit block, rewrite to use the newly inserted PHI.
      // This is required for correctness because SSAUpdate doesn't handle uses
      // in the same block.  It assumes the PHI we inserted is at the end of the
      // block.
      Instruction *User = cast<Instruction>(UseToRewrite->getUser());
      BasicBlock *UserBB = User->getParent();
      if (auto *PN = dyn_cast<PHINode>(User))
        UserBB = PN->getIncomingBlock(*UseToRewrite);

      if (isa<PHINode>(UserBB->begin()) && isExitBlock(UserBB, ExitBlocks)) {
        // Tell the VHs that the uses changed. This updates SCEV's caches.
        if (UseToRewrite->get()->hasValueHandle())
          ValueHandleBase::ValueIsRAUWd(*UseToRewrite, &UserBB->front());
        UseToRewrite->set(&UserBB->front());
        continue;
      }

      // If we added a single PHI, it must dominate all uses and we can directly
      // rename it.
      if (AddedPHIs.size() == 1) {
        // Tell the VHs that the uses changed. This updates SCEV's caches.
        // We might call ValueIsRAUWd multiple times for the same value.
        if (UseToRewrite->get()->hasValueHandle())
          ValueHandleBase::ValueIsRAUWd(*UseToRewrite, AddedPHIs[0]);
        UseToRewrite->set(AddedPHIs[0]);
        continue;
      }

      // Otherwise, do full PHI insertion.
      SSAUpdate.RewriteUse(*UseToRewrite);
    }

    SmallVector<DbgValueInst *, 4> DbgValues;
    llvm::findDbgValues(DbgValues, I);

    // Update pre-existing debug value uses that reside outside the loop.
    auto &Ctx = I->getContext();
    for (auto DVI : DbgValues) {
      BasicBlock *UserBB = DVI->getParent();
      if (InstBB == UserBB || L->contains(UserBB))
        continue;
      // We currently only handle debug values residing in blocks that were
      // traversed while rewriting the uses. If we inserted just a single PHI,
      // we will handle all relevant debug values.
      Value *V = AddedPHIs.size() == 1 ? AddedPHIs[0]
                                       : SSAUpdate.FindValueForBlock(UserBB);
      if (V)
        DVI->setOperand(0, MetadataAsValue::get(Ctx, ValueAsMetadata::get(V)));
    }

    // SSAUpdater might have inserted phi-nodes inside other loops. We'll need
    // to post-process them to keep LCSSA form.
    for (PHINode *InsertedPN : InsertedPHIs) {
      if (auto *OtherLoop = LI.getLoopFor(InsertedPN->getParent()))
        if (!L->contains(OtherLoop))
          PostProcessPHIs.push_back(InsertedPN);
    }

    // Post process PHI instructions that were inserted into another disjoint
    // loop and update their exits properly.
    for (auto *PostProcessPN : PostProcessPHIs)
      if (!PostProcessPN->use_empty())
        Worklist.push_back(PostProcessPN);

    // Keep track of PHI nodes that we want to remove because they did not have
    // any uses rewritten. If the new PHI is used, store it so that we can
    // try to propagate dbg.value intrinsics to it.
    SmallVector<PHINode *, 2> NeedDbgValues;
    for (PHINode *PN : AddedPHIs)
      if (PN->use_empty())
        PHIsToRemove.insert(PN);
      else
        NeedDbgValues.push_back(PN);
    insertDebugValuesForPHIs(InstBB, NeedDbgValues);
    Changed = true;
  }
  // Remove PHI nodes that did not have any uses rewritten. We need to redo the
  // use_empty() check here, because even if the PHI node wasn't used when added
  // to PHIsToRemove, later added PHI nodes can be using it.  This cleanup is
  // not guaranteed to handle trees/cycles of PHI nodes that only are used by
  // each other. Such situations has only been noticed when the input IR
  // contains unreachable code, and leaving some extra redundant PHI nodes in
  // such situations is considered a minor problem.
  for (PHINode *PN : PHIsToRemove)
    if (PN->use_empty())
      PN->eraseFromParent();
  return Changed;
}

// Compute the set of BasicBlocks in the loop `L` dominating at least one exit.
static void computeBlocksDominatingExits(
    Loop &L, DominatorTree &DT, SmallVector<BasicBlock *, 8> &ExitBlocks,
    SmallSetVector<BasicBlock *, 8> &BlocksDominatingExits) {
  SmallVector<BasicBlock *, 8> BBWorklist;

  // We start from the exit blocks, as every block trivially dominates itself
  // (not strictly).
  for (BasicBlock *BB : ExitBlocks)
    BBWorklist.push_back(BB);

  while (!BBWorklist.empty()) {
    BasicBlock *BB = BBWorklist.pop_back_val();

    // Check if this is a loop header. If this is the case, we're done.
    if (L.getHeader() == BB)
      continue;

    // Otherwise, add its immediate predecessor in the dominator tree to the
    // worklist, unless we visited it already.
    BasicBlock *IDomBB = DT.getNode(BB)->getIDom()->getBlock();

    // Exit blocks can have an immediate dominator not beloinging to the
    // loop. For an exit block to be immediately dominated by another block
    // outside the loop, it implies not all paths from that dominator, to the
    // exit block, go through the loop.
    // Example:
    //
    // |---- A
    // |     |
    // |     B<--
    // |     |  |
    // |---> C --
    //       |
    //       D
    //
    // C is the exit block of the loop and it's immediately dominated by A,
    // which doesn't belong to the loop.
    if (!L.contains(IDomBB))
      continue;

    if (BlocksDominatingExits.insert(IDomBB))
      BBWorklist.push_back(IDomBB);
  }
}

bool llvm::formLCSSA(Loop &L, DominatorTree &DT, LoopInfo *LI,
                     ScalarEvolution *SE) {
  bool Changed = false;

#ifdef EXPENSIVE_CHECKS
  // Verify all sub-loops are in LCSSA form already.
  for (Loop *SubLoop: L)
    assert(SubLoop->isRecursivelyLCSSAForm(DT, *LI) && "Subloop not in LCSSA!");
#endif

  SmallVector<BasicBlock *, 8> ExitBlocks;
  L.getExitBlocks(ExitBlocks);
  if (ExitBlocks.empty())
    return false;

  SmallSetVector<BasicBlock *, 8> BlocksDominatingExits;

  // We want to avoid use-scanning leveraging dominance informations.
  // If a block doesn't dominate any of the loop exits, the none of the values
  // defined in the loop can be used outside.
  // We compute the set of blocks fullfilling the conditions in advance
  // walking the dominator tree upwards until we hit a loop header.
  computeBlocksDominatingExits(L, DT, ExitBlocks, BlocksDominatingExits);

  SmallVector<Instruction *, 8> Worklist;

  // Look at all the instructions in the loop, checking to see if they have uses
  // outside the loop.  If so, put them into the worklist to rewrite those uses.
  for (BasicBlock *BB : BlocksDominatingExits) {
    // Skip blocks that are part of any sub-loops, they must be in LCSSA
    // already.
    if (LI->getLoopFor(BB) != &L)
      continue;
    for (Instruction &I : *BB) {
      // Reject two common cases fast: instructions with no uses (like stores)
      // and instructions with one use that is in the same block as this.
      if (I.use_empty() || (I.hasOneUse() && I.user_back()->getParent() == BB &&
                            !isa<PHINode>(I.user_back())))
        continue;

      // Tokens cannot be used in PHI nodes, so we skip over them.
      // We can run into tokens which are live out of a loop with catchswitch
      // instructions in Windows EH if the catchswitch has one catchpad which
      // is inside the loop and another which is not.
      if (I.getType()->isTokenTy())
        continue;

      Worklist.push_back(&I);
    }
  }
  Changed = formLCSSAForInstructions(Worklist, DT, *LI);

  // If we modified the code, remove any caches about the loop from SCEV to
  // avoid dangling entries.
  // FIXME: This is a big hammer, can we clear the cache more selectively?
  if (SE && Changed)
    SE->forgetLoop(&L);

  assert(L.isLCSSAForm(DT));

  return Changed;
}

/// Process a loop nest depth first.
bool llvm::formLCSSARecursively(Loop &L, DominatorTree &DT, LoopInfo *LI,
                                ScalarEvolution *SE) {
  bool Changed = false;

  // Recurse depth-first through inner loops.
  for (Loop *SubLoop : L.getSubLoops())
    Changed |= formLCSSARecursively(*SubLoop, DT, LI, SE);

  Changed |= formLCSSA(L, DT, LI, SE);
  return Changed;
}

/// Process all loops in the function, inner-most out.
static bool formLCSSAOnAllLoops(LoopInfo *LI, DominatorTree &DT,
                                ScalarEvolution *SE) {
  bool Changed = false;
  for (auto &L : *LI)
    Changed |= formLCSSARecursively(*L, DT, LI, SE);
  return Changed;
}

namespace {
struct LCSSAWrapperPass : public FunctionPass {
  static char ID; // Pass identification, replacement for typeid
  LCSSAWrapperPass() : FunctionPass(ID) {
    initializeLCSSAWrapperPassPass(*PassRegistry::getPassRegistry());
  }

  // Cached analysis information for the current function.
  DominatorTree *DT;
  LoopInfo *LI;
  ScalarEvolution *SE;

  bool runOnFunction(Function &F) override;
  void verifyAnalysis() const override {
    // This check is very expensive. On the loop intensive compiles it may cause
    // up to 10x slowdown. Currently it's disabled by default. LPPassManager
    // always does limited form of the LCSSA verification. Similar reasoning
    // was used for the LoopInfo verifier.
    if (VerifyLoopLCSSA) {
      assert(all_of(*LI,
                    [&](Loop *L) {
                      return L->isRecursivelyLCSSAForm(*DT, *LI);
                    }) &&
             "LCSSA form is broken!");
    }
  };

  /// This transformation requires natural loop information & requires that
  /// loop preheaders be inserted into the CFG.  It maintains both of these,
  /// as well as the CFG.  It also requires dominator information.
  void getAnalysisUsage(AnalysisUsage &AU) const override {
    AU.setPreservesCFG();

    AU.addRequired<DominatorTreeWrapperPass>();
    AU.addRequired<LoopInfoWrapperPass>();
    AU.addPreservedID(LoopSimplifyID);
    AU.addPreserved<AAResultsWrapperPass>();
    AU.addPreserved<BasicAAWrapperPass>();
    AU.addPreserved<GlobalsAAWrapperPass>();
    AU.addPreserved<AndersensAAWrapperPass>();     // INTEL
    AU.addPreserved<ScalarEvolutionWrapperPass>();
    AU.addPreserved<SCEVAAWrapperPass>();
    AU.addPreserved<BranchProbabilityInfoWrapperPass>();
    AU.addPreserved<MemorySSAWrapperPass>();

    // This is needed to perform LCSSA verification inside LPPassManager
    AU.addRequired<LCSSAVerificationPass>();
    AU.addPreserved<LCSSAVerificationPass>();
  }
};
}

char LCSSAWrapperPass::ID = 0;
INITIALIZE_PASS_BEGIN(LCSSAWrapperPass, "lcssa", "Loop-Closed SSA Form Pass",
                      false, false)
INITIALIZE_PASS_DEPENDENCY(DominatorTreeWrapperPass)
INITIALIZE_PASS_DEPENDENCY(LoopInfoWrapperPass)
INITIALIZE_PASS_DEPENDENCY(AndersensAAWrapperPass)    // INTEL
INITIALIZE_PASS_DEPENDENCY(LCSSAVerificationPass)
INITIALIZE_PASS_END(LCSSAWrapperPass, "lcssa", "Loop-Closed SSA Form Pass",
                    false, false)

Pass *llvm::createLCSSAPass() { return new LCSSAWrapperPass(); }
char &llvm::LCSSAID = LCSSAWrapperPass::ID;

/// Transform \p F into loop-closed SSA form.
bool LCSSAWrapperPass::runOnFunction(Function &F) {
  LI = &getAnalysis<LoopInfoWrapperPass>().getLoopInfo();
  DT = &getAnalysis<DominatorTreeWrapperPass>().getDomTree();
  auto *SEWP = getAnalysisIfAvailable<ScalarEvolutionWrapperPass>();
  SE = SEWP ? &SEWP->getSE() : nullptr;

  return formLCSSAOnAllLoops(LI, *DT, SE);
}

PreservedAnalyses LCSSAPass::run(Function &F, FunctionAnalysisManager &AM) {
  auto &LI = AM.getResult<LoopAnalysis>(F);
  auto &DT = AM.getResult<DominatorTreeAnalysis>(F);
  auto *SE = AM.getCachedResult<ScalarEvolutionAnalysis>(F);
  if (!formLCSSAOnAllLoops(&LI, DT, SE))
    return PreservedAnalyses::all();

  PreservedAnalyses PA;
  PA.preserveSet<CFGAnalyses>();
  PA.preserve<BasicAA>();
  PA.preserve<GlobalsAA>();
  PA.preserve<SCEVAA>();
  PA.preserve<ScalarEvolutionAnalysis>();
<<<<<<< HEAD
  PA.preserve<AndersensAA>();  // INTEL
=======
  // BPI maps terminators to probabilities, since we don't modify the CFG, no
  // updates are needed to preserve it.
  PA.preserve<BranchProbabilityAnalysis>();
  PA.preserve<MemorySSAAnalysis>();
>>>>>>> 7e55672b
  return PA;
}<|MERGE_RESOLUTION|>--- conflicted
+++ resolved
@@ -491,13 +491,10 @@
   PA.preserve<GlobalsAA>();
   PA.preserve<SCEVAA>();
   PA.preserve<ScalarEvolutionAnalysis>();
-<<<<<<< HEAD
-  PA.preserve<AndersensAA>();  // INTEL
-=======
   // BPI maps terminators to probabilities, since we don't modify the CFG, no
   // updates are needed to preserve it.
   PA.preserve<BranchProbabilityAnalysis>();
   PA.preserve<MemorySSAAnalysis>();
->>>>>>> 7e55672b
+  PA.preserve<AndersensAA>();  // INTEL
   return PA;
 }