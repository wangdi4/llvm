//===-- LCSSA.cpp - Convert loops into loop-closed SSA form ---------------===//
// INTEL_CUSTOMIZATION
//
// INTEL CONFIDENTIAL
//
// Modifications, Copyright (C) 2021-2023 Intel Corporation
//
// This software and the related documents are Intel copyrighted materials, and
// your use of them is governed by the express license under which they were
// provided to you ("License"). Unless the License provides otherwise, you may
// not use, modify, copy, publish, distribute, disclose or transmit this
// software or the related documents without Intel's prior written permission.
//
// This software and the related documents are provided as is, with no express
// or implied warranties, other than those that are expressly stated in the
// License.
//
// end INTEL_CUSTOMIZATION
//
// Part of the LLVM Project, under the Apache License v2.0 with LLVM Exceptions.
// See https://llvm.org/LICENSE.txt for license information.
// SPDX-License-Identifier: Apache-2.0 WITH LLVM-exception
//
//===----------------------------------------------------------------------===//
//
// This pass transforms loops by placing phi nodes at the end of the loops for
// all values that are live across the loop boundary.  For example, it turns
// the left into the right code:
//
// for (...)                for (...)
//   if (c)                   if (c)
//     X1 = ...                 X1 = ...
//   else                     else
//     X2 = ...                 X2 = ...
//   X3 = phi(X1, X2)         X3 = phi(X1, X2)
// ... = X3 + 4             X4 = phi(X3)
//                          ... = X4 + 4
//
// This is still valid LLVM; the extra phi nodes are purely redundant, and will
// be trivially eliminated by InstCombine.  The major benefit of this
// transformation is that it makes many other loop optimizations, such as
// LoopUnswitching, simpler.
//
//===----------------------------------------------------------------------===//

#include "llvm/Transforms/Utils/LCSSA.h"
#include "llvm/ADT/STLExtras.h"
#include "llvm/ADT/Statistic.h"
#include "llvm/Analysis/AliasAnalysis.h"
#include "llvm/Analysis/BasicAliasAnalysis.h"
#include "llvm/Analysis/BranchProbabilityInfo.h"
#include "llvm/Analysis/GlobalsModRef.h"
#include "llvm/Analysis/LoopInfo.h"
#include "llvm/Analysis/LoopPass.h"
#include "llvm/Analysis/MemorySSA.h"
#include "llvm/Analysis/ScalarEvolution.h"
#include "llvm/Analysis/ScalarEvolutionAliasAnalysis.h"
#include "llvm/IR/DebugInfo.h"
#include "llvm/IR/Dominators.h"
#include "llvm/IR/Instructions.h"
#include "llvm/IR/IntrinsicInst.h"
#include "llvm/IR/PredIteratorCache.h"
#include "llvm/InitializePasses.h"
#include "llvm/Pass.h"
#include "llvm/Support/CommandLine.h"
#include "llvm/Transforms/Utils.h"
#include "llvm/Transforms/Utils/LoopUtils.h"
#include "llvm/Transforms/Utils/SSAUpdater.h"

#if INTEL_CUSTOMIZATION
#include "llvm/Analysis/Intel_Andersens.h"
#include "llvm/Analysis/Intel_WP.h"
#endif // INTEL_CUSTOMIZATION

using namespace llvm;

#define DEBUG_TYPE "lcssa"

STATISTIC(NumLCSSA, "Number of live out of a loop variables");

#ifdef EXPENSIVE_CHECKS
static bool VerifyLoopLCSSA = true;
#else
static bool VerifyLoopLCSSA = false;
#endif
static cl::opt<bool, true>
    VerifyLoopLCSSAFlag("verify-loop-lcssa", cl::location(VerifyLoopLCSSA),
                        cl::Hidden,
                        cl::desc("Verify loop lcssa form (time consuming)"));

/// Return true if the specified block is in the list.
static bool isExitBlock(BasicBlock *BB,
                        const SmallVectorImpl<BasicBlock *> &ExitBlocks) {
  return is_contained(ExitBlocks, BB);
}

/// For every instruction from the worklist, check to see if it has any uses
/// that are outside the current loop.  If so, insert LCSSA PHI nodes and
/// rewrite the uses.
bool llvm::formLCSSAForInstructions(SmallVectorImpl<Instruction *> &Worklist,
                                    const DominatorTree &DT, const LoopInfo &LI,
<<<<<<< HEAD
                                    ScalarEvolution *Se,
=======
                                    ScalarEvolution *SE,
>>>>>>> 977407c7
                                    SmallVectorImpl<PHINode *> *PHIsToRemove,
                                    SmallVectorImpl<PHINode *> *InsertedPHIs) {
  SmallVector<Use *, 16> UsesToRewrite;
  SmallSetVector<PHINode *, 16> LocalPHIsToRemove;
  PredIteratorCache PredCache;
  bool Changed = false;

  // Cache the Loop ExitBlocks across this loop.  We expect to get a lot of
  // instructions within the same loops, computing the exit blocks is
  // expensive, and we're not mutating the loop structure.
  SmallDenseMap<Loop*, SmallVector<BasicBlock *,1>> LoopExitBlocks;

  while (!Worklist.empty()) {
    UsesToRewrite.clear();

    Instruction *I = Worklist.pop_back_val();
    assert(!I->getType()->isTokenTy() && "Tokens shouldn't be in the worklist");
    BasicBlock *InstBB = I->getParent();
    Loop *L = LI.getLoopFor(InstBB);
    assert(L && "Instruction belongs to a BB that's not part of a loop");
    if (!LoopExitBlocks.count(L))
      L->getExitBlocks(LoopExitBlocks[L]);
    assert(LoopExitBlocks.count(L));
    const SmallVectorImpl<BasicBlock *> &ExitBlocks = LoopExitBlocks[L];

    if (ExitBlocks.empty())
      continue;

    for (Use &U : make_early_inc_range(I->uses())) {
      Instruction *User = cast<Instruction>(U.getUser());
      BasicBlock *UserBB = User->getParent();

      // Skip uses in unreachable blocks.
      if (!DT.isReachableFromEntry(UserBB)) {
        U.set(PoisonValue::get(I->getType()));
        continue;
      }

      // For practical purposes, we consider that the use in a PHI
      // occurs in the respective predecessor block. For more info,
      // see the `phi` doc in LangRef and the LCSSA doc.
      if (auto *PN = dyn_cast<PHINode>(User))
        UserBB = PN->getIncomingBlock(U);

      if (InstBB != UserBB && !L->contains(UserBB))
        UsesToRewrite.push_back(&U);
    }

    // If there are no uses outside the loop, exit with no change.
    if (UsesToRewrite.empty())
      continue;

    ++NumLCSSA; // We are applying the transformation

    // Invoke instructions are special in that their result value is not
    // available along their unwind edge. The code below tests to see whether
    // DomBB dominates the value, so adjust DomBB to the normal destination
    // block, which is effectively where the value is first usable.
    BasicBlock *DomBB = InstBB;
    if (auto *Inv = dyn_cast<InvokeInst>(I))
      DomBB = Inv->getNormalDest();

    const DomTreeNode *DomNode = DT.getNode(DomBB);

    SmallVector<PHINode *, 16> AddedPHIs;
    SmallVector<PHINode *, 8> PostProcessPHIs;

    SmallVector<PHINode *, 4> LocalInsertedPHIs;
    SSAUpdater SSAUpdate(&LocalInsertedPHIs);
    SSAUpdate.Initialize(I->getType(), I->getName());

    // Force re-computation of I, as some users now need to use the new PHI
    // node.
    if (SE)
      SE->forgetValue(I);

    // Insert the LCSSA phi's into all of the exit blocks dominated by the
    // value, and add them to the Phi's map.
    for (BasicBlock *ExitBB : ExitBlocks) {
      if (!DT.dominates(DomNode, DT.getNode(ExitBB)))
        continue;

      // If we already inserted something for this BB, don't reprocess it.
      if (SSAUpdate.HasValueForBlock(ExitBB))
        continue;
      PHINode *PN = PHINode::Create(I->getType(), PredCache.size(ExitBB),
                                    I->getName() + ".lcssa", &ExitBB->front());
      if (InsertedPHIs)
        InsertedPHIs->push_back(PN);
      // Get the debug location from the original instruction.
      PN->setDebugLoc(I->getDebugLoc());

      // Add inputs from inside the loop for this PHI. This is valid
      // because `I` dominates `ExitBB` (checked above).  This implies
      // that every incoming block/edge is dominated by `I` as well,
      // i.e. we can add uses of `I` to those incoming edges/append to the incoming
      // blocks without violating the SSA dominance property.
      for (BasicBlock *Pred : PredCache.get(ExitBB)) {
        PN->addIncoming(I, Pred);

        // If the exit block has a predecessor not within the loop, arrange for
        // the incoming value use corresponding to that predecessor to be
        // rewritten in terms of a different LCSSA PHI.
        if (!L->contains(Pred))
          UsesToRewrite.push_back(
              &PN->getOperandUse(PN->getOperandNumForIncomingValue(
                  PN->getNumIncomingValues() - 1)));
      }

      AddedPHIs.push_back(PN);

      // Remember that this phi makes the value alive in this block.
      SSAUpdate.AddAvailableValue(ExitBB, PN);

      // LoopSimplify might fail to simplify some loops (e.g. when indirect
      // branches are involved). In such situations, it might happen that an
      // exit for Loop L1 is the header of a disjoint Loop L2. Thus, when we
      // create PHIs in such an exit block, we are also inserting PHIs into L2's
      // header. This could break LCSSA form for L2 because these inserted PHIs
      // can also have uses outside of L2. Remember all PHIs in such situation
      // as to revisit than later on. FIXME: Remove this if indirectbr support
      // into LoopSimplify gets improved.
      if (auto *OtherLoop = LI.getLoopFor(ExitBB))
        if (!L->contains(OtherLoop))
          PostProcessPHIs.push_back(PN);
    }

    // Rewrite all uses outside the loop in terms of the new PHIs we just
    // inserted.
    for (Use *UseToRewrite : UsesToRewrite) {
      Instruction *User = cast<Instruction>(UseToRewrite->getUser());
      BasicBlock *UserBB = User->getParent();

      // For practical purposes, we consider that the use in a PHI
      // occurs in the respective predecessor block. For more info,
      // see the `phi` doc in LangRef and the LCSSA doc.
      if (auto *PN = dyn_cast<PHINode>(User))
        UserBB = PN->getIncomingBlock(*UseToRewrite);

      // If this use is in an exit block, rewrite to use the newly inserted PHI.
      // This is required for correctness because SSAUpdate doesn't handle uses
      // in the same block.  It assumes the PHI we inserted is at the end of the
      // block.
      if (isa<PHINode>(UserBB->begin()) && isExitBlock(UserBB, ExitBlocks)) {
        UseToRewrite->set(&UserBB->front());
        continue;
      }

      // If we added a single PHI, it must dominate all uses and we can directly
      // rename it.
      if (AddedPHIs.size() == 1) {
        UseToRewrite->set(AddedPHIs[0]);
        continue;
      }

      // Otherwise, do full PHI insertion.
      SSAUpdate.RewriteUse(*UseToRewrite);
    }

    SmallVector<DbgValueInst *, 4> DbgValues;
    llvm::findDbgValues(DbgValues, I);

    // Update pre-existing debug value uses that reside outside the loop.
    for (auto *DVI : DbgValues) {
      BasicBlock *UserBB = DVI->getParent();
      if (InstBB == UserBB || L->contains(UserBB))
        continue;
      // We currently only handle debug values residing in blocks that were
      // traversed while rewriting the uses. If we inserted just a single PHI,
      // we will handle all relevant debug values.
      Value *V = AddedPHIs.size() == 1 ? AddedPHIs[0]
                                       : SSAUpdate.FindValueForBlock(UserBB);
      if (V)
        DVI->replaceVariableLocationOp(I, V);
    }

    // SSAUpdater might have inserted phi-nodes inside other loops. We'll need
    // to post-process them to keep LCSSA form.
    for (PHINode *InsertedPN : LocalInsertedPHIs) {
      if (auto *OtherLoop = LI.getLoopFor(InsertedPN->getParent()))
        if (!L->contains(OtherLoop))
          PostProcessPHIs.push_back(InsertedPN);
      if (InsertedPHIs)
        InsertedPHIs->push_back(InsertedPN);
    }

    // Post process PHI instructions that were inserted into another disjoint
    // loop and update their exits properly.
    for (auto *PostProcessPN : PostProcessPHIs)
      if (!PostProcessPN->use_empty())
        Worklist.push_back(PostProcessPN);

    // Keep track of PHI nodes that we want to remove because they did not have
    // any uses rewritten.
    for (PHINode *PN : AddedPHIs)
      if (PN->use_empty())
        LocalPHIsToRemove.insert(PN);

    Changed = true;
  }

  // Remove PHI nodes that did not have any uses rewritten or add them to
  // PHIsToRemove, so the caller can remove them after some additional cleanup.
  // We need to redo the use_empty() check here, because even if the PHI node
  // wasn't used when added to LocalPHIsToRemove, later added PHI nodes can be
  // using it.  This cleanup is not guaranteed to handle trees/cycles of PHI
  // nodes that only are used by each other. Such situations has only been
  // noticed when the input IR contains unreachable code, and leaving some extra
  // redundant PHI nodes in such situations is considered a minor problem.
  if (PHIsToRemove) {
    PHIsToRemove->append(LocalPHIsToRemove.begin(), LocalPHIsToRemove.end());
  } else {
    for (PHINode *PN : LocalPHIsToRemove)
      if (PN->use_empty())
        PN->eraseFromParent();
  }
  return Changed;
}

// Compute the set of BasicBlocks in the loop `L` dominating at least one exit.
static void computeBlocksDominatingExits(
    Loop &L, const DominatorTree &DT, SmallVector<BasicBlock *, 8> &ExitBlocks,
    SmallSetVector<BasicBlock *, 8> &BlocksDominatingExits) {
  // We start from the exit blocks, as every block trivially dominates itself
  // (not strictly).
  SmallVector<BasicBlock *, 8> BBWorklist(ExitBlocks);

  while (!BBWorklist.empty()) {
    BasicBlock *BB = BBWorklist.pop_back_val();

    // Check if this is a loop header. If this is the case, we're done.
    if (L.getHeader() == BB)
      continue;

    // Otherwise, add its immediate predecessor in the dominator tree to the
    // worklist, unless we visited it already.
    BasicBlock *IDomBB = DT.getNode(BB)->getIDom()->getBlock();

    // Exit blocks can have an immediate dominator not belonging to the
    // loop. For an exit block to be immediately dominated by another block
    // outside the loop, it implies not all paths from that dominator, to the
    // exit block, go through the loop.
    // Example:
    //
    // |---- A
    // |     |
    // |     B<--
    // |     |  |
    // |---> C --
    //       |
    //       D
    //
    // C is the exit block of the loop and it's immediately dominated by A,
    // which doesn't belong to the loop.
    if (!L.contains(IDomBB))
      continue;

    if (BlocksDominatingExits.insert(IDomBB))
      BBWorklist.push_back(IDomBB);
  }
}

bool llvm::formLCSSA(Loop &L, const DominatorTree &DT, const LoopInfo *LI,
                     ScalarEvolution *SE) {
  bool Changed = false;

#ifdef EXPENSIVE_CHECKS
  // Verify all sub-loops are in LCSSA form already.
  for (Loop *SubLoop: L) {
    (void)SubLoop; // Silence unused variable warning.
    assert(SubLoop->isRecursivelyLCSSAForm(DT, *LI) && "Subloop not in LCSSA!");
  }
#endif

  SmallVector<BasicBlock *, 8> ExitBlocks;
  L.getExitBlocks(ExitBlocks);
  if (ExitBlocks.empty())
    return false;

  SmallSetVector<BasicBlock *, 8> BlocksDominatingExits;

  // We want to avoid use-scanning leveraging dominance informations.
  // If a block doesn't dominate any of the loop exits, the none of the values
  // defined in the loop can be used outside.
  // We compute the set of blocks fullfilling the conditions in advance
  // walking the dominator tree upwards until we hit a loop header.
  computeBlocksDominatingExits(L, DT, ExitBlocks, BlocksDominatingExits);

  SmallVector<Instruction *, 8> Worklist;

  // Look at all the instructions in the loop, checking to see if they have uses
  // outside the loop.  If so, put them into the worklist to rewrite those uses.
  for (BasicBlock *BB : BlocksDominatingExits) {
    // Skip blocks that are part of any sub-loops, they must be in LCSSA
    // already.
    if (LI->getLoopFor(BB) != &L)
      continue;
    for (Instruction &I : *BB) {
      // Reject two common cases fast: instructions with no uses (like stores)
      // and instructions with one use that is in the same block as this.
      if (I.use_empty() || (I.hasOneUse() && I.user_back()->getParent() == BB &&
                            !isa<PHINode>(I.user_back())))
        continue;

      // Tokens cannot be used in PHI nodes, so we skip over them.
      // We can run into tokens which are live out of a loop with catchswitch
      // instructions in Windows EH if the catchswitch has one catchpad which
      // is inside the loop and another which is not.
      if (I.getType()->isTokenTy())
        continue;

      Worklist.push_back(&I);
    }
  }

  Changed = formLCSSAForInstructions(Worklist, DT, *LI, SE);

  assert(L.isLCSSAForm(DT));

  return Changed;
}

/// Process a loop nest depth first.
bool llvm::formLCSSARecursively(Loop &L, const DominatorTree &DT,
                                const LoopInfo *LI, ScalarEvolution *SE) {
  bool Changed = false;

  // Recurse depth-first through inner loops.
  for (Loop *SubLoop : L.getSubLoops())
    Changed |= formLCSSARecursively(*SubLoop, DT, LI, SE);

  Changed |= formLCSSA(L, DT, LI, SE);
  return Changed;
}

/// Process all loops in the function, inner-most out.
static bool formLCSSAOnAllLoops(const LoopInfo *LI, const DominatorTree &DT,
                                ScalarEvolution *SE) {
  bool Changed = false;
  for (const auto &L : *LI)
    Changed |= formLCSSARecursively(*L, DT, LI, SE);
  return Changed;
}

namespace {
struct LCSSAWrapperPass : public FunctionPass {
  static char ID; // Pass identification, replacement for typeid
  LCSSAWrapperPass() : FunctionPass(ID) {
    initializeLCSSAWrapperPassPass(*PassRegistry::getPassRegistry());
  }

  // Cached analysis information for the current function.
  DominatorTree *DT;
  LoopInfo *LI;
  ScalarEvolution *SE;

  bool runOnFunction(Function &F) override;
  void verifyAnalysis() const override {
    // This check is very expensive. On the loop intensive compiles it may cause
    // up to 10x slowdown. Currently it's disabled by default. LPPassManager
    // always does limited form of the LCSSA verification. Similar reasoning
    // was used for the LoopInfo verifier.
    if (VerifyLoopLCSSA) {
      assert(all_of(*LI,
                    [&](Loop *L) {
                      return L->isRecursivelyLCSSAForm(*DT, *LI);
                    }) &&
             "LCSSA form is broken!");
    }
  };

  /// This transformation requires natural loop information & requires that
  /// loop preheaders be inserted into the CFG.  It maintains both of these,
  /// as well as the CFG.  It also requires dominator information.
  void getAnalysisUsage(AnalysisUsage &AU) const override {
    AU.setPreservesCFG();

    AU.addRequired<DominatorTreeWrapperPass>();
    AU.addRequired<LoopInfoWrapperPass>();
    AU.addPreservedID(LoopSimplifyID);
    AU.addPreserved<AAResultsWrapperPass>();
    AU.addPreserved<BasicAAWrapperPass>();
    AU.addPreserved<GlobalsAAWrapperPass>();
    AU.addPreserved<ScalarEvolutionWrapperPass>();
    AU.addPreserved<SCEVAAWrapperPass>();
    AU.addPreserved<BranchProbabilityInfoWrapperPass>();
    AU.addPreserved<MemorySSAWrapperPass>();

    // This is needed to perform LCSSA verification inside LPPassManager
    AU.addRequired<LCSSAVerificationPass>();
    AU.addPreserved<LCSSAVerificationPass>();
  }
};
}

char LCSSAWrapperPass::ID = 0;
INITIALIZE_PASS_BEGIN(LCSSAWrapperPass, "lcssa", "Loop-Closed SSA Form Pass",
                      false, false)
INITIALIZE_PASS_DEPENDENCY(DominatorTreeWrapperPass)
INITIALIZE_PASS_DEPENDENCY(LoopInfoWrapperPass)
INITIALIZE_PASS_DEPENDENCY(LCSSAVerificationPass)
INITIALIZE_PASS_END(LCSSAWrapperPass, "lcssa", "Loop-Closed SSA Form Pass",
                    false, false)

Pass *llvm::createLCSSAPass() { return new LCSSAWrapperPass(); }
char &llvm::LCSSAID = LCSSAWrapperPass::ID;

/// Transform \p F into loop-closed SSA form.
bool LCSSAWrapperPass::runOnFunction(Function &F) {
  LI = &getAnalysis<LoopInfoWrapperPass>().getLoopInfo();
  DT = &getAnalysis<DominatorTreeWrapperPass>().getDomTree();
  auto *SEWP = getAnalysisIfAvailable<ScalarEvolutionWrapperPass>();
  SE = SEWP ? &SEWP->getSE() : nullptr;

  return formLCSSAOnAllLoops(LI, *DT, SE);
}

PreservedAnalyses LCSSAPass::run(Function &F, FunctionAnalysisManager &AM) {
  auto &LI = AM.getResult<LoopAnalysis>(F);
  auto &DT = AM.getResult<DominatorTreeAnalysis>(F);
  auto *SE = AM.getCachedResult<ScalarEvolutionAnalysis>(F);
  if (!formLCSSAOnAllLoops(&LI, DT, SE))
    return PreservedAnalyses::all();

  PreservedAnalyses PA;
  PA.preserveSet<CFGAnalyses>();
  PA.preserve<ScalarEvolutionAnalysis>();
  // BPI maps terminators to probabilities, since we don't modify the CFG, no
  // updates are needed to preserve it.
  PA.preserve<BranchProbabilityAnalysis>();
  PA.preserve<MemorySSAAnalysis>();
  PA.preserve<AndersensAA>();  // INTEL
  PA.preserve<WholeProgramAnalysis>();  // INTEL
  return PA;
}<|MERGE_RESOLUTION|>--- conflicted
+++ resolved
@@ -99,11 +99,7 @@
 /// rewrite the uses.
 bool llvm::formLCSSAForInstructions(SmallVectorImpl<Instruction *> &Worklist,
                                     const DominatorTree &DT, const LoopInfo &LI,
-<<<<<<< HEAD
-                                    ScalarEvolution *Se,
-=======
                                     ScalarEvolution *SE,
->>>>>>> 977407c7
                                     SmallVectorImpl<PHINode *> *PHIsToRemove,
                                     SmallVectorImpl<PHINode *> *InsertedPHIs) {
   SmallVector<Use *, 16> UsesToRewrite;
