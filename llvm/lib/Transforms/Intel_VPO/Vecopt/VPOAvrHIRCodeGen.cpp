//===-- VPOAvrHIRCodeGen.cpp ----------------------------------------------===//
//
//   Copyright (C) 2015-2017 Intel Corporation. All rights reserved.
//
//   The information and source code contained herein is the exclusive
//   property of Intel Corporation and may not be disclosed, examined
//   or reproduced in whole or in part without explicit written authorization
//   from the company.
//
//===----------------------------------------------------------------------===//
///
/// \file
/// This file implements the HIR vector Code generation from AVR.
///
//===----------------------------------------------------------------------===//

#include "llvm/Transforms/Intel_VPO/Vecopt/VPOAvrHIRCodeGen.h"

#include "llvm/ADT/Statistic.h"
#include "llvm/Analysis/Intel_LoopAnalysis/Analysis/HIRSafeReductionAnalysis.h"
#include "llvm/Analysis/Intel_VPO/Vecopt/VPOAvrDecomposeHIR.h"
#include "llvm/Analysis/Intel_VPO/Vecopt/VPOAvrVisitor.h"
#include "llvm/IR/Intel_LoopIR/HIRVisitor.h"
#include "llvm/Analysis/VectorUtils.h"
#include "llvm/IR/Instruction.h"
#include "llvm/IR/Instructions.h"
#include "llvm/IR/Intrinsics.h"
#include "llvm/Support/CommandLine.h"
#include "llvm/Support/raw_ostream.h"
#include "llvm/Analysis/Intel_LoopAnalysis/Utils/BlobUtils.h"
#include "llvm/Transforms/Intel_LoopTransforms/Utils/HIRTransformUtils.h"
#include "llvm/Transforms/Utils/LoopUtils.h"
#include "llvm/Transforms/Utils/Intel_GeneralUtils.h"

#define DEBUG_TYPE "VPODriver"

using namespace llvm;
using namespace llvm::vpo;
using namespace llvm::loopopt;

STATISTIC(LoopsVectorized, "Number of HIR loops vectorized");

static cl::opt<bool>
    DisableStressTest("disable-vpo-stress-test", cl::init(false), cl::Hidden,
                      cl::desc("Disable VPO Vectorizer Stress Testing"));

/// Don't vectorize loops with a known constant trip count below this number if
/// set to a non zero value.
static cl::opt<unsigned> TinyTripCountThreshold(
    "vpo-vectorizer-min-trip-count", cl::init(0), cl::Hidden,
    cl::desc("Don't vectorize loops with a constant "
             "trip count that is smaller than this value."));

static RegDDRef *getConstantSplatDDRef(DDRefUtils &DDRU, Constant *ConstVal,
                                       unsigned VL);

namespace llvm {
namespace vpo {

class AVRCGVisit {
private:
  AVRCodeGenHIR *ACG;
  RegDDRef *MaskDDRef;
  std::string NodeName;
  HLNodeUtils &HNU;
  DDRefUtils &DDRU;

  // Add instruction at end of main loop after adding mask if mask is not null.
  void addInst(HLInst *Inst) {
    if (MaskDDRef)
      Inst->setMaskDDRef(MaskDDRef->clone());
    HNU.insertAsLastChild(ACG->getMainLoop(), Inst);
  }

public:
  AVRCGVisit(AVRCodeGenHIR *ACG, RegDDRef *MaskDDRef, const Twine &Name)
      : ACG(ACG), MaskDDRef(MaskDDRef), NodeName(Name.str()),
        HNU(ACG->getMainLoop()->getHLNodeUtils()),
        DDRU(ACG->getMainLoop()->getDDRefUtils()) {}

  const std::string &getNodeName() const { return NodeName; }

  // Visit Functions
  void visit(AVR *ANode){};
  void visit(AVRValueHIR *AVal);
  void visit(AVRValue *AVal);

  void postVisit(AVR *ANode){};
  void postVisit(AVRExpression *AExpr);
  void postVisit(AVRPredicate *APredicate);

  bool isDone() { return false; }
  bool skipRecursion(AVR *ANode) { return false; }
};
<<<<<<< HEAD
} // End vpo namespace
} // End llvm namespace
=======
} // namespace vpo
} // namespace llvm
>>>>>>> d854d84c

void AVRCGVisit::visit(AVRValueHIR *AVal) {
  if (ACG->findWideAvrRef(AVal->getNumber()))
    return;

  auto RefVal = AVal->getValue();
  RegDDRef *WideRef = nullptr;

  if (auto RDDRef = dyn_cast<RegDDRef>(RefVal)) {
    WideRef = ACG->widenRef(RDDRef);
  } else {
    assert(isa<BlobDDRef>(RefVal) && "Expected Blob DDRef");

    auto BRefVal = cast<BlobDDRef>(RefVal);
    if (auto WInst = ACG->findWideInst(BRefVal->getSymbase())) {
      WideRef = WInst->getLvalDDRef();
    } else {
      WideRef = DDRU.createScalarRegDDRef(
          BRefVal->getSymbase(),
          const_cast<CanonExpr *>(BRefVal->getCanonExpr()));
      WideRef = ACG->widenRef(WideRef);
    }
  }

  ACG->setWideAvrRef(AVal->getNumber(), WideRef);
}

void AVRCGVisit::visit(AVRValue *AVal) {
  if (ACG->findWideAvrRef(AVal->getNumber()))
    return;

  RegDDRef *WideRef = nullptr;
  Constant *CVal = const_cast<Constant *>(AVal->getConstant());

  if (CVal) {
    WideRef = getConstantSplatDDRef(DDRU, CVal, ACG->getVL());
  } else {
    for (AVRExpression *ReachingDef : AVal->getReachingDefs()) {
      auto Num = ReachingDef->getNumber();
      auto TRef = ACG->getWideAvrRef(Num);

      if (WideRef) {
        auto TInst =
            HNU.createBinaryHLInst(Instruction::Or, WideRef->clone(),
                                   TRef->clone(), getNodeName() + "RDef");
        addInst(TInst);
        WideRef = TInst->getLvalDDRef();
      } else {
        WideRef = TRef;
      }
    }
  }

  ACG->setWideAvrRef(AVal->getNumber(), WideRef);
}

void AVRCGVisit::postVisit(AVRExpression *AExpr) {
  if (ACG->findWideAvrRef(AExpr->getNumber()))
    return;

  SmallVector<RegDDRef *, 2> Operands;
  auto NumOperands = AExpr->getNumOperands();
  HLInst *WideInst;

  for (unsigned Index = 0; Index < NumOperands; ++Index) {
    auto Op = AExpr->getOperand(Index);
    auto OpRef = ACG->getWideAvrRef(Op->getNumber());

    Operands.push_back(OpRef);
  }

  if (NumOperands == 1) {
    auto VecTy = VectorType::get(AExpr->getType(), ACG->getVL());
    WideInst = HNU.createCastHLInst(VecTy, AExpr->getOperation(),
                                    Operands[0]->clone(), getNodeName());
  } else if (NumOperands == 2) {
    auto Condition = AExpr->getCondition();

    // Compare instruction
    if (Condition != CmpInst::BAD_ICMP_PREDICATE) {
      WideInst = HNU.createCmp(Condition, Operands[0]->clone(),
                               Operands[1]->clone(), getNodeName());
    } else {
      auto Op = AExpr->getOperation();

      if (Op == AVRExpression::UMax) {
        WideInst = HNU.createSelect(CmpInst::ICMP_UGT, Operands[0]->clone(),
                                    Operands[1]->clone(), Operands[0]->clone(),
                                    Operands[1]->clone(), getNodeName());
      } else if (Op == AVRExpression::SMax) {
        WideInst = HNU.createSelect(CmpInst::ICMP_SGT, Operands[0]->clone(),
                                    Operands[1]->clone(), Operands[0]->clone(),
                                    Operands[1]->clone(), getNodeName());
      } else {
        WideInst =
            HNU.createBinaryHLInst(AExpr->getOperation(), Operands[0]->clone(),
                                   Operands[1]->clone(), getNodeName());
      }
    }
  }

  addInst(WideInst);
  ACG->setWideAvrRef(AExpr->getNumber(), WideInst->getLvalDDRef());
}

void AVRCGVisit::postVisit(AVRPredicate *APredicate) {
  if (ACG->findWideAvrRef(APredicate->getNumber()))
    return;

  const SmallVectorImpl<AVRPredicate::IncomingTy> &IncomingPreds =
      APredicate->getIncoming();

  unsigned IncomingNum = IncomingPreds.size();

  HLInst *VecInst;
  RegDDRef *WideRef = nullptr;

  if (IncomingNum == 0) {
    auto OneVal =
        ConstantInt::get(Type::getInt1Ty(ACG->getFunction().getContext()), 1);

    // Assign true to predicate
    WideRef = getConstantSplatDDRef(DDRU, OneVal, ACG->getVL());
  } else {
    for (unsigned Index = 0; Index < IncomingNum; ++Index) {
      auto &Incoming = IncomingPreds[Index];
      auto FirstNum = Incoming.first->getNumber();
      auto PredRef = ACG->getWideAvrRef(FirstNum);

      if (Incoming.second) {
        auto SecondRef = ACG->getWideAvrRef(Incoming.second->getNumber());

        VecInst = HNU.createBinaryHLInst(Instruction::And, PredRef->clone(),
                                         SecondRef->clone(), getNodeName());
        addInst(VecInst);
        PredRef = VecInst->getLvalDDRef();
      }

      if (WideRef) {
        VecInst = HNU.createBinaryHLInst(Instruction::Or, WideRef->clone(),
                                         PredRef->clone(), getNodeName());

        addInst(VecInst);
        WideRef = VecInst->getLvalDDRef();
      } else {
        WideRef = PredRef;
      }
    }
  }

  ACG->setWideAvrRef(APredicate->getNumber(), WideRef);
}

static RegDDRef *getConstantSplatDDRef(DDRefUtils &DDRU, Constant *ConstVal,
                                       unsigned VL) {
  Constant *ConstVec = ConstantVector::getSplat(VL, ConstVal);
  if (isa<ConstantDataVector>(ConstVec))
    return DDRU.createConstDDRef(cast<ConstantDataVector>(ConstVec));
  if (isa<ConstantAggregateZero>(ConstVec))
    return DDRU.createConstDDRef(cast<ConstantAggregateZero>(ConstVec));
  if (isa<ConstantVector>(ConstVec))
    return DDRU.createConstDDRef(cast<ConstantVector>(ConstVec));
  llvm_unreachable("Unhandled vector type");
}

static RegDDRef *getConstantSplatDDRef(const RegDDRef *Op, unsigned VL) {
  assert((Op->isIntConstant() || Op->isFPConstant()) &&
         "Unexpected operand for getConstantSplatDDRef()");
  Constant *ConstVal = nullptr;
  int64_t ConstValInt;
  ConstantFP *ConstValFp;
  if (Op->isFPConstant(&ConstValFp))
    ConstVal = ConstValFp;
  else if (Op->isIntConstant(&ConstValInt))
    ConstVal = ConstantInt::get(Op->getDestType(), ConstValInt);
  else
    return nullptr;
  return getConstantSplatDDRef(Op->getDDRefUtils(), ConstVal, VL);
}

ReductionHIRMngr::ReductionHIRMngr(AVR *Avr) {
  ReductionClause &RC = cast<AVRWrn>(Avr)->getWrnNode()->getRed();
  for (ReductionItem *Ri : RC.items()) {

    auto usedInOnlyOnePhiNode = [](Value *V) {
      PHINode *Phi = 0;
      for (auto U : V->users())
        if (isa<PHINode>(U)) {
          if (Phi) // More than one Phi node
            return (PHINode *)nullptr;
          Phi = cast<PHINode>(U);
        }
      return Phi;
    };

    Value *RedVarPtr = Ri->getOrig();
    assert(isa<PointerType>(RedVarPtr->getType()) &&
           "Variable specified in Reduction directive should be a pointer");

    for (auto U : RedVarPtr->users()) {
      if (!isa<LoadInst>(U))
        continue;
      if (auto PhiNode = usedInOnlyOnePhiNode(U)) {
        Ri->setInitializer(U);
        if (PhiNode->getIncomingValue(0) == U)
          Ri->setCombiner(PhiNode->getIncomingValue(1));
        else
          Ri->setCombiner(PhiNode->getIncomingValue(0));
        break;
      }
    }

    ReductionMap[Ri->getCombiner()] = Ri;
  }
}

bool ReductionHIRMngr::isReductionVariable(const Value *Val) {
  return ReductionMap.find(Val) != ReductionMap.end();
}

ReductionItem *ReductionHIRMngr::getReductionInfo(const Value *Val) {
  return ReductionMap[Val];
}

Constant *ReductionHIRMngr::getRecurrenceIdentity(ReductionItem *RedItem,
                                                  Type *Ty) {

  assert((Ty->isFloatTy() || Ty->isIntegerTy()) &&
         "Expected FP or Integer scalar type");
  ReductionItem::WRNReductionKind RKind = RedItem->getType();
  RecurrenceDescriptor::RecurrenceKind RDKind;
  switch (RKind) {
  case ReductionItem::WRNReductionBxor:
    RDKind = RecurrenceDescriptor::RK_IntegerXor;
    break;
  case ReductionItem::WRNReductionBand:
    RDKind = RecurrenceDescriptor::RK_IntegerAnd;
    break;
  case ReductionItem::WRNReductionBor:
    RDKind = RecurrenceDescriptor::RK_IntegerOr;
    break;
  case ReductionItem::WRNReductionSum:
    RDKind = Ty->isFloatTy() ? RecurrenceDescriptor::RK_FloatAdd
                             : RecurrenceDescriptor::RK_IntegerAdd;
    break;
  case ReductionItem::WRNReductionMult:
    RDKind = Ty->isFloatTy() ? RecurrenceDescriptor::RK_FloatMult
                             : RecurrenceDescriptor::RK_IntegerMult;
    break;
  default:
    llvm_unreachable("Unknown recurrence kind");
  }
  return RecurrenceDescriptor::getRecurrenceIdentity(RDKind, Ty);
}

bool AVRCodeGenHIR::isConstStrideRef(const RegDDRef *Ref, unsigned NestingLevel,
                                     int64_t *CoeffPtr) {
  if (Ref->isTerminalRef())
    return false;

  if (Ref->isAddressOf())
    return false;

  // Return false for cases where the lowest dimension has trailing struct
  // field offsets.
  if (Ref->hasTrailingStructOffsets(1))
    return false;

  const CanonExpr *FirstCE = *(Ref->canon_begin());

  // Consider a[(i1 + 1) & 3], this is changed to a[zext.i2.i64(i1 + 1)] - we
  // do not want to treat this reference as unit stride.
  if (FirstCE->isSExt() || FirstCE->isZExt()) {
    auto SrcTy = FirstCE->getSrcType();
    auto DestTy = FirstCE->getDestType();

    // Do not go conservative for the common case.
    bool OK = false;
    if (SrcTy->isIntegerTy(32) && DestTy->isIntegerTy(64)) {
      // Check for simple sum of IVs
      OK = true;
      for (auto IV = FirstCE->iv_begin(), IVE = FirstCE->iv_end(); IV != IVE;
           ++IV) {
        int64_t Coeff;
        unsigned BlobCoeff;
        FirstCE->getIVCoeff(IV, &BlobCoeff, &Coeff);

        if (Coeff == 0)
          continue;

        if (BlobCoeff != 0 || Coeff != 1) {
          OK = false;
          break;
        }
      }
    }

    if (!OK)
      return false;
  }

  auto Stride = Ref->getStrideAtLevel(NestingLevel);
  if (!Stride)
    return false;

  int64_t ConstStride;
  if (Stride->isIntConstant(&ConstStride) && !ConstStride) {
    Stride->getCanonExprUtils().destroy(Stride);
    return false;
  }

  // Compute stride in terms of number of elements
  auto DL = Ref->getDDRefUtils().getDataLayout();
  auto RefSizeInBytes = DL.getTypeSizeInBits(Ref->getDestType()) >> 3;
  ConstStride /= RefSizeInBytes;
  if (CoeffPtr)
    *CoeffPtr = ConstStride;

  return true;
}

namespace {
class HandledCheck final : public HLNodeVisitorBase {
private:
  bool IsHandled;
  const HLLoop *OrigLoop;
  TargetLibraryInfo *TLI;
  unsigned VL;
  bool UnitStrideRefSeen;
  bool MemRefSeen;
  unsigned LoopLevel;

  void visitRegDDRef(RegDDRef *RegDD);
  void visitCanonExpr(CanonExpr *CExpr);

public:
  HandledCheck(const HLLoop *OrigLoop, TargetLibraryInfo *TLI, int VL)
      : IsHandled(true), OrigLoop(OrigLoop), TLI(TLI), VL(VL),
        UnitStrideRefSeen(false), MemRefSeen(false) {
    LoopLevel = OrigLoop->getNestingLevel();
  }

  void visit(HLDDNode *Node);

  void visit(HLNode *Node) {
    DEBUG(errs() << "VPO_OPTREPORT: Loop not handled - unsupported HLNode\n");
    IsHandled = false;
  }

  void postVisit(HLNode *Node) {}

  bool isDone() const override { return (!IsHandled); }
  bool isHandled() { return IsHandled; }
  bool getUnitStrideRefSeen() { return UnitStrideRefSeen; }
  bool getMemRefSeen() { return MemRefSeen; }
};
} // End anonymous namespace

void HandledCheck::visit(HLDDNode *Node) {

  if (!isa<HLInst>(Node) && !isa<HLIf>(Node)) {
    DEBUG(errs() << "VPO_OPTREPORT: Loop not handled - only HLInst/HLIf are "
                    "supported\n");
    IsHandled = false;
    return;
  }

  // Calls supported are masked/non-masked svml and non-masked intrinsics.
  if (HLInst *Inst = dyn_cast<HLInst>(Node)) {
    if (Inst->isCallInst()) {
      const CallInst *Call = cast<CallInst>(Inst->getLLVMInstruction());
      StringRef CalledFunc = Call->getCalledFunction()->getName();

      if (Inst->getParent() != OrigLoop &&
          (VL > 1 && !TLI->isFunctionVectorizable(CalledFunc, VL))) {
        // Masked svml calls are supported, but masked intrinsics are not at
        // the moment.
        DEBUG(Inst->dump());
        DEBUG(errs() << "VPO_OPTREPORT: Loop not handled - masked intrinsic\n");
        IsHandled = false;
        return;
      }

      // Quick hack to avoid loops containing fabs in 447.dealII from becoming
      // vectorized due to bug in unrolling. The problem involves loop index
      // variable that spans outside the array range, resulting in segfault. 
      // floor calls are also temporarily disabled until FeatureOutlining is
      // fixed (CQ410864)
      if (CalledFunc == "fabs" || CalledFunc == "floor") {
        DEBUG(Inst->dump());
        DEBUG(errs() <<
          "VPO_OPTREPORT: Loop not handled - fabs/floor call disabled\n");
        IsHandled = false;
        return;
      }

      Intrinsic::ID ID = getVectorIntrinsicIDForCall(Call, TLI);
      if ((VL > 1 && !TLI->isFunctionVectorizable(CalledFunc, VL)) && !ID) {
        DEBUG(errs()
              << "VPO_OPTREPORT: Loop not handled - call not vectorizable\n");
        IsHandled = false;
        return;
      }
    }
  }

  for (auto Iter = Node->ddref_begin(), End = Node->ddref_end(); Iter != End;
       ++Iter) {
    visitRegDDRef(*Iter);
  }
}

// visitRegDDRef - Visits RegDDRef to visit the Canon Exprs
// present inside it.
void HandledCheck::visitRegDDRef(RegDDRef *RegDD) {
  int64_t IVConstCoeff;

  if (!VectorType::isValidElementType(RegDD->getSrcType())) {
    DEBUG(RegDD->getSrcType()->dump());
    DEBUG(errs() << "VPO_OPTREPORT: Loop not handled - invalid element type\n");
    IsHandled = false;
    return;
  }

  if (AVRCodeGenHIR::isConstStrideRef(RegDD, LoopLevel, &IVConstCoeff) &&
      IVConstCoeff == 1)
    UnitStrideRefSeen = true;

  // Visit CanonExprs inside the RegDDRefs
  for (auto Iter = RegDD->canon_begin(), End = RegDD->canon_end(); Iter != End;
       ++Iter) {
    visitCanonExpr(*Iter);
  }

  // Visit GEP Base
  if (RegDD->hasGEPInfo()) {
    MemRefSeen = true;

    auto BaseCE = RegDD->getBaseCE();

    if (!BaseCE->isInvariantAtLevel(LoopLevel)) {
      DEBUG(
          errs() << "VPO_OPTREPORT: Loop not handled - BaseCE not invariant\n");
      IsHandled = false;
      return;
    }

    visitCanonExpr(RegDD->getBaseCE());
  }
}

// Checks Canon Expr to see if we support it. Currently, we do not
// support blob IV coefficients
void HandledCheck::visitCanonExpr(CanonExpr *CExpr) {
  if (CExpr->hasIVBlobCoeff(LoopLevel)) {
    DEBUG(errs()
          << "VPO_OPTREPORT: Loop not handled - IV with blob coefficient\n");
    IsHandled = false;
    return;
  }
}

// TODO: Take as input a VPOVecContext that indicates which AVRLoop(s)
// is (are) to be vectorized, as identified by the vectorization scenario
// evaluation.
// FORNOW there is only one AVRLoop per region, so we will re-discover
// the same AVRLoop that the vecScenarioEvaluation had "selected".
bool AVRCodeGenHIR::loopIsHandled(unsigned int VF) {
  AVRWrn *AWrn = nullptr;
  WRNVecLoopNode *WVecNode;
  HLLoop *Loop = nullptr;

  // We expect avr to be a AVRWrn node
  if (!(AWrn = dyn_cast<AVRWrn>(Avr))) {
    DEBUG(errs() << "VPO_OPTREPORT: Loop not handled - expected AVRWrn node\n");
    return false;
  }

  WVecNode = AWrn->getWrnNode();

  if (!ALoop)
    ALoop = AVRUtils::findAVRLoop(AWrn);

  // Check that we have an AVRLoop
  if (!ALoop) {
    DEBUG(errs()
          << "VPO_OPTREPORT: Loop not handled - AVRLoop child not found\n");
    return false;
  }

  Loop = WVecNode->getHLLoop();
  assert(Loop && "Null HLLoop.");
  setOrigLoop(Loop);

  // Only handle normalized loops
  if (!OrigLoop->isNormalized()) {
    DEBUG(errs()
          << "VPO_OPTREPORT: Loop not handled - loop not in normalized form\n");
    return false;
  }

  // We are working with normalized loops, trip count is loop UpperBound + 1.
  auto UBRef = Loop->getUpperDDRef();
  int64_t UBConst;

  if (UBRef->isIntConstant(&UBConst)) {
    auto ConstTripCount = UBConst + 1;

    // Check for minimum trip count threshold
    if (TinyTripCountThreshold && ConstTripCount <= TinyTripCountThreshold) {
      DEBUG(
          errs()
          << "VPO_OPTREPORT: Loop not handled - loop with small trip count\n");
      return false;
    }

    // Check that main vector loop will have atleast one iteration
    if (ConstTripCount < VL) {
      DEBUG(errs()
            << "VPO_OPTREPORT: Loop not handled - zero iteration main loop\n");
      return false;
    }

    // Set constant trip count
    setTripCount((uint64_t)ConstTripCount);
  }

  bool UnitStrideSeen = false;
  bool MemRefSeen = false;
  for (auto Itr = ALoop->child_begin(), End = ALoop->child_end(); Itr != End;
       ++Itr) {
    // Itr->dump(PrintNumber);
    if (auto AAssign = dyn_cast<AVRAssignHIR>(Itr)) {
      auto HInst = AAssign->getHIRInstruction();
      auto Inst = HInst->getLLVMInstruction();

      if (Inst->mayThrow()) {
        DEBUG(HInst->dump());
        DEBUG(errs()
              << "VPO_OPTREPORT: Loop not handled - instruction may throw\n");
        return false;
      }

      auto Opcode = Inst->getOpcode();

      if ((Opcode == Instruction::UDiv || Opcode == Instruction::SDiv ||
           Opcode == Instruction::URem || Opcode == Instruction::SRem) &&
          (HInst->getParent() != OrigLoop)) {
        DEBUG(HInst->dump());
        DEBUG(errs()
              << "VPO_OPTREPORT: Loop not handled - DIV/REM instruction\n");
        return false;
      }

      auto TLval = HInst->getLvalDDRef();

      if (TLval && TLval->isTerminalRef() &&
          OrigLoop->isLiveOut(TLval->getSymbase()) &&
          HInst->getParent() != OrigLoop) {
        DEBUG(HInst->dump());
        DEBUG(errs() << "VPO_OPTREPORT: Liveout conditional scalar assign "
                        "not handled\n");
        return false;
      }

      HandledCheck NodeCheck(OrigLoop, TLI, VL);
      HLDDNode *INode = AAssign->getHIRInstruction();

      OrigLoop->getHLNodeUtils().visit(NodeCheck, INode);
      if (!NodeCheck.isHandled())
        return false;

      if (NodeCheck.getUnitStrideRefSeen())
        UnitStrideSeen = true;

      if (NodeCheck.getMemRefSeen())
        MemRefSeen = true;
    } else if (isa<AVRPredicate>(Itr)) {
      ;
    } else if (auto AIf = dyn_cast<AVRIfHIR>(Itr)) {
      HandledCheck NodeCheck(OrigLoop, TLI, VL);
      HLDDNode *INode = AIf->getCompareInstruction();

      OrigLoop->getHLNodeUtils().visit(NodeCheck, INode);
      if (!NodeCheck.isHandled())
        return false;
    } else {
      DEBUG(Itr->dump());
      DEBUG(
          errs() << "VPO_OPTREPORT: Loop not handled - unsupported AVR kind\n");
      return false;
    }
  }

  // If we are not in stress testing mode, only vectorize when some
  // unit stride refs are seen. Still vectorize the case when no mem refs
  // are seen. Remove this check once vectorizer cost model is fully
  // implemented.
  if (DisableStressTest && MemRefSeen && !UnitStrideSeen) {
    DEBUG(
        errs()
        << "VPO_OPTREPORT: Loop not handled - all mem refs non unit-stride\n");
    return false;
  }

  setALoop(ALoop);
  setWVecNode(WVecNode);

  // DEBUG(errs() << "Handled loop\n");
  return true;
}

bool AVRCodeGenHIR::isSmallShortAddRedLoop() {
  // Return false if loop does not have any reductions
  auto SRCL = SRA->getSafeReductionChain(OrigLoop);
  if (SRCL.empty())
    return false;

  unsigned Count = 0;
  bool Found = false;

  // Check for loop with at most two instructions of which at least one
  // is an add reduction of short type values into an I32/I64.
  for (auto Itr = ALoop->child_begin(), End = ALoop->child_end(); Itr != End;
       ++Itr) {
    ++Count;
    if (Count > 2)
      return false;

    auto AAssign = dyn_cast<AVRAssignHIR>(Itr);
    // Return false if the loop has anything other than AVRAssigns
    if (!AAssign)
      return false;

    auto HInst = AAssign->getHIRInstruction();
    if (HInst->getLLVMInstruction()->getOpcode() != Instruction::Add)
      continue;

    if (!SRA->isSafeReduction(HInst))
      continue;

    auto Lval = HInst->getLvalDDRef();
    auto Op1 = HInst->getOperandDDRef(1);
    auto Op2 = HInst->getOperandDDRef(2);

    if ((Lval->getDestType()->isIntegerTy(32) ||
         Lval->getDestType()->isIntegerTy(64)) &&
        (Op1->getSrcType()->isIntegerTy(16) ||
         Op2->getSrcType()->isIntegerTy(16)))
      Found = true;
  }

  return Found;
}

// TODO: Change all VL occurences with VF
// TODO: Have this method take a VecContext as input, which indicates which
// AVRLoops in the region to vectorize, and how (using what VF).
bool AVRCodeGenHIR::vectorize(unsigned int VL) {
  bool LoopHandled;

  setVL(VL);
  assert(VL >= 1);
  if (VL == 1) {
    DEBUG(errs() << "VPO_OPTREPORT: Loop not handled - VL is 1\n");
    return false;
  }

  LoopHandled = loopIsHandled(VL);
  if (!LoopHandled)
    return false;

  SRA->computeSafeReductionChains(OrigLoop);

  // Workaround for perf regressions - suppress vectorization of some small
  // loops with add reduction of short values until cost model can be refined.
  if (isSmallShortAddRedLoop()) {
    DEBUG(errs()
          << "VPO_OPTREPORT: Suppress vectorization - SmallShortAddRedLoop\n");
    return false;
  }

  DEBUG(errs() << "VPO_OPTREPORT: VPO handled loop, VF = " << VL << "\n");
  DEBUG(errs() << "Handled loop before vec codegen: \n");
  DEBUG(OrigLoop->dump());

  RHM.mapHLNodes(OrigLoop);

  processLoop();

  DEBUG(errs() << "\n\n\nHandled loop after: \n");
  DEBUG(MainLoop->dump());
  if (!MainLoop->hasChildren()) {
    DEBUG(errs() << "\n\n\nRemoving empty loop\n");
    MainLoop->getHLNodeUtils().remove(MainLoop);
  }
  if (NeedRemainderLoop)
    DEBUG(OrigLoop->dump());

  return true;
}

void AVRCodeGenHIR::eraseLoopIntrinsImpl(bool BeginDir) {
  HLContainerTy::iterator StartIter;
  HLContainerTy::iterator EndIter;
  if (BeginDir) {
    auto BeginNode = WVecNode->getEntryHLNode();
    assert(BeginNode && "Unexpected null entry node in WRNVecLoopNode");
    StartIter = BeginNode->getIterator();
    EndIter = OrigLoop->getIterator();
  } else {
    auto ExitNode = WVecNode->getExitHLNode();
    assert(ExitNode && "Unexpected null exit node in WRNVecLoopNode");
    StartIter = ExitNode->getIterator();

    auto LastNode = OrigLoop->getHLNodeUtils().getLastLexicalChild(
        OrigLoop->getParent(), OrigLoop);
    EndIter = std::next(LastNode->getIterator());
  }

  int BeginOrEndDirID = BeginDir ? DIR_OMP_SIMD : DIR_OMP_END_SIMD;
  for (auto Iter = StartIter; Iter != EndIter;) {
    auto HInst = dyn_cast<HLInst>(&*Iter);

    if (!HInst) {
      break;
    }

    // Move to the next iterator now as HInst may get removed below
    ++Iter;

    Intrinsic::ID IntrinID;
    if (HInst->isIntrinCall(IntrinID)) {
      if (vpo::VPOAnalysisUtils::isIntelClause(IntrinID)) {
        OrigLoop->getHLNodeUtils().remove(HInst);
        continue;
      }

      if (vpo::VPOAnalysisUtils::isIntelDirective(IntrinID)) {
        auto Inst = cast<IntrinsicInst>(HInst->getLLVMInstruction());
        StringRef DirStr = vpo::VPOAnalysisUtils::getDirectiveMetadataString(
            const_cast<IntrinsicInst *>(Inst));

        int DirID = vpo::VPOAnalysisUtils::getDirectiveID(DirStr);

        if (DirID == BeginOrEndDirID) {
          OrigLoop->getHLNodeUtils().remove(HInst);
        } else if (VPOAnalysisUtils::isListEndDirective(DirID)) {
          OrigLoop->getHLNodeUtils().remove(HInst);
          return;
        }
      }
    }
  }

  assert(false && "Missing SIMD Begin/End directive");
}

void AVRCodeGenHIR::eraseLoopIntrins() {
  eraseLoopIntrinsImpl(true /* Intrinsics before loop */);
  eraseLoopIntrinsImpl(false /* Intrinsics before loop */);
}

// This function replaces scalar math lib calls in the remainder loop with
// the svml version used in the main vector loop in order to maintain 
// consistency of precision. See the example below:
//
// Original remainder loop:
//
// <14>  + DO i1 = 128, 130, 1   <DO_LOOP>
// <5>   |   %call = @sinf((%b)[i1]);
// <7>   |   (%a)[i1] = %call;
// <14>  + END LOOP
//
// Transformed remainder loop:
//
// <14>  + DO i1 = 128, 130, 1   <DO_LOOP>
// <15>  |   %load = (%b)[i1];
// <16>  |   %__svml_sinf48 = @__svml_sinf4(%load);
// <17>  |   %call = extractelement %__svml_sinf48,  0;
// <7>   |   (%a)[i1] = %call;
// <14>  + END LOOP
//
// Detailed HIR:
//
// <14>  + DO i64 i1 = 128, 130, 1   <DO_LOOP>
// <15>  |   %load = (%b)[i1];
// <15>  |   <LVAL-REG> NON-LINEAR float %load {sb:15}
// <15>  |   <RVAL-REG> {al:4}(LINEAR float* %b)[LINEAR i64 i1] !tbaa !5 {sb:12}
// <15>  |      <BLOB> LINEAR float* %b {sb:6}
// <15>  |
// <16>  |   %__svml_sinf48 = @__svml_sinf4(%load);
// <16>  |   <LVAL-REG> NON-LINEAR <4 x float> %__svml_sinf48 {sb:16}
// <16>  |   <RVAL-REG> NON-LINEAR bitcast.float.<4 x float>(%load) {sb:15}
// <16>  |      <BLOB> NON-LINEAR float %load {sb:15}
// <16>  |
// <17>  |   %call = extractelement %__svml_sinf48,  0;
// <17>  |   <LVAL-REG> NON-LINEAR float %call {sb:7}
// <17>  |   <RVAL-REG> NON-LINEAR <4 x float> %__svml_sinf48 {sb:16}
// <17>  |
// <7>   |   (%a)[i1] = %call;
// <7>   |   <LVAL-REG> {al:4}(LINEAR float* %a)[LINEAR i64 i1] !tbaa !5 {sb:13}
// <7>   |      <BLOB> LINEAR float* %a {sb:9}
// <7>   |   <RVAL-REG> NON-LINEAR float %call {sb:7}
// <7>   |
// <14>  + END LOOP

void AVRCodeGenHIR::replaceLibCallsInRemainderLoop(HLInst *HInst) {

  // Used to remove the original math calls after iterating over them.
  SmallVector<HLInst*, 1> InstsToRemove;

  const CallInst *Call = cast<CallInst>(HInst->getLLVMInstruction());
  Function *F = Call->getCalledFunction();
  StringRef FnName = F->getName();

  // Check to see if the call was vectorized in the main loop.
  if (TLI->isFunctionVectorizable(FnName, VL)) {
    unsigned ArgIdx = 0;
    if (!F->getReturnType()->isVoidTy()) {
      // In HIR, call argument operands for non-void functions begin at
      // index position 1 in the DDRef operand list.
      ArgIdx = 1;
    }

    SmallVector<RegDDRef *, 1> CallArgs;
    SmallVector<Type*, 1> ArgTys;
    int NumOps = HInst->getNumOperands();

    // For each call argument, insert a scalar load of the element,
    // broadcast it to a vector.
    for (int I = ArgIdx; I < NumOps; I++) {

      // TODO: it is assumed that call arguments need to become vector.
      // In the future, some vectorizable calls may contain scalar
      // arguments. Additional checking is needed for these cases.

      // The DDRef of the original scalar call instruction.
      RegDDRef *Ref = HInst->getOperandDDRef(I);

      // The resulting type of the widened ref/broadcast.
      auto VecDestTy = VectorType::get(Ref->getDestType(), VL);

      RegDDRef *WideRef = nullptr;
      HLInst *LoadInst = nullptr;

      // Create the scalar load of the call argument. This is done so that
      // we can clone the new LvalDDRef and change its type to force the
      // broadcast. See %load in the example above. Essentially, the original
      // scalar %load becomes bitcast.float.<4 x float>, which is how HIRCG
      // knows to do the broadcast.
      if (Ref->isMemRef() && !Ref->isAddressOf()) {
        // Ref is a memory reference: %t = sinf(a[i]);
        LoadInst = HInst->getHLNodeUtils().createLoad(Ref->clone(), "load");
      } else {
        // Ref in this case is a temp from a previous load: %r = sinf(%t).
        // Create a new temp and broadcast it for the call argument.
        LoadInst = HInst->getHLNodeUtils().createCopyInst(Ref->clone(), "copy");
      }

      // Construct the new RegDDRef for the call argument. Set the dest
      // type to the vector type required to do a broadcast. So, for
      // example, source type is float, and dest type becomes <4 x float>.
      // This causes the RegDDRef to obtain a bitcast. Because of this,
      // the ref is no longer a self blob and we must copy the BlobDDRef
      // from the original reference to this one. This is what the call
      // to makeConsistent() does.
      //
      // e.g., %load is a self blob, bitcast.float.<4 x float>(%load) is
      // no longer a self blob due to the existence of the bitcast. So,
      // copy BlobDDRef from %load to bitcast.float.<4 x float>(%load).
      HInst->getHLNodeUtils().insertBefore(HInst, LoadInst);
      WideRef = LoadInst->getLvalDDRef()->clone();
      auto CE = WideRef->getSingleCanonExpr();
      CE->setDestType(VecDestTy);
      const SmallVector<const RegDDRef*, 1> AuxRefs =
        { LoadInst->getLvalDDRef() }; 
      WideRef->makeConsistent(&AuxRefs, OrigLoop->getNestingLevel());

      // Collect call arguments and types so that the function declaration
      // and call instruction can be generated.
      CallArgs.push_back(WideRef);
      ArgTys.push_back(VecDestTy);
    }

    // Using the newly created vector call arguments, generate the vector
    // call instruction and extract the low element.
    Function *VectorF =
      getOrInsertVectorFunction(Call, VL, ArgTys, TLI,
                                Intrinsic::not_intrinsic,
                                nullptr/*simd function*/,
                                false/*non-masked*/);
    assert(VectorF && "Can't create vector function.");

    HLInst *WideCall =
      HInst->getHLNodeUtils().createCall(VectorF, CallArgs, VectorF->getName(),
                                       nullptr);
    HInst->getHLNodeUtils().insertBefore(HInst, WideCall);

    if (FnName.find("sincos") != StringRef::npos) {
      // Since we're in the remainder loop and scalarizing for now,
      // then set the call argument strides for the sin/cos results
      // to indirect to force scalarization in MapIntrinToIml. Later,
      // when we support remainder loop vectorization, swap out the
      // following loop with the call to analyzeCallArgMemoryReferences().
      Instruction *WideInst =
        const_cast<Instruction *>(WideCall->getLLVMInstruction());
      CallInst *VecCall = cast<CallInst>(WideInst);
      for (unsigned I = 1; I < 3; I++) {
        AttrBuilder AttrList;
        AttrList.addAttribute("stride", "indirect");
        VecCall->setAttributes(VecCall->getAttributes().addAttributes(
          VecCall->getContext(), I + 1,
          AttributeSet::get(VecCall->getContext(), I + 1, AttrList)));
      }
      //analyzeCallArgMemoryReferences(HInst, WideCall, CallArgs);
    }

    InstsToRemove.push_back(HInst);

    if (!F->getReturnType()->isVoidTy()) {
      HLInst *ExtractInst = HInst->getHLNodeUtils().createExtractElementInst(
        WideCall->getLvalDDRef()->clone(), 0, "elem",
        HInst->getLvalDDRef()->clone());
      HInst->getHLNodeUtils().insertAfter(WideCall, ExtractInst);
    }
  }

  // Remove the original scalar call(s) to clean up the IR.
  for (unsigned Idx = 0; Idx < InstsToRemove.size(); Idx++) {
    HLInst *Inst = InstsToRemove[Idx];
    Inst->getHLNodeUtils().remove(Inst);
  }
}

void AVRCodeGenHIR::HIRLoopVisitor::replaceCalls() {
  for (unsigned i = 0; i < CallInsts.size(); i++) {
    CG->replaceLibCallsInRemainderLoop(CallInsts[i]);
  }
}

void AVRCodeGenHIR::HIRLoopVisitor::visitInst(HLInst *I) {
  // Check for function calls.
  if (I->isCallInst()) {
    CallInsts.push_back(I);
  }
}

void AVRCodeGenHIR::HIRLoopVisitor::visitIf(HLIf *If) {
  for (auto ThenIt = If->then_begin(), ThenEnd = If->then_end();
       ThenIt != ThenEnd; ++ThenIt) {
    visit(*ThenIt);
  }
  for (auto ElseIt = If->else_begin(), ElseEnd = If->else_end();
       ElseIt != ElseEnd; ++ElseIt) {
    visit(*ElseIt);
  }
}

void AVRCodeGenHIR::HIRLoopVisitor::visitLoop(HLLoop *L) {
  for (auto Iter = L->child_begin(), EndItr = L->child_end();
       Iter != EndItr; ++Iter) {
    visit(*Iter);
  }
}

void AVRCodeGenHIR::processLoop() {
  LoopsVectorized++;
  eraseLoopIntrins();

  // Setup main and remainder loops
  bool NeedRemainderLoop = false;
  auto MainLoop = HIRTransformUtils::setupMainAndRemainderLoops(
      OrigLoop, VL, NeedRemainderLoop, true /* VecMode */);

  setNeedRemainderLoop(NeedRemainderLoop);
  setMainLoop(MainLoop);

  for (auto Iter = ALoop->child_begin(), EndItr = ALoop->child_end();
       Iter != EndItr; ++Iter) {
    if (auto AvrAssign = dyn_cast<AVRAssignHIR>(Iter)) {
      RegDDRef *MaskDDRef = nullptr; 
      if (auto APred = AvrAssign->getPredicate()) {
        MaskDDRef = getWideAvrRef(APred->getNumber());
      }
      auto VecInst = widenNode(AvrAssign, MaskDDRef);
      if (MaskDDRef) {
        VecInst->setMaskDDRef(MaskDDRef->clone());
      }
    } else if (auto APredicate = dyn_cast<AVRPredicate>(Iter)) {
      AVRCGVisit CGVisit(this, nullptr /* MaskDDRef */,
                         "Pred" + Twine(APredicate->getNumber()) + "_");
      AVRVisitor<AVRCGVisit> AVisitor(CGVisit);

      AVisitor.visit(APredicate, true /*Recursive*/,
                     true /*RecurseInsideLoops*/, false /*RecurseInsideValues*/,
                     true /*Forward*/);
    } else if (auto AIf = dyn_cast<AVRIfHIR>(Iter)) {
      // We currently expect if/else to be linearized.
      assert(!AIf->hasThenChildren() && !AIf->hasElseChildren() &&
             "Empty if expected");

      RegDDRef *MaskDDRef = nullptr;
      if (auto IfPred = AIf->getPredicate()) {
        MaskDDRef = getWideAvrRef(IfPred->getNumber());
      }
      AVRCGVisit CGVisit(this, MaskDDRef,
                         "Cond" + Twine(AIf->getCondition()->getNumber()) +
                             "_");
      AVRVisitor<AVRCGVisit> AVisitor(CGVisit);

      AVisitor.visit(AIf->getCondition(), true /*Recursive*/,
                     true /*RecurseInsideLoops*/, false /*RecurseInsideValues*/,
                     true /*Forward*/);
    } else {
      assert(false && "Unexpected AVR kind");
    }
  }

  MainLoop->markDoNotVectorize();

  // If a remainder loop is not needed get rid of the OrigLoop at this point.
  if (NeedRemainderLoop) {
    HIRLoopVisitor LV(OrigLoop, this);
    LV.replaceCalls();
    OrigLoop->markDoNotVectorize();
  } else {
    MainLoop->getHLNodeUtils().remove(OrigLoop);
  }
}

bool AVRCodeGenHIR::isReductionRef(const RegDDRef *Ref, unsigned &Opcode) {
  // When widening decomposed nested blobs, we create temp Refs without
  // an associated DDNode.
  if (!Ref->getHLDDNode())
    return false;

  return SRA->isReductionRef(Ref, Opcode);
}

RegDDRef *AVRCodeGenHIR::widenRef(const RegDDRef *Ref) {
  RegDDRef *WideRef;
  int64_t IVConstCoeff;
  auto RefDestTy = Ref->getDestType();
  auto VecRefDestTy = VectorType::get(RefDestTy, VL);
  auto RefSrcTy = Ref->getSrcType();
  auto VecRefSrcTy = VectorType::get(RefSrcTy, VL);

  // If the DDREF has a widened counterpart, return the same after setting
  // SrcType/DestType appropriately.
  if (Ref->isTerminalRef()) {
    unsigned RedOpCode;

    if (WidenMap.find(Ref->getSymbase()) != WidenMap.end()) {
      auto WInst = WidenMap[Ref->getSymbase()];
      // TODO - look into reusing instead of cloning (Pankaj's suggestion)
      WideRef = WInst->getLvalDDRef()->clone();

      auto CE = WideRef->getSingleCanonExpr();
      CE->setDestType(VecRefDestTy);
      CE->setSrcType(VecRefSrcTy);
      CE->setExtType(Ref->getSingleCanonExpr()->isSExt());

      return WideRef;
    }

    // Check if Ref is a reduction - we create widened DDREF for a
    // reduction ref the first time it is encountered and use this to replace
    // all occurrences of Ref. The widened ref is added to the WidenMap
    // here to accomplish this.
    if (isReductionRef(Ref, RedOpCode)) {

      auto Identity = HLInst::getRecurrenceIdentity(RedOpCode, RefDestTy);
      auto RedOpVecInst = insertReductionInitializer(Identity);

      // Add to WidenMap and handle generating code for building reduction tail
      addToMapAndHandleLiveOut(Ref, RedOpVecInst);

      // LVAL ref of the initialization instruction is the widened reduction
      // ref.
      return RedOpVecInst->getLvalDDRef()->clone();
    }
  }

  // Lval terminal refs get the widened ref duing the widened HLInst creation
  // later - simply return NULL.
  if (Ref->getHLDDNode() && Ref->isLval() && Ref->isTerminalRef())
    return nullptr;

  // TODO - look into reusing instead of cloning (Pankaj's suggestion)
  WideRef = Ref->clone();

  // Set VectorType on WideRef base pointer - BaseDestType is set to pointer
  // type of VL-wide vector of Ref's DestType. For addressof DDRef, desttype
  // is set to vector of pointers(scalar desttype).
  if (WideRef->hasGEPInfo()) {
    PointerType *PtrType = cast<PointerType>(Ref->getBaseDestType());
    auto AddressSpace = PtrType->getAddressSpace();

    // Omit the range metadata as is done in loop vectorize which does
    // not propagate the same. We get a compile time error otherwise about
    // type mismatch for range values.
    WideRef->setMetadata(LLVMContext::MD_range, nullptr);

    if (WideRef->isAddressOf()) {
      WideRef->setBaseDestType(VecRefDestTy);

      auto StructElemTy =
          dyn_cast<StructType>(PtrType->getPointerElementType());

      // There is nothing more to do for opaque types as they can only occur in
      // this form: &p[0].
      if (StructElemTy && StructElemTy->isOpaque()) {
        return WideRef;
      }
    } else {
      WideRef->setBaseDestType(PointerType::get(VecRefDestTy, AddressSpace));
    }
  }

  // For unit stride ref, nothing else to do
  if (isConstStrideRef(Ref, OrigLoop->getNestingLevel(), &IVConstCoeff) &&
      IVConstCoeff == 1)
    return WideRef;

  // For cases other than unit stride refs, we need to widen the induction
  // variable and replace blobs in Canon Expr with widened equivalents.
  for (auto I = WideRef->canon_begin(), E = WideRef->canon_end(); I != E; ++I) {
    auto CE = *I;
    bool AnyChange = true;

    if (CE->hasIV(OrigLoop->getNestingLevel())) {
      SmallVector<Constant *, 4> CA;
      Type *Int64Ty = CE->getSrcType();

      CE->getIVCoeff(OrigLoop->getNestingLevel(), nullptr, &IVConstCoeff);

      for (unsigned i = 0; i < VL; ++i) {
        CA.push_back(ConstantInt::getSigned(Int64Ty, IVConstCoeff * i));
      }
      ArrayRef<Constant *> AR(CA);
      auto CV = ConstantVector::get(AR);

      unsigned Idx = 0;
      CE->getBlobUtils().createBlob(CV, true, &Idx);
      CE->addBlob(Idx, 1);
      AnyChange = true;
    }

    SmallVector<unsigned, 8> BlobIndices;
    CE->collectBlobIndices(BlobIndices, false);

    for (auto &BI : BlobIndices) {
      auto TopBlob = CE->getBlobUtils().getBlob(BI);

      // We do not need to widen invariant blobs - check for blob invariance
      // by comparing maxbloblevel against the loop's nesting level.
      if (WideRef->findMaxBlobLevel(BI) < OrigLoop->getNestingLevel())
        continue;

      if (CE->getBlobUtils().isNestedBlob(TopBlob)) {

        AVR *BlobTree =
            decomposeBlob(WideRef, BI, 1, Fn.getParent()->getDataLayout());
        AVRCGVisit CGVisit(this, nullptr /* MaskDDRef */,
                           "Blob" + Twine(BI) + "_");
        AVRVisitor<AVRCGVisit> AVisitor(CGVisit);

        AVisitor.visit(BlobTree, true /*Recursive*/,
                       true /*RecurseInsideLoops*/,
                       false /*RecurseInsideValues*/, true /*Forward*/);

        auto TRef = getWideAvrRef(BlobTree->getNumber());

        CE->replaceBlob(BI, TRef->getSingleCanonExpr()->getSingleBlobIndex());
        continue;
      }

      assert(CE->getBlobUtils().isTempBlob(TopBlob) &&
             "Only temp blobs expected");

      auto OldSymbase = CE->getBlobUtils().getTempBlobSymbase(BI);

      if (WidenMap.find(OldSymbase) != WidenMap.end()) {
        auto WInst1 = WidenMap[OldSymbase];
        auto WRef = WInst1->getLvalDDRef()->clone();
        CE->replaceBlob(BI, WRef->getSingleCanonExpr()->getSingleBlobIndex());
        AnyChange = true;
      }
    }

    if (AnyChange) {
      auto VecCEDestTy = VectorType::get(CE->getDestType(), VL);
      auto VecCESrcTy = VectorType::get(CE->getSrcType(), VL);

      CE->setDestType(VecCEDestTy);
      CE->setSrcType(VecCESrcTy);
    }
  }

  // The blobs in the scalar ref have been replaced by widened refs, call
  // the utility to update the blob DDRefs in the widened Ref.
  SmallVector<BlobDDRef *, 8> NewBlobs;
  WideRef->updateBlobDDRefs(NewBlobs);

  return WideRef;
}

RegDDRef *AVRCodeGenHIR::getVectorValue(const RegDDRef *Op) {

  if (WidenMap.count(Op->getSymbase()))
    return WidenMap[Op->getSymbase()]->getLvalDDRef()->clone();

  if (Op->isIntConstant() || Op->isFPConstant())
    return getConstantSplatDDRef(Op, VL);

  // TODO: Create spat vector for loop invariant values
  assert(true && "Can't get vector value");
  return nullptr;
}

/// \brief Return result of combining horizontal vector binary operation with
/// initial value. Horizontal binary operation splits VecRef recursively
/// into 2 parts until the VL becomes 2. Then we extract elements from the
/// vector and perform scalar operation, the result of which is then
/// combined with the initial value and assigned to ResultRef. The created
/// instructions are added to the InstContainer initially and are added
/// after Loop at the end after generating the combined result.
static HLInst *buildReductionTail(HLContainerTy &InstContainer,
                                  unsigned BOpcode, const RegDDRef *VecRef,
                                  const RegDDRef *InitValRef, HLLoop *Loop,
                                  const RegDDRef *ResultRef) {

  // Take Vector Length from the WideRedInst type
  Type *VecTy = VecRef->getDestType();

  // For Sub/FSub operation, we need to use Add/FAdd for the horizontal
  // vector and combine operations.
  if (BOpcode == Instruction::Sub)
    BOpcode = Instruction::Add;
  else if (BOpcode == Instruction::FSub)
    BOpcode = Instruction::FAdd;

  unsigned VL = cast<VectorType>(VecTy)->getNumElements();
  if (VL == 2) {
    HLInst *Lo = Loop->getHLNodeUtils().createExtractElementInst(
        VecRef->clone(), 0, "Lo");
    HLInst *Hi = Loop->getHLNodeUtils().createExtractElementInst(
        VecRef->clone(), 1, "Hi");

    HLInst *Combine = Loop->getHLNodeUtils().createBinaryHLInst(
        BOpcode, Lo->getLvalDDRef()->clone(), Hi->getLvalDDRef()->clone(),
        "reduced");
    InstContainer.push_back(*Lo);
    InstContainer.push_back(*Hi);
    InstContainer.push_back(*Combine);

    RegDDRef *ScalarValue = Combine->getLvalDDRef();

    // Combine with initial value
    auto FinalInst = Loop->getHLNodeUtils().createBinaryHLInst(
        BOpcode, ScalarValue->clone(), InitValRef->clone(), "final" /* Name */,
        ResultRef->clone());
    InstContainer.push_back(*FinalInst);
    return FinalInst;
  }
  SmallVector<uint32_t, 16> LoMask, HiMask;
  for (unsigned i = 0; i < VL / 2; ++i)
    LoMask.push_back(i);
  for (unsigned i = VL / 2; i < VL; ++i)
    HiMask.push_back(i);
  HLInst *Lo = Loop->getHLNodeUtils().createShuffleVectorInst(
      VecRef->clone(), VecRef->clone(), LoMask, "Lo");
  HLInst *Hi = Loop->getHLNodeUtils().createShuffleVectorInst(
      VecRef->clone(), VecRef->clone(), HiMask, "Hi");
  HLInst *Result = Loop->getHLNodeUtils().createBinaryHLInst(
      BOpcode, Lo->getLvalDDRef()->clone(), Hi->getLvalDDRef()->clone(),
      "reduce");
  InstContainer.push_back(*Lo);
  InstContainer.push_back(*Hi);
  InstContainer.push_back(*Result);
  return buildReductionTail(InstContainer, BOpcode, Result->getLvalDDRef(),
                            InitValRef, Loop, ResultRef);
}

// Find RegDDref of address, where the reduction variable is stored.
// This functionality we need while DDG is not fully implemented.
// TODO- Concerns from Pankaj related to this function - these need to be
// addressed in the full reduction implementation.
// 1) The traversal should be backwards starting from the loop, not forwards
//    starting from the parent.
// 2) Not sure if preheader/postexit of the loop has been extracted already.
//    If not, we are missing looking in the preheader first. (Preheader
//    extraction has not happened at this point.)
// 3) The comparison for LLVM instructions below is making me uneasy. I don't
//    think this is the right way to check things in HIR.
void ReductionHIRMngr::mapHLNodes(const HLLoop *OrigLoop) {
  const HLNode *Parent = OrigLoop->getParent();
  auto FChild = OrigLoop->getHLNodeUtils().getFirstLexicalChild(Parent);

  for (auto RedItr : ReductionMap) {
    ReductionItem *RI = RedItr.second;
    const Value *Initializer = RI->getInitializer();
    bool Success = false;
    for (auto Itr = FChild->getIterator(), End = OrigLoop->getIterator();
         Itr != End; ++Itr)
      if (auto HInst = dyn_cast<HLInst>(Itr))
        if (HInst->getLLVMInstruction() == Initializer) {
          Initializers[RI] = HInst->getRvalDDRef();
          Success = true;
          break;
        }
    (void)Success;
    assert(Success && "Can't find HIR initializer for reduction item");
  }
}

const RegDDRef *ReductionHIRMngr::getReductionValuePtr(ReductionItem *RI) {
  assert(Initializers.count(RI) && "Uncompleted Initializers map");
  return Initializers[RI];
}

HLInst *AVRCodeGenHIR::widenReductionNode(const HLNode *Node) {
  const HLInst *INode = cast<HLInst>(Node);
  const Instruction *CurInst = INode->getLLVMInstruction();

  // We handle only Binary Operators here
  auto BOp = cast<BinaryOperator>(CurInst);
  const RegDDRef *Op1 = INode->getOperandDDRef(1);
  const RegDDRef *Op2 = INode->getOperandDDRef(2);
  const RegDDRef *LVal = INode->getLvalDDRef();
  const RegDDRef *RedOp;
  const RegDDRef *FreeOp;
  // Find reduction operand. We assume that the binary operation has 2 operands
  // The reduction Op and LVal of the instruction should have the same name.
  if (LVal->getSymbase() == Op1->getSymbase()) {
    RedOp = Op1;
    FreeOp = Op2;
  } else {
    assert(LVal->getSymbase() == Op2->getSymbase() &&
           "Unexpected reduction operand");
    RedOp = Op2;
    FreeOp = Op1;
  }
  // The free (non-reduction) operand should be widened in a regular way
  RegDDRef *FreeOpVec = widenRef(FreeOp);

  // Build Identity vector. It depends of recurrence kind and the type of the
  // operand.
  ReductionItem *RI = RHM.getReductionInfo(CurInst);

  Constant *Identity =
      ReductionHIRMngr::getRecurrenceIdentity(RI, RedOp->getDestType());
  auto RedOpVecInst = insertReductionInitializer(Identity);

  // Create a wide reduction instruction
  HLInst *WideInst = Node->getHLNodeUtils().createBinaryHLInst(
      BOp->getOpcode(), RedOpVecInst->getLvalDDRef()->clone(), FreeOpVec,
      "red" /* Name */, RedOpVecInst->getLvalDDRef()->clone(), BOp);

  // Build the tail - horizontal operation that converts vector to scalar
  HLContainerTy Tail;
  const RegDDRef *Address = RHM.getReductionValuePtr(RI);
  HLInst *LoadInitValInst =
      Node->getHLNodeUtils().createLoad(Address->clone(), "init");
  Tail.push_back(*LoadInitValInst);

  RegDDRef *InitValue = LoadInitValInst->getLvalDDRef();
  RegDDRef *VecRef = WideInst->getLvalDDRef();

  buildReductionTail(Tail, BOp->getOpcode(), VecRef, InitValue, MainLoop,
                     RedOp);
  Node->getHLNodeUtils().insertAfter(MainLoop, &Tail);
  return WideInst;
}

void AVRCodeGenHIR::analyzeCallArgMemoryReferences(
    const HLInst *OrigCall, HLInst *WideCall,
    SmallVectorImpl<RegDDRef *> &Args) {

  Instruction *Inst = const_cast<Instruction *>(WideCall->getLLVMInstruction());

  CallInst *VecCall = cast<CallInst>(Inst);

  HLLoop *L = cast<HLLoop>(OrigCall->getParentLoop());
  unsigned LoopLevel = L->getNestingLevel();

  // Analyze memory references for the arguments used to store sin/cos
  // results. This information will later be used to generate appropriate
  // store instructions.

<<<<<<< HEAD
  for (unsigned I = 0; I < Args.size(); I++) {

    // Only consider call arguments that involve address computations.
    // For example, this is limited at the moment to call arguments like:
    // sincos(..., &a[i], &b[i], ...). In order to extend to other memory
    // references, the type derivations below will need to change. Some
    // assumptions are made for addressOf references.
    if (Args[I]->hasGEPInfo() && Args[I]->isAddressOf()) {
      AttrBuilder AttrList;
      int64_t ByteStride;
      CanonExpr *CE = Args[I]->getStrideAtLevel(LoopLevel);

      if (CE->isLinearAtLevel() && CE->isIntConstant(&ByteStride)) {
        // Type of the argument will be something like <4 x double*>
        // The following code will yield a type of double. This type is used
        // to determine the stride in elements.
        Type *ArgTy = Args[I]->getDestType();
        PointerType *PtrTy = cast<PointerType>(ArgTy);
        VectorType *VecTy = cast<VectorType>(PtrTy->getElementType());
        PointerType *ElemPtrTy = cast<PointerType>(VecTy->getElementType());
        Type *ElemTy = ElemPtrTy->getElementType();
        unsigned ElemSize = ElemTy->getPrimitiveSizeInBits() / 8;
        unsigned ElemStride = ByteStride / ElemSize;
        AttrList.addAttribute("stride",
                              APInt(32, ElemStride).toString(10, false));
      } else {
        AttrList.addAttribute("stride", "indirect");
      }

      if (AttrList.hasAttributes()) {
        VecCall->setAttributes(VecCall->getAttributes().addAttributes(
            VecCall->getContext(), I + 1,
            AttributeSet::get(VecCall->getContext(), I + 1, AttrList)));
      }
=======
  for (unsigned I = 1; I < Args.size(); I++) {

    AttrBuilder AttrList;
    int64_t ByteStride;

    if (Args[I]->getConstStrideAtLevel(LoopLevel, &ByteStride)) {
      // Type of the argument will be something like <4 x double*>
      // The following code will yield a type of double. This type is used
      // to determine the stride in elements.
      Type *ArgTy = Args[I]->getDestType();
      PointerType *PtrTy = cast<PointerType>(ArgTy);
      VectorType *VecTy = cast<VectorType>(PtrTy->getElementType());
      PointerType *ElemPtrTy = cast<PointerType>(VecTy->getElementType());
      Type *ElemTy = ElemPtrTy->getElementType();
      unsigned ElemSize = ElemTy->getPrimitiveSizeInBits() / 8;
      unsigned ElemStride = ByteStride / ElemSize;
      AttrList.addAttribute("stride",
                            APInt(32, ElemStride).toString(10, false));
    } else {
      AttrList.addAttribute("stride", "indirect");
    }

    if (AttrList.hasAttributes()) {
      VecCall->setAttributes(VecCall->getAttributes().addAttributes(
          VecCall->getContext(), I + 1,
          AttributeList::get(VecCall->getContext(), I + 1, AttrList)));
>>>>>>> d854d84c
    }
  }
}

HLInst *AVRCodeGenHIR::widenNode(AVRAssignHIR *AvrNode, RegDDRef *Mask) {
  const HLNode *Node = AvrNode->getHIRInstruction();
  const HLInst *INode;
  INode = dyn_cast<HLInst>(Node);
  auto CurInst = INode->getLLVMInstruction();
  SmallVector<RegDDRef *, 6> WideOps;

  HLInst *WideInst = nullptr;

  if (isa<BinaryOperator>(CurInst)) {
    if (RHM.isReductionVariable(CurInst)) {
      WideInst = widenReductionNode(Node);
      Node->getHLNodeUtils().insertAsLastChild(MainLoop, WideInst);
      return WideInst;
    }
  }

  DEBUG(errs() << "DDRef ");
  DEBUG(INode->dump());
  bool InsertInMap = true;
  for (auto Iter = INode->op_ddref_begin(), End = INode->op_ddref_end();
       Iter != End; ++Iter) {
    RegDDRef *WideRef, *Ref;

    Ref = *Iter;

    WideRef = widenRef(Ref);
    WideOps.push_back(WideRef);
  }

  DEBUG(Node->dump(true));

  if (auto BOp = dyn_cast<BinaryOperator>(CurInst)) {
    WideInst = Node->getHLNodeUtils().createBinaryHLInst(
        BOp->getOpcode(), WideOps[1], WideOps[2], CurInst->getName() + ".vec",
        WideOps[0], BOp);
  } else if (isa<LoadInst>(CurInst)) {
    WideInst = Node->getHLNodeUtils().createLoad(
        WideOps[1], CurInst->getName() + ".vec", WideOps[0]);
  } else if (isa<StoreInst>(CurInst)) {
    WideInst = Node->getHLNodeUtils().createStore(
        WideOps[1], CurInst->getName() + ".vec", WideOps[0]);
    InsertInMap = false;
  } else if (isa<CastInst>(CurInst)) {
    assert(WideOps.size() == 2 && "invalid cast");

    WideInst = Node->getHLNodeUtils().createCastHLInst(
        VectorType::get(CurInst->getType(), VL), CurInst->getOpcode(),
        WideOps[1], CurInst->getName() + ".vec", WideOps[0]);
  } else if (isa<SelectInst>(CurInst)) {
    WideInst = Node->getHLNodeUtils().createSelect(
        INode->getPredicate(), WideOps[1], WideOps[2], WideOps[3], WideOps[4],
        CurInst->getName() + ".vec", WideOps[0]);
  } else if (isa<CmpInst>(CurInst)) {
    WideInst = Node->getHLNodeUtils().createCmp(
        INode->getPredicate(), WideOps[1], WideOps[2],
        CurInst->getName() + ".vec", WideOps[0]);
  } else if (isa<GetElementPtrInst>(CurInst)) {
    // Gep Instructions in LLVM may have any number of operands but the HIR
    // representation for them is always a single rhs ddref - copy rval to
    // lval.
    WideInst = Node->getHLNodeUtils().createCopyInst(
        WideOps[1], CurInst->getName() + ".vec", WideOps[0]);
  } else if (const CallInst *Call = dyn_cast<CallInst>(CurInst)) {

    Function *Fn = Call->getCalledFunction();
    StringRef FnName = Fn->getName();

    // Default to svml. If svml is not available, try the intrinsic.
    Intrinsic::ID ID = Intrinsic::not_intrinsic;
    if (!TLI->isFunctionVectorizable(FnName, VL)) {
      ID = getVectorIntrinsicIDForCall(Call, TLI);
      if (ID && (ID == Intrinsic::assume || ID == Intrinsic::lifetime_end ||
                 ID == Intrinsic::lifetime_start)) {
        return const_cast<HLInst*>(INode);
      }
    }

    unsigned ArgOffset = 0;
    if (!Fn->getReturnType()->isVoidTy()) {
      ArgOffset = 1;
    }
    SmallVector<RegDDRef *, 1> CallArgs;
    SmallVector<Type *, 1> ArgTys;
    for (unsigned i = ArgOffset; i < WideOps.size(); i++) {
      CallArgs.push_back(WideOps[i]);
      ArgTys.push_back(WideOps[i]->getDestType());
    }

    bool Masked = false;
    if (Mask) {
      auto CE = Mask->getSingleCanonExpr();
      ArgTys.push_back(CE->getDestType());
      CallArgs.push_back(Mask->clone());
      Masked = true;
    }

    Function *VectorF = getOrInsertVectorFunction(Call, VL, ArgTys, TLI, ID,
                                                  nullptr, Masked);
    assert(VectorF && "Can't create vector function.");

    WideInst = Node->getHLNodeUtils().createCall(
        VectorF, CallArgs, VectorF->getName(), WideOps[0]);
    Instruction *Inst =
        const_cast<Instruction *>(WideInst->getLLVMInstruction());

    if (isa<FPMathOperator>(Inst)) {
      Inst->copyFastMathFlags(Call);
    }

    if (FnName.find("sincos") != StringRef::npos) {
      analyzeCallArgMemoryReferences(INode, WideInst, CallArgs);
    }

    if (ArgOffset) {
      // If this is a void function, there will be no LVal DDRef for it, so
      // don't try to insert it in the map. i.e., there are no users of an
      // LVal for a void function.
      InsertInMap = true;
    } else {
      InsertInMap = false;
    }
  } else {
    llvm_unreachable("Unimplemented widening for inst");
  }

  // Add to WidenMap and handle generating code for any liveouts
  if (InsertInMap) {
    addToMapAndHandleLiveOut(INode->getLvalDDRef(), WideInst);
    if (WideInst->getLvalDDRef()->isTerminalRef())
      WideInst->getLvalDDRef()->makeSelfBlob();
  }

  Node->getHLNodeUtils().insertAsLastChild(MainLoop, WideInst);
  return WideInst;
}

HLInst *AVRCodeGenHIR::insertReductionInitializer(Constant *Iden) {
  auto IdentityVec = getConstantSplatDDRef(MainLoop->getDDRefUtils(), Iden, VL);
  HLInst *RedOpVecInst =
      MainLoop->getHLNodeUtils().createCopyInst(IdentityVec, "RedOp");
  MainLoop->getHLNodeUtils().insertBefore(MainLoop, RedOpVecInst);

  auto LvalSymbase = RedOpVecInst->getLvalDDRef()->getSymbase();
  MainLoop->addLiveInTemp(LvalSymbase);
  return RedOpVecInst;
}

void AVRCodeGenHIR::addToMapAndHandleLiveOut(const RegDDRef *ScalRef,
                                             HLInst *WideInst) {
  auto ScalSymbase = ScalRef->getSymbase();

  // If already in WidenMap, nothing further to do
  if (WidenMap.count(ScalSymbase))
    return;

  // Insert in WidenMap
  WidenMap[ScalSymbase] = WideInst;

  // Generate any necessary code to handle loop liveout/reduction
  if (!MainLoop->isLiveOut(ScalSymbase))
    return;

  auto VecRef = WideInst->getLvalDDRef();

  MainLoop->addLiveOutTemp(VecRef->getSymbase());

  unsigned OpCode;

  if (isReductionRef(ScalRef, OpCode)) {
    HLContainerTy Tail;

    buildReductionTail(Tail, OpCode, VecRef, ScalRef, MainLoop, ScalRef);
    WideInst->getHLNodeUtils().insertAfter(MainLoop, &Tail);
  } else {
    auto Extr = WideInst->getHLNodeUtils().createExtractElementInst(
        VecRef->clone(), VL - 1, "Last", ScalRef->clone());
    auto Lval = Extr->getLvalDDRef();

    // Convert to selfblob if Lval has IV at Loop level since last value
    // extract instruction is added after the Loop.
    if (Lval->getSingleCanonExpr()->hasIV(MainLoop->getNestingLevel()))
      Lval->makeSelfBlob();

    WideInst->getHLNodeUtils().insertAfter(MainLoop, Extr);
  }
}<|MERGE_RESOLUTION|>--- conflicted
+++ resolved
@@ -20,13 +20,13 @@
 #include "llvm/Analysis/Intel_LoopAnalysis/Analysis/HIRSafeReductionAnalysis.h"
 #include "llvm/Analysis/Intel_VPO/Vecopt/VPOAvrDecomposeHIR.h"
 #include "llvm/Analysis/Intel_VPO/Vecopt/VPOAvrVisitor.h"
-#include "llvm/IR/Intel_LoopIR/HIRVisitor.h"
 #include "llvm/Analysis/VectorUtils.h"
 #include "llvm/IR/Instruction.h"
 #include "llvm/IR/Instructions.h"
 #include "llvm/IR/Intrinsics.h"
 #include "llvm/Support/CommandLine.h"
 #include "llvm/Support/raw_ostream.h"
+#include "llvm/Analysis/Intel_LoopAnalysis/IR/HIRVisitor.h"
 #include "llvm/Analysis/Intel_LoopAnalysis/Utils/BlobUtils.h"
 #include "llvm/Transforms/Intel_LoopTransforms/Utils/HIRTransformUtils.h"
 #include "llvm/Transforms/Utils/LoopUtils.h"
@@ -92,13 +92,8 @@
   bool isDone() { return false; }
   bool skipRecursion(AVR *ANode) { return false; }
 };
-<<<<<<< HEAD
 } // End vpo namespace
 } // End llvm namespace
-=======
-} // namespace vpo
-} // namespace llvm
->>>>>>> d854d84c
 
 void AVRCGVisit::visit(AVRValueHIR *AVal) {
   if (ACG->findWideAvrRef(AVal->getNumber()))
@@ -1012,7 +1007,7 @@
         AttrList.addAttribute("stride", "indirect");
         VecCall->setAttributes(VecCall->getAttributes().addAttributes(
           VecCall->getContext(), I + 1,
-          AttributeSet::get(VecCall->getContext(), I + 1, AttrList)));
+          AttributeList::get(VecCall->getContext(), I + 1, AttrList)));
       }
       //analyzeCallArgMemoryReferences(HInst, WideCall, CallArgs);
     }
@@ -1490,7 +1485,6 @@
   // results. This information will later be used to generate appropriate
   // store instructions.
 
-<<<<<<< HEAD
   for (unsigned I = 0; I < Args.size(); I++) {
 
     // Only consider call arguments that involve address computations.
@@ -1523,36 +1517,8 @@
       if (AttrList.hasAttributes()) {
         VecCall->setAttributes(VecCall->getAttributes().addAttributes(
             VecCall->getContext(), I + 1,
-            AttributeSet::get(VecCall->getContext(), I + 1, AttrList)));
-      }
-=======
-  for (unsigned I = 1; I < Args.size(); I++) {
-
-    AttrBuilder AttrList;
-    int64_t ByteStride;
-
-    if (Args[I]->getConstStrideAtLevel(LoopLevel, &ByteStride)) {
-      // Type of the argument will be something like <4 x double*>
-      // The following code will yield a type of double. This type is used
-      // to determine the stride in elements.
-      Type *ArgTy = Args[I]->getDestType();
-      PointerType *PtrTy = cast<PointerType>(ArgTy);
-      VectorType *VecTy = cast<VectorType>(PtrTy->getElementType());
-      PointerType *ElemPtrTy = cast<PointerType>(VecTy->getElementType());
-      Type *ElemTy = ElemPtrTy->getElementType();
-      unsigned ElemSize = ElemTy->getPrimitiveSizeInBits() / 8;
-      unsigned ElemStride = ByteStride / ElemSize;
-      AttrList.addAttribute("stride",
-                            APInt(32, ElemStride).toString(10, false));
-    } else {
-      AttrList.addAttribute("stride", "indirect");
-    }
-
-    if (AttrList.hasAttributes()) {
-      VecCall->setAttributes(VecCall->getAttributes().addAttributes(
-          VecCall->getContext(), I + 1,
-          AttributeList::get(VecCall->getContext(), I + 1, AttrList)));
->>>>>>> d854d84c
+            AttributeList::get(VecCall->getContext(), I + 1, AttrList)));
+      }
     }
   }
 }
