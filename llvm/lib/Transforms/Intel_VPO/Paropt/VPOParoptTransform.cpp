--- conflicted
+++ resolved
@@ -116,13 +116,8 @@
 bool VPOParoptTransform::paroptTransforms() {
 
   LLVMContext &C = F->getContext();
-<<<<<<< HEAD
   bool RoutineChanged = false;
-=======
   const DataLayout &DL = F->getParent()->getDataLayout();
-
-  bool Changed = false;
->>>>>>> d854d84c
 
   BasicBlock::iterator I = F->getEntryBlock().begin();
 
@@ -183,25 +178,15 @@
 
   bool NeedTID, NeedBID;
 
-<<<<<<< HEAD
   // Collects the list of WRNs into WRegionList, and sets NeedTID and NeedBID
   // to true/false depending on whether it finds a WRN that needs the TID or
   // BID, respectively.
   gatherWRegionNodeList(NeedTID, NeedBID);
 
   Type *Int32Ty = Type::getInt32Ty(C);
-=======
-  TidPtr = new AllocaInst(Int32Ty, DL.getAllocaAddrSpace(), "tid.addr", AI);
-  TidPtr->setAlignment(4);
-
-  if ((Mode & OmpPar) && (Mode & ParTrans)) {
-    BidPtr = new AllocaInst(Int32Ty, DL.getAllocaAddrSpace(), "bid.addr", AI);
-    BidPtr->setAlignment(4);
-  }
->>>>>>> d854d84c
 
   if (NeedTID) {
-    TidPtr = new AllocaInst(Int32Ty, "tid.addr", AI);
+    TidPtr = new AllocaInst(Int32Ty, DL.getAllocaAddrSpace(), "tid.addr", AI);
     TidPtr->setAlignment(4);
 
     CallInst *RI;
@@ -216,7 +201,7 @@
   }
 
   if (NeedBID && (Mode & OmpPar) && (Mode & ParTrans)) {
-    BidPtr = new AllocaInst(Int32Ty, "bid.addr", AI);
+    BidPtr = new AllocaInst(Int32Ty, DL.getAllocaAddrSpace(), "bid.addr", AI);
     BidPtr->setAlignment(4);
 
     ConstantInt *ValueZero = ConstantInt::get(Type::getInt32Ty(C), 0);
@@ -1114,7 +1099,9 @@
     NewPrivInst->insertBefore(InsertPt);
   } else if (GlobalVariable *GV = dyn_cast<GlobalVariable>(PrivValue)){
     Type *ElemTy = GV->getValueType();
-    NewPrivInst = new AllocaInst(ElemTy, nullptr, GV->getName());
+    const DataLayout &DL = F->getParent()->getDataLayout();
+    NewPrivInst = new AllocaInst(ElemTy, DL.getAllocaAddrSpace(), nullptr,
+                                 GV->getName());
     NewPrivInst->insertBefore(InsertPt);
     SmallVector<Instruction *, 8> RewriteCons;
     for (auto IB = GV->user_begin(), IE = GV->user_end(); IB != IE; ++IB) {
@@ -1328,7 +1315,6 @@
 
 bool VPOParoptTransform::genPrivatizationCode(WRegionNode *W) {
 
-  const DataLayout &DL = F->getParent()->getDataLayout();
   bool Changed = false;
 
   BasicBlock *EntryBB = W->getEntryBBlock();
@@ -1432,6 +1418,7 @@
   //
   LLVMContext &C = F->getContext();
   IntegerType *Int32Ty = Type::getInt32Ty(C);
+  const DataLayout &DL = F->getParent()->getDataLayout();
 
   Type *LoopIndexType =
           WRegionUtils::getOmpCanonicalInductionVariable(L)->
@@ -1449,19 +1436,12 @@
   LoadInst *LoadTid = new LoadInst(TidPtr, "my.tid", InsertPt);
   LoadTid->setAlignment(4);
 
-<<<<<<< HEAD
-  IsLastVal =
-      new AllocaInst(Int32Ty, "is.last", W->getEntryBBlock()->getTerminator());
-  IsLastVal->setAlignment(4);
-  AllocaInst *LowerBnd = new AllocaInst(IndValTy, "lower.bnd", InsertPt);
-=======
-  AllocaInst *IsLastVal = new AllocaInst(IndValTy, DL.getAllocaAddrSpace(),
-                                         "is.last", InsertPt);
+  IsLastVal = new AllocaInst(IndValTy, DL.getAllocaAddrSpace(), "is.last",
+                             InsertPt);
   IsLastVal->setAlignment(4);
 
   AllocaInst *LowerBnd = new AllocaInst(IndValTy, DL.getAllocaAddrSpace(),
                                         "lower.bnd", InsertPt);
->>>>>>> d854d84c
   LowerBnd->setAlignment(4);
 
   AllocaInst *UpperBnd = new AllocaInst(IndValTy, DL.getAllocaAddrSpace(),
@@ -1472,14 +1452,9 @@
                                       "stride", InsertPt);
   Stride->setAlignment(4);
 
-<<<<<<< HEAD
-  // UpperD is for distribute loop
-  AllocaInst *UpperD = new AllocaInst(IndValTy, "upperD", InsertPt);
-=======
   // UpperD is for distribtue loop
   AllocaInst *UpperD = new AllocaInst(IndValTy, DL.getAllocaAddrSpace(),
                                       "upperD", InsertPt);
->>>>>>> d854d84c
   UpperD->setAlignment(4);
 
   // Constant Definitions
@@ -1861,6 +1836,7 @@
   CallInst *NewTid = nullptr;
   BasicBlock *WREntryBB = W->getEntryBBlock();
   Instruction *InsertBefore = nullptr;
+  const DataLayout &DL = F->getParent()->getDataLayout();
 
   for (Instruction &I : *WREntryBB) {
     if (!VPOAnalysisUtils::isIntelDirectiveOrClause(&I)) {
@@ -1880,6 +1856,7 @@
       if (!NewAI) {
         if (isa<AllocaInst>(I.first)) {
           NewAI = new AllocaInst(Type::getInt32Ty(F->getContext()),
+                                 DL.getAllocaAddrSpace(),
                                  IsTid ? "new.tid.addr" : "new.bid.addr",
                                  InsertBefore);
           NewAI->setAlignment(4);
@@ -2487,17 +2464,10 @@
         // The instruction to cast the tpv pointer to int for later comparison
         // instruction. One example is as follows.
         //   %0 = ptrtoint i32* %tpv_a to i64
-<<<<<<< HEAD
-        Value *TpvArg = 
-                 Builder.CreatePtrToInt(&*NewArgI,Builder.getIntPtrTy(DL));
-        Value *OldTpv = 
-                 Builder.CreatePtrToInt(C->getOrig(),Builder.getIntPtrTy(DL));
-=======
         Value *TpvArg = Builder.CreatePtrToInt(
                                         &*NewArgI,Builder.getIntPtrTy(NDL));
         Value *OldTpv = Builder.CreatePtrToInt(
                                         C->getOrig(),Builder.getIntPtrTy(NDL));
->>>>>>> d854d84c
 
         // The instruction to compare between the address of tpv formal
         // arugment and the tpv accessed in the outlined function. 
@@ -2513,17 +2483,10 @@
         NFn->getEntryBlock().getTerminator()
             ->getSuccessor(1)->setName("copyin.not.master.end");
       }
-<<<<<<< HEAD
       VPOParoptUtils::genMemcpy(
-          C->getOrig(), &*NewArgI, DL,
+          C->getOrig(), &*NewArgI, NDL,
           dyn_cast<GlobalVariable>(C->getOrig())->getAlignment(),
           Term->getParent());
-=======
-      VPOParoptUtils::genMemcpy(C->getOrig(),
-                                &*NewArgI,
-                                NDL,
-                                Term->getParent());
->>>>>>> d854d84c
 
       ++NewArgI;
     }
