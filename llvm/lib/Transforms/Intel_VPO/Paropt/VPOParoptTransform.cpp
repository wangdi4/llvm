--- conflicted
+++ resolved
@@ -476,7 +476,6 @@
 
           AllocaInst *IsLastVal = nullptr;
           BasicBlock *IfLastIterBB = nullptr;
-<<<<<<< HEAD
 #if INTEL_CUSTOMIZATION
 #if INTEL_FEATURE_CSA
           if (isTargetCSA()) {
@@ -497,20 +496,6 @@
           }
 #endif  // INTEL_FEATURE_CSA
 #endif  // INTEL_CUSTOMIZATION
-
-          Changed |= genLoopSchedulingCode(W, IsLastVal);
-          // Privatization is enabled for both Prepare and Transform passes
-          Changed |= genPrivatizationCode(W);
-          Changed |= genBarrierForFpLpAndLinears(W);
-          Changed |= genLastIterationCheck(W, IsLastVal, IfLastIterBB);
-          Changed |= genLinearCode(W, IfLastIterBB);
-          Changed |= genLastPrivatizationCode(W, IfLastIterBB);
-          Changed |= genFirstPrivatizationCode(W);
-          Changed |= genReductionCode(W);
-          Changed |= genCancellationBranchingCode(W);
-          Changed |= genDestructorCode(W);
-          Changed |= genMultiThreadedCode(W);
-=======
           // The compiler does not need to generate the outlined function
           // for omp parallel for loop.
           if (VPOAnalysisUtils::isTargetSPIRV(F->getParent()) &&
@@ -530,7 +515,6 @@
             Changed |= genDestructorCode(W);
             Changed |= genMultiThreadedCode(W);
           }
->>>>>>> a59c17d3
           RemoveDirectives = true;
         }
         break;
