#if INTEL_COLLAB
//===- VPOParoptTransform.cpp - Transformation of W-Region for threading --===//
//
// Copyright (C) 2015-2016 Intel Corporation. All rights reserved.
//
// The information and source code contained herein is the exclusive
// property of Intel Corporation. and may not be disclosed, examined
// or reproduced in whole or in part without explicit written authorization
// from the company.
//
// Authors:
// --------
// Xinmin Tian (xinmin.tian@intel.com)
//
// Major Revisions:
// ----------------
// Dec 2015: Initial Implementation of MT-code generation (Xinmin Tian)
//
//===----------------------------------------------------------------------===//
///
/// \file
/// VPOParoptTransform.cpp implements the interface to outline a work
/// region formed from parallel loop/regions/tasks into a new function,
/// replacing it with a call to the threading runtime call by passing new
/// function pointer to the runtime for parallel execution.
///
//===----------------------------------------------------------------------===//

#include "llvm/Transforms/Intel_VPO/Paropt/VPOParoptTransform.h"
#include "llvm/Transforms/Intel_VPO/Paropt/VPOParoptAtomics.h"
#include "llvm/Transforms/Intel_VPO/Paropt/VPOParopt.h"
#include "llvm/Transforms/Intel_VPO/Utils/VPOUtils.h"

#include "llvm/IR/Function.h"
#include "llvm/IR/Dominators.h"
#include "llvm/Support/Debug.h"

#include "llvm/ADT/MapVector.h"
#include "llvm/ADT/PostOrderIterator.h"
#include "llvm/Analysis/InstructionSimplify.h"
#include "llvm/Analysis/ValueTracking.h"
#include "llvm/CodeGen/Passes.h"
#include "llvm/CodeGen/TargetSubtargetInfo.h"
#include "llvm/IR/Constants.h"
#include "llvm/IR/Dominators.h"
#include "llvm/IR/IRBuilder.h"
#include "llvm/IR/InstVisitor.h"
#include "llvm/IR/Instructions.h"
#include "llvm/IR/LLVMContext.h"
#include "llvm/IR/MDBuilder.h"
#include "llvm/IR/Module.h"
#include "llvm/IR/PatternMatch.h"
#include "llvm/IR/PredIteratorCache.h"
#include "llvm/Support/raw_ostream.h"
#include "llvm/Target/TargetMachine.h"
#include "llvm/Transforms/Utils/BasicBlockUtils.h"
#include "llvm/Transforms/Utils/CodeExtractor.h"
#include "llvm/Transforms/Utils/LoopUtils.h"
#include "llvm/Transforms/Utils/SSAUpdater.h"

#include "llvm/PassAnalysisSupport.h"

#include "llvm/Analysis/ScalarEvolution.h"
#include "llvm/Analysis/ScalarEvolutionExpander.h"
#include "llvm/Analysis/ScalarEvolutionExpressions.h"

#include "llvm/Analysis/Intel_VPO/WRegionInfo/WRegion.h"
#include "llvm/Analysis/Intel_VPO/WRegionInfo/WRegionNode.h"
#include "llvm/Analysis/Intel_VPO/WRegionInfo/WRegionUtils.h"

#include "llvm/Transforms/Utils/Intel_GeneralUtils.h"
#include "llvm/Transforms/Utils/Intel_IntrinsicUtils.h"
#include "llvm/Transforms/Utils/LoopRotationUtils.h"
#include "llvm/Transforms/Utils/PromoteMemToReg.h"

#include <algorithm>
#include <set>
#include <vector>

using namespace llvm;
using namespace llvm::vpo;

#define DEBUG_TYPE "vpo-paropt-transform"

//
// Use with the WRNVisitor class (in WRegionUtils.h) to walk the WRGraph
// (DFS) to gather all WRegion Nodes;
//
class VPOWRegionVisitor {

public:
  WRegionListTy &WRNList;
  bool &FoundNeedForTID; // found a WRN that needs TID
  bool &FoundNeedForBID; // found a WRN that needs BID

  VPOWRegionVisitor(WRegionListTy &WL, bool &T, bool &B) :
                    WRNList(WL), FoundNeedForTID(T), FoundNeedForBID(B) {}

  void preVisit(WRegionNode *W) {}

  // use DFS visiting of WRegionNode
  void postVisit(WRegionNode *W) { WRNList.push_back(W);
                                   FoundNeedForTID |= W->needsTID();
                                   FoundNeedForBID |= W->needsBID(); }

  bool quitVisit(WRegionNode *W) { return false; }
};

void VPOParoptTransform::gatherWRegionNodeList(bool &NeedTID, bool &NeedBID) {
  LLVM_DEBUG(dbgs() << "\nSTART: Gather WRegion Node List\n");

  NeedTID = NeedBID = false;
  VPOWRegionVisitor Visitor(WRegionList, NeedTID, NeedBID);
  WRegionUtils::forwardVisit(Visitor, WI->getWRGraph());

  LLVM_DEBUG(dbgs() << "\nEND: Gather WRegion Node List\n");
  return;
}

static void debugPrintHeader(WRegionNode *W, bool IsPrepare) {
  if (IsPrepare)
    LLVM_DEBUG(dbgs() << "\n\n === VPOParopt Prepare: ");
  else
    LLVM_DEBUG(dbgs() << "\n\n === VPOParopt Transform: ");

  LLVM_DEBUG(dbgs() << W->getName().upper() << " construct\n\n");
}

// Generate the placeholders for the loop lower bound and upper bound.
void VPOParoptTransform::genLoopBoundUpdatePrep(WRegionNode *W,
                                                AllocaInst *&LowerBnd,
                                                AllocaInst *&UpperBnd) {
  Loop *L = W->getWRNLoopInfo().getLoop();
  assert(L->isLoopSimplifyForm() &&
         "genLoopBoundUpdatePrep: Expect the loop is in SimplifyForm.");
  ICmpInst *CmpI = WRegionUtils::getOmpLoopZeroTripTest(L, W->getEntryBBlock());
  if (CmpI)
    W->getWRNLoopInfo().setZTTBB(CmpI->getParent());

  Type *LoopIndexType = WRegionUtils::getOmpCanonicalInductionVariable(L)
                            ->getIncomingValue(0)
                            ->getType();

  IntegerType *IndValTy = cast<IntegerType>(LoopIndexType);
  assert(IndValTy->getIntegerBitWidth() >= 32 &&
         "Omp loop index type width must be equal or greater than 32 bit");

  Value *InitVal = WRegionUtils::getOmpLoopLowerBound(L);

  Instruction *InsertPt =
      cast<Instruction>(L->getLoopPreheader()->getTerminator());

  IRBuilder<> Builder(InsertPt);
  LowerBnd = Builder.CreateAlloca(IndValTy, nullptr, "lower.bnd");

  UpperBnd = Builder.CreateAlloca(IndValTy, nullptr, "upper.bnd");

  if (InitVal->getType()->getIntegerBitWidth() !=
      IndValTy->getIntegerBitWidth())
    InitVal = Builder.CreateSExtOrTrunc(InitVal, IndValTy);

  Builder.CreateStore(InitVal, LowerBnd);

  Value *UpperBndVal = VPOParoptUtils::computeOmpUpperBound(W, InsertPt);

  if (UpperBndVal->getType()->getIntegerBitWidth() !=
      IndValTy->getIntegerBitWidth())
    UpperBndVal = Builder.CreateSExtOrTrunc(UpperBndVal, IndValTy);

  Builder.CreateStore(UpperBndVal, UpperBnd);
}

// Generate the OCL loop update code.
void VPOParoptTransform::genOCLLoopBoundUpdateCode(WRegionNode *W,
                                                   AllocaInst *LowerBnd,
                                                   AllocaInst *UpperBnd) {
  Loop *L = W->getWRNLoopInfo().getLoop();
  Instruction *InsertPt =
      cast<Instruction>(L->getLoopPreheader()->getTerminator());
  LLVMContext &C = F->getContext();
  IRBuilder<> Builder(InsertPt);
  ConstantInt *ValueZero = ConstantInt::get(Type::getInt32Ty(C), 0);
  ConstantInt *ValueOne = ConstantInt::get(Type::getInt32Ty(C), 1);
  Value *Arg[] = {ValueZero};
  CallInst *LocalSize =
      VPOParoptUtils::genOCLGenericCall("_Z14get_local_sizej", Arg, InsertPt);
  Value *NumThreads = Builder.CreateSExtOrTrunc(LocalSize, Type::getInt32Ty(C));
  Value *LB = Builder.CreateLoad(LowerBnd);
  Value *UB = Builder.CreateLoad(UpperBnd);
  Value *ItSpace = Builder.CreateSub(UB, LB);

  WRNScheduleKind SchedKind = VPOParoptUtils::getLoopScheduleKind(W);

  Value *Chunk = nullptr;
  if (SchedKind == WRNScheduleStaticEven ||
      SchedKind == WRNScheduleOrderedStaticEven) {
    Value *ItSpaceRounded = Builder.CreateAdd(ItSpace, NumThreads);
    Chunk = Builder.CreateSDiv(ItSpaceRounded, NumThreads);
  } else
    Chunk = ValueOne;

  CallInst *LocalId =
      VPOParoptUtils::genOCLGenericCall("_Z12get_local_idj", Arg, InsertPt);
  Value *LocalIdCasted =
      Builder.CreateSExtOrTrunc(LocalId, Type::getInt32Ty(C));
  Value *LBDiff = Builder.CreateMul(LocalIdCasted, Chunk);
  LB = Builder.CreateAdd(LB, LBDiff);
  Builder.CreateStore(LB, LowerBnd);

  Value *Ch = Builder.CreateSub(Chunk, ValueOne);
  Value *NewUB = Builder.CreateAdd(LB, Ch);

  Value *Compare = Builder.CreateICmp(ICmpInst::ICMP_ULT, NewUB, UB);
  TerminatorInst *ThenTerm = SplitBlockAndInsertIfThen(
      Compare, InsertPt, false,
      MDBuilder(F->getContext()).createBranchWeights(99999, 100000), DT, LI);
  BasicBlock *ThenBB = ThenTerm->getParent();
  ThenBB->setName("then.bb.");
  IRBuilder<> BuilderThen(ThenBB);
  BuilderThen.SetInsertPoint(ThenBB->getTerminator());
  BuilderThen.CreateStore(NewUB, UpperBnd);
}

// Generate the OCL loop scheduling code.
void VPOParoptTransform::genOCLLoopPartitionCode(WRegionNode *W,
                                                 AllocaInst *LowerBnd,
                                                 AllocaInst *UpperBnd) {

  Loop *L = W->getWRNLoopInfo().getLoop();
  DenseMap<Value *, std::pair<Value *, BasicBlock *>> ValueToLiveinMap;
  SmallSetVector<Instruction *, 8> LiveOutVals;
  EquivalenceClasses<Value *> ECs;
  wrnUpdateSSAPreprocess(L, ValueToLiveinMap, LiveOutVals, ECs);

  Instruction *InsertPt =
      dyn_cast<Instruction>(L->getLoopPreheader()->getTerminator());
  IRBuilder<> Builder(InsertPt);

  LoadInst *LoadLB = Builder.CreateLoad(LowerBnd);
  LoadInst *LoadUB = Builder.CreateLoad(UpperBnd);

  BasicBlock *StaticInitBB = InsertPt->getParent();

  PHINode *PN = WRegionUtils::getOmpCanonicalInductionVariable(L);
  PN->removeIncomingValue(L->getLoopPreheader());
  PN->addIncoming(LoadLB, L->getLoopPreheader());

  BasicBlock *LoopExitBB = WRegionUtils::getOmpExitBlock(L);

  bool IsLeft;
  CmpInst::Predicate PD = VPOParoptUtils::computeOmpPredicate(
      WRegionUtils::getOmpPredicate(L, IsLeft));
  ICmpInst *CompInst;
  CompInst = new ICmpInst(InsertPt, PD, LoadLB, LoadUB, "");

  VPOParoptUtils::updateOmpPredicateAndUpperBound(W, LoadUB, InsertPt);

  BranchInst *PreHdrInst = cast<BranchInst>(InsertPt);
  assert(PreHdrInst->getNumSuccessors() == 1 &&
         "Expect preheader BB has one exit!");

  BasicBlock *LoopRegionExitBB =
      SplitBlock(LoopExitBB, LoopExitBB->getFirstNonPHI(), DT, LI);
  LoopRegionExitBB->setName("loop.region.exit");

  if (LoopExitBB == W->getExitBBlock())
    W->setExitBBlock(LoopRegionExitBB);

  std::swap(LoopExitBB, LoopRegionExitBB);
  TerminatorInst *NewTermInst =
      BranchInst::Create(PreHdrInst->getSuccessor(0), LoopExitBB, CompInst);
  ReplaceInstWithInst(InsertPt, NewTermInst);

  if (DT)
    DT->changeImmediateDominator(LoopExitBB, StaticInitBB);

  wrnUpdateLiveOutVals(L, LoopRegionExitBB, LiveOutVals, ECs);
  rewriteUsesOfOutInstructions(ValueToLiveinMap, LiveOutVals, ECs);
}
// Generate the iteration space partitioning code based on OpenCL.
// Given a loop as follows.
//   for (i = lb; i <= ub; i++)
// The output of partitioning as below.
//   chunk_size = (ub - lb + get_local_size()) / get_local_size();
//   new_lb = lb + get_local_id * chunk_size;
//   new_ub = min(lb + chunk_size - 1, ub);
//   for (i = new_lb; i <= new_ub; i++)
// Here we assume the global_size is equal to local_size, which means
// there is only one workgroup.
//
bool VPOParoptTransform::genOCLParallelLoop(WRegionNode *W) {

  AllocaInst *LowerBnd, *UpperBnd;

  genLoopBoundUpdatePrep(W, LowerBnd, UpperBnd);

  genOCLLoopBoundUpdateCode(W, LowerBnd, UpperBnd);

  genOCLLoopPartitionCode(W, LowerBnd, UpperBnd);

  return true;
}

//
// ParPrepare mode:
//   Paropt prepare transformations for lowering and privatizing
//
// ParTrans mode:
//   Paropt transformations for loop partitioning and outlining
//
bool VPOParoptTransform::paroptTransforms() {

  LLVMContext &C = F->getContext();
  bool RoutineChanged = false;

  processDeviceTriples();

  BasicBlock::iterator I = F->getEntryBlock().begin();

  // Setup Anchor Instuction Point
  Instruction *AI = &*I;

  //
  // Create the LOC structure. The format is based on OpenMP KMP library
  //
  // typedef struct {
  //   kmp_int32 reserved_1;   // might be used in Fortran
  //   kmp_int32 flags;        // also f.flags; KMP_IDENT_xxx flags;
  //                           // KMP_IDENT_KMPC identifies this union member
  //   kmp_int32 reserved_2;   // not really used in Fortran any more
  //   kmp_int32 reserved_3;   // source[4] in Fortran, do not use for C++
  //   char      *psource;
  // } ident_t;
  //
  // The bits that the flags field can hold are defined as KMP_IDENT_* before.
  //
  // Note: IdentTy needs to be an anonymous struct. This is because if we use
  // a named struct type, then different Types are created for each function
  // encountered. For example, consider a module with two functions `foo1()`
  // and `foo2()`. When handling foo1(), a named struct type `ident_t` would
  // be created and used for generating function declarations and calls for
  // KMPC routines such as `__kmpc_global_thread_num(ident_t*)`. When it comes
  // to handling `foo2()`, a new named IdentTy would be created, say
  // `ident_t.0`, but when trying to emit a call to `__kmpc_global_thread_num`,
  // there would be a type mismatch between the expected argument type in the
  // declaration (ident_t *) and actual type of the argument (ident_t.0 *).
  IdentTy = StructType::get(C, {Type::getInt32Ty(C),   // reserved_1
                                Type::getInt32Ty(C),   // flags
                                Type::getInt32Ty(C),   // reserved_2
                                Type::getInt32Ty(C),   // reserved_3
                                Type::getInt8PtrTy(C)} // *psource
                            );

  StringRef S = F->getName();

  if (!S.compare_lower(StringRef("@main"))) {
    CallInst *RI = VPOParoptUtils::genKmpcBeginCall(F, AI, IdentTy);
    RI->insertBefore(AI);

    for (BasicBlock &I : *F) {
      if (isa<ReturnInst>(I.getTerminator())) {
        Instruction *Inst = I.getTerminator();

        CallInst *RI = VPOParoptUtils::genKmpcEndCall(F, Inst, IdentTy);
        RI->insertBefore(Inst);
      }
    }
  }

  if (WI->WRGraphIsEmpty()) {
    LLVM_DEBUG(
        dbgs() << "\n... No WRegion Candidates for Parallelization ...\n\n");
    return RoutineChanged;
  }

  bool NeedTID, NeedBID;

  // Collects the list of WRNs into WRegionList, and sets NeedTID and NeedBID
  // to true/false depending on whether it finds a WRN that needs the TID or
  // BID, respectively.
  gatherWRegionNodeList(NeedTID, NeedBID);

#if INTEL_CUSTOMIZATION
#if INTEL_FEATURE_CSA
  if (isTargetCSA()) {
    NeedTID = false;
    NeedBID = false;
  }
#endif  // INTEL_FEATURE_CSA
#endif  // INTEL_CUSTOMIZATION

  Type *Int32Ty = Type::getInt32Ty(C);

  if (NeedTID)
    TidPtrHolder = F->getParent()->getOrInsertGlobal("@tid.addr", Int32Ty);

  if (NeedBID && (Mode & OmpPar) && (Mode & ParTrans))
    BidPtrHolder = F->getParent()->getOrInsertGlobal("@bid.addr", Int32Ty);

  //
  // Walk throught W-Region list, the outlining / lowering is performed from
  // inner to outer
  //
  for (auto I = WRegionList.begin(), E = WRegionList.end(); I != E; ++I) {

    WRegionNode *W = *I;

    assert(W->isBBSetEmpty() &&
           "WRNs should not have BBSET populated initially");

    // Init 'Changed' to false before processing W;
    // If W is transformed, set 'Changed' to true.
    bool Changed = false;

    bool RemoveDirectives = false;
    bool RemovePrivateClauses = false;

#if INTEL_CUSTOMIZATION
#if INTEL_FEATURE_CSA
    if (isTargetCSA() && !isSupportedOnCSA(W))
      RemoveDirectives = true;
    else
#endif  // INTEL_FEATURE_CSA
#endif  // INTEL_CUSTOMIZATION
    if (W->getIsOmpLoop() && !W->getIsSections()
        &&  W->getWRNLoopInfo().getLoop()==nullptr) {
      // The WRN is a loop-type construct, but the loop is missing, most likely
      // because it has been optimized away. We skip the code transforms for
      // this WRN, and simply remove its directives.
      RemoveDirectives = true;
    }
    else {
      bool IsPrepare = Mode & ParPrepare;
      switch (W->getWRegionKindID()) {

      // 1. Constructs that need to perform outlining:
      //      Parallel [for|sections], task, taskloop, etc.

      case WRegionNode::WRNTeams:
        if ((Mode & OmpPar) && (Mode & ParTrans))
          resetValueInNumTeamsAndThreadsClause(W);
      case WRegionNode::WRNParallel:
        debugPrintHeader(W, IsPrepare);
        if (Mode & ParPrepare) {
          genCodemotionFenceforAggrData(W);
          Changed |= propagateCancellationPointsToIR(W);
        }
        if ((Mode & OmpPar) && (Mode & ParTrans)) {
          Changed = clearCodemotionFenceIntrinsic(W);
          Changed |= clearCancellationPointAllocasFromIR(W);
<<<<<<< HEAD
          improveAliasForOutlinedFunc(W);
#if INTEL_CUSTOMIZATION
#if INTEL_FEATURE_CSA
          if (isTargetCSA()) {
            if (W->getIsPar())
              Changed |= genCSAParallel(W);
            else
              llvm_unreachable("Unexpected work region kind");
            RemoveDirectives = true;
            break;
          }
#endif  // INTEL_FEATURE_CSA
#endif  // INTEL_CUSTOMIZATION
          // Privatization is enabled for both Prepare and Transform passes
          Changed |= genPrivatizationCode(W);
          Changed |= genFirstPrivatizationCode(W);
          Changed |= genReductionCode(W);
          Changed |= genCancellationBranchingCode(W);
          Changed |= genDestructorCode(W);
          Changed |= genMultiThreadedCode(W);
=======
          if (!VPOAnalysisUtils::isTargetSPIRV(F->getParent()) ||
              !hasOffloadCompilation()) {
            improveAliasForOutlinedFunc(W);
            // Privatization is enabled for both Prepare and Transform passes
            Changed |= genPrivatizationCode(W);
            Changed |= genFirstPrivatizationCode(W);
            Changed |= genReductionCode(W);
            Changed |= genCancellationBranchingCode(W);
            Changed |= genDestructorCode(W);
            Changed |= genMultiThreadedCode(W);
          }
>>>>>>> 36f3e478
          RemoveDirectives = true;
        }
        break;
      case WRegionNode::WRNParallelSections:
      case WRegionNode::WRNParallelLoop:
      case WRegionNode::WRNDistributeParLoop:
        debugPrintHeader(W, IsPrepare);
        if (Mode & ParPrepare) {
          regularizeOMPLoop(W);
          genCodemotionFenceforAggrData(W);
          Changed |= propagateCancellationPointsToIR(W);
        }
        if ((Mode & OmpPar) && (Mode & ParTrans)) {
          Changed = clearCodemotionFenceIntrinsic(W);
          Changed |= clearCancellationPointAllocasFromIR(W);
          Changed |= regularizeOMPLoop(W, false);
          improveAliasForOutlinedFunc(W);

          AllocaInst *IsLastVal = nullptr;
          BasicBlock *IfLastIterBB = nullptr;
#if INTEL_CUSTOMIZATION
#if INTEL_FEATURE_CSA
          if (isTargetCSA()) {
            if (W->getIsParSections())
              Changed |= genCSASections(W);
            else if (W->getIsParLoop())
              Changed |= genCSALoop(W);
            else
              llvm_unreachable("Unexpected work region kind");
            RemoveDirectives = true;
            break;
          }
#endif  // INTEL_FEATURE_CSA
#endif  // INTEL_CUSTOMIZATION
          // The compiler does not need to generate the outlined function
          // for omp parallel for loop.
          if (VPOAnalysisUtils::isTargetSPIRV(F->getParent()) &&
              hasOffloadCompilation())
            Changed = genOCLParallelLoop(W);
          else {
            Changed |= genLoopSchedulingCode(W, IsLastVal);
            // Privatization is enabled for both Prepare and Transform passes
            Changed |= genPrivatizationCode(W);
            Changed |= genBarrierForFpLpAndLinears(W);
            Changed |= genLastIterationCheck(W, IsLastVal, IfLastIterBB);
            Changed |= genLinearCode(W, IfLastIterBB);
            Changed |= genLastPrivatizationCode(W, IfLastIterBB);
            Changed |= genFirstPrivatizationCode(W);
            Changed |= genReductionCode(W);
            Changed |= genCancellationBranchingCode(W);
            Changed |= genDestructorCode(W);
            Changed |= genMultiThreadedCode(W);
          }
          RemoveDirectives = true;
        }
        break;
      case WRegionNode::WRNTask:
        if (Mode & ParPrepare) {
          genCodemotionFenceforAggrData(W);
          Changed |= propagateCancellationPointsToIR(W);
        }
        if ((Mode & OmpPar) && (Mode & ParTrans)) {
          Changed |= clearCancellationPointAllocasFromIR(W);
          debugPrintHeader(W, false);
          Changed = clearCodemotionFenceIntrinsic(W);
          improveAliasForOutlinedFunc(W);
          StructType *KmpTaskTTWithPrivatesTy;
          StructType *KmpSharedTy;
          Value *LastIterGep;
          BasicBlock *IfLastIterBB = nullptr;
          Changed = genTaskInitCode(W, KmpTaskTTWithPrivatesTy, KmpSharedTy,
                                    LastIterGep);
          Changed |= genPrivatizationCode(W);
          Changed |= genFirstPrivatizationCode(W);
          Changed |= genBarrierForFpLpAndLinears(W);
          Changed |= genLastIterationCheck(W, LastIterGep, IfLastIterBB);
          Changed |= genLastPrivatizationCode(W, IfLastIterBB);
          Changed |= genSharedCodeForTaskGeneric(W);
          Changed |= genRedCodeForTaskGeneric(W);
          Changed |= genCancellationBranchingCode(W);
          Changed |= genTaskCode(W, KmpTaskTTWithPrivatesTy, KmpSharedTy);
          RemoveDirectives = true;
        }
        break;
      case WRegionNode::WRNTaskloop:
        debugPrintHeader(W, IsPrepare);
        if (Mode & ParPrepare) {
          regularizeOMPLoop(W);
          genCodemotionFenceforAggrData(W);
        }
        if ((Mode & OmpPar) && (Mode & ParTrans)) {
          Changed = clearCodemotionFenceIntrinsic(W);
          Changed |= regularizeOMPLoop(W, false);
          improveAliasForOutlinedFunc(W);
          StructType *KmpTaskTTWithPrivatesTy;
          StructType *KmpSharedTy;
          Value *LBPtr, *UBPtr, *STPtr, *LastIterGep;
          BasicBlock *IfLastIterBB = nullptr;
          Changed |=
              genTaskLoopInitCode(W, KmpTaskTTWithPrivatesTy, KmpSharedTy,
                                  LBPtr, UBPtr, STPtr, LastIterGep);
          Changed |= genPrivatizationCode(W);
          Changed |= genFirstPrivatizationCode(W);
          Changed |= genBarrierForFpLpAndLinears(W);
          Changed |= genLastIterationCheck(W, LastIterGep, IfLastIterBB);
          Changed |= genLastPrivatizationCode(W, IfLastIterBB);
          Changed |= genSharedCodeForTaskGeneric(W);
          Changed |= genRedCodeForTaskGeneric(W);
          Changed |= genTaskGenericCode(W, KmpTaskTTWithPrivatesTy, KmpSharedTy,
                                        LBPtr, UBPtr, STPtr);
          RemoveDirectives = true;
        }
        break;
      case WRegionNode::WRNTaskwait:
        if ((Mode & OmpPar) && (Mode & ParTrans)) {
          debugPrintHeader(W, false);
          Changed |= genTaskWaitCode(W);
          RemoveDirectives = true;
        }
        break;
      case WRegionNode::WRNTarget:
        debugPrintHeader(W, IsPrepare);
        if (Mode & ParPrepare)
          genCodemotionFenceforAggrData(W);
        if ((Mode & OmpPar) && (Mode & ParTrans)) {
          Changed = clearCodemotionFenceIntrinsic(W);
          improveAliasForOutlinedFunc(W);
          Changed |= genPrivatizationCode(W);
          Changed |= genGlobalPrivatizationCode(W);
          Changed |= genFirstPrivatizationCode(W);
          Changed |= genDevicePtrPrivationCode(W);
          Changed |= genTargetOffloadingCode(W);
          Changed |= finalizeGlobalPrivatizationCode(W);
          RemoveDirectives = true;
        }
        break;
      case WRegionNode::WRNTargetEnterData:
      case WRegionNode::WRNTargetExitData:
        debugPrintHeader(W, IsPrepare);
        if ((Mode & OmpPar) && (Mode & ParTrans)) {
          Changed |= genTargetOffloadingCode(W);
          RemoveDirectives = true;
        }
        break;
      case WRegionNode::WRNTargetData:
      case WRegionNode::WRNTargetUpdate:
        debugPrintHeader(W, IsPrepare);
        if (Mode & ParPrepare)
          genCodemotionFenceforAggrData(W);
        if ((Mode & OmpPar) && (Mode & ParTrans)) {
          Changed = clearCodemotionFenceIntrinsic(W);
          improveAliasForOutlinedFunc(W);
          Changed |= genGlobalPrivatizationCode(W);
          Changed |= genDevicePtrPrivationCode(W);
          Changed |= genTargetOffloadingCode(W);
          Changed |= finalizeGlobalPrivatizationCode(W);
          RemoveDirectives = true;
        }
        break;

      // 2. Below are constructs that do not need to perform outlining.
      //    E.g., simd, taskgroup, atomic, for, sections, etc.

      case WRegionNode::WRNTaskgroup:
        debugPrintHeader(W, IsPrepare);
        if ((Mode & OmpPar) && (Mode & ParTrans)) {
          Changed = genTaskgroupRegion(W);
          RemoveDirectives = true;
        }
        break;

      case WRegionNode::WRNVecLoop:
        if (Mode & ParPrepare)
          regularizeOMPLoop(W);
        // Privatization is enabled for SIMD Transform passes
        if ((Mode & OmpVec) && (Mode & ParTrans)) {
          debugPrintHeader(W, false);
          Changed = regularizeOMPLoop(W, false);
          Changed |= genPrivatizationCode(W);
          // keep SIMD directives; will be processed by the Vectorizer
          RemoveDirectives = false;
          RemovePrivateClauses = false;
        }
        break;
      case WRegionNode::WRNAtomic:
        if (Mode & ParPrepare) {
          debugPrintHeader(W, true);
          Changed = VPOParoptAtomics::handleAtomic(cast<WRNAtomicNode>(W),
                                                   IdentTy, TidPtrHolder);
          RemoveDirectives = true;
        }
        break;
      case WRegionNode::WRNWksLoop:
      case WRegionNode::WRNSections:
      case WRegionNode::WRNDistribute:
        debugPrintHeader(W, IsPrepare);
        if (Mode & ParPrepare) {
          regularizeOMPLoop(W);
          genCodemotionFenceforAggrData(W);
          Changed |= propagateCancellationPointsToIR(W);
        }
        if ((Mode & OmpPar) && (Mode & ParTrans)) {
          AllocaInst *IsLastVal = nullptr;
          BasicBlock *IfLastIterBB = nullptr;
          Changed = clearCodemotionFenceIntrinsic(W);
          Changed |= clearCancellationPointAllocasFromIR(W);
          Changed |= regularizeOMPLoop(W, false);
#if INTEL_CUSTOMIZATION
#if INTEL_FEATURE_CSA
          if (isTargetCSA()) {
            if (W->getIsSections())
              Changed |= genCSASections(W);
            else if (W->getIsOmpLoop())
              Changed |= genCSALoop(W);
            else
              llvm_unreachable("Unexpected work region kind");
            RemoveDirectives = true;
            break;
          }
#endif  // INTEL_FEATURE_CSA
#endif  // INTEL_CUSTOMIZATION
          Changed |= genLoopSchedulingCode(W, IsLastVal);
          Changed |= genPrivatizationCode(W);
          Changed |= genBarrierForFpLpAndLinears(W);
          Changed |= genLastIterationCheck(W, IsLastVal, IfLastIterBB);
          Changed |= genLinearCode(W, IfLastIterBB);
          Changed |= genLastPrivatizationCode(W, IfLastIterBB);
          Changed |= genFirstPrivatizationCode(W);
          if (!W->getIsDistribute()) {
            Changed |= genReductionCode(W);
            Changed |= genCancellationBranchingCode(W);
          }
          Changed |= genDestructorCode(W);
          if (!W->getIsDistribute() && !W->getNowait())
            Changed |= genBarrier(W, false);
          RemoveDirectives = true;
        }
        break;
      case WRegionNode::WRNSingle:
        if (Mode & ParPrepare) {
          debugPrintHeader(W, true);
          // Changed = genPrivatizationCode(W);
          // Changed |= genFirstPrivatizationCode(W);
#if INTEL_CUSTOMIZATION
#if INTEL_FEATURE_CSA
          if (isTargetCSA()) {
            Changed |= genCSASingle(W);
            RemoveDirectives = true;
            break;
          }
#endif  // INTEL_FEATURE_CSA
#endif  // INTEL_CUSTOMIZATION
          AllocaInst *IsSingleThread = nullptr;
          Changed = genSingleThreadCode(W, IsSingleThread);
          Changed |= genCopyPrivateCode(W, IsSingleThread);
          // Changed |= genDestructorCode(W);
          if (!W->getNowait())
            Changed |= genBarrier(W, false);
          RemoveDirectives = true;
        }
        break;
      case WRegionNode::WRNMaster:
        if (Mode & ParPrepare) {
          debugPrintHeader(W, true);
#if INTEL_CUSTOMIZATION
#if INTEL_FEATURE_CSA
          if (isTargetCSA()) {
            // This is a NOP on CSA.
            RemoveDirectives = true;
            break;
          }
#endif  // INTEL_FEATURE_CSA
#endif  // INTEL_CUSTOMIZATION
          Changed = genMasterThreadCode(W);
          RemoveDirectives = true;
        }
        break;
      case WRegionNode::WRNCritical:
        if (Mode & ParPrepare) {
          debugPrintHeader(W, true);
          Changed = genCriticalCode(cast<WRNCriticalNode>(W));
          RemoveDirectives = true;
        }
        break;
      case WRegionNode::WRNOrdered:
        if (Mode & ParPrepare) {
          debugPrintHeader(W, true);
          if (W->getIsDoacross()) {
            Changed = genDoacrossWaitOrPost(cast<WRNOrderedNode>(W));
          } else {
            Changed = genOrderedThreadCode(W);
          }

          RemoveDirectives = true;
        }
        break;
      case WRegionNode::WRNBarrier:
        if (Mode & ParPrepare) {
          debugPrintHeader(W, true);
#if INTEL_CUSTOMIZATION
#if INTEL_FEATURE_CSA
          if (isTargetCSA()) {
            // This is a NOP on CSA.
            RemoveDirectives = true;
            break;
          }
#endif  // INTEL_FEATURE_CSA
#endif  // INTEL_CUSTOMIZATION
          Changed = genBarrier(W, true);
          RemoveDirectives = true;
        }
        break;
      case WRegionNode::WRNCancel:
        if (Mode & ParPrepare) {
          debugPrintHeader(W, true);
          Changed = genCancelCode(dyn_cast<WRNCancelNode>(W));
          RemoveDirectives = true;
        }
        break;
      case WRegionNode::WRNFlush:
        if (Mode & ParPrepare) {
          debugPrintHeader(W, true);
          Changed = genFlush(W);
          RemoveDirectives = true;
        }
        break;
      default:
        break;
      } // switch
    }

    // Remove calls to directive intrinsics since the LLVM back end does not
    // know how to translate them.
    if (RemoveDirectives) {
      bool DirRemoved = VPOUtils::stripDirectives(W);
      assert(DirRemoved && "Directive intrinsics not removed for WRN.\n");
      (void) DirRemoved;
    } else if (RemovePrivateClauses) {
      VPOUtils::stripPrivateClauses(W);
    }

    if (Changed) { // Code transformations happened for this WRN
      RoutineChanged = true;
      LLVM_DEBUG(dbgs() << "   === WRN #" << W->getNumber()
                        << " transformed.\n\n");
    }
    else
      LLVM_DEBUG(dbgs() << "   === WRN #" << W->getNumber()
                        << " NOT transformed.\n\n");
  }

  WRegionList.clear();
  return RoutineChanged;
}

Value *VPOParoptTransform::genReductionMinMaxInit(ReductionItem *RedI,
                                                  Type *Ty, bool IsMax) {
  Value *V = nullptr;

  if (Ty->isIntOrIntVectorTy()) {
    LLVMContext &C = F->getContext();
    bool IsUnsigned = RedI->getIsUnsigned();
    V = VPOParoptUtils::getMinMaxIntVal(C, Ty, IsUnsigned, !IsMax);
#if 0
    uint64_t val = IsMax ? VPOParoptUtils::getMinInt(Ty, IsUnsigned) :
                           VPOParoptUtils::getMaxInt(Ty, IsUnsigned);
    V = ConstantInt::get(Ty, val);
#endif
  }
  else if (Ty->isFPOrFPVectorTy())
    V = IsMax ? ConstantFP::getInfinity(Ty, true) :  // max: negative inf
                ConstantFP::getInfinity(Ty, false);  // min: positive inf
  else
    llvm_unreachable("Unsupported type in OMP reduction!");

  return V;
}

// Generate the reduction intialization instructions.
Value *VPOParoptTransform::genReductionScalarInit(ReductionItem *RedI,
                                                  Type *ScalarTy) {
  Value *V = nullptr;
  switch (RedI->getType()) {
  case ReductionItem::WRNReductionAdd:
  case ReductionItem::WRNReductionSub:
    V = ScalarTy->isIntOrIntVectorTy() ? ConstantInt::get(ScalarTy, 0)
                                       : ConstantFP::get(ScalarTy, 0.0);
    break;
  case ReductionItem::WRNReductionMult:
    V = ScalarTy->isIntOrIntVectorTy() ? ConstantInt::get(ScalarTy, 1)
                                       : ConstantFP::get(ScalarTy, 1.0);
    break;
  case ReductionItem::WRNReductionAnd:
    V = ConstantInt::get(ScalarTy, 1);
    break;
  case ReductionItem::WRNReductionOr:
  case ReductionItem::WRNReductionBxor:
  case ReductionItem::WRNReductionBor:
    V = ConstantInt::get(ScalarTy, 0);
    break;
  case ReductionItem::WRNReductionBand:
    V = ConstantInt::get(ScalarTy, -1);
    break;
  case ReductionItem::WRNReductionMax:
    V = genReductionMinMaxInit(RedI, ScalarTy, true);
    break;
  case ReductionItem::WRNReductionMin:
    V = genReductionMinMaxInit(RedI, ScalarTy, false);
    break;
  default:
    llvm_unreachable("Unspported reduction operator!");
  }
  return V;
}

// Generate the reduction fini code for bool and/or.
// Given the directive pragma omp parallel reduction( +: a1 ) reduction(&&: a2
// ), here is the output for bool "and" opererator.
//
//  if.end5:                                          ; preds = %if.then4,
//  %if.end
//    %my.tid = load i32, i32* %tid, align 4
//    call void @__kmpc_critical({ i32, i32, i32, i32, i8* }* @.kmpc_loc.0.0.3,
//    i32 %my.tid, [8 x i32]* @.gomp_critical_user_.var)
//    br label %if.end5.split
//
//  if.end5.split:                                    ; preds = %if.end5
//    %1 = load i8, i8* %a1
//    %2 = load i8, i8* %a1.red
//    %3 = add i8 %1, %2
//    store i8 %3, i8* %a1
//    br label %if.end5.split.split
//
//  if.end5.split.split:                              ; preds = %if.end5.split
//    %4 = load i8, i8* %a2
//    %5 = load i8, i8* %a2.red
//    %6 = sext i8 %4 to i32
//    %tobool = icmp ne i32 %6, 0
//    br i1 %tobool, label %land.rhs, label %land.end
//
//  land.rhs:                                         ; preds =
//  %if.end5.split.split
//    %7 = sext i8 %5 to i32
//    %tobool15 = icmp ne i32 %7, 0
//    br label %land.end
//
//  land.end:                                         ; preds =
//  %if.end5.split.split, %land.rhs
//    %8 = phi i1 [ false, %if.end5.split.split ], [ %tobool15, %land.rhs ]
//    %9 = zext i1 %8 to i32
//    %10 = trunc i32 %9 to i8
//    store i8 %10, i8* %a2
//    br label %if.end5.split.split.split
//
//  if.end5.split.split.split:                        ; preds = %land.end
//    %my.tid16 = load i32, i32* %tid, align 4
//    call void @__kmpc_end_critical({ i32, i32, i32, i32, i8* }*
//    @.kmpc_loc.0.0.5, i32 %my.tid16, [8 x i32]* @.gomp_critical_user_.var)
//  br label %DIR.QUAL.LIST.END.2.exitStub
//
// Similiarly, here is the output for bool "or" operator given the direcitive in
// the form of #pragma omp parallel reduction( +: a1 ) reducion( ||: a2 ).
//
//  if.end5:                                          ; preds = %if.then4,
//  %if.end
//    %my.tid = load i32, i32* %tid, align 4
//    call void @__kmpc_critical({ i32, i32, i32, i32, i8* }* @.kmpc_loc.0.0.3,
//    i32 %my.tid, [8 x i32]* @.gomp_critical_user_.var)
//    br label %if.end5.split
//
//  if.end5.split:                                    ; preds = %if.end5
//    %1 = load i8, i8* %a1
//    %2 = load i8, i8* %a1.red
//    %3 = add i8 %1, %2
//    store i8 %3, i8* %a1
//    br label %if.end5.split.split
//
//  if.end5.split.split:                              ; preds = %if.end5.split
//    %4 = load i8, i8* %a2
//    %5 = load i8, i8* %a2.red
//    %6 = sext i8 %4 to i32
//    %tobool = icmp ne i32 %6, 0
//    br i1 %tobool, label %lor.end, label %lor.rhs
//
//  lor.end:                                          ; preds =
//  %if.end5.split.split, %lor.rhs
//    %7 = phi i1 [ false, %if.end5.split.split ], [ %tobool15, %lor.rhs ]
//    %8 = zext i1 %7 to i32
//    %9 = trunc i32 %8 to i8
//    store i8 %9, i8* %a2
//    br label %if.end5.split.split.split
//
//  lor.rhs:                                          ; preds =
//  %if.end5.split.split
//    %10 = sext i8 %5 to i32
//    %tobool15 = icmp ne i32 %10, 0
//    br label %lor.end
//
//  if.end5.split.split.split:                        ; preds = %lor.end
//    %my.tid16 = load i32, i32* %tid, align 4
//    call void @__kmpc_end_critical({ i32, i32, i32, i32, i8* }*
//    @.kmpc_loc.0.0.5, i32 %my.tid16, [8 x i32]* @.gomp_critical_user_.var)
//    br label %DIR.QUAL.LIST.END.2.exitStub
//
Value* VPOParoptTransform::genReductionFiniForBoolOps(ReductionItem *RedI,
                                          Value *Rhs1, Value *Rhs2,
                                          Type *ScalarTy,
                                          IRBuilder<> &Builder,
                                          bool IsAnd) {
  LLVMContext &C = F->getContext();
  auto Conv = Builder.CreateSExtOrTrunc(Rhs1, Type::getInt32Ty(C));
  ConstantInt *ValueZero = ConstantInt::get(Type::getInt32Ty(C), 0);
  auto IsTrue = Builder.CreateICmpNE(Conv, ValueZero, "tobool");
  auto EntryBB = Builder.GetInsertBlock();
  Instruction *InsertPt = &*Builder.GetInsertPoint();
  auto ContBB = SplitBlock(EntryBB, InsertPt, DT, LI);
  ContBB->setName(IsAnd ? "land.rhs" : "lor.rhs");

  auto RhsBB = SplitBlock(ContBB, ContBB->getTerminator(), DT, LI);
  RhsBB->setName(IsAnd ? "land.end" : "lor.end");

  EntryBB->getTerminator()->eraseFromParent();
  Builder.SetInsertPoint(EntryBB);
  Builder.CreateCondBr(IsTrue, IsAnd ? ContBB : RhsBB, IsAnd ? RhsBB : ContBB);

  Builder.SetInsertPoint(ContBB->getTerminator());
  auto ConvRed = Builder.CreateSExtOrTrunc(Rhs2, Type::getInt32Ty(C));
  auto IsTrueRed = Builder.CreateICmpNE(ConvRed, ValueZero, "tobool");

  Builder.SetInsertPoint(RhsBB->getTerminator());
  PHINode *PN = Builder.CreatePHI(Type::getInt1Ty(C), 2, "");
  auto PhiEntryBBVal = IsAnd ? ConstantInt::getFalse(C) :
                               ConstantInt::getTrue(C);
  PN->addIncoming(PhiEntryBBVal, EntryBB);
  PN->addIncoming(IsTrueRed, ContBB);
  auto Ext = Builder.CreateZExtOrBitCast(PN, Type::getInt32Ty(C));
  auto ConvFini = Builder.CreateSExtOrTrunc(Ext, ScalarTy);

  return ConvFini;
}

Value* VPOParoptTransform::genReductionMinMaxFini(ReductionItem *RedI,
                                                  Value *Rhs1, Value *Rhs2,
                                                  Type *ScalarTy,
                                                  IRBuilder<> &Builder,
                                                  bool IsMax) {
  Value *IsGT = nullptr; // compares Rhs1 > Rhs2

  if (ScalarTy->isIntOrIntVectorTy())
    if(RedI->getIsUnsigned())
      IsGT = Builder.CreateICmpUGT(Rhs1, Rhs2, "isUGT"); // unsigned
    else
      IsGT = Builder.CreateICmpSGT(Rhs1, Rhs2, "isSGT"); // signed
  else if (ScalarTy->isFPOrFPVectorTy())
    IsGT = Builder.CreateFCmpOGT(Rhs1, Rhs2, "isOGT");   // FP
  else
    llvm_unreachable("Unsupported type in OMP reduction!");

  Value *Op1, *Op2;
  const char* Name;

  if (IsMax) {
    Op1  = Rhs1;
    Op2  = Rhs2;
    Name = "max";
  } else {
    Op1  = Rhs2;
    Op2  = Rhs1;
    Name = "min";
  }

  Value *minmax = Builder.CreateSelect(IsGT, Op1, Op2, Name);
  return minmax;
}

// Generate the reduction update instructions.
Value *VPOParoptTransform::genReductionScalarFini(ReductionItem *RedI,
                                                  Value *Rhs1, Value *Rhs2,
                                                  Value *Lhs, Type *ScalarTy,
                                                  IRBuilder<> &Builder) {
  Value *Res = nullptr;

  switch (RedI->getType()) {
  case ReductionItem::WRNReductionAdd:
  case ReductionItem::WRNReductionSub:
    Res = ScalarTy->isIntOrIntVectorTy() ? Builder.CreateAdd(Rhs1, Rhs2)
                                         : Builder.CreateFAdd(Rhs1, Rhs2);
    break;
  case ReductionItem::WRNReductionMult:
    Res = ScalarTy->isIntOrIntVectorTy() ? Builder.CreateMul(Rhs1, Rhs2)
                                         : Builder.CreateFMul(Rhs1, Rhs2);
    break;
  case ReductionItem::WRNReductionBand:
    Res = Builder.CreateAnd(Rhs1, Rhs2);
    break;
  case ReductionItem::WRNReductionBor:
    Res = Builder.CreateOr(Rhs1, Rhs2);
    break;
  case ReductionItem::WRNReductionBxor:
    Res = Builder.CreateXor(Rhs1, Rhs2);
    break;
  case ReductionItem::WRNReductionAnd:
    Res = genReductionFiniForBoolOps(RedI, Rhs1, Rhs2, ScalarTy, Builder,
                                     true);
    break;
  case ReductionItem::WRNReductionOr:
    Res = genReductionFiniForBoolOps(RedI, Rhs1, Rhs2, ScalarTy, Builder,
                                     false);
    break;
  case ReductionItem::WRNReductionMax:
    Res = genReductionMinMaxFini(RedI, Rhs1, Rhs2, ScalarTy, Builder, true);
    break;
  case ReductionItem::WRNReductionMin:
    Res = genReductionMinMaxFini(RedI, Rhs1, Rhs2, ScalarTy, Builder, false);
    break;
  default:
    llvm_unreachable("Reduction operator not yet supported!");
  }
  StoreInst *Tmp0 = Builder.CreateStore(Res, Lhs);
  return Tmp0;
}

// Generate the reduction update code.
// Here is one example for the reduction update for the scalar.
//   sum = 4.0;
//   #pragma omp parallel for reduction(+:sum)
//   for (i=0; i < n; i++)
//     sum = sum + (a[i] * b[i]);
//
// The output of the reduction update for the variable sum
// is as follows.
//
//   /* B[%for.end15]  */
//   %my.tid = load i32, i32* %tid, align 4
//   call void @__kmpc_critical({ i32, i32, i32, i32, i8* }* @.kmpc_loc.0.0.2,
//   i32 %my.tid, [8 x i32]* @.gomp_critical_user_.var)
//   br label %for.end15.split
//
//
//   /* B[%for.end15.split]  */
//   %9 = load float, float* %sum
//   %10 = load float, float* %sum.red
//   %11 = fadd float %9, %10
//   store float %11, float* %sum, align 4
//   br label %for.end15.split.split
//
//
//   /* B[%for.end15.split.split]  */
//   %my.tid31 = load i32, i32* %tid, align 4
//   call void @__kmpc_end_critical({ i32, i32, i32, i32, i8* }*
//   @.kmpc_loc.0.0.4, i32 %my.tid31, [8 x i32]* @.gomp_critical_user_.var)
//   br label %DIR.QUAL.LIST.END.2.exitStub
//
void VPOParoptTransform::genReductionFini(ReductionItem *RedI, Value *OldV,
                                          Instruction *InsertPt,
                                          DominatorTree *DT) {
  assert(isa<AllocaInst>(RedI->getNew()) &&
         "genReductionFini: Expect non-empty alloca instruction.");
  AllocaInst *NewAI = cast<AllocaInst>(RedI->getNew());

  IRBuilder<> Builder(InsertPt);
  if (RedI->getIsArraySection() ||
      NewAI->getAllocatedType()->isArrayTy())
    genRedAggregateInitOrFini(RedI, NewAI, OldV, InsertPt, false, DT);
  else {
    assert(VPOUtils::canBeRegisterized(NewAI->getAllocatedType(),
                                       NewAI->getModule()->getDataLayout()) &&
           "genReductionFini: Expect incoming scalar type.");
    LoadInst *OldLoad = Builder.CreateLoad(OldV);
    LoadInst *NewLoad = Builder.CreateLoad(NewAI);
    Type *ScalarTy = NewAI->getAllocatedType()->getScalarType();

    genReductionScalarFini(RedI, OldLoad, NewLoad, OldV, ScalarTy, Builder);
  }
}

// Generate the reduction initialization/update for array.
// Here is one example for the reduction initialization/update for array.
// #pragma omp parallel for reduction(+:sum)
//   for (i=0; i < n; i++)
//       for (j=0;j<n;j++)
//            sum[i] = sum[i] + (a[i][j] * b[i][j]);
//
//   The output of the reduction array initialization is as follows.
//
//   /* B[%for.end16.split]  */
//   %array.begin = getelementptr inbounds [100 x float], [100 x float]*
//   %sum.red, i32 0, i32 0
//   %1 = getelementptr float, float* %array.begin, i32 100
//   %red.init.isempty = icmp eq float* %array.begin, %1
//   br i1 %red.init.isempty, label %red.init.done, label %red.init.body
//   if (%red.init.isempty == false) {
//      do {
//
//         /* B[%red.init.body]  */
//         %red.cpy.dest.ptr = phi float* [ %array.begin, %for.end16.split ], [
//         %red.cpy.dest.inc, %red.init.body ]
//         store float 0.000000e+00, float* %red.cpy.dest.ptr
//         %red.cpy.dest.inc = getelementptr float, float* %red.cpy.dest.ptr,
//         i32 1
//         %red.cpy.done = icmp eq float* %red.cpy.dest.inc, %1
//         br i1 %red.cpy.done, label %red.init.done, label %red.init.body
//
//
//      } while (%red.cpy.done == false)
//   }
//
//   /* B[%red.init.done]  */
//   br label %DIR.QUAL.LIST.END.1
//
//   The output of the reduction array update is as follows.
//
//   /* B[%for.end44.split]  */
//   %array.begin79 = getelementptr inbounds [100 x float], [100 x float]* %sum,
//   i32 0, i32 0
//   %array.begin80 = getelementptr inbounds [100 x float], [100 x float]*
//   %sum.red, i32 0, i32 0
//   %7 = getelementptr float, float* %array.begin79, i32 100
//   %red.update.isempty = icmp eq float* %array.begin79, %7
//   br i1 %red.update.isempty, label %red.update.done, label %red.update.body
//   if (%red.update.isempty == false) {
//      do {
//
//         /* B[%red.update.body]  */
//         %red.cpy.dest.ptr82 = phi float* [ %array.begin79, %for.end44.split
//         ], [ %red.cpy.dest.inc83, %red.update.body ]
//         %red.cpy.src.ptr = phi float* [ %array.begin80, %for.end44.split ], [
//         %red.cpy.src.inc, %red.update.body ]
//         %8 = load float, float* %red.cpy.dest.ptr82
//         %9 = load float, float* %red.cpy.src.ptr
//         %10 = fadd float %8, %9
//         store float %10, float* %red.cpy.dest.ptr82, align 4
//         %red.cpy.dest.inc83 = getelementptr float, float*
//         %red.cpy.dest.ptr82, i32 1
//         %red.cpy.src.inc = getelementptr float, float* %red.cpy.src.ptr, i32
//         1
//         %red.cpy.done84 = icmp eq float* %red.cpy.dest.inc83, %7
//         br i1 %red.cpy.done84, label %red.update.done, label %red.update.body
//
//
//      } while (%red.cpy.done84 == false)
//   }
//
//   /* B[%red.update.done]  */
//   br label %for.end44.split.split
//
//
//   /* B[%for.end44.split.split]  */
//   %my.tid85 = load i32, i32* %tid, align 4
//   call void @__kmpc_end_critical({ i32, i32, i32, i32, i8* }*
//   @.kmpc_loc.0.0.5, i32 %my.tid85, [8 x i32]* @.gomp_critical_user_.var)
//   br label %DIR.QUAL.LIST.END.2.exitStub
//
void VPOParoptTransform::genRedAggregateInitOrFini(ReductionItem *RedI,
                                                   AllocaInst *AI, Value *OldV,
                                                   Instruction *InsertPt,
                                                   bool IsInit,
                                                   DominatorTree *DT) {

  IRBuilder<> Builder(InsertPt);
  auto EntryBB = Builder.GetInsertBlock();

  Type *DestElementTy = nullptr;
  Value *DestBegin = nullptr;
  Value *SrcBegin = nullptr;
  Value *NumElements = nullptr;

  if (IsInit)
    genAggrReductionInitDstInfo(*RedI, AI, InsertPt, Builder, NumElements,
                                DestBegin, DestElementTy);
  else
    genAggrReductionFiniSrcDstInfo(*RedI, AI, OldV, InsertPt, Builder,
                                   NumElements, SrcBegin, DestBegin,
                                   DestElementTy);

  assert(DestBegin && "Null destination address for reduction init/fini.");
  assert(DestElementTy && "Null element type for reduction init/fini.");
  assert(NumElements && "Null number of elements for reduction init/fini.");
  assert((IsInit || SrcBegin) && "Null source address for reduction fini.");

  auto DestEnd = Builder.CreateGEP(DestBegin, NumElements);
  auto IsEmpty = Builder.CreateICmpEQ(
      DestBegin, DestEnd, IsInit ? "red.init.isempty" : "red.update.isempty");

  auto BodyBB = SplitBlock(EntryBB, InsertPt, DT, LI);
  BodyBB->setName(IsInit ? "red.init.body" : "red.update.body");

  auto DoneBB = SplitBlock(BodyBB, BodyBB->getTerminator(), DT, LI);
  DoneBB->setName(IsInit ? "red.init.done" : "red.update.done");

  EntryBB->getTerminator()->eraseFromParent();
  Builder.SetInsertPoint(EntryBB);
  Builder.CreateCondBr(IsEmpty, DoneBB, BodyBB);

  Builder.SetInsertPoint(BodyBB);
  BodyBB->getTerminator()->eraseFromParent();
  PHINode *DestElementPHI =
      Builder.CreatePHI(DestBegin->getType(), 2, "red.cpy.dest.ptr");
  DestElementPHI->addIncoming(DestBegin, EntryBB);

  PHINode *SrcElementPHI = nullptr;
  if (!IsInit) {
    SrcElementPHI =
        Builder.CreatePHI(SrcBegin->getType(), 2, "red.cpy.src.ptr");
    SrcElementPHI->addIncoming(SrcBegin, EntryBB);
  }

  if (IsInit) {
    Value *V = genReductionScalarInit(RedI, DestElementTy);
    Builder.CreateStore(V, DestElementPHI);
  } else {
    LoadInst *OldLoad = Builder.CreateLoad(DestElementPHI);
    LoadInst *NewLoad = Builder.CreateLoad(SrcElementPHI);
    genReductionScalarFini(RedI, OldLoad, NewLoad, DestElementPHI,
                           DestElementTy, Builder);
  }

  auto DestElementNext =
      Builder.CreateConstGEP1_32(DestElementPHI, 1, "red.cpy.dest.inc");
  Value *SrcElementNext = nullptr;
  if (!IsInit)
    SrcElementNext =
        Builder.CreateConstGEP1_32(SrcElementPHI, 1, "red.cpy.src.inc");

  auto Done = Builder.CreateICmpEQ(DestElementNext, DestEnd, "red.cpy.done");

  Builder.CreateCondBr(Done, DoneBB, BodyBB);
  DestElementPHI->addIncoming(DestElementNext, Builder.GetInsertBlock());
  if (!IsInit)
    SrcElementPHI->addIncoming(SrcElementNext, Builder.GetInsertBlock());

  if (DT) {
    DT->changeImmediateDominator(BodyBB, EntryBB);
    DT->changeImmediateDominator(DoneBB, EntryBB);
  }
}

// Generate the firstprivate initialization code.
// Here is one example for the firstprivate initialization for the array.
// num_type    a[100];
// #pragma omp parallel for schedule( static, 1 ) firstprivate( a )
// The output of the array initialization is as follows.
//
//    %a = alloca [100 x float]
//    br label %DIR.OMP.PARALLEL.LOOP.1.split
//
// DIR.OMP.PARALLEL.LOOP.1.split:                    ; preds =
// %DIR.OMP.PARALLEL.LOOP.1
//    %1 = bitcast [100 x float]* %a to i8*
//    call void @llvm.memcpy.p0i8.p0i8.i64(i8* %1, i8* bitcast ([100 x float]*
//    @a to i8*), i64 400, i32 0, i1 false)
//
void VPOParoptTransform::genFprivInit(FirstprivateItem *FprivI,
                                      Instruction *InsertPt) {
  assert(isa<AllocaInst>(FprivI->getNew()) &&
         "genFprivInit: Expect non-empty alloca instruction");
  AllocaInst *AI = cast<AllocaInst>(FprivI->getNew());
  const DataLayout &DL = InsertPt->getModule()->getDataLayout();
  IRBuilder<> Builder(InsertPt);

  if (Function *Cctor = FprivI->getCopyConstructor())
    VPOParoptUtils::genCopyConstructorCall(Cctor, FprivI->getNew(),
                                           FprivI->getOrig(), InsertPt);
  else if (!VPOUtils::canBeRegisterized(AI->getAllocatedType(), DL))
    VPOUtils::genMemcpy(AI, FprivI->getOrig(), DL, AI->getAlignment(),
                        InsertPt);
  else {
    LoadInst *Load = Builder.CreateLoad(FprivI->getOrig());
    Builder.CreateStore(Load, AI);
  }
}

// Generate the lastprivate update code. The same mechanism is also applied
// for copyprivate.
// Here is one example for the lastprivate update for the array.
// num_type    a[100];
// #pragma omp parallel for schedule( static, 1 ) lastprivate( a )
// The output of the array update is as follows.
//
//    %a = alloca [100 x float]
//    br label %DIR.QUAL.LIST.END.1
//
//  for.end:                                          ; preds = %dispatch.latch,
//  %DIR.QUAL.LIST.END.1
//    %1 = bitcast [100 x float]* %a to i8*
//    call void @llvm.memcpy.p0i8.p0i8.i64(i8* bitcast ([100 x float]* @a to
//    i8*), i8* %1, i64 400, i32 0, i1 false)
//    br label %for.end.split
//
void VPOParoptTransform::genLprivFini(Value *NewV, Value *OldV,
                                      Instruction *InsertPt) {
  assert(isa<AllocaInst>(NewV) &&
         "genLprivFini: Expect non-empty alloca instruction.");
  AllocaInst *AI = cast<AllocaInst>(NewV);
  const DataLayout &DL = InsertPt->getModule()->getDataLayout();

  IRBuilder<> Builder(InsertPt);
  if (!VPOUtils::canBeRegisterized(AI->getAllocatedType(), DL))
    VPOUtils::genMemcpy(OldV, AI, DL, AI->getAlignment(),
                        InsertPt->getParent());
  else {
    LoadInst *Load = Builder.CreateLoad(AI);
    Builder.CreateStore(Load, OldV);
  }
}

// genLprivFini interface to support nonPOD with call to CopyAssign
void VPOParoptTransform::genLprivFini(LastprivateItem *LprivI,
                                      Instruction *InsertPt) {
  Value *NewV = LprivI->getNew();
  Value *OldV = LprivI->getOrig();
  if (Function *CpAssn = LprivI->getCopyAssign())
    VPOParoptUtils::genCopyAssignCall(CpAssn, OldV, NewV, InsertPt);
  else
    genLprivFini(NewV, OldV, InsertPt);
}


// Generate the reduction initialization code.
// Here is one example for the reduction initialization for scalar.
//   sum = 4.0;
//   #pragma omp parallel for reduction(+:sum)
//   for (i=0; i < n; i++)
//     sum = sum + (a[i] * b[i]);
//
// The output of the reduction initialization for the variable sum
// is as follows.
//
//    /* B[%DIR.OMP.PARALLEL.LOOP.1.split]  */
//    store float 0.000000e+00, float* %sum.red
//    br label %DIR.QUAL.LIST.END.1
//
void VPOParoptTransform::genReductionInit(ReductionItem *RedI,
                                          Instruction *InsertPt,
                                          DominatorTree *DT) {
  assert(isa<AllocaInst>(RedI->getNew()) &&
         "genReductionInit: Expect non-empty alloca instruction");
  AllocaInst *AI = cast<AllocaInst>(RedI->getNew());
  Type *AllocaTy = AI->getAllocatedType();
  Type *ScalarTy = AllocaTy->getScalarType();

  IRBuilder<> Builder(InsertPt);
  if (RedI->getIsArraySection() ||
      AI->getAllocatedType()->isArrayTy())
    genRedAggregateInitOrFini(RedI, AI, nullptr, InsertPt, true, DT);
  else {
    assert(VPOUtils::canBeRegisterized(AI->getAllocatedType(),
           InsertPt->getModule()->getDataLayout()) &&
           "genReductionInit: Expect incoming scalar type.");
    Value *V = genReductionScalarInit(RedI, ScalarTy);
    Builder.CreateStore(V, AI);
  }
}

// Prepare the empty basic block for the array reduction initialization.
void VPOParoptTransform::createEmptyPrvInitBB(WRegionNode *W,
                                              BasicBlock *&PrivBB) {
  BasicBlock *EntryBB = W->getEntryBBlock();
  PrivBB = SplitBlock(EntryBB, EntryBB->getTerminator(), DT, LI);
}

// Prepare the empty basic block for the array reduction update.
void VPOParoptTransform::createEmptyPrivFiniBB(WRegionNode *W,
                                               BasicBlock *&PrivEntryBB) {
  BasicBlock *ExitBlock = W->getExitBBlock();
  BasicBlock *PrivExitBB;
  if (W->getIsOmpLoop()) {
    // If the loop has ztt block, the compiler has to generate the lastprivate
    // update code at the exit block of the loop.
    BasicBlock *ZttBlock = W->getWRNLoopInfo().getZTTBB();

    if (ZttBlock) {
      while (distance(pred_begin(ExitBlock), pred_end(ExitBlock)) == 1)
        ExitBlock = *pred_begin(ExitBlock);
      assert(distance(pred_begin(ExitBlock), pred_end(ExitBlock)) == 2 &&
             "Expect two predecessors for the omp loop region exit.");
      auto PI = pred_begin(ExitBlock);
      auto Pred1 = *PI++;
      auto Pred2 = *PI++;

      BasicBlock *LoopExitBB = nullptr;
      if (Pred1 == ZttBlock && Pred2 != ZttBlock)
        LoopExitBB = Pred2;
      else if (Pred2 == ZttBlock && Pred1 != ZttBlock)
        LoopExitBB = Pred1;
      else
        llvm_unreachable("createEmptyPrivFiniBB: unsupported exit block");
      PrivExitBB = SplitBlock(LoopExitBB, LoopExitBB->getTerminator(), DT, LI);
      PrivEntryBB = PrivExitBB;
      return;
    }
  }
  PrivExitBB = SplitBlock(ExitBlock, ExitBlock->getFirstNonPHI(), DT, LI);
  W->setExitBBlock(PrivExitBB);
  PrivEntryBB = ExitBlock;
}

// Generate the reduction code for reduction clause.
bool VPOParoptTransform::genReductionCode(WRegionNode *W) {
  bool Changed = false;
  SetVector<Value *> RedUses;

  BasicBlock *EntryBB = W->getEntryBBlock();

  LLVM_DEBUG(dbgs() << "\nEnter VPOParoptTransform::genReductionCode\n");

  ReductionClause &RedClause = W->getRed();
  if (!RedClause.empty()) {

    W->populateBBSet();

    BasicBlock *RedInitEntryBB = nullptr;
    BasicBlock *RedUpdateEntryBB = nullptr;
    createEmptyPrivFiniBB(W, RedUpdateEntryBB);

    for (ReductionItem *RedI : RedClause.items()) {
      Value *NewRedInst;
      Value *Orig = RedI->getOrig();

/*
      assert((isa<GlobalVariable>(Orig) || isa<AllocaInst>(Orig)) &&
             "genReductionCode: Unexpected reduction variable");
*/

      Instruction *InsertPt = &EntryBB->front();

      computeArraySecReductionTypeOffsetSize(*RedI, InsertPt);

      const ArraySectionInfo &ArrSecInfo = RedI->getArraySectionInfo();
      NewRedInst = genPrivatizationAlloca(W, Orig, InsertPt, ".red",
                                          ArrSecInfo.getElementType(),
                                          ArrSecInfo.getSize());
      RedI->setNew(NewRedInst);

      Value *ReplacementVal = getReductionItemReplacementValue(*RedI, InsertPt);
      genPrivatizationReplacement(W, Orig, ReplacementVal, RedI);

      createEmptyPrvInitBB(W, RedInitEntryBB);
      genReductionInit(RedI, RedInitEntryBB->getTerminator(), DT);

      BasicBlock *BeginBB;
      createEmptyPrivFiniBB(W, BeginBB);
      genReductionFini(RedI, RedI->getOrig(), BeginBB->getTerminator(), DT);

      LLVM_DEBUG(dbgs() << "genReductionCode: reduced " << *Orig << "\n");
    }

    // Wrap the reduction fini code inside a critical region.
    // EndBB is created to be used as the insertion point for end_critical().
    //
    // This insertion point cannot be W->getExitBBlock()->begin() because
    // we don't want the END DIRECTIVE of the construct to be inside the
    // critical region
    //
    // This insertion point cannot be BeginBB->getTerminator() either, which
    // would work for scalar reduction but not for array reduction, in which
    // case the end_critical() would get emitted before the copy-out loop that
    // the critical section is trying to guard.
    BasicBlock *EndBB;
    createEmptyPrivFiniBB(W, EndBB);
    VPOParoptUtils::genKmpcCriticalSection(
        W, IdentTy, TidPtrHolder,
        dyn_cast<Instruction>(RedUpdateEntryBB->begin()),
        EndBB->getTerminator(), "");
    W->resetBBSet(); // Invalidate BBSet after transformations
    Changed = true;
  }
  LLVM_DEBUG(dbgs() << "\nExit VPOParoptTransform::genReductionCode\n");
  return Changed;
}

// For array [section] reduction init loop, compute the base address of the
// destination array, number of elements, and destination element type.
void VPOParoptTransform::genAggrReductionInitDstInfo(
    const ReductionItem &RedI, AllocaInst *AI, Instruction *InsertPt,
    IRBuilder<> &Builder, Value *&NumElements, Value *&DestArrayBegin,
    Type *&DestElementTy) {

  bool IsArraySection = RedI.getIsArraySection();

  if (IsArraySection) {
    const ArraySectionInfo &ArrSecInfo = RedI.getArraySectionInfo();
    NumElements = ArrSecInfo.getSize();
    DestElementTy = ArrSecInfo.getElementType();
    DestArrayBegin = RedI.getNew();
  } else
    NumElements = VPOParoptUtils::genArrayLength(AI, AI, InsertPt, Builder,
                                                 DestElementTy, DestArrayBegin);

  DestArrayBegin = Builder.CreateBitCast(DestArrayBegin,
                                         PointerType::getUnqual(DestElementTy));
}

// For array [section] reduction finalization loop, compute the base address
// of the source and destination arrays, number of elements, and the type of
// destination array elements.
void VPOParoptTransform::genAggrReductionFiniSrcDstInfo(
    const ReductionItem &RedI, AllocaInst *AI, Value *OldV,
    Instruction *InsertPt, IRBuilder<> &Builder, Value *&NumElements,
    Value *&SrcArrayBegin, Value *&DestArrayBegin, Type *&DestElementTy) {

  bool IsArraySection = RedI.getIsArraySection();
  Type *SrcElementTy = nullptr;

  if (!IsArraySection) {
    NumElements = VPOParoptUtils::genArrayLength(AI, OldV, InsertPt, Builder,
                                                 DestElementTy, DestArrayBegin);
    DestArrayBegin = Builder.CreateBitCast(
        DestArrayBegin, PointerType::getUnqual(DestElementTy));

    VPOParoptUtils::genArrayLength(AI, AI, InsertPt, Builder, SrcElementTy,
                                   SrcArrayBegin);
    SrcArrayBegin = Builder.CreateBitCast(SrcArrayBegin,
                                          PointerType::getUnqual(SrcElementTy));
    return;
  }

  // Example for an array section on a pointer to an array:
  //
  //   static int (*yarrptr)[3][4][5];
  //   #pragma omp parallel for reduction(+:yarrptr[3][1][2:2][1:3])
  //
  const ArraySectionInfo &ArrSecInfo = RedI.getArraySectionInfo();
  NumElements = ArrSecInfo.getSize();          // 6 for the above example
  DestElementTy = ArrSecInfo.getElementType(); // i32 for the above example

  SrcElementTy = DestElementTy;
  SrcArrayBegin = RedI.getNew();
  SrcArrayBegin = Builder.CreateBitCast(SrcArrayBegin,
                                        PointerType::getUnqual(SrcElementTy));

  // Generated IR for destination starting address for the above example:
  //
  //   %_yarrptr.load = load [3 x [4 x [5 x i32]]]*, @_yarrptr          ; (1)
  //   %_yarrptr.load.cast = bitcast %_yarrptr.load to i32*             ; (2)
  //   %_yarrptr.load.cast.plus.offset = gep %_yarrptr.load.cast, 211   ; (3)
  //
  //   %_yarrptr.load.cast.plus.offset is the final DestArrayBegin.

  DestArrayBegin = RedI.getOrig();
  bool ArraySectionBaseIsPtr = ArrSecInfo.getBaseIsPointer();
  if (ArraySectionBaseIsPtr)
    DestArrayBegin = Builder.CreateLoad(
        DestArrayBegin, DestArrayBegin->getName() + ".load"); //          (1)

  assert(DestArrayBegin && isa<PointerType>(DestArrayBegin->getType()) &&
         "Illegal Destination Array for reduction fini.");

  DestArrayBegin = Builder.CreateBitCast(
      DestArrayBegin, PointerType::getUnqual(DestElementTy),
      DestArrayBegin->getName() + ".cast"); //                            (2)
  DestArrayBegin =
      Builder.CreateGEP(DestArrayBegin, ArrSecInfo.getOffset(),
                        DestArrayBegin->getName() + ".plus.offset"); //   (3)
}

void VPOParoptTransform::computeArraySecReductionTypeOffsetSize(
    ReductionItem &RI, Instruction *InsertPt) {

  if (!RI.getIsArraySection())
    return;

  IRBuilder<> Builder(InsertPt);

  Value *Orig = RI.getOrig();
  Type *RITy = Orig->getType();
  Type *ElemTy = cast<PointerType>(RITy)->getElementType();

  bool BaseIsPointer = false;
  if (isa<PointerType>(ElemTy)) {
    // It is possible to have an array section on a pointer. Examples:
    //
    // int *yptr, (*yarrptr)[10];
    // reduction(+:yptr[1:4], yarrptr[1][2:5])
    //
    // In these cases, the IR will have the type of the operands as `**`:
    //
    // "...REDUCTION.ADD:ARRSECT"(i32** @yptr, 1, 1, 4, 1)
    // "...REDUCTION.ADD:ARRSECT"([10 x i32]** @yarrptr, 2, 1, 1, 1, 2, 5, 1)
    //
    // In these cases, the we need to get the pointee type one extra time to
    // reach the base element type (i32 for yptr) or the array type ([10 x i32]
    // for yarrptr).
    BaseIsPointer = true;
    ElemTy = cast<PointerType>(ElemTy)->getElementType();
  }

  // At this point, ElemTy is the base element type for 1D array sections. For
  // sections with 2 or more dimensions, it should have the underlying array
  // type. If so, we need to extract the size of each dimension of that array.
  // We do that next. At the end of the following loop, ArrayDims should have
  // the size of each dimension of the underlying array from higher to lower.
  // For example, it should contain {3, 4, 5} for `[3 x [4 x [5 x i32]]]`. We
  // will use this to compute the offset in terms of an equivalent 1D array.
  Type *CurElementTy = ElemTy;
  SmallVector<uint64_t, 4> ArrayDims;
  while (auto *ArrayTy = dyn_cast<ArrayType>(CurElementTy)) {
    ArrayDims.push_back(ArrayTy->getNumElements());
    CurElementTy = ArrayTy->getElementType();
  }

  // This is the number to be multiplied to a dimension's lower bound during
  // offset computation.
  const DataLayout &DL = InsertPt->getModule()->getDataLayout();
  const unsigned PtrSz = DL.getPointerSizeInBits();

  uint64_t ArraySizeTillDim = 1;
  Value *ArrSecSize = Builder.getIntN(PtrSz, 1);
  Value *ArrSecOff = Builder.getIntN(PtrSz, 0);
  ArraySectionInfo &ArrSecInfo = RI.getArraySectionInfo();
  const auto &ArraySectionDims = ArrSecInfo.getArraySectionDims();
  const int NumDims = ArraySectionDims.size();

  // We go through the array section dims in the reverse order to go from lower
  // to higher dimensions. For example, in case of:
  //
  //   int (*zarrptr)[3][4][5];
  //   #pragma omp for reduction (+:zarrptr[3][1][2:2][1:3]).
  //
  // Array section size is a simple multiplication of the size of each
  // dimension, ie. 3*2*1*1 = 6. The offset and element type are computed in the
  // loop below. At the beginning of each iteration, the values will look like
  // this (note that `BaseIsPointer` is true for this case):
  //
  //  I | LB | ArraySizeTillDim | ArrSecOff | ArrayDims | ElemTy
  // ---+----+------------------+-----------+-----------+-----------------------
  //  3 | 1  | 1                | 0         | {3,4,5}   | [3 x [4 x [5 x i32 ]]]
  //  2 | 2  | 5                | 1         | {3,4}     | [4 x [5 x i32 ]]
  //  1 | 1  | 20               | 11        | {3}       | [5 x i32 ]
  //  0 | 3  | 60               | 31        | {}        | i32
  // --------+------------------+-----------+-----------+-----------------------
  // final   | 60               | 221       | {}        | i32
  //
  for (int I = NumDims - 1; I >= 0; --I) {
    auto const &Dim = ArraySectionDims[I];

    Value *DimLB = std::get<0>(Dim);
    Value *SectionDimSize = std::get<1>(Dim);

    ConstantInt *ArraySizeTillDimVal = Builder.getIntN(PtrSz, ArraySizeTillDim);

    Value *SizeXLB = Builder.CreateMul(ArraySizeTillDimVal, DimLB);
    ArrSecOff = Builder.CreateAdd(SizeXLB, ArrSecOff, "offset");
    ArrSecSize = Builder.CreateMul(ArrSecSize, SectionDimSize, "size");

    if (I == 0 && BaseIsPointer)
      continue; // If `BaseIsPointer`, getElmentType() has already been called
                // onece, so we skip it in the last iteration.

    ArraySizeTillDim *= ArrayDims.pop_back_val();
    ElemTy = cast<ArrayType>(ElemTy)->getElementType();
  }

  // TODO: This assert needs to be updated when UDR support is added.
  assert(!isa<PointerType>(ElemTy) && !isa<ArrayType>(ElemTy) &&
         "Unexpected array section element type.");

  ArrSecInfo.setSize(ArrSecSize);
  ArrSecInfo.setOffset(ArrSecOff);
  ArrSecInfo.setElementType(ElemTy);
  ArrSecInfo.setBaseIsPointer(BaseIsPointer);

  LLVM_DEBUG(dbgs() << __FUNCTION__ << ": Operand '";
             Orig->printAsOperand(dbgs()); dbgs() << "':: ";
             ArrSecInfo.print(dbgs(), false); dbgs() << "\n");
}

Value *
VPOParoptTransform::getReductionItemReplacementValue(ReductionItem const &RedI,
                                                     Instruction *InsertPt) {

  Value *NewRedInst = RedI.getNew();
  if (!RedI.getIsArraySection())
    return NewRedInst;

  // For array section reduction, such as:
  //
  //   int y[10];
  //   #pragma omp for reduction(+: y[offset:5])
  //
  // The local copy of the operand is a VLA of size 5: `y.new = alloca i32, 5`
  // Accesses to `y[offset]` should point to `y.new[0]`. So, the uses of `y`
  // need to be replaced with `y.new - offset` inside the region:
  //   %y.new.minus.offset = getelementptr %y.new, -offset              ; (1)

  IRBuilder<> Builder(InsertPt);
  const ArraySectionInfo &ArrSecInfo = RedI.getArraySectionInfo();
  Value *Offset = ArrSecInfo.getOffset();
  Value *NegOffset = Builder.CreateNeg(Offset, "neg.offset");
  Value *NewMinusOffset = Builder.CreateGEP(
      NewRedInst, NegOffset, NewRedInst->getName() + ".minus.offset"); // (1)

  if (!ArrSecInfo.getBaseIsPointer())
    return NewMinusOffset;

  // In case of array section on a pointer, like:
  //
  //   int *x;
  //   #pragma omp for reduction(+:x[1:5])
  //
  // The type of `x` in IR is `i32**`. So an access to x[1] in the IR will look
  // like:
  //
  //   %1 = load i32* %x
  //   %2 = getelementpointer %1, 1
  //
  // However, the type of the local copy `x.new` is i32*. So x needs to be
  // replaced with address of 'x.new - offset':
  //
  //   %x.new = alloca i32, 5
  //   %x.new.minus.offset = getelementpointer %x.new, -1               ; (1)
  //   %x.new.minus.offset.addr = alloca i32*                           ; (2)
  //   store %x.new.minus.offset, %x.new.minus.offset.addr              ; (3)
  //
  const DataLayout &DL = InsertPt->getModule()->getDataLayout();
  AllocaInst *NewMinusOffsetAddr = Builder.CreateAlloca(
      PointerType::get(ArrSecInfo.getElementType(), DL.getAllocaAddrSpace()),
      nullptr, NewMinusOffset->getName() + ".addr");       //             (2)
  Builder.CreateStore(NewMinusOffset, NewMinusOffsetAddr); //             (3)

  return NewMinusOffsetAddr;
}

// A utility to privatize the variables within the region.
AllocaInst *
VPOParoptTransform::genPrivatizationAlloca(WRegionNode *W, Value *PrivValue,
                                           Instruction *InsertPt,
                                           const StringRef VarNameSuff) {
  // LLVM_DEBUG(dbgs() << "Private Instruction Defs: " << *PrivInst << "\n");
  // Generate a new Alloca instruction as privatization action
  AllocaInst *NewPrivInst = nullptr;

  assert(!(W->isBBSetEmpty()) &&
         "genPrivatizationAlloca: WRN has empty BBSet");

  if (auto PrivInst = dyn_cast<AllocaInst>(PrivValue)) {
    NewPrivInst = (AllocaInst *)PrivInst->clone();

    // Add 'priv' suffix for the new alloca instruction
    if (PrivInst->hasName())
      NewPrivInst->setName(PrivInst->getName() + VarNameSuff);

    NewPrivInst->insertBefore(InsertPt);
  } else if (GlobalVariable *GV = dyn_cast<GlobalVariable>(PrivValue)){
    Type *ElemTy = GV->getValueType();
    const DataLayout &DL = F->getParent()->getDataLayout();
    NewPrivInst = new AllocaInst(ElemTy, DL.getAllocaAddrSpace(), nullptr,
                                 GV->getName());
    NewPrivInst->insertBefore(InsertPt);
  } else {
    assert((isa<Argument>(PrivValue) || isa<GetElementPtrInst>(PrivValue)) &&
           "genPrivatizationAlloca: unsupported private item");
    Type *ElemTy = cast<PointerType>(PrivValue->getType())->getElementType();
    const DataLayout &DL = F->getParent()->getDataLayout();
    NewPrivInst = new AllocaInst(ElemTy, DL.getAllocaAddrSpace(), nullptr,
                                 PrivValue->getName());
    NewPrivInst->insertBefore(InsertPt);
  }

  return NewPrivInst;
}

// A utility to privatize the variables within the region.
AllocaInst *VPOParoptTransform::genPrivatizationAlloca(
    WRegionNode *W, Value *PrivValue, Instruction *InsertPt,
    const StringRef VarNameSuff, Type *ArrSecElementType, Value *ArrSecSize) {

  if (!ArrSecSize)
    return genPrivatizationAlloca(W, PrivValue, InsertPt, VarNameSuff);

  Function *F = InsertPt->getParent()->getParent();
  const DataLayout &DL = F->getParent()->getDataLayout();
  IRBuilder<> Builder(InsertPt);

  assert(ArrSecElementType && "Null array section element type.");
  auto *NewPrivInst =
      Builder.CreateAlloca(ArrSecElementType, DL.getAllocaAddrSpace(),
                           ArrSecSize, PrivValue->getName() + VarNameSuff);
  return NewPrivInst;
}

// Replace the variable with the privatized variable
void VPOParoptTransform::genPrivatizationReplacement(WRegionNode *W,
                                                     Value *PrivValue,
                                                     Value *NewPrivValue,
                                                     Item *IT) {

  // Find instructions in W that use V
  SmallVector<Instruction *, 8> PrivUses;
  if (!WRegionUtils::findUsersInRegion(W, PrivValue, &PrivUses, false))
    return; // Found no applicable uses of PrivValue in W's body

  // Replace all USEs of each PrivValue with its NewPrivValue in the
  // W-Region (parallel loop/region/section ... etc.)
  while (!PrivUses.empty()) {
    Instruction *UI = PrivUses.pop_back_val();
    UI->replaceUsesOfWith(PrivValue, NewPrivValue);

    if (isa<GlobalVariable>(PrivValue)) {
      // If PrivValue is a global, its uses could be in ConstantExprs
      SmallVector<Instruction *, 2> NewInstArr;
      IntelGeneralUtils::breakExpressions(UI, &NewInstArr);
      for (Instruction *NewInstr : NewInstArr) {
        NewInstr->replaceUsesOfWith(PrivValue, NewPrivValue);
      }
    }
  }

  LLVM_DEBUG(dbgs() << __FUNCTION__ << ": Replaced uses of '";
             PrivValue->printAsOperand(dbgs()); dbgs() << "' with '";
             NewPrivValue->printAsOperand(dbgs()); dbgs() << "'\n");
}

// Generates code for linear variables for the WRegion W.
//
// The following needs to be done for handling a linear var:
//
//
// * (A) Create two local copies of the linear vars. One to capture the starting
// value. Another to be the local linear variable which replaces all uses of the
// original inside the region. (1), (2)
//
// * (B) Capture original value of linear vars before entering the loop. (1),
// (3), (4)
//
// * (C) Use the captured value along with the specified step to initialize the
// local linear var in each iteration of the loop. (5) - (11)
//
// * (D) At the end of the last loop iteration, copy the value of the local var
// back to the original linear var. (12), (13)
//
//  +------------EntryBB----------------+
//  |  %linear.start = alloca i16       |                            ; (1)
//  |  %y = alloca i16                  |                            ; (2)
//  +----------------+------------------+
//                   |
//  +-----------LinearInitBB------------+
//  |  %2 = load i16, i16* @y           |                            ; (3)
//  |  store i16 %2, i16* %linear.start |                            ; (4)
//  +----------------+------------------+
//                   |
//         __kmpc_static_init(...)
//                   |
//  +-----------LoopBodyBB--------------+
//  |  %omp.ivi.0 = phi ...             |
//  |  %6 = load i16, i16* %linear.start|                            ; (5)
//  |  %7 = sext i16 %step to i64       |                            ; (6)
//  |  %8 = mul i64 %.omp.iv.0, i64 %7  |                            ; (7)
//  |  %9 = sext i16 %6 to i64          |                            ; (8)
//  |  %10 = add i64 %9, %8             |                            ; (9)
//  |  %11 = trunc i64 %10 to i16       |                            ; (10)
//  |  store i16 %11, i16* %y           |                            ; (11)
//  |                ...                |
//  +-----------------+-----------------+
//                    |
//         __kmpc_static_fini(...)
//                    |
//           __kmpc_barrier(...)    ; inserted by genBarrierForFpLpAndLinears()
//                    |
//               if(%is_last)       ; inserted by genLastIterationCheck()
//                    |   \
//                   yes   no
//                    |     +---------+
//                    |               |
//     +--------LinearFiniBB------+   |
//     |   %17 = load i16, i16* %y|   |                              ; (12)
//     |   store i16 %17, i16* @y |   |                              ; (13)
//     +--------------+-----------+   |
//                    |               |
//                    |               |
//                    |  +------------+
//                    |  |
//     +--------------+--+--------+
//     |   llvm.region.exit(...)  |
//     +--------------------------+
//
bool VPOParoptTransform::genLinearCode(WRegionNode *W,
                                       BasicBlock *LinearFiniBB) {

  assert(W->isBBSetEmpty() && "genLinearCode: BBSET should start empty");

  if (!W->canHaveLinear())
    return false;

  LinearClause &LrClause = W->getLinear();
  if (LrClause.empty())
    return false;

  assert(LinearFiniBB && "genLinearCode: Null LinearFiniBB.");

  LLVM_DEBUG(dbgs() << "\nEnter VPOParoptTransform::genLinearCode\n");

  W->populateBBSet();
  BasicBlock *EntryBB = W->getEntryBBlock();
  BasicBlock *LinearInitBB = nullptr;
  BasicBlock *LoopBodyBB = nullptr;
  Value *NewLinearVar = nullptr;
  Value *LinearStartVar = nullptr;

  // Create empty BBlocks for capturing linear operand's starting value.
  createEmptyPrvInitBB(W, LinearInitBB);
  assert(LinearInitBB && "genLinearCode: Couldn't create LinearInitBB.");
  IRBuilder<> CaptureBuilder(LinearInitBB->getTerminator());

  // Create IRBuilder for copying back local linear vars' final value to the
  // original vars.
  IRBuilder<> FiniBuilder(LinearFiniBB->getTerminator());

  // Get the First BB for the loop body. The initialization of local linear vars
  // per iteration, using the starting value, index and step will go here.
  WRNLoopInfo &WRNLI = W->getWRNLoopInfo();
  Loop *L = WRNLI.getLoop();
  assert(L && "genLinearCode: Null Loop.");
  assert(L->getNumBlocks() > 0 && "genLinearCode: No BBlocks in the loop.");
  auto *LoopBodyBBIter = L->block_begin();
  LoopBodyBB = *LoopBodyBBIter;
  assert(LoopBodyBB && "genLinearCode: Null loop body.");
  IRBuilder<> InitBuilder(LoopBodyBB->getFirstNonPHI());
  Value *Index = WRegionUtils::getOmpCanonicalInductionVariable(L);
  assert(Index && "genLinearCode: Null Loop index.");

  for (LinearItem *LinearI : LrClause.items()) {
    Value *Orig = LinearI->getOrig();

    // (A) Create private copy of the linear var to be used instead of the
    // original var inside the WRegion. (2)
    NewLinearVar = genPrivatizationAlloca(W, Orig, EntryBB->getFirstNonPHI(),
                                          ".linear");                   // (2)

    // Create a copy of the linear variable to capture its starting value (1)
    LinearStartVar =
        genPrivatizationAlloca(W, Orig, EntryBB->getFirstNonPHI(), ""); // (1)
    LinearStartVar->setName("linear.start");

    // Replace original var with the new var inside the region.
    genPrivatizationReplacement(W, Orig, NewLinearVar, LinearI);
    LinearI->setNew(NewLinearVar);

    // (B) Capture value of linear variable before entering the loop
    LoadInst *LoadOrig = CaptureBuilder.CreateLoad(Orig);               // (3)
    CaptureBuilder.CreateStore(LoadOrig, LinearStartVar);               // (4)

    // (C) Initialize the linear variable using closed form inside the loop
    // body: %y.linear = %y.linear.start + %omp.iv * %step

    Value *LinearStart = InitBuilder.CreateLoad(LinearStartVar);        // (5)
    Type *LinearTy = LinearStart->getType();

    Value *Step = LinearI->getStep();

    // If the sizes of step/index/linear var don't match, we need to create
    // some type casts when doing the closed-form computation.
    Type *IndexTy = Index->getType();
    Type *StepTy = Step->getType();
    assert(isa<IntegerType>(IndexTy) && "genLinearCode: Index is not an int.");
    assert(isa<IntegerType>(StepTy) && "genLinearCode: Step is not an int.");

    if (IndexTy->getIntegerBitWidth() < StepTy->getIntegerBitWidth())
      Index = InitBuilder.CreateIntCast(Index, StepTy, true);
    else if (IndexTy->getIntegerBitWidth() > StepTy->getIntegerBitWidth())
      Step = InitBuilder.CreateIntCast(Step, IndexTy, true);            // (6)
    auto *Mul = InitBuilder.CreateMul(Index, Step);                     // (7)

    Value *Add = nullptr;
    if (isa<PointerType>(LinearTy))
      Add = InitBuilder.CreateInBoundsGEP(LinearStart, {Mul});
    else {
      Type *MulTy = Mul->getType();

      if (LinearTy->getIntegerBitWidth() < MulTy->getIntegerBitWidth())
        LinearStart = InitBuilder.CreateIntCast(LinearStart, MulTy, true); //(8)
      else if (LinearTy->getIntegerBitWidth() > MulTy->getIntegerBitWidth())
        Mul = InitBuilder.CreateIntCast(Mul, LinearTy, true);

      Add = InitBuilder.CreateAdd(LinearStart, Mul);                    // (9)
      Add = InitBuilder.CreateIntCast(Add, LinearTy, true);             // (10)
    }

    InitBuilder.CreateStore(Add, NewLinearVar);                         // (11)

    // (D) Insert the final linear copy-out from local vars to the original.
    LoadInst *FiniLoad = FiniBuilder.CreateLoad(NewLinearVar);          // (12)
    FiniBuilder.CreateStore(FiniLoad, Orig);                            // (13)

    LLVM_DEBUG(dbgs() << "genLinearCode: generated " << *Orig << "\n");
  }
  W->resetBBSet(); // Invalidate BBSet

  LLVM_DEBUG(dbgs() << "\nExit VPOParoptTransform::genLinearCode\n");
  return true;
}

bool VPOParoptTransform::genFirstPrivatizationCode(WRegionNode *W) {

  bool Changed = false;

  LLVM_DEBUG(
      dbgs() << "\nEnter VPOParoptTransform::genFirstPrivatizationCode\n");

  assert(W->isBBSetEmpty() &&
         "genFirstPrivatizationCode: BBSET should start empty");

  assert(W->canHaveFirstprivate() &&
         "genFirstPrivatizationCode: WRN doesn't take a firstprivate var");

  FirstprivateClause &FprivClause = W->getFpriv();
  if (!FprivClause.empty()) {
    W->populateBBSet();
    BasicBlock *EntryBB = W->getEntryBBlock();
    BasicBlock *ExitBB = W->getExitBBlock();
    BasicBlock *PrivInitEntryBB = nullptr;
    Value *NewPrivInst = nullptr;
    bool ForTask = W->getIsTask();

    for (FirstprivateItem *FprivI : FprivClause.items()) {
      Value *Orig = FprivI->getOrig();
      //
      // assert((isa<GlobalVariable>(Orig) || isa<AllocaInst>(Orig)) &&
      //      "genFirstPrivatizationCode: Unexpected firstprivate variable");
      //
      LastprivateItem *LprivI = FprivI->getInLastprivate();

      if (!LprivI) {
        NewPrivInst = genPrivatizationAlloca(W, Orig, EntryBB->getFirstNonPHI(),
                                             ".fpriv");

        // By this it can uniformly handle the global/local firstprivate.
        // For the case of local firstprivate, the New is the same as the Orig.
        Value *ValueToReplace = W->getIsTarget() ? FprivI->getNew() : Orig;
        genPrivatizationReplacement(W, ValueToReplace, NewPrivInst, FprivI);

        // For a given firstprivate variable, if it also occurs in a map
        // clause with "from" attribute, the compiler needs to generate
        // the code to copy the value back to the target memory.
        if (ForTask || (W->getIsTarget() && FprivI->getInMap() &&
                        FprivI->getInMap()->getIsMapFrom())) {
          IRBuilder<> Builder(EntryBB->getTerminator());
          Builder.CreateStore(Builder.CreateLoad(FprivI->getNew()),
                              NewPrivInst);
          Builder.SetInsertPoint(ExitBB->getTerminator());
          Builder.CreateStore(Builder.CreateLoad(NewPrivInst),
                              FprivI->getNew());
        }

        FprivI->setNew(NewPrivInst);
      } else {
        FprivI->setNew(LprivI->getNew());
        LLVM_DEBUG(dbgs() << "\n  genFirstPrivatizationCode: (" << *Orig
                          << ") is also lastprivate\n");
      }

      if (!ForTask) {
        createEmptyPrvInitBB(W, PrivInitEntryBB);
        genFprivInit(FprivI, PrivInitEntryBB->getTerminator());
      }
      LLVM_DEBUG(dbgs() << "genFirstPrivatizationCode: firstprivatized "
                        << *Orig << "\n");
    }
    Changed = true;
    W->resetBBSet(); // Invalidate BBSet
  }

  LLVM_DEBUG(
      dbgs() << "\nExit VPOParoptTransform::genFirstPrivatizationCode\n");
  return Changed;
}

bool VPOParoptTransform::genLastPrivatizationCode(WRegionNode *W,
                                                  BasicBlock *IfLastIterBB) {
  bool Changed = false;

  LLVM_DEBUG(
      dbgs() << "\nEnter VPOParoptTransform::genLastPrivatizationCode\n");

  assert(W->isBBSetEmpty() &&
         "genLastPrivatizationCode: BBSET should start empty");

  if (!W->canHaveLastprivate())
    return Changed;

  LastprivateClause &LprivClause = W->getLpriv();
  if (!LprivClause.empty()) {

    W->populateBBSet();

    assert(IfLastIterBB && "genLastPrivatizationCode: Null IfLastIterBB.");

    bool ForTask = W->getWRegionKindID() == WRegionNode::WRNTaskloop ||
                   W->getWRegionKindID() == WRegionNode::WRNTask;
    BasicBlock *EntryBB = W->getEntryBBlock();

    for (LastprivateItem *LprivI : LprivClause.items()) {
      Value *Orig = LprivI->getOrig();
      /*
            assert((isa<GlobalVariable>(Orig) || isa<AllocaInst>(Orig)) &&
                   "genLastPrivatizationCode: Unexpected lastprivate variable");
      */
      Value *NewPrivInst;
      if (!ForTask)
        NewPrivInst =
            genPrivatizationAlloca(W, Orig, &EntryBB->front(), ".lpriv");
      else
        NewPrivInst = LprivI->getNew();
      genPrivatizationReplacement(W, Orig, NewPrivInst, LprivI);
      if (!ForTask) {
        LprivI->setNew(NewPrivInst);
        // Emit constructor call for lastprivate var if it is not also a
        // firstprivate (in which case the firsprivate init emits a cctor).
        if (LprivI->getInFirstprivate() == nullptr)
          VPOParoptUtils::genConstructorCall(LprivI->getConstructor(),
                                             NewPrivInst, NewPrivInst);
        genLprivFini(LprivI, IfLastIterBB->getTerminator());
      } else
        genLprivFiniForTaskLoop(LprivI->getParm(), LprivI->getNew(),
                                IfLastIterBB->getTerminator());
    }
    Changed = true;
    W->resetBBSet(); // Invalidate BBSet
  }

  LLVM_DEBUG(dbgs() << "\nExit VPOParoptTransform::genLastPrivatizationCode\n");
  return Changed;
}

// Generate destructor calls for [first|last]private variables
bool VPOParoptTransform::genDestructorCode(WRegionNode *W) {
  if (!WRegionUtils::needsDestructors(W)) {
    LLVM_DEBUG(dbgs() << "\nVPOParoptTransform::genDestructorCode: No dtors\n");
    return false;
  }

  LLVM_DEBUG(dbgs() << "\nEnter VPOParoptTransform::genDestructorCode\n");

  // Create a BB before ExitBB in which to insert dtor calls
  BasicBlock *NewBB = nullptr;
  createEmptyPrivFiniBB(W, NewBB);
  Instruction* InsertBeforePt = NewBB->getTerminator();

  // Destructors for privates
  if (W->canHavePrivate())
    for (PrivateItem *PI : W->getPriv().items())
      VPOParoptUtils::genDestructorCall(PI->getDestructor(), PI->getNew(),
                                        InsertBeforePt);
  // Destructors for firstprivates
  if (W->canHaveFirstprivate())
    for (FirstprivateItem *FI : W->getFpriv().items())
      VPOParoptUtils::genDestructorCall(FI->getDestructor(), FI->getNew(),
                                        InsertBeforePt);
  // Destructors for lastprivates (that are not also firstprivate)
  if (W->canHaveLastprivate())
    for (LastprivateItem *LI : W->getLpriv().items())
      if (LI->getInFirstprivate() == nullptr)
        VPOParoptUtils::genDestructorCall(LI->getDestructor(), LI->getNew(),
                                          InsertBeforePt);
      // else do nothing; dtor already emitted for Firstprivates above

  /* TODO: emit Dtors for UDR
  if (W->canHaveReduction())
    for (ReductionItem *RI : W->getRed().items())
      VPOParoptUtils::genDestructorCall(RI->getDestructor(), LI->getNew(),
                                        InsertBeforePt);
  */

  LLVM_DEBUG(dbgs() << "\nExit VPOParoptTransform::genDestructorCode\n");
  return true;
}

//  Clean up the intrinsic @llvm.invariant.group.barrier and replace the use
//  of the intrinsic with the its operand.
//
//  After the compiler generates the function call
//  @llvm.invariant.group.barrier in the VPO Paropt Prepare pass, the Early
//  CSE pass moves the bitcast instruction across the OMP region. Before
//  the VPO Paropt pass, the compiler removes the intrinsic
//  @llvm.invariant.group.barrier and propagates the result of the intrinsic
//  to the user instructions. The compiler has to handle the bitcast
//  instruction outside the OMP region by cloning that bitcast instruction
//  and place it at the beginning of region entry.
//
//  *** IR Dump After VPO Paropt Prepare Pass ***
//    %2 = call token @llvm.directive.region.entry()
//    [ "DIR.OMP.PARALLEL"(), "QUAL.OMP.PRIVATE"([10 x i32]* %pvtPtr) ]
//    %3 = bitcast [10 x i32]* %pvtPtr to i8*
//    %4 = call i8* @llvm.invariant.group.barrier(i8* %3)
//
//  *** IR Dump After Early CSE ***
//    %0 = bitcast [10 x i32]* %pvtPtr to i8*
//    ...
//  DIR.OMP.PARALLEL.1:
//    %1 = call token @llvm.directive.region.entry()
//    [ "DIR.OMP.PARALLEL"(), "QUAL.OMP.PRIVATE"([10 x i32]* %pvtPtr) ]
//    %2 = call i8* @llvm.invariant.group.barrier(i8* %0)
//
//  *** IR Dump Before VPO Paropt Prepare Pass ***
//    %0 = bitcast [10 x i32]* %pvtPtr to i8*
//    ...
//  DIR.OMP.PARALLEL.1:
//    %1 = call token @llvm.directive.region.entry()
//    [ "DIR.OMP.PARALLEL"(), "QUAL.OMP.PRIVATE"([10 x i32]* %pvtPtr) ]
//    %2 = bitcast [10 x i32]* %pvtPtr to i8*
//    ....
//
bool VPOParoptTransform::clearCodemotionFenceIntrinsic(WRegionNode *W) {
  bool Changed = false;
  W->populateBBSet();
  SmallVector<Instruction*, 8> DelIns;

  for (auto IB = W->bbset_begin(); IB != W->bbset_end(); IB++)
    for (auto &I : **IB)
      if (CallInst *CI = isFenceCall(&I)) {
        Value *V = CI->getOperand(0);
        if (auto *BI = dyn_cast<BitCastInst>(V)) {
          if (!W->contains(BI->getParent()) &&
              WRegionUtils::usedInRegionEntryDirective(W, BI->getOperand(0))) {
            Instruction *Ext = BI->clone();
            Ext->insertBefore(CI);
            CI->setOperand(0, Ext);
            V = Ext;
          }
        } else if (auto *GEPI = dyn_cast<GetElementPtrInst>(V)) {
          if (!W->contains(GEPI->getParent()) &&
              WRegionUtils::usedInRegionEntryDirective(W,
                                                       GEPI->getOperand(0))) {
            Instruction *Ext = GEPI->clone();
            Ext->insertBefore(CI);
            CI->setOperand(0, Ext);
            V = Ext;
          }
        }
        I.replaceAllUsesWith(V);
        DelIns.push_back(&I);
        Changed = true;
      }
  while (!DelIns.empty()) {
    Instruction *I = DelIns.pop_back_val();
    I->eraseFromParent();
  }
  W->resetBBSet();

  return Changed;
}

// Replace the occurrences of V within the region with the return value of the
// intrinsic @llvm.invariant.group.barrier.
void VPOParoptTransform::replaceValueWithinRegion(WRegionNode *W, Value *V) {
  // LLVM_DEBUG(dbgs() << "replaceValueWithinRegion: " << *V << "\n");

  // Find instructions in W that use V
  SmallVector<Instruction *, 8> Users;
  if (!WRegionUtils::findUsersInRegion(W, V, &Users))
    return; // Found no applicable uses of V in W's body

  // Create a new @llvm.invariant.group.barrier for V
  BasicBlock *EntryBB = W->getEntryBBlock();
  IRBuilder<> Builder(EntryBB->getTerminator());
  Value *NewI = Builder.CreateLaunderInvariantGroup(V);

  // Replace uses of V with NewI
  for (Instruction * User : Users) {
    if (isFenceCall(User) != nullptr) {
      // Skip fence intrinsics. Consider this case of nested constructs
      // privatizing "u":
      //           TYPE u;  // some struct type
      //           #pragma omp parallel private (u)  // outer construct
      //           {
      //              u.a=1;
      //                #pragma omp for private (u)  // inner construct
      //                for(...) { ...; u.a=2; }
      //              print(u.a); // print 1, not 2
      //           }
      // First we create %1=fence(bitcast...@u...) for the inner construct,
      // and replace all uses of @u with %1 in the inner region. Then we create
      // %2=fence(bitcast...@u...) for the outer construct, and replace uses of
      // @u with %2. However, we must not replace %1=fence(bitcast...@u...)
      // into %1=fence(bitcast...%2...). Otherwise, the privatizaion in the
      // inner construct is lost.
      //
      // Note: this guard works for global u, but not local u. For a global u,
      // the bitcast is represented as a ConstantExpr which is an operand of
      // the fence call. However, if u is local, a separate bitcast instruction
      // is done outside of the fence:
      //
      //    %3 = bitcast...%u...
      //    %4 = fence(%3)
      //
      // so checking for the fence itself is not effective in this case.
      // To solve that, look at the next section of code dealing with BitCast.
      //
      // LLVM_DEBUG(dbgs() << "Skipping Fence: " << *User << "\n");
      continue;
    }

    // see comment above
    if (BitCastInst *BCI = dyn_cast<BitCastInst>(User)) {
      bool Skip = false;
      for (llvm::User* U : BCI->users())
        if (Instruction *I = dyn_cast<Instruction>(U))
          if (isFenceCall(I)) {
            Skip=true;
            break;
          }
      if (Skip) {
        // LLVM_DEBUG(dbgs() << "Skipping BitCast: " << *BCI << "\n");
        continue;
      }
    }

    // LLVM_DEBUG(dbgs() << "Before Replacement: " << *User << "\n");
    User->replaceUsesOfWith(V, NewI);
    // LLVM_DEBUG(dbgs() << "After Replacement: " << *User << "\n");

    // Some uses of V are in a ConstantExpr, in which case the User is the
    // instruction using the ConstantExpr. For example, the use of @u below is
    // the GEP expression (a ConstantExpr), not the instruction itself, so
    // doing User->replaceUsesOfWith(V, NewI) does not replace @u
    //
    //     %12 = load i32, i32* getelementptr inbounds (%struct.t_union_,
    //           %struct.t_union_* @u, i32 0, i32 0), align 4
    //
    // The solution is to access the ConstantExpr as instruction(s) in order to
    // do the replacement. NewInstArr below keeps such instruction(s).
    SmallVector<Instruction *, 2> NewInstArr;
    IntelGeneralUtils::breakExpressions(User, &NewInstArr);
    for (Instruction *NewInstr : NewInstArr) {
      // LLVM_DEBUG(dbgs() << "Before Replacement: " << *NewInstr << "\n");
      NewInstr->replaceUsesOfWith(V, NewI);
      // LLVM_DEBUG(dbgs() << "After Replacement: " << *NewInstr << "\n");
    }
  }
}

// Generate the intrinsic @llvm.invariant.group.barrier for local/global
// variable I.
void VPOParoptTransform::genFenceIntrinsic(WRegionNode *W, Value *I) {

  if (AllocaInst *AI = dyn_cast<AllocaInst>(I)) {
    Type *AllocaTy = AI->getAllocatedType();

    if (!AllocaTy->isSingleValueType())
      replaceValueWithinRegion(W, I);

  } else if (GlobalVariable *GV = dyn_cast<GlobalVariable>(I)) {
    Type *Ty = GV->getValueType();
    if (!Ty->isSingleValueType())
      replaceValueWithinRegion(W, I);
  }
  else {
    Type *Ty = I->getType();
    PointerType *PtrTy = dyn_cast<PointerType>(Ty);
    if (!PtrTy)
      return;
    Ty = PtrTy->getElementType();
    if (!Ty->isSingleValueType())
      replaceValueWithinRegion(W, I);
  }
}

// Return true if the instuction is a call to
// @llvm.invariant.group.barrier
CallInst*  VPOParoptTransform::isFenceCall(Instruction *I) {
  if (CallInst *CI = dyn_cast<CallInst>(I))
    if (CI->getCalledFunction() && CI->getCalledFunction()->getIntrinsicID() ==
                                       Intrinsic::launder_invariant_group)
      return CI;
  return nullptr;
}

// Transform the loop branch predicate from sle/ule to sgt/ugt in order
// to faciliate the scev based loop trip count calculation.
//
//         do {
//             %omp.iv = phi(%omp.lb, %omp.inc)
//             ...
//             %omp.inc = %omp.iv + 1;
//          }while (%omp.inc <= %omp.ub)
//          ===>
//         do {
//             %omp.iv = phi(%omp.lb, %omp.inc)
//             ...
//             %omp.inc = %omp.iv + 1;
//          }while (%omp.ub + 1 > %omp.inc)
void VPOParoptTransform::fixOmpBottomTestExpr(Loop *L) {
  BasicBlock *Backedge = L->getLoopLatch();
  TerminatorInst *TermInst = Backedge->getTerminator();
  BranchInst *ExitBrInst = cast<BranchInst>(TermInst);
  ICmpInst *CondInst = cast<ICmpInst>(ExitBrInst->getCondition());
  assert((CondInst->getPredicate() == CmpInst::ICMP_SLE ||
         CondInst->getPredicate() == CmpInst::ICMP_ULE) &&
         "Expect incoming loop predicate is SLE or ULE");
  ICmpInst::Predicate NewPred = CondInst->getInversePredicate();
  CondInst->swapOperands();
  Value *Ub = CondInst->getOperand(0);
  IntegerType *UpperBoundTy = cast<IntegerType>(Ub->getType());
  ConstantInt *ValueOne  = ConstantInt::get(UpperBoundTy, 1);
  IRBuilder<> Builder(CondInst);
  Value* NewUb = Builder.CreateAdd(Ub, ValueOne);
  CondInst->replaceUsesOfWith(Ub, NewUb);
  CondInst->setPredicate(NewPred);
}

// Transform the given do-while loop loop into the canonical form as follows.
//         do {
//             %omp.iv = phi(%omp.lb, %omp.inc)
//             ...
//             %omp.inc = %omp.iv + 1;
//          }while (%omp.inc <= %omp.ub)
//
void VPOParoptTransform::fixOMPDoWhileLoop(WRegionNode *W) {

  Loop *L = W->getWRNLoopInfo().getLoop();

  if (WRegionUtils::isDoWhileLoop(L)) {
    fixOmpDoWhileLoopImpl(L);
    if (W->getWRegionKindID() == WRegionNode::WRNVecLoop)
      fixOmpBottomTestExpr(L);
  } else if (WRegionUtils::isWhileLoop(L))
    llvm_unreachable(
        "fixOMPLoop: Unexpected OMP while loop after the loop is rotated.");
  else
    llvm_unreachable("fixOMPLoop: Unexpected OMP loop type");
}

// Utility to transform the given do-while loop loop into the
// canonical do-while loop.
void VPOParoptTransform::fixOmpDoWhileLoopImpl(Loop *L) {

  BasicBlock *H = L->getHeader();
  BasicBlock *Backedge = L->getLoopLatch();

  for (BasicBlock::iterator I = H->begin(); isa<PHINode>(I); ++I) {
    PHINode *PN = cast<PHINode>(I);
    if (Instruction *Inc =
            dyn_cast<Instruction>(PN->getIncomingValueForBlock(Backedge))) {
      if (Inc->getOpcode() == Instruction::Add &&
          (Inc->getOperand(1) ==
               ConstantInt::get(Type::getInt32Ty(F->getContext()), 1) ||
           Inc->getOperand(1) ==
               ConstantInt::get(Type::getInt64Ty(F->getContext()), 1))) {
        TerminatorInst *TermInst = Inc->getParent()->getTerminator();
        BranchInst *ExitBrInst = dyn_cast<BranchInst>(TermInst);
        if (!ExitBrInst)
          continue;
        ICmpInst *CondInst = dyn_cast<ICmpInst>(ExitBrInst->getCondition());
        if (!CondInst)
          continue;
        ICmpInst::Predicate Pred = CondInst->getPredicate();
        if (Pred == CmpInst::ICMP_SLE || Pred == CmpInst::ICMP_ULE) {
          Value *Operand = CondInst->getOperand(0);
          if (isa<SExtInst>(Operand) || isa<ZExtInst>(Operand))
            Operand = cast<CastInst>(Operand)->getOperand(0);

          if (Operand == Inc)
            return;
          else
            llvm_unreachable("cannot fix omp do-while loop");
        } else if (Pred == CmpInst::ICMP_SGT || Pred == CmpInst::ICMP_UGT) {
          Value *Operand = CondInst->getOperand(0);
          if (isa<SExtInst>(Operand) || isa<ZExtInst>(Operand))
            Operand = cast<CastInst>(Operand)->getOperand(0);

          if (Operand == Inc) {
            if (Pred == CmpInst::ICMP_SGT)
              CondInst->setPredicate(CmpInst::ICMP_SLE);
            else
              CondInst->setPredicate(CmpInst::ICMP_ULE);
            ExitBrInst->swapSuccessors();
            return;
          } else
            llvm_unreachable("cannot fix omp do-while loop");
        } else if (Pred == CmpInst::ICMP_SLT || Pred == CmpInst::ICMP_ULT) {
          Value *Operand = CondInst->getOperand(1);
          if (isa<SExtInst>(Operand) || isa<ZExtInst>(Operand))
            Operand = cast<CastInst>(Operand)->getOperand(0);

          if (Operand == Inc) {
            if (Pred == CmpInst::ICMP_SLT)
              CondInst->setPredicate(CmpInst::ICMP_SLE);
            else
              CondInst->setPredicate(CmpInst::ICMP_ULE);
            CondInst->swapOperands();
            ExitBrInst->swapSuccessors();
            return;
          } else
            llvm_unreachable("cannot fix omp do-while loop");
        } else
          llvm_unreachable("cannot fix omp do-while loop");
      }
    }
  }
  llvm_unreachable("cannot fix omp do-while loop");
}

// The OMP loop is converted into bottom test loop to facilitate the
// code generation of VPOParopt transform and vectorization. This
// regularization is required for the program which is compiled at -O0
// and above.
bool VPOParoptTransform::regularizeOMPLoop(WRegionNode *W, bool First) {
  if (!W->getWRNLoopInfo().getLoop())
    return false;

  W->populateBBSet();
  if (!First) {
    // For the case of #pragma omp parallel for simd, the clang only
    // needs to generate the bundle omp.iv for the parallel region.
    if (W->getWRNLoopInfo().getNormIVSize()==0) {
      W->resetBBSet();
      return false;
    }
    Loop *L = W->getWRNLoopInfo().getLoop();
    const DataLayout &DL = L->getHeader()->getModule()->getDataLayout();
    const SimplifyQuery SQ = {DL, TLI, DT, AC};
    LoopRotation(L, LI, TTI, AC, DT, SE, SQ, true, unsigned(-1), true);
    std::vector<AllocaInst *> Allocas;
    SmallVector<Value *, 2> LoopEssentialValues;
    if (W->getWRNLoopInfo().getNormIV())
      LoopEssentialValues.push_back(W->getWRNLoopInfo().getNormIV());

    if (W->getWRNLoopInfo().getNormUB())
      LoopEssentialValues.push_back(W->getWRNLoopInfo().getNormUB());

    for (auto V : LoopEssentialValues) {
      AllocaInst *AI = dyn_cast<AllocaInst>(V);
      assert(AI && "Expect alloca instruction for omp_iv or omp_ub");
      for (auto IB = V->user_begin(), IE = V->user_end(); IB != IE; ++IB) {
        if (LoadInst *LdInst = dyn_cast<LoadInst>(*IB))
          LdInst->setVolatile(false);
        if (StoreInst *StInst = dyn_cast<StoreInst>(*IB))
          StInst->setVolatile(false);
      }
      resetValueInIntelClauseGeneric(W, V);
      Allocas.push_back(AI);
    }

    PromoteMemToReg(Allocas, *DT, AC);
    fixOMPDoWhileLoop(W);
  } else {
    std::vector<AllocaInst *> Allocas;
    SmallVector<Value *, 2> LoopEssentialValues;
    if (W->getWRNLoopInfo().getNormIV())
      LoopEssentialValues.push_back(W->getWRNLoopInfo().getNormIV());

    if (W->getWRNLoopInfo().getNormUB())
      LoopEssentialValues.push_back(W->getWRNLoopInfo().getNormUB());

    for (auto V : LoopEssentialValues) {
      assert(dyn_cast<AllocaInst>(V) &&
             "Expect alloca instruction for omp_iv or omp_ub");
      for (auto IB = V->user_begin(), IE = V->user_end(); IB != IE; ++IB) {
        if (LoadInst *LdInst = dyn_cast<LoadInst>(*IB))
          LdInst->setVolatile(true);
        if (StoreInst *StInst = dyn_cast<StoreInst>(*IB))
          StInst->setVolatile(true);
      }
    }
  }
  W->resetBBSet();
  return true;

  llvm_unreachable("Expect the omp normalized iv to be a stack variable.");
}

// Generate the intrinsic @llvm.invariant.group.barrier to inhibit the cse
// for the gep instruction related to array/struture which is marked
// as private, firstprivate, lastprivate, reduction or shared.
void VPOParoptTransform::genCodemotionFenceforAggrData(WRegionNode *W) {
  W->populateBBSet();
  if (W->canHavePrivate()) {
    PrivateClause &PrivClause = W->getPriv();
    for (PrivateItem *PrivI : PrivClause.items())
      genFenceIntrinsic(W, PrivI->getOrig());
  }

  if (W->canHaveFirstprivate()) {
    FirstprivateClause &FprivClause = W->getFpriv();
    for (FirstprivateItem *FprivI : FprivClause.items())
      genFenceIntrinsic(W, FprivI->getOrig());
  }

  if (W->canHaveShared()) {
    SharedClause &ShaClause = W->getShared();
    for (SharedItem *ShaI : ShaClause.items())
      genFenceIntrinsic(W, ShaI->getOrig());
  }

  if (W->canHaveReduction()) {
    ReductionClause &RedClause = W->getRed();
    for (ReductionItem *RedI : RedClause.items())
      genFenceIntrinsic(W, RedI->getOrig());
  }

  if (W->canHaveLastprivate()) {
    LastprivateClause &LprivClause = W->getLpriv();
    for (LastprivateItem *LprivI : LprivClause.items())
      genFenceIntrinsic(W, LprivI->getOrig());
  }
}

bool VPOParoptTransform::genPrivatizationCode(WRegionNode *W) {

  bool Changed = false;

  BasicBlock *EntryBB = W->getEntryBBlock();
  BasicBlock *ExitBB = W->getExitBBlock();

  LLVM_DEBUG(dbgs() << "\nEnter VPOParoptTransform::genPrivatizationCode\n");

  // Process all PrivateItems in the private clause
  PrivateClause &PrivClause = W->getPriv();
  if (!PrivClause.empty()) {

    assert(W->isBBSetEmpty() &&
           "genPrivatizationCode: BBSET should start empty");
    W->populateBBSet();

    bool ForTask = W->getWRegionKindID() == WRegionNode::WRNTaskloop ||
                   W->getWRegionKindID() == WRegionNode::WRNTask;

    // Walk through each PrivateItem list in the private clause to perform
    // privatization for each Value item
    for (PrivateItem *PrivI : PrivClause.items()) {
      Value *Orig = PrivI->getOrig();

      if (isa<GlobalVariable>(Orig) ||
#if INTEL_CUSTOMIZATION
#if INTEL_FEATURE_CSA
          // On CSA we also need to do privatization for function arguments
          // because parallel region are not getting outlined. Thus we have
          // create private instances for function arguments which are
          // annotated as private to avoid modification of the original
          // argument.
          (isa<Argument>(Orig) && isTargetCSA()) ||
#endif  // INTEL_FEATURE_CSA
#endif  // INTEL_CUSTOMIZATION
          isa<AllocaInst>(Orig)) {
        Value *NewPrivInst;

        // Insert alloca for privatization right after the BEGIN directive.
        // Note: do not hoist the following AllocaInsertPt computation out of
        // this for-loop. AllocaInsertPt may be a clause directive that is
        // removed by genPrivatizationReplacement(), so we need to recompute
        // AllocaInsertPt at every iteration of this for-loop.

        // For now, back out this change to AllocaInsertPt until we figure
        // out why it causes an assert in VPOCodeGen::getVectorPrivateBase
        // when running run_gf_channels (gridfusion4.3_tuned_channels).
        //
        //   Instruction *AllocaInsertPt = EntryBB->front().getNextNode();

        Instruction *AllocaInsertPt = EntryBB->getFirstNonPHI();
        NewPrivInst = genPrivatizationAlloca(W, Orig, AllocaInsertPt, ".priv");
        genPrivatizationReplacement(W, Orig, NewPrivInst, PrivI);

        if (!ForTask) {
          PrivI->setNew(NewPrivInst);
          VPOParoptUtils::genConstructorCall(PrivI->getConstructor(),
                                             NewPrivInst, NewPrivInst);
        } else {
          AllocaInst *AI = dyn_cast<AllocaInst>(NewPrivInst);
          const DataLayout &DL = AI->getModule()->getDataLayout();
          // The compiler creates the stack space for the local vars. Thus
          // the data needs to be copied from the thunk to the local vars.
          if (!VPOUtils::canBeRegisterized(AI->getAllocatedType(), DL)) {
            VPOUtils::genMemcpy(AI, PrivI->getNew(), DL, AI->getAlignment(),
                                EntryBB);
            VPOUtils::genMemcpy(PrivI->getNew(), AI, DL, AI->getAlignment(),
                                ExitBB);
          } else {
            IRBuilder<> Builder(EntryBB->getTerminator());
            Builder.CreateStore(Builder.CreateLoad(PrivI->getNew()),
                                NewPrivInst);
            Builder.SetInsertPoint(ExitBB->getTerminator());
            Builder.CreateStore(Builder.CreateLoad(NewPrivInst),
                                PrivI->getNew());
          }
        }

        LLVM_DEBUG(dbgs() << "genPrivatizationCode: privatized " << *Orig
                          << "\n");
      } else
        LLVM_DEBUG(dbgs() << "genPrivatizationCode: " << *Orig
                          << " is already private.\n");
    }

    Changed = true;
    W->resetBBSet(); // Invalidate BBSet after transformations

    // After Privatization is done, the SCEV should be re-generated.
    // This should apply to all loop-type constructs; ie, WRNs whose
    // "IsOmpLoop" attribute is true.
    if (SE && W->getIsOmpLoop()) {
        Loop *L = W->getWRNLoopInfo().getLoop();
        SE->forgetLoop(L);
    }
  }
  LLVM_DEBUG(dbgs() << "\nExit VPOParoptTransform::genPrivatizationCode\n");
  return Changed;
}

// Replace the live-in value of the phis at the loop header with
// the loop carried value.
void VPOParoptTransform::wrnUpdateSSAPreprocessForOuterLoop(
    Loop *L,
    DenseMap<Value *, std::pair<Value *, BasicBlock *>> &ValueToLiveinMap,
    SmallSetVector<Instruction *, 8> &LiveOutVals,
    EquivalenceClasses<Value *> &ECs) {
  BasicBlock *BB = L->getHeader();

  for (Instruction &I : *BB) {
    if (!isa<PHINode>(I))
      break;
    PHINode *PN = dyn_cast<PHINode>(&I);
    unsigned NumPHIValues = PN->getNumIncomingValues();
    unsigned II;
    Value *V = nullptr, *OV;
    bool Match;
    for (II = 0; II < NumPHIValues; II++) {
      V = PN->getIncomingValue(II);
      if (!ValueToLiveinMap.count(V))
        continue;
      Instruction *UR = dyn_cast<Instruction>(V);
      if (UR) {
        Match = false;
        for (auto LI : LiveOutVals) {
          if (ECs.findLeader(UR) == ECs.findLeader(LI)) {
            Match = true;
            OV = LI;
            break;
          }
        }
        if (Match)
          break;
      }
    }
    if (Match) {
      for (unsigned I = 0; I < NumPHIValues; I++)
        if (I != II)
          PN->setIncomingValue(I, OV);
    }
  }
  for (auto SubL : L->getSubLoops())
    wrnUpdateSSAPreprocessForOuterLoop(SubL, ValueToLiveinMap, LiveOutVals,
                                       ECs);
}

// Collect the live-in values for the given loop.
void VPOParoptTransform::wrnCollectLiveInVals(
    Loop &L,
    DenseMap<Value *, std::pair<Value *, BasicBlock *>> &ValueToLiveinMap,
    EquivalenceClasses<Value *> &ECs) {
  BasicBlock *PreheaderBB = L.getLoopPreheader();
  assert(PreheaderBB && "wrnUpdateSSAPreprocess: Loop preheader not found");
  BasicBlock *BB = L.getHeader();

  for (Instruction &I : *BB) {
    if (!isa<PHINode>(I))
      break;
    PHINode *PN = dyn_cast<PHINode>(&I);
    unsigned NumPHIValues = PN->getNumIncomingValues();
    unsigned II;
    BasicBlock *InBB;
    Value *IV;
    for (II = 0; II < NumPHIValues; ++II) {
      InBB = PN->getIncomingBlock(II);
      if (InBB == PreheaderBB) {
        IV = PN->getIncomingValue(II);
        break;
      }
    }
    if (II != NumPHIValues) {
      Value *Leader = ECs.getOrInsertLeaderValue(PN);
      for (unsigned I = 0; I < NumPHIValues; ++I) {
        BasicBlock *InBB = PN->getIncomingBlock(I);
        if (InBB != PreheaderBB) {
          Value *V = PN->getIncomingValue(I);
          ValueToLiveinMap[V] = {IV, PreheaderBB};
          ECs.unionSets(Leader, V);
        }
      }
    }
  }
}

// The utility to build the equivalence class for the value phi.
void VPOParoptTransform::AnalyzePhisECs(Loop *L, Value *PV, Value *V,
                                        EquivalenceClasses<Value *> &ECs,
                                        SmallPtrSet<PHINode *, 16> &PhiUsers) {

  if (Instruction *I = dyn_cast<Instruction>(V)) {
    if (L->contains(I->getParent())) {
      ECs.unionSets(PV, I);
      if (PHINode *PN = dyn_cast<PHINode>(I))
        if (PhiUsers.insert(PN).second)
          AnalyzePhisECs(L, PV, PN, ECs, PhiUsers);
    }
  }
}

// Build the equivalence class for the value a, b if there exists some phi node
// e.g. a = phi(b).
void VPOParoptTransform::buildECs(Loop *L, PHINode *PN,
                                  EquivalenceClasses<Value *> &ECs) {
  SmallPtrSet<PHINode *, 16> PhiUsers;
  Value *Leader = ECs.getOrInsertLeaderValue(PN);
  unsigned NumPHIValues = PN->getNumIncomingValues();
  unsigned II;
  for (II = 0; II < NumPHIValues; II++)
    AnalyzePhisECs(L, Leader, PN->getIncomingValue(II), ECs, PhiUsers);
}

// Collect the live-out value in the loop.
void VPOParoptTransform::wrnCollectLiveOutVals(
    Loop &L, SmallSetVector<Instruction *, 8> &LiveOutVals,
    EquivalenceClasses<Value *> &ECs) {
  for (Loop::block_iterator II = L.block_begin(), E = L.block_end(); II != E;
       ++II) {
    for (Instruction &I : *(*II)) {
      if (I.getType()->isTokenTy())
        continue;

      for (const Use &U : I.uses()) {
        const Instruction *UI = cast<Instruction>(U.getUser());
        const BasicBlock *UserBB = UI->getParent();
        if (const PHINode *P = dyn_cast<PHINode>(UI))
          UserBB = P->getIncomingBlock(U);

        if (!L.contains(UserBB)) {
          LiveOutVals.insert(&I);
          if (isa<PHINode>(I))
            buildECs(&L, dyn_cast<PHINode>(&I), ECs);
        }
      }
    }
  }
  // Any variable except the loop index which has loop carried dependence
  // has to be added into the live-out list.

  for (Instruction &I : *L.getLoopLatch()) {
    if (!isa<PHINode>(I))
      break;
    if (WRegionUtils::getOmpCanonicalInductionVariable(&L) == &I)
      continue;
    // If any use occurs in the loop header, the loop carried dependence
    // exists.
    bool Match = false;
    for (const Use &U : I.uses()) {
      const Instruction *UI = cast<Instruction>(U.getUser());
      const BasicBlock *UserBB = UI->getParent();
      if (UserBB == L.getHeader()) {
        Match = true;
        break;
      }
    }
    if (Match) {
      LiveOutVals.insert(&I);
      buildECs(&L, dyn_cast<PHINode>(&I), ECs);
    }
  }
}

// The utility to update the liveout set from the given BB.
void VPOParoptTransform::wrnUpdateLiveOutVals(
    Loop *L, BasicBlock *BB, SmallSetVector<Instruction *, 8> &LiveOutVals,
    EquivalenceClasses<Value *> &ECs) {
  for (auto I = BB->begin(); I != BB->end(); ++I) {
    Value *ExitVal = &*I;
    if (ExitVal->use_empty())
      continue;
    PHINode *PN = dyn_cast<PHINode>(ExitVal);
    if (!PN)
      break;
    LiveOutVals.insert(PN);
    buildECs(L, PN, ECs);
  }
}

// Collect the live-in value for the phis at the loop header.
void VPOParoptTransform::wrnUpdateSSAPreprocess(
    Loop *L,
    DenseMap<Value *, std::pair<Value *, BasicBlock *>> &ValueToLiveinMap,
    SmallSetVector<Instruction *, 8> &LiveOutVals,
    EquivalenceClasses<Value *> &ECs) {

  wrnCollectLiveInVals(*L, ValueToLiveinMap, ECs);
  wrnCollectLiveOutVals(*L, LiveOutVals, ECs);
}

// Update the SSA form after the basic block LoopExitBB's successor
// is added one more incoming edge.
void VPOParoptTransform::rewriteUsesOfOutInstructions(
    DenseMap<Value *, std::pair<Value *, BasicBlock *>> &ValueToLiveinMap,
    SmallSetVector<Instruction *, 8> &LiveOutVals,
    EquivalenceClasses<Value *> &ECs) {
  SmallVector<PHINode *, 2> InsertedPHIs;
  SSAUpdater SSA(&InsertedPHIs);

  PredIteratorCache PredCache;

  // The following code updates the value %split at the BB %omp.inner.for.end
  // by inserting a phi node at the BB %loop.region.exit
  //
  // Before the SSA update:
  // omp.inner.for.cond.omp.inner.for.end_crit_edge:
  //   %split = phi i32 [ %inc, %omp.inner.for.inc ]
  //   br label %loop.region.exit
  //
  // loop.region.exit:
  //   br label %omp.inner.for.end
  //
  // omp.inner.for.end:
  //   %l.0.lcssa = phi i32 [ %split, %loop.region.exit ],
  //                        [ 0, %DIR.OMP.LOOP.2 ]
  //   br label %omp.loop.exit
  //
  // After the SSA update:
  //
  // omp.inner.for.cond.omp.inner.for.end_crit_edge:
  //   %split = phi i32 [ %inc, %omp.inner.for.inc ]
  //   br label %loop.region.exit
  //
  // loop.region.exit:
  //   %split18 = phi i32 [ 0, %omp.inner.for.body.lr.ph ],
  //              [ %split, %omp.inner.for.cond.omp.inner.for.end_crit_edge ]
  //   br label %omp.inner.for.end
  //
  // omp.inner.for.end:
  //   %l.0.lcssa = phi i32 [ %split18, %loop.region.exit ],
  //                        [ 0, %DIR.OMP.LOOP.2 ]
  //   br label %omp.loop.exit
  //

  BasicBlock *FirstLoopExitBB;
  for (auto I : LiveOutVals) {
    Value *ExitVal = I;
    if (ExitVal->use_empty())
      continue;
    Instruction *EI = dyn_cast<Instruction>(ExitVal);
    if (!EI)
      continue;
    FirstLoopExitBB = EI->getParent();
    SSA.Initialize(ExitVal->getType(), ExitVal->getName());

    BasicBlock *OrigPreheader = nullptr;
    Value *OrigPreHeaderVal = nullptr;

    for (auto M : ValueToLiveinMap) {
      if (ECs.findLeader(M.first) == ECs.findLeader(EI)) {
        OrigPreheader = M.second.second;
        OrigPreHeaderVal = M.second.first;
        SSA.AddAvailableValue(M.second.second, M.second.first);
        break;
      }
    }
    SSA.AddAvailableValue(EI->getParent(), EI);
    // OrigPreheader can be empty since the instrution EI may not have
    // other incoming value.
    for (Value::use_iterator UI = ExitVal->use_begin(), UE = ExitVal->use_end();
         UI != UE;) {
      Use &U = *UI;
      ++UI;

      Instruction *UserInst = cast<Instruction>(U.getUser());
      if (!isa<PHINode>(UserInst)) {
        BasicBlock *UserBB = UserInst->getParent();

        if (UserBB == FirstLoopExitBB)
          continue;

        if (!OrigPreheader && UserBB == OrigPreheader) {
          U = OrigPreHeaderVal;
          continue;
        }
      }

      SSA.RewriteUse(U);
    }
  }
}

// Replace the use of OldV within region W with the value NewV.
void VPOParoptTransform::replaceUseWithinRegion(WRegionNode *W, Value *OldV,
                                                Value *NewV) {
  SmallVector<Instruction *, 8> OldUses;
  Loop *L = W->getWRNLoopInfo().getLoop();
  for (auto IB = OldV->user_begin(), IE = OldV->user_end(); IB != IE; ++IB) {
    if (Instruction *User = dyn_cast<Instruction>(*IB))
      if (L->contains(User->getParent()))
        OldUses.push_back(User);
  }

  while (!OldUses.empty()) {
    Instruction *UI = OldUses.pop_back_val();
    UI->replaceUsesOfWith(OldV, NewV);
  }
}

bool VPOParoptTransform::genLoopSchedulingCode(WRegionNode *W,
                                               AllocaInst *&IsLastVal) {
  LLVM_DEBUG(dbgs() << "\nEnter VPOParoptTransform::genLoopSchedulingCode\n");

  assert(W->getIsOmpLoop() && "genLoopSchedulingCode: not a loop-type WRN");

  Loop *L = W->getWRNLoopInfo().getLoop();

  assert(L && "genLoopSchedulingCode: Loop not found");

  LLVM_DEBUG(dbgs() << "--- Parallel For LoopInfo: \n" << *L);
  LLVM_DEBUG(dbgs() << "--- Loop Preheader: " << *(L->getLoopPreheader())
                    << "\n");
  LLVM_DEBUG(dbgs() << "--- Loop Header: " << *(L->getHeader()) << "\n");
  LLVM_DEBUG(dbgs() << "--- Loop Latch: " << *(L->getLoopLatch()) << "\n\n");

  bool IsDoacrossLoop =
       ((isa<WRNParallelLoopNode>(W) || isa<WRNWksLoopNode>(W)) &&
         W->getOrdered() > 0);

  bool IsDistParLoop = isa<WRNDistributeParLoopNode>(W);
  bool IsDistForLoop = isa<WRNDistributeNode>(W);

  bool IsDistChunkedParLoop = false;

  Value *DistChunkVal = NULL;

  WRNScheduleKind DistSchedKind;

  if (IsDistParLoop) {

    // Get dist_schedule kind and chunk information from W-Region node
    // Default: DistributeStaticEven.
    DistSchedKind = VPOParoptUtils::getDistLoopScheduleKind(W);

    if (DistSchedKind == WRNScheduleDistributeStatic) {
      DistChunkVal = W->getDistSchedule().getChunkExpr();
      IsDistChunkedParLoop = true;
    }
  }

#if 0
  LLVM_DEBUG(dbgs() << "---- Loop Induction: "
               << *(L->getCanonicalInductionVariable()) << "\n\n");
  L->dump();
#endif

  assert(L->isLoopSimplifyForm() && "should follow from addRequired<>");

  ICmpInst *CmpI =
    WRegionUtils::getOmpLoopZeroTripTest(L, W->getEntryBBlock());
  if (CmpI)
    W->getWRNLoopInfo().setZTTBB(CmpI->getParent());

  DenseMap<Value *, std::pair<Value *, BasicBlock *>> ValueToLiveinMap;
  SmallSetVector<Instruction *, 8> LiveOutVals;
  EquivalenceClasses<Value *> ECs;
  wrnUpdateSSAPreprocess(L, ValueToLiveinMap, LiveOutVals, ECs);

  //
  // This is initial implementation of parallel loop scheduling to get
  // a simple loop to work end-to-end.
  //
  // TBD: handle all loop forms: Top test loop, bottom test loop, with
  // PHI and without PHI nodes as SCEV bails out for many cases
  //
  LLVMContext &C = F->getContext();
  IntegerType *Int32Ty = Type::getInt32Ty(C);
  const DataLayout &DL = F->getParent()->getDataLayout();

  Type *LoopIndexType =
          WRegionUtils::getOmpCanonicalInductionVariable(L)->
          getIncomingValue(0)->getType();

  IntegerType *IndValTy = cast<IntegerType>(LoopIndexType);
  assert(IndValTy->getIntegerBitWidth() >= 32 &&
         "Omp loop index type width is equal or greater than 32 bit");

  Value *InitVal = WRegionUtils::getOmpLoopLowerBound(L);
  assert(isa<Instruction>(L->getLoopPreheader()->getTerminator()) &&
         "genLoopSchedulingCode: Expect non-empty instruction.");
  Instruction *InsertPt = cast<Instruction>(
    L->getLoopPreheader()->getTerminator());

  LoadInst *LoadTid = new LoadInst(TidPtrHolder, "my.tid", InsertPt);
  LoadTid->setAlignment(4);

  // Inserting the alloca of %is.last at InsertPt (=loop preheader) is wrong,
  // as it may not dominate its use at loop exit, which is reachable from the
  // ZTTBB above the preheader:
  //
  //   DIR.QUAL.LIST.END.2:        ; The ZTT
  //     %5 = load i32, i32* %.omp.lb.fpriv, align 4, !tbaa !5
  //     %6 = load i32, i32* %.omp.ub.fpriv, align 4, !tbaa !5
  //     %cmp6 = icmp ugt i32 %5, %6
  //     br i1 %cmp6, label %omp.loop.exit, label %omp.inner.for.body.lr.ph
  //
  //   omp.inner.for.body.lr.ph:   ; The loop preheader
  //     %my.tid = load i32, i32* %new.tid.addr, align 4
  //     %is.last = alloca i32, align 4 ; **ERROR: Doesn't dominate use!
  //    ...
  //
  //   omp.loop.exit:  ; Reachable from the ZTT BB bypassing the preheader
  //     %11 = load i32, i32* %is.last
  //     %12 = icmp ne i32 %11, 0
  //     br i1 %12, label %lastprivate.then, label %lastprivate.done
  //
  // The right insertion point for the def of %is.last is W's EntryBB.
  IsLastVal = new AllocaInst(Int32Ty, DL.getAllocaAddrSpace(), "is.last",
                             &(W->getEntryBBlock()->front()));
  IsLastVal->setAlignment(4);

  AllocaInst *LowerBnd = new AllocaInst(IndValTy, DL.getAllocaAddrSpace(),
                                        "lower.bnd", InsertPt);
  LowerBnd->setAlignment(4);

  AllocaInst *UpperBnd = new AllocaInst(IndValTy, DL.getAllocaAddrSpace(),
                                        "upper.bnd", InsertPt);
  UpperBnd->setAlignment(4);

  AllocaInst *Stride = new AllocaInst(IndValTy, DL.getAllocaAddrSpace(),
                                      "stride", InsertPt);
  Stride->setAlignment(4);

  // UpperD is for distribtue loop
  AllocaInst *UpperD = new AllocaInst(IndValTy, DL.getAllocaAddrSpace(),
                                      "upperD", InsertPt);
  UpperD->setAlignment(4);

  // Constant Definitions
  ConstantInt *ValueZero = ConstantInt::getSigned(Int32Ty, 0);
  ConstantInt *ValueOne  = ConstantInt::get(IndValTy, 1);

  // Get Schedule kind and chunk information from W-Region node
  // Default: static_even.
  WRNScheduleKind SchedKind = VPOParoptUtils::getLoopScheduleKind(W);

  ConstantInt *SchedType = ConstantInt::getSigned(Int32Ty, SchedKind);

  AllocaInst *TeamIsLast;
  AllocaInst *TeamLowerBnd;
  AllocaInst *TeamUpperBnd;
  AllocaInst *TeamStride;
  AllocaInst *TeamUpperD;

  if (IsDistChunkedParLoop) {
    TeamIsLast = new AllocaInst(Int32Ty, DL.getAllocaAddrSpace(),
                                "team.is.last",
                                &(W->getEntryBBlock()->front()));
    TeamIsLast->setAlignment(4);

    TeamLowerBnd = new AllocaInst(IndValTy, DL.getAllocaAddrSpace(),
                                  "team.lower.bnd", InsertPt);
    TeamLowerBnd->setAlignment(4);

    TeamUpperBnd = new AllocaInst(IndValTy, DL.getAllocaAddrSpace(),
                                  "team.upper.bnd", InsertPt);
    TeamUpperBnd->setAlignment(4);

    TeamStride = new AllocaInst(IndValTy, DL.getAllocaAddrSpace(),
                                "team.stride", InsertPt);
    TeamStride->setAlignment(4);

    TeamUpperD = new AllocaInst(IndValTy, DL.getAllocaAddrSpace(),
                                "team.upperD", InsertPt);
    TeamUpperD->setAlignment(4);

    StoreInst *Tmp = new StoreInst(ValueZero, TeamIsLast);
    Tmp->insertAfter(TeamIsLast);
    Tmp->setAlignment(4);
  }

  IRBuilder<> B(InsertPt);
  if (InitVal->getType()->getIntegerBitWidth() !=
      IndValTy->getIntegerBitWidth())
    InitVal = B.CreateSExtOrTrunc(InitVal, IndValTy);

  StoreInst *Tmp0 = new StoreInst(InitVal, LowerBnd, false, InsertPt);
  Tmp0->setAlignment(4);

  Value *UpperBndVal = VPOParoptUtils::computeOmpUpperBound(W, InsertPt);
  assert(UpperBndVal &&
         "genLoopSchedulingCode: Expect non-empty loop upper bound");

  if (UpperBndVal->getType()->getIntegerBitWidth() !=
                              IndValTy->getIntegerBitWidth())
    UpperBndVal = B.CreateSExtOrTrunc(UpperBndVal, IndValTy);

  StoreInst *Tmp1 = new StoreInst(UpperBndVal, UpperBnd, false, InsertPt);
  Tmp1->setAlignment(4);

  bool IsNegStride;
  Value *StrideVal = WRegionUtils::getOmpLoopStride(L, IsNegStride);
  StrideVal = VPOParoptUtils::cloneInstructions(StrideVal, InsertPt);

  if (IsNegStride) {
    ConstantInt *Zero = ConstantInt::get(IndValTy, 0);
    StrideVal = B.CreateSub(Zero, StrideVal);
  }

  if (StrideVal->getType()->getIntegerBitWidth() !=
      IndValTy->getIntegerBitWidth())
    StrideVal = B.CreateSExtOrTrunc(StrideVal, IndValTy);

  StoreInst *Tmp2 = new StoreInst(StrideVal, Stride, false, InsertPt);
  Tmp2->setAlignment(4);

  StoreInst *Tmp3 = new StoreInst(UpperBndVal, UpperD, false, InsertPt);
  Tmp3->setAlignment(4);

  // Insert the initialization of %is.last right after its alloca
  StoreInst *Tmp4 = new StoreInst(ValueZero, IsLastVal);
  Tmp4->insertAfter(IsLastVal);
  Tmp4->setAlignment(4);

  ICmpInst* LoopBottomTest = WRegionUtils::getOmpLoopBottomTest(L);

  bool IsUnsigned = LoopBottomTest->isUnsigned();
  int Size = LowerBnd->getType()
                     ->getPointerElementType()->getIntegerBitWidth();

  CallInst* KmpcInitCI;
  CallInst* KmpcFiniCI;
  CallInst* KmpcNextCI;

  LoadInst *TeamLB;
  LoadInst *TeamUB;
  LoadInst *TeamST;
  LoadInst *TeamUD;

  CallInst* KmpcTeamInitCI;

  Value *ChunkVal = (SchedKind == WRNScheduleStaticEven ||
                     SchedKind == WRNScheduleOrderedStaticEven) ?
                                  ValueOne : W->getSchedule().getChunkExpr();


  LLVM_DEBUG(dbgs() << "--- Schedule Chunk Value: " << *ChunkVal << "\n\n");

  if (IsDistChunkedParLoop) {
    StoreInst *Tmp0 = new StoreInst(InitVal, TeamLowerBnd, false, InsertPt);
    Tmp0->setAlignment(4);

    StoreInst *Tmp1 = new StoreInst(UpperBndVal, TeamUpperBnd, false, InsertPt);
    Tmp1->setAlignment(4);

    StoreInst *Tmp2 = new StoreInst(StrideVal, TeamStride, false, InsertPt);
    Tmp2->setAlignment(4);

    StoreInst *Tmp3 = new StoreInst(UpperBndVal, TeamUpperD, false, InsertPt);
    Tmp3->setAlignment(4);

    // Generate __kmpc_team_static_init_4{u}/8{u} Call Instruction
    KmpcTeamInitCI = VPOParoptUtils::genKmpcTeamStaticInit(W, IdentTy,
                               LoadTid, TeamIsLast, TeamLowerBnd,
                               TeamUpperBnd, TeamStride, StrideVal,
                               DistChunkVal, Size, IsUnsigned, InsertPt);

    TeamLB = new LoadInst(TeamLowerBnd, "team.new.lb", InsertPt);
    TeamLB->setAlignment(4);

    TeamUB = new LoadInst(TeamUpperBnd, "team.new.ub", InsertPt);
    TeamUB->setAlignment(4);

    TeamST = new LoadInst(TeamStride, "team.new.st", InsertPt);
    TeamST->setAlignment(4);

    TeamUD = new LoadInst(TeamUpperBnd, "team.new.ud", InsertPt);
    TeamUD->setAlignment(4);

    Tmp0 = new StoreInst(TeamLB, LowerBnd, false, InsertPt);
    Tmp0->setAlignment(4);

    Tmp1 = new StoreInst(TeamUB, UpperBnd, false, InsertPt);
    Tmp1->setAlignment(4);

    Tmp2 = new StoreInst(TeamST, Stride, false, InsertPt);
    Tmp2->setAlignment(4);

    Tmp3 = new StoreInst(TeamUB, UpperD, false, InsertPt);
    Tmp3->setAlignment(4);

  }

  if (IsDistParLoop && !IsDistChunkedParLoop) {
    ConstantInt *DistSchedType = ConstantInt::getSigned(Int32Ty, DistSchedKind);
    // Generate __kmpc_dist_for_static_init_4{u}/8{u} Call Instruction
    KmpcInitCI = VPOParoptUtils::genKmpcStaticInit(W, IdentTy,
                               LoadTid, DistSchedType, IsLastVal, LowerBnd,
                               UpperBnd, UpperD, Stride, StrideVal,
                               DistChunkVal, Size, IsUnsigned, InsertPt);
  }
  else if (SchedKind == WRNScheduleStatic ||
           SchedKind == WRNScheduleStaticEven) {
    // Generate __kmpc_for_static_init_4{u}/8{u} Call Instruction
    KmpcInitCI = VPOParoptUtils::genKmpcStaticInit(W, IdentTy,
                               LoadTid, SchedType, IsLastVal, LowerBnd,
                               UpperBnd, UpperD, Stride, StrideVal, ChunkVal,
                               Size, IsUnsigned, InsertPt);
  }
  else {
    // Generate __kmpc_dispatch_init_4{u}/8{u} Call Instruction
    if (IsDistForLoop) {
      ConstantInt *DistSchedType =
                     ConstantInt::getSigned(Int32Ty, DistSchedKind);

      KmpcInitCI = VPOParoptUtils::genKmpcDispatchInit(W, IdentTy,
                               LoadTid, DistSchedType, IsLastVal,
                               InitVal, UpperBndVal, StrideVal,
                               ChunkVal, Size, IsUnsigned, InsertPt);
    }
    else
      KmpcInitCI = VPOParoptUtils::genKmpcDispatchInit(W, IdentTy,
                               LoadTid, SchedType, IsLastVal,
                               InitVal, UpperBndVal, StrideVal,
                               ChunkVal, Size, IsUnsigned, InsertPt);

    // Generate __kmpc_dispatch_next_4{u}/8{u} Call Instruction
    KmpcNextCI = VPOParoptUtils::genKmpcDispatchNext(W, IdentTy,
                               LoadTid, IsLastVal, LowerBnd,
                               UpperBnd, Stride, Size, IsUnsigned, InsertPt);
  }

  // Insert doacross_init call for ordered(n)
  if (IsDoacrossLoop)
    VPOParoptUtils::genKmpcDoacrossInit(W, IdentTy, LoadTid, KmpcInitCI,
                                        LowerBnd, UpperBnd, Stride);

  LoadInst *LoadLB = new LoadInst(LowerBnd, "lb.new", InsertPt);
  LoadLB->setAlignment(4);

  LoadInst *LoadUB = new LoadInst(UpperBnd, "ub.new", InsertPt);
  LoadUB->setAlignment(4);

  PHINode *PN = WRegionUtils::getOmpCanonicalInductionVariable(L);
  //  Value *InitBoundV = PN->getIncomingValueForBlock(L->getLoopPreheader());
  PN->removeIncomingValue(L->getLoopPreheader());
  PN->addIncoming(LoadLB, L->getLoopPreheader());

  //  replaceUseWithinRegion(W, InitBoundV, LoadLB);

  BasicBlock *LoopExitBB = WRegionUtils::getOmpExitBlock(L);

  bool IsLeft;
  CmpInst::Predicate PD = VPOParoptUtils::computeOmpPredicate(
                                   WRegionUtils::getOmpPredicate(L, IsLeft));
  ICmpInst* CompInst;
  CompInst = new ICmpInst(InsertPt, PD, LoadLB, LoadUB, "");

  VPOParoptUtils::updateOmpPredicateAndUpperBound(W, LoadUB, InsertPt);

  BranchInst* PreHdrInst = dyn_cast<BranchInst>(InsertPt);
  assert(PreHdrInst->getNumSuccessors() == 1 &&
         "Expect preheader BB has one exit!");

  BasicBlock *LoopRegionExitBB =
      SplitBlock(LoopExitBB, LoopExitBB->getFirstNonPHI(), DT, LI);
  LoopRegionExitBB->setName("loop.region.exit");

  if (LoopExitBB == W->getExitBBlock())
    W->setExitBBlock(LoopRegionExitBB);

  std::swap(LoopExitBB, LoopRegionExitBB);
  TerminatorInst *NewTermInst = BranchInst::Create(PreHdrInst->getSuccessor(0),
                                                   LoopExitBB, CompInst);
  ReplaceInstWithInst(InsertPt, NewTermInst);

  InsertPt = LoopExitBB->getTerminator();

  if (SchedKind == WRNScheduleStaticEven) {

    BasicBlock *StaticInitBB = KmpcInitCI->getParent();

    KmpcFiniCI = VPOParoptUtils::genKmpcStaticFini(W,
                                        IdentTy, LoadTid, InsertPt);
    KmpcFiniCI->setCallingConv(CallingConv::C);

    // Insert doacross_fini call for ordered(n)
    if (IsDoacrossLoop)
      VPOParoptUtils::genKmpcDoacrossFini(W, IdentTy, LoadTid, KmpcFiniCI);

    if (DT)
      DT->changeImmediateDominator(LoopExitBB, StaticInitBB);

    wrnUpdateLiveOutVals(L, LoopRegionExitBB, LiveOutVals, ECs);
    rewriteUsesOfOutInstructions(ValueToLiveinMap, LiveOutVals, ECs);

  }
  else if (SchedKind == WRNScheduleStatic) {

    //// LLVM_DEBUG(dbgs() << "Before Loop Scheduling : "
    ////              << *(LoopExitBB->getParent()) << "\n\n");

    BasicBlock *StaticInitBB = KmpcInitCI->getParent();

    KmpcFiniCI = VPOParoptUtils::genKmpcStaticFini(W,
                                        IdentTy, LoadTid, InsertPt);
    KmpcFiniCI->setCallingConv(CallingConv::C);

    // Insert doacross_fini call for ordered(n)
    if (IsDoacrossLoop)
      VPOParoptUtils::genKmpcDoacrossFini(W, IdentTy, LoadTid, KmpcFiniCI);

    //                          |
    //                    dispatch.header <----------------+
    //                       |       |                     |
    //                       |   dispatch.min.ub           |
    //                       |       |                     |
    //   +---------------- dispatch.body                   |
    //   |                      |                          |
    //   |                  loop body <------+             |
    //   |                      |            |             |
    //   |                    .....          |             |
    //   |                      |            |             |
    //   |               loop bottom test ---+             |
    //   |                      |                          |
    //   |                      |                          |
    //   |                dispatch.inc                     |
    //   |                      |                          |
    //   |                      +--------------------------+
    //   |
    //   +--------------> dispatch.latch
    //                          |

    // Generate dispatch header BBlock
    BasicBlock *DispatchHeaderBB = SplitBlock(StaticInitBB, LoadLB, DT, LI);
    DispatchHeaderBB->setName("dispatch.header");

    // Generate a upper bound load instruction at top of DispatchHeaderBB
    LoadInst *TmpUB = new LoadInst(UpperBnd, "ub.tmp", LoadLB);

    BasicBlock *DispatchBodyBB = SplitBlock(DispatchHeaderBB, LoadLB, DT, LI);
    DispatchBodyBB->setName("dispatch.body");

    TerminatorInst *TermInst = DispatchHeaderBB->getTerminator();

    ICmpInst* MinUB;

    if (IsLeft)
      MinUB = new ICmpInst(TermInst, PD, TmpUB, UpperBndVal, "ub.min");
    else
      MinUB = new ICmpInst(TermInst, PD, UpperBndVal, TmpUB, "ub.min");

    StoreInst *NewUB = new StoreInst(UpperBndVal, UpperBnd, false, TermInst);

    BasicBlock *DispatchMinUBB = SplitBlock(DispatchHeaderBB, NewUB, DT, LI);
    DispatchMinUBB->setName("dispatch.min.ub");

    TermInst = DispatchHeaderBB->getTerminator();

    // Generate branch for dispatch.cond for get MIN upper bound
    TerminatorInst *NewTermInst = BranchInst::Create(DispatchBodyBB,
                                                     DispatchMinUBB, MinUB);
    ReplaceInstWithInst(TermInst, NewTermInst);

    // Generate dispatch chunk increment BBlock
    BasicBlock *DispatchLatchBB = SplitBlock(LoopExitBB, KmpcFiniCI, DT, LI);

    TermInst = LoopExitBB->getTerminator();
    LoopExitBB->setName("dispatch.inc");

    // Load Stride value to st.new
    LoadInst *StrideVal = new LoadInst(Stride, "st.inc", TermInst);

    // Generate inc.lb.new = lb.new + st.new
    BinaryOperator *IncLB = BinaryOperator::CreateAdd(
                                            LoadLB, StrideVal, "lb.inc");
    IncLB->insertBefore(TermInst);

    // Generate inc.lb.new = lb.new + st.new
    BinaryOperator *IncUB = BinaryOperator::CreateAdd(
                                            LoadUB, StrideVal, "ub.inc");
    IncUB->insertBefore(TermInst);

    StoreInst *NewIncLB = new StoreInst(IncLB, LowerBnd, false, TermInst);
    NewIncLB->setAlignment(4);

    StoreInst *NewIncUB = new StoreInst(IncUB, UpperBnd, false, TermInst);
    NewIncUB->setAlignment(4);

    TermInst->setSuccessor(0, DispatchHeaderBB);

    DispatchLatchBB->setName("dispatch.latch");

    TermInst = DispatchBodyBB->getTerminator();
    TermInst->setSuccessor(1, DispatchLatchBB);

    if (DT) {
      DT->changeImmediateDominator(DispatchHeaderBB, StaticInitBB);

      DT->changeImmediateDominator(DispatchBodyBB, DispatchHeaderBB);
      DT->changeImmediateDominator(DispatchMinUBB, DispatchHeaderBB);

      DT->changeImmediateDominator(DispatchLatchBB, DispatchBodyBB);
    }

    Loop *OuterLoop = WRegionUtils::createLoop(L, L->getParentLoop(), LI);
    WRegionUtils::updateBBForLoop(DispatchHeaderBB, OuterLoop,
                                  L->getParentLoop(), LI);
    WRegionUtils::updateBBForLoop(DispatchMinUBB, OuterLoop, L->getParentLoop(),
                                  LI);
    WRegionUtils::updateBBForLoop(DispatchBodyBB, OuterLoop, L->getParentLoop(),
                                  LI);
    WRegionUtils::updateBBForLoop(LoopExitBB, OuterLoop, L->getParentLoop(),
                                  LI);
    WRegionUtils::updateBBForLoop(LoopRegionExitBB, OuterLoop,
                                  L->getParentLoop(), LI);
    OuterLoop->moveToHeader(DispatchHeaderBB);

    wrnUpdateLiveOutVals(OuterLoop, LoopRegionExitBB, LiveOutVals, ECs);
    wrnUpdateSSAPreprocessForOuterLoop(OuterLoop, ValueToLiveinMap, LiveOutVals,
                                       ECs);
    rewriteUsesOfOutInstructions(ValueToLiveinMap, LiveOutVals, ECs);

    //// LLVM_DEBUG(dbgs() << "After Loop Scheduling : "
    ////              << *(LoopExitBB->getParent()) << "\n\n");
  }
  else {
    //                |
    //      Disptach Loop HeaderBB <-----------+
    //             lb < ub                     |
    //              | |                        |
    //        +-----+ |                        |
    //        |       |                        |
    //        |   Loop HeaderBB: <--+          |
    //        |  i = phi(lb,i')     |          |
    //        |    /  |  ...        |          |
    //        |   /   |  ...        |          |
    //        |  |    |             |          |
    //        |   \   |             |          |
    //        |    i' = i + 1 ------+          |
    //        |     i' < ub                    |
    //        |       |                        |
    //        |       |                        |
    //        |  Dispatch Loop Latch           |
    //        |       |                        |
    //        |       |------------------------+
    //        |       |
    //        +-->Loop ExitBB
    //                |
    KmpcFiniCI = VPOParoptUtils::genKmpcDispatchFini(W,
                          IdentTy, LoadTid, Size, IsUnsigned, InsertPt);
    KmpcFiniCI->setCallingConv(CallingConv::C);

    BasicBlock *DispatchInitBB = KmpcNextCI->getParent();

    BasicBlock *DispatchHeaderBB = SplitBlock(DispatchInitBB,
                                              KmpcNextCI, DT, LI);
    DispatchHeaderBB->setName("dispatch.header" + Twine(W->getNumber()));

    BasicBlock *DispatchBodyBB = SplitBlock(DispatchHeaderBB, LoadLB, DT, LI);
    DispatchBodyBB->setName("dispatch.body" + Twine(W->getNumber()));

    TerminatorInst *TermInst = DispatchHeaderBB->getTerminator();

    ICmpInst* CondInst = new ICmpInst(TermInst, ICmpInst::ICMP_NE,
                               KmpcNextCI, ValueZero,
                              "dispatch.cond" + Twine(W->getNumber()));

    TerminatorInst *NewTermInst = BranchInst::Create(DispatchBodyBB,
                                                    LoopExitBB, CondInst);
    ReplaceInstWithInst(TermInst, NewTermInst);

    BasicBlock *DispatchFiniBB = SplitBlock(LoopExitBB, KmpcFiniCI, DT, LI);

    TermInst = LoopExitBB->getTerminator();
    TermInst->setSuccessor(0, DispatchHeaderBB);

    // Update Dispatch Header BB Branch instruction
    TermInst = DispatchHeaderBB->getTerminator();
    TermInst->setSuccessor(1, DispatchFiniBB);

    // Insert doacross_fini call for ordered(n)
    if (IsDoacrossLoop)
      VPOParoptUtils::genKmpcDoacrossFini(W, IdentTy, LoadTid, KmpcFiniCI);

    KmpcFiniCI->eraseFromParent();

    if (DT) {
      DT->changeImmediateDominator(DispatchHeaderBB, DispatchInitBB);
      DT->changeImmediateDominator(DispatchBodyBB, DispatchHeaderBB);

      //DT->changeImmediateDominator(DispatchFiniBB, DispatchHeaderBB);

      DT->changeImmediateDominator(LoopExitBB, DispatchHeaderBB);
    }
    Loop *OuterLoop = WRegionUtils::createLoop(L, L->getParentLoop(), LI);
    WRegionUtils::updateBBForLoop(DispatchHeaderBB, OuterLoop,
                                  L->getParentLoop(), LI);
    WRegionUtils::updateBBForLoop(DispatchBodyBB, OuterLoop, L->getParentLoop(),
                                  LI);
    WRegionUtils::updateBBForLoop(LoopRegionExitBB, OuterLoop,
                                  L->getParentLoop(), LI);
    OuterLoop->moveToHeader(DispatchHeaderBB);

    wrnUpdateLiveOutVals(OuterLoop, LoopRegionExitBB, LiveOutVals, ECs);
    wrnUpdateSSAPreprocessForOuterLoop(OuterLoop, ValueToLiveinMap, LiveOutVals,
                                       ECs);
    rewriteUsesOfOutInstructions(ValueToLiveinMap, LiveOutVals, ECs);
  }

  if (IsDistChunkedParLoop) {
    BasicBlock *TeamInitBB = KmpcTeamInitCI->getParent();
    BasicBlock *TeamExitBB = KmpcFiniCI->getParent();

    //                          |
    //                team.dispatch.header <---------------+
    //                       |       |                     |
    //                       |   team.dispatch.min.ub      |
    //                       |       |                     |
    //   +------------- team.dispatch.body                 |
    //   |                   |                             |
    //   |                   |                             |
    //   |           team.dispatch.inner.body              |
    //   |                      |                          |
    //   |                  par loop  <------_+            |
    //   |                      |             |            |
    //   |                    .....           |            |
    //   |                      |             |            |
    //   |            par loop bottom test ---+            |
    //   |                      |                          |
    //   |                      |                          |
    //   |               team.dispatch.inc                 |
    //   |                      |                          |
    //   |                      +--------------------------+
    //   |
    //   +------------> team dispatch.latch
    //                          |

    // Generate dispatch header BBlock
    BasicBlock *TeamDispHeaderBB = SplitBlock(TeamInitBB, TeamLB, DT, LI);
    TeamDispHeaderBB->setName("team.dispatch.header");

    // Generate a upper bound load instruction at top of TeamDispHeaderBB
    LoadInst *TmpUB = new LoadInst(TeamUpperBnd, "team.ub.tmp", TeamLB);

    // Generate a upper bound load instruction at top of TeamDispHeaderBB
    LoadInst *TmpUD = new LoadInst(TeamUpperD, "team.ud.tmp", TeamLB);

    BasicBlock *TeamDispBodyBB = SplitBlock(TeamDispHeaderBB, TeamLB, DT, LI);
    TeamDispBodyBB->setName("team.dispatch.body");

    ICmpInst* MinUB;

    TerminatorInst *TermInst = TeamDispHeaderBB->getTerminator();

    if (IsLeft)
      MinUB = new ICmpInst(TermInst, PD, TmpUB, TmpUD, "team.ub.min");
    else
      MinUB = new ICmpInst(TermInst, PD, TmpUD, TmpUB, "team.ub.min");

    StoreInst *NewUB = new StoreInst(TmpUD, TeamUpperBnd, false, TermInst);

    BasicBlock *TeamDispMinUBB = SplitBlock(TeamDispHeaderBB, NewUB, DT, LI);
    TeamDispMinUBB->setName("team.dispatch.min.ub");

    TermInst = TeamDispHeaderBB->getTerminator();

    // Generate branch for team.dispatch.cond for get MIN upper bound
    TerminatorInst *NewTermInst = BranchInst::Create(TeamDispBodyBB,
                                                     TeamDispMinUBB, MinUB);
    ReplaceInstWithInst(TermInst, NewTermInst);

    BasicBlock *TeamInnerBodyBB = SplitBlock(TeamDispBodyBB, TeamST, DT, LI);
    TeamInnerBodyBB->setName("team.dispatch.inner.body");

    ICmpInst* TeamTopTest;

    TermInst = TeamDispBodyBB->getTerminator();

    if (IsLeft)
      TeamTopTest = new ICmpInst(TermInst, PD, TeamLB, TeamUB, "team.top.test");
    else
      TeamTopTest = new ICmpInst(TermInst, PD, TeamUB, TeamLB, "team.top.test");

    // Generate branch for team.dispatch.cond for get MIN upper bound
    TerminatorInst *TeamTopTestBI = BranchInst::Create(TeamInnerBodyBB,
                                                       TeamExitBB, TeamTopTest);
    ReplaceInstWithInst(TermInst, TeamTopTestBI);

    // Generate dispatch chunk increment BBlock
    BasicBlock *TeamDispLatchBB = SplitBlock(TeamExitBB,
                                             &(TeamExitBB->front()), DT, LI);

    TermInst = TeamExitBB->getTerminator();
    TeamExitBB->setName("team.dispatch.inc");

    // Generate team.inc.lb = team.new.lb + team.new.st
    BinaryOperator *IncLB = BinaryOperator::CreateAdd(
                                            TeamLB, TeamST, "team.inc.lb");
    IncLB->insertBefore(TermInst);

    // Generate team.inc.ub = team.new.lb + team.new.st
    BinaryOperator *IncUB = BinaryOperator::CreateAdd(
                                            TeamUB, TeamST, "team.inc.ub");
    IncUB->insertBefore(TermInst);

    StoreInst *NewIncLB = new StoreInst(IncLB, TeamLowerBnd, false, TermInst);
    NewIncLB->setAlignment(4);

    StoreInst *NewIncUB = new StoreInst(IncUB, TeamUpperBnd, false, TermInst);
    NewIncUB->setAlignment(4);

    TermInst->setSuccessor(0, TeamDispHeaderBB);

    TeamDispLatchBB->setName("team.dispatch.latch");

    TermInst = TeamDispBodyBB->getTerminator();

    TermInst->setSuccessor(1, TeamDispLatchBB);

    if (DT) {
      DT->changeImmediateDominator(TeamDispHeaderBB, TeamInitBB);
      DT->changeImmediateDominator(TeamDispBodyBB, TeamDispHeaderBB);
      DT->changeImmediateDominator(TeamDispMinUBB, TeamDispHeaderBB);
      DT->changeImmediateDominator(TeamInnerBodyBB, TeamDispBodyBB);
      DT->changeImmediateDominator(TeamDispLatchBB, TeamDispBodyBB);
    }

    Loop *OuterLoop = WRegionUtils::createLoop(L, L->getParentLoop(), LI);
    WRegionUtils::updateBBForLoop(TeamDispHeaderBB, OuterLoop,
                                  L->getParentLoop(), LI);
    WRegionUtils::updateBBForLoop(TeamDispMinUBB, OuterLoop, L->getParentLoop(),
                                  LI);
    WRegionUtils::updateBBForLoop(TeamDispBodyBB, OuterLoop, L->getParentLoop(),
                                  LI);
    WRegionUtils::updateBBForLoop(TeamExitBB, OuterLoop, L->getParentLoop(),
                                  LI);
    WRegionUtils::updateBBForLoop(LoopRegionExitBB, OuterLoop,
                                  L->getParentLoop(), LI);
    OuterLoop->moveToHeader(TeamDispHeaderBB);

    wrnUpdateLiveOutVals(OuterLoop, LoopRegionExitBB, LiveOutVals, ECs);
    wrnUpdateSSAPreprocessForOuterLoop(OuterLoop, ValueToLiveinMap, LiveOutVals,
                                       ECs);
    rewriteUsesOfOutInstructions(ValueToLiveinMap, LiveOutVals, ECs);

    //// LLVM_DEBUG(dbgs() << "After distribute par Loop scheduling: "
    ////                   << *TeamInitBB->getParent() << "\n\n");
  }

  // There are new BBlocks generated, so we need to reset BBSet
  W->resetBBSet();
  LLVM_DEBUG(dbgs() << "\nExit VPOParoptTransform::genLoopSchedulingCode\n");
  return true;
}

// Collects the alloc stack variables where the tid stores.
void VPOParoptTransform::getAllocFromTid(CallInst *Tid) {
  Instruction *User;
  for (auto IB = Tid->user_begin(), IE = Tid->user_end();
       IB != IE; IB++) {
    User = dyn_cast<Instruction>(*IB);
    if (User) {
      StoreInst *S0 = dyn_cast<StoreInst>(User);
      if (S0) {
        assert(S0->isSimple() && "Expect non-volatile store instruction.");
        Value *V = S0->getPointerOperand();
        AllocaInst *AI = dyn_cast<AllocaInst>(V);
        if (AI)
          TidAndBidInstructions.insert(AI);
        else
          llvm_unreachable("Expect the stack alloca instruction.");
      }
    }
  }
}

bool VPOParoptTransform::genMultiThreadedCode(WRegionNode *W) {
  LLVM_DEBUG(dbgs() << "\nEnter VPOParoptTransform::genMultiThreadedCode\n");
  assert(W->isBBSetEmpty() &&
         "genMultiThreadedCode: BBSET should start empty");

  W->populateBBSet();

  bool Changed = false;

  // brief extract a W-Region to generate a function
  CodeExtractor CE(makeArrayRef(W->bbset_begin(), W->bbset_end()), DT, false,
                   nullptr, nullptr, false, true);

  assert(CE.isEligible());

  // Set up Fn Attr for the new function
  if (Function *NewF = CE.extractCodeRegion()) {

    // Set up the Calling Convention used by OpenMP Runtime Library
    CallingConv::ID CC = CallingConv::C;

    DT->verify(DominatorTree::VerificationLevel::Full);

    // Adjust the calling convention for both the function and the
    // call site.
    NewF->setCallingConv(CC);

    if (hasParentTarget(W))
      NewF->addFnAttr("target.declare", "true");

    assert(NewF->hasOneUse() && "New function should have one use");
    User *U = NewF->user_back();

    // Remove @llvm.dbg.declare, @llvm.dbg.value intrinsics from NewF
    // to prevent verification failures. This is due due to the
    // CodeExtractor not properly handling them at the moment.
    VPOUtils::stripDebugInfoInstrinsics(*NewF);

    CallInst *NewCall = cast<CallInst>(U);
    NewCall->setCallingConv(CC);

    CallSite CS(NewCall);

    unsigned int TidArgNo = 0;
    bool IsTidArg = false;

    for (auto I = CS.arg_begin(), E = CS.arg_end(); I != E; ++I) {
      if (*I == TidPtrHolder) {
        IsTidArg = true;
        LLVM_DEBUG(dbgs() << " NewF Tid Argument: " << *(*I) << "\n");
        break;
      }
      ++TidArgNo;
    }

    // Finalized multithreaded Function declaration and definition
    Function *MTFn = finalizeExtractedMTFunction(W, NewF, IsTidArg, TidArgNo);

    std::vector<Value *> MTFnArgs;

    // Pass tid and bid arguments.
    MTFnArgs.push_back(TidPtrHolder);
    MTFnArgs.push_back(BidPtrHolder);
    genThreadedEntryActualParmList(W, MTFnArgs);

    LLVM_DEBUG(dbgs() << " New Call to MTFn: " << *NewCall << "\n");
    // Pass all the same arguments of the extracted function.
    for (auto I = CS.arg_begin(), E = CS.arg_end(); I != E; ++I) {
      if (*I != TidPtrHolder) {
        LLVM_DEBUG(dbgs() << " NewF Arguments: " << *(*I) << "\n");
        MTFnArgs.push_back((*I));
      }
    }

    CallInst *MTFnCI = CallInst::Create(MTFn, MTFnArgs, "", NewCall);
    MTFnCI->setCallingConv(CS.getCallingConv());

    // Copy isTailCall attribute
    if (NewCall->isTailCall())
      MTFnCI->setTailCall();

    MTFnCI->setDebugLoc(NewCall->getDebugLoc());

    // MTFnArgs.clear();

    if (!NewCall->use_empty())
      NewCall->replaceAllUsesWith(MTFnCI);

    // Keep the orginal extraced function name after finalization
    MTFnCI->takeName(NewCall);
    BasicBlock *MTFnBB = MTFnCI->getParent();

    if (IntelGeneralUtils::hasNextUniqueInstruction(MTFnCI)) {
      Instruction* NextI = IntelGeneralUtils::nextUniqueInstruction(MTFnCI);
      SplitBlock(MTFnBB, NextI, DT, LI);
    }

    // Remove the orginal serial call to extracted NewF from the program,
    // reducing the use-count of NewF
    NewCall->eraseFromParent();

    // Finally, nuke the original extracted function.
    NewF->eraseFromParent();

    // Generate __kmpc_fork_call for multithreaded execution of MTFn call
    CallInst* ForkCI = genForkCallInst(W, MTFnCI);

    // Generate __kmpc_ok_to_fork test Call Instruction
    CallInst* ForkTestCI = VPOParoptUtils::genKmpcForkTest(W, IdentTy, ForkCI);

    //
    // Genrerate __kmpc_ok_to_fork test for taking either __kmpc_fork_call
    // or serial call branch, and update CFG and DomTree
    //
    //  ForkTestBB(codeRepl)
    //         /    \
    //        /      \
    // ThenForkBB   ElseCallBB
    //        \       /
    //         \     /
    //  SuccessorOfThenForkBB
    //
    BasicBlock *ForkTestBB = ForkTestCI->getParent();

    BasicBlock *ForkBB = ForkCI->getParent();

    BasicBlock *ThenForkBB = SplitBlock(ForkBB, ForkCI, DT, LI);
    ThenForkBB->setName("if.then.fork." + Twine(W->getNumber()));

    BasicBlock *CallBB = MTFnCI->getParent();

    BasicBlock *ElseCallBB = SplitBlock(CallBB, MTFnCI, DT, LI);
    ElseCallBB->setName("if.else.call." + Twine(W->getNumber()));

    Function *F = ForkTestBB->getParent();
    LLVMContext &C = F->getContext();

    ConstantInt *ValueZero = ConstantInt::get(Type::getInt32Ty(C), 0);

    TerminatorInst *TermInst = ForkTestBB->getTerminator();

    Value *IfClauseValue = nullptr;

    if (!W->getIsTeams())
      IfClauseValue = W->getIf();

    ICmpInst* CondInst = nullptr;

    if (IfClauseValue) {
      Instruction *IfAndForkTestCI = BinaryOperator::CreateAnd(
                     IfClauseValue, ForkTestCI, "and.if.clause", TermInst);
      IfAndForkTestCI->setDebugLoc(TermInst->getDebugLoc());
      CondInst = new ICmpInst(TermInst, ICmpInst::ICMP_NE,
                              IfAndForkTestCI, ValueZero, "if.fork.test");
    }
    else
      CondInst = new ICmpInst(TermInst, ICmpInst::ICMP_NE,
                              ForkTestCI, ValueZero, "fork.test");

    TerminatorInst *NewTermInst = BranchInst::Create(ThenForkBB, ElseCallBB,
                                                     CondInst);
    ReplaceInstWithInst(TermInst, NewTermInst);

    TerminatorInst *NewForkBI = BranchInst::Create(
                                  ElseCallBB->getTerminator()->getSuccessor(0));

    ReplaceInstWithInst(ThenForkBB->getTerminator(), NewForkBI);

    DT->changeImmediateDominator(ThenForkBB, ForkTestCI->getParent());
    DT->changeImmediateDominator(ElseCallBB, ForkTestCI->getParent());
    DT->changeImmediateDominator(ThenForkBB->getTerminator()->getSuccessor(0),
                                 ForkTestCI->getParent());

    // Generate __kmpc_push_num_threads(...) Call Instruction
    Value *NumThreads = nullptr;
    Value *NumTeams = nullptr;
    if (W->getIsTeams()) {
      NumTeams = W->getNumTeams();
      NumThreads = W->getThreadLimit();
    } else
      NumThreads = W->getNumThreads();

    if (NumThreads || NumTeams) {
      LoadInst *Tid = new LoadInst(TidPtrHolder, "my.tid", ForkCI);
      Tid->setAlignment(4);
      if (W->getIsTeams())
        VPOParoptUtils::genKmpcPushNumTeams(W, IdentTy, Tid, NumTeams,
                                            NumThreads, ForkCI);
      else
        VPOParoptUtils::genKmpcPushNumThreads(W, IdentTy, Tid, NumThreads,
                                              ForkCI);
    }

    // Remove the serial call to MTFn function from the program, reducing
    // the use-count of MTFn
    // MTFnCI->eraseFromParent();

    W->resetBBSet(); // Invalidate BBSet after transformations

    Changed = true;
  }

  LLVM_DEBUG(dbgs() << "\nExit VPOParoptTransform::genMultiThreadedCode\n");
  return Changed;
}

FunctionType *VPOParoptTransform::getKmpcMicroTaskPointerTy() {
  if (!KmpcMicroTaskTy) {
    LLVMContext &C = F->getContext();
    Type *MicroParams[] = {PointerType::getUnqual(Type::getInt32Ty(C)),
                           PointerType::getUnqual(Type::getInt32Ty(C))};
    KmpcMicroTaskTy = FunctionType::get(Type::getVoidTy(C),
                                    MicroParams, true);
  }
  return KmpcMicroTaskTy;
}

CallInst* VPOParoptTransform::genForkCallInst(WRegionNode *W, CallInst *CI) {
  Module *M = F->getParent();
  LLVMContext &C = F->getContext();

  // Get MicroTask Function for __kmpc_fork_call
  Function *MicroTaskFn = CI->getCalledFunction();
  assert(MicroTaskFn && "genForkCallInst: Expect non-empty function.");
  FunctionType *MicroTaskFnTy = getKmpcMicroTaskPointerTy();
  //MicroTaskFn->getFunctionType();

  // Get MicroTask Function for __kmpc_fork_call
  //
  // Need to add global_tid and bound_tid to Micro Task Function,
  // finalizeExtractedMTFunction is implemented for adding Tid and Bid
  // arguments :
  //   void (*kmpc_micro)(kmp_int32 global_tid, kmp_int32 bound_tid,...)
  //
  // geneate void __kmpc_fork_call(ident_t *loc,
  //                               kmp_int32 argc, (*kmpc_microtask)(), ...);
  //
  Type *ForkParams[] = {PointerType::getUnqual(IdentTy), Type::getInt32Ty(C),
                        PointerType::getUnqual(MicroTaskFnTy)};

  FunctionType *FnTy = FunctionType::get(Type::getVoidTy(C), ForkParams, true);

  Function *ForkCallFn = (!isa<WRNTeamsNode>(W)) ?
                         M->getFunction("__kmpc_fork_call") :
                         M->getFunction("__kmpc_fork_teams");

  if (!ForkCallFn) {
    if (isa<WRNTeamsNode>(W))
      ForkCallFn = Function::Create(FnTy, GlobalValue::ExternalLinkage,
                                    "__kmpc_fork_teams", M);
    else
      ForkCallFn = Function::Create(FnTy, GlobalValue::ExternalLinkage,
                                    "__kmpc_fork_call", M);

    ForkCallFn->setCallingConv(CallingConv::C);
  }

  AttributeList ForkCallFnAttr;
  SmallVector<AttributeList, 4> Attrs;

  AttributeList FnAttrSet;
  AttrBuilder B;
  FnAttrSet = AttributeList::get(C, ~0U, B);

  Attrs.push_back(FnAttrSet);
  ForkCallFnAttr = AttributeList::get(C, Attrs);

  ForkCallFn->setAttributes(ForkCallFnAttr);

  // get source location information from DebugLoc
  BasicBlock *EntryBB = W->getEntryBBlock();
  BasicBlock *ExitBB = W->getExitBBlock();

  GlobalVariable *KmpcLoc = VPOParoptUtils::genKmpcLocfromDebugLoc(
      F, CI, IdentTy, KMP_IDENT_KMPC, EntryBB, ExitBB);

  CallSite CS(CI);
  ConstantInt *NumArgs = ConstantInt::get(Type::getInt32Ty(C),
                                          CS.getNumArgOperands()-2);

  std::vector<Value *> Params;
  Params.push_back(KmpcLoc);
  Params.push_back(NumArgs);
  IRBuilder<> Builder(EntryBB);
  Value *Cast =Builder.CreateBitCast(MicroTaskFn,
                           PointerType::getUnqual(MicroTaskFnTy));
  Params.push_back(Cast);

  auto InitArg = CS.arg_begin(); ++InitArg; ++InitArg;

  for (auto I = InitArg, E = CS.arg_end(); I != E; ++I) {
    Params.push_back((*I));
  }

  CallInst *ForkCallInst = CallInst::Create(ForkCallFn, Params, "", CI);

  // CI->replaceAllUsesWith(NewCI);

  ForkCallInst->setCallingConv(CallingConv::C);
  ForkCallInst->setTailCall(false);

  return ForkCallInst;
}

// Generates the actual parameters in the outlined function for
// copyin variables.
void VPOParoptTransform::genThreadedEntryActualParmList(
    WRegionNode *W, std::vector<Value *> &MTFnArgs) {
  if (!W->canHaveCopyin())
    return;
  CopyinClause &CP = W->getCopyin();
  for (auto C : CP.items())
    MTFnArgs.push_back(C->getOrig());
}

// Generates the formal parameters in the outlined function for
// copyin variables. It can be extended for other variables including
// firstprivate, shared, etc.
void VPOParoptTransform::genThreadedEntryFormalParmList(
    WRegionNode *W, std::vector<Type *> &ParamsTy) {
  if (!W->canHaveCopyin())
    return;
  CopyinClause &CP = W->getCopyin();
  for (auto C : CP.items())
    ParamsTy.push_back(C->getOrig()->getType());
}

// Fix the name of copyin formal parameters for outlined function.
void VPOParoptTransform::fixThreadedEntryFormalParmName(WRegionNode *W,
                                                        Function *NFn) {
  if (!W->canHaveCopyin())
    return;
  CopyinClause &CP = W->getCopyin();
  if (!CP.empty()) {
    Function::arg_iterator NewArgI = NFn->arg_begin();
    ++NewArgI;
    ++NewArgI;
    for (auto C : CP.items()) {
      NewArgI->setName("tpv_"+C->getOrig()->getName());
      ++NewArgI;
    }
  }
}

// Emit the code for copyin variable. One example is as follows.
//   %0 = ptrtoint i32* %tpv_a to i64
//   %1 = icmp ne i64 %0, ptrtoint (i32* @a to i64)
//   br i1 %1, label %copyin.not.master, label %copyin.not.master.end
//
// copyin.not.master:                                ; preds = %newFuncRoot
//   %2 = bitcast i32* %tpv_a to i8*
//   call void @llvm.memcpy.p0i8.p0i8.i32(i8*
//                bitcast (i32* @a to i8*), i8* %2, i32 4, i32 4, i1 false)
//   br label %copyin.not.master.end
//
// copyin.not.master.end:       ; preds = %newFuncRoot, %copyin.not.master
//
void VPOParoptTransform::genTpvCopyIn(WRegionNode *W,
                                      Function *NFn) {
  if (!W->canHaveCopyin())
    return;
  CopyinClause &CP = W->getCopyin();
  if (!CP.empty()) {
    Function::arg_iterator NewArgI = NFn->arg_begin();
    Value *FirstArgOfOutlineFunc = &*NewArgI;
    ++NewArgI;
    ++NewArgI;
    const DataLayout NDL=NFn->getParent()->getDataLayout();
    bool FirstArg = true;

    for (auto C : CP.items()) {
      TerminatorInst *Term;
      if (FirstArg) {
        FirstArg = false;

        IRBuilder<> Builder(&NFn->getEntryBlock());
        Builder.SetInsertPoint(NFn->getEntryBlock().getTerminator());

        // The instruction to cast the tpv pointer to int for later comparison
        // instruction. One example is as follows.
        //   %0 = ptrtoint i32* %tpv_a to i64
        Value *TpvArg = Builder.CreatePtrToInt(
                                        &*NewArgI,Builder.getIntPtrTy(NDL));
        Value *OldTpv = Builder.CreatePtrToInt(
                                        C->getOrig(),Builder.getIntPtrTy(NDL));

        // The instruction to compare between the address of tpv formal
        // arugment and the tpv accessed in the outlined function.
        // One example is as follows.
        //   %1 = icmp ne i64 %0, ptrtoint (i32* @a to i64)
        Value *PtrCompare = Builder.CreateICmpNE(TpvArg, OldTpv);
        Term = SplitBlockAndInsertIfThen(PtrCompare,
                                         NFn->getEntryBlock().getTerminator(),
                                         false, nullptr, DT, LI);

        // Set the name for the newly generated basic blocks.
        Term->getParent()->setName("copyin.not.master");
        BasicBlock *CopyinEndBB = NFn->getEntryBlock().getTerminator()
            ->getSuccessor(1);
        CopyinEndBB->setName("copyin.not.master.end");
        // Emit a barrier after copyin code for threadprivate variable.
        VPOParoptUtils::genKmpcBarrier(W, FirstArgOfOutlineFunc,
           CopyinEndBB->getTerminator(), IdentTy, true);

      }
      VPOUtils::genMemcpy(
          C->getOrig(), &*NewArgI, NDL,
          dyn_cast<GlobalVariable>(C->getOrig())->getAlignment(),
          Term->getParent());

      ++NewArgI;
    }
  }
}

Function *VPOParoptTransform::finalizeExtractedMTFunction(WRegionNode *W,
                                                          Function *Fn,
                                                          bool IsTidArg,
                                                          unsigned int TidArgNo,
                                                          bool hasBid) {

  LLVMContext &C = Fn->getContext();

  // Computing a new prototype for the function, which is the same as
  // the old function with two new parameters for passing tid and bid
  // required by OpenMP runtime library.
  FunctionType *FnTy = Fn->getFunctionType();

  std::vector<Type *> ParamsTy;

  if (hasBid) {
    ParamsTy.push_back(PointerType::getUnqual(Type::getInt32Ty(C)));
    ParamsTy.push_back(PointerType::getUnqual(Type::getInt32Ty(C)));
  } else
    ParamsTy.push_back(Type::getInt32Ty(C));

  genThreadedEntryFormalParmList(W, ParamsTy);

  unsigned int TidParmNo = 0;
  for (auto ArgTyI = FnTy->param_begin(), ArgTyE = FnTy->param_end();
       ArgTyI != ArgTyE; ++ArgTyI) {

    // Matching formal argument and actual argument for Thread ID
    if (!IsTidArg || TidParmNo != TidArgNo)
      ParamsTy.push_back(*ArgTyI);

    ++TidParmNo;
  }

  Type *RetTy = FnTy->getReturnType();
  FunctionType *NFnTy = FunctionType::get(RetTy, ParamsTy, false);

  // Create the new function body and insert it into the module...
  Function *NFn = Function::Create(NFnTy, Fn->getLinkage());

  NFn->copyAttributesFrom(Fn);
  if (W->getWRegionKindID() == WRegionNode::WRNTaskloop ||
      W->getWRegionKindID() == WRegionNode::WRNTask)
    NFn->addFnAttr("task-mt-func", "true");
  else
    NFn->addFnAttr("mt-func", "true");

  Fn->getParent()->getFunctionList().insert(Fn->getIterator(), NFn);
  NFn->takeName(Fn);

  // Since we have now created the new function, splice the body of the old
  // function right into the new function, leaving the old rotting hulk of
  // the function empty.
  NFn->getBasicBlockList().splice(NFn->begin(), Fn->getBasicBlockList());

  // Loop over the argument list, transferring uses of the old arguments over
  // to the new arguments, also transferring over the names as well.
  Function::arg_iterator NewArgI = NFn->arg_begin();


  // The first argument is *tid - thread id argument
  NewArgI->setName("tid");
  ++NewArgI;

  // The second argument is *bid - binding thread id argument
  if (hasBid) {
    NewArgI->setName("bid");
    ++NewArgI;
  }

  fixThreadedEntryFormalParmName(W, NFn);
  genTpvCopyIn(W, NFn);

  if (W->canHaveCopyin()) {
    unsigned Cnt =  W->getCopyin().size();
    NewArgI += Cnt;
  }

  // For each argument, move the name and users over to the new version.
  TidParmNo = 0;
  for (Function::arg_iterator I = Fn->arg_begin(),
                              E = Fn->arg_end(); I != E; ++I) {
    // Matching formal argument and actual argument for Thread ID
    if (IsTidArg && TidParmNo == TidArgNo) {
      Function::arg_iterator TidArgI = NFn->arg_begin();
      I->replaceAllUsesWith(&*TidArgI);
      TidArgI->takeName(&*I);
    } else {
      I->replaceAllUsesWith(&*NewArgI);
      NewArgI->takeName(&*I);
      ++NewArgI;
    }
    ++TidParmNo;
  }

  DenseMap<const Function *, DISubprogram *> FunctionDIs;

  // Patch the pointer to LLVM function in debug info descriptor.
  auto DI = FunctionDIs.find(Fn);
  if (DI != FunctionDIs.end()) {
    DISubprogram *SP = DI->second;
    // SP->replaceFunction(NFn);

    // Ensure the map is updated so it can be reused on non-varargs argument
    // eliminations of the same function.
    FunctionDIs.erase(DI);
    FunctionDIs[NFn] = SP;
  }
  return NFn;
}

// Generate code for master/end master construct and update LLVM control-flow
// and dominator tree accordingly
bool VPOParoptTransform::genMasterThreadCode(WRegionNode *W) {
  LLVM_DEBUG(dbgs() << "\nEnter VPOParoptTransform::genMasterThreadCode\n");
  BasicBlock *EntryBB = W->getEntryBBlock();
  BasicBlock *ExitBB = W->getExitBBlock();

  Instruction *InsertPt = EntryBB->getTerminator();

  // Generate __kmpc_master Call Instruction
  CallInst *MasterCI = VPOParoptUtils::genKmpcMasterOrEndMasterCall(
      W, IdentTy, TidPtrHolder, InsertPt, true);
  MasterCI->insertBefore(InsertPt);

  // LLVM_DEBUG(dbgs() << " MasterCI: " << *MasterCI << "\n\n");

  Instruction *InsertEndPt = ExitBB->getTerminator();

  // Generate __kmpc_end_master Call Instruction
  CallInst *EndMasterCI = VPOParoptUtils::genKmpcMasterOrEndMasterCall(
      W, IdentTy, TidPtrHolder, InsertEndPt, false);
  EndMasterCI->insertBefore(InsertEndPt);

  // Generate (int)__kmpc_master(&loc, tid) test for executing code using
  // Master thread.
  //
  // __kmpc_master return: 1: master thread, 0: non master thread
  //
  //      MasterBBTest
  //         /    \
  //        /      \
  //   MasterBB   emptyBB
  //        \      /
  //         \    /
  //   SuccessorOfMasterBB
  //
  BasicBlock *MasterTestBB = MasterCI->getParent();
  BasicBlock *MasterBB = EndMasterCI->getParent();

  BasicBlock *ThenMasterBB = MasterTestBB->getTerminator()->getSuccessor(0);
  BasicBlock *SuccEndMasterBB = MasterBB->getTerminator()->getSuccessor(0);

  ThenMasterBB->setName("if.then.master." + Twine(W->getNumber()));

  Function *F = MasterTestBB->getParent();
  LLVMContext &C = F->getContext();

  ConstantInt *ValueOne = ConstantInt::get(Type::getInt32Ty(C), 1);

  TerminatorInst *TermInst = MasterTestBB->getTerminator();

  ICmpInst* CondInst = new ICmpInst(TermInst, ICmpInst::ICMP_EQ,
                                    MasterCI, ValueOne, "");

  TerminatorInst *NewTermInst = BranchInst::Create(ThenMasterBB,
                                                   SuccEndMasterBB, CondInst);
  ReplaceInstWithInst(TermInst, NewTermInst);

  DT->changeImmediateDominator(ThenMasterBB,
                               MasterCI->getParent());
  DT->changeImmediateDominator(ThenMasterBB->getTerminator()->getSuccessor(0),
                               MasterCI->getParent());

  W->resetBBSet(); // Invalidate BBSet
  LLVM_DEBUG(dbgs() << "\nExit VPOParoptTransform::genMasterThreadCode\n");
  return true; // Changed
}

// Generate code for single/end single construct and update LLVM control-flow
// and dominator tree accordingly
bool VPOParoptTransform::genSingleThreadCode(WRegionNode *W,
                                             AllocaInst *&IsSingleThread) {
  LLVM_DEBUG(dbgs() << "\nEnter VPOParoptTransform::genSingleThreadCode\n");
  W->populateBBSet();
  BasicBlock *EntryBB = W->getEntryBBlock();

  Instruction *InsertPt = EntryBB->getTerminator();
  CopyprivateClause &CprivClause = W->getCpriv();

  IRBuilder<> Builder(InsertPt);
  if (!CprivClause.empty()) {
    IsSingleThread = Builder.CreateAlloca(Type::getInt32Ty(F->getContext()),
                                          nullptr, "is.single.thread");
    Builder.CreateStore(
        ConstantInt::getSigned(Type::getInt32Ty(F->getContext()), 0),
        IsSingleThread);
  }

  // Generate __kmpc_single Call Instruction
  CallInst *SingleCI = VPOParoptUtils::genKmpcSingleOrEndSingleCall(
      W, IdentTy, TidPtrHolder, InsertPt, true);
  SingleCI->insertBefore(InsertPt);

  // InsertEndPt should be right before ExitBB->begin(), so create a new BB
  // that is split from the ExitBB to be used as InsertEndPt.
  // Reuse the util that does this for Reduction and Lastprivate fini code.
  //
  // Note: InsertEndPt should not be ExitBB->rbegin() because the
  // _kmpc_end_single() should be emitted above the END SINGLE directive, not
  // after it.
  BasicBlock *NewBB = nullptr;
  createEmptyPrivFiniBB(W, NewBB);
  Instruction *InsertEndPt = NewBB->getTerminator();

  if (!CprivClause.empty()) {
    Builder.SetInsertPoint(InsertEndPt);
    Builder.CreateStore(
        ConstantInt::getSigned(Type::getInt32Ty(F->getContext()), 1),
        IsSingleThread);
  }

  // Generate __kmpc_end_single Call Instruction
  CallInst *EndSingleCI = VPOParoptUtils::genKmpcSingleOrEndSingleCall(
      W, IdentTy, TidPtrHolder, InsertEndPt, false);
  EndSingleCI->insertBefore(InsertEndPt);

  // Generate (int)__kmpc_single(&loc, tid) test for executing code using
  // Single thread, the  __kmpc_single return:
  //
  //    1: the single region can be executed by the current encounting
  //       thread in the team.
  //
  //    0: the single region can not be executed by the current encounting
  //       thread, as it has been executed by another thread in the team.
  //
  //      SingleBBTest
  //         /    \
  //        /      \
  //   SingleBB   emptyBB
  //        \      /
  //         \    /
  //   SuccessorOfSingleBB
  //
  BasicBlock *SingleTestBB = SingleCI->getParent();
  BasicBlock *EndSingleBB = EndSingleCI->getParent();

  BasicBlock *ThenSingleBB = SingleTestBB->getTerminator()->getSuccessor(0);
  BasicBlock *EndSingleSuccBB = EndSingleBB->getTerminator()->getSuccessor(0);

  ThenSingleBB->setName("if.then.single." + Twine(W->getNumber()));

  Function *F = SingleTestBB->getParent();
  LLVMContext &C = F->getContext();

  ConstantInt *ValueOne = ConstantInt::get(Type::getInt32Ty(C), 1);

  TerminatorInst *TermInst = SingleTestBB->getTerminator();

  ICmpInst* CondInst = new ICmpInst(TermInst, ICmpInst::ICMP_EQ,
                                    SingleCI, ValueOne, "");

  TerminatorInst *NewTermInst = BranchInst::Create(ThenSingleBB,
                                                   EndSingleSuccBB, CondInst);
  ReplaceInstWithInst(TermInst, NewTermInst);

  DT->changeImmediateDominator(ThenSingleBB, SingleCI->getParent());
  DT->changeImmediateDominator(ThenSingleBB->getTerminator()->getSuccessor(0),
                               SingleCI->getParent());

  W->resetBBSet(); // Invalidate BBSet
  LLVM_DEBUG(dbgs() << "\nExit VPOParoptTransform::genSingleThreadCode\n");
  return true;  // Changed
}

// Generate code for ordered/end ordered construct for preserving ordered
// region execution order
bool VPOParoptTransform::genOrderedThreadCode(WRegionNode *W) {
  LLVM_DEBUG(dbgs() << "\nEnter VPOParoptTransform::genOrderedThreadCode\n");
  BasicBlock *EntryBB = W->getEntryBBlock();
  BasicBlock *ExitBB = W->getExitBBlock();

  // Generate (void)__kmpc_ordered(&loc, tid) and
  //          (void)__kmpc_end_ordered(&loc, tid) calls
  // for executing the ordered code region
  //
  //       OrderedBB
  //         /    \
  //        /      \
  //       BB ...  BB
  //        \      /
  //         \    /
  //      EndOrderedBB

  Instruction *InsertPt = EntryBB->getTerminator();

  // Generate __kmpc_ordered Call Instruction
  CallInst *OrderedCI = VPOParoptUtils::genKmpcOrderedOrEndOrderedCall(
      W, IdentTy, TidPtrHolder, InsertPt, true);
  OrderedCI->insertBefore(InsertPt);

  Instruction *InsertEndPt = ExitBB->getTerminator();

  // Generate __kmpc_end_ordered Call Instruction
  CallInst *EndOrderedCI = VPOParoptUtils::genKmpcOrderedOrEndOrderedCall(
      W, IdentTy, TidPtrHolder, InsertEndPt, false);
  EndOrderedCI->insertBefore(InsertEndPt);

  // BasicBlock *OrderedBB = OrderedCI->getParent();
  // LLVM_DEBUG(dbgs() << " Ordered Entry BBlock: " << *OrderedBB << "\n\n");

  // BasicBlock *EndOrderedBB = EndOrderedCI->getParent();
  // LLVM_DEBUG(dbgs() << " Ordered Exit BBlock: " << *EndOrderedBB << "\n\n");

  W->resetBBSet(); // Invalidate BBSet
  LLVM_DEBUG(dbgs() << "\nExit VPOParoptTransform::genOrderedThreadCode\n");
  return true;  // Changed
}

// Emit __kmpc_doacross_post/wait call for an 'ordered depend(source/sink)'
// construct.
bool VPOParoptTransform::genDoacrossWaitOrPost(WRNOrderedNode *W) {
  assert(W &&"genDoacrossWaitOrPost: Null WRN");
  LLVM_DEBUG(dbgs() << "\nEnter VPOParoptTransform::genDoacrossWaitOrPost\n");
  BasicBlock *EntryBB = W->getEntryBBlock();
  Instruction *InsertPt = EntryBB->getTerminator();

  auto *WParent = W->getParent();
  (void)WParent;
  assert(WParent && "Orphaned ordered depend source/sink construct.");
  assert(WParent->getIsOmpLoop() && "Parent is not a loop-type WRN");

  // Emit doacross post call for 'depend(source)'
  if (W->getIsDepSource()) {

    // For doacross post, we send in the outer WRegion's loop index.
    auto *ParentNormIV = WParent->getWRNLoopInfo().getNormIV();
    assert(ParentNormIV && "Cannot find IV of outer construct.");

    // Generate __kmpc_doacross_post call
    CallInst *DoacrossPostCI = VPOParoptUtils::genDoacrossWaitOrPostCall(
        W, IdentTy, TidPtrHolder, InsertPt, ParentNormIV,
        true); // 'depend (source)'
    (void)DoacrossPostCI;
    assert(DoacrossPostCI && "Failed to emit doacross_post call.");
  }

  // Emit doacross wait call(s) for 'depend(sink:...)'
  for (DepSinkItem *DSI : W->getDepSink().items()) {
    // Generate __kmpc_doacross_wait call
    CallInst *DoacrossWaitCI = VPOParoptUtils::genDoacrossWaitOrPostCall(
        W, IdentTy, TidPtrHolder, InsertPt, DSI->getSinkExpr(),
        false); // 'depend (sink:...)'
    (void)DoacrossWaitCI;
    assert(DoacrossWaitCI && "Failed to emit doacross_wait call.");
  }

  W->resetBBSet(); // Invalidate BBSet
  LLVM_DEBUG(dbgs() << "\nExit VPOParoptTransform::genDoacrossWaitOrPost\n");
  return true; // Changed
}

// Generates code for the OpenMP critical construct.
bool VPOParoptTransform::genCriticalCode(WRNCriticalNode *CriticalNode) {
  LLVM_DEBUG(dbgs() << "\nEnter VPOParoptTransform::genCriticalCode\n");
  assert(CriticalNode != nullptr && "Critical node is null.");

  assert(IdentTy != nullptr && "IdentTy is null.");
  assert(TidPtrHolder != nullptr && "TidPtr is null.");

  assert(CriticalNode->isBBSetEmpty() &&
         "genCriticalCode: BBSET should start empty");

  // genKmpcCriticalSection() needs BBSet for error checking only;
  // In the future consider getting rid of this call to populateBBSet.
  CriticalNode->populateBBSet();

  StringRef LockNameSuffix = CriticalNode->getUserLockName();

  bool CriticalCallsInserted =
      LockNameSuffix.empty()
          ? VPOParoptUtils::genKmpcCriticalSection(CriticalNode, IdentTy,
                                                   TidPtrHolder)
          : VPOParoptUtils::genKmpcCriticalSection(
                CriticalNode, IdentTy, TidPtrHolder, LockNameSuffix);

  LLVM_DEBUG(dbgs() << __FUNCTION__ << ": Handling of Critical Node: "
                    << (CriticalCallsInserted ? "Successful" : "Failed")
                    << ".\n");

  assert(CriticalCallsInserted && "Failed to create critical section. \n");

  CriticalNode->resetBBSet(); // Invalidate BBSet
  LLVM_DEBUG(dbgs() << "\nExit VPOParoptTransform::genCriticalCode\n");
  return CriticalCallsInserted;
}

// Emits an implicit barrier at the end of WRgion W if W contains
// variables that are linear, or both firstprivate-lastprivate. e.g.
//
//   #pragma omp for firstprivate(x) lastprivate(x) nowait
//
// Emitted pseudocode:
//
//   %x.local = @x                         ; (1) firstpricate copyin
//   __kmpc_static_init(...)
//   ...
//   __kmpc_static_fini(...)
//
//   __kmpc_barrier(...)                   ; (2)
//   @x = %x.local                         ; (3) lastprivate copyout
//
//  The barrier (2) is needed to prevent a race between (1) and (3), which
//  read/write to/from @x.
bool VPOParoptTransform::genBarrierForFpLpAndLinears(WRegionNode *W) {

  // A barrier is needed for capturing the initial value of linear
  // variables.
  bool BarrierNeeded = W->canHaveLinear() && !((W->getLinear()).empty());

  // A barrier is also needed if a variable is marked as both firstprivate and
  // lastprivate.
  if (!BarrierNeeded && (W->canHaveLastprivate() && W->canHaveFirstprivate())) {
    LastprivateClause &LprivClause = W->getLpriv();
    for (LastprivateItem *LprivI : LprivClause.items()) {
      if (LprivI->getInFirstprivate()) {
        BarrierNeeded = true;
        break;
      }
    }
  }

  if (!BarrierNeeded)
    return false;

  LLVM_DEBUG(
      dbgs()
      << __FUNCTION__
      << ": Emitting implicit barrier for FP-LP/Linear clause operands.\n");

  return genBarrier(W, false); // Implicit Barrier
}

// Emits an if-then branch using IsLastVal and sets IfLastIterOut to
// the if-then BBlock. This is used for emitting the final copy-out code for
// linear and lastprivate clause operands.
//
// Code generated looks like:
//
//                          |
//                         (1)  %15 = load i32, i32* %is.last
//                         (2)  %16 = icmp ne i32 %15, 0
//                          |   br i1 %16, label %last.then, label %last.done
//                          |
//                          |   last.then:        ; IfLastIterOut
//                          |   ...
//                          |   br last.done
//                          |
//                          |   last.done:
//                          |   br exit.BB.predecessor
//                          |
//                         (3)  exit.BB.predecessor:
//                          |   br exit.BB
//                          |
// exit.BB:                 |   exit.BB:
// llvm.region.exit(...)    |   llvm.region.exit(...)
//                          |
bool VPOParoptTransform::genLastIterationCheck(WRegionNode *W, Value *IsLastVal,
                                               BasicBlock *&IfLastIterOut) {

  // No need to emit the branch if W doesn't have any linear or lastprivate var.
  if ((!W->canHaveLastprivate() || (W->getLpriv()).empty()) &&
      (!W->canHaveLinear() || (W->getLinear()).empty()))
    return false;

  assert(IsLastVal && "genLastIterationCheck: IsLastVal is null.");

  // First, create an empty predecessor BBlock for ExitBB of the WRegion.  (3)
  BasicBlock *ExitBBPredecessor = nullptr;
  createEmptyPrivFiniBB(W, ExitBBPredecessor);
  assert(ExitBBPredecessor && "genLoopLastIterationCheck: Couldn't create "
                              "empty BBlock before the exit BB.");

  // Next, we insert the branching code in the newly created BBlock.
  Instruction *BranchInsertPt = ExitBBPredecessor->getTerminator();
  IRBuilder<> Builder(BranchInsertPt);

  LoadInst *LastLoad = Builder.CreateLoad(IsLastVal);                   // (1)
  ConstantInt *ValueZero =
      ConstantInt::getSigned(Type::getInt32Ty(F->getContext()), 0);
  Value *LastCompare = Builder.CreateICmpNE(LastLoad, ValueZero);       // (2)

  TerminatorInst *Term = SplitBlockAndInsertIfThen(LastCompare, BranchInsertPt,
                                                   false, nullptr, DT, LI);
  Term->getParent()->setName("last.then");
  ExitBBPredecessor->getTerminator()->getSuccessor(1)->setName("last.done");

  IfLastIterOut = Term->getParent();

  LLVM_DEBUG(
      dbgs() << __FUNCTION__
             << ": Emitted if-then branch for checking last iteration.\n");
  return true;
}

// Insert a call to __kmpc_barrier() at the end of the construct
bool VPOParoptTransform::genBarrier(WRegionNode *W, bool IsExplicit) {

  LLVM_DEBUG(dbgs() << "\nEnter VPOParoptTransform::genBarrier [explicit="
                    << IsExplicit << "]\n");

  // Create a new BB split from W's ExitBB to be used as InsertPt.
  // Reuse the util that does this for Reduction and Lastprivate fini code.
  BasicBlock *NewBB = nullptr;
  createEmptyPrivFiniBB(W, NewBB);
  Instruction *InsertPt = NewBB->getTerminator();

  VPOParoptUtils::genKmpcBarrier(W, TidPtrHolder, InsertPt, IdentTy,
                                 IsExplicit);

  LLVM_DEBUG(dbgs() << "\nExit VPOParoptTransform::genBarrier\n");
  return true;
}

// Create a __kmpc_flush() call and insert it into W's EntryBB
bool VPOParoptTransform::genFlush(WRegionNode *W) {

  LLVM_DEBUG(dbgs() << "\nEnter VPOParoptTransform::genFlush\n");

  BasicBlock *EntryBB = W->getEntryBBlock();
  Instruction *InsertPt = EntryBB->getTerminator();
  VPOParoptUtils::genKmpcFlush(W, IdentTy, InsertPt);

  LLVM_DEBUG(dbgs() << "\nExit VPOParoptTransform::genFlush\n");
  return true;
}

// Insert a call to __kmpc_cancel/__kmpc_cancellation_point at the end of the
// construct
bool VPOParoptTransform::genCancelCode(WRNCancelNode *W) {

  LLVM_DEBUG(dbgs() << "\nEnter VPOParoptTransform::genCancelCode\n");

  BasicBlock *EntryBB = W->getEntryBBlock();
  Instruction *InsertPt = EntryBB->getTerminator();

  auto *IfExpr = W->getIf();
  if (IfExpr) {
    // If the construct has an 'IF' clause, we need to generate code like:
    // if (if_expr != 0) {
    //   %1 = __kmpc_cancel[lationpoint](...);
    // }
    Function *F = EntryBB->getParent();
    LLVMContext &C = F->getContext();
    ConstantInt *ValueZero = ConstantInt::get(Type::getInt32Ty(C), 0);

    auto *CondInst = new ICmpInst(InsertPt, ICmpInst::ICMP_NE, IfExpr,
                                  ValueZero, "cancel.if");

    Instruction *IfCancelThen =
        SplitBlockAndInsertIfThen(CondInst, InsertPt, false, nullptr, DT, LI);
    assert(IfCancelThen && "genCancelCode: Cannot split BB at Cancel If");

    InsertPt = IfCancelThen;
    LLVM_DEBUG(
        dbgs() << "genCancelCode: Emitted If-Then-Else for IF EXPR: if (";
        IfExpr->printAsOperand(dbgs());
        dbgs() << ") then <%x = __kmpc_cancel[lationpoint]>.\n");
  }

  CallInst *CancelCall = VPOParoptUtils::genKmpcCancelOrCancellationPointCall(
      W, IdentTy, TidPtrHolder, InsertPt, W->getCancelKind(),
      W->getIsCancellationPoint());

  (void)CancelCall;
  assert(CancelCall && "genCancelCode: Failed to emit call");

  LLVM_DEBUG(dbgs() << "\nExit VPOParoptTransform::genCancelCode\n");
  return true;
}

// Propagate all cancellation points from the body of W, to the 'region.entry'
// directive for the region.
bool VPOParoptTransform::propagateCancellationPointsToIR(WRegionNode *W) {

  if (!W->canHaveCancellationPoints())
    return false;

  auto &CancellationPoints = W->getCancellationPoints();
  if (CancellationPoints.empty())
    return false;

  // Find the region.entry() directive intrinsic.
  BasicBlock *EntryBB = W->getEntryBBlock();
  Instruction *Inst = EntryBB->getFirstNonPHI();
  CallInst *CI = dyn_cast<CallInst>(Inst);

  assert(CI && "propagateCancellationPointsToIR: Exit BBlocks's first "
               "non-PHI Instruction is not a Call");
  assert(
      VPOAnalysisUtils::isIntelDirectiveOrClause(CI) &&
      "propagateCancellationPointsToIR: Cannot find region.exit() directive");

  // We first create Allocas to store the return values of the runtime calls.
  // The allocas (e.g. '%cp') are used in the region entry directive to provide
  // a handle on the cancellation points (e.g. '%1') inside the region. The
  // alloca '%cp' is needed because:
  //   (i) '%1' is defined after the region entry directive.
  //   (ii) Adding '%1' to the region exit directive needs 'polluting' the IR
  //   with unnecessary PHIs.
  //
  // So %cp is used in the directive, and %1 is stored to '%cp'.
  //
  // The IR after propagateCancellationPointsToIR will look like:
  //
  //    %cp = alloca i32                                              ; (1)
  //    ...
  //    region.entry(..., %cp, ...)                                   ; (2)
  //    ...
  //    %1 = call i32 __kmpc_cancel_barrier(...)                      ; (3)
  //    store i32 %1, i32* %cp                                        ; (4)
  //    ...
  SmallVector<Value *, 2> CancellationPointAllocas;
  Function *F = EntryBB->getParent();
  LLVMContext &C = F->getContext();
  Type *I32Type = Type::getInt32Ty(C);

  BasicBlock &FunctionEntry = F->getEntryBlock();
  IRBuilder<> AllocaBuilder(FunctionEntry.getFirstNonPHI());

  for (auto *CancellationPoint : CancellationPoints) {               // (3)
    AllocaInst *CPAlloca =
        AllocaBuilder.CreateAlloca(I32Type, nullptr, "cp");          // (1)

    StoreInst *CPStore = new StoreInst(CancellationPoint, CPAlloca); // (4)
    CPStore->insertAfter(CancellationPoint);
    CancellationPointAllocas.push_back(CPAlloca);
  }

  // (1) Add the list of allocas where cancellation points' return values are
  // stored, as an operand bundle in the region.entry() directive.
  CI = VPOParoptUtils::addOperandBundlesInCall(
      CI, {{"QUAL.OMP.CANCELLATION.POINTS", CancellationPointAllocas}});

  LLVM_DEBUG(dbgs() << "propagateCancellationPointsToIR: Added "
                    << CancellationPoints.size()
                    << " Cancellation Points to: " << *CI << ".\n");
  return true;
}

// Removes from IR, the allocas and stores created by
// propagateCancellationPointsToIR(). This is done in the vpo-paropt
// transformation pass after the information has already been consumed. The
// function also removes these allocas from the "QUAL.OMP.CANCELLATION.POINTS"
// clause on the region.entry intrinsic.
bool VPOParoptTransform::clearCancellationPointAllocasFromIR(WRegionNode *W) {
  if (!W->canHaveCancellationPoints())
    return false;

  auto &CancellationPointAllocas = W->getCancellationPointAllocas();
  if (CancellationPointAllocas.empty())
    return false;

  LLVM_DEBUG(
      dbgs()
      << "\nEnter VPOParoptTransform::clearCancellationPointAllocasFromIR\n");

  bool Changed = false;

  // The IR at this point looks like:
  //
  //    %cp = alloca i32                                              ; (1)
  //    ...
  //    region.entry(..., %cp, ...)                                   ; (2)
  //    ...
  //    %1 = call i32 __kmpc_cancel_barrier(...)
  //    store i32 %1, i32* %cp                                        ; (3)
  //    ...
  for (AllocaInst *CPAlloca : CancellationPointAllocas) {            // (1)

    resetValueInIntelClauseGeneric(W, CPAlloca);

    // The only uses of CPAlloca (1) should be in the intrinsic (2) and the
    // store (2).
    assert(CPAlloca->getNumUses() <= 2 &&
           "Unexpected number of uses for cancellation point alloca.");

    IntrinsicInst *RegionEntry = nullptr;                            // (2)
    StoreInst *CPStore = nullptr;                                    // (3)

    for (auto It = CPAlloca->user_begin(), IE = CPAlloca->user_end(); It != IE;
         ++It) {
      if (IntrinsicInst *Intrinsic = dyn_cast<IntrinsicInst>(*It))
        RegionEntry = Intrinsic;
      else if (StoreInst *Store = dyn_cast<StoreInst>(*It))
        CPStore = Store;
      else
        llvm_unreachable("Unexpected user of cancellation point alloca.");
    }

    assert(RegionEntry &&
           "Unable to find intrinsic using cancellation point alloca.");
    assert(VPOAnalysisUtils::isIntelDirectiveOrClause(RegionEntry) &&
           "Unexpected user of cancellation point alloca.");

    LLVMContext &C = F->getContext();

    // Remove the cancellation point alloca from the `region.entry` directive.
    //    region.entry(..., null, ...)                                  ; (2)
    RegionEntry->replaceUsesOfWith(
        CPAlloca, ConstantPointerNull::get(Type::getInt8PtrTy(C)));

    // Next, we delete (1) and (3). Now, CPStore may have been removed by some
    // dead-code elimination optimization. e.g.
    //
    //   if (expr) {
    //     %1 = __kmpc_cancel(...)
    //     store %1, %cp
    //   }
    //
    // 'expr' may be always false, and %1 and the store can be optimized away.
    if (CPStore)
      CPStore->eraseFromParent();

    CPAlloca->eraseFromParent();
    Changed = true;
  }

  LLVM_DEBUG(
      dbgs()
      << "\nExit VPOParoptTransform::clearCancellationPointAllocasFromIR\n");

  return Changed;
}

// Insert If-Then-Else branches from each Cancellation Point in W, to
// jump to the end of W if the Cancellation Point is non-zero.
bool VPOParoptTransform::genCancellationBranchingCode(WRegionNode *W) {

  if (!W->canHaveCancellationPoints())
    return false;

  auto &CancellationPoints = W->getCancellationPoints();
  if (CancellationPoints.empty())
    return false;

  LLVM_DEBUG(
      dbgs() << "\nEnter VPOParoptTransform::genCancellationBranchingCode\n");
  assert(W->isBBSetEmpty() &&
         "genCancellationBranchingCode: BBSET should start empty");
  W->populateBBSet();

  Function *F = W->getEntryBBlock()->getParent();
  LLVMContext &C = F->getContext();
  ConstantInt *ValueZero = ConstantInt::get(Type::getInt32Ty(C), 0);
  bool Changed = false;

  // For a loop construct with static [even] scheduling,
  // __kmpc_static_fini(...) call should be made even if the construt is
  // cancelled.
  bool NeedStaticFiniCall =
      (W->getIsOmpLoop() &&
       (W->getIsSections() ||
        (VPOParoptUtils::getLoopScheduleKind(W) == WRNScheduleStaticEven ||
         VPOParoptUtils::getLoopScheduleKind(W) == WRNScheduleStatic)));

  // For a parallel construct, 'kmpc_cancel' and 'kmpc_cancellationpoint', when
  // cancelled, should call '__kmpc_cancel_barrier'. This is needed to free up
  // threads that are waiting at existing 'kmpc_cancel_barrier's.
  //
  //
  //   T1              T2             T3             T4
  //    |              |              |              |
  //    |    <cancellationpoint>      |              |
  //    |               \             |              |
  //    |                \            |              |
  // <cancel>             |           |              |
  //    \                 |           |              |
  //     \                |           |              |
  //      |               |           |              |
  // -----|---------------|-----------+--------------+-- <cancelbarrier>
  //     /               /            \              \
  //    /               /              \              \
  //    |               |               |              |
  // ---+---------------+---------------|--------------|- <cancelbarrier for
  //    |               |              /              /    cancel[lationpoint]>
  //    |               |             /              /
  //    |               |             |              |
  // ---+---------------+-------------+--------------+--- <fork/join barrier>
  //
  bool NeedCancelBarrierForNonBarriers = isa<WRNParallelNode>(W);

  assert((!NeedStaticFiniCall || !NeedCancelBarrierForNonBarriers) &&
         "genCancellationBranchingCode: Cannot need both kmpc_static_fini and "
         "kmpc_cancel_barrier calls in cancelled BB.");

  BasicBlock *CancelExitBBWithStaticFini = nullptr;

  //           +--CancelExitBB--+
  //           +-------+--------+
  //                   |
  //           +-------+--------+
  //           |  region.exit() |
  //           +----------------+
  BasicBlock *CancelExitBB = nullptr;
  createEmptyPrivFiniBB(W, CancelExitBB);

  assert(CancelExitBB &&
         "genCancellationBranchingCode: Failed to create Cancel Exit BB");
  LLVM_DEBUG(dbgs() << "genCancellationBranchingCode: Created CancelExitBB: [";
             CancelExitBB->printAsOperand(dbgs()); dbgs() << "]\n");

  BasicBlock *CancelExitBBForNonBarriers = nullptr;

  for (auto &CancellationPoint : CancellationPoints) {
    assert(CancellationPoint &&
           "genCancellationBranchingCode: Illegal cancellation point");

    bool CancellationPointIsBarrier =
        (dyn_cast<CallInst>(CancellationPoint)
             ->getCalledFunction()
             ->getName() == "__kmpc_cancel_barrier");

    // At this point, IR looks like:
    //
    //    +--------OrgBB----------+
    //    | %x = kmpc_cancel(...) |           ; CancellationPoint
    //    | <NextI>               |
    //    | ...                   |
    //    +-----------+-----------+
    //                |
    //                |
    //    +------CancelExitBB-----+
    //    +-----------+-----------+
    //                |
    //    +-----------+-----------+
    //    | region.exit(...)      |
    //    +-----------------------+
    BasicBlock *OrgBB = CancellationPoint->getParent();

    assert(IntelGeneralUtils::hasNextUniqueInstruction(CancellationPoint) &&
           "genCancellationBranchingCode: Cannot find successor of "
           "Cancellation Point");
    auto *NextI = IntelGeneralUtils::nextUniqueInstruction(CancellationPoint);

    auto *CondInst = new ICmpInst(NextI, ICmpInst::ICMP_NE, CancellationPoint,
                                  ValueZero, "cancel.check");

    BasicBlock *NotCancelledBB = SplitBlock(OrgBB, NextI, DT, LI);
    assert(
        NotCancelledBB &&
        "genCancellationBranchingCode: Cannot split BB at Cancellation Point");

    BasicBlock *CurrentCancelExitBB =
        (CancelExitBBForNonBarriers && !CancellationPointIsBarrier)
            ? CancelExitBBForNonBarriers
            : CancelExitBB;

    OrgBB = CancellationPoint->getParent();
    TerminatorInst *TermInst = OrgBB->getTerminator();
    TerminatorInst *NewTermInst =
        BranchInst::Create(CurrentCancelExitBB, NotCancelledBB, CondInst);
    ReplaceInstWithInst(TermInst, NewTermInst);

    LLVM_DEBUG(
        auto &OS = dbgs();
        OS << "genCancellationBranchingCode: Inserted If-Then-Else: if (";
        CancellationPoint->printAsOperand(OS); OS << ") then [";
        OrgBB->printAsOperand(OS); OS << "] --> [";
        CurrentCancelExitBB->printAsOperand(OS); OS << "], else [";
        OrgBB->printAsOperand(OS); OS << "] --> [";
        NotCancelledBB->printAsOperand(OS); OS << "].\n");

    // The IR now looks like:
    //
    //    +------------OrgBB--------------+
    //    | %x = kmpc_cancel(...)         |           ; CancellationPoint
    //    | %cancel.check = icmp ne %x, 0 |           ; CondInst
    //    +--------------+---+------------+
    //                 0 |   | 1
    //                   |   +-----------------+
    //                   |                     |
    //    +---------NotCancelledBB--------+    |
    //    | <NextI>                       |    |
    //    | ...                           |    |
    //    +--------------+----------------+    |
    //                   |                     |
    //                   |   +-----------------+
    //    +---------CancelExitBB----------+
    //    +--------------+----------------+
    //                   |
    //    +--------------+----------------+
    //    | region.exit(...)              |
    //    +-------------------------------+
    //

    if (DT) {
      // There can be multiple CancellationPoints. We need to update the
      // immediate dominator of CancelExitBB when emitting code for each.
      //
      //               ...
      //                | \
      //                |  \
      //                |   \
      //               ... OrgBB1
      //                |    / |
      //                |   /  |
      //                |  /0  |1
      //                | /    |
      //               ...     |
      //                |      |
      //              OrgBB2   |
      //                |  \   |
      //              0 |  1\  |
      //                |    \ |
      //               ...   CancelExitBB
      //
      auto *CancelExitBBDominator =
          DT->findNearestCommonDominator(CurrentCancelExitBB, OrgBB);

      DT->changeImmediateDominator(CurrentCancelExitBB, CancelExitBBDominator);
    }

    if (NeedStaticFiniCall && !CancelExitBBWithStaticFini) {
      // If we need a `__kmpc_static_fini` call before CancelExitBB, we create a
      // separate BBlock with the call. This happens only when handling the
      // first CancellationPoint. We use the new CancelExitBBWithStaticFini in
      // place of CancelExitBB as the target of `cancel.check` branches for
      // subsequent CancellationPoints.
      //
      //               OrgBB
      //               0 |   | 1
      //                 |   +----------------------+
      //                 |                          |
      //                ...            +--CancelExitBBWithStaticFini--+
      //           NotCancelledBB      |   __kmpc_static_fini(...)    |
      //                ...            +------------------------------+
      //                 |                          |
      //                 |   +----------------------+
      //           CancelExitBB
      //
      CancelExitBBWithStaticFini = SplitEdge(OrgBB, CancelExitBB, DT, LI);
      auto *InsertPt = CancelExitBBWithStaticFini->getTerminator();

      LoadInst *LoadTid = new LoadInst(TidPtrHolder, "my.tid", InsertPt);
      LoadTid->setAlignment(4);
      VPOParoptUtils::genKmpcStaticFini(W, IdentTy, LoadTid, InsertPt);

      CancelExitBB = CancelExitBBWithStaticFini;

      LLVM_DEBUG(
          dbgs() << "genCancellationBranchingCode: Created predecessor of "
                    "CancelExitBB: [";
          CancelExitBBWithStaticFini->printAsOperand(dbgs());
          dbgs() << "] containing '__kmpc_static_fini' call.\n");
    }

    if (NeedCancelBarrierForNonBarriers && !CancelExitBBForNonBarriers &&
        !CancellationPointIsBarrier) {

      // If we need a `__kmpc_cancel_barrier` call for branches to CancelExitBB
      // from __kmpc_cancel and __kmpc_cancellationpoint calls, we create a
      // separate BBlock with the call. This happens only when handling the
      // first non-barrier CancellationPoint. We use the new
      // CancelExitBBForNonBarriers in place of CancelExitBB as the target of
      // `cancel.check` branches for subsequent non-barrier CancellationPoints.
      //
      //                                            %2 = kmpc_cancellationpoint
      //                           %1 = kmpc_cancel            /1
      //                                      |1              /
      //    %3 = kmpc_cancel_barrier          |              /
      //         |   \                        |             /
      //        0|  1 \              +-CancelExitBBForNonBarriers-+
      //        ...    \             |  %1 =  kmpc_cancel_barrier |
      //                \            +/---------------------------+
      //                 \           /
      //                  \         /
      //                   \       /
      //                    \     /
      //                 CancelExitBB
      //
      CancelExitBBForNonBarriers = SplitEdge(OrgBB, CancelExitBB, DT, LI);
      auto *InsertPt = CancelExitBBForNonBarriers->getTerminator();

      VPOParoptUtils::genKmpcBarrierImpl(W, TidPtrHolder, InsertPt, IdentTy,
                                         false /*not explicit*/,
                                         true /*cancel barrrier*/);

      LLVM_DEBUG(dbgs() << "genCancellationBranchingCode: Created BB for "
                           "non-barrier cancellation points: [";
                 CancelExitBBForNonBarriers->printAsOperand(dbgs());
                 dbgs() << "] containing '__kmpc_cancel_barrier' call.\n");
    }

    Changed = true;
  }

  W->resetBBSet(); // Invalidate BBSet after transformations
  LLVM_DEBUG(
      dbgs() << "\nExit VPOParoptTransform::genCancellationBranchingCode\n");

  return Changed;
}

// Set the values in the private clause to be empty.
void VPOParoptTransform::resetValueInPrivateClause(WRegionNode *W) {

  if (!W->canHavePrivate())
    return;

  PrivateClause &PrivClause = W->getPriv();

  if (PrivClause.empty())
    return;

  for (auto *I : PrivClause.items()) {
    resetValueInIntelClauseGeneric(W, I->getOrig());
  }
}

// Set the the arguments in the Intel compiler generated clause to be empty.
void VPOParoptTransform::resetValueInIntelClauseGeneric(WRegionNode *W,
                                                        Value *V) {
  if (!V)
    return;

  SmallVector<Instruction *, 8> IfUses;
  for (auto IB = V->user_begin(), IE = V->user_end(); IB != IE; ++IB) {
    if (Instruction *User = dyn_cast<Instruction>(*IB))
      if (W->contains(User->getParent()))
        IfUses.push_back(User);
  }

  while (!IfUses.empty()) {
    Instruction *UI = IfUses.pop_back_val();
    if (VPOAnalysisUtils::isIntelDirectiveOrClause(UI)) {
      LLVMContext &C = F->getContext();
      UI->replaceUsesOfWith(V, ConstantPointerNull::get(Type::getInt8PtrTy(C)));
      break;
    }
  }
}

// Generate the copyprivate code. Here is one example.
// #pragma omp single copyprivate ( a,b )
// LLVM IR output:
//     %copyprivate.agg.5 = alloca %struct.kmp_copy_privates.t, align 8
//     %14 = bitcast %struct.kmp_copy_privates.t* %copyprivate.agg.5 to i8**
//     store i8* %.0, i8** %14, align 8
//     %15 = getelementptr inbounds %struct.kmp_copy_privates.t,
//           %struct.kmp_copy_privates.t* %copyprivate.agg.5, i64 0, i32 1
//     store float* %b.fpriv, float** %15, align 8
//     %16 = load i32, i32* %tid, align 4
//     %17 = bitcast %struct.kmp_copy_privates.t* %copyprivate.agg.5 to i8*
//     call void @__kmpc_copyprivate({ i32, i32, i32, i32, i8* }*
//          nonnull @.kmpc_loc.0.0.16, i32 %16, i32 16, i8* nonnull %17,
//          i8* bitcast (void (%struct.kmp_copy_privates.t*,
//          %struct.kmp_copy_privates.t*)* @test_copy_priv_5 to i8*), i32 %13)
//          #11
//
bool VPOParoptTransform::genCopyPrivateCode(WRegionNode *W,
                                            AllocaInst *IsSingleThread) {
  bool Changed = false;
  CopyprivateClause &CprivClause = W->getCpriv();
  if (CprivClause.empty())
    return Changed;
  W->populateBBSet();
  Instruction *InsertPt = W->getExitBBlock()->getTerminator();
  IRBuilder<> Builder(InsertPt);

  SmallVector<Type *, 4> KmpCopyPrivatesVars;
  for (CopyprivateItem *CprivI : CprivClause.items()) {
    Value *Orig = CprivI->getOrig();
    KmpCopyPrivatesVars.push_back(Orig->getType());
  }

  LLVMContext &C = F->getContext();
  StructType *KmpCopyPrivateTy = StructType::get(
      C, makeArrayRef(KmpCopyPrivatesVars.begin(), KmpCopyPrivatesVars.end()),
      /* struct.kmp_copy_privates.t */false);

  AllocaInst *CopyPrivateBase = Builder.CreateAlloca(
      KmpCopyPrivateTy, nullptr, "copyprivate.agg." + Twine(W->getNumber()));
  SmallVector<Value *, 4> Indices;

  unsigned cnt = 0;
  for (CopyprivateItem *CprivI : CprivClause.items()) {
    Indices.clear();
    Indices.push_back(Builder.getInt32(0));
    Indices.push_back(Builder.getInt32(cnt++));
    Value *Gep =
        Builder.CreateInBoundsGEP(KmpCopyPrivateTy, CopyPrivateBase, Indices);
    Builder.CreateStore(CprivI->getOrig(), Gep);
  }

  Function *FnCopyPriv = genCopyPrivateFunc(W, KmpCopyPrivateTy);
  assert(isa<PointerType>(CopyPrivateBase->getType()) &&
           "genCopyPrivateCode: Expect non-empty pointer type");
  PointerType *PtrTy = cast<PointerType>(CopyPrivateBase->getType());
  const DataLayout &DL = F->getParent()->getDataLayout();
  uint64_t Size = DL.getTypeAllocSize(PtrTy->getElementType());
  VPOParoptUtils::genKmpcCopyPrivate(
      W, IdentTy, TidPtrHolder, Size, CopyPrivateBase, FnCopyPriv,
      Builder.CreateLoad(IsSingleThread), InsertPt);
  W->resetBBSet();
  return Changed;
}

// Generate the helper function for copying the copyprivate data.
// TODO: nonPOD support
Function *VPOParoptTransform::genCopyPrivateFunc(WRegionNode *W,
                                                 StructType *KmpCopyPrivateTy) {
  LLVMContext &C = F->getContext();
  Module *M = F->getParent();

  Type *CopyPrivParams[] = {PointerType::getUnqual(KmpCopyPrivateTy),
                            PointerType::getUnqual(KmpCopyPrivateTy)};
  FunctionType *CopyPrivFnTy =
      FunctionType::get(Type::getVoidTy(C), CopyPrivParams, false);

  Function *FnCopyPriv =
      Function::Create(CopyPrivFnTy, GlobalValue::InternalLinkage,
                       F->getName() + "_copy_priv_" + Twine(W->getNumber()), M);
  FnCopyPriv->setCallingConv(CallingConv::C);

  auto I = FnCopyPriv->arg_begin();
  Value *DstArg = &*I;
  I++;
  Value *SrcArg = &*I;

  BasicBlock *EntryBB = BasicBlock::Create(C, "entry", FnCopyPriv);

  DominatorTree DT;
  DT.recalculate(*FnCopyPriv);

  IRBuilder<> Builder(EntryBB);
  Builder.CreateRetVoid();

  Builder.SetInsertPoint(EntryBB->getTerminator());

  unsigned cnt = 0;
  CopyprivateClause &CprivClause = W->getCpriv();
  SmallVector<Value *, 4> Indices;
  for (CopyprivateItem *CprivI : CprivClause.items()) {
    Indices.clear();
    Indices.push_back(Builder.getInt32(0));
    Indices.push_back(Builder.getInt32(cnt++));
    Value *SrcGep =
        Builder.CreateInBoundsGEP(KmpCopyPrivateTy, SrcArg, Indices);
    Value *DstGep =
        Builder.CreateInBoundsGEP(KmpCopyPrivateTy, DstArg, Indices);
    LoadInst *SrcLoad = Builder.CreateLoad(SrcGep);
    LoadInst *DstLoad = Builder.CreateLoad(DstGep);
    Value *NewCopyPrivInst = genPrivatizationAlloca(
        W, CprivI->getOrig(), EntryBB->getTerminator(), ".cp.priv");
    genLprivFini(NewCopyPrivInst, DstLoad, EntryBB->getTerminator());
    NewCopyPrivInst->replaceAllUsesWith(SrcLoad);
    cast<AllocaInst>(NewCopyPrivInst)->eraseFromParent();
  }

  return FnCopyPriv;
}

// Add alias_scope and no_alias metadata to improve the alias
// results in the outlined function.
void VPOParoptTransform::improveAliasForOutlinedFunc(WRegionNode *W) {
  if (OptLevel < 2)
    return;
  W->populateBBSet();
  VPOUtils::genAliasSet(makeArrayRef(W->bbset_begin(), W->bbset_end()), AA,
                        &(F->getParent()->getDataLayout()));
  W->resetBBSet();
}
#endif // INTEL_COLLAB<|MERGE_RESOLUTION|>--- conflicted
+++ resolved
@@ -448,11 +448,10 @@
         if ((Mode & OmpPar) && (Mode & ParTrans)) {
           Changed = clearCodemotionFenceIntrinsic(W);
           Changed |= clearCancellationPointAllocasFromIR(W);
-<<<<<<< HEAD
-          improveAliasForOutlinedFunc(W);
 #if INTEL_CUSTOMIZATION
 #if INTEL_FEATURE_CSA
           if (isTargetCSA()) {
+            improveAliasForOutlinedFunc(W);
             if (W->getIsPar())
               Changed |= genCSAParallel(W);
             else
@@ -462,14 +461,6 @@
           }
 #endif  // INTEL_FEATURE_CSA
 #endif  // INTEL_CUSTOMIZATION
-          // Privatization is enabled for both Prepare and Transform passes
-          Changed |= genPrivatizationCode(W);
-          Changed |= genFirstPrivatizationCode(W);
-          Changed |= genReductionCode(W);
-          Changed |= genCancellationBranchingCode(W);
-          Changed |= genDestructorCode(W);
-          Changed |= genMultiThreadedCode(W);
-=======
           if (!VPOAnalysisUtils::isTargetSPIRV(F->getParent()) ||
               !hasOffloadCompilation()) {
             improveAliasForOutlinedFunc(W);
@@ -481,7 +472,6 @@
             Changed |= genDestructorCode(W);
             Changed |= genMultiThreadedCode(W);
           }
->>>>>>> 36f3e478
           RemoveDirectives = true;
         }
         break;
