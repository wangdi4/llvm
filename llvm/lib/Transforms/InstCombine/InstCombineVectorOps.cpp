//===- InstCombineVectorOps.cpp -------------------------------------------===//
// INTEL_CUSTOMIZATION
//
// INTEL CONFIDENTIAL
//
// Modifications, Copyright (C) 2021 Intel Corporation
//
// This software and the related documents are Intel copyrighted materials, and
// your use of them is governed by the express license under which they were
// provided to you ("License"). Unless the License provides otherwise, you may not
// use, modify, copy, publish, distribute, disclose or transmit this software or
// the related documents without Intel's prior written permission.
//
// This software and the related documents are provided as is, with no express
// or implied warranties, other than those that are expressly stated in the
// License.
//
// end INTEL_CUSTOMIZATION
//
// Part of the LLVM Project, under the Apache License v2.0 with LLVM Exceptions.
// See https://llvm.org/LICENSE.txt for license information.
// SPDX-License-Identifier: Apache-2.0 WITH LLVM-exception
//
//===----------------------------------------------------------------------===//
//
// This file implements instcombine for ExtractElement, InsertElement and
// ShuffleVector.
//
//===----------------------------------------------------------------------===//

#include "InstCombineInternal.h"
#include "llvm/ADT/APInt.h"
#include "llvm/ADT/ArrayRef.h"
#include "llvm/ADT/DenseMap.h"
#include "llvm/ADT/STLExtras.h"
#include "llvm/ADT/SmallBitVector.h"
#include "llvm/ADT/SmallVector.h"
#include "llvm/ADT/Statistic.h"
#include "llvm/Analysis/InstructionSimplify.h"
#include "llvm/Analysis/VectorUtils.h"
#include "llvm/IR/BasicBlock.h"
#include "llvm/IR/Constant.h"
#include "llvm/IR/Constants.h"
#include "llvm/IR/DerivedTypes.h"
#include "llvm/IR/InstrTypes.h"
#include "llvm/IR/Instruction.h"
#include "llvm/IR/Instructions.h"
#include "llvm/IR/Operator.h"
#include "llvm/IR/PatternMatch.h"
#include "llvm/IR/Type.h"
#include "llvm/IR/User.h"
#include "llvm/IR/Value.h"
#include "llvm/Support/Casting.h"
#include "llvm/Support/ErrorHandling.h"
#include "llvm/Transforms/InstCombine/InstCombiner.h"
#include <cassert>
#include <cstdint>
#include <iterator>
#include <utility>

#define DEBUG_TYPE "instcombine"

using namespace llvm;
using namespace PatternMatch;

STATISTIC(NumAggregateReconstructionsSimplified,
          "Number of aggregate reconstructions turned into reuse of the "
          "original aggregate");

/// Return true if the value is cheaper to scalarize than it is to leave as a
/// vector operation. If the extract index \p EI is a constant integer then
/// some operations may be cheap to scalarize.
///
/// FIXME: It's possible to create more instructions than previously existed.
static bool cheapToScalarize(Value *V, Value *EI) {
  ConstantInt *CEI = dyn_cast<ConstantInt>(EI);

  // If we can pick a scalar constant value out of a vector, that is free.
  if (auto *C = dyn_cast<Constant>(V))
    return CEI || C->getSplatValue();

  if (CEI && match(V, m_Intrinsic<Intrinsic::experimental_stepvector>())) {
    ElementCount EC = cast<VectorType>(V->getType())->getElementCount();
    // Index needs to be lower than the minimum size of the vector, because
    // for scalable vector, the vector size is known at run time.
    return CEI->getValue().ult(EC.getKnownMinValue());
  }

  // An insertelement to the same constant index as our extract will simplify
  // to the scalar inserted element. An insertelement to a different constant
  // index is irrelevant to our extract.
  if (match(V, m_InsertElt(m_Value(), m_Value(), m_ConstantInt())))
    return CEI;

  if (match(V, m_OneUse(m_Load(m_Value()))))
    return true;

  if (match(V, m_OneUse(m_UnOp())))
    return true;

  Value *V0, *V1;
  if (match(V, m_OneUse(m_BinOp(m_Value(V0), m_Value(V1)))))
    if (cheapToScalarize(V0, EI) || cheapToScalarize(V1, EI))
      return true;

  CmpInst::Predicate UnusedPred;
  if (match(V, m_OneUse(m_Cmp(UnusedPred, m_Value(V0), m_Value(V1)))))
    if (cheapToScalarize(V0, EI) || cheapToScalarize(V1, EI))
      return true;

  return false;
}

// If we have a PHI node with a vector type that is only used to feed
// itself and be an operand of extractelement at a constant location,
// try to replace the PHI of the vector type with a PHI of a scalar type.
Instruction *InstCombinerImpl::scalarizePHI(ExtractElementInst &EI,
                                            PHINode *PN) {
  SmallVector<Instruction *, 2> Extracts;
  // The users we want the PHI to have are:
  // 1) The EI ExtractElement (we already know this)
  // 2) Possibly more ExtractElements with the same index.
  // 3) Another operand, which will feed back into the PHI.
  Instruction *PHIUser = nullptr;
  for (auto *U : PN->users()) {
    if (ExtractElementInst *EU = dyn_cast<ExtractElementInst>(U)) {
      if (EI.getIndexOperand() == EU->getIndexOperand())
        Extracts.push_back(EU);
      else
        return nullptr;
    } else if (!PHIUser) {
      PHIUser = cast<Instruction>(U);
    } else {
      return nullptr;
    }
  }

  if (!PHIUser)
    return nullptr;

  // Verify that this PHI user has one use, which is the PHI itself,
  // and that it is a binary operation which is cheap to scalarize.
  // otherwise return nullptr.
  if (!PHIUser->hasOneUse() || !(PHIUser->user_back() == PN) ||
      !(isa<BinaryOperator>(PHIUser)) ||
      !cheapToScalarize(PHIUser, EI.getIndexOperand()))
    return nullptr;

  // Create a scalar PHI node that will replace the vector PHI node
  // just before the current PHI node.
  PHINode *scalarPHI = cast<PHINode>(InsertNewInstWith(
      PHINode::Create(EI.getType(), PN->getNumIncomingValues(), ""), *PN));
  // Scalarize each PHI operand.
  for (unsigned i = 0; i < PN->getNumIncomingValues(); i++) {
    Value *PHIInVal = PN->getIncomingValue(i);
    BasicBlock *inBB = PN->getIncomingBlock(i);
    Value *Elt = EI.getIndexOperand();
    // If the operand is the PHI induction variable:
    if (PHIInVal == PHIUser) {
      // Scalarize the binary operation. Its first operand is the
      // scalar PHI, and the second operand is extracted from the other
      // vector operand.
      BinaryOperator *B0 = cast<BinaryOperator>(PHIUser);
      unsigned opId = (B0->getOperand(0) == PN) ? 1 : 0;
      Value *Op = InsertNewInstWith(
          ExtractElementInst::Create(B0->getOperand(opId), Elt,
                                     B0->getOperand(opId)->getName() + ".Elt"),
          *B0);
      Value *newPHIUser = InsertNewInstWith(
          BinaryOperator::CreateWithCopiedFlags(B0->getOpcode(),
                                                scalarPHI, Op, B0), *B0);
      scalarPHI->addIncoming(newPHIUser, inBB);
    } else {
      // Scalarize PHI input:
      Instruction *newEI = ExtractElementInst::Create(PHIInVal, Elt, "");
      // Insert the new instruction into the predecessor basic block.
      Instruction *pos = dyn_cast<Instruction>(PHIInVal);
      BasicBlock::iterator InsertPos;
      if (pos && !isa<PHINode>(pos)) {
        InsertPos = ++pos->getIterator();
      } else {
        InsertPos = inBB->getFirstInsertionPt();
      }

      InsertNewInstWith(newEI, *InsertPos);

      scalarPHI->addIncoming(newEI, inBB);
    }
  }

  for (auto *E : Extracts)
    replaceInstUsesWith(*E, scalarPHI);

  return &EI;
}

Instruction *InstCombinerImpl::foldBitcastExtElt(ExtractElementInst &Ext) {
  Value *X;
  uint64_t ExtIndexC;
  if (!match(Ext.getVectorOperand(), m_BitCast(m_Value(X))) ||
      !match(Ext.getIndexOperand(), m_ConstantInt(ExtIndexC)))
    return nullptr;

  ElementCount NumElts =
      cast<VectorType>(Ext.getVectorOperandType())->getElementCount();
  Type *DestTy = Ext.getType();
  unsigned DestWidth = DestTy->getPrimitiveSizeInBits();
  bool IsBigEndian = DL.isBigEndian();

  // If we are casting an integer to vector and extracting a portion, that is
  // a shift-right and truncate.
  if (X->getType()->isIntegerTy()) {
    assert(isa<FixedVectorType>(Ext.getVectorOperand()->getType()) &&
           "Expected fixed vector type for bitcast from scalar integer");

    // Big endian requires adjusting the extract index since MSB is at index 0.
    // LittleEndian: extelt (bitcast i32 X to v4i8), 0 -> trunc i32 X to i8
    // BigEndian: extelt (bitcast i32 X to v4i8), 0 -> trunc i32 (X >> 24) to i8
    if (IsBigEndian)
      ExtIndexC = NumElts.getKnownMinValue() - 1 - ExtIndexC;
    unsigned ShiftAmountC = ExtIndexC * DestWidth;
    if (!ShiftAmountC ||
        (isDesirableIntType(X->getType()->getPrimitiveSizeInBits()) &&
        Ext.getVectorOperand()->hasOneUse())) {
      if (ShiftAmountC)
        X = Builder.CreateLShr(X, ShiftAmountC, "extelt.offset");
      if (DestTy->isFloatingPointTy()) {
        Type *DstIntTy = IntegerType::getIntNTy(X->getContext(), DestWidth);
        Value *Trunc = Builder.CreateTrunc(X, DstIntTy);
        return new BitCastInst(Trunc, DestTy);
      }
      return new TruncInst(X, DestTy);
    }
  }

  if (!X->getType()->isVectorTy())
    return nullptr;

  // If this extractelement is using a bitcast from a vector of the same number
  // of elements, see if we can find the source element from the source vector:
  // extelt (bitcast VecX), IndexC --> bitcast X[IndexC]
  auto *SrcTy = cast<VectorType>(X->getType());
  ElementCount NumSrcElts = SrcTy->getElementCount();
  if (NumSrcElts == NumElts)
    if (Value *Elt = findScalarElement(X, ExtIndexC))
      return new BitCastInst(Elt, DestTy);

  assert(NumSrcElts.isScalable() == NumElts.isScalable() &&
         "Src and Dst must be the same sort of vector type");

  // If the source elements are wider than the destination, try to shift and
  // truncate a subset of scalar bits of an insert op.
  if (NumSrcElts.getKnownMinValue() < NumElts.getKnownMinValue()) {
    Value *Scalar;
    Value *Vec;
    uint64_t InsIndexC;
    if (!match(X, m_InsertElt(m_Value(Vec), m_Value(Scalar),
                              m_ConstantInt(InsIndexC))))
      return nullptr;

    // The extract must be from the subset of vector elements that we inserted
    // into. Example: if we inserted element 1 of a <2 x i64> and we are
    // extracting an i16 (narrowing ratio = 4), then this extract must be from 1
    // of elements 4-7 of the bitcasted vector.
    unsigned NarrowingRatio =
        NumElts.getKnownMinValue() / NumSrcElts.getKnownMinValue();

    if (ExtIndexC / NarrowingRatio != InsIndexC) {
      // Remove insertelement, if we don't use the inserted element.
      // extractelement (bitcast (insertelement (Vec, b)), a) ->
      // extractelement (bitcast (Vec), a)
      // FIXME: this should be removed to SimplifyDemandedVectorElts,
      // once scale vectors are supported.
      if (X->hasOneUse() && Ext.getVectorOperand()->hasOneUse()) {
        Value *NewBC = Builder.CreateBitCast(Vec, Ext.getVectorOperandType());
        return ExtractElementInst::Create(NewBC, Ext.getIndexOperand());
      }
      return nullptr;
    }

    // We are extracting part of the original scalar. How that scalar is
    // inserted into the vector depends on the endian-ness. Example:
    //              Vector Byte Elt Index:    0  1  2  3  4  5  6  7
    //                                       +--+--+--+--+--+--+--+--+
    // inselt <2 x i32> V, <i32> S, 1:       |V0|V1|V2|V3|S0|S1|S2|S3|
    // extelt <4 x i16> V', 3:               |                 |S2|S3|
    //                                       +--+--+--+--+--+--+--+--+
    // If this is little-endian, S2|S3 are the MSB of the 32-bit 'S' value.
    // If this is big-endian, S2|S3 are the LSB of the 32-bit 'S' value.
    // In this example, we must right-shift little-endian. Big-endian is just a
    // truncate.
    unsigned Chunk = ExtIndexC % NarrowingRatio;
    if (IsBigEndian)
      Chunk = NarrowingRatio - 1 - Chunk;

    // Bail out if this is an FP vector to FP vector sequence. That would take
    // more instructions than we started with unless there is no shift, and it
    // may not be handled as well in the backend.
    bool NeedSrcBitcast = SrcTy->getScalarType()->isFloatingPointTy();
    bool NeedDestBitcast = DestTy->isFloatingPointTy();
    if (NeedSrcBitcast && NeedDestBitcast)
      return nullptr;

    unsigned SrcWidth = SrcTy->getScalarSizeInBits();
    unsigned ShAmt = Chunk * DestWidth;

    // TODO: This limitation is more strict than necessary. We could sum the
    // number of new instructions and subtract the number eliminated to know if
    // we can proceed.
    if (!X->hasOneUse() || !Ext.getVectorOperand()->hasOneUse())
      if (NeedSrcBitcast || NeedDestBitcast)
        return nullptr;

    if (NeedSrcBitcast) {
      Type *SrcIntTy = IntegerType::getIntNTy(Scalar->getContext(), SrcWidth);
      Scalar = Builder.CreateBitCast(Scalar, SrcIntTy);
    }

    if (ShAmt) {
      // Bail out if we could end with more instructions than we started with.
      if (!Ext.getVectorOperand()->hasOneUse())
        return nullptr;
      Scalar = Builder.CreateLShr(Scalar, ShAmt);
    }

    if (NeedDestBitcast) {
      Type *DestIntTy = IntegerType::getIntNTy(Scalar->getContext(), DestWidth);
      return new BitCastInst(Builder.CreateTrunc(Scalar, DestIntTy), DestTy);
    }
    return new TruncInst(Scalar, DestTy);
  }

  return nullptr;
}

/// Find elements of V demanded by UserInstr.
static APInt findDemandedEltsBySingleUser(Value *V, Instruction *UserInstr) {
  unsigned VWidth = cast<FixedVectorType>(V->getType())->getNumElements();

  // Conservatively assume that all elements are needed.
  APInt UsedElts(APInt::getAllOnes(VWidth));

  switch (UserInstr->getOpcode()) {
  case Instruction::ExtractElement: {
    ExtractElementInst *EEI = cast<ExtractElementInst>(UserInstr);
    assert(EEI->getVectorOperand() == V);
    ConstantInt *EEIIndexC = dyn_cast<ConstantInt>(EEI->getIndexOperand());
    if (EEIIndexC && EEIIndexC->getValue().ult(VWidth)) {
      UsedElts = APInt::getOneBitSet(VWidth, EEIIndexC->getZExtValue());
    }
    break;
  }
  case Instruction::ShuffleVector: {
    ShuffleVectorInst *Shuffle = cast<ShuffleVectorInst>(UserInstr);
    unsigned MaskNumElts =
        cast<FixedVectorType>(UserInstr->getType())->getNumElements();

    UsedElts = APInt(VWidth, 0);
    for (unsigned i = 0; i < MaskNumElts; i++) {
      unsigned MaskVal = Shuffle->getMaskValue(i);
      if (MaskVal == -1u || MaskVal >= 2 * VWidth)
        continue;
      if (Shuffle->getOperand(0) == V && (MaskVal < VWidth))
        UsedElts.setBit(MaskVal);
      if (Shuffle->getOperand(1) == V &&
          ((MaskVal >= VWidth) && (MaskVal < 2 * VWidth)))
        UsedElts.setBit(MaskVal - VWidth);
    }
    break;
  }
  default:
    break;
  }
  return UsedElts;
}

/// Find union of elements of V demanded by all its users.
/// If it is known by querying findDemandedEltsBySingleUser that
/// no user demands an element of V, then the corresponding bit
/// remains unset in the returned value.
static APInt findDemandedEltsByAllUsers(Value *V) {
  unsigned VWidth = cast<FixedVectorType>(V->getType())->getNumElements();

  APInt UnionUsedElts(VWidth, 0);
  for (const Use &U : V->uses()) {
    if (Instruction *I = dyn_cast<Instruction>(U.getUser())) {
      UnionUsedElts |= findDemandedEltsBySingleUser(V, I);
    } else {
      UnionUsedElts = APInt::getAllOnes(VWidth);
      break;
    }

    if (UnionUsedElts.isAllOnes())
      break;
  }

  return UnionUsedElts;
}

/// Given a constant index for a extractelement or insertelement instruction,
/// return it with the canonical type if it isn't already canonical.  We
/// arbitrarily pick 64 bit as our canonical type.  The actual bitwidth doesn't
/// matter, we just want a consistent type to simplify CSE.
static ConstantInt *getPreferredVectorIndex(ConstantInt *IndexC) {
  const unsigned IndexBW = IndexC->getType()->getBitWidth();
  if (IndexBW == 64 || IndexC->getValue().getActiveBits() > 64)
    return nullptr;
  return ConstantInt::get(IndexC->getContext(),
                          IndexC->getValue().zextOrTrunc(64));
}

#if INTEL_CUSTOMIZATION
// Match:
// %0 = shufflevector <8 x i1> %input,
//                    <8 x i1> poison,
//                    <16 x i32> <i32 [0,1,2,3,4,5,6,7], i32 undef....>
// %1 = bitcast <16 x i1> %0 to <2 x i8>
// %output = extractelement <2 x i8> %1, i64 0  ; result is "i8"
//
// Input vector is lengthened with undef elements, then cast to a different
// element type.
// 1st element is extracted, resulting in a scalar that is the same size as the
// original vector. The shuffle and extract are not needed, can be replaced
// with a simple bitcast:
// bitcast <8 x i1> %input to i8
static bool matchVecShuffleCast(ExtractElementInst &EI, Value *&TheInputVec) {
  Value *InputVec = nullptr;
  ArrayRef<int> MaskC;
  if (match(&EI, m_ExtractElt(m_BitCast(m_Shuffle(m_Value(InputVec), m_Undef(),
                                                  m_Mask(MaskC))),
                              m_Zero()))) {
    // Generalize the IR in the comment.
    // Input and output should be the same size.
    // Shuffle should be at least as big as the original vector.
    // Mask should copy the input vector to the same locations in the shuffle.
    // The other values in the shuffle don't matter.
    // The extract should be "0".
    auto *InputType = cast<VectorType>(InputVec->getType());
    if (EI.getType()->getPrimitiveSizeInBits() !=
        InputType->getPrimitiveSizeInBits())
      return false;
    if (InputType->getElementCount().isScalable()) return false;
    unsigned InputElCount = InputType->getElementCount().getFixedValue();
    if (MaskC.size() < InputElCount) return false;
    for (unsigned i = 0; i < InputElCount; ++i)
      if (MaskC[i] != (int)i) return false;
    TheInputVec = InputVec;
    return true;
  }
  return false;
}
#endif // INTEL_CUSTOMIZATION

Instruction *InstCombinerImpl::visitExtractElementInst(ExtractElementInst &EI) {
  Value *SrcVec = EI.getVectorOperand();
  Value *Index = EI.getIndexOperand();
  if (Value *V = simplifyExtractElementInst(SrcVec, Index,
                                            SQ.getWithInstruction(&EI)))
    return replaceInstUsesWith(EI, V);

#if INTEL_CUSTOMIZATION
  Value *InputVec = nullptr;
  if (matchVecShuffleCast(EI, InputVec)) {
    assert(InputVec && "Input vector is null");
    auto *BCInst = Builder.CreateBitCast(InputVec, EI.getType());
    return replaceInstUsesWith(EI, BCInst);
  }
#endif // INTEL_CUSTOMIZATION

  // extractelt (select %x, %vec1, %vec2), %const ->
  // select %x, %vec1[%const], %vec2[%const]
  // TODO: Support constant folding of multiple select operands:
  // extractelt (select %x, %vec1, %vec2), (select %x, %c1, %c2)
  // If the extractelement will for instance try to do out of bounds accesses
  // because of the values of %c1 and/or %c2, the sequence could be optimized
  // early. This is currently not possible because constant folding will reach
  // an unreachable assertion if it doesn't find a constant operand.
  if (SelectInst *SI = dyn_cast<SelectInst>(EI.getVectorOperand()))
    if (SI->getCondition()->getType()->isIntegerTy() &&
        isa<Constant>(EI.getIndexOperand()))
      if (Instruction *R = FoldOpIntoSelect(EI, SI))
        return R;

  // If extracting a specified index from the vector, see if we can recursively
  // find a previously computed scalar that was inserted into the vector.
  auto *IndexC = dyn_cast<ConstantInt>(Index);
  if (IndexC) {
    // Canonicalize type of constant indices to i64 to simplify CSE
    if (auto *NewIdx = getPreferredVectorIndex(IndexC))
      return replaceOperand(EI, 1, NewIdx);

    ElementCount EC = EI.getVectorOperandType()->getElementCount();
    unsigned NumElts = EC.getKnownMinValue();

    if (IntrinsicInst *II = dyn_cast<IntrinsicInst>(SrcVec)) {
      Intrinsic::ID IID = II->getIntrinsicID();
      // Index needs to be lower than the minimum size of the vector, because
      // for scalable vector, the vector size is known at run time.
      if (IID == Intrinsic::experimental_stepvector &&
          IndexC->getValue().ult(NumElts)) {
        Type *Ty = EI.getType();
        unsigned BitWidth = Ty->getIntegerBitWidth();
        Value *Idx;
        // Return index when its value does not exceed the allowed limit
        // for the element type of the vector, otherwise return undefined.
        if (IndexC->getValue().getActiveBits() <= BitWidth)
          Idx = ConstantInt::get(Ty, IndexC->getValue().zextOrTrunc(BitWidth));
        else
          Idx = UndefValue::get(Ty);
        return replaceInstUsesWith(EI, Idx);
      }
    }

    // InstSimplify should handle cases where the index is invalid.
    // For fixed-length vector, it's invalid to extract out-of-range element.
    if (!EC.isScalable() && IndexC->getValue().uge(NumElts))
      return nullptr;

    if (Instruction *I = foldBitcastExtElt(EI))
      return I;

    // If there's a vector PHI feeding a scalar use through this extractelement
    // instruction, try to scalarize the PHI.
    if (auto *Phi = dyn_cast<PHINode>(SrcVec))
      if (Instruction *ScalarPHI = scalarizePHI(EI, Phi))
        return ScalarPHI;
  }

  // TODO come up with a n-ary matcher that subsumes both unary and
  // binary matchers.
  UnaryOperator *UO;
  if (match(SrcVec, m_UnOp(UO)) && cheapToScalarize(SrcVec, Index)) {
    // extelt (unop X), Index --> unop (extelt X, Index)
    Value *X = UO->getOperand(0);
    Value *E = Builder.CreateExtractElement(X, Index);
    return UnaryOperator::CreateWithCopiedFlags(UO->getOpcode(), E, UO);
  }

  BinaryOperator *BO;
  if (match(SrcVec, m_BinOp(BO)) && cheapToScalarize(SrcVec, Index)) {
    // extelt (binop X, Y), Index --> binop (extelt X, Index), (extelt Y, Index)
    Value *X = BO->getOperand(0), *Y = BO->getOperand(1);
    Value *E0 = Builder.CreateExtractElement(X, Index);
    Value *E1 = Builder.CreateExtractElement(Y, Index);
    return BinaryOperator::CreateWithCopiedFlags(BO->getOpcode(), E0, E1, BO);
  }

  Value *X, *Y;
  CmpInst::Predicate Pred;
  if (match(SrcVec, m_Cmp(Pred, m_Value(X), m_Value(Y))) &&
      cheapToScalarize(SrcVec, Index)) {
    // extelt (cmp X, Y), Index --> cmp (extelt X, Index), (extelt Y, Index)
    Value *E0 = Builder.CreateExtractElement(X, Index);
    Value *E1 = Builder.CreateExtractElement(Y, Index);
    return CmpInst::Create(cast<CmpInst>(SrcVec)->getOpcode(), Pred, E0, E1);
  }

  if (auto *I = dyn_cast<Instruction>(SrcVec)) {
    if (auto *IE = dyn_cast<InsertElementInst>(I)) {
      // instsimplify already handled the case where the indices are constants
      // and equal by value, if both are constants, they must not be the same
      // value, extract from the pre-inserted value instead.
      if (isa<Constant>(IE->getOperand(2)) && IndexC)
        return replaceOperand(EI, 0, IE->getOperand(0));
    } else if (auto *GEP = dyn_cast<GetElementPtrInst>(I)) {
      auto *VecType = cast<VectorType>(GEP->getType());
      ElementCount EC = VecType->getElementCount();
      uint64_t IdxVal = IndexC ? IndexC->getZExtValue() : 0;
      if (IndexC && IdxVal < EC.getKnownMinValue() && GEP->hasOneUse()) {
        // Find out why we have a vector result - these are a few examples:
        //  1. We have a scalar pointer and a vector of indices, or
        //  2. We have a vector of pointers and a scalar index, or
        //  3. We have a vector of pointers and a vector of indices, etc.
        // Here we only consider combining when there is exactly one vector
        // operand, since the optimization is less obviously a win due to
        // needing more than one extractelements.

        unsigned VectorOps =
            llvm::count_if(GEP->operands(), [](const Value *V) {
              return isa<VectorType>(V->getType());
            });
        if (VectorOps == 1) {
          Value *NewPtr = GEP->getPointerOperand();
          if (isa<VectorType>(NewPtr->getType()))
            NewPtr = Builder.CreateExtractElement(NewPtr, IndexC);

          SmallVector<Value *> NewOps;
          for (unsigned I = 1; I != GEP->getNumOperands(); ++I) {
            Value *Op = GEP->getOperand(I);
            if (isa<VectorType>(Op->getType()))
              NewOps.push_back(Builder.CreateExtractElement(Op, IndexC));
            else
              NewOps.push_back(Op);
          }

          GetElementPtrInst *NewGEP = GetElementPtrInst::Create(
              GEP->getSourceElementType(), NewPtr, NewOps);
          NewGEP->setIsInBounds(GEP->isInBounds());
          return NewGEP;
        }
      }
    } else if (auto *SVI = dyn_cast<ShuffleVectorInst>(I)) {
      // If this is extracting an element from a shufflevector, figure out where
      // it came from and extract from the appropriate input element instead.
      // Restrict the following transformation to fixed-length vector.
      if (isa<FixedVectorType>(SVI->getType()) && isa<ConstantInt>(Index)) {
        int SrcIdx =
            SVI->getMaskValue(cast<ConstantInt>(Index)->getZExtValue());
        Value *Src;
        unsigned LHSWidth = cast<FixedVectorType>(SVI->getOperand(0)->getType())
                                ->getNumElements();

        if (SrcIdx < 0)
          return replaceInstUsesWith(EI, UndefValue::get(EI.getType()));
        if (SrcIdx < (int)LHSWidth)
          Src = SVI->getOperand(0);
        else {
          SrcIdx -= LHSWidth;
          Src = SVI->getOperand(1);
        }
        Type *Int64Ty = Type::getInt64Ty(EI.getContext());
        return ExtractElementInst::Create(
            Src, ConstantInt::get(Int64Ty, SrcIdx, false));
      }
    } else if (auto *CI = dyn_cast<CastInst>(I)) {
      // Canonicalize extractelement(cast) -> cast(extractelement).
      // Bitcasts can change the number of vector elements, and they cost
      // nothing.
      if (CI->hasOneUse() && (CI->getOpcode() != Instruction::BitCast)) {
        Value *EE = Builder.CreateExtractElement(CI->getOperand(0), Index);
        return CastInst::Create(CI->getOpcode(), EE, EI.getType());
      }
    }
  }

  // Run demanded elements after other transforms as this can drop flags on
  // binops.  If there's two paths to the same final result, we prefer the
  // one which doesn't force us to drop flags.
  if (IndexC) {
    ElementCount EC = EI.getVectorOperandType()->getElementCount();
    unsigned NumElts = EC.getKnownMinValue();
    // This instruction only demands the single element from the input vector.
    // Skip for scalable type, the number of elements is unknown at
    // compile-time.
    if (!EC.isScalable() && NumElts != 1) {
      // If the input vector has a single use, simplify it based on this use
      // property.
      if (SrcVec->hasOneUse()) {
        APInt UndefElts(NumElts, 0);
        APInt DemandedElts(NumElts, 0);
        DemandedElts.setBit(IndexC->getZExtValue());
        if (Value *V =
                SimplifyDemandedVectorElts(SrcVec, DemandedElts, UndefElts))
          return replaceOperand(EI, 0, V);
      } else {
        // If the input vector has multiple uses, simplify it based on a union
        // of all elements used.
        APInt DemandedElts = findDemandedEltsByAllUsers(SrcVec);
        if (!DemandedElts.isAllOnes()) {
          APInt UndefElts(NumElts, 0);
          if (Value *V = SimplifyDemandedVectorElts(
                  SrcVec, DemandedElts, UndefElts, 0 /* Depth */,
                  true /* AllowMultipleUsers */)) {
            if (V != SrcVec) {
              Worklist.addValue(SrcVec);
              SrcVec->replaceAllUsesWith(V);
              return &EI;
            }
          }
        }
      }
    }
  }
  return nullptr;
}

/// If V is a shuffle of values that ONLY returns elements from either LHS or
/// RHS, return the shuffle mask and true. Otherwise, return false.
static bool collectSingleShuffleElements(Value *V, Value *LHS, Value *RHS,
                                         SmallVectorImpl<int> &Mask) {
  assert(LHS->getType() == RHS->getType() &&
         "Invalid CollectSingleShuffleElements");
  unsigned NumElts = cast<FixedVectorType>(V->getType())->getNumElements();

  if (match(V, m_Undef())) {
    Mask.assign(NumElts, -1);
    return true;
  }

  if (V == LHS) {
    for (unsigned i = 0; i != NumElts; ++i)
      Mask.push_back(i);
    return true;
  }

  if (V == RHS) {
    for (unsigned i = 0; i != NumElts; ++i)
      Mask.push_back(i + NumElts);
    return true;
  }

  if (InsertElementInst *IEI = dyn_cast<InsertElementInst>(V)) {
    // If this is an insert of an extract from some other vector, include it.
    Value *VecOp    = IEI->getOperand(0);
    Value *ScalarOp = IEI->getOperand(1);
    Value *IdxOp    = IEI->getOperand(2);

    if (!isa<ConstantInt>(IdxOp))
      return false;
    unsigned InsertedIdx = cast<ConstantInt>(IdxOp)->getZExtValue();

    if (isa<PoisonValue>(ScalarOp)) {  // inserting poison into vector.
      // We can handle this if the vector we are inserting into is
      // transitively ok.
      if (collectSingleShuffleElements(VecOp, LHS, RHS, Mask)) {
        // If so, update the mask to reflect the inserted poison.
        Mask[InsertedIdx] = -1;
        return true;
      }
    } else if (ExtractElementInst *EI = dyn_cast<ExtractElementInst>(ScalarOp)){
      if (isa<ConstantInt>(EI->getOperand(1))) {
        unsigned ExtractedIdx =
        cast<ConstantInt>(EI->getOperand(1))->getZExtValue();
        unsigned NumLHSElts =
            cast<FixedVectorType>(LHS->getType())->getNumElements();

        // This must be extracting from either LHS or RHS.
        if (EI->getOperand(0) == LHS || EI->getOperand(0) == RHS) {
          // We can handle this if the vector we are inserting into is
          // transitively ok.
          if (collectSingleShuffleElements(VecOp, LHS, RHS, Mask)) {
            // If so, update the mask to reflect the inserted value.
            if (EI->getOperand(0) == LHS) {
              Mask[InsertedIdx % NumElts] = ExtractedIdx;
            } else {
              assert(EI->getOperand(0) == RHS);
              Mask[InsertedIdx % NumElts] = ExtractedIdx + NumLHSElts;
            }
            return true;
          }
        }
      }
    }
  }

  return false;
}

/// If we have insertion into a vector that is wider than the vector that we
/// are extracting from, try to widen the source vector to allow a single
/// shufflevector to replace one or more insert/extract pairs.
static void replaceExtractElements(InsertElementInst *InsElt,
                                   ExtractElementInst *ExtElt,
                                   InstCombinerImpl &IC) {
  auto *InsVecType = cast<FixedVectorType>(InsElt->getType());
  auto *ExtVecType = cast<FixedVectorType>(ExtElt->getVectorOperandType());
  unsigned NumInsElts = InsVecType->getNumElements();
  unsigned NumExtElts = ExtVecType->getNumElements();

  // The inserted-to vector must be wider than the extracted-from vector.
  if (InsVecType->getElementType() != ExtVecType->getElementType() ||
      NumExtElts >= NumInsElts)
    return;

  // Create a shuffle mask to widen the extended-from vector using poison
  // values. The mask selects all of the values of the original vector followed
  // by as many poison values as needed to create a vector of the same length
  // as the inserted-to vector.
  SmallVector<int, 16> ExtendMask;
  for (unsigned i = 0; i < NumExtElts; ++i)
    ExtendMask.push_back(i);
  for (unsigned i = NumExtElts; i < NumInsElts; ++i)
    ExtendMask.push_back(-1);

  Value *ExtVecOp = ExtElt->getVectorOperand();
  auto *ExtVecOpInst = dyn_cast<Instruction>(ExtVecOp);
  BasicBlock *InsertionBlock = (ExtVecOpInst && !isa<PHINode>(ExtVecOpInst))
                                   ? ExtVecOpInst->getParent()
                                   : ExtElt->getParent();

  // TODO: This restriction matches the basic block check below when creating
  // new extractelement instructions. If that limitation is removed, this one
  // could also be removed. But for now, we just bail out to ensure that we
  // will replace the extractelement instruction that is feeding our
  // insertelement instruction. This allows the insertelement to then be
  // replaced by a shufflevector. If the insertelement is not replaced, we can
  // induce infinite looping because there's an optimization for extractelement
  // that will delete our widening shuffle. This would trigger another attempt
  // here to create that shuffle, and we spin forever.
  if (InsertionBlock != InsElt->getParent())
    return;

  // TODO: This restriction matches the check in visitInsertElementInst() and
  // prevents an infinite loop caused by not turning the extract/insert pair
  // into a shuffle. We really should not need either check, but we're lacking
  // folds for shufflevectors because we're afraid to generate shuffle masks
  // that the backend can't handle.
  if (InsElt->hasOneUse() && isa<InsertElementInst>(InsElt->user_back()))
    return;

  auto *WideVec = new ShuffleVectorInst(ExtVecOp, ExtendMask);

  // Insert the new shuffle after the vector operand of the extract is defined
  // (as long as it's not a PHI) or at the start of the basic block of the
  // extract, so any subsequent extracts in the same basic block can use it.
  // TODO: Insert before the earliest ExtractElementInst that is replaced.
  if (ExtVecOpInst && !isa<PHINode>(ExtVecOpInst))
    WideVec->insertAfter(ExtVecOpInst);
  else
    IC.InsertNewInstWith(WideVec, *ExtElt->getParent()->getFirstInsertionPt());

  // Replace extracts from the original narrow vector with extracts from the new
  // wide vector.
  for (User *U : ExtVecOp->users()) {
    ExtractElementInst *OldExt = dyn_cast<ExtractElementInst>(U);
    if (!OldExt || OldExt->getParent() != WideVec->getParent())
      continue;
    auto *NewExt = ExtractElementInst::Create(WideVec, OldExt->getOperand(1));
    NewExt->insertAfter(OldExt);
    IC.replaceInstUsesWith(*OldExt, NewExt);
  }
}

/// We are building a shuffle to create V, which is a sequence of insertelement,
/// extractelement pairs. If PermittedRHS is set, then we must either use it or
/// not rely on the second vector source. Return a std::pair containing the
/// left and right vectors of the proposed shuffle (or 0), and set the Mask
/// parameter as required.
///
/// Note: we intentionally don't try to fold earlier shuffles since they have
/// often been chosen carefully to be efficiently implementable on the target.
using ShuffleOps = std::pair<Value *, Value *>;

static ShuffleOps collectShuffleElements(Value *V, SmallVectorImpl<int> &Mask,
                                         Value *PermittedRHS,
                                         InstCombinerImpl &IC) {
  assert(V->getType()->isVectorTy() && "Invalid shuffle!");
  unsigned NumElts = cast<FixedVectorType>(V->getType())->getNumElements();

  if (match(V, m_Undef())) {
    Mask.assign(NumElts, -1);
    return std::make_pair(
        PermittedRHS ? UndefValue::get(PermittedRHS->getType()) : V, nullptr);
  }

  if (isa<ConstantAggregateZero>(V)) {
    Mask.assign(NumElts, 0);
    return std::make_pair(V, nullptr);
  }

  if (InsertElementInst *IEI = dyn_cast<InsertElementInst>(V)) {
    // If this is an insert of an extract from some other vector, include it.
    Value *VecOp    = IEI->getOperand(0);
    Value *ScalarOp = IEI->getOperand(1);
    Value *IdxOp    = IEI->getOperand(2);

    if (ExtractElementInst *EI = dyn_cast<ExtractElementInst>(ScalarOp)) {
      if (isa<ConstantInt>(EI->getOperand(1)) && isa<ConstantInt>(IdxOp)) {
        unsigned ExtractedIdx =
          cast<ConstantInt>(EI->getOperand(1))->getZExtValue();
        unsigned InsertedIdx = cast<ConstantInt>(IdxOp)->getZExtValue();

        // Either the extracted from or inserted into vector must be RHSVec,
        // otherwise we'd end up with a shuffle of three inputs.
        if (EI->getOperand(0) == PermittedRHS || PermittedRHS == nullptr) {
          Value *RHS = EI->getOperand(0);
          ShuffleOps LR = collectShuffleElements(VecOp, Mask, RHS, IC);
          assert(LR.second == nullptr || LR.second == RHS);

          if (LR.first->getType() != RHS->getType()) {
            // Although we are giving up for now, see if we can create extracts
            // that match the inserts for another round of combining.
            replaceExtractElements(IEI, EI, IC);

            // We tried our best, but we can't find anything compatible with RHS
            // further up the chain. Return a trivial shuffle.
            for (unsigned i = 0; i < NumElts; ++i)
              Mask[i] = i;
            return std::make_pair(V, nullptr);
          }

          unsigned NumLHSElts =
              cast<FixedVectorType>(RHS->getType())->getNumElements();
          Mask[InsertedIdx % NumElts] = NumLHSElts + ExtractedIdx;
          return std::make_pair(LR.first, RHS);
        }

        if (VecOp == PermittedRHS) {
          // We've gone as far as we can: anything on the other side of the
          // extractelement will already have been converted into a shuffle.
          unsigned NumLHSElts =
              cast<FixedVectorType>(EI->getOperand(0)->getType())
                  ->getNumElements();
          for (unsigned i = 0; i != NumElts; ++i)
            Mask.push_back(i == InsertedIdx ? ExtractedIdx : NumLHSElts + i);
          return std::make_pair(EI->getOperand(0), PermittedRHS);
        }

        // If this insertelement is a chain that comes from exactly these two
        // vectors, return the vector and the effective shuffle.
        if (EI->getOperand(0)->getType() == PermittedRHS->getType() &&
            collectSingleShuffleElements(IEI, EI->getOperand(0), PermittedRHS,
                                         Mask))
          return std::make_pair(EI->getOperand(0), PermittedRHS);
      }
    }
  }

  // Otherwise, we can't do anything fancy. Return an identity vector.
  for (unsigned i = 0; i != NumElts; ++i)
    Mask.push_back(i);
  return std::make_pair(V, nullptr);
}

/// Look for chain of insertvalue's that fully define an aggregate, and trace
/// back the values inserted, see if they are all were extractvalue'd from
/// the same source aggregate from the exact same element indexes.
/// If they were, just reuse the source aggregate.
/// This potentially deals with PHI indirections.
Instruction *InstCombinerImpl::foldAggregateConstructionIntoAggregateReuse(
    InsertValueInst &OrigIVI) {
  Type *AggTy = OrigIVI.getType();
  unsigned NumAggElts;
  switch (AggTy->getTypeID()) {
  case Type::StructTyID:
    NumAggElts = AggTy->getStructNumElements();
    break;
  case Type::ArrayTyID:
    NumAggElts = AggTy->getArrayNumElements();
    break;
  default:
    llvm_unreachable("Unhandled aggregate type?");
  }

  // Arbitrary aggregate size cut-off. Motivation for limit of 2 is to be able
  // to handle clang C++ exception struct (which is hardcoded as {i8*, i32}),
  // FIXME: any interesting patterns to be caught with larger limit?
  assert(NumAggElts > 0 && "Aggregate should have elements.");
  if (NumAggElts > 2)
    return nullptr;

  static constexpr auto NotFound = std::nullopt;
  static constexpr auto FoundMismatch = nullptr;

  // Try to find a value of each element of an aggregate.
  // FIXME: deal with more complex, not one-dimensional, aggregate types
  SmallVector<std::optional<Instruction *>, 2> AggElts(NumAggElts, NotFound);

  // Do we know values for each element of the aggregate?
  auto KnowAllElts = [&AggElts]() {
    return !llvm::is_contained(AggElts, NotFound);
  };

  int Depth = 0;

  // Arbitrary `insertvalue` visitation depth limit. Let's be okay with
  // every element being overwritten twice, which should never happen.
  static const int DepthLimit = 2 * NumAggElts;

  // Recurse up the chain of `insertvalue` aggregate operands until either we've
  // reconstructed full initializer or can't visit any more `insertvalue`'s.
  for (InsertValueInst *CurrIVI = &OrigIVI;
       Depth < DepthLimit && CurrIVI && !KnowAllElts();
       CurrIVI = dyn_cast<InsertValueInst>(CurrIVI->getAggregateOperand()),
                       ++Depth) {
    auto *InsertedValue =
        dyn_cast<Instruction>(CurrIVI->getInsertedValueOperand());
    if (!InsertedValue)
      return nullptr; // Inserted value must be produced by an instruction.

    ArrayRef<unsigned int> Indices = CurrIVI->getIndices();

    // Don't bother with more than single-level aggregates.
    if (Indices.size() != 1)
      return nullptr; // FIXME: deal with more complex aggregates?

    // Now, we may have already previously recorded the value for this element
    // of an aggregate. If we did, that means the CurrIVI will later be
    // overwritten with the already-recorded value. But if not, let's record it!
    std::optional<Instruction *> &Elt = AggElts[Indices.front()];
    Elt = Elt.value_or(InsertedValue);

    // FIXME: should we handle chain-terminating undef base operand?
  }

  // Was that sufficient to deduce the full initializer for the aggregate?
  if (!KnowAllElts())
    return nullptr; // Give up then.

  // We now want to find the source[s] of the aggregate elements we've found.
  // And with "source" we mean the original aggregate[s] from which
  // the inserted elements were extracted. This may require PHI translation.

  enum class AggregateDescription {
    /// When analyzing the value that was inserted into an aggregate, we did
    /// not manage to find defining `extractvalue` instruction to analyze.
    NotFound,
    /// When analyzing the value that was inserted into an aggregate, we did
    /// manage to find defining `extractvalue` instruction[s], and everything
    /// matched perfectly - aggregate type, element insertion/extraction index.
    Found,
    /// When analyzing the value that was inserted into an aggregate, we did
    /// manage to find defining `extractvalue` instruction, but there was
    /// a mismatch: either the source type from which the extraction was didn't
    /// match the aggregate type into which the insertion was,
    /// or the extraction/insertion channels mismatched,
    /// or different elements had different source aggregates.
    FoundMismatch
  };
  auto Describe = [](std::optional<Value *> SourceAggregate) {
    if (SourceAggregate == NotFound)
      return AggregateDescription::NotFound;
    if (*SourceAggregate == FoundMismatch)
      return AggregateDescription::FoundMismatch;
    return AggregateDescription::Found;
  };

  // Given the value \p Elt that was being inserted into element \p EltIdx of an
  // aggregate AggTy, see if \p Elt was originally defined by an
  // appropriate extractvalue (same element index, same aggregate type).
  // If found, return the source aggregate from which the extraction was.
  // If \p PredBB is provided, does PHI translation of an \p Elt first.
  auto FindSourceAggregate =
      [&](Instruction *Elt, unsigned EltIdx, std::optional<BasicBlock *> UseBB,
          std::optional<BasicBlock *> PredBB) -> std::optional<Value *> {
    // For now(?), only deal with, at most, a single level of PHI indirection.
    if (UseBB && PredBB)
      Elt = dyn_cast<Instruction>(Elt->DoPHITranslation(*UseBB, *PredBB));
    // FIXME: deal with multiple levels of PHI indirection?

    // Did we find an extraction?
    auto *EVI = dyn_cast_or_null<ExtractValueInst>(Elt);
    if (!EVI)
      return NotFound;

    Value *SourceAggregate = EVI->getAggregateOperand();

    // Is the extraction from the same type into which the insertion was?
    if (SourceAggregate->getType() != AggTy)
      return FoundMismatch;
    // And the element index doesn't change between extraction and insertion?
    if (EVI->getNumIndices() != 1 || EltIdx != EVI->getIndices().front())
      return FoundMismatch;

    return SourceAggregate; // AggregateDescription::Found
  };

  // Given elements AggElts that were constructing an aggregate OrigIVI,
  // see if we can find appropriate source aggregate for each of the elements,
  // and see it's the same aggregate for each element. If so, return it.
  auto FindCommonSourceAggregate =
      [&](std::optional<BasicBlock *> UseBB,
          std::optional<BasicBlock *> PredBB) -> std::optional<Value *> {
    std::optional<Value *> SourceAggregate;

    for (auto I : enumerate(AggElts)) {
      assert(Describe(SourceAggregate) != AggregateDescription::FoundMismatch &&
             "We don't store nullptr in SourceAggregate!");
      assert((Describe(SourceAggregate) == AggregateDescription::Found) ==
                 (I.index() != 0) &&
             "SourceAggregate should be valid after the first element,");

      // For this element, is there a plausible source aggregate?
      // FIXME: we could special-case undef element, IFF we know that in the
      //        source aggregate said element isn't poison.
      std::optional<Value *> SourceAggregateForElement =
          FindSourceAggregate(*I.value(), I.index(), UseBB, PredBB);

      // Okay, what have we found? Does that correlate with previous findings?

      // Regardless of whether or not we have previously found source
      // aggregate for previous elements (if any), if we didn't find one for
      // this element, passthrough whatever we have just found.
      if (Describe(SourceAggregateForElement) != AggregateDescription::Found)
        return SourceAggregateForElement;

      // Okay, we have found source aggregate for this element.
      // Let's see what we already know from previous elements, if any.
      switch (Describe(SourceAggregate)) {
      case AggregateDescription::NotFound:
        // This is apparently the first element that we have examined.
        SourceAggregate = SourceAggregateForElement; // Record the aggregate!
        continue; // Great, now look at next element.
      case AggregateDescription::Found:
        // We have previously already successfully examined other elements.
        // Is this the same source aggregate we've found for other elements?
        if (*SourceAggregateForElement != *SourceAggregate)
          return FoundMismatch;
        continue; // Still the same aggregate, look at next element.
      case AggregateDescription::FoundMismatch:
        llvm_unreachable("Can't happen. We would have early-exited then.");
      };
    }

    assert(Describe(SourceAggregate) == AggregateDescription::Found &&
           "Must be a valid Value");
    return *SourceAggregate;
  };

  std::optional<Value *> SourceAggregate;

  // Can we find the source aggregate without looking at predecessors?
  SourceAggregate = FindCommonSourceAggregate(/*UseBB=*/std::nullopt,
                                              /*PredBB=*/std::nullopt);
  if (Describe(SourceAggregate) != AggregateDescription::NotFound) {
    if (Describe(SourceAggregate) == AggregateDescription::FoundMismatch)
      return nullptr; // Conflicting source aggregates!
    ++NumAggregateReconstructionsSimplified;
    return replaceInstUsesWith(OrigIVI, *SourceAggregate);
  }

  // Okay, apparently we need to look at predecessors.

  // We should be smart about picking the "use" basic block, which will be the
  // merge point for aggregate, where we'll insert the final PHI that will be
  // used instead of OrigIVI. Basic block of OrigIVI is *not* the right choice.
  // We should look in which blocks each of the AggElts is being defined,
  // they all should be defined in the same basic block.
  BasicBlock *UseBB = nullptr;

  for (const std::optional<Instruction *> &I : AggElts) {
    BasicBlock *BB = (*I)->getParent();
    // If it's the first instruction we've encountered, record the basic block.
    if (!UseBB) {
      UseBB = BB;
      continue;
    }
    // Otherwise, this must be the same basic block we've seen previously.
    if (UseBB != BB)
      return nullptr;
  }

  // If *all* of the elements are basic-block-independent, meaning they are
  // either function arguments, or constant expressions, then if we didn't
  // handle them without predecessor-aware handling, we won't handle them now.
  if (!UseBB)
    return nullptr;

  // If we didn't manage to find source aggregate without looking at
  // predecessors, and there are no predecessors to look at, then we're done.
  if (pred_empty(UseBB))
    return nullptr;

  // Arbitrary predecessor count limit.
  static const int PredCountLimit = 64;

  // Cache the (non-uniqified!) list of predecessors in a vector,
  // checking the limit at the same time for efficiency.
  SmallVector<BasicBlock *, 4> Preds; // May have duplicates!
  for (BasicBlock *Pred : predecessors(UseBB)) {
    // Don't bother if there are too many predecessors.
    if (Preds.size() >= PredCountLimit) // FIXME: only count duplicates once?
      return nullptr;
    Preds.emplace_back(Pred);
  }

  // For each predecessor, what is the source aggregate,
  // from which all the elements were originally extracted from?
  // Note that we want for the map to have stable iteration order!
  SmallDenseMap<BasicBlock *, Value *, 4> SourceAggregates;
  for (BasicBlock *Pred : Preds) {
    std::pair<decltype(SourceAggregates)::iterator, bool> IV =
        SourceAggregates.insert({Pred, nullptr});
    // Did we already evaluate this predecessor?
    if (!IV.second)
      continue;

    // Let's hope that when coming from predecessor Pred, all elements of the
    // aggregate produced by OrigIVI must have been originally extracted from
    // the same aggregate. Is that so? Can we find said original aggregate?
    SourceAggregate = FindCommonSourceAggregate(UseBB, Pred);
    if (Describe(SourceAggregate) != AggregateDescription::Found)
      return nullptr; // Give up.
    IV.first->second = *SourceAggregate;
  }

  // All good! Now we just need to thread the source aggregates here.
  // Note that we have to insert the new PHI here, ourselves, because we can't
  // rely on InstCombinerImpl::run() inserting it into the right basic block.
  // Note that the same block can be a predecessor more than once,
  // and we need to preserve that invariant for the PHI node.
  BuilderTy::InsertPointGuard Guard(Builder);
  Builder.SetInsertPoint(UseBB->getFirstNonPHI());
  auto *PHI =
      Builder.CreatePHI(AggTy, Preds.size(), OrigIVI.getName() + ".merged");
  for (BasicBlock *Pred : Preds)
    PHI->addIncoming(SourceAggregates[Pred], Pred);

  ++NumAggregateReconstructionsSimplified;
  return replaceInstUsesWith(OrigIVI, PHI);
}

/// Try to find redundant insertvalue instructions, like the following ones:
///  %0 = insertvalue { i8, i32 } undef, i8 %x, 0
///  %1 = insertvalue { i8, i32 } %0,    i8 %y, 0
/// Here the second instruction inserts values at the same indices, as the
/// first one, making the first one redundant.
/// It should be transformed to:
///  %0 = insertvalue { i8, i32 } undef, i8 %y, 0
Instruction *InstCombinerImpl::visitInsertValueInst(InsertValueInst &I) {
  if (Value *V = simplifyInsertValueInst(
          I.getAggregateOperand(), I.getInsertedValueOperand(), I.getIndices(),
          SQ.getWithInstruction(&I)))
    return replaceInstUsesWith(I, V);

  bool IsRedundant = false;
  ArrayRef<unsigned int> FirstIndices = I.getIndices();

  // If there is a chain of insertvalue instructions (each of them except the
  // last one has only one use and it's another insertvalue insn from this
  // chain), check if any of the 'children' uses the same indices as the first
  // instruction. In this case, the first one is redundant.
  Value *V = &I;
  unsigned Depth = 0;
  while (V->hasOneUse() && Depth < 10) {
    User *U = V->user_back();
    auto UserInsInst = dyn_cast<InsertValueInst>(U);
    if (!UserInsInst || U->getOperand(0) != V)
      break;
    if (UserInsInst->getIndices() == FirstIndices) {
      IsRedundant = true;
      break;
    }
    V = UserInsInst;
    Depth++;
  }

  if (IsRedundant)
    return replaceInstUsesWith(I, I.getOperand(0));

  if (Instruction *NewI = foldAggregateConstructionIntoAggregateReuse(I))
    return NewI;

#if INTEL_CUSTOMIZATION
  // Check if this is potentially a complex instruction that has been manually
  // expanded.
  ArrayRef<Type*> Fields = I.getType()->subtypes();
  if (Fields.size() == 2 && Fields[0] == Fields[1] &&
      Fields[0]->isFloatingPointTy()) {
    Value *RealV, *ImgV;
    if (match(&I, m_InsertValue<1>(m_InsertValue<0>(m_Value(), m_Value(RealV)),
                                   m_Value(ImgV)))) {
      IRBuilderBase::InsertPointGuard Guard(Builder);
      Builder.SetInsertPoint(cast<Instruction>(I.getOperand(0)));
      if (createComplexMathInstruction(RealV, ImgV))
        return &I;
    }
  }
#endif // INTEL_CUSTOMIZATION

  return nullptr;
}

static bool isShuffleEquivalentToSelect(ShuffleVectorInst &Shuf) {
  // Can not analyze scalable type, the number of elements is not a compile-time
  // constant.
  if (isa<ScalableVectorType>(Shuf.getOperand(0)->getType()))
    return false;

  int MaskSize = Shuf.getShuffleMask().size();
  int VecSize =
      cast<FixedVectorType>(Shuf.getOperand(0)->getType())->getNumElements();

  // A vector select does not change the size of the operands.
  if (MaskSize != VecSize)
    return false;

  // Each mask element must be undefined or choose a vector element from one of
  // the source operands without crossing vector lanes.
  for (int i = 0; i != MaskSize; ++i) {
    int Elt = Shuf.getMaskValue(i);
    if (Elt != -1 && Elt != i && Elt != i + VecSize)
      return false;
  }

  return true;
}

/// Turn a chain of inserts that splats a value into an insert + shuffle:
/// insertelt(insertelt(insertelt(insertelt X, %k, 0), %k, 1), %k, 2) ... ->
/// shufflevector(insertelt(X, %k, 0), poison, zero)
static Instruction *foldInsSequenceIntoSplat(InsertElementInst &InsElt) {
  // We are interested in the last insert in a chain. So if this insert has a
  // single user and that user is an insert, bail.
  if (InsElt.hasOneUse() && isa<InsertElementInst>(InsElt.user_back()))
    return nullptr;

  VectorType *VecTy = InsElt.getType();
  // Can not handle scalable type, the number of elements is not a compile-time
  // constant.
  if (isa<ScalableVectorType>(VecTy))
    return nullptr;
  unsigned NumElements = cast<FixedVectorType>(VecTy)->getNumElements();

  // Do not try to do this for a one-element vector, since that's a nop,
  // and will cause an inf-loop.
  if (NumElements == 1)
    return nullptr;

  Value *SplatVal = InsElt.getOperand(1);
  InsertElementInst *CurrIE = &InsElt;
  SmallBitVector ElementPresent(NumElements, false);
  InsertElementInst *FirstIE = nullptr;

  // Walk the chain backwards, keeping track of which indices we inserted into,
  // until we hit something that isn't an insert of the splatted value.
  while (CurrIE) {
    auto *Idx = dyn_cast<ConstantInt>(CurrIE->getOperand(2));
    if (!Idx || CurrIE->getOperand(1) != SplatVal)
      return nullptr;

    auto *NextIE = dyn_cast<InsertElementInst>(CurrIE->getOperand(0));
    // Check none of the intermediate steps have any additional uses, except
    // for the root insertelement instruction, which can be re-used, if it
    // inserts at position 0.
    if (CurrIE != &InsElt &&
        (!CurrIE->hasOneUse() && (NextIE != nullptr || !Idx->isZero())))
      return nullptr;

    ElementPresent[Idx->getZExtValue()] = true;
    FirstIE = CurrIE;
    CurrIE = NextIE;
  }

  // If this is just a single insertelement (not a sequence), we are done.
  if (FirstIE == &InsElt)
    return nullptr;

  // If we are not inserting into a poison vector, make sure we've seen an
  // insert into every element.
  // TODO: If the base vector is not undef, it might be better to create a splat
  //       and then a select-shuffle (blend) with the base vector.
  if (!match(FirstIE->getOperand(0), m_Poison()))
    if (!ElementPresent.all())
      return nullptr;

  // Create the insert + shuffle.
<<<<<<< HEAD
  Type *Int64Ty = Type::getInt32Ty(InsElt.getContext());
=======
  Type *Int64Ty = Type::getInt64Ty(InsElt.getContext());
>>>>>>> 38e5d2c1
  PoisonValue *PoisonVec = PoisonValue::get(VecTy);
  Constant *Zero = ConstantInt::get(Int64Ty, 0);
  if (!cast<ConstantInt>(FirstIE->getOperand(2))->isZero())
    FirstIE = InsertElementInst::Create(PoisonVec, SplatVal, Zero, "", &InsElt);

  // Splat from element 0, but replace absent elements with poison in the mask.
  SmallVector<int, 16> Mask(NumElements, 0);
  for (unsigned i = 0; i != NumElements; ++i)
    if (!ElementPresent[i])
      Mask[i] = -1;

  return new ShuffleVectorInst(FirstIE, Mask);
}

/// Try to fold an insert element into an existing splat shuffle by changing
/// the shuffle's mask to include the index of this insert element.
static Instruction *foldInsEltIntoSplat(InsertElementInst &InsElt) {
  // Check if the vector operand of this insert is a canonical splat shuffle.
  auto *Shuf = dyn_cast<ShuffleVectorInst>(InsElt.getOperand(0));
  if (!Shuf || !Shuf->isZeroEltSplat())
    return nullptr;

  // Bail out early if shuffle is scalable type. The number of elements in
  // shuffle mask is unknown at compile-time.
  if (isa<ScalableVectorType>(Shuf->getType()))
    return nullptr;

  // Check for a constant insertion index.
  uint64_t IdxC;
  if (!match(InsElt.getOperand(2), m_ConstantInt(IdxC)))
    return nullptr;

  // Check if the splat shuffle's input is the same as this insert's scalar op.
  Value *X = InsElt.getOperand(1);
  Value *Op0 = Shuf->getOperand(0);
  if (!match(Op0, m_InsertElt(m_Undef(), m_Specific(X), m_ZeroInt())))
    return nullptr;

  // Replace the shuffle mask element at the index of this insert with a zero.
  // For example:
  // inselt (shuf (inselt undef, X, 0), _, <0,undef,0,undef>), X, 1
  //   --> shuf (inselt undef, X, 0), poison, <0,0,0,undef>
  unsigned NumMaskElts =
      cast<FixedVectorType>(Shuf->getType())->getNumElements();
  SmallVector<int, 16> NewMask(NumMaskElts);
  for (unsigned i = 0; i != NumMaskElts; ++i)
    NewMask[i] = i == IdxC ? 0 : Shuf->getMaskValue(i);

  return new ShuffleVectorInst(Op0, NewMask);
}

/// Try to fold an extract+insert element into an existing identity shuffle by
/// changing the shuffle's mask to include the index of this insert element.
static Instruction *foldInsEltIntoIdentityShuffle(InsertElementInst &InsElt) {
  // Check if the vector operand of this insert is an identity shuffle.
  auto *Shuf = dyn_cast<ShuffleVectorInst>(InsElt.getOperand(0));
  if (!Shuf || !match(Shuf->getOperand(1), m_Undef()) ||
      !(Shuf->isIdentityWithExtract() || Shuf->isIdentityWithPadding()))
    return nullptr;

  // Bail out early if shuffle is scalable type. The number of elements in
  // shuffle mask is unknown at compile-time.
  if (isa<ScalableVectorType>(Shuf->getType()))
    return nullptr;

  // Check for a constant insertion index.
  uint64_t IdxC;
  if (!match(InsElt.getOperand(2), m_ConstantInt(IdxC)))
    return nullptr;

  // Check if this insert's scalar op is extracted from the identity shuffle's
  // input vector.
  Value *Scalar = InsElt.getOperand(1);
  Value *X = Shuf->getOperand(0);
  if (!match(Scalar, m_ExtractElt(m_Specific(X), m_SpecificInt(IdxC))))
    return nullptr;

  // Replace the shuffle mask element at the index of this extract+insert with
  // that same index value.
  // For example:
  // inselt (shuf X, IdMask), (extelt X, IdxC), IdxC --> shuf X, IdMask'
  unsigned NumMaskElts =
      cast<FixedVectorType>(Shuf->getType())->getNumElements();
  SmallVector<int, 16> NewMask(NumMaskElts);
  ArrayRef<int> OldMask = Shuf->getShuffleMask();
  for (unsigned i = 0; i != NumMaskElts; ++i) {
    if (i != IdxC) {
      // All mask elements besides the inserted element remain the same.
      NewMask[i] = OldMask[i];
    } else if (OldMask[i] == (int)IdxC) {
      // If the mask element was already set, there's nothing to do
      // (demanded elements analysis may unset it later).
      return nullptr;
    } else {
      assert(OldMask[i] == PoisonMaskElem &&
             "Unexpected shuffle mask element for identity shuffle");
      NewMask[i] = IdxC;
    }
  }

  return new ShuffleVectorInst(X, Shuf->getOperand(1), NewMask);
}

/// If we have an insertelement instruction feeding into another insertelement
/// and the 2nd is inserting a constant into the vector, canonicalize that
/// constant insertion before the insertion of a variable:
///
/// insertelement (insertelement X, Y, IdxC1), ScalarC, IdxC2 -->
/// insertelement (insertelement X, ScalarC, IdxC2), Y, IdxC1
///
/// This has the potential of eliminating the 2nd insertelement instruction
/// via constant folding of the scalar constant into a vector constant.
static Instruction *hoistInsEltConst(InsertElementInst &InsElt2,
                                     InstCombiner::BuilderTy &Builder) {
  auto *InsElt1 = dyn_cast<InsertElementInst>(InsElt2.getOperand(0));
  if (!InsElt1 || !InsElt1->hasOneUse())
    return nullptr;

  Value *X, *Y;
  Constant *ScalarC;
  ConstantInt *IdxC1, *IdxC2;
  if (match(InsElt1->getOperand(0), m_Value(X)) &&
      match(InsElt1->getOperand(1), m_Value(Y)) && !isa<Constant>(Y) &&
      match(InsElt1->getOperand(2), m_ConstantInt(IdxC1)) &&
      match(InsElt2.getOperand(1), m_Constant(ScalarC)) &&
      match(InsElt2.getOperand(2), m_ConstantInt(IdxC2)) && IdxC1 != IdxC2) {
    Value *NewInsElt1 = Builder.CreateInsertElement(X, ScalarC, IdxC2);
    return InsertElementInst::Create(NewInsElt1, Y, IdxC1);
  }

  return nullptr;
}

/// insertelt (shufflevector X, CVec, Mask|insertelt X, C1, CIndex1), C, CIndex
/// --> shufflevector X, CVec', Mask'
static Instruction *foldConstantInsEltIntoShuffle(InsertElementInst &InsElt) {
  auto *Inst = dyn_cast<Instruction>(InsElt.getOperand(0));
  // Bail out if the parent has more than one use. In that case, we'd be
  // replacing the insertelt with a shuffle, and that's not a clear win.
  if (!Inst || !Inst->hasOneUse())
    return nullptr;
  if (auto *Shuf = dyn_cast<ShuffleVectorInst>(InsElt.getOperand(0))) {
    // The shuffle must have a constant vector operand. The insertelt must have
    // a constant scalar being inserted at a constant position in the vector.
    Constant *ShufConstVec, *InsEltScalar;
    uint64_t InsEltIndex;
    if (!match(Shuf->getOperand(1), m_Constant(ShufConstVec)) ||
        !match(InsElt.getOperand(1), m_Constant(InsEltScalar)) ||
        !match(InsElt.getOperand(2), m_ConstantInt(InsEltIndex)))
      return nullptr;

    // Adding an element to an arbitrary shuffle could be expensive, but a
    // shuffle that selects elements from vectors without crossing lanes is
    // assumed cheap.
    // If we're just adding a constant into that shuffle, it will still be
    // cheap.
    if (!isShuffleEquivalentToSelect(*Shuf))
      return nullptr;

    // From the above 'select' check, we know that the mask has the same number
    // of elements as the vector input operands. We also know that each constant
    // input element is used in its lane and can not be used more than once by
    // the shuffle. Therefore, replace the constant in the shuffle's constant
    // vector with the insertelt constant. Replace the constant in the shuffle's
    // mask vector with the insertelt index plus the length of the vector
    // (because the constant vector operand of a shuffle is always the 2nd
    // operand).
    ArrayRef<int> Mask = Shuf->getShuffleMask();
    unsigned NumElts = Mask.size();
    SmallVector<Constant *, 16> NewShufElts(NumElts);
    SmallVector<int, 16> NewMaskElts(NumElts);
    for (unsigned I = 0; I != NumElts; ++I) {
      if (I == InsEltIndex) {
        NewShufElts[I] = InsEltScalar;
        NewMaskElts[I] = InsEltIndex + NumElts;
      } else {
        // Copy over the existing values.
        NewShufElts[I] = ShufConstVec->getAggregateElement(I);
        NewMaskElts[I] = Mask[I];
      }

      // Bail if we failed to find an element.
      if (!NewShufElts[I])
        return nullptr;
    }

    // Create new operands for a shuffle that includes the constant of the
    // original insertelt. The old shuffle will be dead now.
    return new ShuffleVectorInst(Shuf->getOperand(0),
                                 ConstantVector::get(NewShufElts), NewMaskElts);
  } else if (auto *IEI = dyn_cast<InsertElementInst>(Inst)) {
    // Transform sequences of insertelements ops with constant data/indexes into
    // a single shuffle op.
    // Can not handle scalable type, the number of elements needed to create
    // shuffle mask is not a compile-time constant.
    if (isa<ScalableVectorType>(InsElt.getType()))
      return nullptr;
    unsigned NumElts =
        cast<FixedVectorType>(InsElt.getType())->getNumElements();

    uint64_t InsertIdx[2];
    Constant *Val[2];
    if (!match(InsElt.getOperand(2), m_ConstantInt(InsertIdx[0])) ||
        !match(InsElt.getOperand(1), m_Constant(Val[0])) ||
        !match(IEI->getOperand(2), m_ConstantInt(InsertIdx[1])) ||
        !match(IEI->getOperand(1), m_Constant(Val[1])))
      return nullptr;
    SmallVector<Constant *, 16> Values(NumElts);
    SmallVector<int, 16> Mask(NumElts);
    auto ValI = std::begin(Val);
    // Generate new constant vector and mask.
    // We have 2 values/masks from the insertelements instructions. Insert them
    // into new value/mask vectors.
    for (uint64_t I : InsertIdx) {
      if (!Values[I]) {
        Values[I] = *ValI;
        Mask[I] = NumElts + I;
      }
      ++ValI;
    }
    // Remaining values are filled with 'undef' values.
    for (unsigned I = 0; I < NumElts; ++I) {
      if (!Values[I]) {
        Values[I] = UndefValue::get(InsElt.getType()->getElementType());
        Mask[I] = I;
      }
    }
    // Create new operands for a shuffle that includes the constant of the
    // original insertelt.
    return new ShuffleVectorInst(IEI->getOperand(0),
                                 ConstantVector::get(Values), Mask);
  }
  return nullptr;
}

/// If both the base vector and the inserted element are extended from the same
/// type, do the insert element in the narrow source type followed by extend.
/// TODO: This can be extended to include other cast opcodes, but particularly
///       if we create a wider insertelement, make sure codegen is not harmed.
static Instruction *narrowInsElt(InsertElementInst &InsElt,
                                 InstCombiner::BuilderTy &Builder) {
  // We are creating a vector extend. If the original vector extend has another
  // use, that would mean we end up with 2 vector extends, so avoid that.
  // TODO: We could ease the use-clause to "if at least one op has one use"
  //       (assuming that the source types match - see next TODO comment).
  Value *Vec = InsElt.getOperand(0);
  if (!Vec->hasOneUse())
    return nullptr;

  Value *Scalar = InsElt.getOperand(1);
  Value *X, *Y;
  CastInst::CastOps CastOpcode;
  if (match(Vec, m_FPExt(m_Value(X))) && match(Scalar, m_FPExt(m_Value(Y))))
    CastOpcode = Instruction::FPExt;
  else if (match(Vec, m_SExt(m_Value(X))) && match(Scalar, m_SExt(m_Value(Y))))
    CastOpcode = Instruction::SExt;
  else if (match(Vec, m_ZExt(m_Value(X))) && match(Scalar, m_ZExt(m_Value(Y))))
    CastOpcode = Instruction::ZExt;
  else
    return nullptr;

  // TODO: We can allow mismatched types by creating an intermediate cast.
  if (X->getType()->getScalarType() != Y->getType())
    return nullptr;

  // inselt (ext X), (ext Y), Index --> ext (inselt X, Y, Index)
  Value *NewInsElt = Builder.CreateInsertElement(X, Y, InsElt.getOperand(2));
  return CastInst::Create(CastOpcode, NewInsElt, InsElt.getType());
}

/// If we are inserting 2 halves of a value into adjacent elements of a vector,
/// try to convert to a single insert with appropriate bitcasts.
static Instruction *foldTruncInsEltPair(InsertElementInst &InsElt,
                                        bool IsBigEndian,
                                        InstCombiner::BuilderTy &Builder) {
  Value *VecOp    = InsElt.getOperand(0);
  Value *ScalarOp = InsElt.getOperand(1);
  Value *IndexOp  = InsElt.getOperand(2);

  // Pattern depends on endian because we expect lower index is inserted first.
  // Big endian:
  // inselt (inselt BaseVec, (trunc (lshr X, BW/2), Index0), (trunc X), Index1
  // Little endian:
  // inselt (inselt BaseVec, (trunc X), Index0), (trunc (lshr X, BW/2)), Index1
  // Note: It is not safe to do this transform with an arbitrary base vector
  //       because the bitcast of that vector to fewer/larger elements could
  //       allow poison to spill into an element that was not poison before.
  // TODO: Detect smaller fractions of the scalar.
  // TODO: One-use checks are conservative.
  auto *VTy = dyn_cast<FixedVectorType>(InsElt.getType());
  Value *Scalar0, *BaseVec;
  uint64_t Index0, Index1;
  if (!VTy || (VTy->getNumElements() & 1) ||
      !match(IndexOp, m_ConstantInt(Index1)) ||
      !match(VecOp, m_InsertElt(m_Value(BaseVec), m_Value(Scalar0),
                                m_ConstantInt(Index0))) ||
      !match(BaseVec, m_Undef()))
    return nullptr;

  // The first insert must be to the index one less than this one, and
  // the first insert must be to an even index.
  if (Index0 + 1 != Index1 || Index0 & 1)
    return nullptr;

  // For big endian, the high half of the value should be inserted first.
  // For little endian, the low half of the value should be inserted first.
  Value *X;
  uint64_t ShAmt;
  if (IsBigEndian) {
    if (!match(ScalarOp, m_Trunc(m_Value(X))) ||
        !match(Scalar0, m_Trunc(m_LShr(m_Specific(X), m_ConstantInt(ShAmt)))))
      return nullptr;
  } else {
    if (!match(Scalar0, m_Trunc(m_Value(X))) ||
        !match(ScalarOp, m_Trunc(m_LShr(m_Specific(X), m_ConstantInt(ShAmt)))))
      return nullptr;
  }

  Type *SrcTy = X->getType();
  unsigned ScalarWidth = SrcTy->getScalarSizeInBits();
  unsigned VecEltWidth = VTy->getScalarSizeInBits();
  if (ScalarWidth != VecEltWidth * 2 || ShAmt != VecEltWidth)
    return nullptr;

  // Bitcast the base vector to a vector type with the source element type.
  Type *CastTy = FixedVectorType::get(SrcTy, VTy->getNumElements() / 2);
  Value *CastBaseVec = Builder.CreateBitCast(BaseVec, CastTy);

  // Scale the insert index for a vector with half as many elements.
  // bitcast (inselt (bitcast BaseVec), X, NewIndex)
  uint64_t NewIndex = IsBigEndian ? Index1 / 2 : Index0 / 2;
  Value *NewInsert = Builder.CreateInsertElement(CastBaseVec, X, NewIndex);
  return new BitCastInst(NewInsert, VTy);
}

Instruction *InstCombinerImpl::visitInsertElementInst(InsertElementInst &IE) {
  Value *VecOp    = IE.getOperand(0);
  Value *ScalarOp = IE.getOperand(1);
  Value *IdxOp    = IE.getOperand(2);

  if (auto *V = simplifyInsertElementInst(
          VecOp, ScalarOp, IdxOp, SQ.getWithInstruction(&IE)))
    return replaceInstUsesWith(IE, V);

  // Canonicalize type of constant indices to i64 to simplify CSE
  if (auto *IndexC = dyn_cast<ConstantInt>(IdxOp)) {
    if (auto *NewIdx = getPreferredVectorIndex(IndexC))
      return replaceOperand(IE, 2, NewIdx);

    Value *BaseVec, *OtherScalar;
    uint64_t OtherIndexVal;
    if (match(VecOp, m_OneUse(m_InsertElt(m_Value(BaseVec),
                                          m_Value(OtherScalar),
                                          m_ConstantInt(OtherIndexVal)))) &&
        !isa<Constant>(OtherScalar) && OtherIndexVal > IndexC->getZExtValue()) {
      Value *NewIns = Builder.CreateInsertElement(BaseVec, ScalarOp, IdxOp);
      return InsertElementInst::Create(NewIns, OtherScalar,
                                       Builder.getInt64(OtherIndexVal));
    }
  }

  // If the scalar is bitcast and inserted into undef, do the insert in the
  // source type followed by bitcast.
  // TODO: Generalize for insert into any constant, not just undef?
  Value *ScalarSrc;
  if (match(VecOp, m_Undef()) &&
      match(ScalarOp, m_OneUse(m_BitCast(m_Value(ScalarSrc)))) &&
      (ScalarSrc->getType()->isIntegerTy() ||
       ScalarSrc->getType()->isFloatingPointTy())) {
    // inselt undef, (bitcast ScalarSrc), IdxOp -->
    //   bitcast (inselt undef, ScalarSrc, IdxOp)
    Type *ScalarTy = ScalarSrc->getType();
    Type *VecTy = VectorType::get(ScalarTy, IE.getType()->getElementCount());
    UndefValue *NewUndef = UndefValue::get(VecTy);
    Value *NewInsElt = Builder.CreateInsertElement(NewUndef, ScalarSrc, IdxOp);
    return new BitCastInst(NewInsElt, IE.getType());
  }

  // If the vector and scalar are both bitcast from the same element type, do
  // the insert in that source type followed by bitcast.
  Value *VecSrc;
  if (match(VecOp, m_BitCast(m_Value(VecSrc))) &&
      match(ScalarOp, m_BitCast(m_Value(ScalarSrc))) &&
      (VecOp->hasOneUse() || ScalarOp->hasOneUse()) &&
      VecSrc->getType()->isVectorTy() && !ScalarSrc->getType()->isVectorTy() &&
      cast<VectorType>(VecSrc->getType())->getElementType() ==
          ScalarSrc->getType()) {
    // inselt (bitcast VecSrc), (bitcast ScalarSrc), IdxOp -->
    //   bitcast (inselt VecSrc, ScalarSrc, IdxOp)
    Value *NewInsElt = Builder.CreateInsertElement(VecSrc, ScalarSrc, IdxOp);
    return new BitCastInst(NewInsElt, IE.getType());
  }

  // If the inserted element was extracted from some other fixed-length vector
  // and both indexes are valid constants, try to turn this into a shuffle.
  // Can not handle scalable vector type, the number of elements needed to
  // create shuffle mask is not a compile-time constant.
  uint64_t InsertedIdx, ExtractedIdx;
  Value *ExtVecOp;
  if (isa<FixedVectorType>(IE.getType()) &&
      match(IdxOp, m_ConstantInt(InsertedIdx)) &&
      match(ScalarOp,
            m_ExtractElt(m_Value(ExtVecOp), m_ConstantInt(ExtractedIdx))) &&
      isa<FixedVectorType>(ExtVecOp->getType()) &&
      ExtractedIdx <
          cast<FixedVectorType>(ExtVecOp->getType())->getNumElements()) {
    // TODO: Looking at the user(s) to determine if this insert is a
    // fold-to-shuffle opportunity does not match the usual instcombine
    // constraints. We should decide if the transform is worthy based only
    // on this instruction and its operands, but that may not work currently.
    //
    // Here, we are trying to avoid creating shuffles before reaching
    // the end of a chain of extract-insert pairs. This is complicated because
    // we do not generally form arbitrary shuffle masks in instcombine
    // (because those may codegen poorly), but collectShuffleElements() does
    // exactly that.
    //
    // The rules for determining what is an acceptable target-independent
    // shuffle mask are fuzzy because they evolve based on the backend's
    // capabilities and real-world impact.
    auto isShuffleRootCandidate = [](InsertElementInst &Insert) {
      if (!Insert.hasOneUse())
        return true;
      auto *InsertUser = dyn_cast<InsertElementInst>(Insert.user_back());
      if (!InsertUser)
        return true;
      return false;
    };

    // Try to form a shuffle from a chain of extract-insert ops.
    if (isShuffleRootCandidate(IE)) {
      SmallVector<int, 16> Mask;
      ShuffleOps LR = collectShuffleElements(&IE, Mask, nullptr, *this);

      // The proposed shuffle may be trivial, in which case we shouldn't
      // perform the combine.
      if (LR.first != &IE && LR.second != &IE) {
        // We now have a shuffle of LHS, RHS, Mask.
        if (LR.second == nullptr)
          LR.second = UndefValue::get(LR.first->getType());
        return new ShuffleVectorInst(LR.first, LR.second, Mask);
      }
    }
  }

  if (auto VecTy = dyn_cast<FixedVectorType>(VecOp->getType())) {
    unsigned VWidth = VecTy->getNumElements();
    APInt UndefElts(VWidth, 0);
    APInt AllOnesEltMask(APInt::getAllOnes(VWidth));
    if (Value *V = SimplifyDemandedVectorElts(&IE, AllOnesEltMask, UndefElts)) {
      if (V != &IE)
        return replaceInstUsesWith(IE, V);
      return &IE;
    }
  }

  if (Instruction *Shuf = foldConstantInsEltIntoShuffle(IE))
    return Shuf;

  if (Instruction *NewInsElt = hoistInsEltConst(IE, Builder))
    return NewInsElt;

  if (Instruction *Broadcast = foldInsSequenceIntoSplat(IE))
    return Broadcast;

  if (Instruction *Splat = foldInsEltIntoSplat(IE))
    return Splat;

  if (Instruction *IdentityShuf = foldInsEltIntoIdentityShuffle(IE))
    return IdentityShuf;

#if INTEL_CUSTOMIZATION
  // Check for a potential computation of a complex instruction.
  ElementCount Count = IE.getType()->getElementCount();
  Value *RealV, *ImagV;
  if (!Count.isScalable() && Count.getFixedValue() == 2 &&
      match(&IE, m_InsertElt(
          m_InsertElt(m_Value(), m_Value(RealV), m_ConstantInt<0>()),
          m_Value(ImagV), m_ConstantInt<1>()))) {
    if (createComplexMathInstruction(RealV, ImagV))
      return &IE;
  }
#endif // INTEL_CUSTOMIZATION

  if (Instruction *Ext = narrowInsElt(IE, Builder))
    return Ext;

  if (Instruction *Ext = foldTruncInsEltPair(IE, DL.isBigEndian(), Builder))
    return Ext;

  return nullptr;
}

/// Return true if we can evaluate the specified expression tree if the vector
/// elements were shuffled in a different order.
static bool canEvaluateShuffled(Value *V, ArrayRef<int> Mask,
                                unsigned Depth = 5) {
  // We can always reorder the elements of a constant.
  if (isa<Constant>(V))
    return true;

  // We won't reorder vector arguments. No IPO here.
  Instruction *I = dyn_cast<Instruction>(V);
  if (!I) return false;

  // Two users may expect different orders of the elements. Don't try it.
  if (!I->hasOneUse())
    return false;

  if (Depth == 0) return false;

  switch (I->getOpcode()) {
    case Instruction::UDiv:
    case Instruction::SDiv:
    case Instruction::URem:
    case Instruction::SRem:
      // Propagating an undefined shuffle mask element to integer div/rem is not
      // allowed because those opcodes can create immediate undefined behavior
      // from an undefined element in an operand.
      if (llvm::is_contained(Mask, -1))
        return false;
      [[fallthrough]];
    case Instruction::Add:
    case Instruction::FAdd:
    case Instruction::Sub:
    case Instruction::FSub:
    case Instruction::Mul:
    case Instruction::FMul:
    case Instruction::FDiv:
    case Instruction::FRem:
    case Instruction::Shl:
    case Instruction::LShr:
    case Instruction::AShr:
    case Instruction::And:
    case Instruction::Or:
    case Instruction::Xor:
    case Instruction::ICmp:
    case Instruction::FCmp:
    case Instruction::Trunc:
    case Instruction::ZExt:
    case Instruction::SExt:
    case Instruction::FPToUI:
    case Instruction::FPToSI:
    case Instruction::UIToFP:
    case Instruction::SIToFP:
    case Instruction::FPTrunc:
    case Instruction::FPExt:
    case Instruction::GetElementPtr: {
      // Bail out if we would create longer vector ops. We could allow creating
      // longer vector ops, but that may result in more expensive codegen.
      Type *ITy = I->getType();
      if (ITy->isVectorTy() &&
          Mask.size() > cast<FixedVectorType>(ITy)->getNumElements())
        return false;
      for (Value *Operand : I->operands()) {
        if (!canEvaluateShuffled(Operand, Mask, Depth - 1))
          return false;
      }
      return true;
    }
    case Instruction::InsertElement: {
      ConstantInt *CI = dyn_cast<ConstantInt>(I->getOperand(2));
      if (!CI) return false;
      int ElementNumber = CI->getLimitedValue();

      // Verify that 'CI' does not occur twice in Mask. A single 'insertelement'
      // can't put an element into multiple indices.
      bool SeenOnce = false;
      for (int I : Mask) {
        if (I == ElementNumber) {
          if (SeenOnce)
            return false;
          SeenOnce = true;
        }
      }
      return canEvaluateShuffled(I->getOperand(0), Mask, Depth - 1);
    }
  }
  return false;
}

/// Rebuild a new instruction just like 'I' but with the new operands given.
/// In the event of type mismatch, the type of the operands is correct.
static Value *buildNew(Instruction *I, ArrayRef<Value*> NewOps,
                       IRBuilderBase &Builder) {
  Builder.SetInsertPoint(I);
  switch (I->getOpcode()) {
    case Instruction::Add:
    case Instruction::FAdd:
    case Instruction::Sub:
    case Instruction::FSub:
    case Instruction::Mul:
    case Instruction::FMul:
    case Instruction::UDiv:
    case Instruction::SDiv:
    case Instruction::FDiv:
    case Instruction::URem:
    case Instruction::SRem:
    case Instruction::FRem:
    case Instruction::Shl:
    case Instruction::LShr:
    case Instruction::AShr:
    case Instruction::And:
    case Instruction::Or:
    case Instruction::Xor: {
      BinaryOperator *BO = cast<BinaryOperator>(I);
      assert(NewOps.size() == 2 && "binary operator with #ops != 2");
      Value *New = Builder.CreateBinOp(cast<BinaryOperator>(I)->getOpcode(),
                                       NewOps[0], NewOps[1]);
      if (auto *NewI = dyn_cast<Instruction>(New)) {
        if (isa<OverflowingBinaryOperator>(BO)) {
          NewI->setHasNoUnsignedWrap(BO->hasNoUnsignedWrap());
          NewI->setHasNoSignedWrap(BO->hasNoSignedWrap());
        }
        if (isa<PossiblyExactOperator>(BO)) {
          NewI->setIsExact(BO->isExact());
        }
        if (isa<FPMathOperator>(BO))
          NewI->copyFastMathFlags(I);
      }
      return New;
    }
    case Instruction::ICmp:
      assert(NewOps.size() == 2 && "icmp with #ops != 2");
      return Builder.CreateICmp(cast<ICmpInst>(I)->getPredicate(), NewOps[0],
                                NewOps[1]);
    case Instruction::FCmp:
      assert(NewOps.size() == 2 && "fcmp with #ops != 2");
      return Builder.CreateFCmp(cast<FCmpInst>(I)->getPredicate(), NewOps[0],
                                NewOps[1]);
    case Instruction::Trunc:
    case Instruction::ZExt:
    case Instruction::SExt:
    case Instruction::FPToUI:
    case Instruction::FPToSI:
    case Instruction::UIToFP:
    case Instruction::SIToFP:
    case Instruction::FPTrunc:
    case Instruction::FPExt: {
      // It's possible that the mask has a different number of elements from
      // the original cast. We recompute the destination type to match the mask.
      Type *DestTy = VectorType::get(
          I->getType()->getScalarType(),
          cast<VectorType>(NewOps[0]->getType())->getElementCount());
      assert(NewOps.size() == 1 && "cast with #ops != 1");
      return Builder.CreateCast(cast<CastInst>(I)->getOpcode(), NewOps[0],
                                DestTy);
    }
    case Instruction::GetElementPtr: {
      Value *Ptr = NewOps[0];
      ArrayRef<Value*> Idx = NewOps.slice(1);
      return Builder.CreateGEP(cast<GEPOperator>(I)->getSourceElementType(),
                               Ptr, Idx, "",
                               cast<GEPOperator>(I)->isInBounds());
    }
  }
  llvm_unreachable("failed to rebuild vector instructions");
}

static Value *evaluateInDifferentElementOrder(Value *V, ArrayRef<int> Mask,
                                              IRBuilderBase &Builder) {
  // Mask.size() does not need to be equal to the number of vector elements.

  assert(V->getType()->isVectorTy() && "can't reorder non-vector elements");
  Type *EltTy = V->getType()->getScalarType();
  if (match(V, m_Undef()))
    return UndefValue::get(FixedVectorType::get(EltTy, Mask.size()));

  if (isa<ConstantAggregateZero>(V))
    return ConstantAggregateZero::get(FixedVectorType::get(EltTy, Mask.size()));

  if (Constant *C = dyn_cast<Constant>(V))
    return ConstantExpr::getShuffleVector(C, PoisonValue::get(C->getType()),
                                          Mask);

  Instruction *I = cast<Instruction>(V);
  switch (I->getOpcode()) {
    case Instruction::Add:
    case Instruction::FAdd:
    case Instruction::Sub:
    case Instruction::FSub:
    case Instruction::Mul:
    case Instruction::FMul:
    case Instruction::UDiv:
    case Instruction::SDiv:
    case Instruction::FDiv:
    case Instruction::URem:
    case Instruction::SRem:
    case Instruction::FRem:
    case Instruction::Shl:
    case Instruction::LShr:
    case Instruction::AShr:
    case Instruction::And:
    case Instruction::Or:
    case Instruction::Xor:
    case Instruction::ICmp:
    case Instruction::FCmp:
    case Instruction::Trunc:
    case Instruction::ZExt:
    case Instruction::SExt:
    case Instruction::FPToUI:
    case Instruction::FPToSI:
    case Instruction::UIToFP:
    case Instruction::SIToFP:
    case Instruction::FPTrunc:
    case Instruction::FPExt:
    case Instruction::Select:
    case Instruction::GetElementPtr: {
      SmallVector<Value*, 8> NewOps;
      bool NeedsRebuild =
          (Mask.size() !=
           cast<FixedVectorType>(I->getType())->getNumElements());
      for (int i = 0, e = I->getNumOperands(); i != e; ++i) {
        Value *V;
        // Recursively call evaluateInDifferentElementOrder on vector arguments
        // as well. E.g. GetElementPtr may have scalar operands even if the
        // return value is a vector, so we need to examine the operand type.
        if (I->getOperand(i)->getType()->isVectorTy())
          V = evaluateInDifferentElementOrder(I->getOperand(i), Mask, Builder);
        else
          V = I->getOperand(i);
        NewOps.push_back(V);
        NeedsRebuild |= (V != I->getOperand(i));
      }
      if (NeedsRebuild)
        return buildNew(I, NewOps, Builder);
      return I;
    }
    case Instruction::InsertElement: {
      int Element = cast<ConstantInt>(I->getOperand(2))->getLimitedValue();

      // The insertelement was inserting at Element. Figure out which element
      // that becomes after shuffling. The answer is guaranteed to be unique
      // by CanEvaluateShuffled.
      bool Found = false;
      int Index = 0;
      for (int e = Mask.size(); Index != e; ++Index) {
        if (Mask[Index] == Element) {
          Found = true;
          break;
        }
      }

      // If element is not in Mask, no need to handle the operand 1 (element to
      // be inserted). Just evaluate values in operand 0 according to Mask.
      if (!Found)
        return evaluateInDifferentElementOrder(I->getOperand(0), Mask, Builder);

      Value *V = evaluateInDifferentElementOrder(I->getOperand(0), Mask,
                                                 Builder);
      Builder.SetInsertPoint(I);
      return Builder.CreateInsertElement(V, I->getOperand(1), Index);
    }
  }
  llvm_unreachable("failed to reorder elements of vector instruction!");
}

// Returns true if the shuffle is extracting a contiguous range of values from
// LHS, for example:
//                 +--+--+--+--+--+--+--+--+--+--+--+--+--+--+--+--+
//   Input:        |AA|BB|CC|DD|EE|FF|GG|HH|II|JJ|KK|LL|MM|NN|OO|PP|
//   Shuffles to:  |EE|FF|GG|HH|
//                 +--+--+--+--+
static bool isShuffleExtractingFromLHS(ShuffleVectorInst &SVI,
                                       ArrayRef<int> Mask) {
  unsigned LHSElems =
      cast<FixedVectorType>(SVI.getOperand(0)->getType())->getNumElements();
  unsigned MaskElems = Mask.size();
  unsigned BegIdx = Mask.front();
  unsigned EndIdx = Mask.back();
  if (BegIdx > EndIdx || EndIdx >= LHSElems || EndIdx - BegIdx != MaskElems - 1)
    return false;
  for (unsigned I = 0; I != MaskElems; ++I)
    if (static_cast<unsigned>(Mask[I]) != BegIdx + I)
      return false;
  return true;
}

/// These are the ingredients in an alternate form binary operator as described
/// below.
struct BinopElts {
  BinaryOperator::BinaryOps Opcode;
  Value *Op0;
  Value *Op1;
  BinopElts(BinaryOperator::BinaryOps Opc = (BinaryOperator::BinaryOps)0,
            Value *V0 = nullptr, Value *V1 = nullptr) :
      Opcode(Opc), Op0(V0), Op1(V1) {}
  operator bool() const { return Opcode != 0; }
};

/// Binops may be transformed into binops with different opcodes and operands.
/// Reverse the usual canonicalization to enable folds with the non-canonical
/// form of the binop. If a transform is possible, return the elements of the
/// new binop. If not, return invalid elements.
static BinopElts getAlternateBinop(BinaryOperator *BO, const DataLayout &DL) {
  Value *BO0 = BO->getOperand(0), *BO1 = BO->getOperand(1);
  Type *Ty = BO->getType();
  switch (BO->getOpcode()) {
  case Instruction::Shl: {
    // shl X, C --> mul X, (1 << C)
    Constant *C;
    if (match(BO1, m_Constant(C))) {
      Constant *ShlOne = ConstantExpr::getShl(ConstantInt::get(Ty, 1), C);
      return {Instruction::Mul, BO0, ShlOne};
    }
    break;
  }
  case Instruction::Or: {
    // or X, C --> add X, C (when X and C have no common bits set)
    const APInt *C;
    if (match(BO1, m_APInt(C)) && MaskedValueIsZero(BO0, *C, DL))
      return {Instruction::Add, BO0, BO1};
    break;
  }
  case Instruction::Sub:
    // sub 0, X --> mul X, -1
    if (match(BO0, m_ZeroInt()))
      return {Instruction::Mul, BO1, ConstantInt::getAllOnesValue(Ty)};
    break;
  default:
    break;
  }
  return {};
}

/// A select shuffle of a select shuffle with a shared operand can be reduced
/// to a single select shuffle. This is an obvious improvement in IR, and the
/// backend is expected to lower select shuffles efficiently.
static Instruction *foldSelectShuffleOfSelectShuffle(ShuffleVectorInst &Shuf) {
  assert(Shuf.isSelect() && "Must have select-equivalent shuffle");

  Value *Op0 = Shuf.getOperand(0), *Op1 = Shuf.getOperand(1);
  SmallVector<int, 16> Mask;
  Shuf.getShuffleMask(Mask);
  unsigned NumElts = Mask.size();

  // Canonicalize a select shuffle with common operand as Op1.
  auto *ShufOp = dyn_cast<ShuffleVectorInst>(Op0);
  if (ShufOp && ShufOp->isSelect() &&
      (ShufOp->getOperand(0) == Op1 || ShufOp->getOperand(1) == Op1)) {
    std::swap(Op0, Op1);
    ShuffleVectorInst::commuteShuffleMask(Mask, NumElts);
  }

  ShufOp = dyn_cast<ShuffleVectorInst>(Op1);
  if (!ShufOp || !ShufOp->isSelect() ||
      (ShufOp->getOperand(0) != Op0 && ShufOp->getOperand(1) != Op0))
    return nullptr;

  Value *X = ShufOp->getOperand(0), *Y = ShufOp->getOperand(1);
  SmallVector<int, 16> Mask1;
  ShufOp->getShuffleMask(Mask1);
  assert(Mask1.size() == NumElts && "Vector size changed with select shuffle");

  // Canonicalize common operand (Op0) as X (first operand of first shuffle).
  if (Y == Op0) {
    std::swap(X, Y);
    ShuffleVectorInst::commuteShuffleMask(Mask1, NumElts);
  }

  // If the mask chooses from X (operand 0), it stays the same.
  // If the mask chooses from the earlier shuffle, the other mask value is
  // transferred to the combined select shuffle:
  // shuf X, (shuf X, Y, M1), M --> shuf X, Y, M'
  SmallVector<int, 16> NewMask(NumElts);
  for (unsigned i = 0; i != NumElts; ++i)
    NewMask[i] = Mask[i] < (signed)NumElts ? Mask[i] : Mask1[i];

  // A select mask with undef elements might look like an identity mask.
  assert((ShuffleVectorInst::isSelectMask(NewMask) ||
          ShuffleVectorInst::isIdentityMask(NewMask)) &&
         "Unexpected shuffle mask");
  return new ShuffleVectorInst(X, Y, NewMask);
}

static Instruction *foldSelectShuffleWith1Binop(ShuffleVectorInst &Shuf) {
  assert(Shuf.isSelect() && "Must have select-equivalent shuffle");

  // Are we shuffling together some value and that same value after it has been
  // modified by a binop with a constant?
  Value *Op0 = Shuf.getOperand(0), *Op1 = Shuf.getOperand(1);
  Constant *C;
  bool Op0IsBinop;
  if (match(Op0, m_BinOp(m_Specific(Op1), m_Constant(C))))
    Op0IsBinop = true;
  else if (match(Op1, m_BinOp(m_Specific(Op0), m_Constant(C))))
    Op0IsBinop = false;
  else
    return nullptr;

  // The identity constant for a binop leaves a variable operand unchanged. For
  // a vector, this is a splat of something like 0, -1, or 1.
  // If there's no identity constant for this binop, we're done.
  auto *BO = cast<BinaryOperator>(Op0IsBinop ? Op0 : Op1);
  BinaryOperator::BinaryOps BOpcode = BO->getOpcode();
  Constant *IdC = ConstantExpr::getBinOpIdentity(BOpcode, Shuf.getType(), true);
  if (!IdC)
    return nullptr;

  // Shuffle identity constants into the lanes that return the original value.
  // Example: shuf (mul X, {-1,-2,-3,-4}), X, {0,5,6,3} --> mul X, {-1,1,1,-4}
  // Example: shuf X, (add X, {-1,-2,-3,-4}), {0,1,6,7} --> add X, {0,0,-3,-4}
  // The existing binop constant vector remains in the same operand position.
  ArrayRef<int> Mask = Shuf.getShuffleMask();
  Constant *NewC = Op0IsBinop ? ConstantExpr::getShuffleVector(C, IdC, Mask) :
                                ConstantExpr::getShuffleVector(IdC, C, Mask);

  bool MightCreatePoisonOrUB =
      is_contained(Mask, PoisonMaskElem) &&
      (Instruction::isIntDivRem(BOpcode) || Instruction::isShift(BOpcode));
  if (MightCreatePoisonOrUB)
    NewC = InstCombiner::getSafeVectorConstantForBinop(BOpcode, NewC, true);

  // shuf (bop X, C), X, M --> bop X, C'
  // shuf X, (bop X, C), M --> bop X, C'
  Value *X = Op0IsBinop ? Op1 : Op0;
  Instruction *NewBO = BinaryOperator::Create(BOpcode, X, NewC);
  NewBO->copyIRFlags(BO);

  // An undef shuffle mask element may propagate as an undef constant element in
  // the new binop. That would produce poison where the original code might not.
  // If we already made a safe constant, then there's no danger.
  if (is_contained(Mask, PoisonMaskElem) && !MightCreatePoisonOrUB)
    NewBO->dropPoisonGeneratingFlags();
  return NewBO;
}

/// If we have an insert of a scalar to a non-zero element of an undefined
/// vector and then shuffle that value, that's the same as inserting to the zero
/// element and shuffling. Splatting from the zero element is recognized as the
/// canonical form of splat.
static Instruction *canonicalizeInsertSplat(ShuffleVectorInst &Shuf,
                                            InstCombiner::BuilderTy &Builder) {
  Value *Op0 = Shuf.getOperand(0), *Op1 = Shuf.getOperand(1);
  ArrayRef<int> Mask = Shuf.getShuffleMask();
  Value *X;
  uint64_t IndexC;

  // Match a shuffle that is a splat to a non-zero element.
  if (!match(Op0, m_OneUse(m_InsertElt(m_Undef(), m_Value(X),
                                       m_ConstantInt(IndexC)))) ||
      !match(Op1, m_Undef()) || match(Mask, m_ZeroMask()) || IndexC == 0)
    return nullptr;

  // Insert into element 0 of an undef vector.
  UndefValue *UndefVec = UndefValue::get(Shuf.getType());
  Value *NewIns = Builder.CreateInsertElement(UndefVec, X, (uint64_t)0);

  // Splat from element 0. Any mask element that is undefined remains undefined.
  // For example:
  // shuf (inselt undef, X, 2), _, <2,2,undef>
  //   --> shuf (inselt undef, X, 0), poison, <0,0,undef>
  unsigned NumMaskElts =
      cast<FixedVectorType>(Shuf.getType())->getNumElements();
  SmallVector<int, 16> NewMask(NumMaskElts, 0);
  for (unsigned i = 0; i != NumMaskElts; ++i)
    if (Mask[i] == PoisonMaskElem)
      NewMask[i] = Mask[i];

  return new ShuffleVectorInst(NewIns, NewMask);
}

/// Try to fold shuffles that are the equivalent of a vector select.
Instruction *InstCombinerImpl::foldSelectShuffle(ShuffleVectorInst &Shuf) {
  if (!Shuf.isSelect())
    return nullptr;

  // Canonicalize to choose from operand 0 first unless operand 1 is undefined.
  // Commuting undef to operand 0 conflicts with another canonicalization.
  unsigned NumElts = cast<FixedVectorType>(Shuf.getType())->getNumElements();
  if (!match(Shuf.getOperand(1), m_Undef()) &&
      Shuf.getMaskValue(0) >= (int)NumElts) {
    // TODO: Can we assert that both operands of a shuffle-select are not undef
    // (otherwise, it would have been folded by instsimplify?
    Shuf.commute();
    return &Shuf;
  }

  if (Instruction *I = foldSelectShuffleOfSelectShuffle(Shuf))
    return I;

  if (Instruction *I = foldSelectShuffleWith1Binop(Shuf))
    return I;

  BinaryOperator *B0, *B1;
  if (!match(Shuf.getOperand(0), m_BinOp(B0)) ||
      !match(Shuf.getOperand(1), m_BinOp(B1)))
    return nullptr;

  // If one operand is "0 - X", allow that to be viewed as "X * -1"
  // (ConstantsAreOp1) by getAlternateBinop below. If the neg is not paired
  // with a multiply, we will exit because C0/C1 will not be set.
  Value *X, *Y;
  Constant *C0 = nullptr, *C1 = nullptr;
  bool ConstantsAreOp1;
  if (match(B0, m_BinOp(m_Constant(C0), m_Value(X))) &&
      match(B1, m_BinOp(m_Constant(C1), m_Value(Y))))
    ConstantsAreOp1 = false;
  else if (match(B0, m_CombineOr(m_BinOp(m_Value(X), m_Constant(C0)),
                                 m_Neg(m_Value(X)))) &&
           match(B1, m_CombineOr(m_BinOp(m_Value(Y), m_Constant(C1)),
                                 m_Neg(m_Value(Y)))))
    ConstantsAreOp1 = true;
  else
    return nullptr;

  // We need matching binops to fold the lanes together.
  BinaryOperator::BinaryOps Opc0 = B0->getOpcode();
  BinaryOperator::BinaryOps Opc1 = B1->getOpcode();
  bool DropNSW = false;
  if (ConstantsAreOp1 && Opc0 != Opc1) {
    // TODO: We drop "nsw" if shift is converted into multiply because it may
    // not be correct when the shift amount is BitWidth - 1. We could examine
    // each vector element to determine if it is safe to keep that flag.
    if (Opc0 == Instruction::Shl || Opc1 == Instruction::Shl)
      DropNSW = true;
    if (BinopElts AltB0 = getAlternateBinop(B0, DL)) {
      assert(isa<Constant>(AltB0.Op1) && "Expecting constant with alt binop");
      Opc0 = AltB0.Opcode;
      C0 = cast<Constant>(AltB0.Op1);
    } else if (BinopElts AltB1 = getAlternateBinop(B1, DL)) {
      assert(isa<Constant>(AltB1.Op1) && "Expecting constant with alt binop");
      Opc1 = AltB1.Opcode;
      C1 = cast<Constant>(AltB1.Op1);
    }
  }

  if (Opc0 != Opc1 || !C0 || !C1)
    return nullptr;

  // The opcodes must be the same. Use a new name to make that clear.
  BinaryOperator::BinaryOps BOpc = Opc0;

  // Select the constant elements needed for the single binop.
  ArrayRef<int> Mask = Shuf.getShuffleMask();
  Constant *NewC = ConstantExpr::getShuffleVector(C0, C1, Mask);

  // We are moving a binop after a shuffle. When a shuffle has an undefined
  // mask element, the result is undefined, but it is not poison or undefined
  // behavior. That is not necessarily true for div/rem/shift.
  bool MightCreatePoisonOrUB =
      is_contained(Mask, PoisonMaskElem) &&
      (Instruction::isIntDivRem(BOpc) || Instruction::isShift(BOpc));
  if (MightCreatePoisonOrUB)
    NewC = InstCombiner::getSafeVectorConstantForBinop(BOpc, NewC,
                                                       ConstantsAreOp1);

  Value *V;
  if (X == Y) {
    // Remove a binop and the shuffle by rearranging the constant:
    // shuffle (op V, C0), (op V, C1), M --> op V, C'
    // shuffle (op C0, V), (op C1, V), M --> op C', V
    V = X;
  } else {
    // If there are 2 different variable operands, we must create a new shuffle
    // (select) first, so check uses to ensure that we don't end up with more
    // instructions than we started with.
    if (!B0->hasOneUse() && !B1->hasOneUse())
      return nullptr;

    // If we use the original shuffle mask and op1 is *variable*, we would be
    // putting an undef into operand 1 of div/rem/shift. This is either UB or
    // poison. We do not have to guard against UB when *constants* are op1
    // because safe constants guarantee that we do not overflow sdiv/srem (and
    // there's no danger for other opcodes).
    // TODO: To allow this case, create a new shuffle mask with no undefs.
    if (MightCreatePoisonOrUB && !ConstantsAreOp1)
      return nullptr;

    // Note: In general, we do not create new shuffles in InstCombine because we
    // do not know if a target can lower an arbitrary shuffle optimally. In this
    // case, the shuffle uses the existing mask, so there is no additional risk.

    // Select the variable vectors first, then perform the binop:
    // shuffle (op X, C0), (op Y, C1), M --> op (shuffle X, Y, M), C'
    // shuffle (op C0, X), (op C1, Y), M --> op C', (shuffle X, Y, M)
    V = Builder.CreateShuffleVector(X, Y, Mask);
  }

  Value *NewBO = ConstantsAreOp1 ? Builder.CreateBinOp(BOpc, V, NewC) :
                                   Builder.CreateBinOp(BOpc, NewC, V);

  // Flags are intersected from the 2 source binops. But there are 2 exceptions:
  // 1. If we changed an opcode, poison conditions might have changed.
  // 2. If the shuffle had undef mask elements, the new binop might have undefs
  //    where the original code did not. But if we already made a safe constant,
  //    then there's no danger.
  if (auto *NewI = dyn_cast<Instruction>(NewBO)) {
    NewI->copyIRFlags(B0);
    NewI->andIRFlags(B1);
    if (DropNSW)
      NewI->setHasNoSignedWrap(false);
    if (is_contained(Mask, PoisonMaskElem) && !MightCreatePoisonOrUB)
      NewI->dropPoisonGeneratingFlags();
  }
  return replaceInstUsesWith(Shuf, NewBO);
}

/// Convert a narrowing shuffle of a bitcasted vector into a vector truncate.
/// Example (little endian):
/// shuf (bitcast <4 x i16> X to <8 x i8>), <0, 2, 4, 6> --> trunc X to <4 x i8>
static Instruction *foldTruncShuffle(ShuffleVectorInst &Shuf,
                                     bool IsBigEndian) {
  // This must be a bitcasted shuffle of 1 vector integer operand.
  Type *DestType = Shuf.getType();
  Value *X;
  if (!match(Shuf.getOperand(0), m_BitCast(m_Value(X))) ||
      !match(Shuf.getOperand(1), m_Undef()) || !DestType->isIntOrIntVectorTy())
    return nullptr;

  // The source type must have the same number of elements as the shuffle,
  // and the source element type must be larger than the shuffle element type.
  Type *SrcType = X->getType();
  if (!SrcType->isVectorTy() || !SrcType->isIntOrIntVectorTy() ||
      cast<FixedVectorType>(SrcType)->getNumElements() !=
          cast<FixedVectorType>(DestType)->getNumElements() ||
      SrcType->getScalarSizeInBits() % DestType->getScalarSizeInBits() != 0)
    return nullptr;

  assert(Shuf.changesLength() && !Shuf.increasesLength() &&
         "Expected a shuffle that decreases length");

  // Last, check that the mask chooses the correct low bits for each narrow
  // element in the result.
  uint64_t TruncRatio =
      SrcType->getScalarSizeInBits() / DestType->getScalarSizeInBits();
  ArrayRef<int> Mask = Shuf.getShuffleMask();
  for (unsigned i = 0, e = Mask.size(); i != e; ++i) {
    if (Mask[i] == PoisonMaskElem)
      continue;
    uint64_t LSBIndex = IsBigEndian ? (i + 1) * TruncRatio - 1 : i * TruncRatio;
    assert(LSBIndex <= INT32_MAX && "Overflowed 32-bits");
    if (Mask[i] != (int)LSBIndex)
      return nullptr;
  }

  return new TruncInst(X, DestType);
}

/// Match a shuffle-select-shuffle pattern where the shuffles are widening and
/// narrowing (concatenating with undef and extracting back to the original
/// length). This allows replacing the wide select with a narrow select.
static Instruction *narrowVectorSelect(ShuffleVectorInst &Shuf,
                                       InstCombiner::BuilderTy &Builder) {
  // This must be a narrowing identity shuffle. It extracts the 1st N elements
  // of the 1st vector operand of a shuffle.
  if (!match(Shuf.getOperand(1), m_Undef()) || !Shuf.isIdentityWithExtract())
    return nullptr;

  // The vector being shuffled must be a vector select that we can eliminate.
  // TODO: The one-use requirement could be eased if X and/or Y are constants.
  Value *Cond, *X, *Y;
  if (!match(Shuf.getOperand(0),
             m_OneUse(m_Select(m_Value(Cond), m_Value(X), m_Value(Y)))))
    return nullptr;

  // We need a narrow condition value. It must be extended with undef elements
  // and have the same number of elements as this shuffle.
  unsigned NarrowNumElts =
      cast<FixedVectorType>(Shuf.getType())->getNumElements();
  Value *NarrowCond;
  if (!match(Cond, m_OneUse(m_Shuffle(m_Value(NarrowCond), m_Undef()))) ||
      cast<FixedVectorType>(NarrowCond->getType())->getNumElements() !=
          NarrowNumElts ||
      !cast<ShuffleVectorInst>(Cond)->isIdentityWithPadding())
    return nullptr;

  // shuf (sel (shuf NarrowCond, undef, WideMask), X, Y), undef, NarrowMask) -->
  // sel NarrowCond, (shuf X, undef, NarrowMask), (shuf Y, undef, NarrowMask)
  Value *NarrowX = Builder.CreateShuffleVector(X, Shuf.getShuffleMask());
  Value *NarrowY = Builder.CreateShuffleVector(Y, Shuf.getShuffleMask());
  return SelectInst::Create(NarrowCond, NarrowX, NarrowY);
}

/// Canonicalize FP negate/abs after shuffle.
static Instruction *foldShuffleOfUnaryOps(ShuffleVectorInst &Shuf,
                                          InstCombiner::BuilderTy &Builder) {
  auto *S0 = dyn_cast<Instruction>(Shuf.getOperand(0));
  Value *X;
  if (!S0 || !match(S0, m_CombineOr(m_FNeg(m_Value(X)), m_FAbs(m_Value(X)))))
    return nullptr;

  bool IsFNeg = S0->getOpcode() == Instruction::FNeg;

  // Match 1-input (unary) shuffle.
  // shuffle (fneg/fabs X), Mask --> fneg/fabs (shuffle X, Mask)
  if (S0->hasOneUse() && match(Shuf.getOperand(1), m_Undef())) {
    Value *NewShuf = Builder.CreateShuffleVector(X, Shuf.getShuffleMask());
    if (IsFNeg)
      return UnaryOperator::CreateFNegFMF(NewShuf, S0);

    Function *FAbs = Intrinsic::getDeclaration(Shuf.getModule(),
                                               Intrinsic::fabs, Shuf.getType());
    CallInst *NewF = CallInst::Create(FAbs, {NewShuf});
    NewF->setFastMathFlags(S0->getFastMathFlags());
    return NewF;
  }

  // Match 2-input (binary) shuffle.
  auto *S1 = dyn_cast<Instruction>(Shuf.getOperand(1));
  Value *Y;
  if (!S1 || !match(S1, m_CombineOr(m_FNeg(m_Value(Y)), m_FAbs(m_Value(Y)))) ||
      S0->getOpcode() != S1->getOpcode() ||
      (!S0->hasOneUse() && !S1->hasOneUse()))
    return nullptr;

  // shuf (fneg/fabs X), (fneg/fabs Y), Mask --> fneg/fabs (shuf X, Y, Mask)
  Value *NewShuf = Builder.CreateShuffleVector(X, Y, Shuf.getShuffleMask());
  Instruction *NewF;
  if (IsFNeg) {
    NewF = UnaryOperator::CreateFNeg(NewShuf);
  } else {
    Function *FAbs = Intrinsic::getDeclaration(Shuf.getModule(),
                                               Intrinsic::fabs, Shuf.getType());
    NewF = CallInst::Create(FAbs, {NewShuf});
  }
  NewF->copyIRFlags(S0);
  NewF->andIRFlags(S1);
  return NewF;
}

/// Canonicalize casts after shuffle.
static Instruction *foldCastShuffle(ShuffleVectorInst &Shuf,
                                    InstCombiner::BuilderTy &Builder) {
  // Do we have 2 matching cast operands?
  auto *Cast0 = dyn_cast<CastInst>(Shuf.getOperand(0));
  auto *Cast1 = dyn_cast<CastInst>(Shuf.getOperand(1));
  if (!Cast0 || !Cast1 || Cast0->getOpcode() != Cast1->getOpcode() ||
      Cast0->getSrcTy() != Cast1->getSrcTy())
    return nullptr;

  // TODO: Allow other opcodes? That would require easing the type restrictions
  //       below here.
  CastInst::CastOps CastOpcode = Cast0->getOpcode();
  switch (CastOpcode) {
  case Instruction::FPToSI:
  case Instruction::FPToUI:
  case Instruction::SIToFP:
  case Instruction::UIToFP:
    break;
  default:
    return nullptr;
  }

  VectorType *ShufTy = Shuf.getType();
  VectorType *ShufOpTy = cast<VectorType>(Shuf.getOperand(0)->getType());
  VectorType *CastSrcTy = cast<VectorType>(Cast0->getSrcTy());

  // TODO: Allow length-increasing shuffles?
  if (ShufTy->getElementCount().getKnownMinValue() >
      ShufOpTy->getElementCount().getKnownMinValue())
    return nullptr;

  // TODO: Allow element-size-decreasing casts (ex: fptosi float to i8)?
  assert(isa<FixedVectorType>(CastSrcTy) && isa<FixedVectorType>(ShufOpTy) &&
         "Expected fixed vector operands for casts and binary shuffle");
  if (CastSrcTy->getPrimitiveSizeInBits() > ShufOpTy->getPrimitiveSizeInBits())
    return nullptr;

  // At least one of the operands must have only one use (the shuffle).
  if (!Cast0->hasOneUse() && !Cast1->hasOneUse())
    return nullptr;

  // shuffle (cast X), (cast Y), Mask --> cast (shuffle X, Y, Mask)
  Value *X = Cast0->getOperand(0);
  Value *Y = Cast1->getOperand(0);
  Value *NewShuf = Builder.CreateShuffleVector(X, Y, Shuf.getShuffleMask());
  return CastInst::Create(CastOpcode, NewShuf, ShufTy);
}

/// Try to fold an extract subvector operation.
static Instruction *foldIdentityExtractShuffle(ShuffleVectorInst &Shuf) {
  Value *Op0 = Shuf.getOperand(0), *Op1 = Shuf.getOperand(1);
  if (!Shuf.isIdentityWithExtract() || !match(Op1, m_Undef()))
    return nullptr;

  // Check if we are extracting all bits of an inserted scalar:
  // extract-subvec (bitcast (inselt ?, X, 0) --> bitcast X to subvec type
  Value *X;
  if (match(Op0, m_BitCast(m_InsertElt(m_Value(), m_Value(X), m_Zero()))) &&
      X->getType()->getPrimitiveSizeInBits() ==
          Shuf.getType()->getPrimitiveSizeInBits())
    return new BitCastInst(X, Shuf.getType());

  // Try to combine 2 shuffles into 1 shuffle by concatenating a shuffle mask.
  Value *Y;
  ArrayRef<int> Mask;
  if (!match(Op0, m_Shuffle(m_Value(X), m_Value(Y), m_Mask(Mask))))
    return nullptr;

  // Be conservative with shuffle transforms. If we can't kill the 1st shuffle,
  // then combining may result in worse codegen.
  if (!Op0->hasOneUse())
    return nullptr;

  // We are extracting a subvector from a shuffle. Remove excess elements from
  // the 1st shuffle mask to eliminate the extract.
  //
  // This transform is conservatively limited to identity extracts because we do
  // not allow arbitrary shuffle mask creation as a target-independent transform
  // (because we can't guarantee that will lower efficiently).
  //
  // If the extracting shuffle has an undef mask element, it transfers to the
  // new shuffle mask. Otherwise, copy the original mask element. Example:
  //   shuf (shuf X, Y, <C0, C1, C2, undef, C4>), undef, <0, undef, 2, 3> -->
  //   shuf X, Y, <C0, undef, C2, undef>
  unsigned NumElts = cast<FixedVectorType>(Shuf.getType())->getNumElements();
  SmallVector<int, 16> NewMask(NumElts);
  assert(NumElts < Mask.size() &&
         "Identity with extract must have less elements than its inputs");

  for (unsigned i = 0; i != NumElts; ++i) {
    int ExtractMaskElt = Shuf.getMaskValue(i);
    int MaskElt = Mask[i];
    NewMask[i] = ExtractMaskElt == PoisonMaskElem ? ExtractMaskElt : MaskElt;
  }
  return new ShuffleVectorInst(X, Y, NewMask);
}

/// Try to replace a shuffle with an insertelement or try to replace a shuffle
/// operand with the operand of an insertelement.
static Instruction *foldShuffleWithInsert(ShuffleVectorInst &Shuf,
                                          InstCombinerImpl &IC) {
  Value *V0 = Shuf.getOperand(0), *V1 = Shuf.getOperand(1);
  SmallVector<int, 16> Mask;
  Shuf.getShuffleMask(Mask);

  int NumElts = Mask.size();
  int InpNumElts = cast<FixedVectorType>(V0->getType())->getNumElements();

  // This is a specialization of a fold in SimplifyDemandedVectorElts. We may
  // not be able to handle it there if the insertelement has >1 use.
  // If the shuffle has an insertelement operand but does not choose the
  // inserted scalar element from that value, then we can replace that shuffle
  // operand with the source vector of the insertelement.
  Value *X;
  uint64_t IdxC;
  if (match(V0, m_InsertElt(m_Value(X), m_Value(), m_ConstantInt(IdxC)))) {
    // shuf (inselt X, ?, IdxC), ?, Mask --> shuf X, ?, Mask
    if (!is_contained(Mask, (int)IdxC))
      return IC.replaceOperand(Shuf, 0, X);
  }
  if (match(V1, m_InsertElt(m_Value(X), m_Value(), m_ConstantInt(IdxC)))) {
    // Offset the index constant by the vector width because we are checking for
    // accesses to the 2nd vector input of the shuffle.
    IdxC += InpNumElts;
    // shuf ?, (inselt X, ?, IdxC), Mask --> shuf ?, X, Mask
    if (!is_contained(Mask, (int)IdxC))
      return IC.replaceOperand(Shuf, 1, X);
  }
  // For the rest of the transform, the shuffle must not change vector sizes.
  // TODO: This restriction could be removed if the insert has only one use
  //       (because the transform would require a new length-changing shuffle).
  if (NumElts != InpNumElts)
    return nullptr;

  // shuffle (insert ?, Scalar, IndexC), V1, Mask --> insert V1, Scalar, IndexC'
  auto isShufflingScalarIntoOp1 = [&](Value *&Scalar, ConstantInt *&IndexC) {
    // We need an insertelement with a constant index.
    if (!match(V0, m_InsertElt(m_Value(), m_Value(Scalar),
                               m_ConstantInt(IndexC))))
      return false;

    // Test the shuffle mask to see if it splices the inserted scalar into the
    // operand 1 vector of the shuffle.
    int NewInsIndex = -1;
    for (int i = 0; i != NumElts; ++i) {
      // Ignore undef mask elements.
      if (Mask[i] == -1)
        continue;

      // The shuffle takes elements of operand 1 without lane changes.
      if (Mask[i] == NumElts + i)
        continue;

      // The shuffle must choose the inserted scalar exactly once.
      if (NewInsIndex != -1 || Mask[i] != IndexC->getSExtValue())
        return false;

      // The shuffle is placing the inserted scalar into element i.
      NewInsIndex = i;
    }

    assert(NewInsIndex != -1 && "Did not fold shuffle with unused operand?");

    // Index is updated to the potentially translated insertion lane.
    IndexC = ConstantInt::get(IndexC->getType(), NewInsIndex);
    return true;
  };

  // If the shuffle is unnecessary, insert the scalar operand directly into
  // operand 1 of the shuffle. Example:
  // shuffle (insert ?, S, 1), V1, <1, 5, 6, 7> --> insert V1, S, 0
  Value *Scalar;
  ConstantInt *IndexC;
  if (isShufflingScalarIntoOp1(Scalar, IndexC))
    return InsertElementInst::Create(V1, Scalar, IndexC);

  // Try again after commuting shuffle. Example:
  // shuffle V0, (insert ?, S, 0), <0, 1, 2, 4> -->
  // shuffle (insert ?, S, 0), V0, <4, 5, 6, 0> --> insert V0, S, 3
  std::swap(V0, V1);
  ShuffleVectorInst::commuteShuffleMask(Mask, NumElts);
  if (isShufflingScalarIntoOp1(Scalar, IndexC))
    return InsertElementInst::Create(V1, Scalar, IndexC);

  return nullptr;
}

static Instruction *foldIdentityPaddedShuffles(ShuffleVectorInst &Shuf) {
  // Match the operands as identity with padding (also known as concatenation
  // with undef) shuffles of the same source type. The backend is expected to
  // recreate these concatenations from a shuffle of narrow operands.
  auto *Shuffle0 = dyn_cast<ShuffleVectorInst>(Shuf.getOperand(0));
  auto *Shuffle1 = dyn_cast<ShuffleVectorInst>(Shuf.getOperand(1));
  if (!Shuffle0 || !Shuffle0->isIdentityWithPadding() ||
      !Shuffle1 || !Shuffle1->isIdentityWithPadding())
    return nullptr;

  // We limit this transform to power-of-2 types because we expect that the
  // backend can convert the simplified IR patterns to identical nodes as the
  // original IR.
  // TODO: If we can verify the same behavior for arbitrary types, the
  //       power-of-2 checks can be removed.
  Value *X = Shuffle0->getOperand(0);
  Value *Y = Shuffle1->getOperand(0);
  if (X->getType() != Y->getType() ||
      !isPowerOf2_32(cast<FixedVectorType>(Shuf.getType())->getNumElements()) ||
      !isPowerOf2_32(
          cast<FixedVectorType>(Shuffle0->getType())->getNumElements()) ||
      !isPowerOf2_32(cast<FixedVectorType>(X->getType())->getNumElements()) ||
      match(X, m_Undef()) || match(Y, m_Undef()))
    return nullptr;
  assert(match(Shuffle0->getOperand(1), m_Undef()) &&
         match(Shuffle1->getOperand(1), m_Undef()) &&
         "Unexpected operand for identity shuffle");

  // This is a shuffle of 2 widening shuffles. We can shuffle the narrow source
  // operands directly by adjusting the shuffle mask to account for the narrower
  // types:
  // shuf (widen X), (widen Y), Mask --> shuf X, Y, Mask'
  int NarrowElts = cast<FixedVectorType>(X->getType())->getNumElements();
  int WideElts = cast<FixedVectorType>(Shuffle0->getType())->getNumElements();
  assert(WideElts > NarrowElts && "Unexpected types for identity with padding");

  ArrayRef<int> Mask = Shuf.getShuffleMask();
  SmallVector<int, 16> NewMask(Mask.size(), -1);
  for (int i = 0, e = Mask.size(); i != e; ++i) {
    if (Mask[i] == -1)
      continue;

    // If this shuffle is choosing an undef element from 1 of the sources, that
    // element is undef.
    if (Mask[i] < WideElts) {
      if (Shuffle0->getMaskValue(Mask[i]) == -1)
        continue;
    } else {
      if (Shuffle1->getMaskValue(Mask[i] - WideElts) == -1)
        continue;
    }

    // If this shuffle is choosing from the 1st narrow op, the mask element is
    // the same. If this shuffle is choosing from the 2nd narrow op, the mask
    // element is offset down to adjust for the narrow vector widths.
    if (Mask[i] < WideElts) {
      assert(Mask[i] < NarrowElts && "Unexpected shuffle mask");
      NewMask[i] = Mask[i];
    } else {
      assert(Mask[i] < (WideElts + NarrowElts) && "Unexpected shuffle mask");
      NewMask[i] = Mask[i] - (WideElts - NarrowElts);
    }
  }
  return new ShuffleVectorInst(X, Y, NewMask);
}

// Splatting the first element of the result of a BinOp, where any of the
// BinOp's operands are the result of a first element splat can be simplified to
// splatting the first element of the result of the BinOp
Instruction *InstCombinerImpl::simplifyBinOpSplats(ShuffleVectorInst &SVI) {
  if (!match(SVI.getOperand(1), m_Undef()) ||
      !match(SVI.getShuffleMask(), m_ZeroMask()) ||
      !SVI.getOperand(0)->hasOneUse())
    return nullptr;

  Value *Op0 = SVI.getOperand(0);
  Value *X, *Y;
  if (!match(Op0, m_BinOp(m_Shuffle(m_Value(X), m_Undef(), m_ZeroMask()),
                          m_Value(Y))) &&
      !match(Op0, m_BinOp(m_Value(X),
                          m_Shuffle(m_Value(Y), m_Undef(), m_ZeroMask()))))
    return nullptr;
  if (X->getType() != Y->getType())
    return nullptr;

  auto *BinOp = cast<BinaryOperator>(Op0);
  if (!isSafeToSpeculativelyExecute(BinOp))
    return nullptr;

  Value *NewBO = Builder.CreateBinOp(BinOp->getOpcode(), X, Y);
  if (auto NewBOI = dyn_cast<Instruction>(NewBO))
    NewBOI->copyIRFlags(BinOp);

  return new ShuffleVectorInst(NewBO, SVI.getShuffleMask());
}

Instruction *InstCombinerImpl::visitShuffleVectorInst(ShuffleVectorInst &SVI) {
  Value *LHS = SVI.getOperand(0);
  Value *RHS = SVI.getOperand(1);
  SimplifyQuery ShufQuery = SQ.getWithInstruction(&SVI);
  if (auto *V = simplifyShuffleVectorInst(LHS, RHS, SVI.getShuffleMask(),
                                          SVI.getType(), ShufQuery))
    return replaceInstUsesWith(SVI, V);

  if (Instruction *I = simplifyBinOpSplats(SVI))
    return I;

  if (isa<ScalableVectorType>(LHS->getType()))
    return nullptr;

  unsigned VWidth = cast<FixedVectorType>(SVI.getType())->getNumElements();
  unsigned LHSWidth = cast<FixedVectorType>(LHS->getType())->getNumElements();

  // shuffle (bitcast X), (bitcast Y), Mask --> bitcast (shuffle X, Y, Mask)
  //
  // if X and Y are of the same (vector) type, and the element size is not
  // changed by the bitcasts, we can distribute the bitcasts through the
  // shuffle, hopefully reducing the number of instructions. We make sure that
  // at least one bitcast only has one use, so we don't *increase* the number of
  // instructions here.
  Value *X, *Y;
  if (match(LHS, m_BitCast(m_Value(X))) && match(RHS, m_BitCast(m_Value(Y))) &&
      X->getType()->isVectorTy() && X->getType() == Y->getType() &&
      X->getType()->getScalarSizeInBits() ==
          SVI.getType()->getScalarSizeInBits() &&
      (LHS->hasOneUse() || RHS->hasOneUse())) {
    Value *V = Builder.CreateShuffleVector(X, Y, SVI.getShuffleMask(),
                                           SVI.getName() + ".uncasted");
    return new BitCastInst(V, SVI.getType());
  }

  ArrayRef<int> Mask = SVI.getShuffleMask();

  // Peek through a bitcasted shuffle operand by scaling the mask. If the
  // simulated shuffle can simplify, then this shuffle is unnecessary:
  // shuf (bitcast X), undef, Mask --> bitcast X'
  // TODO: This could be extended to allow length-changing shuffles.
  //       The transform might also be obsoleted if we allowed canonicalization
  //       of bitcasted shuffles.
  if (match(LHS, m_BitCast(m_Value(X))) && match(RHS, m_Undef()) &&
      X->getType()->isVectorTy() && VWidth == LHSWidth) {
    // Try to create a scaled mask constant.
    auto *XType = cast<FixedVectorType>(X->getType());
    unsigned XNumElts = XType->getNumElements();
    SmallVector<int, 16> ScaledMask;
    if (XNumElts >= VWidth) {
      assert(XNumElts % VWidth == 0 && "Unexpected vector bitcast");
      narrowShuffleMaskElts(XNumElts / VWidth, Mask, ScaledMask);
    } else {
      assert(VWidth % XNumElts == 0 && "Unexpected vector bitcast");
      if (!widenShuffleMaskElts(VWidth / XNumElts, Mask, ScaledMask))
        ScaledMask.clear();
    }
    if (!ScaledMask.empty()) {
      // If the shuffled source vector simplifies, cast that value to this
      // shuffle's type.
      if (auto *V = simplifyShuffleVectorInst(X, UndefValue::get(XType),
                                              ScaledMask, XType, ShufQuery))
        return BitCastInst::Create(Instruction::BitCast, V, SVI.getType());
    }
  }

  // shuffle x, x, mask --> shuffle x, undef, mask'
  if (LHS == RHS) {
    assert(!match(RHS, m_Undef()) &&
           "Shuffle with 2 undef ops not simplified?");
    return new ShuffleVectorInst(LHS, createUnaryMask(Mask, LHSWidth));
  }

  // shuffle undef, x, mask --> shuffle x, undef, mask'
  if (match(LHS, m_Undef())) {
    SVI.commute();
    return &SVI;
  }

  if (Instruction *I = canonicalizeInsertSplat(SVI, Builder))
    return I;

  if (Instruction *I = foldSelectShuffle(SVI))
    return I;

  if (Instruction *I = foldTruncShuffle(SVI, DL.isBigEndian()))
    return I;

  if (Instruction *I = narrowVectorSelect(SVI, Builder))
    return I;

  if (Instruction *I = foldShuffleOfUnaryOps(SVI, Builder))
    return I;

  if (Instruction *I = foldCastShuffle(SVI, Builder))
    return I;

  APInt UndefElts(VWidth, 0);
  APInt AllOnesEltMask(APInt::getAllOnes(VWidth));
  if (Value *V = SimplifyDemandedVectorElts(&SVI, AllOnesEltMask, UndefElts)) {
    if (V != &SVI)
      return replaceInstUsesWith(SVI, V);
    return &SVI;
  }

  if (Instruction *I = foldIdentityExtractShuffle(SVI))
    return I;

  // These transforms have the potential to lose undef knowledge, so they are
  // intentionally placed after SimplifyDemandedVectorElts().
  if (Instruction *I = foldShuffleWithInsert(SVI, *this))
    return I;
  if (Instruction *I = foldIdentityPaddedShuffles(SVI))
    return I;

  if (match(RHS, m_Undef()) && canEvaluateShuffled(LHS, Mask)) {
    Value *V = evaluateInDifferentElementOrder(LHS, Mask, Builder);
    return replaceInstUsesWith(SVI, V);
  }

  // SROA generates shuffle+bitcast when the extracted sub-vector is bitcast to
  // a non-vector type. We can instead bitcast the original vector followed by
  // an extract of the desired element:
  //
  //   %sroa = shufflevector <16 x i8> %in, <16 x i8> undef,
  //                         <4 x i32> <i32 0, i32 1, i32 2, i32 3>
  //   %1 = bitcast <4 x i8> %sroa to i32
  // Becomes:
  //   %bc = bitcast <16 x i8> %in to <4 x i32>
  //   %ext = extractelement <4 x i32> %bc, i32 0
  //
  // If the shuffle is extracting a contiguous range of values from the input
  // vector then each use which is a bitcast of the extracted size can be
  // replaced. This will work if the vector types are compatible, and the begin
  // index is aligned to a value in the casted vector type. If the begin index
  // isn't aligned then we can shuffle the original vector (keeping the same
  // vector type) before extracting.
  //
  // This code will bail out if the target type is fundamentally incompatible
  // with vectors of the source type.
  //
  // Example of <16 x i8>, target type i32:
  // Index range [4,8):         v-----------v Will work.
  //                +--+--+--+--+--+--+--+--+--+--+--+--+--+--+--+--+
  //     <16 x i8>: |  |  |  |  |  |  |  |  |  |  |  |  |  |  |  |  |
  //     <4 x i32>: |           |           |           |           |
  //                +-----------+-----------+-----------+-----------+
  // Index range [6,10):              ^-----------^ Needs an extra shuffle.
  // Target type i40:           ^--------------^ Won't work, bail.
  bool MadeChange = false;
  if (isShuffleExtractingFromLHS(SVI, Mask)) {
    Value *V = LHS;
    unsigned MaskElems = Mask.size();
    auto *SrcTy = cast<FixedVectorType>(V->getType());
    unsigned VecBitWidth = SrcTy->getPrimitiveSizeInBits().getFixedValue();
    unsigned SrcElemBitWidth = DL.getTypeSizeInBits(SrcTy->getElementType());
    assert(SrcElemBitWidth && "vector elements must have a bitwidth");
    unsigned SrcNumElems = SrcTy->getNumElements();
    SmallVector<BitCastInst *, 8> BCs;
    DenseMap<Type *, Value *> NewBCs;
    for (User *U : SVI.users())
      if (BitCastInst *BC = dyn_cast<BitCastInst>(U))
        if (!BC->use_empty())
          // Only visit bitcasts that weren't previously handled.
          BCs.push_back(BC);
    for (BitCastInst *BC : BCs) {
      unsigned BegIdx = Mask.front();
      Type *TgtTy = BC->getDestTy();
      unsigned TgtElemBitWidth = DL.getTypeSizeInBits(TgtTy);
      if (!TgtElemBitWidth)
        continue;
      unsigned TgtNumElems = VecBitWidth / TgtElemBitWidth;
      bool VecBitWidthsEqual = VecBitWidth == TgtNumElems * TgtElemBitWidth;
      bool BegIsAligned = 0 == ((SrcElemBitWidth * BegIdx) % TgtElemBitWidth);
      if (!VecBitWidthsEqual)
        continue;
      if (!VectorType::isValidElementType(TgtTy))
        continue;
      auto *CastSrcTy = FixedVectorType::get(TgtTy, TgtNumElems);
      if (!BegIsAligned) {
        // Shuffle the input so [0,NumElements) contains the output, and
        // [NumElems,SrcNumElems) is undef.
        SmallVector<int, 16> ShuffleMask(SrcNumElems, -1);
        for (unsigned I = 0, E = MaskElems, Idx = BegIdx; I != E; ++Idx, ++I)
          ShuffleMask[I] = Idx;
        V = Builder.CreateShuffleVector(V, ShuffleMask,
                                        SVI.getName() + ".extract");
        BegIdx = 0;
      }
      unsigned SrcElemsPerTgtElem = TgtElemBitWidth / SrcElemBitWidth;
      assert(SrcElemsPerTgtElem);
      BegIdx /= SrcElemsPerTgtElem;
      bool BCAlreadyExists = NewBCs.contains(CastSrcTy);
      auto *NewBC =
          BCAlreadyExists
              ? NewBCs[CastSrcTy]
              : Builder.CreateBitCast(V, CastSrcTy, SVI.getName() + ".bc");
      if (!BCAlreadyExists)
        NewBCs[CastSrcTy] = NewBC;
      auto *Ext = Builder.CreateExtractElement(NewBC, BegIdx,
                                               SVI.getName() + ".extract");
      // The shufflevector isn't being replaced: the bitcast that used it
      // is. InstCombine will visit the newly-created instructions.
      replaceInstUsesWith(*BC, Ext);
      MadeChange = true;
    }
  }

  // If the LHS is a shufflevector itself, see if we can combine it with this
  // one without producing an unusual shuffle.
  // Cases that might be simplified:
  // 1.
  // x1=shuffle(v1,v2,mask1)
  //  x=shuffle(x1,undef,mask)
  //        ==>
  //  x=shuffle(v1,undef,newMask)
  // newMask[i] = (mask[i] < x1.size()) ? mask1[mask[i]] : -1
  // 2.
  // x1=shuffle(v1,undef,mask1)
  //  x=shuffle(x1,x2,mask)
  // where v1.size() == mask1.size()
  //        ==>
  //  x=shuffle(v1,x2,newMask)
  // newMask[i] = (mask[i] < x1.size()) ? mask1[mask[i]] : mask[i]
  // 3.
  // x2=shuffle(v2,undef,mask2)
  //  x=shuffle(x1,x2,mask)
  // where v2.size() == mask2.size()
  //        ==>
  //  x=shuffle(x1,v2,newMask)
  // newMask[i] = (mask[i] < x1.size())
  //              ? mask[i] : mask2[mask[i]-x1.size()]+x1.size()
  // 4.
  // x1=shuffle(v1,undef,mask1)
  // x2=shuffle(v2,undef,mask2)
  //  x=shuffle(x1,x2,mask)
  // where v1.size() == v2.size()
  //        ==>
  //  x=shuffle(v1,v2,newMask)
  // newMask[i] = (mask[i] < x1.size())
  //              ? mask1[mask[i]] : mask2[mask[i]-x1.size()]+v1.size()
  //
  // Here we are really conservative:
  // we are absolutely afraid of producing a shuffle mask not in the input
  // program, because the code gen may not be smart enough to turn a merged
  // shuffle into two specific shuffles: it may produce worse code.  As such,
  // we only merge two shuffles if the result is either a splat or one of the
  // input shuffle masks.  In this case, merging the shuffles just removes
  // one instruction, which we know is safe.  This is good for things like
  // turning: (splat(splat)) -> splat, or
  // merge(V[0..n], V[n+1..2n]) -> V[0..2n]
  ShuffleVectorInst* LHSShuffle = dyn_cast<ShuffleVectorInst>(LHS);
  ShuffleVectorInst* RHSShuffle = dyn_cast<ShuffleVectorInst>(RHS);
  if (LHSShuffle)
    if (!match(LHSShuffle->getOperand(1), m_Undef()) && !match(RHS, m_Undef()))
      LHSShuffle = nullptr;
  if (RHSShuffle)
    if (!match(RHSShuffle->getOperand(1), m_Undef()))
      RHSShuffle = nullptr;
  if (!LHSShuffle && !RHSShuffle)
    return MadeChange ? &SVI : nullptr;

  Value* LHSOp0 = nullptr;
  Value* LHSOp1 = nullptr;
  Value* RHSOp0 = nullptr;
  unsigned LHSOp0Width = 0;
  unsigned RHSOp0Width = 0;
  if (LHSShuffle) {
    LHSOp0 = LHSShuffle->getOperand(0);
    LHSOp1 = LHSShuffle->getOperand(1);
    LHSOp0Width = cast<FixedVectorType>(LHSOp0->getType())->getNumElements();
  }
  if (RHSShuffle) {
    RHSOp0 = RHSShuffle->getOperand(0);
    RHSOp0Width = cast<FixedVectorType>(RHSOp0->getType())->getNumElements();
  }
  Value* newLHS = LHS;
  Value* newRHS = RHS;
  if (LHSShuffle) {
    // case 1
    if (match(RHS, m_Undef())) {
      newLHS = LHSOp0;
      newRHS = LHSOp1;
    }
    // case 2 or 4
    else if (LHSOp0Width == LHSWidth) {
      newLHS = LHSOp0;
    }
  }
  // case 3 or 4
  if (RHSShuffle && RHSOp0Width == LHSWidth) {
    newRHS = RHSOp0;
  }
  // case 4
  if (LHSOp0 == RHSOp0) {
    newLHS = LHSOp0;
    newRHS = nullptr;
  }

  if (newLHS == LHS && newRHS == RHS)
    return MadeChange ? &SVI : nullptr;

  ArrayRef<int> LHSMask;
  ArrayRef<int> RHSMask;
  if (newLHS != LHS)
    LHSMask = LHSShuffle->getShuffleMask();
  if (RHSShuffle && newRHS != RHS)
    RHSMask = RHSShuffle->getShuffleMask();

  unsigned newLHSWidth = (newLHS != LHS) ? LHSOp0Width : LHSWidth;
  SmallVector<int, 16> newMask;
  bool isSplat = true;
  int SplatElt = -1;
  // Create a new mask for the new ShuffleVectorInst so that the new
  // ShuffleVectorInst is equivalent to the original one.
  for (unsigned i = 0; i < VWidth; ++i) {
    int eltMask;
    if (Mask[i] < 0) {
      // This element is a poison value.
      eltMask = -1;
    } else if (Mask[i] < (int)LHSWidth) {
      // This element is from left hand side vector operand.
      //
      // If LHS is going to be replaced (case 1, 2, or 4), calculate the
      // new mask value for the element.
      if (newLHS != LHS) {
        eltMask = LHSMask[Mask[i]];
        // If the value selected is an poison value, explicitly specify it
        // with a -1 mask value.
        if (eltMask >= (int)LHSOp0Width && isa<PoisonValue>(LHSOp1))
          eltMask = -1;
      } else
        eltMask = Mask[i];
    } else {
      // This element is from right hand side vector operand
      //
      // If the value selected is a poison value, explicitly specify it
      // with a -1 mask value. (case 1)
      if (match(RHS, m_Poison()))
        eltMask = -1;
      // If RHS is going to be replaced (case 3 or 4), calculate the
      // new mask value for the element.
      else if (newRHS != RHS) {
        eltMask = RHSMask[Mask[i]-LHSWidth];
        // If the value selected is an poison value, explicitly specify it
        // with a -1 mask value.
        if (eltMask >= (int)RHSOp0Width) {
          assert(match(RHSShuffle->getOperand(1), m_Poison()) &&
                 "should have been check above");
          eltMask = -1;
        }
      } else
        eltMask = Mask[i]-LHSWidth;

      // If LHS's width is changed, shift the mask value accordingly.
      // If newRHS == nullptr, i.e. LHSOp0 == RHSOp0, we want to remap any
      // references from RHSOp0 to LHSOp0, so we don't need to shift the mask.
      // If newRHS == newLHS, we want to remap any references from newRHS to
      // newLHS so that we can properly identify splats that may occur due to
      // obfuscation across the two vectors.
      if (eltMask >= 0 && newRHS != nullptr && newLHS != newRHS)
        eltMask += newLHSWidth;
    }

    // Check if this could still be a splat.
    if (eltMask >= 0) {
      if (SplatElt >= 0 && SplatElt != eltMask)
        isSplat = false;
      SplatElt = eltMask;
    }

    newMask.push_back(eltMask);
  }

  // If the result mask is equal to one of the original shuffle masks,
  // or is a splat, do the replacement.
  if (isSplat || newMask == LHSMask || newMask == RHSMask || newMask == Mask) {
    if (!newRHS)
      newRHS = PoisonValue::get(newLHS->getType());
    return new ShuffleVectorInst(newLHS, newRHS, newMask);
  }

  return MadeChange ? &SVI : nullptr;
}

#if INTEL_CUSTOMIZATION
static cl::opt<bool> InstCombineComplex("inst-combine-complex",
    cl::desc("Enable pattern match to llvm.complex.* intrinsics"));

bool InstCombinerImpl::createComplexMathInstruction(Value *Real, Value *Imag) {
  if (!InstCombineComplex)
    return false;

  Instruction *RealI = dyn_cast<Instruction>(Real);
  Instruction *ImagI = dyn_cast<Instruction>(Imag);
  if (!RealI || !ImagI)
    return false;

  // Don't try to handle vector instructions for now.
  if (RealI->getType()->isVectorTy())
    return false;

  Value *Op0R, *Op0I, *Op1R, *Op1I, *Scale, *Numerator;
  // Compute the intersection of all the fast math flags of the entire tree up
  // to the point that the input complex numbers are specified.
  auto computeFMF = [&]() {
    SmallVector<Instruction *, 8> Worklist = { RealI, ImagI };
    FastMathFlags Flags;
    Flags.set();
    while (!Worklist.empty()) {
      Instruction *I = Worklist.back();
      Worklist.pop_back();
      Flags &= I->getFastMathFlags();
      for (Use &U : I->operands()) {
        Value *V = U.get();
        if (V == Op0R || V == Op0I || V == Op1R || V == Op1I)
          continue;
        Worklist.push_back(cast<Instruction>(V));
      }
    }
    return Flags;
  };

  Intrinsic::ID NewIntrinsic = Intrinsic::not_intrinsic;
  // Check for complex multiply:
  // real = op0.real * op1.real - op0.imag * op1.imag
  // imag = op0.real * op1.imag + op1.imag * op0.real
  if (match(Real, m_FSub(m_OneUse(m_FMul(m_Value(Op0R), m_Value(Op1R))),
                         m_OneUse(m_FMul(m_Value(Op0I), m_Value(Op1I)))))) {
    if (match(Imag, m_c_FAdd(
            m_OneUse(m_c_FMul(m_Specific(Op0R), m_Specific(Op1I))),
            m_OneUse(m_c_FMul(m_Specific(Op1R), m_Specific(Op0I)))))) {
      NewIntrinsic = Intrinsic::intel_complex_fmul;
    }
  }
  // Check for complex div:
  // real = (op0.real * op1.real + op0.imag * op1.imag) / scale
  // imag = (op0.imag * op1.real - op0.real * op1.imag) / scale
  // where scale = op1.real * op1.real + op1.imag * op1.imag
  else if (match(Imag, m_FDiv(m_Value(Numerator), m_Value(Scale)))) {
    if (match(Scale, m_FAdd(m_OneUse(m_FMul(m_Value(Op1R), m_Deferred(Op1R))),
                            m_OneUse(m_FMul(m_Value(Op1I), m_Deferred(Op1I)))))) {
      // The matching of Op1R and Op1I are temporary, we may need to reverse the
      // assignments.
      auto checkNumerator = [&]() {
        return match(Numerator, m_OneUse(
            m_FSub(m_OneUse(m_c_FMul(m_Value(Op0I), m_Specific(Op1R))),
                   m_OneUse(m_c_FMul(m_Value(Op0R), m_Specific(Op1I))))));
      };
      bool ImagMatches = checkNumerator();
      if (!ImagMatches) {
        std::swap(Op1R, Op1I);
        ImagMatches = checkNumerator();
      }
      if (ImagMatches && match(Real,
              m_FDiv(m_OneUse(m_c_FAdd(
                       m_OneUse(m_c_FMul(m_Specific(Op0R), m_Specific(Op1R))),
                       m_OneUse(m_c_FMul(m_Specific(Op0I), m_Specific(Op1I))))),
                     m_Specific(Scale)))) {
        NewIntrinsic = Intrinsic::intel_complex_fdiv;
      }
    }
  }

  // Make sure we matched an intrinsic.
  if (NewIntrinsic == Intrinsic::not_intrinsic)
    return false;

  // Use the computation tree to capture all of the fast-math flags.
  IRBuilderBase::FastMathFlagGuard FMFGuard(Builder);
  Builder.setFastMathFlags(computeFMF());

  Value *Op0 = Builder.CreateComplexValue(Op0R, Op0I);
  Value *Op1 = Builder.CreateComplexValue(Op1R, Op1I);

  // Create new intrinsics. From our pattern matching of only the direct
  // arithmetic formulas, we have to create them with the complex-limited-range.
  Value *Result;
  switch (NewIntrinsic) {
  case Intrinsic::intel_complex_fmul:
    Result = Builder.CreateComplexMul(Op0, Op1, true);
    break;
  case Intrinsic::intel_complex_fdiv:
    Result = Builder.CreateComplexDiv(Op0, Op1, true);
    break;
  default:
    llvm_unreachable("Unexpected complex intrinsic");
  }

  replaceInstUsesWith(*RealI, Builder.CreateExtractElement(Result, uint64_t(0)));
  replaceInstUsesWith(*ImagI, Builder.CreateExtractElement(Result, uint64_t(1)));

  return true;
}
#endif // INTEL_CUSTOMIZATION<|MERGE_RESOLUTION|>--- conflicted
+++ resolved
@@ -1335,11 +1335,7 @@
       return nullptr;
 
   // Create the insert + shuffle.
-<<<<<<< HEAD
-  Type *Int64Ty = Type::getInt32Ty(InsElt.getContext());
-=======
   Type *Int64Ty = Type::getInt64Ty(InsElt.getContext());
->>>>>>> 38e5d2c1
   PoisonValue *PoisonVec = PoisonValue::get(VecTy);
   Constant *Zero = ConstantInt::get(Int64Ty, 0);
   if (!cast<ConstantInt>(FirstIE->getOperand(2))->isZero())
