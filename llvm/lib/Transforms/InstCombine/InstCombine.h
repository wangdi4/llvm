//===- InstCombine.h - Main InstCombine pass definition ---------*- C++ -*-===//
//
//                     The LLVM Compiler Infrastructure
//
// This file is distributed under the University of Illinois Open Source
// License. See LICENSE.TXT for details.
//
//===----------------------------------------------------------------------===//

#ifndef LLVM_LIB_TRANSFORMS_INSTCOMBINE_INSTCOMBINE_H
#define LLVM_LIB_TRANSFORMS_INSTCOMBINE_INSTCOMBINE_H

#include "InstCombineWorklist.h"
#include "llvm/Analysis/AssumptionCache.h"
#include "llvm/Analysis/TargetFolder.h"
#include "llvm/Analysis/ValueTracking.h"
#include "llvm/IR/IRBuilder.h"
#include "llvm/IR/InstVisitor.h"
#include "llvm/IR/IntrinsicInst.h"
#include "llvm/IR/Operator.h"
#include "llvm/IR/PatternMatch.h"
#include "llvm/Pass.h"
#include "llvm/Transforms/Utils/SimplifyLibCalls.h"

#define DEBUG_TYPE "instcombine"

namespace llvm {
class CallSite;
class DataLayout;
class DominatorTree;
class TargetLibraryInfo;
class DbgDeclareInst;
class MemIntrinsic;
class MemSetInst;

/// SelectPatternFlavor - We can match a variety of different patterns for
/// select operations.
enum SelectPatternFlavor {
  SPF_UNKNOWN = 0,
  SPF_SMIN,
  SPF_UMIN,
  SPF_SMAX,
  SPF_UMAX,
  SPF_ABS,
  SPF_NABS
};

/// getComplexity:  Assign a complexity or rank value to LLVM Values...
///   0 -> undef, 1 -> Const, 2 -> Other, 3 -> Arg, 3 -> Unary, 4 -> OtherInst
static inline unsigned getComplexity(Value *V) {
  if (isa<Instruction>(V)) {
    if (BinaryOperator::isNeg(V) || BinaryOperator::isFNeg(V) ||
        BinaryOperator::isNot(V))
      return 3;
    return 4;
  }
  if (isa<Argument>(V))
    return 3;
  return isa<Constant>(V) ? (isa<UndefValue>(V) ? 0 : 1) : 2;
}

/// AddOne - Add one to a Constant
static inline Constant *AddOne(Constant *C) {
  return ConstantExpr::getAdd(C, ConstantInt::get(C->getType(), 1));
}
/// SubOne - Subtract one from a Constant
static inline Constant *SubOne(Constant *C) {
  return ConstantExpr::getSub(C, ConstantInt::get(C->getType(), 1));
}

/// InstCombineIRInserter - This is an IRBuilder insertion helper that works
/// just like the normal insertion helper, but also adds any new instructions
/// to the instcombine worklist.
class LLVM_LIBRARY_VISIBILITY InstCombineIRInserter
    : public IRBuilderDefaultInserter<true> {
  InstCombineWorklist &Worklist;
  AssumptionCache *AC;

public:
  InstCombineIRInserter(InstCombineWorklist &WL, AssumptionCache *AC)
      : Worklist(WL), AC(AC) {}

  void InsertHelper(Instruction *I, const Twine &Name, BasicBlock *BB,
                    BasicBlock::iterator InsertPt) const {
    IRBuilderDefaultInserter<true>::InsertHelper(I, Name, BB, InsertPt);
    Worklist.Add(I);

    using namespace llvm::PatternMatch;
<<<<<<< HEAD
    if ((match(I, m_Intrinsic<Intrinsic::assume>(m_Value()))))
      AT->registerAssumption(cast<CallInst>(I));
=======
    if (match(I, m_Intrinsic<Intrinsic::assume>()))
      AC->registerAssumption(cast<CallInst>(I));
>>>>>>> 41cb3da2
  }
};

/// InstCombiner - The -instcombine pass.
class LLVM_LIBRARY_VISIBILITY InstCombiner
    : public FunctionPass,
      public InstVisitor<InstCombiner, Instruction *> {
  AssumptionCache *AC;
  const DataLayout *DL;
  TargetLibraryInfo *TLI;
  DominatorTree *DT; // not required
  bool MadeIRChange;
  LibCallSimplifier *Simplifier;
  bool MinimizeSize;

public:
  /// Worklist - All of the instructions that need to be simplified.
  InstCombineWorklist Worklist;

  /// Builder - This is an IRBuilder that automatically inserts new
  /// instructions into the worklist when they are created.
  typedef IRBuilder<true, TargetFolder, InstCombineIRInserter> BuilderTy;
  BuilderTy *Builder;

  static char ID; // Pass identification, replacement for typeid
  InstCombiner() : FunctionPass(ID), DL(nullptr), Builder(nullptr) {
    MinimizeSize = false;
    initializeInstCombinerPass(*PassRegistry::getPassRegistry());
  }

public:
  bool runOnFunction(Function &F) override;

  bool DoOneIteration(Function &F, unsigned ItNum);

  void getAnalysisUsage(AnalysisUsage &AU) const override;

  AssumptionCache *getAssumptionCache() const { return AC; }

  const DataLayout *getDataLayout() const { return DL; }
  
  DominatorTree *getDominatorTree() const { return DT; }

  TargetLibraryInfo *getTargetLibraryInfo() const { return TLI; }

  // Visitation implementation - Implement instruction combining for different
  // instruction types.  The semantics are as follows:
  // Return Value:
  //    null        - No change was made
  //     I          - Change was made, I is still valid, I may be dead though
  //   otherwise    - Change was made, replace I with returned instruction
  //
  Instruction *visitAdd(BinaryOperator &I);
  Instruction *visitFAdd(BinaryOperator &I);
  Value *OptimizePointerDifference(Value *LHS, Value *RHS, Type *Ty);
  Instruction *visitSub(BinaryOperator &I);
  Instruction *visitFSub(BinaryOperator &I);
  Instruction *visitMul(BinaryOperator &I);
  Value *foldFMulConst(Instruction *FMulOrDiv, Constant *C,
                       Instruction *InsertBefore);
  Instruction *visitFMul(BinaryOperator &I);
  Instruction *visitURem(BinaryOperator &I);
  Instruction *visitSRem(BinaryOperator &I);
  Instruction *visitFRem(BinaryOperator &I);
  bool SimplifyDivRemOfSelect(BinaryOperator &I);
  Instruction *commonRemTransforms(BinaryOperator &I);
  Instruction *commonIRemTransforms(BinaryOperator &I);
  Instruction *commonDivTransforms(BinaryOperator &I);
  Instruction *commonIDivTransforms(BinaryOperator &I);
  Instruction *visitUDiv(BinaryOperator &I);
  Instruction *visitSDiv(BinaryOperator &I);
  Instruction *visitFDiv(BinaryOperator &I);
  Value *FoldAndOfICmps(ICmpInst *LHS, ICmpInst *RHS);
  Value *FoldAndOfFCmps(FCmpInst *LHS, FCmpInst *RHS);
  Instruction *visitAnd(BinaryOperator &I);
  Value *FoldOrOfICmps(ICmpInst *LHS, ICmpInst *RHS, Instruction *CxtI);
  Value *FoldOrOfFCmps(FCmpInst *LHS, FCmpInst *RHS);
  Instruction *FoldOrWithConstants(BinaryOperator &I, Value *Op, Value *A,
                                   Value *B, Value *C);
  Instruction *FoldXorWithConstants(BinaryOperator &I, Value *Op, Value *A,
                                    Value *B, Value *C);
  Instruction *visitOr(BinaryOperator &I);
  Instruction *visitXor(BinaryOperator &I);
  Instruction *visitShl(BinaryOperator &I);
  Instruction *visitAShr(BinaryOperator &I);
  Instruction *visitLShr(BinaryOperator &I);
  Instruction *commonShiftTransforms(BinaryOperator &I);
  Instruction *FoldFCmp_IntToFP_Cst(FCmpInst &I, Instruction *LHSI,
                                    Constant *RHSC);
  Instruction *FoldCmpLoadFromIndexedGlobal(GetElementPtrInst *GEP,
                                            GlobalVariable *GV, CmpInst &ICI,
                                            ConstantInt *AndCst = nullptr);
  Instruction *visitFCmpInst(FCmpInst &I);
  Instruction *visitICmpInst(ICmpInst &I);
  Instruction *visitICmpInstWithCastAndCast(ICmpInst &ICI);
  Instruction *visitICmpInstWithInstAndIntCst(ICmpInst &ICI, Instruction *LHS,
                                              ConstantInt *RHS);
  Instruction *FoldICmpDivCst(ICmpInst &ICI, BinaryOperator *DivI,
                              ConstantInt *DivRHS);
  Instruction *FoldICmpShrCst(ICmpInst &ICI, BinaryOperator *DivI,
                              ConstantInt *DivRHS);
  Instruction *FoldICmpCstShrCst(ICmpInst &I, Value *Op, Value *A,
                                 ConstantInt *CI1, ConstantInt *CI2);
  Instruction *FoldICmpAddOpCst(Instruction &ICI, Value *X, ConstantInt *CI,
                                ICmpInst::Predicate Pred);
  Instruction *FoldGEPICmp(GEPOperator *GEPLHS, Value *RHS,
                           ICmpInst::Predicate Cond, Instruction &I);
  Instruction *FoldShiftByConstant(Value *Op0, Constant *Op1,
                                   BinaryOperator &I);
  Instruction *commonCastTransforms(CastInst &CI);
  Instruction *commonPointerCastTransforms(CastInst &CI);
  Instruction *visitTrunc(TruncInst &CI);
  Instruction *visitZExt(ZExtInst &CI);
  Instruction *visitSExt(SExtInst &CI);
  Instruction *visitFPTrunc(FPTruncInst &CI);
  Instruction *visitFPExt(CastInst &CI);
  Instruction *visitFPToUI(FPToUIInst &FI);
  Instruction *visitFPToSI(FPToSIInst &FI);
  Instruction *visitUIToFP(CastInst &CI);
  Instruction *visitSIToFP(CastInst &CI);
  Instruction *visitPtrToInt(PtrToIntInst &CI);
  Instruction *visitIntToPtr(IntToPtrInst &CI);
  Instruction *visitBitCast(BitCastInst &CI);
  Instruction *visitAddrSpaceCast(AddrSpaceCastInst &CI);
  Instruction *FoldSelectOpOp(SelectInst &SI, Instruction *TI, Instruction *FI);
  Instruction *FoldSelectIntoOp(SelectInst &SI, Value *, Value *);
  Instruction *FoldSPFofSPF(Instruction *Inner, SelectPatternFlavor SPF1,
                            Value *A, Value *B, Instruction &Outer,
                            SelectPatternFlavor SPF2, Value *C);
  Instruction *visitSelectInst(SelectInst &SI);
  Instruction *visitSelectInstWithICmp(SelectInst &SI, ICmpInst *ICI);
  Instruction *visitCallInst(CallInst &CI);
  Instruction *visitInvokeInst(InvokeInst &II);

  Instruction *SliceUpIllegalIntegerPHI(PHINode &PN);
  Instruction *visitPHINode(PHINode &PN);
  Instruction *visitGetElementPtrInst(GetElementPtrInst &GEP);
  Instruction *visitAllocaInst(AllocaInst &AI);
  Instruction *visitAllocSite(Instruction &FI);
  Instruction *visitFree(CallInst &FI);
  Instruction *visitLoadInst(LoadInst &LI);
  Instruction *visitStoreInst(StoreInst &SI);
  Instruction *visitBranchInst(BranchInst &BI);
  Instruction *visitSwitchInst(SwitchInst &SI);
  Instruction *visitReturnInst(ReturnInst &RI);
  Instruction *visitInsertValueInst(InsertValueInst &IV);
  Instruction *visitInsertElementInst(InsertElementInst &IE);
  Instruction *visitExtractElementInst(ExtractElementInst &EI);
  Instruction *visitShuffleVectorInst(ShuffleVectorInst &SVI);
  Instruction *visitExtractValueInst(ExtractValueInst &EV);
  Instruction *visitLandingPadInst(LandingPadInst &LI);

  // visitInstruction - Specify what to return for unhandled instructions...
  Instruction *visitInstruction(Instruction &I) { return nullptr; }

private:
  bool ShouldChangeType(Type *From, Type *To) const;
  Value *dyn_castNegVal(Value *V) const;
  Value *dyn_castFNegVal(Value *V, bool NoSignedZero = false) const;
  Type *FindElementAtOffset(Type *PtrTy, int64_t Offset,
                            SmallVectorImpl<Value *> &NewIndices);
  Instruction *FoldOpIntoSelect(Instruction &Op, SelectInst *SI);

  /// ShouldOptimizeCast - Return true if the cast from "V to Ty" actually
  /// results in any code being generated and is interesting to optimize out. If
  /// the cast can be eliminated by some other simple transformation, we prefer
  /// to do the simplification first.
  bool ShouldOptimizeCast(Instruction::CastOps opcode, const Value *V,
                          Type *Ty);

  Instruction *visitCallSite(CallSite CS);
  Instruction *tryOptimizeCall(CallInst *CI, const DataLayout *DL);
  bool transformConstExprCastCall(CallSite CS);
  Instruction *transformCallThroughTrampoline(CallSite CS,
                                              IntrinsicInst *Tramp);
  Instruction *transformZExtICmp(ICmpInst *ICI, Instruction &CI,
                                 bool DoXform = true);
  Instruction *transformSExtICmp(ICmpInst *ICI, Instruction &CI);
  bool WillNotOverflowSignedAdd(Value *LHS, Value *RHS, Instruction *CxtI);
  bool WillNotOverflowSignedSub(Value *LHS, Value *RHS, Instruction *CxtI);
  bool WillNotOverflowUnsignedSub(Value *LHS, Value *RHS, Instruction *CxtI);
  bool WillNotOverflowSignedMul(Value *LHS, Value *RHS, Instruction *CxtI);
  Value *EmitGEPOffset(User *GEP);
  Instruction *scalarizePHI(ExtractElementInst &EI, PHINode *PN);
  Value *EvaluateInDifferentElementOrder(Value *V, ArrayRef<int> Mask);

public:
  // InsertNewInstBefore - insert an instruction New before instruction Old
  // in the program.  Add the new instruction to the worklist.
  //
  Instruction *InsertNewInstBefore(Instruction *New, Instruction &Old) {
    assert(New && !New->getParent() &&
           "New instruction already inserted into a basic block!");
    BasicBlock *BB = Old.getParent();
    BB->getInstList().insert(&Old, New); // Insert inst
    Worklist.Add(New);
    return New;
  }

  // InsertNewInstWith - same as InsertNewInstBefore, but also sets the
  // debug loc.
  //
  Instruction *InsertNewInstWith(Instruction *New, Instruction &Old) {
    New->setDebugLoc(Old.getDebugLoc());
    return InsertNewInstBefore(New, Old);
  }

  // ReplaceInstUsesWith - This method is to be used when an instruction is
  // found to be dead, replacable with another preexisting expression.  Here
  // we add all uses of I to the worklist, replace all uses of I with the new
  // value, then return I, so that the inst combiner will know that I was
  // modified.
  //
  Instruction *ReplaceInstUsesWith(Instruction &I, Value *V) {
    Worklist.AddUsersToWorkList(I); // Add all modified instrs to worklist.

    // If we are replacing the instruction with itself, this must be in a
    // segment of unreachable code, so just clobber the instruction.
    if (&I == V)
      V = UndefValue::get(I.getType());

    DEBUG(dbgs() << "IC: Replacing " << I << "\n"
                    "    with " << *V << '\n');

    I.replaceAllUsesWith(V);
    return &I;
  }

  /// Creates a result tuple for an overflow intrinsic \p II with a given
  /// \p Result and a constant \p Overflow value. If \p ReUseName is true the
  /// \p Result's name is taken from \p II.
  Instruction *CreateOverflowTuple(IntrinsicInst *II, Value *Result,
                                    bool Overflow, bool ReUseName = true) {
    if (ReUseName)
      Result->takeName(II);
    Constant *V[] = { UndefValue::get(Result->getType()),
                      Overflow ? Builder->getTrue() : Builder->getFalse() };
    StructType *ST = cast<StructType>(II->getType());
    Constant *Struct = ConstantStruct::get(ST, V);
    return InsertValueInst::Create(Struct, Result, 0);
  }
        
  // EraseInstFromFunction - When dealing with an instruction that has side
  // effects or produces a void value, we can't rely on DCE to delete the
  // instruction.  Instead, visit methods should return the value returned by
  // this function.
  Instruction *EraseInstFromFunction(Instruction &I) {
    DEBUG(dbgs() << "IC: ERASE " << I << '\n');

    assert(I.use_empty() && "Cannot erase instruction that is used!");
    // Make sure that we reprocess all operands now that we reduced their
    // use counts.
    if (I.getNumOperands() < 8) {
      for (User::op_iterator i = I.op_begin(), e = I.op_end(); i != e; ++i)
        if (Instruction *Op = dyn_cast<Instruction>(*i))
          Worklist.Add(Op);
    }
    Worklist.Remove(&I);
    I.eraseFromParent();
    MadeIRChange = true;
    return nullptr; // Don't do anything with FI
  }

  void computeKnownBits(Value *V, APInt &KnownZero, APInt &KnownOne,
                        unsigned Depth = 0, Instruction *CxtI = nullptr) const {
    return llvm::computeKnownBits(V, KnownZero, KnownOne, DL, Depth, AC, CxtI,
                                  DT);
  }

  bool MaskedValueIsZero(Value *V, const APInt &Mask,
                         unsigned Depth = 0,
                         Instruction *CxtI = nullptr) const {
    return llvm::MaskedValueIsZero(V, Mask, DL, Depth, AC, CxtI, DT);
  }
  unsigned ComputeNumSignBits(Value *Op, unsigned Depth = 0,
                              Instruction *CxtI = nullptr) const {
    return llvm::ComputeNumSignBits(Op, DL, Depth, AC, CxtI, DT);
  }
  void ComputeSignBit(Value *V, bool &KnownZero, bool &KnownOne,
                      unsigned Depth = 0, Instruction *CxtI = nullptr) const {
    return llvm::ComputeSignBit(V, KnownZero, KnownOne, DL, Depth, AC, CxtI,
                                DT);
  }
  OverflowResult computeOverflowForUnsignedMul(Value *LHS, Value *RHS,
                                               const Instruction *CxtI) {
    return llvm::computeOverflowForUnsignedMul(LHS, RHS, DL, AC, CxtI, DT);
  }
  OverflowResult computeOverflowForUnsignedAdd(Value *LHS, Value *RHS,
                                               const Instruction *CxtI) {
    return llvm::computeOverflowForUnsignedAdd(LHS, RHS, DL, AC, CxtI, DT);
  }

private:
  /// SimplifyAssociativeOrCommutative - This performs a few simplifications for
  /// operators which are associative or commutative.
  bool SimplifyAssociativeOrCommutative(BinaryOperator &I);

  /// SimplifyUsingDistributiveLaws - This tries to simplify binary operations
  /// which some other binary operation distributes over either by factorizing
  /// out common terms (eg "(A*B)+(A*C)" -> "A*(B+C)") or expanding out if this
  /// results in simplifications (eg: "A & (B | C) -> (A&B) | (A&C)" if this is
  /// a win).  Returns the simplified value, or null if it didn't simplify.
  Value *SimplifyUsingDistributiveLaws(BinaryOperator &I);

  /// SimplifyDemandedUseBits - Attempts to replace V with a simpler value
  /// based on the demanded bits.
  Value *SimplifyDemandedUseBits(Value *V, APInt DemandedMask, APInt &KnownZero,
                                 APInt &KnownOne, unsigned Depth,
                                 Instruction *CxtI = nullptr);
  bool SimplifyDemandedBits(Use &U, APInt DemandedMask, APInt &KnownZero,
                            APInt &KnownOne, unsigned Depth = 0);
  /// Helper routine of SimplifyDemandedUseBits. It tries to simplify demanded
  /// bit for "r1 = shr x, c1; r2 = shl r1, c2" instruction sequence.
  Value *SimplifyShrShlDemandedBits(Instruction *Lsr, Instruction *Sftl,
                                    APInt DemandedMask, APInt &KnownZero,
                                    APInt &KnownOne);

  /// SimplifyDemandedInstructionBits - Inst is an integer instruction that
  /// SimplifyDemandedBits knows about.  See if the instruction has any
  /// properties that allow us to simplify its operands.
  bool SimplifyDemandedInstructionBits(Instruction &Inst);

  Value *SimplifyDemandedVectorElts(Value *V, APInt DemandedElts,
                                    APInt &UndefElts, unsigned Depth = 0);

  Value *SimplifyVectorOp(BinaryOperator &Inst);
  Value *SimplifyBSwap(BinaryOperator &Inst);

  // FoldOpIntoPhi - Given a binary operator, cast instruction, or select
  // which has a PHI node as operand #0, see if we can fold the instruction
  // into the PHI (which is only possible if all operands to the PHI are
  // constants).
  //
  Instruction *FoldOpIntoPhi(Instruction &I);

  // FoldPHIArgOpIntoPHI - If all operands to a PHI node are the same "unary"
  // operator and they all are only used by the PHI, PHI together their
  // inputs, and do the operation once, to the result of the PHI.
  Instruction *FoldPHIArgOpIntoPHI(PHINode &PN);
  Instruction *FoldPHIArgBinOpIntoPHI(PHINode &PN);
  Instruction *FoldPHIArgGEPIntoPHI(PHINode &PN);
  Instruction *FoldPHIArgLoadIntoPHI(PHINode &PN);

  Instruction *OptAndOp(Instruction *Op, ConstantInt *OpRHS,
                        ConstantInt *AndRHS, BinaryOperator &TheAnd);

  Value *FoldLogicalPlusAnd(Value *LHS, Value *RHS, ConstantInt *Mask,
                            bool isSub, Instruction &I);
  Value *InsertRangeTest(Value *V, Constant *Lo, Constant *Hi, bool isSigned,
                         bool Inside);
  Instruction *PromoteCastOfAllocation(BitCastInst &CI, AllocaInst &AI);
  Instruction *MatchBSwap(BinaryOperator &I);
  bool SimplifyStoreAtEndOfBlock(StoreInst &SI);
  Instruction *SimplifyMemTransfer(MemIntrinsic *MI);
  Instruction *SimplifyMemSet(MemSetInst *MI);

  Value *EvaluateInDifferentType(Value *V, Type *Ty, bool isSigned);

  /// Descale - Return a value X such that Val = X * Scale, or null if none.  If
  /// the multiplication is known not to overflow then NoSignedWrap is set.
  Value *Descale(Value *Val, APInt Scale, bool &NoSignedWrap);
};

} // end namespace llvm.

#undef DEBUG_TYPE

#endif<|MERGE_RESOLUTION|>--- conflicted
+++ resolved
@@ -14,6 +14,7 @@
 #include "llvm/Analysis/AssumptionCache.h"
 #include "llvm/Analysis/TargetFolder.h"
 #include "llvm/Analysis/ValueTracking.h"
+#include "llvm/IR/Dominators.h"
 #include "llvm/IR/IRBuilder.h"
 #include "llvm/IR/InstVisitor.h"
 #include "llvm/IR/IntrinsicInst.h"
@@ -86,13 +87,8 @@
     Worklist.Add(I);
 
     using namespace llvm::PatternMatch;
-<<<<<<< HEAD
-    if ((match(I, m_Intrinsic<Intrinsic::assume>(m_Value()))))
-      AT->registerAssumption(cast<CallInst>(I));
-=======
     if (match(I, m_Intrinsic<Intrinsic::assume>()))
       AC->registerAssumption(cast<CallInst>(I));
->>>>>>> 41cb3da2
   }
 };
 
@@ -103,7 +99,7 @@
   AssumptionCache *AC;
   const DataLayout *DL;
   TargetLibraryInfo *TLI;
-  DominatorTree *DT; // not required
+  DominatorTree *DT;
   bool MadeIRChange;
   LibCallSimplifier *Simplifier;
   bool MinimizeSize;
@@ -118,7 +114,8 @@
   BuilderTy *Builder;
 
   static char ID; // Pass identification, replacement for typeid
-  InstCombiner() : FunctionPass(ID), DL(nullptr), Builder(nullptr) {
+  InstCombiner()
+      : FunctionPass(ID), DL(nullptr), DT(nullptr), Builder(nullptr) {
     MinimizeSize = false;
     initializeInstCombinerPass(*PassRegistry::getPassRegistry());
   }
@@ -165,6 +162,7 @@
   Instruction *visitUDiv(BinaryOperator &I);
   Instruction *visitSDiv(BinaryOperator &I);
   Instruction *visitFDiv(BinaryOperator &I);
+  Value *simplifyRangeCheck(ICmpInst *Cmp0, ICmpInst *Cmp1, bool Inverted);
   Value *FoldAndOfICmps(ICmpInst *LHS, ICmpInst *RHS);
   Value *FoldAndOfFCmps(FCmpInst *LHS, FCmpInst *RHS);
   Instruction *visitAnd(BinaryOperator &I);
@@ -196,6 +194,8 @@
                               ConstantInt *DivRHS);
   Instruction *FoldICmpCstShrCst(ICmpInst &I, Value *Op, Value *A,
                                  ConstantInt *CI1, ConstantInt *CI2);
+  Instruction *FoldICmpCstShlCst(ICmpInst &I, Value *Op, Value *A,
+                                 ConstantInt *CI1, ConstantInt *CI2);
   Instruction *FoldICmpAddOpCst(Instruction &ICI, Value *X, ConstantInt *CI,
                                 ICmpInst::Predicate Pred);
   Instruction *FoldGEPICmp(GEPOperator *GEPLHS, Value *RHS,
@@ -248,6 +248,16 @@
   // visitInstruction - Specify what to return for unhandled instructions...
   Instruction *visitInstruction(Instruction &I) { return nullptr; }
 
+  // True when DB dominates all uses of DI execpt UI.
+  // UI must be in the same block as DI.
+  // The routine checks that the DI parent and DB are different.
+  bool dominatesAllUses(const Instruction *DI, const Instruction *UI,
+                        const BasicBlock *DB) const;
+
+  // Replace select with select operand SIOpd in SI-ICmp sequence when possible
+  bool replacedSelectWithOperand(SelectInst *SI, const ICmpInst *Icmp,
+                                 const unsigned SIOpd);
+
 private:
   bool ShouldChangeType(Type *From, Type *To) const;
   Value *dyn_castNegVal(Value *V) const;
