//===- InstCombineCompares.cpp --------------------------------------------===//
//
// Part of the LLVM Project, under the Apache License v2.0 with LLVM Exceptions.
// See https://llvm.org/LICENSE.txt for license information.
// SPDX-License-Identifier: Apache-2.0 WITH LLVM-exception
//
//===----------------------------------------------------------------------===//
//
// This file implements the visitICmp and visitFCmp functions.
//
//===----------------------------------------------------------------------===//

#include "InstCombineInternal.h"
#include "llvm/ADT/APSInt.h"
#include "llvm/ADT/SetVector.h"
#include "llvm/ADT/Statistic.h"
#include "llvm/Analysis/ConstantFolding.h"
#include "llvm/Analysis/InstructionSimplify.h"
#include "llvm/Analysis/TargetLibraryInfo.h"
#include "llvm/IR/ConstantRange.h"
#include "llvm/IR/DataLayout.h"
#include "llvm/IR/GetElementPtrTypeIterator.h"
#include "llvm/IR/IntrinsicInst.h"
#include "llvm/IR/PatternMatch.h"
#include "llvm/Support/Debug.h"
#include "llvm/Support/KnownBits.h"
#include "llvm/Transforms/InstCombine/InstCombiner.h"

using namespace llvm;
using namespace PatternMatch;

#define DEBUG_TYPE "instcombine"

// How many times is a select replaced by one of its operands?
STATISTIC(NumSel, "Number of select opts");


/// Compute Result = In1+In2, returning true if the result overflowed for this
/// type.
static bool addWithOverflow(APInt &Result, const APInt &In1,
                            const APInt &In2, bool IsSigned = false) {
  bool Overflow;
  if (IsSigned)
    Result = In1.sadd_ov(In2, Overflow);
  else
    Result = In1.uadd_ov(In2, Overflow);

  return Overflow;
}

/// Compute Result = In1-In2, returning true if the result overflowed for this
/// type.
static bool subWithOverflow(APInt &Result, const APInt &In1,
                            const APInt &In2, bool IsSigned = false) {
  bool Overflow;
  if (IsSigned)
    Result = In1.ssub_ov(In2, Overflow);
  else
    Result = In1.usub_ov(In2, Overflow);

  return Overflow;
}

/// Given an icmp instruction, return true if any use of this comparison is a
/// branch on sign bit comparison.
static bool hasBranchUse(ICmpInst &I) {
  for (auto *U : I.users())
    if (isa<BranchInst>(U))
      return true;
  return false;
}

/// Returns true if the exploded icmp can be expressed as a signed comparison
/// to zero and updates the predicate accordingly.
/// The signedness of the comparison is preserved.
/// TODO: Refactor with decomposeBitTestICmp()?
static bool isSignTest(ICmpInst::Predicate &Pred, const APInt &C) {
  if (!ICmpInst::isSigned(Pred))
    return false;

  if (C.isNullValue())
    return ICmpInst::isRelational(Pred);

  if (C.isOneValue()) {
    if (Pred == ICmpInst::ICMP_SLT) {
      Pred = ICmpInst::ICMP_SLE;
      return true;
    }
  } else if (C.isAllOnesValue()) {
    if (Pred == ICmpInst::ICMP_SGT) {
      Pred = ICmpInst::ICMP_SGE;
      return true;
    }
  }

  return false;
}

/// This is called when we see this pattern:
///   cmp pred (load (gep GV, ...)), cmpcst
/// where GV is a global variable with a constant initializer. Try to simplify
/// this into some simple computation that does not need the load. For example
/// we can optimize "icmp eq (load (gep "foo", 0, i)), 0" into "icmp eq i, 3".
///
/// If AndCst is non-null, then the loaded value is masked with that constant
/// before doing the comparison. This handles cases like "A[i]&4 == 0".
Instruction *
InstCombinerImpl::foldCmpLoadFromIndexedGlobal(GetElementPtrInst *GEP,
                                               GlobalVariable *GV, CmpInst &ICI,
                                               ConstantInt *AndCst) {
  Constant *Init = GV->getInitializer();
  if (!isa<ConstantArray>(Init) && !isa<ConstantDataArray>(Init))
    return nullptr;

  uint64_t ArrayElementCount = Init->getType()->getArrayNumElements();
  // Don't blow up on huge arrays.
  if (ArrayElementCount > MaxArraySizeForCombine)
    return nullptr;

  // There are many forms of this optimization we can handle, for now, just do
  // the simple index into a single-dimensional array.
  //
  // Require: GEP GV, 0, i {{, constant indices}}
  if (GEP->getNumOperands() < 3 ||
      !isa<ConstantInt>(GEP->getOperand(1)) ||
      !cast<ConstantInt>(GEP->getOperand(1))->isZero() ||
      isa<Constant>(GEP->getOperand(2)))
    return nullptr;

  // Check that indices after the variable are constants and in-range for the
  // type they index.  Collect the indices.  This is typically for arrays of
  // structs.
  SmallVector<unsigned, 4> LaterIndices;

  Type *EltTy = Init->getType()->getArrayElementType();
  for (unsigned i = 3, e = GEP->getNumOperands(); i != e; ++i) {
    ConstantInt *Idx = dyn_cast<ConstantInt>(GEP->getOperand(i));
    if (!Idx) return nullptr;  // Variable index.

    uint64_t IdxVal = Idx->getZExtValue();
    if ((unsigned)IdxVal != IdxVal) return nullptr; // Too large array index.

    if (StructType *STy = dyn_cast<StructType>(EltTy))
      EltTy = STy->getElementType(IdxVal);
    else if (ArrayType *ATy = dyn_cast<ArrayType>(EltTy)) {
      if (IdxVal >= ATy->getNumElements()) return nullptr;
      EltTy = ATy->getElementType();
    } else {
      return nullptr; // Unknown type.
    }

    LaterIndices.push_back(IdxVal);
  }

  enum { Overdefined = -3, Undefined = -2 };

  // Variables for our state machines.

  // FirstTrueElement/SecondTrueElement - Used to emit a comparison of the form
  // "i == 47 | i == 87", where 47 is the first index the condition is true for,
  // and 87 is the second (and last) index.  FirstTrueElement is -2 when
  // undefined, otherwise set to the first true element.  SecondTrueElement is
  // -2 when undefined, -3 when overdefined and >= 0 when that index is true.
  int FirstTrueElement = Undefined, SecondTrueElement = Undefined;

  // FirstFalseElement/SecondFalseElement - Used to emit a comparison of the
  // form "i != 47 & i != 87".  Same state transitions as for true elements.
  int FirstFalseElement = Undefined, SecondFalseElement = Undefined;

  /// TrueRangeEnd/FalseRangeEnd - In conjunction with First*Element, these
  /// define a state machine that triggers for ranges of values that the index
  /// is true or false for.  This triggers on things like "abbbbc"[i] == 'b'.
  /// This is -2 when undefined, -3 when overdefined, and otherwise the last
  /// index in the range (inclusive).  We use -2 for undefined here because we
  /// use relative comparisons and don't want 0-1 to match -1.
  int TrueRangeEnd = Undefined, FalseRangeEnd = Undefined;

  // MagicBitvector - This is a magic bitvector where we set a bit if the
  // comparison is true for element 'i'.  If there are 64 elements or less in
  // the array, this will fully represent all the comparison results.
  uint64_t MagicBitvector = 0;

  // Scan the array and see if one of our patterns matches.
  Constant *CompareRHS = cast<Constant>(ICI.getOperand(1));
  for (unsigned i = 0, e = ArrayElementCount; i != e; ++i) {
    Constant *Elt = Init->getAggregateElement(i);
    if (!Elt) return nullptr;

    // If this is indexing an array of structures, get the structure element.
    if (!LaterIndices.empty())
      Elt = ConstantExpr::getExtractValue(Elt, LaterIndices);

    // If the element is masked, handle it.
    if (AndCst) Elt = ConstantExpr::getAnd(Elt, AndCst);

    // Find out if the comparison would be true or false for the i'th element.
    Constant *C = ConstantFoldCompareInstOperands(ICI.getPredicate(), Elt,
                                                  CompareRHS, DL, &TLI);
    // If the result is undef for this element, ignore it.
    if (isa<UndefValue>(C)) {
      // Extend range state machines to cover this element in case there is an
      // undef in the middle of the range.
      if (TrueRangeEnd == (int)i-1)
        TrueRangeEnd = i;
      if (FalseRangeEnd == (int)i-1)
        FalseRangeEnd = i;
      continue;
    }

    // If we can't compute the result for any of the elements, we have to give
    // up evaluating the entire conditional.
    if (!isa<ConstantInt>(C)) return nullptr;

    // Otherwise, we know if the comparison is true or false for this element,
    // update our state machines.
    bool IsTrueForElt = !cast<ConstantInt>(C)->isZero();

    // State machine for single/double/range index comparison.
    if (IsTrueForElt) {
      // Update the TrueElement state machine.
      if (FirstTrueElement == Undefined)
        FirstTrueElement = TrueRangeEnd = i;  // First true element.
      else {
        // Update double-compare state machine.
        if (SecondTrueElement == Undefined)
          SecondTrueElement = i;
        else
          SecondTrueElement = Overdefined;

        // Update range state machine.
        if (TrueRangeEnd == (int)i-1)
          TrueRangeEnd = i;
        else
          TrueRangeEnd = Overdefined;
      }
    } else {
      // Update the FalseElement state machine.
      if (FirstFalseElement == Undefined)
        FirstFalseElement = FalseRangeEnd = i; // First false element.
      else {
        // Update double-compare state machine.
        if (SecondFalseElement == Undefined)
          SecondFalseElement = i;
        else
          SecondFalseElement = Overdefined;

        // Update range state machine.
        if (FalseRangeEnd == (int)i-1)
          FalseRangeEnd = i;
        else
          FalseRangeEnd = Overdefined;
      }
    }

    // If this element is in range, update our magic bitvector.
    if (i < 64 && IsTrueForElt)
      MagicBitvector |= 1ULL << i;

    // If all of our states become overdefined, bail out early.  Since the
    // predicate is expensive, only check it every 8 elements.  This is only
    // really useful for really huge arrays.
    if ((i & 8) == 0 && i >= 64 && SecondTrueElement == Overdefined &&
        SecondFalseElement == Overdefined && TrueRangeEnd == Overdefined &&
        FalseRangeEnd == Overdefined)
      return nullptr;
  }

  // Now that we've scanned the entire array, emit our new comparison(s).  We
  // order the state machines in complexity of the generated code.
  Value *Idx = GEP->getOperand(2);

  // If the index is larger than the pointer size of the target, truncate the
  // index down like the GEP would do implicitly.  We don't have to do this for
  // an inbounds GEP because the index can't be out of range.
  if (!GEP->isInBounds()) {
    Type *IntPtrTy = DL.getIntPtrType(GEP->getType());
    unsigned PtrSize = IntPtrTy->getIntegerBitWidth();
    if (Idx->getType()->getPrimitiveSizeInBits().getFixedSize() > PtrSize)
      Idx = Builder.CreateTrunc(Idx, IntPtrTy);
  }

  // If inbounds keyword is not present, Idx * ElementSize can overflow.
  // Let's assume that ElementSize is 2 and the wanted value is at offset 0.
  // Then, there are two possible values for Idx to match offset 0:
  // 0x00..00, 0x80..00.
  // Emitting 'icmp eq Idx, 0' isn't correct in this case because the
  // comparison is false if Idx was 0x80..00.
  // We need to erase the highest countTrailingZeros(ElementSize) bits of Idx.
  unsigned ElementSize =
      DL.getTypeAllocSize(Init->getType()->getArrayElementType());
  auto MaskIdx = [&](Value* Idx){
    if (!GEP->isInBounds() && countTrailingZeros(ElementSize) != 0) {
      Value *Mask = ConstantInt::get(Idx->getType(), -1);
      Mask = Builder.CreateLShr(Mask, countTrailingZeros(ElementSize));
      Idx = Builder.CreateAnd(Idx, Mask);
    }
    return Idx;
  };

  // If the comparison is only true for one or two elements, emit direct
  // comparisons.
  if (SecondTrueElement != Overdefined) {
    Idx = MaskIdx(Idx);
    // None true -> false.
    if (FirstTrueElement == Undefined)
      return replaceInstUsesWith(ICI, Builder.getFalse());

    Value *FirstTrueIdx = ConstantInt::get(Idx->getType(), FirstTrueElement);

    // True for one element -> 'i == 47'.
    if (SecondTrueElement == Undefined)
      return new ICmpInst(ICmpInst::ICMP_EQ, Idx, FirstTrueIdx);

    // True for two elements -> 'i == 47 | i == 72'.
    Value *C1 = Builder.CreateICmpEQ(Idx, FirstTrueIdx);
    Value *SecondTrueIdx = ConstantInt::get(Idx->getType(), SecondTrueElement);
    Value *C2 = Builder.CreateICmpEQ(Idx, SecondTrueIdx);
    return BinaryOperator::CreateOr(C1, C2);
  }

  // If the comparison is only false for one or two elements, emit direct
  // comparisons.
  if (SecondFalseElement != Overdefined) {
    Idx = MaskIdx(Idx);
    // None false -> true.
    if (FirstFalseElement == Undefined)
      return replaceInstUsesWith(ICI, Builder.getTrue());

    Value *FirstFalseIdx = ConstantInt::get(Idx->getType(), FirstFalseElement);

    // False for one element -> 'i != 47'.
    if (SecondFalseElement == Undefined)
      return new ICmpInst(ICmpInst::ICMP_NE, Idx, FirstFalseIdx);

    // False for two elements -> 'i != 47 & i != 72'.
    Value *C1 = Builder.CreateICmpNE(Idx, FirstFalseIdx);
    Value *SecondFalseIdx = ConstantInt::get(Idx->getType(),SecondFalseElement);
    Value *C2 = Builder.CreateICmpNE(Idx, SecondFalseIdx);
    return BinaryOperator::CreateAnd(C1, C2);
  }

  // If the comparison can be replaced with a range comparison for the elements
  // where it is true, emit the range check.
  if (TrueRangeEnd != Overdefined) {
    assert(TrueRangeEnd != FirstTrueElement && "Should emit single compare");
    Idx = MaskIdx(Idx);

    // Generate (i-FirstTrue) <u (TrueRangeEnd-FirstTrue+1).
    if (FirstTrueElement) {
      Value *Offs = ConstantInt::get(Idx->getType(), -FirstTrueElement);
      Idx = Builder.CreateAdd(Idx, Offs);
    }

    Value *End = ConstantInt::get(Idx->getType(),
                                  TrueRangeEnd-FirstTrueElement+1);
    return new ICmpInst(ICmpInst::ICMP_ULT, Idx, End);
  }

  // False range check.
  if (FalseRangeEnd != Overdefined) {
    assert(FalseRangeEnd != FirstFalseElement && "Should emit single compare");
    Idx = MaskIdx(Idx);
    // Generate (i-FirstFalse) >u (FalseRangeEnd-FirstFalse).
    if (FirstFalseElement) {
      Value *Offs = ConstantInt::get(Idx->getType(), -FirstFalseElement);
      Idx = Builder.CreateAdd(Idx, Offs);
    }

    Value *End = ConstantInt::get(Idx->getType(),
                                  FalseRangeEnd-FirstFalseElement);
    return new ICmpInst(ICmpInst::ICMP_UGT, Idx, End);
  }

  // If a magic bitvector captures the entire comparison state
  // of this load, replace it with computation that does:
  //   ((magic_cst >> i) & 1) != 0
  {
    Type *Ty = nullptr;

    // Look for an appropriate type:
    // - The type of Idx if the magic fits
    // - The smallest fitting legal type
    if (ArrayElementCount <= Idx->getType()->getIntegerBitWidth())
      Ty = Idx->getType();
    else
      Ty = DL.getSmallestLegalIntType(Init->getContext(), ArrayElementCount);

    if (Ty) {
      Idx = MaskIdx(Idx);
      Value *V = Builder.CreateIntCast(Idx, Ty, false);
      V = Builder.CreateLShr(ConstantInt::get(Ty, MagicBitvector), V);
      V = Builder.CreateAnd(ConstantInt::get(Ty, 1), V);
      return new ICmpInst(ICmpInst::ICMP_NE, V, ConstantInt::get(Ty, 0));
    }
  }

  return nullptr;
}

/// Return a value that can be used to compare the *offset* implied by a GEP to
/// zero. For example, if we have &A[i], we want to return 'i' for
/// "icmp ne i, 0". Note that, in general, indices can be complex, and scales
/// are involved. The above expression would also be legal to codegen as
/// "icmp ne (i*4), 0" (assuming A is a pointer to i32).
/// This latter form is less amenable to optimization though, and we are allowed
/// to generate the first by knowing that pointer arithmetic doesn't overflow.
///
/// If we can't emit an optimized form for this expression, this returns null.
///
static Value *evaluateGEPOffsetExpression(User *GEP, InstCombinerImpl &IC,
                                          const DataLayout &DL) {
  gep_type_iterator GTI = gep_type_begin(GEP);

  // Check to see if this gep only has a single variable index.  If so, and if
  // any constant indices are a multiple of its scale, then we can compute this
  // in terms of the scale of the variable index.  For example, if the GEP
  // implies an offset of "12 + i*4", then we can codegen this as "3 + i",
  // because the expression will cross zero at the same point.
  unsigned i, e = GEP->getNumOperands();
  int64_t Offset = 0;
  for (i = 1; i != e; ++i, ++GTI) {
    if (ConstantInt *CI = dyn_cast<ConstantInt>(GEP->getOperand(i))) {
      // Compute the aggregate offset of constant indices.
      if (CI->isZero()) continue;

      // Handle a struct index, which adds its field offset to the pointer.
      if (StructType *STy = GTI.getStructTypeOrNull()) {
        Offset += DL.getStructLayout(STy)->getElementOffset(CI->getZExtValue());
      } else {
        uint64_t Size = DL.getTypeAllocSize(GTI.getIndexedType());
        Offset += Size*CI->getSExtValue();
      }
    } else {
      // Found our variable index.
      break;
    }
  }

  // If there are no variable indices, we must have a constant offset, just
  // evaluate it the general way.
  if (i == e) return nullptr;

  Value *VariableIdx = GEP->getOperand(i);
  // Determine the scale factor of the variable element.  For example, this is
  // 4 if the variable index is into an array of i32.
  uint64_t VariableScale = DL.getTypeAllocSize(GTI.getIndexedType());

  // Verify that there are no other variable indices.  If so, emit the hard way.
  for (++i, ++GTI; i != e; ++i, ++GTI) {
    ConstantInt *CI = dyn_cast<ConstantInt>(GEP->getOperand(i));
    if (!CI) return nullptr;

    // Compute the aggregate offset of constant indices.
    if (CI->isZero()) continue;

    // Handle a struct index, which adds its field offset to the pointer.
    if (StructType *STy = GTI.getStructTypeOrNull()) {
      Offset += DL.getStructLayout(STy)->getElementOffset(CI->getZExtValue());
    } else {
      uint64_t Size = DL.getTypeAllocSize(GTI.getIndexedType());
      Offset += Size*CI->getSExtValue();
    }
  }

  // Okay, we know we have a single variable index, which must be a
  // pointer/array/vector index.  If there is no offset, life is simple, return
  // the index.
  Type *IntPtrTy = DL.getIntPtrType(GEP->getOperand(0)->getType());
  unsigned IntPtrWidth = IntPtrTy->getIntegerBitWidth();
  if (Offset == 0) {
    // Cast to intptrty in case a truncation occurs.  If an extension is needed,
    // we don't need to bother extending: the extension won't affect where the
    // computation crosses zero.
    if (VariableIdx->getType()->getPrimitiveSizeInBits().getFixedSize() >
        IntPtrWidth) {
      VariableIdx = IC.Builder.CreateTrunc(VariableIdx, IntPtrTy);
    }
    return VariableIdx;
  }

  // Otherwise, there is an index.  The computation we will do will be modulo
  // the pointer size.
  Offset = SignExtend64(Offset, IntPtrWidth);
  VariableScale = SignExtend64(VariableScale, IntPtrWidth);

  // To do this transformation, any constant index must be a multiple of the
  // variable scale factor.  For example, we can evaluate "12 + 4*i" as "3 + i",
  // but we can't evaluate "10 + 3*i" in terms of i.  Check that the offset is a
  // multiple of the variable scale.
  int64_t NewOffs = Offset / (int64_t)VariableScale;
  if (Offset != NewOffs*(int64_t)VariableScale)
    return nullptr;

  // Okay, we can do this evaluation.  Start by converting the index to intptr.
  if (VariableIdx->getType() != IntPtrTy)
    VariableIdx = IC.Builder.CreateIntCast(VariableIdx, IntPtrTy,
                                            true /*Signed*/);
  Constant *OffsetVal = ConstantInt::get(IntPtrTy, NewOffs);
  return IC.Builder.CreateAdd(VariableIdx, OffsetVal, "offset");
}

/// Returns true if we can rewrite Start as a GEP with pointer Base
/// and some integer offset. The nodes that need to be re-written
/// for this transformation will be added to Explored.
static bool canRewriteGEPAsOffset(Value *Start, Value *Base,
                                  const DataLayout &DL,
                                  SetVector<Value *> &Explored) {
  SmallVector<Value *, 16> WorkList(1, Start);
  Explored.insert(Base);

  // The following traversal gives us an order which can be used
  // when doing the final transformation. Since in the final
  // transformation we create the PHI replacement instructions first,
  // we don't have to get them in any particular order.
  //
  // However, for other instructions we will have to traverse the
  // operands of an instruction first, which means that we have to
  // do a post-order traversal.
  while (!WorkList.empty()) {
    SetVector<PHINode *> PHIs;

    while (!WorkList.empty()) {
      if (Explored.size() >= 100)
        return false;

      Value *V = WorkList.back();

      if (Explored.contains(V)) {
        WorkList.pop_back();
        continue;
      }

      if (!isa<IntToPtrInst>(V) && !isa<PtrToIntInst>(V) &&
          !isa<GetElementPtrInst>(V) && !isa<PHINode>(V))
        // We've found some value that we can't explore which is different from
        // the base. Therefore we can't do this transformation.
        return false;

      if (isa<IntToPtrInst>(V) || isa<PtrToIntInst>(V)) {
        auto *CI = cast<CastInst>(V);
        if (!CI->isNoopCast(DL))
          return false;

        if (Explored.count(CI->getOperand(0)) == 0)
          WorkList.push_back(CI->getOperand(0));
      }

      if (auto *GEP = dyn_cast<GEPOperator>(V)) {
        // We're limiting the GEP to having one index. This will preserve
        // the original pointer type. We could handle more cases in the
        // future.
        if (GEP->getNumIndices() != 1 || !GEP->isInBounds() ||
            GEP->getType() != Start->getType())
          return false;

        if (Explored.count(GEP->getOperand(0)) == 0)
          WorkList.push_back(GEP->getOperand(0));
      }

      if (WorkList.back() == V) {
        WorkList.pop_back();
        // We've finished visiting this node, mark it as such.
        Explored.insert(V);
      }

      if (auto *PN = dyn_cast<PHINode>(V)) {
        // We cannot transform PHIs on unsplittable basic blocks.
        if (isa<CatchSwitchInst>(PN->getParent()->getTerminator()))
          return false;
        Explored.insert(PN);
        PHIs.insert(PN);
      }
    }

    // Explore the PHI nodes further.
    for (auto *PN : PHIs)
      for (Value *Op : PN->incoming_values())
        if (Explored.count(Op) == 0)
          WorkList.push_back(Op);
  }

  // Make sure that we can do this. Since we can't insert GEPs in a basic
  // block before a PHI node, we can't easily do this transformation if
  // we have PHI node users of transformed instructions.
  for (Value *Val : Explored) {
    for (Value *Use : Val->uses()) {

      auto *PHI = dyn_cast<PHINode>(Use);
      auto *Inst = dyn_cast<Instruction>(Val);

      if (Inst == Base || Inst == PHI || !Inst || !PHI ||
          Explored.count(PHI) == 0)
        continue;

      if (PHI->getParent() == Inst->getParent())
        return false;
    }
  }
  return true;
}

// Sets the appropriate insert point on Builder where we can add
// a replacement Instruction for V (if that is possible).
static void setInsertionPoint(IRBuilder<> &Builder, Value *V,
                              bool Before = true) {
  if (auto *PHI = dyn_cast<PHINode>(V)) {
    Builder.SetInsertPoint(&*PHI->getParent()->getFirstInsertionPt());
    return;
  }
  if (auto *I = dyn_cast<Instruction>(V)) {
    if (!Before)
      I = &*std::next(I->getIterator());
    Builder.SetInsertPoint(I);
    return;
  }
  if (auto *A = dyn_cast<Argument>(V)) {
    // Set the insertion point in the entry block.
    BasicBlock &Entry = A->getParent()->getEntryBlock();
    Builder.SetInsertPoint(&*Entry.getFirstInsertionPt());
    return;
  }
  // Otherwise, this is a constant and we don't need to set a new
  // insertion point.
  assert(isa<Constant>(V) && "Setting insertion point for unknown value!");
}

/// Returns a re-written value of Start as an indexed GEP using Base as a
/// pointer.
static Value *rewriteGEPAsOffset(Value *Start, Value *Base,
                                 const DataLayout &DL,
                                 SetVector<Value *> &Explored) {
  // Perform all the substitutions. This is a bit tricky because we can
  // have cycles in our use-def chains.
  // 1. Create the PHI nodes without any incoming values.
  // 2. Create all the other values.
  // 3. Add the edges for the PHI nodes.
  // 4. Emit GEPs to get the original pointers.
  // 5. Remove the original instructions.
  Type *IndexType = IntegerType::get(
      Base->getContext(), DL.getIndexTypeSizeInBits(Start->getType()));

  DenseMap<Value *, Value *> NewInsts;
  NewInsts[Base] = ConstantInt::getNullValue(IndexType);

  // Create the new PHI nodes, without adding any incoming values.
  for (Value *Val : Explored) {
    if (Val == Base)
      continue;
    // Create empty phi nodes. This avoids cyclic dependencies when creating
    // the remaining instructions.
    if (auto *PHI = dyn_cast<PHINode>(Val))
      NewInsts[PHI] = PHINode::Create(IndexType, PHI->getNumIncomingValues(),
                                      PHI->getName() + ".idx", PHI);
  }
  IRBuilder<> Builder(Base->getContext());

  // Create all the other instructions.
  for (Value *Val : Explored) {

    if (NewInsts.find(Val) != NewInsts.end())
      continue;

    if (auto *CI = dyn_cast<CastInst>(Val)) {
      // Don't get rid of the intermediate variable here; the store can grow
      // the map which will invalidate the reference to the input value.
      Value *V = NewInsts[CI->getOperand(0)];
      NewInsts[CI] = V;
      continue;
    }
    if (auto *GEP = dyn_cast<GEPOperator>(Val)) {
      Value *Index = NewInsts[GEP->getOperand(1)] ? NewInsts[GEP->getOperand(1)]
                                                  : GEP->getOperand(1);
      setInsertionPoint(Builder, GEP);
      // Indices might need to be sign extended. GEPs will magically do
      // this, but we need to do it ourselves here.
      if (Index->getType()->getScalarSizeInBits() !=
          NewInsts[GEP->getOperand(0)]->getType()->getScalarSizeInBits()) {
        Index = Builder.CreateSExtOrTrunc(
            Index, NewInsts[GEP->getOperand(0)]->getType(),
            GEP->getOperand(0)->getName() + ".sext");
      }

      auto *Op = NewInsts[GEP->getOperand(0)];
      if (isa<ConstantInt>(Op) && cast<ConstantInt>(Op)->isZero())
        NewInsts[GEP] = Index;
      else
        NewInsts[GEP] = Builder.CreateNSWAdd(
            Op, Index, GEP->getOperand(0)->getName() + ".add");
      continue;
    }
    if (isa<PHINode>(Val))
      continue;

    llvm_unreachable("Unexpected instruction type");
  }

  // Add the incoming values to the PHI nodes.
  for (Value *Val : Explored) {
    if (Val == Base)
      continue;
    // All the instructions have been created, we can now add edges to the
    // phi nodes.
    if (auto *PHI = dyn_cast<PHINode>(Val)) {
      PHINode *NewPhi = static_cast<PHINode *>(NewInsts[PHI]);
      for (unsigned I = 0, E = PHI->getNumIncomingValues(); I < E; ++I) {
        Value *NewIncoming = PHI->getIncomingValue(I);

        if (NewInsts.find(NewIncoming) != NewInsts.end())
          NewIncoming = NewInsts[NewIncoming];

        NewPhi->addIncoming(NewIncoming, PHI->getIncomingBlock(I));
      }
    }
  }

  for (Value *Val : Explored) {
    if (Val == Base)
      continue;

    // Depending on the type, for external users we have to emit
    // a GEP or a GEP + ptrtoint.
    setInsertionPoint(Builder, Val, false);

    // If required, create an inttoptr instruction for Base.
    Value *NewBase = Base;
    if (!Base->getType()->isPointerTy())
      NewBase = Builder.CreateBitOrPointerCast(Base, Start->getType(),
                                               Start->getName() + "to.ptr");

    Value *GEP = Builder.CreateInBoundsGEP(
        Start->getType()->getPointerElementType(), NewBase,
        makeArrayRef(NewInsts[Val]), Val->getName() + ".ptr");

    if (!Val->getType()->isPointerTy()) {
      Value *Cast = Builder.CreatePointerCast(GEP, Val->getType(),
                                              Val->getName() + ".conv");
      GEP = Cast;
    }
    Val->replaceAllUsesWith(GEP);
  }

  return NewInsts[Start];
}

/// Looks through GEPs, IntToPtrInsts and PtrToIntInsts in order to express
/// the input Value as a constant indexed GEP. Returns a pair containing
/// the GEPs Pointer and Index.
static std::pair<Value *, Value *>
getAsConstantIndexedAddress(Value *V, const DataLayout &DL) {
  Type *IndexType = IntegerType::get(V->getContext(),
                                     DL.getIndexTypeSizeInBits(V->getType()));

  Constant *Index = ConstantInt::getNullValue(IndexType);
  while (true) {
    if (GEPOperator *GEP = dyn_cast<GEPOperator>(V)) {
      // We accept only inbouds GEPs here to exclude the possibility of
      // overflow.
      if (!GEP->isInBounds())
        break;
      if (GEP->hasAllConstantIndices() && GEP->getNumIndices() == 1 &&
          GEP->getType() == V->getType()) {
        V = GEP->getOperand(0);
        Constant *GEPIndex = static_cast<Constant *>(GEP->getOperand(1));
        Index = ConstantExpr::getAdd(
            Index, ConstantExpr::getSExtOrBitCast(GEPIndex, IndexType));
        continue;
      }
      break;
    }
    if (auto *CI = dyn_cast<IntToPtrInst>(V)) {
      if (!CI->isNoopCast(DL))
        break;
      V = CI->getOperand(0);
      continue;
    }
    if (auto *CI = dyn_cast<PtrToIntInst>(V)) {
      if (!CI->isNoopCast(DL))
        break;
      V = CI->getOperand(0);
      continue;
    }
    break;
  }
  return {V, Index};
}

/// Converts (CMP GEPLHS, RHS) if this change would make RHS a constant.
/// We can look through PHIs, GEPs and casts in order to determine a common base
/// between GEPLHS and RHS.
static Instruction *transformToIndexedCompare(GEPOperator *GEPLHS, Value *RHS,
                                              ICmpInst::Predicate Cond,
                                              const DataLayout &DL) {
  // FIXME: Support vector of pointers.
  if (GEPLHS->getType()->isVectorTy())
    return nullptr;

  if (!GEPLHS->hasAllConstantIndices())
    return nullptr;

  // Make sure the pointers have the same type.
  if (GEPLHS->getType() != RHS->getType())
    return nullptr;

  Value *PtrBase, *Index;
  std::tie(PtrBase, Index) = getAsConstantIndexedAddress(GEPLHS, DL);

  // The set of nodes that will take part in this transformation.
  SetVector<Value *> Nodes;

  if (!canRewriteGEPAsOffset(RHS, PtrBase, DL, Nodes))
    return nullptr;

  // We know we can re-write this as
  //  ((gep Ptr, OFFSET1) cmp (gep Ptr, OFFSET2)
  // Since we've only looked through inbouds GEPs we know that we
  // can't have overflow on either side. We can therefore re-write
  // this as:
  //   OFFSET1 cmp OFFSET2
  Value *NewRHS = rewriteGEPAsOffset(RHS, PtrBase, DL, Nodes);

  // RewriteGEPAsOffset has replaced RHS and all of its uses with a re-written
  // GEP having PtrBase as the pointer base, and has returned in NewRHS the
  // offset. Since Index is the offset of LHS to the base pointer, we will now
  // compare the offsets instead of comparing the pointers.
  return new ICmpInst(ICmpInst::getSignedPredicate(Cond), Index, NewRHS);
}

/// Fold comparisons between a GEP instruction and something else. At this point
/// we know that the GEP is on the LHS of the comparison.
Instruction *InstCombinerImpl::foldGEPICmp(GEPOperator *GEPLHS, Value *RHS,
                                           ICmpInst::Predicate Cond,
                                           Instruction &I) {
  // Don't transform signed compares of GEPs into index compares. Even if the
  // GEP is inbounds, the final add of the base pointer can have signed overflow
  // and would change the result of the icmp.
  // e.g. "&foo[0] <s &foo[1]" can't be folded to "true" because "foo" could be
  // the maximum signed value for the pointer type.
  if (ICmpInst::isSigned(Cond))
    return nullptr;

  // Look through bitcasts and addrspacecasts. We do not however want to remove
  // 0 GEPs.
  if (!isa<GetElementPtrInst>(RHS))
    RHS = RHS->stripPointerCasts();

  Value *PtrBase = GEPLHS->getOperand(0);
  // FIXME: Support vector pointer GEPs.
  if (PtrBase == RHS && GEPLHS->isInBounds() &&
      !GEPLHS->getType()->isVectorTy()) {
    // ((gep Ptr, OFFSET) cmp Ptr)   ---> (OFFSET cmp 0).
    // This transformation (ignoring the base and scales) is valid because we
    // know pointers can't overflow since the gep is inbounds.  See if we can
    // output an optimized form.
    Value *Offset = evaluateGEPOffsetExpression(GEPLHS, *this, DL);

    // If not, synthesize the offset the hard way.
    if (!Offset)
      Offset = EmitGEPOffset(GEPLHS);
    return new ICmpInst(ICmpInst::getSignedPredicate(Cond), Offset,
                        Constant::getNullValue(Offset->getType()));
  }

#if INTEL_CUSTOMIZATION
  // CMPLRLLVM-10425
  // Recognize this suspicious case:
  // %2626 = sub i64 0, %2625
  // %2628 = inttoptr i64 %2625 to i8*
  // %2636 = getelementptr inbounds i8, i8* %2628, i64 %2626
  // %2668 = icmp eq i8* %2636, null
  // The GEP result is always 0, and we should not bypass it by changing
  // the icmp operand to %2628.
  // This is UB code (because of the inbounds keyword)
  // but unfortunately it is present in obstack.h, used in gcc.502 and boost.
  auto GEPMayBeOutOfBounds = [](GEPOperator *GEP) {
    auto SkipIntPtrAndCasts = [](Value *V) {
      V = V->stripPointerCasts();
      if (auto *IntToPtr = dyn_cast<IntToPtrInst>(V))
        V = IntToPtr->getOperand(0);
      else if (auto *PtrToInt = dyn_cast<PtrToIntInst>(V))
        V = PtrToInt->getOperand(0);
      return V->stripPointerCasts();
    };

    if (GEP->getNumOperands() == 2) {
      Value *GEPBase = SkipIntPtrAndCasts(GEP->getOperand(0));
      Value *NegOffset = nullptr;
      if (match(GEP->getOperand(1), m_Sub(m_Zero(), m_Value(NegOffset)))) {
        NegOffset = SkipIntPtrAndCasts(NegOffset);
        return NegOffset == GEPBase;
      }
    }
    return false;
  };
#endif // INTEL_CUSTOMIZATION

  if (GEPLHS->isInBounds() && ICmpInst::isEquality(Cond) &&
      isa<Constant>(RHS) && cast<Constant>(RHS)->isNullValue() &&
      !NullPointerIsDefined(
          I.getFunction(),                             // INTEL
          RHS->getType()->getPointerAddressSpace()) && // INTEL
      !GEPMayBeOutOfBounds(GEPLHS)) {                  // INTEL
    // For most address spaces, an allocation can't be placed at null, but null
    // itself is treated as a 0 size allocation in the in bounds rules.  Thus,
    // the only valid inbounds address derived from null, is null itself.
    // Thus, we have four cases to consider:
    // 1) Base == nullptr, Offset == 0 -> inbounds, null
    // 2) Base == nullptr, Offset != 0 -> poison as the result is out of bounds
    // 3) Base != nullptr, Offset == (-base) -> poison (crossing allocations)
    // 4) Base != nullptr, Offset != (-base) -> nonnull (and possibly poison)
    //
    // (Note if we're indexing a type of size 0, that simply collapses into one
    //  of the buckets above.)
    //
    // In general, we're allowed to make values less poison (i.e. remove
    //   sources of full UB), so in this case, we just select between the two
    //   non-poison cases (1 and 4 above).
    //
    // For vectors, we apply the same reasoning on a per-lane basis.
    auto *Base = GEPLHS->getPointerOperand();
    if (GEPLHS->getType()->isVectorTy() && Base->getType()->isPointerTy()) {
      auto EC = cast<VectorType>(GEPLHS->getType())->getElementCount();
      Base = Builder.CreateVectorSplat(EC, Base);
    }
    return new ICmpInst(Cond, Base,
                        ConstantExpr::getPointerBitCastOrAddrSpaceCast(
                            cast<Constant>(RHS), Base->getType()));
  } else if (GEPOperator *GEPRHS = dyn_cast<GEPOperator>(RHS)) {
    // If the base pointers are different, but the indices are the same, just
    // compare the base pointer.
    if (PtrBase != GEPRHS->getOperand(0)) {
      bool IndicesTheSame = GEPLHS->getNumOperands()==GEPRHS->getNumOperands();
      IndicesTheSame &= GEPLHS->getOperand(0)->getType() ==
                        GEPRHS->getOperand(0)->getType();
      if (IndicesTheSame)
        for (unsigned i = 1, e = GEPLHS->getNumOperands(); i != e; ++i)
          if (GEPLHS->getOperand(i) != GEPRHS->getOperand(i)) {
            IndicesTheSame = false;
            break;
          }

      // If all indices are the same, just compare the base pointers.
      Type *BaseType = GEPLHS->getOperand(0)->getType();
      if (IndicesTheSame && CmpInst::makeCmpResultType(BaseType) == I.getType())
        return new ICmpInst(Cond, GEPLHS->getOperand(0), GEPRHS->getOperand(0));

      // If we're comparing GEPs with two base pointers that only differ in type
      // and both GEPs have only constant indices or just one use, then fold
      // the compare with the adjusted indices.
      // FIXME: Support vector of pointers.
      if (GEPLHS->isInBounds() && GEPRHS->isInBounds() &&
          (GEPLHS->hasAllConstantIndices() || GEPLHS->hasOneUse()) &&
          (GEPRHS->hasAllConstantIndices() || GEPRHS->hasOneUse()) &&
          PtrBase->stripPointerCasts() ==
              GEPRHS->getOperand(0)->stripPointerCasts() &&
          !GEPLHS->getType()->isVectorTy()) {
        Value *LOffset = EmitGEPOffset(GEPLHS);
        Value *ROffset = EmitGEPOffset(GEPRHS);

        // If we looked through an addrspacecast between different sized address
        // spaces, the LHS and RHS pointers are different sized
        // integers. Truncate to the smaller one.
        Type *LHSIndexTy = LOffset->getType();
        Type *RHSIndexTy = ROffset->getType();
        if (LHSIndexTy != RHSIndexTy) {
          if (LHSIndexTy->getPrimitiveSizeInBits().getFixedSize() <
              RHSIndexTy->getPrimitiveSizeInBits().getFixedSize()) {
            ROffset = Builder.CreateTrunc(ROffset, LHSIndexTy);
          } else
            LOffset = Builder.CreateTrunc(LOffset, RHSIndexTy);
        }

        Value *Cmp = Builder.CreateICmp(ICmpInst::getSignedPredicate(Cond),
                                        LOffset, ROffset);
        return replaceInstUsesWith(I, Cmp);
      }

      // Otherwise, the base pointers are different and the indices are
      // different. Try convert this to an indexed compare by looking through
      // PHIs/casts.
      return transformToIndexedCompare(GEPLHS, RHS, Cond, DL);
    }

    // If one of the GEPs has all zero indices, recurse.
    // FIXME: Handle vector of pointers.
    if (!GEPLHS->getType()->isVectorTy() && GEPLHS->hasAllZeroIndices())
      return foldGEPICmp(GEPRHS, GEPLHS->getOperand(0),
                         ICmpInst::getSwappedPredicate(Cond), I);

    // If the other GEP has all zero indices, recurse.
    // FIXME: Handle vector of pointers.
    if (!GEPRHS->getType()->isVectorTy() && GEPRHS->hasAllZeroIndices())
      return foldGEPICmp(GEPLHS, GEPRHS->getOperand(0), Cond, I);

    bool GEPsInBounds = GEPLHS->isInBounds() && GEPRHS->isInBounds();
    if (GEPLHS->getNumOperands() == GEPRHS->getNumOperands()) {
      // If the GEPs only differ by one index, compare it.
      unsigned NumDifferences = 0;  // Keep track of # differences.
      unsigned DiffOperand = 0;     // The operand that differs.
      for (unsigned i = 1, e = GEPRHS->getNumOperands(); i != e; ++i)
        if (GEPLHS->getOperand(i) != GEPRHS->getOperand(i)) {
          Type *LHSType = GEPLHS->getOperand(i)->getType();
          Type *RHSType = GEPRHS->getOperand(i)->getType();
          // FIXME: Better support for vector of pointers.
          if (LHSType->getPrimitiveSizeInBits() !=
                   RHSType->getPrimitiveSizeInBits() ||
              (GEPLHS->getType()->isVectorTy() &&
               (!LHSType->isVectorTy() || !RHSType->isVectorTy()))) {
            // Irreconcilable differences.
            NumDifferences = 2;
            break;
          }

          if (NumDifferences++) break;
          DiffOperand = i;
        }

      if (NumDifferences == 0)   // SAME GEP?
        return replaceInstUsesWith(I, // No comparison is needed here.
          ConstantInt::get(I.getType(), ICmpInst::isTrueWhenEqual(Cond)));

      else if (NumDifferences == 1 && GEPsInBounds) {
        Value *LHSV = GEPLHS->getOperand(DiffOperand);
        Value *RHSV = GEPRHS->getOperand(DiffOperand);
        // Make sure we do a signed comparison here.
        return new ICmpInst(ICmpInst::getSignedPredicate(Cond), LHSV, RHSV);
      }
    }

    // Only lower this if the icmp is the only user of the GEP or if we expect
    // the result to fold to a constant!
    if (GEPsInBounds && (isa<ConstantExpr>(GEPLHS) || GEPLHS->hasOneUse()) &&
        (isa<ConstantExpr>(GEPRHS) || GEPRHS->hasOneUse())) {
      // ((gep Ptr, OFFSET1) cmp (gep Ptr, OFFSET2)  --->  (OFFSET1 cmp OFFSET2)
      Value *L = EmitGEPOffset(GEPLHS);
      Value *R = EmitGEPOffset(GEPRHS);
      return new ICmpInst(ICmpInst::getSignedPredicate(Cond), L, R);
    }
  }

  // Try convert this to an indexed compare by looking through PHIs/casts as a
  // last resort.
  return transformToIndexedCompare(GEPLHS, RHS, Cond, DL);
}

Instruction *InstCombinerImpl::foldAllocaCmp(ICmpInst &ICI,
                                             const AllocaInst *Alloca,
                                             const Value *Other) {
  assert(ICI.isEquality() && "Cannot fold non-equality comparison.");

  // It would be tempting to fold away comparisons between allocas and any
  // pointer not based on that alloca (e.g. an argument). However, even
  // though such pointers cannot alias, they can still compare equal.
  //
  // But LLVM doesn't specify where allocas get their memory, so if the alloca
  // doesn't escape we can argue that it's impossible to guess its value, and we
  // can therefore act as if any such guesses are wrong.
  //
  // The code below checks that the alloca doesn't escape, and that it's only
  // used in a comparison once (the current instruction). The
  // single-comparison-use condition ensures that we're trivially folding all
  // comparisons against the alloca consistently, and avoids the risk of
  // erroneously folding a comparison of the pointer with itself.

  unsigned MaxIter = 32; // Break cycles and bound to constant-time.

  SmallVector<const Use *, 32> Worklist;
  for (const Use &U : Alloca->uses()) {
    if (Worklist.size() >= MaxIter)
      return nullptr;
    Worklist.push_back(&U);
  }

  unsigned NumCmps = 0;
  while (!Worklist.empty()) {
    assert(Worklist.size() <= MaxIter);
    const Use *U = Worklist.pop_back_val();
    const Value *V = U->getUser();
    --MaxIter;

    if (isa<BitCastInst>(V) || isa<GetElementPtrInst>(V) || isa<PHINode>(V) ||
        isa<SelectInst>(V)) {
      // Track the uses.
    } else if (isa<LoadInst>(V)) {
      // Loading from the pointer doesn't escape it.
      continue;
    } else if (const auto *SI = dyn_cast<StoreInst>(V)) {
      // Storing *to* the pointer is fine, but storing the pointer escapes it.
      if (SI->getValueOperand() == U->get())
        return nullptr;
      continue;
    } else if (isa<ICmpInst>(V)) {
      if (NumCmps++)
        return nullptr; // Found more than one cmp.
      continue;
    } else if (const auto *Intrin = dyn_cast<IntrinsicInst>(V)) {
      switch (Intrin->getIntrinsicID()) {
        // These intrinsics don't escape or compare the pointer. Memset is safe
        // because we don't allow ptrtoint. Memcpy and memmove are safe because
        // we don't allow stores, so src cannot point to V.
        case Intrinsic::lifetime_start: case Intrinsic::lifetime_end:
        case Intrinsic::memcpy: case Intrinsic::memmove: case Intrinsic::memset:
          continue;
        default:
          return nullptr;
      }
    } else {
      return nullptr;
    }
    for (const Use &U : V->uses()) {
      if (Worklist.size() >= MaxIter)
        return nullptr;
      Worklist.push_back(&U);
    }
  }

  Type *CmpTy = CmpInst::makeCmpResultType(Other->getType());
  return replaceInstUsesWith(
      ICI,
      ConstantInt::get(CmpTy, !CmpInst::isTrueWhenEqual(ICI.getPredicate())));
}

/// Fold "icmp pred (X+C), X".
Instruction *InstCombinerImpl::foldICmpAddOpConst(Value *X, const APInt &C,
                                                  ICmpInst::Predicate Pred) {
  // From this point on, we know that (X+C <= X) --> (X+C < X) because C != 0,
  // so the values can never be equal.  Similarly for all other "or equals"
  // operators.
  assert(!!C && "C should not be zero!");

  // (X+1) <u X        --> X >u (MAXUINT-1)        --> X == 255
  // (X+2) <u X        --> X >u (MAXUINT-2)        --> X > 253
  // (X+MAXUINT) <u X  --> X >u (MAXUINT-MAXUINT)  --> X != 0
  if (Pred == ICmpInst::ICMP_ULT || Pred == ICmpInst::ICMP_ULE) {
    Constant *R = ConstantInt::get(X->getType(),
                                   APInt::getMaxValue(C.getBitWidth()) - C);
    return new ICmpInst(ICmpInst::ICMP_UGT, X, R);
  }

  // (X+1) >u X        --> X <u (0-1)        --> X != 255
  // (X+2) >u X        --> X <u (0-2)        --> X <u 254
  // (X+MAXUINT) >u X  --> X <u (0-MAXUINT)  --> X <u 1  --> X == 0
  if (Pred == ICmpInst::ICMP_UGT || Pred == ICmpInst::ICMP_UGE)
    return new ICmpInst(ICmpInst::ICMP_ULT, X,
                        ConstantInt::get(X->getType(), -C));

  APInt SMax = APInt::getSignedMaxValue(C.getBitWidth());

  // (X+ 1) <s X       --> X >s (MAXSINT-1)          --> X == 127
  // (X+ 2) <s X       --> X >s (MAXSINT-2)          --> X >s 125
  // (X+MAXSINT) <s X  --> X >s (MAXSINT-MAXSINT)    --> X >s 0
  // (X+MINSINT) <s X  --> X >s (MAXSINT-MINSINT)    --> X >s -1
  // (X+ -2) <s X      --> X >s (MAXSINT- -2)        --> X >s 126
  // (X+ -1) <s X      --> X >s (MAXSINT- -1)        --> X != 127
  if (Pred == ICmpInst::ICMP_SLT || Pred == ICmpInst::ICMP_SLE)
    return new ICmpInst(ICmpInst::ICMP_SGT, X,
                        ConstantInt::get(X->getType(), SMax - C));

  // (X+ 1) >s X       --> X <s (MAXSINT-(1-1))       --> X != 127
  // (X+ 2) >s X       --> X <s (MAXSINT-(2-1))       --> X <s 126
  // (X+MAXSINT) >s X  --> X <s (MAXSINT-(MAXSINT-1)) --> X <s 1
  // (X+MINSINT) >s X  --> X <s (MAXSINT-(MINSINT-1)) --> X <s -2
  // (X+ -2) >s X      --> X <s (MAXSINT-(-2-1))      --> X <s -126
  // (X+ -1) >s X      --> X <s (MAXSINT-(-1-1))      --> X == -128

  assert(Pred == ICmpInst::ICMP_SGT || Pred == ICmpInst::ICMP_SGE);
  return new ICmpInst(ICmpInst::ICMP_SLT, X,
                      ConstantInt::get(X->getType(), SMax - (C - 1)));
}

/// Handle "(icmp eq/ne (ashr/lshr AP2, A), AP1)" ->
/// (icmp eq/ne A, Log2(AP2/AP1)) ->
/// (icmp eq/ne A, Log2(AP2) - Log2(AP1)).
Instruction *InstCombinerImpl::foldICmpShrConstConst(ICmpInst &I, Value *A,
                                                     const APInt &AP1,
                                                     const APInt &AP2) {
  assert(I.isEquality() && "Cannot fold icmp gt/lt");

  auto getICmp = [&I](CmpInst::Predicate Pred, Value *LHS, Value *RHS) {
    if (I.getPredicate() == I.ICMP_NE)
      Pred = CmpInst::getInversePredicate(Pred);
    return new ICmpInst(Pred, LHS, RHS);
  };

  // Don't bother doing any work for cases which InstSimplify handles.
  if (AP2.isNullValue())
    return nullptr;

  bool IsAShr = isa<AShrOperator>(I.getOperand(0));
  if (IsAShr) {
    if (AP2.isAllOnesValue())
      return nullptr;
    if (AP2.isNegative() != AP1.isNegative())
      return nullptr;
    if (AP2.sgt(AP1))
      return nullptr;
  }

  if (!AP1)
    // 'A' must be large enough to shift out the highest set bit.
    return getICmp(I.ICMP_UGT, A,
                   ConstantInt::get(A->getType(), AP2.logBase2()));

  if (AP1 == AP2)
    return getICmp(I.ICMP_EQ, A, ConstantInt::getNullValue(A->getType()));

  int Shift;
  if (IsAShr && AP1.isNegative())
    Shift = AP1.countLeadingOnes() - AP2.countLeadingOnes();
  else
    Shift = AP1.countLeadingZeros() - AP2.countLeadingZeros();

  if (Shift > 0) {
    if (IsAShr && AP1 == AP2.ashr(Shift)) {
      // There are multiple solutions if we are comparing against -1 and the LHS
      // of the ashr is not a power of two.
      if (AP1.isAllOnesValue() && !AP2.isPowerOf2())
        return getICmp(I.ICMP_UGE, A, ConstantInt::get(A->getType(), Shift));
      return getICmp(I.ICMP_EQ, A, ConstantInt::get(A->getType(), Shift));
    } else if (AP1 == AP2.lshr(Shift)) {
      return getICmp(I.ICMP_EQ, A, ConstantInt::get(A->getType(), Shift));
    }
  }

  // Shifting const2 will never be equal to const1.
  // FIXME: This should always be handled by InstSimplify?
  auto *TorF = ConstantInt::get(I.getType(), I.getPredicate() == I.ICMP_NE);
  return replaceInstUsesWith(I, TorF);
}

/// Handle "(icmp eq/ne (shl AP2, A), AP1)" ->
/// (icmp eq/ne A, TrailingZeros(AP1) - TrailingZeros(AP2)).
Instruction *InstCombinerImpl::foldICmpShlConstConst(ICmpInst &I, Value *A,
                                                     const APInt &AP1,
                                                     const APInt &AP2) {
  assert(I.isEquality() && "Cannot fold icmp gt/lt");

  auto getICmp = [&I](CmpInst::Predicate Pred, Value *LHS, Value *RHS) {
    if (I.getPredicate() == I.ICMP_NE)
      Pred = CmpInst::getInversePredicate(Pred);
    return new ICmpInst(Pred, LHS, RHS);
  };

  // Don't bother doing any work for cases which InstSimplify handles.
  if (AP2.isNullValue())
    return nullptr;

  unsigned AP2TrailingZeros = AP2.countTrailingZeros();

  if (!AP1 && AP2TrailingZeros != 0)
    return getICmp(
        I.ICMP_UGE, A,
        ConstantInt::get(A->getType(), AP2.getBitWidth() - AP2TrailingZeros));

  if (AP1 == AP2)
    return getICmp(I.ICMP_EQ, A, ConstantInt::getNullValue(A->getType()));

  // Get the distance between the lowest bits that are set.
  int Shift = AP1.countTrailingZeros() - AP2TrailingZeros;

  if (Shift > 0 && AP2.shl(Shift) == AP1)
    return getICmp(I.ICMP_EQ, A, ConstantInt::get(A->getType(), Shift));

  // Shifting const2 will never be equal to const1.
  // FIXME: This should always be handled by InstSimplify?
  auto *TorF = ConstantInt::get(I.getType(), I.getPredicate() == I.ICMP_NE);
  return replaceInstUsesWith(I, TorF);
}

/// The caller has matched a pattern of the form:
///   I = icmp ugt (add (add A, B), CI2), CI1
/// If this is of the form:
///   sum = a + b
///   if (sum+128 >u 255)
/// Then replace it with llvm.sadd.with.overflow.i8.
///
static Instruction *processUGT_ADDCST_ADD(ICmpInst &I, Value *A, Value *B,
                                          ConstantInt *CI2, ConstantInt *CI1,
                                          InstCombinerImpl &IC) {
  // The transformation we're trying to do here is to transform this into an
  // llvm.sadd.with.overflow.  To do this, we have to replace the original add
  // with a narrower add, and discard the add-with-constant that is part of the
  // range check (if we can't eliminate it, this isn't profitable).

  // In order to eliminate the add-with-constant, the compare can be its only
  // use.
  Instruction *AddWithCst = cast<Instruction>(I.getOperand(0));
  if (!AddWithCst->hasOneUse())
    return nullptr;

  // If CI2 is 2^7, 2^15, 2^31, then it might be an sadd.with.overflow.
  if (!CI2->getValue().isPowerOf2())
    return nullptr;
  unsigned NewWidth = CI2->getValue().countTrailingZeros();
  if (NewWidth != 7 && NewWidth != 15 && NewWidth != 31)
    return nullptr;

  // The width of the new add formed is 1 more than the bias.
  ++NewWidth;

  // Check to see that CI1 is an all-ones value with NewWidth bits.
  if (CI1->getBitWidth() == NewWidth ||
      CI1->getValue() != APInt::getLowBitsSet(CI1->getBitWidth(), NewWidth))
    return nullptr;

  // This is only really a signed overflow check if the inputs have been
  // sign-extended; check for that condition. For example, if CI2 is 2^31 and
  // the operands of the add are 64 bits wide, we need at least 33 sign bits.
  unsigned NeededSignBits = CI1->getBitWidth() - NewWidth + 1;
  if (IC.ComputeNumSignBits(A, 0, &I) < NeededSignBits ||
      IC.ComputeNumSignBits(B, 0, &I) < NeededSignBits)
    return nullptr;

  // In order to replace the original add with a narrower
  // llvm.sadd.with.overflow, the only uses allowed are the add-with-constant
  // and truncates that discard the high bits of the add.  Verify that this is
  // the case.
  Instruction *OrigAdd = cast<Instruction>(AddWithCst->getOperand(0));
  for (User *U : OrigAdd->users()) {
    if (U == AddWithCst)
      continue;

    // Only accept truncates for now.  We would really like a nice recursive
    // predicate like SimplifyDemandedBits, but which goes downwards the use-def
    // chain to see which bits of a value are actually demanded.  If the
    // original add had another add which was then immediately truncated, we
    // could still do the transformation.
    TruncInst *TI = dyn_cast<TruncInst>(U);
    if (!TI || TI->getType()->getPrimitiveSizeInBits() > NewWidth)
      return nullptr;
  }

  // If the pattern matches, truncate the inputs to the narrower type and
  // use the sadd_with_overflow intrinsic to efficiently compute both the
  // result and the overflow bit.
  Type *NewType = IntegerType::get(OrigAdd->getContext(), NewWidth);
  Function *F = Intrinsic::getDeclaration(
      I.getModule(), Intrinsic::sadd_with_overflow, NewType);

  InstCombiner::BuilderTy &Builder = IC.Builder;

  // Put the new code above the original add, in case there are any uses of the
  // add between the add and the compare.
  Builder.SetInsertPoint(OrigAdd);

  Value *TruncA = Builder.CreateTrunc(A, NewType, A->getName() + ".trunc");
  Value *TruncB = Builder.CreateTrunc(B, NewType, B->getName() + ".trunc");
  CallInst *Call = Builder.CreateCall(F, {TruncA, TruncB}, "sadd");
  Value *Add = Builder.CreateExtractValue(Call, 0, "sadd.result");
  Value *ZExt = Builder.CreateZExt(Add, OrigAdd->getType());

  // The inner add was the result of the narrow add, zero extended to the
  // wider type.  Replace it with the result computed by the intrinsic.
  IC.replaceInstUsesWith(*OrigAdd, ZExt);
  IC.eraseInstFromFunction(*OrigAdd);

  // The original icmp gets replaced with the overflow value.
  return ExtractValueInst::Create(Call, 1, "sadd.overflow");
}

/// If we have:
///   icmp eq/ne (urem/srem %x, %y), 0
/// iff %y is a power-of-two, we can replace this with a bit test:
///   icmp eq/ne (and %x, (add %y, -1)), 0
Instruction *InstCombinerImpl::foldIRemByPowerOfTwoToBitTest(ICmpInst &I) {
  // This fold is only valid for equality predicates.
  if (!I.isEquality())
    return nullptr;
  ICmpInst::Predicate Pred;
  Value *X, *Y, *Zero;
  if (!match(&I, m_ICmp(Pred, m_OneUse(m_IRem(m_Value(X), m_Value(Y))),
                        m_CombineAnd(m_Zero(), m_Value(Zero)))))
    return nullptr;
  if (!isKnownToBeAPowerOfTwo(Y, /*OrZero*/ true, 0, &I))
    return nullptr;
  // This may increase instruction count, we don't enforce that Y is a constant.
  Value *Mask = Builder.CreateAdd(Y, Constant::getAllOnesValue(Y->getType()));
  Value *Masked = Builder.CreateAnd(X, Mask);
  return ICmpInst::Create(Instruction::ICmp, Pred, Masked, Zero);
}

/// Fold equality-comparison between zero and any (maybe truncated) right-shift
/// by one-less-than-bitwidth into a sign test on the original value.
Instruction *InstCombinerImpl::foldSignBitTest(ICmpInst &I) {
  Instruction *Val;
  ICmpInst::Predicate Pred;
  if (!I.isEquality() || !match(&I, m_ICmp(Pred, m_Instruction(Val), m_Zero())))
    return nullptr;

  Value *X;
  Type *XTy;

  Constant *C;
  if (match(Val, m_TruncOrSelf(m_Shr(m_Value(X), m_Constant(C))))) {
    XTy = X->getType();
    unsigned XBitWidth = XTy->getScalarSizeInBits();
    if (!match(C, m_SpecificInt_ICMP(ICmpInst::Predicate::ICMP_EQ,
                                     APInt(XBitWidth, XBitWidth - 1))))
      return nullptr;
  } else if (isa<BinaryOperator>(Val) &&
             (X = reassociateShiftAmtsOfTwoSameDirectionShifts(
                  cast<BinaryOperator>(Val), SQ.getWithInstruction(Val),
                  /*AnalyzeForSignBitExtraction=*/true))) {
    XTy = X->getType();
  } else
    return nullptr;

  return ICmpInst::Create(Instruction::ICmp,
                          Pred == ICmpInst::ICMP_EQ ? ICmpInst::ICMP_SGE
                                                    : ICmpInst::ICMP_SLT,
                          X, ConstantInt::getNullValue(XTy));
}

// Handle  icmp pred X, 0
Instruction *InstCombinerImpl::foldICmpWithZero(ICmpInst &Cmp) {
  CmpInst::Predicate Pred = Cmp.getPredicate();
  if (!match(Cmp.getOperand(1), m_Zero()))
    return nullptr;

  // (icmp sgt smin(PosA, B) 0) -> (icmp sgt B 0)
  if (Pred == ICmpInst::ICMP_SGT) {
    Value *A, *B;
    SelectPatternResult SPR = matchSelectPattern(Cmp.getOperand(0), A, B);
    if (SPR.Flavor == SPF_SMIN) {
      if (isKnownPositive(A, DL, 0, &AC, &Cmp, &DT))
        return new ICmpInst(Pred, B, Cmp.getOperand(1));
      if (isKnownPositive(B, DL, 0, &AC, &Cmp, &DT))
        return new ICmpInst(Pred, A, Cmp.getOperand(1));
    }
  }

  if (Instruction *New = foldIRemByPowerOfTwoToBitTest(Cmp))
    return New;

  // Given:
  //   icmp eq/ne (urem %x, %y), 0
  // Iff %x has 0 or 1 bits set, and %y has at least 2 bits set, omit 'urem':
  //   icmp eq/ne %x, 0
  Value *X, *Y;
  if (match(Cmp.getOperand(0), m_URem(m_Value(X), m_Value(Y))) &&
      ICmpInst::isEquality(Pred)) {
    KnownBits XKnown = computeKnownBits(X, 0, &Cmp);
    KnownBits YKnown = computeKnownBits(Y, 0, &Cmp);
    if (XKnown.countMaxPopulation() == 1 && YKnown.countMinPopulation() >= 2)
      return new ICmpInst(Pred, X, Cmp.getOperand(1));
  }

  return nullptr;
}

/// Fold icmp Pred X, C.
/// TODO: This code structure does not make sense. The saturating add fold
/// should be moved to some other helper and extended as noted below (it is also
/// possible that code has been made unnecessary - do we canonicalize IR to
/// overflow/saturating intrinsics or not?).
Instruction *InstCombinerImpl::foldICmpWithConstant(ICmpInst &Cmp) {
  // Match the following pattern, which is a common idiom when writing
  // overflow-safe integer arithmetic functions. The source performs an addition
  // in wider type and explicitly checks for overflow using comparisons against
  // INT_MIN and INT_MAX. Simplify by using the sadd_with_overflow intrinsic.
  //
  // TODO: This could probably be generalized to handle other overflow-safe
  // operations if we worked out the formulas to compute the appropriate magic
  // constants.
  //
  // sum = a + b
  // if (sum+128 >u 255)  ...  -> llvm.sadd.with.overflow.i8
  CmpInst::Predicate Pred = Cmp.getPredicate();
  Value *Op0 = Cmp.getOperand(0), *Op1 = Cmp.getOperand(1);
  Value *A, *B;
  ConstantInt *CI, *CI2; // I = icmp ugt (add (add A, B), CI2), CI
  if (Pred == ICmpInst::ICMP_UGT && match(Op1, m_ConstantInt(CI)) &&
      match(Op0, m_Add(m_Add(m_Value(A), m_Value(B)), m_ConstantInt(CI2))))
    if (Instruction *Res = processUGT_ADDCST_ADD(Cmp, A, B, CI2, CI, *this))
      return Res;

  // icmp(phi(C1, C2, ...), C) -> phi(icmp(C1, C), icmp(C2, C), ...).
  Constant *C = dyn_cast<Constant>(Op1);
  if (!C || C->canTrap())
    return nullptr;

  if (auto *Phi = dyn_cast<PHINode>(Op0))
    if (all_of(Phi->operands(), [](Value *V) { return isa<Constant>(V); })) {
      Type *Ty = Cmp.getType();
      Builder.SetInsertPoint(Phi);
      PHINode *NewPhi =
          Builder.CreatePHI(Ty, Phi->getNumOperands());
      for (BasicBlock *Predecessor : predecessors(Phi->getParent())) {
        auto *Input =
            cast<Constant>(Phi->getIncomingValueForBlock(Predecessor));
        auto *BoolInput = ConstantExpr::getCompare(Pred, Input, C);
        NewPhi->addIncoming(BoolInput, Predecessor);
      }
      NewPhi->takeName(&Cmp);
      return replaceInstUsesWith(Cmp, NewPhi);
    }

  return nullptr;
}

/// Canonicalize icmp instructions based on dominating conditions.
Instruction *InstCombinerImpl::foldICmpWithDominatingICmp(ICmpInst &Cmp) {
  // This is a cheap/incomplete check for dominance - just match a single
  // predecessor with a conditional branch.
  BasicBlock *CmpBB = Cmp.getParent();
  BasicBlock *DomBB = CmpBB->getSinglePredecessor();
  if (!DomBB)
    return nullptr;

  Value *DomCond;
  BasicBlock *TrueBB, *FalseBB;
  if (!match(DomBB->getTerminator(), m_Br(m_Value(DomCond), TrueBB, FalseBB)))
    return nullptr;

  assert((TrueBB == CmpBB || FalseBB == CmpBB) &&
         "Predecessor block does not point to successor?");

  // The branch should get simplified. Don't bother simplifying this condition.
  if (TrueBB == FalseBB)
    return nullptr;

  // Try to simplify this compare to T/F based on the dominating condition.
  Optional<bool> Imp = isImpliedCondition(DomCond, &Cmp, DL, TrueBB == CmpBB);
  if (Imp)
    return replaceInstUsesWith(Cmp, ConstantInt::get(Cmp.getType(), *Imp));

  CmpInst::Predicate Pred = Cmp.getPredicate();
  Value *X = Cmp.getOperand(0), *Y = Cmp.getOperand(1);
  ICmpInst::Predicate DomPred;
  const APInt *C, *DomC;
  if (match(DomCond, m_ICmp(DomPred, m_Specific(X), m_APInt(DomC))) &&
      match(Y, m_APInt(C))) {
    // We have 2 compares of a variable with constants. Calculate the constant
    // ranges of those compares to see if we can transform the 2nd compare:
    // DomBB:
    //   DomCond = icmp DomPred X, DomC
    //   br DomCond, CmpBB, FalseBB
    // CmpBB:
    //   Cmp = icmp Pred X, C
    ConstantRange CR = ConstantRange::makeExactICmpRegion(Pred, *C);
    ConstantRange DominatingCR =
        (CmpBB == TrueBB) ? ConstantRange::makeExactICmpRegion(DomPred, *DomC)
                          : ConstantRange::makeExactICmpRegion(
                                CmpInst::getInversePredicate(DomPred), *DomC);
    ConstantRange Intersection = DominatingCR.intersectWith(CR);
    ConstantRange Difference = DominatingCR.difference(CR);
    if (Intersection.isEmptySet())
      return replaceInstUsesWith(Cmp, Builder.getFalse());
    if (Difference.isEmptySet())
      return replaceInstUsesWith(Cmp, Builder.getTrue());

    // Canonicalizing a sign bit comparison that gets used in a branch,
    // pessimizes codegen by generating branch on zero instruction instead
    // of a test and branch. So we avoid canonicalizing in such situations
    // because test and branch instruction has better branch displacement
    // than compare and branch instruction.
    bool UnusedBit;
    bool IsSignBit = isSignBitCheck(Pred, *C, UnusedBit);
    if (Cmp.isEquality() || (IsSignBit && hasBranchUse(Cmp)))
      return nullptr;

    // Avoid an infinite loop with min/max canonicalization.
    // TODO: This will be unnecessary if we canonicalize to min/max intrinsics.
    if (Cmp.hasOneUse() &&
        match(Cmp.user_back(), m_MaxOrMin(m_Value(), m_Value())))
      return nullptr;

    if (const APInt *EqC = Intersection.getSingleElement())
      return new ICmpInst(ICmpInst::ICMP_EQ, X, Builder.getInt(*EqC));
    if (const APInt *NeC = Difference.getSingleElement())
      return new ICmpInst(ICmpInst::ICMP_NE, X, Builder.getInt(*NeC));
  }

  return nullptr;
}

/// Fold icmp (trunc X, Y), C.
Instruction *InstCombinerImpl::foldICmpTruncConstant(ICmpInst &Cmp,
                                                     TruncInst *Trunc,
                                                     const APInt &C) {
  ICmpInst::Predicate Pred = Cmp.getPredicate();
  Value *X = Trunc->getOperand(0);
  if (C.isOneValue() && C.getBitWidth() > 1) {
    // icmp slt trunc(signum(V)) 1 --> icmp slt V, 1
    Value *V = nullptr;
    if (Pred == ICmpInst::ICMP_SLT && match(X, m_Signum(m_Value(V))))
      return new ICmpInst(ICmpInst::ICMP_SLT, V,
                          ConstantInt::get(V->getType(), 1));
  }

  unsigned DstBits = Trunc->getType()->getScalarSizeInBits(),
           SrcBits = X->getType()->getScalarSizeInBits();
  if (Cmp.isEquality() && Trunc->hasOneUse()) {
    // Simplify icmp eq (trunc x to i8), 42 -> icmp eq x, 42|highbits if all
    // of the high bits truncated out of x are known.
    KnownBits Known = computeKnownBits(X, 0, &Cmp);

    // If all the high bits are known, we can do this xform.
    if ((Known.Zero | Known.One).countLeadingOnes() >= SrcBits - DstBits) {
      // Pull in the high bits from known-ones set.
      APInt NewRHS = C.zext(SrcBits);
      NewRHS |= Known.One & APInt::getHighBitsSet(SrcBits, SrcBits - DstBits);
      return new ICmpInst(Pred, X, ConstantInt::get(X->getType(), NewRHS));
    }
  }

  // Look through truncated right-shift of the sign-bit for a sign-bit check:
  // trunc iN (ShOp >> ShAmtC) to i[N - ShAmtC] < 0  --> ShOp <  0
  // trunc iN (ShOp >> ShAmtC) to i[N - ShAmtC] > -1 --> ShOp > -1
  Value *ShOp;
  const APInt *ShAmtC;
  bool TrueIfSigned;
  if (isSignBitCheck(Pred, C, TrueIfSigned) &&
      match(X, m_Shr(m_Value(ShOp), m_APInt(ShAmtC))) &&
      DstBits == SrcBits - ShAmtC->getZExtValue()) {
    return TrueIfSigned
               ? new ICmpInst(ICmpInst::ICMP_SLT, ShOp,
                              ConstantInt::getNullValue(X->getType()))
               : new ICmpInst(ICmpInst::ICMP_SGT, ShOp,
                              ConstantInt::getAllOnesValue(X->getType()));
  }

  return nullptr;
}

/// Fold icmp (xor X, Y), C.
Instruction *InstCombinerImpl::foldICmpXorConstant(ICmpInst &Cmp,
                                                   BinaryOperator *Xor,
                                                   const APInt &C) {
  Value *X = Xor->getOperand(0);
  Value *Y = Xor->getOperand(1);
  const APInt *XorC;
  if (!match(Y, m_APInt(XorC)))
    return nullptr;

  // If this is a comparison that tests the signbit (X < 0) or (x > -1),
  // fold the xor.
  ICmpInst::Predicate Pred = Cmp.getPredicate();
  bool TrueIfSigned = false;
  if (isSignBitCheck(Cmp.getPredicate(), C, TrueIfSigned)) {

    // If the sign bit of the XorCst is not set, there is no change to
    // the operation, just stop using the Xor.
    if (!XorC->isNegative())
      return replaceOperand(Cmp, 0, X);

    // Emit the opposite comparison.
    if (TrueIfSigned)
      return new ICmpInst(ICmpInst::ICMP_SGT, X,
                          ConstantInt::getAllOnesValue(X->getType()));
    else
      return new ICmpInst(ICmpInst::ICMP_SLT, X,
                          ConstantInt::getNullValue(X->getType()));
  }

  if (Xor->hasOneUse()) {
    // (icmp u/s (xor X SignMask), C) -> (icmp s/u X, (xor C SignMask))
    if (!Cmp.isEquality() && XorC->isSignMask()) {
      Pred = Cmp.getFlippedSignednessPredicate();
      return new ICmpInst(Pred, X, ConstantInt::get(X->getType(), C ^ *XorC));
    }

    // (icmp u/s (xor X ~SignMask), C) -> (icmp s/u X, (xor C ~SignMask))
    if (!Cmp.isEquality() && XorC->isMaxSignedValue()) {
      Pred = Cmp.getFlippedSignednessPredicate();
      Pred = Cmp.getSwappedPredicate(Pred);
      return new ICmpInst(Pred, X, ConstantInt::get(X->getType(), C ^ *XorC));
    }
  }

  // Mask constant magic can eliminate an 'xor' with unsigned compares.
  if (Pred == ICmpInst::ICMP_UGT) {
    // (xor X, ~C) >u C --> X <u ~C (when C+1 is a power of 2)
    if (*XorC == ~C && (C + 1).isPowerOf2())
      return new ICmpInst(ICmpInst::ICMP_ULT, X, Y);
    // (xor X, C) >u C --> X >u C (when C+1 is a power of 2)
    if (*XorC == C && (C + 1).isPowerOf2())
      return new ICmpInst(ICmpInst::ICMP_UGT, X, Y);
  }
  if (Pred == ICmpInst::ICMP_ULT) {
    // (xor X, -C) <u C --> X >u ~C (when C is a power of 2)
    if (*XorC == -C && C.isPowerOf2())
      return new ICmpInst(ICmpInst::ICMP_UGT, X,
                          ConstantInt::get(X->getType(), ~C));
    // (xor X, C) <u C --> X >u ~C (when -C is a power of 2)
    if (*XorC == C && (-C).isPowerOf2())
      return new ICmpInst(ICmpInst::ICMP_UGT, X,
                          ConstantInt::get(X->getType(), ~C));
  }
  return nullptr;
}

/// Fold icmp (and (sh X, Y), C2), C1.
Instruction *InstCombinerImpl::foldICmpAndShift(ICmpInst &Cmp,
                                                BinaryOperator *And,
                                                const APInt &C1,
                                                const APInt &C2) {
  BinaryOperator *Shift = dyn_cast<BinaryOperator>(And->getOperand(0));
  if (!Shift || !Shift->isShift())
    return nullptr;

  // If this is: (X >> C3) & C2 != C1 (where any shift and any compare could
  // exist), turn it into (X & (C2 << C3)) != (C1 << C3). This happens a LOT in
  // code produced by the clang front-end, for bitfield access.
  // This seemingly simple opportunity to fold away a shift turns out to be
  // rather complicated. See PR17827 for details.
  unsigned ShiftOpcode = Shift->getOpcode();
  bool IsShl = ShiftOpcode == Instruction::Shl;
  const APInt *C3;
  if (match(Shift->getOperand(1), m_APInt(C3))) {
    APInt NewAndCst, NewCmpCst;
    bool AnyCmpCstBitsShiftedOut;
    if (ShiftOpcode == Instruction::Shl) {
      // For a left shift, we can fold if the comparison is not signed. We can
      // also fold a signed comparison if the mask value and comparison value
      // are not negative. These constraints may not be obvious, but we can
      // prove that they are correct using an SMT solver.
      if (Cmp.isSigned() && (C2.isNegative() || C1.isNegative()))
        return nullptr;

      NewCmpCst = C1.lshr(*C3);
      NewAndCst = C2.lshr(*C3);
      AnyCmpCstBitsShiftedOut = NewCmpCst.shl(*C3) != C1;
    } else if (ShiftOpcode == Instruction::LShr) {
      // For a logical right shift, we can fold if the comparison is not signed.
      // We can also fold a signed comparison if the shifted mask value and the
      // shifted comparison value are not negative. These constraints may not be
      // obvious, but we can prove that they are correct using an SMT solver.
      NewCmpCst = C1.shl(*C3);
      NewAndCst = C2.shl(*C3);
      AnyCmpCstBitsShiftedOut = NewCmpCst.lshr(*C3) != C1;
      if (Cmp.isSigned() && (NewAndCst.isNegative() || NewCmpCst.isNegative()))
        return nullptr;
    } else {
      // For an arithmetic shift, check that both constants don't use (in a
      // signed sense) the top bits being shifted out.
      assert(ShiftOpcode == Instruction::AShr && "Unknown shift opcode");
      NewCmpCst = C1.shl(*C3);
      NewAndCst = C2.shl(*C3);
      AnyCmpCstBitsShiftedOut = NewCmpCst.ashr(*C3) != C1;
      if (NewAndCst.ashr(*C3) != C2)
        return nullptr;
    }

    if (AnyCmpCstBitsShiftedOut) {
      // If we shifted bits out, the fold is not going to work out. As a
      // special case, check to see if this means that the result is always
      // true or false now.
      if (Cmp.getPredicate() == ICmpInst::ICMP_EQ)
        return replaceInstUsesWith(Cmp, ConstantInt::getFalse(Cmp.getType()));
      if (Cmp.getPredicate() == ICmpInst::ICMP_NE)
        return replaceInstUsesWith(Cmp, ConstantInt::getTrue(Cmp.getType()));
    } else {
      Value *NewAnd = Builder.CreateAnd(
          Shift->getOperand(0), ConstantInt::get(And->getType(), NewAndCst));
      return new ICmpInst(Cmp.getPredicate(),
          NewAnd, ConstantInt::get(And->getType(), NewCmpCst));
    }
  }

  // Turn ((X >> Y) & C2) == 0  into  (X & (C2 << Y)) == 0.  The latter is
  // preferable because it allows the C2 << Y expression to be hoisted out of a
  // loop if Y is invariant and X is not.
  if (Shift->hasOneUse() && C1.isNullValue() && Cmp.isEquality() &&
      !Shift->isArithmeticShift() && !isa<Constant>(Shift->getOperand(0))) {
    // Compute C2 << Y.
    Value *NewShift =
        IsShl ? Builder.CreateLShr(And->getOperand(1), Shift->getOperand(1))
              : Builder.CreateShl(And->getOperand(1), Shift->getOperand(1));

    // Compute X & (C2 << Y).
    Value *NewAnd = Builder.CreateAnd(Shift->getOperand(0), NewShift);
    return replaceOperand(Cmp, 0, NewAnd);
  }

  return nullptr;
}

/// Fold icmp (and X, C2), C1.
Instruction *InstCombinerImpl::foldICmpAndConstConst(ICmpInst &Cmp,
                                                     BinaryOperator *And,
                                                     const APInt &C1) {
  bool isICMP_NE = Cmp.getPredicate() == ICmpInst::ICMP_NE;

  // For vectors: icmp ne (and X, 1), 0 --> trunc X to N x i1
  // TODO: We canonicalize to the longer form for scalars because we have
  // better analysis/folds for icmp, and codegen may be better with icmp.
  if (isICMP_NE && Cmp.getType()->isVectorTy() && C1.isNullValue() &&
      match(And->getOperand(1), m_One()))
    return new TruncInst(And->getOperand(0), Cmp.getType());

  const APInt *C2;
  Value *X;
  if (!match(And, m_And(m_Value(X), m_APInt(C2))))
    return nullptr;

  // Don't perform the following transforms if the AND has multiple uses
  if (!And->hasOneUse())
    return nullptr;

  if (Cmp.isEquality() && C1.isNullValue()) {
    // Restrict this fold to single-use 'and' (PR10267).
    // Replace (and X, (1 << size(X)-1) != 0) with X s< 0
    if (C2->isSignMask()) {
      Constant *Zero = Constant::getNullValue(X->getType());
      auto NewPred = isICMP_NE ? ICmpInst::ICMP_SLT : ICmpInst::ICMP_SGE;
      return new ICmpInst(NewPred, X, Zero);
    }

    // Restrict this fold only for single-use 'and' (PR10267).
    // ((%x & C) == 0) --> %x u< (-C)  iff (-C) is power of two.
    if ((~(*C2) + 1).isPowerOf2()) {
      Constant *NegBOC =
          ConstantExpr::getNeg(cast<Constant>(And->getOperand(1)));
      auto NewPred = isICMP_NE ? ICmpInst::ICMP_UGE : ICmpInst::ICMP_ULT;
      return new ICmpInst(NewPred, X, NegBOC);
    }
  }

  // If the LHS is an 'and' of a truncate and we can widen the and/compare to
  // the input width without changing the value produced, eliminate the cast:
  //
  // icmp (and (trunc W), C2), C1 -> icmp (and W, C2'), C1'
  //
  // We can do this transformation if the constants do not have their sign bits
  // set or if it is an equality comparison. Extending a relational comparison
  // when we're checking the sign bit would not work.
  Value *W;
  if (match(And->getOperand(0), m_OneUse(m_Trunc(m_Value(W)))) &&
      (Cmp.isEquality() || (!C1.isNegative() && !C2->isNegative()))) {
    // TODO: Is this a good transform for vectors? Wider types may reduce
    // throughput. Should this transform be limited (even for scalars) by using
    // shouldChangeType()?
    if (!Cmp.getType()->isVectorTy()) {
      Type *WideType = W->getType();
      unsigned WideScalarBits = WideType->getScalarSizeInBits();
      Constant *ZextC1 = ConstantInt::get(WideType, C1.zext(WideScalarBits));
      Constant *ZextC2 = ConstantInt::get(WideType, C2->zext(WideScalarBits));
      Value *NewAnd = Builder.CreateAnd(W, ZextC2, And->getName());
      return new ICmpInst(Cmp.getPredicate(), NewAnd, ZextC1);
    }
  }

  if (Instruction *I = foldICmpAndShift(Cmp, And, C1, *C2))
    return I;

  // (icmp pred (and (or (lshr A, B), A), 1), 0) -->
  // (icmp pred (and A, (or (shl 1, B), 1), 0))
  //
  // iff pred isn't signed
  if (!Cmp.isSigned() && C1.isNullValue() && And->getOperand(0)->hasOneUse() &&
      match(And->getOperand(1), m_One())) {
    Constant *One = cast<Constant>(And->getOperand(1));
    Value *Or = And->getOperand(0);
    Value *A, *B, *LShr;
    if (match(Or, m_Or(m_Value(LShr), m_Value(A))) &&
        match(LShr, m_LShr(m_Specific(A), m_Value(B)))) {
      unsigned UsesRemoved = 0;
      if (And->hasOneUse())
        ++UsesRemoved;
      if (Or->hasOneUse())
        ++UsesRemoved;
      if (LShr->hasOneUse())
        ++UsesRemoved;

      // Compute A & ((1 << B) | 1)
      Value *NewOr = nullptr;
      if (auto *C = dyn_cast<Constant>(B)) {
        if (UsesRemoved >= 1)
          NewOr = ConstantExpr::getOr(ConstantExpr::getNUWShl(One, C), One);
      } else {
        if (UsesRemoved >= 3)
          NewOr = Builder.CreateOr(Builder.CreateShl(One, B, LShr->getName(),
                                                     /*HasNUW=*/true),
                                   One, Or->getName());
      }
      if (NewOr) {
        Value *NewAnd = Builder.CreateAnd(A, NewOr, And->getName());
        return replaceOperand(Cmp, 0, NewAnd);
      }
    }
  }

  return nullptr;
}

/// Fold icmp (and X, Y), C.
Instruction *InstCombinerImpl::foldICmpAndConstant(ICmpInst &Cmp,
                                                   BinaryOperator *And,
                                                   const APInt &C) {
  if (Instruction *I = foldICmpAndConstConst(Cmp, And, C))
    return I;

  // TODO: These all require that Y is constant too, so refactor with the above.

  // Try to optimize things like "A[i] & 42 == 0" to index computations.
  Value *X = And->getOperand(0);
  Value *Y = And->getOperand(1);
  if (auto *LI = dyn_cast<LoadInst>(X))
    if (auto *GEP = dyn_cast<GetElementPtrInst>(LI->getOperand(0)))
      if (auto *GV = dyn_cast<GlobalVariable>(GEP->getOperand(0)))
        if (GV->isConstant() && GV->hasDefinitiveInitializer() &&
            !LI->isVolatile() && isa<ConstantInt>(Y)) {
          ConstantInt *C2 = cast<ConstantInt>(Y);
          if (Instruction *Res = foldCmpLoadFromIndexedGlobal(GEP, GV, Cmp, C2))
            return Res;
        }

  if (!Cmp.isEquality())
    return nullptr;

  // X & -C == -C -> X >  u ~C
  // X & -C != -C -> X <= u ~C
  //   iff C is a power of 2
  if (Cmp.getOperand(1) == Y && (-C).isPowerOf2()) {
    auto NewPred = Cmp.getPredicate() == CmpInst::ICMP_EQ ? CmpInst::ICMP_UGT
                                                          : CmpInst::ICMP_ULE;
    return new ICmpInst(NewPred, X, SubOne(cast<Constant>(Cmp.getOperand(1))));
  }

  // (X & C2) == 0 -> (trunc X) >= 0
  // (X & C2) != 0 -> (trunc X) <  0
  //   iff C2 is a power of 2 and it masks the sign bit of a legal integer type.
  const APInt *C2;
  if (And->hasOneUse() && C.isNullValue() && match(Y, m_APInt(C2))) {
    int32_t ExactLogBase2 = C2->exactLogBase2();
    if (ExactLogBase2 != -1 && DL.isLegalInteger(ExactLogBase2 + 1)) {
      Type *NTy = IntegerType::get(Cmp.getContext(), ExactLogBase2 + 1);
      if (auto *AndVTy = dyn_cast<VectorType>(And->getType()))
        NTy = VectorType::get(NTy, AndVTy->getElementCount());
      Value *Trunc = Builder.CreateTrunc(X, NTy);
      auto NewPred = Cmp.getPredicate() == CmpInst::ICMP_EQ ? CmpInst::ICMP_SGE
                                                            : CmpInst::ICMP_SLT;
      return new ICmpInst(NewPred, Trunc, Constant::getNullValue(NTy));
    }
  }

  return nullptr;
}

/// Fold icmp (or X, Y), C.
Instruction *InstCombinerImpl::foldICmpOrConstant(ICmpInst &Cmp,
                                                  BinaryOperator *Or,
                                                  const APInt &C) {
  ICmpInst::Predicate Pred = Cmp.getPredicate();
  if (C.isOneValue()) {
    // icmp slt signum(V) 1 --> icmp slt V, 1
    Value *V = nullptr;
    if (Pred == ICmpInst::ICMP_SLT && match(Or, m_Signum(m_Value(V))))
      return new ICmpInst(ICmpInst::ICMP_SLT, V,
                          ConstantInt::get(V->getType(), 1));
  }

  Value *OrOp0 = Or->getOperand(0), *OrOp1 = Or->getOperand(1);
  const APInt *MaskC;
  if (match(OrOp1, m_APInt(MaskC)) && Cmp.isEquality()) {
    if (*MaskC == C && (C + 1).isPowerOf2()) {
      // X | C == C --> X <=u C
      // X | C != C --> X  >u C
      //   iff C+1 is a power of 2 (C is a bitmask of the low bits)
      Pred = (Pred == CmpInst::ICMP_EQ) ? CmpInst::ICMP_ULE : CmpInst::ICMP_UGT;
      return new ICmpInst(Pred, OrOp0, OrOp1);
    }

    // More general: canonicalize 'equality with set bits mask' to
    // 'equality with clear bits mask'.
    // (X | MaskC) == C --> (X & ~MaskC) == C ^ MaskC
    // (X | MaskC) != C --> (X & ~MaskC) != C ^ MaskC
    if (Or->hasOneUse()) {
      Value *And = Builder.CreateAnd(OrOp0, ~(*MaskC));
      Constant *NewC = ConstantInt::get(Or->getType(), C ^ (*MaskC));
      return new ICmpInst(Pred, And, NewC);
    }
  }

  if (!Cmp.isEquality() || !C.isNullValue() || !Or->hasOneUse())
    return nullptr;

  Value *P, *Q;
  if (match(Or, m_Or(m_PtrToInt(m_Value(P)), m_PtrToInt(m_Value(Q))))) {
    // Simplify icmp eq (or (ptrtoint P), (ptrtoint Q)), 0
    // -> and (icmp eq P, null), (icmp eq Q, null).
    Value *CmpP =
        Builder.CreateICmp(Pred, P, ConstantInt::getNullValue(P->getType()));
    Value *CmpQ =
        Builder.CreateICmp(Pred, Q, ConstantInt::getNullValue(Q->getType()));
    auto BOpc = Pred == CmpInst::ICMP_EQ ? Instruction::And : Instruction::Or;
    return BinaryOperator::Create(BOpc, CmpP, CmpQ);
  }

  // Are we using xors to bitwise check for a pair of (in)equalities? Convert to
  // a shorter form that has more potential to be folded even further.
  Value *X1, *X2, *X3, *X4;
  if (match(OrOp0, m_OneUse(m_Xor(m_Value(X1), m_Value(X2)))) &&
      match(OrOp1, m_OneUse(m_Xor(m_Value(X3), m_Value(X4))))) {
    // ((X1 ^ X2) || (X3 ^ X4)) == 0 --> (X1 == X2) && (X3 == X4)
    // ((X1 ^ X2) || (X3 ^ X4)) != 0 --> (X1 != X2) || (X3 != X4)
    Value *Cmp12 = Builder.CreateICmp(Pred, X1, X2);
    Value *Cmp34 = Builder.CreateICmp(Pred, X3, X4);
    auto BOpc = Pred == CmpInst::ICMP_EQ ? Instruction::And : Instruction::Or;
    return BinaryOperator::Create(BOpc, Cmp12, Cmp34);
  }

  return nullptr;
}

/// Fold icmp (mul X, Y), C.
Instruction *InstCombinerImpl::foldICmpMulConstant(ICmpInst &Cmp,
                                                   BinaryOperator *Mul,
                                                   const APInt &C) {
  const APInt *MulC;
  if (!match(Mul->getOperand(1), m_APInt(MulC)))
    return nullptr;

#if INTEL_CUSTOMIZATION
  // Disabling this particular optimization before loopopt as it interferes
  // with ztt recognition.
  if (Cmp.getParent()->getParent()->isPreLoopOpt())
    return nullptr;
#endif // INTEL_CUSTOMIZATION
  // If this is a test of the sign bit and the multiply is sign-preserving with
  // a constant operand, use the multiply LHS operand instead.
  ICmpInst::Predicate Pred = Cmp.getPredicate();
  if (isSignTest(Pred, C) && Mul->hasNoSignedWrap()) {
    if (MulC->isNegative())
      Pred = ICmpInst::getSwappedPredicate(Pred);
    return new ICmpInst(Pred, Mul->getOperand(0),
                        Constant::getNullValue(Mul->getType()));
  }

  // If the multiply does not wrap, try to divide the compare constant by the
  // multiplication factor.
  if (Cmp.isEquality() && !MulC->isNullValue()) {
    // (mul nsw X, MulC) == C --> X == C /s MulC
    if (Mul->hasNoSignedWrap() && C.srem(*MulC).isNullValue()) {
      Constant *NewC = ConstantInt::get(Mul->getType(), C.sdiv(*MulC));
      return new ICmpInst(Pred, Mul->getOperand(0), NewC);
    }
    // (mul nuw X, MulC) == C --> X == C /u MulC
    if (Mul->hasNoUnsignedWrap() && C.urem(*MulC).isNullValue()) {
      Constant *NewC = ConstantInt::get(Mul->getType(), C.udiv(*MulC));
      return new ICmpInst(Pred, Mul->getOperand(0), NewC);
    }
  }

  return nullptr;
}

/// Fold icmp (shl 1, Y), C.
static Instruction *foldICmpShlOne(ICmpInst &Cmp, Instruction *Shl,
                                   const APInt &C) {
  Value *Y;
  if (!match(Shl, m_Shl(m_One(), m_Value(Y))))
    return nullptr;

  Type *ShiftType = Shl->getType();
  unsigned TypeBits = C.getBitWidth();
  bool CIsPowerOf2 = C.isPowerOf2();
  ICmpInst::Predicate Pred = Cmp.getPredicate();
  if (Cmp.isUnsigned()) {
    // (1 << Y) pred C -> Y pred Log2(C)
    if (!CIsPowerOf2) {
      // (1 << Y) <  30 -> Y <= 4
      // (1 << Y) <= 30 -> Y <= 4
      // (1 << Y) >= 30 -> Y >  4
      // (1 << Y) >  30 -> Y >  4
      if (Pred == ICmpInst::ICMP_ULT)
        Pred = ICmpInst::ICMP_ULE;
      else if (Pred == ICmpInst::ICMP_UGE)
        Pred = ICmpInst::ICMP_UGT;
    }

    // (1 << Y) >= 2147483648 -> Y >= 31 -> Y == 31
    // (1 << Y) <  2147483648 -> Y <  31 -> Y != 31
    unsigned CLog2 = C.logBase2();
    if (CLog2 == TypeBits - 1) {
      if (Pred == ICmpInst::ICMP_UGE)
        Pred = ICmpInst::ICMP_EQ;
      else if (Pred == ICmpInst::ICMP_ULT)
        Pred = ICmpInst::ICMP_NE;
    }
    return new ICmpInst(Pred, Y, ConstantInt::get(ShiftType, CLog2));
  } else if (Cmp.isSigned()) {
    Constant *BitWidthMinusOne = ConstantInt::get(ShiftType, TypeBits - 1);
    if (C.isAllOnesValue()) {
      // (1 << Y) <= -1 -> Y == 31
      if (Pred == ICmpInst::ICMP_SLE)
        return new ICmpInst(ICmpInst::ICMP_EQ, Y, BitWidthMinusOne);

      // (1 << Y) >  -1 -> Y != 31
      if (Pred == ICmpInst::ICMP_SGT)
        return new ICmpInst(ICmpInst::ICMP_NE, Y, BitWidthMinusOne);
    } else if (!C) {
      // (1 << Y) <  0 -> Y == 31
      // (1 << Y) <= 0 -> Y == 31
      if (Pred == ICmpInst::ICMP_SLT || Pred == ICmpInst::ICMP_SLE)
        return new ICmpInst(ICmpInst::ICMP_EQ, Y, BitWidthMinusOne);

      // (1 << Y) >= 0 -> Y != 31
      // (1 << Y) >  0 -> Y != 31
      if (Pred == ICmpInst::ICMP_SGT || Pred == ICmpInst::ICMP_SGE)
        return new ICmpInst(ICmpInst::ICMP_NE, Y, BitWidthMinusOne);
    }
  } else if (Cmp.isEquality() && CIsPowerOf2) {
    return new ICmpInst(Pred, Y, ConstantInt::get(ShiftType, C.logBase2()));
  }

  return nullptr;
}

/// Fold icmp (shl X, Y), C.
Instruction *InstCombinerImpl::foldICmpShlConstant(ICmpInst &Cmp,
                                                   BinaryOperator *Shl,
                                                   const APInt &C) {
  const APInt *ShiftVal;
  if (Cmp.isEquality() && match(Shl->getOperand(0), m_APInt(ShiftVal)))
    return foldICmpShlConstConst(Cmp, Shl->getOperand(1), C, *ShiftVal);

  const APInt *ShiftAmt;
  if (!match(Shl->getOperand(1), m_APInt(ShiftAmt)))
    return foldICmpShlOne(Cmp, Shl, C);

  // Check that the shift amount is in range. If not, don't perform undefined
  // shifts. When the shift is visited, it will be simplified.
  unsigned TypeBits = C.getBitWidth();
  if (ShiftAmt->uge(TypeBits))
    return nullptr;

  ICmpInst::Predicate Pred = Cmp.getPredicate();
  Value *X = Shl->getOperand(0);
  Type *ShType = Shl->getType();

#if INTEL_CUSTOMIZATION
  // Disabling this particular optimization before loopopt as it interferes
  // with ztt recognition.
  if (!Cmp.getParent()->getParent()->isPreLoopOpt()) {
#endif // INTEL_CUSTOMIZATION
  // NSW guarantees that we are only shifting out sign bits from the high bits,
  // so we can ASHR the compare constant without needing a mask and eliminate
  // the shift.
  if (Shl->hasNoSignedWrap()) {
    if (Pred == ICmpInst::ICMP_SGT) {
      // icmp Pred (shl nsw X, ShiftAmt), C --> icmp Pred X, (C >>s ShiftAmt)
      APInt ShiftedC = C.ashr(*ShiftAmt);
      return new ICmpInst(Pred, X, ConstantInt::get(ShType, ShiftedC));
    }
    if ((Pred == ICmpInst::ICMP_EQ || Pred == ICmpInst::ICMP_NE) &&
        C.ashr(*ShiftAmt).shl(*ShiftAmt) == C) {
      APInt ShiftedC = C.ashr(*ShiftAmt);
      return new ICmpInst(Pred, X, ConstantInt::get(ShType, ShiftedC));
    }
    if (Pred == ICmpInst::ICMP_SLT) {
      // SLE is the same as above, but SLE is canonicalized to SLT, so convert:
      // (X << S) <=s C is equiv to X <=s (C >> S) for all C
      // (X << S) <s (C + 1) is equiv to X <s (C >> S) + 1 if C <s SMAX
      // (X << S) <s C is equiv to X <s ((C - 1) >> S) + 1 if C >s SMIN
      assert(!C.isMinSignedValue() && "Unexpected icmp slt");
      APInt ShiftedC = (C - 1).ashr(*ShiftAmt) + 1;
      return new ICmpInst(Pred, X, ConstantInt::get(ShType, ShiftedC));
    }
    // If this is a signed comparison to 0 and the shift is sign preserving,
    // use the shift LHS operand instead; isSignTest may change 'Pred', so only
    // do that if we're sure to not continue on in this function.
    if (isSignTest(Pred, C))
      return new ICmpInst(Pred, X, Constant::getNullValue(ShType));
  }
#if INTEL_CUSTOMIZATION
  } // !Cmp.getParent()->getParent()->isPreLoopOpt()
#endif // INTEL_CUSTOMIZATION

  // NUW guarantees that we are only shifting out zero bits from the high bits,
  // so we can LSHR the compare constant without needing a mask and eliminate
  // the shift.
  if (Shl->hasNoUnsignedWrap()) {
    if (Pred == ICmpInst::ICMP_UGT) {
      // icmp Pred (shl nuw X, ShiftAmt), C --> icmp Pred X, (C >>u ShiftAmt)
      APInt ShiftedC = C.lshr(*ShiftAmt);
      return new ICmpInst(Pred, X, ConstantInt::get(ShType, ShiftedC));
    }
    if ((Pred == ICmpInst::ICMP_EQ || Pred == ICmpInst::ICMP_NE) &&
        C.lshr(*ShiftAmt).shl(*ShiftAmt) == C) {
      APInt ShiftedC = C.lshr(*ShiftAmt);
      return new ICmpInst(Pred, X, ConstantInt::get(ShType, ShiftedC));
    }
    if (Pred == ICmpInst::ICMP_ULT) {
      // ULE is the same as above, but ULE is canonicalized to ULT, so convert:
      // (X << S) <=u C is equiv to X <=u (C >> S) for all C
      // (X << S) <u (C + 1) is equiv to X <u (C >> S) + 1 if C <u ~0u
      // (X << S) <u C is equiv to X <u ((C - 1) >> S) + 1 if C >u 0
      assert(C.ugt(0) && "ult 0 should have been eliminated");
      APInt ShiftedC = (C - 1).lshr(*ShiftAmt) + 1;
      return new ICmpInst(Pred, X, ConstantInt::get(ShType, ShiftedC));
    }
  }

  if (Cmp.isEquality() && Shl->hasOneUse()) {
    // Strength-reduce the shift into an 'and'.
    Constant *Mask = ConstantInt::get(
        ShType,
        APInt::getLowBitsSet(TypeBits, TypeBits - ShiftAmt->getZExtValue()));
    Value *And = Builder.CreateAnd(X, Mask, Shl->getName() + ".mask");
    Constant *LShrC = ConstantInt::get(ShType, C.lshr(*ShiftAmt));
    return new ICmpInst(Pred, And, LShrC);
  }

  // Otherwise, if this is a comparison of the sign bit, simplify to and/test.
  bool TrueIfSigned = false;
  if (Shl->hasOneUse() && isSignBitCheck(Pred, C, TrueIfSigned)) {
    // (X << 31) <s 0  --> (X & 1) != 0
    Constant *Mask = ConstantInt::get(
        ShType,
        APInt::getOneBitSet(TypeBits, TypeBits - ShiftAmt->getZExtValue() - 1));
    Value *And = Builder.CreateAnd(X, Mask, Shl->getName() + ".mask");
    return new ICmpInst(TrueIfSigned ? ICmpInst::ICMP_NE : ICmpInst::ICMP_EQ,
                        And, Constant::getNullValue(ShType));
  }

  // Simplify 'shl' inequality test into 'and' equality test.
  if (Cmp.isUnsigned() && Shl->hasOneUse()) {
    // (X l<< C2) u<=/u> C1 iff C1+1 is power of two -> X & (~C1 l>> C2) ==/!= 0
    if ((C + 1).isPowerOf2() &&
        (Pred == ICmpInst::ICMP_ULE || Pred == ICmpInst::ICMP_UGT)) {
      Value *And = Builder.CreateAnd(X, (~C).lshr(ShiftAmt->getZExtValue()));
      return new ICmpInst(Pred == ICmpInst::ICMP_ULE ? ICmpInst::ICMP_EQ
                                                     : ICmpInst::ICMP_NE,
                          And, Constant::getNullValue(ShType));
    }
    // (X l<< C2) u</u>= C1 iff C1 is power of two -> X & (-C1 l>> C2) ==/!= 0
    if (C.isPowerOf2() &&
        (Pred == ICmpInst::ICMP_ULT || Pred == ICmpInst::ICMP_UGE)) {
      Value *And =
          Builder.CreateAnd(X, (~(C - 1)).lshr(ShiftAmt->getZExtValue()));
      return new ICmpInst(Pred == ICmpInst::ICMP_ULT ? ICmpInst::ICMP_EQ
                                                     : ICmpInst::ICMP_NE,
                          And, Constant::getNullValue(ShType));
    }
  }

  // Transform (icmp pred iM (shl iM %v, N), C)
  // -> (icmp pred i(M-N) (trunc %v iM to i(M-N)), (trunc (C>>N))
  // Transform the shl to a trunc if (trunc (C>>N)) has no loss and M-N.
  // This enables us to get rid of the shift in favor of a trunc that may be
  // free on the target. It has the additional benefit of comparing to a
  // smaller constant that may be more target-friendly.
  unsigned Amt = ShiftAmt->getLimitedValue(TypeBits - 1);
  if (Shl->hasOneUse() && Amt != 0 && C.countTrailingZeros() >= Amt &&
      DL.isLegalInteger(TypeBits - Amt)) {
    Type *TruncTy = IntegerType::get(Cmp.getContext(), TypeBits - Amt);
    if (auto *ShVTy = dyn_cast<VectorType>(ShType))
      TruncTy = VectorType::get(TruncTy, ShVTy->getElementCount());
    Constant *NewC =
        ConstantInt::get(TruncTy, C.ashr(*ShiftAmt).trunc(TypeBits - Amt));
    return new ICmpInst(Pred, Builder.CreateTrunc(X, TruncTy), NewC);
  }

  return nullptr;
}

/// Fold icmp ({al}shr X, Y), C.
Instruction *InstCombinerImpl::foldICmpShrConstant(ICmpInst &Cmp,
                                                   BinaryOperator *Shr,
                                                   const APInt &C) {
  // An exact shr only shifts out zero bits, so:
  // icmp eq/ne (shr X, Y), 0 --> icmp eq/ne X, 0
  Value *X = Shr->getOperand(0);
  CmpInst::Predicate Pred = Cmp.getPredicate();
  if (Cmp.isEquality() && Shr->isExact() && Shr->hasOneUse() &&
      C.isNullValue())
    return new ICmpInst(Pred, X, Cmp.getOperand(1));

  const APInt *ShiftVal;
  if (Cmp.isEquality() && match(Shr->getOperand(0), m_APInt(ShiftVal)))
    return foldICmpShrConstConst(Cmp, Shr->getOperand(1), C, *ShiftVal);

  const APInt *ShiftAmt;
  if (!match(Shr->getOperand(1), m_APInt(ShiftAmt)))
    return nullptr;

  // Check that the shift amount is in range. If not, don't perform undefined
  // shifts. When the shift is visited it will be simplified.
  unsigned TypeBits = C.getBitWidth();
  unsigned ShAmtVal = ShiftAmt->getLimitedValue(TypeBits);
  if (ShAmtVal >= TypeBits || ShAmtVal == 0)
    return nullptr;

  bool IsAShr = Shr->getOpcode() == Instruction::AShr;
  bool IsExact = Shr->isExact();
  Type *ShrTy = Shr->getType();
#if INTEL_CUSTOMIZATION
  // Disabling this particular optimization before loopopt as it interferes
  // with ztt recognition.
  if (!Cmp.getParent()->getParent()->isPreLoopOpt()) {
#endif // INTEL_CUSTOMIZATION
  // TODO: If we could guarantee that InstSimplify would handle all of the
  // constant-value-based preconditions in the folds below, then we could assert
  // those conditions rather than checking them. This is difficult because of
  // undef/poison (PR34838).
  if (IsAShr) {
    if (Pred == CmpInst::ICMP_SLT || (Pred == CmpInst::ICMP_SGT && IsExact)) {
      // icmp slt (ashr X, ShAmtC), C --> icmp slt X, (C << ShAmtC)
      // icmp sgt (ashr exact X, ShAmtC), C --> icmp sgt X, (C << ShAmtC)
      APInt ShiftedC = C.shl(ShAmtVal);
      if (ShiftedC.ashr(ShAmtVal) == C)
        return new ICmpInst(Pred, X, ConstantInt::get(ShrTy, ShiftedC));
    }
    if (Pred == CmpInst::ICMP_SGT) {
      // icmp sgt (ashr X, ShAmtC), C --> icmp sgt X, ((C + 1) << ShAmtC) - 1
      APInt ShiftedC = (C + 1).shl(ShAmtVal) - 1;
      if (!C.isMaxSignedValue() && !(C + 1).shl(ShAmtVal).isMinSignedValue() &&
          (ShiftedC + 1).ashr(ShAmtVal) == (C + 1))
        return new ICmpInst(Pred, X, ConstantInt::get(ShrTy, ShiftedC));
    }

    // If the compare constant has significant bits above the lowest sign-bit,
    // then convert an unsigned cmp to a test of the sign-bit:
    // (ashr X, ShiftC) u> C --> X s< 0
    // (ashr X, ShiftC) u< C --> X s> -1
    if (C.getBitWidth() > 2 && C.getNumSignBits() <= ShAmtVal) {
      if (Pred == CmpInst::ICMP_UGT) {
        return new ICmpInst(CmpInst::ICMP_SLT, X,
                            ConstantInt::getNullValue(ShrTy));
      }
      if (Pred == CmpInst::ICMP_ULT) {
        return new ICmpInst(CmpInst::ICMP_SGT, X,
                            ConstantInt::getAllOnesValue(ShrTy));
      }
    }
  } else {
    if (Pred == CmpInst::ICMP_ULT || (Pred == CmpInst::ICMP_UGT && IsExact)) {
      // icmp ult (lshr X, ShAmtC), C --> icmp ult X, (C << ShAmtC)
      // icmp ugt (lshr exact X, ShAmtC), C --> icmp ugt X, (C << ShAmtC)
      APInt ShiftedC = C.shl(ShAmtVal);
      if (ShiftedC.lshr(ShAmtVal) == C)
        return new ICmpInst(Pred, X, ConstantInt::get(ShrTy, ShiftedC));
    }
    if (Pred == CmpInst::ICMP_UGT) {
      // icmp ugt (lshr X, ShAmtC), C --> icmp ugt X, ((C + 1) << ShAmtC) - 1
      APInt ShiftedC = (C + 1).shl(ShAmtVal) - 1;
      if ((ShiftedC + 1).lshr(ShAmtVal) == (C + 1))
        return new ICmpInst(Pred, X, ConstantInt::get(ShrTy, ShiftedC));
    }
  }
#if INTEL_CUSTOMIZATION
  } // !Cmp.getParent()->getParent()->isPreLoopOpt()
#endif // INTEL_CUSTOMIZATION

  if (!Cmp.isEquality())
    return nullptr;

  // Handle equality comparisons of shift-by-constant.

  // If the comparison constant changes with the shift, the comparison cannot
  // succeed (bits of the comparison constant cannot match the shifted value).
  // This should be known by InstSimplify and already be folded to true/false.
  assert(((IsAShr && C.shl(ShAmtVal).ashr(ShAmtVal) == C) ||
          (!IsAShr && C.shl(ShAmtVal).lshr(ShAmtVal) == C)) &&
         "Expected icmp+shr simplify did not occur.");

  // If the bits shifted out are known zero, compare the unshifted value:
  //  (X & 4) >> 1 == 2  --> (X & 4) == 4.
  if (Shr->isExact())
    return new ICmpInst(Pred, X, ConstantInt::get(ShrTy, C << ShAmtVal));

  if (C.isNullValue()) {
    // == 0 is u< 1.
    if (Pred == CmpInst::ICMP_EQ)
      return new ICmpInst(CmpInst::ICMP_ULT, X,
                          ConstantInt::get(ShrTy, (C + 1).shl(ShAmtVal)));
    else
      return new ICmpInst(CmpInst::ICMP_UGT, X,
                          ConstantInt::get(ShrTy, (C + 1).shl(ShAmtVal) - 1));
  }

  if (Shr->hasOneUse()) {
    // Canonicalize the shift into an 'and':
    // icmp eq/ne (shr X, ShAmt), C --> icmp eq/ne (and X, HiMask), (C << ShAmt)
    APInt Val(APInt::getHighBitsSet(TypeBits, TypeBits - ShAmtVal));
    Constant *Mask = ConstantInt::get(ShrTy, Val);
    Value *And = Builder.CreateAnd(X, Mask, Shr->getName() + ".mask");
    return new ICmpInst(Pred, And, ConstantInt::get(ShrTy, C << ShAmtVal));
  }

  return nullptr;
}

Instruction *InstCombinerImpl::foldICmpSRemConstant(ICmpInst &Cmp,
                                                    BinaryOperator *SRem,
                                                    const APInt &C) {
  // Match an 'is positive' or 'is negative' comparison of remainder by a
  // constant power-of-2 value:
  // (X % pow2C) sgt/slt 0
  const ICmpInst::Predicate Pred = Cmp.getPredicate();
  if (Pred != ICmpInst::ICMP_SGT && Pred != ICmpInst::ICMP_SLT)
    return nullptr;

  // TODO: The one-use check is standard because we do not typically want to
  //       create longer instruction sequences, but this might be a special-case
  //       because srem is not good for analysis or codegen.
  if (!SRem->hasOneUse())
    return nullptr;

  const APInt *DivisorC;
  if (!C.isNullValue() || !match(SRem->getOperand(1), m_Power2(DivisorC)))
    return nullptr;

  // Mask off the sign bit and the modulo bits (low-bits).
  Type *Ty = SRem->getType();
  APInt SignMask = APInt::getSignMask(Ty->getScalarSizeInBits());
  Constant *MaskC = ConstantInt::get(Ty, SignMask | (*DivisorC - 1));
  Value *And = Builder.CreateAnd(SRem->getOperand(0), MaskC);

  // For 'is positive?' check that the sign-bit is clear and at least 1 masked
  // bit is set. Example:
  // (i8 X % 32) s> 0 --> (X & 159) s> 0
  if (Pred == ICmpInst::ICMP_SGT)
    return new ICmpInst(ICmpInst::ICMP_SGT, And, ConstantInt::getNullValue(Ty));

  // For 'is negative?' check that the sign-bit is set and at least 1 masked
  // bit is set. Example:
  // (i16 X % 4) s< 0 --> (X & 32771) u> 32768
  return new ICmpInst(ICmpInst::ICMP_UGT, And, ConstantInt::get(Ty, SignMask));
}

/// Fold icmp (udiv X, Y), C.
Instruction *InstCombinerImpl::foldICmpUDivConstant(ICmpInst &Cmp,
                                                    BinaryOperator *UDiv,
                                                    const APInt &C) {
  const APInt *C2;
  if (!match(UDiv->getOperand(0), m_APInt(C2)))
    return nullptr;

  assert(*C2 != 0 && "udiv 0, X should have been simplified already.");

  // (icmp ugt (udiv C2, Y), C) -> (icmp ule Y, C2/(C+1))
  Value *Y = UDiv->getOperand(1);
  if (Cmp.getPredicate() == ICmpInst::ICMP_UGT) {
    assert(!C.isMaxValue() &&
           "icmp ugt X, UINT_MAX should have been simplified already.");
    return new ICmpInst(ICmpInst::ICMP_ULE, Y,
                        ConstantInt::get(Y->getType(), C2->udiv(C + 1)));
  }

  // (icmp ult (udiv C2, Y), C) -> (icmp ugt Y, C2/C)
  if (Cmp.getPredicate() == ICmpInst::ICMP_ULT) {
    assert(C != 0 && "icmp ult X, 0 should have been simplified already.");
    return new ICmpInst(ICmpInst::ICMP_UGT, Y,
                        ConstantInt::get(Y->getType(), C2->udiv(C)));
  }

  return nullptr;
}

/// Fold icmp ({su}div X, Y), C.
Instruction *InstCombinerImpl::foldICmpDivConstant(ICmpInst &Cmp,
                                               BinaryOperator *Div,
                                               const APInt &C) {
#if INTEL_CUSTOMIZATION
  // Disabling this particular optimization before loopopt as it interferes with
  // ztt recognition.
  if (Cmp.getParent()->getParent()->isPreLoopOpt())
    return nullptr;
#endif // INTEL_CUSTOMIZATION

  // Fold: icmp pred ([us]div X, C2), C -> range test
  // Fold this div into the comparison, producing a range check.
  // Determine, based on the divide type, what the range is being
  // checked.  If there is an overflow on the low or high side, remember
  // it, otherwise compute the range [low, hi) bounding the new value.
  // See: InsertRangeTest above for the kinds of replacements possible.
  const APInt *C2;
  if (!match(Div->getOperand(1), m_APInt(C2)))
    return nullptr;

  // FIXME: If the operand types don't match the type of the divide
  // then don't attempt this transform. The code below doesn't have the
  // logic to deal with a signed divide and an unsigned compare (and
  // vice versa). This is because (x /s C2) <s C  produces different
  // results than (x /s C2) <u C or (x /u C2) <s C or even
  // (x /u C2) <u C.  Simply casting the operands and result won't
  // work. :(  The if statement below tests that condition and bails
  // if it finds it.
  bool DivIsSigned = Div->getOpcode() == Instruction::SDiv;
  if (!Cmp.isEquality() && DivIsSigned != Cmp.isSigned())
    return nullptr;

  // The ProdOV computation fails on divide by 0 and divide by -1. Cases with
  // INT_MIN will also fail if the divisor is 1. Although folds of all these
  // division-by-constant cases should be present, we can not assert that they
  // have happened before we reach this icmp instruction.
  if (C2->isNullValue() || C2->isOneValue() ||
      (DivIsSigned && C2->isAllOnesValue()))
    return nullptr;

  // Compute Prod = C * C2. We are essentially solving an equation of
  // form X / C2 = C. We solve for X by multiplying C2 and C.
  // By solving for X, we can turn this into a range check instead of computing
  // a divide.
  APInt Prod = C * *C2;

  // Determine if the product overflows by seeing if the product is not equal to
  // the divide. Make sure we do the same kind of divide as in the LHS
  // instruction that we're folding.
  bool ProdOV = (DivIsSigned ? Prod.sdiv(*C2) : Prod.udiv(*C2)) != C;

  ICmpInst::Predicate Pred = Cmp.getPredicate();

  // If the division is known to be exact, then there is no remainder from the
  // divide, so the covered range size is unit, otherwise it is the divisor.
  APInt RangeSize = Div->isExact() ? APInt(C2->getBitWidth(), 1) : *C2;

  // Figure out the interval that is being checked.  For example, a comparison
  // like "X /u 5 == 0" is really checking that X is in the interval [0, 5).
  // Compute this interval based on the constants involved and the signedness of
  // the compare/divide.  This computes a half-open interval, keeping track of
  // whether either value in the interval overflows.  After analysis each
  // overflow variable is set to 0 if it's corresponding bound variable is valid
  // -1 if overflowed off the bottom end, or +1 if overflowed off the top end.
  int LoOverflow = 0, HiOverflow = 0;
  APInt LoBound, HiBound;

  if (!DivIsSigned) {  // udiv
    // e.g. X/5 op 3  --> [15, 20)
    LoBound = Prod;
    HiOverflow = LoOverflow = ProdOV;
    if (!HiOverflow) {
      // If this is not an exact divide, then many values in the range collapse
      // to the same result value.
      HiOverflow = addWithOverflow(HiBound, LoBound, RangeSize, false);
    }
  } else if (C2->isStrictlyPositive()) { // Divisor is > 0.
    if (C.isNullValue()) {       // (X / pos) op 0
      // Can't overflow.  e.g.  X/2 op 0 --> [-1, 2)
      LoBound = -(RangeSize - 1);
      HiBound = RangeSize;
    } else if (C.isStrictlyPositive()) {   // (X / pos) op pos
      LoBound = Prod;     // e.g.   X/5 op 3 --> [15, 20)
      HiOverflow = LoOverflow = ProdOV;
      if (!HiOverflow)
        HiOverflow = addWithOverflow(HiBound, Prod, RangeSize, true);
    } else {                       // (X / pos) op neg
      // e.g. X/5 op -3  --> [-15-4, -15+1) --> [-19, -14)
      HiBound = Prod + 1;
      LoOverflow = HiOverflow = ProdOV ? -1 : 0;
      if (!LoOverflow) {
        APInt DivNeg = -RangeSize;
        LoOverflow = addWithOverflow(LoBound, HiBound, DivNeg, true) ? -1 : 0;
      }
    }
  } else if (C2->isNegative()) { // Divisor is < 0.
    if (Div->isExact())
      RangeSize.negate();
    if (C.isNullValue()) { // (X / neg) op 0
      // e.g. X/-5 op 0  --> [-4, 5)
      LoBound = RangeSize + 1;
      HiBound = -RangeSize;
      if (HiBound == *C2) {        // -INTMIN = INTMIN
        HiOverflow = 1;            // [INTMIN+1, overflow)
        HiBound = APInt();         // e.g. X/INTMIN = 0 --> X > INTMIN
      }
    } else if (C.isStrictlyPositive()) {   // (X / neg) op pos
      // e.g. X/-5 op 3  --> [-19, -14)
      HiBound = Prod + 1;
      HiOverflow = LoOverflow = ProdOV ? -1 : 0;
      if (!LoOverflow)
        LoOverflow = addWithOverflow(LoBound, HiBound, RangeSize, true) ? -1:0;
    } else {                       // (X / neg) op neg
      LoBound = Prod;       // e.g. X/-5 op -3  --> [15, 20)
      LoOverflow = HiOverflow = ProdOV;
      if (!HiOverflow)
        HiOverflow = subWithOverflow(HiBound, Prod, RangeSize, true);
    }

    // Dividing by a negative swaps the condition.  LT <-> GT
    Pred = ICmpInst::getSwappedPredicate(Pred);
  }

  Value *X = Div->getOperand(0);
  switch (Pred) {
    default: llvm_unreachable("Unhandled icmp opcode!");
    case ICmpInst::ICMP_EQ:
      if (LoOverflow && HiOverflow)
        return replaceInstUsesWith(Cmp, Builder.getFalse());
      if (HiOverflow)
        return new ICmpInst(DivIsSigned ? ICmpInst::ICMP_SGE :
                            ICmpInst::ICMP_UGE, X,
                            ConstantInt::get(Div->getType(), LoBound));
      if (LoOverflow)
        return new ICmpInst(DivIsSigned ? ICmpInst::ICMP_SLT :
                            ICmpInst::ICMP_ULT, X,
                            ConstantInt::get(Div->getType(), HiBound));
      return replaceInstUsesWith(
          Cmp, insertRangeTest(X, LoBound, HiBound, DivIsSigned, true));
    case ICmpInst::ICMP_NE:
      if (LoOverflow && HiOverflow)
        return replaceInstUsesWith(Cmp, Builder.getTrue());
      if (HiOverflow)
        return new ICmpInst(DivIsSigned ? ICmpInst::ICMP_SLT :
                            ICmpInst::ICMP_ULT, X,
                            ConstantInt::get(Div->getType(), LoBound));
      if (LoOverflow)
        return new ICmpInst(DivIsSigned ? ICmpInst::ICMP_SGE :
                            ICmpInst::ICMP_UGE, X,
                            ConstantInt::get(Div->getType(), HiBound));
      return replaceInstUsesWith(Cmp,
                                 insertRangeTest(X, LoBound, HiBound,
                                                 DivIsSigned, false));
    case ICmpInst::ICMP_ULT:
    case ICmpInst::ICMP_SLT:
      if (LoOverflow == +1)   // Low bound is greater than input range.
        return replaceInstUsesWith(Cmp, Builder.getTrue());
      if (LoOverflow == -1)   // Low bound is less than input range.
        return replaceInstUsesWith(Cmp, Builder.getFalse());
      return new ICmpInst(Pred, X, ConstantInt::get(Div->getType(), LoBound));
    case ICmpInst::ICMP_UGT:
    case ICmpInst::ICMP_SGT:
      if (HiOverflow == +1)       // High bound greater than input range.
        return replaceInstUsesWith(Cmp, Builder.getFalse());
      if (HiOverflow == -1)       // High bound less than input range.
        return replaceInstUsesWith(Cmp, Builder.getTrue());
      if (Pred == ICmpInst::ICMP_UGT)
        return new ICmpInst(ICmpInst::ICMP_UGE, X,
                            ConstantInt::get(Div->getType(), HiBound));
      return new ICmpInst(ICmpInst::ICMP_SGE, X,
                          ConstantInt::get(Div->getType(), HiBound));
  }

  return nullptr;
}

/// Fold icmp (sub X, Y), C.
Instruction *InstCombinerImpl::foldICmpSubConstant(ICmpInst &Cmp,
                                                   BinaryOperator *Sub,
                                                   const APInt &C) {
  Value *X = Sub->getOperand(0), *Y = Sub->getOperand(1);
  ICmpInst::Predicate Pred = Cmp.getPredicate();
  const APInt *C2;
  APInt SubResult;

  // icmp eq/ne (sub C, Y), C -> icmp eq/ne Y, 0
  if (match(X, m_APInt(C2)) && *C2 == C && Cmp.isEquality())
    return new ICmpInst(Cmp.getPredicate(), Y,
                        ConstantInt::get(Y->getType(), 0));

  // (icmp P (sub nuw|nsw C2, Y), C) -> (icmp swap(P) Y, C2-C)
  if (match(X, m_APInt(C2)) &&
      ((Cmp.isUnsigned() && Sub->hasNoUnsignedWrap()) ||
       (Cmp.isSigned() && Sub->hasNoSignedWrap())) &&
      !subWithOverflow(SubResult, *C2, C, Cmp.isSigned()))
    return new ICmpInst(Cmp.getSwappedPredicate(), Y,
                        ConstantInt::get(Y->getType(), SubResult));

  // The following transforms are only worth it if the only user of the subtract
  // is the icmp.
  if (!Sub->hasOneUse())
    return nullptr;

  if (Sub->hasNoSignedWrap()) {
    // (icmp sgt (sub nsw X, Y), -1) -> (icmp sge X, Y)
    if (Pred == ICmpInst::ICMP_SGT && C.isAllOnesValue())
      return new ICmpInst(ICmpInst::ICMP_SGE, X, Y);

    // (icmp sgt (sub nsw X, Y), 0) -> (icmp sgt X, Y)
    if (Pred == ICmpInst::ICMP_SGT && C.isNullValue())
      return new ICmpInst(ICmpInst::ICMP_SGT, X, Y);

    // (icmp slt (sub nsw X, Y), 0) -> (icmp slt X, Y)
    if (Pred == ICmpInst::ICMP_SLT && C.isNullValue())
      return new ICmpInst(ICmpInst::ICMP_SLT, X, Y);

    // (icmp slt (sub nsw X, Y), 1) -> (icmp sle X, Y)
    if (Pred == ICmpInst::ICMP_SLT && C.isOneValue())
      return new ICmpInst(ICmpInst::ICMP_SLE, X, Y);
  }

  if (!match(X, m_APInt(C2)))
    return nullptr;

  // C2 - Y <u C -> (Y | (C - 1)) == C2
  //   iff (C2 & (C - 1)) == C - 1 and C is a power of 2
  if (Pred == ICmpInst::ICMP_ULT && C.isPowerOf2() &&
      (*C2 & (C - 1)) == (C - 1))
    return new ICmpInst(ICmpInst::ICMP_EQ, Builder.CreateOr(Y, C - 1), X);

  // C2 - Y >u C -> (Y | C) != C2
  //   iff C2 & C == C and C + 1 is a power of 2
  if (Pred == ICmpInst::ICMP_UGT && (C + 1).isPowerOf2() && (*C2 & C) == C)
    return new ICmpInst(ICmpInst::ICMP_NE, Builder.CreateOr(Y, C), X);

  return nullptr;
}
#if INTEL_CUSTOMIZATION
// Use Heuristics to minimize perf regressions.
static bool isAddFoldingProfitable(const BinaryOperator *Add,
                                   const APInt &Op1) {
  // Add can be eliminated with the folding so consider it profitable.
  if (Add->hasOneUse())
    return true;

  // Add with one can easily be folded in both ztt and loop upper because of IV
  // increment.
  if (Op1.isOneValue())
    return true;

  // If Add is in the entry bblock, make it non-profitable as folding does not
  // change invariance of Cmp nor is it likely to enable further simplification.
  auto *AddBB = Add->getParent();
  if (AddBB == &AddBB->getParent()->getEntryBlock())
    return false;

  return true;
}
#endif // INTEL_CUSTOMIZATION
/// Fold icmp (add X, Y), C.
Instruction *InstCombinerImpl::foldICmpAddConstant(ICmpInst &Cmp,
                                                   BinaryOperator *Add,
                                                   const APInt &C) {
  Value *Y = Add->getOperand(1);
  const APInt *C2;
  if (Cmp.isEquality() || !match(Y, m_APInt(C2)))
    return nullptr;

  // Fold icmp pred (add X, C2), C.
  Value *X = Add->getOperand(0);
  Type *Ty = Add->getType();
  CmpInst::Predicate Pred = Cmp.getPredicate();

  // Fold an unsigned compare with offset to signed compare:
  // (X + C2) >u C --> X <s -C2 (if C == C2 + SMAX)
  // TODO: Find the signed predicate siblings.
  if (Pred == CmpInst::ICMP_UGT &&
      C == *C2 + APInt::getSignedMaxValue(Ty->getScalarSizeInBits()))
    return new ICmpInst(ICmpInst::ICMP_SLT, X, ConstantInt::get(Ty, -(*C2)));

<<<<<<< HEAD
#if INTEL_CUSTOMIZATION
  // Disabling this particular optimization before loopopt as it interferes with
  // ztt recognition unless we are cancelling 1 from both sides.
  if (!Cmp.getFunction()->isPreLoopOpt() || isAddFoldingProfitable(Add, *C2)) {
#endif // INTEL_CUSTOMIZATION
=======
  // (X + C2) <u C --> X >s ~C2 (if C == C2 + SMIN)
  if (Pred == CmpInst::ICMP_ULT &&
      C == *C2 + APInt::getSignedMinValue(Ty->getScalarSizeInBits()))
    return new ICmpInst(ICmpInst::ICMP_SGT, X, ConstantInt::get(Ty, ~(*C2)));

>>>>>>> 0c400e89
  // If the add does not wrap, we can always adjust the compare by subtracting
  // the constants. Equality comparisons are handled elsewhere. SGE/SLE/UGE/ULE
  // are canonicalized to SGT/SLT/UGT/ULT.
  if ((Add->hasNoSignedWrap() &&
       (Pred == ICmpInst::ICMP_SGT || Pred == ICmpInst::ICMP_SLT)) ||
      (Add->hasNoUnsignedWrap() &&
       (Pred == ICmpInst::ICMP_UGT || Pred == ICmpInst::ICMP_ULT))) {
    bool Overflow;
    APInt NewC =
        Cmp.isSigned() ? C.ssub_ov(*C2, Overflow) : C.usub_ov(*C2, Overflow);
    // If there is overflow, the result must be true or false.
    // TODO: Can we assert there is no overflow because InstSimplify always
    // handles those cases?
    if (!Overflow)
      // icmp Pred (add nsw X, C2), C --> icmp Pred X, (C - C2)
      return new ICmpInst(Pred, X, ConstantInt::get(Ty, NewC));
  }
#if INTEL_CUSTOMIZATION
  } // !Cmp.getParent()->getParent()->isPreLoopOpt()
#endif // INTEL_CUSTOMIZATION
  auto CR = ConstantRange::makeExactICmpRegion(Pred, C).subtract(*C2);
  const APInt &Upper = CR.getUpper();
  const APInt &Lower = CR.getLower();
  if (Cmp.isSigned()) {
    if (Lower.isSignMask())
      return new ICmpInst(ICmpInst::ICMP_SLT, X, ConstantInt::get(Ty, Upper));
    if (Upper.isSignMask())
      return new ICmpInst(ICmpInst::ICMP_SGE, X, ConstantInt::get(Ty, Lower));
  } else {
    if (Lower.isMinValue())
      return new ICmpInst(ICmpInst::ICMP_ULT, X, ConstantInt::get(Ty, Upper));
    if (Upper.isMinValue())
      return new ICmpInst(ICmpInst::ICMP_UGE, X, ConstantInt::get(Ty, Lower));
  }

  if (!Add->hasOneUse())
    return nullptr;

  // X+C <u C2 -> (X & -C2) == C
  //   iff C & (C2-1) == 0
  //       C2 is a power of 2
  if (Pred == ICmpInst::ICMP_ULT && C.isPowerOf2() && (*C2 & (C - 1)) == 0)
    return new ICmpInst(ICmpInst::ICMP_EQ, Builder.CreateAnd(X, -C),
                        ConstantExpr::getNeg(cast<Constant>(Y)));

  // X+C >u C2 -> (X & ~C2) != C
  //   iff C & C2 == 0
  //       C2+1 is a power of 2
  if (Pred == ICmpInst::ICMP_UGT && (C + 1).isPowerOf2() && (*C2 & C) == 0)
    return new ICmpInst(ICmpInst::ICMP_NE, Builder.CreateAnd(X, ~C),
                        ConstantExpr::getNeg(cast<Constant>(Y)));

  return nullptr;
}

bool InstCombinerImpl::matchThreeWayIntCompare(SelectInst *SI, Value *&LHS,
                                               Value *&RHS, ConstantInt *&Less,
                                               ConstantInt *&Equal,
                                               ConstantInt *&Greater) {
  // TODO: Generalize this to work with other comparison idioms or ensure
  // they get canonicalized into this form.

  // select i1 (a == b),
  //        i32 Equal,
  //        i32 (select i1 (a < b), i32 Less, i32 Greater)
  // where Equal, Less and Greater are placeholders for any three constants.
  ICmpInst::Predicate PredA;
  if (!match(SI->getCondition(), m_ICmp(PredA, m_Value(LHS), m_Value(RHS))) ||
      !ICmpInst::isEquality(PredA))
    return false;
  Value *EqualVal = SI->getTrueValue();
  Value *UnequalVal = SI->getFalseValue();
  // We still can get non-canonical predicate here, so canonicalize.
  if (PredA == ICmpInst::ICMP_NE)
    std::swap(EqualVal, UnequalVal);
  if (!match(EqualVal, m_ConstantInt(Equal)))
    return false;
  ICmpInst::Predicate PredB;
  Value *LHS2, *RHS2;
  if (!match(UnequalVal, m_Select(m_ICmp(PredB, m_Value(LHS2), m_Value(RHS2)),
                                  m_ConstantInt(Less), m_ConstantInt(Greater))))
    return false;
  // We can get predicate mismatch here, so canonicalize if possible:
  // First, ensure that 'LHS' match.
  if (LHS2 != LHS) {
    // x sgt y <--> y slt x
    std::swap(LHS2, RHS2);
    PredB = ICmpInst::getSwappedPredicate(PredB);
  }
  if (LHS2 != LHS)
    return false;
  // We also need to canonicalize 'RHS'.
  if (PredB == ICmpInst::ICMP_SGT && isa<Constant>(RHS2)) {
    // x sgt C-1  <-->  x sge C  <-->  not(x slt C)
    auto FlippedStrictness =
        InstCombiner::getFlippedStrictnessPredicateAndConstant(
            PredB, cast<Constant>(RHS2));
    if (!FlippedStrictness)
      return false;
    assert(FlippedStrictness->first == ICmpInst::ICMP_SGE && "Sanity check");
    RHS2 = FlippedStrictness->second;
    // And kind-of perform the result swap.
    std::swap(Less, Greater);
    PredB = ICmpInst::ICMP_SLT;
  }
  return PredB == ICmpInst::ICMP_SLT && RHS == RHS2;
}

Instruction *InstCombinerImpl::foldICmpSelectConstant(ICmpInst &Cmp,
                                                      SelectInst *Select,
                                                      ConstantInt *C) {

  assert(C && "Cmp RHS should be a constant int!");
  // If we're testing a constant value against the result of a three way
  // comparison, the result can be expressed directly in terms of the
  // original values being compared.  Note: We could possibly be more
  // aggressive here and remove the hasOneUse test. The original select is
  // really likely to simplify or sink when we remove a test of the result.
  Value *OrigLHS, *OrigRHS;
  ConstantInt *C1LessThan, *C2Equal, *C3GreaterThan;
  if (Cmp.hasOneUse() &&
      matchThreeWayIntCompare(Select, OrigLHS, OrigRHS, C1LessThan, C2Equal,
                              C3GreaterThan)) {
    assert(C1LessThan && C2Equal && C3GreaterThan);

    bool TrueWhenLessThan =
        ConstantExpr::getCompare(Cmp.getPredicate(), C1LessThan, C)
            ->isAllOnesValue();
    bool TrueWhenEqual =
        ConstantExpr::getCompare(Cmp.getPredicate(), C2Equal, C)
            ->isAllOnesValue();
    bool TrueWhenGreaterThan =
        ConstantExpr::getCompare(Cmp.getPredicate(), C3GreaterThan, C)
            ->isAllOnesValue();

    // This generates the new instruction that will replace the original Cmp
    // Instruction. Instead of enumerating the various combinations when
    // TrueWhenLessThan, TrueWhenEqual and TrueWhenGreaterThan are true versus
    // false, we rely on chaining of ORs and future passes of InstCombine to
    // simplify the OR further (i.e. a s< b || a == b becomes a s<= b).

    // When none of the three constants satisfy the predicate for the RHS (C),
    // the entire original Cmp can be simplified to a false.
    Value *Cond = Builder.getFalse();
    if (TrueWhenLessThan)
      Cond = Builder.CreateOr(Cond, Builder.CreateICmp(ICmpInst::ICMP_SLT,
                                                       OrigLHS, OrigRHS));
    if (TrueWhenEqual)
      Cond = Builder.CreateOr(Cond, Builder.CreateICmp(ICmpInst::ICMP_EQ,
                                                       OrigLHS, OrigRHS));
    if (TrueWhenGreaterThan)
      Cond = Builder.CreateOr(Cond, Builder.CreateICmp(ICmpInst::ICMP_SGT,
                                                       OrigLHS, OrigRHS));

    return replaceInstUsesWith(Cmp, Cond);
  }
  return nullptr;
}

static Instruction *foldICmpBitCast(ICmpInst &Cmp,
                                    InstCombiner::BuilderTy &Builder) {
  auto *Bitcast = dyn_cast<BitCastInst>(Cmp.getOperand(0));
  if (!Bitcast)
    return nullptr;

  ICmpInst::Predicate Pred = Cmp.getPredicate();
  Value *Op1 = Cmp.getOperand(1);
  Value *BCSrcOp = Bitcast->getOperand(0);

  // Make sure the bitcast doesn't change the number of vector elements.
  if (Bitcast->getSrcTy()->getScalarSizeInBits() ==
          Bitcast->getDestTy()->getScalarSizeInBits()) {
    // Zero-equality and sign-bit checks are preserved through sitofp + bitcast.
    Value *X;
    if (match(BCSrcOp, m_SIToFP(m_Value(X)))) {
      // icmp  eq (bitcast (sitofp X)), 0 --> icmp  eq X, 0
      // icmp  ne (bitcast (sitofp X)), 0 --> icmp  ne X, 0
      // icmp slt (bitcast (sitofp X)), 0 --> icmp slt X, 0
      // icmp sgt (bitcast (sitofp X)), 0 --> icmp sgt X, 0
      if ((Pred == ICmpInst::ICMP_EQ || Pred == ICmpInst::ICMP_SLT ||
           Pred == ICmpInst::ICMP_NE || Pred == ICmpInst::ICMP_SGT) &&
          match(Op1, m_Zero()))
        return new ICmpInst(Pred, X, ConstantInt::getNullValue(X->getType()));

      // icmp slt (bitcast (sitofp X)), 1 --> icmp slt X, 1
      if (Pred == ICmpInst::ICMP_SLT && match(Op1, m_One()))
        return new ICmpInst(Pred, X, ConstantInt::get(X->getType(), 1));

      // icmp sgt (bitcast (sitofp X)), -1 --> icmp sgt X, -1
      if (Pred == ICmpInst::ICMP_SGT && match(Op1, m_AllOnes()))
        return new ICmpInst(Pred, X,
                            ConstantInt::getAllOnesValue(X->getType()));
    }

    // Zero-equality checks are preserved through unsigned floating-point casts:
    // icmp eq (bitcast (uitofp X)), 0 --> icmp eq X, 0
    // icmp ne (bitcast (uitofp X)), 0 --> icmp ne X, 0
    if (match(BCSrcOp, m_UIToFP(m_Value(X))))
      if (Cmp.isEquality() && match(Op1, m_Zero()))
        return new ICmpInst(Pred, X, ConstantInt::getNullValue(X->getType()));

    // If this is a sign-bit test of a bitcast of a casted FP value, eliminate
    // the FP extend/truncate because that cast does not change the sign-bit.
    // This is true for all standard IEEE-754 types and the X86 80-bit type.
    // The sign-bit is always the most significant bit in those types.
    const APInt *C;
    bool TrueIfSigned;
    if (match(Op1, m_APInt(C)) && Bitcast->hasOneUse() &&
        InstCombiner::isSignBitCheck(Pred, *C, TrueIfSigned)) {
      if (match(BCSrcOp, m_FPExt(m_Value(X))) ||
          match(BCSrcOp, m_FPTrunc(m_Value(X)))) {
        // (bitcast (fpext/fptrunc X)) to iX) < 0 --> (bitcast X to iY) < 0
        // (bitcast (fpext/fptrunc X)) to iX) > -1 --> (bitcast X to iY) > -1
        Type *XType = X->getType();

        // We can't currently handle Power style floating point operations here.
        if (!(XType->isPPC_FP128Ty() || BCSrcOp->getType()->isPPC_FP128Ty())) {

          Type *NewType = Builder.getIntNTy(XType->getScalarSizeInBits());
          if (auto *XVTy = dyn_cast<VectorType>(XType))
            NewType = VectorType::get(NewType, XVTy->getElementCount());
          Value *NewBitcast = Builder.CreateBitCast(X, NewType);
          if (TrueIfSigned)
            return new ICmpInst(ICmpInst::ICMP_SLT, NewBitcast,
                                ConstantInt::getNullValue(NewType));
          else
            return new ICmpInst(ICmpInst::ICMP_SGT, NewBitcast,
                                ConstantInt::getAllOnesValue(NewType));
        }
      }
    }
  }

  // Test to see if the operands of the icmp are casted versions of other
  // values. If the ptr->ptr cast can be stripped off both arguments, do so.
  if (Bitcast->getType()->isPointerTy() &&
      (isa<Constant>(Op1) || isa<BitCastInst>(Op1))) {
    // If operand #1 is a bitcast instruction, it must also be a ptr->ptr cast
    // so eliminate it as well.
    if (auto *BC2 = dyn_cast<BitCastInst>(Op1))
      Op1 = BC2->getOperand(0);

    Op1 = Builder.CreateBitCast(Op1, BCSrcOp->getType());
    return new ICmpInst(Pred, BCSrcOp, Op1);
  }

  // Folding: icmp <pred> iN X, C
  //  where X = bitcast <M x iK> (shufflevector <M x iK> %vec, undef, SC)) to iN
  //    and C is a splat of a K-bit pattern
  //    and SC is a constant vector = <C', C', C', ..., C'>
  // Into:
  //   %E = extractelement <M x iK> %vec, i32 C'
  //   icmp <pred> iK %E, trunc(C)
  const APInt *C;
  if (!match(Cmp.getOperand(1), m_APInt(C)) ||
      !Bitcast->getType()->isIntegerTy() ||
      !Bitcast->getSrcTy()->isIntOrIntVectorTy())
    return nullptr;

  Value *Vec;
  ArrayRef<int> Mask;
  if (match(BCSrcOp, m_Shuffle(m_Value(Vec), m_Undef(), m_Mask(Mask)))) {
    // Check whether every element of Mask is the same constant
    if (is_splat(Mask)) {
      auto *VecTy = cast<VectorType>(BCSrcOp->getType());
      auto *EltTy = cast<IntegerType>(VecTy->getElementType());
      if (C->isSplat(EltTy->getBitWidth())) {
        // Fold the icmp based on the value of C
        // If C is M copies of an iK sized bit pattern,
        // then:
        //   =>  %E = extractelement <N x iK> %vec, i32 Elem
        //       icmp <pred> iK %SplatVal, <pattern>
        Value *Elem = Builder.getInt32(Mask[0]);
        Value *Extract = Builder.CreateExtractElement(Vec, Elem);
        Value *NewC = ConstantInt::get(EltTy, C->trunc(EltTy->getBitWidth()));
        return new ICmpInst(Pred, Extract, NewC);
      }
    }
  }
  return nullptr;
}

/// Try to fold integer comparisons with a constant operand: icmp Pred X, C
/// where X is some kind of instruction.
Instruction *InstCombinerImpl::foldICmpInstWithConstant(ICmpInst &Cmp) {
  const APInt *C;
  if (!match(Cmp.getOperand(1), m_APInt(C)))
    return nullptr;

  if (auto *BO = dyn_cast<BinaryOperator>(Cmp.getOperand(0))) {
    switch (BO->getOpcode()) {
    case Instruction::Xor:
      if (Instruction *I = foldICmpXorConstant(Cmp, BO, *C))
        return I;
      break;
    case Instruction::And:
      if (Instruction *I = foldICmpAndConstant(Cmp, BO, *C))
        return I;
      break;
    case Instruction::Or:
      if (Instruction *I = foldICmpOrConstant(Cmp, BO, *C))
        return I;
      break;
    case Instruction::Mul:
      if (Instruction *I = foldICmpMulConstant(Cmp, BO, *C))
        return I;
      break;
    case Instruction::Shl:
      if (Instruction *I = foldICmpShlConstant(Cmp, BO, *C))
        return I;
      break;
    case Instruction::LShr:
    case Instruction::AShr:
      if (Instruction *I = foldICmpShrConstant(Cmp, BO, *C))
        return I;
      break;
    case Instruction::SRem:
      if (Instruction *I = foldICmpSRemConstant(Cmp, BO, *C))
        return I;
      break;
    case Instruction::UDiv:
      if (Instruction *I = foldICmpUDivConstant(Cmp, BO, *C))
        return I;
      LLVM_FALLTHROUGH;
    case Instruction::SDiv:
      if (Instruction *I = foldICmpDivConstant(Cmp, BO, *C))
        return I;
      break;
    case Instruction::Sub:
      if (Instruction *I = foldICmpSubConstant(Cmp, BO, *C))
        return I;
      break;
    case Instruction::Add:
      if (Instruction *I = foldICmpAddConstant(Cmp, BO, *C))
        return I;
      break;
    default:
      break;
    }
    // TODO: These folds could be refactored to be part of the above calls.
    if (Instruction *I = foldICmpBinOpEqualityWithConstant(Cmp, BO, *C))
      return I;
  }

  // Match against CmpInst LHS being instructions other than binary operators.

  if (auto *SI = dyn_cast<SelectInst>(Cmp.getOperand(0))) {
    // For now, we only support constant integers while folding the
    // ICMP(SELECT)) pattern. We can extend this to support vector of integers
    // similar to the cases handled by binary ops above.
    if (ConstantInt *ConstRHS = dyn_cast<ConstantInt>(Cmp.getOperand(1)))
      if (Instruction *I = foldICmpSelectConstant(Cmp, SI, ConstRHS))
        return I;
  }

  if (auto *TI = dyn_cast<TruncInst>(Cmp.getOperand(0))) {
    if (Instruction *I = foldICmpTruncConstant(Cmp, TI, *C))
      return I;
  }

  if (auto *II = dyn_cast<IntrinsicInst>(Cmp.getOperand(0)))
    if (Instruction *I = foldICmpIntrinsicWithConstant(Cmp, II, *C))
      return I;

  return nullptr;
}

/// Fold an icmp equality instruction with binary operator LHS and constant RHS:
/// icmp eq/ne BO, C.
Instruction *InstCombinerImpl::foldICmpBinOpEqualityWithConstant(
    ICmpInst &Cmp, BinaryOperator *BO, const APInt &C) {
  // TODO: Some of these folds could work with arbitrary constants, but this
  // function is limited to scalar and vector splat constants.
  if (!Cmp.isEquality())
    return nullptr;

  ICmpInst::Predicate Pred = Cmp.getPredicate();
  bool isICMP_NE = Pred == ICmpInst::ICMP_NE;
  Constant *RHS = cast<Constant>(Cmp.getOperand(1));
  Value *BOp0 = BO->getOperand(0), *BOp1 = BO->getOperand(1);

  switch (BO->getOpcode()) {
  case Instruction::SRem:
    // If we have a signed (X % (2^c)) == 0, turn it into an unsigned one.
    if (C.isNullValue() && BO->hasOneUse()) {
      const APInt *BOC;
      if (match(BOp1, m_APInt(BOC)) && BOC->sgt(1) && BOC->isPowerOf2()) {
        Value *NewRem = Builder.CreateURem(BOp0, BOp1, BO->getName());
        return new ICmpInst(Pred, NewRem,
                            Constant::getNullValue(BO->getType()));
      }
    }
    break;
  case Instruction::Add: {
    // Replace ((add A, B) != C) with (A != C-B) if B & C are constants.
    if (Constant *BOC = dyn_cast<Constant>(BOp1)) {
      if (BO->hasOneUse())
        return new ICmpInst(Pred, BOp0, ConstantExpr::getSub(RHS, BOC));
    } else if (C.isNullValue()) {
      // Replace ((add A, B) != 0) with (A != -B) if A or B is
      // efficiently invertible, or if the add has just this one use.
      if (Value *NegVal = dyn_castNegVal(BOp1))
        return new ICmpInst(Pred, BOp0, NegVal);
      if (Value *NegVal = dyn_castNegVal(BOp0))
        return new ICmpInst(Pred, NegVal, BOp1);
      if (BO->hasOneUse()) {
        Value *Neg = Builder.CreateNeg(BOp1);
        Neg->takeName(BO);
        return new ICmpInst(Pred, BOp0, Neg);
      }
    }
    break;
  }
  case Instruction::Xor:
    if (BO->hasOneUse()) {
      if (Constant *BOC = dyn_cast<Constant>(BOp1)) {
        // For the xor case, we can xor two constants together, eliminating
        // the explicit xor.
        return new ICmpInst(Pred, BOp0, ConstantExpr::getXor(RHS, BOC));
      } else if (C.isNullValue()) {
        // Replace ((xor A, B) != 0) with (A != B)
        return new ICmpInst(Pred, BOp0, BOp1);
      }
    }
    break;
  case Instruction::Sub:
    if (BO->hasOneUse()) {
      // Only check for constant LHS here, as constant RHS will be canonicalized
      // to add and use the fold above.
      if (Constant *BOC = dyn_cast<Constant>(BOp0)) {
        // Replace ((sub BOC, B) != C) with (B != BOC-C).
        return new ICmpInst(Pred, BOp1, ConstantExpr::getSub(BOC, RHS));
      } else if (C.isNullValue()) {
        // Replace ((sub A, B) != 0) with (A != B).
        return new ICmpInst(Pred, BOp0, BOp1);
      }
    }
    break;
  case Instruction::Or: {
    const APInt *BOC;
    if (match(BOp1, m_APInt(BOC)) && BO->hasOneUse() && RHS->isAllOnesValue()) {
      // Comparing if all bits outside of a constant mask are set?
      // Replace (X | C) == -1 with (X & ~C) == ~C.
      // This removes the -1 constant.
      Constant *NotBOC = ConstantExpr::getNot(cast<Constant>(BOp1));
      Value *And = Builder.CreateAnd(BOp0, NotBOC);
      return new ICmpInst(Pred, And, NotBOC);
    }
    break;
  }
  case Instruction::And: {
    const APInt *BOC;
    if (match(BOp1, m_APInt(BOC))) {
      // If we have ((X & C) == C), turn it into ((X & C) != 0).
      if (C == *BOC && C.isPowerOf2())
        return new ICmpInst(isICMP_NE ? ICmpInst::ICMP_EQ : ICmpInst::ICMP_NE,
                            BO, Constant::getNullValue(RHS->getType()));
    }
    break;
  }
  case Instruction::UDiv:
    if (C.isNullValue()) {
      // (icmp eq/ne (udiv A, B), 0) -> (icmp ugt/ule i32 B, A)
      auto NewPred = isICMP_NE ? ICmpInst::ICMP_ULE : ICmpInst::ICMP_UGT;
      return new ICmpInst(NewPred, BOp1, BOp0);
    }
    break;
  default:
    break;
  }
  return nullptr;
}

/// Fold an equality icmp with LLVM intrinsic and constant operand.
Instruction *InstCombinerImpl::foldICmpEqIntrinsicWithConstant(
    ICmpInst &Cmp, IntrinsicInst *II, const APInt &C) {
  Type *Ty = II->getType();
  unsigned BitWidth = C.getBitWidth();
  switch (II->getIntrinsicID()) {
  case Intrinsic::abs:
    // abs(A) == 0  ->  A == 0
    // abs(A) == INT_MIN  ->  A == INT_MIN
    if (C.isNullValue() || C.isMinSignedValue())
      return new ICmpInst(Cmp.getPredicate(), II->getArgOperand(0),
                          ConstantInt::get(Ty, C));
    break;

  case Intrinsic::bswap:
    // bswap(A) == C  ->  A == bswap(C)
    return new ICmpInst(Cmp.getPredicate(), II->getArgOperand(0),
                        ConstantInt::get(Ty, C.byteSwap()));

  case Intrinsic::ctlz:
  case Intrinsic::cttz: {
    // ctz(A) == bitwidth(A)  ->  A == 0 and likewise for !=
    if (C == BitWidth)
      return new ICmpInst(Cmp.getPredicate(), II->getArgOperand(0),
                          ConstantInt::getNullValue(Ty));

    // ctz(A) == C -> A & Mask1 == Mask2, where Mask2 only has bit C set
    // and Mask1 has bits 0..C+1 set. Similar for ctl, but for high bits.
    // Limit to one use to ensure we don't increase instruction count.
    unsigned Num = C.getLimitedValue(BitWidth);
    if (Num != BitWidth && II->hasOneUse()) {
      bool IsTrailing = II->getIntrinsicID() == Intrinsic::cttz;
      APInt Mask1 = IsTrailing ? APInt::getLowBitsSet(BitWidth, Num + 1)
                               : APInt::getHighBitsSet(BitWidth, Num + 1);
      APInt Mask2 = IsTrailing
        ? APInt::getOneBitSet(BitWidth, Num)
        : APInt::getOneBitSet(BitWidth, BitWidth - Num - 1);
      return new ICmpInst(Cmp.getPredicate(),
          Builder.CreateAnd(II->getArgOperand(0), Mask1),
          ConstantInt::get(Ty, Mask2));
    }
    break;
  }

  case Intrinsic::ctpop: {
    // popcount(A) == 0  ->  A == 0 and likewise for !=
    // popcount(A) == bitwidth(A)  ->  A == -1 and likewise for !=
    bool IsZero = C.isNullValue();
    if (IsZero || C == BitWidth)
      return new ICmpInst(Cmp.getPredicate(), II->getArgOperand(0),
          IsZero ? Constant::getNullValue(Ty) : Constant::getAllOnesValue(Ty));

    break;
  }

  case Intrinsic::uadd_sat: {
    // uadd.sat(a, b) == 0  ->  (a | b) == 0
    if (C.isNullValue()) {
      Value *Or = Builder.CreateOr(II->getArgOperand(0), II->getArgOperand(1));
      return new ICmpInst(Cmp.getPredicate(), Or, Constant::getNullValue(Ty));
    }
    break;
  }

  case Intrinsic::usub_sat: {
    // usub.sat(a, b) == 0  ->  a <= b
    if (C.isNullValue()) {
      ICmpInst::Predicate NewPred = Cmp.getPredicate() == ICmpInst::ICMP_EQ
          ? ICmpInst::ICMP_ULE : ICmpInst::ICMP_UGT;
      return new ICmpInst(NewPred, II->getArgOperand(0), II->getArgOperand(1));
    }
    break;
  }
  default:
    break;
  }

  return nullptr;
}

/// Fold an icmp with LLVM intrinsic and constant operand: icmp Pred II, C.
Instruction *InstCombinerImpl::foldICmpIntrinsicWithConstant(ICmpInst &Cmp,
                                                             IntrinsicInst *II,
                                                             const APInt &C) {
  if (Cmp.isEquality())
    return foldICmpEqIntrinsicWithConstant(Cmp, II, C);

  Type *Ty = II->getType();
  unsigned BitWidth = C.getBitWidth();
  ICmpInst::Predicate Pred = Cmp.getPredicate();
  switch (II->getIntrinsicID()) {
  case Intrinsic::ctpop: {
    // (ctpop X > BitWidth - 1) --> X == -1
    Value *X = II->getArgOperand(0);
    if (C == BitWidth - 1 && Pred == ICmpInst::ICMP_UGT)
      return CmpInst::Create(Instruction::ICmp, ICmpInst::ICMP_EQ, X,
                             ConstantInt::getAllOnesValue(Ty));
    // (ctpop X < BitWidth) --> X != -1
    if (C == BitWidth && Pred == ICmpInst::ICMP_ULT)
      return CmpInst::Create(Instruction::ICmp, ICmpInst::ICMP_NE, X,
                             ConstantInt::getAllOnesValue(Ty));
    break;
  }
  case Intrinsic::ctlz: {
    // ctlz(0bXXXXXXXX) > 3 -> 0bXXXXXXXX < 0b00010000
    if (Pred == ICmpInst::ICMP_UGT && C.ult(BitWidth)) {
      unsigned Num = C.getLimitedValue();
      APInt Limit = APInt::getOneBitSet(BitWidth, BitWidth - Num - 1);
      return CmpInst::Create(Instruction::ICmp, ICmpInst::ICMP_ULT,
                             II->getArgOperand(0), ConstantInt::get(Ty, Limit));
    }

    // ctlz(0bXXXXXXXX) < 3 -> 0bXXXXXXXX > 0b00011111
    if (Pred == ICmpInst::ICMP_ULT && C.uge(1) && C.ule(BitWidth)) {
      unsigned Num = C.getLimitedValue();
      APInt Limit = APInt::getLowBitsSet(BitWidth, BitWidth - Num);
      return CmpInst::Create(Instruction::ICmp, ICmpInst::ICMP_UGT,
                             II->getArgOperand(0), ConstantInt::get(Ty, Limit));
    }
    break;
  }
  case Intrinsic::cttz: {
    // Limit to one use to ensure we don't increase instruction count.
    if (!II->hasOneUse())
      return nullptr;

    // cttz(0bXXXXXXXX) > 3 -> 0bXXXXXXXX & 0b00001111 == 0
    if (Pred == ICmpInst::ICMP_UGT && C.ult(BitWidth)) {
      APInt Mask = APInt::getLowBitsSet(BitWidth, C.getLimitedValue() + 1);
      return CmpInst::Create(Instruction::ICmp, ICmpInst::ICMP_EQ,
                             Builder.CreateAnd(II->getArgOperand(0), Mask),
                             ConstantInt::getNullValue(Ty));
    }

    // cttz(0bXXXXXXXX) < 3 -> 0bXXXXXXXX & 0b00000111 != 0
    if (Pred == ICmpInst::ICMP_ULT && C.uge(1) && C.ule(BitWidth)) {
      APInt Mask = APInt::getLowBitsSet(BitWidth, C.getLimitedValue());
      return CmpInst::Create(Instruction::ICmp, ICmpInst::ICMP_NE,
                             Builder.CreateAnd(II->getArgOperand(0), Mask),
                             ConstantInt::getNullValue(Ty));
    }
    break;
  }
  default:
    break;
  }

  return nullptr;
}

/// Handle icmp with constant (but not simple integer constant) RHS.
Instruction *InstCombinerImpl::foldICmpInstWithConstantNotInt(ICmpInst &I) {
  Value *Op0 = I.getOperand(0), *Op1 = I.getOperand(1);
  Constant *RHSC = dyn_cast<Constant>(Op1);
  Instruction *LHSI = dyn_cast<Instruction>(Op0);
  if (!RHSC || !LHSI)
    return nullptr;

  switch (LHSI->getOpcode()) {
  case Instruction::GetElementPtr:
    // icmp pred GEP (P, int 0, int 0, int 0), null -> icmp pred P, null
    if (RHSC->isNullValue() &&
        cast<GetElementPtrInst>(LHSI)->hasAllZeroIndices())
      return new ICmpInst(
          I.getPredicate(), LHSI->getOperand(0),
          Constant::getNullValue(LHSI->getOperand(0)->getType()));
    break;
  case Instruction::PHI:
    // Only fold icmp into the PHI if the phi and icmp are in the same
    // block.  If in the same block, we're encouraging jump threading.  If
    // not, we are just pessimizing the code by making an i1 phi.
    if (LHSI->getParent() == I.getParent())
      if (Instruction *NV = foldOpIntoPhi(I, cast<PHINode>(LHSI)))
        return NV;
    break;
  case Instruction::Select: {
    // If either operand of the select is a constant, we can fold the
    // comparison into the select arms, which will cause one to be
    // constant folded and the select turned into a bitwise or.
    Value *Op1 = nullptr, *Op2 = nullptr;
    ConstantInt *CI = nullptr;

    auto SimplifyOp = [&](Value *V) {
      Value *Op = nullptr;
      if (Constant *C = dyn_cast<Constant>(V)) {
        Op = ConstantExpr::getICmp(I.getPredicate(), C, RHSC);
      } else if (RHSC->isNullValue()) {
        // If null is being compared, check if it can be further simplified.
        Op = SimplifyICmpInst(I.getPredicate(), V, RHSC, SQ);
      }
      return Op;
    };
    Op1 = SimplifyOp(LHSI->getOperand(1));
    if (Op1)
      CI = dyn_cast<ConstantInt>(Op1);

    Op2 = SimplifyOp(LHSI->getOperand(2));
    if (Op2)
      CI = dyn_cast<ConstantInt>(Op2);

    // We only want to perform this transformation if it will not lead to
    // additional code. This is true if either both sides of the select
    // fold to a constant (in which case the icmp is replaced with a select
    // which will usually simplify) or this is the only user of the
    // select (in which case we are trading a select+icmp for a simpler
    // select+icmp) or all uses of the select can be replaced based on
    // dominance information ("Global cases").
    bool Transform = false;
    if (Op1 && Op2)
      Transform = true;
    else if (Op1 || Op2) {
      // Local case
      if (LHSI->hasOneUse())
        Transform = true;
      // Global cases
      else if (CI && !CI->isZero())
        // When Op1 is constant try replacing select with second operand.
        // Otherwise Op2 is constant and try replacing select with first
        // operand.
        Transform =
            replacedSelectWithOperand(cast<SelectInst>(LHSI), &I, Op1 ? 2 : 1);
    }
    if (Transform) {
      if (!Op1)
        Op1 = Builder.CreateICmp(I.getPredicate(), LHSI->getOperand(1), RHSC,
                                 I.getName());
      if (!Op2)
        Op2 = Builder.CreateICmp(I.getPredicate(), LHSI->getOperand(2), RHSC,
                                 I.getName());
      return SelectInst::Create(LHSI->getOperand(0), Op1, Op2);
    }
    break;
  }
  case Instruction::IntToPtr:
    // icmp pred inttoptr(X), null -> icmp pred X, 0
    if (RHSC->isNullValue() &&
        DL.getIntPtrType(RHSC->getType()) == LHSI->getOperand(0)->getType())
      return new ICmpInst(
          I.getPredicate(), LHSI->getOperand(0),
          Constant::getNullValue(LHSI->getOperand(0)->getType()));
    break;

  case Instruction::Load:
    // Try to optimize things like "A[i] > 4" to index computations.
    if (GetElementPtrInst *GEP =
            dyn_cast<GetElementPtrInst>(LHSI->getOperand(0))) {
      if (GlobalVariable *GV = dyn_cast<GlobalVariable>(GEP->getOperand(0)))
        if (GV->isConstant() && GV->hasDefinitiveInitializer() &&
            !cast<LoadInst>(LHSI)->isVolatile())
          if (Instruction *Res = foldCmpLoadFromIndexedGlobal(GEP, GV, I))
            return Res;
    }
    break;
  }

  return nullptr;
}

/// Some comparisons can be simplified.
/// In this case, we are looking for comparisons that look like
/// a check for a lossy truncation.
/// Folds:
///   icmp SrcPred (x & Mask), x    to    icmp DstPred x, Mask
/// Where Mask is some pattern that produces all-ones in low bits:
///    (-1 >> y)
///    ((-1 << y) >> y)     <- non-canonical, has extra uses
///   ~(-1 << y)
///    ((1 << y) + (-1))    <- non-canonical, has extra uses
/// The Mask can be a constant, too.
/// For some predicates, the operands are commutative.
/// For others, x can only be on a specific side.
static Value *foldICmpWithLowBitMaskedVal(ICmpInst &I,
                                          InstCombiner::BuilderTy &Builder) {
  ICmpInst::Predicate SrcPred;
  Value *X, *M, *Y;
  auto m_VariableMask = m_CombineOr(
      m_CombineOr(m_Not(m_Shl(m_AllOnes(), m_Value())),
                  m_Add(m_Shl(m_One(), m_Value()), m_AllOnes())),
      m_CombineOr(m_LShr(m_AllOnes(), m_Value()),
                  m_LShr(m_Shl(m_AllOnes(), m_Value(Y)), m_Deferred(Y))));
  auto m_Mask = m_CombineOr(m_VariableMask, m_LowBitMask());
  if (!match(&I, m_c_ICmp(SrcPred,
                          m_c_And(m_CombineAnd(m_Mask, m_Value(M)), m_Value(X)),
                          m_Deferred(X))))
    return nullptr;

  ICmpInst::Predicate DstPred;
  switch (SrcPred) {
  case ICmpInst::Predicate::ICMP_EQ:
    //  x & (-1 >> y) == x    ->    x u<= (-1 >> y)
    DstPred = ICmpInst::Predicate::ICMP_ULE;
    break;
  case ICmpInst::Predicate::ICMP_NE:
    //  x & (-1 >> y) != x    ->    x u> (-1 >> y)
    DstPred = ICmpInst::Predicate::ICMP_UGT;
    break;
  case ICmpInst::Predicate::ICMP_ULT:
    //  x & (-1 >> y) u< x    ->    x u> (-1 >> y)
    //  x u> x & (-1 >> y)    ->    x u> (-1 >> y)
    DstPred = ICmpInst::Predicate::ICMP_UGT;
    break;
  case ICmpInst::Predicate::ICMP_UGE:
    //  x & (-1 >> y) u>= x    ->    x u<= (-1 >> y)
    //  x u<= x & (-1 >> y)    ->    x u<= (-1 >> y)
    DstPred = ICmpInst::Predicate::ICMP_ULE;
    break;
  case ICmpInst::Predicate::ICMP_SLT:
    //  x & (-1 >> y) s< x    ->    x s> (-1 >> y)
    //  x s> x & (-1 >> y)    ->    x s> (-1 >> y)
    if (!match(M, m_Constant())) // Can not do this fold with non-constant.
      return nullptr;
    if (!match(M, m_NonNegative())) // Must not have any -1 vector elements.
      return nullptr;
    DstPred = ICmpInst::Predicate::ICMP_SGT;
    break;
  case ICmpInst::Predicate::ICMP_SGE:
    //  x & (-1 >> y) s>= x    ->    x s<= (-1 >> y)
    //  x s<= x & (-1 >> y)    ->    x s<= (-1 >> y)
    if (!match(M, m_Constant())) // Can not do this fold with non-constant.
      return nullptr;
    if (!match(M, m_NonNegative())) // Must not have any -1 vector elements.
      return nullptr;
    DstPred = ICmpInst::Predicate::ICMP_SLE;
    break;
  case ICmpInst::Predicate::ICMP_SGT:
  case ICmpInst::Predicate::ICMP_SLE:
    return nullptr;
  case ICmpInst::Predicate::ICMP_UGT:
  case ICmpInst::Predicate::ICMP_ULE:
    llvm_unreachable("Instsimplify took care of commut. variant");
    break;
  default:
    llvm_unreachable("All possible folds are handled.");
  }

  // The mask value may be a vector constant that has undefined elements. But it
  // may not be safe to propagate those undefs into the new compare, so replace
  // those elements by copying an existing, defined, and safe scalar constant.
  Type *OpTy = M->getType();
  auto *VecC = dyn_cast<Constant>(M);
  auto *OpVTy = dyn_cast<FixedVectorType>(OpTy);
  if (OpVTy && VecC && VecC->containsUndefOrPoisonElement()) {
    Constant *SafeReplacementConstant = nullptr;
    for (unsigned i = 0, e = OpVTy->getNumElements(); i != e; ++i) {
      if (!isa<UndefValue>(VecC->getAggregateElement(i))) {
        SafeReplacementConstant = VecC->getAggregateElement(i);
        break;
      }
    }
    assert(SafeReplacementConstant && "Failed to find undef replacement");
    M = Constant::replaceUndefsWith(VecC, SafeReplacementConstant);
  }

  return Builder.CreateICmp(DstPred, X, M);
}

/// Some comparisons can be simplified.
/// In this case, we are looking for comparisons that look like
/// a check for a lossy signed truncation.
/// Folds:   (MaskedBits is a constant.)
///   ((%x << MaskedBits) a>> MaskedBits) SrcPred %x
/// Into:
///   (add %x, (1 << (KeptBits-1))) DstPred (1 << KeptBits)
/// Where  KeptBits = bitwidth(%x) - MaskedBits
static Value *
foldICmpWithTruncSignExtendedVal(ICmpInst &I,
                                 InstCombiner::BuilderTy &Builder) {
  ICmpInst::Predicate SrcPred;
  Value *X;
  const APInt *C0, *C1; // FIXME: non-splats, potentially with undef.
  // We are ok with 'shl' having multiple uses, but 'ashr' must be one-use.
  if (!match(&I, m_c_ICmp(SrcPred,
                          m_OneUse(m_AShr(m_Shl(m_Value(X), m_APInt(C0)),
                                          m_APInt(C1))),
                          m_Deferred(X))))
    return nullptr;

  // Potential handling of non-splats: for each element:
  //  * if both are undef, replace with constant 0.
  //    Because (1<<0) is OK and is 1, and ((1<<0)>>1) is also OK and is 0.
  //  * if both are not undef, and are different, bailout.
  //  * else, only one is undef, then pick the non-undef one.

  // The shift amount must be equal.
  if (*C0 != *C1)
    return nullptr;
  const APInt &MaskedBits = *C0;
  assert(MaskedBits != 0 && "shift by zero should be folded away already.");

  ICmpInst::Predicate DstPred;
  switch (SrcPred) {
  case ICmpInst::Predicate::ICMP_EQ:
    // ((%x << MaskedBits) a>> MaskedBits) == %x
    //   =>
    // (add %x, (1 << (KeptBits-1))) u< (1 << KeptBits)
    DstPred = ICmpInst::Predicate::ICMP_ULT;
    break;
  case ICmpInst::Predicate::ICMP_NE:
    // ((%x << MaskedBits) a>> MaskedBits) != %x
    //   =>
    // (add %x, (1 << (KeptBits-1))) u>= (1 << KeptBits)
    DstPred = ICmpInst::Predicate::ICMP_UGE;
    break;
  // FIXME: are more folds possible?
  default:
    return nullptr;
  }

  auto *XType = X->getType();
  const unsigned XBitWidth = XType->getScalarSizeInBits();
  const APInt BitWidth = APInt(XBitWidth, XBitWidth);
  assert(BitWidth.ugt(MaskedBits) && "shifts should leave some bits untouched");

  // KeptBits = bitwidth(%x) - MaskedBits
  const APInt KeptBits = BitWidth - MaskedBits;
  assert(KeptBits.ugt(0) && KeptBits.ult(BitWidth) && "unreachable");
  // ICmpCst = (1 << KeptBits)
  const APInt ICmpCst = APInt(XBitWidth, 1).shl(KeptBits);
  assert(ICmpCst.isPowerOf2());
  // AddCst = (1 << (KeptBits-1))
  const APInt AddCst = ICmpCst.lshr(1);
  assert(AddCst.ult(ICmpCst) && AddCst.isPowerOf2());

  // T0 = add %x, AddCst
  Value *T0 = Builder.CreateAdd(X, ConstantInt::get(XType, AddCst));
  // T1 = T0 DstPred ICmpCst
  Value *T1 = Builder.CreateICmp(DstPred, T0, ConstantInt::get(XType, ICmpCst));

  return T1;
}

// Given pattern:
//   icmp eq/ne (and ((x shift Q), (y oppositeshift K))), 0
// we should move shifts to the same hand of 'and', i.e. rewrite as
//   icmp eq/ne (and (x shift (Q+K)), y), 0  iff (Q+K) u< bitwidth(x)
// We are only interested in opposite logical shifts here.
// One of the shifts can be truncated.
// If we can, we want to end up creating 'lshr' shift.
static Value *
foldShiftIntoShiftInAnotherHandOfAndInICmp(ICmpInst &I, const SimplifyQuery SQ,
                                           InstCombiner::BuilderTy &Builder) {
  if (!I.isEquality() || !match(I.getOperand(1), m_Zero()) ||
      !I.getOperand(0)->hasOneUse())
    return nullptr;

  auto m_AnyLogicalShift = m_LogicalShift(m_Value(), m_Value());

  // Look for an 'and' of two logical shifts, one of which may be truncated.
  // We use m_TruncOrSelf() on the RHS to correctly handle commutative case.
  Instruction *XShift, *MaybeTruncation, *YShift;
  if (!match(
          I.getOperand(0),
          m_c_And(m_CombineAnd(m_AnyLogicalShift, m_Instruction(XShift)),
                  m_CombineAnd(m_TruncOrSelf(m_CombineAnd(
                                   m_AnyLogicalShift, m_Instruction(YShift))),
                               m_Instruction(MaybeTruncation)))))
    return nullptr;

  // We potentially looked past 'trunc', but only when matching YShift,
  // therefore YShift must have the widest type.
  Instruction *WidestShift = YShift;
  // Therefore XShift must have the shallowest type.
  // Or they both have identical types if there was no truncation.
  Instruction *NarrowestShift = XShift;

  Type *WidestTy = WidestShift->getType();
  Type *NarrowestTy = NarrowestShift->getType();
  assert(NarrowestTy == I.getOperand(0)->getType() &&
         "We did not look past any shifts while matching XShift though.");
  bool HadTrunc = WidestTy != I.getOperand(0)->getType();

  // If YShift is a 'lshr', swap the shifts around.
  if (match(YShift, m_LShr(m_Value(), m_Value())))
    std::swap(XShift, YShift);

  // The shifts must be in opposite directions.
  auto XShiftOpcode = XShift->getOpcode();
  if (XShiftOpcode == YShift->getOpcode())
    return nullptr; // Do not care about same-direction shifts here.

  Value *X, *XShAmt, *Y, *YShAmt;
  match(XShift, m_BinOp(m_Value(X), m_ZExtOrSelf(m_Value(XShAmt))));
  match(YShift, m_BinOp(m_Value(Y), m_ZExtOrSelf(m_Value(YShAmt))));

  // If one of the values being shifted is a constant, then we will end with
  // and+icmp, and [zext+]shift instrs will be constant-folded. If they are not,
  // however, we will need to ensure that we won't increase instruction count.
  if (!isa<Constant>(X) && !isa<Constant>(Y)) {
    // At least one of the hands of the 'and' should be one-use shift.
    if (!match(I.getOperand(0),
               m_c_And(m_OneUse(m_AnyLogicalShift), m_Value())))
      return nullptr;
    if (HadTrunc) {
      // Due to the 'trunc', we will need to widen X. For that either the old
      // 'trunc' or the shift amt in the non-truncated shift should be one-use.
      if (!MaybeTruncation->hasOneUse() &&
          !NarrowestShift->getOperand(1)->hasOneUse())
        return nullptr;
    }
  }

  // We have two shift amounts from two different shifts. The types of those
  // shift amounts may not match. If that's the case let's bailout now.
  if (XShAmt->getType() != YShAmt->getType())
    return nullptr;

  // As input, we have the following pattern:
  //   icmp eq/ne (and ((x shift Q), (y oppositeshift K))), 0
  // We want to rewrite that as:
  //   icmp eq/ne (and (x shift (Q+K)), y), 0  iff (Q+K) u< bitwidth(x)
  // While we know that originally (Q+K) would not overflow
  // (because  2 * (N-1) u<= iN -1), we have looked past extensions of
  // shift amounts. so it may now overflow in smaller bitwidth.
  // To ensure that does not happen, we need to ensure that the total maximal
  // shift amount is still representable in that smaller bit width.
  unsigned MaximalPossibleTotalShiftAmount =
      (WidestTy->getScalarSizeInBits() - 1) +
      (NarrowestTy->getScalarSizeInBits() - 1);
  APInt MaximalRepresentableShiftAmount =
      APInt::getAllOnesValue(XShAmt->getType()->getScalarSizeInBits());
  if (MaximalRepresentableShiftAmount.ult(MaximalPossibleTotalShiftAmount))
    return nullptr;

  // Can we fold (XShAmt+YShAmt) ?
  auto *NewShAmt = dyn_cast_or_null<Constant>(
      SimplifyAddInst(XShAmt, YShAmt, /*isNSW=*/false,
                      /*isNUW=*/false, SQ.getWithInstruction(&I)));
  if (!NewShAmt)
    return nullptr;
  NewShAmt = ConstantExpr::getZExtOrBitCast(NewShAmt, WidestTy);
  unsigned WidestBitWidth = WidestTy->getScalarSizeInBits();

  // Is the new shift amount smaller than the bit width?
  // FIXME: could also rely on ConstantRange.
  if (!match(NewShAmt,
             m_SpecificInt_ICMP(ICmpInst::Predicate::ICMP_ULT,
                                APInt(WidestBitWidth, WidestBitWidth))))
    return nullptr;

  // An extra legality check is needed if we had trunc-of-lshr.
  if (HadTrunc && match(WidestShift, m_LShr(m_Value(), m_Value()))) {
    auto CanFold = [NewShAmt, WidestBitWidth, NarrowestShift, SQ,
                    WidestShift]() {
      // It isn't obvious whether it's worth it to analyze non-constants here.
      // Also, let's basically give up on non-splat cases, pessimizing vectors.
      // If *any* of these preconditions matches we can perform the fold.
      Constant *NewShAmtSplat = NewShAmt->getType()->isVectorTy()
                                    ? NewShAmt->getSplatValue()
                                    : NewShAmt;
      // If it's edge-case shift (by 0 or by WidestBitWidth-1) we can fold.
      if (NewShAmtSplat &&
          (NewShAmtSplat->isNullValue() ||
           NewShAmtSplat->getUniqueInteger() == WidestBitWidth - 1))
        return true;
      // We consider *min* leading zeros so a single outlier
      // blocks the transform as opposed to allowing it.
      if (auto *C = dyn_cast<Constant>(NarrowestShift->getOperand(0))) {
        KnownBits Known = computeKnownBits(C, SQ.DL);
        unsigned MinLeadZero = Known.countMinLeadingZeros();
        // If the value being shifted has at most lowest bit set we can fold.
        unsigned MaxActiveBits = Known.getBitWidth() - MinLeadZero;
        if (MaxActiveBits <= 1)
          return true;
        // Precondition:  NewShAmt u<= countLeadingZeros(C)
        if (NewShAmtSplat && NewShAmtSplat->getUniqueInteger().ule(MinLeadZero))
          return true;
      }
      if (auto *C = dyn_cast<Constant>(WidestShift->getOperand(0))) {
        KnownBits Known = computeKnownBits(C, SQ.DL);
        unsigned MinLeadZero = Known.countMinLeadingZeros();
        // If the value being shifted has at most lowest bit set we can fold.
        unsigned MaxActiveBits = Known.getBitWidth() - MinLeadZero;
        if (MaxActiveBits <= 1)
          return true;
        // Precondition:  ((WidestBitWidth-1)-NewShAmt) u<= countLeadingZeros(C)
        if (NewShAmtSplat) {
          APInt AdjNewShAmt =
              (WidestBitWidth - 1) - NewShAmtSplat->getUniqueInteger();
          if (AdjNewShAmt.ule(MinLeadZero))
            return true;
        }
      }
      return false; // Can't tell if it's ok.
    };
    if (!CanFold())
      return nullptr;
  }

  // All good, we can do this fold.
  X = Builder.CreateZExt(X, WidestTy);
  Y = Builder.CreateZExt(Y, WidestTy);
  // The shift is the same that was for X.
  Value *T0 = XShiftOpcode == Instruction::BinaryOps::LShr
                  ? Builder.CreateLShr(X, NewShAmt)
                  : Builder.CreateShl(X, NewShAmt);
  Value *T1 = Builder.CreateAnd(T0, Y);
  return Builder.CreateICmp(I.getPredicate(), T1,
                            Constant::getNullValue(WidestTy));
}

/// Fold
///   (-1 u/ x) u< y
///   ((x * y) u/ x) != y
/// to
///   @llvm.umul.with.overflow(x, y) plus extraction of overflow bit
/// Note that the comparison is commutative, while inverted (u>=, ==) predicate
/// will mean that we are looking for the opposite answer.
Value *InstCombinerImpl::foldUnsignedMultiplicationOverflowCheck(ICmpInst &I) {
  ICmpInst::Predicate Pred;
  Value *X, *Y;
  Instruction *Mul;
  bool NeedNegation;
  // Look for: (-1 u/ x) u</u>= y
  if (!I.isEquality() &&
      match(&I, m_c_ICmp(Pred, m_OneUse(m_UDiv(m_AllOnes(), m_Value(X))),
                         m_Value(Y)))) {
    Mul = nullptr;

    // Are we checking that overflow does not happen, or does happen?
    switch (Pred) {
    case ICmpInst::Predicate::ICMP_ULT:
      NeedNegation = false;
      break; // OK
    case ICmpInst::Predicate::ICMP_UGE:
      NeedNegation = true;
      break; // OK
    default:
      return nullptr; // Wrong predicate.
    }
  } else // Look for: ((x * y) u/ x) !=/== y
      if (I.isEquality() &&
          match(&I, m_c_ICmp(Pred, m_Value(Y),
                             m_OneUse(m_UDiv(m_CombineAnd(m_c_Mul(m_Deferred(Y),
                                                                  m_Value(X)),
                                                          m_Instruction(Mul)),
                                             m_Deferred(X)))))) {
    NeedNegation = Pred == ICmpInst::Predicate::ICMP_EQ;
  } else
    return nullptr;

  BuilderTy::InsertPointGuard Guard(Builder);
  // If the pattern included (x * y), we'll want to insert new instructions
  // right before that original multiplication so that we can replace it.
  bool MulHadOtherUses = Mul && !Mul->hasOneUse();
  if (MulHadOtherUses)
    Builder.SetInsertPoint(Mul);

  Function *F = Intrinsic::getDeclaration(
      I.getModule(), Intrinsic::umul_with_overflow, X->getType());
  CallInst *Call = Builder.CreateCall(F, {X, Y}, "umul");

  // If the multiplication was used elsewhere, to ensure that we don't leave
  // "duplicate" instructions, replace uses of that original multiplication
  // with the multiplication result from the with.overflow intrinsic.
  if (MulHadOtherUses)
    replaceInstUsesWith(*Mul, Builder.CreateExtractValue(Call, 0, "umul.val"));

  Value *Res = Builder.CreateExtractValue(Call, 1, "umul.ov");
  if (NeedNegation) // This technically increases instruction count.
    Res = Builder.CreateNot(Res, "umul.not.ov");

  // If we replaced the mul, erase it. Do this after all uses of Builder,
  // as the mul is used as insertion point.
  if (MulHadOtherUses)
    eraseInstFromFunction(*Mul);

  return Res;
}

#if INTEL_CUSTOMIZATION
// Checks if \p Cmp is the loop backedge condition.
// For example-
//
// L:
//   %i = phi [ %i.inc, %L ], [ 0, %pre ]  ; IV
//   ...
//   %i.inc = add %i, 1
//   %cmp = cmp sle %i.inc, %n  ; Cmp, %n is CmpOp1
//   br %cmp %L, %exit
static bool isLoopBackedgeCompare(ICmpInst *Cmp, Value *IV, Value *CmpOp1) {
  if (!Cmp->getParent()->getParent()->isPreLoopOpt())
    return false;

  if (!Cmp->hasOneUse())
    return false;

  auto *IVPhi = dyn_cast<PHINode>(IV);

  if (!IVPhi)
    return false;

  // If the other compare operand is the same as initial value of IV, folding
  // can result in elimination of compare altogether so we should allow it.
  if (CmpOp1 == IVPhi->getOperand(0) || CmpOp1 == IVPhi->getOperand(1))
    return false;

  auto *IVPhiBB = IVPhi->getParent();
  auto *Br = dyn_cast<BranchInst>(Cmp->user_back());
  return (Br && Br->isConditional() &&
          (Br->getSuccessor(0) == IVPhiBB || Br->getSuccessor(1) == IVPhiBB));
}
#endif // INTEL_CUSTOMIZATION
static Instruction *foldICmpXNegX(ICmpInst &I) {
  CmpInst::Predicate Pred;
  Value *X;
  if (!match(&I, m_c_ICmp(Pred, m_NSWNeg(m_Value(X)), m_Deferred(X))))
    return nullptr;

  if (ICmpInst::isSigned(Pred))
    Pred = ICmpInst::getSwappedPredicate(Pred);
  else if (ICmpInst::isUnsigned(Pred))
    Pred = ICmpInst::getSignedPredicate(Pred);
  // else for equality-comparisons just keep the predicate.

  return ICmpInst::Create(Instruction::ICmp, Pred, X,
                          Constant::getNullValue(X->getType()), I.getName());
}

/// Try to fold icmp (binop), X or icmp X, (binop).
/// TODO: A large part of this logic is duplicated in InstSimplify's
/// simplifyICmpWithBinOp(). We should be able to share that and avoid the code
/// duplication.
Instruction *InstCombinerImpl::foldICmpBinOp(ICmpInst &I,
                                             const SimplifyQuery &SQ) {
  const SimplifyQuery Q = SQ.getWithInstruction(&I);
  Value *Op0 = I.getOperand(0), *Op1 = I.getOperand(1);

  // Special logic for binary operators.
  BinaryOperator *BO0 = dyn_cast<BinaryOperator>(Op0);
  BinaryOperator *BO1 = dyn_cast<BinaryOperator>(Op1);
  if (!BO0 && !BO1)
    return nullptr;

  if (Instruction *NewICmp = foldICmpXNegX(I))
    return NewICmp;

  const CmpInst::Predicate Pred = I.getPredicate();
  Value *X;

  // Convert add-with-unsigned-overflow comparisons into a 'not' with compare.
  // (Op1 + X) u</u>= Op1 --> ~Op1 u</u>= X
  if (match(Op0, m_OneUse(m_c_Add(m_Specific(Op1), m_Value(X)))) &&
      (Pred == ICmpInst::ICMP_ULT || Pred == ICmpInst::ICMP_UGE))
    return new ICmpInst(Pred, Builder.CreateNot(Op1), X);
  // Op0 u>/u<= (Op0 + X) --> X u>/u<= ~Op0
  if (match(Op1, m_OneUse(m_c_Add(m_Specific(Op0), m_Value(X)))) &&
      (Pred == ICmpInst::ICMP_UGT || Pred == ICmpInst::ICMP_ULE))
    return new ICmpInst(Pred, X, Builder.CreateNot(Op0));

  bool NoOp0WrapProblem = false, NoOp1WrapProblem = false;
  if (BO0 && isa<OverflowingBinaryOperator>(BO0))
    NoOp0WrapProblem =
        ICmpInst::isEquality(Pred) ||
        (CmpInst::isUnsigned(Pred) && BO0->hasNoUnsignedWrap()) ||
        (CmpInst::isSigned(Pred) && BO0->hasNoSignedWrap());
  if (BO1 && isa<OverflowingBinaryOperator>(BO1))
    NoOp1WrapProblem =
        ICmpInst::isEquality(Pred) ||
        (CmpInst::isUnsigned(Pred) && BO1->hasNoUnsignedWrap()) ||
        (CmpInst::isSigned(Pred) && BO1->hasNoSignedWrap());

  // Analyze the case when either Op0 or Op1 is an add instruction.
  // Op0 = A + B (or A and B are null); Op1 = C + D (or C and D are null).
  Value *A = nullptr, *B = nullptr, *C = nullptr, *D = nullptr;
  if (BO0 && BO0->getOpcode() == Instruction::Add) {
    A = BO0->getOperand(0);
    B = BO0->getOperand(1);
  }
  if (BO1 && BO1->getOpcode() == Instruction::Add) {
    C = BO1->getOperand(0);
    D = BO1->getOperand(1);
  }
#if INTEL_CUSTOMIZATION
  // Disabling optimization of loop backedge compares because it results in loss
  // of information for ScalarEvolution.
  if (A && match(B, m_One()) && NoOp0WrapProblem &&
      isLoopBackedgeCompare(&I, A, Op1))
    return nullptr;
#endif // INTEL_CUSTOMIZATION
  // icmp (A+B), A -> icmp B, 0 for equalities or if there is no overflow.
  // icmp (A+B), B -> icmp A, 0 for equalities or if there is no overflow.
  if ((A == Op1 || B == Op1) && NoOp0WrapProblem)
    return new ICmpInst(Pred, A == Op1 ? B : A,
                        Constant::getNullValue(Op1->getType()));

  // icmp C, (C+D) -> icmp 0, D for equalities or if there is no overflow.
  // icmp D, (C+D) -> icmp 0, C for equalities or if there is no overflow.
  if ((C == Op0 || D == Op0) && NoOp1WrapProblem)
    return new ICmpInst(Pred, Constant::getNullValue(Op0->getType()),
                        C == Op0 ? D : C);

  // icmp (A+B), (A+D) -> icmp B, D for equalities or if there is no overflow.
  if (A && C && (A == C || A == D || B == C || B == D) && NoOp0WrapProblem &&
      NoOp1WrapProblem) {
    // Determine Y and Z in the form icmp (X+Y), (X+Z).
    Value *Y, *Z;
    if (A == C) {
      // C + B == C + D  ->  B == D
      Y = B;
      Z = D;
    } else if (A == D) {
      // D + B == C + D  ->  B == C
      Y = B;
      Z = C;
    } else if (B == C) {
      // A + C == C + D  ->  A == D
      Y = A;
      Z = D;
    } else {
      assert(B == D);
      // A + D == C + D  ->  A == C
      Y = A;
      Z = C;
    }
    return new ICmpInst(Pred, Y, Z);
  }

  // icmp slt (A + -1), Op1 -> icmp sle A, Op1
  if (A && NoOp0WrapProblem && Pred == CmpInst::ICMP_SLT &&
      match(B, m_AllOnes()))
    return new ICmpInst(CmpInst::ICMP_SLE, A, Op1);

  // icmp sge (A + -1), Op1 -> icmp sgt A, Op1
  if (A && NoOp0WrapProblem && Pred == CmpInst::ICMP_SGE &&
      match(B, m_AllOnes()))
    return new ICmpInst(CmpInst::ICMP_SGT, A, Op1);

  // icmp sle (A + 1), Op1 -> icmp slt A, Op1
  if (A && NoOp0WrapProblem && Pred == CmpInst::ICMP_SLE && match(B, m_One()))
    return new ICmpInst(CmpInst::ICMP_SLT, A, Op1);

  // icmp sgt (A + 1), Op1 -> icmp sge A, Op1
  if (A && NoOp0WrapProblem && Pred == CmpInst::ICMP_SGT && match(B, m_One()))
    return new ICmpInst(CmpInst::ICMP_SGE, A, Op1);

  // icmp sgt Op0, (C + -1) -> icmp sge Op0, C
  if (C && NoOp1WrapProblem && Pred == CmpInst::ICMP_SGT &&
      match(D, m_AllOnes()))
    return new ICmpInst(CmpInst::ICMP_SGE, Op0, C);

  // icmp sle Op0, (C + -1) -> icmp slt Op0, C
  if (C && NoOp1WrapProblem && Pred == CmpInst::ICMP_SLE &&
      match(D, m_AllOnes()))
    return new ICmpInst(CmpInst::ICMP_SLT, Op0, C);

  // icmp sge Op0, (C + 1) -> icmp sgt Op0, C
  if (C && NoOp1WrapProblem && Pred == CmpInst::ICMP_SGE && match(D, m_One()))
    return new ICmpInst(CmpInst::ICMP_SGT, Op0, C);

  // icmp slt Op0, (C + 1) -> icmp sle Op0, C
  if (C && NoOp1WrapProblem && Pred == CmpInst::ICMP_SLT && match(D, m_One()))
    return new ICmpInst(CmpInst::ICMP_SLE, Op0, C);

  // TODO: The subtraction-related identities shown below also hold, but
  // canonicalization from (X -nuw 1) to (X + -1) means that the combinations
  // wouldn't happen even if they were implemented.
  //
  // icmp ult (A - 1), Op1 -> icmp ule A, Op1
  // icmp uge (A - 1), Op1 -> icmp ugt A, Op1
  // icmp ugt Op0, (C - 1) -> icmp uge Op0, C
  // icmp ule Op0, (C - 1) -> icmp ult Op0, C

  // icmp ule (A + 1), Op0 -> icmp ult A, Op1
  if (A && NoOp0WrapProblem && Pred == CmpInst::ICMP_ULE && match(B, m_One()))
    return new ICmpInst(CmpInst::ICMP_ULT, A, Op1);

  // icmp ugt (A + 1), Op0 -> icmp uge A, Op1
  if (A && NoOp0WrapProblem && Pred == CmpInst::ICMP_UGT && match(B, m_One()))
    return new ICmpInst(CmpInst::ICMP_UGE, A, Op1);

  // icmp uge Op0, (C + 1) -> icmp ugt Op0, C
  if (C && NoOp1WrapProblem && Pred == CmpInst::ICMP_UGE && match(D, m_One()))
    return new ICmpInst(CmpInst::ICMP_UGT, Op0, C);

  // icmp ult Op0, (C + 1) -> icmp ule Op0, C
  if (C && NoOp1WrapProblem && Pred == CmpInst::ICMP_ULT && match(D, m_One()))
    return new ICmpInst(CmpInst::ICMP_ULE, Op0, C);

  // if C1 has greater magnitude than C2:
  //  icmp (A + C1), (C + C2) -> icmp (A + C3), C
  //  s.t. C3 = C1 - C2
  //
  // if C2 has greater magnitude than C1:
  //  icmp (A + C1), (C + C2) -> icmp A, (C + C3)
  //  s.t. C3 = C2 - C1
  if (A && C && NoOp0WrapProblem && NoOp1WrapProblem &&
      (BO0->hasOneUse() || BO1->hasOneUse()) && !I.isUnsigned())
    if (ConstantInt *C1 = dyn_cast<ConstantInt>(B))
      if (ConstantInt *C2 = dyn_cast<ConstantInt>(D)) {
        const APInt &AP1 = C1->getValue();
        const APInt &AP2 = C2->getValue();
        if (AP1.isNegative() == AP2.isNegative()) {
          APInt AP1Abs = C1->getValue().abs();
          APInt AP2Abs = C2->getValue().abs();
          if (AP1Abs.uge(AP2Abs)) {
            ConstantInt *C3 = Builder.getInt(AP1 - AP2);
            bool HasNUW = BO0->hasNoUnsignedWrap() && C3->getValue().ule(AP1);
            bool HasNSW = BO0->hasNoSignedWrap();
            Value *NewAdd = Builder.CreateAdd(A, C3, "", HasNUW, HasNSW);
            return new ICmpInst(Pred, NewAdd, C);
          } else {
            ConstantInt *C3 = Builder.getInt(AP2 - AP1);
            bool HasNUW = BO1->hasNoUnsignedWrap() && C3->getValue().ule(AP2);
            bool HasNSW = BO1->hasNoSignedWrap();
            Value *NewAdd = Builder.CreateAdd(C, C3, "", HasNUW, HasNSW);
            return new ICmpInst(Pred, A, NewAdd);
          }
        }
      }

  // Analyze the case when either Op0 or Op1 is a sub instruction.
  // Op0 = A - B (or A and B are null); Op1 = C - D (or C and D are null).
  A = nullptr;
  B = nullptr;
  C = nullptr;
  D = nullptr;
  if (BO0 && BO0->getOpcode() == Instruction::Sub) {
    A = BO0->getOperand(0);
    B = BO0->getOperand(1);
  }
  if (BO1 && BO1->getOpcode() == Instruction::Sub) {
    C = BO1->getOperand(0);
    D = BO1->getOperand(1);
  }

  // icmp (A-B), A -> icmp 0, B for equalities or if there is no overflow.
  if (A == Op1 && NoOp0WrapProblem)
    return new ICmpInst(Pred, Constant::getNullValue(Op1->getType()), B);
  // icmp C, (C-D) -> icmp D, 0 for equalities or if there is no overflow.
  if (C == Op0 && NoOp1WrapProblem)
    return new ICmpInst(Pred, D, Constant::getNullValue(Op0->getType()));

  // Convert sub-with-unsigned-overflow comparisons into a comparison of args.
  // (A - B) u>/u<= A --> B u>/u<= A
  if (A == Op1 && (Pred == ICmpInst::ICMP_UGT || Pred == ICmpInst::ICMP_ULE))
    return new ICmpInst(Pred, B, A);
  // C u</u>= (C - D) --> C u</u>= D
  if (C == Op0 && (Pred == ICmpInst::ICMP_ULT || Pred == ICmpInst::ICMP_UGE))
    return new ICmpInst(Pred, C, D);
  // (A - B) u>=/u< A --> B u>/u<= A  iff B != 0
  if (A == Op1 && (Pred == ICmpInst::ICMP_UGE || Pred == ICmpInst::ICMP_ULT) &&
      isKnownNonZero(B, Q.DL, /*Depth=*/0, Q.AC, Q.CxtI, Q.DT))
    return new ICmpInst(CmpInst::getFlippedStrictnessPredicate(Pred), B, A);
  // C u<=/u> (C - D) --> C u</u>= D  iff B != 0
  if (C == Op0 && (Pred == ICmpInst::ICMP_ULE || Pred == ICmpInst::ICMP_UGT) &&
      isKnownNonZero(D, Q.DL, /*Depth=*/0, Q.AC, Q.CxtI, Q.DT))
    return new ICmpInst(CmpInst::getFlippedStrictnessPredicate(Pred), C, D);

  // icmp (A-B), (C-B) -> icmp A, C for equalities or if there is no overflow.
  if (B && D && B == D && NoOp0WrapProblem && NoOp1WrapProblem)
    return new ICmpInst(Pred, A, C);

  // icmp (A-B), (A-D) -> icmp D, B for equalities or if there is no overflow.
  if (A && C && A == C && NoOp0WrapProblem && NoOp1WrapProblem)
    return new ICmpInst(Pred, D, B);

  // icmp (0-X) < cst --> x > -cst
  if (NoOp0WrapProblem && ICmpInst::isSigned(Pred)) {
    Value *X;
    if (match(BO0, m_Neg(m_Value(X))))
      if (Constant *RHSC = dyn_cast<Constant>(Op1))
        if (RHSC->isNotMinSignedValue())
          return new ICmpInst(I.getSwappedPredicate(), X,
                              ConstantExpr::getNeg(RHSC));
  }

  {
    // Try to remove shared constant multiplier from equality comparison:
    // X * C == Y * C (with no overflowing/aliasing) --> X == Y
    Value *X, *Y;
    const APInt *C;
    if (match(Op0, m_Mul(m_Value(X), m_APInt(C))) && *C != 0 &&
        match(Op1, m_Mul(m_Value(Y), m_SpecificInt(*C))) && I.isEquality())
      if (!C->countTrailingZeros() ||
          (BO0->hasNoSignedWrap() && BO1->hasNoSignedWrap()) ||
          (BO0->hasNoUnsignedWrap() && BO1->hasNoUnsignedWrap()))
      return new ICmpInst(Pred, X, Y);
  }

  BinaryOperator *SRem = nullptr;
  // icmp (srem X, Y), Y
  if (BO0 && BO0->getOpcode() == Instruction::SRem && Op1 == BO0->getOperand(1))
    SRem = BO0;
  // icmp Y, (srem X, Y)
  else if (BO1 && BO1->getOpcode() == Instruction::SRem &&
           Op0 == BO1->getOperand(1))
    SRem = BO1;
  if (SRem) {
    // We don't check hasOneUse to avoid increasing register pressure because
    // the value we use is the same value this instruction was already using.
    switch (SRem == BO0 ? ICmpInst::getSwappedPredicate(Pred) : Pred) {
    default:
      break;
    case ICmpInst::ICMP_EQ:
      return replaceInstUsesWith(I, ConstantInt::getFalse(I.getType()));
    case ICmpInst::ICMP_NE:
      return replaceInstUsesWith(I, ConstantInt::getTrue(I.getType()));
    case ICmpInst::ICMP_SGT:
    case ICmpInst::ICMP_SGE:
      return new ICmpInst(ICmpInst::ICMP_SGT, SRem->getOperand(1),
                          Constant::getAllOnesValue(SRem->getType()));
    case ICmpInst::ICMP_SLT:
    case ICmpInst::ICMP_SLE:
      return new ICmpInst(ICmpInst::ICMP_SLT, SRem->getOperand(1),
                          Constant::getNullValue(SRem->getType()));
    }
  }

  if (BO0 && BO1 && BO0->getOpcode() == BO1->getOpcode() && BO0->hasOneUse() &&
      BO1->hasOneUse() && BO0->getOperand(1) == BO1->getOperand(1)) {
    switch (BO0->getOpcode()) {
    default:
      break;
    case Instruction::Add:
    case Instruction::Sub:
    case Instruction::Xor: {
      if (I.isEquality()) // a+x icmp eq/ne b+x --> a icmp b
        return new ICmpInst(Pred, BO0->getOperand(0), BO1->getOperand(0));

      const APInt *C;
      if (match(BO0->getOperand(1), m_APInt(C))) {
        // icmp u/s (a ^ signmask), (b ^ signmask) --> icmp s/u a, b
        if (C->isSignMask()) {
          ICmpInst::Predicate NewPred = I.getFlippedSignednessPredicate();
          return new ICmpInst(NewPred, BO0->getOperand(0), BO1->getOperand(0));
        }

        // icmp u/s (a ^ maxsignval), (b ^ maxsignval) --> icmp s/u' a, b
        if (BO0->getOpcode() == Instruction::Xor && C->isMaxSignedValue()) {
          ICmpInst::Predicate NewPred = I.getFlippedSignednessPredicate();
          NewPred = I.getSwappedPredicate(NewPred);
          return new ICmpInst(NewPred, BO0->getOperand(0), BO1->getOperand(0));
        }
      }
      break;
    }
    case Instruction::Mul: {
      if (!I.isEquality())
        break;

      const APInt *C;
      if (match(BO0->getOperand(1), m_APInt(C)) && !C->isNullValue() &&
          !C->isOneValue()) {
        // icmp eq/ne (X * C), (Y * C) --> icmp (X & Mask), (Y & Mask)
        // Mask = -1 >> count-trailing-zeros(C).
        if (unsigned TZs = C->countTrailingZeros()) {
          Constant *Mask = ConstantInt::get(
              BO0->getType(),
              APInt::getLowBitsSet(C->getBitWidth(), C->getBitWidth() - TZs));
          Value *And1 = Builder.CreateAnd(BO0->getOperand(0), Mask);
          Value *And2 = Builder.CreateAnd(BO1->getOperand(0), Mask);
          return new ICmpInst(Pred, And1, And2);
        }
      }
      break;
    }
    case Instruction::UDiv:
    case Instruction::LShr:
      if (I.isSigned() || !BO0->isExact() || !BO1->isExact())
        break;
      return new ICmpInst(Pred, BO0->getOperand(0), BO1->getOperand(0));

    case Instruction::SDiv:
      if (!I.isEquality() || !BO0->isExact() || !BO1->isExact())
        break;
      return new ICmpInst(Pred, BO0->getOperand(0), BO1->getOperand(0));

    case Instruction::AShr:
      if (!BO0->isExact() || !BO1->isExact())
        break;
      return new ICmpInst(Pred, BO0->getOperand(0), BO1->getOperand(0));

    case Instruction::Shl: {
      bool NUW = BO0->hasNoUnsignedWrap() && BO1->hasNoUnsignedWrap();
      bool NSW = BO0->hasNoSignedWrap() && BO1->hasNoSignedWrap();
      if (!NUW && !NSW)
        break;
      if (!NSW && I.isSigned())
        break;
      return new ICmpInst(Pred, BO0->getOperand(0), BO1->getOperand(0));
    }
    }
  }

  if (BO0) {
    // Transform  A & (L - 1) `ult` L --> L != 0
    auto LSubOne = m_Add(m_Specific(Op1), m_AllOnes());
    auto BitwiseAnd = m_c_And(m_Value(), LSubOne);

    if (match(BO0, BitwiseAnd) && Pred == ICmpInst::ICMP_ULT) {
      auto *Zero = Constant::getNullValue(BO0->getType());
      return new ICmpInst(ICmpInst::ICMP_NE, Op1, Zero);
    }
  }

  if (Value *V = foldUnsignedMultiplicationOverflowCheck(I))
    return replaceInstUsesWith(I, V);

  if (Value *V = foldICmpWithLowBitMaskedVal(I, Builder))
    return replaceInstUsesWith(I, V);

  if (Value *V = foldICmpWithTruncSignExtendedVal(I, Builder))
    return replaceInstUsesWith(I, V);

  if (Value *V = foldShiftIntoShiftInAnotherHandOfAndInICmp(I, SQ, Builder))
    return replaceInstUsesWith(I, V);

  return nullptr;
}

/// Fold icmp Pred min|max(X, Y), X.
static Instruction *foldICmpWithMinMax(ICmpInst &Cmp) {
  ICmpInst::Predicate Pred = Cmp.getPredicate();
  Value *Op0 = Cmp.getOperand(0);
  Value *X = Cmp.getOperand(1);

  // Canonicalize minimum or maximum operand to LHS of the icmp.
  if (match(X, m_c_SMin(m_Specific(Op0), m_Value())) ||
      match(X, m_c_SMax(m_Specific(Op0), m_Value())) ||
      match(X, m_c_UMin(m_Specific(Op0), m_Value())) ||
      match(X, m_c_UMax(m_Specific(Op0), m_Value()))) {
    std::swap(Op0, X);
    Pred = Cmp.getSwappedPredicate();
  }

  Value *Y;
  if (match(Op0, m_c_SMin(m_Specific(X), m_Value(Y)))) {
    // smin(X, Y)  == X --> X s<= Y
    // smin(X, Y) s>= X --> X s<= Y
    if (Pred == CmpInst::ICMP_EQ || Pred == CmpInst::ICMP_SGE)
      return new ICmpInst(ICmpInst::ICMP_SLE, X, Y);

    // smin(X, Y) != X --> X s> Y
    // smin(X, Y) s< X --> X s> Y
    if (Pred == CmpInst::ICMP_NE || Pred == CmpInst::ICMP_SLT)
      return new ICmpInst(ICmpInst::ICMP_SGT, X, Y);

    // These cases should be handled in InstSimplify:
    // smin(X, Y) s<= X --> true
    // smin(X, Y) s> X --> false
    return nullptr;
  }

  if (match(Op0, m_c_SMax(m_Specific(X), m_Value(Y)))) {
    // smax(X, Y)  == X --> X s>= Y
    // smax(X, Y) s<= X --> X s>= Y
    if (Pred == CmpInst::ICMP_EQ || Pred == CmpInst::ICMP_SLE)
      return new ICmpInst(ICmpInst::ICMP_SGE, X, Y);

    // smax(X, Y) != X --> X s< Y
    // smax(X, Y) s> X --> X s< Y
    if (Pred == CmpInst::ICMP_NE || Pred == CmpInst::ICMP_SGT)
      return new ICmpInst(ICmpInst::ICMP_SLT, X, Y);

    // These cases should be handled in InstSimplify:
    // smax(X, Y) s>= X --> true
    // smax(X, Y) s< X --> false
    return nullptr;
  }

  if (match(Op0, m_c_UMin(m_Specific(X), m_Value(Y)))) {
    // umin(X, Y)  == X --> X u<= Y
    // umin(X, Y) u>= X --> X u<= Y
    if (Pred == CmpInst::ICMP_EQ || Pred == CmpInst::ICMP_UGE)
      return new ICmpInst(ICmpInst::ICMP_ULE, X, Y);

    // umin(X, Y) != X --> X u> Y
    // umin(X, Y) u< X --> X u> Y
    if (Pred == CmpInst::ICMP_NE || Pred == CmpInst::ICMP_ULT)
      return new ICmpInst(ICmpInst::ICMP_UGT, X, Y);

    // These cases should be handled in InstSimplify:
    // umin(X, Y) u<= X --> true
    // umin(X, Y) u> X --> false
    return nullptr;
  }

  if (match(Op0, m_c_UMax(m_Specific(X), m_Value(Y)))) {
    // umax(X, Y)  == X --> X u>= Y
    // umax(X, Y) u<= X --> X u>= Y
    if (Pred == CmpInst::ICMP_EQ || Pred == CmpInst::ICMP_ULE)
      return new ICmpInst(ICmpInst::ICMP_UGE, X, Y);

    // umax(X, Y) != X --> X u< Y
    // umax(X, Y) u> X --> X u< Y
    if (Pred == CmpInst::ICMP_NE || Pred == CmpInst::ICMP_UGT)
      return new ICmpInst(ICmpInst::ICMP_ULT, X, Y);

    // These cases should be handled in InstSimplify:
    // umax(X, Y) u>= X --> true
    // umax(X, Y) u< X --> false
    return nullptr;
  }

  return nullptr;
}

Instruction *InstCombinerImpl::foldICmpEquality(ICmpInst &I) {
  if (!I.isEquality())
    return nullptr;

  Value *Op0 = I.getOperand(0), *Op1 = I.getOperand(1);
  const CmpInst::Predicate Pred = I.getPredicate();
  Value *A, *B, *C, *D;
  if (match(Op0, m_Xor(m_Value(A), m_Value(B)))) {
    if (A == Op1 || B == Op1) { // (A^B) == A  ->  B == 0
      Value *OtherVal = A == Op1 ? B : A;
      return new ICmpInst(Pred, OtherVal, Constant::getNullValue(A->getType()));
    }

    if (match(Op1, m_Xor(m_Value(C), m_Value(D)))) {
      // A^c1 == C^c2 --> A == C^(c1^c2)
      ConstantInt *C1, *C2;
      if (match(B, m_ConstantInt(C1)) && match(D, m_ConstantInt(C2)) &&
          Op1->hasOneUse()) {
        Constant *NC = Builder.getInt(C1->getValue() ^ C2->getValue());
        Value *Xor = Builder.CreateXor(C, NC);
        return new ICmpInst(Pred, A, Xor);
      }

      // A^B == A^D -> B == D
      if (A == C)
        return new ICmpInst(Pred, B, D);
      if (A == D)
        return new ICmpInst(Pred, B, C);
      if (B == C)
        return new ICmpInst(Pred, A, D);
      if (B == D)
        return new ICmpInst(Pred, A, C);
    }
  }

  if (match(Op1, m_Xor(m_Value(A), m_Value(B))) && (A == Op0 || B == Op0)) {
    // A == (A^B)  ->  B == 0
    Value *OtherVal = A == Op0 ? B : A;
    return new ICmpInst(Pred, OtherVal, Constant::getNullValue(A->getType()));
  }

  // (X&Z) == (Y&Z) -> (X^Y) & Z == 0
  if (match(Op0, m_OneUse(m_And(m_Value(A), m_Value(B)))) &&
      match(Op1, m_OneUse(m_And(m_Value(C), m_Value(D))))) {
    Value *X = nullptr, *Y = nullptr, *Z = nullptr;

    if (A == C) {
      X = B;
      Y = D;
      Z = A;
    } else if (A == D) {
      X = B;
      Y = C;
      Z = A;
    } else if (B == C) {
      X = A;
      Y = D;
      Z = B;
    } else if (B == D) {
      X = A;
      Y = C;
      Z = B;
    }

    if (X) { // Build (X^Y) & Z
      Op1 = Builder.CreateXor(X, Y);
      Op1 = Builder.CreateAnd(Op1, Z);
      return new ICmpInst(Pred, Op1, Constant::getNullValue(Op1->getType()));
    }
  }

  // Transform (zext A) == (B & (1<<X)-1) --> A == (trunc B)
  // and       (B & (1<<X)-1) == (zext A) --> A == (trunc B)
  ConstantInt *Cst1;
  if ((Op0->hasOneUse() && match(Op0, m_ZExt(m_Value(A))) &&
       match(Op1, m_And(m_Value(B), m_ConstantInt(Cst1)))) ||
      (Op1->hasOneUse() && match(Op0, m_And(m_Value(B), m_ConstantInt(Cst1))) &&
       match(Op1, m_ZExt(m_Value(A))))) {
    APInt Pow2 = Cst1->getValue() + 1;
    if (Pow2.isPowerOf2() && isa<IntegerType>(A->getType()) &&
        Pow2.logBase2() == cast<IntegerType>(A->getType())->getBitWidth())
      return new ICmpInst(Pred, A, Builder.CreateTrunc(B, A->getType()));
  }

  // (A >> C) == (B >> C) --> (A^B) u< (1 << C)
  // For lshr and ashr pairs.
  if ((match(Op0, m_OneUse(m_LShr(m_Value(A), m_ConstantInt(Cst1)))) &&
       match(Op1, m_OneUse(m_LShr(m_Value(B), m_Specific(Cst1))))) ||
      (match(Op0, m_OneUse(m_AShr(m_Value(A), m_ConstantInt(Cst1)))) &&
       match(Op1, m_OneUse(m_AShr(m_Value(B), m_Specific(Cst1)))))) {
    unsigned TypeBits = Cst1->getBitWidth();
    unsigned ShAmt = (unsigned)Cst1->getLimitedValue(TypeBits);
    if (ShAmt < TypeBits && ShAmt != 0) {
      ICmpInst::Predicate NewPred =
          Pred == ICmpInst::ICMP_NE ? ICmpInst::ICMP_UGE : ICmpInst::ICMP_ULT;
      Value *Xor = Builder.CreateXor(A, B, I.getName() + ".unshifted");
      APInt CmpVal = APInt::getOneBitSet(TypeBits, ShAmt);
      return new ICmpInst(NewPred, Xor, Builder.getInt(CmpVal));
    }
  }

  // (A << C) == (B << C) --> ((A^B) & (~0U >> C)) == 0
  if (match(Op0, m_OneUse(m_Shl(m_Value(A), m_ConstantInt(Cst1)))) &&
      match(Op1, m_OneUse(m_Shl(m_Value(B), m_Specific(Cst1))))) {
    unsigned TypeBits = Cst1->getBitWidth();
    unsigned ShAmt = (unsigned)Cst1->getLimitedValue(TypeBits);
    if (ShAmt < TypeBits && ShAmt != 0) {
      Value *Xor = Builder.CreateXor(A, B, I.getName() + ".unshifted");
      APInt AndVal = APInt::getLowBitsSet(TypeBits, TypeBits - ShAmt);
      Value *And = Builder.CreateAnd(Xor, Builder.getInt(AndVal),
                                      I.getName() + ".mask");
      return new ICmpInst(Pred, And, Constant::getNullValue(Cst1->getType()));
    }
  }

  // Transform "icmp eq (trunc (lshr(X, cst1)), cst" to
  // "icmp (and X, mask), cst"
  uint64_t ShAmt = 0;
  if (Op0->hasOneUse() &&
      match(Op0, m_Trunc(m_OneUse(m_LShr(m_Value(A), m_ConstantInt(ShAmt))))) &&
      match(Op1, m_ConstantInt(Cst1)) &&
      // Only do this when A has multiple uses.  This is most important to do
      // when it exposes other optimizations.
      !A->hasOneUse()) {
    unsigned ASize = cast<IntegerType>(A->getType())->getPrimitiveSizeInBits();

    if (ShAmt < ASize) {
      APInt MaskV =
          APInt::getLowBitsSet(ASize, Op0->getType()->getPrimitiveSizeInBits());
      MaskV <<= ShAmt;

      APInt CmpV = Cst1->getValue().zext(ASize);
      CmpV <<= ShAmt;

      Value *Mask = Builder.CreateAnd(A, Builder.getInt(MaskV));
      return new ICmpInst(Pred, Mask, Builder.getInt(CmpV));
    }
  }

  // If both operands are byte-swapped or bit-reversed, just compare the
  // original values.
  // TODO: Move this to a function similar to foldICmpIntrinsicWithConstant()
  // and handle more intrinsics.
  if ((match(Op0, m_BSwap(m_Value(A))) && match(Op1, m_BSwap(m_Value(B)))) ||
      (match(Op0, m_BitReverse(m_Value(A))) &&
       match(Op1, m_BitReverse(m_Value(B)))))
    return new ICmpInst(Pred, A, B);

  // Canonicalize checking for a power-of-2-or-zero value:
  // (A & (A-1)) == 0 --> ctpop(A) < 2 (two commuted variants)
  // ((A-1) & A) != 0 --> ctpop(A) > 1 (two commuted variants)
  if (!match(Op0, m_OneUse(m_c_And(m_Add(m_Value(A), m_AllOnes()),
                                   m_Deferred(A)))) ||
      !match(Op1, m_ZeroInt()))
    A = nullptr;

  // (A & -A) == A --> ctpop(A) < 2 (four commuted variants)
  // (-A & A) != A --> ctpop(A) > 1 (four commuted variants)
  if (match(Op0, m_OneUse(m_c_And(m_Neg(m_Specific(Op1)), m_Specific(Op1)))))
    A = Op1;
  else if (match(Op1,
                 m_OneUse(m_c_And(m_Neg(m_Specific(Op0)), m_Specific(Op0)))))
    A = Op0;

  if (A) {
    Type *Ty = A->getType();
    CallInst *CtPop = Builder.CreateUnaryIntrinsic(Intrinsic::ctpop, A);
    return Pred == ICmpInst::ICMP_EQ
        ? new ICmpInst(ICmpInst::ICMP_ULT, CtPop, ConstantInt::get(Ty, 2))
        : new ICmpInst(ICmpInst::ICMP_UGT, CtPop, ConstantInt::get(Ty, 1));
  }

  return nullptr;
}

static Instruction *foldICmpWithZextOrSext(ICmpInst &ICmp,
                                           InstCombiner::BuilderTy &Builder) {
  assert(isa<CastInst>(ICmp.getOperand(0)) && "Expected cast for operand 0");
  auto *CastOp0 = cast<CastInst>(ICmp.getOperand(0));
  Value *X;
  if (!match(CastOp0, m_ZExtOrSExt(m_Value(X))))
    return nullptr;

  bool IsSignedExt = CastOp0->getOpcode() == Instruction::SExt;
  bool IsSignedCmp = ICmp.isSigned();
  if (auto *CastOp1 = dyn_cast<CastInst>(ICmp.getOperand(1))) {
    // If the signedness of the two casts doesn't agree (i.e. one is a sext
    // and the other is a zext), then we can't handle this.
    // TODO: This is too strict. We can handle some predicates (equality?).
    if (CastOp0->getOpcode() != CastOp1->getOpcode())
      return nullptr;

    // Not an extension from the same type?
    Value *Y = CastOp1->getOperand(0);
    Type *XTy = X->getType(), *YTy = Y->getType();
    if (XTy != YTy) {
      // One of the casts must have one use because we are creating a new cast.
      if (!CastOp0->hasOneUse() && !CastOp1->hasOneUse())
        return nullptr;
      // Extend the narrower operand to the type of the wider operand.
      if (XTy->getScalarSizeInBits() < YTy->getScalarSizeInBits())
        X = Builder.CreateCast(CastOp0->getOpcode(), X, YTy);
      else if (YTy->getScalarSizeInBits() < XTy->getScalarSizeInBits())
        Y = Builder.CreateCast(CastOp0->getOpcode(), Y, XTy);
      else
        return nullptr;
    }

    // (zext X) == (zext Y) --> X == Y
    // (sext X) == (sext Y) --> X == Y
    if (ICmp.isEquality())
      return new ICmpInst(ICmp.getPredicate(), X, Y);

    // A signed comparison of sign extended values simplifies into a
    // signed comparison.
    if (IsSignedCmp && IsSignedExt)
      return new ICmpInst(ICmp.getPredicate(), X, Y);

    // The other three cases all fold into an unsigned comparison.
    return new ICmpInst(ICmp.getUnsignedPredicate(), X, Y);
  }

  // Below here, we are only folding a compare with constant.
  auto *C = dyn_cast<Constant>(ICmp.getOperand(1));
  if (!C)
    return nullptr;

  // Compute the constant that would happen if we truncated to SrcTy then
  // re-extended to DestTy.
  Type *SrcTy = CastOp0->getSrcTy();
  Type *DestTy = CastOp0->getDestTy();
  Constant *Res1 = ConstantExpr::getTrunc(C, SrcTy);
  Constant *Res2 = ConstantExpr::getCast(CastOp0->getOpcode(), Res1, DestTy);

  // If the re-extended constant didn't change...
  if (Res2 == C) {
    if (ICmp.isEquality())
      return new ICmpInst(ICmp.getPredicate(), X, Res1);

    // A signed comparison of sign extended values simplifies into a
    // signed comparison.
    if (IsSignedExt && IsSignedCmp)
      return new ICmpInst(ICmp.getPredicate(), X, Res1);

    // The other three cases all fold into an unsigned comparison.
    return new ICmpInst(ICmp.getUnsignedPredicate(), X, Res1);
  }

  // The re-extended constant changed, partly changed (in the case of a vector),
  // or could not be determined to be equal (in the case of a constant
  // expression), so the constant cannot be represented in the shorter type.
  // All the cases that fold to true or false will have already been handled
  // by SimplifyICmpInst, so only deal with the tricky case.
  if (IsSignedCmp || !IsSignedExt || !isa<ConstantInt>(C))
    return nullptr;

  // Is source op positive?
  // icmp ult (sext X), C --> icmp sgt X, -1
  if (ICmp.getPredicate() == ICmpInst::ICMP_ULT)
    return new ICmpInst(CmpInst::ICMP_SGT, X, Constant::getAllOnesValue(SrcTy));

  // Is source op negative?
  // icmp ugt (sext X), C --> icmp slt X, 0
  assert(ICmp.getPredicate() == ICmpInst::ICMP_UGT && "ICmp should be folded!");
  return new ICmpInst(CmpInst::ICMP_SLT, X, Constant::getNullValue(SrcTy));
}

/// Handle icmp (cast x), (cast or constant).
Instruction *InstCombinerImpl::foldICmpWithCastOp(ICmpInst &ICmp) {
  auto *CastOp0 = dyn_cast<CastInst>(ICmp.getOperand(0));
  if (!CastOp0)
    return nullptr;
  if (!isa<Constant>(ICmp.getOperand(1)) && !isa<CastInst>(ICmp.getOperand(1)))
    return nullptr;

  Value *Op0Src = CastOp0->getOperand(0);
  Type *SrcTy = CastOp0->getSrcTy();
  Type *DestTy = CastOp0->getDestTy();

  // Turn icmp (ptrtoint x), (ptrtoint/c) into a compare of the input if the
  // integer type is the same size as the pointer type.
  auto CompatibleSizes = [&](Type *SrcTy, Type *DestTy) {
    if (isa<VectorType>(SrcTy)) {
      SrcTy = cast<VectorType>(SrcTy)->getElementType();
      DestTy = cast<VectorType>(DestTy)->getElementType();
    }
    return DL.getPointerTypeSizeInBits(SrcTy) == DestTy->getIntegerBitWidth();
  };
  if (CastOp0->getOpcode() == Instruction::PtrToInt &&
      CompatibleSizes(SrcTy, DestTy)) {
    Value *NewOp1 = nullptr;
    if (auto *PtrToIntOp1 = dyn_cast<PtrToIntOperator>(ICmp.getOperand(1))) {
      Value *PtrSrc = PtrToIntOp1->getOperand(0);
      if (PtrSrc->getType()->getPointerAddressSpace() ==
          Op0Src->getType()->getPointerAddressSpace()) {
        NewOp1 = PtrToIntOp1->getOperand(0);
        // If the pointer types don't match, insert a bitcast.
        if (Op0Src->getType() != NewOp1->getType())
          NewOp1 = Builder.CreateBitCast(NewOp1, Op0Src->getType());
      }
    } else if (auto *RHSC = dyn_cast<Constant>(ICmp.getOperand(1))) {
      NewOp1 = ConstantExpr::getIntToPtr(RHSC, SrcTy);
    }

    if (NewOp1)
      return new ICmpInst(ICmp.getPredicate(), Op0Src, NewOp1);
  }

  return foldICmpWithZextOrSext(ICmp, Builder);
}

#if INTEL_CUSTOMIZATION

/// calcReducedICmpSize - Returns the size it would profitable to reduce
/// this iCmp to or zero if it should not be reduced. Uses DataLayout to
/// determine if new size is legal.
static unsigned calcReducedICmpSize(Value *Op, const DataLayout &DL) {

  // This value should only have one use, otherwise it will not be removed after
  // shrinking ICmp size.
  if (!Op->hasOneUse())
    return 0;

  // If this value is a sext or zext from the target size, then it will be
  // removed after shrinking ICmp size to the target size.
  if (auto *CI = dyn_cast<CastInst>(Op)) {
    if (isa<SExtInst>(CI) || isa<ZExtInst>(CI)) {
      unsigned SrcWidth = CI->getSrcTy()->getScalarSizeInBits();
      if (DL.isLegalInteger(SrcWidth))
        return SrcWidth;
    }
    return 0;
  }

  Value *V;
  ConstantInt *C;

  if (match(Op, m_Shr(m_Value(V), m_ConstantInt(C))) && V->hasOneUse()) {
    unsigned OrigSize = Op->getType()->getIntegerBitWidth();

    // Make sure the shift is less than the width so we have some bits left.
    if (C->getValue().uge(OrigSize))
      return 0;

    unsigned ShiftRemainder = OrigSize - C->getZExtValue();
    if (!DL.isLegalInteger(ShiftRemainder))
      return 0;

    // (X << C) >> C - This value comes from a left shift followed by a right
    // shift of the same size. If the number of bits not shifted out is a legal
    // integer we can truncate and remove the shifts.
    if (match(V, m_Shl(m_Value(), m_Specific(C))))
      return ShiftRemainder;

    // ((X << C) + Y) >> C - This value comes from a left shift followed by a
    // binary operation followed by a right shift of the same size. These 2
    // shifts will be removed and the value Y will be shifted back after
    // shrinking ICmp size. If Y is an integer constant, it can be shifted
    // back at no cost.
    if (auto *BO = dyn_cast<BinaryOperator>(V)) {
      switch (BO->getOpcode()) {
      default: break;
      case Instruction::Add:
      case Instruction::And:
      case Instruction::Or:
      case Instruction::Xor:
        // These operators commute so we need to check for shl on either side.
        if (BO->getOperand(0)->hasOneUse() &&
            match(BO->getOperand(0), m_Shl(m_Value(), m_Specific(C))))
          return ShiftRemainder;
        LLVM_FALLTHROUGH;
      case Instruction::Sub:
        if (BO->getOperand(1)->hasOneUse() &&
            match(BO->getOperand(1), m_Shl(m_Value(), m_Specific(C))))
          return ShiftRemainder;
        break;
      }
    }
    return 0;
  }

  // This value comes from an "And" instruction with a mask, then we can
  // might be able to truncate it to remove the And.
  if (match(Op, m_And(m_Value(), m_ConstantInt(C))) && C->getValue().isMask()) {
    unsigned MaskWidth = C->getValue().countTrailingOnes();
    if (DL.isLegalInteger(MaskWidth))
      return MaskWidth;
    return 0;
  }

  return 0;
}

/// OptimizeICmpInstSize - Try to do the comparison at a smaller integer size if
/// profitable. This could eliminate unnecessary instructions. For example:
///   %a1 = sext i8 %a to i32               %b1 = and i32 %b, 127
///   %b1 = and i32 %b, 127         --->    %b2 = trunc i32 %b1 to i8
///   %cmp = icmp slt i32 %a1, %b1          %cmp = icmp slt i8 %a, %b2
/// in this case, sext is eliminated, and the trunc instruction will be ignored
/// by code generator.
Instruction *InstCombinerImpl::OptimizeICmpInstSize(ICmpInst &ICI,
                                                Value *Op0, Value *Op1) {
  // Currently we only optimize integer comparisons, but we could extend this
  // optimization to pointer comparisons in the future.
  if (!Op0->getType()->isIntegerTy())
    return nullptr;

  unsigned Size0 = calcReducedICmpSize(Op0, DL);
  unsigned Size1 = calcReducedICmpSize(Op1, DL);

  // Sort so we check the smaller size first. It's possible one or both numbers
  // are zero.
  if (Size0 > Size1)
    std::swap(Size0, Size1);

  if (Size0 != 0 && ReduceICmpSizeIfPossible(ICI, Op0, Op1, Size0))
    return &ICI;

  if (Size1 != 0 && ReduceICmpSizeIfPossible(ICI, Op0, Op1, Size1))
    return &ICI;

  return nullptr;
}

/// Reduce the width of an icmp to size if possible based on range of the
/// inputs and the signedness. Returns true if change was made. False if not.
bool InstCombinerImpl::ReduceICmpSizeIfPossible(ICmpInst &ICI, Value *Op0,
                                            Value *Op1, unsigned Size) {
  if (isKnownWithinIntRange(Op0, Size, ICI.isSigned(), DL, 0, &AC, &ICI, &DT) &&
      isKnownWithinIntRange(Op1, Size, ICI.isSigned(), DL, 0, &AC, &ICI, &DT)) {
    Value *Trunc0 =
        Builder.CreateTrunc(Op0, IntegerType::get(ICI.getContext(), Size));
    Value *Trunc1 =
        Builder.CreateTrunc(Op1, IntegerType::get(ICI.getContext(), Size));
    ICI.setOperand(0, Trunc0);
    ICI.setOperand(1, Trunc1);
    return true;
  }

  return false;
}
#endif // INTEL_CUSTOMIZATION

static bool isNeutralValue(Instruction::BinaryOps BinaryOp, Value *RHS) {
  switch (BinaryOp) {
    default:
      llvm_unreachable("Unsupported binary op");
    case Instruction::Add:
    case Instruction::Sub:
      return match(RHS, m_Zero());
    case Instruction::Mul:
      return match(RHS, m_One());
  }
}

OverflowResult
InstCombinerImpl::computeOverflow(Instruction::BinaryOps BinaryOp,
                                  bool IsSigned, Value *LHS, Value *RHS,
                                  Instruction *CxtI) const {
  switch (BinaryOp) {
    default:
      llvm_unreachable("Unsupported binary op");
    case Instruction::Add:
      if (IsSigned)
        return computeOverflowForSignedAdd(LHS, RHS, CxtI);
      else
        return computeOverflowForUnsignedAdd(LHS, RHS, CxtI);
    case Instruction::Sub:
      if (IsSigned)
        return computeOverflowForSignedSub(LHS, RHS, CxtI);
      else
        return computeOverflowForUnsignedSub(LHS, RHS, CxtI);
    case Instruction::Mul:
      if (IsSigned)
        return computeOverflowForSignedMul(LHS, RHS, CxtI);
      else
        return computeOverflowForUnsignedMul(LHS, RHS, CxtI);
  }
}

bool InstCombinerImpl::OptimizeOverflowCheck(Instruction::BinaryOps BinaryOp,
                                             bool IsSigned, Value *LHS,
                                             Value *RHS, Instruction &OrigI,
                                             Value *&Result,
                                             Constant *&Overflow) {
  if (OrigI.isCommutative() && isa<Constant>(LHS) && !isa<Constant>(RHS))
    std::swap(LHS, RHS);

  // If the overflow check was an add followed by a compare, the insertion point
  // may be pointing to the compare.  We want to insert the new instructions
  // before the add in case there are uses of the add between the add and the
  // compare.
  Builder.SetInsertPoint(&OrigI);

  Type *OverflowTy = Type::getInt1Ty(LHS->getContext());
  if (auto *LHSTy = dyn_cast<VectorType>(LHS->getType()))
    OverflowTy = VectorType::get(OverflowTy, LHSTy->getElementCount());

  if (isNeutralValue(BinaryOp, RHS)) {
    Result = LHS;
    Overflow = ConstantInt::getFalse(OverflowTy);
    return true;
  }

  switch (computeOverflow(BinaryOp, IsSigned, LHS, RHS, &OrigI)) {
    case OverflowResult::MayOverflow:
      return false;
    case OverflowResult::AlwaysOverflowsLow:
    case OverflowResult::AlwaysOverflowsHigh:
      Result = Builder.CreateBinOp(BinaryOp, LHS, RHS);
      Result->takeName(&OrigI);
      Overflow = ConstantInt::getTrue(OverflowTy);
      return true;
    case OverflowResult::NeverOverflows:
      Result = Builder.CreateBinOp(BinaryOp, LHS, RHS);
      Result->takeName(&OrigI);
      Overflow = ConstantInt::getFalse(OverflowTy);
      if (auto *Inst = dyn_cast<Instruction>(Result)) {
        if (IsSigned)
          Inst->setHasNoSignedWrap();
        else
          Inst->setHasNoUnsignedWrap();
      }
      return true;
  }

  llvm_unreachable("Unexpected overflow result");
}

/// Recognize and process idiom involving test for multiplication
/// overflow.
///
/// The caller has matched a pattern of the form:
///   I = cmp u (mul(zext A, zext B), V
/// The function checks if this is a test for overflow and if so replaces
/// multiplication with call to 'mul.with.overflow' intrinsic.
///
/// \param I Compare instruction.
/// \param MulVal Result of 'mult' instruction.  It is one of the arguments of
///               the compare instruction.  Must be of integer type.
/// \param OtherVal The other argument of compare instruction.
/// \returns Instruction which must replace the compare instruction, NULL if no
///          replacement required.
static Instruction *processUMulZExtIdiom(ICmpInst &I, Value *MulVal,
                                         Value *OtherVal,
                                         InstCombinerImpl &IC) {
  // Don't bother doing this transformation for pointers, don't do it for
  // vectors.
  if (!isa<IntegerType>(MulVal->getType()))
    return nullptr;

  assert(I.getOperand(0) == MulVal || I.getOperand(1) == MulVal);
  assert(I.getOperand(0) == OtherVal || I.getOperand(1) == OtherVal);
  auto *MulInstr = dyn_cast<Instruction>(MulVal);
  if (!MulInstr)
    return nullptr;
  assert(MulInstr->getOpcode() == Instruction::Mul);

  auto *LHS = cast<ZExtOperator>(MulInstr->getOperand(0)),
       *RHS = cast<ZExtOperator>(MulInstr->getOperand(1));
  assert(LHS->getOpcode() == Instruction::ZExt);
  assert(RHS->getOpcode() == Instruction::ZExt);
  Value *A = LHS->getOperand(0), *B = RHS->getOperand(0);

  // Calculate type and width of the result produced by mul.with.overflow.
  Type *TyA = A->getType(), *TyB = B->getType();
  unsigned WidthA = TyA->getPrimitiveSizeInBits(),
           WidthB = TyB->getPrimitiveSizeInBits();
  unsigned MulWidth;
  Type *MulType;
  if (WidthB > WidthA) {
    MulWidth = WidthB;
    MulType = TyB;
  } else {
    MulWidth = WidthA;
    MulType = TyA;
  }

  // In order to replace the original mul with a narrower mul.with.overflow,
  // all uses must ignore upper bits of the product.  The number of used low
  // bits must be not greater than the width of mul.with.overflow.
  if (MulVal->hasNUsesOrMore(2))
    for (User *U : MulVal->users()) {
      if (U == &I)
        continue;
      if (TruncInst *TI = dyn_cast<TruncInst>(U)) {
        // Check if truncation ignores bits above MulWidth.
        unsigned TruncWidth = TI->getType()->getPrimitiveSizeInBits();
        if (TruncWidth > MulWidth)
          return nullptr;
      } else if (BinaryOperator *BO = dyn_cast<BinaryOperator>(U)) {
        // Check if AND ignores bits above MulWidth.
        if (BO->getOpcode() != Instruction::And)
          return nullptr;
        if (ConstantInt *CI = dyn_cast<ConstantInt>(BO->getOperand(1))) {
          const APInt &CVal = CI->getValue();
          if (CVal.getBitWidth() - CVal.countLeadingZeros() > MulWidth)
            return nullptr;
        } else {
          // In this case we could have the operand of the binary operation
          // being defined in another block, and performing the replacement
          // could break the dominance relation.
          return nullptr;
        }
      } else {
        // Other uses prohibit this transformation.
        return nullptr;
      }
    }

  // Recognize patterns
  switch (I.getPredicate()) {
  case ICmpInst::ICMP_EQ:
  case ICmpInst::ICMP_NE:
    // Recognize pattern:
    //   mulval = mul(zext A, zext B)
    //   cmp eq/neq mulval, and(mulval, mask), mask selects low MulWidth bits.
    ConstantInt *CI;
    Value *ValToMask;
    if (match(OtherVal, m_And(m_Value(ValToMask), m_ConstantInt(CI)))) {
      if (ValToMask != MulVal)
        return nullptr;
      const APInt &CVal = CI->getValue() + 1;
      if (CVal.isPowerOf2()) {
        unsigned MaskWidth = CVal.logBase2();
        if (MaskWidth == MulWidth)
          break; // Recognized
      }
    }
    return nullptr;

  case ICmpInst::ICMP_UGT:
    // Recognize pattern:
    //   mulval = mul(zext A, zext B)
    //   cmp ugt mulval, max
    if (ConstantInt *CI = dyn_cast<ConstantInt>(OtherVal)) {
      APInt MaxVal = APInt::getMaxValue(MulWidth);
      MaxVal = MaxVal.zext(CI->getBitWidth());
      if (MaxVal.eq(CI->getValue()))
        break; // Recognized
    }
    return nullptr;

  case ICmpInst::ICMP_UGE:
    // Recognize pattern:
    //   mulval = mul(zext A, zext B)
    //   cmp uge mulval, max+1
    if (ConstantInt *CI = dyn_cast<ConstantInt>(OtherVal)) {
      APInt MaxVal = APInt::getOneBitSet(CI->getBitWidth(), MulWidth);
      if (MaxVal.eq(CI->getValue()))
        break; // Recognized
    }
    return nullptr;

  case ICmpInst::ICMP_ULE:
    // Recognize pattern:
    //   mulval = mul(zext A, zext B)
    //   cmp ule mulval, max
    if (ConstantInt *CI = dyn_cast<ConstantInt>(OtherVal)) {
      APInt MaxVal = APInt::getMaxValue(MulWidth);
      MaxVal = MaxVal.zext(CI->getBitWidth());
      if (MaxVal.eq(CI->getValue()))
        break; // Recognized
    }
    return nullptr;

  case ICmpInst::ICMP_ULT:
    // Recognize pattern:
    //   mulval = mul(zext A, zext B)
    //   cmp ule mulval, max + 1
    if (ConstantInt *CI = dyn_cast<ConstantInt>(OtherVal)) {
      APInt MaxVal = APInt::getOneBitSet(CI->getBitWidth(), MulWidth);
      if (MaxVal.eq(CI->getValue()))
        break; // Recognized
    }
    return nullptr;

  default:
    return nullptr;
  }

  InstCombiner::BuilderTy &Builder = IC.Builder;
  Builder.SetInsertPoint(MulInstr);

  // Replace: mul(zext A, zext B) --> mul.with.overflow(A, B)
  Value *MulA = A, *MulB = B;
  if (WidthA < MulWidth)
    MulA = Builder.CreateZExt(A, MulType);
  if (WidthB < MulWidth)
    MulB = Builder.CreateZExt(B, MulType);
  Function *F = Intrinsic::getDeclaration(
      I.getModule(), Intrinsic::umul_with_overflow, MulType);
  CallInst *Call = Builder.CreateCall(F, {MulA, MulB}, "umul");
  IC.addToWorklist(MulInstr);

  // If there are uses of mul result other than the comparison, we know that
  // they are truncation or binary AND. Change them to use result of
  // mul.with.overflow and adjust properly mask/size.
  if (MulVal->hasNUsesOrMore(2)) {
    Value *Mul = Builder.CreateExtractValue(Call, 0, "umul.value");
    for (User *U : make_early_inc_range(MulVal->users())) {
      if (U == &I || U == OtherVal)
        continue;
      if (TruncInst *TI = dyn_cast<TruncInst>(U)) {
        if (TI->getType()->getPrimitiveSizeInBits() == MulWidth)
          IC.replaceInstUsesWith(*TI, Mul);
        else
          TI->setOperand(0, Mul);
      } else if (BinaryOperator *BO = dyn_cast<BinaryOperator>(U)) {
        assert(BO->getOpcode() == Instruction::And);
        // Replace (mul & mask) --> zext (mul.with.overflow & short_mask)
        ConstantInt *CI = cast<ConstantInt>(BO->getOperand(1));
        APInt ShortMask = CI->getValue().trunc(MulWidth);
        Value *ShortAnd = Builder.CreateAnd(Mul, ShortMask);
        Value *Zext = Builder.CreateZExt(ShortAnd, BO->getType());
        IC.replaceInstUsesWith(*BO, Zext);
      } else {
        llvm_unreachable("Unexpected Binary operation");
      }
      IC.addToWorklist(cast<Instruction>(U));
    }
  }
  if (isa<Instruction>(OtherVal))
    IC.addToWorklist(cast<Instruction>(OtherVal));

  // The original icmp gets replaced with the overflow value, maybe inverted
  // depending on predicate.
  bool Inverse = false;
  switch (I.getPredicate()) {
  case ICmpInst::ICMP_NE:
    break;
  case ICmpInst::ICMP_EQ:
    Inverse = true;
    break;
  case ICmpInst::ICMP_UGT:
  case ICmpInst::ICMP_UGE:
    if (I.getOperand(0) == MulVal)
      break;
    Inverse = true;
    break;
  case ICmpInst::ICMP_ULT:
  case ICmpInst::ICMP_ULE:
    if (I.getOperand(1) == MulVal)
      break;
    Inverse = true;
    break;
  default:
    llvm_unreachable("Unexpected predicate");
  }
  if (Inverse) {
    Value *Res = Builder.CreateExtractValue(Call, 1);
    return BinaryOperator::CreateNot(Res);
  }

  return ExtractValueInst::Create(Call, 1);
}

/// When performing a comparison against a constant, it is possible that not all
/// the bits in the LHS are demanded. This helper method computes the mask that
/// IS demanded.
static APInt getDemandedBitsLHSMask(ICmpInst &I, unsigned BitWidth) {
  const APInt *RHS;
  if (!match(I.getOperand(1), m_APInt(RHS)))
    return APInt::getAllOnesValue(BitWidth);

  // If this is a normal comparison, it demands all bits. If it is a sign bit
  // comparison, it only demands the sign bit.
  bool UnusedBit;
  if (InstCombiner::isSignBitCheck(I.getPredicate(), *RHS, UnusedBit))
    return APInt::getSignMask(BitWidth);

  switch (I.getPredicate()) {
  // For a UGT comparison, we don't care about any bits that
  // correspond to the trailing ones of the comparand.  The value of these
  // bits doesn't impact the outcome of the comparison, because any value
  // greater than the RHS must differ in a bit higher than these due to carry.
  case ICmpInst::ICMP_UGT:
    return APInt::getBitsSetFrom(BitWidth, RHS->countTrailingOnes());

  // Similarly, for a ULT comparison, we don't care about the trailing zeros.
  // Any value less than the RHS must differ in a higher bit because of carries.
  case ICmpInst::ICMP_ULT:
    return APInt::getBitsSetFrom(BitWidth, RHS->countTrailingZeros());

  default:
    return APInt::getAllOnesValue(BitWidth);
  }
}

/// Check if the order of \p Op0 and \p Op1 as operands in an ICmpInst
/// should be swapped.
/// The decision is based on how many times these two operands are reused
/// as subtract operands and their positions in those instructions.
/// The rationale is that several architectures use the same instruction for
/// both subtract and cmp. Thus, it is better if the order of those operands
/// match.
/// \return true if Op0 and Op1 should be swapped.
static bool swapMayExposeCSEOpportunities(const Value *Op0, const Value *Op1) {
  // Filter out pointer values as those cannot appear directly in subtract.
  // FIXME: we may want to go through inttoptrs or bitcasts.
  if (Op0->getType()->isPointerTy())
    return false;
  // If a subtract already has the same operands as a compare, swapping would be
  // bad. If a subtract has the same operands as a compare but in reverse order,
  // then swapping is good.
  int GoodToSwap = 0;
  for (const User *U : Op0->users()) {
    if (match(U, m_Sub(m_Specific(Op1), m_Specific(Op0))))
      GoodToSwap++;
    else if (match(U, m_Sub(m_Specific(Op0), m_Specific(Op1))))
      GoodToSwap--;
  }
  return GoodToSwap > 0;
}

/// Check that one use is in the same block as the definition and all
/// other uses are in blocks dominated by a given block.
///
/// \param DI Definition
/// \param UI Use
/// \param DB Block that must dominate all uses of \p DI outside
///           the parent block
/// \return true when \p UI is the only use of \p DI in the parent block
/// and all other uses of \p DI are in blocks dominated by \p DB.
///
bool InstCombinerImpl::dominatesAllUses(const Instruction *DI,
                                        const Instruction *UI,
                                        const BasicBlock *DB) const {
  assert(DI && UI && "Instruction not defined\n");
  // Ignore incomplete definitions.
  if (!DI->getParent())
    return false;
  // DI and UI must be in the same block.
  if (DI->getParent() != UI->getParent())
    return false;
  // Protect from self-referencing blocks.
  if (DI->getParent() == DB)
    return false;
  for (const User *U : DI->users()) {
    auto *Usr = cast<Instruction>(U);
    if (Usr != UI && !DT.dominates(DB, Usr->getParent()))
      return false;
  }
  return true;
}

/// Return true when the instruction sequence within a block is select-cmp-br.
static bool isChainSelectCmpBranch(const SelectInst *SI) {
  const BasicBlock *BB = SI->getParent();
  if (!BB)
    return false;
  auto *BI = dyn_cast_or_null<BranchInst>(BB->getTerminator());
  if (!BI || BI->getNumSuccessors() != 2)
    return false;
  auto *IC = dyn_cast<ICmpInst>(BI->getCondition());
  if (!IC || (IC->getOperand(0) != SI && IC->getOperand(1) != SI))
    return false;
  return true;
}

/// True when a select result is replaced by one of its operands
/// in select-icmp sequence. This will eventually result in the elimination
/// of the select.
///
/// \param SI    Select instruction
/// \param Icmp  Compare instruction
/// \param SIOpd Operand that replaces the select
///
/// Notes:
/// - The replacement is global and requires dominator information
/// - The caller is responsible for the actual replacement
///
/// Example:
///
/// entry:
///  %4 = select i1 %3, %C* %0, %C* null
///  %5 = icmp eq %C* %4, null
///  br i1 %5, label %9, label %7
///  ...
///  ; <label>:7                                       ; preds = %entry
///  %8 = getelementptr inbounds %C* %4, i64 0, i32 0
///  ...
///
/// can be transformed to
///
///  %5 = icmp eq %C* %0, null
///  %6 = select i1 %3, i1 %5, i1 true
///  br i1 %6, label %9, label %7
///  ...
///  ; <label>:7                                       ; preds = %entry
///  %8 = getelementptr inbounds %C* %0, i64 0, i32 0  // replace by %0!
///
/// Similar when the first operand of the select is a constant or/and
/// the compare is for not equal rather than equal.
///
/// NOTE: The function is only called when the select and compare constants
/// are equal, the optimization can work only for EQ predicates. This is not a
/// major restriction since a NE compare should be 'normalized' to an equal
/// compare, which usually happens in the combiner and test case
/// select-cmp-br.ll checks for it.
bool InstCombinerImpl::replacedSelectWithOperand(SelectInst *SI,
                                                 const ICmpInst *Icmp,
                                                 const unsigned SIOpd) {
  assert((SIOpd == 1 || SIOpd == 2) && "Invalid select operand!");
  if (isChainSelectCmpBranch(SI) && Icmp->getPredicate() == ICmpInst::ICMP_EQ) {
    BasicBlock *Succ = SI->getParent()->getTerminator()->getSuccessor(1);
    // The check for the single predecessor is not the best that can be
    // done. But it protects efficiently against cases like when SI's
    // home block has two successors, Succ and Succ1, and Succ1 predecessor
    // of Succ. Then SI can't be replaced by SIOpd because the use that gets
    // replaced can be reached on either path. So the uniqueness check
    // guarantees that the path all uses of SI (outside SI's parent) are on
    // is disjoint from all other paths out of SI. But that information
    // is more expensive to compute, and the trade-off here is in favor
    // of compile-time. It should also be noticed that we check for a single
    // predecessor and not only uniqueness. This to handle the situation when
    // Succ and Succ1 points to the same basic block.
    if (Succ->getSinglePredecessor() && dominatesAllUses(SI, Icmp, Succ)) {
      NumSel++;
      SI->replaceUsesOutsideBlock(SI->getOperand(SIOpd), SI->getParent());
      return true;
    }
  }
  return false;
}

/// Try to fold the comparison based on range information we can get by checking
/// whether bits are known to be zero or one in the inputs.
Instruction *InstCombinerImpl::foldICmpUsingKnownBits(ICmpInst &I) {
  Value *Op0 = I.getOperand(0), *Op1 = I.getOperand(1);
  Type *Ty = Op0->getType();
  ICmpInst::Predicate Pred = I.getPredicate();

  // Get scalar or pointer size.
  unsigned BitWidth = Ty->isIntOrIntVectorTy()
                          ? Ty->getScalarSizeInBits()
                          : DL.getPointerTypeSizeInBits(Ty->getScalarType());

  if (!BitWidth)
    return nullptr;

  KnownBits Op0Known(BitWidth);
  KnownBits Op1Known(BitWidth);

  if (SimplifyDemandedBits(&I, 0,
                           getDemandedBitsLHSMask(I, BitWidth),
                           Op0Known, 0))
    return &I;

  if (SimplifyDemandedBits(&I, 1, APInt::getAllOnesValue(BitWidth),
                           Op1Known, 0))
    return &I;

  // Given the known and unknown bits, compute a range that the LHS could be
  // in.  Compute the Min, Max and RHS values based on the known bits. For the
  // EQ and NE we use unsigned values.
  APInt Op0Min(BitWidth, 0), Op0Max(BitWidth, 0);
  APInt Op1Min(BitWidth, 0), Op1Max(BitWidth, 0);
  if (I.isSigned()) {
    Op0Min = Op0Known.getSignedMinValue();
    Op0Max = Op0Known.getSignedMaxValue();
    Op1Min = Op1Known.getSignedMinValue();
    Op1Max = Op1Known.getSignedMaxValue();
  } else {
    Op0Min = Op0Known.getMinValue();
    Op0Max = Op0Known.getMaxValue();
    Op1Min = Op1Known.getMinValue();
    Op1Max = Op1Known.getMaxValue();
  }

  // If Min and Max are known to be the same, then SimplifyDemandedBits figured
  // out that the LHS or RHS is a constant. Constant fold this now, so that
  // code below can assume that Min != Max.
  if (!isa<Constant>(Op0) && Op0Min == Op0Max)
    return new ICmpInst(Pred, ConstantExpr::getIntegerValue(Ty, Op0Min), Op1);
  if (!isa<Constant>(Op1) && Op1Min == Op1Max)
    return new ICmpInst(Pred, Op0, ConstantExpr::getIntegerValue(Ty, Op1Min));

  // Based on the range information we know about the LHS, see if we can
  // simplify this comparison.  For example, (x&4) < 8 is always true.
  switch (Pred) {
  default:
    llvm_unreachable("Unknown icmp opcode!");
  case ICmpInst::ICMP_EQ:
  case ICmpInst::ICMP_NE: {
    if (Op0Max.ult(Op1Min) || Op0Min.ugt(Op1Max))
      return replaceInstUsesWith(
          I, ConstantInt::getBool(I.getType(), Pred == CmpInst::ICMP_NE));

    // If all bits are known zero except for one, then we know at most one bit
    // is set. If the comparison is against zero, then this is a check to see if
    // *that* bit is set.
    APInt Op0KnownZeroInverted = ~Op0Known.Zero;
    if (Op1Known.isZero()) {
      // If the LHS is an AND with the same constant, look through it.
      Value *LHS = nullptr;
      const APInt *LHSC;
      if (!match(Op0, m_And(m_Value(LHS), m_APInt(LHSC))) ||
          *LHSC != Op0KnownZeroInverted)
        LHS = Op0;

      Value *X;
      if (match(LHS, m_Shl(m_One(), m_Value(X)))) {
        APInt ValToCheck = Op0KnownZeroInverted;
        Type *XTy = X->getType();
        if (ValToCheck.isPowerOf2()) {
          // ((1 << X) & 8) == 0 -> X != 3
          // ((1 << X) & 8) != 0 -> X == 3
          auto *CmpC = ConstantInt::get(XTy, ValToCheck.countTrailingZeros());
          auto NewPred = ICmpInst::getInversePredicate(Pred);
          return new ICmpInst(NewPred, X, CmpC);
        } else if ((++ValToCheck).isPowerOf2()) {
          // ((1 << X) & 7) == 0 -> X >= 3
          // ((1 << X) & 7) != 0 -> X  < 3
          auto *CmpC = ConstantInt::get(XTy, ValToCheck.countTrailingZeros());
          auto NewPred =
              Pred == CmpInst::ICMP_EQ ? CmpInst::ICMP_UGE : CmpInst::ICMP_ULT;
          return new ICmpInst(NewPred, X, CmpC);
        }
      }

      // Check if the LHS is 8 >>u x and the result is a power of 2 like 1.
      const APInt *CI;
      if (Op0KnownZeroInverted.isOneValue() &&
          match(LHS, m_LShr(m_Power2(CI), m_Value(X)))) {
        // ((8 >>u X) & 1) == 0 -> X != 3
        // ((8 >>u X) & 1) != 0 -> X == 3
        unsigned CmpVal = CI->countTrailingZeros();
        auto NewPred = ICmpInst::getInversePredicate(Pred);
        return new ICmpInst(NewPred, X, ConstantInt::get(X->getType(), CmpVal));
      }
    }
    break;
  }
  case ICmpInst::ICMP_ULT: {
    if (Op0Max.ult(Op1Min)) // A <u B -> true if max(A) < min(B)
      return replaceInstUsesWith(I, ConstantInt::getTrue(I.getType()));
    if (Op0Min.uge(Op1Max)) // A <u B -> false if min(A) >= max(B)
      return replaceInstUsesWith(I, ConstantInt::getFalse(I.getType()));
    if (Op1Min == Op0Max) // A <u B -> A != B if max(A) == min(B)
      return new ICmpInst(ICmpInst::ICMP_NE, Op0, Op1);

    const APInt *CmpC;
    if (match(Op1, m_APInt(CmpC))) {
      // A <u C -> A == C-1 if min(A)+1 == C
      if (*CmpC == Op0Min + 1)
        return new ICmpInst(ICmpInst::ICMP_EQ, Op0,
                            ConstantInt::get(Op1->getType(), *CmpC - 1));
      // X <u C --> X == 0, if the number of zero bits in the bottom of X
      // exceeds the log2 of C.
      if (Op0Known.countMinTrailingZeros() >= CmpC->ceilLogBase2())
        return new ICmpInst(ICmpInst::ICMP_EQ, Op0,
                            Constant::getNullValue(Op1->getType()));
    }
    break;
  }
  case ICmpInst::ICMP_UGT: {
    if (Op0Min.ugt(Op1Max)) // A >u B -> true if min(A) > max(B)
      return replaceInstUsesWith(I, ConstantInt::getTrue(I.getType()));
    if (Op0Max.ule(Op1Min)) // A >u B -> false if max(A) <= max(B)
      return replaceInstUsesWith(I, ConstantInt::getFalse(I.getType()));
    if (Op1Max == Op0Min) // A >u B -> A != B if min(A) == max(B)
      return new ICmpInst(ICmpInst::ICMP_NE, Op0, Op1);

    const APInt *CmpC;
    if (match(Op1, m_APInt(CmpC))) {
      // A >u C -> A == C+1 if max(a)-1 == C
      if (*CmpC == Op0Max - 1)
        return new ICmpInst(ICmpInst::ICMP_EQ, Op0,
                            ConstantInt::get(Op1->getType(), *CmpC + 1));
      // X >u C --> X != 0, if the number of zero bits in the bottom of X
      // exceeds the log2 of C.
      if (Op0Known.countMinTrailingZeros() >= CmpC->getActiveBits())
        return new ICmpInst(ICmpInst::ICMP_NE, Op0,
                            Constant::getNullValue(Op1->getType()));
    }
    break;
  }
  case ICmpInst::ICMP_SLT: {
    if (Op0Max.slt(Op1Min)) // A <s B -> true if max(A) < min(C)
      return replaceInstUsesWith(I, ConstantInt::getTrue(I.getType()));
    if (Op0Min.sge(Op1Max)) // A <s B -> false if min(A) >= max(C)
      return replaceInstUsesWith(I, ConstantInt::getFalse(I.getType()));
    if (Op1Min == Op0Max) // A <s B -> A != B if max(A) == min(B)
      return new ICmpInst(ICmpInst::ICMP_NE, Op0, Op1);
    const APInt *CmpC;
    if (match(Op1, m_APInt(CmpC))) {
      if (*CmpC == Op0Min + 1) // A <s C -> A == C-1 if min(A)+1 == C
        return new ICmpInst(ICmpInst::ICMP_EQ, Op0,
                            ConstantInt::get(Op1->getType(), *CmpC - 1));
    }
    break;
  }
  case ICmpInst::ICMP_SGT: {
    if (Op0Min.sgt(Op1Max)) // A >s B -> true if min(A) > max(B)
      return replaceInstUsesWith(I, ConstantInt::getTrue(I.getType()));
    if (Op0Max.sle(Op1Min)) // A >s B -> false if max(A) <= min(B)
      return replaceInstUsesWith(I, ConstantInt::getFalse(I.getType()));
    if (Op1Max == Op0Min) // A >s B -> A != B if min(A) == max(B)
      return new ICmpInst(ICmpInst::ICMP_NE, Op0, Op1);
    const APInt *CmpC;
    if (match(Op1, m_APInt(CmpC))) {
      if (*CmpC == Op0Max - 1) // A >s C -> A == C+1 if max(A)-1 == C
        return new ICmpInst(ICmpInst::ICMP_EQ, Op0,
                            ConstantInt::get(Op1->getType(), *CmpC + 1));
    }
    break;
  }
  case ICmpInst::ICMP_SGE:
    assert(!isa<ConstantInt>(Op1) && "ICMP_SGE with ConstantInt not folded!");
    if (Op0Min.sge(Op1Max)) // A >=s B -> true if min(A) >= max(B)
      return replaceInstUsesWith(I, ConstantInt::getTrue(I.getType()));
    if (Op0Max.slt(Op1Min)) // A >=s B -> false if max(A) < min(B)
      return replaceInstUsesWith(I, ConstantInt::getFalse(I.getType()));
    if (Op1Min == Op0Max) // A >=s B -> A == B if max(A) == min(B)
      return new ICmpInst(ICmpInst::ICMP_EQ, Op0, Op1);
    break;
  case ICmpInst::ICMP_SLE:
    assert(!isa<ConstantInt>(Op1) && "ICMP_SLE with ConstantInt not folded!");
    if (Op0Max.sle(Op1Min)) // A <=s B -> true if max(A) <= min(B)
      return replaceInstUsesWith(I, ConstantInt::getTrue(I.getType()));
    if (Op0Min.sgt(Op1Max)) // A <=s B -> false if min(A) > max(B)
      return replaceInstUsesWith(I, ConstantInt::getFalse(I.getType()));
    if (Op1Max == Op0Min) // A <=s B -> A == B if min(A) == max(B)
      return new ICmpInst(ICmpInst::ICMP_EQ, Op0, Op1);
    break;
  case ICmpInst::ICMP_UGE:
    assert(!isa<ConstantInt>(Op1) && "ICMP_UGE with ConstantInt not folded!");
    if (Op0Min.uge(Op1Max)) // A >=u B -> true if min(A) >= max(B)
      return replaceInstUsesWith(I, ConstantInt::getTrue(I.getType()));
    if (Op0Max.ult(Op1Min)) // A >=u B -> false if max(A) < min(B)
      return replaceInstUsesWith(I, ConstantInt::getFalse(I.getType()));
    if (Op1Min == Op0Max) // A >=u B -> A == B if max(A) == min(B)
      return new ICmpInst(ICmpInst::ICMP_EQ, Op0, Op1);
    break;
  case ICmpInst::ICMP_ULE:
    assert(!isa<ConstantInt>(Op1) && "ICMP_ULE with ConstantInt not folded!");
    if (Op0Max.ule(Op1Min)) // A <=u B -> true if max(A) <= min(B)
      return replaceInstUsesWith(I, ConstantInt::getTrue(I.getType()));
    if (Op0Min.ugt(Op1Max)) // A <=u B -> false if min(A) > max(B)
      return replaceInstUsesWith(I, ConstantInt::getFalse(I.getType()));
    if (Op1Max == Op0Min) // A <=u B -> A == B if min(A) == max(B)
      return new ICmpInst(ICmpInst::ICMP_EQ, Op0, Op1);
    break;
  }

  // Turn a signed comparison into an unsigned one if both operands are known to
  // have the same sign.
  if (I.isSigned() &&
      ((Op0Known.Zero.isNegative() && Op1Known.Zero.isNegative()) ||
       (Op0Known.One.isNegative() && Op1Known.One.isNegative())))
    return new ICmpInst(I.getUnsignedPredicate(), Op0, Op1);

  return nullptr;
}

llvm::Optional<std::pair<CmpInst::Predicate, Constant *>>
InstCombiner::getFlippedStrictnessPredicateAndConstant(CmpInst::Predicate Pred,
                                                       Constant *C) {
  assert(ICmpInst::isRelational(Pred) && ICmpInst::isIntPredicate(Pred) &&
         "Only for relational integer predicates.");

  Type *Type = C->getType();
  bool IsSigned = ICmpInst::isSigned(Pred);

  CmpInst::Predicate UnsignedPred = ICmpInst::getUnsignedPredicate(Pred);
  bool WillIncrement =
      UnsignedPred == ICmpInst::ICMP_ULE || UnsignedPred == ICmpInst::ICMP_UGT;

  // Check if the constant operand can be safely incremented/decremented
  // without overflowing/underflowing.
  auto ConstantIsOk = [WillIncrement, IsSigned](ConstantInt *C) {
    return WillIncrement ? !C->isMaxValue(IsSigned) : !C->isMinValue(IsSigned);
  };

  Constant *SafeReplacementConstant = nullptr;
  if (auto *CI = dyn_cast<ConstantInt>(C)) {
    // Bail out if the constant can't be safely incremented/decremented.
    if (!ConstantIsOk(CI))
      return llvm::None;
  } else if (auto *FVTy = dyn_cast<FixedVectorType>(Type)) {
    unsigned NumElts = FVTy->getNumElements();
    for (unsigned i = 0; i != NumElts; ++i) {
      Constant *Elt = C->getAggregateElement(i);
      if (!Elt)
        return llvm::None;

      if (isa<UndefValue>(Elt))
        continue;

      // Bail out if we can't determine if this constant is min/max or if we
      // know that this constant is min/max.
      auto *CI = dyn_cast<ConstantInt>(Elt);
      if (!CI || !ConstantIsOk(CI))
        return llvm::None;

      if (!SafeReplacementConstant)
        SafeReplacementConstant = CI;
    }
  } else {
    // ConstantExpr?
    return llvm::None;
  }

  // It may not be safe to change a compare predicate in the presence of
  // undefined elements, so replace those elements with the first safe constant
  // that we found.
  // TODO: in case of poison, it is safe; let's replace undefs only.
  if (C->containsUndefOrPoisonElement()) {
    assert(SafeReplacementConstant && "Replacement constant not set");
    C = Constant::replaceUndefsWith(C, SafeReplacementConstant);
  }

  CmpInst::Predicate NewPred = CmpInst::getFlippedStrictnessPredicate(Pred);

  // Increment or decrement the constant.
  Constant *OneOrNegOne = ConstantInt::get(Type, WillIncrement ? 1 : -1, true);
  Constant *NewC = ConstantExpr::getAdd(C, OneOrNegOne);

  return std::make_pair(NewPred, NewC);
}

/// If we have an icmp le or icmp ge instruction with a constant operand, turn
/// it into the appropriate icmp lt or icmp gt instruction. This transform
/// allows them to be folded in visitICmpInst.
static ICmpInst *canonicalizeCmpWithConstant(ICmpInst &I) {
  ICmpInst::Predicate Pred = I.getPredicate();
  if (ICmpInst::isEquality(Pred) || !ICmpInst::isIntPredicate(Pred) ||
      InstCombiner::isCanonicalPredicate(Pred))
    return nullptr;

  Value *Op0 = I.getOperand(0);
  Value *Op1 = I.getOperand(1);
  auto *Op1C = dyn_cast<Constant>(Op1);
  if (!Op1C)
    return nullptr;

  auto FlippedStrictness =
      InstCombiner::getFlippedStrictnessPredicateAndConstant(Pred, Op1C);
  if (!FlippedStrictness)
    return nullptr;

  return new ICmpInst(FlippedStrictness->first, Op0, FlippedStrictness->second);
}

/// If we have a comparison with a non-canonical predicate, if we can update
/// all the users, invert the predicate and adjust all the users.
CmpInst *InstCombinerImpl::canonicalizeICmpPredicate(CmpInst &I) {
  // Is the predicate already canonical?
  CmpInst::Predicate Pred = I.getPredicate();
  if (InstCombiner::isCanonicalPredicate(Pred))
    return nullptr;

  // Can all users be adjusted to predicate inversion?
  if (!InstCombiner::canFreelyInvertAllUsersOf(&I, /*IgnoredUser=*/nullptr))
    return nullptr;

  // Ok, we can canonicalize comparison!
  // Let's first invert the comparison's predicate.
  I.setPredicate(CmpInst::getInversePredicate(Pred));
  I.setName(I.getName() + ".not");

  // And, adapt users.
  freelyInvertAllUsersOf(&I);

  return &I;
}

/// Integer compare with boolean values can always be turned into bitwise ops.
static Instruction *canonicalizeICmpBool(ICmpInst &I,
                                         InstCombiner::BuilderTy &Builder) {
  Value *A = I.getOperand(0), *B = I.getOperand(1);
  assert(A->getType()->isIntOrIntVectorTy(1) && "Bools only");

  // A boolean compared to true/false can be simplified to Op0/true/false in
  // 14 out of the 20 (10 predicates * 2 constants) possible combinations.
  // Cases not handled by InstSimplify are always 'not' of Op0.
  if (match(B, m_Zero())) {
    switch (I.getPredicate()) {
      case CmpInst::ICMP_EQ:  // A ==   0 -> !A
      case CmpInst::ICMP_ULE: // A <=u  0 -> !A
      case CmpInst::ICMP_SGE: // A >=s  0 -> !A
        return BinaryOperator::CreateNot(A);
      default:
        llvm_unreachable("ICmp i1 X, C not simplified as expected.");
    }
  } else if (match(B, m_One())) {
    switch (I.getPredicate()) {
      case CmpInst::ICMP_NE:  // A !=  1 -> !A
      case CmpInst::ICMP_ULT: // A <u  1 -> !A
      case CmpInst::ICMP_SGT: // A >s -1 -> !A
        return BinaryOperator::CreateNot(A);
      default:
        llvm_unreachable("ICmp i1 X, C not simplified as expected.");
    }
  }

  switch (I.getPredicate()) {
  default:
    llvm_unreachable("Invalid icmp instruction!");
  case ICmpInst::ICMP_EQ:
    // icmp eq i1 A, B -> ~(A ^ B)
    return BinaryOperator::CreateNot(Builder.CreateXor(A, B));

  case ICmpInst::ICMP_NE:
    // icmp ne i1 A, B -> A ^ B
    return BinaryOperator::CreateXor(A, B);

  case ICmpInst::ICMP_UGT:
    // icmp ugt -> icmp ult
    std::swap(A, B);
    LLVM_FALLTHROUGH;
  case ICmpInst::ICMP_ULT:
    // icmp ult i1 A, B -> ~A & B
    return BinaryOperator::CreateAnd(Builder.CreateNot(A), B);

  case ICmpInst::ICMP_SGT:
    // icmp sgt -> icmp slt
    std::swap(A, B);
    LLVM_FALLTHROUGH;
  case ICmpInst::ICMP_SLT:
    // icmp slt i1 A, B -> A & ~B
    return BinaryOperator::CreateAnd(Builder.CreateNot(B), A);

  case ICmpInst::ICMP_UGE:
    // icmp uge -> icmp ule
    std::swap(A, B);
    LLVM_FALLTHROUGH;
  case ICmpInst::ICMP_ULE:
    // icmp ule i1 A, B -> ~A | B
    return BinaryOperator::CreateOr(Builder.CreateNot(A), B);

  case ICmpInst::ICMP_SGE:
    // icmp sge -> icmp sle
    std::swap(A, B);
    LLVM_FALLTHROUGH;
  case ICmpInst::ICMP_SLE:
    // icmp sle i1 A, B -> A | ~B
    return BinaryOperator::CreateOr(Builder.CreateNot(B), A);
  }
}

// Transform pattern like:
//   (1 << Y) u<= X  or  ~(-1 << Y) u<  X  or  ((1 << Y)+(-1)) u<  X
//   (1 << Y) u>  X  or  ~(-1 << Y) u>= X  or  ((1 << Y)+(-1)) u>= X
// Into:
//   (X l>> Y) != 0
//   (X l>> Y) == 0
static Instruction *foldICmpWithHighBitMask(ICmpInst &Cmp,
                                            InstCombiner::BuilderTy &Builder) {
  ICmpInst::Predicate Pred, NewPred;
  Value *X, *Y;
  if (match(&Cmp,
            m_c_ICmp(Pred, m_OneUse(m_Shl(m_One(), m_Value(Y))), m_Value(X)))) {
    switch (Pred) {
    case ICmpInst::ICMP_ULE:
      NewPred = ICmpInst::ICMP_NE;
      break;
    case ICmpInst::ICMP_UGT:
      NewPred = ICmpInst::ICMP_EQ;
      break;
    default:
      return nullptr;
    }
  } else if (match(&Cmp, m_c_ICmp(Pred,
                                  m_OneUse(m_CombineOr(
                                      m_Not(m_Shl(m_AllOnes(), m_Value(Y))),
                                      m_Add(m_Shl(m_One(), m_Value(Y)),
                                            m_AllOnes()))),
                                  m_Value(X)))) {
    // The variant with 'add' is not canonical, (the variant with 'not' is)
    // we only get it because it has extra uses, and can't be canonicalized,

    switch (Pred) {
    case ICmpInst::ICMP_ULT:
      NewPred = ICmpInst::ICMP_NE;
      break;
    case ICmpInst::ICMP_UGE:
      NewPred = ICmpInst::ICMP_EQ;
      break;
    default:
      return nullptr;
    }
  } else
    return nullptr;

  Value *NewX = Builder.CreateLShr(X, Y, X->getName() + ".highbits");
  Constant *Zero = Constant::getNullValue(NewX->getType());
  return CmpInst::Create(Instruction::ICmp, NewPred, NewX, Zero);
}

static Instruction *foldVectorCmp(CmpInst &Cmp,
                                  InstCombiner::BuilderTy &Builder) {
  const CmpInst::Predicate Pred = Cmp.getPredicate();
  Value *LHS = Cmp.getOperand(0), *RHS = Cmp.getOperand(1);
  Value *V1, *V2;
  ArrayRef<int> M;
  if (!match(LHS, m_Shuffle(m_Value(V1), m_Undef(), m_Mask(M))))
    return nullptr;

  // If both arguments of the cmp are shuffles that use the same mask and
  // shuffle within a single vector, move the shuffle after the cmp:
  // cmp (shuffle V1, M), (shuffle V2, M) --> shuffle (cmp V1, V2), M
  Type *V1Ty = V1->getType();
  if (match(RHS, m_Shuffle(m_Value(V2), m_Undef(), m_SpecificMask(M))) &&
      V1Ty == V2->getType() && (LHS->hasOneUse() || RHS->hasOneUse())) {
    Value *NewCmp = Builder.CreateCmp(Pred, V1, V2);
    return new ShuffleVectorInst(NewCmp, UndefValue::get(NewCmp->getType()), M);
  }

  // Try to canonicalize compare with splatted operand and splat constant.
  // TODO: We could generalize this for more than splats. See/use the code in
  //       InstCombiner::foldVectorBinop().
  Constant *C;
  if (!LHS->hasOneUse() || !match(RHS, m_Constant(C)))
    return nullptr;

  // Length-changing splats are ok, so adjust the constants as needed:
  // cmp (shuffle V1, M), C --> shuffle (cmp V1, C'), M
  Constant *ScalarC = C->getSplatValue(/* AllowUndefs */ true);
  int MaskSplatIndex;
  if (ScalarC && match(M, m_SplatOrUndefMask(MaskSplatIndex))) {
    // We allow undefs in matching, but this transform removes those for safety.
    // Demanded elements analysis should be able to recover some/all of that.
    C = ConstantVector::getSplat(cast<VectorType>(V1Ty)->getElementCount(),
                                 ScalarC);
    SmallVector<int, 8> NewM(M.size(), MaskSplatIndex);
    Value *NewCmp = Builder.CreateCmp(Pred, V1, C);
    return new ShuffleVectorInst(NewCmp, UndefValue::get(NewCmp->getType()),
                                 NewM);
  }

  return nullptr;
}

// extract(uadd.with.overflow(A, B), 0) ult A
//  -> extract(uadd.with.overflow(A, B), 1)
static Instruction *foldICmpOfUAddOv(ICmpInst &I) {
  CmpInst::Predicate Pred = I.getPredicate();
  Value *Op0 = I.getOperand(0), *Op1 = I.getOperand(1);

  Value *UAddOv;
  Value *A, *B;
  auto UAddOvResultPat = m_ExtractValue<0>(
      m_Intrinsic<Intrinsic::uadd_with_overflow>(m_Value(A), m_Value(B)));
  if (match(Op0, UAddOvResultPat) &&
      ((Pred == ICmpInst::ICMP_ULT && (Op1 == A || Op1 == B)) ||
       (Pred == ICmpInst::ICMP_EQ && match(Op1, m_ZeroInt()) &&
        (match(A, m_One()) || match(B, m_One()))) ||
       (Pred == ICmpInst::ICMP_NE && match(Op1, m_AllOnes()) &&
        (match(A, m_AllOnes()) || match(B, m_AllOnes())))))
    // extract(uadd.with.overflow(A, B), 0) < A
    // extract(uadd.with.overflow(A, 1), 0) == 0
    // extract(uadd.with.overflow(A, -1), 0) != -1
    UAddOv = cast<ExtractValueInst>(Op0)->getAggregateOperand();
  else if (match(Op1, UAddOvResultPat) &&
           Pred == ICmpInst::ICMP_UGT && (Op0 == A || Op0 == B))
    // A > extract(uadd.with.overflow(A, B), 0)
    UAddOv = cast<ExtractValueInst>(Op1)->getAggregateOperand();
  else
    return nullptr;

  return ExtractValueInst::Create(UAddOv, 1);
}

Instruction *InstCombinerImpl::visitICmpInst(ICmpInst &I) {
  bool Changed = false;
  const SimplifyQuery Q = SQ.getWithInstruction(&I);
  Value *Op0 = I.getOperand(0), *Op1 = I.getOperand(1);
  unsigned Op0Cplxity = getComplexity(Op0);
  unsigned Op1Cplxity = getComplexity(Op1);

  /// Orders the operands of the compare so that they are listed from most
  /// complex to least complex.  This puts constants before unary operators,
  /// before binary operators.
  if (Op0Cplxity < Op1Cplxity ||
      (Op0Cplxity == Op1Cplxity && swapMayExposeCSEOpportunities(Op0, Op1))) {
    I.swapOperands();
    std::swap(Op0, Op1);
    Changed = true;
  }

  if (Value *V = SimplifyICmpInst(I.getPredicate(), Op0, Op1, Q))
    return replaceInstUsesWith(I, V);

  // Comparing -val or val with non-zero is the same as just comparing val
  // ie, abs(val) != 0 -> val != 0
  if (I.getPredicate() == ICmpInst::ICMP_NE && match(Op1, m_Zero())) {
    Value *Cond, *SelectTrue, *SelectFalse;
    if (match(Op0, m_Select(m_Value(Cond), m_Value(SelectTrue),
                            m_Value(SelectFalse)))) {
      if (Value *V = dyn_castNegVal(SelectTrue)) {
        if (V == SelectFalse)
          return CmpInst::Create(Instruction::ICmp, I.getPredicate(), V, Op1);
      }
      else if (Value *V = dyn_castNegVal(SelectFalse)) {
        if (V == SelectTrue)
          return CmpInst::Create(Instruction::ICmp, I.getPredicate(), V, Op1);
      }
    }
  }

  if (Op0->getType()->isIntOrIntVectorTy(1))
    if (Instruction *Res = canonicalizeICmpBool(I, Builder))
      return Res;

  if (Instruction *Res = canonicalizeCmpWithConstant(I))
    return Res;

  if (Instruction *Res = canonicalizeICmpPredicate(I))
    return Res;

  if (Instruction *Res = foldICmpWithConstant(I))
    return Res;

  if (Instruction *Res = foldICmpWithDominatingICmp(I))
    return Res;

  if (Instruction *Res = foldICmpBinOp(I, Q))
    return Res;

  if (Instruction *Res = foldICmpUsingKnownBits(I))
    return Res;

  // Test if the ICmpInst instruction is used exclusively by a select as
  // part of a minimum or maximum operation. If so, refrain from doing
  // any other folding. This helps out other analyses which understand
  // non-obfuscated minimum and maximum idioms, such as ScalarEvolution
  // and CodeGen. And in this case, at least one of the comparison
  // operands has at least one user besides the compare (the select),
  // which would often largely negate the benefit of folding anyway.
  //
  // Do the same for the other patterns recognized by matchSelectPattern.
  if (I.hasOneUse())
    if (SelectInst *SI = dyn_cast<SelectInst>(I.user_back())) {
      Value *A, *B;
      SelectPatternResult SPR = matchSelectPattern(SI, A, B);
      if (SPR.Flavor != SPF_UNKNOWN)
        return nullptr;
    }

  // Do this after checking for min/max to prevent infinite looping.
  if (Instruction *Res = foldICmpWithZero(I))
    return Res;

  // FIXME: We only do this after checking for min/max to prevent infinite
  // looping caused by a reverse canonicalization of these patterns for min/max.
  // FIXME: The organization of folds is a mess. These would naturally go into
  // canonicalizeCmpWithConstant(), but we can't move all of the above folds
  // down here after the min/max restriction.
  ICmpInst::Predicate Pred = I.getPredicate();
  const APInt *C;
  if (match(Op1, m_APInt(C))) {
    // For i32: x >u 2147483647 -> x <s 0  -> true if sign bit set
    if (Pred == ICmpInst::ICMP_UGT && C->isMaxSignedValue()) {
      Constant *Zero = Constant::getNullValue(Op0->getType());
      return new ICmpInst(ICmpInst::ICMP_SLT, Op0, Zero);
    }

    // For i32: x <u 2147483648 -> x >s -1  -> true if sign bit clear
    if (Pred == ICmpInst::ICMP_ULT && C->isMinSignedValue()) {
      Constant *AllOnes = Constant::getAllOnesValue(Op0->getType());
      return new ICmpInst(ICmpInst::ICMP_SGT, Op0, AllOnes);
    }
  }

  if (Instruction *Res = foldICmpInstWithConstant(I))
    return Res;

  // Try to match comparison as a sign bit test. Intentionally do this after
  // foldICmpInstWithConstant() to potentially let other folds to happen first.
  if (Instruction *New = foldSignBitTest(I))
    return New;

  if (Instruction *Res = foldICmpInstWithConstantNotInt(I))
    return Res;

  // If we can optimize a 'icmp GEP, P' or 'icmp P, GEP', do so now.
  if (GEPOperator *GEP = dyn_cast<GEPOperator>(Op0))
    if (Instruction *NI = foldGEPICmp(GEP, Op1, I.getPredicate(), I))
      return NI;
  if (GEPOperator *GEP = dyn_cast<GEPOperator>(Op1))
    if (Instruction *NI = foldGEPICmp(GEP, Op0,
                           ICmpInst::getSwappedPredicate(I.getPredicate()), I))
      return NI;

  // Try to optimize equality comparisons against alloca-based pointers.
  if (Op0->getType()->isPointerTy() && I.isEquality()) {
    assert(Op1->getType()->isPointerTy() && "Comparing pointer with non-pointer?");
    if (auto *Alloca = dyn_cast<AllocaInst>(getUnderlyingObject(Op0)))
      if (Instruction *New = foldAllocaCmp(I, Alloca, Op1))
        return New;
    if (auto *Alloca = dyn_cast<AllocaInst>(getUnderlyingObject(Op1)))
      if (Instruction *New = foldAllocaCmp(I, Alloca, Op0))
        return New;
  }

  if (Instruction *Res = foldICmpBitCast(I, Builder))
    return Res;

#if INTEL_CUSTOMIZATION
  // Optimize the size of ICmp and eliminate unnecessary instructions.
  if (Instruction *R = OptimizeICmpInstSize(I, Op0, Op1))
    return R;
#endif // INTEL_CUSTOMIZATION
  // TODO: Hoist this above the min/max bailout.
  if (Instruction *R = foldICmpWithCastOp(I))
    return R;

  if (Instruction *Res = foldICmpWithMinMax(I))
    return Res;

  {
    Value *A, *B;
    // Transform (A & ~B) == 0 --> (A & B) != 0
    // and       (A & ~B) != 0 --> (A & B) == 0
    // if A is a power of 2.
    if (match(Op0, m_And(m_Value(A), m_Not(m_Value(B)))) &&
        match(Op1, m_Zero()) &&
        isKnownToBeAPowerOfTwo(A, false, 0, &I) && I.isEquality())
      return new ICmpInst(I.getInversePredicate(), Builder.CreateAnd(A, B),
                          Op1);

    // ~X < ~Y --> Y < X
    // ~X < C -->  X > ~C
    if (match(Op0, m_Not(m_Value(A)))) {
      if (match(Op1, m_Not(m_Value(B))))
        return new ICmpInst(I.getPredicate(), B, A);

      const APInt *C;
      if (match(Op1, m_APInt(C)))
        return new ICmpInst(I.getSwappedPredicate(), A,
                            ConstantInt::get(Op1->getType(), ~(*C)));
    }

    Instruction *AddI = nullptr;
    if (match(&I, m_UAddWithOverflow(m_Value(A), m_Value(B),
                                     m_Instruction(AddI))) &&
        isa<IntegerType>(A->getType())) {
      Value *Result;
      Constant *Overflow;
      // m_UAddWithOverflow can match patterns that do not include  an explicit
      // "add" instruction, so check the opcode of the matched op.
      if (AddI->getOpcode() == Instruction::Add &&
          OptimizeOverflowCheck(Instruction::Add, /*Signed*/ false, A, B, *AddI,
                                Result, Overflow)) {
        replaceInstUsesWith(*AddI, Result);
        eraseInstFromFunction(*AddI);
        return replaceInstUsesWith(I, Overflow);
      }
    }

    // (zext a) * (zext b)  --> llvm.umul.with.overflow.
    if (match(Op0, m_Mul(m_ZExt(m_Value(A)), m_ZExt(m_Value(B))))) {
      if (Instruction *R = processUMulZExtIdiom(I, Op0, Op1, *this))
        return R;
    }
    if (match(Op1, m_Mul(m_ZExt(m_Value(A)), m_ZExt(m_Value(B))))) {
      if (Instruction *R = processUMulZExtIdiom(I, Op1, Op0, *this))
        return R;
    }
  }

  if (Instruction *Res = foldICmpEquality(I))
    return Res;

  if (Instruction *Res = foldICmpOfUAddOv(I))
    return Res;

  // The 'cmpxchg' instruction returns an aggregate containing the old value and
  // an i1 which indicates whether or not we successfully did the swap.
  //
  // Replace comparisons between the old value and the expected value with the
  // indicator that 'cmpxchg' returns.
  //
  // N.B.  This transform is only valid when the 'cmpxchg' is not permitted to
  // spuriously fail.  In those cases, the old value may equal the expected
  // value but it is possible for the swap to not occur.
  if (I.getPredicate() == ICmpInst::ICMP_EQ)
    if (auto *EVI = dyn_cast<ExtractValueInst>(Op0))
      if (auto *ACXI = dyn_cast<AtomicCmpXchgInst>(EVI->getAggregateOperand()))
        if (EVI->getIndices()[0] == 0 && ACXI->getCompareOperand() == Op1 &&
            !ACXI->isWeak())
          return ExtractValueInst::Create(ACXI, 1);

  {
    Value *X;
    const APInt *C;
    // icmp X+Cst, X
    if (match(Op0, m_Add(m_Value(X), m_APInt(C))) && Op1 == X)
      return foldICmpAddOpConst(X, *C, I.getPredicate());

    // icmp X, X+Cst
    if (match(Op1, m_Add(m_Value(X), m_APInt(C))) && Op0 == X)
      return foldICmpAddOpConst(X, *C, I.getSwappedPredicate());
  }

  if (Instruction *Res = foldICmpWithHighBitMask(I, Builder))
    return Res;

  if (I.getType()->isVectorTy())
    if (Instruction *Res = foldVectorCmp(I, Builder))
      return Res;
#if INTEL_CUSTOMIZATION
  if (auto *Res = foldNotCmpOverTwoSelects(I, Q))
    return Res;
#endif // INTEL_CUSTOMIZATION

  return Changed ? &I : nullptr;
}

#if INTEL_CUSTOMIZATION
// InstructionSimplify::threadCmpOverTwoSelects skips this case because it
// requires a new instruction. Catch it here.
//
//  %0 = select i1 %cond, i32 %A, %B
//  %1 = select i1 %cond, i32 %C, %D
//  %I = icmp PRED i32 %0, %1
//  [%A PRED %C is false]
//  [%B PRED %D is true]
//  =>
//  %I = select i1 %cond, false, true
//  =>
//  %I = xor i1 %cond, true
//  https://rise4fun.com/Alive/cWpc
Instruction *
InstCombinerImpl::foldNotCmpOverTwoSelects(ICmpInst &I,
                                           const SimplifyQuery &Q) {
  Value *Cond, *A, *B, *C, *D;
  auto *LHS = I.getOperand(0);
  auto *RHS = I.getOperand(1);
  // 2 selects
  if (!(match(LHS, m_Select(m_Value(Cond), m_Value(A), m_Value(B))) &&
        match(RHS, m_Select(m_Specific(Cond), m_Value(C), m_Value(D)))))
    return nullptr;

  unsigned Pred = I.getPredicate();

  // check A PRED C, B PRED D
  Value *LeftCmp = SimplifyICmpInst(Pred, A, C, Q);
  Value *RightCmp = SimplifyICmpInst(Pred, B, D, Q);
  if (!LeftCmp || !RightCmp)
    return nullptr;

  if (match(LeftCmp, m_Zero()) && match(RightCmp, m_One())) {
    return BinaryOperator::CreateNot(Cond);
  }
  return nullptr;
}
#endif // INTEL_CUSTOMIZATION

/// Fold fcmp ([us]itofp x, cst) if possible.
Instruction *InstCombinerImpl::foldFCmpIntToFPConst(FCmpInst &I,
                                                    Instruction *LHSI,
                                                    Constant *RHSC) {
  if (!isa<ConstantFP>(RHSC)) return nullptr;
  const APFloat &RHS = cast<ConstantFP>(RHSC)->getValueAPF();

  // Get the width of the mantissa.  We don't want to hack on conversions that
  // might lose information from the integer, e.g. "i64 -> float"
  int MantissaWidth = LHSI->getType()->getFPMantissaWidth();
  if (MantissaWidth == -1) return nullptr;  // Unknown.

  IntegerType *IntTy = cast<IntegerType>(LHSI->getOperand(0)->getType());

  bool LHSUnsigned = isa<UIToFPInst>(LHSI);

  if (I.isEquality()) {
    FCmpInst::Predicate P = I.getPredicate();
    bool IsExact = false;
    APSInt RHSCvt(IntTy->getBitWidth(), LHSUnsigned);
    RHS.convertToInteger(RHSCvt, APFloat::rmNearestTiesToEven, &IsExact);

    // If the floating point constant isn't an integer value, we know if we will
    // ever compare equal / not equal to it.
    if (!IsExact) {
      // TODO: Can never be -0.0 and other non-representable values
      APFloat RHSRoundInt(RHS);
      RHSRoundInt.roundToIntegral(APFloat::rmNearestTiesToEven);
      if (RHS != RHSRoundInt) {
        if (P == FCmpInst::FCMP_OEQ || P == FCmpInst::FCMP_UEQ)
          return replaceInstUsesWith(I, Builder.getFalse());

        assert(P == FCmpInst::FCMP_ONE || P == FCmpInst::FCMP_UNE);
        return replaceInstUsesWith(I, Builder.getTrue());
      }
    }

    // TODO: If the constant is exactly representable, is it always OK to do
    // equality compares as integer?
  }

  // Check to see that the input is converted from an integer type that is small
  // enough that preserves all bits.  TODO: check here for "known" sign bits.
  // This would allow us to handle (fptosi (x >>s 62) to float) if x is i64 f.e.
  unsigned InputSize = IntTy->getScalarSizeInBits();

  // Following test does NOT adjust InputSize downwards for signed inputs,
  // because the most negative value still requires all the mantissa bits
  // to distinguish it from one less than that value.
  if ((int)InputSize > MantissaWidth) {
    // Conversion would lose accuracy. Check if loss can impact comparison.
    int Exp = ilogb(RHS);
    if (Exp == APFloat::IEK_Inf) {
      int MaxExponent = ilogb(APFloat::getLargest(RHS.getSemantics()));
      if (MaxExponent < (int)InputSize - !LHSUnsigned)
        // Conversion could create infinity.
        return nullptr;
    } else {
      // Note that if RHS is zero or NaN, then Exp is negative
      // and first condition is trivially false.
      if (MantissaWidth <= Exp && Exp <= (int)InputSize - !LHSUnsigned)
        // Conversion could affect comparison.
        return nullptr;
    }
  }

  // Otherwise, we can potentially simplify the comparison.  We know that it
  // will always come through as an integer value and we know the constant is
  // not a NAN (it would have been previously simplified).
  assert(!RHS.isNaN() && "NaN comparison not already folded!");

  ICmpInst::Predicate Pred;
  switch (I.getPredicate()) {
  default: llvm_unreachable("Unexpected predicate!");
  case FCmpInst::FCMP_UEQ:
  case FCmpInst::FCMP_OEQ:
    Pred = ICmpInst::ICMP_EQ;
    break;
  case FCmpInst::FCMP_UGT:
  case FCmpInst::FCMP_OGT:
    Pred = LHSUnsigned ? ICmpInst::ICMP_UGT : ICmpInst::ICMP_SGT;
    break;
  case FCmpInst::FCMP_UGE:
  case FCmpInst::FCMP_OGE:
    Pred = LHSUnsigned ? ICmpInst::ICMP_UGE : ICmpInst::ICMP_SGE;
    break;
  case FCmpInst::FCMP_ULT:
  case FCmpInst::FCMP_OLT:
    Pred = LHSUnsigned ? ICmpInst::ICMP_ULT : ICmpInst::ICMP_SLT;
    break;
  case FCmpInst::FCMP_ULE:
  case FCmpInst::FCMP_OLE:
    Pred = LHSUnsigned ? ICmpInst::ICMP_ULE : ICmpInst::ICMP_SLE;
    break;
  case FCmpInst::FCMP_UNE:
  case FCmpInst::FCMP_ONE:
    Pred = ICmpInst::ICMP_NE;
    break;
  case FCmpInst::FCMP_ORD:
    return replaceInstUsesWith(I, Builder.getTrue());
  case FCmpInst::FCMP_UNO:
    return replaceInstUsesWith(I, Builder.getFalse());
  }

  // Now we know that the APFloat is a normal number, zero or inf.

  // See if the FP constant is too large for the integer.  For example,
  // comparing an i8 to 300.0.
  unsigned IntWidth = IntTy->getScalarSizeInBits();

  if (!LHSUnsigned) {
    // If the RHS value is > SignedMax, fold the comparison.  This handles +INF
    // and large values.
    APFloat SMax(RHS.getSemantics());
    SMax.convertFromAPInt(APInt::getSignedMaxValue(IntWidth), true,
                          APFloat::rmNearestTiesToEven);
    if (SMax < RHS) { // smax < 13123.0
      if (Pred == ICmpInst::ICMP_NE  || Pred == ICmpInst::ICMP_SLT ||
          Pred == ICmpInst::ICMP_SLE)
        return replaceInstUsesWith(I, Builder.getTrue());
      return replaceInstUsesWith(I, Builder.getFalse());
    }
  } else {
    // If the RHS value is > UnsignedMax, fold the comparison. This handles
    // +INF and large values.
    APFloat UMax(RHS.getSemantics());
    UMax.convertFromAPInt(APInt::getMaxValue(IntWidth), false,
                          APFloat::rmNearestTiesToEven);
    if (UMax < RHS) { // umax < 13123.0
      if (Pred == ICmpInst::ICMP_NE  || Pred == ICmpInst::ICMP_ULT ||
          Pred == ICmpInst::ICMP_ULE)
        return replaceInstUsesWith(I, Builder.getTrue());
      return replaceInstUsesWith(I, Builder.getFalse());
    }
  }

  if (!LHSUnsigned) {
    // See if the RHS value is < SignedMin.
    APFloat SMin(RHS.getSemantics());
    SMin.convertFromAPInt(APInt::getSignedMinValue(IntWidth), true,
                          APFloat::rmNearestTiesToEven);
    if (SMin > RHS) { // smin > 12312.0
      if (Pred == ICmpInst::ICMP_NE || Pred == ICmpInst::ICMP_SGT ||
          Pred == ICmpInst::ICMP_SGE)
        return replaceInstUsesWith(I, Builder.getTrue());
      return replaceInstUsesWith(I, Builder.getFalse());
    }
  } else {
    // See if the RHS value is < UnsignedMin.
    APFloat UMin(RHS.getSemantics());
    UMin.convertFromAPInt(APInt::getMinValue(IntWidth), false,
                          APFloat::rmNearestTiesToEven);
    if (UMin > RHS) { // umin > 12312.0
      if (Pred == ICmpInst::ICMP_NE || Pred == ICmpInst::ICMP_UGT ||
          Pred == ICmpInst::ICMP_UGE)
        return replaceInstUsesWith(I, Builder.getTrue());
      return replaceInstUsesWith(I, Builder.getFalse());
    }
  }

  // Okay, now we know that the FP constant fits in the range [SMIN, SMAX] or
  // [0, UMAX], but it may still be fractional.  See if it is fractional by
  // casting the FP value to the integer value and back, checking for equality.
  // Don't do this for zero, because -0.0 is not fractional.
  Constant *RHSInt = LHSUnsigned
    ? ConstantExpr::getFPToUI(RHSC, IntTy)
    : ConstantExpr::getFPToSI(RHSC, IntTy);
  if (!RHS.isZero()) {
    bool Equal = LHSUnsigned
      ? ConstantExpr::getUIToFP(RHSInt, RHSC->getType()) == RHSC
      : ConstantExpr::getSIToFP(RHSInt, RHSC->getType()) == RHSC;
    if (!Equal) {
      // If we had a comparison against a fractional value, we have to adjust
      // the compare predicate and sometimes the value.  RHSC is rounded towards
      // zero at this point.
      switch (Pred) {
      default: llvm_unreachable("Unexpected integer comparison!");
      case ICmpInst::ICMP_NE:  // (float)int != 4.4   --> true
        return replaceInstUsesWith(I, Builder.getTrue());
      case ICmpInst::ICMP_EQ:  // (float)int == 4.4   --> false
        return replaceInstUsesWith(I, Builder.getFalse());
      case ICmpInst::ICMP_ULE:
        // (float)int <= 4.4   --> int <= 4
        // (float)int <= -4.4  --> false
        if (RHS.isNegative())
          return replaceInstUsesWith(I, Builder.getFalse());
        break;
      case ICmpInst::ICMP_SLE:
        // (float)int <= 4.4   --> int <= 4
        // (float)int <= -4.4  --> int < -4
        if (RHS.isNegative())
          Pred = ICmpInst::ICMP_SLT;
        break;
      case ICmpInst::ICMP_ULT:
        // (float)int < -4.4   --> false
        // (float)int < 4.4    --> int <= 4
        if (RHS.isNegative())
          return replaceInstUsesWith(I, Builder.getFalse());
        Pred = ICmpInst::ICMP_ULE;
        break;
      case ICmpInst::ICMP_SLT:
        // (float)int < -4.4   --> int < -4
        // (float)int < 4.4    --> int <= 4
        if (!RHS.isNegative())
          Pred = ICmpInst::ICMP_SLE;
        break;
      case ICmpInst::ICMP_UGT:
        // (float)int > 4.4    --> int > 4
        // (float)int > -4.4   --> true
        if (RHS.isNegative())
          return replaceInstUsesWith(I, Builder.getTrue());
        break;
      case ICmpInst::ICMP_SGT:
        // (float)int > 4.4    --> int > 4
        // (float)int > -4.4   --> int >= -4
        if (RHS.isNegative())
          Pred = ICmpInst::ICMP_SGE;
        break;
      case ICmpInst::ICMP_UGE:
        // (float)int >= -4.4   --> true
        // (float)int >= 4.4    --> int > 4
        if (RHS.isNegative())
          return replaceInstUsesWith(I, Builder.getTrue());
        Pred = ICmpInst::ICMP_UGT;
        break;
      case ICmpInst::ICMP_SGE:
        // (float)int >= -4.4   --> int >= -4
        // (float)int >= 4.4    --> int > 4
        if (!RHS.isNegative())
          Pred = ICmpInst::ICMP_SGT;
        break;
      }
    }
  }

  // Lower this FP comparison into an appropriate integer version of the
  // comparison.
  return new ICmpInst(Pred, LHSI->getOperand(0), RHSInt);
}

/// Fold (C / X) < 0.0 --> X < 0.0 if possible. Swap predicate if necessary.
static Instruction *foldFCmpReciprocalAndZero(FCmpInst &I, Instruction *LHSI,
                                              Constant *RHSC) {
  // When C is not 0.0 and infinities are not allowed:
  // (C / X) < 0.0 is a sign-bit test of X
  // (C / X) < 0.0 --> X < 0.0 (if C is positive)
  // (C / X) < 0.0 --> X > 0.0 (if C is negative, swap the predicate)
  //
  // Proof:
  // Multiply (C / X) < 0.0 by X * X / C.
  // - X is non zero, if it is the flag 'ninf' is violated.
  // - C defines the sign of X * X * C. Thus it also defines whether to swap
  //   the predicate. C is also non zero by definition.
  //
  // Thus X * X / C is non zero and the transformation is valid. [qed]

  FCmpInst::Predicate Pred = I.getPredicate();

  // Check that predicates are valid.
  if ((Pred != FCmpInst::FCMP_OGT) && (Pred != FCmpInst::FCMP_OLT) &&
      (Pred != FCmpInst::FCMP_OGE) && (Pred != FCmpInst::FCMP_OLE))
    return nullptr;

  // Check that RHS operand is zero.
  if (!match(RHSC, m_AnyZeroFP()))
    return nullptr;

  // Check fastmath flags ('ninf').
  if (!LHSI->hasNoInfs() || !I.hasNoInfs())
    return nullptr;

  // Check the properties of the dividend. It must not be zero to avoid a
  // division by zero (see Proof).
  const APFloat *C;
  if (!match(LHSI->getOperand(0), m_APFloat(C)))
    return nullptr;

  if (C->isZero())
    return nullptr;

  // Get swapped predicate if necessary.
  if (C->isNegative())
    Pred = I.getSwappedPredicate();

  return new FCmpInst(Pred, LHSI->getOperand(1), RHSC, "", &I);
}

/// Optimize fabs(X) compared with zero.
static Instruction *foldFabsWithFcmpZero(FCmpInst &I, InstCombinerImpl &IC) {
  Value *X;
  if (!match(I.getOperand(0), m_FAbs(m_Value(X))) ||
      !match(I.getOperand(1), m_PosZeroFP()))
    return nullptr;

  auto replacePredAndOp0 = [&IC](FCmpInst *I, FCmpInst::Predicate P, Value *X) {
    I->setPredicate(P);
    return IC.replaceOperand(*I, 0, X);
  };

  switch (I.getPredicate()) {
  case FCmpInst::FCMP_UGE:
  case FCmpInst::FCMP_OLT:
    // fabs(X) >= 0.0 --> true
    // fabs(X) <  0.0 --> false
    llvm_unreachable("fcmp should have simplified");

  case FCmpInst::FCMP_OGT:
    // fabs(X) > 0.0 --> X != 0.0
    return replacePredAndOp0(&I, FCmpInst::FCMP_ONE, X);

  case FCmpInst::FCMP_UGT:
    // fabs(X) u> 0.0 --> X u!= 0.0
    return replacePredAndOp0(&I, FCmpInst::FCMP_UNE, X);

  case FCmpInst::FCMP_OLE:
    // fabs(X) <= 0.0 --> X == 0.0
    return replacePredAndOp0(&I, FCmpInst::FCMP_OEQ, X);

  case FCmpInst::FCMP_ULE:
    // fabs(X) u<= 0.0 --> X u== 0.0
    return replacePredAndOp0(&I, FCmpInst::FCMP_UEQ, X);

  case FCmpInst::FCMP_OGE:
    // fabs(X) >= 0.0 --> !isnan(X)
    assert(!I.hasNoNaNs() && "fcmp should have simplified");
    return replacePredAndOp0(&I, FCmpInst::FCMP_ORD, X);

  case FCmpInst::FCMP_ULT:
    // fabs(X) u< 0.0 --> isnan(X)
    assert(!I.hasNoNaNs() && "fcmp should have simplified");
    return replacePredAndOp0(&I, FCmpInst::FCMP_UNO, X);

  case FCmpInst::FCMP_OEQ:
  case FCmpInst::FCMP_UEQ:
  case FCmpInst::FCMP_ONE:
  case FCmpInst::FCMP_UNE:
  case FCmpInst::FCMP_ORD:
  case FCmpInst::FCMP_UNO:
    // Look through the fabs() because it doesn't change anything but the sign.
    // fabs(X) == 0.0 --> X == 0.0,
    // fabs(X) != 0.0 --> X != 0.0
    // isnan(fabs(X)) --> isnan(X)
    // !isnan(fabs(X) --> !isnan(X)
    return replacePredAndOp0(&I, I.getPredicate(), X);

  default:
    return nullptr;
  }
}

Instruction *InstCombinerImpl::visitFCmpInst(FCmpInst &I) {
  bool Changed = false;

  /// Orders the operands of the compare so that they are listed from most
  /// complex to least complex.  This puts constants before unary operators,
  /// before binary operators.
  if (getComplexity(I.getOperand(0)) < getComplexity(I.getOperand(1))) {
    I.swapOperands();
    Changed = true;
  }

  const CmpInst::Predicate Pred = I.getPredicate();
  Value *Op0 = I.getOperand(0), *Op1 = I.getOperand(1);
  if (Value *V = SimplifyFCmpInst(Pred, Op0, Op1, I.getFastMathFlags(),
                                  SQ.getWithInstruction(&I)))
    return replaceInstUsesWith(I, V);

  // Simplify 'fcmp pred X, X'
  Type *OpType = Op0->getType();
  assert(OpType == Op1->getType() && "fcmp with different-typed operands?");
  if (Op0 == Op1) {
    switch (Pred) {
      default: break;
    case FCmpInst::FCMP_UNO:    // True if unordered: isnan(X) | isnan(Y)
    case FCmpInst::FCMP_ULT:    // True if unordered or less than
    case FCmpInst::FCMP_UGT:    // True if unordered or greater than
    case FCmpInst::FCMP_UNE:    // True if unordered or not equal
      // Canonicalize these to be 'fcmp uno %X, 0.0'.
      I.setPredicate(FCmpInst::FCMP_UNO);
      I.setOperand(1, Constant::getNullValue(OpType));
      return &I;

    case FCmpInst::FCMP_ORD:    // True if ordered (no nans)
    case FCmpInst::FCMP_OEQ:    // True if ordered and equal
    case FCmpInst::FCMP_OGE:    // True if ordered and greater than or equal
    case FCmpInst::FCMP_OLE:    // True if ordered and less than or equal
      // Canonicalize these to be 'fcmp ord %X, 0.0'.
      I.setPredicate(FCmpInst::FCMP_ORD);
      I.setOperand(1, Constant::getNullValue(OpType));
      return &I;
    }
  }

  // If we're just checking for a NaN (ORD/UNO) and have a non-NaN operand,
  // then canonicalize the operand to 0.0.
  if (Pred == CmpInst::FCMP_ORD || Pred == CmpInst::FCMP_UNO) {
    if (!match(Op0, m_PosZeroFP()) && isKnownNeverNaN(Op0, &TLI))
      return replaceOperand(I, 0, ConstantFP::getNullValue(OpType));

    if (!match(Op1, m_PosZeroFP()) && isKnownNeverNaN(Op1, &TLI))
      return replaceOperand(I, 1, ConstantFP::getNullValue(OpType));
  }

  // fcmp pred (fneg X), (fneg Y) -> fcmp swap(pred) X, Y
  Value *X, *Y;
  if (match(Op0, m_FNeg(m_Value(X))) && match(Op1, m_FNeg(m_Value(Y))))
    return new FCmpInst(I.getSwappedPredicate(), X, Y, "", &I);

  // Test if the FCmpInst instruction is used exclusively by a select as
  // part of a minimum or maximum operation. If so, refrain from doing
  // any other folding. This helps out other analyses which understand
  // non-obfuscated minimum and maximum idioms, such as ScalarEvolution
  // and CodeGen. And in this case, at least one of the comparison
  // operands has at least one user besides the compare (the select),
  // which would often largely negate the benefit of folding anyway.
  if (I.hasOneUse())
    if (SelectInst *SI = dyn_cast<SelectInst>(I.user_back())) {
      Value *A, *B;
      SelectPatternResult SPR = matchSelectPattern(SI, A, B);
      if (SPR.Flavor != SPF_UNKNOWN)
        return nullptr;
    }

  // The sign of 0.0 is ignored by fcmp, so canonicalize to +0.0:
  // fcmp Pred X, -0.0 --> fcmp Pred X, 0.0
  if (match(Op1, m_AnyZeroFP()) && !match(Op1, m_PosZeroFP()))
    return replaceOperand(I, 1, ConstantFP::getNullValue(OpType));

  // Handle fcmp with instruction LHS and constant RHS.
  Instruction *LHSI;
  Constant *RHSC;
  if (match(Op0, m_Instruction(LHSI)) && match(Op1, m_Constant(RHSC))) {
    switch (LHSI->getOpcode()) {
    case Instruction::PHI:
      // Only fold fcmp into the PHI if the phi and fcmp are in the same
      // block.  If in the same block, we're encouraging jump threading.  If
      // not, we are just pessimizing the code by making an i1 phi.
      if (LHSI->getParent() == I.getParent())
        if (Instruction *NV = foldOpIntoPhi(I, cast<PHINode>(LHSI)))
          return NV;
      break;
    case Instruction::SIToFP:
    case Instruction::UIToFP:
      if (Instruction *NV = foldFCmpIntToFPConst(I, LHSI, RHSC))
        return NV;
      break;
    case Instruction::FDiv:
      if (Instruction *NV = foldFCmpReciprocalAndZero(I, LHSI, RHSC))
        return NV;
      break;
    case Instruction::Load:
      if (auto *GEP = dyn_cast<GetElementPtrInst>(LHSI->getOperand(0)))
        if (auto *GV = dyn_cast<GlobalVariable>(GEP->getOperand(0)))
          if (GV->isConstant() && GV->hasDefinitiveInitializer() &&
              !cast<LoadInst>(LHSI)->isVolatile())
            if (Instruction *Res = foldCmpLoadFromIndexedGlobal(GEP, GV, I))
              return Res;
      break;
  }
  }

  if (Instruction *R = foldFabsWithFcmpZero(I, *this))
    return R;

  if (match(Op0, m_FNeg(m_Value(X)))) {
    // fcmp pred (fneg X), C --> fcmp swap(pred) X, -C
    Constant *C;
    if (match(Op1, m_Constant(C))) {
      Constant *NegC = ConstantExpr::getFNeg(C);
      return new FCmpInst(I.getSwappedPredicate(), X, NegC, "", &I);
    }
  }

  if (match(Op0, m_FPExt(m_Value(X)))) {
    // fcmp (fpext X), (fpext Y) -> fcmp X, Y
    if (match(Op1, m_FPExt(m_Value(Y))) && X->getType() == Y->getType())
      return new FCmpInst(Pred, X, Y, "", &I);

    // fcmp (fpext X), C -> fcmp X, (fptrunc C) if fptrunc is lossless
    const APFloat *C;
    if (match(Op1, m_APFloat(C))) {
      const fltSemantics &FPSem =
          X->getType()->getScalarType()->getFltSemantics();
      bool Lossy;
      APFloat TruncC = *C;
      TruncC.convert(FPSem, APFloat::rmNearestTiesToEven, &Lossy);

      // Avoid lossy conversions and denormals.
      // Zero is a special case that's OK to convert.
      APFloat Fabs = TruncC;
      Fabs.clearSign();
      if (!Lossy &&
          (!(Fabs < APFloat::getSmallestNormalized(FPSem)) || Fabs.isZero())) {
        Constant *NewC = ConstantFP::get(X->getType(), TruncC);
        return new FCmpInst(Pred, X, NewC, "", &I);
      }
    }
  }

  // Convert a sign-bit test of an FP value into a cast and integer compare.
  // TODO: Simplify if the copysign constant is 0.0 or NaN.
  // TODO: Handle non-zero compare constants.
  // TODO: Handle other predicates.
  const APFloat *C;
  if (match(Op0, m_OneUse(m_Intrinsic<Intrinsic::copysign>(m_APFloat(C),
                                                           m_Value(X)))) &&
      match(Op1, m_AnyZeroFP()) && !C->isZero() && !C->isNaN()) {
    Type *IntType = Builder.getIntNTy(X->getType()->getScalarSizeInBits());
    if (auto *VecTy = dyn_cast<VectorType>(OpType))
      IntType = VectorType::get(IntType, VecTy->getElementCount());

    // copysign(non-zero constant, X) < 0.0 --> (bitcast X) < 0
    if (Pred == FCmpInst::FCMP_OLT) {
      Value *IntX = Builder.CreateBitCast(X, IntType);
      return new ICmpInst(ICmpInst::ICMP_SLT, IntX,
                          ConstantInt::getNullValue(IntType));
    }
  }

  if (I.getType()->isVectorTy())
    if (Instruction *Res = foldVectorCmp(I, Builder))
      return Res;

  return Changed ? &I : nullptr;
}<|MERGE_RESOLUTION|>--- conflicted
+++ resolved
@@ -2730,19 +2730,16 @@
       C == *C2 + APInt::getSignedMaxValue(Ty->getScalarSizeInBits()))
     return new ICmpInst(ICmpInst::ICMP_SLT, X, ConstantInt::get(Ty, -(*C2)));
 
-<<<<<<< HEAD
+  // (X + C2) <u C --> X >s ~C2 (if C == C2 + SMIN)
+  if (Pred == CmpInst::ICMP_ULT &&
+      C == *C2 + APInt::getSignedMinValue(Ty->getScalarSizeInBits()))
+    return new ICmpInst(ICmpInst::ICMP_SGT, X, ConstantInt::get(Ty, ~(*C2)));
+
 #if INTEL_CUSTOMIZATION
   // Disabling this particular optimization before loopopt as it interferes with
   // ztt recognition unless we are cancelling 1 from both sides.
   if (!Cmp.getFunction()->isPreLoopOpt() || isAddFoldingProfitable(Add, *C2)) {
 #endif // INTEL_CUSTOMIZATION
-=======
-  // (X + C2) <u C --> X >s ~C2 (if C == C2 + SMIN)
-  if (Pred == CmpInst::ICMP_ULT &&
-      C == *C2 + APInt::getSignedMinValue(Ty->getScalarSizeInBits()))
-    return new ICmpInst(ICmpInst::ICMP_SGT, X, ConstantInt::get(Ty, ~(*C2)));
-
->>>>>>> 0c400e89
   // If the add does not wrap, we can always adjust the compare by subtracting
   // the constants. Equality comparisons are handled elsewhere. SGE/SLE/UGE/ULE
   // are canonicalized to SGT/SLT/UGT/ULT.
