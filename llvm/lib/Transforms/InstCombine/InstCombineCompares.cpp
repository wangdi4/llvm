--- conflicted
+++ resolved
@@ -2734,22 +2734,19 @@
   if (Pred == CmpInst::ICMP_ULT && C == *C2 + SMin)
     return new ICmpInst(ICmpInst::ICMP_SGT, X, ConstantInt::get(Ty, ~(*C2)));
 
-<<<<<<< HEAD
+  // (X + C2) >s C --> X <u (SMAX - C) (if C == C2 - 1)
+  if (Pred == CmpInst::ICMP_SGT && C == *C2 - 1)
+    return new ICmpInst(ICmpInst::ICMP_ULT, X, ConstantInt::get(Ty, SMax - C));
+
+  // (X + C2) <s C --> X >u (C ^ SMAX) (if C == C2)
+  if (Pred == CmpInst::ICMP_SLT && C == *C2)
+    return new ICmpInst(ICmpInst::ICMP_UGT, X, ConstantInt::get(Ty, C ^ SMax));
+
 #if INTEL_CUSTOMIZATION
   // Disabling this particular optimization before loopopt as it interferes with
   // ztt recognition unless we are cancelling 1 from both sides.
   if (!Cmp.getFunction()->isPreLoopOpt() || isAddFoldingProfitable(Add, *C2)) {
 #endif // INTEL_CUSTOMIZATION
-=======
-  // (X + C2) >s C --> X <u (SMAX - C) (if C == C2 - 1)
-  if (Pred == CmpInst::ICMP_SGT && C == *C2 - 1)
-    return new ICmpInst(ICmpInst::ICMP_ULT, X, ConstantInt::get(Ty, SMax - C));
-
-  // (X + C2) <s C --> X >u (C ^ SMAX) (if C == C2)
-  if (Pred == CmpInst::ICMP_SLT && C == *C2)
-    return new ICmpInst(ICmpInst::ICMP_UGT, X, ConstantInt::get(Ty, C ^ SMax));
-
->>>>>>> 40b752d2
   // If the add does not wrap, we can always adjust the compare by subtracting
   // the constants. Equality comparisons are handled elsewhere. SGE/SLE/UGE/ULE
   // are canonicalized to SGT/SLT/UGT/ULT.
