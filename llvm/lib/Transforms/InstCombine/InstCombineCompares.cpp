--- conflicted
+++ resolved
@@ -2117,22 +2117,13 @@
 Instruction *InstCombiner::foldICmpDivConstant(ICmpInst &Cmp,
                                                BinaryOperator *Div,
                                                const APInt *C) {
-<<<<<<< HEAD
 #if INTEL_CUSTOMIZATION
   // Disabling this particular optimization before loopopt as it interferes with
   // ztt recognition. 
   if (Cmp.getParent()->getParent()->isPreLoopOpt())
     return nullptr;
 #endif // INTEL_CUSTOMIZATION
-  // FIXME: This check restricts all folds under here to scalar types.
-  ConstantInt *RHS = dyn_cast<ConstantInt>(Cmp.getOperand(1));
-  if (!RHS)
-    return nullptr;
-
-  // Fold: icmp pred ([us]div X, C1), C2 -> range test
-=======
-  // Fold: icmp pred ([us]div X, C2), C -> range test
->>>>>>> 47e577eb
+
   // Fold this div into the comparison, producing a range check.
   // Determine, based on the divide type, what the range is being
   // checked.  If there is an overflow on the low or high side, remember
@@ -3314,7 +3305,6 @@
   return BinaryOperator::CreateNot(Result);
 }
 
-<<<<<<< HEAD
 #if INTEL_CUSTOMIZATION
 /// OptimizeICmpInstSize - Try to do the comparison at a smaller integer size if
 /// profitable. This could eliminate unnecessary instructions. For example:
@@ -3427,94 +3417,6 @@
 }
 #endif // INTEL_CUSTOMIZATION    
 
-/// The caller has matched a pattern of the form:
-///   I = icmp ugt (add (add A, B), CI2), CI1
-/// If this is of the form:
-///   sum = a + b
-///   if (sum+128 >u 255)
-/// Then replace it with llvm.sadd.with.overflow.i8.
-///
-static Instruction *ProcessUGT_ADDCST_ADD(ICmpInst &I, Value *A, Value *B,
-                                          ConstantInt *CI2, ConstantInt *CI1,
-                                          InstCombiner &IC) {
-  // The transformation we're trying to do here is to transform this into an
-  // llvm.sadd.with.overflow.  To do this, we have to replace the original add
-  // with a narrower add, and discard the add-with-constant that is part of the
-  // range check (if we can't eliminate it, this isn't profitable).
-
-  // In order to eliminate the add-with-constant, the compare can be its only
-  // use.
-  Instruction *AddWithCst = cast<Instruction>(I.getOperand(0));
-  if (!AddWithCst->hasOneUse()) return nullptr;
-
-  // If CI2 is 2^7, 2^15, 2^31, then it might be an sadd.with.overflow.
-  if (!CI2->getValue().isPowerOf2()) return nullptr;
-  unsigned NewWidth = CI2->getValue().countTrailingZeros();
-  if (NewWidth != 7 && NewWidth != 15 && NewWidth != 31) return nullptr;
-
-  // The width of the new add formed is 1 more than the bias.
-  ++NewWidth;
-
-  // Check to see that CI1 is an all-ones value with NewWidth bits.
-  if (CI1->getBitWidth() == NewWidth ||
-      CI1->getValue() != APInt::getLowBitsSet(CI1->getBitWidth(), NewWidth))
-    return nullptr;
-
-  // This is only really a signed overflow check if the inputs have been
-  // sign-extended; check for that condition. For example, if CI2 is 2^31 and
-  // the operands of the add are 64 bits wide, we need at least 33 sign bits.
-  unsigned NeededSignBits = CI1->getBitWidth() - NewWidth + 1;
-  if (IC.ComputeNumSignBits(A, 0, &I) < NeededSignBits ||
-      IC.ComputeNumSignBits(B, 0, &I) < NeededSignBits)
-    return nullptr;
-
-  // In order to replace the original add with a narrower
-  // llvm.sadd.with.overflow, the only uses allowed are the add-with-constant
-  // and truncates that discard the high bits of the add.  Verify that this is
-  // the case.
-  Instruction *OrigAdd = cast<Instruction>(AddWithCst->getOperand(0));
-  for (User *U : OrigAdd->users()) {
-    if (U == AddWithCst) continue;
-
-    // Only accept truncates for now.  We would really like a nice recursive
-    // predicate like SimplifyDemandedBits, but which goes downwards the use-def
-    // chain to see which bits of a value are actually demanded.  If the
-    // original add had another add which was then immediately truncated, we
-    // could still do the transformation.
-    TruncInst *TI = dyn_cast<TruncInst>(U);
-    if (!TI || TI->getType()->getPrimitiveSizeInBits() > NewWidth)
-      return nullptr;
-  }
-
-  // If the pattern matches, truncate the inputs to the narrower type and
-  // use the sadd_with_overflow intrinsic to efficiently compute both the
-  // result and the overflow bit.
-  Type *NewType = IntegerType::get(OrigAdd->getContext(), NewWidth);
-  Value *F = Intrinsic::getDeclaration(I.getModule(),
-                                       Intrinsic::sadd_with_overflow, NewType);
-
-  InstCombiner::BuilderTy *Builder = IC.Builder;
-
-  // Put the new code above the original add, in case there are any uses of the
-  // add between the add and the compare.
-  Builder->SetInsertPoint(OrigAdd);
-
-  Value *TruncA = Builder->CreateTrunc(A, NewType, A->getName()+".trunc");
-  Value *TruncB = Builder->CreateTrunc(B, NewType, B->getName()+".trunc");
-  CallInst *Call = Builder->CreateCall(F, {TruncA, TruncB}, "sadd");
-  Value *Add = Builder->CreateExtractValue(Call, 0, "sadd.result");
-  Value *ZExt = Builder->CreateZExt(Add, OrigAdd->getType());
-
-  // The inner add was the result of the narrow add, zero extended to the
-  // wider type.  Replace it with the result computed by the intrinsic.
-  IC.replaceInstUsesWith(*OrigAdd, ZExt);
-
-  // The original icmp gets replaced with the overflow value.
-  return ExtractValueInst::Create(Call, 1, "sadd.overflow");
-}
-
-=======
->>>>>>> 47e577eb
 bool InstCombiner::OptimizeOverflowCheck(OverflowCheckFlavor OCF, Value *LHS,
                                          Value *RHS, Instruction &OrigI,
                                          Value *&Result, Constant *&Overflow) {
@@ -4496,317 +4398,14 @@
         return R;
   }
 
-<<<<<<< HEAD
 #if INTEL_CUSTOMIZATION
   // Optimize the size of ICmp and eliminate unnecessary instructions.
   if (Instruction *R = OptimizeICmpInstSize(I, Op0, Op1))
     return R;
- #endif // INTEL_CUSTOMIZATION
-
-  // Special logic for binary operators.
-  BinaryOperator *BO0 = dyn_cast<BinaryOperator>(Op0);
-  BinaryOperator *BO1 = dyn_cast<BinaryOperator>(Op1);
-  if (BO0 || BO1) {
-    CmpInst::Predicate Pred = I.getPredicate();
-    bool NoOp0WrapProblem = false, NoOp1WrapProblem = false;
-    if (BO0 && isa<OverflowingBinaryOperator>(BO0))
-      NoOp0WrapProblem = ICmpInst::isEquality(Pred) ||
-        (CmpInst::isUnsigned(Pred) && BO0->hasNoUnsignedWrap()) ||
-        (CmpInst::isSigned(Pred) && BO0->hasNoSignedWrap());
-    if (BO1 && isa<OverflowingBinaryOperator>(BO1))
-      NoOp1WrapProblem = ICmpInst::isEquality(Pred) ||
-        (CmpInst::isUnsigned(Pred) && BO1->hasNoUnsignedWrap()) ||
-        (CmpInst::isSigned(Pred) && BO1->hasNoSignedWrap());
-
-    // Analyze the case when either Op0 or Op1 is an add instruction.
-    // Op0 = A + B (or A and B are null); Op1 = C + D (or C and D are null).
-    Value *A = nullptr, *B = nullptr, *C = nullptr, *D = nullptr;
-    if (BO0 && BO0->getOpcode() == Instruction::Add) {
-      A = BO0->getOperand(0);
-      B = BO0->getOperand(1);
-    }
-    if (BO1 && BO1->getOpcode() == Instruction::Add) {
-      C = BO1->getOperand(0);
-      D = BO1->getOperand(1);
-    }
-
-    // icmp (X+cst) < 0 --> X < -cst
-    if (NoOp0WrapProblem && ICmpInst::isSigned(Pred) && match(Op1, m_Zero()))
-      if (ConstantInt *RHSC = dyn_cast_or_null<ConstantInt>(B))
-        if (!RHSC->isMinValue(/*isSigned=*/true))
-          return new ICmpInst(Pred, A, ConstantExpr::getNeg(RHSC));
-
-    // icmp (X+Y), X -> icmp Y, 0 for equalities or if there is no overflow.
-    if ((A == Op1 || B == Op1) && NoOp0WrapProblem)
-      return new ICmpInst(Pred, A == Op1 ? B : A,
-                          Constant::getNullValue(Op1->getType()));
-
-    // icmp X, (X+Y) -> icmp 0, Y for equalities or if there is no overflow.
-    if ((C == Op0 || D == Op0) && NoOp1WrapProblem)
-      return new ICmpInst(Pred, Constant::getNullValue(Op0->getType()),
-                          C == Op0 ? D : C);
-
-    // icmp (X+Y), (X+Z) -> icmp Y, Z for equalities or if there is no overflow.
-    if (A && C && (A == C || A == D || B == C || B == D) &&
-        NoOp0WrapProblem && NoOp1WrapProblem &&
-        // Try not to increase register pressure.
-        BO0->hasOneUse() && BO1->hasOneUse()) {
-      // Determine Y and Z in the form icmp (X+Y), (X+Z).
-      Value *Y, *Z;
-      if (A == C) {
-        // C + B == C + D  ->  B == D
-        Y = B;
-        Z = D;
-      } else if (A == D) {
-        // D + B == C + D  ->  B == C
-        Y = B;
-        Z = C;
-      } else if (B == C) {
-        // A + C == C + D  ->  A == D
-        Y = A;
-        Z = D;
-      } else {
-        assert(B == D);
-        // A + D == C + D  ->  A == C
-        Y = A;
-        Z = C;
-      }
-      return new ICmpInst(Pred, Y, Z);
-    }
-
-    // icmp slt (X + -1), Y -> icmp sle X, Y
-    if (A && NoOp0WrapProblem && Pred == CmpInst::ICMP_SLT &&
-        match(B, m_AllOnes()))
-      return new ICmpInst(CmpInst::ICMP_SLE, A, Op1);
-
-    // icmp sge (X + -1), Y -> icmp sgt X, Y
-    if (A && NoOp0WrapProblem && Pred == CmpInst::ICMP_SGE &&
-        match(B, m_AllOnes()))
-      return new ICmpInst(CmpInst::ICMP_SGT, A, Op1);
-
-    // icmp sle (X + 1), Y -> icmp slt X, Y
-    if (A && NoOp0WrapProblem && Pred == CmpInst::ICMP_SLE &&
-        match(B, m_One()))
-      return new ICmpInst(CmpInst::ICMP_SLT, A, Op1);
-
-    // icmp sgt (X + 1), Y -> icmp sge X, Y
-    if (A && NoOp0WrapProblem && Pred == CmpInst::ICMP_SGT &&
-        match(B, m_One()))
-      return new ICmpInst(CmpInst::ICMP_SGE, A, Op1);
-
-    // icmp sgt X, (Y + -1) -> icmp sge X, Y
-    if (C && NoOp1WrapProblem && Pred == CmpInst::ICMP_SGT &&
-        match(D, m_AllOnes()))
-      return new ICmpInst(CmpInst::ICMP_SGE, Op0, C);
-
-    // icmp sle X, (Y + -1) -> icmp slt X, Y
-    if (C && NoOp1WrapProblem && Pred == CmpInst::ICMP_SLE &&
-        match(D, m_AllOnes()))
-      return new ICmpInst(CmpInst::ICMP_SLT, Op0, C);
-
-    // icmp sge X, (Y + 1) -> icmp sgt X, Y
-    if (C && NoOp1WrapProblem && Pred == CmpInst::ICMP_SGE &&
-        match(D, m_One()))
-      return new ICmpInst(CmpInst::ICMP_SGT, Op0, C);
-
-    // icmp slt X, (Y + 1) -> icmp sle X, Y
-    if (C && NoOp1WrapProblem && Pred == CmpInst::ICMP_SLT &&
-        match(D, m_One()))
-      return new ICmpInst(CmpInst::ICMP_SLE, Op0, C);
-
-    // if C1 has greater magnitude than C2:
-    //  icmp (X + C1), (Y + C2) -> icmp (X + C3), Y
-    //  s.t. C3 = C1 - C2
-    //
-    // if C2 has greater magnitude than C1:
-    //  icmp (X + C1), (Y + C2) -> icmp X, (Y + C3)
-    //  s.t. C3 = C2 - C1
-    if (A && C && NoOp0WrapProblem && NoOp1WrapProblem &&
-        (BO0->hasOneUse() || BO1->hasOneUse()) && !I.isUnsigned())
-      if (ConstantInt *C1 = dyn_cast<ConstantInt>(B))
-        if (ConstantInt *C2 = dyn_cast<ConstantInt>(D)) {
-          const APInt &AP1 = C1->getValue();
-          const APInt &AP2 = C2->getValue();
-          if (AP1.isNegative() == AP2.isNegative()) {
-            APInt AP1Abs = C1->getValue().abs();
-            APInt AP2Abs = C2->getValue().abs();
-            if (AP1Abs.uge(AP2Abs)) {
-              ConstantInt *C3 = Builder->getInt(AP1 - AP2);
-              Value *NewAdd = Builder->CreateNSWAdd(A, C3);
-              return new ICmpInst(Pred, NewAdd, C);
-            } else {
-              ConstantInt *C3 = Builder->getInt(AP2 - AP1);
-              Value *NewAdd = Builder->CreateNSWAdd(C, C3);
-              return new ICmpInst(Pred, A, NewAdd);
-            }
-          }
-        }
-
-
-    // Analyze the case when either Op0 or Op1 is a sub instruction.
-    // Op0 = A - B (or A and B are null); Op1 = C - D (or C and D are null).
-    A = nullptr;
-    B = nullptr;
-    C = nullptr;
-    D = nullptr;
-    if (BO0 && BO0->getOpcode() == Instruction::Sub) {
-      A = BO0->getOperand(0);
-      B = BO0->getOperand(1);
-    }
-    if (BO1 && BO1->getOpcode() == Instruction::Sub) {
-      C = BO1->getOperand(0);
-      D = BO1->getOperand(1);
-    }
-
-    // icmp (X-Y), X -> icmp 0, Y for equalities or if there is no overflow.
-    if (A == Op1 && NoOp0WrapProblem)
-      return new ICmpInst(Pred, Constant::getNullValue(Op1->getType()), B);
-
-    // icmp X, (X-Y) -> icmp Y, 0 for equalities or if there is no overflow.
-    if (C == Op0 && NoOp1WrapProblem)
-      return new ICmpInst(Pred, D, Constant::getNullValue(Op0->getType()));
-
-    // icmp (Y-X), (Z-X) -> icmp Y, Z for equalities or if there is no overflow.
-    if (B && D && B == D && NoOp0WrapProblem && NoOp1WrapProblem &&
-        // Try not to increase register pressure.
-        BO0->hasOneUse() && BO1->hasOneUse())
-      return new ICmpInst(Pred, A, C);
-
-    // icmp (X-Y), (X-Z) -> icmp Z, Y for equalities or if there is no overflow.
-    if (A && C && A == C && NoOp0WrapProblem && NoOp1WrapProblem &&
-        // Try not to increase register pressure.
-        BO0->hasOneUse() && BO1->hasOneUse())
-      return new ICmpInst(Pred, D, B);
-
-    // icmp (0-X) < cst --> x > -cst
-    if (NoOp0WrapProblem && ICmpInst::isSigned(Pred)) {
-      Value *X;
-      if (match(BO0, m_Neg(m_Value(X))))
-        if (ConstantInt *RHSC = dyn_cast<ConstantInt>(Op1))
-          if (!RHSC->isMinValue(/*isSigned=*/true))
-            return new ICmpInst(I.getSwappedPredicate(), X,
-                                ConstantExpr::getNeg(RHSC));
-    }
-
-    BinaryOperator *SRem = nullptr;
-    // icmp (srem X, Y), Y
-    if (BO0 && BO0->getOpcode() == Instruction::SRem &&
-        Op1 == BO0->getOperand(1))
-      SRem = BO0;
-    // icmp Y, (srem X, Y)
-    else if (BO1 && BO1->getOpcode() == Instruction::SRem &&
-             Op0 == BO1->getOperand(1))
-      SRem = BO1;
-    if (SRem) {
-      // We don't check hasOneUse to avoid increasing register pressure because
-      // the value we use is the same value this instruction was already using.
-      switch (SRem == BO0 ? ICmpInst::getSwappedPredicate(Pred) : Pred) {
-        default: break;
-        case ICmpInst::ICMP_EQ:
-          return replaceInstUsesWith(I, ConstantInt::getFalse(I.getType()));
-        case ICmpInst::ICMP_NE:
-          return replaceInstUsesWith(I, ConstantInt::getTrue(I.getType()));
-        case ICmpInst::ICMP_SGT:
-        case ICmpInst::ICMP_SGE:
-          return new ICmpInst(ICmpInst::ICMP_SGT, SRem->getOperand(1),
-                              Constant::getAllOnesValue(SRem->getType()));
-        case ICmpInst::ICMP_SLT:
-        case ICmpInst::ICMP_SLE:
-          return new ICmpInst(ICmpInst::ICMP_SLT, SRem->getOperand(1),
-                              Constant::getNullValue(SRem->getType()));
-      }
-    }
-
-    if (BO0 && BO1 && BO0->getOpcode() == BO1->getOpcode() &&
-        BO0->hasOneUse() && BO1->hasOneUse() &&
-        BO0->getOperand(1) == BO1->getOperand(1)) {
-      switch (BO0->getOpcode()) {
-      default: break;
-      case Instruction::Add:
-      case Instruction::Sub:
-      case Instruction::Xor:
-        if (I.isEquality())    // a+x icmp eq/ne b+x --> a icmp b
-          return new ICmpInst(I.getPredicate(), BO0->getOperand(0),
-                              BO1->getOperand(0));
-        // icmp u/s (a ^ signbit), (b ^ signbit) --> icmp s/u a, b
-        if (ConstantInt *CI = dyn_cast<ConstantInt>(BO0->getOperand(1))) {
-          if (CI->getValue().isSignBit()) {
-            ICmpInst::Predicate Pred = I.isSigned()
-                                           ? I.getUnsignedPredicate()
-                                           : I.getSignedPredicate();
-            return new ICmpInst(Pred, BO0->getOperand(0),
-                                BO1->getOperand(0));
-          }
-
-          if (BO0->getOpcode() == Instruction::Xor && CI->isMaxValue(true)) {
-            ICmpInst::Predicate Pred = I.isSigned()
-                                           ? I.getUnsignedPredicate()
-                                           : I.getSignedPredicate();
-            Pred = I.getSwappedPredicate(Pred);
-            return new ICmpInst(Pred, BO0->getOperand(0),
-                                BO1->getOperand(0));
-          }
-        }
-        break;
-      case Instruction::Mul:
-        if (!I.isEquality())
-          break;
-
-        if (ConstantInt *CI = dyn_cast<ConstantInt>(BO0->getOperand(1))) {
-          // a * Cst icmp eq/ne b * Cst --> a & Mask icmp b & Mask
-          // Mask = -1 >> count-trailing-zeros(Cst).
-          if (!CI->isZero() && !CI->isOne()) {
-            const APInt &AP = CI->getValue();
-            ConstantInt *Mask = ConstantInt::get(I.getContext(),
-                                    APInt::getLowBitsSet(AP.getBitWidth(),
-                                                         AP.getBitWidth() -
-                                                    AP.countTrailingZeros()));
-            Value *And1 = Builder->CreateAnd(BO0->getOperand(0), Mask);
-            Value *And2 = Builder->CreateAnd(BO1->getOperand(0), Mask);
-            return new ICmpInst(I.getPredicate(), And1, And2);
-          }
-        }
-        break;
-      case Instruction::UDiv:
-      case Instruction::LShr:
-        if (I.isSigned())
-          break;
-        LLVM_FALLTHROUGH;
-      case Instruction::SDiv:
-      case Instruction::AShr:
-        if (!BO0->isExact() || !BO1->isExact())
-          break;
-        return new ICmpInst(I.getPredicate(), BO0->getOperand(0),
-                            BO1->getOperand(0));
-      case Instruction::Shl: {
-        bool NUW = BO0->hasNoUnsignedWrap() && BO1->hasNoUnsignedWrap();
-        bool NSW = BO0->hasNoSignedWrap() && BO1->hasNoSignedWrap();
-        if (!NUW && !NSW)
-          break;
-        if (!NSW && I.isSigned())
-          break;
-        return new ICmpInst(I.getPredicate(), BO0->getOperand(0),
-                            BO1->getOperand(0));
-      }
-      }
-    }
-
-    if (BO0) {
-      // Transform  A & (L - 1) `ult` L --> L != 0
-      auto LSubOne = m_Add(m_Specific(Op1), m_AllOnes());
-      auto BitwiseAnd =
-          m_CombineOr(m_And(m_Value(), LSubOne), m_And(LSubOne, m_Value()));
-
-      if (match(BO0, BitwiseAnd) && I.getPredicate() == ICmpInst::ICMP_ULT) {
-        auto *Zero = Constant::getNullValue(BO0->getType());
-        return new ICmpInst(ICmpInst::ICMP_NE, Op1, Zero);
-      }
-    }
-  }
-=======
+#endif // INTEL_CUSTOMIZATION
+
   if (Instruction *Res = foldICmpBinOp(I))
     return Res;
->>>>>>> 47e577eb
 
   {
     Value *A, *B;
