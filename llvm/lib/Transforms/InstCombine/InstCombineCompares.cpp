--- conflicted
+++ resolved
@@ -2723,13 +2723,6 @@
   Type *Ty = Add->getType();
   CmpInst::Predicate Pred = Cmp.getPredicate();
 
-<<<<<<< HEAD
-#if INTEL_CUSTOMIZATION
-  // Disabling this particular optimization before loopopt as it interferes with
-  // ztt recognition unless we are cancelling 1 from both sides.
-  if (!Cmp.getFunction()->isPreLoopOpt() || isAddFoldingProfitable(Add, *C2)) {
-#endif // INTEL_CUSTOMIZATION
-=======
   // Fold an unsigned compare with offset to signed compare:
   // (X + C2) >u C --> X <s -C2 (if C == C2 + SMAX)
   // TODO: Find the ULT and signed predicate siblings.
@@ -2737,7 +2730,11 @@
       C == *C2 + APInt::getSignedMaxValue(Ty->getScalarSizeInBits()))
     return new ICmpInst(ICmpInst::ICMP_SLT, X, ConstantInt::get(Ty, -(*C2)));
 
->>>>>>> c7b658ae
+#if INTEL_CUSTOMIZATION
+  // Disabling this particular optimization before loopopt as it interferes with
+  // ztt recognition unless we are cancelling 1 from both sides.
+  if (!Cmp.getFunction()->isPreLoopOpt() || isAddFoldingProfitable(Add, *C2)) {
+#endif // INTEL_CUSTOMIZATION
   // If the add does not wrap, we can always adjust the compare by subtracting
   // the constants. Equality comparisons are handled elsewhere. SGE/SLE/UGE/ULE
   // are canonicalized to SGT/SLT/UGT/ULT.
