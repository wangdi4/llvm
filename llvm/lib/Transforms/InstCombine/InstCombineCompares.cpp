--- conflicted
+++ resolved
@@ -12,11 +12,8 @@
 //===----------------------------------------------------------------------===//
 
 #include "InstCombine.h"
-<<<<<<< HEAD
-=======
 #include "llvm/ADT/APSInt.h"
 #include "llvm/ADT/Statistic.h"
->>>>>>> 41cb3da2
 #include "llvm/Analysis/ConstantFolding.h"
 #include "llvm/Analysis/InstructionSimplify.h"
 #include "llvm/Analysis/MemoryBuiltins.h"
@@ -25,18 +22,19 @@
 #include "llvm/IR/GetElementPtrTypeIterator.h"
 #include "llvm/IR/IntrinsicInst.h"
 #include "llvm/IR/PatternMatch.h"
-<<<<<<< HEAD
-#include "llvm/Target/TargetLibraryInfo.h"
-=======
 #include "llvm/Support/CommandLine.h"
 #include "llvm/Support/Debug.h"
 #include "llvm/Analysis/TargetLibraryInfo.h"
 
->>>>>>> 41cb3da2
 using namespace llvm;
 using namespace PatternMatch;
 
 #define DEBUG_TYPE "instcombine"
+
+// How many times is a select replaced by one of its operands?
+STATISTIC(NumSel, "Number of select opts");
+
+// Initialization Routines
 
 static ConstantInt *getOne(Constant *C) {
   return ConstantInt::get(cast<IntegerType>(C->getType()), 1);
@@ -1064,66 +1062,83 @@
   APInt AP1 = CI1->getValue();
   APInt AP2 = CI2->getValue();
 
-  if (!AP1) {
-    if (!AP2) {
-      // Both Constants are 0.
-      return getConstant(true);
-    }
-
-    if (cast<BinaryOperator>(Op)->isExact())
-      return getConstant(false);
-
-    if (AP2.isNegative()) {
-      // MSB is set, so a lshr with a large enough 'A' would be undefined.
-      return getConstant(false);
-    }
-
+  // Don't bother doing any work for cases which InstSimplify handles.
+  if (AP2 == 0)
+    return nullptr;
+  bool IsAShr = isa<AShrOperator>(Op);
+  if (IsAShr) {
+    if (AP2.isAllOnesValue())
+      return nullptr;
+    if (AP2.isNegative() != AP1.isNegative())
+      return nullptr;
+    if (AP2.sgt(AP1))
+      return nullptr;
+  }
+
+  if (!AP1)
     // 'A' must be large enough to shift out the highest set bit.
     return getICmp(I.ICMP_UGT, A,
                    ConstantInt::get(A->getType(), AP2.logBase2()));
-  }
-
-  if (!AP2) {
-    // Shifting 0 by any value gives 0.
-    return getConstant(false);
-  }
-
-  bool IsAShr = isa<AShrOperator>(Op);
-  if (AP1 == AP2) {
-    if (AP1.isAllOnesValue() && IsAShr) {
-      // Arithmatic shift of -1 is always -1.
-      return getConstant(true);
-    }
+
+  if (AP1 == AP2)
     return getICmp(I.ICMP_EQ, A, ConstantInt::getNullValue(A->getType()));
-  }
-
-  bool IsNegative = false;
-  if (IsAShr) {
-    if (AP1.isNegative() != AP2.isNegative()) {
-      // Arithmetic shift will never change the sign.
-      return getConstant(false);
-    }
-    // Both the constants are negative, take their positive to calculate log.
-    if (AP1.isNegative()) {
-      if (AP1.slt(AP2))
-        // Right-shifting won't increase the magnitude.
-        return getConstant(false);
-      IsNegative = true;
-    }
-  }
-
-  if (!IsNegative && AP1.ugt(AP2))
-    // Right-shifting will not increase the value.
-    return getConstant(false);
 
   // Get the distance between the highest bit that's set.
   int Shift;
-  if (IsNegative)
-    Shift = (-AP2).logBase2() - (-AP1).logBase2();
+  // Both the constants are negative, take their positive to calculate log.
+  if (IsAShr && AP1.isNegative())
+    // Get the ones' complement of AP2 and AP1 when computing the distance.
+    Shift = (~AP2).logBase2() - (~AP1).logBase2();
   else
     Shift = AP2.logBase2() - AP1.logBase2();
 
-  if (IsAShr ? AP1 == AP2.ashr(Shift) : AP1 == AP2.lshr(Shift))
+  if (Shift > 0) {
+    if (IsAShr ? AP1 == AP2.ashr(Shift) : AP1 == AP2.lshr(Shift))
+      return getICmp(I.ICMP_EQ, A, ConstantInt::get(A->getType(), Shift));
+  }
+  // Shifting const2 will never be equal to const1.
+  return getConstant(false);
+}
+
+/// FoldICmpCstShlCst - Handle "(icmp eq/ne (shl const2, A), const1)" ->
+/// (icmp eq/ne A, TrailingZeros(const1) - TrailingZeros(const2)).
+Instruction *InstCombiner::FoldICmpCstShlCst(ICmpInst &I, Value *Op, Value *A,
+                                             ConstantInt *CI1,
+                                             ConstantInt *CI2) {
+  assert(I.isEquality() && "Cannot fold icmp gt/lt");
+
+  auto getConstant = [&I, this](bool IsTrue) {
+    if (I.getPredicate() == I.ICMP_NE)
+      IsTrue = !IsTrue;
+    return ReplaceInstUsesWith(I, ConstantInt::get(I.getType(), IsTrue));
+  };
+
+  auto getICmp = [&I](CmpInst::Predicate Pred, Value *LHS, Value *RHS) {
+    if (I.getPredicate() == I.ICMP_NE)
+      Pred = CmpInst::getInversePredicate(Pred);
+    return new ICmpInst(Pred, LHS, RHS);
+  };
+
+  APInt AP1 = CI1->getValue();
+  APInt AP2 = CI2->getValue();
+
+  // Don't bother doing any work for cases which InstSimplify handles.
+  if (AP2 == 0)
+    return nullptr;
+
+  unsigned AP2TrailingZeros = AP2.countTrailingZeros();
+
+  if (!AP1 && AP2TrailingZeros != 0)
+    return getICmp(I.ICMP_UGE, A,
+                   ConstantInt::get(A->getType(), AP2.getBitWidth() - AP2TrailingZeros));
+
+  if (AP1 == AP2)
+    return getICmp(I.ICMP_EQ, A, ConstantInt::getNullValue(A->getType()));
+
+  // Get the distance between the lowest bits that are set.
+  int Shift = AP1.countTrailingZeros() - AP2TrailingZeros;
+
+  if (Shift > 0 && AP2.shl(Shift) == AP1)
     return getICmp(I.ICMP_EQ, A, ConstantInt::get(A->getType(), Shift));
 
   // Shifting const2 will never be equal to const1.
@@ -2155,8 +2170,8 @@
   Instruction *MulInstr = cast<Instruction>(MulVal);
   assert(MulInstr->getOpcode() == Instruction::Mul);
 
-  Instruction *LHS = cast<Instruction>(MulInstr->getOperand(0)),
-              *RHS = cast<Instruction>(MulInstr->getOperand(1));
+  auto *LHS = cast<ZExtOperator>(MulInstr->getOperand(0)),
+       *RHS = cast<ZExtOperator>(MulInstr->getOperand(1));
   assert(LHS->getOpcode() == Instruction::ZExt);
   assert(RHS->getOpcode() == Instruction::ZExt);
   Value *A = LHS->getOperand(0), *B = RHS->getOperand(0);
@@ -2441,6 +2456,122 @@
   return GlobalSwapBenefits > 0;
 }
 
+/// \brief Check that one use is in the same block as the definition and all
+/// other uses are in blocks dominated by a given block
+///
+/// \param DI Definition
+/// \param UI Use
+/// \param DB Block that must dominate all uses of \p DI outside
+///           the parent block
+/// \return true when \p UI is the only use of \p DI in the parent block
+/// and all other uses of \p DI are in blocks dominated by \p DB.
+///
+bool InstCombiner::dominatesAllUses(const Instruction *DI,
+                                    const Instruction *UI,
+                                    const BasicBlock *DB) const {
+  assert(DI && UI && "Instruction not defined\n");
+  // ignore incomplete definitions
+  if (!DI->getParent())
+    return false;
+  // DI and UI must be in the same block
+  if (DI->getParent() != UI->getParent())
+    return false;
+  // Protect from self-referencing blocks
+  if (DI->getParent() == DB)
+    return false;
+  // DominatorTree available?
+  if (!DT)
+    return false;
+  for (const User *U : DI->users()) {
+    auto *Usr = cast<Instruction>(U);
+    if (Usr != UI && !DT->dominates(DB, Usr->getParent()))
+      return false;
+  }
+  return true;
+}
+
+///
+/// true when the instruction sequence within a block is select-cmp-br.
+///
+static bool isChainSelectCmpBranch(const SelectInst *SI) {
+  const BasicBlock *BB = SI->getParent();
+  if (!BB)
+    return false;
+  auto *BI = dyn_cast_or_null<BranchInst>(BB->getTerminator());
+  if (!BI || BI->getNumSuccessors() != 2)
+    return false;
+  auto *IC = dyn_cast<ICmpInst>(BI->getCondition());
+  if (!IC || (IC->getOperand(0) != SI && IC->getOperand(1) != SI))
+    return false;
+  return true;
+}
+
+///
+/// \brief True when a select result is replaced by one of its operands
+/// in select-icmp sequence. This will eventually result in the elimination
+/// of the select.
+///
+/// \param SI    Select instruction
+/// \param Icmp  Compare instruction
+/// \param SIOpd Operand that replaces the select
+///
+/// Notes:
+/// - The replacement is global and requires dominator information
+/// - The caller is responsible for the actual replacement
+///
+/// Example:
+///
+/// entry:
+///  %4 = select i1 %3, %C* %0, %C* null
+///  %5 = icmp eq %C* %4, null
+///  br i1 %5, label %9, label %7
+///  ...
+///  ; <label>:7                                       ; preds = %entry
+///  %8 = getelementptr inbounds %C* %4, i64 0, i32 0
+///  ...
+///
+/// can be transformed to
+///
+///  %5 = icmp eq %C* %0, null
+///  %6 = select i1 %3, i1 %5, i1 true
+///  br i1 %6, label %9, label %7
+///  ...
+///  ; <label>:7                                       ; preds = %entry
+///  %8 = getelementptr inbounds %C* %0, i64 0, i32 0  // replace by %0!
+///
+/// Similar when the first operand of the select is a constant or/and
+/// the compare is for not equal rather than equal.
+///
+/// NOTE: The function is only called when the select and compare constants
+/// are equal, the optimization can work only for EQ predicates. This is not a
+/// major restriction since a NE compare should be 'normalized' to an equal
+/// compare, which usually happens in the combiner and test case
+/// select-cmp-br.ll
+/// checks for it.
+bool InstCombiner::replacedSelectWithOperand(SelectInst *SI,
+                                             const ICmpInst *Icmp,
+                                             const unsigned SIOpd) {
+  assert((SIOpd == 1 || SIOpd == 2) && "Invalid select operand!");
+  if (isChainSelectCmpBranch(SI) && Icmp->getPredicate() == ICmpInst::ICMP_EQ) {
+    BasicBlock *Succ = SI->getParent()->getTerminator()->getSuccessor(1);
+    // The check for the unique predecessor is not the best that can be
+    // done. But it protects efficiently against cases like  when SI's
+    // home block has two successors, Succ and Succ1, and Succ1 predecessor
+    // of Succ. Then SI can't be replaced by SIOpd because the use that gets
+    // replaced can be reached on either path. So the uniqueness check
+    // guarantees that the path all uses of SI (outside SI's parent) are on
+    // is disjoint from all other paths out of SI. But that information
+    // is more expensive to compute, and the trade-off here is in favor
+    // of compile-time.
+    if (Succ->getUniquePredecessor() && dominatesAllUses(SI, Icmp, Succ)) {
+      NumSel++;
+      SI->replaceUsesOutsideBlock(SI->getOperand(SIOpd), SI->getParent());
+      return true;
+    }
+  }
+  return false;
+}
+
 Instruction *InstCombiner::visitICmpInst(ICmpInst &I) {
   bool Changed = false;
   Value *Op0 = I.getOperand(0), *Op1 = I.getOperand(1);
@@ -2608,12 +2739,18 @@
                           Builder->getInt(CI->getValue()-1));
     }
 
-    // (icmp eq/ne (ashr/lshr const2, A), const1)
     if (I.isEquality()) {
       ConstantInt *CI2;
       if (match(Op0, m_AShr(m_ConstantInt(CI2), m_Value(A))) ||
           match(Op0, m_LShr(m_ConstantInt(CI2), m_Value(A)))) {
-        return FoldICmpCstShrCst(I, Op0, A, CI, CI2);
+        // (icmp eq/ne (ashr/lshr const2, A), const1)
+        if (Instruction *Inst = FoldICmpCstShrCst(I, Op0, A, CI, CI2))
+          return Inst;
+      }
+      if (match(Op0, m_Shl(m_ConstantInt(CI2), m_Value(A)))) {
+        // (icmp eq/ne (shl const2, A), const1)
+        if (Instruction *Inst = FoldICmpCstShlCst(I, Op0, A, CI, CI2))
+          return Inst;
       }
     }
 
@@ -2909,18 +3046,39 @@
         // comparison into the select arms, which will cause one to be
         // constant folded and the select turned into a bitwise or.
         Value *Op1 = nullptr, *Op2 = nullptr;
-        if (Constant *C = dyn_cast<Constant>(LHSI->getOperand(1)))
+        ConstantInt *CI = 0;
+        if (Constant *C = dyn_cast<Constant>(LHSI->getOperand(1))) {
           Op1 = ConstantExpr::getICmp(I.getPredicate(), C, RHSC);
-        if (Constant *C = dyn_cast<Constant>(LHSI->getOperand(2)))
+          CI = dyn_cast<ConstantInt>(Op1);
+        }
+        if (Constant *C = dyn_cast<Constant>(LHSI->getOperand(2))) {
           Op2 = ConstantExpr::getICmp(I.getPredicate(), C, RHSC);
+          CI = dyn_cast<ConstantInt>(Op2);
+        }
 
         // We only want to perform this transformation if it will not lead to
         // additional code. This is true if either both sides of the select
         // fold to a constant (in which case the icmp is replaced with a select
         // which will usually simplify) or this is the only user of the
         // select (in which case we are trading a select+icmp for a simpler
-        // select+icmp).
-        if ((Op1 && Op2) || (LHSI->hasOneUse() && (Op1 || Op2))) {
+        // select+icmp) or all uses of the select can be replaced based on
+        // dominance information ("Global cases").
+        bool Transform = false;
+        if (Op1 && Op2)
+          Transform = true;
+        else if (Op1 || Op2) {
+          // Local case
+          if (LHSI->hasOneUse())
+            Transform = true;
+          // Global cases
+          else if (CI && !CI->isZero())
+            // When Op1 is constant try replacing select with second operand.
+            // Otherwise Op2 is constant and try replacing select with first
+            // operand.
+            Transform = replacedSelectWithOperand(cast<SelectInst>(LHSI), &I,
+                                                  Op1 ? 2 : 1);
+        }
+        if (Transform) {
           if (!Op1)
             Op1 = Builder->CreateICmp(I.getPredicate(), LHSI->getOperand(1),
                                       RHSC, I.getName());
@@ -3025,6 +3183,12 @@
       A = BO0->getOperand(0), B = BO0->getOperand(1);
     if (BO1 && BO1->getOpcode() == Instruction::Add)
       C = BO1->getOperand(0), D = BO1->getOperand(1);
+
+    // icmp (X+cst) < 0 --> X < -cst
+    if (NoOp0WrapProblem && ICmpInst::isSigned(Pred) && match(Op1, m_Zero()))
+      if (ConstantInt *RHSC = dyn_cast_or_null<ConstantInt>(B))
+        if (!RHSC->isMinValue(/*isSigned=*/true))
+          return new ICmpInst(Pred, A, ConstantExpr::getNeg(RHSC));
 
     // icmp (X+Y), X -> icmp Y, 0 for equalities or if there is no overflow.
     if ((A == Op1 || B == Op1) && NoOp0WrapProblem)
@@ -3422,6 +3586,22 @@
     }
   }
 
+  // The 'cmpxchg' instruction returns an aggregate containing the old value and
+  // an i1 which indicates whether or not we successfully did the swap.
+  //
+  // Replace comparisons between the old value and the expected value with the
+  // indicator that 'cmpxchg' returns.
+  //
+  // N.B.  This transform is only valid when the 'cmpxchg' is not permitted to
+  // spuriously fail.  In those cases, the old value may equal the expected
+  // value but it is possible for the swap to not occur.
+  if (I.getPredicate() == ICmpInst::ICMP_EQ)
+    if (auto *EVI = dyn_cast<ExtractValueInst>(Op0))
+      if (auto *ACXI = dyn_cast<AtomicCmpXchgInst>(EVI->getAggregateOperand()))
+        if (EVI->getIndices()[0] == 0 && ACXI->getCompareOperand() == Op1 &&
+            !ACXI->isWeak())
+          return ExtractValueInst::Create(ACXI, 1);
+
   {
     Value *X; ConstantInt *Cst;
     // icmp X+Cst, X
@@ -3436,7 +3616,6 @@
 }
 
 /// FoldFCmp_IntToFP_Cst - Fold fcmp ([us]itofp x, cst) if possible.
-///
 Instruction *InstCombiner::FoldFCmp_IntToFP_Cst(FCmpInst &I,
                                                 Instruction *LHSI,
                                                 Constant *RHSC) {
