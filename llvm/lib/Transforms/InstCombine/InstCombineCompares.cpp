//===- InstCombineCompares.cpp --------------------------------------------===//
//
//                     The LLVM Compiler Infrastructure
//
// This file is distributed under the University of Illinois Open Source
// License. See LICENSE.TXT for details.
//
//===----------------------------------------------------------------------===//
//
// This file implements the visitICmp and visitFCmp functions.
//
//===----------------------------------------------------------------------===//

#include "InstCombineInternal.h"
#include "llvm/ADT/APSInt.h"
#include "llvm/ADT/SetVector.h"
#include "llvm/ADT/Statistic.h"
#include "llvm/Analysis/ConstantFolding.h"
#include "llvm/Analysis/InstructionSimplify.h"
#include "llvm/Analysis/MemoryBuiltins.h"
#include "llvm/Analysis/TargetLibraryInfo.h"
#include "llvm/Analysis/VectorUtils.h"
#include "llvm/IR/ConstantRange.h"
#include "llvm/IR/DataLayout.h"
#include "llvm/IR/GetElementPtrTypeIterator.h"
#include "llvm/IR/IntrinsicInst.h"
#include "llvm/IR/PatternMatch.h"
#include "llvm/Support/Debug.h"
#include "llvm/Support/KnownBits.h"

using namespace llvm;
using namespace PatternMatch;

#define DEBUG_TYPE "instcombine"

// How many times is a select replaced by one of its operands?
STATISTIC(NumSel, "Number of select opts");


static ConstantInt *extractElement(Constant *V, Constant *Idx) {
  return cast<ConstantInt>(ConstantExpr::getExtractElement(V, Idx));
}

static bool hasAddOverflow(ConstantInt *Result,
                           ConstantInt *In1, ConstantInt *In2,
                           bool IsSigned) {
  if (!IsSigned)
    return Result->getValue().ult(In1->getValue());

  if (In2->isNegative())
    return Result->getValue().sgt(In1->getValue());
  return Result->getValue().slt(In1->getValue());
}

/// Compute Result = In1+In2, returning true if the result overflowed for this
/// type.
static bool addWithOverflow(Constant *&Result, Constant *In1,
                            Constant *In2, bool IsSigned = false) {
  Result = ConstantExpr::getAdd(In1, In2);

  if (VectorType *VTy = dyn_cast<VectorType>(In1->getType())) {
    for (unsigned i = 0, e = VTy->getNumElements(); i != e; ++i) {
      Constant *Idx = ConstantInt::get(Type::getInt32Ty(In1->getContext()), i);
      if (hasAddOverflow(extractElement(Result, Idx),
                         extractElement(In1, Idx),
                         extractElement(In2, Idx),
                         IsSigned))
        return true;
    }
    return false;
  }

  return hasAddOverflow(cast<ConstantInt>(Result),
                        cast<ConstantInt>(In1), cast<ConstantInt>(In2),
                        IsSigned);
}

static bool hasSubOverflow(ConstantInt *Result,
                           ConstantInt *In1, ConstantInt *In2,
                           bool IsSigned) {
  if (!IsSigned)
    return Result->getValue().ugt(In1->getValue());

  if (In2->isNegative())
    return Result->getValue().slt(In1->getValue());

  return Result->getValue().sgt(In1->getValue());
}

/// Compute Result = In1-In2, returning true if the result overflowed for this
/// type.
static bool subWithOverflow(Constant *&Result, Constant *In1,
                            Constant *In2, bool IsSigned = false) {
  Result = ConstantExpr::getSub(In1, In2);

  if (VectorType *VTy = dyn_cast<VectorType>(In1->getType())) {
    for (unsigned i = 0, e = VTy->getNumElements(); i != e; ++i) {
      Constant *Idx = ConstantInt::get(Type::getInt32Ty(In1->getContext()), i);
      if (hasSubOverflow(extractElement(Result, Idx),
                         extractElement(In1, Idx),
                         extractElement(In2, Idx),
                         IsSigned))
        return true;
    }
    return false;
  }

  return hasSubOverflow(cast<ConstantInt>(Result),
                        cast<ConstantInt>(In1), cast<ConstantInt>(In2),
                        IsSigned);
}

/// Given an icmp instruction, return true if any use of this comparison is a
/// branch on sign bit comparison.
static bool hasBranchUse(ICmpInst &I) {
  for (auto *U : I.users())
    if (isa<BranchInst>(U))
      return true;
  return false;
}

/// Given an exploded icmp instruction, return true if the comparison only
/// checks the sign bit. If it only checks the sign bit, set TrueIfSigned if the
/// result of the comparison is true when the input value is signed.
static bool isSignBitCheck(ICmpInst::Predicate Pred, const APInt &RHS,
                           bool &TrueIfSigned) {
  switch (Pred) {
  case ICmpInst::ICMP_SLT:   // True if LHS s< 0
    TrueIfSigned = true;
    return RHS.isNullValue();
  case ICmpInst::ICMP_SLE:   // True if LHS s<= RHS and RHS == -1
    TrueIfSigned = true;
    return RHS.isAllOnesValue();
  case ICmpInst::ICMP_SGT:   // True if LHS s> -1
    TrueIfSigned = false;
    return RHS.isAllOnesValue();
  case ICmpInst::ICMP_UGT:
    // True if LHS u> RHS and RHS == high-bit-mask - 1
    TrueIfSigned = true;
    return RHS.isMaxSignedValue();
  case ICmpInst::ICMP_UGE:
    // True if LHS u>= RHS and RHS == high-bit-mask (2^7, 2^15, 2^31, etc)
    TrueIfSigned = true;
    return RHS.isSignMask();
  default:
    return false;
  }
}

/// Returns true if the exploded icmp can be expressed as a signed comparison
/// to zero and updates the predicate accordingly.
/// The signedness of the comparison is preserved.
/// TODO: Refactor with decomposeBitTestICmp()?
static bool isSignTest(ICmpInst::Predicate &Pred, const APInt &C) {
  if (!ICmpInst::isSigned(Pred))
    return false;

  if (C.isNullValue())
    return ICmpInst::isRelational(Pred);

  if (C.isOneValue()) {
    if (Pred == ICmpInst::ICMP_SLT) {
      Pred = ICmpInst::ICMP_SLE;
      return true;
    }
  } else if (C.isAllOnesValue()) {
    if (Pred == ICmpInst::ICMP_SGT) {
      Pred = ICmpInst::ICMP_SGE;
      return true;
    }
  }

  return false;
}

/// Given a signed integer type and a set of known zero and one bits, compute
/// the maximum and minimum values that could have the specified known zero and
/// known one bits, returning them in Min/Max.
/// TODO: Move to method on KnownBits struct?
static void computeSignedMinMaxValuesFromKnownBits(const KnownBits &Known,
                                                   APInt &Min, APInt &Max) {
  assert(Known.getBitWidth() == Min.getBitWidth() &&
         Known.getBitWidth() == Max.getBitWidth() &&
         "KnownZero, KnownOne and Min, Max must have equal bitwidth.");
  APInt UnknownBits = ~(Known.Zero|Known.One);

  // The minimum value is when all unknown bits are zeros, EXCEPT for the sign
  // bit if it is unknown.
  Min = Known.One;
  Max = Known.One|UnknownBits;

  if (UnknownBits.isNegative()) { // Sign bit is unknown
    Min.setSignBit();
    Max.clearSignBit();
  }
}

/// Given an unsigned integer type and a set of known zero and one bits, compute
/// the maximum and minimum values that could have the specified known zero and
/// known one bits, returning them in Min/Max.
/// TODO: Move to method on KnownBits struct?
static void computeUnsignedMinMaxValuesFromKnownBits(const KnownBits &Known,
                                                     APInt &Min, APInt &Max) {
  assert(Known.getBitWidth() == Min.getBitWidth() &&
         Known.getBitWidth() == Max.getBitWidth() &&
         "Ty, KnownZero, KnownOne and Min, Max must have equal bitwidth.");
  APInt UnknownBits = ~(Known.Zero|Known.One);

  // The minimum value is when the unknown bits are all zeros.
  Min = Known.One;
  // The maximum value is when the unknown bits are all ones.
  Max = Known.One|UnknownBits;
}

/// This is called when we see this pattern:
///   cmp pred (load (gep GV, ...)), cmpcst
/// where GV is a global variable with a constant initializer. Try to simplify
/// this into some simple computation that does not need the load. For example
/// we can optimize "icmp eq (load (gep "foo", 0, i)), 0" into "icmp eq i, 3".
///
/// If AndCst is non-null, then the loaded value is masked with that constant
/// before doing the comparison. This handles cases like "A[i]&4 == 0".
Instruction *InstCombiner::foldCmpLoadFromIndexedGlobal(GetElementPtrInst *GEP,
                                                        GlobalVariable *GV,
                                                        CmpInst &ICI,
                                                        ConstantInt *AndCst) {
  Constant *Init = GV->getInitializer();
  if (!isa<ConstantArray>(Init) && !isa<ConstantDataArray>(Init))
    return nullptr;

  uint64_t ArrayElementCount = Init->getType()->getArrayNumElements();
  // Don't blow up on huge arrays.
  if (ArrayElementCount > MaxArraySizeForCombine)
    return nullptr;

  // There are many forms of this optimization we can handle, for now, just do
  // the simple index into a single-dimensional array.
  //
  // Require: GEP GV, 0, i {{, constant indices}}
  if (GEP->getNumOperands() < 3 ||
      !isa<ConstantInt>(GEP->getOperand(1)) ||
      !cast<ConstantInt>(GEP->getOperand(1))->isZero() ||
      isa<Constant>(GEP->getOperand(2)))
    return nullptr;

  // Check that indices after the variable are constants and in-range for the
  // type they index.  Collect the indices.  This is typically for arrays of
  // structs.
  SmallVector<unsigned, 4> LaterIndices;

  Type *EltTy = Init->getType()->getArrayElementType();
  for (unsigned i = 3, e = GEP->getNumOperands(); i != e; ++i) {
    ConstantInt *Idx = dyn_cast<ConstantInt>(GEP->getOperand(i));
    if (!Idx) return nullptr;  // Variable index.

    uint64_t IdxVal = Idx->getZExtValue();
    if ((unsigned)IdxVal != IdxVal) return nullptr; // Too large array index.

    if (StructType *STy = dyn_cast<StructType>(EltTy))
      EltTy = STy->getElementType(IdxVal);
    else if (ArrayType *ATy = dyn_cast<ArrayType>(EltTy)) {
      if (IdxVal >= ATy->getNumElements()) return nullptr;
      EltTy = ATy->getElementType();
    } else {
      return nullptr; // Unknown type.
    }

    LaterIndices.push_back(IdxVal);
  }

  enum { Overdefined = -3, Undefined = -2 };

  // Variables for our state machines.

  // FirstTrueElement/SecondTrueElement - Used to emit a comparison of the form
  // "i == 47 | i == 87", where 47 is the first index the condition is true for,
  // and 87 is the second (and last) index.  FirstTrueElement is -2 when
  // undefined, otherwise set to the first true element.  SecondTrueElement is
  // -2 when undefined, -3 when overdefined and >= 0 when that index is true.
  int FirstTrueElement = Undefined, SecondTrueElement = Undefined;

  // FirstFalseElement/SecondFalseElement - Used to emit a comparison of the
  // form "i != 47 & i != 87".  Same state transitions as for true elements.
  int FirstFalseElement = Undefined, SecondFalseElement = Undefined;

  /// TrueRangeEnd/FalseRangeEnd - In conjunction with First*Element, these
  /// define a state machine that triggers for ranges of values that the index
  /// is true or false for.  This triggers on things like "abbbbc"[i] == 'b'.
  /// This is -2 when undefined, -3 when overdefined, and otherwise the last
  /// index in the range (inclusive).  We use -2 for undefined here because we
  /// use relative comparisons and don't want 0-1 to match -1.
  int TrueRangeEnd = Undefined, FalseRangeEnd = Undefined;

  // MagicBitvector - This is a magic bitvector where we set a bit if the
  // comparison is true for element 'i'.  If there are 64 elements or less in
  // the array, this will fully represent all the comparison results.
  uint64_t MagicBitvector = 0;

  // Scan the array and see if one of our patterns matches.
  Constant *CompareRHS = cast<Constant>(ICI.getOperand(1));
  for (unsigned i = 0, e = ArrayElementCount; i != e; ++i) {
    Constant *Elt = Init->getAggregateElement(i);
    if (!Elt) return nullptr;

    // If this is indexing an array of structures, get the structure element.
    if (!LaterIndices.empty())
      Elt = ConstantExpr::getExtractValue(Elt, LaterIndices);

    // If the element is masked, handle it.
    if (AndCst) Elt = ConstantExpr::getAnd(Elt, AndCst);

    // Find out if the comparison would be true or false for the i'th element.
    Constant *C = ConstantFoldCompareInstOperands(ICI.getPredicate(), Elt,
                                                  CompareRHS, DL, &TLI);
    // If the result is undef for this element, ignore it.
    if (isa<UndefValue>(C)) {
      // Extend range state machines to cover this element in case there is an
      // undef in the middle of the range.
      if (TrueRangeEnd == (int)i-1)
        TrueRangeEnd = i;
      if (FalseRangeEnd == (int)i-1)
        FalseRangeEnd = i;
      continue;
    }

    // If we can't compute the result for any of the elements, we have to give
    // up evaluating the entire conditional.
    if (!isa<ConstantInt>(C)) return nullptr;

    // Otherwise, we know if the comparison is true or false for this element,
    // update our state machines.
    bool IsTrueForElt = !cast<ConstantInt>(C)->isZero();

    // State machine for single/double/range index comparison.
    if (IsTrueForElt) {
      // Update the TrueElement state machine.
      if (FirstTrueElement == Undefined)
        FirstTrueElement = TrueRangeEnd = i;  // First true element.
      else {
        // Update double-compare state machine.
        if (SecondTrueElement == Undefined)
          SecondTrueElement = i;
        else
          SecondTrueElement = Overdefined;

        // Update range state machine.
        if (TrueRangeEnd == (int)i-1)
          TrueRangeEnd = i;
        else
          TrueRangeEnd = Overdefined;
      }
    } else {
      // Update the FalseElement state machine.
      if (FirstFalseElement == Undefined)
        FirstFalseElement = FalseRangeEnd = i; // First false element.
      else {
        // Update double-compare state machine.
        if (SecondFalseElement == Undefined)
          SecondFalseElement = i;
        else
          SecondFalseElement = Overdefined;

        // Update range state machine.
        if (FalseRangeEnd == (int)i-1)
          FalseRangeEnd = i;
        else
          FalseRangeEnd = Overdefined;
      }
    }

    // If this element is in range, update our magic bitvector.
    if (i < 64 && IsTrueForElt)
      MagicBitvector |= 1ULL << i;

    // If all of our states become overdefined, bail out early.  Since the
    // predicate is expensive, only check it every 8 elements.  This is only
    // really useful for really huge arrays.
    if ((i & 8) == 0 && i >= 64 && SecondTrueElement == Overdefined &&
        SecondFalseElement == Overdefined && TrueRangeEnd == Overdefined &&
        FalseRangeEnd == Overdefined)
      return nullptr;
  }

  // Now that we've scanned the entire array, emit our new comparison(s).  We
  // order the state machines in complexity of the generated code.
  Value *Idx = GEP->getOperand(2);

  // If the index is larger than the pointer size of the target, truncate the
  // index down like the GEP would do implicitly.  We don't have to do this for
  // an inbounds GEP because the index can't be out of range.
  if (!GEP->isInBounds()) {
    Type *IntPtrTy = DL.getIntPtrType(GEP->getType());
    unsigned PtrSize = IntPtrTy->getIntegerBitWidth();
    if (Idx->getType()->getPrimitiveSizeInBits() > PtrSize)
      Idx = Builder.CreateTrunc(Idx, IntPtrTy);
  }

  // If the comparison is only true for one or two elements, emit direct
  // comparisons.
  if (SecondTrueElement != Overdefined) {
    // None true -> false.
    if (FirstTrueElement == Undefined)
      return replaceInstUsesWith(ICI, Builder.getFalse());

    Value *FirstTrueIdx = ConstantInt::get(Idx->getType(), FirstTrueElement);

    // True for one element -> 'i == 47'.
    if (SecondTrueElement == Undefined)
      return new ICmpInst(ICmpInst::ICMP_EQ, Idx, FirstTrueIdx);

    // True for two elements -> 'i == 47 | i == 72'.
    Value *C1 = Builder.CreateICmpEQ(Idx, FirstTrueIdx);
    Value *SecondTrueIdx = ConstantInt::get(Idx->getType(), SecondTrueElement);
    Value *C2 = Builder.CreateICmpEQ(Idx, SecondTrueIdx);
    return BinaryOperator::CreateOr(C1, C2);
  }

  // If the comparison is only false for one or two elements, emit direct
  // comparisons.
  if (SecondFalseElement != Overdefined) {
    // None false -> true.
    if (FirstFalseElement == Undefined)
      return replaceInstUsesWith(ICI, Builder.getTrue());

    Value *FirstFalseIdx = ConstantInt::get(Idx->getType(), FirstFalseElement);

    // False for one element -> 'i != 47'.
    if (SecondFalseElement == Undefined)
      return new ICmpInst(ICmpInst::ICMP_NE, Idx, FirstFalseIdx);

    // False for two elements -> 'i != 47 & i != 72'.
    Value *C1 = Builder.CreateICmpNE(Idx, FirstFalseIdx);
    Value *SecondFalseIdx = ConstantInt::get(Idx->getType(),SecondFalseElement);
    Value *C2 = Builder.CreateICmpNE(Idx, SecondFalseIdx);
    return BinaryOperator::CreateAnd(C1, C2);
  }

  // If the comparison can be replaced with a range comparison for the elements
  // where it is true, emit the range check.
  if (TrueRangeEnd != Overdefined) {
    assert(TrueRangeEnd != FirstTrueElement && "Should emit single compare");

    // Generate (i-FirstTrue) <u (TrueRangeEnd-FirstTrue+1).
    if (FirstTrueElement) {
      Value *Offs = ConstantInt::get(Idx->getType(), -FirstTrueElement);
      Idx = Builder.CreateAdd(Idx, Offs);
    }

    Value *End = ConstantInt::get(Idx->getType(),
                                  TrueRangeEnd-FirstTrueElement+1);
    return new ICmpInst(ICmpInst::ICMP_ULT, Idx, End);
  }

  // False range check.
  if (FalseRangeEnd != Overdefined) {
    assert(FalseRangeEnd != FirstFalseElement && "Should emit single compare");
    // Generate (i-FirstFalse) >u (FalseRangeEnd-FirstFalse).
    if (FirstFalseElement) {
      Value *Offs = ConstantInt::get(Idx->getType(), -FirstFalseElement);
      Idx = Builder.CreateAdd(Idx, Offs);
    }

    Value *End = ConstantInt::get(Idx->getType(),
                                  FalseRangeEnd-FirstFalseElement);
    return new ICmpInst(ICmpInst::ICMP_UGT, Idx, End);
  }

  // If a magic bitvector captures the entire comparison state
  // of this load, replace it with computation that does:
  //   ((magic_cst >> i) & 1) != 0
  {
    Type *Ty = nullptr;

    // Look for an appropriate type:
    // - The type of Idx if the magic fits
    // - The smallest fitting legal type if we have a DataLayout
    // - Default to i32
    if (ArrayElementCount <= Idx->getType()->getIntegerBitWidth())
      Ty = Idx->getType();
    else
      Ty = DL.getSmallestLegalIntType(Init->getContext(), ArrayElementCount);

    if (Ty) {
      Value *V = Builder.CreateIntCast(Idx, Ty, false);
      V = Builder.CreateLShr(ConstantInt::get(Ty, MagicBitvector), V);
      V = Builder.CreateAnd(ConstantInt::get(Ty, 1), V);
      return new ICmpInst(ICmpInst::ICMP_NE, V, ConstantInt::get(Ty, 0));
    }
  }

  return nullptr;
}

/// Return a value that can be used to compare the *offset* implied by a GEP to
/// zero. For example, if we have &A[i], we want to return 'i' for
/// "icmp ne i, 0". Note that, in general, indices can be complex, and scales
/// are involved. The above expression would also be legal to codegen as
/// "icmp ne (i*4), 0" (assuming A is a pointer to i32).
/// This latter form is less amenable to optimization though, and we are allowed
/// to generate the first by knowing that pointer arithmetic doesn't overflow.
///
/// If we can't emit an optimized form for this expression, this returns null.
///
static Value *evaluateGEPOffsetExpression(User *GEP, InstCombiner &IC,
                                          const DataLayout &DL) {
  gep_type_iterator GTI = gep_type_begin(GEP);

  // Check to see if this gep only has a single variable index.  If so, and if
  // any constant indices are a multiple of its scale, then we can compute this
  // in terms of the scale of the variable index.  For example, if the GEP
  // implies an offset of "12 + i*4", then we can codegen this as "3 + i",
  // because the expression will cross zero at the same point.
  unsigned i, e = GEP->getNumOperands();
  int64_t Offset = 0;
  for (i = 1; i != e; ++i, ++GTI) {
    if (ConstantInt *CI = dyn_cast<ConstantInt>(GEP->getOperand(i))) {
      // Compute the aggregate offset of constant indices.
      if (CI->isZero()) continue;

      // Handle a struct index, which adds its field offset to the pointer.
      if (StructType *STy = GTI.getStructTypeOrNull()) {
        Offset += DL.getStructLayout(STy)->getElementOffset(CI->getZExtValue());
      } else {
        uint64_t Size = DL.getTypeAllocSize(GTI.getIndexedType());
        Offset += Size*CI->getSExtValue();
      }
    } else {
      // Found our variable index.
      break;
    }
  }

  // If there are no variable indices, we must have a constant offset, just
  // evaluate it the general way.
  if (i == e) return nullptr;

  Value *VariableIdx = GEP->getOperand(i);
  // Determine the scale factor of the variable element.  For example, this is
  // 4 if the variable index is into an array of i32.
  uint64_t VariableScale = DL.getTypeAllocSize(GTI.getIndexedType());

  // Verify that there are no other variable indices.  If so, emit the hard way.
  for (++i, ++GTI; i != e; ++i, ++GTI) {
    ConstantInt *CI = dyn_cast<ConstantInt>(GEP->getOperand(i));
    if (!CI) return nullptr;

    // Compute the aggregate offset of constant indices.
    if (CI->isZero()) continue;

    // Handle a struct index, which adds its field offset to the pointer.
    if (StructType *STy = GTI.getStructTypeOrNull()) {
      Offset += DL.getStructLayout(STy)->getElementOffset(CI->getZExtValue());
    } else {
      uint64_t Size = DL.getTypeAllocSize(GTI.getIndexedType());
      Offset += Size*CI->getSExtValue();
    }
  }

  // Okay, we know we have a single variable index, which must be a
  // pointer/array/vector index.  If there is no offset, life is simple, return
  // the index.
  Type *IntPtrTy = DL.getIntPtrType(GEP->getOperand(0)->getType());
  unsigned IntPtrWidth = IntPtrTy->getIntegerBitWidth();
  if (Offset == 0) {
    // Cast to intptrty in case a truncation occurs.  If an extension is needed,
    // we don't need to bother extending: the extension won't affect where the
    // computation crosses zero.
    if (VariableIdx->getType()->getPrimitiveSizeInBits() > IntPtrWidth) {
      VariableIdx = IC.Builder.CreateTrunc(VariableIdx, IntPtrTy);
    }
    return VariableIdx;
  }

  // Otherwise, there is an index.  The computation we will do will be modulo
  // the pointer size, so get it.
  uint64_t PtrSizeMask = ~0ULL >> (64-IntPtrWidth);

  Offset &= PtrSizeMask;
  VariableScale &= PtrSizeMask;

  // To do this transformation, any constant index must be a multiple of the
  // variable scale factor.  For example, we can evaluate "12 + 4*i" as "3 + i",
  // but we can't evaluate "10 + 3*i" in terms of i.  Check that the offset is a
  // multiple of the variable scale.
  int64_t NewOffs = Offset / (int64_t)VariableScale;
  if (Offset != NewOffs*(int64_t)VariableScale)
    return nullptr;

  // Okay, we can do this evaluation.  Start by converting the index to intptr.
  if (VariableIdx->getType() != IntPtrTy)
    VariableIdx = IC.Builder.CreateIntCast(VariableIdx, IntPtrTy,
                                            true /*Signed*/);
  Constant *OffsetVal = ConstantInt::get(IntPtrTy, NewOffs);
  return IC.Builder.CreateAdd(VariableIdx, OffsetVal, "offset");
}

/// Returns true if we can rewrite Start as a GEP with pointer Base
/// and some integer offset. The nodes that need to be re-written
/// for this transformation will be added to Explored.
static bool canRewriteGEPAsOffset(Value *Start, Value *Base,
                                  const DataLayout &DL,
                                  SetVector<Value *> &Explored) {
  SmallVector<Value *, 16> WorkList(1, Start);
  Explored.insert(Base);

  // The following traversal gives us an order which can be used
  // when doing the final transformation. Since in the final
  // transformation we create the PHI replacement instructions first,
  // we don't have to get them in any particular order.
  //
  // However, for other instructions we will have to traverse the
  // operands of an instruction first, which means that we have to
  // do a post-order traversal.
  while (!WorkList.empty()) {
    SetVector<PHINode *> PHIs;

    while (!WorkList.empty()) {
      if (Explored.size() >= 100)
        return false;

      Value *V = WorkList.back();

      if (Explored.count(V) != 0) {
        WorkList.pop_back();
        continue;
      }

      if (!isa<IntToPtrInst>(V) && !isa<PtrToIntInst>(V) &&
          !isa<GetElementPtrInst>(V) && !isa<PHINode>(V))
        // We've found some value that we can't explore which is different from
        // the base. Therefore we can't do this transformation.
        return false;

      if (isa<IntToPtrInst>(V) || isa<PtrToIntInst>(V)) {
        auto *CI = dyn_cast<CastInst>(V);
        if (!CI->isNoopCast(DL))
          return false;

        if (Explored.count(CI->getOperand(0)) == 0)
          WorkList.push_back(CI->getOperand(0));
      }

      if (auto *GEP = dyn_cast<GEPOperator>(V)) {
        // We're limiting the GEP to having one index. This will preserve
        // the original pointer type. We could handle more cases in the
        // future.
        if (GEP->getNumIndices() != 1 || !GEP->isInBounds() ||
            GEP->getType() != Start->getType())
          return false;

        if (Explored.count(GEP->getOperand(0)) == 0)
          WorkList.push_back(GEP->getOperand(0));
      }

      if (WorkList.back() == V) {
        WorkList.pop_back();
        // We've finished visiting this node, mark it as such.
        Explored.insert(V);
      }

      if (auto *PN = dyn_cast<PHINode>(V)) {
        // We cannot transform PHIs on unsplittable basic blocks.
        if (isa<CatchSwitchInst>(PN->getParent()->getTerminator()))
          return false;
        Explored.insert(PN);
        PHIs.insert(PN);
      }
    }

    // Explore the PHI nodes further.
    for (auto *PN : PHIs)
      for (Value *Op : PN->incoming_values())
        if (Explored.count(Op) == 0)
          WorkList.push_back(Op);
  }

  // Make sure that we can do this. Since we can't insert GEPs in a basic
  // block before a PHI node, we can't easily do this transformation if
  // we have PHI node users of transformed instructions.
  for (Value *Val : Explored) {
    for (Value *Use : Val->uses()) {

      auto *PHI = dyn_cast<PHINode>(Use);
      auto *Inst = dyn_cast<Instruction>(Val);

      if (Inst == Base || Inst == PHI || !Inst || !PHI ||
          Explored.count(PHI) == 0)
        continue;

      if (PHI->getParent() == Inst->getParent())
        return false;
    }
  }
  return true;
}

// Sets the appropriate insert point on Builder where we can add
// a replacement Instruction for V (if that is possible).
static void setInsertionPoint(IRBuilder<> &Builder, Value *V,
                              bool Before = true) {
  if (auto *PHI = dyn_cast<PHINode>(V)) {
    Builder.SetInsertPoint(&*PHI->getParent()->getFirstInsertionPt());
    return;
  }
  if (auto *I = dyn_cast<Instruction>(V)) {
    if (!Before)
      I = &*std::next(I->getIterator());
    Builder.SetInsertPoint(I);
    return;
  }
  if (auto *A = dyn_cast<Argument>(V)) {
    // Set the insertion point in the entry block.
    BasicBlock &Entry = A->getParent()->getEntryBlock();
    Builder.SetInsertPoint(&*Entry.getFirstInsertionPt());
    return;
  }
  // Otherwise, this is a constant and we don't need to set a new
  // insertion point.
  assert(isa<Constant>(V) && "Setting insertion point for unknown value!");
}

/// Returns a re-written value of Start as an indexed GEP using Base as a
/// pointer.
static Value *rewriteGEPAsOffset(Value *Start, Value *Base,
                                 const DataLayout &DL,
                                 SetVector<Value *> &Explored) {
  // Perform all the substitutions. This is a bit tricky because we can
  // have cycles in our use-def chains.
  // 1. Create the PHI nodes without any incoming values.
  // 2. Create all the other values.
  // 3. Add the edges for the PHI nodes.
  // 4. Emit GEPs to get the original pointers.
  // 5. Remove the original instructions.
  Type *IndexType = IntegerType::get(
      Base->getContext(), DL.getPointerTypeSizeInBits(Start->getType()));

  DenseMap<Value *, Value *> NewInsts;
  NewInsts[Base] = ConstantInt::getNullValue(IndexType);

  // Create the new PHI nodes, without adding any incoming values.
  for (Value *Val : Explored) {
    if (Val == Base)
      continue;
    // Create empty phi nodes. This avoids cyclic dependencies when creating
    // the remaining instructions.
    if (auto *PHI = dyn_cast<PHINode>(Val))
      NewInsts[PHI] = PHINode::Create(IndexType, PHI->getNumIncomingValues(),
                                      PHI->getName() + ".idx", PHI);
  }
  IRBuilder<> Builder(Base->getContext());

  // Create all the other instructions.
  for (Value *Val : Explored) {

    if (NewInsts.find(Val) != NewInsts.end())
      continue;

    if (auto *CI = dyn_cast<CastInst>(Val)) {
      NewInsts[CI] = NewInsts[CI->getOperand(0)];
      continue;
    }
    if (auto *GEP = dyn_cast<GEPOperator>(Val)) {
      Value *Index = NewInsts[GEP->getOperand(1)] ? NewInsts[GEP->getOperand(1)]
                                                  : GEP->getOperand(1);
      setInsertionPoint(Builder, GEP);
      // Indices might need to be sign extended. GEPs will magically do
      // this, but we need to do it ourselves here.
      if (Index->getType()->getScalarSizeInBits() !=
          NewInsts[GEP->getOperand(0)]->getType()->getScalarSizeInBits()) {
        Index = Builder.CreateSExtOrTrunc(
            Index, NewInsts[GEP->getOperand(0)]->getType(),
            GEP->getOperand(0)->getName() + ".sext");
      }

      auto *Op = NewInsts[GEP->getOperand(0)];
      if (isa<ConstantInt>(Op) && dyn_cast<ConstantInt>(Op)->isZero())
        NewInsts[GEP] = Index;
      else
        NewInsts[GEP] = Builder.CreateNSWAdd(
            Op, Index, GEP->getOperand(0)->getName() + ".add");
      continue;
    }
    if (isa<PHINode>(Val))
      continue;

    llvm_unreachable("Unexpected instruction type");
  }

  // Add the incoming values to the PHI nodes.
  for (Value *Val : Explored) {
    if (Val == Base)
      continue;
    // All the instructions have been created, we can now add edges to the
    // phi nodes.
    if (auto *PHI = dyn_cast<PHINode>(Val)) {
      PHINode *NewPhi = static_cast<PHINode *>(NewInsts[PHI]);
      for (unsigned I = 0, E = PHI->getNumIncomingValues(); I < E; ++I) {
        Value *NewIncoming = PHI->getIncomingValue(I);

        if (NewInsts.find(NewIncoming) != NewInsts.end())
          NewIncoming = NewInsts[NewIncoming];

        NewPhi->addIncoming(NewIncoming, PHI->getIncomingBlock(I));
      }
    }
  }

  for (Value *Val : Explored) {
    if (Val == Base)
      continue;

    // Depending on the type, for external users we have to emit
    // a GEP or a GEP + ptrtoint.
    setInsertionPoint(Builder, Val, false);

    // If required, create an inttoptr instruction for Base.
    Value *NewBase = Base;
    if (!Base->getType()->isPointerTy())
      NewBase = Builder.CreateBitOrPointerCast(Base, Start->getType(),
                                               Start->getName() + "to.ptr");

    Value *GEP = Builder.CreateInBoundsGEP(
        Start->getType()->getPointerElementType(), NewBase,
        makeArrayRef(NewInsts[Val]), Val->getName() + ".ptr");

    if (!Val->getType()->isPointerTy()) {
      Value *Cast = Builder.CreatePointerCast(GEP, Val->getType(),
                                              Val->getName() + ".conv");
      GEP = Cast;
    }
    Val->replaceAllUsesWith(GEP);
  }

  return NewInsts[Start];
}

/// Looks through GEPs, IntToPtrInsts and PtrToIntInsts in order to express
/// the input Value as a constant indexed GEP. Returns a pair containing
/// the GEPs Pointer and Index.
static std::pair<Value *, Value *>
getAsConstantIndexedAddress(Value *V, const DataLayout &DL) {
  Type *IndexType = IntegerType::get(V->getContext(),
                                     DL.getPointerTypeSizeInBits(V->getType()));

  Constant *Index = ConstantInt::getNullValue(IndexType);
  while (true) {
    if (GEPOperator *GEP = dyn_cast<GEPOperator>(V)) {
      // We accept only inbouds GEPs here to exclude the possibility of
      // overflow.
      if (!GEP->isInBounds())
        break;
      if (GEP->hasAllConstantIndices() && GEP->getNumIndices() == 1 &&
          GEP->getType() == V->getType()) {
        V = GEP->getOperand(0);
        Constant *GEPIndex = static_cast<Constant *>(GEP->getOperand(1));
        Index = ConstantExpr::getAdd(
            Index, ConstantExpr::getSExtOrBitCast(GEPIndex, IndexType));
        continue;
      }
      break;
    }
    if (auto *CI = dyn_cast<IntToPtrInst>(V)) {
      if (!CI->isNoopCast(DL))
        break;
      V = CI->getOperand(0);
      continue;
    }
    if (auto *CI = dyn_cast<PtrToIntInst>(V)) {
      if (!CI->isNoopCast(DL))
        break;
      V = CI->getOperand(0);
      continue;
    }
    break;
  }
  return {V, Index};
}

/// Converts (CMP GEPLHS, RHS) if this change would make RHS a constant.
/// We can look through PHIs, GEPs and casts in order to determine a common base
/// between GEPLHS and RHS.
static Instruction *transformToIndexedCompare(GEPOperator *GEPLHS, Value *RHS,
                                              ICmpInst::Predicate Cond,
                                              const DataLayout &DL) {
  if (!GEPLHS->hasAllConstantIndices())
    return nullptr;

  // Make sure the pointers have the same type.
  if (GEPLHS->getType() != RHS->getType())
    return nullptr;

  Value *PtrBase, *Index;
  std::tie(PtrBase, Index) = getAsConstantIndexedAddress(GEPLHS, DL);

  // The set of nodes that will take part in this transformation.
  SetVector<Value *> Nodes;

  if (!canRewriteGEPAsOffset(RHS, PtrBase, DL, Nodes))
    return nullptr;

  // We know we can re-write this as
  //  ((gep Ptr, OFFSET1) cmp (gep Ptr, OFFSET2)
  // Since we've only looked through inbouds GEPs we know that we
  // can't have overflow on either side. We can therefore re-write
  // this as:
  //   OFFSET1 cmp OFFSET2
  Value *NewRHS = rewriteGEPAsOffset(RHS, PtrBase, DL, Nodes);

  // RewriteGEPAsOffset has replaced RHS and all of its uses with a re-written
  // GEP having PtrBase as the pointer base, and has returned in NewRHS the
  // offset. Since Index is the offset of LHS to the base pointer, we will now
  // compare the offsets instead of comparing the pointers.
  return new ICmpInst(ICmpInst::getSignedPredicate(Cond), Index, NewRHS);
}

/// Fold comparisons between a GEP instruction and something else. At this point
/// we know that the GEP is on the LHS of the comparison.
Instruction *InstCombiner::foldGEPICmp(GEPOperator *GEPLHS, Value *RHS,
                                       ICmpInst::Predicate Cond,
                                       Instruction &I) {
  // Don't transform signed compares of GEPs into index compares. Even if the
  // GEP is inbounds, the final add of the base pointer can have signed overflow
  // and would change the result of the icmp.
  // e.g. "&foo[0] <s &foo[1]" can't be folded to "true" because "foo" could be
  // the maximum signed value for the pointer type.
  if (ICmpInst::isSigned(Cond))
    return nullptr;

  // Look through bitcasts and addrspacecasts. We do not however want to remove
  // 0 GEPs.
  if (!isa<GetElementPtrInst>(RHS))
    RHS = RHS->stripPointerCasts();

  Value *PtrBase = GEPLHS->getOperand(0);
  if (PtrBase == RHS && GEPLHS->isInBounds()) {
    // ((gep Ptr, OFFSET) cmp Ptr)   ---> (OFFSET cmp 0).
    // This transformation (ignoring the base and scales) is valid because we
    // know pointers can't overflow since the gep is inbounds.  See if we can
    // output an optimized form.
    Value *Offset = evaluateGEPOffsetExpression(GEPLHS, *this, DL);

    // If not, synthesize the offset the hard way.
    if (!Offset)
      Offset = EmitGEPOffset(GEPLHS);
    return new ICmpInst(ICmpInst::getSignedPredicate(Cond), Offset,
                        Constant::getNullValue(Offset->getType()));
  } else if (GEPOperator *GEPRHS = dyn_cast<GEPOperator>(RHS)) {
    // If the base pointers are different, but the indices are the same, just
    // compare the base pointer.
    if (PtrBase != GEPRHS->getOperand(0)) {
      bool IndicesTheSame = GEPLHS->getNumOperands()==GEPRHS->getNumOperands();
      IndicesTheSame &= GEPLHS->getOperand(0)->getType() ==
                        GEPRHS->getOperand(0)->getType();
      if (IndicesTheSame)
        for (unsigned i = 1, e = GEPLHS->getNumOperands(); i != e; ++i)
          if (GEPLHS->getOperand(i) != GEPRHS->getOperand(i)) {
            IndicesTheSame = false;
            break;
          }

      // If all indices are the same, just compare the base pointers.
      if (IndicesTheSame)
        return new ICmpInst(Cond, GEPLHS->getOperand(0), GEPRHS->getOperand(0));

      // If we're comparing GEPs with two base pointers that only differ in type
      // and both GEPs have only constant indices or just one use, then fold
      // the compare with the adjusted indices.
      if (GEPLHS->isInBounds() && GEPRHS->isInBounds() &&
          (GEPLHS->hasAllConstantIndices() || GEPLHS->hasOneUse()) &&
          (GEPRHS->hasAllConstantIndices() || GEPRHS->hasOneUse()) &&
          PtrBase->stripPointerCasts() ==
              GEPRHS->getOperand(0)->stripPointerCasts()) {
        Value *LOffset = EmitGEPOffset(GEPLHS);
        Value *ROffset = EmitGEPOffset(GEPRHS);

        // If we looked through an addrspacecast between different sized address
        // spaces, the LHS and RHS pointers are different sized
        // integers. Truncate to the smaller one.
        Type *LHSIndexTy = LOffset->getType();
        Type *RHSIndexTy = ROffset->getType();
        if (LHSIndexTy != RHSIndexTy) {
          if (LHSIndexTy->getPrimitiveSizeInBits() <
              RHSIndexTy->getPrimitiveSizeInBits()) {
            ROffset = Builder.CreateTrunc(ROffset, LHSIndexTy);
          } else
            LOffset = Builder.CreateTrunc(LOffset, RHSIndexTy);
        }

        Value *Cmp = Builder.CreateICmp(ICmpInst::getSignedPredicate(Cond),
                                        LOffset, ROffset);
        return replaceInstUsesWith(I, Cmp);
      }

      // Otherwise, the base pointers are different and the indices are
      // different. Try convert this to an indexed compare by looking through
      // PHIs/casts.
      return transformToIndexedCompare(GEPLHS, RHS, Cond, DL);
    }

    // If one of the GEPs has all zero indices, recurse.
    if (GEPLHS->hasAllZeroIndices())
      return foldGEPICmp(GEPRHS, GEPLHS->getOperand(0),
                         ICmpInst::getSwappedPredicate(Cond), I);

    // If the other GEP has all zero indices, recurse.
    if (GEPRHS->hasAllZeroIndices())
      return foldGEPICmp(GEPLHS, GEPRHS->getOperand(0), Cond, I);

    bool GEPsInBounds = GEPLHS->isInBounds() && GEPRHS->isInBounds();
    if (GEPLHS->getNumOperands() == GEPRHS->getNumOperands()) {
      // If the GEPs only differ by one index, compare it.
      unsigned NumDifferences = 0;  // Keep track of # differences.
      unsigned DiffOperand = 0;     // The operand that differs.
      for (unsigned i = 1, e = GEPRHS->getNumOperands(); i != e; ++i)
        if (GEPLHS->getOperand(i) != GEPRHS->getOperand(i)) {
          if (GEPLHS->getOperand(i)->getType()->getPrimitiveSizeInBits() !=
                   GEPRHS->getOperand(i)->getType()->getPrimitiveSizeInBits()) {
            // Irreconcilable differences.
            NumDifferences = 2;
            break;
          } else {
            if (NumDifferences++) break;
            DiffOperand = i;
          }
        }

      if (NumDifferences == 0)   // SAME GEP?
        return replaceInstUsesWith(I, // No comparison is needed here.
                             Builder.getInt1(ICmpInst::isTrueWhenEqual(Cond)));

      else if (NumDifferences == 1 && GEPsInBounds) {
        Value *LHSV = GEPLHS->getOperand(DiffOperand);
        Value *RHSV = GEPRHS->getOperand(DiffOperand);
        // Make sure we do a signed comparison here.
        return new ICmpInst(ICmpInst::getSignedPredicate(Cond), LHSV, RHSV);
      }
    }

    // Only lower this if the icmp is the only user of the GEP or if we expect
    // the result to fold to a constant!
    if (GEPsInBounds && (isa<ConstantExpr>(GEPLHS) || GEPLHS->hasOneUse()) &&
        (isa<ConstantExpr>(GEPRHS) || GEPRHS->hasOneUse())) {
      // ((gep Ptr, OFFSET1) cmp (gep Ptr, OFFSET2)  --->  (OFFSET1 cmp OFFSET2)
      Value *L = EmitGEPOffset(GEPLHS);
      Value *R = EmitGEPOffset(GEPRHS);
      return new ICmpInst(ICmpInst::getSignedPredicate(Cond), L, R);
    }
  }

  // Try convert this to an indexed compare by looking through PHIs/casts as a
  // last resort.
  return transformToIndexedCompare(GEPLHS, RHS, Cond, DL);
}

Instruction *InstCombiner::foldAllocaCmp(ICmpInst &ICI,
                                         const AllocaInst *Alloca,
                                         const Value *Other) {
  assert(ICI.isEquality() && "Cannot fold non-equality comparison.");

  // It would be tempting to fold away comparisons between allocas and any
  // pointer not based on that alloca (e.g. an argument). However, even
  // though such pointers cannot alias, they can still compare equal.
  //
  // But LLVM doesn't specify where allocas get their memory, so if the alloca
  // doesn't escape we can argue that it's impossible to guess its value, and we
  // can therefore act as if any such guesses are wrong.
  //
  // The code below checks that the alloca doesn't escape, and that it's only
  // used in a comparison once (the current instruction). The
  // single-comparison-use condition ensures that we're trivially folding all
  // comparisons against the alloca consistently, and avoids the risk of
  // erroneously folding a comparison of the pointer with itself.

  unsigned MaxIter = 32; // Break cycles and bound to constant-time.

  SmallVector<const Use *, 32> Worklist;
  for (const Use &U : Alloca->uses()) {
    if (Worklist.size() >= MaxIter)
      return nullptr;
    Worklist.push_back(&U);
  }

  unsigned NumCmps = 0;
  while (!Worklist.empty()) {
    assert(Worklist.size() <= MaxIter);
    const Use *U = Worklist.pop_back_val();
    const Value *V = U->getUser();
    --MaxIter;

    if (isa<BitCastInst>(V) || isa<GetElementPtrInst>(V) || isa<PHINode>(V) ||
        isa<SelectInst>(V)) {
      // Track the uses.
    } else if (isa<LoadInst>(V)) {
      // Loading from the pointer doesn't escape it.
      continue;
    } else if (const auto *SI = dyn_cast<StoreInst>(V)) {
      // Storing *to* the pointer is fine, but storing the pointer escapes it.
      if (SI->getValueOperand() == U->get())
        return nullptr;
      continue;
    } else if (isa<ICmpInst>(V)) {
      if (NumCmps++)
        return nullptr; // Found more than one cmp.
      continue;
    } else if (const auto *Intrin = dyn_cast<IntrinsicInst>(V)) {
      switch (Intrin->getIntrinsicID()) {
        // These intrinsics don't escape or compare the pointer. Memset is safe
        // because we don't allow ptrtoint. Memcpy and memmove are safe because
        // we don't allow stores, so src cannot point to V.
        case Intrinsic::lifetime_start: case Intrinsic::lifetime_end:
        case Intrinsic::dbg_declare: case Intrinsic::dbg_value:
        case Intrinsic::memcpy: case Intrinsic::memmove: case Intrinsic::memset:
          continue;
        default:
          return nullptr;
      }
    } else {
      return nullptr;
    }
    for (const Use &U : V->uses()) {
      if (Worklist.size() >= MaxIter)
        return nullptr;
      Worklist.push_back(&U);
    }
  }

  Type *CmpTy = CmpInst::makeCmpResultType(Other->getType());
  return replaceInstUsesWith(
      ICI,
      ConstantInt::get(CmpTy, !CmpInst::isTrueWhenEqual(ICI.getPredicate())));
}

/// Fold "icmp pred (X+CI), X".
Instruction *InstCombiner::foldICmpAddOpConst(Instruction &ICI,
                                              Value *X, ConstantInt *CI,
                                              ICmpInst::Predicate Pred) {
  // From this point on, we know that (X+C <= X) --> (X+C < X) because C != 0,
  // so the values can never be equal.  Similarly for all other "or equals"
  // operators.

  // (X+1) <u X        --> X >u (MAXUINT-1)        --> X == 255
  // (X+2) <u X        --> X >u (MAXUINT-2)        --> X > 253
  // (X+MAXUINT) <u X  --> X >u (MAXUINT-MAXUINT)  --> X != 0
  if (Pred == ICmpInst::ICMP_ULT || Pred == ICmpInst::ICMP_ULE) {
    Value *R =
      ConstantExpr::getSub(ConstantInt::getAllOnesValue(CI->getType()), CI);
    return new ICmpInst(ICmpInst::ICMP_UGT, X, R);
  }

  // (X+1) >u X        --> X <u (0-1)        --> X != 255
  // (X+2) >u X        --> X <u (0-2)        --> X <u 254
  // (X+MAXUINT) >u X  --> X <u (0-MAXUINT)  --> X <u 1  --> X == 0
  if (Pred == ICmpInst::ICMP_UGT || Pred == ICmpInst::ICMP_UGE)
    return new ICmpInst(ICmpInst::ICMP_ULT, X, ConstantExpr::getNeg(CI));

  unsigned BitWidth = CI->getType()->getPrimitiveSizeInBits();
  ConstantInt *SMax = ConstantInt::get(X->getContext(),
                                       APInt::getSignedMaxValue(BitWidth));

  // (X+ 1) <s X       --> X >s (MAXSINT-1)          --> X == 127
  // (X+ 2) <s X       --> X >s (MAXSINT-2)          --> X >s 125
  // (X+MAXSINT) <s X  --> X >s (MAXSINT-MAXSINT)    --> X >s 0
  // (X+MINSINT) <s X  --> X >s (MAXSINT-MINSINT)    --> X >s -1
  // (X+ -2) <s X      --> X >s (MAXSINT- -2)        --> X >s 126
  // (X+ -1) <s X      --> X >s (MAXSINT- -1)        --> X != 127
  if (Pred == ICmpInst::ICMP_SLT || Pred == ICmpInst::ICMP_SLE)
    return new ICmpInst(ICmpInst::ICMP_SGT, X, ConstantExpr::getSub(SMax, CI));

  // (X+ 1) >s X       --> X <s (MAXSINT-(1-1))       --> X != 127
  // (X+ 2) >s X       --> X <s (MAXSINT-(2-1))       --> X <s 126
  // (X+MAXSINT) >s X  --> X <s (MAXSINT-(MAXSINT-1)) --> X <s 1
  // (X+MINSINT) >s X  --> X <s (MAXSINT-(MINSINT-1)) --> X <s -2
  // (X+ -2) >s X      --> X <s (MAXSINT-(-2-1))      --> X <s -126
  // (X+ -1) >s X      --> X <s (MAXSINT-(-1-1))      --> X == -128

  assert(Pred == ICmpInst::ICMP_SGT || Pred == ICmpInst::ICMP_SGE);
  Constant *C = Builder.getInt(CI->getValue() - 1);
  return new ICmpInst(ICmpInst::ICMP_SLT, X, ConstantExpr::getSub(SMax, C));
}

/// Handle "(icmp eq/ne (ashr/lshr AP2, A), AP1)" ->
/// (icmp eq/ne A, Log2(AP2/AP1)) ->
/// (icmp eq/ne A, Log2(AP2) - Log2(AP1)).
Instruction *InstCombiner::foldICmpShrConstConst(ICmpInst &I, Value *A,
                                                 const APInt &AP1,
                                                 const APInt &AP2) {
  assert(I.isEquality() && "Cannot fold icmp gt/lt");

  auto getICmp = [&I](CmpInst::Predicate Pred, Value *LHS, Value *RHS) {
    if (I.getPredicate() == I.ICMP_NE)
      Pred = CmpInst::getInversePredicate(Pred);
    return new ICmpInst(Pred, LHS, RHS);
  };

  // Don't bother doing any work for cases which InstSimplify handles.
  if (AP2.isNullValue())
    return nullptr;

  bool IsAShr = isa<AShrOperator>(I.getOperand(0));
  if (IsAShr) {
    if (AP2.isAllOnesValue())
      return nullptr;
    if (AP2.isNegative() != AP1.isNegative())
      return nullptr;
    if (AP2.sgt(AP1))
      return nullptr;
  }

  if (!AP1)
    // 'A' must be large enough to shift out the highest set bit.
    return getICmp(I.ICMP_UGT, A,
                   ConstantInt::get(A->getType(), AP2.logBase2()));

  if (AP1 == AP2)
    return getICmp(I.ICMP_EQ, A, ConstantInt::getNullValue(A->getType()));

  int Shift;
  if (IsAShr && AP1.isNegative())
    Shift = AP1.countLeadingOnes() - AP2.countLeadingOnes();
  else
    Shift = AP1.countLeadingZeros() - AP2.countLeadingZeros();

  if (Shift > 0) {
    if (IsAShr && AP1 == AP2.ashr(Shift)) {
      // There are multiple solutions if we are comparing against -1 and the LHS
      // of the ashr is not a power of two.
      if (AP1.isAllOnesValue() && !AP2.isPowerOf2())
        return getICmp(I.ICMP_UGE, A, ConstantInt::get(A->getType(), Shift));
      return getICmp(I.ICMP_EQ, A, ConstantInt::get(A->getType(), Shift));
    } else if (AP1 == AP2.lshr(Shift)) {
      return getICmp(I.ICMP_EQ, A, ConstantInt::get(A->getType(), Shift));
    }
  }

  // Shifting const2 will never be equal to const1.
  // FIXME: This should always be handled by InstSimplify?
  auto *TorF = ConstantInt::get(I.getType(), I.getPredicate() == I.ICMP_NE);
  return replaceInstUsesWith(I, TorF);
}

/// Handle "(icmp eq/ne (shl AP2, A), AP1)" ->
/// (icmp eq/ne A, TrailingZeros(AP1) - TrailingZeros(AP2)).
Instruction *InstCombiner::foldICmpShlConstConst(ICmpInst &I, Value *A,
                                                 const APInt &AP1,
                                                 const APInt &AP2) {
  assert(I.isEquality() && "Cannot fold icmp gt/lt");

  auto getICmp = [&I](CmpInst::Predicate Pred, Value *LHS, Value *RHS) {
    if (I.getPredicate() == I.ICMP_NE)
      Pred = CmpInst::getInversePredicate(Pred);
    return new ICmpInst(Pred, LHS, RHS);
  };

  // Don't bother doing any work for cases which InstSimplify handles.
  if (AP2.isNullValue())
    return nullptr;

  unsigned AP2TrailingZeros = AP2.countTrailingZeros();

  if (!AP1 && AP2TrailingZeros != 0)
    return getICmp(
        I.ICMP_UGE, A,
        ConstantInt::get(A->getType(), AP2.getBitWidth() - AP2TrailingZeros));

  if (AP1 == AP2)
    return getICmp(I.ICMP_EQ, A, ConstantInt::getNullValue(A->getType()));

  // Get the distance between the lowest bits that are set.
  int Shift = AP1.countTrailingZeros() - AP2TrailingZeros;

  if (Shift > 0 && AP2.shl(Shift) == AP1)
    return getICmp(I.ICMP_EQ, A, ConstantInt::get(A->getType(), Shift));

  // Shifting const2 will never be equal to const1.
  // FIXME: This should always be handled by InstSimplify?
  auto *TorF = ConstantInt::get(I.getType(), I.getPredicate() == I.ICMP_NE);
  return replaceInstUsesWith(I, TorF);
}

/// The caller has matched a pattern of the form:
///   I = icmp ugt (add (add A, B), CI2), CI1
/// If this is of the form:
///   sum = a + b
///   if (sum+128 >u 255)
/// Then replace it with llvm.sadd.with.overflow.i8.
///
static Instruction *processUGT_ADDCST_ADD(ICmpInst &I, Value *A, Value *B,
                                          ConstantInt *CI2, ConstantInt *CI1,
                                          InstCombiner &IC) {
  // The transformation we're trying to do here is to transform this into an
  // llvm.sadd.with.overflow.  To do this, we have to replace the original add
  // with a narrower add, and discard the add-with-constant that is part of the
  // range check (if we can't eliminate it, this isn't profitable).

  // In order to eliminate the add-with-constant, the compare can be its only
  // use.
  Instruction *AddWithCst = cast<Instruction>(I.getOperand(0));
  if (!AddWithCst->hasOneUse())
    return nullptr;

  // If CI2 is 2^7, 2^15, 2^31, then it might be an sadd.with.overflow.
  if (!CI2->getValue().isPowerOf2())
    return nullptr;
  unsigned NewWidth = CI2->getValue().countTrailingZeros();
  if (NewWidth != 7 && NewWidth != 15 && NewWidth != 31)
    return nullptr;

  // The width of the new add formed is 1 more than the bias.
  ++NewWidth;

  // Check to see that CI1 is an all-ones value with NewWidth bits.
  if (CI1->getBitWidth() == NewWidth ||
      CI1->getValue() != APInt::getLowBitsSet(CI1->getBitWidth(), NewWidth))
    return nullptr;

  // This is only really a signed overflow check if the inputs have been
  // sign-extended; check for that condition. For example, if CI2 is 2^31 and
  // the operands of the add are 64 bits wide, we need at least 33 sign bits.
  unsigned NeededSignBits = CI1->getBitWidth() - NewWidth + 1;
  if (IC.ComputeNumSignBits(A, 0, &I) < NeededSignBits ||
      IC.ComputeNumSignBits(B, 0, &I) < NeededSignBits)
    return nullptr;

  // In order to replace the original add with a narrower
  // llvm.sadd.with.overflow, the only uses allowed are the add-with-constant
  // and truncates that discard the high bits of the add.  Verify that this is
  // the case.
  Instruction *OrigAdd = cast<Instruction>(AddWithCst->getOperand(0));
  for (User *U : OrigAdd->users()) {
    if (U == AddWithCst)
      continue;

    // Only accept truncates for now.  We would really like a nice recursive
    // predicate like SimplifyDemandedBits, but which goes downwards the use-def
    // chain to see which bits of a value are actually demanded.  If the
    // original add had another add which was then immediately truncated, we
    // could still do the transformation.
    TruncInst *TI = dyn_cast<TruncInst>(U);
    if (!TI || TI->getType()->getPrimitiveSizeInBits() > NewWidth)
      return nullptr;
  }

  // If the pattern matches, truncate the inputs to the narrower type and
  // use the sadd_with_overflow intrinsic to efficiently compute both the
  // result and the overflow bit.
  Type *NewType = IntegerType::get(OrigAdd->getContext(), NewWidth);
  Value *F = Intrinsic::getDeclaration(I.getModule(),
                                       Intrinsic::sadd_with_overflow, NewType);

  InstCombiner::BuilderTy &Builder = IC.Builder;

  // Put the new code above the original add, in case there are any uses of the
  // add between the add and the compare.
  Builder.SetInsertPoint(OrigAdd);

  Value *TruncA = Builder.CreateTrunc(A, NewType, A->getName() + ".trunc");
  Value *TruncB = Builder.CreateTrunc(B, NewType, B->getName() + ".trunc");
  CallInst *Call = Builder.CreateCall(F, {TruncA, TruncB}, "sadd");
  Value *Add = Builder.CreateExtractValue(Call, 0, "sadd.result");
  Value *ZExt = Builder.CreateZExt(Add, OrigAdd->getType());

  // The inner add was the result of the narrow add, zero extended to the
  // wider type.  Replace it with the result computed by the intrinsic.
  IC.replaceInstUsesWith(*OrigAdd, ZExt);

  // The original icmp gets replaced with the overflow value.
  return ExtractValueInst::Create(Call, 1, "sadd.overflow");
}

// Fold icmp Pred X, C.
Instruction *InstCombiner::foldICmpWithConstant(ICmpInst &Cmp) {
  CmpInst::Predicate Pred = Cmp.getPredicate();
  Value *X = Cmp.getOperand(0);

  const APInt *C;
  if (!match(Cmp.getOperand(1), m_APInt(C)))
    return nullptr;

  Value *A = nullptr, *B = nullptr;

  // Match the following pattern, which is a common idiom when writing
  // overflow-safe integer arithmetic functions. The source performs an addition
  // in wider type and explicitly checks for overflow using comparisons against
  // INT_MIN and INT_MAX. Simplify by using the sadd_with_overflow intrinsic.
  //
  // TODO: This could probably be generalized to handle other overflow-safe
  // operations if we worked out the formulas to compute the appropriate magic
  // constants.
  //
  // sum = a + b
  // if (sum+128 >u 255)  ...  -> llvm.sadd.with.overflow.i8
  {
    ConstantInt *CI2; // I = icmp ugt (add (add A, B), CI2), CI
    if (Pred == ICmpInst::ICMP_UGT &&
        match(X, m_Add(m_Add(m_Value(A), m_Value(B)), m_ConstantInt(CI2))))
      if (Instruction *Res = processUGT_ADDCST_ADD(
              Cmp, A, B, CI2, cast<ConstantInt>(Cmp.getOperand(1)), *this))
        return Res;
  }

  // (icmp sgt smin(PosA, B) 0) -> (icmp sgt B 0)
  if (C->isNullValue() && Pred == ICmpInst::ICMP_SGT) {
    SelectPatternResult SPR = matchSelectPattern(X, A, B);
    if (SPR.Flavor == SPF_SMIN) {
      if (isKnownPositive(A, DL, 0, &AC, &Cmp, &DT))
        return new ICmpInst(Pred, B, Cmp.getOperand(1));
      if (isKnownPositive(B, DL, 0, &AC, &Cmp, &DT))
        return new ICmpInst(Pred, A, Cmp.getOperand(1));
    }
  }

  // FIXME: Use m_APInt to allow folds for splat constants.
  ConstantInt *CI = dyn_cast<ConstantInt>(Cmp.getOperand(1));
  if (!CI)
    return nullptr;

  // Canonicalize icmp instructions based on dominating conditions.
  BasicBlock *Parent = Cmp.getParent();
  BasicBlock *Dom = Parent->getSinglePredecessor();
  auto *BI = Dom ? dyn_cast<BranchInst>(Dom->getTerminator()) : nullptr;
  ICmpInst::Predicate Pred2;
  BasicBlock *TrueBB, *FalseBB;
  ConstantInt *CI2;
  if (BI && match(BI, m_Br(m_ICmp(Pred2, m_Specific(X), m_ConstantInt(CI2)),
                           TrueBB, FalseBB)) &&
      TrueBB != FalseBB) {
    ConstantRange CR =
        ConstantRange::makeAllowedICmpRegion(Pred, CI->getValue());
    ConstantRange DominatingCR =
        (Parent == TrueBB)
            ? ConstantRange::makeExactICmpRegion(Pred2, CI2->getValue())
            : ConstantRange::makeExactICmpRegion(
                  CmpInst::getInversePredicate(Pred2), CI2->getValue());
    ConstantRange Intersection = DominatingCR.intersectWith(CR);
    ConstantRange Difference = DominatingCR.difference(CR);
    if (Intersection.isEmptySet())
      return replaceInstUsesWith(Cmp, Builder.getFalse());
    if (Difference.isEmptySet())
      return replaceInstUsesWith(Cmp, Builder.getTrue());

    // If this is a normal comparison, it demands all bits. If it is a sign
    // bit comparison, it only demands the sign bit.
    bool UnusedBit;
    bool IsSignBit = isSignBitCheck(Pred, CI->getValue(), UnusedBit);

    // Canonicalizing a sign bit comparison that gets used in a branch,
    // pessimizes codegen by generating branch on zero instruction instead
    // of a test and branch. So we avoid canonicalizing in such situations
    // because test and branch instruction has better branch displacement
    // than compare and branch instruction.
    if (Cmp.isEquality() || (IsSignBit && hasBranchUse(Cmp)))
      return nullptr;

    if (auto *AI = Intersection.getSingleElement())
      return new ICmpInst(ICmpInst::ICMP_EQ, X, Builder.getInt(*AI));
    if (auto *AD = Difference.getSingleElement())
      return new ICmpInst(ICmpInst::ICMP_NE, X, Builder.getInt(*AD));
  }

  return nullptr;
}

/// Fold icmp (trunc X, Y), C.
Instruction *InstCombiner::foldICmpTruncConstant(ICmpInst &Cmp,
                                                 Instruction *Trunc,
                                                 const APInt *C) {
  ICmpInst::Predicate Pred = Cmp.getPredicate();
  Value *X = Trunc->getOperand(0);
  if (C->isOneValue() && C->getBitWidth() > 1) {
    // icmp slt trunc(signum(V)) 1 --> icmp slt V, 1
    Value *V = nullptr;
    if (Pred == ICmpInst::ICMP_SLT && match(X, m_Signum(m_Value(V))))
      return new ICmpInst(ICmpInst::ICMP_SLT, V,
                          ConstantInt::get(V->getType(), 1));
  }

  if (Cmp.isEquality() && Trunc->hasOneUse()) {
    // Simplify icmp eq (trunc x to i8), 42 -> icmp eq x, 42|highbits if all
    // of the high bits truncated out of x are known.
    unsigned DstBits = Trunc->getType()->getScalarSizeInBits(),
             SrcBits = X->getType()->getScalarSizeInBits();
    KnownBits Known = computeKnownBits(X, 0, &Cmp);

    // If all the high bits are known, we can do this xform.
    if ((Known.Zero | Known.One).countLeadingOnes() >= SrcBits - DstBits) {
      // Pull in the high bits from known-ones set.
      APInt NewRHS = C->zext(SrcBits);
      NewRHS |= Known.One & APInt::getHighBitsSet(SrcBits, SrcBits - DstBits);
      return new ICmpInst(Pred, X, ConstantInt::get(X->getType(), NewRHS));
    }
  }

  return nullptr;
}

/// Fold icmp (xor X, Y), C.
Instruction *InstCombiner::foldICmpXorConstant(ICmpInst &Cmp,
                                               BinaryOperator *Xor,
                                               const APInt *C) {
  Value *X = Xor->getOperand(0);
  Value *Y = Xor->getOperand(1);
  const APInt *XorC;
  if (!match(Y, m_APInt(XorC)))
    return nullptr;

  // If this is a comparison that tests the signbit (X < 0) or (x > -1),
  // fold the xor.
  ICmpInst::Predicate Pred = Cmp.getPredicate();
  if ((Pred == ICmpInst::ICMP_SLT && C->isNullValue()) ||
      (Pred == ICmpInst::ICMP_SGT && C->isAllOnesValue())) {

    // If the sign bit of the XorCst is not set, there is no change to
    // the operation, just stop using the Xor.
    if (!XorC->isNegative()) {
      Cmp.setOperand(0, X);
      Worklist.Add(Xor);
      return &Cmp;
    }

    // Was the old condition true if the operand is positive?
    bool isTrueIfPositive = Pred == ICmpInst::ICMP_SGT;

    // If so, the new one isn't.
    isTrueIfPositive ^= true;

    Constant *CmpConstant = cast<Constant>(Cmp.getOperand(1));
    if (isTrueIfPositive)
      return new ICmpInst(ICmpInst::ICMP_SGT, X, SubOne(CmpConstant));
    else
      return new ICmpInst(ICmpInst::ICMP_SLT, X, AddOne(CmpConstant));
  }

  if (Xor->hasOneUse()) {
    // (icmp u/s (xor X SignMask), C) -> (icmp s/u X, (xor C SignMask))
    if (!Cmp.isEquality() && XorC->isSignMask()) {
      Pred = Cmp.isSigned() ? Cmp.getUnsignedPredicate()
                            : Cmp.getSignedPredicate();
      return new ICmpInst(Pred, X, ConstantInt::get(X->getType(), *C ^ *XorC));
    }

    // (icmp u/s (xor X ~SignMask), C) -> (icmp s/u X, (xor C ~SignMask))
    if (!Cmp.isEquality() && XorC->isMaxSignedValue()) {
      Pred = Cmp.isSigned() ? Cmp.getUnsignedPredicate()
                            : Cmp.getSignedPredicate();
      Pred = Cmp.getSwappedPredicate(Pred);
      return new ICmpInst(Pred, X, ConstantInt::get(X->getType(), *C ^ *XorC));
    }
  }

  // (icmp ugt (xor X, C), ~C) -> (icmp ult X, C)
  //   iff -C is a power of 2
  if (Pred == ICmpInst::ICMP_UGT && *XorC == ~(*C) && (*C + 1).isPowerOf2())
    return new ICmpInst(ICmpInst::ICMP_ULT, X, Y);

  // (icmp ult (xor X, C), -C) -> (icmp uge X, C)
  //   iff -C is a power of 2
  if (Pred == ICmpInst::ICMP_ULT && *XorC == -(*C) && C->isPowerOf2())
    return new ICmpInst(ICmpInst::ICMP_UGE, X, Y);

  return nullptr;
}

/// Fold icmp (and (sh X, Y), C2), C1.
Instruction *InstCombiner::foldICmpAndShift(ICmpInst &Cmp, BinaryOperator *And,
                                            const APInt *C1, const APInt *C2) {
  BinaryOperator *Shift = dyn_cast<BinaryOperator>(And->getOperand(0));
  if (!Shift || !Shift->isShift())
    return nullptr;

  // If this is: (X >> C3) & C2 != C1 (where any shift and any compare could
  // exist), turn it into (X & (C2 << C3)) != (C1 << C3). This happens a LOT in
  // code produced by the clang front-end, for bitfield access.
  // This seemingly simple opportunity to fold away a shift turns out to be
  // rather complicated. See PR17827 for details.
  unsigned ShiftOpcode = Shift->getOpcode();
  bool IsShl = ShiftOpcode == Instruction::Shl;
  const APInt *C3;
  if (match(Shift->getOperand(1), m_APInt(C3))) {
    bool CanFold = false;
    if (ShiftOpcode == Instruction::AShr) {
      // There may be some constraints that make this possible, but nothing
      // simple has been discovered yet.
      CanFold = false;
    } else if (ShiftOpcode == Instruction::Shl) {
      // For a left shift, we can fold if the comparison is not signed. We can
      // also fold a signed comparison if the mask value and comparison value
      // are not negative. These constraints may not be obvious, but we can
      // prove that they are correct using an SMT solver.
      if (!Cmp.isSigned() || (!C2->isNegative() && !C1->isNegative()))
        CanFold = true;
    } else if (ShiftOpcode == Instruction::LShr) {
      // For a logical right shift, we can fold if the comparison is not signed.
      // We can also fold a signed comparison if the shifted mask value and the
      // shifted comparison value are not negative. These constraints may not be
      // obvious, but we can prove that they are correct using an SMT solver.
      if (!Cmp.isSigned() ||
          (!C2->shl(*C3).isNegative() && !C1->shl(*C3).isNegative()))
        CanFold = true;
    }

    if (CanFold) {
      APInt NewCst = IsShl ? C1->lshr(*C3) : C1->shl(*C3);
      APInt SameAsC1 = IsShl ? NewCst.shl(*C3) : NewCst.lshr(*C3);
      // Check to see if we are shifting out any of the bits being compared.
      if (SameAsC1 != *C1) {
        // If we shifted bits out, the fold is not going to work out. As a
        // special case, check to see if this means that the result is always
        // true or false now.
        if (Cmp.getPredicate() == ICmpInst::ICMP_EQ)
          return replaceInstUsesWith(Cmp, ConstantInt::getFalse(Cmp.getType()));
        if (Cmp.getPredicate() == ICmpInst::ICMP_NE)
          return replaceInstUsesWith(Cmp, ConstantInt::getTrue(Cmp.getType()));
      } else {
        Cmp.setOperand(1, ConstantInt::get(And->getType(), NewCst));
        APInt NewAndCst = IsShl ? C2->lshr(*C3) : C2->shl(*C3);
        And->setOperand(1, ConstantInt::get(And->getType(), NewAndCst));
        And->setOperand(0, Shift->getOperand(0));
        Worklist.Add(Shift); // Shift is dead.
        return &Cmp;
      }
    }
  }

  // Turn ((X >> Y) & C2) == 0  into  (X & (C2 << Y)) == 0.  The latter is
  // preferable because it allows the C2 << Y expression to be hoisted out of a
  // loop if Y is invariant and X is not.
  if (Shift->hasOneUse() && C1->isNullValue() && Cmp.isEquality() &&
      !Shift->isArithmeticShift() && !isa<Constant>(Shift->getOperand(0))) {
    // Compute C2 << Y.
    Value *NewShift =
        IsShl ? Builder.CreateLShr(And->getOperand(1), Shift->getOperand(1))
              : Builder.CreateShl(And->getOperand(1), Shift->getOperand(1));

    // Compute X & (C2 << Y).
    Value *NewAnd = Builder.CreateAnd(Shift->getOperand(0), NewShift);
    Cmp.setOperand(0, NewAnd);
    return &Cmp;
  }

  return nullptr;
}

/// Fold icmp (and X, C2), C1.
Instruction *InstCombiner::foldICmpAndConstConst(ICmpInst &Cmp,
                                                 BinaryOperator *And,
                                                 const APInt *C1) {
  const APInt *C2;
  if (!match(And->getOperand(1), m_APInt(C2)))
    return nullptr;

  if (!And->hasOneUse() || !And->getOperand(0)->hasOneUse())
    return nullptr;

  // If the LHS is an 'and' of a truncate and we can widen the and/compare to
  // the input width without changing the value produced, eliminate the cast:
  //
  // icmp (and (trunc W), C2), C1 -> icmp (and W, C2'), C1'
  //
  // We can do this transformation if the constants do not have their sign bits
  // set or if it is an equality comparison. Extending a relational comparison
  // when we're checking the sign bit would not work.
  Value *W;
  if (match(And->getOperand(0), m_Trunc(m_Value(W))) &&
      (Cmp.isEquality() || (!C1->isNegative() && !C2->isNegative()))) {
    // TODO: Is this a good transform for vectors? Wider types may reduce
    // throughput. Should this transform be limited (even for scalars) by using
    // shouldChangeType()?
    if (!Cmp.getType()->isVectorTy()) {
      Type *WideType = W->getType();
      unsigned WideScalarBits = WideType->getScalarSizeInBits();
      Constant *ZextC1 = ConstantInt::get(WideType, C1->zext(WideScalarBits));
      Constant *ZextC2 = ConstantInt::get(WideType, C2->zext(WideScalarBits));
      Value *NewAnd = Builder.CreateAnd(W, ZextC2, And->getName());
      return new ICmpInst(Cmp.getPredicate(), NewAnd, ZextC1);
    }
  }

  if (Instruction *I = foldICmpAndShift(Cmp, And, C1, C2))
    return I;

  // (icmp pred (and (or (lshr A, B), A), 1), 0) -->
  // (icmp pred (and A, (or (shl 1, B), 1), 0))
  //
  // iff pred isn't signed
  if (!Cmp.isSigned() && C1->isNullValue() &&
      match(And->getOperand(1), m_One())) {
    Constant *One = cast<Constant>(And->getOperand(1));
    Value *Or = And->getOperand(0);
    Value *A, *B, *LShr;
    if (match(Or, m_Or(m_Value(LShr), m_Value(A))) &&
        match(LShr, m_LShr(m_Specific(A), m_Value(B)))) {
      unsigned UsesRemoved = 0;
      if (And->hasOneUse())
        ++UsesRemoved;
      if (Or->hasOneUse())
        ++UsesRemoved;
      if (LShr->hasOneUse())
        ++UsesRemoved;

      // Compute A & ((1 << B) | 1)
      Value *NewOr = nullptr;
      if (auto *C = dyn_cast<Constant>(B)) {
        if (UsesRemoved >= 1)
          NewOr = ConstantExpr::getOr(ConstantExpr::getNUWShl(One, C), One);
      } else {
        if (UsesRemoved >= 3)
          NewOr = Builder.CreateOr(Builder.CreateShl(One, B, LShr->getName(),
                                                     /*HasNUW=*/true),
                                   One, Or->getName());
      }
      if (NewOr) {
        Value *NewAnd = Builder.CreateAnd(A, NewOr, And->getName());
        Cmp.setOperand(0, NewAnd);
        return &Cmp;
      }
    }
  }

  // (X & C2) > C1 --> (X & C2) != 0, if any bit set in (X & C2) will produce a
  // result greater than C1.
  unsigned NumTZ = C2->countTrailingZeros();
  if (Cmp.getPredicate() == ICmpInst::ICMP_UGT && NumTZ < C2->getBitWidth() &&
      APInt::getOneBitSet(C2->getBitWidth(), NumTZ).ugt(*C1)) {
    Constant *Zero = Constant::getNullValue(And->getType());
    return new ICmpInst(ICmpInst::ICMP_NE, And, Zero);
  }

  return nullptr;
}

/// Fold icmp (and X, Y), C.
Instruction *InstCombiner::foldICmpAndConstant(ICmpInst &Cmp,
                                               BinaryOperator *And,
                                               const APInt *C) {
  if (Instruction *I = foldICmpAndConstConst(Cmp, And, C))
    return I;

  // TODO: These all require that Y is constant too, so refactor with the above.

  // Try to optimize things like "A[i] & 42 == 0" to index computations.
  Value *X = And->getOperand(0);
  Value *Y = And->getOperand(1);
  if (auto *LI = dyn_cast<LoadInst>(X))
    if (auto *GEP = dyn_cast<GetElementPtrInst>(LI->getOperand(0)))
      if (auto *GV = dyn_cast<GlobalVariable>(GEP->getOperand(0)))
        if (GV->isConstant() && GV->hasDefinitiveInitializer() &&
            !LI->isVolatile() && isa<ConstantInt>(Y)) {
          ConstantInt *C2 = cast<ConstantInt>(Y);
          if (Instruction *Res = foldCmpLoadFromIndexedGlobal(GEP, GV, Cmp, C2))
            return Res;
        }

  if (!Cmp.isEquality())
    return nullptr;

  // X & -C == -C -> X >  u ~C
  // X & -C != -C -> X <= u ~C
  //   iff C is a power of 2
  if (Cmp.getOperand(1) == Y && (-(*C)).isPowerOf2()) {
    auto NewPred = Cmp.getPredicate() == CmpInst::ICMP_EQ ? CmpInst::ICMP_UGT
                                                          : CmpInst::ICMP_ULE;
    return new ICmpInst(NewPred, X, SubOne(cast<Constant>(Cmp.getOperand(1))));
  }

  // (X & C2) == 0 -> (trunc X) >= 0
  // (X & C2) != 0 -> (trunc X) <  0
  //   iff C2 is a power of 2 and it masks the sign bit of a legal integer type.
  const APInt *C2;
  if (And->hasOneUse() && C->isNullValue() && match(Y, m_APInt(C2))) {
    int32_t ExactLogBase2 = C2->exactLogBase2();
    if (ExactLogBase2 != -1 && DL.isLegalInteger(ExactLogBase2 + 1)) {
      Type *NTy = IntegerType::get(Cmp.getContext(), ExactLogBase2 + 1);
      if (And->getType()->isVectorTy())
        NTy = VectorType::get(NTy, And->getType()->getVectorNumElements());
      Value *Trunc = Builder.CreateTrunc(X, NTy);
      auto NewPred = Cmp.getPredicate() == CmpInst::ICMP_EQ ? CmpInst::ICMP_SGE
                                                            : CmpInst::ICMP_SLT;
      return new ICmpInst(NewPred, Trunc, Constant::getNullValue(NTy));
    }
  }

  return nullptr;
}

/// Fold icmp (or X, Y), C.
Instruction *InstCombiner::foldICmpOrConstant(ICmpInst &Cmp, BinaryOperator *Or,
                                              const APInt *C) {
  ICmpInst::Predicate Pred = Cmp.getPredicate();
  if (C->isOneValue()) {
    // icmp slt signum(V) 1 --> icmp slt V, 1
    Value *V = nullptr;
    if (Pred == ICmpInst::ICMP_SLT && match(Or, m_Signum(m_Value(V))))
      return new ICmpInst(ICmpInst::ICMP_SLT, V,
                          ConstantInt::get(V->getType(), 1));
  }

  // X | C == C --> X <=u C
  // X | C != C --> X  >u C
  //   iff C+1 is a power of 2 (C is a bitmask of the low bits)
  if (Cmp.isEquality() && Cmp.getOperand(1) == Or->getOperand(1) &&
      (*C + 1).isPowerOf2()) {
    Pred = (Pred == CmpInst::ICMP_EQ) ? CmpInst::ICMP_ULE : CmpInst::ICMP_UGT;
    return new ICmpInst(Pred, Or->getOperand(0), Or->getOperand(1));
  }

  if (!Cmp.isEquality() || !C->isNullValue() || !Or->hasOneUse())
    return nullptr;

  Value *P, *Q;
  if (match(Or, m_Or(m_PtrToInt(m_Value(P)), m_PtrToInt(m_Value(Q))))) {
    // Simplify icmp eq (or (ptrtoint P), (ptrtoint Q)), 0
    // -> and (icmp eq P, null), (icmp eq Q, null).
    Value *CmpP =
        Builder.CreateICmp(Pred, P, ConstantInt::getNullValue(P->getType()));
    Value *CmpQ =
        Builder.CreateICmp(Pred, Q, ConstantInt::getNullValue(Q->getType()));
    auto BOpc = Pred == CmpInst::ICMP_EQ ? Instruction::And : Instruction::Or;
    return BinaryOperator::Create(BOpc, CmpP, CmpQ);
  }

  // Are we using xors to bitwise check for a pair of (in)equalities? Convert to
  // a shorter form that has more potential to be folded even further.
  Value *X1, *X2, *X3, *X4;
  if (match(Or->getOperand(0), m_OneUse(m_Xor(m_Value(X1), m_Value(X2)))) &&
      match(Or->getOperand(1), m_OneUse(m_Xor(m_Value(X3), m_Value(X4))))) {
    // ((X1 ^ X2) || (X3 ^ X4)) == 0 --> (X1 == X2) && (X3 == X4)
    // ((X1 ^ X2) || (X3 ^ X4)) != 0 --> (X1 != X2) || (X3 != X4)
    Value *Cmp12 = Builder.CreateICmp(Pred, X1, X2);
    Value *Cmp34 = Builder.CreateICmp(Pred, X3, X4);
    auto BOpc = Pred == CmpInst::ICMP_EQ ? Instruction::And : Instruction::Or;
    return BinaryOperator::Create(BOpc, Cmp12, Cmp34);
  }

  return nullptr;
}

/// Fold icmp (mul X, Y), C.
Instruction *InstCombiner::foldICmpMulConstant(ICmpInst &Cmp,
                                               BinaryOperator *Mul,
                                               const APInt *C) {
  const APInt *MulC;
  if (!match(Mul->getOperand(1), m_APInt(MulC)))
    return nullptr;

  // If this is a test of the sign bit and the multiply is sign-preserving with
  // a constant operand, use the multiply LHS operand instead.
  ICmpInst::Predicate Pred = Cmp.getPredicate();
  if (isSignTest(Pred, *C) && Mul->hasNoSignedWrap()) {
    if (MulC->isNegative())
      Pred = ICmpInst::getSwappedPredicate(Pred);
    return new ICmpInst(Pred, Mul->getOperand(0),
                        Constant::getNullValue(Mul->getType()));
  }

  return nullptr;
}

/// Fold icmp (shl 1, Y), C.
static Instruction *foldICmpShlOne(ICmpInst &Cmp, Instruction *Shl,
                                   const APInt *C) {
  Value *Y;
  if (!match(Shl, m_Shl(m_One(), m_Value(Y))))
    return nullptr;

  Type *ShiftType = Shl->getType();
  uint32_t TypeBits = C->getBitWidth();
  bool CIsPowerOf2 = C->isPowerOf2();
  ICmpInst::Predicate Pred = Cmp.getPredicate();
  if (Cmp.isUnsigned()) {
    // (1 << Y) pred C -> Y pred Log2(C)
    if (!CIsPowerOf2) {
      // (1 << Y) <  30 -> Y <= 4
      // (1 << Y) <= 30 -> Y <= 4
      // (1 << Y) >= 30 -> Y >  4
      // (1 << Y) >  30 -> Y >  4
      if (Pred == ICmpInst::ICMP_ULT)
        Pred = ICmpInst::ICMP_ULE;
      else if (Pred == ICmpInst::ICMP_UGE)
        Pred = ICmpInst::ICMP_UGT;
    }

    // (1 << Y) >= 2147483648 -> Y >= 31 -> Y == 31
    // (1 << Y) <  2147483648 -> Y <  31 -> Y != 31
    unsigned CLog2 = C->logBase2();
    if (CLog2 == TypeBits - 1) {
      if (Pred == ICmpInst::ICMP_UGE)
        Pred = ICmpInst::ICMP_EQ;
      else if (Pred == ICmpInst::ICMP_ULT)
        Pred = ICmpInst::ICMP_NE;
    }
    return new ICmpInst(Pred, Y, ConstantInt::get(ShiftType, CLog2));
  } else if (Cmp.isSigned()) {
    Constant *BitWidthMinusOne = ConstantInt::get(ShiftType, TypeBits - 1);
    if (C->isAllOnesValue()) {
      // (1 << Y) <= -1 -> Y == 31
      if (Pred == ICmpInst::ICMP_SLE)
        return new ICmpInst(ICmpInst::ICMP_EQ, Y, BitWidthMinusOne);

      // (1 << Y) >  -1 -> Y != 31
      if (Pred == ICmpInst::ICMP_SGT)
        return new ICmpInst(ICmpInst::ICMP_NE, Y, BitWidthMinusOne);
    } else if (!(*C)) {
      // (1 << Y) <  0 -> Y == 31
      // (1 << Y) <= 0 -> Y == 31
      if (Pred == ICmpInst::ICMP_SLT || Pred == ICmpInst::ICMP_SLE)
        return new ICmpInst(ICmpInst::ICMP_EQ, Y, BitWidthMinusOne);

      // (1 << Y) >= 0 -> Y != 31
      // (1 << Y) >  0 -> Y != 31
      if (Pred == ICmpInst::ICMP_SGT || Pred == ICmpInst::ICMP_SGE)
        return new ICmpInst(ICmpInst::ICMP_NE, Y, BitWidthMinusOne);
    }
  } else if (Cmp.isEquality() && CIsPowerOf2) {
    return new ICmpInst(Pred, Y, ConstantInt::get(ShiftType, C->logBase2()));
  }

  return nullptr;
}

/// Fold icmp (shl X, Y), C.
Instruction *InstCombiner::foldICmpShlConstant(ICmpInst &Cmp,
                                               BinaryOperator *Shl,
                                               const APInt *C) {
  const APInt *ShiftVal;
  if (Cmp.isEquality() && match(Shl->getOperand(0), m_APInt(ShiftVal)))
    return foldICmpShlConstConst(Cmp, Shl->getOperand(1), *C, *ShiftVal);

  const APInt *ShiftAmt;
  if (!match(Shl->getOperand(1), m_APInt(ShiftAmt)))
    return foldICmpShlOne(Cmp, Shl, C);

  // Check that the shift amount is in range. If not, don't perform undefined
  // shifts. When the shift is visited, it will be simplified.
  unsigned TypeBits = C->getBitWidth();
  if (ShiftAmt->uge(TypeBits))
    return nullptr;

  ICmpInst::Predicate Pred = Cmp.getPredicate();
  Value *X = Shl->getOperand(0);
  Type *ShType = Shl->getType();

  // NSW guarantees that we are only shifting out sign bits from the high bits,
  // so we can ASHR the compare constant without needing a mask and eliminate
  // the shift.
  if (Shl->hasNoSignedWrap()) {
    if (Pred == ICmpInst::ICMP_SGT) {
      // icmp Pred (shl nsw X, ShiftAmt), C --> icmp Pred X, (C >>s ShiftAmt)
      APInt ShiftedC = C->ashr(*ShiftAmt);
      return new ICmpInst(Pred, X, ConstantInt::get(ShType, ShiftedC));
    }
    if (Pred == ICmpInst::ICMP_EQ || Pred == ICmpInst::ICMP_NE) {
      // This is the same code as the SGT case, but assert the pre-condition
      // that is needed for this to work with equality predicates.
      assert(C->ashr(*ShiftAmt).shl(*ShiftAmt) == *C &&
             "Compare known true or false was not folded");
      APInt ShiftedC = C->ashr(*ShiftAmt);
      return new ICmpInst(Pred, X, ConstantInt::get(ShType, ShiftedC));
    }
    if (Pred == ICmpInst::ICMP_SLT) {
      // SLE is the same as above, but SLE is canonicalized to SLT, so convert:
      // (X << S) <=s C is equiv to X <=s (C >> S) for all C
      // (X << S) <s (C + 1) is equiv to X <s (C >> S) + 1 if C <s SMAX
      // (X << S) <s C is equiv to X <s ((C - 1) >> S) + 1 if C >s SMIN
      assert(!C->isMinSignedValue() && "Unexpected icmp slt");
      APInt ShiftedC = (*C - 1).ashr(*ShiftAmt) + 1;
      return new ICmpInst(Pred, X, ConstantInt::get(ShType, ShiftedC));
    }
    // If this is a signed comparison to 0 and the shift is sign preserving,
    // use the shift LHS operand instead; isSignTest may change 'Pred', so only
    // do that if we're sure to not continue on in this function.
    if (isSignTest(Pred, *C))
      return new ICmpInst(Pred, X, Constant::getNullValue(ShType));
  }

  // NUW guarantees that we are only shifting out zero bits from the high bits,
  // so we can LSHR the compare constant without needing a mask and eliminate
  // the shift.
  if (Shl->hasNoUnsignedWrap()) {
    if (Pred == ICmpInst::ICMP_UGT) {
      // icmp Pred (shl nuw X, ShiftAmt), C --> icmp Pred X, (C >>u ShiftAmt)
      APInt ShiftedC = C->lshr(*ShiftAmt);
      return new ICmpInst(Pred, X, ConstantInt::get(ShType, ShiftedC));
    }
    if (Pred == ICmpInst::ICMP_EQ || Pred == ICmpInst::ICMP_NE) {
      // This is the same code as the UGT case, but assert the pre-condition
      // that is needed for this to work with equality predicates.
      assert(C->lshr(*ShiftAmt).shl(*ShiftAmt) == *C &&
             "Compare known true or false was not folded");
      APInt ShiftedC = C->lshr(*ShiftAmt);
      return new ICmpInst(Pred, X, ConstantInt::get(ShType, ShiftedC));
    }
    if (Pred == ICmpInst::ICMP_ULT) {
      // ULE is the same as above, but ULE is canonicalized to ULT, so convert:
      // (X << S) <=u C is equiv to X <=u (C >> S) for all C
      // (X << S) <u (C + 1) is equiv to X <u (C >> S) + 1 if C <u ~0u
      // (X << S) <u C is equiv to X <u ((C - 1) >> S) + 1 if C >u 0
      assert(C->ugt(0) && "ult 0 should have been eliminated");
      APInt ShiftedC = (*C - 1).lshr(*ShiftAmt) + 1;
      return new ICmpInst(Pred, X, ConstantInt::get(ShType, ShiftedC));
    }
  }

  if (Cmp.isEquality() && Shl->hasOneUse()) {
    // Strength-reduce the shift into an 'and'.
    Constant *Mask = ConstantInt::get(
        ShType,
        APInt::getLowBitsSet(TypeBits, TypeBits - ShiftAmt->getZExtValue()));
    Value *And = Builder.CreateAnd(X, Mask, Shl->getName() + ".mask");
    Constant *LShrC = ConstantInt::get(ShType, C->lshr(*ShiftAmt));
    return new ICmpInst(Pred, And, LShrC);
  }

  // Otherwise, if this is a comparison of the sign bit, simplify to and/test.
  bool TrueIfSigned = false;
  if (Shl->hasOneUse() && isSignBitCheck(Pred, *C, TrueIfSigned)) {
    // (X << 31) <s 0  --> (X & 1) != 0
    Constant *Mask = ConstantInt::get(
        ShType,
        APInt::getOneBitSet(TypeBits, TypeBits - ShiftAmt->getZExtValue() - 1));
    Value *And = Builder.CreateAnd(X, Mask, Shl->getName() + ".mask");
    return new ICmpInst(TrueIfSigned ? ICmpInst::ICMP_NE : ICmpInst::ICMP_EQ,
                        And, Constant::getNullValue(ShType));
  }

  // Transform (icmp pred iM (shl iM %v, N), C)
  // -> (icmp pred i(M-N) (trunc %v iM to i(M-N)), (trunc (C>>N))
  // Transform the shl to a trunc if (trunc (C>>N)) has no loss and M-N.
  // This enables us to get rid of the shift in favor of a trunc that may be
  // free on the target. It has the additional benefit of comparing to a
  // smaller constant that may be more target-friendly.
  unsigned Amt = ShiftAmt->getLimitedValue(TypeBits - 1);
  if (Shl->hasOneUse() && Amt != 0 && C->countTrailingZeros() >= Amt &&
      DL.isLegalInteger(TypeBits - Amt)) {
    Type *TruncTy = IntegerType::get(Cmp.getContext(), TypeBits - Amt);
    if (ShType->isVectorTy())
      TruncTy = VectorType::get(TruncTy, ShType->getVectorNumElements());
    Constant *NewC =
        ConstantInt::get(TruncTy, C->ashr(*ShiftAmt).trunc(TypeBits - Amt));
    return new ICmpInst(Pred, Builder.CreateTrunc(X, TruncTy), NewC);
  }

  return nullptr;
}

/// Fold icmp ({al}shr X, Y), C.
Instruction *InstCombiner::foldICmpShrConstant(ICmpInst &Cmp,
                                               BinaryOperator *Shr,
                                               const APInt *C) {
  // An exact shr only shifts out zero bits, so:
  // icmp eq/ne (shr X, Y), 0 --> icmp eq/ne X, 0
  Value *X = Shr->getOperand(0);
  CmpInst::Predicate Pred = Cmp.getPredicate();
  if (Cmp.isEquality() && Shr->isExact() && Shr->hasOneUse() &&
      C->isNullValue())
    return new ICmpInst(Pred, X, Cmp.getOperand(1));

  const APInt *ShiftVal;
  if (Cmp.isEquality() && match(Shr->getOperand(0), m_APInt(ShiftVal)))
    return foldICmpShrConstConst(Cmp, Shr->getOperand(1), *C, *ShiftVal);

  const APInt *ShiftAmt;
  if (!match(Shr->getOperand(1), m_APInt(ShiftAmt)))
    return nullptr;

  // Check that the shift amount is in range. If not, don't perform undefined
  // shifts. When the shift is visited it will be simplified.
  unsigned TypeBits = C->getBitWidth();
  unsigned ShAmtVal = ShiftAmt->getLimitedValue(TypeBits);
  if (ShAmtVal >= TypeBits || ShAmtVal == 0)
    return nullptr;

  bool IsAShr = Shr->getOpcode() == Instruction::AShr;
  if (!Cmp.isEquality()) {
#if INTEL_CUSTOMIZATION
    // Disabling this particular optimization before loopopt as it interferes
    // with ztt recognition. 
    if (Cmp.getParent()->getParent()->isPreLoopOpt())
      return nullptr;
#endif // INTEL_CUSTOMIZATION
    // If we have an unsigned comparison and an ashr, we can't simplify this.
    // Similarly for signed comparisons with lshr.
    if (Cmp.isSigned() != IsAShr)
      return nullptr;

    // Otherwise, all lshr and most exact ashr's are equivalent to a udiv/sdiv
    // by a power of 2.  Since we already have logic to simplify these,
    // transform to div and then simplify the resultant comparison.
    if (IsAShr && (!Shr->isExact() || ShAmtVal == TypeBits - 1))
      return nullptr;

    // Revisit the shift (to delete it).
    Worklist.Add(Shr);

    Constant *DivCst = ConstantInt::get(
        Shr->getType(), APInt::getOneBitSet(TypeBits, ShAmtVal));

    Value *Tmp = IsAShr ? Builder.CreateSDiv(X, DivCst, "", Shr->isExact())
                        : Builder.CreateUDiv(X, DivCst, "", Shr->isExact());

    Cmp.setOperand(0, Tmp);

    // If the builder folded the binop, just return it.
    BinaryOperator *TheDiv = dyn_cast<BinaryOperator>(Tmp);
    if (!TheDiv)
      return &Cmp;

    // Otherwise, fold this div/compare.
    assert(TheDiv->getOpcode() == Instruction::SDiv ||
           TheDiv->getOpcode() == Instruction::UDiv);

    Instruction *Res = foldICmpDivConstant(Cmp, TheDiv, C);
    assert(Res && "This div/cst should have folded!");
    return Res;
  }

  // Handle equality comparisons of shift-by-constant.

  // If the comparison constant changes with the shift, the comparison cannot
  // succeed (bits of the comparison constant cannot match the shifted value).
  // This should be known by InstSimplify and already be folded to true/false.
  assert(((IsAShr && C->shl(ShAmtVal).ashr(ShAmtVal) == *C) ||
          (!IsAShr && C->shl(ShAmtVal).lshr(ShAmtVal) == *C)) &&
         "Expected icmp+shr simplify did not occur.");

  // Check if the bits shifted out are known to be zero. If so, we can compare
  // against the unshifted value:
  //  (X & 4) >> 1 == 2  --> (X & 4) == 4.
  Constant *ShiftedCmpRHS = ConstantInt::get(Shr->getType(), *C << ShAmtVal);
  if (Shr->hasOneUse()) {
    if (Shr->isExact())
      return new ICmpInst(Pred, X, ShiftedCmpRHS);

    // Otherwise strength reduce the shift into an 'and'.
    APInt Val(APInt::getHighBitsSet(TypeBits, TypeBits - ShAmtVal));
    Constant *Mask = ConstantInt::get(Shr->getType(), Val);
    Value *And = Builder.CreateAnd(X, Mask, Shr->getName() + ".mask");
    return new ICmpInst(Pred, And, ShiftedCmpRHS);
  }

  return nullptr;
}

/// Fold icmp (udiv X, Y), C.
Instruction *InstCombiner::foldICmpUDivConstant(ICmpInst &Cmp,
                                                BinaryOperator *UDiv,
                                                const APInt *C) {
  const APInt *C2;
  if (!match(UDiv->getOperand(0), m_APInt(C2)))
    return nullptr;

  assert(*C2 != 0 && "udiv 0, X should have been simplified already.");

  // (icmp ugt (udiv C2, Y), C) -> (icmp ule Y, C2/(C+1))
  Value *Y = UDiv->getOperand(1);
  if (Cmp.getPredicate() == ICmpInst::ICMP_UGT) {
    assert(!C->isMaxValue() &&
           "icmp ugt X, UINT_MAX should have been simplified already.");
    return new ICmpInst(ICmpInst::ICMP_ULE, Y,
                        ConstantInt::get(Y->getType(), C2->udiv(*C + 1)));
  }

  // (icmp ult (udiv C2, Y), C) -> (icmp ugt Y, C2/C)
  if (Cmp.getPredicate() == ICmpInst::ICMP_ULT) {
    assert(*C != 0 && "icmp ult X, 0 should have been simplified already.");
    return new ICmpInst(ICmpInst::ICMP_UGT, Y,
                        ConstantInt::get(Y->getType(), C2->udiv(*C)));
  }

  return nullptr;
}

/// Fold icmp ({su}div X, Y), C.
Instruction *InstCombiner::foldICmpDivConstant(ICmpInst &Cmp,
                                               BinaryOperator *Div,
                                               const APInt *C) {
#if INTEL_CUSTOMIZATION
  // Disabling this particular optimization before loopopt as it interferes with
  // ztt recognition. 
  if (Cmp.getParent()->getParent()->isPreLoopOpt())
    return nullptr;
#endif // INTEL_CUSTOMIZATION

  // Fold this div into the comparison, producing a range check.
  // Determine, based on the divide type, what the range is being
  // checked.  If there is an overflow on the low or high side, remember
  // it, otherwise compute the range [low, hi) bounding the new value.
  // See: InsertRangeTest above for the kinds of replacements possible.
  const APInt *C2;
  if (!match(Div->getOperand(1), m_APInt(C2)))
    return nullptr;

  // FIXME: If the operand types don't match the type of the divide
  // then don't attempt this transform. The code below doesn't have the
  // logic to deal with a signed divide and an unsigned compare (and
  // vice versa). This is because (x /s C2) <s C  produces different
  // results than (x /s C2) <u C or (x /u C2) <s C or even
  // (x /u C2) <u C.  Simply casting the operands and result won't
  // work. :(  The if statement below tests that condition and bails
  // if it finds it.
  bool DivIsSigned = Div->getOpcode() == Instruction::SDiv;
  if (!Cmp.isEquality() && DivIsSigned != Cmp.isSigned())
    return nullptr;

  // The ProdOV computation fails on divide by 0 and divide by -1. Cases with
  // INT_MIN will also fail if the divisor is 1. Although folds of all these
  // division-by-constant cases should be present, we can not assert that they
  // have happened before we reach this icmp instruction.
  if (C2->isNullValue() || C2->isOneValue() ||
      (DivIsSigned && C2->isAllOnesValue()))
    return nullptr;

  // TODO: We could do all of the computations below using APInt.
  Constant *CmpRHS = cast<Constant>(Cmp.getOperand(1));
  Constant *DivRHS = cast<Constant>(Div->getOperand(1));

  // Compute Prod = CmpRHS * DivRHS. We are essentially solving an equation of
  // form X / C2 = C. We solve for X by multiplying C2 (DivRHS) and C (CmpRHS).
  // By solving for X, we can turn this into a range check instead of computing
  // a divide.
  Constant *Prod = ConstantExpr::getMul(CmpRHS, DivRHS);

  // Determine if the product overflows by seeing if the product is not equal to
  // the divide. Make sure we do the same kind of divide as in the LHS
  // instruction that we're folding.
  bool ProdOV = (DivIsSigned ? ConstantExpr::getSDiv(Prod, DivRHS)
                             : ConstantExpr::getUDiv(Prod, DivRHS)) != CmpRHS;

  ICmpInst::Predicate Pred = Cmp.getPredicate();

  // If the division is known to be exact, then there is no remainder from the
  // divide, so the covered range size is unit, otherwise it is the divisor.
  Constant *RangeSize =
      Div->isExact() ? ConstantInt::get(Div->getType(), 1) : DivRHS;

  // Figure out the interval that is being checked.  For example, a comparison
  // like "X /u 5 == 0" is really checking that X is in the interval [0, 5).
  // Compute this interval based on the constants involved and the signedness of
  // the compare/divide.  This computes a half-open interval, keeping track of
  // whether either value in the interval overflows.  After analysis each
  // overflow variable is set to 0 if it's corresponding bound variable is valid
  // -1 if overflowed off the bottom end, or +1 if overflowed off the top end.
  int LoOverflow = 0, HiOverflow = 0;
  Constant *LoBound = nullptr, *HiBound = nullptr;

  if (!DivIsSigned) {  // udiv
    // e.g. X/5 op 3  --> [15, 20)
    LoBound = Prod;
    HiOverflow = LoOverflow = ProdOV;
    if (!HiOverflow) {
      // If this is not an exact divide, then many values in the range collapse
      // to the same result value.
      HiOverflow = addWithOverflow(HiBound, LoBound, RangeSize, false);
    }
  } else if (C2->isStrictlyPositive()) { // Divisor is > 0.
    if (C->isNullValue()) {       // (X / pos) op 0
      // Can't overflow.  e.g.  X/2 op 0 --> [-1, 2)
      LoBound = ConstantExpr::getNeg(SubOne(RangeSize));
      HiBound = RangeSize;
    } else if (C->isStrictlyPositive()) {   // (X / pos) op pos
      LoBound = Prod;     // e.g.   X/5 op 3 --> [15, 20)
      HiOverflow = LoOverflow = ProdOV;
      if (!HiOverflow)
        HiOverflow = addWithOverflow(HiBound, Prod, RangeSize, true);
    } else {                       // (X / pos) op neg
      // e.g. X/5 op -3  --> [-15-4, -15+1) --> [-19, -14)
      HiBound = AddOne(Prod);
      LoOverflow = HiOverflow = ProdOV ? -1 : 0;
      if (!LoOverflow) {
        Constant *DivNeg = ConstantExpr::getNeg(RangeSize);
        LoOverflow = addWithOverflow(LoBound, HiBound, DivNeg, true) ? -1 : 0;
      }
    }
  } else if (C2->isNegative()) { // Divisor is < 0.
    if (Div->isExact())
      RangeSize = ConstantExpr::getNeg(RangeSize);
    if (C->isNullValue()) { // (X / neg) op 0
      // e.g. X/-5 op 0  --> [-4, 5)
      LoBound = AddOne(RangeSize);
      HiBound = ConstantExpr::getNeg(RangeSize);
      if (HiBound == DivRHS) {     // -INTMIN = INTMIN
        HiOverflow = 1;            // [INTMIN+1, overflow)
        HiBound = nullptr;         // e.g. X/INTMIN = 0 --> X > INTMIN
      }
    } else if (C->isStrictlyPositive()) {   // (X / neg) op pos
      // e.g. X/-5 op 3  --> [-19, -14)
      HiBound = AddOne(Prod);
      HiOverflow = LoOverflow = ProdOV ? -1 : 0;
      if (!LoOverflow)
        LoOverflow = addWithOverflow(LoBound, HiBound, RangeSize, true) ? -1:0;
    } else {                       // (X / neg) op neg
      LoBound = Prod;       // e.g. X/-5 op -3  --> [15, 20)
      LoOverflow = HiOverflow = ProdOV;
      if (!HiOverflow)
        HiOverflow = subWithOverflow(HiBound, Prod, RangeSize, true);
    }

    // Dividing by a negative swaps the condition.  LT <-> GT
    Pred = ICmpInst::getSwappedPredicate(Pred);
  }

  Value *X = Div->getOperand(0);
  switch (Pred) {
    default: llvm_unreachable("Unhandled icmp opcode!");
    case ICmpInst::ICMP_EQ:
      if (LoOverflow && HiOverflow)
        return replaceInstUsesWith(Cmp, Builder.getFalse());
      if (HiOverflow)
        return new ICmpInst(DivIsSigned ? ICmpInst::ICMP_SGE :
                            ICmpInst::ICMP_UGE, X, LoBound);
      if (LoOverflow)
        return new ICmpInst(DivIsSigned ? ICmpInst::ICMP_SLT :
                            ICmpInst::ICMP_ULT, X, HiBound);
      return replaceInstUsesWith(
          Cmp, insertRangeTest(X, LoBound->getUniqueInteger(),
                               HiBound->getUniqueInteger(), DivIsSigned, true));
    case ICmpInst::ICMP_NE:
      if (LoOverflow && HiOverflow)
        return replaceInstUsesWith(Cmp, Builder.getTrue());
      if (HiOverflow)
        return new ICmpInst(DivIsSigned ? ICmpInst::ICMP_SLT :
                            ICmpInst::ICMP_ULT, X, LoBound);
      if (LoOverflow)
        return new ICmpInst(DivIsSigned ? ICmpInst::ICMP_SGE :
                            ICmpInst::ICMP_UGE, X, HiBound);
      return replaceInstUsesWith(Cmp,
                                 insertRangeTest(X, LoBound->getUniqueInteger(),
                                                 HiBound->getUniqueInteger(),
                                                 DivIsSigned, false));
    case ICmpInst::ICMP_ULT:
    case ICmpInst::ICMP_SLT:
      if (LoOverflow == +1)   // Low bound is greater than input range.
        return replaceInstUsesWith(Cmp, Builder.getTrue());
      if (LoOverflow == -1)   // Low bound is less than input range.
        return replaceInstUsesWith(Cmp, Builder.getFalse());
      return new ICmpInst(Pred, X, LoBound);
    case ICmpInst::ICMP_UGT:
    case ICmpInst::ICMP_SGT:
      if (HiOverflow == +1)       // High bound greater than input range.
        return replaceInstUsesWith(Cmp, Builder.getFalse());
      if (HiOverflow == -1)       // High bound less than input range.
        return replaceInstUsesWith(Cmp, Builder.getTrue());
      if (Pred == ICmpInst::ICMP_UGT)
        return new ICmpInst(ICmpInst::ICMP_UGE, X, HiBound);
      return new ICmpInst(ICmpInst::ICMP_SGE, X, HiBound);
  }

  return nullptr;
}

/// Fold icmp (sub X, Y), C.
Instruction *InstCombiner::foldICmpSubConstant(ICmpInst &Cmp,
                                               BinaryOperator *Sub,
                                               const APInt *C) {
  Value *X = Sub->getOperand(0), *Y = Sub->getOperand(1);
  ICmpInst::Predicate Pred = Cmp.getPredicate();

  // The following transforms are only worth it if the only user of the subtract
  // is the icmp.
  if (!Sub->hasOneUse())
    return nullptr;

  if (Sub->hasNoSignedWrap()) {
    // (icmp sgt (sub nsw X, Y), -1) -> (icmp sge X, Y)
    if (Pred == ICmpInst::ICMP_SGT && C->isAllOnesValue())
      return new ICmpInst(ICmpInst::ICMP_SGE, X, Y);

    // (icmp sgt (sub nsw X, Y), 0) -> (icmp sgt X, Y)
    if (Pred == ICmpInst::ICMP_SGT && C->isNullValue())
      return new ICmpInst(ICmpInst::ICMP_SGT, X, Y);

    // (icmp slt (sub nsw X, Y), 0) -> (icmp slt X, Y)
    if (Pred == ICmpInst::ICMP_SLT && C->isNullValue())
      return new ICmpInst(ICmpInst::ICMP_SLT, X, Y);

    // (icmp slt (sub nsw X, Y), 1) -> (icmp sle X, Y)
    if (Pred == ICmpInst::ICMP_SLT && C->isOneValue())
      return new ICmpInst(ICmpInst::ICMP_SLE, X, Y);
  }

  const APInt *C2;
  if (!match(X, m_APInt(C2)))
    return nullptr;

  // C2 - Y <u C -> (Y | (C - 1)) == C2
  //   iff (C2 & (C - 1)) == C - 1 and C is a power of 2
  if (Pred == ICmpInst::ICMP_ULT && C->isPowerOf2() &&
      (*C2 & (*C - 1)) == (*C - 1))
    return new ICmpInst(ICmpInst::ICMP_EQ, Builder.CreateOr(Y, *C - 1), X);

  // C2 - Y >u C -> (Y | C) != C2
  //   iff C2 & C == C and C + 1 is a power of 2
  if (Pred == ICmpInst::ICMP_UGT && (*C + 1).isPowerOf2() && (*C2 & *C) == *C)
    return new ICmpInst(ICmpInst::ICMP_NE, Builder.CreateOr(Y, *C), X);

  return nullptr;
}

/// Fold icmp (add X, Y), C.
Instruction *InstCombiner::foldICmpAddConstant(ICmpInst &Cmp,
                                               BinaryOperator *Add,
                                               const APInt *C) {
  Value *Y = Add->getOperand(1);
  const APInt *C2;
  if (Cmp.isEquality() || !match(Y, m_APInt(C2)))
    return nullptr;

  // Fold icmp pred (add X, C2), C.
  Value *X = Add->getOperand(0);
  Type *Ty = Add->getType();
  CmpInst::Predicate Pred = Cmp.getPredicate();

  // If the add does not wrap, we can always adjust the compare by subtracting
  // the constants. Equality comparisons are handled elsewhere. SGE/SLE are
  // canonicalized to SGT/SLT.
  if (Add->hasNoSignedWrap() &&
      (Pred == ICmpInst::ICMP_SGT || Pred == ICmpInst::ICMP_SLT)) {
    bool Overflow;
    APInt NewC = C->ssub_ov(*C2, Overflow);
    // If there is overflow, the result must be true or false.
    // TODO: Can we assert there is no overflow because InstSimplify always
    // handles those cases?
    if (!Overflow)
      // icmp Pred (add nsw X, C2), C --> icmp Pred X, (C - C2)
      return new ICmpInst(Pred, X, ConstantInt::get(Ty, NewC));
  }

  auto CR = ConstantRange::makeExactICmpRegion(Pred, *C).subtract(*C2);
  const APInt &Upper = CR.getUpper();
  const APInt &Lower = CR.getLower();
  if (Cmp.isSigned()) {
    if (Lower.isSignMask())
      return new ICmpInst(ICmpInst::ICMP_SLT, X, ConstantInt::get(Ty, Upper));
    if (Upper.isSignMask())
      return new ICmpInst(ICmpInst::ICMP_SGE, X, ConstantInt::get(Ty, Lower));
  } else {
    if (Lower.isMinValue())
      return new ICmpInst(ICmpInst::ICMP_ULT, X, ConstantInt::get(Ty, Upper));
    if (Upper.isMinValue())
      return new ICmpInst(ICmpInst::ICMP_UGE, X, ConstantInt::get(Ty, Lower));
  }

  if (!Add->hasOneUse())
    return nullptr;

  // X+C <u C2 -> (X & -C2) == C
  //   iff C & (C2-1) == 0
  //       C2 is a power of 2
  if (Pred == ICmpInst::ICMP_ULT && C->isPowerOf2() && (*C2 & (*C - 1)) == 0)
    return new ICmpInst(ICmpInst::ICMP_EQ, Builder.CreateAnd(X, -(*C)),
                        ConstantExpr::getNeg(cast<Constant>(Y)));

  // X+C >u C2 -> (X & ~C2) != C
  //   iff C & C2 == 0
  //       C2+1 is a power of 2
  if (Pred == ICmpInst::ICMP_UGT && (*C + 1).isPowerOf2() && (*C2 & *C) == 0)
    return new ICmpInst(ICmpInst::ICMP_NE, Builder.CreateAnd(X, ~(*C)),
                        ConstantExpr::getNeg(cast<Constant>(Y)));

  return nullptr;
}

bool InstCombiner::matchThreeWayIntCompare(SelectInst *SI, Value *&LHS,
                                           Value *&RHS, ConstantInt *&Less,
                                           ConstantInt *&Equal,
                                           ConstantInt *&Greater) {
  // TODO: Generalize this to work with other comparison idioms or ensure
  // they get canonicalized into this form.

  // select i1 (a == b), i32 Equal, i32 (select i1 (a < b), i32 Less, i32
  // Greater), where Equal, Less and Greater are placeholders for any three
  // constants.
  ICmpInst::Predicate PredA, PredB;
  if (match(SI->getTrueValue(), m_ConstantInt(Equal)) &&
      match(SI->getCondition(), m_ICmp(PredA, m_Value(LHS), m_Value(RHS))) &&
      PredA == ICmpInst::ICMP_EQ &&
      match(SI->getFalseValue(),
            m_Select(m_ICmp(PredB, m_Specific(LHS), m_Specific(RHS)),
                     m_ConstantInt(Less), m_ConstantInt(Greater))) &&
      PredB == ICmpInst::ICMP_SLT) {
    return true;
  }
  return false;
}

Instruction *InstCombiner::foldICmpSelectConstant(ICmpInst &Cmp,
                                                  Instruction *Select,
                                                  ConstantInt *C) {

  assert(C && "Cmp RHS should be a constant int!");
  // If we're testing a constant value against the result of a three way
  // comparison, the result can be expressed directly in terms of the
  // original values being compared.  Note: We could possibly be more
  // aggressive here and remove the hasOneUse test. The original select is
  // really likely to simplify or sink when we remove a test of the result.
  Value *OrigLHS, *OrigRHS;
  ConstantInt *C1LessThan, *C2Equal, *C3GreaterThan;
  if (Cmp.hasOneUse() &&
      matchThreeWayIntCompare(cast<SelectInst>(Select), OrigLHS, OrigRHS,
                                 C1LessThan, C2Equal, C3GreaterThan)) {
    assert(C1LessThan && C2Equal && C3GreaterThan);

    bool TrueWhenLessThan =
        ConstantExpr::getCompare(Cmp.getPredicate(), C1LessThan, C)
            ->isAllOnesValue();
    bool TrueWhenEqual =
        ConstantExpr::getCompare(Cmp.getPredicate(), C2Equal, C)
            ->isAllOnesValue();
    bool TrueWhenGreaterThan =
        ConstantExpr::getCompare(Cmp.getPredicate(), C3GreaterThan, C)
            ->isAllOnesValue();

    // This generates the new instruction that will replace the original Cmp
    // Instruction. Instead of enumerating the various combinations when
    // TrueWhenLessThan, TrueWhenEqual and TrueWhenGreaterThan are true versus
    // false, we rely on chaining of ORs and future passes of InstCombine to
    // simplify the OR further (i.e. a s< b || a == b becomes a s<= b).

    // When none of the three constants satisfy the predicate for the RHS (C),
    // the entire original Cmp can be simplified to a false.
    Value *Cond = Builder.getFalse();
    if (TrueWhenLessThan)
      Cond = Builder.CreateOr(Cond, Builder.CreateICmp(ICmpInst::ICMP_SLT, OrigLHS, OrigRHS));
    if (TrueWhenEqual)
      Cond = Builder.CreateOr(Cond, Builder.CreateICmp(ICmpInst::ICMP_EQ, OrigLHS, OrigRHS));
    if (TrueWhenGreaterThan)
      Cond = Builder.CreateOr(Cond, Builder.CreateICmp(ICmpInst::ICMP_SGT, OrigLHS, OrigRHS));

    return replaceInstUsesWith(Cmp, Cond);
  }
  return nullptr;
}

/// Try to fold integer comparisons with a constant operand: icmp Pred X, C
/// where X is some kind of instruction.
Instruction *InstCombiner::foldICmpInstWithConstant(ICmpInst &Cmp) {
  const APInt *C;
  if (!match(Cmp.getOperand(1), m_APInt(C)))
    return nullptr;

  BinaryOperator *BO;
  if (match(Cmp.getOperand(0), m_BinOp(BO))) {
    switch (BO->getOpcode()) {
    case Instruction::Xor:
      if (Instruction *I = foldICmpXorConstant(Cmp, BO, C))
        return I;
      break;
    case Instruction::And:
      if (Instruction *I = foldICmpAndConstant(Cmp, BO, C))
        return I;
      break;
    case Instruction::Or:
      if (Instruction *I = foldICmpOrConstant(Cmp, BO, C))
        return I;
      break;
    case Instruction::Mul:
      if (Instruction *I = foldICmpMulConstant(Cmp, BO, C))
        return I;
      break;
    case Instruction::Shl:
      if (Instruction *I = foldICmpShlConstant(Cmp, BO, C))
        return I;
      break;
    case Instruction::LShr:
    case Instruction::AShr:
      if (Instruction *I = foldICmpShrConstant(Cmp, BO, C))
        return I;
      break;
    case Instruction::UDiv:
      if (Instruction *I = foldICmpUDivConstant(Cmp, BO, C))
        return I;
      LLVM_FALLTHROUGH;
    case Instruction::SDiv:
      if (Instruction *I = foldICmpDivConstant(Cmp, BO, C))
        return I;
      break;
    case Instruction::Sub:
      if (Instruction *I = foldICmpSubConstant(Cmp, BO, C))
        return I;
      break;
    case Instruction::Add:
      if (Instruction *I = foldICmpAddConstant(Cmp, BO, C))
        return I;
      break;
    default:
      break;
    }
    // TODO: These folds could be refactored to be part of the above calls.
    if (Instruction *I = foldICmpBinOpEqualityWithConstant(Cmp, BO, C))
      return I;
  }

  // Match against CmpInst LHS being instructions other than binary operators.
  Instruction *LHSI;
  if (match(Cmp.getOperand(0), m_Instruction(LHSI))) {
    switch (LHSI->getOpcode()) {
    case Instruction::Select:
      {
      // For now, we only support constant integers while folding the
      // ICMP(SELECT)) pattern. We can extend this to support vector of integers
      // similar to the cases handled by binary ops above.
      if (ConstantInt *ConstRHS = dyn_cast<ConstantInt>(Cmp.getOperand(1)))
        if (Instruction *I = foldICmpSelectConstant(Cmp, LHSI, ConstRHS))
          return I;
      break;
      }
    case Instruction::Trunc:
      if (Instruction *I = foldICmpTruncConstant(Cmp, LHSI, C))
        return I;
      break;
    default:
      break;
    }
  }

  if (Instruction *I = foldICmpIntrinsicWithConstant(Cmp, C))
    return I;

  return nullptr;
}

/// Fold an icmp equality instruction with binary operator LHS and constant RHS:
/// icmp eq/ne BO, C.
Instruction *InstCombiner::foldICmpBinOpEqualityWithConstant(ICmpInst &Cmp,
                                                             BinaryOperator *BO,
                                                             const APInt *C) {
  // TODO: Some of these folds could work with arbitrary constants, but this
  // function is limited to scalar and vector splat constants.
  if (!Cmp.isEquality())
    return nullptr;

  ICmpInst::Predicate Pred = Cmp.getPredicate();
  bool isICMP_NE = Pred == ICmpInst::ICMP_NE;
  Constant *RHS = cast<Constant>(Cmp.getOperand(1));
  Value *BOp0 = BO->getOperand(0), *BOp1 = BO->getOperand(1);

  switch (BO->getOpcode()) {
  case Instruction::SRem:
    // If we have a signed (X % (2^c)) == 0, turn it into an unsigned one.
    if (C->isNullValue() && BO->hasOneUse()) {
      const APInt *BOC;
      if (match(BOp1, m_APInt(BOC)) && BOC->sgt(1) && BOC->isPowerOf2()) {
        Value *NewRem = Builder.CreateURem(BOp0, BOp1, BO->getName());
        return new ICmpInst(Pred, NewRem,
                            Constant::getNullValue(BO->getType()));
      }
    }
    break;
  case Instruction::Add: {
    // Replace ((add A, B) != C) with (A != C-B) if B & C are constants.
    const APInt *BOC;
    if (match(BOp1, m_APInt(BOC))) {
      if (BO->hasOneUse()) {
        Constant *SubC = ConstantExpr::getSub(RHS, cast<Constant>(BOp1));
        return new ICmpInst(Pred, BOp0, SubC);
      }
    } else if (C->isNullValue()) {
      // Replace ((add A, B) != 0) with (A != -B) if A or B is
      // efficiently invertible, or if the add has just this one use.
      if (Value *NegVal = dyn_castNegVal(BOp1))
        return new ICmpInst(Pred, BOp0, NegVal);
      if (Value *NegVal = dyn_castNegVal(BOp0))
        return new ICmpInst(Pred, NegVal, BOp1);
      if (BO->hasOneUse()) {
        Value *Neg = Builder.CreateNeg(BOp1);
        Neg->takeName(BO);
        return new ICmpInst(Pred, BOp0, Neg);
      }
    }
    break;
  }
  case Instruction::Xor:
    if (BO->hasOneUse()) {
      if (Constant *BOC = dyn_cast<Constant>(BOp1)) {
        // For the xor case, we can xor two constants together, eliminating
        // the explicit xor.
        return new ICmpInst(Pred, BOp0, ConstantExpr::getXor(RHS, BOC));
      } else if (C->isNullValue()) {
        // Replace ((xor A, B) != 0) with (A != B)
        return new ICmpInst(Pred, BOp0, BOp1);
      }
    }
    break;
  case Instruction::Sub:
    if (BO->hasOneUse()) {
      const APInt *BOC;
      if (match(BOp0, m_APInt(BOC))) {
        // Replace ((sub BOC, B) != C) with (B != BOC-C).
        Constant *SubC = ConstantExpr::getSub(cast<Constant>(BOp0), RHS);
        return new ICmpInst(Pred, BOp1, SubC);
      } else if (C->isNullValue()) {
        // Replace ((sub A, B) != 0) with (A != B).
        return new ICmpInst(Pred, BOp0, BOp1);
      }
    }
    break;
  case Instruction::Or: {
    const APInt *BOC;
    if (match(BOp1, m_APInt(BOC)) && BO->hasOneUse() && RHS->isAllOnesValue()) {
      // Comparing if all bits outside of a constant mask are set?
      // Replace (X | C) == -1 with (X & ~C) == ~C.
      // This removes the -1 constant.
      Constant *NotBOC = ConstantExpr::getNot(cast<Constant>(BOp1));
      Value *And = Builder.CreateAnd(BOp0, NotBOC);
      return new ICmpInst(Pred, And, NotBOC);
    }
    break;
  }
  case Instruction::And: {
    const APInt *BOC;
    if (match(BOp1, m_APInt(BOC))) {
      // If we have ((X & C) == C), turn it into ((X & C) != 0).
      if (C == BOC && C->isPowerOf2())
        return new ICmpInst(isICMP_NE ? ICmpInst::ICMP_EQ : ICmpInst::ICMP_NE,
                            BO, Constant::getNullValue(RHS->getType()));

      // Don't perform the following transforms if the AND has multiple uses
      if (!BO->hasOneUse())
        break;

      // Replace (and X, (1 << size(X)-1) != 0) with x s< 0
      if (BOC->isSignMask()) {
        Constant *Zero = Constant::getNullValue(BOp0->getType());
        auto NewPred = isICMP_NE ? ICmpInst::ICMP_SLT : ICmpInst::ICMP_SGE;
        return new ICmpInst(NewPred, BOp0, Zero);
      }

      // ((X & ~7) == 0) --> X < 8
      if (C->isNullValue() && (~(*BOC) + 1).isPowerOf2()) {
        Constant *NegBOC = ConstantExpr::getNeg(cast<Constant>(BOp1));
        auto NewPred = isICMP_NE ? ICmpInst::ICMP_UGE : ICmpInst::ICMP_ULT;
        return new ICmpInst(NewPred, BOp0, NegBOC);
      }
    }
    break;
  }
  case Instruction::Mul:
    if (C->isNullValue() && BO->hasNoSignedWrap()) {
      const APInt *BOC;
      if (match(BOp1, m_APInt(BOC)) && !BOC->isNullValue()) {
        // The trivial case (mul X, 0) is handled by InstSimplify.
        // General case : (mul X, C) != 0 iff X != 0
        //                (mul X, C) == 0 iff X == 0
        return new ICmpInst(Pred, BOp0, Constant::getNullValue(RHS->getType()));
      }
    }
    break;
  case Instruction::UDiv:
    if (C->isNullValue()) {
      // (icmp eq/ne (udiv A, B), 0) -> (icmp ugt/ule i32 B, A)
      auto NewPred = isICMP_NE ? ICmpInst::ICMP_ULE : ICmpInst::ICMP_UGT;
      return new ICmpInst(NewPred, BOp1, BOp0);
    }
    break;
  default:
    break;
  }
  return nullptr;
}

/// Fold an icmp with LLVM intrinsic and constant operand: icmp Pred II, C.
Instruction *InstCombiner::foldICmpIntrinsicWithConstant(ICmpInst &Cmp,
                                                         const APInt *C) {
  IntrinsicInst *II = dyn_cast<IntrinsicInst>(Cmp.getOperand(0));
  if (!II || !Cmp.isEquality())
    return nullptr;

  // Handle icmp {eq|ne} <intrinsic>, Constant.
  Type *Ty = II->getType();
  switch (II->getIntrinsicID()) {
  case Intrinsic::bswap:
    Worklist.Add(II);
    Cmp.setOperand(0, II->getArgOperand(0));
    Cmp.setOperand(1, ConstantInt::get(Ty, C->byteSwap()));
    return &Cmp;

  case Intrinsic::ctlz:
  case Intrinsic::cttz:
    // ctz(A) == bitwidth(A)  ->  A == 0 and likewise for !=
    if (*C == C->getBitWidth()) {
      Worklist.Add(II);
      Cmp.setOperand(0, II->getArgOperand(0));
      Cmp.setOperand(1, ConstantInt::getNullValue(Ty));
      return &Cmp;
    }
    break;

  case Intrinsic::ctpop: {
    // popcount(A) == 0  ->  A == 0 and likewise for !=
    // popcount(A) == bitwidth(A)  ->  A == -1 and likewise for !=
    bool IsZero = C->isNullValue();
    if (IsZero || *C == C->getBitWidth()) {
      Worklist.Add(II);
      Cmp.setOperand(0, II->getArgOperand(0));
      auto *NewOp =
          IsZero ? Constant::getNullValue(Ty) : Constant::getAllOnesValue(Ty);
      Cmp.setOperand(1, NewOp);
      return &Cmp;
    }
    break;
  }
  default:
    break;
  }

  return nullptr;
}

/// Handle icmp with constant (but not simple integer constant) RHS.
Instruction *InstCombiner::foldICmpInstWithConstantNotInt(ICmpInst &I) {
  Value *Op0 = I.getOperand(0), *Op1 = I.getOperand(1);
  Constant *RHSC = dyn_cast<Constant>(Op1);
  Instruction *LHSI = dyn_cast<Instruction>(Op0);
  if (!RHSC || !LHSI)
    return nullptr;

  switch (LHSI->getOpcode()) {
  case Instruction::GetElementPtr:
    // icmp pred GEP (P, int 0, int 0, int 0), null -> icmp pred P, null
    if (RHSC->isNullValue() &&
        cast<GetElementPtrInst>(LHSI)->hasAllZeroIndices())
      return new ICmpInst(
          I.getPredicate(), LHSI->getOperand(0),
          Constant::getNullValue(LHSI->getOperand(0)->getType()));
    break;
  case Instruction::PHI:
    // Only fold icmp into the PHI if the phi and icmp are in the same
    // block.  If in the same block, we're encouraging jump threading.  If
    // not, we are just pessimizing the code by making an i1 phi.
    if (LHSI->getParent() == I.getParent())
      if (Instruction *NV = foldOpIntoPhi(I, cast<PHINode>(LHSI)))
        return NV;
    break;
  case Instruction::Select: {
    // If either operand of the select is a constant, we can fold the
    // comparison into the select arms, which will cause one to be
    // constant folded and the select turned into a bitwise or.
    Value *Op1 = nullptr, *Op2 = nullptr;
    ConstantInt *CI = nullptr;
    if (Constant *C = dyn_cast<Constant>(LHSI->getOperand(1))) {
      Op1 = ConstantExpr::getICmp(I.getPredicate(), C, RHSC);
      CI = dyn_cast<ConstantInt>(Op1);
    }
    if (Constant *C = dyn_cast<Constant>(LHSI->getOperand(2))) {
      Op2 = ConstantExpr::getICmp(I.getPredicate(), C, RHSC);
      CI = dyn_cast<ConstantInt>(Op2);
    }

    // We only want to perform this transformation if it will not lead to
    // additional code. This is true if either both sides of the select
    // fold to a constant (in which case the icmp is replaced with a select
    // which will usually simplify) or this is the only user of the
    // select (in which case we are trading a select+icmp for a simpler
    // select+icmp) or all uses of the select can be replaced based on
    // dominance information ("Global cases").
    bool Transform = false;
    if (Op1 && Op2)
      Transform = true;
    else if (Op1 || Op2) {
      // Local case
      if (LHSI->hasOneUse())
        Transform = true;
      // Global cases
      else if (CI && !CI->isZero())
        // When Op1 is constant try replacing select with second operand.
        // Otherwise Op2 is constant and try replacing select with first
        // operand.
        Transform =
            replacedSelectWithOperand(cast<SelectInst>(LHSI), &I, Op1 ? 2 : 1);
    }
    if (Transform) {
      if (!Op1)
        Op1 = Builder.CreateICmp(I.getPredicate(), LHSI->getOperand(1), RHSC,
                                 I.getName());
      if (!Op2)
        Op2 = Builder.CreateICmp(I.getPredicate(), LHSI->getOperand(2), RHSC,
                                 I.getName());
      return SelectInst::Create(LHSI->getOperand(0), Op1, Op2);
    }
    break;
  }
  case Instruction::IntToPtr:
    // icmp pred inttoptr(X), null -> icmp pred X, 0
    if (RHSC->isNullValue() &&
        DL.getIntPtrType(RHSC->getType()) == LHSI->getOperand(0)->getType())
      return new ICmpInst(
          I.getPredicate(), LHSI->getOperand(0),
          Constant::getNullValue(LHSI->getOperand(0)->getType()));
    break;

  case Instruction::Load:
    // Try to optimize things like "A[i] > 4" to index computations.
    if (GetElementPtrInst *GEP =
            dyn_cast<GetElementPtrInst>(LHSI->getOperand(0))) {
      if (GlobalVariable *GV = dyn_cast<GlobalVariable>(GEP->getOperand(0)))
        if (GV->isConstant() && GV->hasDefinitiveInitializer() &&
            !cast<LoadInst>(LHSI)->isVolatile())
          if (Instruction *Res = foldCmpLoadFromIndexedGlobal(GEP, GV, I))
            return Res;
    }
    break;
  }

  return nullptr;
}

/// Try to fold icmp (binop), X or icmp X, (binop).
/// TODO: A large part of this logic is duplicated in InstSimplify's
/// simplifyICmpWithBinOp(). We should be able to share that and avoid the code
/// duplication.
Instruction *InstCombiner::foldICmpBinOp(ICmpInst &I) {
  Value *Op0 = I.getOperand(0), *Op1 = I.getOperand(1);

  // Special logic for binary operators.
  BinaryOperator *BO0 = dyn_cast<BinaryOperator>(Op0);
  BinaryOperator *BO1 = dyn_cast<BinaryOperator>(Op1);
  if (!BO0 && !BO1)
    return nullptr;

  const CmpInst::Predicate Pred = I.getPredicate();
  bool NoOp0WrapProblem = false, NoOp1WrapProblem = false;
  if (BO0 && isa<OverflowingBinaryOperator>(BO0))
    NoOp0WrapProblem =
        ICmpInst::isEquality(Pred) ||
        (CmpInst::isUnsigned(Pred) && BO0->hasNoUnsignedWrap()) ||
        (CmpInst::isSigned(Pred) && BO0->hasNoSignedWrap());
  if (BO1 && isa<OverflowingBinaryOperator>(BO1))
    NoOp1WrapProblem =
        ICmpInst::isEquality(Pred) ||
        (CmpInst::isUnsigned(Pred) && BO1->hasNoUnsignedWrap()) ||
        (CmpInst::isSigned(Pred) && BO1->hasNoSignedWrap());

  // Analyze the case when either Op0 or Op1 is an add instruction.
  // Op0 = A + B (or A and B are null); Op1 = C + D (or C and D are null).
  Value *A = nullptr, *B = nullptr, *C = nullptr, *D = nullptr;
  if (BO0 && BO0->getOpcode() == Instruction::Add) {
    A = BO0->getOperand(0);
    B = BO0->getOperand(1);
  }
  if (BO1 && BO1->getOpcode() == Instruction::Add) {
    C = BO1->getOperand(0);
    D = BO1->getOperand(1);
  }

  // icmp (X+Y), X -> icmp Y, 0 for equalities or if there is no overflow.
  if ((A == Op1 || B == Op1) && NoOp0WrapProblem)
    return new ICmpInst(Pred, A == Op1 ? B : A,
                        Constant::getNullValue(Op1->getType()));

  // icmp X, (X+Y) -> icmp 0, Y for equalities or if there is no overflow.
  if ((C == Op0 || D == Op0) && NoOp1WrapProblem)
    return new ICmpInst(Pred, Constant::getNullValue(Op0->getType()),
                        C == Op0 ? D : C);

  // icmp (X+Y), (X+Z) -> icmp Y, Z for equalities or if there is no overflow.
  if (A && C && (A == C || A == D || B == C || B == D) && NoOp0WrapProblem &&
      NoOp1WrapProblem &&
      // Try not to increase register pressure.
      BO0->hasOneUse() && BO1->hasOneUse()) {
    // Determine Y and Z in the form icmp (X+Y), (X+Z).
    Value *Y, *Z;
    if (A == C) {
      // C + B == C + D  ->  B == D
      Y = B;
      Z = D;
    } else if (A == D) {
      // D + B == C + D  ->  B == C
      Y = B;
      Z = C;
    } else if (B == C) {
      // A + C == C + D  ->  A == D
      Y = A;
      Z = D;
    } else {
      assert(B == D);
      // A + D == C + D  ->  A == C
      Y = A;
      Z = C;
    }
    return new ICmpInst(Pred, Y, Z);
  }

  // icmp slt (X + -1), Y -> icmp sle X, Y
  if (A && NoOp0WrapProblem && Pred == CmpInst::ICMP_SLT &&
      match(B, m_AllOnes()))
    return new ICmpInst(CmpInst::ICMP_SLE, A, Op1);

  // icmp sge (X + -1), Y -> icmp sgt X, Y
  if (A && NoOp0WrapProblem && Pred == CmpInst::ICMP_SGE &&
      match(B, m_AllOnes()))
    return new ICmpInst(CmpInst::ICMP_SGT, A, Op1);

  // icmp sle (X + 1), Y -> icmp slt X, Y
  if (A && NoOp0WrapProblem && Pred == CmpInst::ICMP_SLE && match(B, m_One()))
    return new ICmpInst(CmpInst::ICMP_SLT, A, Op1);

  // icmp sgt (X + 1), Y -> icmp sge X, Y
  if (A && NoOp0WrapProblem && Pred == CmpInst::ICMP_SGT && match(B, m_One()))
    return new ICmpInst(CmpInst::ICMP_SGE, A, Op1);

  // icmp sgt X, (Y + -1) -> icmp sge X, Y
  if (C && NoOp1WrapProblem && Pred == CmpInst::ICMP_SGT &&
      match(D, m_AllOnes()))
    return new ICmpInst(CmpInst::ICMP_SGE, Op0, C);

  // icmp sle X, (Y + -1) -> icmp slt X, Y
  if (C && NoOp1WrapProblem && Pred == CmpInst::ICMP_SLE &&
      match(D, m_AllOnes()))
    return new ICmpInst(CmpInst::ICMP_SLT, Op0, C);

  // icmp sge X, (Y + 1) -> icmp sgt X, Y
  if (C && NoOp1WrapProblem && Pred == CmpInst::ICMP_SGE && match(D, m_One()))
    return new ICmpInst(CmpInst::ICMP_SGT, Op0, C);

  // icmp slt X, (Y + 1) -> icmp sle X, Y
  if (C && NoOp1WrapProblem && Pred == CmpInst::ICMP_SLT && match(D, m_One()))
    return new ICmpInst(CmpInst::ICMP_SLE, Op0, C);

  // TODO: The subtraction-related identities shown below also hold, but
  // canonicalization from (X -nuw 1) to (X + -1) means that the combinations
  // wouldn't happen even if they were implemented.
  //
  // icmp ult (X - 1), Y -> icmp ule X, Y
  // icmp uge (X - 1), Y -> icmp ugt X, Y
  // icmp ugt X, (Y - 1) -> icmp uge X, Y
  // icmp ule X, (Y - 1) -> icmp ult X, Y

  // icmp ule (X + 1), Y -> icmp ult X, Y
  if (A && NoOp0WrapProblem && Pred == CmpInst::ICMP_ULE && match(B, m_One()))
    return new ICmpInst(CmpInst::ICMP_ULT, A, Op1);

  // icmp ugt (X + 1), Y -> icmp uge X, Y
  if (A && NoOp0WrapProblem && Pred == CmpInst::ICMP_UGT && match(B, m_One()))
    return new ICmpInst(CmpInst::ICMP_UGE, A, Op1);

  // icmp uge X, (Y + 1) -> icmp ugt X, Y
  if (C && NoOp1WrapProblem && Pred == CmpInst::ICMP_UGE && match(D, m_One()))
    return new ICmpInst(CmpInst::ICMP_UGT, Op0, C);

  // icmp ult X, (Y + 1) -> icmp ule X, Y
  if (C && NoOp1WrapProblem && Pred == CmpInst::ICMP_ULT && match(D, m_One()))
    return new ICmpInst(CmpInst::ICMP_ULE, Op0, C);

  // if C1 has greater magnitude than C2:
  //  icmp (X + C1), (Y + C2) -> icmp (X + C3), Y
  //  s.t. C3 = C1 - C2
  //
  // if C2 has greater magnitude than C1:
  //  icmp (X + C1), (Y + C2) -> icmp X, (Y + C3)
  //  s.t. C3 = C2 - C1
  if (A && C && NoOp0WrapProblem && NoOp1WrapProblem &&
      (BO0->hasOneUse() || BO1->hasOneUse()) && !I.isUnsigned())
    if (ConstantInt *C1 = dyn_cast<ConstantInt>(B))
      if (ConstantInt *C2 = dyn_cast<ConstantInt>(D)) {
        const APInt &AP1 = C1->getValue();
        const APInt &AP2 = C2->getValue();
        if (AP1.isNegative() == AP2.isNegative()) {
          APInt AP1Abs = C1->getValue().abs();
          APInt AP2Abs = C2->getValue().abs();
          if (AP1Abs.uge(AP2Abs)) {
            ConstantInt *C3 = Builder.getInt(AP1 - AP2);
            Value *NewAdd = Builder.CreateNSWAdd(A, C3);
            return new ICmpInst(Pred, NewAdd, C);
          } else {
            ConstantInt *C3 = Builder.getInt(AP2 - AP1);
            Value *NewAdd = Builder.CreateNSWAdd(C, C3);
            return new ICmpInst(Pred, A, NewAdd);
          }
        }
      }

  // Analyze the case when either Op0 or Op1 is a sub instruction.
  // Op0 = A - B (or A and B are null); Op1 = C - D (or C and D are null).
  A = nullptr;
  B = nullptr;
  C = nullptr;
  D = nullptr;
  if (BO0 && BO0->getOpcode() == Instruction::Sub) {
    A = BO0->getOperand(0);
    B = BO0->getOperand(1);
  }
  if (BO1 && BO1->getOpcode() == Instruction::Sub) {
    C = BO1->getOperand(0);
    D = BO1->getOperand(1);
  }

  // icmp (X-Y), X -> icmp 0, Y for equalities or if there is no overflow.
  if (A == Op1 && NoOp0WrapProblem)
    return new ICmpInst(Pred, Constant::getNullValue(Op1->getType()), B);

  // icmp X, (X-Y) -> icmp Y, 0 for equalities or if there is no overflow.
  if (C == Op0 && NoOp1WrapProblem)
    return new ICmpInst(Pred, D, Constant::getNullValue(Op0->getType()));

  // icmp (Y-X), (Z-X) -> icmp Y, Z for equalities or if there is no overflow.
  if (B && D && B == D && NoOp0WrapProblem && NoOp1WrapProblem &&
      // Try not to increase register pressure.
      BO0->hasOneUse() && BO1->hasOneUse())
    return new ICmpInst(Pred, A, C);

  // icmp (X-Y), (X-Z) -> icmp Z, Y for equalities or if there is no overflow.
  if (A && C && A == C && NoOp0WrapProblem && NoOp1WrapProblem &&
      // Try not to increase register pressure.
      BO0->hasOneUse() && BO1->hasOneUse())
    return new ICmpInst(Pred, D, B);

  // icmp (0-X) < cst --> x > -cst
  if (NoOp0WrapProblem && ICmpInst::isSigned(Pred)) {
    Value *X;
    if (match(BO0, m_Neg(m_Value(X))))
      if (ConstantInt *RHSC = dyn_cast<ConstantInt>(Op1))
        if (!RHSC->isMinValue(/*isSigned=*/true))
          return new ICmpInst(I.getSwappedPredicate(), X,
                              ConstantExpr::getNeg(RHSC));
  }

  BinaryOperator *SRem = nullptr;
  // icmp (srem X, Y), Y
  if (BO0 && BO0->getOpcode() == Instruction::SRem && Op1 == BO0->getOperand(1))
    SRem = BO0;
  // icmp Y, (srem X, Y)
  else if (BO1 && BO1->getOpcode() == Instruction::SRem &&
           Op0 == BO1->getOperand(1))
    SRem = BO1;
  if (SRem) {
    // We don't check hasOneUse to avoid increasing register pressure because
    // the value we use is the same value this instruction was already using.
    switch (SRem == BO0 ? ICmpInst::getSwappedPredicate(Pred) : Pred) {
    default:
      break;
    case ICmpInst::ICMP_EQ:
      return replaceInstUsesWith(I, ConstantInt::getFalse(I.getType()));
    case ICmpInst::ICMP_NE:
      return replaceInstUsesWith(I, ConstantInt::getTrue(I.getType()));
    case ICmpInst::ICMP_SGT:
    case ICmpInst::ICMP_SGE:
      return new ICmpInst(ICmpInst::ICMP_SGT, SRem->getOperand(1),
                          Constant::getAllOnesValue(SRem->getType()));
    case ICmpInst::ICMP_SLT:
    case ICmpInst::ICMP_SLE:
      return new ICmpInst(ICmpInst::ICMP_SLT, SRem->getOperand(1),
                          Constant::getNullValue(SRem->getType()));
    }
  }

  if (BO0 && BO1 && BO0->getOpcode() == BO1->getOpcode() && BO0->hasOneUse() &&
      BO1->hasOneUse() && BO0->getOperand(1) == BO1->getOperand(1)) {
    switch (BO0->getOpcode()) {
    default:
      break;
    case Instruction::Add:
    case Instruction::Sub:
    case Instruction::Xor: {
      if (I.isEquality()) // a+x icmp eq/ne b+x --> a icmp b
        return new ICmpInst(Pred, BO0->getOperand(0), BO1->getOperand(0));

      const APInt *C;
      if (match(BO0->getOperand(1), m_APInt(C))) {
        // icmp u/s (a ^ signmask), (b ^ signmask) --> icmp s/u a, b
        if (C->isSignMask()) {
          ICmpInst::Predicate NewPred =
              I.isSigned() ? I.getUnsignedPredicate() : I.getSignedPredicate();
          return new ICmpInst(NewPred, BO0->getOperand(0), BO1->getOperand(0));
        }

        // icmp u/s (a ^ maxsignval), (b ^ maxsignval) --> icmp s/u' a, b
        if (BO0->getOpcode() == Instruction::Xor && C->isMaxSignedValue()) {
          ICmpInst::Predicate NewPred =
              I.isSigned() ? I.getUnsignedPredicate() : I.getSignedPredicate();
          NewPred = I.getSwappedPredicate(NewPred);
          return new ICmpInst(NewPred, BO0->getOperand(0), BO1->getOperand(0));
        }
      }
      break;
    }
    case Instruction::Mul: {
      if (!I.isEquality())
        break;

      const APInt *C;
      if (match(BO0->getOperand(1), m_APInt(C)) && !C->isNullValue() &&
          !C->isOneValue()) {
        // icmp eq/ne (X * C), (Y * C) --> icmp (X & Mask), (Y & Mask)
        // Mask = -1 >> count-trailing-zeros(C).
        if (unsigned TZs = C->countTrailingZeros()) {
          Constant *Mask = ConstantInt::get(
              BO0->getType(),
              APInt::getLowBitsSet(C->getBitWidth(), C->getBitWidth() - TZs));
          Value *And1 = Builder.CreateAnd(BO0->getOperand(0), Mask);
          Value *And2 = Builder.CreateAnd(BO1->getOperand(0), Mask);
          return new ICmpInst(Pred, And1, And2);
        }
        // If there are no trailing zeros in the multiplier, just eliminate
        // the multiplies (no masking is needed):
        // icmp eq/ne (X * C), (Y * C) --> icmp eq/ne X, Y
        return new ICmpInst(Pred, BO0->getOperand(0), BO1->getOperand(0));
      }
      break;
    }
    case Instruction::UDiv:
    case Instruction::LShr:
      if (I.isSigned() || !BO0->isExact() || !BO1->isExact())
        break;
      return new ICmpInst(Pred, BO0->getOperand(0), BO1->getOperand(0));

    case Instruction::SDiv:
      if (!I.isEquality() || !BO0->isExact() || !BO1->isExact())
        break;
      return new ICmpInst(Pred, BO0->getOperand(0), BO1->getOperand(0));

    case Instruction::AShr:
      if (!BO0->isExact() || !BO1->isExact())
        break;
      return new ICmpInst(Pred, BO0->getOperand(0), BO1->getOperand(0));

    case Instruction::Shl: {
      bool NUW = BO0->hasNoUnsignedWrap() && BO1->hasNoUnsignedWrap();
      bool NSW = BO0->hasNoSignedWrap() && BO1->hasNoSignedWrap();
      if (!NUW && !NSW)
        break;
      if (!NSW && I.isSigned())
        break;
      return new ICmpInst(Pred, BO0->getOperand(0), BO1->getOperand(0));
    }
    }
  }

  if (BO0) {
    // Transform  A & (L - 1) `ult` L --> L != 0
    auto LSubOne = m_Add(m_Specific(Op1), m_AllOnes());
    auto BitwiseAnd = m_c_And(m_Value(), LSubOne);

    if (match(BO0, BitwiseAnd) && Pred == ICmpInst::ICMP_ULT) {
      auto *Zero = Constant::getNullValue(BO0->getType());
      return new ICmpInst(ICmpInst::ICMP_NE, Op1, Zero);
    }
  }

  return nullptr;
}

/// Fold icmp Pred min|max(X, Y), X.
static Instruction *foldICmpWithMinMax(ICmpInst &Cmp) {
  ICmpInst::Predicate Pred = Cmp.getPredicate();
  Value *Op0 = Cmp.getOperand(0);
  Value *X = Cmp.getOperand(1);

  // Canonicalize minimum or maximum operand to LHS of the icmp.
  if (match(X, m_c_SMin(m_Specific(Op0), m_Value())) ||
      match(X, m_c_SMax(m_Specific(Op0), m_Value())) ||
      match(X, m_c_UMin(m_Specific(Op0), m_Value())) ||
      match(X, m_c_UMax(m_Specific(Op0), m_Value()))) {
    std::swap(Op0, X);
    Pred = Cmp.getSwappedPredicate();
  }

  Value *Y;
  if (match(Op0, m_c_SMin(m_Specific(X), m_Value(Y)))) {
    // smin(X, Y)  == X --> X s<= Y
    // smin(X, Y) s>= X --> X s<= Y
    if (Pred == CmpInst::ICMP_EQ || Pred == CmpInst::ICMP_SGE)
      return new ICmpInst(ICmpInst::ICMP_SLE, X, Y);

    // smin(X, Y) != X --> X s> Y
    // smin(X, Y) s< X --> X s> Y
    if (Pred == CmpInst::ICMP_NE || Pred == CmpInst::ICMP_SLT)
      return new ICmpInst(ICmpInst::ICMP_SGT, X, Y);

    // These cases should be handled in InstSimplify:
    // smin(X, Y) s<= X --> true
    // smin(X, Y) s> X --> false
    return nullptr;
  }

  if (match(Op0, m_c_SMax(m_Specific(X), m_Value(Y)))) {
    // smax(X, Y)  == X --> X s>= Y
    // smax(X, Y) s<= X --> X s>= Y
    if (Pred == CmpInst::ICMP_EQ || Pred == CmpInst::ICMP_SLE)
      return new ICmpInst(ICmpInst::ICMP_SGE, X, Y);

    // smax(X, Y) != X --> X s< Y
    // smax(X, Y) s> X --> X s< Y
    if (Pred == CmpInst::ICMP_NE || Pred == CmpInst::ICMP_SGT)
      return new ICmpInst(ICmpInst::ICMP_SLT, X, Y);

    // These cases should be handled in InstSimplify:
    // smax(X, Y) s>= X --> true
    // smax(X, Y) s< X --> false
    return nullptr;
  }

  if (match(Op0, m_c_UMin(m_Specific(X), m_Value(Y)))) {
    // umin(X, Y)  == X --> X u<= Y
    // umin(X, Y) u>= X --> X u<= Y
    if (Pred == CmpInst::ICMP_EQ || Pred == CmpInst::ICMP_UGE)
      return new ICmpInst(ICmpInst::ICMP_ULE, X, Y);

    // umin(X, Y) != X --> X u> Y
    // umin(X, Y) u< X --> X u> Y
    if (Pred == CmpInst::ICMP_NE || Pred == CmpInst::ICMP_ULT)
      return new ICmpInst(ICmpInst::ICMP_UGT, X, Y);

    // These cases should be handled in InstSimplify:
    // umin(X, Y) u<= X --> true
    // umin(X, Y) u> X --> false
    return nullptr;
  }

  if (match(Op0, m_c_UMax(m_Specific(X), m_Value(Y)))) {
    // umax(X, Y)  == X --> X u>= Y
    // umax(X, Y) u<= X --> X u>= Y
    if (Pred == CmpInst::ICMP_EQ || Pred == CmpInst::ICMP_ULE)
      return new ICmpInst(ICmpInst::ICMP_UGE, X, Y);

    // umax(X, Y) != X --> X u< Y
    // umax(X, Y) u> X --> X u< Y
    if (Pred == CmpInst::ICMP_NE || Pred == CmpInst::ICMP_UGT)
      return new ICmpInst(ICmpInst::ICMP_ULT, X, Y);

    // These cases should be handled in InstSimplify:
    // umax(X, Y) u>= X --> true
    // umax(X, Y) u< X --> false
    return nullptr;
  }

  return nullptr;
}

Instruction *InstCombiner::foldICmpEquality(ICmpInst &I) {
  if (!I.isEquality())
    return nullptr;

  Value *Op0 = I.getOperand(0), *Op1 = I.getOperand(1);
  const CmpInst::Predicate Pred = I.getPredicate();
  Value *A, *B, *C, *D;
  if (match(Op0, m_Xor(m_Value(A), m_Value(B)))) {
    if (A == Op1 || B == Op1) { // (A^B) == A  ->  B == 0
      Value *OtherVal = A == Op1 ? B : A;
      return new ICmpInst(Pred, OtherVal, Constant::getNullValue(A->getType()));
    }

    if (match(Op1, m_Xor(m_Value(C), m_Value(D)))) {
      // A^c1 == C^c2 --> A == C^(c1^c2)
      ConstantInt *C1, *C2;
      if (match(B, m_ConstantInt(C1)) && match(D, m_ConstantInt(C2)) &&
          Op1->hasOneUse()) {
        Constant *NC = Builder.getInt(C1->getValue() ^ C2->getValue());
        Value *Xor = Builder.CreateXor(C, NC);
        return new ICmpInst(Pred, A, Xor);
      }

      // A^B == A^D -> B == D
      if (A == C)
        return new ICmpInst(Pred, B, D);
      if (A == D)
        return new ICmpInst(Pred, B, C);
      if (B == C)
        return new ICmpInst(Pred, A, D);
      if (B == D)
        return new ICmpInst(Pred, A, C);
    }
  }

  if (match(Op1, m_Xor(m_Value(A), m_Value(B))) && (A == Op0 || B == Op0)) {
    // A == (A^B)  ->  B == 0
    Value *OtherVal = A == Op0 ? B : A;
    return new ICmpInst(Pred, OtherVal, Constant::getNullValue(A->getType()));
  }

  // (X&Z) == (Y&Z) -> (X^Y) & Z == 0
  if (match(Op0, m_OneUse(m_And(m_Value(A), m_Value(B)))) &&
      match(Op1, m_OneUse(m_And(m_Value(C), m_Value(D))))) {
    Value *X = nullptr, *Y = nullptr, *Z = nullptr;

    if (A == C) {
      X = B;
      Y = D;
      Z = A;
    } else if (A == D) {
      X = B;
      Y = C;
      Z = A;
    } else if (B == C) {
      X = A;
      Y = D;
      Z = B;
    } else if (B == D) {
      X = A;
      Y = C;
      Z = B;
    }

    if (X) { // Build (X^Y) & Z
      Op1 = Builder.CreateXor(X, Y);
      Op1 = Builder.CreateAnd(Op1, Z);
      I.setOperand(0, Op1);
      I.setOperand(1, Constant::getNullValue(Op1->getType()));
      return &I;
    }
  }

  // Transform (zext A) == (B & (1<<X)-1) --> A == (trunc B)
  // and       (B & (1<<X)-1) == (zext A) --> A == (trunc B)
  ConstantInt *Cst1;
  if ((Op0->hasOneUse() && match(Op0, m_ZExt(m_Value(A))) &&
       match(Op1, m_And(m_Value(B), m_ConstantInt(Cst1)))) ||
      (Op1->hasOneUse() && match(Op0, m_And(m_Value(B), m_ConstantInt(Cst1))) &&
       match(Op1, m_ZExt(m_Value(A))))) {
    APInt Pow2 = Cst1->getValue() + 1;
    if (Pow2.isPowerOf2() && isa<IntegerType>(A->getType()) &&
        Pow2.logBase2() == cast<IntegerType>(A->getType())->getBitWidth())
      return new ICmpInst(Pred, A, Builder.CreateTrunc(B, A->getType()));
  }

  // (A >> C) == (B >> C) --> (A^B) u< (1 << C)
  // For lshr and ashr pairs.
  if ((match(Op0, m_OneUse(m_LShr(m_Value(A), m_ConstantInt(Cst1)))) &&
       match(Op1, m_OneUse(m_LShr(m_Value(B), m_Specific(Cst1))))) ||
      (match(Op0, m_OneUse(m_AShr(m_Value(A), m_ConstantInt(Cst1)))) &&
       match(Op1, m_OneUse(m_AShr(m_Value(B), m_Specific(Cst1)))))) {
    unsigned TypeBits = Cst1->getBitWidth();
    unsigned ShAmt = (unsigned)Cst1->getLimitedValue(TypeBits);
    if (ShAmt < TypeBits && ShAmt != 0) {
      ICmpInst::Predicate NewPred =
          Pred == ICmpInst::ICMP_NE ? ICmpInst::ICMP_UGE : ICmpInst::ICMP_ULT;
      Value *Xor = Builder.CreateXor(A, B, I.getName() + ".unshifted");
      APInt CmpVal = APInt::getOneBitSet(TypeBits, ShAmt);
      return new ICmpInst(NewPred, Xor, Builder.getInt(CmpVal));
    }
  }

  // (A << C) == (B << C) --> ((A^B) & (~0U >> C)) == 0
  if (match(Op0, m_OneUse(m_Shl(m_Value(A), m_ConstantInt(Cst1)))) &&
      match(Op1, m_OneUse(m_Shl(m_Value(B), m_Specific(Cst1))))) {
    unsigned TypeBits = Cst1->getBitWidth();
    unsigned ShAmt = (unsigned)Cst1->getLimitedValue(TypeBits);
    if (ShAmt < TypeBits && ShAmt != 0) {
      Value *Xor = Builder.CreateXor(A, B, I.getName() + ".unshifted");
      APInt AndVal = APInt::getLowBitsSet(TypeBits, TypeBits - ShAmt);
      Value *And = Builder.CreateAnd(Xor, Builder.getInt(AndVal),
                                      I.getName() + ".mask");
      return new ICmpInst(Pred, And, Constant::getNullValue(Cst1->getType()));
    }
  }

  // Transform "icmp eq (trunc (lshr(X, cst1)), cst" to
  // "icmp (and X, mask), cst"
  uint64_t ShAmt = 0;
  if (Op0->hasOneUse() &&
      match(Op0, m_Trunc(m_OneUse(m_LShr(m_Value(A), m_ConstantInt(ShAmt))))) &&
      match(Op1, m_ConstantInt(Cst1)) &&
      // Only do this when A has multiple uses.  This is most important to do
      // when it exposes other optimizations.
      !A->hasOneUse()) {
    unsigned ASize = cast<IntegerType>(A->getType())->getPrimitiveSizeInBits();

    if (ShAmt < ASize) {
      APInt MaskV =
          APInt::getLowBitsSet(ASize, Op0->getType()->getPrimitiveSizeInBits());
      MaskV <<= ShAmt;

      APInt CmpV = Cst1->getValue().zext(ASize);
      CmpV <<= ShAmt;

      Value *Mask = Builder.CreateAnd(A, Builder.getInt(MaskV));
      return new ICmpInst(Pred, Mask, Builder.getInt(CmpV));
    }
  }

  // If both operands are byte-swapped or bit-reversed, just compare the
  // original values.
  // TODO: Move this to a function similar to foldICmpIntrinsicWithConstant()
  // and handle more intrinsics.
  if ((match(Op0, m_BSwap(m_Value(A))) && match(Op1, m_BSwap(m_Value(B)))) ||
      (match(Op0, m_BitReverse(m_Value(A))) &&
       match(Op1, m_BitReverse(m_Value(B)))))
    return new ICmpInst(Pred, A, B);

  return nullptr;
}

/// Handle icmp (cast x to y), (cast/cst). We only handle extending casts so
/// far.
Instruction *InstCombiner::foldICmpWithCastAndCast(ICmpInst &ICmp) {
  const CastInst *LHSCI = cast<CastInst>(ICmp.getOperand(0));
  Value *LHSCIOp        = LHSCI->getOperand(0);
  Type *SrcTy     = LHSCIOp->getType();
  Type *DestTy    = LHSCI->getType();
  Value *RHSCIOp;

  // Turn icmp (ptrtoint x), (ptrtoint/c) into a compare of the input if the
  // integer type is the same size as the pointer type.
  if (LHSCI->getOpcode() == Instruction::PtrToInt &&
      DL.getPointerTypeSizeInBits(SrcTy) == DestTy->getIntegerBitWidth()) {
    Value *RHSOp = nullptr;
    if (auto *RHSC = dyn_cast<PtrToIntOperator>(ICmp.getOperand(1))) {
      Value *RHSCIOp = RHSC->getOperand(0);
      if (RHSCIOp->getType()->getPointerAddressSpace() ==
          LHSCIOp->getType()->getPointerAddressSpace()) {
        RHSOp = RHSC->getOperand(0);
        // If the pointer types don't match, insert a bitcast.
        if (LHSCIOp->getType() != RHSOp->getType())
          RHSOp = Builder.CreateBitCast(RHSOp, LHSCIOp->getType());
      }
    } else if (auto *RHSC = dyn_cast<Constant>(ICmp.getOperand(1))) {
      RHSOp = ConstantExpr::getIntToPtr(RHSC, SrcTy);
    }

    if (RHSOp)
      return new ICmpInst(ICmp.getPredicate(), LHSCIOp, RHSOp);
  }

  // The code below only handles extension cast instructions, so far.
  // Enforce this.
  if (LHSCI->getOpcode() != Instruction::ZExt &&
      LHSCI->getOpcode() != Instruction::SExt)
    return nullptr;

  bool isSignedExt = LHSCI->getOpcode() == Instruction::SExt;
  bool isSignedCmp = ICmp.isSigned();

  if (auto *CI = dyn_cast<CastInst>(ICmp.getOperand(1))) {
    // Not an extension from the same type?
    RHSCIOp = CI->getOperand(0);
    if (RHSCIOp->getType() != LHSCIOp->getType())
      return nullptr;

    // If the signedness of the two casts doesn't agree (i.e. one is a sext
    // and the other is a zext), then we can't handle this.
    if (CI->getOpcode() != LHSCI->getOpcode())
      return nullptr;

    // Deal with equality cases early.
    if (ICmp.isEquality())
      return new ICmpInst(ICmp.getPredicate(), LHSCIOp, RHSCIOp);

    // A signed comparison of sign extended values simplifies into a
    // signed comparison.
    if (isSignedCmp && isSignedExt)
      return new ICmpInst(ICmp.getPredicate(), LHSCIOp, RHSCIOp);

    // The other three cases all fold into an unsigned comparison.
    return new ICmpInst(ICmp.getUnsignedPredicate(), LHSCIOp, RHSCIOp);
  }

  // If we aren't dealing with a constant on the RHS, exit early.
  auto *C = dyn_cast<Constant>(ICmp.getOperand(1));
  if (!C)
    return nullptr;

  // Compute the constant that would happen if we truncated to SrcTy then
  // re-extended to DestTy.
  Constant *Res1 = ConstantExpr::getTrunc(C, SrcTy);
  Constant *Res2 = ConstantExpr::getCast(LHSCI->getOpcode(), Res1, DestTy);

  // If the re-extended constant didn't change...
  if (Res2 == C) {
    // Deal with equality cases early.
    if (ICmp.isEquality())
      return new ICmpInst(ICmp.getPredicate(), LHSCIOp, Res1);

    // A signed comparison of sign extended values simplifies into a
    // signed comparison.
    if (isSignedExt && isSignedCmp)
      return new ICmpInst(ICmp.getPredicate(), LHSCIOp, Res1);

    // The other three cases all fold into an unsigned comparison.
    return new ICmpInst(ICmp.getUnsignedPredicate(), LHSCIOp, Res1);
  }

  // The re-extended constant changed, partly changed (in the case of a vector),
  // or could not be determined to be equal (in the case of a constant
  // expression), so the constant cannot be represented in the shorter type.
  // Consequently, we cannot emit a simple comparison.
  // All the cases that fold to true or false will have already been handled
  // by SimplifyICmpInst, so only deal with the tricky case.

  if (isSignedCmp || !isSignedExt || !isa<ConstantInt>(C))
    return nullptr;

  // Evaluate the comparison for LT (we invert for GT below). LE and GE cases
  // should have been folded away previously and not enter in here.

  // We're performing an unsigned comp with a sign extended value.
  // This is true if the input is >= 0. [aka >s -1]
  Constant *NegOne = Constant::getAllOnesValue(SrcTy);
  Value *Result = Builder.CreateICmpSGT(LHSCIOp, NegOne, ICmp.getName());

  // Finally, return the value computed.
  if (ICmp.getPredicate() == ICmpInst::ICMP_ULT)
    return replaceInstUsesWith(ICmp, Result);

  assert(ICmp.getPredicate() == ICmpInst::ICMP_UGT && "ICmp should be folded!");
  return BinaryOperator::CreateNot(Result);
}

#if INTEL_CUSTOMIZATION

/// calcReducedICmpSize - Returns the size it would profitable to reduce
/// this iCmp to or zero if it should not be reduced. Uses DataLayout to
/// determine if new size is legal.
static unsigned calcReducedICmpSize(Value *Op, const DataLayout &DL) {

  // This value should only have one use, otherwise it will not be removed after
  // shrinking ICmp size.
  if (!Op->hasOneUse())
    return 0;

  // If this value is a sext or zext from the target size, then it will be
  // removed after shrinking ICmp size to the target size.
  if (auto *CI = dyn_cast<CastInst>(Op)) {
    if (isa<SExtInst>(CI) || isa<ZExtInst>(CI)) {
      unsigned SrcWidth = CI->getSrcTy()->getScalarSizeInBits();
      if (DL.isLegalInteger(SrcWidth))
        return SrcWidth;
    }
    return 0;
  }

  Value *V;
  ConstantInt *C;

  if (match(Op, m_Shr(m_Value(V), m_ConstantInt(C))) && V->hasOneUse()) {
    unsigned OrigSize = Op->getType()->getIntegerBitWidth();

    // Make sure the shift is less than the width so we have some bits left.
    if (C->getZExtValue() >= OrigSize)
      return 0;

    unsigned ShiftRemainder = OrigSize - C->getZExtValue();
    if (!DL.isLegalInteger(ShiftRemainder))
      return 0;

    // (X << C) >> C - This value comes from a left shift followed by a right
    // shift of the same size. If the number of bits not shifted out is a legal
    // integer we can truncate and remove the shifts.
    if (match(V, m_Shl(m_Value(), m_Specific(C))))
      return ShiftRemainder;

    // ((X << C) + Y) >> C - This value comes from a left shift followed by a
    // binary operation followed by a right shift of the same size. These 2
    // shifts will be removed and the value Y will be shifted back after
    // shrinking ICmp size. If Y is an integer constant, it can be shifted
    // back at no cost.
    if (auto *BO = dyn_cast<BinaryOperator>(V)) {
      switch (BO->getOpcode()) {
      default: break;
      case Instruction::Add:
      case Instruction::And:
      case Instruction::Or:
      case Instruction::Xor:
        // These operators commute so we need to check for shl on either side.
        if (BO->getOperand(0)->hasOneUse() &&
            match(BO->getOperand(0), m_Shl(m_Value(), m_Specific(C))))
          return ShiftRemainder;
        LLVM_FALLTHROUGH;
      case Instruction::Sub:
        if (BO->getOperand(1)->hasOneUse() &&
            match(BO->getOperand(1), m_Shl(m_Value(), m_Specific(C))))
          return ShiftRemainder;
        break;
      }
    }
    return 0;
  }

  // This value comes from an "And" instruction with a mask, then we can
  // might be able to truncate it to remove the And.
  if (match(Op, m_And(m_Value(), m_ConstantInt(C))) && C->getValue().isMask()) {
    unsigned MaskWidth = C->getValue().countTrailingOnes();
    if (DL.isLegalInteger(MaskWidth))
      return MaskWidth;
    return 0;
  }

  return 0;
}

/// OptimizeICmpInstSize - Try to do the comparison at a smaller integer size if
/// profitable. This could eliminate unnecessary instructions. For example:
///   %a1 = sext i8 %a to i32               %b1 = and i32 %b, 127
///   %b1 = and i32 %b, 127         --->    %b2 = trunc i32 %b1 to i8
///   %cmp = icmp slt i32 %a1, %b1          %cmp = icmp slt i8 %a, %b2
/// in this case, sext is eliminated, and the trunc instruction will be ignored
/// by code generator.
Instruction *InstCombiner::OptimizeICmpInstSize(ICmpInst &ICI,
                                                Value *Op0, Value *Op1) {
  // Currently we only optimize integer comparisons, but we could extend this
  // optimization to pointer comparisons in the future.
  if (!Op0->getType()->isIntegerTy())
    return nullptr;

  unsigned Size0 = calcReducedICmpSize(Op0, DL);
  unsigned Size1 = calcReducedICmpSize(Op1, DL);

  // Sort so we check the smaller size first. It's possible one or both numbers
  // are zero.
  if (Size0 > Size1)
    std::swap(Size0, Size1);

  if (Size0 != 0 && ReduceICmpSizeIfPossible(ICI, Op0, Op1, Size0))
    return &ICI;

  if (Size1 != 0 && ReduceICmpSizeIfPossible(ICI, Op0, Op1, Size1))
    return &ICI;

  return nullptr;
}

/// Reduce the width of an icmp to size if possible based on range of the
/// inputs and the signedness. Returns true if change was made. False if not.
bool InstCombiner::ReduceICmpSizeIfPossible(ICmpInst &ICI, Value *Op0,
                                            Value *Op1, unsigned Size) {
  if (isKnownWithinIntRange(Op0, Size, ICI.isSigned(), DL, 0, &AC, &ICI, &DT) &&
      isKnownWithinIntRange(Op1, Size, ICI.isSigned(), DL, 0, &AC, &ICI, &DT)) {
<<<<<<< HEAD
    Value *Trunc0 = Builder->CreateTrunc(Op0,
                                      IntegerType::get(ICI.getContext(), Size));
    Value *Trunc1 = Builder->CreateTrunc(Op1,
                                      IntegerType::get(ICI.getContext(), Size));
    ICI.setOperand(0, Trunc0);
    ICI.setOperand(1, Trunc1);
=======
    Value *Trunc0 = Builder.CreateTrunc(Op0, 
                            IntegerType::get(ICI.getContext(), Size));
    Value *Trunc1 = Builder.CreateTrunc(Op1, 
                            IntegerType::get(ICI.getContext(), Size));
    ICI.replaceUsesOfWith(Op0, Trunc0);
    ICI.replaceUsesOfWith(Op1, Trunc1);
>>>>>>> 736e3633
    return true;
  }

  return false;
}
#endif // INTEL_CUSTOMIZATION

bool InstCombiner::OptimizeOverflowCheck(OverflowCheckFlavor OCF, Value *LHS,
                                         Value *RHS, Instruction &OrigI,
                                         Value *&Result, Constant *&Overflow) {
  if (OrigI.isCommutative() && isa<Constant>(LHS) && !isa<Constant>(RHS))
    std::swap(LHS, RHS);

  auto SetResult = [&](Value *OpResult, Constant *OverflowVal, bool ReuseName) {
    Result = OpResult;
    Overflow = OverflowVal;
    if (ReuseName)
      Result->takeName(&OrigI);
    return true;
  };

  // If the overflow check was an add followed by a compare, the insertion point
  // may be pointing to the compare.  We want to insert the new instructions
  // before the add in case there are uses of the add between the add and the
  // compare.
  Builder.SetInsertPoint(&OrigI);

  switch (OCF) {
  case OCF_INVALID:
    llvm_unreachable("bad overflow check kind!");

  case OCF_UNSIGNED_ADD: {
    OverflowResult OR = computeOverflowForUnsignedAdd(LHS, RHS, &OrigI);
    if (OR == OverflowResult::NeverOverflows)
      return SetResult(Builder.CreateNUWAdd(LHS, RHS), Builder.getFalse(),
                       true);

    if (OR == OverflowResult::AlwaysOverflows)
      return SetResult(Builder.CreateAdd(LHS, RHS), Builder.getTrue(), true);

    // Fall through uadd into sadd
    LLVM_FALLTHROUGH;
  }
  case OCF_SIGNED_ADD: {
    // X + 0 -> {X, false}
    if (match(RHS, m_Zero()))
      return SetResult(LHS, Builder.getFalse(), false);

    // We can strength reduce this signed add into a regular add if we can prove
    // that it will never overflow.
    if (OCF == OCF_SIGNED_ADD)
      if (willNotOverflowSignedAdd(LHS, RHS, OrigI))
        return SetResult(Builder.CreateNSWAdd(LHS, RHS), Builder.getFalse(),
                         true);
    break;
  }

  case OCF_UNSIGNED_SUB:
  case OCF_SIGNED_SUB: {
    // X - 0 -> {X, false}
    if (match(RHS, m_Zero()))
      return SetResult(LHS, Builder.getFalse(), false);

    if (OCF == OCF_SIGNED_SUB) {
      if (willNotOverflowSignedSub(LHS, RHS, OrigI))
        return SetResult(Builder.CreateNSWSub(LHS, RHS), Builder.getFalse(),
                         true);
    } else {
      if (willNotOverflowUnsignedSub(LHS, RHS, OrigI))
        return SetResult(Builder.CreateNUWSub(LHS, RHS), Builder.getFalse(),
                         true);
    }
    break;
  }

  case OCF_UNSIGNED_MUL: {
    OverflowResult OR = computeOverflowForUnsignedMul(LHS, RHS, &OrigI);
    if (OR == OverflowResult::NeverOverflows)
      return SetResult(Builder.CreateNUWMul(LHS, RHS), Builder.getFalse(),
                       true);
    if (OR == OverflowResult::AlwaysOverflows)
      return SetResult(Builder.CreateMul(LHS, RHS), Builder.getTrue(), true);
    LLVM_FALLTHROUGH;
  }
  case OCF_SIGNED_MUL:
    // X * undef -> undef
    if (isa<UndefValue>(RHS))
      return SetResult(RHS, UndefValue::get(Builder.getInt1Ty()), false);

    // X * 0 -> {0, false}
    if (match(RHS, m_Zero()))
      return SetResult(RHS, Builder.getFalse(), false);

    // X * 1 -> {X, false}
    if (match(RHS, m_One()))
      return SetResult(LHS, Builder.getFalse(), false);

    if (OCF == OCF_SIGNED_MUL)
      if (willNotOverflowSignedMul(LHS, RHS, OrigI))
        return SetResult(Builder.CreateNSWMul(LHS, RHS), Builder.getFalse(),
                         true);
    break;
  }

  return false;
}

/// \brief Recognize and process idiom involving test for multiplication
/// overflow.
///
/// The caller has matched a pattern of the form:
///   I = cmp u (mul(zext A, zext B), V
/// The function checks if this is a test for overflow and if so replaces
/// multiplication with call to 'mul.with.overflow' intrinsic.
///
/// \param I Compare instruction.
/// \param MulVal Result of 'mult' instruction.  It is one of the arguments of
///               the compare instruction.  Must be of integer type.
/// \param OtherVal The other argument of compare instruction.
/// \returns Instruction which must replace the compare instruction, NULL if no
///          replacement required.
static Instruction *processUMulZExtIdiom(ICmpInst &I, Value *MulVal,
                                         Value *OtherVal, InstCombiner &IC) {
  // Don't bother doing this transformation for pointers, don't do it for
  // vectors.
  if (!isa<IntegerType>(MulVal->getType()))
    return nullptr;

  assert(I.getOperand(0) == MulVal || I.getOperand(1) == MulVal);
  assert(I.getOperand(0) == OtherVal || I.getOperand(1) == OtherVal);
  auto *MulInstr = dyn_cast<Instruction>(MulVal);
  if (!MulInstr)
    return nullptr;
  assert(MulInstr->getOpcode() == Instruction::Mul);

  auto *LHS = cast<ZExtOperator>(MulInstr->getOperand(0)),
       *RHS = cast<ZExtOperator>(MulInstr->getOperand(1));
  assert(LHS->getOpcode() == Instruction::ZExt);
  assert(RHS->getOpcode() == Instruction::ZExt);
  Value *A = LHS->getOperand(0), *B = RHS->getOperand(0);

  // Calculate type and width of the result produced by mul.with.overflow.
  Type *TyA = A->getType(), *TyB = B->getType();
  unsigned WidthA = TyA->getPrimitiveSizeInBits(),
           WidthB = TyB->getPrimitiveSizeInBits();
  unsigned MulWidth;
  Type *MulType;
  if (WidthB > WidthA) {
    MulWidth = WidthB;
    MulType = TyB;
  } else {
    MulWidth = WidthA;
    MulType = TyA;
  }

  // In order to replace the original mul with a narrower mul.with.overflow,
  // all uses must ignore upper bits of the product.  The number of used low
  // bits must be not greater than the width of mul.with.overflow.
  if (MulVal->hasNUsesOrMore(2))
    for (User *U : MulVal->users()) {
      if (U == &I)
        continue;
      if (TruncInst *TI = dyn_cast<TruncInst>(U)) {
        // Check if truncation ignores bits above MulWidth.
        unsigned TruncWidth = TI->getType()->getPrimitiveSizeInBits();
        if (TruncWidth > MulWidth)
          return nullptr;
      } else if (BinaryOperator *BO = dyn_cast<BinaryOperator>(U)) {
        // Check if AND ignores bits above MulWidth.
        if (BO->getOpcode() != Instruction::And)
          return nullptr;
        if (ConstantInt *CI = dyn_cast<ConstantInt>(BO->getOperand(1))) {
          const APInt &CVal = CI->getValue();
          if (CVal.getBitWidth() - CVal.countLeadingZeros() > MulWidth)
            return nullptr;
        } else {
          // In this case we could have the operand of the binary operation
          // being defined in another block, and performing the replacement
          // could break the dominance relation.
          return nullptr;
        }
      } else {
        // Other uses prohibit this transformation.
        return nullptr;
      }
    }

  // Recognize patterns
  switch (I.getPredicate()) {
  case ICmpInst::ICMP_EQ:
  case ICmpInst::ICMP_NE:
    // Recognize pattern:
    //   mulval = mul(zext A, zext B)
    //   cmp eq/neq mulval, zext trunc mulval
    if (ZExtInst *Zext = dyn_cast<ZExtInst>(OtherVal))
      if (Zext->hasOneUse()) {
        Value *ZextArg = Zext->getOperand(0);
        if (TruncInst *Trunc = dyn_cast<TruncInst>(ZextArg))
          if (Trunc->getType()->getPrimitiveSizeInBits() == MulWidth)
            break; //Recognized
      }

    // Recognize pattern:
    //   mulval = mul(zext A, zext B)
    //   cmp eq/neq mulval, and(mulval, mask), mask selects low MulWidth bits.
    ConstantInt *CI;
    Value *ValToMask;
    if (match(OtherVal, m_And(m_Value(ValToMask), m_ConstantInt(CI)))) {
      if (ValToMask != MulVal)
        return nullptr;
      const APInt &CVal = CI->getValue() + 1;
      if (CVal.isPowerOf2()) {
        unsigned MaskWidth = CVal.logBase2();
        if (MaskWidth == MulWidth)
          break; // Recognized
      }
    }
    return nullptr;

  case ICmpInst::ICMP_UGT:
    // Recognize pattern:
    //   mulval = mul(zext A, zext B)
    //   cmp ugt mulval, max
    if (ConstantInt *CI = dyn_cast<ConstantInt>(OtherVal)) {
      APInt MaxVal = APInt::getMaxValue(MulWidth);
      MaxVal = MaxVal.zext(CI->getBitWidth());
      if (MaxVal.eq(CI->getValue()))
        break; // Recognized
    }
    return nullptr;

  case ICmpInst::ICMP_UGE:
    // Recognize pattern:
    //   mulval = mul(zext A, zext B)
    //   cmp uge mulval, max+1
    if (ConstantInt *CI = dyn_cast<ConstantInt>(OtherVal)) {
      APInt MaxVal = APInt::getOneBitSet(CI->getBitWidth(), MulWidth);
      if (MaxVal.eq(CI->getValue()))
        break; // Recognized
    }
    return nullptr;

  case ICmpInst::ICMP_ULE:
    // Recognize pattern:
    //   mulval = mul(zext A, zext B)
    //   cmp ule mulval, max
    if (ConstantInt *CI = dyn_cast<ConstantInt>(OtherVal)) {
      APInt MaxVal = APInt::getMaxValue(MulWidth);
      MaxVal = MaxVal.zext(CI->getBitWidth());
      if (MaxVal.eq(CI->getValue()))
        break; // Recognized
    }
    return nullptr;

  case ICmpInst::ICMP_ULT:
    // Recognize pattern:
    //   mulval = mul(zext A, zext B)
    //   cmp ule mulval, max + 1
    if (ConstantInt *CI = dyn_cast<ConstantInt>(OtherVal)) {
      APInt MaxVal = APInt::getOneBitSet(CI->getBitWidth(), MulWidth);
      if (MaxVal.eq(CI->getValue()))
        break; // Recognized
    }
    return nullptr;

  default:
    return nullptr;
  }

  InstCombiner::BuilderTy &Builder = IC.Builder;
  Builder.SetInsertPoint(MulInstr);

  // Replace: mul(zext A, zext B) --> mul.with.overflow(A, B)
  Value *MulA = A, *MulB = B;
  if (WidthA < MulWidth)
    MulA = Builder.CreateZExt(A, MulType);
  if (WidthB < MulWidth)
    MulB = Builder.CreateZExt(B, MulType);
  Value *F = Intrinsic::getDeclaration(I.getModule(),
                                       Intrinsic::umul_with_overflow, MulType);
  CallInst *Call = Builder.CreateCall(F, {MulA, MulB}, "umul");
  IC.Worklist.Add(MulInstr);

  // If there are uses of mul result other than the comparison, we know that
  // they are truncation or binary AND. Change them to use result of
  // mul.with.overflow and adjust properly mask/size.
  if (MulVal->hasNUsesOrMore(2)) {
    Value *Mul = Builder.CreateExtractValue(Call, 0, "umul.value");
    for (User *U : MulVal->users()) {
      if (U == &I || U == OtherVal)
        continue;
      if (TruncInst *TI = dyn_cast<TruncInst>(U)) {
        if (TI->getType()->getPrimitiveSizeInBits() == MulWidth)
          IC.replaceInstUsesWith(*TI, Mul);
        else
          TI->setOperand(0, Mul);
      } else if (BinaryOperator *BO = dyn_cast<BinaryOperator>(U)) {
        assert(BO->getOpcode() == Instruction::And);
        // Replace (mul & mask) --> zext (mul.with.overflow & short_mask)
        ConstantInt *CI = cast<ConstantInt>(BO->getOperand(1));
        APInt ShortMask = CI->getValue().trunc(MulWidth);
        Value *ShortAnd = Builder.CreateAnd(Mul, ShortMask);
        Instruction *Zext =
            cast<Instruction>(Builder.CreateZExt(ShortAnd, BO->getType()));
        IC.Worklist.Add(Zext);
        IC.replaceInstUsesWith(*BO, Zext);
      } else {
        llvm_unreachable("Unexpected Binary operation");
      }
      IC.Worklist.Add(cast<Instruction>(U));
    }
  }
  if (isa<Instruction>(OtherVal))
    IC.Worklist.Add(cast<Instruction>(OtherVal));

  // The original icmp gets replaced with the overflow value, maybe inverted
  // depending on predicate.
  bool Inverse = false;
  switch (I.getPredicate()) {
  case ICmpInst::ICMP_NE:
    break;
  case ICmpInst::ICMP_EQ:
    Inverse = true;
    break;
  case ICmpInst::ICMP_UGT:
  case ICmpInst::ICMP_UGE:
    if (I.getOperand(0) == MulVal)
      break;
    Inverse = true;
    break;
  case ICmpInst::ICMP_ULT:
  case ICmpInst::ICMP_ULE:
    if (I.getOperand(1) == MulVal)
      break;
    Inverse = true;
    break;
  default:
    llvm_unreachable("Unexpected predicate");
  }
  if (Inverse) {
    Value *Res = Builder.CreateExtractValue(Call, 1);
    return BinaryOperator::CreateNot(Res);
  }

  return ExtractValueInst::Create(Call, 1);
}

/// When performing a comparison against a constant, it is possible that not all
/// the bits in the LHS are demanded. This helper method computes the mask that
/// IS demanded.
static APInt getDemandedBitsLHSMask(ICmpInst &I, unsigned BitWidth,
                                    bool isSignCheck) {
  if (isSignCheck)
    return APInt::getSignMask(BitWidth);

  ConstantInt *CI = dyn_cast<ConstantInt>(I.getOperand(1));
  if (!CI) return APInt::getAllOnesValue(BitWidth);
  const APInt &RHS = CI->getValue();

  switch (I.getPredicate()) {
  // For a UGT comparison, we don't care about any bits that
  // correspond to the trailing ones of the comparand.  The value of these
  // bits doesn't impact the outcome of the comparison, because any value
  // greater than the RHS must differ in a bit higher than these due to carry.
  case ICmpInst::ICMP_UGT: {
    unsigned trailingOnes = RHS.countTrailingOnes();
    return APInt::getBitsSetFrom(BitWidth, trailingOnes);
  }

  // Similarly, for a ULT comparison, we don't care about the trailing zeros.
  // Any value less than the RHS must differ in a higher bit because of carries.
  case ICmpInst::ICMP_ULT: {
    unsigned trailingZeros = RHS.countTrailingZeros();
    return APInt::getBitsSetFrom(BitWidth, trailingZeros);
  }

  default:
    return APInt::getAllOnesValue(BitWidth);
  }
}

/// \brief Check if the order of \p Op0 and \p Op1 as operand in an ICmpInst
/// should be swapped.
/// The decision is based on how many times these two operands are reused
/// as subtract operands and their positions in those instructions.
/// The rational is that several architectures use the same instruction for
/// both subtract and cmp, thus it is better if the order of those operands
/// match.
/// \return true if Op0 and Op1 should be swapped.
static bool swapMayExposeCSEOpportunities(const Value * Op0,
                                          const Value * Op1) {
  // Filter out pointer value as those cannot appears directly in subtract.
  // FIXME: we may want to go through inttoptrs or bitcasts.
  if (Op0->getType()->isPointerTy())
    return false;
  // Count every uses of both Op0 and Op1 in a subtract.
  // Each time Op0 is the first operand, count -1: swapping is bad, the
  // subtract has already the same layout as the compare.
  // Each time Op0 is the second operand, count +1: swapping is good, the
  // subtract has a different layout as the compare.
  // At the end, if the benefit is greater than 0, Op0 should come second to
  // expose more CSE opportunities.
  int GlobalSwapBenefits = 0;
  for (const User *U : Op0->users()) {
    const BinaryOperator *BinOp = dyn_cast<BinaryOperator>(U);
    if (!BinOp || BinOp->getOpcode() != Instruction::Sub)
      continue;
    // If Op0 is the first argument, this is not beneficial to swap the
    // arguments.
    int LocalSwapBenefits = -1;
    unsigned Op1Idx = 1;
    if (BinOp->getOperand(Op1Idx) == Op0) {
      Op1Idx = 0;
      LocalSwapBenefits = 1;
    }
    if (BinOp->getOperand(Op1Idx) != Op1)
      continue;
    GlobalSwapBenefits += LocalSwapBenefits;
  }
  return GlobalSwapBenefits > 0;
}

/// \brief Check that one use is in the same block as the definition and all
/// other uses are in blocks dominated by a given block.
///
/// \param DI Definition
/// \param UI Use
/// \param DB Block that must dominate all uses of \p DI outside
///           the parent block
/// \return true when \p UI is the only use of \p DI in the parent block
/// and all other uses of \p DI are in blocks dominated by \p DB.
///
bool InstCombiner::dominatesAllUses(const Instruction *DI,
                                    const Instruction *UI,
                                    const BasicBlock *DB) const {
  assert(DI && UI && "Instruction not defined\n");
  // Ignore incomplete definitions.
  if (!DI->getParent())
    return false;
  // DI and UI must be in the same block.
  if (DI->getParent() != UI->getParent())
    return false;
  // Protect from self-referencing blocks.
  if (DI->getParent() == DB)
    return false;
  for (const User *U : DI->users()) {
    auto *Usr = cast<Instruction>(U);
    if (Usr != UI && !DT.dominates(DB, Usr->getParent()))
      return false;
  }
  return true;
}

/// Return true when the instruction sequence within a block is select-cmp-br.
static bool isChainSelectCmpBranch(const SelectInst *SI) {
  const BasicBlock *BB = SI->getParent();
  if (!BB)
    return false;
  auto *BI = dyn_cast_or_null<BranchInst>(BB->getTerminator());
  if (!BI || BI->getNumSuccessors() != 2)
    return false;
  auto *IC = dyn_cast<ICmpInst>(BI->getCondition());
  if (!IC || (IC->getOperand(0) != SI && IC->getOperand(1) != SI))
    return false;
  return true;
}

/// \brief True when a select result is replaced by one of its operands
/// in select-icmp sequence. This will eventually result in the elimination
/// of the select.
///
/// \param SI    Select instruction
/// \param Icmp  Compare instruction
/// \param SIOpd Operand that replaces the select
///
/// Notes:
/// - The replacement is global and requires dominator information
/// - The caller is responsible for the actual replacement
///
/// Example:
///
/// entry:
///  %4 = select i1 %3, %C* %0, %C* null
///  %5 = icmp eq %C* %4, null
///  br i1 %5, label %9, label %7
///  ...
///  ; <label>:7                                       ; preds = %entry
///  %8 = getelementptr inbounds %C* %4, i64 0, i32 0
///  ...
///
/// can be transformed to
///
///  %5 = icmp eq %C* %0, null
///  %6 = select i1 %3, i1 %5, i1 true
///  br i1 %6, label %9, label %7
///  ...
///  ; <label>:7                                       ; preds = %entry
///  %8 = getelementptr inbounds %C* %0, i64 0, i32 0  // replace by %0!
///
/// Similar when the first operand of the select is a constant or/and
/// the compare is for not equal rather than equal.
///
/// NOTE: The function is only called when the select and compare constants
/// are equal, the optimization can work only for EQ predicates. This is not a
/// major restriction since a NE compare should be 'normalized' to an equal
/// compare, which usually happens in the combiner and test case
/// select-cmp-br.ll checks for it.
bool InstCombiner::replacedSelectWithOperand(SelectInst *SI,
                                             const ICmpInst *Icmp,
                                             const unsigned SIOpd) {
  assert((SIOpd == 1 || SIOpd == 2) && "Invalid select operand!");
  if (isChainSelectCmpBranch(SI) && Icmp->getPredicate() == ICmpInst::ICMP_EQ) {
    BasicBlock *Succ = SI->getParent()->getTerminator()->getSuccessor(1);
    // The check for the single predecessor is not the best that can be
    // done. But it protects efficiently against cases like when SI's
    // home block has two successors, Succ and Succ1, and Succ1 predecessor
    // of Succ. Then SI can't be replaced by SIOpd because the use that gets
    // replaced can be reached on either path. So the uniqueness check
    // guarantees that the path all uses of SI (outside SI's parent) are on
    // is disjoint from all other paths out of SI. But that information
    // is more expensive to compute, and the trade-off here is in favor
    // of compile-time. It should also be noticed that we check for a single
    // predecessor and not only uniqueness. This to handle the situation when
    // Succ and Succ1 points to the same basic block.
    if (Succ->getSinglePredecessor() && dominatesAllUses(SI, Icmp, Succ)) {
      NumSel++;
      SI->replaceUsesOutsideBlock(SI->getOperand(SIOpd), SI->getParent());
      return true;
    }
  }
  return false;
}

/// Try to fold the comparison based on range information we can get by checking
/// whether bits are known to be zero or one in the inputs.
Instruction *InstCombiner::foldICmpUsingKnownBits(ICmpInst &I) {
  Value *Op0 = I.getOperand(0), *Op1 = I.getOperand(1);
  Type *Ty = Op0->getType();
  ICmpInst::Predicate Pred = I.getPredicate();

  // Get scalar or pointer size.
  unsigned BitWidth = Ty->isIntOrIntVectorTy()
                          ? Ty->getScalarSizeInBits()
                          : DL.getTypeSizeInBits(Ty->getScalarType());

  if (!BitWidth)
    return nullptr;

  // If this is a normal comparison, it demands all bits. If it is a sign bit
  // comparison, it only demands the sign bit.
  bool IsSignBit = false;
  const APInt *CmpC;
  if (match(Op1, m_APInt(CmpC))) {
    bool UnusedBit;
    IsSignBit = isSignBitCheck(Pred, *CmpC, UnusedBit);
  }

  KnownBits Op0Known(BitWidth);
  KnownBits Op1Known(BitWidth);

  if (SimplifyDemandedBits(&I, 0,
                           getDemandedBitsLHSMask(I, BitWidth, IsSignBit),
                           Op0Known, 0))
    return &I;

  if (SimplifyDemandedBits(&I, 1, APInt::getAllOnesValue(BitWidth),
                           Op1Known, 0))
    return &I;

  // Given the known and unknown bits, compute a range that the LHS could be
  // in.  Compute the Min, Max and RHS values based on the known bits. For the
  // EQ and NE we use unsigned values.
  APInt Op0Min(BitWidth, 0), Op0Max(BitWidth, 0);
  APInt Op1Min(BitWidth, 0), Op1Max(BitWidth, 0);
  if (I.isSigned()) {
    computeSignedMinMaxValuesFromKnownBits(Op0Known, Op0Min, Op0Max);
    computeSignedMinMaxValuesFromKnownBits(Op1Known, Op1Min, Op1Max);
  } else {
    computeUnsignedMinMaxValuesFromKnownBits(Op0Known, Op0Min, Op0Max);
    computeUnsignedMinMaxValuesFromKnownBits(Op1Known, Op1Min, Op1Max);
  }

  // If Min and Max are known to be the same, then SimplifyDemandedBits
  // figured out that the LHS is a constant. Constant fold this now, so that
  // code below can assume that Min != Max.
  if (!isa<Constant>(Op0) && Op0Min == Op0Max)
    return new ICmpInst(Pred, ConstantInt::get(Op0->getType(), Op0Min), Op1);
  if (!isa<Constant>(Op1) && Op1Min == Op1Max)
    return new ICmpInst(Pred, Op0, ConstantInt::get(Op1->getType(), Op1Min));

  // Based on the range information we know about the LHS, see if we can
  // simplify this comparison.  For example, (x&4) < 8 is always true.
  switch (Pred) {
  default:
    llvm_unreachable("Unknown icmp opcode!");
  case ICmpInst::ICMP_EQ:
  case ICmpInst::ICMP_NE: {
    if (Op0Max.ult(Op1Min) || Op0Min.ugt(Op1Max)) {
      return Pred == CmpInst::ICMP_EQ
                 ? replaceInstUsesWith(I, ConstantInt::getFalse(I.getType()))
                 : replaceInstUsesWith(I, ConstantInt::getTrue(I.getType()));
    }

    // If all bits are known zero except for one, then we know at most one bit
    // is set. If the comparison is against zero, then this is a check to see if
    // *that* bit is set.
    APInt Op0KnownZeroInverted = ~Op0Known.Zero;
    if (Op1Known.isZero()) {
      // If the LHS is an AND with the same constant, look through it.
      Value *LHS = nullptr;
      const APInt *LHSC;
      if (!match(Op0, m_And(m_Value(LHS), m_APInt(LHSC))) ||
          *LHSC != Op0KnownZeroInverted)
        LHS = Op0;

      Value *X;
      if (match(LHS, m_Shl(m_One(), m_Value(X)))) {
        APInt ValToCheck = Op0KnownZeroInverted;
        Type *XTy = X->getType();
        if (ValToCheck.isPowerOf2()) {
          // ((1 << X) & 8) == 0 -> X != 3
          // ((1 << X) & 8) != 0 -> X == 3
          auto *CmpC = ConstantInt::get(XTy, ValToCheck.countTrailingZeros());
          auto NewPred = ICmpInst::getInversePredicate(Pred);
          return new ICmpInst(NewPred, X, CmpC);
        } else if ((++ValToCheck).isPowerOf2()) {
          // ((1 << X) & 7) == 0 -> X >= 3
          // ((1 << X) & 7) != 0 -> X  < 3
          auto *CmpC = ConstantInt::get(XTy, ValToCheck.countTrailingZeros());
          auto NewPred =
              Pred == CmpInst::ICMP_EQ ? CmpInst::ICMP_UGE : CmpInst::ICMP_ULT;
          return new ICmpInst(NewPred, X, CmpC);
        }
      }

      // Check if the LHS is 8 >>u x and the result is a power of 2 like 1.
      const APInt *CI;
      if (Op0KnownZeroInverted.isOneValue() &&
          match(LHS, m_LShr(m_Power2(CI), m_Value(X)))) {
        // ((8 >>u X) & 1) == 0 -> X != 3
        // ((8 >>u X) & 1) != 0 -> X == 3
        unsigned CmpVal = CI->countTrailingZeros();
        auto NewPred = ICmpInst::getInversePredicate(Pred);
        return new ICmpInst(NewPred, X, ConstantInt::get(X->getType(), CmpVal));
      }
    }
    break;
  }
  case ICmpInst::ICMP_ULT: {
    if (Op0Max.ult(Op1Min)) // A <u B -> true if max(A) < min(B)
      return replaceInstUsesWith(I, ConstantInt::getTrue(I.getType()));
    if (Op0Min.uge(Op1Max)) // A <u B -> false if min(A) >= max(B)
      return replaceInstUsesWith(I, ConstantInt::getFalse(I.getType()));
    if (Op1Min == Op0Max) // A <u B -> A != B if max(A) == min(B)
      return new ICmpInst(ICmpInst::ICMP_NE, Op0, Op1);

    const APInt *CmpC;
    if (match(Op1, m_APInt(CmpC))) {
      // A <u C -> A == C-1 if min(A)+1 == C
      if (Op1Max == Op0Min + 1) {
        Constant *CMinus1 = ConstantInt::get(Op0->getType(), *CmpC - 1);
        return new ICmpInst(ICmpInst::ICMP_EQ, Op0, CMinus1);
      }
    }
    break;
  }
  case ICmpInst::ICMP_UGT: {
    if (Op0Min.ugt(Op1Max)) // A >u B -> true if min(A) > max(B)
      return replaceInstUsesWith(I, ConstantInt::getTrue(I.getType()));

    if (Op0Max.ule(Op1Min)) // A >u B -> false if max(A) <= max(B)
      return replaceInstUsesWith(I, ConstantInt::getFalse(I.getType()));

    if (Op1Max == Op0Min) // A >u B -> A != B if min(A) == max(B)
      return new ICmpInst(ICmpInst::ICMP_NE, Op0, Op1);

    const APInt *CmpC;
    if (match(Op1, m_APInt(CmpC))) {
      // A >u C -> A == C+1 if max(a)-1 == C
      if (*CmpC == Op0Max - 1)
        return new ICmpInst(ICmpInst::ICMP_EQ, Op0,
                            ConstantInt::get(Op1->getType(), *CmpC + 1));
    }
    break;
  }
  case ICmpInst::ICMP_SLT:
    if (Op0Max.slt(Op1Min)) // A <s B -> true if max(A) < min(C)
      return replaceInstUsesWith(I, ConstantInt::getTrue(I.getType()));
    if (Op0Min.sge(Op1Max)) // A <s B -> false if min(A) >= max(C)
      return replaceInstUsesWith(I, ConstantInt::getFalse(I.getType()));
    if (Op1Min == Op0Max) // A <s B -> A != B if max(A) == min(B)
      return new ICmpInst(ICmpInst::ICMP_NE, Op0, Op1);
    if (ConstantInt *CI = dyn_cast<ConstantInt>(Op1)) {
      if (Op1Max == Op0Min + 1) // A <s C -> A == C-1 if min(A)+1 == C
        return new ICmpInst(ICmpInst::ICMP_EQ, Op0,
                            Builder.getInt(CI->getValue() - 1));
    }
    break;
  case ICmpInst::ICMP_SGT:
    if (Op0Min.sgt(Op1Max)) // A >s B -> true if min(A) > max(B)
      return replaceInstUsesWith(I, ConstantInt::getTrue(I.getType()));
    if (Op0Max.sle(Op1Min)) // A >s B -> false if max(A) <= min(B)
      return replaceInstUsesWith(I, ConstantInt::getFalse(I.getType()));

    if (Op1Max == Op0Min) // A >s B -> A != B if min(A) == max(B)
      return new ICmpInst(ICmpInst::ICMP_NE, Op0, Op1);
    if (ConstantInt *CI = dyn_cast<ConstantInt>(Op1)) {
      if (Op1Min == Op0Max - 1) // A >s C -> A == C+1 if max(A)-1 == C
        return new ICmpInst(ICmpInst::ICMP_EQ, Op0,
                            Builder.getInt(CI->getValue() + 1));
    }
    break;
  case ICmpInst::ICMP_SGE:
    assert(!isa<ConstantInt>(Op1) && "ICMP_SGE with ConstantInt not folded!");
    if (Op0Min.sge(Op1Max)) // A >=s B -> true if min(A) >= max(B)
      return replaceInstUsesWith(I, ConstantInt::getTrue(I.getType()));
    if (Op0Max.slt(Op1Min)) // A >=s B -> false if max(A) < min(B)
      return replaceInstUsesWith(I, ConstantInt::getFalse(I.getType()));
    break;
  case ICmpInst::ICMP_SLE:
    assert(!isa<ConstantInt>(Op1) && "ICMP_SLE with ConstantInt not folded!");
    if (Op0Max.sle(Op1Min)) // A <=s B -> true if max(A) <= min(B)
      return replaceInstUsesWith(I, ConstantInt::getTrue(I.getType()));
    if (Op0Min.sgt(Op1Max)) // A <=s B -> false if min(A) > max(B)
      return replaceInstUsesWith(I, ConstantInt::getFalse(I.getType()));
    break;
  case ICmpInst::ICMP_UGE:
    assert(!isa<ConstantInt>(Op1) && "ICMP_UGE with ConstantInt not folded!");
    if (Op0Min.uge(Op1Max)) // A >=u B -> true if min(A) >= max(B)
      return replaceInstUsesWith(I, ConstantInt::getTrue(I.getType()));
    if (Op0Max.ult(Op1Min)) // A >=u B -> false if max(A) < min(B)
      return replaceInstUsesWith(I, ConstantInt::getFalse(I.getType()));
    break;
  case ICmpInst::ICMP_ULE:
    assert(!isa<ConstantInt>(Op1) && "ICMP_ULE with ConstantInt not folded!");
    if (Op0Max.ule(Op1Min)) // A <=u B -> true if max(A) <= min(B)
      return replaceInstUsesWith(I, ConstantInt::getTrue(I.getType()));
    if (Op0Min.ugt(Op1Max)) // A <=u B -> false if min(A) > max(B)
      return replaceInstUsesWith(I, ConstantInt::getFalse(I.getType()));
    break;
  }

  // Turn a signed comparison into an unsigned one if both operands are known to
  // have the same sign.
  if (I.isSigned() &&
      ((Op0Known.Zero.isNegative() && Op1Known.Zero.isNegative()) ||
       (Op0Known.One.isNegative() && Op1Known.One.isNegative())))
    return new ICmpInst(I.getUnsignedPredicate(), Op0, Op1);

  return nullptr;
}

/// If we have an icmp le or icmp ge instruction with a constant operand, turn
/// it into the appropriate icmp lt or icmp gt instruction. This transform
/// allows them to be folded in visitICmpInst.
static ICmpInst *canonicalizeCmpWithConstant(ICmpInst &I) {
  ICmpInst::Predicate Pred = I.getPredicate();
  if (Pred != ICmpInst::ICMP_SLE && Pred != ICmpInst::ICMP_SGE &&
      Pred != ICmpInst::ICMP_ULE && Pred != ICmpInst::ICMP_UGE)
    return nullptr;

  Value *Op0 = I.getOperand(0);
  Value *Op1 = I.getOperand(1);
  auto *Op1C = dyn_cast<Constant>(Op1);
  if (!Op1C)
    return nullptr;

  // Check if the constant operand can be safely incremented/decremented without
  // overflowing/underflowing. For scalars, SimplifyICmpInst has already handled
  // the edge cases for us, so we just assert on them. For vectors, we must
  // handle the edge cases.
  Type *Op1Type = Op1->getType();
  bool IsSigned = I.isSigned();
  bool IsLE = (Pred == ICmpInst::ICMP_SLE || Pred == ICmpInst::ICMP_ULE);
  auto *CI = dyn_cast<ConstantInt>(Op1C);
  if (CI) {
    // A <= MAX -> TRUE ; A >= MIN -> TRUE
    assert(IsLE ? !CI->isMaxValue(IsSigned) : !CI->isMinValue(IsSigned));
  } else if (Op1Type->isVectorTy()) {
    // TODO? If the edge cases for vectors were guaranteed to be handled as they
    // are for scalar, we could remove the min/max checks. However, to do that,
    // we would have to use insertelement/shufflevector to replace edge values.
    unsigned NumElts = Op1Type->getVectorNumElements();
    for (unsigned i = 0; i != NumElts; ++i) {
      Constant *Elt = Op1C->getAggregateElement(i);
      if (!Elt)
        return nullptr;

      if (isa<UndefValue>(Elt))
        continue;

      // Bail out if we can't determine if this constant is min/max or if we
      // know that this constant is min/max.
      auto *CI = dyn_cast<ConstantInt>(Elt);
      if (!CI || (IsLE ? CI->isMaxValue(IsSigned) : CI->isMinValue(IsSigned)))
        return nullptr;
    }
  } else {
    // ConstantExpr?
    return nullptr;
  }

  // Increment or decrement the constant and set the new comparison predicate:
  // ULE -> ULT ; UGE -> UGT ; SLE -> SLT ; SGE -> SGT
  Constant *OneOrNegOne = ConstantInt::get(Op1Type, IsLE ? 1 : -1, true);
  CmpInst::Predicate NewPred = IsLE ? ICmpInst::ICMP_ULT: ICmpInst::ICMP_UGT;
  NewPred = IsSigned ? ICmpInst::getSignedPredicate(NewPred) : NewPred;
  return new ICmpInst(NewPred, Op0, ConstantExpr::getAdd(Op1C, OneOrNegOne));
}

/// Integer compare with boolean values can always be turned into bitwise ops.
static Instruction *canonicalizeICmpBool(ICmpInst &I,
                                         InstCombiner::BuilderTy &Builder) {
  Value *A = I.getOperand(0), *B = I.getOperand(1);
  assert(A->getType()->isIntOrIntVectorTy(1) && "Bools only");

  // A boolean compared to true/false can be simplified to Op0/true/false in
  // 14 out of the 20 (10 predicates * 2 constants) possible combinations.
  // Cases not handled by InstSimplify are always 'not' of Op0.
  if (match(B, m_Zero())) {
    switch (I.getPredicate()) {
      case CmpInst::ICMP_EQ:  // A ==   0 -> !A
      case CmpInst::ICMP_ULE: // A <=u  0 -> !A
      case CmpInst::ICMP_SGE: // A >=s  0 -> !A
        return BinaryOperator::CreateNot(A);
      default:
        llvm_unreachable("ICmp i1 X, C not simplified as expected.");
    }
  } else if (match(B, m_One())) {
    switch (I.getPredicate()) {
      case CmpInst::ICMP_NE:  // A !=  1 -> !A
      case CmpInst::ICMP_ULT: // A <u  1 -> !A
      case CmpInst::ICMP_SGT: // A >s -1 -> !A
        return BinaryOperator::CreateNot(A);
      default:
        llvm_unreachable("ICmp i1 X, C not simplified as expected.");
    }
  }

  switch (I.getPredicate()) {
  default:
    llvm_unreachable("Invalid icmp instruction!");
  case ICmpInst::ICMP_EQ:
    // icmp eq i1 A, B -> ~(A ^ B)
    return BinaryOperator::CreateNot(Builder.CreateXor(A, B));

  case ICmpInst::ICMP_NE:
    // icmp ne i1 A, B -> A ^ B
    return BinaryOperator::CreateXor(A, B);

  case ICmpInst::ICMP_UGT:
    // icmp ugt -> icmp ult
    std::swap(A, B);
    LLVM_FALLTHROUGH;
  case ICmpInst::ICMP_ULT:
    // icmp ult i1 A, B -> ~A & B
    return BinaryOperator::CreateAnd(Builder.CreateNot(A), B);

  case ICmpInst::ICMP_SGT:
    // icmp sgt -> icmp slt
    std::swap(A, B);
    LLVM_FALLTHROUGH;
  case ICmpInst::ICMP_SLT:
    // icmp slt i1 A, B -> A & ~B
    return BinaryOperator::CreateAnd(Builder.CreateNot(B), A);

  case ICmpInst::ICMP_UGE:
    // icmp uge -> icmp ule
    std::swap(A, B);
    LLVM_FALLTHROUGH;
  case ICmpInst::ICMP_ULE:
    // icmp ule i1 A, B -> ~A | B
    return BinaryOperator::CreateOr(Builder.CreateNot(A), B);

  case ICmpInst::ICMP_SGE:
    // icmp sge -> icmp sle
    std::swap(A, B);
    LLVM_FALLTHROUGH;
  case ICmpInst::ICMP_SLE:
    // icmp sle i1 A, B -> A | ~B
    return BinaryOperator::CreateOr(Builder.CreateNot(B), A);
  }
}

Instruction *InstCombiner::visitICmpInst(ICmpInst &I) {
  bool Changed = false;
  Value *Op0 = I.getOperand(0), *Op1 = I.getOperand(1);
  unsigned Op0Cplxity = getComplexity(Op0);
  unsigned Op1Cplxity = getComplexity(Op1);

  /// Orders the operands of the compare so that they are listed from most
  /// complex to least complex.  This puts constants before unary operators,
  /// before binary operators.
  if (Op0Cplxity < Op1Cplxity ||
      (Op0Cplxity == Op1Cplxity && swapMayExposeCSEOpportunities(Op0, Op1))) {
    I.swapOperands();
    std::swap(Op0, Op1);
    Changed = true;
  }

  if (Value *V = SimplifyICmpInst(I.getPredicate(), Op0, Op1,
                                  SQ.getWithInstruction(&I)))
    return replaceInstUsesWith(I, V);

  // comparing -val or val with non-zero is the same as just comparing val
  // ie, abs(val) != 0 -> val != 0
  if (I.getPredicate() == ICmpInst::ICMP_NE && match(Op1, m_Zero())) {
    Value *Cond, *SelectTrue, *SelectFalse;
    if (match(Op0, m_Select(m_Value(Cond), m_Value(SelectTrue),
                            m_Value(SelectFalse)))) {
      if (Value *V = dyn_castNegVal(SelectTrue)) {
        if (V == SelectFalse)
          return CmpInst::Create(Instruction::ICmp, I.getPredicate(), V, Op1);
      }
      else if (Value *V = dyn_castNegVal(SelectFalse)) {
        if (V == SelectTrue)
          return CmpInst::Create(Instruction::ICmp, I.getPredicate(), V, Op1);
      }
    }
  }

  if (Op0->getType()->isIntOrIntVectorTy(1))
    if (Instruction *Res = canonicalizeICmpBool(I, Builder))
      return Res;

  if (ICmpInst *NewICmp = canonicalizeCmpWithConstant(I))
    return NewICmp;

  if (Instruction *Res = foldICmpWithConstant(I))
    return Res;

  if (Instruction *Res = foldICmpUsingKnownBits(I))
    return Res;

  // Test if the ICmpInst instruction is used exclusively by a select as
  // part of a minimum or maximum operation. If so, refrain from doing
  // any other folding. This helps out other analyses which understand
  // non-obfuscated minimum and maximum idioms, such as ScalarEvolution
  // and CodeGen. And in this case, at least one of the comparison
  // operands has at least one user besides the compare (the select),
  // which would often largely negate the benefit of folding anyway.
  if (I.hasOneUse())
    if (SelectInst *SI = dyn_cast<SelectInst>(*I.user_begin()))
      if ((SI->getOperand(1) == Op0 && SI->getOperand(2) == Op1) ||
          (SI->getOperand(2) == Op0 && SI->getOperand(1) == Op1))
        return nullptr;

  // FIXME: We only do this after checking for min/max to prevent infinite
  // looping caused by a reverse canonicalization of these patterns for min/max.
  // FIXME: The organization of folds is a mess. These would naturally go into
  // canonicalizeCmpWithConstant(), but we can't move all of the above folds
  // down here after the min/max restriction.
  ICmpInst::Predicate Pred = I.getPredicate();
  const APInt *C;
  if (match(Op1, m_APInt(C))) {
    // For i32: x >u 2147483647 -> x <s 0  -> true if sign bit set
    if (Pred == ICmpInst::ICMP_UGT && C->isMaxSignedValue()) {
      Constant *Zero = Constant::getNullValue(Op0->getType());
      return new ICmpInst(ICmpInst::ICMP_SLT, Op0, Zero);
    }

    // For i32: x <u 2147483648 -> x >s -1  -> true if sign bit clear
    if (Pred == ICmpInst::ICMP_ULT && C->isMinSignedValue()) {
      Constant *AllOnes = Constant::getAllOnesValue(Op0->getType());
      return new ICmpInst(ICmpInst::ICMP_SGT, Op0, AllOnes);
    }
  }

  if (Instruction *Res = foldICmpInstWithConstant(I))
    return Res;

  if (Instruction *Res = foldICmpInstWithConstantNotInt(I))
    return Res;

  // If we can optimize a 'icmp GEP, P' or 'icmp P, GEP', do so now.
  if (GEPOperator *GEP = dyn_cast<GEPOperator>(Op0))
    if (Instruction *NI = foldGEPICmp(GEP, Op1, I.getPredicate(), I))
      return NI;
  if (GEPOperator *GEP = dyn_cast<GEPOperator>(Op1))
    if (Instruction *NI = foldGEPICmp(GEP, Op0,
                           ICmpInst::getSwappedPredicate(I.getPredicate()), I))
      return NI;

  // Try to optimize equality comparisons against alloca-based pointers.
  if (Op0->getType()->isPointerTy() && I.isEquality()) {
    assert(Op1->getType()->isPointerTy() && "Comparing pointer with non-pointer?");
    if (auto *Alloca = dyn_cast<AllocaInst>(GetUnderlyingObject(Op0, DL)))
      if (Instruction *New = foldAllocaCmp(I, Alloca, Op1))
        return New;
    if (auto *Alloca = dyn_cast<AllocaInst>(GetUnderlyingObject(Op1, DL)))
      if (Instruction *New = foldAllocaCmp(I, Alloca, Op0))
        return New;
  }

  // Test to see if the operands of the icmp are casted versions of other
  // values.  If the ptr->ptr cast can be stripped off both arguments, we do so
  // now.
  if (BitCastInst *CI = dyn_cast<BitCastInst>(Op0)) {
    if (Op0->getType()->isPointerTy() &&
        (isa<Constant>(Op1) || isa<BitCastInst>(Op1))) {
      // We keep moving the cast from the left operand over to the right
      // operand, where it can often be eliminated completely.
      Op0 = CI->getOperand(0);

      // If operand #1 is a bitcast instruction, it must also be a ptr->ptr cast
      // so eliminate it as well.
      if (BitCastInst *CI2 = dyn_cast<BitCastInst>(Op1))
        Op1 = CI2->getOperand(0);

      // If Op1 is a constant, we can fold the cast into the constant.
      if (Op0->getType() != Op1->getType()) {
        if (Constant *Op1C = dyn_cast<Constant>(Op1)) {
          Op1 = ConstantExpr::getBitCast(Op1C, Op0->getType());
        } else {
          // Otherwise, cast the RHS right before the icmp
          Op1 = Builder.CreateBitCast(Op1, Op0->getType());
        }
      }
      return new ICmpInst(I.getPredicate(), Op0, Op1);
    }
  }

  if (isa<CastInst>(Op0)) {
    // Handle the special case of: icmp (cast bool to X), <cst>
    // This comes up when you have code like
    //   int X = A < B;
    //   if (X) ...
    // For generality, we handle any zero-extension of any operand comparison
    // with a constant or another cast from the same type.
    if (isa<Constant>(Op1) || isa<CastInst>(Op1))
      if (Instruction *R = foldICmpWithCastAndCast(I))
        return R;
  }

#if INTEL_CUSTOMIZATION
  // Optimize the size of ICmp and eliminate unnecessary instructions.
  if (Instruction *R = OptimizeICmpInstSize(I, Op0, Op1))
    return R;
#endif // INTEL_CUSTOMIZATION

  if (Instruction *Res = foldICmpBinOp(I))
    return Res;

  if (Instruction *Res = foldICmpWithMinMax(I))
    return Res;

  {
    Value *A, *B;
    // Transform (A & ~B) == 0 --> (A & B) != 0
    // and       (A & ~B) != 0 --> (A & B) == 0
    // if A is a power of 2.
    if (match(Op0, m_And(m_Value(A), m_Not(m_Value(B)))) &&
        match(Op1, m_Zero()) &&
        isKnownToBeAPowerOfTwo(A, false, 0, &I) && I.isEquality())
      return new ICmpInst(I.getInversePredicate(), Builder.CreateAnd(A, B),
                          Op1);

    // ~X < ~Y --> Y < X
    // ~X < C -->  X > ~C
    if (match(Op0, m_Not(m_Value(A)))) {
      if (match(Op1, m_Not(m_Value(B))))
        return new ICmpInst(I.getPredicate(), B, A);

      const APInt *C;
      if (match(Op1, m_APInt(C)))
        return new ICmpInst(I.getSwappedPredicate(), A,
                            ConstantInt::get(Op1->getType(), ~(*C)));
    }

    Instruction *AddI = nullptr;
    if (match(&I, m_UAddWithOverflow(m_Value(A), m_Value(B),
                                     m_Instruction(AddI))) &&
        isa<IntegerType>(A->getType())) {
      Value *Result;
      Constant *Overflow;
      if (OptimizeOverflowCheck(OCF_UNSIGNED_ADD, A, B, *AddI, Result,
                                Overflow)) {
        replaceInstUsesWith(*AddI, Result);
        return replaceInstUsesWith(I, Overflow);
      }
    }

    // (zext a) * (zext b)  --> llvm.umul.with.overflow.
    if (match(Op0, m_Mul(m_ZExt(m_Value(A)), m_ZExt(m_Value(B))))) {
      if (Instruction *R = processUMulZExtIdiom(I, Op0, Op1, *this))
        return R;
    }
    if (match(Op1, m_Mul(m_ZExt(m_Value(A)), m_ZExt(m_Value(B))))) {
      if (Instruction *R = processUMulZExtIdiom(I, Op1, Op0, *this))
        return R;
    }
  }

  if (Instruction *Res = foldICmpEquality(I))
    return Res;

  // The 'cmpxchg' instruction returns an aggregate containing the old value and
  // an i1 which indicates whether or not we successfully did the swap.
  //
  // Replace comparisons between the old value and the expected value with the
  // indicator that 'cmpxchg' returns.
  //
  // N.B.  This transform is only valid when the 'cmpxchg' is not permitted to
  // spuriously fail.  In those cases, the old value may equal the expected
  // value but it is possible for the swap to not occur.
  if (I.getPredicate() == ICmpInst::ICMP_EQ)
    if (auto *EVI = dyn_cast<ExtractValueInst>(Op0))
      if (auto *ACXI = dyn_cast<AtomicCmpXchgInst>(EVI->getAggregateOperand()))
        if (EVI->getIndices()[0] == 0 && ACXI->getCompareOperand() == Op1 &&
            !ACXI->isWeak())
          return ExtractValueInst::Create(ACXI, 1);

  {
    Value *X; ConstantInt *Cst;
    // icmp X+Cst, X
    if (match(Op0, m_Add(m_Value(X), m_ConstantInt(Cst))) && Op1 == X)
      return foldICmpAddOpConst(I, X, Cst, I.getPredicate());

    // icmp X, X+Cst
    if (match(Op1, m_Add(m_Value(X), m_ConstantInt(Cst))) && Op0 == X)
      return foldICmpAddOpConst(I, X, Cst, I.getSwappedPredicate());
  }
  return Changed ? &I : nullptr;
}

/// Fold fcmp ([us]itofp x, cst) if possible.
Instruction *InstCombiner::foldFCmpIntToFPConst(FCmpInst &I, Instruction *LHSI,
                                                Constant *RHSC) {
  if (!isa<ConstantFP>(RHSC)) return nullptr;
  const APFloat &RHS = cast<ConstantFP>(RHSC)->getValueAPF();

  // Get the width of the mantissa.  We don't want to hack on conversions that
  // might lose information from the integer, e.g. "i64 -> float"
  int MantissaWidth = LHSI->getType()->getFPMantissaWidth();
  if (MantissaWidth == -1) return nullptr;  // Unknown.

  IntegerType *IntTy = cast<IntegerType>(LHSI->getOperand(0)->getType());

  bool LHSUnsigned = isa<UIToFPInst>(LHSI);

  if (I.isEquality()) {
    FCmpInst::Predicate P = I.getPredicate();
    bool IsExact = false;
    APSInt RHSCvt(IntTy->getBitWidth(), LHSUnsigned);
    RHS.convertToInteger(RHSCvt, APFloat::rmNearestTiesToEven, &IsExact);

    // If the floating point constant isn't an integer value, we know if we will
    // ever compare equal / not equal to it.
    if (!IsExact) {
      // TODO: Can never be -0.0 and other non-representable values
      APFloat RHSRoundInt(RHS);
      RHSRoundInt.roundToIntegral(APFloat::rmNearestTiesToEven);
      if (RHS.compare(RHSRoundInt) != APFloat::cmpEqual) {
        if (P == FCmpInst::FCMP_OEQ || P == FCmpInst::FCMP_UEQ)
          return replaceInstUsesWith(I, Builder.getFalse());

        assert(P == FCmpInst::FCMP_ONE || P == FCmpInst::FCMP_UNE);
        return replaceInstUsesWith(I, Builder.getTrue());
      }
    }

    // TODO: If the constant is exactly representable, is it always OK to do
    // equality compares as integer?
  }

  // Check to see that the input is converted from an integer type that is small
  // enough that preserves all bits.  TODO: check here for "known" sign bits.
  // This would allow us to handle (fptosi (x >>s 62) to float) if x is i64 f.e.
  unsigned InputSize = IntTy->getScalarSizeInBits();

  // Following test does NOT adjust InputSize downwards for signed inputs,
  // because the most negative value still requires all the mantissa bits
  // to distinguish it from one less than that value.
  if ((int)InputSize > MantissaWidth) {
    // Conversion would lose accuracy. Check if loss can impact comparison.
    int Exp = ilogb(RHS);
    if (Exp == APFloat::IEK_Inf) {
      int MaxExponent = ilogb(APFloat::getLargest(RHS.getSemantics()));
      if (MaxExponent < (int)InputSize - !LHSUnsigned)
        // Conversion could create infinity.
        return nullptr;
    } else {
      // Note that if RHS is zero or NaN, then Exp is negative
      // and first condition is trivially false.
      if (MantissaWidth <= Exp && Exp <= (int)InputSize - !LHSUnsigned)
        // Conversion could affect comparison.
        return nullptr;
    }
  }

  // Otherwise, we can potentially simplify the comparison.  We know that it
  // will always come through as an integer value and we know the constant is
  // not a NAN (it would have been previously simplified).
  assert(!RHS.isNaN() && "NaN comparison not already folded!");

  ICmpInst::Predicate Pred;
  switch (I.getPredicate()) {
  default: llvm_unreachable("Unexpected predicate!");
  case FCmpInst::FCMP_UEQ:
  case FCmpInst::FCMP_OEQ:
    Pred = ICmpInst::ICMP_EQ;
    break;
  case FCmpInst::FCMP_UGT:
  case FCmpInst::FCMP_OGT:
    Pred = LHSUnsigned ? ICmpInst::ICMP_UGT : ICmpInst::ICMP_SGT;
    break;
  case FCmpInst::FCMP_UGE:
  case FCmpInst::FCMP_OGE:
    Pred = LHSUnsigned ? ICmpInst::ICMP_UGE : ICmpInst::ICMP_SGE;
    break;
  case FCmpInst::FCMP_ULT:
  case FCmpInst::FCMP_OLT:
    Pred = LHSUnsigned ? ICmpInst::ICMP_ULT : ICmpInst::ICMP_SLT;
    break;
  case FCmpInst::FCMP_ULE:
  case FCmpInst::FCMP_OLE:
    Pred = LHSUnsigned ? ICmpInst::ICMP_ULE : ICmpInst::ICMP_SLE;
    break;
  case FCmpInst::FCMP_UNE:
  case FCmpInst::FCMP_ONE:
    Pred = ICmpInst::ICMP_NE;
    break;
  case FCmpInst::FCMP_ORD:
    return replaceInstUsesWith(I, Builder.getTrue());
  case FCmpInst::FCMP_UNO:
    return replaceInstUsesWith(I, Builder.getFalse());
  }

  // Now we know that the APFloat is a normal number, zero or inf.

  // See if the FP constant is too large for the integer.  For example,
  // comparing an i8 to 300.0.
  unsigned IntWidth = IntTy->getScalarSizeInBits();

  if (!LHSUnsigned) {
    // If the RHS value is > SignedMax, fold the comparison.  This handles +INF
    // and large values.
    APFloat SMax(RHS.getSemantics());
    SMax.convertFromAPInt(APInt::getSignedMaxValue(IntWidth), true,
                          APFloat::rmNearestTiesToEven);
    if (SMax.compare(RHS) == APFloat::cmpLessThan) {  // smax < 13123.0
      if (Pred == ICmpInst::ICMP_NE  || Pred == ICmpInst::ICMP_SLT ||
          Pred == ICmpInst::ICMP_SLE)
        return replaceInstUsesWith(I, Builder.getTrue());
      return replaceInstUsesWith(I, Builder.getFalse());
    }
  } else {
    // If the RHS value is > UnsignedMax, fold the comparison. This handles
    // +INF and large values.
    APFloat UMax(RHS.getSemantics());
    UMax.convertFromAPInt(APInt::getMaxValue(IntWidth), false,
                          APFloat::rmNearestTiesToEven);
    if (UMax.compare(RHS) == APFloat::cmpLessThan) {  // umax < 13123.0
      if (Pred == ICmpInst::ICMP_NE  || Pred == ICmpInst::ICMP_ULT ||
          Pred == ICmpInst::ICMP_ULE)
        return replaceInstUsesWith(I, Builder.getTrue());
      return replaceInstUsesWith(I, Builder.getFalse());
    }
  }

  if (!LHSUnsigned) {
    // See if the RHS value is < SignedMin.
    APFloat SMin(RHS.getSemantics());
    SMin.convertFromAPInt(APInt::getSignedMinValue(IntWidth), true,
                          APFloat::rmNearestTiesToEven);
    if (SMin.compare(RHS) == APFloat::cmpGreaterThan) { // smin > 12312.0
      if (Pred == ICmpInst::ICMP_NE || Pred == ICmpInst::ICMP_SGT ||
          Pred == ICmpInst::ICMP_SGE)
        return replaceInstUsesWith(I, Builder.getTrue());
      return replaceInstUsesWith(I, Builder.getFalse());
    }
  } else {
    // See if the RHS value is < UnsignedMin.
    APFloat SMin(RHS.getSemantics());
    SMin.convertFromAPInt(APInt::getMinValue(IntWidth), true,
                          APFloat::rmNearestTiesToEven);
    if (SMin.compare(RHS) == APFloat::cmpGreaterThan) { // umin > 12312.0
      if (Pred == ICmpInst::ICMP_NE || Pred == ICmpInst::ICMP_UGT ||
          Pred == ICmpInst::ICMP_UGE)
        return replaceInstUsesWith(I, Builder.getTrue());
      return replaceInstUsesWith(I, Builder.getFalse());
    }
  }

  // Okay, now we know that the FP constant fits in the range [SMIN, SMAX] or
  // [0, UMAX], but it may still be fractional.  See if it is fractional by
  // casting the FP value to the integer value and back, checking for equality.
  // Don't do this for zero, because -0.0 is not fractional.
  Constant *RHSInt = LHSUnsigned
    ? ConstantExpr::getFPToUI(RHSC, IntTy)
    : ConstantExpr::getFPToSI(RHSC, IntTy);
  if (!RHS.isZero()) {
    bool Equal = LHSUnsigned
      ? ConstantExpr::getUIToFP(RHSInt, RHSC->getType()) == RHSC
      : ConstantExpr::getSIToFP(RHSInt, RHSC->getType()) == RHSC;
    if (!Equal) {
      // If we had a comparison against a fractional value, we have to adjust
      // the compare predicate and sometimes the value.  RHSC is rounded towards
      // zero at this point.
      switch (Pred) {
      default: llvm_unreachable("Unexpected integer comparison!");
      case ICmpInst::ICMP_NE:  // (float)int != 4.4   --> true
        return replaceInstUsesWith(I, Builder.getTrue());
      case ICmpInst::ICMP_EQ:  // (float)int == 4.4   --> false
        return replaceInstUsesWith(I, Builder.getFalse());
      case ICmpInst::ICMP_ULE:
        // (float)int <= 4.4   --> int <= 4
        // (float)int <= -4.4  --> false
        if (RHS.isNegative())
          return replaceInstUsesWith(I, Builder.getFalse());
        break;
      case ICmpInst::ICMP_SLE:
        // (float)int <= 4.4   --> int <= 4
        // (float)int <= -4.4  --> int < -4
        if (RHS.isNegative())
          Pred = ICmpInst::ICMP_SLT;
        break;
      case ICmpInst::ICMP_ULT:
        // (float)int < -4.4   --> false
        // (float)int < 4.4    --> int <= 4
        if (RHS.isNegative())
          return replaceInstUsesWith(I, Builder.getFalse());
        Pred = ICmpInst::ICMP_ULE;
        break;
      case ICmpInst::ICMP_SLT:
        // (float)int < -4.4   --> int < -4
        // (float)int < 4.4    --> int <= 4
        if (!RHS.isNegative())
          Pred = ICmpInst::ICMP_SLE;
        break;
      case ICmpInst::ICMP_UGT:
        // (float)int > 4.4    --> int > 4
        // (float)int > -4.4   --> true
        if (RHS.isNegative())
          return replaceInstUsesWith(I, Builder.getTrue());
        break;
      case ICmpInst::ICMP_SGT:
        // (float)int > 4.4    --> int > 4
        // (float)int > -4.4   --> int >= -4
        if (RHS.isNegative())
          Pred = ICmpInst::ICMP_SGE;
        break;
      case ICmpInst::ICMP_UGE:
        // (float)int >= -4.4   --> true
        // (float)int >= 4.4    --> int > 4
        if (RHS.isNegative())
          return replaceInstUsesWith(I, Builder.getTrue());
        Pred = ICmpInst::ICMP_UGT;
        break;
      case ICmpInst::ICMP_SGE:
        // (float)int >= -4.4   --> int >= -4
        // (float)int >= 4.4    --> int > 4
        if (!RHS.isNegative())
          Pred = ICmpInst::ICMP_SGT;
        break;
      }
    }
  }

  // Lower this FP comparison into an appropriate integer version of the
  // comparison.
  return new ICmpInst(Pred, LHSI->getOperand(0), RHSInt);
}

Instruction *InstCombiner::visitFCmpInst(FCmpInst &I) {
  bool Changed = false;

  /// Orders the operands of the compare so that they are listed from most
  /// complex to least complex.  This puts constants before unary operators,
  /// before binary operators.
  if (getComplexity(I.getOperand(0)) < getComplexity(I.getOperand(1))) {
    I.swapOperands();
    Changed = true;
  }

  Value *Op0 = I.getOperand(0), *Op1 = I.getOperand(1);

  if (Value *V =
          SimplifyFCmpInst(I.getPredicate(), Op0, Op1, I.getFastMathFlags(),
                           SQ.getWithInstruction(&I)))
    return replaceInstUsesWith(I, V);

  // Simplify 'fcmp pred X, X'
  if (Op0 == Op1) {
    switch (I.getPredicate()) {
    default: llvm_unreachable("Unknown predicate!");
    case FCmpInst::FCMP_UNO:    // True if unordered: isnan(X) | isnan(Y)
    case FCmpInst::FCMP_ULT:    // True if unordered or less than
    case FCmpInst::FCMP_UGT:    // True if unordered or greater than
    case FCmpInst::FCMP_UNE:    // True if unordered or not equal
      // Canonicalize these to be 'fcmp uno %X, 0.0'.
      I.setPredicate(FCmpInst::FCMP_UNO);
      I.setOperand(1, Constant::getNullValue(Op0->getType()));
      return &I;

    case FCmpInst::FCMP_ORD:    // True if ordered (no nans)
    case FCmpInst::FCMP_OEQ:    // True if ordered and equal
    case FCmpInst::FCMP_OGE:    // True if ordered and greater than or equal
    case FCmpInst::FCMP_OLE:    // True if ordered and less than or equal
      // Canonicalize these to be 'fcmp ord %X, 0.0'.
      I.setPredicate(FCmpInst::FCMP_ORD);
      I.setOperand(1, Constant::getNullValue(Op0->getType()));
      return &I;
    }
  }

  // Test if the FCmpInst instruction is used exclusively by a select as
  // part of a minimum or maximum operation. If so, refrain from doing
  // any other folding. This helps out other analyses which understand
  // non-obfuscated minimum and maximum idioms, such as ScalarEvolution
  // and CodeGen. And in this case, at least one of the comparison
  // operands has at least one user besides the compare (the select),
  // which would often largely negate the benefit of folding anyway.
  if (I.hasOneUse())
    if (SelectInst *SI = dyn_cast<SelectInst>(*I.user_begin()))
      if ((SI->getOperand(1) == Op0 && SI->getOperand(2) == Op1) ||
          (SI->getOperand(2) == Op0 && SI->getOperand(1) == Op1))
        return nullptr;

  // Handle fcmp with constant RHS
  if (Constant *RHSC = dyn_cast<Constant>(Op1)) {
    if (Instruction *LHSI = dyn_cast<Instruction>(Op0))
      switch (LHSI->getOpcode()) {
      case Instruction::FPExt: {
        // fcmp (fpext x), C -> fcmp x, (fptrunc C) if fptrunc is lossless
        FPExtInst *LHSExt = cast<FPExtInst>(LHSI);
        ConstantFP *RHSF = dyn_cast<ConstantFP>(RHSC);
        if (!RHSF)
          break;

        const fltSemantics *Sem;
        // FIXME: This shouldn't be here.
        if (LHSExt->getSrcTy()->isHalfTy())
          Sem = &APFloat::IEEEhalf();
        else if (LHSExt->getSrcTy()->isFloatTy())
          Sem = &APFloat::IEEEsingle();
        else if (LHSExt->getSrcTy()->isDoubleTy())
          Sem = &APFloat::IEEEdouble();
        else if (LHSExt->getSrcTy()->isFP128Ty())
          Sem = &APFloat::IEEEquad();
        else if (LHSExt->getSrcTy()->isX86_FP80Ty())
          Sem = &APFloat::x87DoubleExtended();
        else if (LHSExt->getSrcTy()->isPPC_FP128Ty())
          Sem = &APFloat::PPCDoubleDouble();
        else
          break;

        bool Lossy;
        APFloat F = RHSF->getValueAPF();
        F.convert(*Sem, APFloat::rmNearestTiesToEven, &Lossy);

        // Avoid lossy conversions and denormals. Zero is a special case
        // that's OK to convert.
        APFloat Fabs = F;
        Fabs.clearSign();
        if (!Lossy &&
            ((Fabs.compare(APFloat::getSmallestNormalized(*Sem)) !=
                 APFloat::cmpLessThan) || Fabs.isZero()))

          return new FCmpInst(I.getPredicate(), LHSExt->getOperand(0),
                              ConstantFP::get(RHSC->getContext(), F));
        break;
      }
      case Instruction::PHI:
        // Only fold fcmp into the PHI if the phi and fcmp are in the same
        // block.  If in the same block, we're encouraging jump threading.  If
        // not, we are just pessimizing the code by making an i1 phi.
        if (LHSI->getParent() == I.getParent())
          if (Instruction *NV = foldOpIntoPhi(I, cast<PHINode>(LHSI)))
            return NV;
        break;
      case Instruction::SIToFP:
      case Instruction::UIToFP:
        if (Instruction *NV = foldFCmpIntToFPConst(I, LHSI, RHSC))
          return NV;
        break;
      case Instruction::FSub: {
        // fcmp pred (fneg x), C -> fcmp swap(pred) x, -C
        Value *Op;
        if (match(LHSI, m_FNeg(m_Value(Op))))
          return new FCmpInst(I.getSwappedPredicate(), Op,
                              ConstantExpr::getFNeg(RHSC));
        break;
      }
      case Instruction::Load:
        if (GetElementPtrInst *GEP =
            dyn_cast<GetElementPtrInst>(LHSI->getOperand(0))) {
          if (GlobalVariable *GV = dyn_cast<GlobalVariable>(GEP->getOperand(0)))
            if (GV->isConstant() && GV->hasDefinitiveInitializer() &&
                !cast<LoadInst>(LHSI)->isVolatile())
              if (Instruction *Res = foldCmpLoadFromIndexedGlobal(GEP, GV, I))
                return Res;
        }
        break;
      case Instruction::Call: {
        if (!RHSC->isNullValue())
          break;

        CallInst *CI = cast<CallInst>(LHSI);
        Intrinsic::ID IID = getIntrinsicForCallSite(CI, &TLI);
        if (IID != Intrinsic::fabs)
          break;

        // Various optimization for fabs compared with zero.
        switch (I.getPredicate()) {
        default:
          break;
        // fabs(x) < 0 --> false
        case FCmpInst::FCMP_OLT:
          llvm_unreachable("handled by SimplifyFCmpInst");
        // fabs(x) > 0 --> x != 0
        case FCmpInst::FCMP_OGT:
          return new FCmpInst(FCmpInst::FCMP_ONE, CI->getArgOperand(0), RHSC);
        // fabs(x) <= 0 --> x == 0
        case FCmpInst::FCMP_OLE:
          return new FCmpInst(FCmpInst::FCMP_OEQ, CI->getArgOperand(0), RHSC);
        // fabs(x) >= 0 --> !isnan(x)
        case FCmpInst::FCMP_OGE:
          return new FCmpInst(FCmpInst::FCMP_ORD, CI->getArgOperand(0), RHSC);
        // fabs(x) == 0 --> x == 0
        // fabs(x) != 0 --> x != 0
        case FCmpInst::FCMP_OEQ:
        case FCmpInst::FCMP_UEQ:
        case FCmpInst::FCMP_ONE:
        case FCmpInst::FCMP_UNE:
          return new FCmpInst(I.getPredicate(), CI->getArgOperand(0), RHSC);
        }
      }
      }
  }

  // fcmp pred (fneg x), (fneg y) -> fcmp swap(pred) x, y
  Value *X, *Y;
  if (match(Op0, m_FNeg(m_Value(X))) && match(Op1, m_FNeg(m_Value(Y))))
    return new FCmpInst(I.getSwappedPredicate(), X, Y);

  // fcmp (fpext x), (fpext y) -> fcmp x, y
  if (FPExtInst *LHSExt = dyn_cast<FPExtInst>(Op0))
    if (FPExtInst *RHSExt = dyn_cast<FPExtInst>(Op1))
      if (LHSExt->getSrcTy() == RHSExt->getSrcTy())
        return new FCmpInst(I.getPredicate(), LHSExt->getOperand(0),
                            RHSExt->getOperand(0));

  return Changed ? &I : nullptr;
}<|MERGE_RESOLUTION|>--- conflicted
+++ resolved
@@ -3712,21 +3712,13 @@
                                             Value *Op1, unsigned Size) {
   if (isKnownWithinIntRange(Op0, Size, ICI.isSigned(), DL, 0, &AC, &ICI, &DT) &&
       isKnownWithinIntRange(Op1, Size, ICI.isSigned(), DL, 0, &AC, &ICI, &DT)) {
-<<<<<<< HEAD
-    Value *Trunc0 = Builder->CreateTrunc(Op0,
-                                      IntegerType::get(ICI.getContext(), Size));
-    Value *Trunc1 = Builder->CreateTrunc(Op1,
-                                      IntegerType::get(ICI.getContext(), Size));
+    Value *Trunc0 =
+        Builder.CreateTrunc(Op0, IntegerType::get(ICI.getContext(), Size));
+    Value *Trunc1 =
+        Builder.CreateTrunc(Op1, IntegerType::get(ICI.getContext(), Size));
     ICI.setOperand(0, Trunc0);
     ICI.setOperand(1, Trunc1);
-=======
-    Value *Trunc0 = Builder.CreateTrunc(Op0, 
-                            IntegerType::get(ICI.getContext(), Size));
-    Value *Trunc1 = Builder.CreateTrunc(Op1, 
-                            IntegerType::get(ICI.getContext(), Size));
-    ICI.replaceUsesOfWith(Op0, Trunc0);
-    ICI.replaceUsesOfWith(Op1, Trunc1);
->>>>>>> 736e3633
+
     return true;
   }
 
