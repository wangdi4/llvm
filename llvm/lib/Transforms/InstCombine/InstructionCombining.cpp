--- conflicted
+++ resolved
@@ -4356,14 +4356,7 @@
   // Mark all the analyses that instcombine updates as preserved.
   PreservedAnalyses PA;
   PA.preserveSet<CFGAnalyses>();
-<<<<<<< HEAD
-  PA.preserve<AAManager>();
-  PA.preserve<BasicAA>();
-  PA.preserve<GlobalsAA>();
-  PA.preserve<AndersensAA>();               // INTEL
   PA.preserve<WholeProgramAnalysis>();      // INTEL
-=======
->>>>>>> 6b9524a0
   return PA;
 }
 
