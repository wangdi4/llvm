--- conflicted
+++ resolved
@@ -3198,20 +3198,11 @@
   return MadeIRChange;
 }
 
-<<<<<<< HEAD
-static bool
-combineInstructionsOverFunction(Function &F, InstCombineWorklist &Worklist,
-                                AliasAnalysis *AA, AssumptionCache &AC,
-                                TargetLibraryInfo &TLI, DominatorTree &DT,
-                                bool ExpensiveCombines = true,
-                                LoopInfo *LI = nullptr) {
-=======
 static bool combineInstructionsOverFunction(
     Function &F, InstCombineWorklist &Worklist, AliasAnalysis *AA,
     AssumptionCache &AC, TargetLibraryInfo &TLI, DominatorTree &DT,
     OptimizationRemarkEmitter &ORE, bool ExpensiveCombines = true,
     LoopInfo *LI = nullptr) {
->>>>>>> 20047e23
   auto &DL = F.getParent()->getDataLayout();
   ExpensiveCombines |= EnableExpensiveCombines;
 
@@ -3242,13 +3233,8 @@
 
     MadeIRChange |= prepareICWorklistFromFunction(F, DL, &TLI, Worklist);
 
-<<<<<<< HEAD
-    InstCombiner IC(Worklist, Builder, F.optForMinSize(), ExpensiveCombines,
-                    AA, AC, TLI, DT, DL, LI);
-=======
     InstCombiner IC(Worklist, Builder, F.optForMinSize(), ExpensiveCombines, AA,
                     AC, TLI, DT, ORE, DL, LI);
->>>>>>> 20047e23
     IC.MaxArraySizeForCombine = MaxArraySize;
 
     if (!IC.run())
@@ -3263,19 +3249,12 @@
   auto &AC = AM.getResult<AssumptionAnalysis>(F);
   auto &DT = AM.getResult<DominatorTreeAnalysis>(F);
   auto &TLI = AM.getResult<TargetLibraryAnalysis>(F);
-<<<<<<< HEAD
-=======
   auto &ORE = AM.getResult<OptimizationRemarkEmitterAnalysis>(F);
->>>>>>> 20047e23
 
   auto *LI = AM.getCachedResult<LoopAnalysis>(F);
 
   // FIXME: The AliasAnalysis is not yet supported in the new pass manager
-<<<<<<< HEAD
-  if (!combineInstructionsOverFunction(F, Worklist, nullptr, AC, TLI, DT,
-=======
   if (!combineInstructionsOverFunction(F, Worklist, nullptr, AC, TLI, DT, ORE,
->>>>>>> 20047e23
                                        ExpensiveCombines, LI))
     // No changes, all analyses are preserved.
     return PreservedAnalyses::all();
@@ -3320,11 +3299,7 @@
   auto *LIWP = getAnalysisIfAvailable<LoopInfoWrapperPass>();
   auto *LI = LIWP ? &LIWP->getLoopInfo() : nullptr;
 
-<<<<<<< HEAD
-  return combineInstructionsOverFunction(F, Worklist, AA, AC, TLI, DT,
-=======
   return combineInstructionsOverFunction(F, Worklist, AA, AC, TLI, DT, ORE,
->>>>>>> 20047e23
                                          ExpensiveCombines, LI);
 }
 
