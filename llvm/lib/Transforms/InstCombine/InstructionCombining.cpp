//===- InstructionCombining.cpp - Combine multiple instructions -----------===//
//
// Part of the LLVM Project, under the Apache License v2.0 with LLVM Exceptions.
// See https://llvm.org/LICENSE.txt for license information.
// SPDX-License-Identifier: Apache-2.0 WITH LLVM-exception
//
//===----------------------------------------------------------------------===//
//
// InstructionCombining - Combine instructions to form fewer, simple
// instructions.  This pass does not modify the CFG.  This pass is where
// algebraic simplification happens.
//
// This pass combines things like:
//    %Y = add i32 %X, 1
//    %Z = add i32 %Y, 1
// into:
//    %Z = add i32 %X, 2
//
// This is a simple worklist driven algorithm.
//
// This pass guarantees that the following canonicalizations are performed on
// the program:
//    1. If a binary operator has a constant operand, it is moved to the RHS
//    2. Bitwise operators with constant operands are always grouped so that
//       shifts are performed first, then or's, then and's, then xor's.
//    3. Compare instructions are converted from <,>,<=,>= to ==,!= if possible
//    4. All cmp instructions on boolean values are replaced with logical ops
//    5. add X, X is represented as (X*2) => (X << 1)
//    6. Multiplies with a power-of-two constant argument are transformed into
//       shifts.
//   ... etc.
//
//===----------------------------------------------------------------------===//

#include "InstCombineInternal.h"
#include "llvm-c/Initialization.h"
#include "llvm-c/Transforms/InstCombine.h"
#include "llvm/ADT/APInt.h"
#include "llvm/ADT/ArrayRef.h"
#include "llvm/ADT/DenseMap.h"
#include "llvm/ADT/None.h"
#include "llvm/ADT/ScopeExit.h" // INTEL
#include "llvm/ADT/SmallPtrSet.h"
#include "llvm/ADT/SmallVector.h"
#include "llvm/ADT/Statistic.h"
#include "llvm/ADT/TinyPtrVector.h"
#include "llvm/Analysis/AliasAnalysis.h"
#include "llvm/Analysis/AssumptionCache.h"
#include "llvm/Analysis/BasicAliasAnalysis.h"
#include "llvm/Analysis/BlockFrequencyInfo.h"
#include "llvm/Analysis/CFG.h"
#include "llvm/Analysis/ConstantFolding.h"
#include "llvm/Analysis/EHPersonalities.h"
#include "llvm/Analysis/GlobalsModRef.h"
#include "llvm/Analysis/InstructionSimplify.h"
#include "llvm/Analysis/Intel_Andersens.h"  // INTEL
#include "llvm/Analysis/Intel_WP.h"         // INTEL
#include "llvm/Analysis/LazyBlockFrequencyInfo.h"
#include "llvm/Analysis/LoopInfo.h"
#include "llvm/Analysis/MemoryBuiltins.h"
#include "llvm/Analysis/OptimizationRemarkEmitter.h"
#include "llvm/Analysis/ProfileSummaryInfo.h"
#include "llvm/Analysis/TargetFolder.h"
#include "llvm/Analysis/TargetLibraryInfo.h"
#include "llvm/Analysis/TypeBasedAliasAnalysis.h" // INTEL
#include "llvm/Analysis/TargetTransformInfo.h"
#include "llvm/Analysis/ValueTracking.h"
#include "llvm/Analysis/VectorUtils.h"
#if INTEL_COLLAB
#include "llvm/Analysis/VPO/Utils/VPOAnalysisUtils.h"
#endif // INTEL_COLLAB
#include "llvm/IR/BasicBlock.h"
#include "llvm/IR/CFG.h"
#include "llvm/IR/Constant.h"
#include "llvm/IR/Constants.h"
#include "llvm/IR/DIBuilder.h"
#include "llvm/IR/DataLayout.h"
#include "llvm/IR/DerivedTypes.h"
#include "llvm/IR/Dominators.h"
#include "llvm/IR/Function.h"
#include "llvm/IR/GetElementPtrTypeIterator.h"
#include "llvm/IR/IRBuilder.h"
#include "llvm/IR/InstrTypes.h"
#include "llvm/IR/Instruction.h"
#include "llvm/IR/Instructions.h"
#include "llvm/IR/IntrinsicInst.h"
#include "llvm/IR/Intrinsics.h"
#include "llvm/IR/LegacyPassManager.h"
#include "llvm/IR/Metadata.h"
#include "llvm/IR/Operator.h"
#include "llvm/IR/PassManager.h"
#include "llvm/IR/PatternMatch.h"
#include "llvm/IR/Type.h"
#include "llvm/IR/Use.h"
#include "llvm/IR/User.h"
#include "llvm/IR/Value.h"
#include "llvm/IR/ValueHandle.h"
#include "llvm/IR/Verifier.h" // INTEL
#include "llvm/InitializePasses.h"
#include "llvm/Pass.h"
#include "llvm/Support/CBindingWrapping.h"
#include "llvm/Support/Casting.h"
#include "llvm/Support/CommandLine.h"
#include "llvm/Support/Compiler.h"
#include "llvm/Support/Debug.h"
#include "llvm/Support/DebugCounter.h"
#include "llvm/Support/ErrorHandling.h"
#include "llvm/Support/KnownBits.h"
#include "llvm/Support/raw_ostream.h"
#include "llvm/Transforms/InstCombine/InstCombine.h"
#include "llvm/Transforms/InstCombine/InstCombineWorklist.h"
#if INTEL_COLLAB
#include "llvm/Transforms/Utils/IntrinsicUtils.h"
#endif // INTEL_COLLAB
#include "llvm/Transforms/Utils/Local.h"
#include <algorithm>
#include <cassert>
#include <cstdint>
#include <memory>
#include <string>
#include <utility>

using namespace llvm;
using namespace llvm::PatternMatch;
#if INTEL_COLLAB
using namespace llvm::vpo;
#endif // INTEL_COLLAB

#define DEBUG_TYPE "instcombine"

STATISTIC(NumWorklistIterations,
          "Number of instruction combining iterations performed");

STATISTIC(NumCombined , "Number of insts combined");
STATISTIC(NumConstProp, "Number of constant folds");
STATISTIC(NumDeadInst , "Number of dead inst eliminated");
STATISTIC(NumSunkInst , "Number of instructions sunk");
STATISTIC(NumExpand,    "Number of expansions");
STATISTIC(NumFactor   , "Number of factorizations");
STATISTIC(NumReassoc  , "Number of reassociations");
DEBUG_COUNTER(VisitCounter, "instcombine-visit",
              "Controls which instructions are visited");

// FIXME: these limits eventually should be as low as 2.
static constexpr unsigned InstCombineDefaultMaxIterations = 1000;
#ifndef NDEBUG
static constexpr unsigned InstCombineDefaultInfiniteLoopThreshold = 100;
#else
static constexpr unsigned InstCombineDefaultInfiniteLoopThreshold = 1000;
#endif

static cl::opt<bool>
EnableCodeSinking("instcombine-code-sinking", cl::desc("Enable code sinking"),
                                              cl::init(true));

static cl::opt<unsigned> LimitMaxIterations(
    "instcombine-max-iterations",
    cl::desc("Limit the maximum number of instruction combining iterations"),
    cl::init(InstCombineDefaultMaxIterations));

#if INTEL_CUSTOMIZATION
// Used for LIT tests to unconditionally suppress type lowering optimizations
static cl::opt<bool>
    EnablePreserveForDTrans("instcombine-preserve-for-dtrans",
                        cl::desc("Preserve type and other info for DTrans"),
                        cl::ReallyHidden, cl::init(false));

static cl::opt<bool>
    PreserveAddrComputations("instcombine-preserve-addr-compute",
                             cl::desc("Preserve address computations"),
                             cl::ReallyHidden, cl::init(false));

static cl::opt<bool> DisableFcmpMinMaxCombine(
    "disable-fcmp-min-max-combine",
    cl::desc("disable combine fcmp to min/max optimization"));

static cl::opt<bool> DisableUpcasting(
    "disable-combine-upcasting",
    cl::desc("disable the generation of pointer up casting"));
#endif // INTEL_CUSTOMIZATION

static cl::opt<unsigned> InfiniteLoopDetectionThreshold(
    "instcombine-infinite-loop-threshold",
    cl::desc("Number of instruction combining iterations considered an "
             "infinite loop"),
    cl::init(InstCombineDefaultInfiniteLoopThreshold), cl::Hidden);

static cl::opt<unsigned>
MaxArraySize("instcombine-maxarray-size", cl::init(1024),
             cl::desc("Maximum array size considered when doing a combine"));

// FIXME: Remove this flag when it is no longer necessary to convert
// llvm.dbg.declare to avoid inaccurate debug info. Setting this to false
// increases variable availability at the cost of accuracy. Variables that
// cannot be promoted by mem2reg or SROA will be described as living in memory
// for their entire lifetime. However, passes like DSE and instcombine can
// delete stores to the alloca, leading to misleading and inaccurate debug
// information. This flag can be removed when those passes are fixed.
static cl::opt<unsigned> ShouldLowerDbgDeclare("instcombine-lower-dbg-declare",
                                               cl::Hidden, cl::init(true));

Optional<Instruction *>
InstCombiner::targetInstCombineIntrinsic(IntrinsicInst &II) {
  // Handle target specific intrinsics
  if (II.getCalledFunction()->isTargetIntrinsic()) {
    return TTI.instCombineIntrinsic(*this, II);
  }
  return None;
}

Optional<Value *> InstCombiner::targetSimplifyDemandedUseBitsIntrinsic(
    IntrinsicInst &II, APInt DemandedMask, KnownBits &Known,
    bool &KnownBitsComputed) {
  // Handle target specific intrinsics
  if (II.getCalledFunction()->isTargetIntrinsic()) {
    return TTI.simplifyDemandedUseBitsIntrinsic(*this, II, DemandedMask, Known,
                                                KnownBitsComputed);
  }
  return None;
}

Optional<Value *> InstCombiner::targetSimplifyDemandedVectorEltsIntrinsic(
    IntrinsicInst &II, APInt DemandedElts, APInt &UndefElts, APInt &UndefElts2,
    APInt &UndefElts3,
    std::function<void(Instruction *, unsigned, APInt, APInt &)>
        SimplifyAndSetOp) {
  // Handle target specific intrinsics
  if (II.getCalledFunction()->isTargetIntrinsic()) {
    return TTI.simplifyDemandedVectorEltsIntrinsic(
        *this, II, DemandedElts, UndefElts, UndefElts2, UndefElts3,
        SimplifyAndSetOp);
  }
  return None;
}

Value *InstCombinerImpl::EmitGEPOffset(User *GEP) {
  return llvm::EmitGEPOffset(&Builder, DL, GEP);
}

/// Return true if it is desirable to convert an integer computation from a
/// given bit width to a new bit width.
/// We don't want to convert from a legal to an illegal type or from a smaller
/// to a larger illegal type. A width of '1' is always treated as a legal type
/// because i1 is a fundamental type in IR, and there are many specialized
/// optimizations for i1 types. Widths of 8, 16 or 32 are equally treated as
/// legal to convert to, in order to open up more combining opportunities.
/// NOTE: this treats i8, i16 and i32 specially, due to them being so common
/// from frontend languages.
bool InstCombinerImpl::shouldChangeType(unsigned FromWidth,
                                        unsigned ToWidth) const {
  bool FromLegal = FromWidth == 1 || DL.isLegalInteger(FromWidth);
  bool ToLegal = ToWidth == 1 || DL.isLegalInteger(ToWidth);

  // Convert to widths of 8, 16 or 32 even if they are not legal types. Only
  // shrink types, to prevent infinite loops.
  if (ToWidth < FromWidth && (ToWidth == 8 || ToWidth == 16 || ToWidth == 32))
    return true;

  // If this is a legal integer from type, and the result would be an illegal
  // type, don't do the transformation.
  if (FromLegal && !ToLegal)
    return false;

  // Otherwise, if both are illegal, do not increase the size of the result. We
  // do allow things like i160 -> i64, but not i64 -> i160.
  if (!FromLegal && !ToLegal && ToWidth > FromWidth)
    return false;

  return true;
}

/// Return true if it is desirable to convert a computation from 'From' to 'To'.
/// We don't want to convert from a legal to an illegal type or from a smaller
/// to a larger illegal type. i1 is always treated as a legal type because it is
/// a fundamental type in IR, and there are many specialized optimizations for
/// i1 types.
bool InstCombinerImpl::shouldChangeType(Type *From, Type *To) const {
  // TODO: This could be extended to allow vectors. Datalayout changes might be
  // needed to properly support that.
  if (!From->isIntegerTy() || !To->isIntegerTy())
    return false;

  unsigned FromWidth = From->getPrimitiveSizeInBits();
  unsigned ToWidth = To->getPrimitiveSizeInBits();
  return shouldChangeType(FromWidth, ToWidth);
}

// Return true, if No Signed Wrap should be maintained for I.
// The No Signed Wrap flag can be kept if the operation "B (I.getOpcode) C",
// where both B and C should be ConstantInts, results in a constant that does
// not overflow. This function only handles the Add and Sub opcodes. For
// all other opcodes, the function conservatively returns false.
static bool maintainNoSignedWrap(BinaryOperator &I, Value *B, Value *C) {
  auto *OBO = dyn_cast<OverflowingBinaryOperator>(&I);
  if (!OBO || !OBO->hasNoSignedWrap())
    return false;

  // We reason about Add and Sub Only.
  Instruction::BinaryOps Opcode = I.getOpcode();
  if (Opcode != Instruction::Add && Opcode != Instruction::Sub)
    return false;

  const APInt *BVal, *CVal;
  if (!match(B, m_APInt(BVal)) || !match(C, m_APInt(CVal)))
    return false;

  bool Overflow = false;
  if (Opcode == Instruction::Add)
    (void)BVal->sadd_ov(*CVal, Overflow);
  else
    (void)BVal->ssub_ov(*CVal, Overflow);

  return !Overflow;
}

static bool hasNoUnsignedWrap(BinaryOperator &I) {
  auto *OBO = dyn_cast<OverflowingBinaryOperator>(&I);
  return OBO && OBO->hasNoUnsignedWrap();
}

static bool hasNoSignedWrap(BinaryOperator &I) {
  auto *OBO = dyn_cast<OverflowingBinaryOperator>(&I);
  return OBO && OBO->hasNoSignedWrap();
}

/// Conservatively clears subclassOptionalData after a reassociation or
/// commutation. We preserve fast-math flags when applicable as they can be
/// preserved.
static void ClearSubclassDataAfterReassociation(BinaryOperator &I) {
  FPMathOperator *FPMO = dyn_cast<FPMathOperator>(&I);
  if (!FPMO) {
    I.clearSubclassOptionalData();
    return;
  }

  FastMathFlags FMF = I.getFastMathFlags();
  I.clearSubclassOptionalData();
  I.setFastMathFlags(FMF);
}

/// Combine constant operands of associative operations either before or after a
/// cast to eliminate one of the associative operations:
/// (op (cast (op X, C2)), C1) --> (cast (op X, op (C1, C2)))
/// (op (cast (op X, C2)), C1) --> (op (cast X), op (C1, C2))
static bool simplifyAssocCastAssoc(BinaryOperator *BinOp1,
                                   InstCombinerImpl &IC) {
  auto *Cast = dyn_cast<CastInst>(BinOp1->getOperand(0));
  if (!Cast || !Cast->hasOneUse())
    return false;

  // TODO: Enhance logic for other casts and remove this check.
  auto CastOpcode = Cast->getOpcode();
  if (CastOpcode != Instruction::ZExt)
    return false;

  // TODO: Enhance logic for other BinOps and remove this check.
  if (!BinOp1->isBitwiseLogicOp())
    return false;

  auto AssocOpcode = BinOp1->getOpcode();
  auto *BinOp2 = dyn_cast<BinaryOperator>(Cast->getOperand(0));
  if (!BinOp2 || !BinOp2->hasOneUse() || BinOp2->getOpcode() != AssocOpcode)
    return false;

  Constant *C1, *C2;
  if (!match(BinOp1->getOperand(1), m_Constant(C1)) ||
      !match(BinOp2->getOperand(1), m_Constant(C2)))
    return false;

  // TODO: This assumes a zext cast.
  // Eg, if it was a trunc, we'd cast C1 to the source type because casting C2
  // to the destination type might lose bits.

  // Fold the constants together in the destination type:
  // (op (cast (op X, C2)), C1) --> (op (cast X), FoldedC)
  Type *DestTy = C1->getType();
  Constant *CastC2 = ConstantExpr::getCast(CastOpcode, C2, DestTy);
  Constant *FoldedC = ConstantExpr::get(AssocOpcode, C1, CastC2);
  IC.replaceOperand(*Cast, 0, BinOp2->getOperand(0));
  IC.replaceOperand(*BinOp1, 1, FoldedC);
  return true;
}

/// This performs a few simplifications for operators that are associative or
/// commutative:
///
///  Commutative operators:
///
///  1. Order operands such that they are listed from right (least complex) to
///     left (most complex).  This puts constants before unary operators before
///     binary operators.
///
///  Associative operators:
///
///  2. Transform: "(A op B) op C" ==> "A op (B op C)" if "B op C" simplifies.
///  3. Transform: "A op (B op C)" ==> "(A op B) op C" if "A op B" simplifies.
///
///  Associative and commutative operators:
///
///  4. Transform: "(A op B) op C" ==> "(C op A) op B" if "C op A" simplifies.
///  5. Transform: "A op (B op C)" ==> "B op (C op A)" if "C op A" simplifies.
///  6. Transform: "(A op C1) op (B op C2)" ==> "(A op B) op (C1 op C2)"
///     if C1 and C2 are constants.
bool InstCombinerImpl::SimplifyAssociativeOrCommutative(BinaryOperator &I) {
  Instruction::BinaryOps Opcode = I.getOpcode();
  bool Changed = false;

  do {
    // Order operands such that they are listed from right (least complex) to
    // left (most complex).  This puts constants before unary operators before
    // binary operators.
    if (I.isCommutative() && getComplexity(I.getOperand(0)) <
        getComplexity(I.getOperand(1)))
      Changed = !I.swapOperands();

    BinaryOperator *Op0 = dyn_cast<BinaryOperator>(I.getOperand(0));
    BinaryOperator *Op1 = dyn_cast<BinaryOperator>(I.getOperand(1));

    if (I.isAssociative()) {
      // Transform: "(A op B) op C" ==> "A op (B op C)" if "B op C" simplifies.
      if (Op0 && Op0->getOpcode() == Opcode) {
        Value *A = Op0->getOperand(0);
        Value *B = Op0->getOperand(1);
        Value *C = I.getOperand(1);

        // Does "B op C" simplify?
        if (Value *V = SimplifyBinOp(Opcode, B, C, SQ.getWithInstruction(&I))) {
          // It simplifies to V.  Form "A op V".
          replaceOperand(I, 0, A);
          replaceOperand(I, 1, V);
          bool IsNUW = hasNoUnsignedWrap(I) && hasNoUnsignedWrap(*Op0);
          bool IsNSW = maintainNoSignedWrap(I, B, C) && hasNoSignedWrap(*Op0);

          // Conservatively clear all optional flags since they may not be
          // preserved by the reassociation. Reset nsw/nuw based on the above
          // analysis.
          ClearSubclassDataAfterReassociation(I);

          // Note: this is only valid because SimplifyBinOp doesn't look at
          // the operands to Op0.
          if (IsNUW)
            I.setHasNoUnsignedWrap(true);

          if (IsNSW)
            I.setHasNoSignedWrap(true);

          Changed = true;
          ++NumReassoc;
          continue;
        }
      }

      // Transform: "A op (B op C)" ==> "(A op B) op C" if "A op B" simplifies.
      if (Op1 && Op1->getOpcode() == Opcode) {
        Value *A = I.getOperand(0);
        Value *B = Op1->getOperand(0);
        Value *C = Op1->getOperand(1);

        // Does "A op B" simplify?
        if (Value *V = SimplifyBinOp(Opcode, A, B, SQ.getWithInstruction(&I))) {
          // It simplifies to V.  Form "V op C".
          replaceOperand(I, 0, V);
          replaceOperand(I, 1, C);
          // Conservatively clear the optional flags, since they may not be
          // preserved by the reassociation.
          ClearSubclassDataAfterReassociation(I);
          Changed = true;
          ++NumReassoc;
          continue;
        }
      }
    }

    if (I.isAssociative() && I.isCommutative()) {
      if (simplifyAssocCastAssoc(&I, *this)) {
        Changed = true;
        ++NumReassoc;
        continue;
      }

      // Transform: "(A op B) op C" ==> "(C op A) op B" if "C op A" simplifies.
      if (Op0 && Op0->getOpcode() == Opcode) {
        Value *A = Op0->getOperand(0);
        Value *B = Op0->getOperand(1);
        Value *C = I.getOperand(1);

        // Does "C op A" simplify?
        if (Value *V = SimplifyBinOp(Opcode, C, A, SQ.getWithInstruction(&I))) {
          // It simplifies to V.  Form "V op B".
          replaceOperand(I, 0, V);
          replaceOperand(I, 1, B);
          // Conservatively clear the optional flags, since they may not be
          // preserved by the reassociation.
          ClearSubclassDataAfterReassociation(I);
          Changed = true;
          ++NumReassoc;
          continue;
        }
      }

      // Transform: "A op (B op C)" ==> "B op (C op A)" if "C op A" simplifies.
      if (Op1 && Op1->getOpcode() == Opcode) {
        Value *A = I.getOperand(0);
        Value *B = Op1->getOperand(0);
        Value *C = Op1->getOperand(1);

        // Does "C op A" simplify?
        if (Value *V = SimplifyBinOp(Opcode, C, A, SQ.getWithInstruction(&I))) {
          // It simplifies to V.  Form "B op V".
          replaceOperand(I, 0, B);
          replaceOperand(I, 1, V);
          // Conservatively clear the optional flags, since they may not be
          // preserved by the reassociation.
          ClearSubclassDataAfterReassociation(I);
          Changed = true;
          ++NumReassoc;
          continue;
        }
      }

      // Transform: "(A op C1) op (B op C2)" ==> "(A op B) op (C1 op C2)"
      // if C1 and C2 are constants.
      Value *A, *B;
      Constant *C1, *C2;
      if (Op0 && Op1 &&
          Op0->getOpcode() == Opcode && Op1->getOpcode() == Opcode &&
          match(Op0, m_OneUse(m_BinOp(m_Value(A), m_Constant(C1)))) &&
          match(Op1, m_OneUse(m_BinOp(m_Value(B), m_Constant(C2))))) {
        bool IsNUW = hasNoUnsignedWrap(I) &&
           hasNoUnsignedWrap(*Op0) &&
           hasNoUnsignedWrap(*Op1);
         BinaryOperator *NewBO = (IsNUW && Opcode == Instruction::Add) ?
           BinaryOperator::CreateNUW(Opcode, A, B) :
           BinaryOperator::Create(Opcode, A, B);

         if (isa<FPMathOperator>(NewBO)) {
          FastMathFlags Flags = I.getFastMathFlags();
          Flags &= Op0->getFastMathFlags();
          Flags &= Op1->getFastMathFlags();
          NewBO->setFastMathFlags(Flags);
        }
        InsertNewInstWith(NewBO, I);
        NewBO->takeName(Op1);
        replaceOperand(I, 0, NewBO);
        replaceOperand(I, 1, ConstantExpr::get(Opcode, C1, C2));
        // Conservatively clear the optional flags, since they may not be
        // preserved by the reassociation.
        ClearSubclassDataAfterReassociation(I);
        if (IsNUW)
          I.setHasNoUnsignedWrap(true);

        Changed = true;
        continue;
      }
    }

    // No further simplifications.
    return Changed;
  } while (true);
}

/// Return whether "X LOp (Y ROp Z)" is always equal to
/// "(X LOp Y) ROp (X LOp Z)".
static bool leftDistributesOverRight(Instruction::BinaryOps LOp,
                                     Instruction::BinaryOps ROp) {
  // X & (Y | Z) <--> (X & Y) | (X & Z)
  // X & (Y ^ Z) <--> (X & Y) ^ (X & Z)
  if (LOp == Instruction::And)
    return ROp == Instruction::Or || ROp == Instruction::Xor;

  // X | (Y & Z) <--> (X | Y) & (X | Z)
  if (LOp == Instruction::Or)
    return ROp == Instruction::And;

  // X * (Y + Z) <--> (X * Y) + (X * Z)
  // X * (Y - Z) <--> (X * Y) - (X * Z)
  if (LOp == Instruction::Mul)
    return ROp == Instruction::Add || ROp == Instruction::Sub;

  return false;
}

/// Return whether "(X LOp Y) ROp Z" is always equal to
/// "(X ROp Z) LOp (Y ROp Z)".
static bool rightDistributesOverLeft(Instruction::BinaryOps LOp,
                                     Instruction::BinaryOps ROp) {
  if (Instruction::isCommutative(ROp))
    return leftDistributesOverRight(ROp, LOp);

  // (X {&|^} Y) >> Z <--> (X >> Z) {&|^} (Y >> Z) for all shifts.
  return Instruction::isBitwiseLogicOp(LOp) && Instruction::isShift(ROp);

  // TODO: It would be nice to handle division, aka "(X + Y)/Z = X/Z + Y/Z",
  // but this requires knowing that the addition does not overflow and other
  // such subtleties.
}

/// This function returns identity value for given opcode, which can be used to
/// factor patterns like (X * 2) + X ==> (X * 2) + (X * 1) ==> X * (2 + 1).
static Value *getIdentityValue(Instruction::BinaryOps Opcode, Value *V) {
  if (isa<Constant>(V))
    return nullptr;

  return ConstantExpr::getBinOpIdentity(Opcode, V->getType());
}

/// This function predicates factorization using distributive laws. By default,
/// it just returns the 'Op' inputs. But for special-cases like
/// 'add(shl(X, 5), ...)', this function will have TopOpcode == Instruction::Add
/// and Op = shl(X, 5). The 'shl' is treated as the more general 'mul X, 32' to
/// allow more factorization opportunities.
static Instruction::BinaryOps
getBinOpsForFactorization(Instruction::BinaryOps TopOpcode, BinaryOperator *Op,
                          Value *&LHS, Value *&RHS) {
  assert(Op && "Expected a binary operator");
  LHS = Op->getOperand(0);
  RHS = Op->getOperand(1);
  if (TopOpcode == Instruction::Add || TopOpcode == Instruction::Sub) {
    Constant *C;
    if (match(Op, m_Shl(m_Value(), m_Constant(C)))) {
      // X << C --> X * (1 << C)
      RHS = ConstantExpr::getShl(ConstantInt::get(Op->getType(), 1), C);
      return Instruction::Mul;
    }
    // TODO: We can add other conversions e.g. shr => div etc.
  }
  return Op->getOpcode();
}

/// This tries to simplify binary operations by factorizing out common terms
/// (e. g. "(A*B)+(A*C)" -> "A*(B+C)").
Value *InstCombinerImpl::tryFactorization(BinaryOperator &I,
                                          Instruction::BinaryOps InnerOpcode,
                                          Value *A, Value *B, Value *C,
                                          Value *D) {
  assert(A && B && C && D && "All values must be provided");

  Value *V = nullptr;
  Value *SimplifiedInst = nullptr;
  Value *LHS = I.getOperand(0), *RHS = I.getOperand(1);
  Instruction::BinaryOps TopLevelOpcode = I.getOpcode();

  // Does "X op' Y" always equal "Y op' X"?
  bool InnerCommutative = Instruction::isCommutative(InnerOpcode);

  // Does "X op' (Y op Z)" always equal "(X op' Y) op (X op' Z)"?
  if (leftDistributesOverRight(InnerOpcode, TopLevelOpcode))
    // Does the instruction have the form "(A op' B) op (A op' D)" or, in the
    // commutative case, "(A op' B) op (C op' A)"?
    if (A == C || (InnerCommutative && A == D)) {
      if (A != C)
        std::swap(C, D);
      // Consider forming "A op' (B op D)".
      // If "B op D" simplifies then it can be formed with no cost.
      V = SimplifyBinOp(TopLevelOpcode, B, D, SQ.getWithInstruction(&I));
      // If "B op D" doesn't simplify then only go on if both of the existing
      // operations "A op' B" and "C op' D" will be zapped as no longer used.
      if (!V && LHS->hasOneUse() && RHS->hasOneUse())
        V = Builder.CreateBinOp(TopLevelOpcode, B, D, RHS->getName());
      if (V) {
        SimplifiedInst = Builder.CreateBinOp(InnerOpcode, A, V);
      }
    }

  // Does "(X op Y) op' Z" always equal "(X op' Z) op (Y op' Z)"?
  if (!SimplifiedInst && rightDistributesOverLeft(TopLevelOpcode, InnerOpcode))
    // Does the instruction have the form "(A op' B) op (C op' B)" or, in the
    // commutative case, "(A op' B) op (B op' D)"?
    if (B == D || (InnerCommutative && B == C)) {
      if (B != D)
        std::swap(C, D);
      // Consider forming "(A op C) op' B".
      // If "A op C" simplifies then it can be formed with no cost.
      V = SimplifyBinOp(TopLevelOpcode, A, C, SQ.getWithInstruction(&I));

      // If "A op C" doesn't simplify then only go on if both of the existing
      // operations "A op' B" and "C op' D" will be zapped as no longer used.
      if (!V && LHS->hasOneUse() && RHS->hasOneUse())
        V = Builder.CreateBinOp(TopLevelOpcode, A, C, LHS->getName());
      if (V) {
        SimplifiedInst = Builder.CreateBinOp(InnerOpcode, V, B);
      }
    }

  if (SimplifiedInst) {
    ++NumFactor;
    SimplifiedInst->takeName(&I);

    // Check if we can add NSW/NUW flags to SimplifiedInst. If so, set them.
    if (BinaryOperator *BO = dyn_cast<BinaryOperator>(SimplifiedInst)) {
      if (isa<OverflowingBinaryOperator>(SimplifiedInst)) {
        bool HasNSW = false;
        bool HasNUW = false;
        if (isa<OverflowingBinaryOperator>(&I)) {
          HasNSW = I.hasNoSignedWrap();
          HasNUW = I.hasNoUnsignedWrap();
        }

        if (auto *LOBO = dyn_cast<OverflowingBinaryOperator>(LHS)) {
          HasNSW &= LOBO->hasNoSignedWrap();
          HasNUW &= LOBO->hasNoUnsignedWrap();
        }

        if (auto *ROBO = dyn_cast<OverflowingBinaryOperator>(RHS)) {
          HasNSW &= ROBO->hasNoSignedWrap();
          HasNUW &= ROBO->hasNoUnsignedWrap();
        }

        if (TopLevelOpcode == Instruction::Add &&
            InnerOpcode == Instruction::Mul) {
          // We can propagate 'nsw' if we know that
          //  %Y = mul nsw i16 %X, C
          //  %Z = add nsw i16 %Y, %X
          // =>
          //  %Z = mul nsw i16 %X, C+1
          //
          // iff C+1 isn't INT_MIN
          const APInt *CInt;
          if (match(V, m_APInt(CInt))) {
            if (!CInt->isMinSignedValue())
              BO->setHasNoSignedWrap(HasNSW);
          }

          // nuw can be propagated with any constant or nuw value.
          BO->setHasNoUnsignedWrap(HasNUW);
        }
      }
    }
  }
  return SimplifiedInst;
}

/// This tries to simplify binary operations which some other binary operation
/// distributes over either by factorizing out common terms
/// (eg "(A*B)+(A*C)" -> "A*(B+C)") or expanding out if this results in
/// simplifications (eg: "A & (B | C) -> (A&B) | (A&C)" if this is a win).
/// Returns the simplified value, or null if it didn't simplify.
Value *InstCombinerImpl::SimplifyUsingDistributiveLaws(BinaryOperator &I) {
  Value *LHS = I.getOperand(0), *RHS = I.getOperand(1);
  BinaryOperator *Op0 = dyn_cast<BinaryOperator>(LHS);
  BinaryOperator *Op1 = dyn_cast<BinaryOperator>(RHS);
  Instruction::BinaryOps TopLevelOpcode = I.getOpcode();

  {
    // Factorization.
    Value *A, *B, *C, *D;
    Instruction::BinaryOps LHSOpcode, RHSOpcode;
    if (Op0)
      LHSOpcode = getBinOpsForFactorization(TopLevelOpcode, Op0, A, B);
    if (Op1)
      RHSOpcode = getBinOpsForFactorization(TopLevelOpcode, Op1, C, D);

    // The instruction has the form "(A op' B) op (C op' D)".  Try to factorize
    // a common term.
    if (Op0 && Op1 && LHSOpcode == RHSOpcode)
      if (Value *V = tryFactorization(I, LHSOpcode, A, B, C, D))
        return V;

    // The instruction has the form "(A op' B) op (C)".  Try to factorize common
    // term.
    if (Op0)
      if (Value *Ident = getIdentityValue(LHSOpcode, RHS))
        if (Value *V = tryFactorization(I, LHSOpcode, A, B, RHS, Ident))
          return V;

    // The instruction has the form "(B) op (C op' D)".  Try to factorize common
    // term.
    if (Op1)
      if (Value *Ident = getIdentityValue(RHSOpcode, LHS))
        if (Value *V = tryFactorization(I, RHSOpcode, LHS, Ident, C, D))
          return V;
  }

  // Expansion.
  if (Op0 && rightDistributesOverLeft(Op0->getOpcode(), TopLevelOpcode)) {
    // The instruction has the form "(A op' B) op C".  See if expanding it out
    // to "(A op C) op' (B op C)" results in simplifications.
    Value *A = Op0->getOperand(0), *B = Op0->getOperand(1), *C = RHS;
    Instruction::BinaryOps InnerOpcode = Op0->getOpcode(); // op'

    // Disable the use of undef because it's not safe to distribute undef.
    auto SQDistributive = SQ.getWithInstruction(&I).getWithoutUndef();
    Value *L = SimplifyBinOp(TopLevelOpcode, A, C, SQDistributive);
    Value *R = SimplifyBinOp(TopLevelOpcode, B, C, SQDistributive);

    // Do "A op C" and "B op C" both simplify?
    if (L && R) {
      // They do! Return "L op' R".
      ++NumExpand;
      C = Builder.CreateBinOp(InnerOpcode, L, R);
      C->takeName(&I);
      return C;
    }

    // Does "A op C" simplify to the identity value for the inner opcode?
    if (L && L == ConstantExpr::getBinOpIdentity(InnerOpcode, L->getType())) {
      // They do! Return "B op C".
      ++NumExpand;
      C = Builder.CreateBinOp(TopLevelOpcode, B, C);
      C->takeName(&I);
      return C;
    }

    // Does "B op C" simplify to the identity value for the inner opcode?
    if (R && R == ConstantExpr::getBinOpIdentity(InnerOpcode, R->getType())) {
      // They do! Return "A op C".
      ++NumExpand;
      C = Builder.CreateBinOp(TopLevelOpcode, A, C);
      C->takeName(&I);
      return C;
    }
  }

  if (Op1 && leftDistributesOverRight(TopLevelOpcode, Op1->getOpcode())) {
    // The instruction has the form "A op (B op' C)".  See if expanding it out
    // to "(A op B) op' (A op C)" results in simplifications.
    Value *A = LHS, *B = Op1->getOperand(0), *C = Op1->getOperand(1);
    Instruction::BinaryOps InnerOpcode = Op1->getOpcode(); // op'

    // Disable the use of undef because it's not safe to distribute undef.
    auto SQDistributive = SQ.getWithInstruction(&I).getWithoutUndef();
    Value *L = SimplifyBinOp(TopLevelOpcode, A, B, SQDistributive);
    Value *R = SimplifyBinOp(TopLevelOpcode, A, C, SQDistributive);

    // Do "A op B" and "A op C" both simplify?
    if (L && R) {
      // They do! Return "L op' R".
      ++NumExpand;
      A = Builder.CreateBinOp(InnerOpcode, L, R);
      A->takeName(&I);
      return A;
    }

    // Does "A op B" simplify to the identity value for the inner opcode?
    if (L && L == ConstantExpr::getBinOpIdentity(InnerOpcode, L->getType())) {
      // They do! Return "A op C".
      ++NumExpand;
      A = Builder.CreateBinOp(TopLevelOpcode, A, C);
      A->takeName(&I);
      return A;
    }

    // Does "A op C" simplify to the identity value for the inner opcode?
    if (R && R == ConstantExpr::getBinOpIdentity(InnerOpcode, R->getType())) {
      // They do! Return "A op B".
      ++NumExpand;
      A = Builder.CreateBinOp(TopLevelOpcode, A, B);
      A->takeName(&I);
      return A;
    }
  }

  return SimplifySelectsFeedingBinaryOp(I, LHS, RHS);
}

Value *InstCombinerImpl::SimplifySelectsFeedingBinaryOp(BinaryOperator &I,
                                                        Value *LHS,
                                                        Value *RHS) {
  Value *A, *B, *C, *D, *E, *F;
  bool LHSIsSelect = match(LHS, m_Select(m_Value(A), m_Value(B), m_Value(C)));
  bool RHSIsSelect = match(RHS, m_Select(m_Value(D), m_Value(E), m_Value(F)));
  if (!LHSIsSelect && !RHSIsSelect)
    return nullptr;

  FastMathFlags FMF;
  BuilderTy::FastMathFlagGuard Guard(Builder);
  if (isa<FPMathOperator>(&I)) {
    FMF = I.getFastMathFlags();
    Builder.setFastMathFlags(FMF);
  }

  Instruction::BinaryOps Opcode = I.getOpcode();
  SimplifyQuery Q = SQ.getWithInstruction(&I);

  Value *Cond, *True = nullptr, *False = nullptr;
  if (LHSIsSelect && RHSIsSelect && A == D) {
    // (A ? B : C) op (A ? E : F) -> A ? (B op E) : (C op F)
    Cond = A;
    True = SimplifyBinOp(Opcode, B, E, FMF, Q);
    False = SimplifyBinOp(Opcode, C, F, FMF, Q);

    if (LHS->hasOneUse() && RHS->hasOneUse()) {
      if (False && !True)
        True = Builder.CreateBinOp(Opcode, B, E);
      else if (True && !False)
        False = Builder.CreateBinOp(Opcode, C, F);
    }
  } else if (LHSIsSelect && LHS->hasOneUse()) {
    // (A ? B : C) op Y -> A ? (B op Y) : (C op Y)
    Cond = A;
    True = SimplifyBinOp(Opcode, B, RHS, FMF, Q);
    False = SimplifyBinOp(Opcode, C, RHS, FMF, Q);
  } else if (RHSIsSelect && RHS->hasOneUse()) {
    // X op (D ? E : F) -> D ? (X op E) : (X op F)
    Cond = D;
    True = SimplifyBinOp(Opcode, LHS, E, FMF, Q);
    False = SimplifyBinOp(Opcode, LHS, F, FMF, Q);
  }

  if (!True || !False)
    return nullptr;

  Value *SI = Builder.CreateSelect(Cond, True, False);
  SI->takeName(&I);
  return SI;
}

/// Freely adapt every user of V as-if V was changed to !V.
/// WARNING: only if canFreelyInvertAllUsersOf() said this can be done.
void InstCombinerImpl::freelyInvertAllUsersOf(Value *I) {
  for (User *U : I->users()) {
    switch (cast<Instruction>(U)->getOpcode()) {
    case Instruction::Select: {
      auto *SI = cast<SelectInst>(U);
      SI->swapValues();
      SI->swapProfMetadata();
      break;
    }
    case Instruction::Br:
      cast<BranchInst>(U)->swapSuccessors(); // swaps prof metadata too
      break;
    case Instruction::Xor:
      replaceInstUsesWith(cast<Instruction>(*U), I);
      break;
    default:
      llvm_unreachable("Got unexpected user - out of sync with "
                       "canFreelyInvertAllUsersOf() ?");
    }
  }
}

/// Given a 'sub' instruction, return the RHS of the instruction if the LHS is a
/// constant zero (which is the 'negate' form).
Value *InstCombinerImpl::dyn_castNegVal(Value *V) const {
  Value *NegV;
  if (match(V, m_Neg(m_Value(NegV))))
    return NegV;

  // Constants can be considered to be negated values if they can be folded.
  if (ConstantInt *C = dyn_cast<ConstantInt>(V))
    return ConstantExpr::getNeg(C);

  if (ConstantDataVector *C = dyn_cast<ConstantDataVector>(V))
    if (C->getType()->getElementType()->isIntegerTy())
      return ConstantExpr::getNeg(C);

  if (ConstantVector *CV = dyn_cast<ConstantVector>(V)) {
    for (unsigned i = 0, e = CV->getNumOperands(); i != e; ++i) {
      Constant *Elt = CV->getAggregateElement(i);
      if (!Elt)
        return nullptr;

      if (isa<UndefValue>(Elt))
        continue;

      if (!isa<ConstantInt>(Elt))
        return nullptr;
    }
    return ConstantExpr::getNeg(CV);
  }

  // Negate integer vector splats.
  if (auto *CV = dyn_cast<Constant>(V))
    if (CV->getType()->isVectorTy() &&
        CV->getType()->getScalarType()->isIntegerTy() && CV->getSplatValue())
      return ConstantExpr::getNeg(CV);

  return nullptr;
}

static Value *foldOperationIntoSelectOperand(Instruction &I, Value *SO,
                                             InstCombiner::BuilderTy &Builder) {
  if (auto *Cast = dyn_cast<CastInst>(&I))
    return Builder.CreateCast(Cast->getOpcode(), SO, I.getType());

  if (auto *II = dyn_cast<IntrinsicInst>(&I)) {
    assert(canConstantFoldCallTo(II, cast<Function>(II->getCalledOperand())) &&
           "Expected constant-foldable intrinsic");
    Intrinsic::ID IID = II->getIntrinsicID();
    if (II->getNumArgOperands() == 1)
      return Builder.CreateUnaryIntrinsic(IID, SO);

    // This works for real binary ops like min/max (where we always expect the
    // constant operand to be canonicalized as op1) and unary ops with a bonus
    // constant argument like ctlz/cttz.
    // TODO: Handle non-commutative binary intrinsics as below for binops.
    assert(II->getNumArgOperands() == 2 && "Expected binary intrinsic");
    assert(isa<Constant>(II->getArgOperand(1)) && "Expected constant operand");
    return Builder.CreateBinaryIntrinsic(IID, SO, II->getArgOperand(1));
  }

  assert(I.isBinaryOp() && "Unexpected opcode for select folding");

  // Figure out if the constant is the left or the right argument.
  bool ConstIsRHS = isa<Constant>(I.getOperand(1));
  Constant *ConstOperand = cast<Constant>(I.getOperand(ConstIsRHS));

  if (auto *SOC = dyn_cast<Constant>(SO)) {
    if (ConstIsRHS)
      return ConstantExpr::get(I.getOpcode(), SOC, ConstOperand);
    return ConstantExpr::get(I.getOpcode(), ConstOperand, SOC);
  }

  Value *Op0 = SO, *Op1 = ConstOperand;
  if (!ConstIsRHS)
    std::swap(Op0, Op1);

  auto *BO = cast<BinaryOperator>(&I);
  Value *RI = Builder.CreateBinOp(BO->getOpcode(), Op0, Op1,
                                  SO->getName() + ".op");
  auto *FPInst = dyn_cast<Instruction>(RI);
  if (FPInst && isa<FPMathOperator>(FPInst))
    FPInst->copyFastMathFlags(BO);
  return RI;
}

Instruction *InstCombinerImpl::FoldOpIntoSelect(Instruction &Op,
                                                SelectInst *SI) {
  // Don't modify shared select instructions.
  if (!SI->hasOneUse())
    return nullptr;

  Value *TV = SI->getTrueValue();
  Value *FV = SI->getFalseValue();
  if (!(isa<Constant>(TV) || isa<Constant>(FV)))
    return nullptr;

  // Bool selects with constant operands can be folded to logical ops.
  if (SI->getType()->isIntOrIntVectorTy(1))
    return nullptr;

  // If it's a bitcast involving vectors, make sure it has the same number of
  // elements on both sides.
  if (auto *BC = dyn_cast<BitCastInst>(&Op)) {
    VectorType *DestTy = dyn_cast<VectorType>(BC->getDestTy());
    VectorType *SrcTy = dyn_cast<VectorType>(BC->getSrcTy());

    // Verify that either both or neither are vectors.
    if ((SrcTy == nullptr) != (DestTy == nullptr))
      return nullptr;

    // If vectors, verify that they have the same number of elements.
    if (SrcTy && SrcTy->getElementCount() != DestTy->getElementCount())
      return nullptr;
  }

  // Test if a CmpInst instruction is used exclusively by a select as
  // part of a minimum or maximum operation. If so, refrain from doing
  // any other folding. This helps out other analyses which understand
  // non-obfuscated minimum and maximum idioms, such as ScalarEvolution
  // and CodeGen. And in this case, at least one of the comparison
  // operands has at least one user besides the compare (the select),
  // which would often largely negate the benefit of folding anyway.
  if (auto *CI = dyn_cast<CmpInst>(SI->getCondition())) {
    if (CI->hasOneUse()) {
      Value *Op0 = CI->getOperand(0), *Op1 = CI->getOperand(1);

      // FIXME: This is a hack to avoid infinite looping with min/max patterns.
      //        We have to ensure that vector constants that only differ with
      //        undef elements are treated as equivalent.
      auto areLooselyEqual = [](Value *A, Value *B) {
        if (A == B)
          return true;

        // Test for vector constants.
        Constant *ConstA, *ConstB;
        if (!match(A, m_Constant(ConstA)) || !match(B, m_Constant(ConstB)))
          return false;

        // TODO: Deal with FP constants?
        if (!A->getType()->isIntOrIntVectorTy() || A->getType() != B->getType())
          return false;

        // Compare for equality including undefs as equal.
        auto *Cmp = ConstantExpr::getCompare(ICmpInst::ICMP_EQ, ConstA, ConstB);
        const APInt *C;
        return match(Cmp, m_APIntAllowUndef(C)) && C->isOneValue();
      };

      if ((areLooselyEqual(TV, Op0) && areLooselyEqual(FV, Op1)) ||
          (areLooselyEqual(FV, Op0) && areLooselyEqual(TV, Op1)))
        return nullptr;
    }
  }

  Value *NewTV = foldOperationIntoSelectOperand(Op, TV, Builder);
  Value *NewFV = foldOperationIntoSelectOperand(Op, FV, Builder);
  return SelectInst::Create(SI->getCondition(), NewTV, NewFV, "", nullptr, SI);
}

static Value *foldOperationIntoPhiValue(BinaryOperator *I, Value *InV,
                                        InstCombiner::BuilderTy &Builder) {
  bool ConstIsRHS = isa<Constant>(I->getOperand(1));
  Constant *C = cast<Constant>(I->getOperand(ConstIsRHS));

  if (auto *InC = dyn_cast<Constant>(InV)) {
    if (ConstIsRHS)
      return ConstantExpr::get(I->getOpcode(), InC, C);
    return ConstantExpr::get(I->getOpcode(), C, InC);
  }

  Value *Op0 = InV, *Op1 = C;
  if (!ConstIsRHS)
    std::swap(Op0, Op1);

  Value *RI = Builder.CreateBinOp(I->getOpcode(), Op0, Op1, "phi.bo");
  auto *FPInst = dyn_cast<Instruction>(RI);
  if (FPInst && isa<FPMathOperator>(FPInst))
    FPInst->copyFastMathFlags(I);
  return RI;
}

Instruction *InstCombinerImpl::foldOpIntoPhi(Instruction &I, PHINode *PN) {
  unsigned NumPHIValues = PN->getNumIncomingValues();
  if (NumPHIValues == 0)
    return nullptr;

  // We normally only transform phis with a single use.  However, if a PHI has
  // multiple uses and they are all the same operation, we can fold *all* of the
  // uses into the PHI.
  if (!PN->hasOneUse()) {
    // Walk the use list for the instruction, comparing them to I.
    for (User *U : PN->users()) {
      Instruction *UI = cast<Instruction>(U);
      if (UI != &I && !I.isIdenticalTo(UI))
        return nullptr;
    }
    // Otherwise, we can replace *all* users with the new PHI we form.
  }

  // Check to see if all of the operands of the PHI are simple constants
  // (constantint/constantfp/undef).  If there is one non-constant value,
  // remember the BB it is in.  If there is more than one or if *it* is a PHI,
  // bail out.  We don't do arbitrary constant expressions here because moving
  // their computation can be expensive without a cost model.
  BasicBlock *NonConstBB = nullptr;
  for (unsigned i = 0; i != NumPHIValues; ++i) {
    Value *InVal = PN->getIncomingValue(i);
    // If I is a freeze instruction, count undef as a non-constant.
    if (match(InVal, m_ImmConstant()) &&
        (!isa<FreezeInst>(I) || isGuaranteedNotToBeUndefOrPoison(InVal)))
      continue;

    if (isa<PHINode>(InVal)) return nullptr;  // Itself a phi.
    if (NonConstBB) return nullptr;  // More than one non-const value.

    NonConstBB = PN->getIncomingBlock(i);

    // If the InVal is an invoke at the end of the pred block, then we can't
    // insert a computation after it without breaking the edge.
    if (isa<InvokeInst>(InVal))
      if (cast<Instruction>(InVal)->getParent() == NonConstBB)
        return nullptr;

    // If the incoming non-constant value is in I's block, we will remove one
    // instruction, but insert another equivalent one, leading to infinite
    // instcombine.
    if (isPotentiallyReachable(I.getParent(), NonConstBB, nullptr, &DT, LI))
      return nullptr;
  }

  // If there is exactly one non-constant value, we can insert a copy of the
  // operation in that block.  However, if this is a critical edge, we would be
  // inserting the computation on some other paths (e.g. inside a loop).  Only
  // do this if the pred block is unconditionally branching into the phi block.
  // Also, make sure that the pred block is not dead code.
  if (NonConstBB != nullptr) {
    BranchInst *BI = dyn_cast<BranchInst>(NonConstBB->getTerminator());
    if (!BI || !BI->isUnconditional() || !DT.isReachableFromEntry(NonConstBB))
      return nullptr;
  }

  // Okay, we can do the transformation: create the new PHI node.
  PHINode *NewPN = PHINode::Create(I.getType(), PN->getNumIncomingValues());
  InsertNewInstBefore(NewPN, *PN);
  NewPN->takeName(PN);

  // If we are going to have to insert a new computation, do so right before the
  // predecessor's terminator.
  if (NonConstBB)
    Builder.SetInsertPoint(NonConstBB->getTerminator());

  // Next, add all of the operands to the PHI.
  if (SelectInst *SI = dyn_cast<SelectInst>(&I)) {
    // We only currently try to fold the condition of a select when it is a phi,
    // not the true/false values.
    Value *TrueV = SI->getTrueValue();
    Value *FalseV = SI->getFalseValue();
    BasicBlock *PhiTransBB = PN->getParent();
    for (unsigned i = 0; i != NumPHIValues; ++i) {
      BasicBlock *ThisBB = PN->getIncomingBlock(i);
      Value *TrueVInPred = TrueV->DoPHITranslation(PhiTransBB, ThisBB);
      Value *FalseVInPred = FalseV->DoPHITranslation(PhiTransBB, ThisBB);
      Value *InV = nullptr;
      // Beware of ConstantExpr:  it may eventually evaluate to getNullValue,
      // even if currently isNullValue gives false.
      Constant *InC = dyn_cast<Constant>(PN->getIncomingValue(i));
      // For vector constants, we cannot use isNullValue to fold into
      // FalseVInPred versus TrueVInPred. When we have individual nonzero
      // elements in the vector, we will incorrectly fold InC to
      // `TrueVInPred`.
      if (InC && isa<ConstantInt>(InC))
        InV = InC->isNullValue() ? FalseVInPred : TrueVInPred;
      else {
        // Generate the select in the same block as PN's current incoming block.
        // Note: ThisBB need not be the NonConstBB because vector constants
        // which are constants by definition are handled here.
        // FIXME: This can lead to an increase in IR generation because we might
        // generate selects for vector constant phi operand, that could not be
        // folded to TrueVInPred or FalseVInPred as done for ConstantInt. For
        // non-vector phis, this transformation was always profitable because
        // the select would be generated exactly once in the NonConstBB.
        Builder.SetInsertPoint(ThisBB->getTerminator());
        InV = Builder.CreateSelect(PN->getIncomingValue(i), TrueVInPred,
                                   FalseVInPred, "phi.sel");
      }
      NewPN->addIncoming(InV, ThisBB);
    }
  } else if (CmpInst *CI = dyn_cast<CmpInst>(&I)) {
    Constant *C = cast<Constant>(I.getOperand(1));
    for (unsigned i = 0; i != NumPHIValues; ++i) {
      Value *InV = nullptr;
      if (auto *InC = dyn_cast<Constant>(PN->getIncomingValue(i)))
        InV = ConstantExpr::getCompare(CI->getPredicate(), InC, C);
      else
        InV = Builder.CreateCmp(CI->getPredicate(), PN->getIncomingValue(i),
                                C, "phi.cmp");
      NewPN->addIncoming(InV, PN->getIncomingBlock(i));
    }
  } else if (auto *BO = dyn_cast<BinaryOperator>(&I)) {
    for (unsigned i = 0; i != NumPHIValues; ++i) {
      Value *InV = foldOperationIntoPhiValue(BO, PN->getIncomingValue(i),
                                             Builder);
      NewPN->addIncoming(InV, PN->getIncomingBlock(i));
    }
  } else if (isa<FreezeInst>(&I)) {
    for (unsigned i = 0; i != NumPHIValues; ++i) {
      Value *InV;
      if (NonConstBB == PN->getIncomingBlock(i))
        InV = Builder.CreateFreeze(PN->getIncomingValue(i), "phi.fr");
      else
        InV = PN->getIncomingValue(i);
      NewPN->addIncoming(InV, PN->getIncomingBlock(i));
    }
  } else {
    CastInst *CI = cast<CastInst>(&I);
    Type *RetTy = CI->getType();
    for (unsigned i = 0; i != NumPHIValues; ++i) {
      Value *InV;
      if (Constant *InC = dyn_cast<Constant>(PN->getIncomingValue(i)))
        InV = ConstantExpr::getCast(CI->getOpcode(), InC, RetTy);
      else
        InV = Builder.CreateCast(CI->getOpcode(), PN->getIncomingValue(i),
                                 I.getType(), "phi.cast");
      NewPN->addIncoming(InV, PN->getIncomingBlock(i));
    }
  }

  for (User *U : make_early_inc_range(PN->users())) {
    Instruction *User = cast<Instruction>(U);
    if (User == &I) continue;
    replaceInstUsesWith(*User, NewPN);
    eraseInstFromFunction(*User);
  }
  return replaceInstUsesWith(I, NewPN);
}

Instruction *InstCombinerImpl::foldBinOpIntoSelectOrPhi(BinaryOperator &I) {
  if (!isa<Constant>(I.getOperand(1)))
    return nullptr;

  if (auto *Sel = dyn_cast<SelectInst>(I.getOperand(0))) {
    if (Instruction *NewSel = FoldOpIntoSelect(I, Sel))
      return NewSel;
  } else if (auto *PN = dyn_cast<PHINode>(I.getOperand(0))) {
    if (Instruction *NewPhi = foldOpIntoPhi(I, PN))
      return NewPhi;
  }
  return nullptr;
}

/// Given a pointer type and a constant offset, determine whether or not there
/// is a sequence of GEP indices into the pointed type that will land us at the
/// specified offset. If so, fill them into NewIndices and return the resultant
/// element type, otherwise return null.
Type *
InstCombinerImpl::FindElementAtOffset(PointerType *PtrTy, int64_t Offset,
                                      SmallVectorImpl<Value *> &NewIndices) {
  Type *Ty = PtrTy->getElementType();
  if (!Ty->isSized())
    return nullptr;

  // Start with the index over the outer type.  Note that the type size
  // might be zero (even if the offset isn't zero) if the indexed type
  // is something like [0 x {int, int}]
  Type *IndexTy = DL.getIndexType(PtrTy);
  int64_t FirstIdx = 0;
  if (int64_t TySize = DL.getTypeAllocSize(Ty)) {
    FirstIdx = Offset/TySize;
    Offset -= FirstIdx*TySize;

    // Handle hosts where % returns negative instead of values [0..TySize).
    if (Offset < 0) {
      --FirstIdx;
      Offset += TySize;
      assert(Offset >= 0);
    }
    assert((uint64_t)Offset < (uint64_t)TySize && "Out of range offset");
  }

  NewIndices.push_back(ConstantInt::get(IndexTy, FirstIdx));

  // Index into the types.  If we fail, set OrigBase to null.
  while (Offset) {
    // Indexing into tail padding between struct/array elements.
    if (uint64_t(Offset * 8) >= DL.getTypeSizeInBits(Ty))
      return nullptr;

    if (StructType *STy = dyn_cast<StructType>(Ty)) {
      const StructLayout *SL = DL.getStructLayout(STy);
      assert(Offset < (int64_t)SL->getSizeInBytes() &&
             "Offset must stay within the indexed type");

      unsigned Elt = SL->getElementContainingOffset(Offset);
      NewIndices.push_back(ConstantInt::get(Type::getInt32Ty(Ty->getContext()),
                                            Elt));

      Offset -= SL->getElementOffset(Elt);
      Ty = STy->getElementType(Elt);
    } else if (ArrayType *AT = dyn_cast<ArrayType>(Ty)) {
      uint64_t EltSize = DL.getTypeAllocSize(AT->getElementType());
      assert(EltSize && "Cannot index into a zero-sized array");
      NewIndices.push_back(ConstantInt::get(IndexTy,Offset/EltSize));
      Offset %= EltSize;
      Ty = AT->getElementType();
    } else {
      // Otherwise, we can't index into the middle of this atomic type, bail.
      return nullptr;
    }
  }

  return Ty;
}

static bool shouldMergeGEPs(GEPOperator &GEP, GEPOperator &Src) {
  // If this GEP has only 0 indices, it is the same pointer as
  // Src. If Src is not a trivial GEP too, don't combine
  // the indices.
  if (GEP.hasAllZeroIndices() && !Src.hasAllZeroIndices() &&
      !Src.hasOneUse())
    return false;
#if INTEL_CUSTOMIZATION
  // Don't combine if this GEP just turns a scalar pointer into a vector
  // pointer.
  if (GEP.getNumOperands() == 2 && GEP.getType()->isVectorTy() &&
      !Src.getType()->isVectorTy() &&
      isa<Constant>(*GEP.idx_begin()) &&
      cast<Constant>(*GEP.idx_begin())->isNullValue())
    return false;
#endif
  return true;
}

/// Return a value X such that Val = X * Scale, or null if none.
/// If the multiplication is known not to overflow, then NoSignedWrap is set.
#if INTEL_CUSTOMIZATION
// If TestOnly is true, then Descale will make no modifications: instead, it
// will test whether or not Val can be Descaled. If it can be Descaled, a
// non-zero value is returned, otherwise nullptr. False negatives may be
// possible, but false positives are not possible. Any updates to NoSignedWrap
// should be ignored.
Value *InstCombinerImpl::Descale(Value *Val, APInt Scale, bool &NoSignedWrap,
                             bool TestOnly) {
#endif // INTEL_CUSTOMIZATION
  assert(isa<IntegerType>(Val->getType()) && "Can only descale integers!");
  assert(cast<IntegerType>(Val->getType())->getBitWidth() ==
         Scale.getBitWidth() && "Scale not compatible with value!");

  // If Val is zero or Scale is one then Val = Val * Scale.
  if (match(Val, m_Zero()) || Scale == 1) {
    NoSignedWrap = true;
    return Val;
  }

  // If Scale is zero then it does not divide Val.
  if (Scale.isMinValue())
    return nullptr;

  // Look through chains of multiplications, searching for a constant that is
  // divisible by Scale.  For example, descaling X*(Y*(Z*4)) by a factor of 4
  // will find the constant factor 4 and produce X*(Y*Z).  Descaling X*(Y*8) by
  // a factor of 4 will produce X*(Y*2).  The principle of operation is to bore
  // down from Val:
  //
  //     Val = M1 * X          ||   Analysis starts here and works down
  //      M1 = M2 * Y          ||   Doesn't descend into terms with more
  //      M2 =  Z * 4          \/   than one use
  //
  // Then to modify a term at the bottom:
  //
  //     Val = M1 * X
  //      M1 =  Z * Y          ||   Replaced M2 with Z
  //
  // Then to work back up correcting nsw flags.

  // Op - the term we are currently analyzing.  Starts at Val then drills down.
  // Replaced with its descaled value before exiting from the drill down loop.
  Value *Op = Val;

  // Parent - initially null, but after drilling down notes where Op came from.
  // In the example above, Parent is (Val, 0) when Op is M1, because M1 is the
  // 0'th operand of Val.
  std::pair<Instruction *, unsigned> Parent;

  // Set if the transform requires a descaling at deeper levels that doesn't
  // overflow.
  bool RequireNoSignedWrap = false;

  // Log base 2 of the scale. Negative if not a power of 2.
  int32_t logScale = Scale.exactLogBase2();

#if INTEL_CUSTOMIZATION
  SmallVector<std::pair<Instruction *, Instruction *>, 4> DuplicatedInsts;
  bool Successful = false;
  auto AutoDelete = make_scope_exit([&]() {
    if (!TestOnly && !Successful) {
      for (auto &Pair : DuplicatedInsts) {
        Pair.first->replaceAllUsesWith(Pair.second);
        Pair.first->eraseFromParent();
      }
    }
  });
#endif // INTEL_CUSTOMIZATION

  for (;; Op = Parent.first->getOperand(Parent.second)) { // Drill down
#if INTEL_CUSTOMIZATION
    auto makeUniqueOp = [&](Instruction *I) {
      if (!TestOnly && !I->hasOneUse()) {
        Instruction *Clone = I->clone();
        Clone->insertAfter(I);
        DuplicatedInsts.push_back(std::make_pair(Clone, I));
        I = Clone;
        if (Op == Val)
          Val = I;
        else
          Parent.first->setOperand(Parent.second, I);
      }
      return I;
    };
#endif // INTEL_CUSTOMIZATION

    if (ConstantInt *CI = dyn_cast<ConstantInt>(Op)) {
      // If Op is a constant divisible by Scale then descale to the quotient.
      APInt Quotient(Scale), Remainder(Scale); // Init ensures right bitwidth.
      APInt::sdivrem(CI->getValue(), Scale, Quotient, Remainder);
      if (!Remainder.isMinValue())
        // Not divisible by Scale.
        return nullptr;
      // Replace with the quotient in the parent.
      Op = ConstantInt::get(CI->getType(), Quotient);
      NoSignedWrap = true;
      break;
    }

    if (BinaryOperator *BO = dyn_cast<BinaryOperator>(Op)) {
      if (BO->getOpcode() == Instruction::Mul) {
        // Multiplication.
        NoSignedWrap = BO->hasNoSignedWrap();
        if (RequireNoSignedWrap && !NoSignedWrap)
          return nullptr;

        // There are three cases for multiplication: multiplication by exactly
        // the scale, multiplication by a constant different to the scale, and
        // multiplication by something else.
        Value *LHS = BO->getOperand(0);
        Value *RHS = BO->getOperand(1);

        if (ConstantInt *CI = dyn_cast<ConstantInt>(RHS)) {
          // Multiplication by a constant.
          if (CI->getValue() == Scale) {
            // Multiplication by exactly the scale, replace the multiplication
            // by its left-hand side in the parent.
            Op = LHS;
            break;
          }

          // Otherwise drill down into the constant.
          Parent = std::make_pair(makeUniqueOp(BO), 1); // INTEL
          continue;
        }

        // Multiplication by something else. Drill down into the left-hand side
        // since that's where the reassociate pass puts the good stuff.
        Parent = std::make_pair(makeUniqueOp(BO), 0); // INTEL
        continue;
      }

#if INTEL_CUSTOMIZATION
      // If the value is -X, drill through X.
      if (BO->getOpcode() == Instruction::Sub &&
          match(BO->getOperand(0), m_Zero())) {
        Parent = std::make_pair(makeUniqueOp(BO), 1);
        continue;
      }

      // We'll try to descale sums and differences, including sums implemented
      // as bitwise ors. Conservatively, NSW is required of BinOp and cannot be
      // required of the scaled version.
      if (!RequireNoSignedWrap &&
          (BO->getOpcode() == Instruction::Add ||
           BO->getOpcode() == Instruction::Sub ||
           (BO->getOpcode() == Instruction::Or &&
            haveNoCommonBitsSet(BO->getOperand(0), BO->getOperand(1), DL))) &&
          (BO->getOpcode() == Instruction::Or || BO->hasNoSignedWrap())) {

        // We can descale if both operands can themselves be descaled. These
        // Descale invocations are non-destructive.
        bool LHSNoSignedWrap = false, RHSNoSignedWrap = false;
        Value *LHS = BO->getOperand(0);
        Value *RHS = BO->getOperand(1);
        bool CanDescale = Descale(LHS, Scale, LHSNoSignedWrap, true) &&
                          Descale(RHS, Scale, RHSNoSignedWrap, true);

        // We now know whether or not we can succeed. Return a conclusion if in
        // "TestOnly" mode.
        if (TestOnly)
          return CanDescale ? Val : nullptr;

        if (CanDescale) {
          // We know that we can descale both operands. First, build a new BO
          // so that recursive Descale calls will see that modified operands
          // may now have multiple users.
          IRBuilderBase::InsertPointGuard Guard(Builder);
          Builder.SetInsertPoint(BO);
          if (BO->getOpcode() == Instruction::Add) {
            Op = Builder.CreateAdd(LHS, RHS, BO->getName(),
                                   BO->hasNoUnsignedWrap(),
                                   BO->hasNoSignedWrap());
          } else if (BO->getOpcode() == Instruction::Or) {
            Op = Builder.CreateAdd(LHS, RHS, BO->getName(), true, false);
          } else {
            assert(BO->getOpcode() == Instruction::Sub &&
                   "Unexpected Descaled binary operation");
            Op = Builder.CreateSub(LHS, RHS, BO->getName(),
                                   BO->hasNoUnsignedWrap(),
                                   BO->hasNoSignedWrap());
          }

          // Next, get the descaled Values.
          LHSNoSignedWrap = RHSNoSignedWrap = false;
          Value *RHSDescale, *LHSDescale;
          RHSDescale = Descale(RHS, Scale, RHSNoSignedWrap);
          LHSDescale = Descale(LHS, Scale, LHSNoSignedWrap);
          assert(LHSDescale && RHSDescale &&
                 "A Descale TestOnly returned a false positive");

          // Finally, update the new BO to be descaled via the descaled
          // operands.
          BinaryOperator *DescaledBO = dyn_cast<BinaryOperator>(Op);
          DescaledBO->setOperand(0, LHSDescale);
          DescaledBO->setOperand(1, RHSDescale);

          // Now we have multiplication by exactly the scale.
          NoSignedWrap = false;
          break;
        }
      }
#endif // INTEL_CUSTOMIZATION

      if (logScale > 0 && BO->getOpcode() == Instruction::Shl &&
          isa<ConstantInt>(BO->getOperand(1))) {
        // Multiplication by a power of 2.
        NoSignedWrap = BO->hasNoSignedWrap();
        if (RequireNoSignedWrap && !NoSignedWrap)
          return nullptr;

        Value *LHS = BO->getOperand(0);
        int32_t Amt = cast<ConstantInt>(BO->getOperand(1))->
          getLimitedValue(Scale.getBitWidth());
        // Op = LHS << Amt.

        if (Amt == logScale) {
          // Multiplication by exactly the scale, replace the multiplication
          // by its left-hand side in the parent.
          Op = LHS;
          break;
        }
        if (Amt < logScale) // INTEL
          return nullptr;

        // Multiplication by more than the scale.  Reduce the multiplying amount
        // by the scale in the parent.
        Parent = std::make_pair(makeUniqueOp(BO), 1); // INTEL
        Op = ConstantInt::get(BO->getType(), Amt - logScale);
        break;
      }
    }

#if !INTEL_CUSTOMIZATION
    // We use makeUniqueOp to handle Instructions with multiple users, so this
    // check is not necessary.
    if (!Op->hasOneUse())
      return nullptr;
#endif // INTEL_CUSTOMIZATION

    if (CastInst *Cast = dyn_cast<CastInst>(Op)) {
      if (Cast->getOpcode() == Instruction::SExt) {
        // Op is sign-extended from a smaller type, descale in the smaller type.
        unsigned SmallSize = Cast->getSrcTy()->getPrimitiveSizeInBits();
        APInt SmallScale = Scale.trunc(SmallSize);
        // Suppose Op = sext X, and we descale X as Y * SmallScale.  We want to
        // descale Op as (sext Y) * Scale.  In order to have
        //   sext (Y * SmallScale) = (sext Y) * Scale
        // some conditions need to hold however: SmallScale must sign-extend to
        // Scale and the multiplication Y * SmallScale should not overflow.
        if (SmallScale.sext(Scale.getBitWidth()) != Scale)
          // SmallScale does not sign-extend to Scale.
          return nullptr;
        assert(SmallScale.exactLogBase2() == logScale);
        // Require that Y * SmallScale must not overflow.
        RequireNoSignedWrap = true;

        // Drill down through the cast.
        Parent = std::make_pair(makeUniqueOp(Cast), 0); // INTEL
        Scale = SmallScale;
        continue;
      }

      if (Cast->getOpcode() == Instruction::Trunc) {
        // Op is truncated from a larger type, descale in the larger type.
        // Suppose Op = trunc X, and we descale X as Y * sext Scale.  Then
        //   trunc (Y * sext Scale) = (trunc Y) * Scale
        // always holds.  However (trunc Y) * Scale may overflow even if
        // trunc (Y * sext Scale) does not, so nsw flags need to be cleared
        // from this point up in the expression (see later).
        if (RequireNoSignedWrap)
          return nullptr;

        // Drill down through the cast.
        unsigned LargeSize = Cast->getSrcTy()->getPrimitiveSizeInBits();
        Parent = std::make_pair(makeUniqueOp(Cast), 0); // INTEL
        Scale = Scale.sext(LargeSize);
        if (logScale + 1 == (int32_t)Cast->getType()->getPrimitiveSizeInBits())
          logScale = -1;
        assert(Scale.exactLogBase2() == logScale);
        continue;
      }
    }

    // Unsupported expression, bail out.
    return nullptr;
  }

#if INTEL_CUSTOMIZATION
  // If we reach this point, we know we can descale.
  Successful = true;
  // No modifications have been made yet. If we're only testing if  Descaling
  // is possible, return here. Otherwise, we proceed to potentially make
  // changes.
  if (TestOnly)
    return Val;
#endif // INTEL_CUSTOMIZATION

  // If Op is zero then Val = Op * Scale.
  if (match(Op, m_Zero())) {
    NoSignedWrap = true;
    return Op;
  }

  // We know that we can successfully descale, so from here on we can safely
  // modify the IR.  Op holds the descaled version of the deepest term in the
  // expression.  NoSignedWrap is 'true' if multiplying Op by Scale is known
  // not to overflow.

  if (!Parent.first)
    // The expression only had one term.
    return Op;

  // Rewrite the parent using the descaled version of its operand.
  assert((Parent.first == Val || Parent.first->hasOneUse()) && // INTEL
      "Drilled down when more than one use!"); // INTEL
  assert(Op != Parent.first->getOperand(Parent.second) &&
         "Descaling was a no-op?");
  replaceOperand(*Parent.first, Parent.second, Op);
  Worklist.push(Parent.first);

  // Now work back up the expression correcting nsw flags.  The logic is based
  // on the following observation: if X * Y is known not to overflow as a signed
  // multiplication, and Y is replaced by a value Z with smaller absolute value,
  // then X * Z will not overflow as a signed multiplication either.  As we work
  // our way up, having NoSignedWrap 'true' means that the descaled value at the
  // current level has strictly smaller absolute value than the original.
  Instruction *Ancestor = Parent.first;
  do {
    if (BinaryOperator *BO = dyn_cast<BinaryOperator>(Ancestor)) {
      // If the multiplication wasn't nsw then we can't say anything about the
      // value of the descaled multiplication, and we have to clear nsw flags
      // from this point on up.
      bool OpNoSignedWrap = BO->hasNoSignedWrap();
      NoSignedWrap &= OpNoSignedWrap;
      if (NoSignedWrap != OpNoSignedWrap) {
        BO->setHasNoSignedWrap(NoSignedWrap);
        Worklist.push(Ancestor);
      }
    } else if (Ancestor->getOpcode() == Instruction::Trunc) {
      // The fact that the descaled input to the trunc has smaller absolute
      // value than the original input doesn't tell us anything useful about
      // the absolute values of the truncations.
      NoSignedWrap = false;
    }
    assert((Ancestor->getOpcode() != Instruction::SExt || NoSignedWrap) &&
           "Failed to keep proper track of nsw flags while drilling down?");

    if (Ancestor == Val)
      // Got to the top, all done!
      return Val;

    // Move up one level in the expression.
    assert(Ancestor->hasOneUse() && "Drilled down when more than one use!");
    Ancestor = Ancestor->user_back();
  } while (true);
}

Instruction *InstCombinerImpl::foldVectorBinop(BinaryOperator &Inst) {
  if (!isa<VectorType>(Inst.getType()))
    return nullptr;

  BinaryOperator::BinaryOps Opcode = Inst.getOpcode();
  Value *LHS = Inst.getOperand(0), *RHS = Inst.getOperand(1);
  assert(cast<VectorType>(LHS->getType())->getElementCount() ==
         cast<VectorType>(Inst.getType())->getElementCount());
  assert(cast<VectorType>(RHS->getType())->getElementCount() ==
         cast<VectorType>(Inst.getType())->getElementCount());

  // If both operands of the binop are vector concatenations, then perform the
  // narrow binop on each pair of the source operands followed by concatenation
  // of the results.
  Value *L0, *L1, *R0, *R1;
  ArrayRef<int> Mask;
  if (match(LHS, m_Shuffle(m_Value(L0), m_Value(L1), m_Mask(Mask))) &&
      match(RHS, m_Shuffle(m_Value(R0), m_Value(R1), m_SpecificMask(Mask))) &&
      LHS->hasOneUse() && RHS->hasOneUse() &&
      cast<ShuffleVectorInst>(LHS)->isConcat() &&
      cast<ShuffleVectorInst>(RHS)->isConcat()) {
    // This transform does not have the speculative execution constraint as
    // below because the shuffle is a concatenation. The new binops are
    // operating on exactly the same elements as the existing binop.
    // TODO: We could ease the mask requirement to allow different undef lanes,
    //       but that requires an analysis of the binop-with-undef output value.
    Value *NewBO0 = Builder.CreateBinOp(Opcode, L0, R0);
    if (auto *BO = dyn_cast<BinaryOperator>(NewBO0))
      BO->copyIRFlags(&Inst);
    Value *NewBO1 = Builder.CreateBinOp(Opcode, L1, R1);
    if (auto *BO = dyn_cast<BinaryOperator>(NewBO1))
      BO->copyIRFlags(&Inst);
    return new ShuffleVectorInst(NewBO0, NewBO1, Mask);
  }

  // It may not be safe to reorder shuffles and things like div, urem, etc.
  // because we may trap when executing those ops on unknown vector elements.
  // See PR20059.
  if (!isSafeToSpeculativelyExecute(&Inst))
    return nullptr;

  auto createBinOpShuffle = [&](Value *X, Value *Y, ArrayRef<int> M) {
    Value *XY = Builder.CreateBinOp(Opcode, X, Y);
    if (auto *BO = dyn_cast<BinaryOperator>(XY))
      BO->copyIRFlags(&Inst);
    return new ShuffleVectorInst(XY, UndefValue::get(XY->getType()), M);
  };

  // If both arguments of the binary operation are shuffles that use the same
  // mask and shuffle within a single vector, move the shuffle after the binop.
  Value *V1, *V2;
  if (match(LHS, m_Shuffle(m_Value(V1), m_Undef(), m_Mask(Mask))) &&
      match(RHS, m_Shuffle(m_Value(V2), m_Undef(), m_SpecificMask(Mask))) &&
      V1->getType() == V2->getType() &&
      (LHS->hasOneUse() || RHS->hasOneUse() || LHS == RHS)) {
    // Op(shuffle(V1, Mask), shuffle(V2, Mask)) -> shuffle(Op(V1, V2), Mask)
    return createBinOpShuffle(V1, V2, Mask);
  }

  // If both arguments of a commutative binop are select-shuffles that use the
  // same mask with commuted operands, the shuffles are unnecessary.
  if (Inst.isCommutative() &&
      match(LHS, m_Shuffle(m_Value(V1), m_Value(V2), m_Mask(Mask))) &&
      match(RHS,
            m_Shuffle(m_Specific(V2), m_Specific(V1), m_SpecificMask(Mask)))) {
    auto *LShuf = cast<ShuffleVectorInst>(LHS);
    auto *RShuf = cast<ShuffleVectorInst>(RHS);
    // TODO: Allow shuffles that contain undefs in the mask?
    //       That is legal, but it reduces undef knowledge.
    // TODO: Allow arbitrary shuffles by shuffling after binop?
    //       That might be legal, but we have to deal with poison.
    if (LShuf->isSelect() &&
        !is_contained(LShuf->getShuffleMask(), UndefMaskElem) &&
        RShuf->isSelect() &&
        !is_contained(RShuf->getShuffleMask(), UndefMaskElem)) {
      // Example:
      // LHS = shuffle V1, V2, <0, 5, 6, 3>
      // RHS = shuffle V2, V1, <0, 5, 6, 3>
      // LHS + RHS --> (V10+V20, V21+V11, V22+V12, V13+V23) --> V1 + V2
      Instruction *NewBO = BinaryOperator::Create(Opcode, V1, V2);
      NewBO->copyIRFlags(&Inst);
      return NewBO;
    }
  }

  // If one argument is a shuffle within one vector and the other is a constant,
  // try moving the shuffle after the binary operation. This canonicalization
  // intends to move shuffles closer to other shuffles and binops closer to
  // other binops, so they can be folded. It may also enable demanded elements
  // transforms.
  Constant *C;
  auto *InstVTy = dyn_cast<FixedVectorType>(Inst.getType());
  if (InstVTy &&
      match(&Inst,
            m_c_BinOp(m_OneUse(m_Shuffle(m_Value(V1), m_Undef(), m_Mask(Mask))),
                      m_ImmConstant(C))) &&
      cast<FixedVectorType>(V1->getType())->getNumElements() <=
          InstVTy->getNumElements()) {
    assert(InstVTy->getScalarType() == V1->getType()->getScalarType() &&
           "Shuffle should not change scalar type");

    // Find constant NewC that has property:
    //   shuffle(NewC, ShMask) = C
    // If such constant does not exist (example: ShMask=<0,0> and C=<1,2>)
    // reorder is not possible. A 1-to-1 mapping is not required. Example:
    // ShMask = <1,1,2,2> and C = <5,5,6,6> --> NewC = <undef,5,6,undef>
    bool ConstOp1 = isa<Constant>(RHS);
    ArrayRef<int> ShMask = Mask;
    unsigned SrcVecNumElts =
        cast<FixedVectorType>(V1->getType())->getNumElements();
    UndefValue *UndefScalar = UndefValue::get(C->getType()->getScalarType());
    SmallVector<Constant *, 16> NewVecC(SrcVecNumElts, UndefScalar);
    bool MayChange = true;
    unsigned NumElts = InstVTy->getNumElements();
    for (unsigned I = 0; I < NumElts; ++I) {
      Constant *CElt = C->getAggregateElement(I);
      if (ShMask[I] >= 0) {
        assert(ShMask[I] < (int)NumElts && "Not expecting narrowing shuffle");
        Constant *NewCElt = NewVecC[ShMask[I]];
        // Bail out if:
        // 1. The constant vector contains a constant expression.
        // 2. The shuffle needs an element of the constant vector that can't
        //    be mapped to a new constant vector.
        // 3. This is a widening shuffle that copies elements of V1 into the
        //    extended elements (extending with undef is allowed).
        if (!CElt || (!isa<UndefValue>(NewCElt) && NewCElt != CElt) ||
            I >= SrcVecNumElts) {
          MayChange = false;
          break;
        }
        NewVecC[ShMask[I]] = CElt;
      }
      // If this is a widening shuffle, we must be able to extend with undef
      // elements. If the original binop does not produce an undef in the high
      // lanes, then this transform is not safe.
      // Similarly for undef lanes due to the shuffle mask, we can only
      // transform binops that preserve undef.
      // TODO: We could shuffle those non-undef constant values into the
      //       result by using a constant vector (rather than an undef vector)
      //       as operand 1 of the new binop, but that might be too aggressive
      //       for target-independent shuffle creation.
      if (I >= SrcVecNumElts || ShMask[I] < 0) {
        Constant *MaybeUndef =
            ConstOp1 ? ConstantExpr::get(Opcode, UndefScalar, CElt)
                     : ConstantExpr::get(Opcode, CElt, UndefScalar);
        if (!match(MaybeUndef, m_Undef())) {
          MayChange = false;
          break;
        }
      }
    }
    if (MayChange) {
      Constant *NewC = ConstantVector::get(NewVecC);
      // It may not be safe to execute a binop on a vector with undef elements
      // because the entire instruction can be folded to undef or create poison
      // that did not exist in the original code.
      if (Inst.isIntDivRem() || (Inst.isShift() && ConstOp1))
        NewC = getSafeVectorConstantForBinop(Opcode, NewC, ConstOp1);

      // Op(shuffle(V1, Mask), C) -> shuffle(Op(V1, NewC), Mask)
      // Op(C, shuffle(V1, Mask)) -> shuffle(Op(NewC, V1), Mask)
      Value *NewLHS = ConstOp1 ? V1 : NewC;
      Value *NewRHS = ConstOp1 ? NewC : V1;
      return createBinOpShuffle(NewLHS, NewRHS, Mask);
    }
  }

  // Try to reassociate to sink a splat shuffle after a binary operation.
  if (Inst.isAssociative() && Inst.isCommutative()) {
    // Canonicalize shuffle operand as LHS.
    if (isa<ShuffleVectorInst>(RHS))
      std::swap(LHS, RHS);

    Value *X;
    ArrayRef<int> MaskC;
    int SplatIndex;
    BinaryOperator *BO;
    if (!match(LHS,
               m_OneUse(m_Shuffle(m_Value(X), m_Undef(), m_Mask(MaskC)))) ||
        !match(MaskC, m_SplatOrUndefMask(SplatIndex)) ||
        X->getType() != Inst.getType() || !match(RHS, m_OneUse(m_BinOp(BO))) ||
        BO->getOpcode() != Opcode)
      return nullptr;

    // FIXME: This may not be safe if the analysis allows undef elements. By
    //        moving 'Y' before the splat shuffle, we are implicitly assuming
    //        that it is not undef/poison at the splat index.
    Value *Y, *OtherOp;
    if (isSplatValue(BO->getOperand(0), SplatIndex)) {
      Y = BO->getOperand(0);
      OtherOp = BO->getOperand(1);
    } else if (isSplatValue(BO->getOperand(1), SplatIndex)) {
      Y = BO->getOperand(1);
      OtherOp = BO->getOperand(0);
    } else {
      return nullptr;
    }

    // X and Y are splatted values, so perform the binary operation on those
    // values followed by a splat followed by the 2nd binary operation:
    // bo (splat X), (bo Y, OtherOp) --> bo (splat (bo X, Y)), OtherOp
    Value *NewBO = Builder.CreateBinOp(Opcode, X, Y);
    SmallVector<int, 8> NewMask(MaskC.size(), SplatIndex);
    Value *NewSplat = Builder.CreateShuffleVector(NewBO, NewMask);
    Instruction *R = BinaryOperator::Create(Opcode, NewSplat, OtherOp);

    // Intersect FMF on both new binops. Other (poison-generating) flags are
    // dropped to be safe.
    if (isa<FPMathOperator>(R)) {
      R->copyFastMathFlags(&Inst);
      R->andIRFlags(BO);
    }
    if (auto *NewInstBO = dyn_cast<BinaryOperator>(NewBO))
      NewInstBO->copyIRFlags(R);
    return R;
  }

  return nullptr;
}

/// Try to narrow the width of a binop if at least 1 operand is an extend of
/// of a value. This requires a potentially expensive known bits check to make
/// sure the narrow op does not overflow.
Instruction *InstCombinerImpl::narrowMathIfNoOverflow(BinaryOperator &BO) {
  // We need at least one extended operand.
  Value *Op0 = BO.getOperand(0), *Op1 = BO.getOperand(1);

  // If this is a sub, we swap the operands since we always want an extension
  // on the RHS. The LHS can be an extension or a constant.
  if (BO.getOpcode() == Instruction::Sub)
    std::swap(Op0, Op1);

  Value *X;
  bool IsSext = match(Op0, m_SExt(m_Value(X)));
  if (!IsSext && !match(Op0, m_ZExt(m_Value(X))))
    return nullptr;

  // If both operands are the same extension from the same source type and we
  // can eliminate at least one (hasOneUse), this might work.
  CastInst::CastOps CastOpc = IsSext ? Instruction::SExt : Instruction::ZExt;
  Value *Y;
  if (!(match(Op1, m_ZExtOrSExt(m_Value(Y))) && X->getType() == Y->getType() &&
        cast<Operator>(Op1)->getOpcode() == CastOpc &&
        (Op0->hasOneUse() || Op1->hasOneUse()))) {
    // If that did not match, see if we have a suitable constant operand.
    // Truncating and extending must produce the same constant.
    Constant *WideC;
    if (!Op0->hasOneUse() || !match(Op1, m_Constant(WideC)))
      return nullptr;
    Constant *NarrowC = ConstantExpr::getTrunc(WideC, X->getType());
    if (ConstantExpr::getCast(CastOpc, NarrowC, BO.getType()) != WideC)
      return nullptr;
    Y = NarrowC;
  }

  // Swap back now that we found our operands.
  if (BO.getOpcode() == Instruction::Sub)
    std::swap(X, Y);

  // Both operands have narrow versions. Last step: the math must not overflow
  // in the narrow width.
  if (!willNotOverflow(BO.getOpcode(), X, Y, BO, IsSext))
    return nullptr;

  // bo (ext X), (ext Y) --> ext (bo X, Y)
  // bo (ext X), C       --> ext (bo X, C')
  Value *NarrowBO = Builder.CreateBinOp(BO.getOpcode(), X, Y, "narrow");
  if (auto *NewBinOp = dyn_cast<BinaryOperator>(NarrowBO)) {
    if (IsSext)
      NewBinOp->setHasNoSignedWrap();
    else
      NewBinOp->setHasNoUnsignedWrap();
  }
  return CastInst::Create(CastOpc, NarrowBO, BO.getType());
}

#if INTEL_CUSTOMIZATION
// TODO: Can it be merged into combineMetadata* in Local.h?

/// Try to combine !intel-tbaa metadata for the \p GEP and \p Src that are being
/// merged (no RAUW happenned yet) into the \p NewGEP.
static void mergeIntelTBAAMetadata(GetElementPtrInst &GEP, const Value *Src,
                                   GetElementPtrInst *NewGEP) {
  MDNode *GepMD = GEP.getMetadata(LLVMContext::MD_intel_tbaa);
  if (!GepMD)
    return;
  MDNode *SrcMD =
      isa<Instruction>(Src)
          ? cast<Instruction>(Src)->getMetadata(LLVMContext::MD_intel_tbaa)
          : nullptr;
  if (!SrcMD)
    return;

  assert(TBAAVerifier::isCanonicalIntelTBAAGEP(&GEP) &&
         "GEP does not have canonical !intel-tbaa metadata!");
  assert(TBAAVerifier::isCanonicalIntelTBAAGEP(cast<GetElementPtrInst>(Src)) &&
         "Src does not have canonical !intel-tbaa metadata!");

  // LangRef actually allows non-"canonical" GEPs to be merged, but we don't
  // expect to encounter them and want to be more restrictive in such case and
  // abandon any combining.
  if (!TBAAVerifier::isCanonicalIntelTBAAGEP(&GEP) ||
      !TBAAVerifier::isCanonicalIntelTBAAGEP(cast<GetElementPtrInst>(Src)))
    return;

  MDNode *MergedTBAA = mergeIntelTBAA(SrcMD, GepMD);
  if (!MergedTBAA)
    return;

  NewGEP->setMetadata(LLVMContext::MD_intel_tbaa, MergedTBAA);
}
#endif // INTEL_CUSTOMIZATION

static bool isMergedGEPInBounds(GEPOperator &GEP1, GEPOperator &GEP2) {
  // At least one GEP must be inbounds.
  if (!GEP1.isInBounds() && !GEP2.isInBounds())
    return false;

  return (GEP1.isInBounds() || GEP1.hasAllZeroIndices()) &&
         (GEP2.isInBounds() || GEP2.hasAllZeroIndices());
}

/// Thread a GEP operation with constant indices through the constant true/false
/// arms of a select.
static Instruction *foldSelectGEP(GetElementPtrInst &GEP,
                                  InstCombiner::BuilderTy &Builder) {
  if (!GEP.hasAllConstantIndices())
    return nullptr;

  Instruction *Sel;
  Value *Cond;
  Constant *TrueC, *FalseC;
  if (!match(GEP.getPointerOperand(), m_Instruction(Sel)) ||
      !match(Sel,
             m_Select(m_Value(Cond), m_Constant(TrueC), m_Constant(FalseC))))
    return nullptr;

  // gep (select Cond, TrueC, FalseC), IndexC --> select Cond, TrueC', FalseC'
  // Propagate 'inbounds' and metadata from existing instructions.
  // Note: using IRBuilder to create the constants for efficiency.
  SmallVector<Value *, 4> IndexC(GEP.indices());
  bool IsInBounds = GEP.isInBounds();
  Type *Ty = GEP.getSourceElementType();
  Value *NewTrueC = IsInBounds ? Builder.CreateInBoundsGEP(Ty, TrueC, IndexC)
                               : Builder.CreateGEP(Ty, TrueC, IndexC);
  Value *NewFalseC = IsInBounds ? Builder.CreateInBoundsGEP(Ty, FalseC, IndexC)
                                : Builder.CreateGEP(Ty, FalseC, IndexC);
  return SelectInst::Create(Cond, NewTrueC, NewFalseC, "", nullptr, Sel);
}

#if INTEL_CUSTOMIZATION
/// Try to replace splat index to scalar index.
static Instruction *simplifySplatGEPIndex(GetElementPtrInst &GEP,
                                          InstCombiner::BuilderTy &Builder) {
  unsigned E = GEP.getNumOperands();
  if (!GEP.getOperand(E - 1)->getType()->isVectorTy())
    return nullptr;

  bool Changed = false;
  for (unsigned I = 0; I != E - 1; ++I) {
    Value *Op = GEP.getOperand(I);
    Value *SplatValue = getSplatValue(Op);
    if (!SplatValue)
      continue;

    // Simplify the operand.
    GEP.setOperand(I, SplatValue);
    Changed = true;
  }

  return Changed ? &GEP : nullptr;
}
#endif

Instruction *InstCombinerImpl::visitGetElementPtrInst(GetElementPtrInst &GEP) {
  SmallVector<Value *, 8> Ops(GEP.operands());
  Type *GEPType = GEP.getType();
  Type *GEPEltType = GEP.getSourceElementType();
  bool IsGEPSrcEleScalable = isa<ScalableVectorType>(GEPEltType);
  if (Value *V = SimplifyGEPInst(GEPEltType, Ops, SQ.getWithInstruction(&GEP)))
    return replaceInstUsesWith(GEP, V);

  // For vector geps, use the generic demanded vector support.
  // Skip if GEP return type is scalable. The number of elements is unknown at
  // compile-time.
  if (auto *GEPFVTy = dyn_cast<FixedVectorType>(GEPType)) {
    auto VWidth = GEPFVTy->getNumElements();
    APInt UndefElts(VWidth, 0);
    APInt AllOnesEltMask(APInt::getAllOnesValue(VWidth));
    if (Value *V = SimplifyDemandedVectorElts(&GEP, AllOnesEltMask,
                                              UndefElts)) {
      if (V != &GEP)
        return replaceInstUsesWith(GEP, V);
      return &GEP;
    }

    // TODO: 1) Scalarize splat operands, 2) scalarize entire instruction if
    // possible (decide on canonical form for pointer broadcast), 3) exploit
    // undef elements to decrease demanded bits
  }

  Value *PtrOp = GEP.getOperand(0);

  // Eliminate unneeded casts for indices, and replace indices which displace
  // by multiples of a zero size type with zero.
  bool MadeChange = false;

  // Index width may not be the same width as pointer width.
  // Data layout chooses the right type based on supported integer types.
  Type *NewScalarIndexTy =
      DL.getIndexType(GEP.getPointerOperandType()->getScalarType());

  gep_type_iterator GTI = gep_type_begin(GEP);
  for (User::op_iterator I = GEP.op_begin() + 1, E = GEP.op_end(); I != E;
       ++I, ++GTI) {
    // Skip indices into struct types.
    if (GTI.isStruct())
      continue;

    Type *IndexTy = (*I)->getType();
    Type *NewIndexType =
        IndexTy->isVectorTy()
            ? VectorType::get(NewScalarIndexTy,
                              cast<VectorType>(IndexTy)->getElementCount())
            : NewScalarIndexTy;

    // If the element type has zero size then any index over it is equivalent
    // to an index of zero, so replace it with zero if it is not zero already.
    Type *EltTy = GTI.getIndexedType();
    if (EltTy->isSized() && DL.getTypeAllocSize(EltTy).isZero())
      if (!isa<Constant>(*I) || !match(I->get(), m_Zero())) {
        *I = Constant::getNullValue(NewIndexType);
        MadeChange = true;
      }

    if (IndexTy != NewIndexType) {
      // If we are using a wider index than needed for this platform, shrink
      // it to what we need.  If narrower, sign-extend it to what we need.
      // This explicit cast can make subsequent optimizations more obvious.
      *I = Builder.CreateIntCast(*I, NewIndexType, true);
      MadeChange = true;
    }
  }
  if (MadeChange)
    return &GEP;

#if INTEL_CUSTOMIZATION
  // Disable optimizations on GEPs that might fold two GEPs together, as
  // this can cause a loss of type info for DTrans. We allow some initial
  // cleanup, as no GEPs will be removed by this, and the cleanup is needed
  // when folding selects over GEPs in InstCombineSelect.cpp.
  if (preserveForDTrans())
    return nullptr;

  if (getTargetTransformInfo().isAdvancedOptEnabled(
      TargetTransformInfo::AdvancedOptLevel::AO_TargetHasIntelSSE42))
    if (auto SimplifiedGEP = simplifySplatGEPIndex(GEP, Builder))
      return SimplifiedGEP;

#endif // INTEL_CUSTOMIZATION

  // Check to see if the inputs to the PHI node are getelementptr instructions.
  if (auto *PN = dyn_cast<PHINode>(PtrOp)) {
    auto *Op1 = dyn_cast<GetElementPtrInst>(PN->getOperand(0));
    if (!Op1)
      return nullptr;

    // Don't fold a GEP into itself through a PHI node. This can only happen
    // through the back-edge of a loop. Folding a GEP into itself means that
    // the value of the previous iteration needs to be stored in the meantime,
    // thus requiring an additional register variable to be live, but not
    // actually achieving anything (the GEP still needs to be executed once per
    // loop iteration).
    if (Op1 == &GEP)
      return nullptr;

    int DI = -1;

    for (auto I = PN->op_begin()+1, E = PN->op_end(); I !=E; ++I) {
      auto *Op2 = dyn_cast<GetElementPtrInst>(*I);
      if (!Op2 || Op1->getNumOperands() != Op2->getNumOperands())
        return nullptr;

      // As for Op1 above, don't try to fold a GEP into itself.
      if (Op2 == &GEP)
        return nullptr;

      // Keep track of the type as we walk the GEP.
      Type *CurTy = nullptr;

      for (unsigned J = 0, F = Op1->getNumOperands(); J != F; ++J) {
        if (Op1->getOperand(J)->getType() != Op2->getOperand(J)->getType())
          return nullptr;

        if (Op1->getOperand(J) != Op2->getOperand(J)) {
          if (DI == -1) {
            // We have not seen any differences yet in the GEPs feeding the
            // PHI yet, so we record this one if it is allowed to be a
            // variable.

            // The first two arguments can vary for any GEP, the rest have to be
            // static for struct slots
            if (J > 1) {
              assert(CurTy && "No current type?");
              if (CurTy->isStructTy())
                return nullptr;
            }

            DI = J;
          } else {
            // The GEP is different by more than one input. While this could be
            // extended to support GEPs that vary by more than one variable it
            // doesn't make sense since it greatly increases the complexity and
            // would result in an R+R+R addressing mode which no backend
            // directly supports and would need to be broken into several
            // simpler instructions anyway.
            return nullptr;
          }
        }

        // Sink down a layer of the type for the next iteration.
        if (J > 0) {
          if (J == 1) {
            CurTy = Op1->getSourceElementType();
          } else {
            CurTy =
                GetElementPtrInst::getTypeAtIndex(CurTy, Op1->getOperand(J));
          }
        }
      }
    }

    // If not all GEPs are identical we'll have to create a new PHI node.
    // Check that the old PHI node has only one use so that it will get
    // removed.
    if (DI != -1 && !PN->hasOneUse())
      return nullptr;

    auto *NewGEP = cast<GetElementPtrInst>(Op1->clone());
    if (DI == -1) {
      // All the GEPs feeding the PHI are identical. Clone one down into our
      // BB so that it can be merged with the current GEP.
    } else {
      // All the GEPs feeding the PHI differ at a single offset. Clone a GEP
      // into the current block so it can be merged, and create a new PHI to
      // set that index.
      PHINode *NewPN;
      {
        IRBuilderBase::InsertPointGuard Guard(Builder);
        Builder.SetInsertPoint(PN);
        NewPN = Builder.CreatePHI(Op1->getOperand(DI)->getType(),
                                  PN->getNumOperands());
      }

      for (auto &I : PN->operands())
        NewPN->addIncoming(cast<GEPOperator>(I)->getOperand(DI),
                           PN->getIncomingBlock(I));

      NewGEP->setOperand(DI, NewPN);
    }

    GEP.getParent()->getInstList().insert(
        GEP.getParent()->getFirstInsertionPt(), NewGEP);
    replaceOperand(GEP, 0, NewGEP);
    PtrOp = NewGEP;
  }

  // Combine Indices - If the source pointer to this getelementptr instruction
  // is a getelementptr instruction, combine the indices of the two
  // getelementptr instructions into a single instruction.
  if (auto *Src = dyn_cast<GEPOperator>(PtrOp)) {
    if (!shouldMergeGEPs(*cast<GEPOperator>(&GEP), *Src))
      return nullptr;

    // Try to reassociate loop invariant GEP chains to enable LICM.
    if (LI && Src->getNumOperands() == 2 && GEP.getNumOperands() == 2 &&
        Src->hasOneUse()) {
      if (Loop *L = LI->getLoopFor(GEP.getParent())) {
        Value *GO1 = GEP.getOperand(1);
        Value *SO1 = Src->getOperand(1);
        // Reassociate the two GEPs if SO1 is variant in the loop and GO1 is
        // invariant: this breaks the dependence between GEPs and allows LICM
        // to hoist the invariant part out of the loop.
        if (L->isLoopInvariant(GO1) && !L->isLoopInvariant(SO1)) {
          // We have to be careful here.
          // We have something like:
          //  %src = getelementptr <ty>, <ty>* %base, <ty> %idx
          //  %gep = getelementptr <ty>, <ty>* %src, <ty> %idx2
          // If we just swap idx & idx2 then we could inadvertantly
          // change %src from a vector to a scalar, or vice versa.
          // Cases:
          //  1) %base a scalar & idx a scalar & idx2 a vector
          //      => Swapping idx & idx2 turns %src into a vector type.
          //  2) %base a scalar & idx a vector & idx2 a scalar
          //      => Swapping idx & idx2 turns %src in a scalar type
          //  3) %base, %idx, and %idx2 are scalars
          //      => %src & %gep are scalars
          //      => swapping idx & idx2 is safe
          //  4) %base a vector
          //      => %src is a vector
          //      => swapping idx & idx2 is safe.
          auto *SO0 = Src->getOperand(0);
          auto *SO0Ty = SO0->getType();
          if (!isa<VectorType>(GEPType) || // case 3
              isa<VectorType>(SO0Ty)) {    // case 4
            Src->setOperand(1, GO1);
            GEP.setOperand(1, SO1);
            return &GEP;
          } else {
            // Case 1 or 2
            // -- have to recreate %src & %gep
            // put NewSrc at same location as %src
            Builder.SetInsertPoint(cast<Instruction>(PtrOp));
#if INTEL_CUSTOMIZATION
            auto *NewSrc =
                Src->isInBounds()
                    ? Builder.CreateInBoundsGEP(GEPEltType, SO0, GO1,
                                                Src->getName())
                    :

                    Builder.CreateGEP(GEPEltType, SO0, GO1, Src->getName());
#endif // INTEL_CUSTOMIZATION
            auto *NewGEP = GetElementPtrInst::Create(GEPEltType, NewSrc, {SO1});
            NewGEP->setIsInBounds(GEP.isInBounds());
            return NewGEP;
          }
        }
      }
    }

    // Note that if our source is a gep chain itself then we wait for that
    // chain to be resolved before we perform this transformation.  This
    // avoids us creating a TON of code in some cases.
    if (auto *SrcGEP = dyn_cast<GEPOperator>(Src->getOperand(0)))
      if (SrcGEP->getNumOperands() == 2 && shouldMergeGEPs(*Src, *SrcGEP))
        return nullptr;   // Wait until our source is folded to completion.

    SmallVector<Value*, 8> Indices;

    // Find out whether the last index in the source GEP is a sequential idx.
    bool EndsWithSequential = false;
    for (gep_type_iterator I = gep_type_begin(*Src), E = gep_type_end(*Src);
         I != E; ++I)
      EndsWithSequential = I.isSequential();

    // Can we combine the two pointer arithmetics offsets?
    if (EndsWithSequential) {
      // Replace: gep (gep %P, long B), long A, ...
      // With:    T = long A+B; gep %P, T, ...
      Value *SO1 = Src->getOperand(Src->getNumOperands()-1);
      Value *GO1 = GEP.getOperand(1);

      // If they aren't the same type, then the input hasn't been processed
      // by the loop above yet (which canonicalizes sequential index types to
      // intptr_t).  Just avoid transforming this until the input has been
      // normalized.
      if (SO1->getType() != GO1->getType())
        return nullptr;

      Value *Sum =
          SimplifyAddInst(GO1, SO1, false, false, SQ.getWithInstruction(&GEP));
      // Only do the combine when we are sure the cost after the
      // merge is never more than that before the merge.
      if (Sum == nullptr)
        return nullptr;

      // Update the GEP in place if possible.
      if (Src->getNumOperands() == 2) {
        GEP.setIsInBounds(isMergedGEPInBounds(*Src, *cast<GEPOperator>(&GEP)));
        replaceOperand(GEP, 0, Src->getOperand(0));
        replaceOperand(GEP, 1, Sum);
        // TODO: INTEL: Should we drop all the metadata and upstream?
        GEP.setMetadata(LLVMContext::MD_intel_tbaa, nullptr); // INTEL
        return &GEP;
      }
      Indices.append(Src->op_begin()+1, Src->op_end()-1);
      Indices.push_back(Sum);
      Indices.append(GEP.op_begin()+2, GEP.op_end());
    } else if (isa<Constant>(*GEP.idx_begin()) &&
               cast<Constant>(*GEP.idx_begin())->isNullValue() &&
               Src->getNumOperands() != 1) {
      // Otherwise we can do the fold if the first index of the GEP is a zero
      Indices.append(Src->op_begin()+1, Src->op_end());
      Indices.append(GEP.idx_begin()+1, GEP.idx_end());
    }

#if INTEL_CUSTOMIZATION
    // Handle merging of IntelTBAA nodes and update all users accordingly.
    if (!Indices.empty()) {
      auto NewGEP = isMergedGEPInBounds(*Src, *cast<GEPOperator>(&GEP))
                        ? GetElementPtrInst::CreateInBounds(
                              Src->getSourceElementType(), Src->getOperand(0),
                              Indices, GEP.getName())
                        : GetElementPtrInst::Create(Src->getSourceElementType(),
                                                    Src->getOperand(0), Indices,
                                                    GEP.getName());
      mergeIntelTBAAMetadata(GEP, Src, NewGEP);
      return NewGEP;
#endif // INTEL_CUSTOMIZATION
    }
  }

  // Skip if GEP source element type is scalable. The type alloc size is unknown
  // at compile-time.
  if (GEP.getNumIndices() == 1 && !IsGEPSrcEleScalable) {
    unsigned AS = GEP.getPointerAddressSpace();
    if (GEP.getOperand(1)->getType()->getScalarSizeInBits() ==
        DL.getIndexSizeInBits(AS)) {
      uint64_t TyAllocSize = DL.getTypeAllocSize(GEPEltType).getFixedSize();

      bool Matched = false;
      uint64_t C;
      Value *V = nullptr;
      if (TyAllocSize == 1) {
        V = GEP.getOperand(1);
        Matched = true;
      } else if (match(GEP.getOperand(1),
                       m_AShr(m_Value(V), m_ConstantInt(C)))) {
        if (TyAllocSize == 1ULL << C)
          Matched = true;
      } else if (match(GEP.getOperand(1),
                       m_SDiv(m_Value(V), m_ConstantInt(C)))) {
        if (TyAllocSize == C)
          Matched = true;
      }

      // Canonicalize (gep i8* X, (ptrtoint Y)-(ptrtoint X)) to (bitcast Y), but
      // only if both point to the same underlying object (otherwise provenance
      // is not necessarily retained).
      Value *Y;
      Value *X = GEP.getOperand(0);
      if (Matched &&
          match(V, m_Sub(m_PtrToInt(m_Value(Y)), m_PtrToInt(m_Specific(X)))) &&
          getUnderlyingObject(X) == getUnderlyingObject(Y))
        return CastInst::CreatePointerBitCastOrAddrSpaceCast(Y, GEPType);
    }
  }

  // We do not handle pointer-vector geps here.
  if (GEPType->isVectorTy())
    return nullptr;

  // Handle gep(bitcast x) and gep(gep x, 0, 0, 0).
  Value *StrippedPtr = PtrOp->stripPointerCasts();
  PointerType *StrippedPtrTy = cast<PointerType>(StrippedPtr->getType());

  if (StrippedPtr != PtrOp) {
    bool HasZeroPointerIndex = false;
    Type *StrippedPtrEltTy = StrippedPtrTy->getElementType();

    if (auto *C = dyn_cast<ConstantInt>(GEP.getOperand(1)))
      HasZeroPointerIndex = C->isZero();

    // Transform: GEP (bitcast [10 x i8]* X to [0 x i8]*), i32 0, ...
    // into     : GEP [10 x i8]* X, i32 0, ...
    //
    // Likewise, transform: GEP (bitcast i8* X to [0 x i8]*), i32 0, ...
    //           into     : GEP i8* X, ...
    //
    // This occurs when the program declares an array extern like "int X[];"
    if (HasZeroPointerIndex) {
      if (auto *CATy = dyn_cast<ArrayType>(GEPEltType)) {
        // GEP (bitcast i8* X to [0 x i8]*), i32 0, ... ?
        if (CATy->getElementType() == StrippedPtrEltTy) {
          // -> GEP i8* X, ...
          SmallVector<Value *, 8> Idx(drop_begin(GEP.indices()));
          GetElementPtrInst *Res = GetElementPtrInst::Create(
              StrippedPtrEltTy, StrippedPtr, Idx, GEP.getName());
          Res->setIsInBounds(GEP.isInBounds());
          if (StrippedPtrTy->getAddressSpace() == GEP.getAddressSpace())
            return Res;
          // Insert Res, and create an addrspacecast.
          // e.g.,
          // GEP (addrspacecast i8 addrspace(1)* X to [0 x i8]*), i32 0, ...
          // ->
          // %0 = GEP i8 addrspace(1)* X, ...
          // addrspacecast i8 addrspace(1)* %0 to i8*
          return new AddrSpaceCastInst(Builder.Insert(Res), GEPType);
        }

        if (auto *XATy = dyn_cast<ArrayType>(StrippedPtrEltTy)) {
          // GEP (bitcast [10 x i8]* X to [0 x i8]*), i32 0, ... ?
          if (CATy->getElementType() == XATy->getElementType()) {
            // -> GEP [10 x i8]* X, i32 0, ...
            // At this point, we know that the cast source type is a pointer
            // to an array of the same type as the destination pointer
            // array.  Because the array type is never stepped over (there
            // is a leading zero) we can fold the cast into this GEP.
            if (StrippedPtrTy->getAddressSpace() == GEP.getAddressSpace()) {
              GEP.setSourceElementType(XATy);
              return replaceOperand(GEP, 0, StrippedPtr);
            }
            // Cannot replace the base pointer directly because StrippedPtr's
            // address space is different. Instead, create a new GEP followed by
            // an addrspacecast.
            // e.g.,
            // GEP (addrspacecast [10 x i8] addrspace(1)* X to [0 x i8]*),
            //   i32 0, ...
            // ->
            // %0 = GEP [10 x i8] addrspace(1)* X, ...
            // addrspacecast i8 addrspace(1)* %0 to i8*
            SmallVector<Value *, 8> Idx(GEP.indices());
            Value *NewGEP =
                GEP.isInBounds()
                    ? Builder.CreateInBoundsGEP(StrippedPtrEltTy, StrippedPtr,
                                                Idx, GEP.getName())
                    : Builder.CreateGEP(StrippedPtrEltTy, StrippedPtr, Idx,
                                        GEP.getName());
            return new AddrSpaceCastInst(NewGEP, GEPType);
          }
        }
      }
    } else if (GEP.getNumOperands() == 2 && !IsGEPSrcEleScalable) {
      // Skip if GEP source element type is scalable. The type alloc size is
      // unknown at compile-time.
      // Transform things like: %t = getelementptr i32*
      // bitcast ([2 x i32]* %str to i32*), i32 %V into:  %t1 = getelementptr [2
      // x i32]* %str, i32 0, i32 %V; bitcast
      if (StrippedPtrEltTy->isArrayTy() &&
          DL.getTypeAllocSize(StrippedPtrEltTy->getArrayElementType()) ==
              DL.getTypeAllocSize(GEPEltType)) {
        Type *IdxType = DL.getIndexType(GEPType);
        Value *Idx[2] = { Constant::getNullValue(IdxType), GEP.getOperand(1) };
        Value *NewGEP =
            GEP.isInBounds()
                ? Builder.CreateInBoundsGEP(StrippedPtrEltTy, StrippedPtr, Idx,
                                            GEP.getName())
                : Builder.CreateGEP(StrippedPtrEltTy, StrippedPtr, Idx,
                                    GEP.getName());

        // V and GEP are both pointer types --> BitCast
        return CastInst::CreatePointerBitCastOrAddrSpaceCast(NewGEP, GEPType);
      }

      // Transform things like:
      // %V = mul i64 %N, 4
      // %t = getelementptr i8* bitcast (i32* %arr to i8*), i32 %V
      // into:  %t1 = getelementptr i32* %arr, i32 %N; bitcast
      if (GEPEltType->isSized() && StrippedPtrEltTy->isSized()) {
        // Check that changing the type amounts to dividing the index by a scale
        // factor.
        uint64_t ResSize = DL.getTypeAllocSize(GEPEltType).getFixedSize();
        uint64_t SrcSize = DL.getTypeAllocSize(StrippedPtrEltTy).getFixedSize();
        if (ResSize && SrcSize % ResSize == 0) {
          Value *Idx = GEP.getOperand(1);
          unsigned BitWidth = Idx->getType()->getPrimitiveSizeInBits();
          uint64_t Scale = SrcSize / ResSize;

          // Earlier transforms ensure that the index has the right type
          // according to Data Layout, which considerably simplifies the
          // logic by eliminating implicit casts.
          assert(Idx->getType() == DL.getIndexType(GEPType) &&
                 "Index type does not match the Data Layout preferences");

          bool NSW;
          if (Value *NewIdx = Descale(Idx, APInt(BitWidth, Scale), NSW)) {
            // Successfully decomposed Idx as NewIdx * Scale, form a new GEP.
            // If the multiplication NewIdx * Scale may overflow then the new
            // GEP may not be "inbounds".
            Value *NewGEP =
                GEP.isInBounds() && NSW
                    ? Builder.CreateInBoundsGEP(StrippedPtrEltTy, StrippedPtr,
                                                NewIdx, GEP.getName())
                    : Builder.CreateGEP(StrippedPtrEltTy, StrippedPtr, NewIdx,
                                        GEP.getName());

            // The NewGEP must be pointer typed, so must the old one -> BitCast
            return CastInst::CreatePointerBitCastOrAddrSpaceCast(NewGEP,
                                                                 GEPType);
          }
        }
      }

      // Similarly, transform things like:
      // getelementptr i8* bitcast ([100 x double]* X to i8*), i32 %tmp
      //   (where tmp = 8*tmp2) into:
      // getelementptr [100 x double]* %arr, i32 0, i32 %tmp2; bitcast
      if (GEPEltType->isSized() && StrippedPtrEltTy->isSized() &&
          StrippedPtrEltTy->isArrayTy()) {
        // Check that changing to the array element type amounts to dividing the
        // index by a scale factor.
        uint64_t ResSize = DL.getTypeAllocSize(GEPEltType).getFixedSize();
        uint64_t ArrayEltSize =
            DL.getTypeAllocSize(StrippedPtrEltTy->getArrayElementType())
                .getFixedSize();
        if (ResSize && ArrayEltSize % ResSize == 0) {
          Value *Idx = GEP.getOperand(1);
          unsigned BitWidth = Idx->getType()->getPrimitiveSizeInBits();
          uint64_t Scale = ArrayEltSize / ResSize;

          // Earlier transforms ensure that the index has the right type
          // according to the Data Layout, which considerably simplifies
          // the logic by eliminating implicit casts.
          assert(Idx->getType() == DL.getIndexType(GEPType) &&
                 "Index type does not match the Data Layout preferences");

          bool NSW;
          if (Value *NewIdx = Descale(Idx, APInt(BitWidth, Scale), NSW)) {
            // Successfully decomposed Idx as NewIdx * Scale, form a new GEP.
            // If the multiplication NewIdx * Scale may overflow then the new
            // GEP may not be "inbounds".
            Type *IndTy = DL.getIndexType(GEPType);
            Value *Off[2] = {Constant::getNullValue(IndTy), NewIdx};

            Value *NewGEP =
                GEP.isInBounds() && NSW
                    ? Builder.CreateInBoundsGEP(StrippedPtrEltTy, StrippedPtr,
                                                Off, GEP.getName())
                    : Builder.CreateGEP(StrippedPtrEltTy, StrippedPtr, Off,
                                        GEP.getName());
            // The NewGEP must be pointer typed, so must the old one -> BitCast
            return CastInst::CreatePointerBitCastOrAddrSpaceCast(NewGEP,
                                                                 GEPType);
          }
        }
      }
    }
  }

  // addrspacecast between types is canonicalized as a bitcast, then an
  // addrspacecast. To take advantage of the below bitcast + struct GEP, look
  // through the addrspacecast.
  Value *ASCStrippedPtrOp = PtrOp;
  if (auto *ASC = dyn_cast<AddrSpaceCastInst>(PtrOp)) {
    //   X = bitcast A addrspace(1)* to B addrspace(1)*
    //   Y = addrspacecast A addrspace(1)* to B addrspace(2)*
    //   Z = gep Y, <...constant indices...>
    // Into an addrspacecasted GEP of the struct.
    if (auto *BC = dyn_cast<BitCastInst>(ASC->getOperand(0)))
      ASCStrippedPtrOp = BC;
  }

  if (auto *BCI = dyn_cast<BitCastInst>(ASCStrippedPtrOp)) {
    Value *SrcOp = BCI->getOperand(0);
    PointerType *SrcType = cast<PointerType>(BCI->getSrcTy());
    Type *SrcEltType = SrcType->getElementType();

    // GEP directly using the source operand if this GEP is accessing an element
    // of a bitcasted pointer to vector or array of the same dimensions:
    // gep (bitcast <c x ty>* X to [c x ty]*), Y, Z --> gep X, Y, Z
    // gep (bitcast [c x ty]* X to <c x ty>*), Y, Z --> gep X, Y, Z
    auto areMatchingArrayAndVecTypes = [](Type *ArrTy, Type *VecTy,
                                          const DataLayout &DL) {
      auto *VecVTy = cast<FixedVectorType>(VecTy);
      return ArrTy->getArrayElementType() == VecVTy->getElementType() &&
             ArrTy->getArrayNumElements() == VecVTy->getNumElements() &&
             DL.getTypeAllocSize(ArrTy) == DL.getTypeAllocSize(VecTy);
    };
    if (GEP.getNumOperands() == 3 &&
        ((GEPEltType->isArrayTy() && isa<FixedVectorType>(SrcEltType) &&
          areMatchingArrayAndVecTypes(GEPEltType, SrcEltType, DL)) ||
         (isa<FixedVectorType>(GEPEltType) && SrcEltType->isArrayTy() &&
          areMatchingArrayAndVecTypes(SrcEltType, GEPEltType, DL)))) {

      // Create a new GEP here, as using `setOperand()` followed by
      // `setSourceElementType()` won't actually update the type of the
      // existing GEP Value. Causing issues if this Value is accessed when
      // constructing an AddrSpaceCastInst
      Value *NGEP =
          GEP.isInBounds()
              ? Builder.CreateInBoundsGEP(SrcEltType, SrcOp, {Ops[1], Ops[2]})
              : Builder.CreateGEP(SrcEltType, SrcOp, {Ops[1], Ops[2]});
      NGEP->takeName(&GEP);

      // Preserve GEP address space to satisfy users
      if (NGEP->getType()->getPointerAddressSpace() != GEP.getAddressSpace())
        return new AddrSpaceCastInst(NGEP, GEPType);

      return replaceInstUsesWith(GEP, NGEP);
    }

    // See if we can simplify:
    //   X = bitcast A* to B*
    //   Y = gep X, <...constant indices...>
    // into a gep of the original struct. This is important for SROA and alias
    // analysis of unions. If "A" is also a bitcast, wait for A/X to be merged.
    unsigned OffsetBits = DL.getIndexTypeSizeInBits(GEPType);
    APInt Offset(OffsetBits, 0);

    // If the bitcast argument is an allocation, The bitcast is for convertion
    // to actual type of allocation. Removing such bitcasts, results in having
    // GEPs with i8* base and pure byte offsets. That means GEP is not aware of
    // struct or array hierarchy.
    // By avoiding such GEPs, phi translation and MemoryDependencyAnalysis have
    // a better chance to succeed.
    if (!isa<BitCastInst>(SrcOp) && GEP.accumulateConstantOffset(DL, Offset) &&
        !isAllocationFn(SrcOp, &TLI)) {
      // If this GEP instruction doesn't move the pointer, just replace the GEP
      // with a bitcast of the real input to the dest type.
      if (!Offset) {
        // If the bitcast is of an allocation, and the allocation will be
        // converted to match the type of the cast, don't touch this.
        if (isa<AllocaInst>(SrcOp)) {
          // See if the bitcast simplifies, if so, don't nuke this GEP yet.
          if (Instruction *I = visitBitCast(*BCI)) {
            if (I != BCI) {
              I->takeName(BCI);
              BCI->getParent()->getInstList().insert(BCI->getIterator(), I);
              replaceInstUsesWith(*BCI, I);
            }
            return &GEP;
          }
        }

        if (SrcType->getPointerAddressSpace() != GEP.getAddressSpace())
          return new AddrSpaceCastInst(SrcOp, GEPType);
        return new BitCastInst(SrcOp, GEPType);
      }

      // Otherwise, if the offset is non-zero, we need to find out if there is a
      // field at Offset in 'A's type.  If so, we can pull the cast through the
      // GEP.
      SmallVector<Value*, 8> NewIndices;
      if (FindElementAtOffset(SrcType, Offset.getSExtValue(), NewIndices)) {
        Value *NGEP =
            GEP.isInBounds()
                ? Builder.CreateInBoundsGEP(SrcEltType, SrcOp, NewIndices)
                : Builder.CreateGEP(SrcEltType, SrcOp, NewIndices);

        if (NGEP->getType() == GEPType)
          return replaceInstUsesWith(GEP, NGEP);
        NGEP->takeName(&GEP);

        if (NGEP->getType()->getPointerAddressSpace() != GEP.getAddressSpace())
          return new AddrSpaceCastInst(NGEP, GEPType);
        return new BitCastInst(NGEP, GEPType);
      }
    }
  }

  if (!GEP.isInBounds()) {
    unsigned IdxWidth =
        DL.getIndexSizeInBits(PtrOp->getType()->getPointerAddressSpace());
    APInt BasePtrOffset(IdxWidth, 0);
    Value *UnderlyingPtrOp =
            PtrOp->stripAndAccumulateInBoundsConstantOffsets(DL,
                                                             BasePtrOffset);
    if (auto *AI = dyn_cast<AllocaInst>(UnderlyingPtrOp)) {
      if (GEP.accumulateConstantOffset(DL, BasePtrOffset) &&
          BasePtrOffset.isNonNegative()) {
        APInt AllocSize(
            IdxWidth,
            DL.getTypeAllocSize(AI->getAllocatedType()).getKnownMinSize());
        if (BasePtrOffset.ule(AllocSize)) {
          return GetElementPtrInst::CreateInBounds(
              GEP.getSourceElementType(), PtrOp, makeArrayRef(Ops).slice(1),
              GEP.getName());
        }
      }
    }
  }

  if (Instruction *R = foldSelectGEP(GEP, Builder))
    return R;

  return nullptr;
}

static bool isNeverEqualToUnescapedAlloc(Value *V, const TargetLibraryInfo *TLI,
                                         Instruction *AI) {
  if (isa<ConstantPointerNull>(V))
    return true;
  if (auto *LI = dyn_cast<LoadInst>(V))
    return isa<GlobalVariable>(LI->getPointerOperand());
  // Two distinct allocations will never be equal.
  // We rely on LookThroughBitCast in isAllocLikeFn being false, since looking
  // through bitcasts of V can cause
  // the result statement below to be true, even when AI and V (ex:
  // i8* ->i32* ->i8* of AI) are the same allocations.
  return isAllocLikeFn(V, TLI) && V != AI;
}

static bool isAllocSiteRemovable(Instruction *AI,
                                 SmallVectorImpl<WeakTrackingVH> &Users,
                                 const TargetLibraryInfo *TLI) {
  SmallVector<Instruction*, 4> Worklist;
  Worklist.push_back(AI);

  do {
    Instruction *PI = Worklist.pop_back_val();
    for (User *U : PI->users()) {
      Instruction *I = cast<Instruction>(U);
      switch (I->getOpcode()) {
      default:
        // Give up the moment we see something we can't handle.
        return false;

      case Instruction::AddrSpaceCast:
      case Instruction::BitCast:
      case Instruction::GetElementPtr:
        Users.emplace_back(I);
        Worklist.push_back(I);
        continue;

      case Instruction::ICmp: {
        ICmpInst *ICI = cast<ICmpInst>(I);
        // We can fold eq/ne comparisons with null to false/true, respectively.
        // We also fold comparisons in some conditions provided the alloc has
        // not escaped (see isNeverEqualToUnescapedAlloc).
        if (!ICI->isEquality())
          return false;
        unsigned OtherIndex = (ICI->getOperand(0) == PI) ? 1 : 0;
        if (!isNeverEqualToUnescapedAlloc(ICI->getOperand(OtherIndex), TLI, AI))
          return false;
        Users.emplace_back(I);
        continue;
      }

      case Instruction::Call:
        // Ignore no-op and store intrinsics.
        if (IntrinsicInst *II = dyn_cast<IntrinsicInst>(I)) {
          switch (II->getIntrinsicID()) {
          default:
            return false;

          case Intrinsic::memmove:
          case Intrinsic::memcpy:
          case Intrinsic::memset: {
            MemIntrinsic *MI = cast<MemIntrinsic>(II);
            if (MI->isVolatile() || MI->getRawDest() != PI)
              return false;
            LLVM_FALLTHROUGH;
          }
          case Intrinsic::assume:
          case Intrinsic::invariant_start:
          case Intrinsic::invariant_end:
          case Intrinsic::lifetime_start:
          case Intrinsic::lifetime_end:
          case Intrinsic::objectsize:
            Users.emplace_back(I);
            continue;
<<<<<<< HEAD
#if INTEL_CUSTOMIZATION
          case Intrinsic::masked_scatter:
            if (II->getOperand(1) != PI)
              return false;
            Users.emplace_back(I);
            continue;
#endif // INTEL_CUSTOMIZATION
=======
          case Intrinsic::launder_invariant_group:
          case Intrinsic::strip_invariant_group:
            Users.emplace_back(I);
            Worklist.push_back(I);
            continue;
>>>>>>> 04b75c05
          }
        }

        if (isFreeCall(I, TLI)) {
          Users.emplace_back(I);
          continue;
        }
        return false;

      case Instruction::Store: {
        StoreInst *SI = cast<StoreInst>(I);
        if (SI->isVolatile() || SI->getPointerOperand() != PI)
          return false;
        Users.emplace_back(I);
        continue;
      }
      }
      llvm_unreachable("missing a return?");
    }
  } while (!Worklist.empty());
  return true;
}

Instruction *InstCombinerImpl::visitAllocSite(Instruction &MI) {
  // If we have a malloc call which is only used in any amount of comparisons to
  // null and free calls, delete the calls and replace the comparisons with true
  // or false as appropriate.

  // This is based on the principle that we can substitute our own allocation
  // function (which will never return null) rather than knowledge of the
  // specific function being called. In some sense this can change the permitted
  // outputs of a program (when we convert a malloc to an alloca, the fact that
  // the allocation is now on the stack is potentially visible, for example),
  // but we believe in a permissible manner.
  SmallVector<WeakTrackingVH, 64> Users;

  // If we are removing an alloca with a dbg.declare, insert dbg.value calls
  // before each store.
  SmallVector<DbgVariableIntrinsic *, 8> DVIs;
  std::unique_ptr<DIBuilder> DIB;
  if (isa<AllocaInst>(MI)) {
    findDbgUsers(DVIs, &MI);
    DIB.reset(new DIBuilder(*MI.getModule(), /*AllowUnresolved=*/false));
  }

  if (isAllocSiteRemovable(&MI, Users, &TLI)) {
    for (unsigned i = 0, e = Users.size(); i != e; ++i) {
      // Lowering all @llvm.objectsize calls first because they may
      // use a bitcast/GEP of the alloca we are removing.
      if (!Users[i])
       continue;

      Instruction *I = cast<Instruction>(&*Users[i]);

      if (IntrinsicInst *II = dyn_cast<IntrinsicInst>(I)) {
        if (II->getIntrinsicID() == Intrinsic::objectsize) {
          Value *Result =
              lowerObjectSizeCall(II, DL, &TLI, /*MustSucceed=*/true);
          replaceInstUsesWith(*I, Result);
          eraseInstFromFunction(*I);
          Users[i] = nullptr; // Skip examining in the next loop.
        }
      }
    }
    for (unsigned i = 0, e = Users.size(); i != e; ++i) {
      if (!Users[i])
        continue;

      Instruction *I = cast<Instruction>(&*Users[i]);

      if (ICmpInst *C = dyn_cast<ICmpInst>(I)) {
        replaceInstUsesWith(*C,
                            ConstantInt::get(Type::getInt1Ty(C->getContext()),
                                             C->isFalseWhenEqual()));
      } else if (auto *SI = dyn_cast<StoreInst>(I)) {
        for (auto *DVI : DVIs)
          if (DVI->isAddressOfVariable())
            ConvertDebugDeclareToDebugValue(DVI, SI, *DIB);
      } else {
        // Casts, GEP, or anything else: we're about to delete this instruction,
        // so it can not have any valid uses.
        replaceInstUsesWith(*I, PoisonValue::get(I->getType()));
      }
      eraseInstFromFunction(*I);
    }

    if (InvokeInst *II = dyn_cast<InvokeInst>(&MI)) {
      // Replace invoke with a NOP intrinsic to maintain the original CFG
      Module *M = II->getModule();
      Function *F = Intrinsic::getDeclaration(M, Intrinsic::donothing);
      InvokeInst::Create(F, II->getNormalDest(), II->getUnwindDest(),
                         None, "", II->getParent());
    }

    // Remove debug intrinsics which describe the value contained within the
    // alloca. In addition to removing dbg.{declare,addr} which simply point to
    // the alloca, remove dbg.value(<alloca>, ..., DW_OP_deref)'s as well, e.g.:
    //
    // ```
    //   define void @foo(i32 %0) {
    //     %a = alloca i32                              ; Deleted.
    //     store i32 %0, i32* %a
    //     dbg.value(i32 %0, "arg0")                    ; Not deleted.
    //     dbg.value(i32* %a, "arg0", DW_OP_deref)      ; Deleted.
    //     call void @trivially_inlinable_no_op(i32* %a)
    //     ret void
    //  }
    // ```
    //
    // This may not be required if we stop describing the contents of allocas
    // using dbg.value(<alloca>, ..., DW_OP_deref), but we currently do this in
    // the LowerDbgDeclare utility.
    //
    // If there is a dead store to `%a` in @trivially_inlinable_no_op, the
    // "arg0" dbg.value may be stale after the call. However, failing to remove
    // the DW_OP_deref dbg.value causes large gaps in location coverage.
    for (auto *DVI : DVIs)
      if (DVI->isAddressOfVariable() || DVI->getExpression()->startsWithDeref())
        DVI->eraseFromParent();

    return eraseInstFromFunction(MI);
  }
  return nullptr;
}

/// Move the call to free before a NULL test.
///
/// Check if this free is accessed after its argument has been test
/// against NULL (property 0).
/// If yes, it is legal to move this call in its predecessor block.
///
/// The move is performed only if the block containing the call to free
/// will be removed, i.e.:
/// 1. it has only one predecessor P, and P has two successors
/// 2. it contains the call, noops, and an unconditional branch
/// 3. its successor is the same as its predecessor's successor
///
/// The profitability is out-of concern here and this function should
/// be called only if the caller knows this transformation would be
/// profitable (e.g., for code size).
static Instruction *tryToMoveFreeBeforeNullTest(CallInst &FI,
                                                const DataLayout &DL) {
  Value *Op = FI.getArgOperand(0);
  BasicBlock *FreeInstrBB = FI.getParent();
  BasicBlock *PredBB = FreeInstrBB->getSinglePredecessor();

  // Validate part of constraint #1: Only one predecessor
  // FIXME: We can extend the number of predecessor, but in that case, we
  //        would duplicate the call to free in each predecessor and it may
  //        not be profitable even for code size.
  if (!PredBB)
    return nullptr;

  // Validate constraint #2: Does this block contains only the call to
  //                         free, noops, and an unconditional branch?
  BasicBlock *SuccBB;
  Instruction *FreeInstrBBTerminator = FreeInstrBB->getTerminator();
  if (!match(FreeInstrBBTerminator, m_UnconditionalBr(SuccBB)))
    return nullptr;

  // If there are only 2 instructions in the block, at this point,
  // this is the call to free and unconditional.
  // If there are more than 2 instructions, check that they are noops
  // i.e., they won't hurt the performance of the generated code.
  if (FreeInstrBB->size() != 2) {
    for (const Instruction &Inst : FreeInstrBB->instructionsWithoutDebug()) {
      if (&Inst == &FI || &Inst == FreeInstrBBTerminator)
        continue;
      auto *Cast = dyn_cast<CastInst>(&Inst);
      if (!Cast || !Cast->isNoopCast(DL))
        return nullptr;
    }
  }
  // Validate the rest of constraint #1 by matching on the pred branch.
  Instruction *TI = PredBB->getTerminator();
  BasicBlock *TrueBB, *FalseBB;
  ICmpInst::Predicate Pred;
  if (!match(TI, m_Br(m_ICmp(Pred,
                             m_CombineOr(m_Specific(Op),
                                         m_Specific(Op->stripPointerCasts())),
                             m_Zero()),
                      TrueBB, FalseBB)))
    return nullptr;
  if (Pred != ICmpInst::ICMP_EQ && Pred != ICmpInst::ICMP_NE)
    return nullptr;

  // Validate constraint #3: Ensure the null case just falls through.
  if (SuccBB != (Pred == ICmpInst::ICMP_EQ ? TrueBB : FalseBB))
    return nullptr;
  assert(FreeInstrBB == (Pred == ICmpInst::ICMP_EQ ? FalseBB : TrueBB) &&
         "Broken CFG: missing edge from predecessor to successor");

  // At this point, we know that everything in FreeInstrBB can be moved
  // before TI.
  for (BasicBlock::iterator It = FreeInstrBB->begin(), End = FreeInstrBB->end();
       It != End;) {
    Instruction &Instr = *It++;
    if (&Instr == FreeInstrBBTerminator)
      break;
    Instr.moveBefore(TI);
  }
  assert(FreeInstrBB->size() == 1 &&
         "Only the branch instruction should remain");
  return &FI;
}

Instruction *InstCombinerImpl::visitFree(CallInst &FI) {
  Value *Op = FI.getArgOperand(0);

  // free undef -> unreachable.
  if (isa<UndefValue>(Op)) {
    // Leave a marker since we can't modify the CFG here.
    CreateNonTerminatorUnreachable(&FI);
    return eraseInstFromFunction(FI);
  }

  // If we have 'free null' delete the instruction.  This can happen in stl code
  // when lots of inlining happens.
  if (isa<ConstantPointerNull>(Op))
    return eraseInstFromFunction(FI);

  // If we optimize for code size, try to move the call to free before the null
  // test so that simplify cfg can remove the empty block and dead code
  // elimination the branch. I.e., helps to turn something like:
  // if (foo) free(foo);
  // into
  // free(foo);
  //
  // Note that we can only do this for 'free' and not for any flavor of
  // 'operator delete'; there is no 'operator delete' symbol for which we are
  // permitted to invent a call, even if we're passing in a null pointer.
  if (MinimizeSize) {
    LibFunc Func;
    if (TLI.getLibFunc(FI, Func) && TLI.has(Func) && Func == LibFunc_free)
      if (Instruction *I = tryToMoveFreeBeforeNullTest(FI, DL))
        return I;
  }

  return nullptr;
}

static bool isMustTailCall(Value *V) {
  if (auto *CI = dyn_cast<CallInst>(V))
    return CI->isMustTailCall();
  return false;
}

Instruction *InstCombinerImpl::visitReturnInst(ReturnInst &RI) {
  if (RI.getNumOperands() == 0) // ret void
    return nullptr;

  Value *ResultOp = RI.getOperand(0);
  Type *VTy = ResultOp->getType();
  if (!VTy->isIntegerTy() || isa<Constant>(ResultOp))
    return nullptr;

  // Don't replace result of musttail calls.
  if (isMustTailCall(ResultOp))
    return nullptr;

  // There might be assume intrinsics dominating this return that completely
  // determine the value. If so, constant fold it.
  KnownBits Known = computeKnownBits(ResultOp, 0, &RI);
  if (Known.isConstant())
    return replaceOperand(RI, 0,
        Constant::getIntegerValue(VTy, Known.getConstant()));

  return nullptr;
}

// WARNING: keep in sync with SimplifyCFGOpt::simplifyUnreachable()!
Instruction *InstCombinerImpl::visitUnreachableInst(UnreachableInst &I) {
  // Try to remove the previous instruction if it must lead to unreachable.
  // This includes instructions like stores and "llvm.assume" that may not get
  // removed by simple dead code elimination.
  while (Instruction *Prev = I.getPrevNonDebugInstruction()) {
    // While we theoretically can erase EH, that would result in a block that
    // used to start with an EH no longer starting with EH, which is invalid.
    // To make it valid, we'd need to fixup predecessors to no longer refer to
    // this block, but that changes CFG, which is not allowed in InstCombine.
    if (Prev->isEHPad())
      return nullptr; // Can not drop any more instructions. We're done here.

    if (!isGuaranteedToTransferExecutionToSuccessor(Prev))
      return nullptr; // Can not drop any more instructions. We're done here.
    // Otherwise, this instruction can be freely erased,
    // even if it is not side-effect free.

    // Temporarily disable removal of volatile stores preceding unreachable,
    // pending a potential LangRef change permitting volatile stores to trap.
    // TODO: Either remove this code, or properly integrate the check into
    // isGuaranteedToTransferExecutionToSuccessor().
    if (auto *SI = dyn_cast<StoreInst>(Prev))
      if (SI->isVolatile())
        return nullptr; // Can not drop this instruction. We're done here.

    // A value may still have uses before we process it here (for example, in
    // another unreachable block), so convert those to poison.
    replaceInstUsesWith(*Prev, PoisonValue::get(Prev->getType()));
    eraseInstFromFunction(*Prev);
  }
  assert(I.getParent()->sizeWithoutDebug() == 1 && "The block is now empty.");
  // FIXME: recurse into unconditional predecessors?
  return nullptr;
}

Instruction *InstCombinerImpl::visitUnconditionalBranchInst(BranchInst &BI) {
  assert(BI.isUnconditional() && "Only for unconditional branches.");

  // If this store is the second-to-last instruction in the basic block
  // (excluding debug info and bitcasts of pointers) and if the block ends with
  // an unconditional branch, try to move the store to the successor block.

  auto GetLastSinkableStore = [](BasicBlock::iterator BBI) {
    auto IsNoopInstrForStoreMerging = [](BasicBlock::iterator BBI) {
      return isa<DbgInfoIntrinsic>(BBI) ||
             (isa<BitCastInst>(BBI) && BBI->getType()->isPointerTy());
    };

    BasicBlock::iterator FirstInstr = BBI->getParent()->begin();
    do {
      if (BBI != FirstInstr)
        --BBI;
    } while (BBI != FirstInstr && IsNoopInstrForStoreMerging(BBI));

    return dyn_cast<StoreInst>(BBI);
  };

  if (StoreInst *SI = GetLastSinkableStore(BasicBlock::iterator(BI)))
    if (mergeStoreIntoSuccessor(*SI))
      return &BI;

  return nullptr;
}

Instruction *InstCombinerImpl::visitBranchInst(BranchInst &BI) {
  if (BI.isUnconditional())
    return visitUnconditionalBranchInst(BI);

  // Change br (not X), label True, label False to: br X, label False, True
  Value *X = nullptr;
  if (match(&BI, m_Br(m_Not(m_Value(X)), m_BasicBlock(), m_BasicBlock())) &&
      !isa<Constant>(X)) {
    // Swap Destinations and condition...
    BI.swapSuccessors();
    return replaceOperand(BI, 0, X);
  }

  // If the condition is irrelevant, remove the use so that other
  // transforms on the condition become more effective.
  if (!isa<ConstantInt>(BI.getCondition()) &&
      BI.getSuccessor(0) == BI.getSuccessor(1))
    return replaceOperand(
        BI, 0, ConstantInt::getFalse(BI.getCondition()->getType()));

  // Canonicalize, for example, fcmp_one -> fcmp_oeq.
  CmpInst::Predicate Pred;
  if (match(&BI, m_Br(m_OneUse(m_FCmp(Pred, m_Value(), m_Value())),
                      m_BasicBlock(), m_BasicBlock())) &&
      !isCanonicalPredicate(Pred)) {
    // Swap destinations and condition.
    CmpInst *Cond = cast<CmpInst>(BI.getCondition());
    Cond->setPredicate(CmpInst::getInversePredicate(Pred));
    BI.swapSuccessors();
    Worklist.push(Cond);
    return &BI;
  }

  return nullptr;
}

Instruction *InstCombinerImpl::visitSwitchInst(SwitchInst &SI) {
  Value *Cond = SI.getCondition();
  Value *Op0;
  ConstantInt *AddRHS;
  if (match(Cond, m_Add(m_Value(Op0), m_ConstantInt(AddRHS)))) {
    // Change 'switch (X+4) case 1:' into 'switch (X) case -3'.
    for (auto Case : SI.cases()) {
      Constant *NewCase = ConstantExpr::getSub(Case.getCaseValue(), AddRHS);
      assert(isa<ConstantInt>(NewCase) &&
             "Result of expression should be constant");
      Case.setValue(cast<ConstantInt>(NewCase));
    }
    return replaceOperand(SI, 0, Op0);
  }

  KnownBits Known = computeKnownBits(Cond, 0, &SI);
  unsigned LeadingKnownZeros = Known.countMinLeadingZeros();
  unsigned LeadingKnownOnes = Known.countMinLeadingOnes();

  // Compute the number of leading bits we can ignore.
  // TODO: A better way to determine this would use ComputeNumSignBits().
  for (auto &C : SI.cases()) {
    LeadingKnownZeros = std::min(
        LeadingKnownZeros, C.getCaseValue()->getValue().countLeadingZeros());
    LeadingKnownOnes = std::min(
        LeadingKnownOnes, C.getCaseValue()->getValue().countLeadingOnes());
  }

  unsigned NewWidth = Known.getBitWidth() - std::max(LeadingKnownZeros, LeadingKnownOnes);

  // Shrink the condition operand if the new type is smaller than the old type.
  // But do not shrink to a non-standard type, because backend can't generate
  // good code for that yet.
  // TODO: We can make it aggressive again after fixing PR39569.
  if (NewWidth > 0 && NewWidth < Known.getBitWidth() &&
      shouldChangeType(Known.getBitWidth(), NewWidth)) {
    IntegerType *Ty = IntegerType::get(SI.getContext(), NewWidth);
    Builder.SetInsertPoint(&SI);
    Value *NewCond = Builder.CreateTrunc(Cond, Ty, "trunc");

    for (auto Case : SI.cases()) {
      APInt TruncatedCase = Case.getCaseValue()->getValue().trunc(NewWidth);
      Case.setValue(ConstantInt::get(SI.getContext(), TruncatedCase));
    }
    return replaceOperand(SI, 0, NewCond);
  }

  return nullptr;
}

Instruction *InstCombinerImpl::visitExtractValueInst(ExtractValueInst &EV) {
  Value *Agg = EV.getAggregateOperand();

  if (!EV.hasIndices())
    return replaceInstUsesWith(EV, Agg);

  if (Value *V = SimplifyExtractValueInst(Agg, EV.getIndices(),
                                          SQ.getWithInstruction(&EV)))
    return replaceInstUsesWith(EV, V);

  if (InsertValueInst *IV = dyn_cast<InsertValueInst>(Agg)) {
    // We're extracting from an insertvalue instruction, compare the indices
    const unsigned *exti, *exte, *insi, *inse;
    for (exti = EV.idx_begin(), insi = IV->idx_begin(),
         exte = EV.idx_end(), inse = IV->idx_end();
         exti != exte && insi != inse;
         ++exti, ++insi) {
      if (*insi != *exti)
        // The insert and extract both reference distinctly different elements.
        // This means the extract is not influenced by the insert, and we can
        // replace the aggregate operand of the extract with the aggregate
        // operand of the insert. i.e., replace
        // %I = insertvalue { i32, { i32 } } %A, { i32 } { i32 42 }, 1
        // %E = extractvalue { i32, { i32 } } %I, 0
        // with
        // %E = extractvalue { i32, { i32 } } %A, 0
        return ExtractValueInst::Create(IV->getAggregateOperand(),
                                        EV.getIndices());
    }
    if (exti == exte && insi == inse)
      // Both iterators are at the end: Index lists are identical. Replace
      // %B = insertvalue { i32, { i32 } } %A, i32 42, 1, 0
      // %C = extractvalue { i32, { i32 } } %B, 1, 0
      // with "i32 42"
      return replaceInstUsesWith(EV, IV->getInsertedValueOperand());
    if (exti == exte) {
      // The extract list is a prefix of the insert list. i.e. replace
      // %I = insertvalue { i32, { i32 } } %A, i32 42, 1, 0
      // %E = extractvalue { i32, { i32 } } %I, 1
      // with
      // %X = extractvalue { i32, { i32 } } %A, 1
      // %E = insertvalue { i32 } %X, i32 42, 0
      // by switching the order of the insert and extract (though the
      // insertvalue should be left in, since it may have other uses).
      Value *NewEV = Builder.CreateExtractValue(IV->getAggregateOperand(),
                                                EV.getIndices());
      return InsertValueInst::Create(NewEV, IV->getInsertedValueOperand(),
                                     makeArrayRef(insi, inse));
    }
    if (insi == inse)
      // The insert list is a prefix of the extract list
      // We can simply remove the common indices from the extract and make it
      // operate on the inserted value instead of the insertvalue result.
      // i.e., replace
      // %I = insertvalue { i32, { i32 } } %A, { i32 } { i32 42 }, 1
      // %E = extractvalue { i32, { i32 } } %I, 1, 0
      // with
      // %E extractvalue { i32 } { i32 42 }, 0
      return ExtractValueInst::Create(IV->getInsertedValueOperand(),
                                      makeArrayRef(exti, exte));
  }
  if (WithOverflowInst *WO = dyn_cast<WithOverflowInst>(Agg)) {
    // We're extracting from an overflow intrinsic, see if we're the only user,
    // which allows us to simplify multiple result intrinsics to simpler
    // things that just get one value.
    if (WO->hasOneUse()) {
      // Check if we're grabbing only the result of a 'with overflow' intrinsic
      // and replace it with a traditional binary instruction.
      if (*EV.idx_begin() == 0) {
        Instruction::BinaryOps BinOp = WO->getBinaryOp();
        Value *LHS = WO->getLHS(), *RHS = WO->getRHS();
        // Replace the old instruction's uses with poison.
        replaceInstUsesWith(*WO, PoisonValue::get(WO->getType()));
        eraseInstFromFunction(*WO);
        return BinaryOperator::Create(BinOp, LHS, RHS);
      }

      assert(*EV.idx_begin() == 1 &&
             "unexpected extract index for overflow inst");

      // If only the overflow result is used, and the right hand side is a
      // constant (or constant splat), we can remove the intrinsic by directly
      // checking for overflow.
      const APInt *C;
      if (match(WO->getRHS(), m_APInt(C))) {
        // Compute the no-wrap range [X,Y) for LHS given RHS=C, then
        // check for the inverted range using range offset trick (i.e.
        // use a subtract to shift the range to bottom of either the
        // signed or unsigned domain and then use a single compare to
        // check range membership).
        ConstantRange NWR =
          ConstantRange::makeExactNoWrapRegion(WO->getBinaryOp(), *C,
                                               WO->getNoWrapKind());
        APInt Min = WO->isSigned() ? NWR.getSignedMin() : NWR.getUnsignedMin();
        NWR = NWR.subtract(Min);

        CmpInst::Predicate Pred;
        APInt NewRHSC;
        if (NWR.getEquivalentICmp(Pred, NewRHSC)) {
          auto *OpTy = WO->getRHS()->getType();
          auto *NewLHS = Builder.CreateSub(WO->getLHS(),
                                           ConstantInt::get(OpTy, Min));
          return new ICmpInst(ICmpInst::getInversePredicate(Pred), NewLHS,
                              ConstantInt::get(OpTy, NewRHSC));
        }
      }
    }
  }
  if (LoadInst *L = dyn_cast<LoadInst>(Agg))
    // If the (non-volatile) load only has one use, we can rewrite this to a
    // load from a GEP. This reduces the size of the load. If a load is used
    // only by extractvalue instructions then this either must have been
    // optimized before, or it is a struct with padding, in which case we
    // don't want to do the transformation as it loses padding knowledge.
    if (L->isSimple() && L->hasOneUse()) {
      // extractvalue has integer indices, getelementptr has Value*s. Convert.
      SmallVector<Value*, 4> Indices;
      // Prefix an i32 0 since we need the first element.
      Indices.push_back(Builder.getInt32(0));
      for (unsigned Idx : EV.indices())
        Indices.push_back(Builder.getInt32(Idx));

      // We need to insert these at the location of the old load, not at that of
      // the extractvalue.
      Builder.SetInsertPoint(L);
      Value *GEP = Builder.CreateInBoundsGEP(L->getType(),
                                             L->getPointerOperand(), Indices);
      Instruction *NL = Builder.CreateLoad(EV.getType(), GEP);
      // Whatever aliasing information we had for the orignal load must also
      // hold for the smaller load, so propagate the annotations.
      AAMDNodes Nodes;
      L->getAAMetadata(Nodes);
      NL->setAAMetadata(Nodes);
      // Returning the load directly will cause the main loop to insert it in
      // the wrong spot, so use replaceInstUsesWith().
      return replaceInstUsesWith(EV, NL);
    }
  // We could simplify extracts from other values. Note that nested extracts may
  // already be simplified implicitly by the above: extract (extract (insert) )
  // will be translated into extract ( insert ( extract ) ) first and then just
  // the value inserted, if appropriate. Similarly for extracts from single-use
  // loads: extract (extract (load)) will be translated to extract (load (gep))
  // and if again single-use then via load (gep (gep)) to load (gep).
  // However, double extracts from e.g. function arguments or return values
  // aren't handled yet.
  return nullptr;
}

/// Return 'true' if the given typeinfo will match anything.
static bool isCatchAll(EHPersonality Personality, Constant *TypeInfo) {
  switch (Personality) {
  case EHPersonality::GNU_C:
  case EHPersonality::GNU_C_SjLj:
  case EHPersonality::Rust:
    // The GCC C EH and Rust personality only exists to support cleanups, so
    // it's not clear what the semantics of catch clauses are.
    return false;
  case EHPersonality::Unknown:
    return false;
  case EHPersonality::GNU_Ada:
    // While __gnat_all_others_value will match any Ada exception, it doesn't
    // match foreign exceptions (or didn't, before gcc-4.7).
    return false;
  case EHPersonality::GNU_CXX:
  case EHPersonality::GNU_CXX_SjLj:
  case EHPersonality::GNU_ObjC:
  case EHPersonality::MSVC_X86SEH:
  case EHPersonality::MSVC_TableSEH:
  case EHPersonality::MSVC_CXX:
  case EHPersonality::CoreCLR:
  case EHPersonality::Wasm_CXX:
  case EHPersonality::XL_CXX:
    return TypeInfo->isNullValue();
  }
  llvm_unreachable("invalid enum");
}

static bool shorter_filter(const Value *LHS, const Value *RHS) {
  return
    cast<ArrayType>(LHS->getType())->getNumElements()
  <
    cast<ArrayType>(RHS->getType())->getNumElements();
}

Instruction *InstCombinerImpl::visitLandingPadInst(LandingPadInst &LI) {
  // The logic here should be correct for any real-world personality function.
  // However if that turns out not to be true, the offending logic can always
  // be conditioned on the personality function, like the catch-all logic is.
  EHPersonality Personality =
      classifyEHPersonality(LI.getParent()->getParent()->getPersonalityFn());

  // Simplify the list of clauses, eg by removing repeated catch clauses
  // (these are often created by inlining).
  bool MakeNewInstruction = false; // If true, recreate using the following:
  SmallVector<Constant *, 16> NewClauses; // - Clauses for the new instruction;
  bool CleanupFlag = LI.isCleanup();   // - The new instruction is a cleanup.

  SmallPtrSet<Value *, 16> AlreadyCaught; // Typeinfos known caught already.
  for (unsigned i = 0, e = LI.getNumClauses(); i != e; ++i) {
    bool isLastClause = i + 1 == e;
    if (LI.isCatch(i)) {
      // A catch clause.
      Constant *CatchClause = LI.getClause(i);
      Constant *TypeInfo = CatchClause->stripPointerCasts();

      // If we already saw this clause, there is no point in having a second
      // copy of it.
      if (AlreadyCaught.insert(TypeInfo).second) {
        // This catch clause was not already seen.
        NewClauses.push_back(CatchClause);
      } else {
        // Repeated catch clause - drop the redundant copy.
        MakeNewInstruction = true;
      }

      // If this is a catch-all then there is no point in keeping any following
      // clauses or marking the landingpad as having a cleanup.
      if (isCatchAll(Personality, TypeInfo)) {
        if (!isLastClause)
          MakeNewInstruction = true;
        CleanupFlag = false;
        break;
      }
    } else {
      // A filter clause.  If any of the filter elements were already caught
      // then they can be dropped from the filter.  It is tempting to try to
      // exploit the filter further by saying that any typeinfo that does not
      // occur in the filter can't be caught later (and thus can be dropped).
      // However this would be wrong, since typeinfos can match without being
      // equal (for example if one represents a C++ class, and the other some
      // class derived from it).
      assert(LI.isFilter(i) && "Unsupported landingpad clause!");
      Constant *FilterClause = LI.getClause(i);
      ArrayType *FilterType = cast<ArrayType>(FilterClause->getType());
      unsigned NumTypeInfos = FilterType->getNumElements();

      // An empty filter catches everything, so there is no point in keeping any
      // following clauses or marking the landingpad as having a cleanup.  By
      // dealing with this case here the following code is made a bit simpler.
      if (!NumTypeInfos) {
        NewClauses.push_back(FilterClause);
        if (!isLastClause)
          MakeNewInstruction = true;
        CleanupFlag = false;
        break;
      }

      bool MakeNewFilter = false; // If true, make a new filter.
      SmallVector<Constant *, 16> NewFilterElts; // New elements.
      if (isa<ConstantAggregateZero>(FilterClause)) {
        // Not an empty filter - it contains at least one null typeinfo.
        assert(NumTypeInfos > 0 && "Should have handled empty filter already!");
        Constant *TypeInfo =
          Constant::getNullValue(FilterType->getElementType());
        // If this typeinfo is a catch-all then the filter can never match.
        if (isCatchAll(Personality, TypeInfo)) {
          // Throw the filter away.
          MakeNewInstruction = true;
          continue;
        }

        // There is no point in having multiple copies of this typeinfo, so
        // discard all but the first copy if there is more than one.
        NewFilterElts.push_back(TypeInfo);
        if (NumTypeInfos > 1)
          MakeNewFilter = true;
      } else {
        ConstantArray *Filter = cast<ConstantArray>(FilterClause);
        SmallPtrSet<Value *, 16> SeenInFilter; // For uniquing the elements.
        NewFilterElts.reserve(NumTypeInfos);

        // Remove any filter elements that were already caught or that already
        // occurred in the filter.  While there, see if any of the elements are
        // catch-alls.  If so, the filter can be discarded.
        bool SawCatchAll = false;
        for (unsigned j = 0; j != NumTypeInfos; ++j) {
          Constant *Elt = Filter->getOperand(j);
          Constant *TypeInfo = Elt->stripPointerCasts();
          if (isCatchAll(Personality, TypeInfo)) {
            // This element is a catch-all.  Bail out, noting this fact.
            SawCatchAll = true;
            break;
          }

          // Even if we've seen a type in a catch clause, we don't want to
          // remove it from the filter.  An unexpected type handler may be
          // set up for a call site which throws an exception of the same
          // type caught.  In order for the exception thrown by the unexpected
          // handler to propagate correctly, the filter must be correctly
          // described for the call site.
          //
          // Example:
          //
          // void unexpected() { throw 1;}
          // void foo() throw (int) {
          //   std::set_unexpected(unexpected);
          //   try {
          //     throw 2.0;
          //   } catch (int i) {}
          // }

          // There is no point in having multiple copies of the same typeinfo in
          // a filter, so only add it if we didn't already.
          if (SeenInFilter.insert(TypeInfo).second)
            NewFilterElts.push_back(cast<Constant>(Elt));
        }
        // A filter containing a catch-all cannot match anything by definition.
        if (SawCatchAll) {
          // Throw the filter away.
          MakeNewInstruction = true;
          continue;
        }

        // If we dropped something from the filter, make a new one.
        if (NewFilterElts.size() < NumTypeInfos)
          MakeNewFilter = true;
      }
      if (MakeNewFilter) {
        FilterType = ArrayType::get(FilterType->getElementType(),
                                    NewFilterElts.size());
        FilterClause = ConstantArray::get(FilterType, NewFilterElts);
        MakeNewInstruction = true;
      }

      NewClauses.push_back(FilterClause);

      // If the new filter is empty then it will catch everything so there is
      // no point in keeping any following clauses or marking the landingpad
      // as having a cleanup.  The case of the original filter being empty was
      // already handled above.
      if (MakeNewFilter && !NewFilterElts.size()) {
        assert(MakeNewInstruction && "New filter but not a new instruction!");
        CleanupFlag = false;
        break;
      }
    }
  }

  // If several filters occur in a row then reorder them so that the shortest
  // filters come first (those with the smallest number of elements).  This is
  // advantageous because shorter filters are more likely to match, speeding up
  // unwinding, but mostly because it increases the effectiveness of the other
  // filter optimizations below.
  for (unsigned i = 0, e = NewClauses.size(); i + 1 < e; ) {
    unsigned j;
    // Find the maximal 'j' s.t. the range [i, j) consists entirely of filters.
    for (j = i; j != e; ++j)
      if (!isa<ArrayType>(NewClauses[j]->getType()))
        break;

    // Check whether the filters are already sorted by length.  We need to know
    // if sorting them is actually going to do anything so that we only make a
    // new landingpad instruction if it does.
    for (unsigned k = i; k + 1 < j; ++k)
      if (shorter_filter(NewClauses[k+1], NewClauses[k])) {
        // Not sorted, so sort the filters now.  Doing an unstable sort would be
        // correct too but reordering filters pointlessly might confuse users.
        std::stable_sort(NewClauses.begin() + i, NewClauses.begin() + j,
                         shorter_filter);
        MakeNewInstruction = true;
        break;
      }

    // Look for the next batch of filters.
    i = j + 1;
  }

  // If typeinfos matched if and only if equal, then the elements of a filter L
  // that occurs later than a filter F could be replaced by the intersection of
  // the elements of F and L.  In reality two typeinfos can match without being
  // equal (for example if one represents a C++ class, and the other some class
  // derived from it) so it would be wrong to perform this transform in general.
  // However the transform is correct and useful if F is a subset of L.  In that
  // case L can be replaced by F, and thus removed altogether since repeating a
  // filter is pointless.  So here we look at all pairs of filters F and L where
  // L follows F in the list of clauses, and remove L if every element of F is
  // an element of L.  This can occur when inlining C++ functions with exception
  // specifications.
  for (unsigned i = 0; i + 1 < NewClauses.size(); ++i) {
    // Examine each filter in turn.
    Value *Filter = NewClauses[i];
    ArrayType *FTy = dyn_cast<ArrayType>(Filter->getType());
    if (!FTy)
      // Not a filter - skip it.
      continue;
    unsigned FElts = FTy->getNumElements();
    // Examine each filter following this one.  Doing this backwards means that
    // we don't have to worry about filters disappearing under us when removed.
    for (unsigned j = NewClauses.size() - 1; j != i; --j) {
      Value *LFilter = NewClauses[j];
      ArrayType *LTy = dyn_cast<ArrayType>(LFilter->getType());
      if (!LTy)
        // Not a filter - skip it.
        continue;
      // If Filter is a subset of LFilter, i.e. every element of Filter is also
      // an element of LFilter, then discard LFilter.
      SmallVectorImpl<Constant *>::iterator J = NewClauses.begin() + j;
      // If Filter is empty then it is a subset of LFilter.
      if (!FElts) {
        // Discard LFilter.
        NewClauses.erase(J);
        MakeNewInstruction = true;
        // Move on to the next filter.
        continue;
      }
      unsigned LElts = LTy->getNumElements();
      // If Filter is longer than LFilter then it cannot be a subset of it.
      if (FElts > LElts)
        // Move on to the next filter.
        continue;
      // At this point we know that LFilter has at least one element.
      if (isa<ConstantAggregateZero>(LFilter)) { // LFilter only contains zeros.
        // Filter is a subset of LFilter iff Filter contains only zeros (as we
        // already know that Filter is not longer than LFilter).
        if (isa<ConstantAggregateZero>(Filter)) {
          assert(FElts <= LElts && "Should have handled this case earlier!");
          // Discard LFilter.
          NewClauses.erase(J);
          MakeNewInstruction = true;
        }
        // Move on to the next filter.
        continue;
      }
      ConstantArray *LArray = cast<ConstantArray>(LFilter);
      if (isa<ConstantAggregateZero>(Filter)) { // Filter only contains zeros.
        // Since Filter is non-empty and contains only zeros, it is a subset of
        // LFilter iff LFilter contains a zero.
        assert(FElts > 0 && "Should have eliminated the empty filter earlier!");
        for (unsigned l = 0; l != LElts; ++l)
          if (LArray->getOperand(l)->isNullValue()) {
            // LFilter contains a zero - discard it.
            NewClauses.erase(J);
            MakeNewInstruction = true;
            break;
          }
        // Move on to the next filter.
        continue;
      }
      // At this point we know that both filters are ConstantArrays.  Loop over
      // operands to see whether every element of Filter is also an element of
      // LFilter.  Since filters tend to be short this is probably faster than
      // using a method that scales nicely.
      ConstantArray *FArray = cast<ConstantArray>(Filter);
      bool AllFound = true;
      for (unsigned f = 0; f != FElts; ++f) {
        Value *FTypeInfo = FArray->getOperand(f)->stripPointerCasts();
        AllFound = false;
        for (unsigned l = 0; l != LElts; ++l) {
          Value *LTypeInfo = LArray->getOperand(l)->stripPointerCasts();
          if (LTypeInfo == FTypeInfo) {
            AllFound = true;
            break;
          }
        }
        if (!AllFound)
          break;
      }
      if (AllFound) {
        // Discard LFilter.
        NewClauses.erase(J);
        MakeNewInstruction = true;
      }
      // Move on to the next filter.
    }
  }

  // If we changed any of the clauses, replace the old landingpad instruction
  // with a new one.
  if (MakeNewInstruction) {
    LandingPadInst *NLI = LandingPadInst::Create(LI.getType(),
                                                 NewClauses.size());
    for (unsigned i = 0, e = NewClauses.size(); i != e; ++i)
      NLI->addClause(NewClauses[i]);
    // A landing pad with no clauses must have the cleanup flag set.  It is
    // theoretically possible, though highly unlikely, that we eliminated all
    // clauses.  If so, force the cleanup flag to true.
    if (NewClauses.empty())
      CleanupFlag = true;
    NLI->setCleanup(CleanupFlag);
    return NLI;
  }

  // Even if none of the clauses changed, we may nonetheless have understood
  // that the cleanup flag is pointless.  Clear it if so.
  if (LI.isCleanup() != CleanupFlag) {
    assert(!CleanupFlag && "Adding a cleanup, not removing one?!");
    LI.setCleanup(CleanupFlag);
    return &LI;
  }

  return nullptr;
}

Value *
InstCombinerImpl::pushFreezeToPreventPoisonFromPropagating(FreezeInst &OrigFI) {
  // Try to push freeze through instructions that propagate but don't produce
  // poison as far as possible.  If an operand of freeze follows three
  // conditions 1) one-use, 2) does not produce poison, and 3) has all but one
  // guaranteed-non-poison operands then push the freeze through to the one
  // operand that is not guaranteed non-poison.  The actual transform is as
  // follows.
  //   Op1 = ...                        ; Op1 can be posion
  //   Op0 = Inst(Op1, NonPoisonOps...) ; Op0 has only one use and only have
  //                                    ; single guaranteed-non-poison operands
  //   ... = Freeze(Op0)
  // =>
  //   Op1 = ...
  //   Op1.fr = Freeze(Op1)
  //   ... = Inst(Op1.fr, NonPoisonOps...)
  auto *OrigOp = OrigFI.getOperand(0);
  auto *OrigOpInst = dyn_cast<Instruction>(OrigOp);

  // While we could change the other users of OrigOp to use freeze(OrigOp), that
  // potentially reduces their optimization potential, so let's only do this iff
  // the OrigOp is only used by the freeze.
  if (!OrigOpInst || !OrigOpInst->hasOneUse() || isa<PHINode>(OrigOp) ||
      canCreateUndefOrPoison(dyn_cast<Operator>(OrigOp)))
    return nullptr;

  // If operand is guaranteed not to be poison, there is no need to add freeze
  // to the operand. So we first find the operand that is not guaranteed to be
  // poison.
  Use *MaybePoisonOperand = nullptr;
  for (Use &U : OrigOpInst->operands()) {
    if (isGuaranteedNotToBeUndefOrPoison(U.get()))
      continue;
    if (!MaybePoisonOperand)
      MaybePoisonOperand = &U;
    else
      return nullptr;
  }

  // If all operands are guaranteed to be non-poison, we can drop freeze.
  if (!MaybePoisonOperand)
    return OrigOp;

  auto *FrozenMaybePoisonOperand = new FreezeInst(
      MaybePoisonOperand->get(), MaybePoisonOperand->get()->getName() + ".fr");

  replaceUse(*MaybePoisonOperand, FrozenMaybePoisonOperand);
  FrozenMaybePoisonOperand->insertBefore(OrigOpInst);
  return OrigOp;
}

Instruction *InstCombinerImpl::visitFreeze(FreezeInst &I) {
  Value *Op0 = I.getOperand(0);

  if (Value *V = SimplifyFreezeInst(Op0, SQ.getWithInstruction(&I)))
    return replaceInstUsesWith(I, V);

  // freeze (phi const, x) --> phi const, (freeze x)
  if (auto *PN = dyn_cast<PHINode>(Op0)) {
    if (Instruction *NV = foldOpIntoPhi(I, PN))
      return NV;
  }

  if (Value *NI = pushFreezeToPreventPoisonFromPropagating(I))
    return replaceInstUsesWith(I, NI);

  if (match(Op0, m_Undef())) {
    // If I is freeze(undef), see its uses and fold it to the best constant.
    // - or: pick -1
    // - select's condition: pick the value that leads to choosing a constant
    // - other ops: pick 0
    Constant *BestValue = nullptr;
    Constant *NullValue = Constant::getNullValue(I.getType());
    for (const auto *U : I.users()) {
      Constant *C = NullValue;

      if (match(U, m_Or(m_Value(), m_Value())))
        C = Constant::getAllOnesValue(I.getType());
      else if (const auto *SI = dyn_cast<SelectInst>(U)) {
        if (SI->getCondition() == &I) {
          APInt CondVal(1, isa<Constant>(SI->getFalseValue()) ? 0 : 1);
          C = Constant::getIntegerValue(I.getType(), CondVal);
        }
      }

      if (!BestValue)
        BestValue = C;
      else if (BestValue != C)
        BestValue = NullValue;
    }

    return replaceInstUsesWith(I, BestValue);
  }

  return nullptr;
}

/// Try to move the specified instruction from its current block into the
/// beginning of DestBlock, which can only happen if it's safe to move the
/// instruction past all of the instructions between it and the end of its
/// block.
static bool TryToSinkInstruction(Instruction *I, BasicBlock *DestBlock) {
  assert(I->getSingleUndroppableUse() && "Invariants didn't hold!");
  BasicBlock *SrcBlock = I->getParent();

  // Cannot move control-flow-involving, volatile loads, vaarg, etc.
  if (isa<PHINode>(I) || I->isEHPad() || I->mayHaveSideEffects() ||
      I->isTerminator())
    return false;

  // Do not sink static or dynamic alloca instructions. Static allocas must
  // remain in the entry block, and dynamic allocas must not be sunk in between
  // a stacksave / stackrestore pair, which would incorrectly shorten its
  // lifetime.
  if (isa<AllocaInst>(I))
    return false;

  // Do not sink into catchswitch blocks.
  if (isa<CatchSwitchInst>(DestBlock->getTerminator()))
    return false;

  // Do not sink convergent call instructions.
  if (auto *CI = dyn_cast<CallInst>(I)) {
    if (CI->isConvergent())
      return false;
  }
  // We can only sink load instructions if there is nothing between the load and
  // the end of block that could change the value.
  if (I->mayReadFromMemory()) {
    // We don't want to do any sophisticated alias analysis, so we only check
    // the instructions after I in I's parent block if we try to sink to its
    // successor block.
    if (DestBlock->getUniquePredecessor() != I->getParent())
      return false;
    for (BasicBlock::iterator Scan = I->getIterator(),
                              E = I->getParent()->end();
         Scan != E; ++Scan)
      if (Scan->mayWriteToMemory())
        return false;
  }
#ifdef INTEL_COLLAB

  // If the function has OpenMP directives, do not move I across a directive.
  // This prevents moving code into or out of an OpenMP region.
  Function *F = SrcBlock->getParent();
  if (VPOAnalysisUtils::mayHaveOpenmpDirective(*F))
    for (BasicBlock::iterator Scan = I->getIterator(),
                              E = I->getParent()->end();
         Scan != E; ++Scan)
      if (IntrinsicUtils::isDirective(&*Scan)) {
        // LLVM_DEBUG(dbgs() << "IC found directive: " << *Scan << '\n');
        return false;
      }
#endif // INTEL_COLLAB

  I->dropDroppableUses([DestBlock](const Use *U) {
    if (auto *I = dyn_cast<Instruction>(U->getUser()))
      return I->getParent() != DestBlock;
    return true;
  });
  /// FIXME: We could remove droppable uses that are not dominated by
  /// the new position.

  BasicBlock::iterator InsertPos = DestBlock->getFirstInsertionPt();
  I->moveBefore(&*InsertPos);
  ++NumSunkInst;

  // Also sink all related debug uses from the source basic block. Otherwise we
  // get debug use before the def. Attempt to salvage debug uses first, to
  // maximise the range variables have location for. If we cannot salvage, then
  // mark the location undef: we know it was supposed to receive a new location
  // here, but that computation has been sunk.
  SmallVector<DbgVariableIntrinsic *, 2> DbgUsers;
  findDbgUsers(DbgUsers, I);
  // Process the sinking DbgUsers in reverse order, as we only want to clone the
  // last appearing debug intrinsic for each given variable.
  SmallVector<DbgVariableIntrinsic *, 2> DbgUsersToSink;
  for (DbgVariableIntrinsic *DVI : DbgUsers)
    if (DVI->getParent() == SrcBlock)
      DbgUsersToSink.push_back(DVI);
  llvm::sort(DbgUsersToSink,
             [](auto *A, auto *B) { return B->comesBefore(A); });

  SmallVector<DbgVariableIntrinsic *, 2> DIIClones;
  SmallSet<DebugVariable, 4> SunkVariables;
  for (auto User : DbgUsersToSink) {
    // A dbg.declare instruction should not be cloned, since there can only be
    // one per variable fragment. It should be left in the original place
    // because the sunk instruction is not an alloca (otherwise we could not be
    // here).
    if (isa<DbgDeclareInst>(User))
      continue;

    DebugVariable DbgUserVariable =
        DebugVariable(User->getVariable(), User->getExpression(),
                      User->getDebugLoc()->getInlinedAt());

    if (!SunkVariables.insert(DbgUserVariable).second)
      continue;

    DIIClones.emplace_back(cast<DbgVariableIntrinsic>(User->clone()));
    if (isa<DbgDeclareInst>(User) && isa<CastInst>(I))
      DIIClones.back()->replaceVariableLocationOp(I, I->getOperand(0));
    LLVM_DEBUG(dbgs() << "CLONE: " << *DIIClones.back() << '\n');
  }

  // Perform salvaging without the clones, then sink the clones.
  if (!DIIClones.empty()) {
    salvageDebugInfoForDbgValues(*I, DbgUsers);
    // The clones are in reverse order of original appearance, reverse again to
    // maintain the original order.
    for (auto &DIIClone : llvm::reverse(DIIClones)) {
      DIIClone->insertBefore(&*InsertPos);
      LLVM_DEBUG(dbgs() << "SINK: " << *DIIClone << '\n');
    }
  }

  return true;
}

bool InstCombinerImpl::run() {
  while (!Worklist.isEmpty()) {
    // Walk deferred instructions in reverse order, and push them to the
    // worklist, which means they'll end up popped from the worklist in-order.
    while (Instruction *I = Worklist.popDeferred()) {
      // Check to see if we can DCE the instruction. We do this already here to
      // reduce the number of uses and thus allow other folds to trigger.
      // Note that eraseInstFromFunction() may push additional instructions on
      // the deferred worklist, so this will DCE whole instruction chains.
      if (isInstructionTriviallyDead(I, &TLI)) {
        eraseInstFromFunction(*I);
        ++NumDeadInst;
        continue;
      }

      Worklist.push(I);
    }

    Instruction *I = Worklist.removeOne();
    if (I == nullptr) continue;  // skip null values.

    // Check to see if we can DCE the instruction.
    if (isInstructionTriviallyDead(I, &TLI)) {
      eraseInstFromFunction(*I);
      ++NumDeadInst;
      continue;
    }

    if (!DebugCounter::shouldExecute(VisitCounter))
      continue;

    // Instruction isn't dead, see if we can constant propagate it.
    if (!I->use_empty() &&
        (I->getNumOperands() == 0 || isa<Constant>(I->getOperand(0)))) {
      if (Constant *C = ConstantFoldInstruction(I, DL, &TLI)) {
        LLVM_DEBUG(dbgs() << "IC: ConstFold to: " << *C << " from: " << *I
                          << '\n');

        // Add operands to the worklist.
        replaceInstUsesWith(*I, C);
        ++NumConstProp;
        if (isInstructionTriviallyDead(I, &TLI))
          eraseInstFromFunction(*I);
        MadeIRChange = true;
        continue;
      }
    }

    // See if we can trivially sink this instruction to its user if we can
    // prove that the successor is not executed more frequently than our block.
    if (EnableCodeSinking)
      if (Use *SingleUse = I->getSingleUndroppableUse()) {
        BasicBlock *BB = I->getParent();
        Instruction *UserInst = cast<Instruction>(SingleUse->getUser());
        BasicBlock *UserParent;

        // Get the block the use occurs in.
        if (PHINode *PN = dyn_cast<PHINode>(UserInst))
          UserParent = PN->getIncomingBlock(*SingleUse);
        else
          UserParent = UserInst->getParent();

        // Try sinking to another block. If that block is unreachable, then do
        // not bother. SimplifyCFG should handle it.
        if (UserParent != BB && DT.isReachableFromEntry(UserParent)) {
          // See if the user is one of our successors that has only one
          // predecessor, so that we don't have to split the critical edge.
          bool ShouldSink = UserParent->getUniquePredecessor() == BB;
          // Another option where we can sink is a block that ends with a
          // terminator that does not pass control to other block (such as
          // return or unreachable). In this case:
          //   - I dominates the User (by SSA form);
          //   - the User will be executed at most once.
          // So sinking I down to User is always profitable or neutral.
          if (!ShouldSink) {
            auto *Term = UserParent->getTerminator();
            ShouldSink = isa<ReturnInst>(Term) || isa<UnreachableInst>(Term);
          }
          if (ShouldSink) {
            assert(DT.dominates(BB, UserParent) &&
                   "Dominance relation broken?");
            // Okay, the CFG is simple enough, try to sink this instruction.
            if (TryToSinkInstruction(I, UserParent)) {
              LLVM_DEBUG(dbgs() << "IC: Sink: " << *I << '\n');
              MadeIRChange = true;
              // We'll add uses of the sunk instruction below, but since sinking
              // can expose opportunities for it's *operands* add them to the
              // worklist
              for (Use &U : I->operands())
                if (Instruction *OpI = dyn_cast<Instruction>(U.get()))
                  Worklist.push(OpI);
            }
          }
        }
      }

    // Now that we have an instruction, try combining it to simplify it.
    Builder.SetInsertPoint(I);
    Builder.CollectMetadataToCopy(
        I, {LLVMContext::MD_dbg, LLVMContext::MD_annotation});

#ifndef NDEBUG
    std::string OrigI;
#endif
    LLVM_DEBUG(raw_string_ostream SS(OrigI); I->print(SS); OrigI = SS.str(););
    LLVM_DEBUG(dbgs() << "IC: Visiting: " << OrigI << '\n');

    if (Instruction *Result = visit(*I)) {
      ++NumCombined;
      // Should we replace the old instruction with a new one?
      if (Result != I) {
        LLVM_DEBUG(dbgs() << "IC: Old = " << *I << '\n'
                          << "    New = " << *Result << '\n');

        Result->copyMetadata(*I,
                             {LLVMContext::MD_dbg, LLVMContext::MD_annotation});
        // Everything uses the new instruction now.
        I->replaceAllUsesWith(Result);

        // Move the name to the new instruction first.
        Result->takeName(I);

        // Insert the new instruction into the basic block...
        BasicBlock *InstParent = I->getParent();
        BasicBlock::iterator InsertPos = I->getIterator();

        // Are we replace a PHI with something that isn't a PHI, or vice versa?
        if (isa<PHINode>(Result) != isa<PHINode>(I)) {
          // We need to fix up the insertion point.
          if (isa<PHINode>(I)) // PHI -> Non-PHI
            InsertPos = InstParent->getFirstInsertionPt();
          else // Non-PHI -> PHI
            InsertPos = InstParent->getFirstNonPHI()->getIterator();
        }

        InstParent->getInstList().insert(InsertPos, Result);

        // Push the new instruction and any users onto the worklist.
        Worklist.pushUsersToWorkList(*Result);
        Worklist.push(Result);

        eraseInstFromFunction(*I);
      } else {
        LLVM_DEBUG(dbgs() << "IC: Mod = " << OrigI << '\n'
                          << "    New = " << *I << '\n');

        // If the instruction was modified, it's possible that it is now dead.
        // if so, remove it.
        if (isInstructionTriviallyDead(I, &TLI)) {
          eraseInstFromFunction(*I);
        } else {
          Worklist.pushUsersToWorkList(*I);
          Worklist.push(I);
        }
      }
      MadeIRChange = true;
    }
  }

  Worklist.zap();
  return MadeIRChange;
}

// Track the scopes used by !alias.scope and !noalias. In a function, a
// @llvm.experimental.noalias.scope.decl is only useful if that scope is used
// by both sets. If not, the declaration of the scope can be safely omitted.
// The MDNode of the scope can be omitted as well for the instructions that are
// part of this function. We do not do that at this point, as this might become
// too time consuming to do.
class AliasScopeTracker {
  SmallPtrSet<const MDNode *, 8> UsedAliasScopesAndLists;
  SmallPtrSet<const MDNode *, 8> UsedNoAliasScopesAndLists;

public:
  void analyse(Instruction *I) {
    // This seems to be faster than checking 'mayReadOrWriteMemory()'.
    if (!I->hasMetadataOtherThanDebugLoc())
      return;

    auto Track = [](Metadata *ScopeList, auto &Container) {
      const auto *MDScopeList = dyn_cast_or_null<MDNode>(ScopeList);
      if (!MDScopeList || !Container.insert(MDScopeList).second)
        return;
      for (auto &MDOperand : MDScopeList->operands())
        if (auto *MDScope = dyn_cast<MDNode>(MDOperand))
          Container.insert(MDScope);
    };

    Track(I->getMetadata(LLVMContext::MD_alias_scope), UsedAliasScopesAndLists);
    Track(I->getMetadata(LLVMContext::MD_noalias), UsedNoAliasScopesAndLists);
  }

  bool isNoAliasScopeDeclDead(Instruction *Inst) {
    NoAliasScopeDeclInst *Decl = dyn_cast<NoAliasScopeDeclInst>(Inst);
    if (!Decl)
      return false;

    assert(Decl->use_empty() &&
           "llvm.experimental.noalias.scope.decl in use ?");
    const MDNode *MDSL = Decl->getScopeList();
    assert(MDSL->getNumOperands() == 1 &&
           "llvm.experimental.noalias.scope should refer to a single scope");
    auto &MDOperand = MDSL->getOperand(0);
    if (auto *MD = dyn_cast<MDNode>(MDOperand))
      return !UsedAliasScopesAndLists.contains(MD) ||
             !UsedNoAliasScopesAndLists.contains(MD);

    // Not an MDNode ? throw away.
    return true;
  }
};

/// Populate the IC worklist from a function, by walking it in depth-first
/// order and adding all reachable code to the worklist.
///
/// This has a couple of tricks to make the code faster and more powerful.  In
/// particular, we constant fold and DCE instructions as we go, to avoid adding
/// them to the worklist (this significantly speeds up instcombine on code where
/// many instructions are dead or constant).  Additionally, if we find a branch
/// whose condition is a known constant, we only visit the reachable successors.
static bool prepareICWorklistFromFunction(Function &F, const DataLayout &DL,
                                          const TargetLibraryInfo *TLI,
                                          InstCombineWorklist &ICWorklist) {
  bool MadeIRChange = false;
  SmallPtrSet<BasicBlock *, 32> Visited;
  SmallVector<BasicBlock*, 256> Worklist;
  Worklist.push_back(&F.front());

  SmallVector<Instruction*, 128> InstrsForInstCombineWorklist;
  DenseMap<Constant *, Constant *> FoldedConstants;
  AliasScopeTracker SeenAliasScopes;

  do {
    BasicBlock *BB = Worklist.pop_back_val();

    // We have now visited this block!  If we've already been here, ignore it.
    if (!Visited.insert(BB).second)
      continue;

    for (BasicBlock::iterator BBI = BB->begin(), E = BB->end(); BBI != E; ) {
      Instruction *Inst = &*BBI++;

      // ConstantProp instruction if trivially constant.
      if (!Inst->use_empty() &&
          (Inst->getNumOperands() == 0 || isa<Constant>(Inst->getOperand(0))))
        if (Constant *C = ConstantFoldInstruction(Inst, DL, TLI)) {
          LLVM_DEBUG(dbgs() << "IC: ConstFold to: " << *C << " from: " << *Inst
                            << '\n');
          Inst->replaceAllUsesWith(C);
          ++NumConstProp;
          if (isInstructionTriviallyDead(Inst, TLI))
            Inst->eraseFromParent();
          MadeIRChange = true;
          continue;
        }

      // See if we can constant fold its operands.
      for (Use &U : Inst->operands()) {
        if (!isa<ConstantVector>(U) && !isa<ConstantExpr>(U))
          continue;

        auto *C = cast<Constant>(U);
        Constant *&FoldRes = FoldedConstants[C];
        if (!FoldRes)
          FoldRes = ConstantFoldConstant(C, DL, TLI);

        if (FoldRes != C) {
          LLVM_DEBUG(dbgs() << "IC: ConstFold operand of: " << *Inst
                            << "\n    Old = " << *C
                            << "\n    New = " << *FoldRes << '\n');
          U = FoldRes;
          MadeIRChange = true;
        }
      }

      // Skip processing debug and pseudo intrinsics in InstCombine. Processing
      // these call instructions consumes non-trivial amount of time and
      // provides no value for the optimization.
      if (!Inst->isDebugOrPseudoInst()) {
        InstrsForInstCombineWorklist.push_back(Inst);
        SeenAliasScopes.analyse(Inst);
      }
    }

    // Recursively visit successors.  If this is a branch or switch on a
    // constant, only visit the reachable successor.
    Instruction *TI = BB->getTerminator();
    if (BranchInst *BI = dyn_cast<BranchInst>(TI)) {
      if (BI->isConditional() && isa<ConstantInt>(BI->getCondition())) {
        bool CondVal = cast<ConstantInt>(BI->getCondition())->getZExtValue();
        BasicBlock *ReachableBB = BI->getSuccessor(!CondVal);
        Worklist.push_back(ReachableBB);
        continue;
      }
    } else if (SwitchInst *SI = dyn_cast<SwitchInst>(TI)) {
      if (ConstantInt *Cond = dyn_cast<ConstantInt>(SI->getCondition())) {
        Worklist.push_back(SI->findCaseValue(Cond)->getCaseSuccessor());
        continue;
      }
    }

    append_range(Worklist, successors(TI));
  } while (!Worklist.empty());

  // Remove instructions inside unreachable blocks. This prevents the
  // instcombine code from having to deal with some bad special cases, and
  // reduces use counts of instructions.
  for (BasicBlock &BB : F) {
    if (Visited.count(&BB))
      continue;

    unsigned NumDeadInstInBB;
    unsigned NumDeadDbgInstInBB;
    std::tie(NumDeadInstInBB, NumDeadDbgInstInBB) =
        removeAllNonTerminatorAndEHPadInstructions(&BB);

    MadeIRChange |= NumDeadInstInBB + NumDeadDbgInstInBB > 0;
    NumDeadInst += NumDeadInstInBB;
  }

  // Once we've found all of the instructions to add to instcombine's worklist,
  // add them in reverse order.  This way instcombine will visit from the top
  // of the function down.  This jives well with the way that it adds all uses
  // of instructions to the worklist after doing a transformation, thus avoiding
  // some N^2 behavior in pathological cases.
  ICWorklist.reserve(InstrsForInstCombineWorklist.size());
  for (Instruction *Inst : reverse(InstrsForInstCombineWorklist)) {
    // DCE instruction if trivially dead. As we iterate in reverse program
    // order here, we will clean up whole chains of dead instructions.
    if (isInstructionTriviallyDead(Inst, TLI) ||
        SeenAliasScopes.isNoAliasScopeDeclDead(Inst)) {
      ++NumDeadInst;
      LLVM_DEBUG(dbgs() << "IC: DCE: " << *Inst << '\n');
      salvageDebugInfo(*Inst);
      Inst->eraseFromParent();
      MadeIRChange = true;
      continue;
    }

    ICWorklist.push(Inst);
  }

  return MadeIRChange;
}

static bool combineInstructionsOverFunction(
    Function &F, InstCombineWorklist &Worklist, AliasAnalysis *AA,
    AssumptionCache &AC, TargetLibraryInfo &TLI, TargetTransformInfo &TTI,
    DominatorTree &DT, OptimizationRemarkEmitter &ORE, BlockFrequencyInfo *BFI,
#if INTEL_CUSTOMIZATION
    ProfileSummaryInfo *PSI, unsigned MaxIterations, bool PreserveForDTrans,
    bool EnableFcmpMinMaxCombine, bool PreserveAddrCompute,
    bool EnableUpCasting, LoopInfo *LI) {
#endif // INTEL_CUSTOMIZATION
  auto &DL = F.getParent()->getDataLayout();
  MaxIterations = std::min(MaxIterations, LimitMaxIterations.getValue());
  if (EnablePreserveForDTrans)      // INTEL
    PreserveForDTrans = true;       // INTEL
  if (PreserveAddrComputations)     // INTEL
    PreserveAddrCompute = true;     // INTEL
  if (DisableFcmpMinMaxCombine)     // INTEL
    EnableFcmpMinMaxCombine = false;  // INTEL
  if (DisableUpcasting)       // INTEL
    EnableUpCasting = false;  // INTEL

  /// Builder - This is an IRBuilder that automatically inserts new
  /// instructions into the worklist when they are created.
  IRBuilder<TargetFolder, IRBuilderCallbackInserter> Builder(
      F.getContext(), TargetFolder(DL),
      IRBuilderCallbackInserter([&Worklist, &AC](Instruction *I) {
        Worklist.add(I);
        if (auto *Assume = dyn_cast<AssumeInst>(I))
          AC.registerAssumption(Assume);
      }));

  // Lower dbg.declare intrinsics otherwise their value may be clobbered
  // by instcombiner.
  bool MadeIRChange = false;
  if (ShouldLowerDbgDeclare)
    MadeIRChange = LowerDbgDeclare(F);

  // Iterate while there is work to do.
  unsigned Iteration = 0;
  while (true) {
    ++NumWorklistIterations;
    ++Iteration;

    if (Iteration > InfiniteLoopDetectionThreshold) {
      report_fatal_error(
          "Instruction Combining seems stuck in an infinite loop after " +
          Twine(InfiniteLoopDetectionThreshold) + " iterations.");
    }

    if (Iteration > MaxIterations) {
      LLVM_DEBUG(dbgs() << "\n\n[IC] Iteration limit #" << MaxIterations
                        << " on " << F.getName()
                        << " reached; stopping before reaching a fixpoint\n");
      break;
    }

    LLVM_DEBUG(dbgs() << "\n\nINSTCOMBINE ITERATION #" << Iteration << " on "
                      << F.getName() << "\n");

    MadeIRChange |= prepareICWorklistFromFunction(F, DL, &TLI, Worklist);

#if INTEL_CUSTOMIZATION
    InstCombinerImpl IC(Worklist, Builder, F.hasMinSize(), PreserveForDTrans,
                        EnableFcmpMinMaxCombine, PreserveAddrCompute,
                        EnableUpCasting, AA, AC, TLI, TTI, DT,
                        ORE, BFI, PSI, DL, LI);
#endif // INTEL_CUSTOMIZATION
    IC.MaxArraySizeForCombine = MaxArraySize;

    if (!IC.run())
      break;

    MadeIRChange = true;
  }

  return MadeIRChange;
}

#if INTEL_CUSTOMIZATION
InstCombinePass::InstCombinePass(bool PreserveForDTrans,
                                 bool PreserveAddrCompute,
                                 bool EnableFcmpMinMaxCombine,
                                 bool EnableUpCasting)
    : PreserveForDTrans(PreserveForDTrans),
      PreserveAddrCompute(PreserveAddrCompute),
      MaxIterations(LimitMaxIterations),
      EnableFcmpMinMaxCombine(EnableFcmpMinMaxCombine),
      EnableUpCasting(EnableUpCasting) {}

InstCombinePass::InstCombinePass(bool PreserveForDTrans,
                                 bool PreserveAddrCompute,
                                 unsigned MaxIterations,
                                 bool EnableFcmpMinMaxCombine,
                                 bool EnableUpCasting)
    : PreserveForDTrans(PreserveForDTrans),
      PreserveAddrCompute(PreserveAddrCompute), MaxIterations(MaxIterations),
      EnableFcmpMinMaxCombine(EnableFcmpMinMaxCombine),
      EnableUpCasting(EnableUpCasting) {}
#endif // INTEL_CUSTOMIZATION

PreservedAnalyses InstCombinePass::run(Function &F,
                                       FunctionAnalysisManager &AM) {
  auto &AC = AM.getResult<AssumptionAnalysis>(F);
  auto &DT = AM.getResult<DominatorTreeAnalysis>(F);
  auto &TLI = AM.getResult<TargetLibraryAnalysis>(F);
  auto &ORE = AM.getResult<OptimizationRemarkEmitterAnalysis>(F);
  auto &TTI = AM.getResult<TargetIRAnalysis>(F);

  auto *LI = AM.getCachedResult<LoopAnalysis>(F);

  auto *AA = &AM.getResult<AAManager>(F);
  auto &MAMProxy = AM.getResult<ModuleAnalysisManagerFunctionProxy>(F);
  ProfileSummaryInfo *PSI =
      MAMProxy.getCachedResult<ProfileSummaryAnalysis>(*F.getParent());
  auto *BFI = (PSI && PSI->hasProfileSummary()) ?
      &AM.getResult<BlockFrequencyAnalysis>(F) : nullptr;

  if (!combineInstructionsOverFunction(F, Worklist, AA, AC, TLI, TTI, // INTEL
                                       DT, ORE, BFI, PSI,             // INTEL
                                       MaxIterations,                 // INTEL
                                       PreserveForDTrans,              // INTEL
                                       EnableFcmpMinMaxCombine,       // INTEL
                                       PreserveAddrCompute,           // INTEL
                                       EnableUpCasting, LI))    // INTEL
    // No changes, all analyses are preserved.
    return PreservedAnalyses::all();

  // Mark all the analyses that instcombine updates as preserved.
  PreservedAnalyses PA;
  PA.preserveSet<CFGAnalyses>();
  PA.preserve<WholeProgramAnalysis>();      // INTEL
  return PA;
}

void InstructionCombiningPass::getAnalysisUsage(AnalysisUsage &AU) const {
  AU.setPreservesCFG();
  AU.addRequired<AAResultsWrapperPass>();
  AU.addRequired<AssumptionCacheTracker>();
  AU.addRequired<TargetLibraryInfoWrapperPass>();
  AU.addRequired<TargetTransformInfoWrapperPass>();
  AU.addRequired<DominatorTreeWrapperPass>();
  AU.addRequired<OptimizationRemarkEmitterWrapperPass>();
  AU.addPreserved<DominatorTreeWrapperPass>();
  AU.addPreserved<AAResultsWrapperPass>();
  AU.addPreserved<BasicAAWrapperPass>();
  AU.addPreserved<GlobalsAAWrapperPass>();
  AU.addPreserved<AndersensAAWrapperPass>();  // INTEL
  AU.addPreserved<WholeProgramWrapperPass>();    // INTEL
  AU.addRequired<ProfileSummaryInfoWrapperPass>();
  LazyBlockFrequencyInfoPass::getLazyBFIAnalysisUsage(AU);
}

bool InstructionCombiningPass::runOnFunction(Function &F) {
  if (skipFunction(F))
    return false;

  // Required analyses.
  auto AA = &getAnalysis<AAResultsWrapperPass>().getAAResults();
  auto &AC = getAnalysis<AssumptionCacheTracker>().getAssumptionCache(F);
  auto &TLI = getAnalysis<TargetLibraryInfoWrapperPass>().getTLI(F);
  auto &TTI = getAnalysis<TargetTransformInfoWrapperPass>().getTTI(F);
  auto &DT = getAnalysis<DominatorTreeWrapperPass>().getDomTree();
  auto &ORE = getAnalysis<OptimizationRemarkEmitterWrapperPass>().getORE();

  // Optional analyses.
  auto *LIWP = getAnalysisIfAvailable<LoopInfoWrapperPass>();
  auto *LI = LIWP ? &LIWP->getLoopInfo() : nullptr;
  ProfileSummaryInfo *PSI =
      &getAnalysis<ProfileSummaryInfoWrapperPass>().getPSI();
  BlockFrequencyInfo *BFI =
      (PSI && PSI->hasProfileSummary()) ?
      &getAnalysis<LazyBlockFrequencyInfoPass>().getBFI() :
      nullptr;

  return combineInstructionsOverFunction(F, Worklist, AA, AC, TLI, TTI, // INTEL
                                         DT, ORE, BFI, PSI,             // INTEL
                                         MaxIterations,                 // INTEL
                                         PreserveForDTrans,              // INTEL
                                         EnableFcmpMinMaxCombine,       // INTEL
                                         PreserveAddrCompute,           // INTEL
                                         EnableUpCasting, LI);    // INTEL
}

char InstructionCombiningPass::ID = 0;

#if INTEL_CUSTOMIZATION
InstructionCombiningPass::InstructionCombiningPass(bool PreserveForDTrans,
                                                   bool PreserveAddrCompute,
                                                   bool EnableFcmpMinMaxCombine,
                                                   bool EnableUpCasting)
    : FunctionPass(ID), PreserveForDTrans(PreserveForDTrans),
      PreserveAddrCompute(PreserveAddrCompute),
      EnableFcmpMinMaxCombine(EnableFcmpMinMaxCombine),
      EnableUpCasting(EnableUpCasting),
#endif // INTEL_CUSTOMIZATION
      MaxIterations(InstCombineDefaultMaxIterations) {
  initializeInstructionCombiningPassPass(*PassRegistry::getPassRegistry());
}

#if INTEL_CUSTOMIZATION
InstructionCombiningPass::InstructionCombiningPass(bool PreserveForDTrans,
                                                   bool PreserveAddrCompute,
                                                   unsigned MaxIterations,
                                                   bool EnableFcmpMinMaxCombine,
                                                   bool EnableUpCasting)
    : FunctionPass(ID), PreserveForDTrans(PreserveForDTrans),
      PreserveAddrCompute(PreserveAddrCompute),
      EnableFcmpMinMaxCombine(EnableFcmpMinMaxCombine),
      EnableUpCasting(EnableUpCasting),
#endif // INTEL_CUSTOMIZATION
      MaxIterations(MaxIterations) {
  initializeInstructionCombiningPassPass(*PassRegistry::getPassRegistry());
}

INITIALIZE_PASS_BEGIN(InstructionCombiningPass, "instcombine",
                      "Combine redundant instructions", false, false)
INITIALIZE_PASS_DEPENDENCY(AssumptionCacheTracker)
INITIALIZE_PASS_DEPENDENCY(TargetLibraryInfoWrapperPass)
INITIALIZE_PASS_DEPENDENCY(TargetTransformInfoWrapperPass)
INITIALIZE_PASS_DEPENDENCY(DominatorTreeWrapperPass)
INITIALIZE_PASS_DEPENDENCY(AAResultsWrapperPass)
INITIALIZE_PASS_DEPENDENCY(GlobalsAAWrapperPass)
INITIALIZE_PASS_DEPENDENCY(AndersensAAWrapperPass)   // INTEL
INITIALIZE_PASS_DEPENDENCY(OptimizationRemarkEmitterWrapperPass)
INITIALIZE_PASS_DEPENDENCY(LazyBlockFrequencyInfoPass)
INITIALIZE_PASS_DEPENDENCY(ProfileSummaryInfoWrapperPass)
INITIALIZE_PASS_END(InstructionCombiningPass, "instcombine",
                    "Combine redundant instructions", false, false)

// Initialization Routines
void llvm::initializeInstCombine(PassRegistry &Registry) {
  initializeInstructionCombiningPassPass(Registry);
}

void LLVMInitializeInstCombine(LLVMPassRegistryRef R) {
  initializeInstructionCombiningPassPass(*unwrap(R));
}

#if INTEL_CUSTOMIZATION
FunctionPass *
llvm::createInstructionCombiningPass(bool PreserveForDTrans,
                                     bool PreserveAddrCompute,
                                     bool EnableFcmpMinMaxCombine,
                                     bool EnableUpCasting) {
  return new InstructionCombiningPass(PreserveForDTrans, PreserveAddrCompute,
                                      EnableFcmpMinMaxCombine,
                                      EnableUpCasting);
}

FunctionPass *llvm::createInstructionCombiningPass(
    bool PreserveForDTrans, bool PreserveAddrCompute, unsigned MaxIterations,
    bool EnableFcmpMinMaxCombine, bool EnableUpCasting) {
  return new InstructionCombiningPass(PreserveForDTrans, PreserveAddrCompute,
                                      MaxIterations, EnableFcmpMinMaxCombine,
                                      EnableUpCasting);
}
#endif // INTEL_CUSTOMIZATION

void LLVMAddInstructionCombiningPass(LLVMPassManagerRef PM) {
  unwrap(PM)->add(createInstructionCombiningPass());
}<|MERGE_RESOLUTION|>--- conflicted
+++ resolved
@@ -2852,7 +2852,11 @@
           case Intrinsic::objectsize:
             Users.emplace_back(I);
             continue;
-<<<<<<< HEAD
+          case Intrinsic::launder_invariant_group:
+          case Intrinsic::strip_invariant_group:
+            Users.emplace_back(I);
+            Worklist.push_back(I);
+            continue;
 #if INTEL_CUSTOMIZATION
           case Intrinsic::masked_scatter:
             if (II->getOperand(1) != PI)
@@ -2860,13 +2864,6 @@
             Users.emplace_back(I);
             continue;
 #endif // INTEL_CUSTOMIZATION
-=======
-          case Intrinsic::launder_invariant_group:
-          case Intrinsic::strip_invariant_group:
-            Users.emplace_back(I);
-            Worklist.push_back(I);
-            continue;
->>>>>>> 04b75c05
           }
         }
 
